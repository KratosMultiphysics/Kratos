project (KratosMultiphysics)
cmake_minimum_required (VERSION 2.8.6)
set (CMAKE_CXX_STANDARD 17)
set (CMAKE_CXX_STANDARD_REQUIRED ON)
set (CMAKE_CXX_EXTENSIONS OFF)

# Setting some policies
# No recursive dereferencing
if(POLICY CMP0054)
  cmake_policy(SET CMP0054 NEW)
endif(POLICY CMP0054)

# Uses INTERFACE_LINK_LIBRARIES instead of LINK_INTERFACE_LIBRARIES
if(POLICY CMP0022)
  cmake_policy(SET CMP0022 NEW)
endif(POLICY CMP0022)

# Find package based on <packagename>_ROOT variable
if(POLICY CMP0074)
  cmake_policy(SET CMP0074 NEW)
endif(POLICY CMP0074)

# Lists
if(POLICY CMP0057)
  cmake_policy(SET CMP0057 NEW)
endif(POLICY CMP0057)

# Set here the version number **** only update upon tagging a release!
set (KratosMultiphysics_MAJOR_VERSION 9)
set (KratosMultiphysics_MINOR_VERSION 2)
set (KratosMultiphysics_PATCH_VERSION 2)

# If KRATOS_SOURCE_DIR is not defined use the CMAKE_SOURCE_DIR
if(NOT DEFINED KRATOS_SOURCE_DIR)
  message("-- No KRATOS_SOURCE_DIR is defined, using: ${CMAKE_SOURCE_DIR}")
  set (KRATOS_SOURCE_DIR "${CMAKE_SOURCE_DIR}")
endif(NOT DEFINED KRATOS_SOURCE_DIR)

if(NOT DEFINED KRATOS_BINARY_DIR)
  message("-- No KRATOS_BINARY_DIR is defined, using: ${CMAKE_BINARY_DIR}")
  set(KRATOS_BINARY_DIR ${CMAKE_BINARY_DIR})
endif(NOT DEFINED KRATOS_BINARY_DIR)

if(NOT DEFINED INSTALL_RUNKRATOS)
  message("-- No INSTALL_RUNKRATOS is defined, setting to ON")
  set(INSTALL_RUNKRATOS ON)
endif(NOT DEFINED INSTALL_RUNKRATOS)

# Link on install
if(NOT DEFINED ENV{KRATOS_INSTALL_PYTHON_USING_LINKS})
  message("-- No KRATOS_INSTALL_PYTHON_USING_LINKS is defined, setting to OFF")
  SET(INSTALL_PYTHON_USING_LINKS OFF)
else(NOT DEFINED ENV{KRATOS_INSTALL_PYTHON_USING_LINKS})
  SET(INSTALL_PYTHON_USING_LINKS $ENV{KRATOS_INSTALL_PYTHON_USING_LINKS})
endif(NOT DEFINED ENV{KRATOS_INSTALL_PYTHON_USING_LINKS})

# Setting the libs folder for the shared objects built in kratos
set(CMAKE_INSTALL_RPATH "$ORIGIN/../libs")

# If no test policy enable by default
option(KRATOS_BUILD_TESTING "KRATOS_BUILD_TESTING defines if the C++ tests are compiled. These increase compilation time, but if not set only python tests can be executed. Default setting is ON" ON)

# If not defined mute the very verbose installation messages
if(NOT DEFINED CMAKE_INSTALL_MESSAGE)
  message("-- No CMAKE_INSTALL_MESSAGE is defined. Setting to NEVER")
  SET (CMAKE_INSTALL_MESSAGE NEVER)
endif(NOT DEFINED CMAKE_INSTALL_MESSAGE)

# Set kratos specific module path
set(CMAKE_MODULE_PATH ${CMAKE_MODULE_PATH} "${KRATOS_SOURCE_DIR}/cmake_modules")

# Generate and copy configuration for language servers
set(CMAKE_EXPORT_COMPILE_COMMANDS ON)
EXECUTE_PROCESS(
    COMMAND ${CMAKE_COMMAND} -E create_symlink
    "${CMAKE_BINARY_DIR}/compile_commands.json"
    "${CMAKE_SOURCE_DIR}/compile_commands.json")

# Include cmake modules
include(DownloadLib)
include(ExternalProject)

# Define custom compiler build types
SET( CMAKE_CONFIGURATION_TYPES Release RelWithDebInfo Debug FullDebug Custom)
SET( BASIC_DEBUG_FLAGS "${CMAKE_CXX_FLAGS_DEBUG}")
#SET( CMAKE_CXX_FLAGS_RELEASE "${CMAKE_CXX_FLAGS_RELEASE}" )
#SET( CMAKE_CXX_FLAGS_RELWITHDEBINFO "${CMAKE_CXX_FLAGS_RELWITHDEBINFO}" )
SET( CMAKE_CXX_FLAGS_DEBUG "${BASIC_DEBUG_FLAGS} -DNDEBUG -DKRATOS_DEBUG" )
SET( CMAKE_CXX_FLAGS_FULLDEBUG "${BASIC_DEBUG_FLAGS} -D_DEBUG -DKRATOS_DEBUG" )
SET( CMAKE_CXX_FLAGS_CUSTOM "${CMAKE_CXX_FLAGS_CUSTOM}" )

# Define internal CMake flags needed
SET( CMAKE_C_FLAGS_FULLDEBUG "${CMAKE_C_FLAGS_DEBUG}" )
SET( CMAKE_SHARED_LINKER_FLAGS_FULLDEBUG "${CMAKE_SHARED_LINKER_FLAGS_DEBUG}" )
SET( CMAKE_EXE_LINKER_FLAGS_FULLDEBUG "${CMAKE_EXE_LINKER_FLAGS_DEBUG}" )
SET( CMAKE_C_FLAGS_CUSTOM "" )
SET( CMAKE_CXX_FLAGS_CUSTOM "" )
SET( CMAKE_SHARED_LINKER_FLAGS_CUSTOM "" )
SET( CMAKE_EXE_LINKER_FLAGS_CUSTOM "" )
SET( CMAKE_MODULE_LINKER_FLAGS_FULLDEBUG "${CMAKE_MODULE_LINKER_FLAGS}")
SET( CMAKE_MODULE_LINKER_FLAGS_CUSTOM "${CMAKE_MODULE_LINKER_FLAGS}")

# If build mode is not defined, assume Release
if(NOT CMAKE_BUILD_TYPE)
  if(DEFINED ENV{KRATOS_BUILD_TYPE})
      list(FIND CMAKE_CONFIGURATION_TYPES $ENV{KRATOS_BUILD_TYPE} FOUND_MODE)
      if(FOUND_MODE EQUAL -1)
          message("Unknown CMAKE_BUILD_TYPE '${CMAKE_BUILD_TYPE}', using 'Release'.")
          set(CMAKE_BUILD_TYPE Release)
      else(FOUND_MODE EQUAL -1)
          set(CMAKE_BUILD_TYPE $ENV{KRATOS_BUILD_TYPE})
      endif(FOUND_MODE EQUAL -1)
  else(DEFINED ENV{KRATOS_BUILD_TYPE})
      message("--No CMAKE_BUILD_TYPE is defined, building in 'Release' mode.")
      set(CMAKE_BUILD_TYPE Release)
  endif(DEFINED ENV{KRATOS_BUILD_TYPE})
endif(NOT CMAKE_BUILD_TYPE)
set (KratosMultiphysics_BUILD_TYPE ${CMAKE_BUILD_TYPE})

# Unitary builds with version is lower than 3.16 deactivate
IF(CMAKE_VERSION VERSION_LESS "3.16.0")
    IF(CMAKE_UNITY_BUILD MATCHES ON)
        SET(CMAKE_UNITY_BUILD OFF)
    ENDIF(CMAKE_UNITY_BUILD MATCHES ON)
ELSE(CMAKE_VERSION VERSION_LESS "3.16.0")
    IF(USE_COTIRE MATCHES ON)
        # Legacy Unitary build
        MESSAGE(STATUS "Using USE_COTIRE is deprecated and was replaced by CMAKE_UNITY_BUILD.")
        SET(CMAKE_UNITY_BUILD ON)
    ENDIF(USE_COTIRE MATCHES ON)
    # Some checks
    IF(CMAKE_UNITY_BUILD MATCHES ON)
        IF(NOT DEFINED KRATOS_UNITY_BUILD_BATCH_SIZE)
            SET(KRATOS_UNITY_BUILD_BATCH_SIZE 32)
        ENDIF(NOT DEFINED KRATOS_UNITY_BUILD_BATCH_SIZE)
        IF(${MSVC})
          SET(CMAKE_SKIP_INSTALL_ALL_DEPENDENCY True)
        ENDIF(${MSVC})
    ENDIF(CMAKE_UNITY_BUILD MATCHES ON)
ENDIF(CMAKE_VERSION VERSION_LESS "3.16.0")

# Get subversion data. This is done automagically by the cmakes
include (GenerateExportHeader)

# Search the SHA1 Associated with the commit in the HEAD
find_package(Git)
if(GIT_FOUND)
  execute_process(
    COMMAND ${GIT_EXECUTABLE} rev-parse --short HEAD
    OUTPUT_VARIABLE KratosMultiphysics_SHA1_NUMBER
    OUTPUT_STRIP_TRAILING_WHITESPACE
    ERROR_VARIABLE SHA1_NOT_FOUND
  )
  if(SHA1_NOT_FOUND)
    message("Git did not find the SHA1 number. It will be set to 0.")
    set (KratosMultiphysics_SHA1_NUMBER 0)
  endif(SHA1_NOT_FOUND)
else(GIT_FOUND)
  message("Git was not found on your system. SHA1 number will be set to 0.")
  set (KratosMultiphysics_SHA1_NUMBER 0)
endif(GIT_FOUND)

# Configure files depending on the build type
if( ${CMAKE_BUILD_TYPE} MATCHES "Release" )
  set (KratosMultiphysics_BUILD_SUFFIX "")
else( ${CMAKE_BUILD_TYPE} MATCHES "Release" )
  set (KratosMultiphysics_BUILD_SUFFIX "-${CMAKE_BUILD_TYPE}" )
endif( ${CMAKE_BUILD_TYPE} MATCHES "Release" )

# Set compiler flags
if(${CMAKE_COMPILER_IS_GNUCXX})
  set(CMAKE_CXX_FLAGS "${CMAKE_CXX_FLAGS} -funroll-loops -Wall -Wl,--no-as-needed -ldl -Wsuggest-override")
  if(CMAKE_CXX_COMPILER_VERSION VERSION_LESS 8.0)
    message( "DEPRECATED: detected compiler as GCC " ${CMAKE_CXX_COMPILER_VERSION} )
    message( FATAL_ERROR "Please use Version 8 or greater")
  endif()
  set(CMAKE_C_FLAGS "${CMAKE_C_FLAGS} -funroll-loops -Wall -Wl,--no-as-needed -ldl")
  set(CMAKE_SHARED_LINKER_FLAGS " -Wl,--no-undefined")
<<<<<<< HEAD
  message(STATUS "Additional default options were set for gcc")
  message(STATUS "CMAKE_CXX_FLAGS = ${CMAKE_CXX_FLAGS}")
  message(STATUS "CMAKE_C_FLAGS = ${CMAKE_C_FLAGS}")
=======
  message(STATUS "Additional default options were set for GCC")
>>>>>>> 3c6698d8
endif(${CMAKE_COMPILER_IS_GNUCXX})

# Checking architecture of compilation (it extends compiling flags, so must be done before extending flags)
if (DEFINED KRATOS_ARCHITECTURE_EXTENSION)
  if(${MSVC}) # Visual Studio compiler (check from better to worse). See https://docs.microsoft.com/en-us/cpp/build/reference/arch-x86
    if (${KRATOS_ARCHITECTURE_EXTENSION} STREQUAL "avx512" OR ${KRATOS_ARCHITECTURE_EXTENSION} STREQUAL "avx512*") # Enables the use of Intel Advanced Vector Extensions 512 instructions.
      set(CMAKE_CXX_FLAGS "${CMAKE_CXX_FLAGS} /arch:AVX512")
    elseif (${KRATOS_ARCHITECTURE_EXTENSION} STREQUAL "avx2") # Enables the use of Intel Advanced Vector Extensions 2 instructions.
      set(CMAKE_CXX_FLAGS "${CMAKE_CXX_FLAGS} /arch:AVX2")
    elseif (${KRATOS_ARCHITECTURE_EXTENSION} STREQUAL "avx") # Enables the use of Intel Advanced Vector Extensions instructions.
      set(CMAKE_CXX_FLAGS "${CMAKE_CXX_FLAGS} /arch:AVX")
    elseif (${KRATOS_ARCHITECTURE_EXTENSION} STREQUAL "sse2") # Enables the use of SSE2 instructions. This option is the default instruction set on x86 platforms if no /arch option is specified.
      set(CMAKE_CXX_FLAGS "${CMAKE_CXX_FLAGS} /arch:SSE2")
    elseif (${KRATOS_ARCHITECTURE_EXTENSION} STREQUAL "sse") # Enables the use of SSE instructions.
      set(CMAKE_CXX_FLAGS "${CMAKE_CXX_FLAGS} /arch:SSE")
    elseif (${KRATOS_ARCHITECTURE_EXTENSION} STREQUAL "ia32") # Specifies no enhanced instructions and also specifies x87 for floating-point calculations.
      message(STATUS "KRATOS_ARCHITECTURE_EXTENSION is /arch:IA32: Manually setting no optimization at all")
      set(CMAKE_CXX_FLAGS "${CMAKE_CXX_FLAGS} /arch:IA32")
    else () 
      message(STATUS "KRATOS_ARCHITECTURE_EXTENSION is ${KRATOS_ARCHITECTURE_EXTENSION}, not compatible with list [avx512, avx2, avx, sse2, sse, ia32]")
    endif()
  else() # Rest of compilers (see https://www.intel.com/content/www/us/en/docs/intrinsics-guide/index.html#)
    if (${KRATOS_ARCHITECTURE_EXTENSION} STREQUAL "native") # Only suportted in GCC and LLVM
      set(CMAKE_CXX_FLAGS "${CMAKE_CXX_FLAGS} -march=native -mtune=native")
      if (CMAKE_SYSTEM_PROCESSOR MATCHES "(x86)|(X86)|(amd64)|(AMD64)") # Detect X86 flags
        execute_process(COMMAND cat /proc/cpuinfo OUTPUT_VARIABLE FLAGS_EXTENSIONS)
        string(FIND ${FLAGS_EXTENSIONS} "avx512" CHECK_IF_AVX512)
        string(FIND ${FLAGS_EXTENSIONS} "avx2" CHECK_IF_AVX2)
        string(FIND ${FLAGS_EXTENSIONS} "avx" CHECK_IF_AVX)
        string(FIND ${FLAGS_EXTENSIONS} "sse4_2" CHECK_IF_SSE42)
        string(FIND ${FLAGS_EXTENSIONS} "sse4_1" CHECK_IF_SSE41)
        string(FIND ${FLAGS_EXTENSIONS} "sse3" CHECK_IF_SSE3)
        string(FIND ${FLAGS_EXTENSIONS} "sse2" CHECK_IF_SSE2)
        string(FIND ${FLAGS_EXTENSIONS} "sse" CHECK_IF_SSE)
        # Reset variable KRATOS_ARCHITECTURE_EXTENSION for the banner in Kratos Version
        if(${CHECK_IF_AVX512} GREATER 0)
          set(KRATOS_ARCHITECTURE_EXTENSION "avx512")
        elseif(${CHECK_IF_AVX2} GREATER 0)
          set(KRATOS_ARCHITECTURE_EXTENSION "avx2")
        elseif(${CHECK_IF_AVX} GREATER 0)
          set(KRATOS_ARCHITECTURE_EXTENSION "avx")
        elseif(${CHECK_IF_SSE42} GREATER 0)
          set(KRATOS_ARCHITECTURE_EXTENSION "sse4.2")
        elseif(${CHECK_IF_SSE41} GREATER 0)
          set(KRATOS_ARCHITECTURE_EXTENSION "sse4.1")
        elseif(${CHECK_IF_SSE3} GREATER 0)
          set(KRATOS_ARCHITECTURE_EXTENSION "sse3")
        elseif(${CHECK_IF_SSE2} GREATER 0)
          set(KRATOS_ARCHITECTURE_EXTENSION "sse2")
        elseif(${CHECK_IF_SSE} GREATER 0)
          set(KRATOS_ARCHITECTURE_EXTENSION "sse")
        endif()
      endif()
    else (${KRATOS_ARCHITECTURE_EXTENSION} STREQUAL "native") # Must be defined with the same syntax as the compiler, otherwise trillions of combinations must be defined like in MSVSC, one by one
      set(CMAKE_CXX_FLAGS "${CMAKE_CXX_FLAGS} -m${KRATOS_ARCHITECTURE_EXTENSION}") 
    endif (${KRATOS_ARCHITECTURE_EXTENSION} STREQUAL "native")
  endif()
  add_definitions(-DKRATOS_ARCHITECTURE_EXTENSION="${KRATOS_ARCHITECTURE_EXTENSION}")
endif ()

message(STATUS "CMAKE_SYSTEM_NAME = ${CMAKE_SYSTEM_NAME}")
message(STATUS "CMAKE_CXX_COMPILER_ID = ${CMAKE_CXX_COMPILER_ID}")
if(NOT ${CMAKE_SYSTEM_NAME} MATCHES "Darwin")
  if(${CMAKE_SYSTEM_NAME} MATCHES "Windows")
<<<<<<< HEAD
    if(${CMAKE_CXX_COMPILER_ID} MATCHES Clang)
      set(CMAKE_CXX_FLAGS "${CMAKE_CXX_FLAGS}  -funroll-loops -Wall -Wno-unused-local-typedef -Wno-unknown-pragmas  ")
      set(CMAKE_C_FLAGS   "${CMAKE_C_FLAGS} -funroll-loops -Wall -Wno-unknown-pragmas  ")
      set(CMAKE_SHARED_LINKER_FLAGS "-Wl,--no-undefined")
      message(STATUS "Additional default options were set for clang compiler")
      message("CMAKE_CXX_FLAGS = ${CMAKE_CXX_FLAGS}")
      message("CMAKE_C_FLAGS = ${CMAKE_C_FLAGS}")
    endif(${CMAKE_CXX_COMPILER_ID} MATCHES Clang)
=======
      if(${CMAKE_CXX_COMPILER_ID} MATCHES Clang)
        set(CMAKE_CXX_FLAGS "${CMAKE_CXX_FLAGS}  -funroll-loops -Wall -Wno-unused-local-typedef -Wno-unknown-pragmas  ")
        set(CMAKE_C_FLAGS   "${CMAKE_C_FLAGS} -funroll-loops -Wall -Wno-unknown-pragmas  ")
        set(CMAKE_SHARED_LINKER_FLAGS "-Wl,--no-undefined")
        message(STATUS "Additional default options were set for LLVM/Clang compiler")
      endif(${CMAKE_CXX_COMPILER_ID} MATCHES Clang)
>>>>>>> 3c6698d8
  else(${CMAKE_SYSTEM_NAME} MATCHES "Windows")
    if(${CMAKE_CXX_COMPILER_ID} MATCHES Clang)
      set(CMAKE_CXX_FLAGS "${CMAKE_CXX_FLAGS} -fPIC -funroll-loops -Wall -Wno-unused-local-typedef -Wno-unknown-pragmas ")
      set(CMAKE_C_FLAGS   "${CMAKE_C_FLAGS} -fPIC -funroll-loops -Wall -Wno-unknown-pragmas ")
      set(CMAKE_SHARED_LINKER_FLAGS "-Wl,--no-undefined")
<<<<<<< HEAD
      message(STATUS "Additional default options were set for clang compiler")
      message(STATUS "CMAKE_CXX_FLAGS = ${CMAKE_CXX_FLAGS}")
      message(STATUS "CMAKE_C_FLAGS = ${CMAKE_C_FLAGS}")
    elseif(${CMAKE_CXX_COMPILER_ID} MATCHES Intel)
=======
      message(STATUS "Additional default options were set for LLVM/Clang compiler")
    endif(${CMAKE_CXX_COMPILER_ID} MATCHES Clang)
    if(${CMAKE_CXX_COMPILER_ID} MATCHES Intel)
>>>>>>> 3c6698d8
      if(CMAKE_CXX_COMPILER_VERSION VERSION_LESS 18.0)
        # pybind requires min. version 17, but we need at least 18:
        message( "DEPRECATED: detected compiler as Intel " ${CMAKE_CXX_COMPILER_VERSION} )
        message( FATAL_ERROR "Please use Version 18 or greater")
      endif()
      if (CMAKE_CXX_COMPILER_ID STREQUAL "IntelLLVM")
        # "IntelLLVM": Intel's NextGen LLVM compiler (icx)
        set(CMAKE_CXX_FLAGS "${CMAKE_CXX_FLAGS} -fPIC -funroll-loops -diag-disable 654 -diag-disable 10010 -diag-disable 1011")
      else (CMAKE_CXX_COMPILER_ID STREQUAL "IntelLLVM")
        # "Intel": Intel's Classic compiler (icc)
        set(CMAKE_CXX_FLAGS "${CMAKE_CXX_FLAGS} -fPIC -funroll-loops -lpthread -wd654 -wd10010 -wd1011")
      endif()
      set(CMAKE_C_FLAGS   "${CMAKE_C_FLAGS} -fPIC -funroll-loops  ")
      set(CMAKE_SHARED_LINKER_FLAGS "-Wl,--no-undefined")
<<<<<<< HEAD
      message(STATUS "Additional default options were set for intel compiler")
      message(STATUS "CMAKE_CXX_FLAGS = ${CMAKE_CXX_FLAGS}")
      message(STATUS "CMAKE_C_FLAGS = ${CMAKE_C_FLAGS}")
    endif()
=======
      message(STATUS "Additional default options were set for Intel Compiler")
    endif(${CMAKE_CXX_COMPILER_ID} MATCHES Intel)
>>>>>>> 3c6698d8
  endif(${CMAKE_SYSTEM_NAME} MATCHES "Windows")
else(NOT ${CMAKE_SYSTEM_NAME} MATCHES "Darwin")
  if(${CMAKE_C_COMPILER} MATCHES "icc.*$")
    set(CMAKE_CXX_FLAGS "${CMAKE_CXX_FLAGS} -fPIC  -funroll-loops  ")
    set(CMAKE_C_FLAGS   "${CMAKE_C_FLAGS} -fPIC -funroll-loops  ")
    set(CMAKE_SHARED_LINKER_FLAGS "-Wl,--no-undefined")
<<<<<<< HEAD
    message(STATUS "Additional default options were set for intel compiler")
    message(STATUS "CMAKE_CXX_FLAGS = ${CMAKE_CXX_FLAGS}")
    message(STATUS "CMAKE_C_FLAGS = ${CMAKE_C_FLAGS}")
=======
    message(STATUS "Additional default options were set for Intel Compiler")
>>>>>>> 3c6698d8
  endif(${CMAKE_C_COMPILER} MATCHES "icc.*$")
endif(NOT ${CMAKE_SYSTEM_NAME} MATCHES "Darwin")

# After all the compiler check we can print the final flags
message(STATUS "CMAKE_CXX_FLAGS = ${CMAKE_CXX_FLAGS}")
message(STATUS "CMAKE_C_FLAGS = ${CMAKE_C_FLAGS}")

# Old non-compatible versions of VS
if(${MSVC})
  if(${MSVC_TOOLSET_VERSION} LESS 141)
    message( "DEPRECATED: detected compiler as ${MSVC_TOOLSET_VERSION}")
    message( FATAL_ERROR "Please use VisualStudio Toolset 141 (VisualStudio 2017) or greater")
  endif(${MSVC_TOOLSET_VERSION} LESS 141)
endif(${MSVC})

# Common flags for MSVC
if(${MSVC})
  message("Detected compiler as MSVC")
  SET (CMAKE_C_FLAGS "${CMAKE_C_FLAGS} /W1 /bigobj /EHsc -DBOOST_ALL_NO_LIB -D_SCL_SECURE_NO_WARNINGS")
  SET (CMAKE_CXX_FLAGS "${CMAKE_CXX_FLAGS} /W1 /bigobj /EHsc /Zc:__cplusplus -DBOOST_ALL_NO_LIB -D_SCL_SECURE_NO_WARNINGS")
  string( REPLACE "/W3" "" CMAKE_C_FLAGS ${CMAKE_C_FLAGS} )
  string( REPLACE "/W3" "" CMAKE_CXX_FLAGS ${CMAKE_CXX_FLAGS} )
endif(${MSVC})

# Specific flags for different versions of MSVC
if(${MSVC14})
  # message("Adding additional flags for MSVC14")
  # Nothing needed right now
endif(${MSVC14})

# If install prefix is set, install all the files.
SET(INSTALL_TESTING_FILES ON)
SET(INSTALL_PYTHON_FILES ON)        # To be removed when all applications are ported

#include the file with custom installation properties
include(install_function)
include(KratosDependencies)

# Logger configuration
if(KRATOS_COLORED_OUTPUT MATCHES ON)
  add_definitions(-DKRATOS_COLORED_OUTPUT)
endif(KRATOS_COLORED_OUTPUT MATCHES ON)

################### PYBIND11

# Try to use python executable from env variable
if(DEFINED ENV{PYTHON_EXECUTABLE})
  set(PYTHON_EXECUTABLE $ENV{PYTHON_EXECUTABLE})
endif(DEFINED ENV{PYTHON_EXECUTABLE})

include(pybind11Tools)

# Reset pybind11 config and remove -LTO since it gives multiple problems.
if(NOT DEFINED KRATOS_ENABLE_LTO)
    message(STATUS "LTO is Disabled")
    set(PYBIND11_LTO_CXX_FLAGS "" CACHE INTERNAL "")
    set(PYBIND11_LTO_LINKER_FLAGS "" CACHE INTERNAL "")
else(NOT DEFINED KRATOS_ENABLE_LTO)
    message(STATUS "LTO is Enabled")
    if(${CMAKE_COMPILER_IS_GNUCXX})
        set(CMAKE_AR "gcc-ar")
        set(CMAKE_C_ARCHIVE_CREATE "<CMAKE_AR> qcs <TARGET> <LINK_FLAGS> <OBJECTS>")
        set(CMAKE_C_ARCHIVE_FINISH true)
        set(CMAKE_C_FLAGS "${CMAKE_C_FLAGS} -flto=jobserver")
        set(CMAKE_CXX_FLAGS "${CMAKE_CXX_FLAGS} -flto=jobserver")
        set(CMAKE_SHARED_LINKER_FLAGS "${CMAKE_SHARED_LINKER_FLAGS} -flto=jobserver")
    elseif(${CMAKE_CXX_COMPILER_ID} MATCHES Clang)
        set(CMAKE_C_FLAGS "${CMAKE_C_FLAGS} -flto=thin")
        set(CMAKE_CXX_FLAGS "${CMAKE_CXX_FLAGS} -flto=thin")
        set(CMAKE_SHARED_LINKER_FLAGS "${CMAKE_SHARED_LINKER_FLAGS} -flto=thin")
    endif()
endif(NOT DEFINED KRATOS_ENABLE_LTO)

message("AR VERSION: ${CMAKE_AR}")

# check version of Python, needs to be done after including pybind
if(${PYTHON_VERSION_MAJOR} LESS 3 OR (${PYTHON_VERSION_MAJOR} EQUAL 3 AND ${PYTHON_VERSION_MINOR} LESS 8))
    message( FATAL_ERROR "Kratos only supports Python version 3.8 and above")
endif()
set(PYTHON_INTERFACE_VERSION "${PYTHON_VERSION_MAJOR}.${PYTHON_VERSION_MINOR}")

message(STATUS "Python version used for the interface will be ${PYTHON_INTERFACE_VERSION}")

# Set installation directory. TODO: Delete this and use CMAKE_INSTALL_PREFIX
if(DEFINED KRATOS_INSTALL_PREFIX)
    set(CMAKE_INSTALL_PREFIX ${KRATOS_INSTALL_PREFIX} )
endif(DEFINED KRATOS_INSTALL_PREFIX)

# Set installation directory
if(CMAKE_INSTALL_PREFIX_INITIALIZED_TO_DEFAULT)
    # Setting the cache path prevents it to change in case someone 'make' after modifying this file and not reconfiguring
    set(CMAKE_INSTALL_PREFIX "${CMAKE_SOURCE_DIR}/bin/${CMAKE_BUILD_TYPE}" CACHE PATH "Default Install path" FORCE)
    message("-- Standard install dir ${CMAKE_INSTALL_PREFIX}")
else(CMAKE_INSTALL_PREFIX_INITIALIZED_TO_DEFAULT)
    message("-- User defined install dir ${CMAKE_INSTALL_PREFIX}")
endif(CMAKE_INSTALL_PREFIX_INITIALIZED_TO_DEFAULT)

## Find all dependencies

# Select shared memory parallelization
if(${KRATOS_EXCLUDE_OPENMP} MATCHES ON)
    message(FATAL_ERROR "The option \"KRATOS_EXCLUDE_OPENMP\" was removed, use KRATOS_SHARED_MEMORY_PARALLELIZATION=\"None\" instead")
endif(${KRATOS_EXCLUDE_OPENMP} MATCHES ON)

# default to OpenMP
if(NOT DEFINED KRATOS_SHARED_MEMORY_PARALLELIZATION)
  message("\"KRATOS_SHARED_MEMORY_PARALLELIZATION\" not defined, defaulting to \"OpenMP\"")
  SET(KRATOS_SHARED_MEMORY_PARALLELIZATION "OpenMP")
endif(NOT DEFINED KRATOS_SHARED_MEMORY_PARALLELIZATION)

if (KRATOS_SHARED_MEMORY_PARALLELIZATION STREQUAL "OpenMP")
  find_package(OpenMP)
  if (OPENMP_FOUND)
    message("Using OpenMP for shared memory parallelization")
    add_definitions( -DKRATOS_SMP_OPENMP )
    set(CMAKE_C_FLAGS "${CMAKE_C_FLAGS} ${OpenMP_C_FLAGS}")
    set(CMAKE_CXX_FLAGS "${CMAKE_CXX_FLAGS} ${OpenMP_CXX_FLAGS}")
    set(CMAKE_EXE_LINKER_FLAGS "${CMAKE_EXE_LINKER_FLAGS} ${OpenMP_EXE_LINKER_FLAGS}")
  else (OPENMP_FOUND)
    message(FATAL_ERROR "OpenMP could not be found!")
    # fallback solution => in future once better supported we can use the C++11 based parallelization instead
    message("OpenMP could not be found, disabling shared memory parallelization!")
    add_definitions( -DKRATOS_SMP_NONE )
  endif (OPENMP_FOUND)

elseif (KRATOS_SHARED_MEMORY_PARALLELIZATION STREQUAL "C++11")
  message("Using C++11 for shared memory parallelization")
  add_definitions( -DKRATOS_SMP_CXX11 )
  message("WARNING: Using C++11 for shared memory parallelization is highly experimental and not fully supported!")

elseif (KRATOS_SHARED_MEMORY_PARALLELIZATION STREQUAL "None")
  add_definitions( -DKRATOS_SMP_NONE )
  message("Shared memory parallelization is disabled!")

else()
  message(FATAL_ERROR "Invalid option choosen for \"KRATOS_SHARED_MEMORY_PARALLELIZATION\"! Available options are: \"OpenMP\", \"C++11\", \"None\"")
endif ()

##*****************************
# Finding and including BOOST library (version should not matter anymore)
if(DEFINED ENV{BOOST_ROOT})
  set(BOOST_ROOT $ENV{BOOST_ROOT})
endif(DEFINED ENV{BOOST_ROOT})

find_package(Boost)

if(NOT Boost_FOUND)
  # Trying to find in in external libraries
  set(BOOST_ROOT "${KRATOS_SOURCE_DIR}/external_libraries/boost")
  find_package(Boost)
  if(NOT Boost_FOUND)
    message(FATAL_ERROR "It was not possible to find Boost in your machine, please define properly BOOST_ROOT if you have not")
  endif(NOT Boost_FOUND)
endif(NOT Boost_FOUND)

set(Boost_USE_STATIC_LIBS   OFF)
set(Boost_USE_MULTITHREADED ON)
set(Boost_REALPATH ON)

include_directories(SYSTEM ${Boost_INCLUDE_DIRS})

message(STATUS "Boost Include: ${Boost_INCLUDE_DIRS}")
message(STATUS "Boost Linkdir: ${Boost_LIBRARY_DIRS}")

if(Boost_VERSION_STRING VERSION_LESS 1.70)
  message(WARNING "Kratos requires at least boost version 1.70 to enable boost related performance improvements")
else()
  add_definitions( -DBOOST_UBLAS_MOVE_SEMANTICS )
endif ()

# std::atomic_ref is part of C++20, hence using boost::atomic_ref
# boost::atomic_ref has full support from version 1.74
if((KRATOS_SHARED_MEMORY_PARALLELIZATION STREQUAL "C++11") AND (CMAKE_CXX_STANDARD LESS 20) AND (Boost_VERSION_STRING VERSION_LESS 1.74))
  message(FATAL_ERROR "Kratos requires at least boost version 1.74 when using C++11 for shared memory parallelization and compiling with C++17")
endif ()

##*****************************
# Finding cuda if needed
if(${USE_CUDA} MATCHES ON)
  find_package(CUDA QUIET REQUIRED)
endif(${USE_CUDA} MATCHES ON)

# Follow the symbolic links for the python lib only if needed
if(${INSTALL_RUNKRATOS} MATCHES ON )
    foreach( library ${PYTHON_LIBRARIES})
        get_filename_component(python_lib ${library} REALPATH)
        set(PYTHON_LIBRARIES_REALPATH ${PYTHON_LIBRARIES_REALPATH} ${python_lib})
    endforeach(library)

    set(PYTHON_LIBRARIES ${PYTHON_LIBRARIES_REALPATH} CACHE STRING "exact file of the PYTHON library" FORCE)
endif(${INSTALL_RUNKRATOS} MATCHES ON )

##*****************************
# Compiling the triangle library
if(${USE_TRIANGLE_NONFREE_TPL} MATCHES ON )
    add_definitions(-DUSE_TRIANGLE_NONFREE_TPL)
endif(${USE_TRIANGLE_NONFREE_TPL} MATCHES ON )

# Compiling the tetgen library
if(${USE_TETGEN_NONFREE_TPL} MATCHES ON)
    set(TETGEN_ZIP_FILE "tetgen")

    if(DEFINED USE_TETGEN_NONFREE_TPL_PATH)
        # Use TetGen from local source
        set(TETGEN_EXT_PATH ${CMAKE_CURRENT_BINARY_DIR}/external_libraries/tetgen)

        find_path(TETGEN_ROOT NAMES tetgen.h HINTS ${TETGEN_EXT_PATH}/*/)
        message("TETGEN_ROOT: ${TETGEN_ROOT}")
        if(NOT TETGEN_ROOT OR FORCE_TETGEN_NONFREE_TPL_URL)
            file(COPY ${USE_TETGEN_NONFREE_TPL_PATH} DESTINATION ${TETGEN_EXT_PATH})
            find_path(TETGEN_ROOT NAMES tetgen.h HINTS ${TETGEN_EXT_PATH}/*/)
            message("Copying tetgen dir to ${TETGEN_EXT_PATH}")
        endif(NOT TETGEN_ROOT OR FORCE_TETGEN_NONFREE_TPL_URL)

        # Prepare tetgen
        add_definitions(-DTETLIBRARY)
        add_definitions(${USE_TETGEN_NONFREE_TPL_FLAGS})

        set(Tetgen_FOUND True)

        # This is for backwards compatibility
        if(NOT DEFINED TETGEN_INCLUDE)
            set(TETGEN_INCLUDE ${TETGEN_ROOT})
        endif(NOT DEFINED TETGEN_INCLUDE)
        if(NOT DEFINED TETGEN_LIBRARIES)
            set(TETGEN_LIBRARIES tetgen)
        endif(NOT DEFINED TETGEN_LIBRARIES)
    elseif(DEFINED USE_TETGEN_NONFREE_TPL_URL)
        # Use TetGen from external source (download)
        set(TETGEN_EXT_PATH ${CMAKE_CURRENT_SOURCE_DIR}/external_libraries/tetgen)

        find_path(TETGEN_ROOT NAMES tetgen.h HINTS ${TETGEN_EXT_PATH}/*/)
        if(NOT TETGEN_ROOT OR FORCE_TETGEN_NONFREE_TPL_URL)
            DownloadLibAt(${TETGEN_ZIP_FILE} ${USE_TETGEN_NONFREE_TPL_URL} ${TETGEN_EXT_PATH})
            find_path(TETGEN_ROOT NAMES tetgen.h HINTS ${TETGEN_EXT_PATH}/*/)
        else(NOT TETGEN_ROOT OR FORCE_TETGEN_NONFREE_TPL_URL)
            # Touch the url variable so it does no trigger a unused warning.
            set(ignoreMe "${USE_TETGEN_NONFREE_TPL_URL}")
            message("-- Found tetgen at ${TETGEN_EXT_PATH}, skipping...")
        endif(NOT TETGEN_ROOT OR FORCE_TETGEN_NONFREE_TPL_URL)

        # Prepare tetgen
        add_definitions(-DTETLIBRARY)
        add_definitions(${USE_TETGEN_NONFREE_TPL_FLAGS})

        set(Tetgen_FOUND True)

        # This is for backwards compatibility
        if(NOT DEFINED TETGEN_INCLUDE)
            set(TETGEN_INCLUDE ${TETGEN_ROOT})
        endif(NOT DEFINED TETGEN_INCLUDE)
        if(NOT DEFINED TETGEN_LIBRARIES)
            set(TETGEN_LIBRARIES tetgen)
        endif(NOT DEFINED TETGEN_LIBRARIES)
    else(DEFINED USE_TETGEN_NONFREE_TPL_PATH)
        # Try to find tetgen installed in the system
        find_package(Tetgen REQUIRED)
    endif(DEFINED USE_TETGEN_NONFREE_TPL_PATH)

    if(tetgen_FOUND)
        message(FATAL_ERROR "TetGen could not be found. Please use -DUSE_TETGEN_NONFREE_TPL_PATH=[path] or -DUSE_TETGEN_NONFREE_TPL_URL=[url] to indicate the correct TetGen location.")
    endif(tetgen_FOUND)
endif(${USE_TETGEN_NONFREE_TPL} MATCHES ON)

if(${USE_MPI} MATCHES ON )
  find_package(MPI REQUIRED)
  find_package(TRILINOS QUIET)
  add_definitions( -DKRATOS_USING_MPI )
  set(CMAKE_CXX_COMPILE_FLAGS ${CMAKE_CXX_COMPILE_FLAGS} ${MPI_COMPILE_FLAGS})
  set(CMAKE_C_COMPILE_FLAGS ${CMAKE_C_COMPILE_FLAGS} ${MPI_COMPILE_FLAGS})
  set(CMAKE_CXX_LINK_FLAGS ${CMAKE_CXX_LINK_FLAGS} ${MPI_LINK_FLAGS})

  # Note: that this will be included in the compilation of the kratos core, so that it is not needed to include it somewhere else
  include_directories(SYSTEM ${MPI_INCLUDE_PATH})
endif(${USE_MPI} MATCHES ON )

# If we do not locally compile ZLIB we will find ZLIB in the system, if we cannot find it we will enforce the local compilation
OPTION ( FORCE_LOCAL_ZLIB_COMPILATION "Force local compilation of zlib" OFF )
if( FORCE_LOCAL_ZLIB_COMPILATION MATCHES OFF )
    # Find zlib (for gidpost)
    find_package(ZLIB)
    if( ZLIB_FOUND )
        include_directories( ${ZLIB_INCLUDE_DIRS} )
    else( ZLIB_FOUND )
        set( FORCE_LOCAL_ZLIB_COMPILATION ON )
    endif( ZLIB_FOUND )
endif( FORCE_LOCAL_ZLIB_COMPILATION MATCHES OFF )

# We local compilate ZLIB
if( FORCE_LOCAL_ZLIB_COMPILATION MATCHES ON )
  message(STATUS "Preparing local ZLIB compilation.")
  include_directories( ${KRATOS_SOURCE_DIR}/external_libraries/zlib )
  # Compile our own
  add_subdirectory( ${KRATOS_SOURCE_DIR}/external_libraries/zlib )
  # We have to add this for zconf
  include_directories( ${KRATOS_BINARY_DIR}/external_libraries/zlib )
  set( ZLIB_LIBRARIES zlib )
endif( FORCE_LOCAL_ZLIB_COMPILATION MATCHES ON )

# including the AMatrix
if( AMATRIX_DIR )
    message(STATUS "AMATRIX_DIR : ${AMATRIX_DIR}")
    include_directories("${AMATRIX_DIR}/include")
    add_definitions(-DAMATRIX_NO_IO_OPERATOR)
    add_definitions(-DKRATOS_USE_AMATRIX)
else()
    message(STATUS "AMatrix not found. Please define the AMATRIX_DIR pointing to the AMatrix root directory.")
endif()

##echo user options
message( " ")
message("CMAKE_BUILD_TYPE ........ ${CMAKE_BUILD_TYPE}")
message( " ")

# Include dir for external libraries
include_directories( ${KRATOS_SOURCE_DIR}/external_libraries )

# defines needed
add_definitions( -DKRATOS_PYTHON )

if(${CMAKE_SYSTEM_NAME} MATCHES "Linux")
  add_definitions( -fPIC )
endif(${CMAKE_SYSTEM_NAME} MATCHES "Linux")

set(${KRATOS_KERNEL} "")
set(${KRATOS_PYTHON_INTERFACE} "")

# include subdirectories
add_subdirectory(external_libraries/gidpost)
add_subdirectory(kratos)

# Configure kratos applications
message("-- Configuring applications (ENV):")
set_property(GLOBAL PROPERTY LIST_OF_APPLICATIONS_ADDED_THROUGH_DEPENDENCIES)
if(DEFINED ENV{KRATOS_APPLICATIONS})
    foreach(APPLICATION_PATH $ENV{KRATOS_APPLICATIONS})
        get_filename_component(APPLICATION_NAME ${APPLICATION_PATH} NAME)
        list(APPEND LIST_OF_APPLICATIONS_TO_BE_COMPILED ${APPLICATION_NAME})
    endforeach(APPLICATION_PATH $ENV{KRATOS_APPLICATIONS})
endif(DEFINED ENV{KRATOS_APPLICATIONS})

if(DEFINED ENV{KRATOS_APPLICATIONS})
    foreach(APPLICATION_PATH $ENV{KRATOS_APPLICATIONS})
        get_filename_component(APPLICATION_NAME ${APPLICATION_PATH} NAME)
        if(NOT TARGET Kratos${APPLICATION_NAME})
            message("Adding application '${APPLICATION_PATH}'")
            add_subdirectory(${APPLICATION_PATH} ${CMAKE_CURRENT_BINARY_DIR}/applications/${APPLICATION_NAME})
        else(NOT TARGET Kratos${APPLICATION_NAME})
            message("[Warning] Application '${APPLICATION_PATH}' was already added")
        endif(NOT TARGET Kratos${APPLICATION_NAME})
    endforeach(APPLICATION_PATH $ENV{KRATOS_APPLICATIONS})
endif(DEFINED ENV{KRATOS_APPLICATIONS})

# Create custom targets. Not the cleanest solution, but minimizes the changes
add_custom_target(KratosKernel DEPENDS ${KRATOS_KERNEL})
add_custom_target(KratosPythonInterface DEPENDS ${KRATOS_PYTHON_INTERFACE})

message("")
message("***********************************************************************")
message("")
message("        LIST OF APPLICATIONS THAT ARE GOING TO BE COMPILED:")
message("")
foreach(individual_app_name ${LIST_OF_APPLICATIONS_TO_BE_COMPILED})
  message("        ${individual_app_name}")
endforeach()
message("")
message("        APPLICATIONS ADDED TO COMPILATION THROUGH DEPENDENCIES:")
message("")
get_property(local_list GLOBAL PROPERTY LIST_OF_APPLICATIONS_ADDED_THROUGH_DEPENDENCIES)
foreach(individual_app_name ${local_list})
    if(NOT ";${LIST_OF_APPLICATIONS_TO_BE_COMPILED};" MATCHES ${individual_app_name})
        message("        ${individual_app_name}")
    endif(NOT ";${LIST_OF_APPLICATIONS_TO_BE_COMPILED};" MATCHES ${individual_app_name})
endforeach()
message("")
message("***********************************************************************")
message("")

message("List of upcoming API-breaking and behavior changes:")
message("\t Geometry 'Dimension' deprecation: https://github.com/KratosMultiphysics/Kratos/pull/10445")
message("\t Geometry old projection methods deprecation: https://github.com/KratosMultiphysics/Kratos/pull/9024")
message("\t Geometry old closest point methods deprecation: https://github.com/KratosMultiphysics/Kratos/pull/9243")
message("\t Model 'CreateModelPart' behavior change (no error thrown if model part exists): https://github.com/KratosMultiphysics/Kratos/pull/9598")
message("\t Make GetIntegrationMethod method of Condition const: https://github.com/KratosMultiphysics/Kratos/pull/9769")
message("\t Behavior change of ModelPart.GetProperties (MeshIndex removed): https://github.com/KratosMultiphysics/Kratos/pull/9774")

# Compiling the clipper library
add_subdirectory(${KRATOS_SOURCE_DIR}/external_libraries/clipper)
# Compiling the triangle library
if(${USE_TRIANGLE_NONFREE_TPL} MATCHES ON )
    add_subdirectory(${KRATOS_SOURCE_DIR}/external_libraries/triangle)
endif(${USE_TRIANGLE_NONFREE_TPL} MATCHES ON )

# Compiling the tinyexpr library
add_subdirectory(${KRATOS_SOURCE_DIR}/external_libraries/tinyexpr)

# runkratos - compiles "runkratos and packages the python lib needed"
if(${INSTALL_RUNKRATOS} MATCHES ON )
    add_subdirectory(kratos/run_kratos)
endif(${INSTALL_RUNKRATOS} MATCHES ON )

# Clean the Module and libs install directories
install(CODE "message(STATUS \"Deleting: ${CMAKE_INSTALL_PREFIX}/KratosMultiphysics\")")
install(CODE "file(REMOVE_RECURSE \"${CMAKE_INSTALL_PREFIX}/KratosMultiphysics\")")
install(CODE "message(STATUS \"Deleting: ${CMAKE_INSTALL_PREFIX}/libs\")")
install(CODE "file(REMOVE_RECURSE \"${CMAKE_INSTALL_PREFIX}/libs\")")

# Install core files for the KratosMultiphysics python module
kratos_python_install(${INSTALL_PYTHON_USING_LINKS} "${KRATOS_SOURCE_DIR}/kratos/python_interface/__init__.py" "KratosMultiphysics/__init__.py" )
kratos_python_install(${INSTALL_PYTHON_USING_LINKS} "${KRATOS_SOURCE_DIR}/kratos/python_interface/kratos_globals.py" "KratosMultiphysics/kratos_globals.py" )
kratos_python_install(${INSTALL_PYTHON_USING_LINKS} "${KRATOS_SOURCE_DIR}/kratos/python_interface/python_registry.py" "KratosMultiphysics/python_registry.py" )

# Install the libraries in the libs folder
install(FILES ${Boost_LIBRARIES} DESTINATION libs)
install(FILES ${EXTRA_INSTALL_LIBS} DESTINATION libs)

# Perform post-install tasks (add_subdirectory commands are guaranteed to be executed in order)
add_subdirectory("scripts/post_install")<|MERGE_RESOLUTION|>--- conflicted
+++ resolved
@@ -176,13 +176,9 @@
   endif()
   set(CMAKE_C_FLAGS "${CMAKE_C_FLAGS} -funroll-loops -Wall -Wl,--no-as-needed -ldl")
   set(CMAKE_SHARED_LINKER_FLAGS " -Wl,--no-undefined")
-<<<<<<< HEAD
   message(STATUS "Additional default options were set for gcc")
   message(STATUS "CMAKE_CXX_FLAGS = ${CMAKE_CXX_FLAGS}")
   message(STATUS "CMAKE_C_FLAGS = ${CMAKE_C_FLAGS}")
-=======
-  message(STATUS "Additional default options were set for GCC")
->>>>>>> 3c6698d8
 endif(${CMAKE_COMPILER_IS_GNUCXX})
 
 # Checking architecture of compilation (it extends compiling flags, so must be done before extending flags)
@@ -247,7 +243,6 @@
 message(STATUS "CMAKE_CXX_COMPILER_ID = ${CMAKE_CXX_COMPILER_ID}")
 if(NOT ${CMAKE_SYSTEM_NAME} MATCHES "Darwin")
   if(${CMAKE_SYSTEM_NAME} MATCHES "Windows")
-<<<<<<< HEAD
     if(${CMAKE_CXX_COMPILER_ID} MATCHES Clang)
       set(CMAKE_CXX_FLAGS "${CMAKE_CXX_FLAGS}  -funroll-loops -Wall -Wno-unused-local-typedef -Wno-unknown-pragmas  ")
       set(CMAKE_C_FLAGS   "${CMAKE_C_FLAGS} -funroll-loops -Wall -Wno-unknown-pragmas  ")
@@ -256,29 +251,15 @@
       message("CMAKE_CXX_FLAGS = ${CMAKE_CXX_FLAGS}")
       message("CMAKE_C_FLAGS = ${CMAKE_C_FLAGS}")
     endif(${CMAKE_CXX_COMPILER_ID} MATCHES Clang)
-=======
-      if(${CMAKE_CXX_COMPILER_ID} MATCHES Clang)
-        set(CMAKE_CXX_FLAGS "${CMAKE_CXX_FLAGS}  -funroll-loops -Wall -Wno-unused-local-typedef -Wno-unknown-pragmas  ")
-        set(CMAKE_C_FLAGS   "${CMAKE_C_FLAGS} -funroll-loops -Wall -Wno-unknown-pragmas  ")
-        set(CMAKE_SHARED_LINKER_FLAGS "-Wl,--no-undefined")
-        message(STATUS "Additional default options were set for LLVM/Clang compiler")
-      endif(${CMAKE_CXX_COMPILER_ID} MATCHES Clang)
->>>>>>> 3c6698d8
   else(${CMAKE_SYSTEM_NAME} MATCHES "Windows")
     if(${CMAKE_CXX_COMPILER_ID} MATCHES Clang)
       set(CMAKE_CXX_FLAGS "${CMAKE_CXX_FLAGS} -fPIC -funroll-loops -Wall -Wno-unused-local-typedef -Wno-unknown-pragmas ")
       set(CMAKE_C_FLAGS   "${CMAKE_C_FLAGS} -fPIC -funroll-loops -Wall -Wno-unknown-pragmas ")
       set(CMAKE_SHARED_LINKER_FLAGS "-Wl,--no-undefined")
-<<<<<<< HEAD
       message(STATUS "Additional default options were set for clang compiler")
       message(STATUS "CMAKE_CXX_FLAGS = ${CMAKE_CXX_FLAGS}")
       message(STATUS "CMAKE_C_FLAGS = ${CMAKE_C_FLAGS}")
     elseif(${CMAKE_CXX_COMPILER_ID} MATCHES Intel)
-=======
-      message(STATUS "Additional default options were set for LLVM/Clang compiler")
-    endif(${CMAKE_CXX_COMPILER_ID} MATCHES Clang)
-    if(${CMAKE_CXX_COMPILER_ID} MATCHES Intel)
->>>>>>> 3c6698d8
       if(CMAKE_CXX_COMPILER_VERSION VERSION_LESS 18.0)
         # pybind requires min. version 17, but we need at least 18:
         message( "DEPRECATED: detected compiler as Intel " ${CMAKE_CXX_COMPILER_VERSION} )
@@ -293,28 +274,19 @@
       endif()
       set(CMAKE_C_FLAGS   "${CMAKE_C_FLAGS} -fPIC -funroll-loops  ")
       set(CMAKE_SHARED_LINKER_FLAGS "-Wl,--no-undefined")
-<<<<<<< HEAD
       message(STATUS "Additional default options were set for intel compiler")
       message(STATUS "CMAKE_CXX_FLAGS = ${CMAKE_CXX_FLAGS}")
       message(STATUS "CMAKE_C_FLAGS = ${CMAKE_C_FLAGS}")
     endif()
-=======
-      message(STATUS "Additional default options were set for Intel Compiler")
-    endif(${CMAKE_CXX_COMPILER_ID} MATCHES Intel)
->>>>>>> 3c6698d8
   endif(${CMAKE_SYSTEM_NAME} MATCHES "Windows")
 else(NOT ${CMAKE_SYSTEM_NAME} MATCHES "Darwin")
   if(${CMAKE_C_COMPILER} MATCHES "icc.*$")
     set(CMAKE_CXX_FLAGS "${CMAKE_CXX_FLAGS} -fPIC  -funroll-loops  ")
     set(CMAKE_C_FLAGS   "${CMAKE_C_FLAGS} -fPIC -funroll-loops  ")
     set(CMAKE_SHARED_LINKER_FLAGS "-Wl,--no-undefined")
-<<<<<<< HEAD
     message(STATUS "Additional default options were set for intel compiler")
     message(STATUS "CMAKE_CXX_FLAGS = ${CMAKE_CXX_FLAGS}")
     message(STATUS "CMAKE_C_FLAGS = ${CMAKE_C_FLAGS}")
-=======
-    message(STATUS "Additional default options were set for Intel Compiler")
->>>>>>> 3c6698d8
   endif(${CMAKE_C_COMPILER} MATCHES "icc.*$")
 endif(NOT ${CMAKE_SYSTEM_NAME} MATCHES "Darwin")
 
