--- conflicted
+++ resolved
@@ -1,8 +1,4 @@
-<<<<<<< HEAD
-cmake_minimum_required (VERSION 3.14.0)
-=======
 cmake_minimum_required (VERSION 3.15.0)
->>>>>>> 7161952a
 
 project (KratosMultiphysics)
 set (CMAKE_CXX_STANDARD 17)
@@ -42,12 +38,6 @@
   cmake_policy(SET CMP0135 NEW)
 endif(POLICY CMP0135)
 
-<<<<<<< HEAD
-# Set here the version number **** only update upon tagging a release!
-set (KratosMultiphysics_MAJOR_VERSION 10)
-set (KratosMultiphysics_MINOR_VERSION 1)
-set (KratosMultiphysics_PATCH_VERSION 0)
-=======
 # Path Normalization
 if(POLICY CMP0177)
   cmake_policy(SET CMP0177 NEW)
@@ -62,7 +52,6 @@
 set (KratosMultiphysics_MAJOR_VERSION 10)
 set (KratosMultiphysics_MINOR_VERSION 2)
 set (KratosMultiphysics_PATCH_VERSION 1)
->>>>>>> 7161952a
 
 # If KRATOS_SOURCE_DIR is not defined use the CMAKE_SOURCE_DIR
 if(NOT DEFINED KRATOS_SOURCE_DIR)
@@ -320,10 +309,7 @@
 include(install_function)
 include(KratosDependencies)
 include(KratosGTest)
-<<<<<<< HEAD
-=======
 include(KratosAddSources)
->>>>>>> 7161952a
 include(KratosGBenchmark)
 include(FetchContent)
 
