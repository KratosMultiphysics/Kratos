//    |  /           |
//    ' /   __| _` | __|  _ \   __|
//    . \  |   (   | |   (   |\__ `
//   _|\_\_|  \__,_|\__|\___/ ____/
//                   Multi-Physics
//
//  License:   BSD License
//      Kratos default license: kratos/license.txt
//
//  Main authors:    Vicente Mataix Ferrandiz
//
#ifdef INCLUDE_MMG
// System includes

// External includes

// Project includes
#include "geometries/triangle_2d_3.h"
#include "geometries/tetrahedra_3d_4.h"
#include "testing/testing.h"
#include "containers/model.h"
#include "includes/kratos_flags.h"
#include "includes/gid_io.h"
#include "meshing_application.h"

/* Processes */
#include "custom_processes/integration_values_extrapolation_to_nodes_process.h"
#include "includes/mat_variables.h"

namespace Kratos
{
    namespace Testing
    {
        typedef Node<3> NodeType;
        typedef Geometry<NodeType> GeometryType;

        void GiDIODebugInternalExtrapolation(ModelPart& ThisModelPart, const std::string name = "")
        {
            GidIO<> gid_io("TEST_INTERNAL_EXTRAPOLATION"+name, GiD_PostBinary, SingleFile, WriteUndeformed,  WriteElementsOnly);
            const int nl_iter = ThisModelPart.GetProcessInfo()[NL_ITERATION_NUMBER];
            const double label = static_cast<double>(nl_iter);

            gid_io.InitializeMesh(label);
            gid_io.WriteMesh(ThisModelPart.GetMesh());
            gid_io.FinalizeMesh();
            gid_io.InitializeResults(label, ThisModelPart.GetMesh());
            auto this_var = KratosComponents<Variable<double>>::Get("REFERENCE_DEFORMATION_GRADIENT_DETERMINANT");
            gid_io.PrintOnGaussPoints(this_var, ThisModelPart, label);
            gid_io.WriteNodalResultsNonHistorical(this_var, ThisModelPart.Nodes(), label);
            gid_io.WriteNodalResultsNonHistorical(NODAL_AREA, ThisModelPart.Nodes(), label);
        }

        void Create2DModelPartForExtrapolation(ModelPart& ThisModelPart)
        {
            Properties::Pointer p_elem_prop = ThisModelPart.CreateNewProperties(0);
            const auto& r_process_info = ThisModelPart.GetProcessInfo();

            // First we create the nodes
            NodeType::Pointer p_node_1 = ThisModelPart.CreateNewNode(1, 0.0 , 0.0 , 0.0);
            NodeType::Pointer p_node_2 = ThisModelPart.CreateNewNode(2, 1.0 , 0.0 , 0.0);
            NodeType::Pointer p_node_3 = ThisModelPart.CreateNewNode(3, 1.0 , 1.0 , 0.0);
            NodeType::Pointer p_node_4 = ThisModelPart.CreateNewNode(4, 0.0 , 1.0 , 0.0);
            NodeType::Pointer p_node_5 = ThisModelPart.CreateNewNode(5, 2.0 , 0.0 , 0.0);
            NodeType::Pointer p_node_6 = ThisModelPart.CreateNewNode(6, 2.0 , 1.0 , 0.0);

            // Now we create the "conditions"
            std::vector<NodeType::Pointer> element_nodes_0 (3);
            element_nodes_0[0] = p_node_1;
            element_nodes_0[1] = p_node_2;
            element_nodes_0[2] = p_node_3;

            std::vector<NodeType::Pointer> element_nodes_1 (3);
            element_nodes_1[0] = p_node_1;
            element_nodes_1[1] = p_node_3;
            element_nodes_1[2] = p_node_4;

            std::vector<NodeType::Pointer> element_nodes_2 (3);
            element_nodes_2[0] = p_node_2;
            element_nodes_2[1] = p_node_5;
            element_nodes_2[2] = p_node_3;

            std::vector<NodeType::Pointer> element_nodes_3 (3);
            element_nodes_3[0] = p_node_5;
            element_nodes_3[1] = p_node_6;
            element_nodes_3[2] = p_node_3;

            Element::Pointer p_elem_0 = ThisModelPart.CreateNewElement("UpdatedLagrangianElement2D3N", 1, PointerVector<NodeType>{element_nodes_0}, p_elem_prop);
            Element::Pointer p_elem_1 = ThisModelPart.CreateNewElement("UpdatedLagrangianElement2D3N", 2, PointerVector<NodeType>{element_nodes_1}, p_elem_prop);
            Element::Pointer p_elem_2 = ThisModelPart.CreateNewElement("UpdatedLagrangianElement2D3N", 3, PointerVector<NodeType>{element_nodes_2}, p_elem_prop);
            Element::Pointer p_elem_3 = ThisModelPart.CreateNewElement("UpdatedLagrangianElement2D3N", 4, PointerVector<NodeType>{element_nodes_3}, p_elem_prop);

            ConstitutiveLaw const& r_clone_cl = KratosComponents<ConstitutiveLaw>::Get("LinearElasticPlaneStrain2DLaw");
            auto p_this_law = r_clone_cl.Clone();
            p_elem_prop->SetValue(CONSTITUTIVE_LAW, p_this_law);

            // Initialize Elements
<<<<<<< HEAD
            p_elem_0->Initialize(r_process_info);
            p_elem_1->Initialize(r_process_info);
            p_elem_2->Initialize(r_process_info);
            p_elem_3->Initialize(r_process_info);
=======
            for (auto& r_elem : ThisModelPart.Elements())
                r_elem.Initialize();
>>>>>>> f4300022
        }

        void Create3DModelPartForExtrapolation(ModelPart& ThisModelPart)
        {
            Properties::Pointer p_elem_prop = ThisModelPart.CreateNewProperties(0);
            const auto& r_process_info = ThisModelPart.GetProcessInfo();

            // First we create the nodes
            NodeType::Pointer p_node_1 = ThisModelPart.CreateNewNode(1 , 0.0 , 1.0 , 1.0);
            NodeType::Pointer p_node_2 = ThisModelPart.CreateNewNode(2 , 0.0 , 1.0 , 0.0);
            NodeType::Pointer p_node_3 = ThisModelPart.CreateNewNode(3 , 0.0 , 0.0 , 1.0);
            NodeType::Pointer p_node_4 = ThisModelPart.CreateNewNode(4 , 1.0 , 1.0 , 1.0);
            NodeType::Pointer p_node_5 = ThisModelPart.CreateNewNode(5 , 0.0 , 0.0 , 0.0);
            NodeType::Pointer p_node_6 = ThisModelPart.CreateNewNode(6 , 1.0 , 1.0 , 0.0);

            NodeType::Pointer p_node_7 = ThisModelPart.CreateNewNode(7 , 1.0 , 0.0 , 1.0);
            NodeType::Pointer p_node_8 = ThisModelPart.CreateNewNode(8 , 1.0 , 0.0 , 0.0);
            NodeType::Pointer p_node_9 = ThisModelPart.CreateNewNode(9 , 2.0 , 1.0 , 1.0);
            NodeType::Pointer p_node_10 = ThisModelPart.CreateNewNode(10 , 2.0 , 1.0 , 0.0);
            NodeType::Pointer p_node_11 = ThisModelPart.CreateNewNode(11 , 2.0 , 0.0 , 1.0);
            NodeType::Pointer p_node_12 = ThisModelPart.CreateNewNode(12 , 2.0 , 0.0 , 0.0);

            // Now we create the "conditions"
            std::vector<NodeType::Pointer> element_nodes_0 (4);
            element_nodes_0[0] = p_node_12;
            element_nodes_0[1] = p_node_10;
            element_nodes_0[2] = p_node_8;
            element_nodes_0[3] = p_node_9;

            std::vector<NodeType::Pointer> element_nodes_1 (4);
            element_nodes_1[0] = p_node_4;
            element_nodes_1[1] = p_node_6;
            element_nodes_1[2] = p_node_9;
            element_nodes_1[3] = p_node_7;

            std::vector<NodeType::Pointer> element_nodes_2 (4);
            element_nodes_2[0] = p_node_11;
            element_nodes_2[1] = p_node_7;
            element_nodes_2[2] = p_node_9;
            element_nodes_2[3] = p_node_8;

            std::vector<NodeType::Pointer> element_nodes_3 (4);
            element_nodes_3[0] = p_node_5;
            element_nodes_3[1] = p_node_3;
            element_nodes_3[2] = p_node_8;
            element_nodes_3[3] = p_node_6;

            std::vector<NodeType::Pointer> element_nodes_4 (4);
            element_nodes_4[0] = p_node_4;
            element_nodes_4[1] = p_node_6;
            element_nodes_4[2] = p_node_7;
            element_nodes_4[3] = p_node_3;

            std::vector<NodeType::Pointer> element_nodes_5 (4);
            element_nodes_5[0] = p_node_2;
            element_nodes_5[1] = p_node_3;
            element_nodes_5[2] = p_node_5;
            element_nodes_5[3] = p_node_6;

            std::vector<NodeType::Pointer> element_nodes_6 (4);
            element_nodes_6[0] = p_node_10;
            element_nodes_6[1] = p_node_9;
            element_nodes_6[2] = p_node_6;
            element_nodes_6[3] = p_node_8;

            std::vector<NodeType::Pointer> element_nodes_7 (4);
            element_nodes_7[0] = p_node_7;
            element_nodes_7[1] = p_node_8;
            element_nodes_7[2] = p_node_3;
            element_nodes_7[3] = p_node_6;

            std::vector<NodeType::Pointer> element_nodes_8 (4);
            element_nodes_8[0] = p_node_7;
            element_nodes_8[1] = p_node_8;
            element_nodes_8[2] = p_node_6;
            element_nodes_8[3] = p_node_9;

            std::vector<NodeType::Pointer> element_nodes_9 (4);
            element_nodes_9[0] = p_node_4;
            element_nodes_9[1] = p_node_1;
            element_nodes_9[2] = p_node_6;
            element_nodes_9[3] = p_node_3;

            std::vector<NodeType::Pointer> element_nodes_10 (4);
            element_nodes_10[0] = p_node_9;
            element_nodes_10[1] = p_node_12;
            element_nodes_10[2] = p_node_11;
            element_nodes_10[3] = p_node_8;

            std::vector<NodeType::Pointer> element_nodes_11 (4);
            element_nodes_11[0] = p_node_3;
            element_nodes_11[1] = p_node_2;
            element_nodes_11[2] = p_node_1;
            element_nodes_11[3] = p_node_6;

            Element::Pointer p_elem_0 = ThisModelPart.CreateNewElement("UpdatedLagrangianElement3D4N", 1, PointerVector<NodeType>{element_nodes_0}, p_elem_prop);
            Element::Pointer p_elem_1 = ThisModelPart.CreateNewElement("UpdatedLagrangianElement3D4N", 2, PointerVector<NodeType>{element_nodes_1}, p_elem_prop);
            Element::Pointer p_elem_2 = ThisModelPart.CreateNewElement("UpdatedLagrangianElement3D4N", 3, PointerVector<NodeType>{element_nodes_2}, p_elem_prop);
            Element::Pointer p_elem_3 = ThisModelPart.CreateNewElement("UpdatedLagrangianElement3D4N", 4, PointerVector<NodeType>{element_nodes_3}, p_elem_prop);
            Element::Pointer p_elem_4 = ThisModelPart.CreateNewElement("UpdatedLagrangianElement3D4N", 5, PointerVector<NodeType>{element_nodes_4}, p_elem_prop);
            Element::Pointer p_elem_5 = ThisModelPart.CreateNewElement("UpdatedLagrangianElement3D4N", 6, PointerVector<NodeType>{element_nodes_5}, p_elem_prop);
            Element::Pointer p_elem_6 = ThisModelPart.CreateNewElement("UpdatedLagrangianElement3D4N", 7, PointerVector<NodeType>{element_nodes_6}, p_elem_prop);
            Element::Pointer p_elem_7 = ThisModelPart.CreateNewElement("UpdatedLagrangianElement3D4N", 8, PointerVector<NodeType>{element_nodes_7}, p_elem_prop);
            Element::Pointer p_elem_8 = ThisModelPart.CreateNewElement("UpdatedLagrangianElement3D4N", 9, PointerVector<NodeType>{element_nodes_8}, p_elem_prop);
            Element::Pointer p_elem_9 = ThisModelPart.CreateNewElement("UpdatedLagrangianElement3D4N", 10, PointerVector<NodeType>{element_nodes_9}, p_elem_prop);
            Element::Pointer p_elem_10 = ThisModelPart.CreateNewElement("UpdatedLagrangianElement3D4N", 11, PointerVector<NodeType>{element_nodes_10}, p_elem_prop);
            Element::Pointer p_elem_11 = ThisModelPart.CreateNewElement("UpdatedLagrangianElement3D4N", 12, PointerVector<NodeType>{element_nodes_11}, p_elem_prop);

            ConstitutiveLaw const& r_clone_cl = KratosComponents<ConstitutiveLaw>::Get("LinearElastic3DLaw");
            auto p_this_law = r_clone_cl.Clone();
            p_elem_prop->SetValue(CONSTITUTIVE_LAW, p_this_law);

            // Initialize Elements
<<<<<<< HEAD
            p_elem_0->Initialize(r_process_info);
            p_elem_1->Initialize(r_process_info);
            p_elem_2->Initialize(r_process_info);
            p_elem_3->Initialize(r_process_info);
            p_elem_4->Initialize(r_process_info);
            p_elem_5->Initialize(r_process_info);
            p_elem_6->Initialize(r_process_info);
            p_elem_7->Initialize(r_process_info);
            p_elem_8->Initialize(r_process_info);
            p_elem_9->Initialize(r_process_info);
            p_elem_10->Initialize(r_process_info);
            p_elem_11->Initialize(r_process_info);
=======
            for (auto& r_elem : ThisModelPart.Elements())
                r_elem.Initialize();
>>>>>>> f4300022
        }

        /**
        * Checks the correct work of the internal variable extrapolation process
        * Test triangle
        */

        KRATOS_TEST_CASE_IN_SUITE(TestIntegrationValuesExtrapolationToNodesProcessTriangle, KratosMeshingApplicationFastSuite)
        {
            Model this_model;
            ModelPart& this_model_part = this_model.CreateModelPart("Main", 2);
            ProcessInfo& current_process_info = this_model_part.GetProcessInfo();
            current_process_info[DOMAIN_SIZE] = 2;

            this_model_part.AddNodalSolutionStepVariable(DISPLACEMENT);

            // In case the StructuralMechanicsApplciation is not compiled we skip the test
            if (!KratosComponents<ConstitutiveLaw>::Has("LinearElasticPlaneStrain2DLaw"))
                return void();
<<<<<<< HEAD
            ConstitutiveLaw const& r_clone_cl = KratosComponents<ConstitutiveLaw>::Get("LinearElasticPlaneStrain2DLaw");
            auto p_this_law = r_clone_cl.Clone();
            p_elem_prop->SetValue(CONSTITUTIVE_LAW, p_this_law);
=======

            Create2DModelPartForExtrapolation(this_model_part);
>>>>>>> f4300022

            auto& process_info = this_model_part.GetProcessInfo();
            process_info[STEP] = 1;
            process_info[NL_ITERATION_NUMBER] = 1;
<<<<<<< HEAD

            Create2DModelPartForExtrapolation(this_model_part);
=======
>>>>>>> f4300022

            // Compute extrapolation
            Parameters extrapolation_parameters = Parameters(R"(
            {
                "list_of_variables"          : ["REFERENCE_DEFORMATION_GRADIENT_DETERMINANT"]
            })");
            IntegrationValuesExtrapolationToNodesProcess extrapolation_process = IntegrationValuesExtrapolationToNodesProcess(this_model_part, extrapolation_parameters);
            extrapolation_process.ExecuteBeforeSolutionLoop();
            extrapolation_process.ExecuteFinalizeSolutionStep();

//             // DEBUG
//             GiDIODebugInternalExtrapolation(this_model_part, "1");

            const double tolerance = 1.0e-8;
            auto this_var = KratosComponents<Variable<double>>::Get("REFERENCE_DEFORMATION_GRADIENT_DETERMINANT");
            for (auto& node : this_model_part.Nodes()) {
                KRATOS_CHECK_LESS_EQUAL(std::abs(node.GetValue(this_var) - 1.0), tolerance);
            }

            extrapolation_process.ExecuteFinalize();
        }

        /**
        * Checks the correct work of the internal variable extrapolation process
        * Test tetrahedra
        */

        KRATOS_TEST_CASE_IN_SUITE(TestIntegrationValuesExtrapolationToNodesProcessTetra, KratosMeshingApplicationFastSuite)
        {
            Model this_model;
            ModelPart& this_model_part = this_model.CreateModelPart("Main", 2);
            ProcessInfo& current_process_info = this_model_part.GetProcessInfo();
            current_process_info[DOMAIN_SIZE] = 3;

            this_model_part.AddNodalSolutionStepVariable(DISPLACEMENT);

            // In case the StructuralMechanicsApplciation is not compiled we skip the test
            if (!KratosComponents<ConstitutiveLaw>::Has("LinearElastic3DLaw"))
                return void();

            Create3DModelPartForExtrapolation(this_model_part);

            auto& process_info = this_model_part.GetProcessInfo();
            process_info[STEP] = 1;
            process_info[NL_ITERATION_NUMBER] = 1;
<<<<<<< HEAD

            Create3DModelPartForExtrapolation(this_model_part);
=======
>>>>>>> f4300022

            // Compute extrapolation
            Parameters extrapolation_parameters = Parameters(R"(
            {
                "list_of_variables"          : ["REFERENCE_DEFORMATION_GRADIENT_DETERMINANT"]
            })");
            IntegrationValuesExtrapolationToNodesProcess extrapolation_process = IntegrationValuesExtrapolationToNodesProcess(this_model_part, extrapolation_parameters);
            extrapolation_process.ExecuteBeforeSolutionLoop();
            extrapolation_process.ExecuteFinalizeSolutionStep();

//             // DEBUG
//             GiDIODebugInternalExtrapolation(this_model_part, "2");

            const double tolerance = 1.0e-8;
            auto this_var = KratosComponents<Variable<double>>::Get("REFERENCE_DEFORMATION_GRADIENT_DETERMINANT");
            for (auto& node : this_model_part.Nodes()) {
                KRATOS_CHECK_LESS_EQUAL(std::abs(node.GetValue(this_var) - 1.0), tolerance);
            }

            extrapolation_process.ExecuteFinalize();
        }
    } // namespace Testing
}  // namespace Kratos.
#endif<|MERGE_RESOLUTION|>--- conflicted
+++ resolved
@@ -94,15 +94,8 @@
             p_elem_prop->SetValue(CONSTITUTIVE_LAW, p_this_law);
 
             // Initialize Elements
-<<<<<<< HEAD
-            p_elem_0->Initialize(r_process_info);
-            p_elem_1->Initialize(r_process_info);
-            p_elem_2->Initialize(r_process_info);
-            p_elem_3->Initialize(r_process_info);
-=======
             for (auto& r_elem : ThisModelPart.Elements())
                 r_elem.Initialize();
->>>>>>> f4300022
         }
 
         void Create3DModelPartForExtrapolation(ModelPart& ThisModelPart)
@@ -216,23 +209,8 @@
             p_elem_prop->SetValue(CONSTITUTIVE_LAW, p_this_law);
 
             // Initialize Elements
-<<<<<<< HEAD
-            p_elem_0->Initialize(r_process_info);
-            p_elem_1->Initialize(r_process_info);
-            p_elem_2->Initialize(r_process_info);
-            p_elem_3->Initialize(r_process_info);
-            p_elem_4->Initialize(r_process_info);
-            p_elem_5->Initialize(r_process_info);
-            p_elem_6->Initialize(r_process_info);
-            p_elem_7->Initialize(r_process_info);
-            p_elem_8->Initialize(r_process_info);
-            p_elem_9->Initialize(r_process_info);
-            p_elem_10->Initialize(r_process_info);
-            p_elem_11->Initialize(r_process_info);
-=======
             for (auto& r_elem : ThisModelPart.Elements())
                 r_elem.Initialize();
->>>>>>> f4300022
         }
 
         /**
@@ -252,23 +230,12 @@
             // In case the StructuralMechanicsApplciation is not compiled we skip the test
             if (!KratosComponents<ConstitutiveLaw>::Has("LinearElasticPlaneStrain2DLaw"))
                 return void();
-<<<<<<< HEAD
-            ConstitutiveLaw const& r_clone_cl = KratosComponents<ConstitutiveLaw>::Get("LinearElasticPlaneStrain2DLaw");
-            auto p_this_law = r_clone_cl.Clone();
-            p_elem_prop->SetValue(CONSTITUTIVE_LAW, p_this_law);
-=======
 
             Create2DModelPartForExtrapolation(this_model_part);
->>>>>>> f4300022
 
             auto& process_info = this_model_part.GetProcessInfo();
             process_info[STEP] = 1;
             process_info[NL_ITERATION_NUMBER] = 1;
-<<<<<<< HEAD
-
-            Create2DModelPartForExtrapolation(this_model_part);
-=======
->>>>>>> f4300022
 
             // Compute extrapolation
             Parameters extrapolation_parameters = Parameters(R"(
@@ -314,11 +281,6 @@
             auto& process_info = this_model_part.GetProcessInfo();
             process_info[STEP] = 1;
             process_info[NL_ITERATION_NUMBER] = 1;
-<<<<<<< HEAD
-
-            Create3DModelPartForExtrapolation(this_model_part);
-=======
->>>>>>> f4300022
 
             // Compute extrapolation
             Parameters extrapolation_parameters = Parameters(R"(
