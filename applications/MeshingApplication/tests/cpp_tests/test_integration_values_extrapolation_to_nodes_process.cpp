//    |  /           |
//    ' /   __| _` | __|  _ \   __|
//    . \  |   (   | |   (   |\__ `
//   _|\_\_|  \__,_|\__|\___/ ____/
//                   Multi-Physics
//
//  License:   BSD License
//      Kratos default license: kratos/license.txt
//
//  Main authors:    Vicente Mataix Ferrandiz
//
#ifdef INCLUDE_MMG
// System includes

// External includes

// Project includes
#include "geometries/triangle_2d_3.h"
#include "geometries/tetrahedra_3d_4.h"
#include "testing/testing.h"
#include "containers/model.h"
#include "includes/kratos_flags.h"
#include "includes/gid_io.h"
#include "meshing_application.h"

/* Processes */
#include "custom_processes/integration_values_extrapolation_to_nodes_process.h"
#include "includes/mat_variables.h"

namespace Kratos
{
    namespace Testing
    {
        typedef Node<3> NodeType;
        typedef Geometry<NodeType> GeometryType;

        void GiDIODebugInternalExtrapolation(ModelPart& ThisModelPart, const std::string name = "")
        {
            GidIO<> gid_io("TEST_INTERNAL_EXTRAPOLATION"+name, GiD_PostBinary, SingleFile, WriteUndeformed,  WriteElementsOnly);
            const int nl_iter = ThisModelPart.GetProcessInfo()[NL_ITERATION_NUMBER];
            const double label = static_cast<double>(nl_iter);

            gid_io.InitializeMesh(label);
            gid_io.WriteMesh(ThisModelPart.GetMesh());
            gid_io.FinalizeMesh();
            gid_io.InitializeResults(label, ThisModelPart.GetMesh());
            auto this_var = KratosComponents<Variable<double>>::Get("REFERENCE_DEFORMATION_GRADIENT_DETERMINANT");
            gid_io.PrintOnGaussPoints(this_var, ThisModelPart, label);
            gid_io.WriteNodalResultsNonHistorical(this_var, ThisModelPart.Nodes(), label);
            gid_io.WriteNodalResultsNonHistorical(NODAL_AREA, ThisModelPart.Nodes(), label);
        }

        void Create2DModelPartForExtrapolation(ModelPart& ThisModelPart)
        {
<<<<<<< HEAD
            Properties::Pointer p_elem_prop = ThisModelPart.pGetProperties(0);
            const auto& r_process_info = ThisModelPart.GetProcessInfo();
=======
            Properties::Pointer p_elem_prop = ThisModelPart.CreateNewProperties(0);
>>>>>>> 7449997a

            // First we create the nodes
            NodeType::Pointer p_node_1 = ThisModelPart.CreateNewNode(1, 0.0 , 0.0 , 0.0);
            NodeType::Pointer p_node_2 = ThisModelPart.CreateNewNode(2, 1.0 , 0.0 , 0.0);
            NodeType::Pointer p_node_3 = ThisModelPart.CreateNewNode(3, 1.0 , 1.0 , 0.0);
            NodeType::Pointer p_node_4 = ThisModelPart.CreateNewNode(4, 0.0 , 1.0 , 0.0);
            NodeType::Pointer p_node_5 = ThisModelPart.CreateNewNode(5, 2.0 , 0.0 , 0.0);
            NodeType::Pointer p_node_6 = ThisModelPart.CreateNewNode(6, 2.0 , 1.0 , 0.0);

            // Now we create the "conditions"
            std::vector<NodeType::Pointer> element_nodes_0 (3);
            element_nodes_0[0] = p_node_1;
            element_nodes_0[1] = p_node_2;
            element_nodes_0[2] = p_node_3;

            std::vector<NodeType::Pointer> element_nodes_1 (3);
            element_nodes_1[0] = p_node_1;
            element_nodes_1[1] = p_node_3;
            element_nodes_1[2] = p_node_4;

            std::vector<NodeType::Pointer> element_nodes_2 (3);
            element_nodes_2[0] = p_node_2;
            element_nodes_2[1] = p_node_5;
            element_nodes_2[2] = p_node_3;

            std::vector<NodeType::Pointer> element_nodes_3 (3);
            element_nodes_3[0] = p_node_5;
            element_nodes_3[1] = p_node_6;
            element_nodes_3[2] = p_node_3;

            Element::Pointer p_elem_0 = ThisModelPart.CreateNewElement("UpdatedLagrangianElement2D3N", 1, PointerVector<NodeType>{element_nodes_0}, p_elem_prop);
            Element::Pointer p_elem_1 = ThisModelPart.CreateNewElement("UpdatedLagrangianElement2D3N", 2, PointerVector<NodeType>{element_nodes_1}, p_elem_prop);
            Element::Pointer p_elem_2 = ThisModelPart.CreateNewElement("UpdatedLagrangianElement2D3N", 3, PointerVector<NodeType>{element_nodes_2}, p_elem_prop);
            Element::Pointer p_elem_3 = ThisModelPart.CreateNewElement("UpdatedLagrangianElement2D3N", 4, PointerVector<NodeType>{element_nodes_3}, p_elem_prop);

            // Initialize Elements
            p_elem_0->Initialize(r_process_info);
            p_elem_1->Initialize(r_process_info);
            p_elem_2->Initialize(r_process_info);
            p_elem_3->Initialize(r_process_info);
        }

        void Create3DModelPartForExtrapolation(ModelPart& ThisModelPart)
        {
<<<<<<< HEAD
            Properties::Pointer p_elem_prop = ThisModelPart.pGetProperties(0);
            const auto& r_process_info = ThisModelPart.GetProcessInfo();
=======
            Properties::Pointer p_elem_prop = ThisModelPart.CreateNewProperties(0);
>>>>>>> 7449997a

            // First we create the nodes
            NodeType::Pointer p_node_1 = ThisModelPart.CreateNewNode(1 , 0.0 , 1.0 , 1.0);
            NodeType::Pointer p_node_2 = ThisModelPart.CreateNewNode(2 , 0.0 , 1.0 , 0.0);
            NodeType::Pointer p_node_3 = ThisModelPart.CreateNewNode(3 , 0.0 , 0.0 , 1.0);
            NodeType::Pointer p_node_4 = ThisModelPart.CreateNewNode(4 , 1.0 , 1.0 , 1.0);
            NodeType::Pointer p_node_5 = ThisModelPart.CreateNewNode(5 , 0.0 , 0.0 , 0.0);
            NodeType::Pointer p_node_6 = ThisModelPart.CreateNewNode(6 , 1.0 , 1.0 , 0.0);

            NodeType::Pointer p_node_7 = ThisModelPart.CreateNewNode(7 , 1.0 , 0.0 , 1.0);
            NodeType::Pointer p_node_8 = ThisModelPart.CreateNewNode(8 , 1.0 , 0.0 , 0.0);
            NodeType::Pointer p_node_9 = ThisModelPart.CreateNewNode(9 , 2.0 , 1.0 , 1.0);
            NodeType::Pointer p_node_10 = ThisModelPart.CreateNewNode(10 , 2.0 , 1.0 , 0.0);
            NodeType::Pointer p_node_11 = ThisModelPart.CreateNewNode(11 , 2.0 , 0.0 , 1.0);
            NodeType::Pointer p_node_12 = ThisModelPart.CreateNewNode(12 , 2.0 , 0.0 , 0.0);

            // Now we create the "conditions"
            std::vector<NodeType::Pointer> element_nodes_0 (4);
            element_nodes_0[0] = p_node_12;
            element_nodes_0[1] = p_node_10;
            element_nodes_0[2] = p_node_8;
            element_nodes_0[3] = p_node_9;

            std::vector<NodeType::Pointer> element_nodes_1 (4);
            element_nodes_1[0] = p_node_4;
            element_nodes_1[1] = p_node_6;
            element_nodes_1[2] = p_node_9;
            element_nodes_1[3] = p_node_7;

            std::vector<NodeType::Pointer> element_nodes_2 (4);
            element_nodes_2[0] = p_node_11;
            element_nodes_2[1] = p_node_7;
            element_nodes_2[2] = p_node_9;
            element_nodes_2[3] = p_node_8;

            std::vector<NodeType::Pointer> element_nodes_3 (4);
            element_nodes_3[0] = p_node_5;
            element_nodes_3[1] = p_node_3;
            element_nodes_3[2] = p_node_8;
            element_nodes_3[3] = p_node_6;

            std::vector<NodeType::Pointer> element_nodes_4 (4);
            element_nodes_4[0] = p_node_4;
            element_nodes_4[1] = p_node_6;
            element_nodes_4[2] = p_node_7;
            element_nodes_4[3] = p_node_3;

            std::vector<NodeType::Pointer> element_nodes_5 (4);
            element_nodes_5[0] = p_node_2;
            element_nodes_5[1] = p_node_3;
            element_nodes_5[2] = p_node_5;
            element_nodes_5[3] = p_node_6;

            std::vector<NodeType::Pointer> element_nodes_6 (4);
            element_nodes_6[0] = p_node_10;
            element_nodes_6[1] = p_node_9;
            element_nodes_6[2] = p_node_6;
            element_nodes_6[3] = p_node_8;

            std::vector<NodeType::Pointer> element_nodes_7 (4);
            element_nodes_7[0] = p_node_7;
            element_nodes_7[1] = p_node_8;
            element_nodes_7[2] = p_node_3;
            element_nodes_7[3] = p_node_6;

            std::vector<NodeType::Pointer> element_nodes_8 (4);
            element_nodes_8[0] = p_node_7;
            element_nodes_8[1] = p_node_8;
            element_nodes_8[2] = p_node_6;
            element_nodes_8[3] = p_node_9;

            std::vector<NodeType::Pointer> element_nodes_9 (4);
            element_nodes_9[0] = p_node_4;
            element_nodes_9[1] = p_node_1;
            element_nodes_9[2] = p_node_6;
            element_nodes_9[3] = p_node_3;

            std::vector<NodeType::Pointer> element_nodes_10 (4);
            element_nodes_10[0] = p_node_9;
            element_nodes_10[1] = p_node_12;
            element_nodes_10[2] = p_node_11;
            element_nodes_10[3] = p_node_8;

            std::vector<NodeType::Pointer> element_nodes_11 (4);
            element_nodes_11[0] = p_node_3;
            element_nodes_11[1] = p_node_2;
            element_nodes_11[2] = p_node_1;
            element_nodes_11[3] = p_node_6;

            Element::Pointer p_elem_0 = ThisModelPart.CreateNewElement("UpdatedLagrangianElement3D4N", 1, PointerVector<NodeType>{element_nodes_0}, p_elem_prop);
            Element::Pointer p_elem_1 = ThisModelPart.CreateNewElement("UpdatedLagrangianElement3D4N", 2, PointerVector<NodeType>{element_nodes_1}, p_elem_prop);
            Element::Pointer p_elem_2 = ThisModelPart.CreateNewElement("UpdatedLagrangianElement3D4N", 3, PointerVector<NodeType>{element_nodes_2}, p_elem_prop);
            Element::Pointer p_elem_3 = ThisModelPart.CreateNewElement("UpdatedLagrangianElement3D4N", 4, PointerVector<NodeType>{element_nodes_3}, p_elem_prop);
            Element::Pointer p_elem_4 = ThisModelPart.CreateNewElement("UpdatedLagrangianElement3D4N", 5, PointerVector<NodeType>{element_nodes_4}, p_elem_prop);
            Element::Pointer p_elem_5 = ThisModelPart.CreateNewElement("UpdatedLagrangianElement3D4N", 6, PointerVector<NodeType>{element_nodes_5}, p_elem_prop);
            Element::Pointer p_elem_6 = ThisModelPart.CreateNewElement("UpdatedLagrangianElement3D4N", 7, PointerVector<NodeType>{element_nodes_6}, p_elem_prop);
            Element::Pointer p_elem_7 = ThisModelPart.CreateNewElement("UpdatedLagrangianElement3D4N", 8, PointerVector<NodeType>{element_nodes_7}, p_elem_prop);
            Element::Pointer p_elem_8 = ThisModelPart.CreateNewElement("UpdatedLagrangianElement3D4N", 9, PointerVector<NodeType>{element_nodes_8}, p_elem_prop);
            Element::Pointer p_elem_9 = ThisModelPart.CreateNewElement("UpdatedLagrangianElement3D4N", 10, PointerVector<NodeType>{element_nodes_9}, p_elem_prop);
            Element::Pointer p_elem_10 = ThisModelPart.CreateNewElement("UpdatedLagrangianElement3D4N", 11, PointerVector<NodeType>{element_nodes_10}, p_elem_prop);
            Element::Pointer p_elem_11 = ThisModelPart.CreateNewElement("UpdatedLagrangianElement3D4N", 12, PointerVector<NodeType>{element_nodes_11}, p_elem_prop);

            // Initialize Elements
            p_elem_0->Initialize(r_process_info);
            p_elem_1->Initialize(r_process_info);
            p_elem_2->Initialize(r_process_info);
            p_elem_3->Initialize(r_process_info);
            p_elem_4->Initialize(r_process_info);
            p_elem_5->Initialize(r_process_info);
            p_elem_6->Initialize(r_process_info);
            p_elem_7->Initialize(r_process_info);
            p_elem_8->Initialize(r_process_info);
            p_elem_9->Initialize(r_process_info);
            p_elem_10->Initialize(r_process_info);
            p_elem_11->Initialize(r_process_info);
        }

        /**
        * Checks the correct work of the internal variable extrapolation process
        * Test triangle
        */

        KRATOS_TEST_CASE_IN_SUITE(TestIntegrationValuesExtrapolationToNodesProcessTriangle, KratosMeshingApplicationFastSuite)
        {
            Model this_model;
            ModelPart& this_model_part = this_model.CreateModelPart("Main", 2);
            ProcessInfo& current_process_info = this_model_part.GetProcessInfo();
            current_process_info[DOMAIN_SIZE] = 2;

            this_model_part.AddNodalSolutionStepVariable(DISPLACEMENT);
<<<<<<< HEAD

            Properties::Pointer p_elem_prop = this_model_part.pGetProperties(0);
=======
            
            Properties::Pointer p_elem_prop = this_model_part.CreateNewProperties(0);
>>>>>>> 7449997a
            // In case the StructuralMechanicsApplciation is not compiled we skip the test
            if (!KratosComponents<ConstitutiveLaw>::Has("LinearElasticPlaneStrain2DLaw"))
                return void();
            ConstitutiveLaw const& r_clone_cl = KratosComponents<ConstitutiveLaw>::Get("LinearElasticPlaneStrain2DLaw");
            auto p_this_law = r_clone_cl.Clone();
            p_elem_prop->SetValue(CONSTITUTIVE_LAW, p_this_law);

            auto& process_info = this_model_part.GetProcessInfo();
            process_info[STEP] = 1;
            process_info[NL_ITERATION_NUMBER] = 1;

            Create2DModelPartForExtrapolation(this_model_part);

            // Compute extrapolation
            Parameters extrapolation_parameters = Parameters(R"(
            {
                "list_of_variables"          : ["REFERENCE_DEFORMATION_GRADIENT_DETERMINANT"]
            })");
            IntegrationValuesExtrapolationToNodesProcess extrapolation_process = IntegrationValuesExtrapolationToNodesProcess(this_model_part, extrapolation_parameters);
            extrapolation_process.ExecuteBeforeSolutionLoop();
            extrapolation_process.ExecuteFinalizeSolutionStep();

//             // DEBUG
//             GiDIODebugInternalExtrapolation(this_model_part, "1");

            const double tolerance = 1.0e-8;
            auto this_var = KratosComponents<Variable<double>>::Get("REFERENCE_DEFORMATION_GRADIENT_DETERMINANT");
            for (auto& node : this_model_part.Nodes()) {
                KRATOS_CHECK_LESS_EQUAL(std::abs(node.GetValue(this_var) - 1.0), tolerance);
            }

            extrapolation_process.ExecuteFinalize();
        }

        /**
        * Checks the correct work of the internal variable extrapolation process
        * Test tetrahedra
        */

        KRATOS_TEST_CASE_IN_SUITE(TestIntegrationValuesExtrapolationToNodesProcessTetra, KratosMeshingApplicationFastSuite)
        {
            Model this_model;
            ModelPart& this_model_part = this_model.CreateModelPart("Main", 2);
            ProcessInfo& current_process_info = this_model_part.GetProcessInfo();
            current_process_info[DOMAIN_SIZE] = 3;

            this_model_part.AddNodalSolutionStepVariable(DISPLACEMENT);

            Properties::Pointer p_elem_prop = this_model_part.CreateNewProperties(0);
            // In case the StructuralMechanicsApplciation is not compiled we skip the test
            if (!KratosComponents<ConstitutiveLaw>::Has("LinearElastic3DLaw"))
                return void();
            ConstitutiveLaw const& r_clone_cl = KratosComponents<ConstitutiveLaw>::Get("LinearElastic3DLaw");
            auto p_this_law = r_clone_cl.Clone();
            p_elem_prop->SetValue(CONSTITUTIVE_LAW, p_this_law);

            auto& process_info = this_model_part.GetProcessInfo();
            process_info[STEP] = 1;
            process_info[NL_ITERATION_NUMBER] = 1;

            Create3DModelPartForExtrapolation(this_model_part);

            // Compute extrapolation
            Parameters extrapolation_parameters = Parameters(R"(
            {
                "list_of_variables"          : ["REFERENCE_DEFORMATION_GRADIENT_DETERMINANT"]
            })");
            IntegrationValuesExtrapolationToNodesProcess extrapolation_process = IntegrationValuesExtrapolationToNodesProcess(this_model_part, extrapolation_parameters);
            extrapolation_process.ExecuteBeforeSolutionLoop();
            extrapolation_process.ExecuteFinalizeSolutionStep();

//             // DEBUG
//             GiDIODebugInternalExtrapolation(this_model_part, "2");

            const double tolerance = 1.0e-8;
            auto this_var = KratosComponents<Variable<double>>::Get("REFERENCE_DEFORMATION_GRADIENT_DETERMINANT");
            for (auto& node : this_model_part.Nodes()) {
                KRATOS_CHECK_LESS_EQUAL(std::abs(node.GetValue(this_var) - 1.0), tolerance);
            }

            extrapolation_process.ExecuteFinalize();
        }
    } // namespace Testing
}  // namespace Kratos.
#endif<|MERGE_RESOLUTION|>--- conflicted
+++ resolved
@@ -52,12 +52,8 @@
 
         void Create2DModelPartForExtrapolation(ModelPart& ThisModelPart)
         {
-<<<<<<< HEAD
-            Properties::Pointer p_elem_prop = ThisModelPart.pGetProperties(0);
+            Properties::Pointer p_elem_prop = ThisModelPart.CreateNewProperties(0);
             const auto& r_process_info = ThisModelPart.GetProcessInfo();
-=======
-            Properties::Pointer p_elem_prop = ThisModelPart.CreateNewProperties(0);
->>>>>>> 7449997a
 
             // First we create the nodes
             NodeType::Pointer p_node_1 = ThisModelPart.CreateNewNode(1, 0.0 , 0.0 , 0.0);
@@ -102,12 +98,8 @@
 
         void Create3DModelPartForExtrapolation(ModelPart& ThisModelPart)
         {
-<<<<<<< HEAD
-            Properties::Pointer p_elem_prop = ThisModelPart.pGetProperties(0);
+            Properties::Pointer p_elem_prop = ThisModelPart.CreateNewProperties(0);
             const auto& r_process_info = ThisModelPart.GetProcessInfo();
-=======
-            Properties::Pointer p_elem_prop = ThisModelPart.CreateNewProperties(0);
->>>>>>> 7449997a
 
             // First we create the nodes
             NodeType::Pointer p_node_1 = ThisModelPart.CreateNewNode(1 , 0.0 , 1.0 , 1.0);
@@ -238,13 +230,8 @@
             current_process_info[DOMAIN_SIZE] = 2;
 
             this_model_part.AddNodalSolutionStepVariable(DISPLACEMENT);
-<<<<<<< HEAD
-
-            Properties::Pointer p_elem_prop = this_model_part.pGetProperties(0);
-=======
             
             Properties::Pointer p_elem_prop = this_model_part.CreateNewProperties(0);
->>>>>>> 7449997a
             // In case the StructuralMechanicsApplciation is not compiled we skip the test
             if (!KratosComponents<ConstitutiveLaw>::Has("LinearElasticPlaneStrain2DLaw"))
                 return void();
