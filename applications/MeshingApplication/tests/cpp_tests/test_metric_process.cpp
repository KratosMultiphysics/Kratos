//    |  /           |
//    ' /   __| _` | __|  _ \   __|
//    . \  |   (   | |   (   |\__ `
//   _|\_\_|  \__,_|\__|\___/ ____/
//                   Multi-Physics
//
//  License:   BSD License
//      Kratos default license: kratos/license.txt
//
//  Main authors:    Vicente Mataix Ferrandiz
//

// System includes

// External includes

// Project includes
#include "geometries/triangle_2d_3.h"
#include "geometries/tetrahedra_3d_4.h"
#include "testing/testing.h"
#include "includes/kratos_flags.h"
#include "includes/gid_io.h"
#include "meshing_application.h"

/* Processes */
#include "processes/compute_nodal_gradient_process.h"
#include "custom_processes/metrics_hessian_process.h"
#include "custom_processes/metrics_levelset_process.h"
#include "custom_processes/metrics_spr_error_process.h"

namespace Kratos 
{
    namespace Testing 
    {
        typedef Node<3> NodeType;
        
        void GiDIODebugMetric(ModelPart& ThisModelPart)
        {
            GidIO<> gid_io("TEST_METRIC", GiD_PostBinary, SingleFile, WriteUndeformed,  WriteElementsOnly);
            const int nl_iter = ThisModelPart.GetProcessInfo()[NL_ITERATION_NUMBER];
            const double label = static_cast<double>(nl_iter);

            gid_io.InitializeMesh(label);
            gid_io.WriteMesh(ThisModelPart.GetMesh());
            gid_io.FinalizeMesh();
            gid_io.InitializeResults(label, ThisModelPart.GetMesh());
            gid_io.WriteNodalResults(DISTANCE, ThisModelPart.Nodes(), label, 0);
            gid_io.WriteNodalResults(DISTANCE_GRADIENT, ThisModelPart.Nodes(), label, 0);
            gid_io.WriteNodalResultsNonHistorical(MMG_METRIC, ThisModelPart.Nodes(), label);
        }

<<<<<<< HEAD
        void GiDIODebugMetricSPR(ModelPart& ThisModelPart)
=======
        KRATOS_TEST_CASE_IN_SUITE(TestLevelSetMetricProcess1, KratosMeshingApplicationFastSuite)
>>>>>>> 06f24e82
        {
            GidIO<> gid_io("TEST_METRIC_SPR", GiD_PostBinary, SingleFile, WriteUndeformed,  WriteElementsOnly);
            const int nl_iter = ThisModelPart.GetProcessInfo()[NL_ITERATION_NUMBER];
            const double label = static_cast<double>(nl_iter);

            gid_io.InitializeMesh(label);
            gid_io.WriteMesh(ThisModelPart.GetMesh());
            gid_io.FinalizeMesh();
            gid_io.InitializeResults(label, ThisModelPart.GetMesh());
            gid_io.WriteNodalResults(DISPLACEMENT, ThisModelPart.Nodes(), label, 0);
            gid_io.PrintOnGaussPoints(ERROR_INTEGRATION_POINT, ThisModelPart, label);
            gid_io.PrintOnGaussPoints(CAUCHY_STRESS_VECTOR, ThisModelPart, label);
            gid_io.PrintOnGaussPoints(STRAIN_ENERGY, ThisModelPart, label);
            gid_io.WriteNodalResultsNonHistorical(MMG_METRIC, ThisModelPart.Nodes(), label);
        }
        
        void Create2DGeometry(ModelPart& ThisModelPart, const std::string& ElementName)
        {
            Properties::Pointer p_elem_prop = ThisModelPart.pGetProperties(0);

            // First we create the nodes
            NodeType::Pointer p_node_1 = ThisModelPart.CreateNewNode(1, 0.0 , 0.0 , 0.0);
            NodeType::Pointer p_node_2 = ThisModelPart.CreateNewNode(2, 1.0 , 0.0 , 0.0);
            NodeType::Pointer p_node_3 = ThisModelPart.CreateNewNode(3, 1.0 , 1.0 , 0.0);
            NodeType::Pointer p_node_4 = ThisModelPart.CreateNewNode(4, 0.0 , 1.0 , 0.0);
            NodeType::Pointer p_node_5 = ThisModelPart.CreateNewNode(5, 2.0 , 0.0 , 0.0);
            NodeType::Pointer p_node_6 = ThisModelPart.CreateNewNode(6, 2.0 , 1.0 , 0.0);

            // Now we create the "conditions"
            std::vector<NodeType::Pointer> element_nodes_0 (3);
            element_nodes_0[0] = p_node_1;
            element_nodes_0[1] = p_node_2;
            element_nodes_0[2] = p_node_3;
            Triangle2D3 <NodeType> triangle_0( element_nodes_0 );

            std::vector<NodeType::Pointer> element_nodes_1 (3);
            element_nodes_1[0] = p_node_1;
            element_nodes_1[1] = p_node_3;
            element_nodes_1[2] = p_node_4;
            Triangle2D3 <NodeType> triangle_1( element_nodes_1 );

            std::vector<NodeType::Pointer> element_nodes_2 (3);
            element_nodes_2[0] = p_node_2;
            element_nodes_2[1] = p_node_5;
            element_nodes_2[2] = p_node_3;
            Triangle2D3 <NodeType> triangle_2( element_nodes_2 );

            std::vector<NodeType::Pointer> element_nodes_3 (3);
            element_nodes_3[0] = p_node_5;
            element_nodes_3[1] = p_node_6;
            element_nodes_3[2] = p_node_3;
            Triangle2D3 <NodeType> triangle_3( element_nodes_3 );

            Element::Pointer p_elem_0 = ThisModelPart.CreateNewElement(ElementName, 1, triangle_0, p_elem_prop);
            Element::Pointer p_elem_1 = ThisModelPart.CreateNewElement(ElementName, 2, triangle_1, p_elem_prop);
            Element::Pointer p_elem_2 = ThisModelPart.CreateNewElement(ElementName, 3, triangle_2, p_elem_prop);
            Element::Pointer p_elem_3 = ThisModelPart.CreateNewElement(ElementName, 4, triangle_3, p_elem_prop);
        }

<<<<<<< HEAD
        void Create3DGeometry(ModelPart& ThisModelPart, const std::string& ElementName)
=======
        KRATOS_TEST_CASE_IN_SUITE(TestLevelSetMetricProcess2, KratosMeshingApplicationFastSuite)
>>>>>>> 06f24e82
        {
            Properties::Pointer p_elem_prop = ThisModelPart.pGetProperties(0);

            // First we create the nodes
            NodeType::Pointer p_node_1 = ThisModelPart.CreateNewNode(1 , 0.0 , 1.0 , 1.0);
            NodeType::Pointer p_node_2 = ThisModelPart.CreateNewNode(2 , 0.0 , 1.0 , 0.0);
            NodeType::Pointer p_node_3 = ThisModelPart.CreateNewNode(3 , 0.0 , 0.0 , 1.0);
            NodeType::Pointer p_node_4 = ThisModelPart.CreateNewNode(4 , 1.0 , 1.0 , 1.0);
            NodeType::Pointer p_node_5 = ThisModelPart.CreateNewNode(5 , 0.0 , 0.0 , 0.0);
            NodeType::Pointer p_node_6 = ThisModelPart.CreateNewNode(6 , 1.0 , 1.0 , 0.0);

            NodeType::Pointer p_node_7 = ThisModelPart.CreateNewNode(7 , 1.0 , 0.0 , 1.0);
            NodeType::Pointer p_node_8 = ThisModelPart.CreateNewNode(8 , 1.0 , 0.0 , 0.0);
            NodeType::Pointer p_node_9 = ThisModelPart.CreateNewNode(9 , 2.0 , 1.0 , 1.0);
            NodeType::Pointer p_node_10 = ThisModelPart.CreateNewNode(10 , 2.0 , 1.0 , 0.0);
            NodeType::Pointer p_node_11 = ThisModelPart.CreateNewNode(11 , 2.0 , 0.0 , 1.0);
            NodeType::Pointer p_node_12 = ThisModelPart.CreateNewNode(12 , 2.0 , 0.0 , 0.0);

            // Now we create the "conditions"
            std::vector<NodeType::Pointer> element_nodes_0 (4);
            element_nodes_0[0] = p_node_12;
            element_nodes_0[1] = p_node_10;
            element_nodes_0[2] = p_node_8;
            element_nodes_0[3] = p_node_9;
            Tetrahedra3D4 <NodeType> tetrahedra_0( element_nodes_0 );

            std::vector<NodeType::Pointer> element_nodes_1 (4);
            element_nodes_1[0] = p_node_4;
            element_nodes_1[1] = p_node_6;
            element_nodes_1[2] = p_node_9;
            element_nodes_1[3] = p_node_7;
            Tetrahedra3D4 <NodeType> tetrahedra_1( element_nodes_1 );

            std::vector<NodeType::Pointer> element_nodes_2 (4);
            element_nodes_2[0] = p_node_11;
            element_nodes_2[1] = p_node_7;
            element_nodes_2[2] = p_node_9;
            element_nodes_2[3] = p_node_8;
            Tetrahedra3D4 <NodeType> tetrahedra_2( element_nodes_2 );

            std::vector<NodeType::Pointer> element_nodes_3 (4);
            element_nodes_3[0] = p_node_5;
            element_nodes_3[1] = p_node_3;
            element_nodes_3[2] = p_node_8;
            element_nodes_3[3] = p_node_6;
            Tetrahedra3D4 <NodeType> tetrahedra_3( element_nodes_3 );

            std::vector<NodeType::Pointer> element_nodes_4 (4);
            element_nodes_4[0] = p_node_4;
            element_nodes_4[1] = p_node_6;
            element_nodes_4[2] = p_node_7;
            element_nodes_4[3] = p_node_3;
            Tetrahedra3D4 <NodeType> tetrahedra_4( element_nodes_4 );

            std::vector<NodeType::Pointer> element_nodes_5 (4);
            element_nodes_5[0] = p_node_2;
            element_nodes_5[1] = p_node_3;
            element_nodes_5[2] = p_node_5;
            element_nodes_5[3] = p_node_6;
            Tetrahedra3D4 <NodeType> tetrahedra_5( element_nodes_5 );

            std::vector<NodeType::Pointer> element_nodes_6 (4);
            element_nodes_6[0] = p_node_10;
            element_nodes_6[1] = p_node_9;
            element_nodes_6[2] = p_node_6;
            element_nodes_6[3] = p_node_8;
            Tetrahedra3D4 <NodeType> tetrahedra_6( element_nodes_6 );

            std::vector<NodeType::Pointer> element_nodes_7 (4);
            element_nodes_7[0] = p_node_7;
            element_nodes_7[1] = p_node_8;
            element_nodes_7[2] = p_node_3;
            element_nodes_7[3] = p_node_6;
            Tetrahedra3D4 <NodeType> tetrahedra_7( element_nodes_7 );

            std::vector<NodeType::Pointer> element_nodes_8 (4);
            element_nodes_8[0] = p_node_7;
            element_nodes_8[1] = p_node_8;
            element_nodes_8[2] = p_node_6;
            element_nodes_8[3] = p_node_9;
            Tetrahedra3D4 <NodeType> tetrahedra_8( element_nodes_8 );

            std::vector<NodeType::Pointer> element_nodes_9 (4);
            element_nodes_9[0] = p_node_4;
            element_nodes_9[1] = p_node_1;
            element_nodes_9[2] = p_node_6;
            element_nodes_9[3] = p_node_3;
            Tetrahedra3D4 <NodeType> tetrahedra_9( element_nodes_9 );

            std::vector<NodeType::Pointer> element_nodes_10 (4);
            element_nodes_10[0] = p_node_9;
            element_nodes_10[1] = p_node_12;
            element_nodes_10[2] = p_node_11;
            element_nodes_10[3] = p_node_8;
            Tetrahedra3D4 <NodeType> tetrahedra_10( element_nodes_10 );

            std::vector<NodeType::Pointer> element_nodes_11 (4);
            element_nodes_11[0] = p_node_3;
            element_nodes_11[1] = p_node_2;
            element_nodes_11[2] = p_node_1;
            element_nodes_11[3] = p_node_6;
            Tetrahedra3D4 <NodeType> tetrahedra_11( element_nodes_11 );

            Element::Pointer p_elem_0 = ThisModelPart.CreateNewElement(ElementName, 1, tetrahedra_0, p_elem_prop);
            Element::Pointer p_elem_1 = ThisModelPart.CreateNewElement(ElementName, 2, tetrahedra_1, p_elem_prop);
            Element::Pointer p_elem_2 = ThisModelPart.CreateNewElement(ElementName, 3, tetrahedra_2, p_elem_prop);
            Element::Pointer p_elem_3 = ThisModelPart.CreateNewElement(ElementName, 4, tetrahedra_3, p_elem_prop);
            Element::Pointer p_elem_4 = ThisModelPart.CreateNewElement(ElementName, 5, tetrahedra_4, p_elem_prop);
            Element::Pointer p_elem_5 = ThisModelPart.CreateNewElement(ElementName, 6, tetrahedra_5, p_elem_prop);
            Element::Pointer p_elem_6 = ThisModelPart.CreateNewElement(ElementName, 7, tetrahedra_6, p_elem_prop);
            Element::Pointer p_elem_7 = ThisModelPart.CreateNewElement(ElementName, 8, tetrahedra_7, p_elem_prop);
            Element::Pointer p_elem_8 = ThisModelPart.CreateNewElement(ElementName, 9, tetrahedra_8, p_elem_prop);
            Element::Pointer p_elem_9 = ThisModelPart.CreateNewElement(ElementName, 10, tetrahedra_9, p_elem_prop);
            Element::Pointer p_elem_10 = ThisModelPart.CreateNewElement(ElementName, 11, tetrahedra_10, p_elem_prop);
            Element::Pointer p_elem_11 = ThisModelPart.CreateNewElement(ElementName, 12, tetrahedra_11, p_elem_prop);
        }

        /** 
        * Checks the correct work of the level set metric process
        * Test triangle 
        */

        KRATOS_TEST_CASE_IN_SUITE(TestLevelSetMetricProcess1, KratosMeshingApplicationFastSuite)
        {
            ModelPart this_model_part("Main");
            this_model_part.SetBufferSize(2);
            
            this_model_part.AddNodalSolutionStepVariable(NODAL_H);
            this_model_part.AddNodalSolutionStepVariable(DISTANCE);
            this_model_part.AddNodalSolutionStepVariable(DISTANCE_GRADIENT);
            this_model_part.AddNodalSolutionStepVariable(NODAL_AREA);
            
            auto& process_info = this_model_part.GetProcessInfo();
            process_info[STEP] = 1;
            process_info[NL_ITERATION_NUMBER] = 1;
            
            Create2DGeometry(this_model_part, "Element2D3N");
            
            // Set DISTANCE and other variables
            for (std::size_t i_node = 0; i_node < this_model_part.Nodes().size(); ++i_node) {
                auto it_node = this_model_part.Nodes().begin() + i_node;
                it_node->FastGetSolutionStepValue(DISTANCE) = (it_node->X() == 1.0) ? 0.0 : 1.0;
                it_node->FastGetSolutionStepValue(NODAL_H) = 1.0;
                it_node->SetValue(MMG_METRIC, ZeroVector(3));
            }
                         
            typedef ComputeNodalGradientProcess<2, Variable<double>, Historical> GradientType;
            GradientType gradient_process = GradientType(this_model_part, DISTANCE, DISTANCE_GRADIENT, NODAL_AREA);
            gradient_process.Execute();
            
            // Compute metric
            ComputeLevelSetSolMetricProcess<2> level_set_process = ComputeLevelSetSolMetricProcess<2>(this_model_part);
            level_set_process.Execute();
            
//             // DEBUG         
//             GiDIODebugMetric(this_model_part);
            
            const double tolerance = 1.0e-4;
            Vector ref_metric(3);
            ref_metric[0] = 100;
            ref_metric[1] = 0;
            ref_metric[2] = 100;
            KRATOS_CHECK_LESS_EQUAL(norm_2(this_model_part.pGetNode(1)->GetValue(MMG_METRIC) - ref_metric), tolerance);
            KRATOS_CHECK_LESS_EQUAL(norm_2(this_model_part.pGetNode(2)->GetValue(MMG_METRIC) - ref_metric), tolerance);
            KRATOS_CHECK_LESS_EQUAL(norm_2(this_model_part.pGetNode(5)->GetValue(MMG_METRIC) - ref_metric), tolerance);
            KRATOS_CHECK_LESS_EQUAL(norm_2(this_model_part.pGetNode(6)->GetValue(MMG_METRIC) - ref_metric), tolerance);
        }
        
        /** 
        * Checks the correct work of the nodal gradient compute
        * Test tetrahedra
        */

        KRATOS_TEST_CASE_IN_SUITE(TestLevelSetMetricProcess2, KratosMeshingApplicationFastSuite)
        {
            ModelPart this_model_part("Main");
            this_model_part.SetBufferSize(2);
            
            this_model_part.AddNodalSolutionStepVariable(NODAL_H);
            this_model_part.AddNodalSolutionStepVariable(DISTANCE);
            this_model_part.AddNodalSolutionStepVariable(DISTANCE_GRADIENT);
            this_model_part.AddNodalSolutionStepVariable(NODAL_AREA);
            
            auto& process_info = this_model_part.GetProcessInfo();
            process_info[STEP] = 1;
            process_info[NL_ITERATION_NUMBER] = 1;

            Create3DGeometry(this_model_part, "Element3D4N");
            
            // Set DISTANCE and other variables
            for (std::size_t i_node = 0; i_node < this_model_part.Nodes().size(); ++i_node) {
                auto it_node = this_model_part.Nodes().begin() + i_node;
                it_node->FastGetSolutionStepValue(DISTANCE) = (it_node->X() == 1.0) ? 0.0 : 1.0;
                it_node->FastGetSolutionStepValue(NODAL_H) = 1.0;
                it_node->SetValue(MMG_METRIC, ZeroVector(6));
            }
                      
            // Compute gradient
            typedef ComputeNodalGradientProcess<3, Variable<double>, Historical> GradientType;
            GradientType gradient_process = GradientType(this_model_part, DISTANCE, DISTANCE_GRADIENT, NODAL_AREA);
            gradient_process.Execute();
            
            // Compute metric
            ComputeLevelSetSolMetricProcess<3> level_set_process = ComputeLevelSetSolMetricProcess<3>(this_model_part);
            level_set_process.Execute();
            
//             // DEBUG         
//             GiDIODebugMetric(this_model_part);
            
            const double tolerance = 1.0e-4;
            Vector ref_metric = ZeroVector(6);
            ref_metric[0] = 100;
            ref_metric[3] = 100;
            ref_metric[5] = 100;
            KRATOS_CHECK_LESS_EQUAL(norm_2(this_model_part.pGetNode(1)->GetValue(MMG_METRIC) - ref_metric), tolerance);
            KRATOS_CHECK_LESS_EQUAL(norm_2(this_model_part.pGetNode(2)->GetValue(MMG_METRIC) - ref_metric), tolerance);
            KRATOS_CHECK_LESS_EQUAL(norm_2(this_model_part.pGetNode(3)->GetValue(MMG_METRIC) - ref_metric), tolerance);
            KRATOS_CHECK_LESS_EQUAL(norm_2(this_model_part.pGetNode(5)->GetValue(MMG_METRIC) - ref_metric), tolerance);
            KRATOS_CHECK_LESS_EQUAL(norm_2(this_model_part.pGetNode(9)->GetValue(MMG_METRIC) - ref_metric), tolerance);
            KRATOS_CHECK_LESS_EQUAL(norm_2(this_model_part.pGetNode(10)->GetValue(MMG_METRIC) - ref_metric), tolerance);
            KRATOS_CHECK_LESS_EQUAL(norm_2(this_model_part.pGetNode(11)->GetValue(MMG_METRIC) - ref_metric), tolerance);
            KRATOS_CHECK_LESS_EQUAL(norm_2(this_model_part.pGetNode(12)->GetValue(MMG_METRIC) - ref_metric), tolerance);
        }
        
        /**
        * Checks the correct work of the hessian metric process
        * Test triangle
        */

        KRATOS_TEST_CASE_IN_SUITE(TestHessianMetricProcess1, KratosMeshingApplicationFastSuite)
        {
            ModelPart this_model_part("Main");
            this_model_part.SetBufferSize(2);

            this_model_part.AddNodalSolutionStepVariable(NODAL_H);
            this_model_part.AddNodalSolutionStepVariable(DISTANCE);
            this_model_part.AddNodalSolutionStepVariable(DISTANCE_GRADIENT);
            this_model_part.AddNodalSolutionStepVariable(NODAL_AREA);

            auto& process_info = this_model_part.GetProcessInfo();
            process_info[STEP] = 1;
            process_info[NL_ITERATION_NUMBER] = 1;

            Create2DGeometry(this_model_part, "Element2D3N");

            // Set DISTANCE and other variables
            for (std::size_t i_node = 0; i_node < this_model_part.Nodes().size(); ++i_node) {
                auto it_node = this_model_part.Nodes().begin() + i_node;
                it_node->FastGetSolutionStepValue(DISTANCE) = (it_node->X() == 1.0) ? 0.0 : 1.0;
                it_node->FastGetSolutionStepValue(NODAL_H) = 1.0;
                it_node->SetValue(MMG_METRIC, ZeroVector(3));
            }

            // Compute metric
            ComputeHessianSolMetricProcess<2, Variable<double>> hessian_process = ComputeHessianSolMetricProcess<2, Variable<double>>(this_model_part, DISTANCE);
            hessian_process.Execute();

//             // DEBUG
//             GiDIODebugMetric(this_model_part);

            const double tolerance = 1.0e-4;
            Vector ref_metric(3);
            ref_metric[0] = 100;
            ref_metric[1] = 0;
            ref_metric[2] = 100;
            KRATOS_CHECK_LESS_EQUAL(norm_2(this_model_part.pGetNode(1)->GetValue(MMG_METRIC) - ref_metric), tolerance);
            KRATOS_CHECK_LESS_EQUAL(norm_2(this_model_part.pGetNode(2)->GetValue(MMG_METRIC) - ref_metric), tolerance);
            KRATOS_CHECK_LESS_EQUAL(norm_2(this_model_part.pGetNode(5)->GetValue(MMG_METRIC) - ref_metric), tolerance);
            KRATOS_CHECK_LESS_EQUAL(norm_2(this_model_part.pGetNode(6)->GetValue(MMG_METRIC) - ref_metric), tolerance);
        }

        /**
        * Checks the correct work of the nodal gradient compute
        * Test tetrahedra
        */

        KRATOS_TEST_CASE_IN_SUITE(TestHessianMetricProcess2, KratosMeshingApplicationFastSuite)
        {
            ModelPart this_model_part("Main");
            this_model_part.SetBufferSize(2);

            this_model_part.AddNodalSolutionStepVariable(NODAL_H);
            this_model_part.AddNodalSolutionStepVariable(DISTANCE);
            this_model_part.AddNodalSolutionStepVariable(DISTANCE_GRADIENT);
            this_model_part.AddNodalSolutionStepVariable(NODAL_AREA);

            auto& process_info = this_model_part.GetProcessInfo();
            process_info[STEP] = 1;
            process_info[NL_ITERATION_NUMBER] = 1;

            Create3DGeometry(this_model_part, "Element3D4N");

            // Set DISTANCE and other variables
            for (std::size_t i_node = 0; i_node < this_model_part.Nodes().size(); ++i_node) {
                auto it_node = this_model_part.Nodes().begin() + i_node;
                it_node->FastGetSolutionStepValue(DISTANCE) = (it_node->X() == 1.0) ? 0.0 : 1.0;
                it_node->FastGetSolutionStepValue(NODAL_H) = 1.0;
                it_node->SetValue(MMG_METRIC, ZeroVector(6));
            }

            // Compute metric
            ComputeHessianSolMetricProcess<3, Variable<double>> hessian_process = ComputeHessianSolMetricProcess<3, Variable<double>>(this_model_part, DISTANCE);
            hessian_process.Execute();

//             // DEBUG
//             GiDIODebugMetric(this_model_part);

            const double tolerance = 1.0e-4;
            Vector ref_metric = ZeroVector(6);
            ref_metric[0] = 100;
            ref_metric[3] = 100;
            ref_metric[5] = 100;
            KRATOS_CHECK_LESS_EQUAL(norm_2(this_model_part.pGetNode(1)->GetValue(MMG_METRIC) - ref_metric), tolerance);
            KRATOS_CHECK_LESS_EQUAL(norm_2(this_model_part.pGetNode(2)->GetValue(MMG_METRIC) - ref_metric), tolerance);
            KRATOS_CHECK_LESS_EQUAL(norm_2(this_model_part.pGetNode(3)->GetValue(MMG_METRIC) - ref_metric), tolerance);
            KRATOS_CHECK_LESS_EQUAL(norm_2(this_model_part.pGetNode(5)->GetValue(MMG_METRIC) - ref_metric), tolerance);
            KRATOS_CHECK_LESS_EQUAL(norm_2(this_model_part.pGetNode(9)->GetValue(MMG_METRIC) - ref_metric), tolerance);
            KRATOS_CHECK_LESS_EQUAL(norm_2(this_model_part.pGetNode(10)->GetValue(MMG_METRIC) - ref_metric), tolerance);
            KRATOS_CHECK_LESS_EQUAL(norm_2(this_model_part.pGetNode(11)->GetValue(MMG_METRIC) - ref_metric), tolerance);
            KRATOS_CHECK_LESS_EQUAL(norm_2(this_model_part.pGetNode(12)->GetValue(MMG_METRIC) - ref_metric), tolerance);
        }

        /**
        * Checks the correct work of the SPR metric process
        * Test triangle 
        */

        KRATOS_TEST_CASE_IN_SUITE(TestSPRMetricProcess1, KratosMeshingApplicationFastSuite)
        {
            ModelPart this_model_part("Main");
            this_model_part.SetBufferSize(2);
            
            this_model_part.AddNodalSolutionStepVariable(NODAL_H);
            this_model_part.AddNodalSolutionStepVariable(DISPLACEMENT);
            
            auto& process_info = this_model_part.GetProcessInfo();
            process_info[STEP] = 1;
            process_info[NL_ITERATION_NUMBER] = 1;
            
            // In case the StructuralMechanicsApplciation is not compiled we skip the test
            Properties::Pointer p_elem_prop = this_model_part.pGetProperties(0);
            if (!KratosComponents<ConstitutiveLaw>::Has("LinearElasticPlaneStrain2DLaw"))
                return void();
            ConstitutiveLaw const& r_clone_cl = KratosComponents<ConstitutiveLaw>::Get("LinearElasticPlaneStrain2DLaw");
            auto p_this_law = r_clone_cl.Clone();
            p_elem_prop->SetValue(CONSTITUTIVE_LAW, p_this_law);
            p_elem_prop->SetValue(YOUNG_MODULUS, 1.0);
            p_elem_prop->SetValue(POISSON_RATIO, 0.0);

            Create2DGeometry(this_model_part, "SmallDisplacementElement2D3N");
            for (auto& ielem : this_model_part.Elements()) {
                ielem.Initialize();
                ielem.InitializeSolutionStep(process_info);
            }
            
            // Set DISPLACEMENT_X and other variables
            for (std::size_t i_node = 0; i_node < this_model_part.Nodes().size(); ++i_node) {
                auto it_node = this_model_part.Nodes().begin() + i_node;
                it_node->FastGetSolutionStepValue(DISPLACEMENT_X) = (it_node->X() == 1.0) ? 0.5 : 0.0;
                it_node->Coordinates()[0] += (it_node->X() == 1.0) ? 0.5 : 0.0;
                it_node->FastGetSolutionStepValue(NODAL_H) = 1.0;
                it_node->SetValue(MMG_METRIC, ZeroVector(3));
            }
            
            // Compute metric
            SPRMetricProcess<2> spr_process = SPRMetricProcess<2>(this_model_part);
            spr_process.Execute();
            
//             // DEBUG
//             GiDIODebugMetricSPR(this_model_part);
            
            const double tolerance = 1.0e-4;
            Vector ref_metric(3);
            ref_metric[0] = 331.893;
            ref_metric[1] = 0;
            ref_metric[2] = 331.893;

            KRATOS_CHECK_LESS_EQUAL(norm_2(this_model_part.pGetNode(2)->GetValue(MMG_METRIC) - ref_metric)/norm_2(ref_metric), tolerance);
            KRATOS_CHECK_LESS_EQUAL(norm_2(this_model_part.pGetNode(3)->GetValue(MMG_METRIC) - ref_metric)/norm_2(ref_metric), tolerance);
        }
        
        /** 
        * Checks the correct work of the nodal SPR compute
        * Test tetrahedra
        */

        KRATOS_TEST_CASE_IN_SUITE(TestSPRMetricProcess2, KratosMeshingApplicationFastSuite)
        {
            ModelPart this_model_part("Main");
            this_model_part.SetBufferSize(2);
            
            this_model_part.AddNodalSolutionStepVariable(NODAL_H);
            this_model_part.AddNodalSolutionStepVariable(DISPLACEMENT);
            
            auto& process_info = this_model_part.GetProcessInfo();
            process_info[STEP] = 1;
            process_info[NL_ITERATION_NUMBER] = 1;
            
            // In case the StructuralMechanicsApplciation is not compiled we skip the test
            Properties::Pointer p_elem_prop = this_model_part.pGetProperties(0);
            if (!KratosComponents<ConstitutiveLaw>::Has("LinearElastic3DLaw"))
                return void();
            ConstitutiveLaw const& r_clone_cl = KratosComponents<ConstitutiveLaw>::Get("LinearElastic3DLaw");
            auto p_this_law = r_clone_cl.Clone();
            p_elem_prop->SetValue(CONSTITUTIVE_LAW, p_this_law);
            p_elem_prop->SetValue(YOUNG_MODULUS, 1.0);
            p_elem_prop->SetValue(POISSON_RATIO, 0.0);

            Create3DGeometry(this_model_part, "SmallDisplacementElement3D4N");
            for (auto& ielem : this_model_part.Elements()) {
                ielem.Initialize();
                ielem.InitializeSolutionStep(process_info);
            }
            
            // Set DISPLACEMENT_X and other variables
            for (std::size_t i_node = 0; i_node < this_model_part.Nodes().size(); ++i_node) {
                auto it_node = this_model_part.Nodes().begin() + i_node;
                it_node->FastGetSolutionStepValue(DISPLACEMENT_X) = (it_node->X() == 1.0) ? 0.5 : 0.0;
                it_node->Coordinates()[0] += (it_node->X() == 1.0) ? 0.5 : 0.0;
                it_node->FastGetSolutionStepValue(NODAL_H) = 1.0;
                it_node->SetValue(MMG_METRIC, ZeroVector(6));
            }
                      
            // Compute metric
            SPRMetricProcess<3> spr_process = SPRMetricProcess<3>(this_model_part);
            spr_process.Execute();

//             // DEBUG
//             GiDIODebugMetricSPR(this_model_part);

            const double tolerance = 1.0e-4;
            Vector ref_metric = ZeroVector(6);
            ref_metric[0] = 2740.55;
            ref_metric[3] = 2740.55;
            ref_metric[5] = 2740.55;

            KRATOS_CHECK_LESS_EQUAL(norm_2(this_model_part.pGetNode(3)->GetValue(MMG_METRIC) - ref_metric)/norm_2(ref_metric), tolerance);
            KRATOS_CHECK_LESS_EQUAL(norm_2(this_model_part.pGetNode(6)->GetValue(MMG_METRIC) - ref_metric)/norm_2(ref_metric), tolerance);
            KRATOS_CHECK_LESS_EQUAL(norm_2(this_model_part.pGetNode(7)->GetValue(MMG_METRIC) - ref_metric)/norm_2(ref_metric), tolerance);
            KRATOS_CHECK_LESS_EQUAL(norm_2(this_model_part.pGetNode(8)->GetValue(MMG_METRIC) - ref_metric)/norm_2(ref_metric), tolerance);
        }
    } // namespace Testing
}  // namespace Kratos.<|MERGE_RESOLUTION|>--- conflicted
+++ resolved
@@ -48,12 +48,8 @@
             gid_io.WriteNodalResults(DISTANCE_GRADIENT, ThisModelPart.Nodes(), label, 0);
             gid_io.WriteNodalResultsNonHistorical(MMG_METRIC, ThisModelPart.Nodes(), label);
         }
-
-<<<<<<< HEAD
+      
         void GiDIODebugMetricSPR(ModelPart& ThisModelPart)
-=======
-        KRATOS_TEST_CASE_IN_SUITE(TestLevelSetMetricProcess1, KratosMeshingApplicationFastSuite)
->>>>>>> 06f24e82
         {
             GidIO<> gid_io("TEST_METRIC_SPR", GiD_PostBinary, SingleFile, WriteUndeformed,  WriteElementsOnly);
             const int nl_iter = ThisModelPart.GetProcessInfo()[NL_ITERATION_NUMBER];
@@ -113,11 +109,7 @@
             Element::Pointer p_elem_3 = ThisModelPart.CreateNewElement(ElementName, 4, triangle_3, p_elem_prop);
         }
 
-<<<<<<< HEAD
         void Create3DGeometry(ModelPart& ThisModelPart, const std::string& ElementName)
-=======
-        KRATOS_TEST_CASE_IN_SUITE(TestLevelSetMetricProcess2, KratosMeshingApplicationFastSuite)
->>>>>>> 06f24e82
         {
             Properties::Pointer p_elem_prop = ThisModelPart.pGetProperties(0);
 
