--- conflicted
+++ resolved
@@ -115,11 +115,7 @@
             mmg_process.Execute();
 
             // Compute NodalH
-<<<<<<< HEAD
-            auto process = FindNodalHProcess<FindNodalHSettings::SaveAsHistoricalVariable>(this_model_part);
-=======
             auto process = FindNodalHProcess<FindNodalHSettings::SaveAsNonHistoricalVariable>(this_model_part);
->>>>>>> 75de5829
             process.Execute();
 
 //             // DEBUG
@@ -276,11 +272,7 @@
             mmg_process.Execute();
 
             // Compute NodalH
-<<<<<<< HEAD
-            auto process = FindNodalHProcess<FindNodalHSettings::SaveAsHistoricalVariable>(this_model_part);
-=======
             auto process = FindNodalHProcess<FindNodalHSettings::SaveAsNonHistoricalVariable>(this_model_part);
->>>>>>> 75de5829
             process.Execute();
 
 //             // DEBUG
