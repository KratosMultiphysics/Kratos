--- conflicted
+++ resolved
@@ -869,17 +869,6 @@
 template<MMGLibray TMMGLibray>
 void MmgProcess<TMMGLibray>::InitializeElementsAndConditions()
 {
-<<<<<<< HEAD
-    const ProcessInfo& r_current_process_info = mrThisModelPart.GetProcessInfo();
-
-    ConditionsArrayType& condition_array = mrThisModelPart.Conditions();
-    for(SizeType i = 0; i < condition_array.size(); ++i)
-        (condition_array.begin() + i)->Initialize(r_current_process_info);
-
-    ElementsArrayType& element_array = mrThisModelPart.Elements();
-    for(SizeType i = 0; i < element_array.size(); ++i)
-        (element_array.begin() + i)->Initialize(r_current_process_info);
-=======
     // Iterate over conditions
     ConditionsArrayType& r_conditions_array = mrThisModelPart.Conditions();
     const auto it_cond_begin = r_conditions_array.begin();
@@ -893,7 +882,6 @@
     #pragma omp parallel for
     for(int i = 0; i < static_cast<int>(r_elements_array.size()); ++i)
         (it_elem_begin + i)->Initialize();
->>>>>>> 88a99cbe
 }
 
 /***********************************************************************************/
