// KRATOS  __  __ _____ ____  _   _ ___ _   _  ____ 
//        |  \/  | ____/ ___|| | | |_ _| \ | |/ ___|
//        | |\/| |  _| \___ \| |_| || ||  \| | |  _ 
//        | |  | | |___ ___) |  _  || || |\  | |_| |
//        |_|  |_|_____|____/|_| |_|___|_| \_|\____| APPLICATION
//
//  License:		 BSD License
//                       license: MeshingApplication/license.txt
//
//  Main authors:    Vicente Mataix Ferrándiz
//

#if !defined(KRATOS_HESSIAN_METRICS_PROCESS)
#define KRATOS_HESSIAN_METRICS_PROCESS

// Project includes
#include "utilities/math_utils.h"
#include "custom_utilities/metrics_math_utils.h"
#include "includes/kratos_parameters.h"
#include "includes/model_part.h"
#include "utilities/openmp_utils.h"
#include "meshing_application.h"
#include "processes/compute_nodal_gradient_process.h" // TODO: Not prism or quadrilaterals implemented yet

namespace Kratos
{
///@name Kratos Globals
///@{

///@}
///@name Type Definitions
///@{

    typedef ModelPart::NodesContainerType                                     NodesArrayType;
    typedef ModelPart::ElementsContainerType                               ElementsArrayType;
    typedef ModelPart::ConditionsContainerType                           ConditionsArrayType;
    typedef Node <3>                                                                NodeType;
    
///@}
///@name  Enum's
///@{
    
    #if !defined(INTERPOLATION_METRIC)
    #define INTERPOLATION_METRIC
        enum Interpolation {Constant = 0, Linear = 1, Exponential = 2};
    #endif
    
///@}
///@name  Functions
///@{
    
///@}
///@name Kratos Classes
///@{

//// This class is can be used to compute the metrics of the model part with an Hessian approach

template<unsigned int TDim, class TVarType>  
class ComputeHessianSolMetricProcess
    : public Process
{
public:

    ///@name Type Definitions
    ///@{
    
    /// Pointer definition of ComputeHessianSolMetricProcess
    KRATOS_CLASS_POINTER_DEFINITION(ComputeHessianSolMetricProcess);
    
    ///@}
    ///@name Life Cycle
    ///@{
     
    // Constructor
    
    /**
     * This is the default constructor
     * @param rThisModelPart: The model part to be computed
     * @param ThisParameters: The input parameters
     */
    
    ComputeHessianSolMetricProcess(
        ModelPart& rThisModelPart,
        TVarType& rVariable,
        Parameters ThisParameters = Parameters(R"({})")
        )
        :mThisModelPart(rThisModelPart),
        mVariable(rVariable)
    {               
        Parameters DefaultParameters = Parameters(R"(
        {
            "minimal_size"                        : 0.1,
            "maximal_size"                        : 10.0, 
            "enforce_current"                     : true, 
            "hessian_strategy_parameters": 
            { 
                "interpolation_error"                  : 1.0e-6, 
                "mesh_dependent_constant"              : 0.28125
            }, 
            "anisotropy_remeshing"                : true, 
            "anisotropy_parameters":
            {
                "hmin_over_hmax_anisotropic_ratio"     : 1.0, 
                "boundary_layer_max_distance"          : 1.0, 
                "interpolation"                        : "Linear"
            }
        })" );
        ThisParameters.ValidateAndAssignDefaults(DefaultParameters);
         
        mMinSize = ThisParameters["minimal_size"].GetDouble();
        mMaxSize = ThisParameters["maximal_size"].GetDouble();
        mEnforceCurrent = ThisParameters["enforce_current"].GetBool();
        
        // In case we have isotropic remeshing (default values)
        if (ThisParameters["anisotropy_remeshing"].GetBool() == false)
        {
            mInterpError = DefaultParameters["hessian_strategy_parameters"]["interpolation_error"].GetDouble();
            mMeshConstant = DefaultParameters["hessian_strategy_parameters"]["mesh_dependent_constant"].GetDouble();
            mAnisRatio = DefaultParameters["anisotropy_parameters"]["hmin_over_hmax_anisotropic_ratio"].GetDouble();
            mBoundLayer = DefaultParameters["anisotropy_parameters"]["boundary_layer_max_distance"].GetDouble();
            mInterpolation = ConvertInter(DefaultParameters["anisotropy_parameters"]["interpolation"].GetString());
        }
        else
        {
            mInterpError = ThisParameters["hessian_strategy_parameters"]["interpolation_error"].GetDouble();
            mMeshConstant = ThisParameters["hessian_strategy_parameters"]["mesh_dependent_constant"].GetDouble();
            mAnisRatio = ThisParameters["anisotropy_parameters"]["hmin_over_hmax_anisotropic_ratio"].GetDouble();
            mBoundLayer = ThisParameters["anisotropy_parameters"]["boundary_layer_max_distance"].GetDouble();
            mInterpolation = ConvertInter(ThisParameters["anisotropy_parameters"]["interpolation"].GetString());
        }
    }
    
    /// Destructor.
<<<<<<< HEAD
    ~ComputeHessianSolMetricProcess() override {}
=======
    ~ComputeHessianSolMetricProcess() override = default;
>>>>>>> 02185af7
    
    ///@}
    ///@name Operators
    ///@{

    void operator()()
    {
        Execute();
    }

    ///@}
    ///@name Operations
    ///@{
    
    /**
     * We initialize the metrics of the MMG sol using the Hessian metric matrix approach
     */
    
    void Execute() override
    {
        // Iterate in the nodes
        NodesArrayType& NodesArray = mThisModelPart.Nodes();
        int numNodes = NodesArray.end() - NodesArray.begin();
        
        CalculateAuxiliarHessian();
        
        #pragma omp parallel for 
        for(int i = 0; i < numNodes; i++) 
        {
            auto itNode = NodesArray.begin() + i;
            
            if ( itNode->SolutionStepsDataHas( mVariable ) == false )
            {
                KRATOS_ERROR << "Missing variable on node " << itNode->Id() << std::endl;
            }
            
            const double Distance = itNode->FastGetSolutionStepValue(DISTANCE); // TODO: This should be changed for the varaible of interestin the future. This means that the value of the boundary value would be changed to a threshold value instead
            const Vector& Hessian = itNode->GetValue(AUXILIAR_HESSIAN);

            const double NodalH = itNode->FastGetSolutionStepValue(NODAL_H);            
            
            double ElementMinSize = mMinSize;
            if ((ElementMinSize > NodalH) && (mEnforceCurrent == true))
            {
                ElementMinSize = NodalH;
            }
            double ElementMaxSize = mMaxSize;
            if ((ElementMaxSize > NodalH) && (mEnforceCurrent == true))
            {
                ElementMaxSize = NodalH;
            }
            
            const double Ratio = CalculateAnisotropicRatio(Distance, mAnisRatio, mBoundLayer, mInterpolation);
            
            // For postprocess pourposes
            itNode->SetValue(ANISOTROPIC_RATIO, Ratio); 
            
            // We compute the metric
            #ifdef KRATOS_DEBUG 
            if( itNode->Has(MMG_METRIC) == false) 
            {
                KRATOS_ERROR <<  " MMG_METRIC not defined for node " << itNode->Id();
            }
            #endif     
            Vector& Metric = itNode->GetValue(MMG_METRIC);
            
            #ifdef KRATOS_DEBUG 
            if(Metric.size() != TDim * 3 - 3) 
            {
                KRATOS_ERROR << "Wrong size of vector MMG_METRIC found for node " << itNode->Id() << " size is " << Metric.size() << " expected size was " << TDim * 3 - 3;
            }
            #endif
            
            const double NormMetric = norm_2(Metric);
            if (NormMetric > 0.0) // NOTE: This means we combine differents metrics, at the same time means that the metric should be reseted each time
            {
                const Vector OldMetric = itNode->GetValue(MMG_METRIC);
                const Vector NewMetric = ComputeHessianMetricTensor(Hessian, Ratio, ElementMinSize, ElementMaxSize);    
                
                Metric = MetricsMathUtils<TDim>::IntersectMetrics(OldMetric, NewMetric);
            }
            else
            {
                Metric = ComputeHessianMetricTensor(Hessian, Ratio, ElementMinSize, ElementMaxSize);    
            }
        }
    }
    
    ///@}
    ///@name Access
    ///@{


    ///@}
    ///@name Inquiry
    ///@{


    ///@}
    ///@name Input and output
    ///@{
    
    /// Turn back information as a string.
    std::string Info() const override
    {
        return "ComputeHessianSolMetricProcess";
    }

    /// Print information about this object.
    void PrintInfo(std::ostream& rOStream) const override
    {
        rOStream << "ComputeHessianSolMetricProcess";
    }

    /// Print object"s data.
    void PrintData(std::ostream& rOStream) const override
    {
    }
    
protected:
    ///@name Protected static Member Variables
    ///@{


    ///@}
    ///@name Protected member Variables
    ///@{


    ///@}
    ///@name Protected Operators
    ///@{


    ///@}
    ///@name Protected Operations
    ///@{


    ///@}
    ///@name Protected  Access
    ///@{


    ///@}
    ///@name Protected Inquiry
    ///@{


    ///@}
    ///@name Protected LifeCycle
    ///@{


    ///@}
    
private:
    ///@name Private static Member Variables
    ///@{

    ///@}
    ///@name Private member Variables
    ///@{
    
    ModelPart& mThisModelPart;               // The model part to compute
    TVarType mVariable;            // The variable to calculate the hessian
    double mMinSize;                         // The minimal size of the elements
    double mMaxSize;                         // The maximal size of the elements
    bool mEnforceCurrent;                    // With this we choose if we inforce the current nodal size (NODAL_H)
    double mInterpError;                     // The error of interpolation allowed
    double mMeshConstant;                    // The mesh constant to remesh (depends of the element type)
    double mAnisRatio;                       // The minimal anisotropic ratio (0 < ratio < 1)
    double mBoundLayer;                      // The boundary layer limit distance
    Interpolation mInterpolation;            // The interpolation type
    
    ///@}
    ///@name Private Operators
    ///@{

    ///@}
    ///@name Private Operations
    ///@{

    /**
     * This function is used to compute the Hessian Metric tensor, note that when using the Hessian, more than one Metric can be defined simultaneously, so in consecuence we need to define the elipsoid which defines the volume of maximal intersection
     * @param Hessian: The hessian tensor condensed already computed
     * @param AnisotropicRatio: The anisotropic ratio
     * @param ElementMinSize: The min size of element
     * @param ElementMaxSize: The maximal size of the elements
     */
        
    Vector ComputeHessianMetricTensor(
        const Vector& Hessian,
        const double& AnisotropicRatio,
        const double& ElementMinSize, // This way we can impose as minimum as the previous size if we desire
        const double& ElementMaxSize // This way we can impose as maximum as the previous size if we desire
        )
    {        
        // Calculating Metric parameters
        const double CEpsilon = mMeshConstant/mInterpError;
        const double MinRatio = 1.0/(ElementMinSize * ElementMinSize);
//         const double MinRatio = 1.0/(mMinSize * mMinSize);
        const double MaxRatio = 1.0/(ElementMaxSize * ElementMaxSize);
//         const double MaxRatio = 1.0/(mMaxSize * mMaxSize);
        
        typedef bounded_matrix<double, TDim, TDim> TempType;
        
        // Declaring the eigen system
        bounded_matrix<double, TDim, TDim> EigenVectorMatrix;
        bounded_matrix<double, TDim, TDim> EigenValuesMatrix;

        // We first transform into a matrix
        const bounded_matrix<double, TDim, TDim> HessianMatrix = MetricsMathUtils<TDim>::VectorToTensor(Hessian);
        
        MathUtils<double>::EigenSystem<TDim>(HessianMatrix, EigenVectorMatrix, EigenValuesMatrix, 1e-18, 20);
        
        // Recalculate the Metric eigen values
        for (unsigned int i = 0; i < TDim; i++)
        {
            EigenValuesMatrix(i, i) = MathUtils<double>::Min(MathUtils<double>::Max(CEpsilon * std::abs(EigenValuesMatrix(i, i)), MaxRatio), MinRatio);
        }
        
        // Considering anisotropic
        if (AnisotropicRatio < 1.0)
        {
            double EigenMax = EigenValuesMatrix(0, 0);
            double EigenMin = EigenValuesMatrix(1, 1);
            for (unsigned int i = 1; i < TDim - 1; i++)
            {
                EigenMax = MathUtils<double>::Max(EigenMax, EigenValuesMatrix(i, i));
                EigenMin = MathUtils<double>::Min(EigenMax, EigenValuesMatrix(i, i));
            }
            
            const double EigenRadius = std::abs(EigenMax - EigenMin) * (1.0 - AnisotropicRatio);
            const double RelativeEigenRadius = std::abs(EigenMax - EigenRadius);
            
            for (unsigned int i = 0; i < TDim; i++)
            {
                EigenValuesMatrix(i, i) = MathUtils<double>::Max(MathUtils<double>::Min(EigenValuesMatrix(i, i), EigenMax), RelativeEigenRadius);
            }
        }
        else // NOTE: For isotropic we should consider the maximum of the eigenvalues
        {
            double EigenMax = EigenValuesMatrix(0, 0);
            for (unsigned int i = 1; i < TDim - 1; i++)
            {
                EigenMax = MathUtils<double>::Max(EigenMax, EigenValuesMatrix(i, i));
            }
            for (unsigned int i = 0; i < TDim; i++)
            {
                EigenValuesMatrix(i, i) = EigenMax;
            }
            EigenVectorMatrix = IdentityMatrix(TDim, TDim);
        }
            
        // We compute the product
        const bounded_matrix<double, TDim, TDim> MetricMatrix =  prod(trans(EigenVectorMatrix), prod<TempType>(EigenValuesMatrix, EigenVectorMatrix));
        
        // Finally we transform to a vector
        const Vector Metric = MetricsMathUtils<TDim>::TensorToVector(MetricMatrix);
        
        return Metric;
    }
    
    /**
     * This calculates the auxiliar hessian needed for the Metric
     * @param rThisModelPart: The original model part where we compute the hessian
     * @param rVariable: The variable to calculate the hessian
     */
    
    void CalculateAuxiliarHessian()
    {
        // Iterate in the nodes
        NodesArrayType& NodesArray = mThisModelPart.Nodes();
        int numNodes = NodesArray.end() - NodesArray.begin();
        
        // Declaring auxiliar vector
        const Vector AuxZeroVector = ZeroVector(3 * (TDim - 1));
        
        #pragma omp parallel for
        for(int i = 0; i < numNodes; i++) 
        {
            auto itNode = NodesArray.begin() + i;
            
            itNode->SetValue(AUXILIAR_HESSIAN, AuxZeroVector);  
        }
        
        // Compute auxiliar gradient
        ComputeNodalGradientProcess<TDim, TVarType, NonHistorical> GradientProcess = ComputeNodalGradientProcess<TDim, TVarType, NonHistorical>(mThisModelPart, mVariable, AUXILIAR_GRADIENT, NODAL_AREA);
        GradientProcess.Execute();
        
        // Iterate in the conditions
        ElementsArrayType& ElementsArray = mThisModelPart.Elements();
        int numElements = ElementsArray.end() - ElementsArray.begin();
        
        #pragma omp parallel for
        for(int i = 0; i < numElements; i++) 
        {
            auto itElem = ElementsArray.begin() + i;
            
            Element::GeometryType& geom = itElem->GetGeometry();

            double Volume;
            if (geom.GetGeometryType() == GeometryData::KratosGeometryType::Kratos_Triangle2D3)
            {
                bounded_matrix<double,3, 2> DN_DX;
                array_1d<double, 3> N;
    
                GeometryUtils::CalculateGeometryData(geom, DN_DX, N, Volume);
                
                bounded_matrix<double,3, 2> values;
                for(unsigned int iNode = 0; iNode < 3; iNode++)
                {
                    const array_1d<double, 3> AuxGrad = geom[iNode].GetValue(AUXILIAR_GRADIENT);
                    values(iNode, 0) = AuxGrad[0];
                    values(iNode, 1) = AuxGrad[1];
                }
                
                const bounded_matrix<double,2, 2> Hessian = prod(trans(DN_DX), values); 
                const Vector HessianCond = MetricsMathUtils<2>::TensorToVector(Hessian);
                
                for(unsigned int iNode = 0; iNode < geom.size(); iNode++)
                {
                    for(unsigned int k = 0; k < 3; k++)
                    {
                        double& val = geom[iNode].GetValue(AUXILIAR_HESSIAN)[k];
                        
                        #pragma omp atomic
                        val += N[iNode] * Volume * HessianCond[k];
                    }
                }
            }
            else if (geom.GetGeometryType() == GeometryData::KratosGeometryType::Kratos_Tetrahedra3D4)
            {
                bounded_matrix<double,4,  3> DN_DX;
                array_1d<double, 4> N;
                
                GeometryUtils::CalculateGeometryData(geom, DN_DX, N, Volume);
                
                bounded_matrix<double,4, 3> values;
                for(unsigned int iNode = 0; iNode < 4; iNode++)
                {
                    const array_1d<double, 3> AuxGrad = geom[iNode].GetValue(AUXILIAR_GRADIENT);
                    values(iNode, 0) = AuxGrad[0];
                    values(iNode, 1) = AuxGrad[1];
                    values(iNode, 2) = AuxGrad[2];
                }
                
                const bounded_matrix<double, 3, 3> Hessian = prod(trans(DN_DX), values); 
                const Vector HessianCond = MetricsMathUtils<3>::TensorToVector(Hessian);
                
                for(unsigned int iNode = 0; iNode < geom.size(); iNode++)
                {
                    for(unsigned int k = 0; k < 6; k++)
                    {
                        double& val = geom[iNode].GetValue(AUXILIAR_HESSIAN)[k];
                        
                        #pragma omp atomic
                        val += N[iNode] * Volume * HessianCond[k];
                    }
                }
            }
            else
            {
                KRATOS_ERROR << "WARNING: YOU CAN USE JUST 2D TRIANGLES OR 3D TETRAEDRA RIGHT NOW IN THE GEOMETRY UTILS: " << geom.size() << std::endl;
            }
        }
            
        #pragma omp parallel for
        for(int i = 0; i < numNodes; i++) 
        {
            auto itNode = NodesArray.begin() + i;
            itNode->GetValue(AUXILIAR_HESSIAN) /= itNode->FastGetSolutionStepValue(NODAL_AREA);
        }
    }
    
    /**
     * This converts the interpolation string to an enum
     * @param str: The string that you want to comvert in the equivalent enum
     * @return Interpolation: The equivalent enum (this requires less memmory than a std::string)
     */
        
    Interpolation ConvertInter(const std::string& str)
    {
        if(str == "Constant") 
        {
            return Constant;
        }
        else if(str == "Linear") 
        {
            return Linear;
        }
        else if(str == "Exponential") 
        {
            return Exponential;
        }
        else
        {
            return Linear;
        }
    }
        
    /**
     * This calculates the anisotropic ratio
     * @param distance: Distance parameter
     */
    
    double CalculateAnisotropicRatio(
        const double& distance,
        const double& rAnisRatio,
        const double& rBoundLayer,
        const Interpolation& rInterpolation
        )
    {
        const double tolerance = 1.0e-12;
        double ratio = 1.0; // NOTE: Isotropic mesh
        if (rAnisRatio < 1.0)
        {                           
            if (std::abs(distance) <= rBoundLayer)
            {
                if (rInterpolation == Constant)
                {
                    ratio = rAnisRatio;
                }
                else if (rInterpolation == Linear)
                {
                    ratio = rAnisRatio + (std::abs(distance)/rBoundLayer) * (1.0 - rAnisRatio);
                }
                else if (rInterpolation == Exponential)
                {
                    ratio = - std::log(std::abs(distance)/rBoundLayer) * rAnisRatio + tolerance;
                    if (ratio > 1.0)
                    {
                        ratio = 1.0;
                    }
                }
            }
        }
        
        return ratio;
    }
    
    ///@}
    ///@name Private  Access
    ///@{

    ///@}
    ///@name Private Inquiry
    ///@{

    ///@}
    ///@name Private LifeCycle
    ///@{
    
    ///@}
    ///@name Un accessible methods
    ///@{

    /// Assignment operator.
    ComputeHessianSolMetricProcess& operator=(ComputeHessianSolMetricProcess const& rOther);

    /// Copy constructor.
    //ComputeHessianSolMetricProcess(ComputeHessianSolMetricProcess const& rOther);

    ///@}
};// class ComputeHessianSolMetricProcess
///@}


///@name Type Definitions
///@{


///@}
///@name Input and output
///@{

/// input stream function
template<unsigned int TDim, class TVarType> 
inline std::istream& operator >> (std::istream& rIStream,
                                  ComputeHessianSolMetricProcess<TDim, TVarType>& rThis);

/// output stream function
template<unsigned int TDim, class TVarType> 
inline std::ostream& operator << (std::ostream& rOStream,
                                  const ComputeHessianSolMetricProcess<TDim, TVarType>& rThis)
{
    rThis.PrintInfo(rOStream);
    rOStream << std::endl;
    rThis.PrintData(rOStream);

    return rOStream;
}

};// namespace Kratos.
#endif /* KRATOS_HESSIAN_METRICS_PROCESS defined */<|MERGE_RESOLUTION|>--- conflicted
+++ resolved
@@ -131,11 +131,7 @@
     }
     
     /// Destructor.
-<<<<<<< HEAD
-    ~ComputeHessianSolMetricProcess() override {}
-=======
     ~ComputeHessianSolMetricProcess() override = default;
->>>>>>> 02185af7
     
     ///@}
     ///@name Operators
