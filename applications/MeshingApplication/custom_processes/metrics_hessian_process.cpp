// KRATOS  __  __ _____ ____  _   _ ___ _   _  ____
//        |  \/  | ____/ ___|| | | |_ _| \ | |/ ___|
//        | |\/| |  _| \___ \| |_| || ||  \| | |  _
//        | |  | | |___ ___) |  _  || || |\  | |_| |
//        |_|  |_|_____|____/|_| |_|___|_| \_|\____| APPLICATION
//
//  License:		 BSD License
//                       license: MeshingApplication/license.txt
//
//  Main authors:    Vicente Mataix Ferrandiz
//

// Project includes
#include "utilities/math_utils.h"
#include "utilities/variable_utils.h"
#include "utilities/geometry_utilities.h"
#include "utilities/atomic_utilities.h"
#include "utilities/parallel_utilities.h"
#include "custom_utilities/metrics_math_utils.h"
#include "processes/compute_nodal_gradient_process.h"
#include "custom_processes/metrics_hessian_process.h"

namespace Kratos
{
ComputeHessianSolMetricProcess::ComputeHessianSolMetricProcess(
    ModelPart& rThisModelPart,
    Parameters ThisParameters
    ) : mrModelPart(rThisModelPart)
{
    // TODO: Remove this warning in the future
    KRATOS_WARNING_IF("ComputeHessianSolMetricProcess", !ThisParameters.Has("enforce_anisotropy_relative_variable")) << "enforce_anisotropy_relative_variable not defined. By default is considered false" << std::endl;

    // We check the parameters
    const Parameters default_parameters = GetDefaultParameters();
    ThisParameters.RecursivelyValidateAndAssignDefaults(default_parameters);
    InitializeVariables(ThisParameters);

    const std::string& r_metric_variable_name = mThisParameters["metric_variable"].GetString();

    // We push the list of double variables
    if (KratosComponents<Variable<double>>::Has(r_metric_variable_name)) {
        mpOriginVariable = &KratosComponents<Variable<double>>::Get(r_metric_variable_name);
    } else {
        KRATOS_ERROR << "Only components and doubles are allowed as variables" << std::endl;
    }
}

/***********************************************************************************/
/***********************************************************************************/

ComputeHessianSolMetricProcess::ComputeHessianSolMetricProcess(
    ModelPart& rThisModelPart,
    Variable<double>& rVariable,
    Parameters ThisParameters
    ) : mrModelPart(rThisModelPart),
        mpOriginVariable(&rVariable)
{
    // TODO: Remove this warning in the future
    KRATOS_WARNING_IF("ComputeHessianSolMetricProcess", !ThisParameters.Has("enforce_anisotropy_relative_variable")) << "enforce_anisotropy_relative_variable not defined. By default is considered false" << std::endl;

    // We check the parameters
    const Parameters default_parameters = GetDefaultParameters();
    ThisParameters.RecursivelyValidateAndAssignDefaults(default_parameters);
    InitializeVariables(ThisParameters);
}

/***********************************************************************************/
/***********************************************************************************/

void ComputeHessianSolMetricProcess::Execute()
{
    // Computing auxiliar Hessian
    CalculateAuxiliarHessian();

    if (mrModelPart.NumberOfNodes() > 0) {
        // Some checks
        NodesArrayType& r_nodes_array = mrModelPart.Nodes();
        if (!mNonHistoricalVariable) {
<<<<<<< HEAD
            VariableUtils().CheckVariableExists(*mrOriginVariable, r_nodes_array);
        } else {
            KRATOS_ERROR_IF_NOT(r_nodes_array.begin()->Has(*mrOriginVariable)) << "Variable " << mrOriginVariable->Name() << " not defined on non-historial database" << std::endl;
=======
            VariableUtils().CheckVariableExists(*mpOriginVariable, r_nodes_array);
        } else {
            KRATOS_ERROR_IF_NOT(r_nodes_array.begin()->Has(*mpOriginVariable)) << "Variable " << mpOriginVariable->Name() << " not defined on non-historial database" << std::endl;
>>>>>>> 77633dd7
        }

        // Checking NODAL_H
        for (const auto& r_node : r_nodes_array)
            KRATOS_ERROR_IF_NOT(r_node.Has(NODAL_H)) << "NODAL_H must be computed" << std::endl;

        // Getting dimension
        const std::size_t dimension = mrModelPart.GetProcessInfo()[DOMAIN_SIZE];

        // Computing metric
        if (dimension == 2) { // 2D
            CalculateMetric<2>();
        } else if (dimension == 3) { // 3D
            CalculateMetric<3>();
        } else {
            KRATOS_ERROR << "Dimension can be only 2D or 3D. Dimension: " << dimension << std::endl;
        }
    }
}

/***********************************************************************************/
/***********************************************************************************/

template<SizeType TDim>
array_1d<double, 3 * (TDim - 1)> ComputeHessianSolMetricProcess::ComputeHessianMetricTensor(
    const Vector& rHessian,
    const AuxiliarHessianComputationVariables& rAuxiliarHessianComputationVariables
    )
{
    /// The type of array considered for the tensor
    typedef typename std::conditional<TDim == 2, array_1d<double, 3>, array_1d<double, 6>>::type TensorArrayType;

    /// Matrix type definition
    typedef BoundedMatrix<double, TDim, TDim> MatrixType;

    // We first transform the Hessian into a matrix
    const MatrixType hessian_matrix = MathUtils<double>::VectorToSymmetricTensor<Vector, MatrixType>(rHessian);

    // Calculating Metric parameters (using equation from remark 4.2.2 on Metric-Based Anisotropic Mesh Adaptation)
    double interpolation_error = rAuxiliarHessianComputationVariables.mInterpolationError;
    if (rAuxiliarHessianComputationVariables.mEstimateInterpolationError) {
        interpolation_error = rAuxiliarHessianComputationVariables.mMeshDependentConstant * MathUtils<double>::Max(rAuxiliarHessianComputationVariables.mNodalH, rAuxiliarHessianComputationVariables.mNodalH * norm_frobenius(hessian_matrix)); // NOTE: To compute it properly instead of iterating over the nodes you should iterate over the elements and instead of ElementMaxSize you should iterate over the edges, this is equivalent when using nodes and computing NodalH previously
    }

    // Declaring the eigen system
    MatrixType eigen_vector_matrix, eigen_values_matrix;

    MathUtils<double>::GaussSeidelEigenSystem(hessian_matrix, eigen_vector_matrix, eigen_values_matrix, 1e-18, 20);

    // We check is the interpolation error is near zero. If it is we will correct it
    if (interpolation_error < std::numeric_limits<double>::epsilon()) { // In practice, the Hessian of function u can be 0, e.g. if u is linear, then |Hu| is not definite. In this particular case, the interpolation error is 0 and we want to prescribe a mesh size which is infinite. To solve this issue, this infinite size prescription is truncated by imposing maximal size hmax . This is equivalent to truncate tiny eigenvalues by lambda  = 1/hmax^2 . See [1] pag. 34
        KRATOS_WARNING("ComputeHessianSolMetricProcess") << "WARNING: Your interpolation error is near zero: " << interpolation_error  <<  ". Computing a local L(inf) upper bound of the interpolation error"<< std::endl;
        const double l_square_minus1 = 1.0/std::pow(rAuxiliarHessianComputationVariables.mElementMaxSize, 2);
        for (IndexType i = 0; i < TDim; ++i) {
            eigen_values_matrix(i, i) = l_square_minus1;
        }
    } else { // Equation 4.4 from Metric-Based Anisotropic Mesh Adaptation
        const double c_epsilon = rAuxiliarHessianComputationVariables.mMeshDependentConstant/interpolation_error;
        const double min_ratio = 1.0/std::pow(rAuxiliarHessianComputationVariables.mElementMinSize, 2);
        const double max_ratio = 1.0/std::pow(rAuxiliarHessianComputationVariables.mElementMaxSize, 2);

        // Recalculate the Metric eigen values
        for (IndexType i = 0; i < TDim; ++i) {
            eigen_values_matrix(i, i) = MathUtils<double>::Min(MathUtils<double>::Max(c_epsilon * std::abs(eigen_values_matrix(i, i)), max_ratio), min_ratio);
        }
    }

    // Considering anisotropic
    if (rAuxiliarHessianComputationVariables.mAnisotropyRemeshing) {
        if (rAuxiliarHessianComputationVariables.mEnforceAnisotropyRelativeVariable) {
            double eigen_max = eigen_values_matrix(0, 0);
            double eigen_min = eigen_values_matrix(0, 0);
            for (IndexType i = 1; i < TDim; ++i) {
                eigen_max = MathUtils<double>::Max(eigen_max, eigen_values_matrix(i, i));
                eigen_min = MathUtils<double>::Min(eigen_min, eigen_values_matrix(i, i));
            }

            const double eigen_radius = std::abs(eigen_max - eigen_min) * (1.0 - rAuxiliarHessianComputationVariables.mAnisotropicRatio);
            const double relative_eigen_radius = std::abs(eigen_max - eigen_radius);

            for (IndexType i = 0; i < TDim; ++i)
                eigen_values_matrix(i, i) = MathUtils<double>::Max(MathUtils<double>::Min(eigen_values_matrix(i, i), eigen_max), relative_eigen_radius);
        }
    } else { // NOTE: For isotropic we should consider the maximum of the eigenvalues
        double eigen_max = eigen_values_matrix(0, 0);
        for (IndexType i = 1; i < TDim; ++i)
            eigen_max = MathUtils<double>::Max(eigen_max, eigen_values_matrix(i, i));
        for (IndexType i = 0; i < TDim; ++i)
            eigen_values_matrix(i, i) = eigen_max;
        eigen_vector_matrix = IdentityMatrix(TDim, TDim);
    }

    // We compute the product
    MatrixType metric_matrix;
    MathUtils<double>::BDBtProductOperation(metric_matrix, eigen_values_matrix, eigen_vector_matrix);

    // Finally we transform to a vector
    const TensorArrayType& r_metric = MathUtils<double>::StressTensorToVector<MatrixType, TensorArrayType>(metric_matrix);

    return r_metric;
}

/***********************************************************************************/
/***********************************************************************************/

void ComputeHessianSolMetricProcess::CalculateAuxiliarHessian()
{
    // Iterate in the elements
    ElementsArrayType& r_elements_array = mrModelPart.Elements();

    // Geometry information
    const std::size_t dimension = mrModelPart.GetProcessInfo()[DOMAIN_SIZE];

    // Declaring auxiliar vector
    const Vector aux_zero_hessian = ZeroVector(3 * (dimension - 1));
    const array_1d<double, 3> aux_zero_vector = ZeroVector(3);

    // Iterate in the nodes
    NodesArrayType& r_nodes_array = mrModelPart.Nodes();

    // We get the normalization factor
    const Normalization normalization_method = ConvertNormalization(mThisParameters["normalization_method"].GetString());
    const double normalization_factor = normalization_method == Normalization::CONSTANT ? mThisParameters["normalization_factor"].GetDouble() : 1.0;
    const double normalization_alpha = mThisParameters["normalization_alpha"].GetDouble();

    // Initialize auxiliar variables
    block_for_each(r_nodes_array,
        [this,&aux_zero_hessian,&aux_zero_vector,&normalization_factor](NodeType& rNode) {
        rNode.SetValue(NODAL_AREA, 0.0);
        rNode.SetValue(AUXILIAR_HESSIAN, aux_zero_hessian);
        rNode.SetValue(AUXILIAR_GRADIENT, aux_zero_vector);

        // Saving auxiliar value
        const double value = mNonHistoricalVariable ? rNode.GetValue(*(mpOriginVariable)) : rNode.FastGetSolutionStepValue(*(mpOriginVariable));
        rNode.SetValue(NODAL_MAUX, value * normalization_factor);
    });

    // Compute auxiliar gradient
    auto gradient_process = ComputeNodalGradientProcess<ComputeNodalGradientProcessSettings::SaveAsNonHistoricalVariable>(mrModelPart, NODAL_MAUX, AUXILIAR_GRADIENT, NODAL_AREA, true);
    gradient_process.Execute();

    // Auxiliar containers
    struct fe_containers
    {
        Matrix DN_DX, J0, InvJ0;
        Vector N;
        double detJ0;
    };

    block_for_each(r_elements_array, fe_containers(),
        [&dimension](Element& rElement, fe_containers& fe) {
        auto& r_geometry = rElement.GetGeometry();

        // Current geometry information
        const std::size_t local_space_dimension = r_geometry.LocalSpaceDimension();
        const std::size_t number_of_nodes = r_geometry.PointsNumber();

        // Resize if needed
        if (fe.DN_DX.size1() != number_of_nodes || fe.DN_DX.size2() != dimension)
            fe.DN_DX.resize(number_of_nodes, dimension);
        if (fe.N.size() != number_of_nodes)
            fe.N.resize(number_of_nodes);
        if (fe.J0.size1() != dimension || fe.J0.size2() != local_space_dimension)
            fe.J0.resize(dimension, local_space_dimension);

        // The integration points
        const auto& integration_method = r_geometry.GetDefaultIntegrationMethod();
        const auto& integration_points = r_geometry.IntegrationPoints(integration_method);
        const std::size_t number_of_integration_points = integration_points.size();

        // The containers of the shape functions and the local gradients
        const auto& rNcontainer = r_geometry.ShapeFunctionsValues(integration_method);
        const auto& rDN_DeContainer = r_geometry.ShapeFunctionsLocalGradients(integration_method);

        // 2D case
        if (dimension == 2) {
            for ( IndexType point_number = 0; point_number < number_of_integration_points; ++point_number ) {
                // Getting the shape functions
                noalias(fe.N) = row(rNcontainer, point_number);

                // Getting the jacobians and local gradients
                GeometryUtils::JacobianOnInitialConfiguration(r_geometry, integration_points[point_number], fe.J0);
                MathUtils<double>::GeneralizedInvertMatrix(fe.J0, fe.InvJ0, fe.detJ0);
                const Matrix& rDN_De = rDN_DeContainer[point_number];
                GeometryUtils::ShapeFunctionsGradients(rDN_De, fe.InvJ0, fe.DN_DX);

                const double gauss_point_volume = integration_points[point_number].Weight() * fe.detJ0;

                Matrix values(number_of_nodes, 2);
                for(IndexType i_node = 0; i_node < number_of_nodes; ++i_node) {
                    const array_1d<double, 3>& aux_grad = r_geometry[i_node].GetValue(AUXILIAR_GRADIENT);
                    for (IndexType i_dim = 0; i_dim < 2; ++i_dim)
                        values(i_node, i_dim) = aux_grad[i_dim];
                }

                const BoundedMatrix<double,2, 2>& hessian = prod(trans(fe.DN_DX), values);
                const array_1d<double, 3>& hessian_cond = MathUtils<double>::StressTensorToVector<BoundedMatrix<double, 2, 2>, array_1d<double, 3>>(hessian);

                for(IndexType i_node = 0; i_node < number_of_nodes; ++i_node) {
                    auto& aux_hessian = r_geometry[i_node].GetValue(AUXILIAR_HESSIAN);
                    for(IndexType k = 0; k < 3; ++k) {
                        AtomicAdd(aux_hessian[k], fe.N[i_node] * gauss_point_volume * hessian_cond[k]);
                    }
                }
            }
        } else { // 3D case
            for ( IndexType point_number = 0; point_number < number_of_integration_points; ++point_number ) {
                // Getting the shape functions
                noalias(fe.N) = row(rNcontainer, point_number);

                // Getting the jacobians and local gradients
                GeometryUtils::JacobianOnInitialConfiguration(r_geometry, integration_points[point_number], fe.J0);
                MathUtils<double>::GeneralizedInvertMatrix(fe.J0, fe.InvJ0, fe.detJ0);
                const Matrix& rDN_De = rDN_DeContainer[point_number];
                GeometryUtils::ShapeFunctionsGradients(rDN_De, fe.InvJ0, fe.DN_DX);

                const double gauss_point_volume = integration_points[point_number].Weight() * fe.detJ0;

                Matrix values(number_of_nodes, 3);
                for(IndexType i_node = 0; i_node < number_of_nodes; ++i_node) {
                    const array_1d<double, 3>& aux_grad = r_geometry[i_node].GetValue(AUXILIAR_GRADIENT);
                    for (IndexType i_dim = 0; i_dim < 3; ++i_dim)
                        values(i_node, i_dim) = aux_grad[i_dim];
                }

                const BoundedMatrix<double, 3, 3> hessian = prod(trans(fe.DN_DX), values);
                const array_1d<double, 6>& hessian_cond = MathUtils<double>::StressTensorToVector<BoundedMatrix<double, 3, 3>, array_1d<double, 6>>(hessian);

                for(IndexType i_node = 0; i_node < number_of_nodes; ++i_node) {
                    auto& aux_hessian = r_geometry[i_node].GetValue(AUXILIAR_HESSIAN);
                    for(IndexType k = 0; k < 6; ++k) {
                        AtomicAdd(aux_hessian[k], fe.N[i_node] * gauss_point_volume * hessian_cond[k]);
                    }
                }
            }
        }
    });

    mrModelPart.GetCommunicator().AssembleNonHistoricalData(AUXILIAR_HESSIAN);

    mrModelPart.GetCommunicator().AssembleNonHistoricalData(AUXILIAR_HESSIAN);

    // We normalize the value of the NODAL_AREA
    if (normalization_method == Normalization::VALUE) {
        block_for_each(r_nodes_array,
        [&](NodeType& rNode) {
            const double factor = rNode.GetValue(NODAL_MAUX);
            if (factor > std::numeric_limits<double>::epsilon()) {
                rNode.GetValue(NODAL_AREA) *= factor;
            }
        });
    } else if (normalization_method == Normalization::NORM_GRADIENT) {
        block_for_each(r_nodes_array,
        [&normalization_alpha](NodeType& rNode) {
            const double factor = norm_2(rNode.GetValue(AUXILIAR_GRADIENT)) * rNode.GetValue(NODAL_H) + normalization_alpha * rNode.GetValue(NODAL_MAUX);
            if (factor > std::numeric_limits<double>::epsilon()) {
                rNode.GetValue(NODAL_AREA) *= factor;
            }
        });
    }

    // We average considering the NODAL_AREA
    block_for_each(r_nodes_array,
        [&](NodeType& rNode) {
        const double nodal_area = rNode.GetValue(NODAL_AREA);
        if (nodal_area > std::numeric_limits<double>::epsilon()) {
            rNode.GetValue(AUXILIAR_HESSIAN) /= nodal_area;
        }
    });
}

/***********************************************************************************/
/***********************************************************************************/

double ComputeHessianSolMetricProcess::CalculateAnisotropicRatio(
    const double Distance,
    const double AnisotropicRatio,
    const double BoundLayer,
    const Interpolation rInterpolation
    )
{
    const double tolerance = 1.0e-12;
    double ratio = 1.0; // NOTE: Isotropic mesh
    if (AnisotropicRatio < 1.0) {
        if (std::abs(Distance) <= BoundLayer) {
            if (rInterpolation == Interpolation::CONSTANT)
                ratio = AnisotropicRatio;
            else if (rInterpolation == Interpolation::LINEAR)
                ratio = AnisotropicRatio + (std::abs(Distance)/BoundLayer) * (1.0 - AnisotropicRatio);
            else if (rInterpolation == Interpolation::EXPONENTIAL) {
                ratio = - std::log(std::abs(Distance)/BoundLayer) * AnisotropicRatio + tolerance;
                if (ratio > 1.0) ratio = 1.0;
            }
        }
    }

    return ratio;
}

/***********************************************************************************/
/***********************************************************************************/

template<SizeType TDim>
void ComputeHessianSolMetricProcess::CalculateMetric()
{
    const double minimal_size = mThisParameters["minimal_size"].GetDouble();                                             /// The minimal size of the elements
    const double maximal_size = mThisParameters["maximal_size"].GetDouble();                                             /// The maximal size of the elements
    const bool enforce_current = mThisParameters["enforce_current"].GetBool();                                           /// With this we choose if we inforce the current nodal size (NODAL_H)
    const bool anisotropy_remeshing = mThisParameters["anisotropy_remeshing"].GetBool();                                 /// If we consider anisotropy
    const bool enforce_anisotropy_relative_variable = mThisParameters["enforce_anisotropy_relative_variable"].GetBool(); /// If we enforce certain anisotropy
    const bool estimate_interpolation_error = mThisParameters["estimate_interpolation_error"].GetBool();                 /// If the error of interpolation will be estimated
    const double interpolation_error = mThisParameters["interpolation_error"].GetDouble();                               /// The error of interpolation allowed
    const double mesh_dependent_constant = mThisParameters["mesh_dependent_constant"].GetDouble();                       /// The error of interpolation allowed
    const double hmin_over_hmax_anisotropic_ratio = mThisParameters["hmin_over_hmax_anisotropic_ratio"].GetDouble();     /// The error of interpolation allowed
    const double boundary_layer_max_distance = mThisParameters["boundary_layer_max_distance"].GetDouble();               /// The error of interpolation allowed

    // Create auxiliar variable structure
    AuxiliarHessianComputationVariables aux_variables(1.0, 0.0, 0.0, 0.0, estimate_interpolation_error, interpolation_error, mesh_dependent_constant, anisotropy_remeshing, enforce_anisotropy_relative_variable);

    /// The type of array considered for the tensor
    typedef typename std::conditional<TDim == 2, array_1d<double, 3>, array_1d<double, 6>>::type TensorArrayType;

    // Iterate in the nodes
    NodesArrayType& r_nodes_array = mrModelPart.Nodes();
    const auto it_node_begin = r_nodes_array.begin();

    // Tensor variable definition
    const Variable<TensorArrayType>& r_tensor_variable = KratosComponents<Variable<TensorArrayType>>::Get("METRIC_TENSOR_"+std::to_string(TDim)+"D");

    // Setting metric in case not defined
    if (!it_node_begin->Has(r_tensor_variable)) {
        // Declaring auxiliar vector
        const TensorArrayType aux_zero_vector = ZeroVector(3 * (TDim - 1));
        VariableUtils().SetNonHistoricalVariable(r_tensor_variable, aux_zero_vector, r_nodes_array);
    }

    // Ratio reference variable
    KRATOS_ERROR_IF(mpRatioReferenceVariable == NULL) << "Variable reference is not defined" << std::endl;
    const auto& r_reference_var = *mpRatioReferenceVariable;

    block_for_each(r_nodes_array, aux_variables,
        [&minimal_size,&maximal_size,&enforce_current,&anisotropy_remeshing,&enforce_anisotropy_relative_variable,&hmin_over_hmax_anisotropic_ratio,&boundary_layer_max_distance,this,&r_reference_var,&r_tensor_variable](NodeType& rNode, AuxiliarHessianComputationVariables& aux_variables) {

        const Vector& r_hessian = rNode.GetValue(AUXILIAR_HESSIAN);

        aux_variables.mNodalH = rNode.GetValue(NODAL_H);

        aux_variables.mElementMinSize = ((minimal_size < aux_variables.mNodalH) && enforce_current) ? aux_variables.mNodalH : minimal_size;
        aux_variables.mElementMaxSize = ((maximal_size > aux_variables.mNodalH) && enforce_current) ? aux_variables.mNodalH : maximal_size;

        // Isotropic by default
        aux_variables.mAnisotropicRatio = 1.0;

        if (rNode.SolutionStepsDataHas(r_reference_var) && anisotropy_remeshing && enforce_anisotropy_relative_variable) {
            const double ratio_reference = rNode.FastGetSolutionStepValue(r_reference_var);
            aux_variables.mAnisotropicRatio = CalculateAnisotropicRatio(ratio_reference, hmin_over_hmax_anisotropic_ratio, boundary_layer_max_distance, mInterpolation);
        }

        // For postprocess pourposes
        rNode.SetValue(ANISOTROPIC_RATIO, aux_variables.mAnisotropicRatio);

        // We compute the metric
        KRATOS_DEBUG_ERROR_IF_NOT(rNode.Has(r_tensor_variable)) << "METRIC_TENSOR_" + std::to_string(TDim) + "D  not defined for node " << rNode.Id() << std::endl;
        TensorArrayType& r_metric = rNode.GetValue(r_tensor_variable);

        const double norm_metric = norm_2(r_metric);
        if (norm_metric > 0.0) { // NOTE: This means we combine differents metrics, at the same time means that the metric should be reseted each time
            const TensorArrayType& r_old_metric = rNode.GetValue(r_tensor_variable);
            const TensorArrayType new_metric = ComputeHessianMetricTensor<TDim>(r_hessian, aux_variables);

            noalias(r_metric) = MetricsMathUtils<TDim>::IntersectMetrics(r_old_metric, new_metric);
        } else {
            noalias(r_metric) = ComputeHessianMetricTensor<TDim>(r_hessian, aux_variables);
        }
    });
}

/***********************************************************************************/
/***********************************************************************************/

const Parameters ComputeHessianSolMetricProcess::GetDefaultParameters() const
{
    const Parameters default_parameters = Parameters(R"(
    {
        "minimal_size"                         : 0.1,
        "maximal_size"                         : 10.0,
        "sizing_parameters":
        {
            "reference_variable_name"              : "DISTANCE",
            "boundary_layer_max_distance"          : 1.0,
            "interpolation"                        : "constant"
        },
        "enforce_current"                      : false,
        "hessian_strategy_parameters":
        {
            "metric_variable"                      : "DISTANCE",
            "non_historical_metric_variable"       : false,
            "normalization_factor"                 : 1.0,
            "normalization_alpha"                  : 0.0,
            "normalization_method"                 : "constant",
            "estimate_interpolation_error"         : false,
            "interpolation_error"                  : 1.0e-6,
            "mesh_dependent_constant"              : 0.28125
        },
        "anisotropy_remeshing"                 : true,
        "enforce_anisotropy_relative_variable" : false,
        "enforced_anisotropy_parameters":
        {
            "reference_variable_name"               : "DISTANCE",
            "hmin_over_hmax_anisotropic_ratio"      : 1.0,
            "boundary_layer_max_distance"           : 1.0,
            "interpolation"                         : "linear"
        },
        "ponderation_value"                     : 1.0
    })" );

    // Identify the dimension first
    const SizeType dimension = mrModelPart.GetProcessInfo()[DOMAIN_SIZE];

    // The mesh dependent constant depends on dimension
    if (dimension == 2) {
        default_parameters["hessian_strategy_parameters"]["mesh_dependent_constant"].SetDouble(2.0/9.0);
    } else if (dimension == 3) {
        default_parameters["hessian_strategy_parameters"]["mesh_dependent_constant"].SetDouble(9.0/32.0);
    } else {
        KRATOS_ERROR << "Dimension can be only 2D or 3D. Dimension: " << dimension << std::endl;
    }

    return default_parameters;
}

/***********************************************************************************/
/***********************************************************************************/

void ComputeHessianSolMetricProcess::InitializeVariables(Parameters ThisParameters)
{
    // Get default variables
    const Parameters default_parameters = GetDefaultParameters();

    // In case we have isotropic remeshing (default values)
    const bool default_values = !ThisParameters["anisotropy_remeshing"].GetBool();
    const Parameters considered_parameters = default_values ? default_parameters : ThisParameters;
    mThisParameters.AddValue("minimal_size", ThisParameters["minimal_size"]);
    mThisParameters.AddValue("maximal_size", ThisParameters["maximal_size"]);
    mThisParameters.AddValue("enforce_current", ThisParameters["enforce_current"]);
    mThisParameters.AddValue("anisotropy_remeshing", ThisParameters["anisotropy_remeshing"]);
    mThisParameters.AddValue("enforce_anisotropy_relative_variable", ThisParameters["enforce_anisotropy_relative_variable"]);
    mThisParameters.AddValue("interpolation_error", ThisParameters["hessian_strategy_parameters"]["interpolation_error"]);
    mThisParameters.AddValue("metric_variable", ThisParameters["hessian_strategy_parameters"]["metric_variable"]);
    mThisParameters.AddValue("non_historical_metric_variable", ThisParameters["hessian_strategy_parameters"]["non_historical_metric_variable"]);
    mThisParameters.AddValue("normalization_factor", ThisParameters["hessian_strategy_parameters"]["normalization_factor"]);
    mThisParameters.AddValue("normalization_alpha", ThisParameters["hessian_strategy_parameters"]["normalization_alpha"]);
    mThisParameters.AddValue("normalization_method", ThisParameters["hessian_strategy_parameters"]["normalization_method"]);
    mThisParameters.AddValue("estimate_interpolation_error", considered_parameters["hessian_strategy_parameters"]["estimate_interpolation_error"]);
    mThisParameters.AddValue("mesh_dependent_constant", considered_parameters["hessian_strategy_parameters"]["mesh_dependent_constant"]);
    mThisParameters.AddValue("hmin_over_hmax_anisotropic_ratio", considered_parameters["enforced_anisotropy_parameters"]["hmin_over_hmax_anisotropic_ratio"]);
    mThisParameters.AddValue("boundary_layer_max_distance", considered_parameters["enforced_anisotropy_parameters"]["boundary_layer_max_distance"]);

    // Interpolation type
    mInterpolation = ConvertInter(considered_parameters["enforced_anisotropy_parameters"]["interpolation"].GetString());

    // Ratio reference variable
    const std::string& r_variable_name = considered_parameters["enforced_anisotropy_parameters"]["reference_variable_name"].GetString();
    KRATOS_ERROR_IF_NOT(KratosComponents<Variable<double>>::Has(r_variable_name)) << "Variable " << r_variable_name << " is not a double variable" << std::endl;
    mpRatioReferenceVariable =&KratosComponents<Variable<double>>::Get(r_variable_name);

    // Setting the non-historical flag
    mNonHistoricalVariable = mThisParameters["non_historical_metric_variable"].GetBool();
}

};// namespace Kratos.<|MERGE_RESOLUTION|>--- conflicted
+++ resolved
@@ -76,15 +76,9 @@
         // Some checks
         NodesArrayType& r_nodes_array = mrModelPart.Nodes();
         if (!mNonHistoricalVariable) {
-<<<<<<< HEAD
-            VariableUtils().CheckVariableExists(*mrOriginVariable, r_nodes_array);
-        } else {
-            KRATOS_ERROR_IF_NOT(r_nodes_array.begin()->Has(*mrOriginVariable)) << "Variable " << mrOriginVariable->Name() << " not defined on non-historial database" << std::endl;
-=======
             VariableUtils().CheckVariableExists(*mpOriginVariable, r_nodes_array);
         } else {
             KRATOS_ERROR_IF_NOT(r_nodes_array.begin()->Has(*mpOriginVariable)) << "Variable " << mpOriginVariable->Name() << " not defined on non-historial database" << std::endl;
->>>>>>> 77633dd7
         }
 
         // Checking NODAL_H
@@ -322,8 +316,6 @@
             }
         }
     });
-
-    mrModelPart.GetCommunicator().AssembleNonHistoricalData(AUXILIAR_HESSIAN);
 
     mrModelPart.GetCommunicator().AssembleNonHistoricalData(AUXILIAR_HESSIAN);
 
