--- conflicted
+++ resolved
@@ -45,16 +45,8 @@
 /**
  * @class MetricFastInit
  * @ingroup MeshingApplication
-<<<<<<< HEAD
- *
- * @brief This process initializes the variables related with the ALM
- *
- * @author Vicente Mataix Ferrandiz
- *
-=======
  * @brief This process initializes the variables related with the ALM
  * @author Vicente Mataix Ferrandiz
->>>>>>> 8faf978c
  * @todo Replace with VariableUtils() when updated for nonhistorical
  */
 template<SizeType TDim>
