// KRATOS  __  __ _____ ____  _   _ ___ _   _  ____
//        |  \/  | ____/ ___|| | | |_ _| \ | |/ ___|
//        | |\/| |  _| \___ \| |_| || ||  \| | |  _
//        | |  | | |___ ___) |  _  || || |\  | |_| |
//        |_|  |_|_____|____/|_| |_|___|_| \_|\____| APPLICATION
//
//  License:		 BSD License
//                                       Kratos default license: kratos/license.txt
//
//  Main authors:    Nelson Lafontaine
//                   Jordi Cotela Dalmau
//                   Riccardo Rossi
//                   Vicente Mataix Ferrándiz
//

// System includes

// External includes

// Project includes
#include "includes/define.h"

#include "meshing_application.h"
#include "includes/variables.h"
#include "geometries/triangle_2d_3.h"
#include "geometries/tetrahedra_3d_4.h"
#include "geometries/line_2d_2.h"

namespace Kratos {

typedef array_1d<double, 3> Vector3;

<<<<<<< HEAD
KRATOS_CREATE_VARIABLE(double, AVERAGE_NODAL_ERROR); // The average nodal error
KRATOS_CREATE_VARIABLE(double, ANISOTROPIC_RATIO);   // The anisotropic aspect ratio
KRATOS_CREATE_VARIABLE(Vector3, AUXILIAR_GRADIENT);  // An auxiliar gradient needed to compute the metric
KRATOS_CREATE_VARIABLE(Vector, AUXILIAR_HESSIAN);    // An auxiliar hessian needed to compute the metric
KRATOS_CREATE_VARIABLE(Vector, MMG_METRIC);          // The condensed metric used to remesh with MMG utility
KRATOS_CREATE_VARIABLE(double, ERROR_ESTIMATE);      // The nodal error estimate calculated by superconvergent patch recovery
KRATOS_CREATE_VARIABLE(bool, EXECUTE_REMESHING);     // Variable which determines if the remeshing loop is left

=======
//KRATOS_CREATE_VARIABLE( double, WEIGHT_FATHER_NODES )
//KRATOS_CREATE_3D_VARIABLE_WITH_COMPONENTS(PRESSURE_FORCE)
//KRATOS_CREATE_VARIABLE(double, COUNTER) //already put on variables.cpp (warning was appearing on Windows)
KRATOS_CREATE_VARIABLE(double, AVERAGE_NODAL_ERROR);  // The average nodal error
KRATOS_CREATE_VARIABLE(
    double, ANISOTROPIC_RATIO);  // The anisotropic aspect ratio
KRATOS_CREATE_VARIABLE(Vector3,
    AUXILIAR_GRADIENT);  // An auxiliar gradient needed to compute the metric
KRATOS_CREATE_VARIABLE(Vector,
    AUXILIAR_HESSIAN);  // An auxiliar hessian needed to compute the metric
KRATOS_CREATE_VARIABLE(Vector,
    MMG_METRIC);  // The condensed metric used to remesh with MMG utility
    
//for ULF (surface_tension) application:
KRATOS_CREATE_VARIABLE(double, TRIPLE_POINT)
KRATOS_CREATE_VARIABLE(double, CONTACT_ANGLE)
>>>>>>> 2f6f0351

KratosMeshingApplication::KratosMeshingApplication()
    : KratosApplication("MeshingApplication"),
      mTestElement2D( 0, Element::GeometryType::Pointer(new Triangle2D3<Node<3> >( Element::GeometryType::PointsArrayType(3)))),
      mTestElement3D(0, Element::GeometryType::Pointer(new Tetrahedra3D4<Node<3> >( Element::GeometryType::PointsArrayType(4)))) {}

void KratosMeshingApplication::Register() {
    // calling base class register to register Kratos components
    KratosApplication::Register();
    KRATOS_INFO("") << "Initializing Kratos MeshingApplication... " << std::endl;

<<<<<<< HEAD
    KRATOS_REGISTER_VARIABLE(AVERAGE_NODAL_ERROR); // The average nodal error
    KRATOS_REGISTER_VARIABLE(ANISOTROPIC_RATIO);   // The anisotropic aspect ratio
    KRATOS_REGISTER_VARIABLE(AUXILIAR_GRADIENT);   // An auxiliar gradient needed to compute the metric
    KRATOS_REGISTER_VARIABLE(AUXILIAR_HESSIAN);    // An auxiliar hessian needed to compute the metric
    KRATOS_REGISTER_VARIABLE(MMG_METRIC);          // The condensed metric used to remesh with MMG utility
    KRATOS_REGISTER_VARIABLE(ERROR_ESTIMATE);      // The nodal error estimate calculated by superconvergent patch recovery
    KRATOS_REGISTER_VARIABLE(EXECUTE_REMESHING);   // Variable which determines if the remeshing loop is left
=======
    //KRATOS_REGISTER_VARIABLE(COUNTER); //already put on variables.cpp (warning was appearing on Windows)
    KRATOS_REGISTER_VARIABLE(AVERAGE_NODAL_ERROR);  // The average nodal error
    KRATOS_REGISTER_VARIABLE(
        ANISOTROPIC_RATIO);  // The anisotropic aspect ratio
    KRATOS_REGISTER_VARIABLE(
        AUXILIAR_GRADIENT);  // An auxiliar gradient needed to compute the metric
    KRATOS_REGISTER_VARIABLE(
        AUXILIAR_HESSIAN);  // An auxiliar hessian needed to compute the metric
    KRATOS_REGISTER_VARIABLE(
        MMG_METRIC);  // The condensed metric used to remesh with MMG utility
    
    //--------------- ULF Application (surface_tension) -------------------//
    KRATOS_REGISTER_VARIABLE(TRIPLE_POINT)
    KRATOS_REGISTER_VARIABLE(CONTACT_ANGLE)

>>>>>>> 2f6f0351

    KRATOS_REGISTER_ELEMENT("TestElement2D", mTestElement2D);
    KRATOS_REGISTER_ELEMENT("TestElement3D", mTestElement3D);
}

}  // namespace Kratos.<|MERGE_RESOLUTION|>--- conflicted
+++ resolved
@@ -10,7 +10,7 @@
 //  Main authors:    Nelson Lafontaine
 //                   Jordi Cotela Dalmau
 //                   Riccardo Rossi
-//                   Vicente Mataix Ferrándiz
+//                   Vicente Mataix Ferrandiz
 //
 
 // System includes
@@ -28,9 +28,11 @@
 
 namespace Kratos {
 
+/// Definition of 3 components array
 typedef array_1d<double, 3> Vector3;
+/// Definition of the Node
+typedef Node<3> NodeType;
 
-<<<<<<< HEAD
 KRATOS_CREATE_VARIABLE(double, AVERAGE_NODAL_ERROR); // The average nodal error
 KRATOS_CREATE_VARIABLE(double, ANISOTROPIC_RATIO);   // The anisotropic aspect ratio
 KRATOS_CREATE_VARIABLE(Vector3, AUXILIAR_GRADIENT);  // An auxiliar gradient needed to compute the metric
@@ -38,37 +40,21 @@
 KRATOS_CREATE_VARIABLE(Vector, MMG_METRIC);          // The condensed metric used to remesh with MMG utility
 KRATOS_CREATE_VARIABLE(double, ERROR_ESTIMATE);      // The nodal error estimate calculated by superconvergent patch recovery
 KRATOS_CREATE_VARIABLE(bool, EXECUTE_REMESHING);     // Variable which determines if the remeshing loop is left
-
-=======
-//KRATOS_CREATE_VARIABLE( double, WEIGHT_FATHER_NODES )
-//KRATOS_CREATE_3D_VARIABLE_WITH_COMPONENTS(PRESSURE_FORCE)
-//KRATOS_CREATE_VARIABLE(double, COUNTER) //already put on variables.cpp (warning was appearing on Windows)
-KRATOS_CREATE_VARIABLE(double, AVERAGE_NODAL_ERROR);  // The average nodal error
-KRATOS_CREATE_VARIABLE(
-    double, ANISOTROPIC_RATIO);  // The anisotropic aspect ratio
-KRATOS_CREATE_VARIABLE(Vector3,
-    AUXILIAR_GRADIENT);  // An auxiliar gradient needed to compute the metric
-KRATOS_CREATE_VARIABLE(Vector,
-    AUXILIAR_HESSIAN);  // An auxiliar hessian needed to compute the metric
-KRATOS_CREATE_VARIABLE(Vector,
-    MMG_METRIC);  // The condensed metric used to remesh with MMG utility
-    
-//for ULF (surface_tension) application:
+  
+// For ULF (surface_tension) application:
 KRATOS_CREATE_VARIABLE(double, TRIPLE_POINT)
 KRATOS_CREATE_VARIABLE(double, CONTACT_ANGLE)
->>>>>>> 2f6f0351
 
 KratosMeshingApplication::KratosMeshingApplication()
     : KratosApplication("MeshingApplication"),
-      mTestElement2D( 0, Element::GeometryType::Pointer(new Triangle2D3<Node<3> >( Element::GeometryType::PointsArrayType(3)))),
-      mTestElement3D(0, Element::GeometryType::Pointer(new Tetrahedra3D4<Node<3> >( Element::GeometryType::PointsArrayType(4)))) {}
+      mTestElement2D( 0, Element::GeometryType::Pointer(new Triangle2D3<NodeType>( Element::GeometryType::PointsArrayType(3)))),
+      mTestElement3D( 0, Element::GeometryType::Pointer(new Tetrahedra3D4<NodeType>( Element::GeometryType::PointsArrayType(4)))) {}
 
 void KratosMeshingApplication::Register() {
     // calling base class register to register Kratos components
     KratosApplication::Register();
     KRATOS_INFO("") << "Initializing Kratos MeshingApplication... " << std::endl;
 
-<<<<<<< HEAD
     KRATOS_REGISTER_VARIABLE(AVERAGE_NODAL_ERROR); // The average nodal error
     KRATOS_REGISTER_VARIABLE(ANISOTROPIC_RATIO);   // The anisotropic aspect ratio
     KRATOS_REGISTER_VARIABLE(AUXILIAR_GRADIENT);   // An auxiliar gradient needed to compute the metric
@@ -76,23 +62,10 @@
     KRATOS_REGISTER_VARIABLE(MMG_METRIC);          // The condensed metric used to remesh with MMG utility
     KRATOS_REGISTER_VARIABLE(ERROR_ESTIMATE);      // The nodal error estimate calculated by superconvergent patch recovery
     KRATOS_REGISTER_VARIABLE(EXECUTE_REMESHING);   // Variable which determines if the remeshing loop is left
-=======
-    //KRATOS_REGISTER_VARIABLE(COUNTER); //already put on variables.cpp (warning was appearing on Windows)
-    KRATOS_REGISTER_VARIABLE(AVERAGE_NODAL_ERROR);  // The average nodal error
-    KRATOS_REGISTER_VARIABLE(
-        ANISOTROPIC_RATIO);  // The anisotropic aspect ratio
-    KRATOS_REGISTER_VARIABLE(
-        AUXILIAR_GRADIENT);  // An auxiliar gradient needed to compute the metric
-    KRATOS_REGISTER_VARIABLE(
-        AUXILIAR_HESSIAN);  // An auxiliar hessian needed to compute the metric
-    KRATOS_REGISTER_VARIABLE(
-        MMG_METRIC);  // The condensed metric used to remesh with MMG utility
-    
-    //--------------- ULF Application (surface_tension) -------------------//
-    KRATOS_REGISTER_VARIABLE(TRIPLE_POINT)
-    KRATOS_REGISTER_VARIABLE(CONTACT_ANGLE)
-
->>>>>>> 2f6f0351
+  
+    // For ULF (surface_tension) application:
+    KRATOS_CREATE_VARIABLE(double, TRIPLE_POINT)
+    KRATOS_CREATE_VARIABLE(double, CONTACT_ANGLE)
 
     KRATOS_REGISTER_ELEMENT("TestElement2D", mTestElement2D);
     KRATOS_REGISTER_ELEMENT("TestElement3D", mTestElement3D);
