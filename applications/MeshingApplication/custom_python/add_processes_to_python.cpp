// KRATOS  __  __ _____ ____  _   _ ___ _   _  ____ 
//        |  \/  | ____/ ___|| | | |_ _| \ | |/ ___|
//        | |\/| |  _| \___ \| |_| || ||  \| | |  _ 
//        | |  | | |___ ___) |  _  || || |\  | |_| |
//        |_|  |_|_____|____/|_| |_|___|_| \_|\____| APPLICATION
//
//  License:		 BSD License
//                       license: MeshingApplication/license.txt
//
//  Main authors:    Riccardo Rossi
//                   Vicente Mataix Ferrandiz
//

// System includes

// External includes

// Project includes
#include "includes/define.h"
#include "includes/define_python.h"
#include "processes/process.h"
#include "custom_python/add_processes_to_python.h"
#include "custom_processes/metric_fast_init_process.h"
#include "custom_processes/metrics_levelset_process.h"
#include "custom_processes/metrics_hessian_process.h"
#include "custom_processes/metrics_spr_error_process.h"
// #include "custom_processes/nodal_values_interpolation_process.h"
#include "custom_processes/internal_variables_interpolation_process.h"
// #include "custom_processes/set_h_map_process.h"
// #include "custom_processes/embedded_mesh_locator_process.h"
#include "spaces/ublas_space.h"
#include "linear_solvers/linear_solver.h"

#ifdef INCLUDE_MMG
#include "custom_processes/mmg_process.h"
#endif

namespace Kratos
{

namespace Python
{
    using namespace pybind11;
    
    typedef VariableComponent< VectorComponentAdaptor<array_1d<double, 3> > > ComponentType;

    /// Definition of the spaces
    typedef UblasSpace<double, CompressedMatrix, Vector>                     SparseSpaceType;
    typedef UblasSpace<double, Matrix, Vector>                                LocalSpaceType;

    /// The definition of linear solvers
    typedef LinearSolver<SparseSpaceType, LocalSpaceType>                   LinearSolverType;

void  AddProcessesToPython(pybind11::module& m)
{

// 	   class_<SetHMapProcess, SetHMapProcess::Pointer, Process>(m, "SetHMapProcess")
//     .def(init<ModelPart&>())
//     .def("CalculateOptimalH",&SetHMapProcess::CalculateOptimalH)
// 		 ;
// 	  class_<EmbeddedMeshLocatorProcess, EmbeddedMeshLocatorProcess::Pointer, Process>(m, "EmbeddedMeshLocatorProcess")
//     .def(init<ModelPart&>())
//     .def("Locate",&EmbeddedMeshLocatorProcess::Locate)
// 		 ;
//         // The process to interpolate nodal values
//         class_<NodalValuesInterpolationProcess<2>, NodalValuesInterpolationProcess<2>::Pointer, Process>(m, "NodalValuesInterpolationProcess2D")
//         .def(init<ModelPart&, ModelPart&>())
//         .def(init<ModelPart&, ModelPart&, Parameters>())
//         .def("Execute",&NodalValuesInterpolationProcess<2>::Execute)
//         ;
//         class_<NodalValuesInterpolationProcess<3>, NodalValuesInterpolationProcess<3>::Pointer, Process>(m, "NodalValuesInterpolationProcess3D")
//         .def(init<ModelPart&, ModelPart&>())
//         .def(init<ModelPart&, ModelPart&, Parameters>())
//         .def("Execute",&NodalValuesInterpolationProcess<3>::Execute)
//         ;
    
        // The process to interpolate internal variables 
        class_<InternalVariablesInterpolationProcess, InternalVariablesInterpolationProcess::Pointer, Process>(m, "InternalVariablesInterpolationProcess")
        .def(init<ModelPart&, ModelPart&>())
        .def(init<ModelPart&, ModelPart&, Parameters>())
        .def("Execute",&InternalVariablesInterpolationProcess::Execute)
        ;
        
        /* METRICS PROCESSES */
        // Fast metric initializer
        class_<MetricFastInit<2>, MetricFastInit<2>::Pointer, Process>(m, "MetricFastInit2D")
        .def(init<ModelPart&>())
        .def("Execute",&MetricFastInit<2>::Execute)
        ;
        
        class_<MetricFastInit<3>, MetricFastInit<3>::Pointer, Process>(m, "MetricFastInit3D")
        .def(init<ModelPart&>())
        .def("Execute",&MetricFastInit<3>::Execute)
        ;
        
        // LEVEL SET
        class_<ComputeLevelSetSolMetricProcess<2>, ComputeLevelSetSolMetricProcess<2>::Pointer, Process>(m, "ComputeLevelSetSolMetricProcess2D")
        .def(init<ModelPart&, const Variable<array_1d<double,3>>>())
        .def(init<ModelPart&, const Variable<array_1d<double,3>>, Parameters>())
        .def("Execute",&ComputeLevelSetSolMetricProcess<2>::Execute)
        ;
        
        class_<ComputeLevelSetSolMetricProcess<3>, ComputeLevelSetSolMetricProcess<3>::Pointer, Process>(m, "ComputeLevelSetSolMetricProcess3D")
        .def(init<ModelPart&, const Variable<array_1d<double,3>>>())
        .def(init<ModelPart&, const Variable<array_1d<double,3>>, Parameters>())
        .def("Execute",&ComputeLevelSetSolMetricProcess<3>::Execute)
        ;
        
        // HESSIAN DOUBLE
        class_<ComputeHessianSolMetricProcess<2, Variable<double>>, ComputeHessianSolMetricProcess<2, Variable<double>>::Pointer, Process>(m, "ComputeHessianSolMetricProcess2D")
        .def(init<ModelPart&, Variable<double>&>())
        .def(init<ModelPart&, Variable<double>&, Parameters>())
        .def("Execute",&ComputeHessianSolMetricProcess<2, Variable<double>>::Execute)
        ;
   
        class_<ComputeHessianSolMetricProcess<3, Variable<double>>, ComputeHessianSolMetricProcess<3, Variable<double>>::Pointer, Process>(m, "ComputeHessianSolMetricProcess3D")
        .def(init<ModelPart&, Variable<double>&>())
        .def(init<ModelPart&, Variable<double>&, Parameters>())
        .def("Execute",&ComputeHessianSolMetricProcess<3, Variable<double>>::Execute)
        ;
        
        // HESSIAN ARRAY 1D
        class_<ComputeHessianSolMetricProcess<2, ComponentType>, ComputeHessianSolMetricProcess<2, ComponentType>::Pointer, Process>(m, "ComputeHessianSolMetricProcessComp2D")
        .def(init<ModelPart&, ComponentType&>())
        .def(init<ModelPart&, ComponentType&, Parameters>())
        .def("Execute",&ComputeHessianSolMetricProcess<2, ComponentType>::Execute)
        ;
        
        class_<ComputeHessianSolMetricProcess<3, ComponentType>, ComputeHessianSolMetricProcess<3, ComponentType>::Pointer, Process>(m, "ComputeHessianSolMetricProcessComp3D")
        .def(init<ModelPart&, ComponentType&>())
        .def(init<ModelPart&, ComponentType&, Parameters>())
        .def("Execute",&ComputeHessianSolMetricProcess<3, ComponentType>::Execute)
        ;
<<<<<<< HEAD

        //SPR_ERROR
        class_<SPRMetricProcess<2>, Process >(m, "SPRMetricProcess2D")
=======
        
        // ERROR
        class_<ComputeErrorSolMetricProcess<2>, ComputeErrorSolMetricProcess<2>::Pointer, Process>(m, "ComputeErrorSolMetricProcess2D")
>>>>>>> 5cae068d
        .def(init<ModelPart&>())
        .def(init<ModelPart&, Parameters>())
        .def(init<ModelPart&, Parameters, LinearSolverType::Pointer>())
        .def("Execute",&SPRMetricProcess<2>::Execute)
        ;
<<<<<<< HEAD

        class_<SPRMetricProcess<3>, Process >(m, "SPRMetricProcess3D")
=======
   
        class_<ComputeErrorSolMetricProcess<3>, ComputeErrorSolMetricProcess<3>::Pointer, Process>(m, "ComputeErrorSolMetricProcess3D")
>>>>>>> 5cae068d
        .def(init<ModelPart&>())
        .def(init<ModelPart&, Parameters>())
        .def(init<ModelPart&, Parameters, LinearSolverType::Pointer>())
        .def("Execute",&SPRMetricProcess<3>::Execute)
        ;
        
        /* MMG PROCESS */
    #ifdef INCLUDE_MMG
        // 2D
        class_<MmgProcess<2>, MmgProcess<2>::Pointer, Process>(m, "MmgProcess2D")
        .def(init<ModelPart&>())
        .def(init<ModelPart&, Parameters>())
        .def("Execute", &MmgProcess<2>::Execute)
        ;
        
        // 3D
        class_<MmgProcess<3>, MmgProcess<3>::Pointer, Process>(m, "MmgProcess3D")
        .def(init<ModelPart&>())
        .def(init<ModelPart&, Parameters>())
        .def("Execute", &MmgProcess<3>::Execute)
        ;
    #endif  
}

}  // namespace Python.

} // Namespace Kratos

<|MERGE_RESOLUTION|>--- conflicted
+++ resolved
@@ -131,27 +131,16 @@
         .def(init<ModelPart&, ComponentType&, Parameters>())
         .def("Execute",&ComputeHessianSolMetricProcess<3, ComponentType>::Execute)
         ;
-<<<<<<< HEAD
 
         //SPR_ERROR
         class_<SPRMetricProcess<2>, Process >(m, "SPRMetricProcess2D")
-=======
-        
-        // ERROR
-        class_<ComputeErrorSolMetricProcess<2>, ComputeErrorSolMetricProcess<2>::Pointer, Process>(m, "ComputeErrorSolMetricProcess2D")
->>>>>>> 5cae068d
         .def(init<ModelPart&>())
         .def(init<ModelPart&, Parameters>())
         .def(init<ModelPart&, Parameters, LinearSolverType::Pointer>())
         .def("Execute",&SPRMetricProcess<2>::Execute)
         ;
-<<<<<<< HEAD
 
         class_<SPRMetricProcess<3>, Process >(m, "SPRMetricProcess3D")
-=======
-   
-        class_<ComputeErrorSolMetricProcess<3>, ComputeErrorSolMetricProcess<3>::Pointer, Process>(m, "ComputeErrorSolMetricProcess3D")
->>>>>>> 5cae068d
         .def(init<ModelPart&>())
         .def(init<ModelPart&, Parameters>())
         .def(init<ModelPart&, Parameters, LinearSolverType::Pointer>())
