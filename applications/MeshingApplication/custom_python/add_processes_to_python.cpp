--- conflicted
+++ resolved
@@ -134,21 +134,13 @@
         class_<SPRMetricProcess<2>, SPRMetricProcess<2>::Pointer, Process >(m, "SPRMetricProcess2D")
         .def(init<ModelPart&>())
         .def(init<ModelPart&, Parameters>())
-<<<<<<< HEAD
         .def(init<ModelPart&, Parameters, LinearSolverType::Pointer>())
-        .def("Execute",&SPRMetricProcess<2>::Execute)
-=======
->>>>>>> c4190fd7
         ;
 
         class_<SPRMetricProcess<3>, SPRMetricProcess<3>::Pointer, Process >(m, "SPRMetricProcess3D")
         .def(init<ModelPart&>())
         .def(init<ModelPart&, Parameters>())
-<<<<<<< HEAD
         .def(init<ModelPart&, Parameters, LinearSolverType::Pointer>())
-        .def("Execute",&SPRMetricProcess<3>::Execute)
-=======
->>>>>>> c4190fd7
         ;
         
         /* MMG PROCESS */
