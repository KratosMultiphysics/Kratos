//   
//   Project Name:        Kratos       
//   Last Modified by:    $Author: anonymous $
//   Date:                $Date: 2009-01-15 14:50:34 $
//   Revision:            $Revision: 1.8 $
//


 

#if !defined(KRATOS_TETGEN_PFEM_MODELER_VMS_H_INCLUDED )
#define  KRATOS_TETGEN_PFEM_MODELER_VMS_H_INCLUDED
  


// System includes
#include <string>
#include <iostream> 
#include <stdlib.h>
#include <boost/timer.hpp>



#include "tetgen.h" // Defined tetgenio, tetrahedralize().

// Project includes
#include "includes/define.h"
#include "utilities/geometry_utilities.h"
#include "includes/model_part.h"
#include "geometries/triangle_3d_3.h"
#include "geometries/tetrahedra_3d_4.h"
#include "meshing_application.h"
#include "processes/node_erase_process.h"

#include "spatial_containers/spatial_containers.h"
//#include "containers/bucket.h"
//#include "containers/kd_tree.h"
//#include "external_includes/trigen_refine.h"
#include "tetgen_pfem_refine.h"

namespace Kratos
{	
		

	///@name Kratos Globals
	///@{ 

	///@} 
	///@name Type Definitions
	///@{ 

	///@} 
	///@name  Enum's
	///@{

	///@}
	///@name  Functions 
	///@{

	///@}
	///@name Kratos Classes
	///@{

	/// Short class definition.
	/** Detail class definition.
	*/
    class TetGenPfemModelerVms : public TetGenPfemModeler
	{
	public:
		///@name Type Definitions
		///@{

		/// Pointer definition of TetGenPfemModeler
        KRATOS_CLASS_POINTER_DEFINITION(TetGenPfemModelerVms);

		///@}
		///@name Life Cycle 
		///@{ 

		/// Default constructor.
        TetGenPfemModelerVms() :
		mJ(ZeroMatrix(3,3)), //local jacobian
		mJinv(ZeroMatrix(3,3)), //inverse jacobian
		mc(ZeroVector(3)), //dimension = number of nodes
		mRhs(ZeroVector(3)){} //dimension = number of nodes

		/// Destructor.
<<<<<<< HEAD
        ~TetGenPfemModelerVms() override{}
=======
        ~TetGenPfemModelerVms() override= default;
>>>>>>> 02185af7


		///@}
		///@name Operators 
		///@{


		///@}
		///@name Operations
		///@{


		//*******************************************************************************************
		//*******************************************************************************************
		void ReGenerateMesh(
			ModelPart& ThisModelPart , 
			Element const& rReferenceElement, 
			Condition const& rReferenceBoundaryCondition,
			NodeEraseProcess& node_erase, bool rem_nodes = true, bool add_nodes=true,
			double alpha_param = 1.4, double h_factor=0.5)
		{

			KRATOS_TRY
			if (ThisModelPart.NodesBegin()->SolutionStepsDataHas(IS_FREE_SURFACE)==false )
				KRATOS_THROW_ERROR(std::logic_error,"Add  ----IS_FREE_SURFACE---- variable!!!!!! ERROR","");
			if (ThisModelPart.NodesBegin()->SolutionStepsDataHas(IS_STRUCTURE)==false )
				KRATOS_THROW_ERROR(std::logic_error,"Add  ----IS_STRUCTURE---- variable!!!!!! ERROR","");
			if (ThisModelPart.NodesBegin()->SolutionStepsDataHas(IS_BOUNDARY)==false )
				KRATOS_THROW_ERROR(std::logic_error,"Add  ----IS_BOUNDARY---- variable!!!!!! ERROR","");
			if (ThisModelPart.NodesBegin()->SolutionStepsDataHas(IS_FLUID)==false )
				KRATOS_THROW_ERROR(std::logic_error,"Add  ----IS_FLUID---- variable!!!!!! ERROR","");

			KRATOS_WATCH(" ENTERED TETGENMESHSUITE PFEM of Meshing Application")
			
			//clearing elements

			ThisModelPart.Elements().clear();
			ThisModelPart.Conditions().clear();

			boost::timer auxiliary;
			////////////////////////////////////////////////////////////
			typedef Node<3> PointType;
			typedef Node<3>::Pointer PointPointerType;
			//typedef PointerVector<PointType>           PointVector;
			typedef std::vector<PointType::Pointer>           PointVector;
			typedef PointVector::iterator PointIterator;
			typedef std::vector<double>               DistanceVector;
			typedef std::vector<double>::iterator     DistanceIterator;

			int step_data_size = ThisModelPart.GetNodalSolutionStepDataSize();

			// bucket types
			//typedef Bucket<3, PointType, ModelPart::NodesContainerType, PointPointerType, PointIterator, DistanceIterator > BucketType;
			//typedef Bins< 3, PointType, PointVector, PointPointerType, PointIterator, DistanceIterator > StaticBins;
			// bucket types
			typedef Bucket<3, PointType, PointVector, PointPointerType, PointIterator, DistanceIterator > BucketType;
		
				
			//*************
			// DynamicBins;	
			typedef Tree< KDTreePartition<BucketType> > kd_tree; //Kdtree;
			//typedef Tree< StaticBins > Bin; 			     //Binstree;
			unsigned int bucket_size = 20;
			
			//performing the interpolation - all of the nodes in this list will be preserved
			unsigned int max_results = 50;
			//PointerVector<PointType> res(max_results);
			//NodeIterator res(max_results);
			PointVector res(max_results);
			DistanceVector res_distances(max_results);
			Node<3> work_point(0,0.0,0.0,0.0);
			KRATOS_WATCH(h_factor)
 			//if the remove_node switch is activated, we check if the nodes got too close
			if (rem_nodes==true)
			{
 			
				PointVector list_of_nodes;
				list_of_nodes.reserve(ThisModelPart.Nodes().size());
				for(ModelPart::NodesContainerType::iterator i_node = ThisModelPart.NodesBegin() ; i_node != ThisModelPart.NodesEnd() ; i_node++)
				{
						(list_of_nodes).push_back(*(i_node.base()));
						//(list_of_nodes).push_back(i_node.base());
				}

				kd_tree  nodes_tree1(list_of_nodes.begin(),list_of_nodes.end(), bucket_size);
				//std::cout<<nodes_tree2<<std::endl;				
			
				unsigned int n_points_in_radius;			
				//radius means the distance, closer than which no node shall be allowd. if closer -> mark for erasing
				double radius;

                for(ModelPart::NodesContainerType::const_iterator in = ThisModelPart.NodesBegin(); in != ThisModelPart.NodesEnd(); in++)
                {
					radius=h_factor*in->FastGetSolutionStepValue(NODAL_H);
					
					work_point[0]=in->X();
					work_point[1]=in->Y();
					work_point[2]=in->Z();
				
					n_points_in_radius = nodes_tree1.SearchInRadius(work_point, radius, res.begin(),res_distances.begin(), max_results);
                    if (n_points_in_radius>1)
                    {
						if (in->FastGetSolutionStepValue(IS_BOUNDARY)==0.0 && in->FastGetSolutionStepValue(IS_STRUCTURE)==0.0)
                        {
                            //look if we are already erasing any of the other nodes
                            double erased_nodes = 0;
                            for(auto i=res.begin(); i!=res.begin() + n_points_in_radius ; i++)
                                erased_nodes += in->Is(TO_ERASE);

                            if( erased_nodes < 1) //we cancel the node if no other nodes are being erased
                                in->Set(TO_ERASE,true);
                        }
                        else if ( (in)->FastGetSolutionStepValue(IS_STRUCTURE)!=1.0) //boundary nodes will be removed if they get REALLY close to another boundary node (0.2 * h_factor)
                        {
                            //here we loop over the neighbouring nodes and if there are nodes
                            //with IS_BOUNDARY=1 which are closer than 0.2*nodal_h from our we remove the node we are considering
                            unsigned int k = 0;
                            unsigned int counter = 0;
                            for(auto i=res.begin(); i!=res.begin() + n_points_in_radius ; i++)
                            {
                                if ( (*i)->FastGetSolutionStepValue(IS_BOUNDARY,1)==1.0 && res_distances[k] < 0.2*radius && res_distances[k] > 0.0 )
                                {
                                    // 										KRATOS_WATCH( res_distances[k] );
                                    counter += 1;
                                }
                                k++;
                            }
                            if(counter > 0)
                                in->Set(TO_ERASE,true);
                        }
                    }

                }


                node_erase.Execute();
            }

			/////////////////////////////////////////////////////////////////
			/////// 	ALPHA SHAPE		/////////////////////////
			/////////////////////////////////////////////////////////////////
			

			tetgenio in, out, in2, outnew;

			// All indices start from 1.
 			in.firstnumber = 1;

			in.numberofpoints = ThisModelPart.Nodes().size();
			in.pointlist = new REAL[in.numberofpoints * 3];

			//writing the point coordinates in a vector
			ModelPart::NodesContainerType::iterator nodes_begin = ThisModelPart.NodesBegin();

			//reorder node Ids
			for(unsigned int i = 0; i<ThisModelPart.Nodes().size(); i++)
			{
                                (nodes_begin + i)->SetId(i+1);
//				(nodes_begin + i)->Id() = i+1;
			}

			//give the corrdinates to the mesher
			for(unsigned int i = 0; i<ThisModelPart.Nodes().size(); i++)
			{
				int base = i*3;
				in.pointlist[base] = (nodes_begin + i)->X();
				in.pointlist[base+1] = (nodes_begin + i)->Y();
				in.pointlist[base+2] = (nodes_begin + i)->Z();
			}
			char tetgen_options[] = "SQJ";


			tetrahedralize(tetgen_options, &in, &out); //with option to remove slivers

			
			double first_part_time = auxiliary.elapsed();
			std::cout << "mesh generation time = " << first_part_time << std::endl;

			//generate Kratos Tetrahedra3D4
			int el_number = out.numberoftetrahedra;

			boost::timer alpha_shape_time;
			//calculate r , center for all of the elements
			std::vector<int> preserved_list(el_number);
			array_1d<double,3> x1,x2,x3,x4, xc;
			int point_base;
			int number_of_preserved_elems = 0;
			for(int el = 0; el< el_number; el++)
			{
				int base = el * 4;

				//coordinates
				point_base = (out.tetrahedronlist[base] - 1)*3;
				x1[0] = out.pointlist[point_base]; 
				x1[1] = out.pointlist[point_base+1]; 
				x1[2] = out.pointlist[point_base+2];

				point_base = (out.tetrahedronlist[base+1] - 1)*3;
				x2[0] = out.pointlist[point_base]; 
				x2[1] = out.pointlist[point_base+1]; 
				x2[2] = out.pointlist[point_base+2];

				point_base = (out.tetrahedronlist[base+2] - 1)*3;
				x3[0] = out.pointlist[point_base]; 
				x3[1] = out.pointlist[point_base+1]; 
				x3[2] = out.pointlist[point_base+2];

				point_base = (out.tetrahedronlist[base+3] - 1)*3;
				x4[0] = out.pointlist[point_base]; 
				x4[1] = out.pointlist[point_base+1]; 
				x4[2] = out.pointlist[point_base+2];

				//calculate the geometrical data 
				//degenerate elements are given a very high radius
				double geometrical_hmin, geometrical_hmax;
				double radius;
				double vol;
				CalculateElementData(x1,x2,x3,x4,vol,xc,radius,geometrical_hmin,geometrical_hmax);

				//calculate the prescribed h
				double prescribed_h = (nodes_begin + out.tetrahedronlist[base]-1)->FastGetSolutionStepValue(NODAL_H);
				prescribed_h += (nodes_begin + out.tetrahedronlist[base+1]-1)->FastGetSolutionStepValue(NODAL_H);
				prescribed_h += (nodes_begin + out.tetrahedronlist[base+2]-1)->FastGetSolutionStepValue(NODAL_H);
				prescribed_h += (nodes_begin + out.tetrahedronlist[base+3]-1)->FastGetSolutionStepValue(NODAL_H);
				prescribed_h *= 0.25;

				//check the number of nodes on the wall
				int nb = int( (nodes_begin + out.tetrahedronlist[base]-1)->FastGetSolutionStepValue(IS_STRUCTURE) );
				nb += int( (nodes_begin + out.tetrahedronlist[base+1]-1)->FastGetSolutionStepValue(IS_STRUCTURE) );
				nb += int( (nodes_begin + out.tetrahedronlist[base+2]-1)->FastGetSolutionStepValue(IS_STRUCTURE) );
				nb += int((nodes_begin + out.tetrahedronlist[base+3]-1)->FastGetSolutionStepValue(IS_STRUCTURE) );

				//check the number of nodes of bo			node_erase.Execute();undary
				int nfs = int( (nodes_begin + out.tetrahedronlist[base]-1)->FastGetSolutionStepValue(IS_FREE_SURFACE) );
				nfs += int( (nodes_begin + out.tetrahedronlist[base+1]-1)->FastGetSolutionStepValue(IS_FREE_SURFACE) );
				nfs += int( (nodes_begin + out.tetrahedronlist[base+2]-1)->FastGetSolutionStepValue(IS_FREE_SURFACE) );
				nfs += int((nodes_begin + out.tetrahedronlist[base+3]-1)->FastGetSolutionStepValue(IS_FREE_SURFACE) );
				
				//check the number of nodes of boundary
				int nfluid = int( (nodes_begin + out.tetrahedronlist[base]-1)->FastGetSolutionStepValue(IS_FLUID) );
				nfluid += int( (nodes_begin + out.tetrahedronlist[base+1]-1)->FastGetSolutionStepValue(IS_FLUID) );
				nfluid += int( (nodes_begin + out.tetrahedronlist[base+2]-1)->FastGetSolutionStepValue(IS_FLUID) );
				nfluid += int((nodes_begin + out.tetrahedronlist[base+3]-1)->FastGetSolutionStepValue(IS_FLUID) );
				
                int n_lag = 0;
                if (ThisModelPart.GetNodalSolutionStepVariablesList().Has(IS_LAGRANGIAN_INLET))
                {
                    n_lag = int( (nodes_begin + out.tetrahedronlist[base]-1)->FastGetSolutionStepValue(IS_LAGRANGIAN_INLET) );
                    n_lag += int( (nodes_begin + out.tetrahedronlist[base+1]-1)->FastGetSolutionStepValue(IS_LAGRANGIAN_INLET) );
                    n_lag += int( (nodes_begin + out.tetrahedronlist[base+2]-1)->FastGetSolutionStepValue(IS_LAGRANGIAN_INLET) );
                    n_lag += int((nodes_begin + out.tetrahedronlist[base+3]-1)->FastGetSolutionStepValue(IS_LAGRANGIAN_INLET) );
                }

				
				//cases:
				//4 nodes on the wall - elminate
				// at least one node of boundary OR at least one node NOT of fluid --> pass alpha shape
				/*
				if(nb == 4) // 4 nodes on the wall
					preserved_list[el] = false;
				else if (nboundary != 0 || nfluid != 4) //close to the free surface or external
				{
					if( radius  < prescribed_h * alpha_param && //alpha shape says to preserve
						nb!=4) //the nodes are not all on the boundary
					{
						preserved_list[el] = true; //preserve!!
						number_of_preserved_elems += 1;
					}					
				}
				else
				{
					preserved_list[el] = true;
					number_of_preserved_elems += 1;
				}
				*/
				if(nb == 4) // 4 nodes on the wall
				{
					preserved_list[el] = false;
					
				}
				else 
				{
					//if (nfs != 0 || nfluid != 4) //close to the free surface or external
					if (n_lag >= 2 && nb==3 ) //close to the free surface or external
					{
						if( radius  < prescribed_h * 1.5*alpha_param ) //alpha shape says to preserve
							 //the nodes are not all on the boundary
						{
							preserved_list[el] = true; //preserve!!
							number_of_preserved_elems += 1;
						}
						else
						{
							preserved_list[el] = false;
							
						}					
					}
					else if (nfs != 0 ) //close to the free surface or external
					{
						if( radius  < prescribed_h * alpha_param ) //alpha shape says to preserve
							 //the nodes are not all on the boundary
						{
							preserved_list[el] = true; //preserve!!
							number_of_preserved_elems += 1;
						}
						else
						{
							preserved_list[el] = false;
							
						}
					}

					
					else if (nfluid < 3.9) //close to the free surface or external
					{
						if( radius  < prescribed_h * alpha_param ) //alpha shape says to preserve
							 //the nodes are not all on the boundary
						{
							preserved_list[el] = true; //preserve!!
							number_of_preserved_elems += 1;
						}
						else
						{
							preserved_list[el] = false;
							
						}
					}
					
					else //internal elements should be preserved as much as possible not to create holes
					{
						if( radius  < prescribed_h * alpha_param * 5.0 ) 
						{
//std::cout << "element not deleted" <<std::endl;
							preserved_list[el] = true; //preserve!!
							number_of_preserved_elems += 1;
						}
						else
						{
//std::cout << "sliver removed" << std::endl;
							preserved_list[el] = false;
							
						}
//						preserved_list[el] = true;
//						number_of_preserved_elems += 1;
					}
				}

			}
			std::cout << "time for passing alpha shape" << alpha_shape_time.elapsed() << std::endl;
			
			//freeing unnecessary memory
			in.deinitialize();
			in.initialize();
			
			//setting the new new ids in a aux vector			
//			tetgenio in2;

  			in2.firstnumber = 1;
			in2.numberofpoints = ThisModelPart.Nodes().size();
			in2.pointlist = new REAL[in2.numberofpoints * 3];

			for(unsigned int i = 0; i<ThisModelPart.Nodes().size(); i++)
			{
				int base = i*3;
				in2.pointlist[base] = (nodes_begin + i)->X();
				in2.pointlist[base+1] = (nodes_begin + i)->Y();
				in2.pointlist[base+2] = (nodes_begin + i)->Z();
			}
			std::cout << "qui" << std::endl;
			in2.numberoftetrahedra = number_of_preserved_elems;
			in2.tetrahedronlist = new int[in2.numberoftetrahedra * 4];
			in2.tetrahedronvolumelist = new double[in2.numberoftetrahedra];

			int counter = 0;
			for(int el = 0; el< el_number; el++)
			{
				if( preserved_list[el] ) 
				{
					//saving the compact element list
					int new_base = counter*4;
					int old_base = el*4;
					in2.tetrahedronlist[new_base] = out.tetrahedronlist[old_base];
					in2.tetrahedronlist[new_base+1] = out.tetrahedronlist[old_base+1];
					in2.tetrahedronlist[new_base+2] = out.tetrahedronlist[old_base+2];
					in2.tetrahedronlist[new_base+3] = out.tetrahedronlist[old_base+3];

					//calculate the prescribed h
					double prescribed_h = (nodes_begin + out.tetrahedronlist[old_base]-1)->FastGetSolutionStepValue(NODAL_H);
					prescribed_h += (nodes_begin + out.tetrahedronlist[old_base+1]-1)->FastGetSolutionStepValue(NODAL_H);
					prescribed_h += (nodes_begin + out.tetrahedronlist[old_base+2]-1)->FastGetSolutionStepValue(NODAL_H);
					prescribed_h += (nodes_begin + out.tetrahedronlist[old_base+3]-1)->FastGetSolutionStepValue(NODAL_H);
					prescribed_h *= 0.25; 
					//if h is the height of a perfect tetrahedra, the edge size is edge = sqrt(3/2) h
					//filling in the list of "IDEAL" tetrahedron volumes=1/12 * (edge)^3 * sqrt(2)~0.11785* h^3=
					//0.2165063509*h^3
					

					//chapuza to be checked -  I just didnt want so much of refinement,,,, 
					in2.tetrahedronvolumelist[counter] = 2000.0*0.217*prescribed_h*prescribed_h*prescribed_h;


					//in2.tetrahedronvolumelist[counter] = 0.217*prescribed_h*prescribed_h*prescribed_h;
					//in2.tetrahedronvolumelist[counter] = 0.0004;
					//KRATOS_WATCH(in2.tetrahedronvolumelist[counter])
					counter += 1;
				}
			
			}

			//NOW WE SHALL IDENTIFY FLYING NODES
			/*
			std::vector<double> aux_before_ref(ThisModelPart.Nodes().size());
			
			for (unsigned int i=0; i<aux_before_ref.size();i++)
			{
			aux_before_ref[i]=0.0;
			}
			
			for(int el = 0; el< el_number; el++)
			{
			int old_base=el*4;
			if (preserved_list[el]==true)
				{
			
				//we add a non-zero value for the node of the element that has a non-zero value
				aux_before_ref[out.tetrahedronlist[old_base]-1]+=1;
				aux_before_ref[out.tetrahedronlist[old_base+1]-1]+=1;
				aux_before_ref[out.tetrahedronlist[old_base+2]-1]+=1;
				aux_before_ref[out.tetrahedronlist[old_base+3]-1]+=1;		
				}
			}		
			*/
			//creating a new mesh
			boost::timer mesh_recreation_time;

			//freeing unnecessary memory
			out.deinitialize();
			out.initialize();
			

			//HERE WE ADD THE VOLUME CONSTRAINT  -the desired volume of the equidistant tertrahedra
			//based upon average nodal_h (that is the  "a" switch
			//char regeneration_options[] = "rQJYq1.8anS", "rQJYq1.4/20nS";
			if (add_nodes==true)
				{
                char mesh_regen_opts[] = "rQJYq1.4/20nS";
				tetrahedralize(mesh_regen_opts, &in2, &outnew);
				KRATOS_WATCH("Adaptive remeshing executed")
				}
			else 
				{
				char mesh_regen_opts[] = "rQJYnS";
				tetrahedralize(mesh_regen_opts, &in2, &outnew);
				KRATOS_WATCH("Non-Adaptive remeshing executed")
				}

			//q - creates quality mesh, with the default radius-edge ratio set to 2.0

 			std::cout << "mesh recreation time" << mesh_recreation_time.elapsed() << std::endl;


			//PAVEL

			//putting the new nodes in a spatial container
			//PointerVector< Element >& neighb

			/*
			typedef Node<3> PointType;
			typedef Node<3>::Pointer PointPointerType;
			typedef std::vector<PointType::Pointer>           PointVector;
			typedef PointVector::iterator PointIterator;
			typedef std::vector<double>               DistanceVector;
			typedef std::vector<double>::iterator     DistanceIterator;

			int step_data_size = ThisModelPart.GetNodalSolutionStepDataSize();

			// bucket types
			typedef Bucket<3, PointType, PointVector, PointPointerType, PointIterator, DistanceIterator > BucketType;
			typedef Bins< 3, PointType, PointVector, PointPointerType, PointIterator, DistanceIterator > StaticBins;

			// DynamicBins;	
			typedef Tree< KDTreePartition<BucketType> > kd_tree; //Kdtree;
			//typedef Tree< StaticBins > Bin; 			     //Binstree;
			*/
 			PointVector list_of_new_nodes;
			
			Node<3>::DofsContainerType& reference_dofs = (ThisModelPart.NodesBegin())->GetDofs();

			int n_points_before_refinement = in2.numberofpoints;
			//if the refinement was performed, we need to add it to the model part.
			if (outnew.numberofpoints>n_points_before_refinement)
			{
				for(int i = n_points_before_refinement; i<outnew.numberofpoints;i++)
				{
					int id=i+1;
					int base = i*3;
					double& x= outnew.pointlist[base];
					double& y= outnew.pointlist[base+1];
					double& z= outnew.pointlist[base+2];

					Node<3>::Pointer pnode = ThisModelPart.CreateNewNode(id,x,y,z);

					//putting the new node also in an auxiliary list
					//KRATOS_WATCH("adding nodes to list")					
					list_of_new_nodes.push_back( pnode );
					
					//std::cout << "new node id = " << pnode->Id() << std::endl;
					//generating the dofs
					for(Node<3>::DofsContainerType::iterator iii = reference_dofs.begin();    iii != reference_dofs.end(); iii++)
					{
						Node<3>::DofType& rDof = *iii;
						Node<3>::DofType::Pointer p_new_dof = pnode->pAddDof( rDof );
						
						(p_new_dof)->FreeDof();
					}
					
				}
			}	
			
			std::cout << "During refinement we added " << outnew.numberofpoints-n_points_before_refinement<< "nodes " <<std::endl;

						
			bucket_size = 50;
			
			//performing the interpolation - all of the nodes in this list will be preserved
			max_results = 800;
			PointVector results(max_results);
			DistanceVector results_distances(max_results);
			array_1d<double,4> N;
			//int data_size = ThisModelPart.GetNodalSolutionStepTotalDataSize();

			
			//double* work_array;
			//Node<3> work_point(0,0.0,0.0,0.0);

			

			//NOW WE SHALL IDENTIFY LONELY BUT NOT FLYING NODES (compare with  the flying nodes identification above (after first remeshing step))			
			/*
			std::vector<double> aux_after_ref(outnew.numberofpoints);
			
			for (unsigned int i=0; i<aux_after_ref.size();i++)
			{
				aux_after_ref[i]=0.0;
			}
			int el_number_ref= outnew.numberoftetrahedra;
						
			for(int el = 0; el< el_number_ref; el++)
			{
			int base=el*4;
			
				
				//we add a non-zero value for the node of the element that has a non-zero value
				aux_after_ref[outnew.tetrahedronlist[base]-1]+=1;
				aux_after_ref[outnew.tetrahedronlist[base+1]-1]+=1;
				aux_after_ref[outnew.tetrahedronlist[base+2]-1]+=1;
				aux_after_ref[outnew.tetrahedronlist[base+3]-1]+=1;		
				
			}		
			*/
 
			if(outnew.numberofpoints-n_points_before_refinement > 0) //if we added points
			{
				kd_tree  nodes_tree2(list_of_new_nodes.begin(),list_of_new_nodes.end(),bucket_size);
				//std::cout<<nodes_tree2<<std::endl;				
				nodes_begin = ThisModelPart.NodesBegin();

				for(int el = 0; el< in2.numberoftetrahedra; el++)
				//for(unsigned int el = 0; el< outnew.numberoftetrahedra; el++)
				{	
					
					int base = el * 4;
					//coordinates
					
					point_base = (in2.tetrahedronlist[base] - 1)*3;
					x1[0] = in2.pointlist[point_base]; 
					x1[1] = in2.pointlist[point_base+1]; 
					x1[2] = in2.pointlist[point_base+2];

					point_base = (in2.tetrahedronlist[base+1] - 1)*3;
					x2[0] = in2.pointlist[point_base]; 
					x2[1] = in2.pointlist[point_base+1]; 
					x2[2] = in2.pointlist[point_base+2];

					point_base = (in2.tetrahedronlist[base+2] - 1)*3;
					x3[0] = in2.pointlist[point_base]; 
					x3[1] = in2.pointlist[point_base+1]; 
					x3[2] = in2.pointlist[point_base+2];

					point_base = (in2.tetrahedronlist[base+3] - 1)*3;
					x4[0] = in2.pointlist[point_base]; 
					x4[1] = in2.pointlist[point_base+1]; 
					x4[2] = in2.pointlist[point_base+2];
					
					//calculate the geometrical data 
					//degenerate elements are given a very high radius
					double geometrical_hmin, geometrical_hmax;
					double radius;
					double vol;

					array_1d<double,3> xc;

					//it calculates the data necessary to perfom the search, like the element center etc., search radius
					//and writes it to radius, xc etc etc
				
					CalculateElementData(x1,x2,x3,x4,vol,xc,radius,geometrical_hmin,geometrical_hmax);
					
					//find all of the nodes in a radius centered in xc
				
					std::size_t number_of_points_in_radius;
					work_point.X() = xc[0]; work_point.Y() = xc[1]; work_point.Z() = xc[2];

					number_of_points_in_radius = nodes_tree2.SearchInRadius(work_point, radius, results.begin(),results_distances.begin(), max_results);
				
							
					//for each of the nodes in radius find if it is inside the element or not
					//if inside interpolate		
				

					Tetrahedra3D4<Node<3> > geom(
						*( (nodes_begin +  in2.tetrahedronlist[base]-1).base() 	), 
						*( (nodes_begin +  in2.tetrahedronlist[base+1]-1).base() 	), 
						*( (nodes_begin +  in2.tetrahedronlist[base+2]-1).base() 	), 
						*( (nodes_begin +  in2.tetrahedronlist[base+3]-1).base() 	) 
						);	
					
									
					//KRATOS_WATCH(results.size())
					for(auto it=results.begin(); it!=results.begin() + number_of_points_in_radius; it++)
	 				{
						bool is_inside=false; 
														
						is_inside = CalculatePosition(x1[0],x1[1],x1[2], 
										x2[0],x2[1],x2[2],
										x3[0],x3[1],x3[2],
										x4[0],x4[1],x4[2],
										(*it)->X(),(*it)->Y(), (*it)->Z(),N);

						if(is_inside == true)
							{	
								
								Interpolate(  geom,  N, step_data_size, *(it) );

							}
											
	 				}		
				}
			}
			
			ThisModelPart.Elements().clear();
			ThisModelPart.Conditions().clear();
			
			//set the coordinates to the original value
			for(auto & list_of_new_node : list_of_new_nodes)
			{				
				const array_1d<double,3>& disp = list_of_new_node->FastGetSolutionStepValue(DISPLACEMENT);
				list_of_new_node->X0() = list_of_new_node->X() - disp[0];
				list_of_new_node->Y0() = list_of_new_node->Y() - disp[1];
				list_of_new_node->Z0() = list_of_new_node->Z() - disp[2];	
			}
			//cleaning unnecessary data
			in2.deinitialize();
			in2.initialize();

			//***********************************************************************************
			//***********************************************************************************
			boost::timer adding_elems;
			//add preserved elements to the kratos
			Properties::Pointer properties = ThisModelPart.GetMesh().pGetProperties(1);
			nodes_begin = ThisModelPart.NodesBegin();
			(ThisModelPart.Elements()).reserve(outnew.numberoftetrahedra);
			
			for(int iii = 0; iii< outnew.numberoftetrahedra; iii++)
			{
				int id = iii + 1;
				int base = iii * 4;
				Tetrahedra3D4<Node<3> > geom(
					*( (nodes_begin +  outnew.tetrahedronlist[base]-1).base() 		), 
					*( (nodes_begin +  outnew.tetrahedronlist[base+1]-1).base() 	), 
					*( (nodes_begin +  outnew.tetrahedronlist[base+2]-1).base() 	), 
					*( (nodes_begin +  outnew.tetrahedronlist[base+3]-1).base() 	) 
					);


#ifdef _DEBUG
ModelPart::NodesContainerType& ModelNodes = ThisModelPart.Nodes();
				if( *(ModelNodes).find( outnew.tetrahedronlist[base]).base() == *(ThisModelPart.Nodes().end()).base() ) 
					KRATOS_THROW_ERROR(std::logic_error,"trying to use an inexisting node","");
				if( *(ModelNodes).find( outnew.tetrahedronlist[base+1]).base() == *(ThisModelPart.Nodes().end()).base() ) 
					KRATOS_THROW_ERROR(std::logic_error,"trying to use an inexisting node","");
				if( *(ModelNodes).find( outnew.tetrahedronlist[base+2]).base() == *(ThisModelPart.Nodes().end()).base() ) 
					KRATOS_THROW_ERROR(std::logic_error,"trying to use an inexisting node","");
				if( *(ModelNodes).find( outnew.tetrahedronlist[base+3]).base() == *(ThisModelPart.Nodes().end()).base() ) 
					KRATOS_THROW_ERROR(std::logic_error,"trying to use an inexisting node","");
#endif

				Element::Pointer p_element = rReferenceElement.Create(id, geom, properties);
				(ThisModelPart.Elements()).push_back(p_element);

			}
			std::cout << "time for adding elems" << adding_elems.elapsed() << std::endl;;
			ThisModelPart.Elements().Sort();
	
			boost::timer adding_neighb;
//			//filling the neighbour list 
			ModelPart::ElementsContainerType::const_iterator el_begin = ThisModelPart.ElementsBegin();
			for(ModelPart::ElementsContainerType::const_iterator iii = ThisModelPart.ElementsBegin();
				iii != ThisModelPart.ElementsEnd(); iii++)
			{
				//Geometry< Node<3> >& geom = iii->GetGeometry();
				int base = ( iii->Id() - 1 )*4;

				(iii->GetValue(NEIGHBOUR_ELEMENTS)).resize(4);
				WeakPointerVector< Element >& neighb = iii->GetValue(NEIGHBOUR_ELEMENTS);

				for(int i = 0; i<4; i++)
				{
					int index = outnew.neighborlist[base+i];
					if(index > 0)
						neighb(i) = *((el_begin + index-1).base());
					else
						neighb(i) = Element::WeakPointer();
				}
			}
			std::cout << "time for adding neigbours" << adding_neighb.elapsed() << std::endl;;

						
			
		

			//***********************************************************************************
			//***********************************************************************************
			//mark boundary nodes 
			//reset the boundary flag
			for(ModelPart::NodesContainerType::const_iterator in = ThisModelPart.NodesBegin(); in!=ThisModelPart.NodesEnd(); in++)
			{
				in->FastGetSolutionStepValue(IS_BOUNDARY) = 0;
			}


			//***********************************************************************************
			//***********************************************************************************
			boost::timer adding_faces;

			(ThisModelPart.Conditions()).reserve(outnew.numberoftrifaces   );

			//creating the faces
			for(ModelPart::ElementsContainerType::const_iterator iii = ThisModelPart.ElementsBegin();
				iii != ThisModelPart.ElementsEnd(); iii++)
			{
				
				int base = ( iii->Id() - 1 )*4;
				
				//create boundary faces and mark the boundary nodes 
				//each face is opposite to the corresponding node number so
				// 0 ----- 1 2 3
				// 1 ----- 0 3 2
				// 2 ----- 0 1 3
				// 3 ----- 0 2 1

				//node 1

				//if( neighb(0).expired()  );
				if( outnew.neighborlist[base] == -1)
				{
					CreateBoundaryFace(1, 2, 3, ThisModelPart,   0, *(iii.base()), rReferenceBoundaryCondition, properties );
				}
				//if(neighb(1).expired() );
				if( outnew.neighborlist[base+1] == -1)
				{
					CreateBoundaryFace(0,3,2, ThisModelPart,   1, *(iii.base()), rReferenceBoundaryCondition, properties );
				}
				if( outnew.neighborlist[base+2] == -1)
				//if(neighb(2).expired() );
				{
					CreateBoundaryFace(0,1,3, ThisModelPart,   2, *(iii.base()), rReferenceBoundaryCondition, properties );
				}
				if( outnew.neighborlist[base+3] == -1)
				//if(neighb(3).expired() );
				{
					CreateBoundaryFace(0,2,1, ThisModelPart,   3, *(iii.base()), rReferenceBoundaryCondition, properties );
				}

			}
			outnew.deinitialize();
			outnew.initialize();
			std::cout << "time for adding faces" << adding_faces.elapsed() << std::endl;;


			
			//here we remove lonely nodes that are not teh flying nodes, but are the lonely nodes inside water vol
			/*
			for(ModelPart::NodesContainerType::const_iterator in = ThisModelPart.NodesBegin(); in!=ThisModelPart.NodesEnd(); in++)
			{
			//if this is a node added during refinement, but isnt contained in any element
			if (aux_after_ref[in->GetId()]==0 && in->GetId()>aux_before_ref.size() && in->GetId()<aux_after_ref.size())
				{
				in->Set(TO_ERASE,true);
				KRATOS_WATCH("This is that ugly ugly lonely interior node a666a. IT SHALL BE TERRRRMINATED!!!!!!")
				KRATOS_WATCH(in->GetId())
				}
			//if this was an interior node after first step and became single due to derefinement - erase it			
			if (aux_after_ref[in->GetId()]==0 && in->GetId()<aux_before_ref.size() && aux_before_ref[in->GetId()]!=0)
				{
				in->Set(TO_ERASE,true);
				KRATOS_WATCH("This is that ugly ugly lonely interior node. IT SHALL BE TERRRRMINATED!!!!!!")
				}
			}
			*/


			double second_part_time = auxiliary.elapsed();
			std::cout << "second part time = " << second_part_time - first_part_time << std::endl;


			KRATOS_CATCH("")
		}

		///@}
		///@name Access
		///@{ 


		///@}
		///@name Inquiry
		///@{


		///@}      
		///@name Input and output
		///@{

		/// Turn back information as a string.
		std::string Info() const override{return "";}

		/// Print information about this object.
		void PrintInfo(std::ostream& rOStream) const override{}

		/// Print object's data.
		void PrintData(std::ostream& rOStream) const override{}


		///@}      
		///@name Friends
		///@{


		///@}

	protected:
		///@name Protected static Member Variables 
		///@{ 


		///@} 
		///@name Protected member Variables 
		///@{ 


		///@} 
		///@name Protected Operators
		///@{ 


		///@} 
		///@name Protected Operations
		///@{ 


		///@} 
		///@name Protected  Access 
		///@{ 


		///@}      
		///@name Protected Inquiry 
		///@{ 


		///@}    
		///@name Protected LifeCycle 
		///@{ 


		///@}

	private:
		///@name Static Member Variables 
		///@{ 


		///@} 
		///@name Member Variables 
		///@{ 
		boost::numeric::ublas::bounded_matrix<double,3,3> mJ; //local jacobian
		boost::numeric::ublas::bounded_matrix<double,3,3> mJinv; //inverse jacobian
		array_1d<double,3> mc; //center pos
		array_1d<double,3> mRhs; //center pos


		void CreateBoundaryFace(const int& i1, const int& i2, const int& i3, ModelPart& ThisModelPart, const int& outer_node_id, Element::Pointer origin_element, Condition const& rReferenceBoundaryCondition, Properties::Pointer properties)
		{
			KRATOS_TRY

			Geometry<Node<3> >& geom = origin_element->GetGeometry();
			//mark the nodes as free surface
			geom[i1].FastGetSolutionStepValue(IS_BOUNDARY) = 1;
			geom[i2].FastGetSolutionStepValue(IS_BOUNDARY) = 1;
			geom[i3].FastGetSolutionStepValue(IS_BOUNDARY) = 1;

			//generate a face condition
			Condition::NodesArrayType temp;
			temp.reserve(3);
			temp.push_back(geom(i1)); 
			temp.push_back(geom(i2));
			temp.push_back(geom(i3));
			Geometry< Node<3> >::Pointer cond = Geometry< Node<3> >::Pointer(new Triangle3D3< Node<3> >(temp) );
			//Geometry< Node<3> >::Pointer cond = Geometry< Node<3> >::Pointer(new Triangle3D< Node<3> >(temp) );
			int id = (origin_element->Id()-1)*4;
			Condition::Pointer p_cond = rReferenceBoundaryCondition.Create(id, temp, properties);	

			//assigning the neighbour node
			(p_cond->GetValue(NEIGHBOUR_NODES)).clear();
			(p_cond->GetValue(NEIGHBOUR_NODES)).push_back( Node<3>::WeakPointer( geom(outer_node_id) ) );
			(p_cond->GetValue(NEIGHBOUR_ELEMENTS)).clear();
			(p_cond->GetValue(NEIGHBOUR_ELEMENTS)).push_back( Element::WeakPointer( origin_element ) );
			ThisModelPart.Conditions().push_back(p_cond);
			KRATOS_CATCH("")

		}
		
		//////////////////////////////////////////////////////////////////////////////////////
		//////////////////////////////////////////////////////////////////////////////////////
		void Interpolate( Tetrahedra3D4<Node<3> >& geom, const array_1d<double,4>& N, 
				  unsigned int step_data_size,
      				Node<3>::Pointer pnode)
		{
			unsigned int buffer_size = pnode->GetBufferSize();


			for(unsigned int step = 0; step<buffer_size; step++)
			{	
				
						//getting the data of the solution step
				double* step_data = (pnode)->SolutionStepData().Data(step);
				
											
				double* node0_data = geom[0].SolutionStepData().Data(step);
				double* node1_data = geom[1].SolutionStepData().Data(step);
				double* node2_data = geom[2].SolutionStepData().Data(step);
				double* node3_data = geom[3].SolutionStepData().Data(step);
				
				//copying this data in the position of the vector we are interested in
				for(unsigned int j= 0; j<step_data_size; j++)
				{ 

					step_data[j] = N[0]*node0_data[j] + N[1]*node1_data[j] + N[2]*node2_data[j] + N[3]*node3_data[j];
								

				}						
			}
			//now we assure that the flag variables are set coorect!! since we add nodes inside of the fluid volume only
			//we manually reset the IS_BOUNDARY, IS_FLUID, IS_STRUCTURE, IS_FREE_SURFACE values in a right way
			//not to have values, like 0.33 0.66 resulting if we would have been interpolating them in the same way 		
			//as the normal variables, like Velocity etc		
			
			pnode->FastGetSolutionStepValue(IS_BOUNDARY)=0.0;
			pnode->FastGetSolutionStepValue(IS_STRUCTURE)=0.0;
			pnode->FastGetSolutionStepValue(IS_LAGRANGIAN_INLET)=0.0;
			pnode->FastGetSolutionStepValue(IS_FREE_SURFACE)=0.0;
			pnode->FastGetSolutionStepValue(IS_FLUID)=1.0;
		}
		
		inline double CalculateVol(	const double x0, const double y0, const double z0,
						const double x1, const double y1, const double z1,
    						const double x2, const double y2, const double z2,
    						const double x3, const double y3, const double z3
					  )
		{
			double x10 = x1 - x0;
			double y10 = y1 - y0;
			double z10 = z1 - z0;

			double x20 = x2 - x0;
			double y20 = y2 - y0;
			double z20 = z2 - z0;

			double x30 = x3 - x0;
			double y30 = y3 - y0;
			double z30 = z3 - z0;

			double detJ = x10 * y20 * z30 - x10 * y30 * z20 + y10 * z20 * x30 - y10 * x20 * z30 + z10 * x20 * y30 - z10 * y20 * x30;
			return  detJ*0.1666666666666666666667;
			
			//return 0.5*( (x1-x0)*(y2-y0)- (y1-y0)*(x2-x0) );
		}
		
		inline bool CalculatePosition(	const double x0, const double y0, const double z0,
						const double x1, const double y1, const double z1,
   						const double x2, const double y2, const double z2,
						const double x3, const double y3, const double z3,
						const double xc, const double yc, const double zc,
						array_1d<double,4>& N		
					  )
		{ 
			
					
			double vol = CalculateVol(x0,y0,z0,x1,y1,z1,x2,y2,z2,x3,y3,z3);

			double inv_vol = 0.0;
			if(vol < 1e-26)
			  {
				//KRATOS_THROW_ERROR(std::logic_error,"element with zero vol found","");
				KRATOS_WATCH("WARNING!!!!!!!!!! YOU HAVE A SLIVER HERE!!!!!!!!!!!!!!!!!!!!!!!!!!!!!!!!!!!!!!!!!!!!!!!!!!!!!!!!!!!!!!!!!!!!")
				return false;
			  }
			else
			  {
				inv_vol = 1.0 / vol;
				N[0] = CalculateVol(x1,y1,z1,x3,y3,z3,x2,y2,z2,xc,yc,zc) * inv_vol;
				N[1] = CalculateVol(x3,y3,z3,x0,y0,z0,x2,y2,z2,xc,yc,zc) * inv_vol;
				N[2] = CalculateVol(x3,y3,z3,x1,y1,z1,x0,y0,z0,xc,yc,zc) * inv_vol;
				N[3] = CalculateVol(x0,y0,z0,x1,y1,z1,x2,y2,z2,xc,yc,zc) * inv_vol;

						
				if(N[0] >= 0.0 && N[1] >= 0.0 && N[2] >= 0.0 && N[3] >=0.0 &&   N[0] <= 1.0 && N[1] <= 1.0 && N[2] <= 1.0 && N[3] <=1.0)
				{
				  //if the xc yc zc is inside the tetrahedron return true
				return true;
				}
				else 
				  return false;
			  }
			
			  
		}	
		//***************************************
		//***************************************
		inline void CalculateCenterAndSearchRadius(const double x0, const double y0, const double z0,
						const double x1, const double y1, const double z1,
    						const double x2, const double y2, const double z2,
    						const double x3, const double y3, const double z3,
	  					double& xc, double& yc, double& zc, double& R
					       )
		{
			xc = 0.25*(x0+x1+x2+x3);
			yc = 0.25*(y0+y1+y2+y3);
			zc = 0.25*(z0+z1+z2+z3);			 

			double R1 = (xc-x0)*(xc-x0) + (yc-y0)*(yc-y0) + (zc-z0)*(zc-z0);
			double R2 = (xc-x1)*(xc-x1) + (yc-y1)*(yc-y1) + (zc-z1)*(zc-z1);
			double R3 = (xc-x2)*(xc-x2) + (yc-y2)*(yc-y2) + (zc-z2)*(zc-z2);
			double R4 = (xc-x3)*(xc-x3) + (yc-y3)*(yc-y3) + (zc-z3)*(zc-z3);
			
			R = R1;
			if(R2 > R) R = R2;
			if(R3 > R) R = R3;
			if(R4 > R) R = R4;
			 
			R = sqrt(R);
		}
		//*****************************************************************************************
		//*****************************************************************************************
		void CalculateElementData(const array_1d<double,3>& c1,
			const array_1d<double,3>& c2,
			const array_1d<double,3>& c3,
			const array_1d<double,3>& c4,
			double& volume,
			array_1d<double,3>& xc,
			double& radius,
			double& hmin,
			double& hmax
			)
		{
			KRATOS_TRY
			const double x0 = c1[0]; const double y0 = c1[1]; const double z0 = c1[2];
			const double x1 = c2[0]; const double y1 = c2[1]; const double z1 = c2[2];
			const double x2 = c3[0]; const double y2 = c3[1]; const double z2 = c3[2];
			const double x3 = c4[0]; const double y3 = c4[1]; const double z3 = c4[2];

// 			KRATOS_WATCH("111111111111111111111");
			//calculate min side lenght 
			//(use xc as a auxiliary vector) !!!!!!!!!!!!
			double aux;
			noalias(xc) = c4; noalias(xc)-=c1; aux = inner_prod(xc,xc); hmin = aux; hmax = aux;
			noalias(xc) = c3; noalias(xc)-=c1; aux = inner_prod(xc,xc); if(aux<hmin) hmin = aux; else if(aux>hmax) hmax = aux;
			noalias(xc) = c2; noalias(xc)-=c1; aux = inner_prod(xc,xc); if(aux<hmin) hmin = aux; else if(aux>hmax) hmax = aux;
			noalias(xc) = c4; noalias(xc)-=c2; aux = inner_prod(xc,xc); if(aux<hmin) hmin = aux; else if(aux>hmax) hmax = aux;
			noalias(xc) = c3; noalias(xc)-=c2; aux = inner_prod(xc,xc); if(aux<hmin) hmin = aux; else if(aux>hmax) hmax = aux;
			noalias(xc) = c4; noalias(xc)-=c3; aux = inner_prod(xc,xc); if(aux<hmin) hmin = aux; else if(aux>hmax) hmax = aux;
			hmin = sqrt(hmin);
			hmax = sqrt(hmax);

			//calculation of the jacobian
			mJ(0,0) = x1-x0; mJ(0,1) = y1-y0; mJ(0,2) = z1-z0;
			mJ(1,0) = x2-x0; mJ(1,1) = y2-y0; mJ(1,2) = z2-z0;
			mJ(2,0) = x3-x0; mJ(2,1) = y3-y0; mJ(2,2) = z3-z0;
// 			KRATOS_WATCH("33333333333333333333333");

			//inverse of the jacobian
			//first column
			mJinv(0,0) = mJ(1,1)*mJ(2,2) - mJ(1,2)*mJ(2,1);
			mJinv(1,0) = -mJ(1,0)*mJ(2,2) + mJ(1,2)*mJ(2,0);
			mJinv(2,0) = mJ(1,0)*mJ(2,1) - mJ(1,1)*mJ(2,0);		
			//second column
			mJinv(0,1) = -mJ(0,1)*mJ(2,2) + mJ(0,2)*mJ(2,1);
			mJinv(1,1) = mJ(0,0)*mJ(2,2) - mJ(0,2)*mJ(2,0);
			mJinv(2,1) = -mJ(0,0)*mJ(2,1) + mJ(0,1)*mJ(2,0);
			//third column
			mJinv(0,2) = mJ(0,1)*mJ(1,2) - mJ(0,2)*mJ(1,1);
			mJinv(1,2) = -mJ(0,0)*mJ(1,2) + mJ(0,2)*mJ(1,0);
			mJinv(2,2) = mJ(0,0)*mJ(1,1) - mJ(0,1)*mJ(1,0);
			//calculation of determinant (of the input matrix)

// 			KRATOS_WATCH("44444444444444444444444444");
			double detJ = mJ(0,0)*mJinv(0,0) 
				+ mJ(0,1)*mJinv(1,0)
				+ mJ(0,2)*mJinv(2,0);

			volume = detJ * 0.16666666667;
// 			KRATOS_WATCH("55555555555555555555555");

			if(volume < 1e-3 * hmax*hmax*hmax)  //this is a sliver and we will remove it
			{
 			//KRATOS_WATCH("666666666666666666666666666");
				//very bad element // ser a very high center for it to be eliminated
				xc[0]=0.0; xc[1]=0.0; xc[2]=0.0;
				radius = 10000000;
// 			KRATOS_WATCH("777777777777777777777777");
			}
			else
			{

// 			KRATOS_WATCH("888888888888888888888888");
				double x0_2 = x0*x0 + y0*y0 + z0*z0;
				double x1_2 = x1*x1 + y1*y1 + z1*z1; 
				double x2_2 = x2*x2 + y2*y2 + z2*z2; 
				double x3_2 = x3*x3 + y3*y3 + z3*z3; 

				//finalizing the calculation of the inverted matrix
				mJinv /= detJ;

				//calculating the RHS
				//calculating the RHS
				mRhs[0] = 0.5*(x1_2 - x0_2);
				mRhs[1] = 0.5*(x2_2 - x0_2);
				mRhs[2] = 0.5*(x3_2 - x0_2);

				//calculate position of the center
				noalias(xc) = prod(mJinv,mRhs);

				//calculate radius
				radius = pow(xc[0] - x0,2);
				radius		  += pow(xc[1] - y0,2);
				radius		  += pow(xc[2] - z0,2);
				radius = sqrt(radius);
// 			KRATOS_WATCH("999999999999999999999999999");
			}
			KRATOS_CATCH("")
		}

		template< class T, std::size_t dim >
				class PointDistance{
					public:
						double operator()( T const& p1, T const& p2 ){
							double dist = 0.0;
							for( std::size_t i = 0 ; i < dim ; i++){
								double tmp = p1[i] - p2[i];
								dist += tmp*tmp;
							}
							return sqrt(dist);
						}
				};		
		
		template< class T, std::size_t dim >
			class DistanceCalculator{
				public:
					double operator()( T const& p1, T const& p2 ){
						double dist = 0.0;
						for( std::size_t i = 0 ; i < dim ; i++){
							double tmp = p1[i] - p2[i];
							dist += tmp*tmp;
						}
						return dist;
					}
			};

		///@} 
		///@name Private Operators
		///@{ 

		///@} 
		///@name Private Operations
		///@{ 


		///@} 
		///@name Private  Access 
		///@{ 


		///@}    
		///@name Private Inquiry 
		///@{ 


		///@}    
		///@name Un accessible methods 
		///@{ 

		/// Assignment operator.
        TetGenPfemModelerVms& operator=(TetGenPfemModelerVms const& rOther);


		///@}    

    }; // Class TetGenPfemModelerVms

	///@} 

	///@name Type Definitions       
	///@{ 


	///@} 
	///@name Input and output 
	///@{ 


	/// input stream function
	inline std::istream& operator >> (std::istream& rIStream, 
        TetGenPfemModelerVms& rThis);

	/// output stream function
	inline std::ostream& operator << (std::ostream& rOStream, 
        const TetGenPfemModelerVms& rThis)
	{
		rThis.PrintInfo(rOStream);
		rOStream << std::endl;
		rThis.PrintData(rOStream);

		return rOStream;
	}
	///@} 


}  // namespace Kratos.

#endif // KRATOS_TETGEN_PFEM_MODELER_VMS_H_INCLUDED  defined

<|MERGE_RESOLUTION|>--- conflicted
+++ resolved
@@ -85,11 +85,7 @@
 		mRhs(ZeroVector(3)){} //dimension = number of nodes
 
 		/// Destructor.
-<<<<<<< HEAD
-        ~TetGenPfemModelerVms() override{}
-=======
         ~TetGenPfemModelerVms() override= default;
->>>>>>> 02185af7
 
 
 		///@}
