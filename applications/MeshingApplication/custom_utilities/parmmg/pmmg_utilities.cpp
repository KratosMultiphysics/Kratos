--- conflicted
+++ resolved
@@ -584,12 +584,7 @@
         KRATOS_ERROR << "Unable to fix the nodes" << std::endl;
 
     // Avoid/allow surface modifications
-<<<<<<< HEAD
-    if (static_cast<int>(ConfigurationParameters["advanced_parameters"]["no_surf_mesh"].GetBool()) == 1) KRATOS_ERROR << "Trying to do surface" << std::endl;
-    if ( PMMG_Set_iparameter(mParMmgMesh,PMMG_IPARAM_nosurf, 0) != 1 )
-=======
     if ( PMMG_Set_iparameter(mParMmgMesh,PMMG_IPARAM_nosurf, static_cast<int>(ConfigurationParameters["advanced_parameters"]["no_surf_mesh"].GetBool())) != 1 )
->>>>>>> aa1ac92d
         KRATOS_ERROR << "Unable to set no surfacic modifications" << std::endl;
 
     // Don't insert nodes on mesh
