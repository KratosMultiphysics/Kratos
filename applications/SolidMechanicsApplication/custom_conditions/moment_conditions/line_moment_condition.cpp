//
//   Project Name:        KratosSolidMechanicsApplication $
//   Created by:          $Author:            JMCarbonell $
//   Last modified by:    $Co-Author:                     $
//   Date:                $Date:                July 2013 $
//   Revision:            $Revision:                  0.0 $
//
//

// System includes

// External includes

// Project includes
#include "custom_conditions/moment_conditions/line_moment_condition.hpp"

#include "solid_mechanics_application_variables.h"

namespace Kratos
{

  //***********************************************************************************
  //***********************************************************************************
  LineMomentCondition::LineMomentCondition(IndexType NewId, GeometryType::Pointer pGeometry)
    : MomentCondition(NewId, pGeometry)
  {
  }

  //***********************************************************************************
  //***********************************************************************************
  LineMomentCondition::LineMomentCondition(IndexType NewId, GeometryType::Pointer pGeometry, PropertiesType::Pointer pProperties)
    : MomentCondition(NewId, pGeometry, pProperties)
  {
  }

  //************************************************************************************
  //************************************************************************************
  LineMomentCondition::LineMomentCondition( LineMomentCondition const& rOther )
    : MomentCondition(rOther)
  {
  }

  //***********************************************************************************
  //***********************************************************************************
  Condition::Pointer LineMomentCondition::Create(IndexType NewId, NodesArrayType const& ThisNodes, PropertiesType::Pointer pProperties) const
  {
    return Kratos::make_shared<LineMomentCondition>(NewId, GetGeometry().Create(ThisNodes), pProperties);
  }


  //************************************CLONE*******************************************
  //************************************************************************************
  Condition::Pointer LineMomentCondition::Clone( IndexType NewId, NodesArrayType const& rThisNodes ) const
  {

    LineMomentCondition NewCondition( NewId, GetGeometry().Create( rThisNodes ), pGetProperties() );

    NewCondition.SetData(this->GetData());
    NewCondition.SetFlags(this->GetFlags());

    //-----------//
    return Kratos::make_shared<LineMomentCondition>(NewCondition);

  }


  //***********************************************************************************
  //***********************************************************************************
  LineMomentCondition::~LineMomentCondition()
  {
  }

  //************* GETTING METHODS

  //************************************************************************************
  //************************************************************************************

  void LineMomentCondition::InitializeConditionVariables(ConditionVariables& rVariables, const ProcessInfo& rCurrentProcessInfo)
  {
    KRATOS_TRY

    MomentCondition::InitializeConditionVariables(rVariables, rCurrentProcessInfo);

    //calculating the current jacobian from cartesian coordinates to parent coordinates for all integration points [dx_n+1/d£]
    rVariables.j = GetGeometry().Jacobian( rVariables.j, mThisIntegrationMethod );

    //Calculate Delta Position
    //ElementUtilities::CalculateDeltaPosition(rVariables.DeltaPosition,this->GetGeometry());

    //calculating the reference jacobian from cartesian coordinates to parent coordinates for all integration points [dx_n/d£]
    //rVariables.J = GetGeometry().Jacobian( rVariables.J, mThisIntegrationMethod, rVariables.DeltaPosition );

    //Calculate Total Delta Position
    ElementUtilities::CalculateTotalDeltaPosition(rVariables.DeltaPosition,this->GetGeometry());

    //calculating the reference jacobian from cartesian coordinates to parent coordinates for all integration points [dx_0/d£]
    rVariables.J = GetGeometry().Jacobian( rVariables.J, mThisIntegrationMethod, rVariables.DeltaPosition );

    KRATOS_CATCH( "" )

  }


  //*********************************COMPUTE KINEMATICS*********************************
  //************************************************************************************

  void LineMomentCondition::CalculateKinematics(ConditionVariables& rVariables,
						const double& rPointNumber)
  {
    KRATOS_TRY

    const SizeType& dimension = GetGeometry().WorkingSpaceDimension();

    //Get the parent coodinates derivative [dN/d£]
    const GeometryType::ShapeFunctionsGradientsType& DN_De = rVariables.GetShapeFunctionsGradients();

    //Get the shape functions for the order of the integration method [N]
    const Matrix& Ncontainer = rVariables.GetShapeFunctions();

    //get first vector of the plane
    rVariables.Tangent1[0] = rVariables.j[rPointNumber](0, 0); // x_1,e
    rVariables.Tangent1[1] = rVariables.j[rPointNumber](1, 0); // x_2,e

    rVariables.Normal[0] = -rVariables.j[rPointNumber](1, 0); //-x_2,e
    rVariables.Normal[1] =  rVariables.j[rPointNumber](0, 0); // x_1,e

    if(dimension==3){
      rVariables.Tangent1[2] = rVariables.J[rPointNumber](2, 0); // x_3,e
      rVariables.Normal[2]   = rVariables.J[rPointNumber](2, 0); // x_3,e
    }

    //Jacobian to the deformed configuration
    rVariables.Jacobian = norm_2(rVariables.Normal);

    //std::cout<< " jacobian "<<rVariables.Jacobian<<std::endl;

    //Compute the unit normal and weighted tangents
    if(rVariables.Jacobian>0){
      rVariables.Normal   /= rVariables.Jacobian;
      rVariables.Tangent1 /= rVariables.Jacobian;
    }

    //Jacobian to the last known configuration
    rVariables.Tangent2[0] = rVariables.J[rPointNumber](0, 0); // x_1,e
    rVariables.Tangent2[1] = rVariables.J[rPointNumber](1, 0); // x_2,e
    if(dimension==3){
      rVariables.Tangent2[2] = rVariables.J[rPointNumber](2, 0); // x_3,e
    }

    rVariables.Jacobian = norm_2(rVariables.Tangent2);

    //Set Shape Functions Values for this integration point
    noalias(rVariables.N) = matrix_row<const Matrix>( Ncontainer, rPointNumber);

    //Set Shape Functions Derivatives [dN/d£] for this integration point
    rVariables.DN_De = DN_De[rPointNumber];

    //Get geometry size
    rVariables.GeometrySize = GetGeometry().Length();

    //Get external load
    this->CalculateExternalMoment(rVariables);

    KRATOS_CATCH( "" )
  }


  //***********************************************************************************
  //***********************************************************************************

  void LineMomentCondition::CalculateExternalMoment(ConditionVariables& rVariables)
  {

    KRATOS_TRY

    const SizeType number_of_nodes = GetGeometry().PointsNumber();
    const SizeType& dimension       = GetGeometry().WorkingSpaceDimension();

    if( rVariables.ExternalVectorValue.size() != dimension )
      rVariables.ExternalVectorValue.resize(dimension,false);

    noalias(rVariables.ExternalVectorValue) = ZeroVector(dimension);

    //PRESSURE CONDITION:
    rVariables.ExternalVectorValue = rVariables.Normal;
    rVariables.ExternalScalarValue = 0.0;

    //MOMENT CONDITION:

    //defined on condition
    if( this->Has( MOMENT_LOAD ) ){
      array_1d<double, 3 > & LineLoad = this->GetValue( MOMENT_LOAD );
      for ( SizeType i = 0; i < number_of_nodes; i++ )
	{
	  for( SizeType k = 0; k < dimension; k++ )
	    rVariables.ExternalVectorValue[k] += rVariables.N[i] * LineLoad[k];
	}
    }

    //defined on condition nodes
    if( this->Has( MOMENT_LOAD_VECTOR ) ){
      Vector& LineLoads = this->GetValue( MOMENT_LOAD_VECTOR );
      unsigned int counter = 0;
      for ( SizeType i = 0; i < number_of_nodes; i++ )
	{
	  counter = i*3;
	  for( SizeType k = 0; k < dimension; k++ )
	    {
	      rVariables.ExternalVectorValue[k] += rVariables.N[i] * LineLoads[counter+k];
	    }

	}
    }

    //defined on geometry nodes
    for (SizeType i = 0; i < number_of_nodes; i++)
      {
	if( GetGeometry()[i].SolutionStepsDataHas( MOMENT_LOAD ) ){
	  array_1d<double, 3 > & LineLoad = GetGeometry()[i].FastGetSolutionStepValue( MOMENT_LOAD );
	  for( SizeType k = 0; k < dimension; k++ )
	    rVariables.ExternalVectorValue[k] += rVariables.N[i] * LineLoad[k];
	}
      }

    KRATOS_CATCH( "" )
  }


  //************* COMPUTING  METHODS
  //************************************************************************************
  //************************************************************************************

  void LineMomentCondition::CalculateAndAddKuug(MatrixType& rLeftHandSideMatrix,
						ConditionVariables& rVariables,
						double& rIntegrationWeight)

  {
    KRATOS_TRY

    unsigned int MatSize = this->GetDofsSize();
    if(rLeftHandSideMatrix.size1() != MatSize ){
      rLeftHandSideMatrix.resize(MatSize,MatSize,false);
      noalias(rLeftHandSideMatrix) = ZeroMatrix( MatSize, MatSize );
    }
<<<<<<< HEAD
      
=======

>>>>>>> a9deaac6
    KRATOS_CATCH( "" )
  }


  //***********************************************************************************
  //***********************************************************************************


  int LineMomentCondition::Check( const ProcessInfo& rCurrentProcessInfo )
  {
    KRATOS_TRY

    // Perform base condition checks
    int ErrorCode = 0;
    ErrorCode = MomentCondition::Check(rCurrentProcessInfo);

    // Check that all required variables have been registered
    KRATOS_CHECK_VARIABLE_KEY(MOMENT_LOAD);
    KRATOS_CHECK_VARIABLE_KEY(MOMENT_LOAD_VECTOR);

    return ErrorCode;

    KRATOS_CATCH( "" )
  }

  //***********************************************************************************
  //***********************************************************************************

  void LineMomentCondition::save( Serializer& rSerializer ) const
  {
    KRATOS_SERIALIZE_SAVE_BASE_CLASS( rSerializer, MomentCondition )
  }

  void LineMomentCondition::load( Serializer& rSerializer )
  {
    KRATOS_SERIALIZE_LOAD_BASE_CLASS( rSerializer, MomentCondition )
  }


} // Namespace Kratos.<|MERGE_RESOLUTION|>--- conflicted
+++ resolved
@@ -242,11 +242,7 @@
       rLeftHandSideMatrix.resize(MatSize,MatSize,false);
       noalias(rLeftHandSideMatrix) = ZeroMatrix( MatSize, MatSize );
     }
-<<<<<<< HEAD
-      
-=======
-
->>>>>>> a9deaac6
+
     KRATOS_CATCH( "" )
   }
 
