--- conflicted
+++ resolved
@@ -125,11 +125,7 @@
       noalias(rLeftHandSideMatrix) = ZeroMatrix(MatSize,MatSize);
     }
 
-<<<<<<< HEAD
-    const unsigned int number_of_nodes = GetGeometry().PointsNumber();
-=======
     const SizeType number_of_nodes = GetGeometry().PointsNumber();
->>>>>>> a9deaac6
 
     unsigned int index = 0;
     for ( SizeType i = 0; i < number_of_nodes; i++ )
@@ -137,20 +133,12 @@
 	index = dimension * i;
 	for ( SizeType j = 0; j < dimension; j++ )
 	  {
-<<<<<<< HEAD
-	    rLeftHandSideMatrix(index+j, index+j) += fabs(rVariables.ExternalVectorValue[j]) * rIntegrationWeight;  	
-=======
 	    rLeftHandSideMatrix(index+j, index+j) += fabs(rVariables.ExternalVectorValue[j]) * rIntegrationWeight;
->>>>>>> a9deaac6
 	  }
       }
 
     //std::cout<<" ExternalStifness "<< rLeftHandSideMatrix <<std::endl;
-<<<<<<< HEAD
-    
-=======
-
->>>>>>> a9deaac6
+
     KRATOS_CATCH( "" )
   }
 
