--- conflicted
+++ resolved
@@ -157,7 +157,7 @@
 
 
     #### Solve loop methods ####
-    
+
     def Solve(self):
         self.Clear()
         return self._get_mechanical_solver().Solve()
@@ -177,12 +177,9 @@
 
     #### Solver internal methods ####
 
-<<<<<<< HEAD
-=======
     def _check_adaptive_solution(self):
         return self.settings["solving_strategy_settings"]["adaptive_solution"].GetBool()
 
->>>>>>> 0147572e
     def _check_reform_dofs(self):
         if self._domain_parts_updated():
             if not self._get_mechanical_solver().GetOptions().Is(KratosSolid.SolverLocalFlags.REFORM_DOFS):
@@ -302,11 +299,7 @@
         if( buffer_size <= time_integration_order ):
             buffer_size = time_integration_order + 1
         return buffer_size;
-<<<<<<< HEAD
-    
-=======
-
->>>>>>> 0147572e
+
     def _set_and_fill_buffer(self):
         """Prepare nodal solution step data containers and time step information. """
         # Set the buffer size for the nodal solution steps data. Existing nodal
