--- conflicted
+++ resolved
@@ -31,30 +31,7 @@
         params.AddValue("model_part_name", self.settings["model_part_name"])
         params.AddValue("compound_assignment", self.settings["compound_assignment"])
 
-<<<<<<< HEAD
-        if( self.value_is_numeric ):
-            params.AddValue("variable_name", self.settings["variable_name"])
-            params.AddValue("value", self.settings["value"])
-            params.AddEmptyValue("entity_type").SetString("ELEMENTS")
-            self.AssignValueProcess = KratosSolid.AssignScalarToEntitiesProcess(self.model_part, params)
-        else:
-            #function values are assigned to a vector variable :: transformation is needed
-            if( isinstance(self.var,KratosMultiphysics.DoubleVariable) ):
-                variable_name = self.settings["variable_name"].GetString() + "_VECTOR"
-                #print("::[--Assign_Variable--]:: "+variable_name)
-                params.AddEmptyValue("variable_name")
-                params["variable_name"].SetString(variable_name)
-            else:
-                params.AddValue("variable_name", self.settings["variable_name"])
-
-            params.AddEmptyValue("entity_type").SetString("ELEMENTS")
-            self.AssignValueProcess = KratosSolid.AssignScalarFieldToEntitiesProcess(self.model_part, self.compiled_function, "function", self.value_is_spatial_function, params)
-
-        if( self.IsInsideInterval() and self.interval_string == "initial" ):
-            self.AssignValueProcess.Execute()
-=======
         self.CreateAssignmentProcess(params)
->>>>>>> a9deaac6
 
         self.SetCurrentTime()
         if( self.IsInsideInterval() and (self.interval_string == "initial" or self.interval_string == "start")  ):
