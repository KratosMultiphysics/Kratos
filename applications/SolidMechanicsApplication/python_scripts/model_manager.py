--- conflicted
+++ resolved
@@ -244,7 +244,7 @@
                 body_parts_list.append(self.main_model_part.GetSubModelPart(body_parts_name_list[j].GetString()))
 
             body_model_part_type = bodies_list[i]["body_type"].GetString()
-            
+
             for part in body_parts_list:
                 entity_type = "Nodes"
                 if (body_model_part_type=="Fluid"):
@@ -276,7 +276,6 @@
             if( body_model_part_type == "Fluid" ):
                 body_model_part.Set(KratosMultiphysics.FLUID)
                 fluid_body_model_parts.append(self.main_model_part.GetSubModelPart(body_model_part_name))
-               
             if( body_model_part_type == "Rigid" ):
                 body_model_part.Set(KratosMultiphysics.RIGID)
                 rigid_body_model_parts.append(self.main_model_part.GetSubModelPart(body_model_part_name))
@@ -308,17 +307,10 @@
                 fluid_parts = True
             elif( domain_part.Is(KratosMultiphysics.SOLID) ):
                 solid_parts = True
-<<<<<<< HEAD
-                
+
             domain_parts.append(domain_part)
-        
-            
-=======
-
-            domain_parts.append(domain_part)
-
-
->>>>>>> 593183e2
+
+
         processes_parts = []
         for i in range(processes_model_part_names.size()):
             processes_parts.append(self.main_model_part.GetSubModelPart(processes_model_part_names[i].GetString()))
