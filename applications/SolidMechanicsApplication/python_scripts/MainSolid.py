--- conflicted
+++ resolved
@@ -315,13 +315,16 @@
         else:
             import KratosMultiphysics.SolversApplication
 
-<<<<<<< HEAD
         solver_module = __import__(self.ProjectParameters["solver_settings"]["solver_type"].GetString().split("solid_mechanics_",1)[1])
         return solver_module.CreateSolver(self.ProjectParameters["solver_settings"]["Parameters"], self.model.GetModel())
-=======
+
+        if self.ProjectParameters["solver_settings"].Has("kratos_module"):
+            kratos_module = __import__(self.ProjectParameters["solver_settings"]["kratos_module"].GetString())
+        else:
+            import KratosMultiphysics.SolversApplication
+
         python_module = __import__(self.ProjectParameters["solver_settings"]["solver_type"].GetString())
         return python_module.CreateSolver(self.ProjectParameters["solver_settings"]["Parameters"], self.model.GetModel())
->>>>>>> c1c4c96e
 
     def _get_time_settings(self):
 
