# makes KratosMultiphysics backward compatible with python 2.6 and 2.7
from __future__ import print_function, absolute_import, division

# Import system python modules
import time as timer
import sys
import os

# Import kratos core and applications
import KratosMultiphysics
import KratosMultiphysics.SolidMechanicsApplication as KratosSolid


sys.stdout.flush()

class Solution(object):

    def __init__(self, Model, file_parameters="ProjectParameters.json", file_name=None):

        # Time control starts
        print(timer.ctime())

        sys.stdout.flush()

        # Measure process time
        self.t0p = timer.clock()

        # Measure wall time
        self.t0w = timer.time()

        # Import input
        self.ProjectParameters = self._import_project_parameters(file_parameters)

        # Set input file name
        self._set_input_file_name(file_name)

        # Set logger severity level
        self._set_severity_level()

        # Start model manager
        self.model = self._get_model(Model)

        # Defining the number of threads
        num_threads = self._get_parallel_size()
        if self.ProjectParameters.Has("problem_data"):
            if self.ProjectParameters["problem_data"].Has("threads"):
                num_threads = self.ProjectParameters["problem_data"]["threads"].GetInt()
                self._set_parallel_size(num_threads)

        print(" ")
        print(self._class_prefix()+" [OMP USING", num_threads, "THREADS]")

    def Run(self):

        self.Initialize()

        self.Solve()

        self.Finalize()

    def Initialize(self):

        # Start solver
        self.solver = self._get_solver()

        # Start processes
        self.processes = self._get_processes()

        # Get Solution Step Variables
        self._set_solution_step_variables()

        # Initialize model (read and import)
        self.model.ExecuteInitialize()

        sys.stdout.flush()

        # Set time settings
        self._get_time_settings()

        # Initialize Solver
        self.solver.SetEchoLevel(self.echo_level)
        self.solver.ExecuteInitialize()

        # Import materials
        self.main_model_part = self.model.GetMainModelPart()
        if self._is_not_restarted():
            self._import_materials()

        # Initiliaze processes
        self.processes.ExecuteInitialize()

        # Initialize graphical output (GiD)
        output_model_part = self.model.GetOutputModelPart()
        self.output = self._get_graphical_output(output_model_part)
        self.output.ExecuteInitialize()

        # Adaptive solution
        if self.time_process is not None:
            self.time_process.ExecuteInitialize()

        # Initialize solution Loop
        self.InitializeSolutionLoop()

    def Solve(self):

        # Solving the problem (time integration)
        while self.time < self.end_time:

            self.InitializeSolutionStep()
            if self.SolveSolutionStep():
                self.FinalizeSolutionStep()

            if self.echo_level >= 0:
                sys.stdout.flush()

    def InitializeSolutionLoop(self):

        # Processes to be executed before solution loop
        self.processes.ExecuteBeforeSolutionLoop()

        # First execution before solution loop
        self.model.ExecuteBeforeSolutionLoop()

        # Writing a initial state results file or single file (if no restart)
        if self._is_not_restarted():
            self.output.ExecuteBeforeSolutionLoop()

        # First execution before solution loop
        self.solver.ExecuteBeforeSolutionLoop()

        # Print model_part and properties
        if self.echo_level > 1:
            print("")
            print(self.main_model_part)

        print(" ")
        print(self._class_prefix()+" Analysis -START- ")

        sys.stdout.flush()

    def PredictTimeStep(self):
        # Predict time step from time integration
        if self.time_process is not None:
            self.time_process.Execute()
            self.delta_time = self.process_info[KratosMultiphysics.DELTA_TIME]
            self.time = self.process_info[KratosMultiphysics.TIME]
            self.step = self.process_info[KratosMultiphysics.STEP]
        else:
            self.delta_time = self.process_info[KratosMultiphysics.DELTA_TIME]
            self.time = self.time + self.delta_time
            self.step = self.step + 1
            self.process_info[KratosMultiphysics.STEP] = self.step
            self.main_model_part.CloneTimeStep(self.time)

        if self.echo_level >= 0:
            print("  [STEP:"+str(self.step)+" TIME:"+"{0:1.{1}f}".format(self.time, 5)+"]")

    def InitializeSolutionStep(self):

        clock_time = self._start_time_measuring()

        # Predict time step
        self.PredictTimeStep()

        # Processes to be executed at the begining of the solution step
        self.processes.ExecuteInitializeSolutionStep()

        # Execution at the begining of the solution step
        self.model.ExecuteInitializeSolutionStep()

        # Execution at the begining of the solution step
        self.output.ExecuteInitializeSolutionStep()

        self._stop_time_measuring(clock_time, "Initialize Step", self.report);

    def SolveSolutionStep(self):

        clock_time = self._start_time_measuring()

        # All steps included (1)(2)(3)
        converged = self.solver.Solve()

        # Step by step (1)
        # self.solver.InitializeSolutionStep()

        # Step by step (2)
        # converged = self.solver.SolveSolutionStep()

        # Step by step (3)
        # self.solver.FinalizeSolutionStep()

        iterations = self.process_info[KratosMultiphysics.NL_ITERATION_NUMBER]
        print("  (-ITER:"+str(iterations)+" CPU:%.2f" % round((timer.clock()-clock_time), 2)+"s-)")

        self._stop_time_measuring(clock_time, "Solve Step", self.report)

        self.process_info[KratosSolid.CONVERGENCE_ACHIEVED] = converged

        return converged

    def FinalizeSolutionStep(self):

        clock_time = self._start_time_measuring()

        # Execution at the end of the solution step
        self.output.ExecuteFinalizeSolutionStep()

        # Processes to be executed at the end of the solution step
        self.processes.ExecuteFinalizeSolutionStep()

        # Execution at the end of the solution step
        self.model.ExecuteFinalizeSolutionStep()

        # Processes to be executed before witting the output
        self.processes.ExecuteBeforeOutputStep()

        # Execution before witting the output
        self.model.ExecuteBeforeOutputStep()

        # Write output results GiD: (frequency writing is controlled internally)
        self._print_output()

        # Processes to be executed after witting the output
        self.processes.ExecuteAfterOutputStep()

        # Execution before witting the output
        self.model.ExecuteAfterOutputStep()

        self._stop_time_measuring(clock_time, "Finalize Step", self.report)


    def Finalize(self):

        # Ending the problem (time integration finished)
        self.output.ExecuteFinalize()

        self.processes.ExecuteFinalize()

        print(self._class_prefix()+" Analysis -END- ")
        print(" ")

        # Check solving information for any problem
        # self.solver.InfoCheck() # InfoCheck not implemented yet.

        # Measure process time
        tfp = timer.clock()

        # Measure wall time
        tfw = timer.time()

        print(self._class_prefix()+" [Elapsed Time = %.2f" % (tfw - self.t0w), "seconds] (%.2f" % (tfp - self.t0p), "seconds of cpu/s time)")
        print(timer.ctime())

    #### Main internal methods ####

    def _print_output(self):
        if self.ProjectParameters.Has("output_configuration"):
            if self.output.IsOutputStep():
                self.output.PrintOutput()
                # Write EigenValues
        if self.process_info.Has(KratosSolid.EIGENVALUE_VECTOR):
            current_vals = [ev for ev in self.main_model_part.ProcessInfo[KratosSolid.EIGENVALUE_VECTOR]]
            print(" EIGENVALUES ", current_vals)

    def _import_project_parameters(self, input_file):
        import input_manager
        self.input_manager = input_manager.InputManager(input_file)
        return self.input_manager.GetProjectParameters()

    def _set_input_file_name(self, file_name):
        if file_name is not None:
            if self.ProjectParameters.Has("problem_data") is False:
                void_parameters = KratosMultiphysics.Parameters("{}")
                self.ProjectParameters.AddValue("problem_data", void_parameters)

            if self.ProjectParameters["problem_data"].Has("problem_name"):
                self.ProjectParameters["problem_data"]["problem_name"].SetString(file_name)
            else:
                self.ProjectParameters["problem_data"].AddEmptyValue("problem_name").SetString(file_name)

            if self.ProjectParameters["model_settings"].Has("input_file_settings") is False:
                void_parameters = KratosMultiphysics.Parameters("{}")
                self.ProjectParameters["model_settings"].AddValue("input_file_settings", void_parameters)

            if self.ProjectParameters["model_settings"]["input_file_settings"].Has("name"):
                self.ProjectParameters["model_settings"]["input_file_settings"]["name"].SetString(file_name)
            else:
                self.ProjectParameters["model_settings"]["input_file_settings"].AddEmptyValue("name").SetString(file_name)

    def _is_not_restarted(self):
        if self.process_info.Has(KratosMultiphysics.IS_RESTARTED):
            if self.process_info[KratosMultiphysics.IS_RESTARTED]:
                return False
            else:
                return True
        else:
            return True

    def _set_solution_step_variables(self):
        solver_variables = self.solver.GetVariables()
        self.model.SetVariables(solver_variables)

        processes_variables = self.processes.GetVariables()
        self.model.SetVariables(processes_variables)

    def _get_model(self, Model):
        import model_manager
        return model_manager.ModelManager(Model, self.ProjectParameters["model_settings"])

    def _get_solver(self):

        '''
        if self.ProjectParameters["solver_settings"].Has("kratos_module"):
            kratos_module = __import__(self.ProjectParameters["solver_settings"]["kratos_module"].GetString())
        else:
            import KratosMultiphysics.SolversApplication

        solver_module = __import__(self.ProjectParameters["solver_settings"]["solver_type"].GetString().split("solid_mechanics_",1)[1])
<<<<<<< HEAD
        return solver_module.CreateSolver(self.ProjectParameters["solver_settings"]["Parameters"], self.model.GetModel())

=======
        '''
        python_module = __import__(self.ProjectParameters["solver_settings"]["solver_type"].GetString())
        return python_module.CreateSolver(self.ProjectParameters["solver_settings"]["Parameters"], self.model.GetModel())
>>>>>>> 3917f83c

    def _get_time_settings(self):

        self.process_info = self.model.GetProcessInfo()

        # Get time parameters
        if self._is_not_restarted():
            if self.ProjectParameters.Has("time_settings"):
                time_settings = self.ProjectParameters["time_settings"]
                time_increment = 1.0
                if self.ProjectParameters["time_settings"].Has("time_step"):
                    time_increment = time_settings["time_step"].GetDouble()
                    self.process_info.SetValue(KratosMultiphysics.DELTA_TIME, time_increment)
                    initial_time = 0.0
                if self.ProjectParameters["time_settings"].Has("start_time"):
                    initial_time = time_settings["start_time"].GetDouble()
                    self.process_info.SetValue(KratosMultiphysics.TIME, initial_time)

        # Set time parameters
        self.step = self.process_info[KratosMultiphysics.STEP]
        self.time = self.process_info[KratosMultiphysics.TIME]

        self.delta_time = self.process_info[KratosMultiphysics.DELTA_TIME]

        self.end_time = self.time + self.delta_time
        self.time_process = None
        if self.ProjectParameters.Has("time_settings"):
            if self.ProjectParameters["time_settings"].Has("end_time"):
                self.end_time = self.ProjectParameters["time_settings"]["end_time"].GetDouble()
            if self.ProjectParameters["time_settings"].Has("time_process"):
                process = self.ProjectParameters["time_settings"]["time_process"]
                process["Parameters"].AddValue("end_time",self.end_time)
                process["Parameters"].AddValue("start_time",self.time)
                process["Parameters"].AddValue("time_step",self.delta_time)
                kratos_module = __import__(process["kratos_module"].GetString())
                python_module = __import__(process["python_module"].GetString())
                self.time_process = python_module.Factory(process, self.GetModel())

    def _import_materials(self):
        # Assign material to model_parts (if Materials.json exists)
        import process_factory

        if(os.path.isfile("Materials.json") or self.input_manager.HasMaterialFile()):

            MaterialParameters = self.input_manager.GetMaterialParameters()

            if MaterialParameters.Has("material_models_list"):

                import KratosMultiphysics.ConstitutiveModelsApplication as KratosMaterials

                domain_model = self.model.GetModel()

                assign_materials_processes = process_factory.KratosProcessFactory(domain_model).ConstructListOfProcesses(MaterialParameters["material_models_list"])

                for process in assign_materials_processes:
                    process.Execute()

                self.model.CleanModel()

        elif os.path.isfile("materials.py"):  # legacy

            import constitutive_law_python_utility as constitutive_law_utils

            constitutive_law = constitutive_law_utils.ConstitutiveLawUtility(self.main_model_part, self.process_info[KratosMultiphysics.SPACE_DIMENSION])

            constitutive_law.Initialize()

            self.model.CleanModel()

            print("::[-----Material------]:: Reading file: materials.py ")

        else:
            print("No Materials.json or Materials.py found ")


    def _get_processes(self):
        # Obtain the list of the processes to be applied
        import process_handler

        # get processes parameters
        processes_parameters = self._get_processes_parameters()

        domain_model = self.model.GetModel()
        return process_handler.ProcessHandler(domain_model, processes_parameters)

    def _get_processes_parameters(self):

        processes_parameters = KratosMultiphysics.Parameters("{}")
        processes_parameters.AddEmptyValue("echo_level").SetInt(self.echo_level)
        if self.ProjectParameters.Has("constraints_process_list"):
            processes_parameters.AddValue("constraints_process_list", self.ProjectParameters["constraints_process_list"])
        if self.ProjectParameters.Has("loads_process_list"):
            processes_parameters.AddValue("loads_process_list", self.ProjectParameters["loads_process_list"])
        if self.ProjectParameters.Has("problem_process_list"):
            processes_parameters.AddValue("problem_process_list", self.ProjectParameters["problem_process_list"])
        if self.ProjectParameters.Has("output_process_list"):
            processes_parameters.AddValue("output_process_list", self.ProjectParameters["output_process_list"])
        if self.ProjectParameters.Has("check_process_list"):
            processes_parameters.AddValue("check_process_list", self.ProjectParameters["check_process_list"])

        return processes_parameters

    def _get_graphical_output(self, output_model_part):
        # Output settings start
        if self.ProjectParameters.Has("output_configuration"):
            import gid_output_process
            self.output_settings = self.ProjectParameters["output_configuration"]
            problem_name = "results_output"
            if self.ProjectParameters["problem_data"].Has("problem_name"):
                problem_name = self.ProjectParameters["problem_data"]["problem_name"].GetString()
            else:
                print(" problem name not supplied -> generic name used : results_output ")
                print(self._class_prefix()+" Output Ready [File: "+problem_name+".*.post.* ]")
            return gid_output_process.GiDOutputProcess(output_model_part, problem_name, self.output_settings)
        else:
            print(self._class_prefix()+" No Output")
            return KratosMultiphysics.Process()

    def _set_severity_level(self):
        # Set echo level
        self.echo_level = 0
        if self.ProjectParameters.Has("problem_data"):
            if self.ProjectParameters["problem_data"].Has("echo_level"):
                self.echo_level = self.ProjectParameters["problem_data"]["echo_level"].GetInt()

        self.severity = KratosMultiphysics.Logger.Severity.WARNING
        if self.echo_level == 1:
            self.severity = KratosMultiphysics.Logger.Severity.INFO
        elif self.echo_level == 2:
            self.severity = KratosMultiphysics.Logger.Severity.DETAIL
        elif self.echo_level == 3:
            self.severity = KratosMultiphysics.Logger.Severity.DEBUG
        elif self.echo_level == 4:
            self.severity = KratosMultiphysics.Logger.Severity.TRACE

        # Print solving time
        self.report = False
        if self.echo_level > 0:
            self.report = True

        KratosMultiphysics.Logger.GetDefaultOutput().SetSeverity(self.severity)

    def _set_parallel_size(self, num_threads):
        parallel = KratosMultiphysics.OpenMPUtils()
        parallel.SetNumThreads(int(num_threads))

    def _get_parallel_size(self):
        parallel = KratosMultiphysics.OpenMPUtils()
        return parallel.GetNumThreads()

    def _start_time_measuring(self):
        # Measure process time
        time_ip = timer.clock()
        return time_ip

    def _stop_time_measuring(self, time_ip, process, report):
        # Measure process time
        time_fp = timer.clock()
        if report:
            used_time = time_fp - time_ip
            print(self._class_prefix()+" [ %.2f" % round(used_time, 2), "s", process, " ] ")

    @classmethod
    def _class_prefix(self):
        header = "::[---KSM Simulation--]::"
        return header


if __name__ == "__main__":
    Solution().Run()<|MERGE_RESOLUTION|>--- conflicted
+++ resolved
@@ -316,14 +316,10 @@
             import KratosMultiphysics.SolversApplication
 
         solver_module = __import__(self.ProjectParameters["solver_settings"]["solver_type"].GetString().split("solid_mechanics_",1)[1])
-<<<<<<< HEAD
-        return solver_module.CreateSolver(self.ProjectParameters["solver_settings"]["Parameters"], self.model.GetModel())
-
-=======
         '''
         python_module = __import__(self.ProjectParameters["solver_settings"]["solver_type"].GetString())
         return python_module.CreateSolver(self.ProjectParameters["solver_settings"]["Parameters"], self.model.GetModel())
->>>>>>> 3917f83c
+
 
     def _get_time_settings(self):
 
