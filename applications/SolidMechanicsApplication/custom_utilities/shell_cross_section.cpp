//
//   Project Name:        KratosSolidMechanicsApplication $
//   Created by:          $Author:       Massimo Petracca $
//   Last modified by:    $Co-Author:                     $
//   Date:                $Date:             January 2014 $
//   Revision:            $Revision:                  0.0 $
//
//

#include "shell_cross_section.hpp"
#include "solid_mechanics_application.h"

<<<<<<< HEAD
=======

>>>>>>> ca58e20c
namespace Kratos
{

	ShellCrossSection::ShellCrossSection()
		: mThickness(0.0)
		, mOffset(0.0)
		, mStack()
		, mEditingStack(false)
		, mHasDrillingPenalty(false)
		, mDrillingPenalty(0.0)
		, mOrientation(0.0)
		, mBehavior(Thick)
		, mInitialized(false)
		, mNeedsOOPCondensation(false)
	{
	}

	ShellCrossSection::ShellCrossSection(const ShellCrossSection & other)
	{
		PrivateCopy(other);
	}

	ShellCrossSection::~ShellCrossSection()
	{
	}

	ShellCrossSection & ShellCrossSection::operator = (const ShellCrossSection & other)
	{
		PrivateCopy(other);
		return *this;
	}

	void ShellCrossSection::BeginStack()
	{
		if(!mEditingStack)
		{
			mEditingStack = true;
			mThickness = 0.0;
			mStack.clear();
		}
	}

	void ShellCrossSection::AddPly(double thickness, double orientationAngle, int numPoints, const Properties::Pointer & pProperties)
	{
		if((mEditingStack) && (pProperties != NULL) && (thickness > 0.0))
		{
			mStack.push_back( Ply( thickness, 0.0, orientationAngle, numPoints, pProperties ) );
			mThickness += thickness;
		}
	}

	void ShellCrossSection::EndStack()
	{
		if(mEditingStack)
		{
			double currentLocation = mThickness * 0.5;

			for(PlyCollection::iterator it = mStack.begin(); it != mStack.end(); ++it)
			{
				Ply& iPly = *it;
				double iTh = iPly.GetThickness();
				iPly.SetLocation(currentLocation - iTh * 0.5 - mOffset);
				currentLocation -= iTh;
			}

			mEditingStack = false;
		}
	}

	std::string ShellCrossSection::GetInfo()const
	{
		std::stringstream ss;
		ss << std::fixed;
		
		ss << std::endl;
		ss << "===============================================================" << std::endl;
		ss << "                      SellCrossSection Info:" << std::endl;
		ss << "===============================================================" << std::endl;
		ss << "Total Thickness: " << mThickness << std::endl;
		ss << "Offset from the midplane: " << mOffset << std::endl;
		ss << "Number of Plies: " << mStack.size() << std::endl;
		ss << "===============================================================" << std::endl;
		ss << "=======================       STACK      ======================" << std::endl;
		ss << "===============================================================" << std::endl;
		if(mStack.size() < 1) 
		{
			ss << " EMPTY STACK" << std::endl;
			ss << "===============================================================" << std::endl;
		}
		else
		{
			for(PlyCollection::const_iterator it = mStack.begin(); it != mStack.end(); ++it)
			{
				const Ply& iPly = *it;
				
				ss << " - Thickness :" << iPly.GetThickness() << std::endl;
				ss << " - Location :" << iPly.GetLocation() << std::endl;
				ss << " - Orientation Angle: " << iPly.GetOrientationAngle() << " (degrees)" << std::endl;
				ss << " - Through-The-Thickness Integration Points (" << iPly.GetIntegrationPoints().size() << "):" << std::endl;
				for(unsigned int i = 0; i < iPly.GetIntegrationPoints().size(); i++) {
					const IntegrationPoint& iPoint = iPly.GetIntegrationPoints()[i];
					ss << " - - [" << i << "] " 
					   << "[ H: " << iPoint.GetWeight() << "; POS: " << iPoint.GetLocation() << "; C-LAW: " << iPoint.GetConstitutiveLaw() << "]" 
					   << std::endl;
				}
				ss << "===============================================================" << std::endl;
			}
		}
		ss << std::endl;
		return ss.str();
	}
	
	ShellCrossSection::Pointer ShellCrossSection::Clone()const
	{
		ShellCrossSection::Pointer theClone( new ShellCrossSection(*this) );
		theClone->EndStack();
		return theClone;
	}

    bool ShellCrossSection::Has(const Variable<double>& rThisVariable)
	{
		return false;
	}

    bool ShellCrossSection::Has(const Variable<Vector>& rThisVariable)
	{
		return false;
	}

    bool ShellCrossSection::Has(const Variable<Matrix>& rThisVariable)
	{
		return false;
	}

    bool ShellCrossSection::Has(const Variable<array_1d<double, 3 > >& rThisVariable)
	{
		return false;
	}

    bool ShellCrossSection::Has(const Variable<array_1d<double, 6 > >& rThisVariable)
	{
		return false;
	}

    double& ShellCrossSection::GetValue(const Variable<double>& rThisVariable, double& rValue)
	{
		double meanValue = 0.0;
		double iValue = 0.0;
		double accum = 0.0;
		for(PlyCollection::iterator ply_it = mStack.begin(); ply_it != mStack.end(); ++ply_it)
		{
			Ply& iPly = *ply_it;
			//const Properties& iPlyProps = iPly.GetProperties();
			for(Ply::IntegrationPointCollection::iterator intp_it = iPly.GetIntegrationPoints().begin(); intp_it != iPly.GetIntegrationPoints().end(); ++intp_it)
			{
				IntegrationPoint& iPoint = *intp_it;
				iValue = 0.0;
				if(iPoint.GetConstitutiveLaw()->Has(rThisVariable))
				{
					iValue = iPoint.GetConstitutiveLaw()->GetValue(rThisVariable, iValue);
					meanValue += iValue * iPoint.GetWeight();
					accum += iPoint.GetWeight();
				}
			}
		}
		if(accum != 0.0)
			rValue = meanValue / accum;
		return rValue;
	}
    
    Vector& ShellCrossSection::GetValue(const Variable<Vector>& rThisVariable, Vector& rValue)
	{
		return rValue;
	}
    
    Matrix& ShellCrossSection::GetValue(const Variable<Matrix>& rThisVariable, Matrix& rValue)
	{
		return rValue;
	}
    
    array_1d<double, 3 > & ShellCrossSection::GetValue(const Variable<array_1d<double, 3 > >& rVariable,
                                                       array_1d<double, 3 > & rValue)
	{
		return rValue;
	}
    
    array_1d<double, 6 > & ShellCrossSection::GetValue(const Variable<array_1d<double, 6 > >& rVariable,
                                                       array_1d<double, 6 > & rValue)
	{
		return rValue;
	}

    void ShellCrossSection::SetValue(const Variable<double>& rVariable,
                                     const double& rValue,
                                     const ProcessInfo& rCurrentProcessInfo)
	{
	}

    void ShellCrossSection::SetValue(const Variable<Vector >& rVariable,
                                     const Vector& rValue, 
	                                 const ProcessInfo& rCurrentProcessInfo)
	{
	}
 
    void ShellCrossSection::SetValue(const Variable<Matrix >& rVariable,
                                     const Matrix& rValue, 
	                                 const ProcessInfo& rCurrentProcessInfo)
	{
	}

    void ShellCrossSection::SetValue(const Variable<array_1d<double, 3 > >& rVariable,
                                     const array_1d<double, 3 > & rValue,
                                     const ProcessInfo& rCurrentProcessInfo)
	{
	}

    void ShellCrossSection::SetValue(const Variable<array_1d<double, 6 > >& rVariable,
                                     const array_1d<double, 6 > & rValue,
                                     const ProcessInfo& rCurrentProcessInfo)
	{
	}

    bool ShellCrossSection::ValidateInput(const Properties& rMaterialProperties)
	{
		return true;
	}

	void ShellCrossSection::InitializeCrossSection(const Properties& rMaterialProperties,
												   const GeometryType& rElementGeometry,
												   const Vector& rShapeFunctionsValues)
	{
		if(!mInitialized)
		{
			if(mEditingStack) EndStack();
			
			mNeedsOOPCondensation = false;
			
			for(PlyCollection::iterator ply_it = mStack.begin(); ply_it != mStack.end(); ++ply_it)
			{
				Ply& iPly = *ply_it;
				const Properties& iPlyProps = iPly.GetProperties();
				for(Ply::IntegrationPointCollection::iterator intp_it = iPly.GetIntegrationPoints().begin(); intp_it != iPly.GetIntegrationPoints().end(); ++intp_it)
				{
					IntegrationPoint& iPoint = *intp_it;
					iPoint.GetConstitutiveLaw()->InitializeMaterial(iPlyProps, rElementGeometry, rShapeFunctionsValues);
					
					if(!mNeedsOOPCondensation)
						if(iPoint.GetConstitutiveLaw()->GetStrainSize() == 6)
							mNeedsOOPCondensation = true;
				}
			}
			
			if(mNeedsOOPCondensation)
			{
				unsigned int condensed_strain_size = mBehavior == Thick ? 1 : 3;
				
				if(mOOP_CondensedStrains.size() != condensed_strain_size)
					mOOP_CondensedStrains.resize(condensed_strain_size, false);
					
				if(mOOP_CondensedStrains_converged.size() != condensed_strain_size)
					mOOP_CondensedStrains_converged.resize(condensed_strain_size, false);
					
				noalias(mOOP_CondensedStrains) = ZeroVector(condensed_strain_size);
				noalias(mOOP_CondensedStrains_converged) = ZeroVector(condensed_strain_size);
			}
			
			mInitialized = true;
		}
	}

	void ShellCrossSection::InitializeSolutionStep(const Properties& rMaterialProperties,
												   const GeometryType& rElementGeometry,
												   const Vector& rShapeFunctionsValues,
												   const ProcessInfo& rCurrentProcessInfo)
	{
		for(PlyCollection::iterator ply_it = mStack.begin(); ply_it != mStack.end(); ++ply_it)
		{
			Ply& iPly = *ply_it;
			const Properties& iPlyProps = iPly.GetProperties();
			for(Ply::IntegrationPointCollection::iterator intp_it = iPly.GetIntegrationPoints().begin(); intp_it != iPly.GetIntegrationPoints().end(); ++intp_it)
			{
				IntegrationPoint& iPoint = *intp_it;
				iPoint.GetConstitutiveLaw()->InitializeSolutionStep(iPlyProps, rElementGeometry, rShapeFunctionsValues, rCurrentProcessInfo);
			}
		}
		
		if(mNeedsOOPCondensation)
			mOOP_CondensedStrains = mOOP_CondensedStrains_converged;
	}

	void ShellCrossSection::FinalizeSolutionStep(const Properties& rMaterialProperties,
												 const GeometryType& rElementGeometry,
												 const Vector& rShapeFunctionsValues,
												 const ProcessInfo& rCurrentProcessInfo)
	{
		for(PlyCollection::iterator ply_it = mStack.begin(); ply_it != mStack.end(); ++ply_it)
		{
			Ply& iPly = *ply_it;
			const Properties& iPlyProps = iPly.GetProperties();
			for(Ply::IntegrationPointCollection::iterator intp_it = iPly.GetIntegrationPoints().begin(); intp_it != iPly.GetIntegrationPoints().end(); ++intp_it)
			{
				IntegrationPoint& iPoint = *intp_it;
				iPoint.GetConstitutiveLaw()->FinalizeSolutionStep(iPlyProps, rElementGeometry, rShapeFunctionsValues, rCurrentProcessInfo);
			}
		}

		if(mNeedsOOPCondensation)
			mOOP_CondensedStrains_converged = mOOP_CondensedStrains;
	}

	void ShellCrossSection::InitializeNonLinearIteration(const Properties& rMaterialProperties,
														 const GeometryType& rElementGeometry,
														 const Vector& rShapeFunctionsValues,
														 const ProcessInfo& rCurrentProcessInfo)
	{
	}

    void ShellCrossSection::FinalizeNonLinearIteration(const Properties& rMaterialProperties,
													   const GeometryType& rElementGeometry,
													   const Vector& rShapeFunctionsValues,
													   const ProcessInfo& rCurrentProcessInfo)
	{
	}
	
	void ShellCrossSection::CalculateSectionResponse(Parameters& rValues, const ConstitutiveLaw::StressMeasure& rStressMeasure)
	{
		// parameters initialization
		ConstitutiveLaw::Parameters materialValues;
		ElementVariables variables;
		InitializeParameters(rValues, materialValues, variables);

		Flags& Options = rValues.GetOptions();
		bool compute_stress              = Options.Is(ConstitutiveLaw::COMPUTE_STRESS);
		bool compute_constitutive_tensor = Options.Is(ConstitutiveLaw::COMPUTE_CONSTITUTIVE_TENSOR);
		SizeType strain_size = GetStrainSize();
		SizeType condensed_strain_size = GetCondensedStrainSize();

		if(!compute_constitutive_tensor && mNeedsOOPCondensation)
		{
			compute_constitutive_tensor = true;
			Options.Set(ConstitutiveLaw::COMPUTE_CONSTITUTIVE_TENSOR);
			materialValues.GetOptions().Set(ConstitutiveLaw::COMPUTE_CONSTITUTIVE_TENSOR);
		}

		// references
		Vector& generalizedStrainVector = rValues.GetGeneralizedStrainVector();
		Vector& generalizedStressVector = rValues.GetGeneralizedStressVector();
		Matrix& constitutiveMatrix = rValues.GetConstitutiveMatrix();

		Vector& condensedStressVector   = variables.CondensedStressVector;
		Matrix& H  = variables.H;
		Matrix& L  = variables.L;
		Matrix& LT = variables.LT;

		// working matrices to avoid re-allocations when we need to rotate
		// intput and outputs in composite layups
		Matrix R(strain_size, strain_size);
		Matrix DRT(strain_size, strain_size);
		Matrix Rc;
		Matrix HRcT;
		Matrix LRcT;
		Matrix LTRT;
		Matrix Hinv;
		if(mNeedsOOPCondensation)
		{
			Rc.resize(condensed_strain_size, condensed_strain_size, false);
			if(compute_constitutive_tensor)
			{
				HRcT.resize(condensed_strain_size, condensed_strain_size, false);
				LRcT.resize(strain_size, condensed_strain_size, false);
				LTRT.resize(condensed_strain_size, strain_size, false);
			}
			Hinv = ZeroMatrix(condensed_strain_size, condensed_strain_size);
		}
		
		// compute the generalized strain vector in section coordinate system
		Vector generalizedStrainVector_element;
		if(mOrientation != 0.0)
		{
			// make a copy of the one in element coordinate system. (original)
			generalizedStrainVector_element.resize(strain_size, false);
			noalias( generalizedStrainVector_element ) = generalizedStrainVector;

			// rotate the original one to the section coordinate system
			GetRotationMatrixForGeneralizedStrains( -mOrientation, R );
			noalias( generalizedStrainVector ) = prod( R, generalizedStrainVector_element );
		}

		// ************************************* NOW WE ARE IN THE CROSS SECTION COORDINATE SYSTEM *************************************
		
		// initialize vector and matrices to store temporary values
		Vector generalizedStrainVector_section;
		Vector generalizedStressVector_section;
		Matrix constitutiveMatrix_section;
		Matrix H_section;
		Matrix L_section;
		Matrix LT_section;
		Vector condensedStressVector_section;
		Vector condensedStrainVector_section;

		// initialize iteration data for condensation of out-of-plane strain components
		int    max_iter = 10;
		double relative_tolerance = 1.0E-8;
		double always_converged_tolerance = 1.0E-10;
		double tolerance = relative_tolerance;
		int    iter = 0;
		double oop_stress_norm = 0.0;
		bool   converged = false;

		// BEGIN LOOP: Newthon iteration to solve for condensed strains
		while(true)
		{
			noalias( generalizedStressVector ) = ZeroVector( strain_size );
			noalias( condensedStressVector ) = ZeroVector( condensed_strain_size );
			noalias( constitutiveMatrix ) = ZeroMatrix( strain_size, strain_size );
			noalias( H ) = ZeroMatrix( condensed_strain_size, condensed_strain_size );
			noalias( L ) = ZeroMatrix( strain_size, condensed_strain_size );
			noalias( LT ) = ZeroMatrix( condensed_strain_size, strain_size );

			// BEGIN LOOP: integrate the response of each ply in this cross section
			for(PlyCollection::iterator ply_it = mStack.begin(); ply_it != mStack.end(); ++ply_it)
			{
				Ply& iPly = *ply_it;
				const Properties& iPlyProps = iPly.GetProperties();
				materialValues.SetMaterialProperties( iPlyProps );
				double iPlyAngle = iPly.GetOrientationAngle();

				if(iPlyAngle == 0.0)
				{
					// BEGIN LOOP: integrate the response of each integration point in this ply
					for(Ply::IntegrationPointCollection::iterator intp_it = iPly.GetIntegrationPoints().begin(); intp_it != iPly.GetIntegrationPoints().end(); ++intp_it)
					{
						IntegrationPoint& iPoint = *intp_it;
						UpdateIntegrationPointParameters(iPoint, materialValues, variables);
						CalculateIntegrationPointResponse(iPoint, materialValues, rValues, variables, rStressMeasure);
					} // END LOOP: integrate the response of each integration point in this ply
				}
				else
				{
					// get the angle in radians of this ply w.r.t the parent section
<<<<<<< HEAD
					double alpha = Globals::Pi / 180.0 * iPlyAngle;
=======
					double alpha = KRATOS_M_PI / 180.0 * iPlyAngle;
>>>>>>> ca58e20c
				
					// make a copy of the generalized strain vector in section coordinate system
					// and then rotate the (working) generalized strain vector in this ply coordinate system
					if(generalizedStrainVector_section.size() != strain_size)
						generalizedStrainVector_section.resize(strain_size, false);
					noalias( generalizedStrainVector_section ) = generalizedStrainVector; // make a copy
					GetRotationMatrixForGeneralizedStrains( -alpha, R );
					noalias( generalizedStrainVector ) = prod( R, generalizedStrainVector_section ); // rotate

					// make a copy of the condensed strain vector in section coordinate system
					// and then rotate the (working) condensed strain vector in this ply coordinate system.
					if(mNeedsOOPCondensation)
					{
						if(condensedStrainVector_section.size() != condensed_strain_size)
							condensedStrainVector_section.resize(condensed_strain_size, false);
						noalias( condensedStrainVector_section ) = mOOP_CondensedStrains; // make a copy
						GetRotationMatrixForCondensedStrains( -alpha, Rc );
						noalias( mOOP_CondensedStrains ) = prod( Rc, condensedStrainVector_section ); // rotate
					}

					// make a copy of the generalized stress vector in section coordinate system (which is being integrated)
					// and then set to zero the (working) generalized stress vector
					if(compute_stress) 
					{
						if(generalizedStressVector_section.size() != strain_size) 
							generalizedStressVector_section.resize(strain_size, false);
						noalias( generalizedStressVector_section ) = generalizedStressVector; // make a copy
						noalias( generalizedStressVector ) = ZeroVector(strain_size); // set to zero

						if(mNeedsOOPCondensation)
						{
							if(condensedStressVector_section.size() != condensed_strain_size)
								condensedStressVector_section.resize(condensed_strain_size, false);
							noalias( condensedStressVector_section ) = condensedStressVector; // make a copy
							noalias( condensedStressVector ) = ZeroVector(condensed_strain_size); // set to zero
						}
					}

					// make a copy of the section constitutive matrix in section coordinate system (which is being integrated)
					// and then set to zero the (working) section constitutive matrix
					if(compute_constitutive_tensor) 
					{
						if(constitutiveMatrix_section.size1() != strain_size || constitutiveMatrix_section.size2() != strain_size)
							constitutiveMatrix_section.resize(strain_size, strain_size, false);
						noalias( constitutiveMatrix_section ) = constitutiveMatrix; // make a copy
						noalias( constitutiveMatrix ) = ZeroMatrix(strain_size, strain_size); // set to zero

						if(mNeedsOOPCondensation)
						{
							if(H_section.size1() != condensed_strain_size || H_section.size2() != condensed_strain_size)
								H_section.resize(condensed_strain_size, condensed_strain_size, false);
							noalias( H_section ) = H; // make a copy
							noalias( H ) = ZeroMatrix(condensed_strain_size, condensed_strain_size); // set to zero

							if(L_section.size1() != strain_size || L_section.size2() != condensed_strain_size)
								L_section.resize(strain_size, condensed_strain_size, false);
							noalias( L_section ) = L; // make a copy
							noalias( L ) = ZeroMatrix(strain_size, condensed_strain_size); // set to zero

							if(LT_section.size1() != condensed_strain_size || L_section.size2() != strain_size)
								LT_section.resize(condensed_strain_size, strain_size, false);
							noalias( LT_section ) = LT; // make a copy
							noalias( LT ) = ZeroMatrix(condensed_strain_size, strain_size); // set to zero
						}
					}

					// BEGIN LOOP: integrate the response of each integration point in this ply
					for(Ply::IntegrationPointCollection::iterator intp_it = iPly.GetIntegrationPoints().begin(); intp_it != iPly.GetIntegrationPoints().end(); ++intp_it)
					{
						IntegrationPoint& iPoint = *intp_it;
						UpdateIntegrationPointParameters(iPoint, materialValues, variables);
						CalculateIntegrationPointResponse(iPoint, materialValues, rValues, variables, rStressMeasure);
					} // END LOOP: integrate the response of each integration point in this ply

					// restore the (working) generalized strain vector with the one in section coordinate system
					noalias( generalizedStrainVector ) = generalizedStrainVector_section;

					// restore the (working) condensed strain vector with the one in section coordinate system
					if(mNeedsOOPCondensation)
						noalias( mOOP_CondensedStrains ) = condensedStrainVector_section;
				
					// transform the output stress and constitutive matrix from this ply to the parent section
					// coordinate system. then add them to the already integrated quantities.
					if(compute_stress || compute_constitutive_tensor)
					{
						GetRotationMatrixForGeneralizedStresses(alpha, R);
						if(mNeedsOOPCondensation)
							GetRotationMatrixForCondensedStresses(alpha, Rc);

						if(compute_stress)
						{
							noalias( generalizedStressVector_section ) += prod( R, generalizedStressVector );
							noalias( generalizedStressVector ) = generalizedStressVector_section;

							if(mNeedsOOPCondensation)
							{
								noalias( condensedStressVector_section ) += prod( Rc, condensedStressVector );
								noalias( condensedStressVector ) = condensedStressVector_section;
							}
						}
						if(compute_constitutive_tensor)
						{
							noalias( DRT ) = prod( constitutiveMatrix, trans( R ) );
							noalias( constitutiveMatrix_section ) += prod( R, DRT );
							constitutiveMatrix.swap(constitutiveMatrix_section);

							if(mNeedsOOPCondensation)
							{
								noalias( HRcT ) = prod( H, trans( Rc ) );
								noalias( H_section ) += prod( Rc, HRcT );
								noalias( H ) = H_section;

								noalias( LRcT ) = prod( L, trans( Rc ) );
								noalias( L_section ) += prod( R, LRcT );
								noalias( L ) = L_section;

								noalias( LTRT ) = prod( LT, trans( R ) );
								noalias( LT_section ) += prod( Rc, LTRT );
								noalias( LT ) = LT_section;
							}
						}
					}
				}
			} // END LOOP: integrate the response of each ply in this cross section

			// quick return if no static condensation is required
			if(!mNeedsOOPCondensation)
			{
				converged = true;
				break;
			}

			// compute out-of-plane stress norm
			if(mBehavior == Thick)
				oop_stress_norm = std::abs( condensedStressVector(0) );
			else
				oop_stress_norm = norm_2( condensedStressVector );

			// initialize tolerance
			if(iter == 0) 
			{
				tolerance = oop_stress_norm * relative_tolerance;
				if(tolerance < always_converged_tolerance)
					tolerance = always_converged_tolerance;
			}

			// compute H^-1
			if(mBehavior == Thick)
			{
				Hinv(0, 0) = 1.0 / H(0, 0);
			}
			else
			{
				double dummy_det;
				MathUtils<double>::InvertMatrix3(H, Hinv, dummy_det);
			}

			// check convergence
			if(oop_stress_norm <= tolerance)
			{
				converged = true;
				break;
			}

			// update out-of-plane strains
			noalias( mOOP_CondensedStrains ) -= prod( Hinv, condensedStressVector );

			iter++;

			if(iter > max_iter) break;

		} // END LOOP: Newthon iteration 

		if(!converged || compute_constitutive_tensor)
		{
			Matrix LHinv( prod( L, Hinv ) );
			if(!converged && compute_stress)
			{
				noalias( generalizedStressVector ) += prod( LHinv, condensedStressVector );
			}

			if(compute_constitutive_tensor)
			{
				noalias( constitutiveMatrix ) -= prod( LHinv, LT );
			}
		}

		// *********************************** NOW WE MOVE TO THE PARENT ELEMENT COORDINATE SYSTEM ************************************
		
		// transform the outputs back to the element coordinate system (if necessary)
		if(mOrientation != 0.0)
		{
			if(compute_stress || compute_constitutive_tensor)
			{
				GetRotationMatrixForGeneralizedStresses( mOrientation, R );
				if(compute_stress)
				{
					generalizedStressVector = prod( R, generalizedStressVector );
				}
				if(compute_constitutive_tensor)
				{
					noalias( DRT ) = prod( constitutiveMatrix, trans( R ) );
					noalias( constitutiveMatrix ) = prod( R, DRT );
				}
			}
		}

		// restore the original strain vector in element coordinate system
		if(mOrientation != 0.0)
			noalias( generalizedStrainVector ) = generalizedStrainVector_element;

		// compute the drilling stiffness parameter
		if(!mHasDrillingPenalty && compute_constitutive_tensor)
		{
			mDrillingPenalty = constitutiveMatrix(2, 2);
			mHasDrillingPenalty = true;
		}
	}

	void ShellCrossSection::FinalizeSectionResponse(Parameters& rValues, const ConstitutiveLaw::StressMeasure& rStressMeasure)
	{
		ConstitutiveLaw::Parameters materialValues;
		ElementVariables variables;
		InitializeParameters(rValues, materialValues, variables);

		for(PlyCollection::iterator ply_it = mStack.begin(); ply_it != mStack.end(); ++ply_it)
		{
			Ply& iPly = *ply_it;
			//const Properties& iPlyProps = iPly.GetProperties();
			for(Ply::IntegrationPointCollection::iterator intp_it = iPly.GetIntegrationPoints().begin(); intp_it != iPly.GetIntegrationPoints().end(); ++intp_it)
			{
				IntegrationPoint& iPoint = *intp_it;
				UpdateIntegrationPointParameters(iPoint, materialValues, variables);
				iPoint.GetConstitutiveLaw()->FinalizeMaterialResponse(materialValues, rStressMeasure);
			}
		}
	}
	
	void ShellCrossSection::ResetCrossSection(const Properties& rMaterialProperties,
											  const GeometryType& rElementGeometry,
											  const Vector& rShapeFunctionsValues)
	{
		mInitialized = false;
		
		for(PlyCollection::iterator ply_it = mStack.begin(); ply_it != mStack.end(); ++ply_it)
		{
			Ply& iPly = *ply_it;
			const Properties& iPlyProps = iPly.GetProperties();
			for(Ply::IntegrationPointCollection::iterator intp_it = iPly.GetIntegrationPoints().begin(); intp_it != iPly.GetIntegrationPoints().end(); ++intp_it)
			{
				IntegrationPoint& iPoint = *intp_it;
				iPoint.GetConstitutiveLaw()->ResetMaterial(iPlyProps, rElementGeometry, rShapeFunctionsValues);
			}
		}
		
		if(mNeedsOOPCondensation)
		{
			int condensed_strain_size = mBehavior == Thick ? 1 : 3;
			
			noalias(mOOP_CondensedStrains) = ZeroVector(condensed_strain_size);
			noalias(mOOP_CondensedStrains_converged) = ZeroVector(condensed_strain_size);
		}
	}
	
	int ShellCrossSection::Check(const Properties& rMaterialProperties,
								 const GeometryType& rElementGeometry,
								 const ProcessInfo& rCurrentProcessInfo)
	{
		KRATOS_TRY

		if(this->mEditingStack)
			KRATOS_THROW_ERROR(std::logic_error, "The Ply Stack of a ShellCrossSection is in Editing mode", "")
		
		if(this->mStack.size() < 1)
			KRATOS_THROW_ERROR(std::logic_error, "The Ply Stack of a ShellCrossSection cannot be empty", "")

		if(this->mThickness <= 0.0)
			KRATOS_THROW_ERROR(std::logic_error, "The Thickness of a ShellCrossSection should be a positive real number", this->mThickness)

		for(PlyCollection::iterator ply_it = mStack.begin(); ply_it != mStack.end(); ++ply_it)
		{
			Ply& iPly = *ply_it;
			
			Ply::IntegrationPointCollection::size_type numip( iPly.NumberOfIntegrationPoints() );
			if(numip < 1)
				KRATOS_THROW_ERROR(std::logic_error, "The number of integration points in a Ply is not set properly", numip);
			
			if(iPly.GetPropertiesPointer() == NULL)
				KRATOS_THROW_ERROR(std::logic_error, "The Properties of a Ply cannot be NULL", "");
			
			const Properties & iPlyProps = iPly.GetProperties();

			if(!iPlyProps.Has(DENSITY))
				KRATOS_THROW_ERROR(std::logic_error, "DENSITY not provided for a Ply object","");

			for(Ply::IntegrationPointCollection::iterator intp_it = iPly.GetIntegrationPoints().begin(); intp_it != iPly.GetIntegrationPoints().end(); ++intp_it) 
			{
				IntegrationPoint& iPoint = *intp_it;
				
				if(iPoint.GetWeight() <= 0.0) 
					KRATOS_THROW_ERROR(std::logic_error, "The Weight of a ShellCrossSection.IntegrationPoint should be a positive real number", iPoint.GetWeight());

				const ConstitutiveLaw::Pointer& iPointLaw = iPoint.GetConstitutiveLaw();
				
				if(iPointLaw == NULL)
					KRATOS_THROW_ERROR(std::logic_error, "The Constitutive law of a ShellCrossSection.IntegrationPoint is NULL", iPointLaw);

				ConstitutiveLaw::Features iPointLawFeatures;
				iPointLaw->GetLawFeatures(iPointLawFeatures);

				int correct_strain_size = iPointLawFeatures.mStrainSize;
				if(correct_strain_size != 3 && correct_strain_size != 6)
					KRATOS_THROW_ERROR(std::logic_error, 
						"The Constitutive law of a ShellCrossSection.IntegrationPoint needs a ConstitutiveLaw with 3 or 6 components, instead of ", correct_strain_size);
				
				//bool correct_strain_measure = false;
				//for(unsigned int i=0; i<iPointLawFeatures.mStrainMeasures.size(); i++)
				//{
				//	if(iPointLawFeatures.mStrainMeasures[i] == ConstitutiveLaw::StrainMeasure_Infinitesimal){
				//		correct_strain_measure = true;
				//		break;
				//	}
				//}
				//
				//if( correct_strain_measure == false )
				//	KRATOS_THROW_ERROR( std::logic_error, 
				//		"The Constitutive law of a ShellCrossSection.IntegrationPoint is incompatible with the strain measure required by this cross section ", 
				//		"Required strain measure: StrainMeasure_Infinitesimal" );
				
				iPointLaw->Check(iPlyProps, rElementGeometry, rCurrentProcessInfo);
			}
		}
		
		return 0;

		KRATOS_CATCH("")
	}
	
	void ShellCrossSection::InitializeParameters(Parameters& rValues, ConstitutiveLaw::Parameters& rMaterialValues, ElementVariables& rVariables)
	{
		// share common data between section and materials
		
		rMaterialValues.SetOptions(rValues.GetOptions());
		rMaterialValues.GetOptions().Set(ConstitutiveLaw::USE_ELEMENT_PROVIDED_STRAIN, false);
		
		rMaterialValues.SetShapeFunctionsValues( rValues.GetShapeFunctionsValues() );
		rMaterialValues.SetShapeFunctionsDerivatives( rValues.GetShapeFunctionsDerivatives() );
		
		rMaterialValues.SetProcessInfo( rValues.GetProcessInfo() );
		rMaterialValues.SetElementGeometry( rValues.GetElementGeometry() );
		
		// initialize the general variables container
		
		rVariables.DeterminantF = 1.0;
		
		rVariables.DeformationGradientF_2D = IdentityMatrix(2,2);
		rVariables.StrainVector_2D.resize(3);
		rVariables.StressVector_2D.resize(3);
		rVariables.ConstitutiveMatrix_2D.resize(3,3);
		
		if(mNeedsOOPCondensation) // avoid useless allocations
		{
			rVariables.DeformationGradientF_3D = IdentityMatrix(3,3);
			rVariables.DeformationGradientF0_3D = IdentityMatrix(3,3);
			rVariables.StrainVector_3D.resize(6);
			rVariables.StressVector_3D.resize(6);
			rVariables.ConstitutiveMatrix_3D.resize(6,6);
		}
		
		// by default set the 2D data for materials
		
		rMaterialValues.SetStrainVector(rVariables.StrainVector_2D);
		rMaterialValues.SetStressVector(rVariables.StressVector_2D);
		rMaterialValues.SetConstitutiveMatrix(rVariables.ConstitutiveMatrix_2D);
		rMaterialValues.SetDeterminantF(rVariables.DeterminantF);
		rMaterialValues.SetDeformationGradientF(rVariables.DeformationGradientF_2D);
		
		// initialize to zero the generalized vectors / matrices because
		// they will be integrated
		int strain_size = GetStrainSize();
		int condensed_strain_size = GetCondensedStrainSize();
		noalias( rValues.GetGeneralizedStressVector() ) = ZeroVector(strain_size);
		noalias( rValues.GetConstitutiveMatrix() ) = ZeroMatrix(strain_size, strain_size);
		rVariables.CondensedStressVector = ZeroVector(condensed_strain_size);
		rVariables.H = ZeroMatrix(condensed_strain_size, condensed_strain_size);
		rVariables.L = ZeroMatrix(strain_size, condensed_strain_size);
		rVariables.LT = ZeroMatrix(condensed_strain_size, strain_size);
	}
	
	void ShellCrossSection::UpdateIntegrationPointParameters(IntegrationPoint& rPoint, ConstitutiveLaw::Parameters& rMaterialValues, ElementVariables& rVariables)
	{
		if(rPoint.GetConstitutiveLaw()->GetStrainSize() == 3)
		{
			// use 2D matrices and vectors
			rMaterialValues.SetStrainVector(rVariables.StrainVector_2D);
			rMaterialValues.SetStressVector(rVariables.StressVector_2D);
			rMaterialValues.SetConstitutiveMatrix(rVariables.ConstitutiveMatrix_2D);
			rMaterialValues.SetDeterminantF(rVariables.DeterminantF);
			rMaterialValues.SetDeformationGradientF(rVariables.DeformationGradientF_2D);
			
			if(mBehavior == Thick)
			{
				// get elastic data for the trasverse shear part (treated elastically)
				const Properties& props = rMaterialValues.GetMaterialProperties();
				if(props.Has(SHEAR_MODULUS_YZ) && props.Has(SHEAR_MODULUS_XZ))
				{
					rVariables.GYZ = props[SHEAR_MODULUS_YZ];
					rVariables.GXZ = props[SHEAR_MODULUS_XZ];
				}
				else if(props.Has(YOUNG_MODULUS) && props.Has(POISSON_RATIO))
				{
					double giso = props[YOUNG_MODULUS] / (2.0 * (1.0 + props[POISSON_RATIO]));
					rVariables.GYZ = giso;
					rVariables.GXZ = giso;
				}
				else
				{
					// This should NEVER happen!
					rVariables.GYZ = 0.0;
					rVariables.GXZ = 0.0;
				}
			}
		}
		else // 6
		{
			// use 3D matrices and vectors
			rMaterialValues.SetStrainVector(rVariables.StrainVector_3D);
			rMaterialValues.SetStressVector(rVariables.StressVector_3D);
			rMaterialValues.SetConstitutiveMatrix(rVariables.ConstitutiveMatrix_3D);
			rMaterialValues.SetDeterminantF(rVariables.DeterminantF);
			rMaterialValues.SetDeformationGradientF(rVariables.DeformationGradientF_3D);
		}
	}
	
	void ShellCrossSection::CalculateIntegrationPointResponse(IntegrationPoint& rPoint, 
															  ConstitutiveLaw::Parameters& rMaterialValues,
															  Parameters& rValues, 
															  ElementVariables& rVariables,
															  const ConstitutiveLaw::StressMeasure& rStressMeasure)
	{
		// get some data/references...

		Flags& Options = rValues.GetOptions();
		bool compute_stress              = Options.Is(ConstitutiveLaw::COMPUTE_STRESS);
		bool compute_constitutive_tensor = Options.Is(ConstitutiveLaw::COMPUTE_CONSTITUTIVE_TENSOR);

		double h = rPoint.GetWeight();
		double z = rPoint.GetLocation();

		const Vector& generalizedStrainVector = rValues.GetGeneralizedStrainVector();
		Vector& generalizedStressVector       = rValues.GetGeneralizedStressVector();
		Matrix& sectionConstitutiveMatrix     = rValues.GetConstitutiveMatrix();

		Vector& materialStrainVector       = rMaterialValues.GetStrainVector();
		Vector& materialStressVector       = rMaterialValues.GetStressVector();
		Matrix& materialConstitutiveMatrix = rMaterialValues.GetConstitutiveMatrix();

		Vector& condensedStressVector = rVariables.CondensedStressVector;
		Matrix& H                     = rVariables.H;
		Matrix& L                     = rVariables.L;
		Matrix& LT                    = rVariables.LT;

		int material_strain_size = rPoint.GetConstitutiveLaw()->GetStrainSize();

		// shear correction factors
		// standard: but unsymmetric for anisotropic 3d materials
		//double ce = 1.0;
		//double cs = 5.0 / 6.0;
		// modified: symmetric for anisotropic 3d materials
		double ce = std::sqrt(5.0 / 6.0);
		double cs = ce;
		// modified quadratic strains: quadratic shear strains, no modification for stresses, unsymmetric for anisotropic 3d materials
		//double ce = 1.0 - 4.0 / (mThickness * mThickness) * z * z;
		//double cs = 1.0;

		// calculate the material strain vector.

		if(material_strain_size == 3) // plane-stress case
		{
			materialStrainVector(0) = generalizedStrainVector(0) + z * generalizedStrainVector(3); //  e.xx
			materialStrainVector(1) = generalizedStrainVector(1) + z * generalizedStrainVector(4); //  e.yy
			materialStrainVector(2) = generalizedStrainVector(2) + z * generalizedStrainVector(5); //  e.xy
		}
		else // full 3D case
		{
			materialStrainVector(0) = generalizedStrainVector(0) + z * generalizedStrainVector(3);	//  e.xx
			materialStrainVector(1) = generalizedStrainVector(1) + z * generalizedStrainVector(4);	//  e.yy
			materialStrainVector(2) = mOOP_CondensedStrains(0);										//  e.zz (condensed)
			materialStrainVector(3) = generalizedStrainVector(2) + z * generalizedStrainVector(5);	//  e.xy
			if(mBehavior == Thick)
			{
				materialStrainVector(4) = ce * generalizedStrainVector(6);							// 2e.yz
				materialStrainVector(5) = ce * generalizedStrainVector(7);							// 2e.xz
			}
			else // Thin
			{
				materialStrainVector(4) = ce * mOOP_CondensedStrains(1);							// 2e.yz (condensed)
				materialStrainVector(5) = ce * mOOP_CondensedStrains(2);							// 2e.xz (condensed)
			}
		}

		// calculate the deformation gradient
		// here we consider F* = R'*F = U -> approx -> I + eps

		if(material_strain_size == 3)
		{
			Matrix& F = rVariables.DeformationGradientF_2D;
			F(0, 0) = materialStrainVector(0) + 1.0;
			F(1, 1) = materialStrainVector(1) + 1.0;
			F(0, 1) = F(1, 0) = materialStrainVector(2) * 0.5;
			rVariables.DeterminantF = MathUtils<double>::Det2(F);
		}
		else // 6
		{
			Matrix& F = rVariables.DeformationGradientF_3D;
			F(0, 0) = materialStrainVector(0) + 1.0; // xx
			F(1, 1) = materialStrainVector(1) + 1.0; // yy
			F(2, 2) = materialStrainVector(2) + 1.0; // zz
			F(0, 1) = F(1, 0) = materialStrainVector(3) * 0.5; // xy - yx
			F(0, 2) = F(2, 0) = materialStrainVector(5) * 0.5; // xz - zx
			F(1, 2) = F(2, 1) = materialStrainVector(4) * 0.5; // yz - zy
			rVariables.DeterminantF = MathUtils<double>::Det3(F);
		}
		rVariables.DeterminantF0 = 1.0;

		// calculate the material response

		rPoint.GetConstitutiveLaw()->CalculateMaterialResponse(rMaterialValues, rStressMeasure);

		// compute stress resultants and stress couples

		if(compute_stress)
		{
			if(material_strain_size == 3) // plane-stress case
			{
				generalizedStressVector(0) += h * materialStressVector(0);			// N.xx
				generalizedStressVector(1) += h * materialStressVector(1);			// N.yy
				generalizedStressVector(2) += h * materialStressVector(2);			// N.xy
				generalizedStressVector(3) += h * z * materialStressVector(0);		// M.xx
				generalizedStressVector(4) += h * z * materialStressVector(1);		// M.yy
				generalizedStressVector(5) += h * z * materialStressVector(2);		// M.xy
				if(mBehavior == Thick)
				{
					// here the transverse shear is treated elastically
					generalizedStressVector(6) += cs * h * rVariables.GYZ * ce * generalizedStrainVector(6);		// V.yz
					generalizedStressVector(7) += cs * h * rVariables.GXZ * ce * generalizedStrainVector(7);		// V.xz
				}
			}
			else // full 3D case
			{
				generalizedStressVector(0) += h * materialStressVector(0);			// N.xx
				generalizedStressVector(1) += h * materialStressVector(1);			// N.yy
				condensedStressVector(0)   += h * materialStressVector(2);			// N.zz (condensed - should be 0 after integration)
				generalizedStressVector(2) += h * materialStressVector(3);			// N.xy
				generalizedStressVector(3) += h * z * materialStressVector(0);		// M.xx
				generalizedStressVector(4) += h * z * materialStressVector(1);		// M.yy
				generalizedStressVector(5) += h * z * materialStressVector(3);		// M.xy
				if(mBehavior == Thick)
				{
					generalizedStressVector(6) += cs * h * materialStressVector(4);		// V.yz
					generalizedStressVector(7) += cs * h * materialStressVector(5);		// V.xz
				}
				else // Thin
				{
					condensedStressVector(1) += cs * h * materialStressVector(4);		// V.yz (condensed - should be 0 after integration)
					condensedStressVector(2) += cs * h * materialStressVector(5);		// V.xz (condensed - should be 0 after integration)
				}
			}
		}

		// compute the section tangent matrix

		if(compute_constitutive_tensor)
		{
			Matrix & C = materialConstitutiveMatrix;
			Matrix & D = sectionConstitutiveMatrix;

			if(material_strain_size == 3) // plane-stress case
			{
				// membrane part
				D(0,0) += h*C(0,0);			D(0,1) += h*C(0,1);			D(0,2) += h*C(0,2);
				D(1,0) += h*C(1,0);			D(1,1) += h*C(1,1);			D(1,2) += h*C(1,2);
				D(2,0) += h*C(2,0);			D(2,1) += h*C(2,1);			D(2,2) += h*C(2,2);
				
				// bending part
				D(3,3) += h*z*z*C(0,0);		D(3,4) += h*z*z*C(0,1);		D(3,5) += h*z*z*C(0,2);
				D(4,3) += h*z*z*C(1,0);		D(4,4) += h*z*z*C(1,1);		D(4,5) += h*z*z*C(1,2);
				D(5,3) += h*z*z*C(2,0);		D(5,4) += h*z*z*C(2,1);		D(5,5) += h*z*z*C(2,2);

				// membrane-bending part
				D(0,3) += h*z*C(0,0);		D(0,4) += h*z*C(0,1);		D(0,5) += h*z*C(0,2);
				D(1,3) += h*z*C(1,0);		D(1,4) += h*z*C(1,1);		D(1,5) += h*z*C(1,2);
				D(2,3) += h*z*C(2,0);		D(2,4) += h*z*C(2,1);		D(2,5) += h*z*C(2,2);

				// bending-membrane part
				D(3,0) += h*z*C(0,0);		D(3,1) += h*z*C(0,1);		D(3,2) += h*z*C(0,2);
				D(4,0) += h*z*C(1,0);		D(4,1) += h*z*C(1,1);		D(4,2) += h*z*C(1,2);
				D(5,0) += h*z*C(2,0);		D(5,1) += h*z*C(2,1);		D(5,2) += h*z*C(2,2);

				if(mBehavior == Thick)
				{
					// here the transverse shear is treated elastically
					D(6,6) += h * cs * ce * rVariables.GYZ;
					D(7,7) += h * cs * ce * rVariables.GXZ;
				}
			}
			else // full 3D case
			{
				// membrane part
				D(0,0) += h*C(0,0);			D(0,1) += h*C(0,1);			D(0,2) += h*C(0,3);
				D(1,0) += h*C(1,0);			D(1,1) += h*C(1,1);			D(1,2) += h*C(1,3);
				D(2,0) += h*C(3,0);			D(2,1) += h*C(3,1);			D(2,2) += h*C(3,3);

				// bending part
				D(3,3) += h*z*z*C(0,0);		D(3,4) += h*z*z*C(0,1);		D(3,5) += h*z*z*C(0,3);
				D(4,3) += h*z*z*C(1,0);		D(4,4) += h*z*z*C(1,1);		D(4,5) += h*z*z*C(1,3);
				D(5,3) += h*z*z*C(3,0);		D(5,4) += h*z*z*C(3,1);		D(5,5) += h*z*z*C(3,3);

				// membrane-bending part
				D(0,3) += h*z*C(0,0);		D(0,4) += h*z*C(0,1);		D(0,5) += h*z*C(0,3);
				D(1,3) += h*z*C(1,0);		D(1,4) += h*z*C(1,1);		D(1,5) += h*z*C(1,3);
				D(2,3) += h*z*C(3,0);		D(2,4) += h*z*C(3,1);		D(2,5) += h*z*C(3,3);

				// bending-membrane part
				D(3,0) += h*z*C(0,0);		D(3,1) += h*z*C(0,1);		D(3,2) += h*z*C(0,3);
				D(4,0) += h*z*C(1,0);		D(4,1) += h*z*C(1,1);		D(4,2) += h*z*C(1,3);
				D(5,0) += h*z*C(3,0);		D(5,1) += h*z*C(3,1);		D(5,2) += h*z*C(3,3);

				if(mBehavior == Thick)
				{
					// membrane-shear part
					D(0,6) += ce*h*C(0, 4);   D(0,7) += ce*h*C(0, 5);
					D(1,6) += ce*h*C(1, 4);   D(1,7) += ce*h*C(1, 5);
					D(2,6) += ce*h*C(3, 4);   D(2,7) += ce*h*C(3, 5);
					
					// bending-shear part
					D(3,6) += ce*h*z*C(0, 4);   D(3,7) += ce*h*z*C(0, 5);
					D(4,6) += ce*h*z*C(1, 4);   D(4,7) += ce*h*z*C(1, 5);
					D(5,6) += ce*h*z*C(3, 4);   D(5,7) += ce*h*z*C(3, 5);

					// shear-membrane part
					D(6,0) += cs*h*C(4, 0);   D(6,1) += cs*h*C(4, 1);   D(6,2) += cs*h*C(4, 3);
					D(7,0) += cs*h*C(5, 0);   D(7,1) += cs*h*C(5, 1);   D(7,2) += cs*h*C(5, 3);
					
					// shear-bending part
					D(6,3) += cs*h*z*C(4, 0);   D(6,4) += cs*h*z*C(4, 1);   D(6,5) += cs*h*z*C(4, 3);
					D(7,3) += cs*h*z*C(5, 0);   D(7,4) += cs*h*z*C(5, 1);   D(7,5) += cs*h*z*C(5, 3);
					
					// shear part
					D(6,6) += cs*ce*h*C(4, 4);   D(6,7) += cs*ce*h*C(4, 5);
					D(7,6) += cs*ce*h*C(5, 4);   D(7,7) += cs*ce*h*C(5, 5);

					// matrices for static condensation

					H(0,0) += h*C(2,2);

					LT(0,0) += h*C(2, 0);   LT(0,1) += h*C(2, 1);   LT(0,2) += h*C(2, 3);   LT(0,3) += h*z*C(2, 0);   LT(0,4) += h*z*C(2, 1);   LT(0,5) += h*z*C(2, 3);   LT(0,6) += ce*h*C(2, 4);   LT(0,7) += ce*h*C(2, 5);
					
					L(0,0) +=    h*C(0, 2);   
					L(1,0) +=    h*C(1, 2);   
					L(2,0) +=    h*C(3, 2);   
					L(3,0) +=  h*z*C(0, 2);   
					L(4,0) +=  h*z*C(1, 2);   
					L(5,0) +=  h*z*C(3, 2);   
					L(6,0) += cs*h*C(4, 2);
					L(7,0) += cs*h*C(5, 2);
				}                           
				else                        
				{
					// matrices for static condensation

					H(0,0) +=    h*C(2, 2);   H(0,1) +=    ce*h*C(2, 4);   H(0,2) +=    ce*h*C(2, 5);
					H(1,0) += cs*h*C(4, 2);   H(1,1) += ce*cs*h*C(4, 4);   H(1,2) += ce*cs*h*C(4, 5);
					H(2,0) += cs*h*C(5, 2);   H(2,1) += ce*cs*h*C(5, 4);   H(2,2) += ce*cs*h*C(5, 5);
					
					LT(0,0) +=    h*C(2, 0);   LT(0,1) +=    h*C(2, 1);   LT(0,2) +=    h*C(2, 3);   LT(0,3) +=    h*z*C(2, 0);   LT(0,4) +=    h*z*C(2, 1);   LT(0,5) +=    h*z*C(2, 3);
					LT(1,0) += cs*h*C(4, 0);   LT(1,1) += cs*h*C(4, 1);   LT(1,2) += cs*h*C(4, 3);   LT(1,3) += cs*h*z*C(4, 0);   LT(1,4) += cs*h*z*C(4, 1);   LT(1,5) += cs*h*z*C(4, 3);
					LT(2,0) += cs*h*C(5, 0);   LT(2,1) += cs*h*C(5, 1);   LT(2,2) += cs*h*C(5, 3);   LT(2,3) += cs*h*z*C(5, 0);   LT(2,4) += cs*h*z*C(5, 1);   LT(2,5) += cs*h*z*C(5, 3);
					
					L(0,0) +=   h*C(0, 2);  L(0,1) +=   ce*h*C(0, 4);  L(0,2) +=   ce*h*C(0, 5);
					L(1,0) +=   h*C(1, 2);  L(1,1) +=   ce*h*C(1, 4);  L(1,2) +=   ce*h*C(1, 5);
					L(2,0) +=   h*C(3, 2);  L(2,1) +=   ce*h*C(3, 4);  L(2,2) +=   ce*h*C(3, 5);
					L(3,0) += h*z*C(0, 2);  L(3,1) += ce*h*z*C(0, 4);  L(3,2) += ce*h*z*C(0, 5);
					L(4,0) += h*z*C(1, 2);  L(4,1) += ce*h*z*C(1, 4);  L(4,2) += ce*h*z*C(1, 5);
					L(5,0) += h*z*C(3, 2);  L(5,1) += ce*h*z*C(3, 4);  L(5,2) += ce*h*z*C(3, 5);
				}
			}
		}
	} 

	void ShellCrossSection::PrivateCopy(const ShellCrossSection & other)
	{
		if(this != &other)
		{
			mThickness = other.mThickness;
			mOffset = other.mOffset;
			mStack = other.mStack;
			mEditingStack = other.mEditingStack;
			mHasDrillingPenalty = other.mHasDrillingPenalty;
			mDrillingPenalty = other.mDrillingPenalty;
			mOrientation = other.mOrientation;
			mBehavior = other.mBehavior;
			mInitialized = other.mInitialized;
			mNeedsOOPCondensation = other.mNeedsOOPCondensation;
			mOOP_CondensedStrains = other.mOOP_CondensedStrains;
			mOOP_CondensedStrains_converged = other.mOOP_CondensedStrains_converged;
		}
	}

}
<|MERGE_RESOLUTION|>--- conflicted
+++ resolved
@@ -1,1171 +1,1163 @@
-//
-//   Project Name:        KratosSolidMechanicsApplication $
-//   Created by:          $Author:       Massimo Petracca $
-//   Last modified by:    $Co-Author:                     $
-//   Date:                $Date:             January 2014 $
-//   Revision:            $Revision:                  0.0 $
-//
-//
-
-#include "shell_cross_section.hpp"
-#include "solid_mechanics_application.h"
-
-<<<<<<< HEAD
-=======
-
->>>>>>> ca58e20c
-namespace Kratos
-{
-
-	ShellCrossSection::ShellCrossSection()
-		: mThickness(0.0)
-		, mOffset(0.0)
-		, mStack()
-		, mEditingStack(false)
-		, mHasDrillingPenalty(false)
-		, mDrillingPenalty(0.0)
-		, mOrientation(0.0)
-		, mBehavior(Thick)
-		, mInitialized(false)
-		, mNeedsOOPCondensation(false)
-	{
-	}
-
-	ShellCrossSection::ShellCrossSection(const ShellCrossSection & other)
-	{
-		PrivateCopy(other);
-	}
-
-	ShellCrossSection::~ShellCrossSection()
-	{
-	}
-
-	ShellCrossSection & ShellCrossSection::operator = (const ShellCrossSection & other)
-	{
-		PrivateCopy(other);
-		return *this;
-	}
-
-	void ShellCrossSection::BeginStack()
-	{
-		if(!mEditingStack)
-		{
-			mEditingStack = true;
-			mThickness = 0.0;
-			mStack.clear();
-		}
-	}
-
-	void ShellCrossSection::AddPly(double thickness, double orientationAngle, int numPoints, const Properties::Pointer & pProperties)
-	{
-		if((mEditingStack) && (pProperties != NULL) && (thickness > 0.0))
-		{
-			mStack.push_back( Ply( thickness, 0.0, orientationAngle, numPoints, pProperties ) );
-			mThickness += thickness;
-		}
-	}
-
-	void ShellCrossSection::EndStack()
-	{
-		if(mEditingStack)
-		{
-			double currentLocation = mThickness * 0.5;
-
-			for(PlyCollection::iterator it = mStack.begin(); it != mStack.end(); ++it)
-			{
-				Ply& iPly = *it;
-				double iTh = iPly.GetThickness();
-				iPly.SetLocation(currentLocation - iTh * 0.5 - mOffset);
-				currentLocation -= iTh;
-			}
-
-			mEditingStack = false;
-		}
-	}
-
-	std::string ShellCrossSection::GetInfo()const
-	{
-		std::stringstream ss;
-		ss << std::fixed;
-		
-		ss << std::endl;
-		ss << "===============================================================" << std::endl;
-		ss << "                      SellCrossSection Info:" << std::endl;
-		ss << "===============================================================" << std::endl;
-		ss << "Total Thickness: " << mThickness << std::endl;
-		ss << "Offset from the midplane: " << mOffset << std::endl;
-		ss << "Number of Plies: " << mStack.size() << std::endl;
-		ss << "===============================================================" << std::endl;
-		ss << "=======================       STACK      ======================" << std::endl;
-		ss << "===============================================================" << std::endl;
-		if(mStack.size() < 1) 
-		{
-			ss << " EMPTY STACK" << std::endl;
-			ss << "===============================================================" << std::endl;
-		}
-		else
-		{
-			for(PlyCollection::const_iterator it = mStack.begin(); it != mStack.end(); ++it)
-			{
-				const Ply& iPly = *it;
-				
-				ss << " - Thickness :" << iPly.GetThickness() << std::endl;
-				ss << " - Location :" << iPly.GetLocation() << std::endl;
-				ss << " - Orientation Angle: " << iPly.GetOrientationAngle() << " (degrees)" << std::endl;
-				ss << " - Through-The-Thickness Integration Points (" << iPly.GetIntegrationPoints().size() << "):" << std::endl;
-				for(unsigned int i = 0; i < iPly.GetIntegrationPoints().size(); i++) {
-					const IntegrationPoint& iPoint = iPly.GetIntegrationPoints()[i];
-					ss << " - - [" << i << "] " 
-					   << "[ H: " << iPoint.GetWeight() << "; POS: " << iPoint.GetLocation() << "; C-LAW: " << iPoint.GetConstitutiveLaw() << "]" 
-					   << std::endl;
-				}
-				ss << "===============================================================" << std::endl;
-			}
-		}
-		ss << std::endl;
-		return ss.str();
-	}
-	
-	ShellCrossSection::Pointer ShellCrossSection::Clone()const
-	{
-		ShellCrossSection::Pointer theClone( new ShellCrossSection(*this) );
-		theClone->EndStack();
-		return theClone;
-	}
-
-    bool ShellCrossSection::Has(const Variable<double>& rThisVariable)
-	{
-		return false;
-	}
-
-    bool ShellCrossSection::Has(const Variable<Vector>& rThisVariable)
-	{
-		return false;
-	}
-
-    bool ShellCrossSection::Has(const Variable<Matrix>& rThisVariable)
-	{
-		return false;
-	}
-
-    bool ShellCrossSection::Has(const Variable<array_1d<double, 3 > >& rThisVariable)
-	{
-		return false;
-	}
-
-    bool ShellCrossSection::Has(const Variable<array_1d<double, 6 > >& rThisVariable)
-	{
-		return false;
-	}
-
-    double& ShellCrossSection::GetValue(const Variable<double>& rThisVariable, double& rValue)
-	{
-		double meanValue = 0.0;
-		double iValue = 0.0;
-		double accum = 0.0;
-		for(PlyCollection::iterator ply_it = mStack.begin(); ply_it != mStack.end(); ++ply_it)
-		{
-			Ply& iPly = *ply_it;
-			//const Properties& iPlyProps = iPly.GetProperties();
-			for(Ply::IntegrationPointCollection::iterator intp_it = iPly.GetIntegrationPoints().begin(); intp_it != iPly.GetIntegrationPoints().end(); ++intp_it)
-			{
-				IntegrationPoint& iPoint = *intp_it;
-				iValue = 0.0;
-				if(iPoint.GetConstitutiveLaw()->Has(rThisVariable))
-				{
-					iValue = iPoint.GetConstitutiveLaw()->GetValue(rThisVariable, iValue);
-					meanValue += iValue * iPoint.GetWeight();
-					accum += iPoint.GetWeight();
-				}
-			}
-		}
-		if(accum != 0.0)
-			rValue = meanValue / accum;
-		return rValue;
-	}
-    
-    Vector& ShellCrossSection::GetValue(const Variable<Vector>& rThisVariable, Vector& rValue)
-	{
-		return rValue;
-	}
-    
-    Matrix& ShellCrossSection::GetValue(const Variable<Matrix>& rThisVariable, Matrix& rValue)
-	{
-		return rValue;
-	}
-    
-    array_1d<double, 3 > & ShellCrossSection::GetValue(const Variable<array_1d<double, 3 > >& rVariable,
-                                                       array_1d<double, 3 > & rValue)
-	{
-		return rValue;
-	}
-    
-    array_1d<double, 6 > & ShellCrossSection::GetValue(const Variable<array_1d<double, 6 > >& rVariable,
-                                                       array_1d<double, 6 > & rValue)
-	{
-		return rValue;
-	}
-
-    void ShellCrossSection::SetValue(const Variable<double>& rVariable,
-                                     const double& rValue,
-                                     const ProcessInfo& rCurrentProcessInfo)
-	{
-	}
-
-    void ShellCrossSection::SetValue(const Variable<Vector >& rVariable,
-                                     const Vector& rValue, 
-	                                 const ProcessInfo& rCurrentProcessInfo)
-	{
-	}
- 
-    void ShellCrossSection::SetValue(const Variable<Matrix >& rVariable,
-                                     const Matrix& rValue, 
-	                                 const ProcessInfo& rCurrentProcessInfo)
-	{
-	}
-
-    void ShellCrossSection::SetValue(const Variable<array_1d<double, 3 > >& rVariable,
-                                     const array_1d<double, 3 > & rValue,
-                                     const ProcessInfo& rCurrentProcessInfo)
-	{
-	}
-
-    void ShellCrossSection::SetValue(const Variable<array_1d<double, 6 > >& rVariable,
-                                     const array_1d<double, 6 > & rValue,
-                                     const ProcessInfo& rCurrentProcessInfo)
-	{
-	}
-
-    bool ShellCrossSection::ValidateInput(const Properties& rMaterialProperties)
-	{
-		return true;
-	}
-
-	void ShellCrossSection::InitializeCrossSection(const Properties& rMaterialProperties,
-												   const GeometryType& rElementGeometry,
-												   const Vector& rShapeFunctionsValues)
-	{
-		if(!mInitialized)
-		{
-			if(mEditingStack) EndStack();
-			
-			mNeedsOOPCondensation = false;
-			
-			for(PlyCollection::iterator ply_it = mStack.begin(); ply_it != mStack.end(); ++ply_it)
-			{
-				Ply& iPly = *ply_it;
-				const Properties& iPlyProps = iPly.GetProperties();
-				for(Ply::IntegrationPointCollection::iterator intp_it = iPly.GetIntegrationPoints().begin(); intp_it != iPly.GetIntegrationPoints().end(); ++intp_it)
-				{
-					IntegrationPoint& iPoint = *intp_it;
-					iPoint.GetConstitutiveLaw()->InitializeMaterial(iPlyProps, rElementGeometry, rShapeFunctionsValues);
-					
-					if(!mNeedsOOPCondensation)
-						if(iPoint.GetConstitutiveLaw()->GetStrainSize() == 6)
-							mNeedsOOPCondensation = true;
-				}
-			}
-			
-			if(mNeedsOOPCondensation)
-			{
-				unsigned int condensed_strain_size = mBehavior == Thick ? 1 : 3;
-				
-				if(mOOP_CondensedStrains.size() != condensed_strain_size)
-					mOOP_CondensedStrains.resize(condensed_strain_size, false);
-					
-				if(mOOP_CondensedStrains_converged.size() != condensed_strain_size)
-					mOOP_CondensedStrains_converged.resize(condensed_strain_size, false);
-					
-				noalias(mOOP_CondensedStrains) = ZeroVector(condensed_strain_size);
-				noalias(mOOP_CondensedStrains_converged) = ZeroVector(condensed_strain_size);
-			}
-			
-			mInitialized = true;
-		}
-	}
-
-	void ShellCrossSection::InitializeSolutionStep(const Properties& rMaterialProperties,
-												   const GeometryType& rElementGeometry,
-												   const Vector& rShapeFunctionsValues,
-												   const ProcessInfo& rCurrentProcessInfo)
-	{
-		for(PlyCollection::iterator ply_it = mStack.begin(); ply_it != mStack.end(); ++ply_it)
-		{
-			Ply& iPly = *ply_it;
-			const Properties& iPlyProps = iPly.GetProperties();
-			for(Ply::IntegrationPointCollection::iterator intp_it = iPly.GetIntegrationPoints().begin(); intp_it != iPly.GetIntegrationPoints().end(); ++intp_it)
-			{
-				IntegrationPoint& iPoint = *intp_it;
-				iPoint.GetConstitutiveLaw()->InitializeSolutionStep(iPlyProps, rElementGeometry, rShapeFunctionsValues, rCurrentProcessInfo);
-			}
-		}
-		
-		if(mNeedsOOPCondensation)
-			mOOP_CondensedStrains = mOOP_CondensedStrains_converged;
-	}
-
-	void ShellCrossSection::FinalizeSolutionStep(const Properties& rMaterialProperties,
-												 const GeometryType& rElementGeometry,
-												 const Vector& rShapeFunctionsValues,
-												 const ProcessInfo& rCurrentProcessInfo)
-	{
-		for(PlyCollection::iterator ply_it = mStack.begin(); ply_it != mStack.end(); ++ply_it)
-		{
-			Ply& iPly = *ply_it;
-			const Properties& iPlyProps = iPly.GetProperties();
-			for(Ply::IntegrationPointCollection::iterator intp_it = iPly.GetIntegrationPoints().begin(); intp_it != iPly.GetIntegrationPoints().end(); ++intp_it)
-			{
-				IntegrationPoint& iPoint = *intp_it;
-				iPoint.GetConstitutiveLaw()->FinalizeSolutionStep(iPlyProps, rElementGeometry, rShapeFunctionsValues, rCurrentProcessInfo);
-			}
-		}
-
-		if(mNeedsOOPCondensation)
-			mOOP_CondensedStrains_converged = mOOP_CondensedStrains;
-	}
-
-	void ShellCrossSection::InitializeNonLinearIteration(const Properties& rMaterialProperties,
-														 const GeometryType& rElementGeometry,
-														 const Vector& rShapeFunctionsValues,
-														 const ProcessInfo& rCurrentProcessInfo)
-	{
-	}
-
-    void ShellCrossSection::FinalizeNonLinearIteration(const Properties& rMaterialProperties,
-													   const GeometryType& rElementGeometry,
-													   const Vector& rShapeFunctionsValues,
-													   const ProcessInfo& rCurrentProcessInfo)
-	{
-	}
-	
-	void ShellCrossSection::CalculateSectionResponse(Parameters& rValues, const ConstitutiveLaw::StressMeasure& rStressMeasure)
-	{
-		// parameters initialization
-		ConstitutiveLaw::Parameters materialValues;
-		ElementVariables variables;
-		InitializeParameters(rValues, materialValues, variables);
-
-		Flags& Options = rValues.GetOptions();
-		bool compute_stress              = Options.Is(ConstitutiveLaw::COMPUTE_STRESS);
-		bool compute_constitutive_tensor = Options.Is(ConstitutiveLaw::COMPUTE_CONSTITUTIVE_TENSOR);
-		SizeType strain_size = GetStrainSize();
-		SizeType condensed_strain_size = GetCondensedStrainSize();
-
-		if(!compute_constitutive_tensor && mNeedsOOPCondensation)
-		{
-			compute_constitutive_tensor = true;
-			Options.Set(ConstitutiveLaw::COMPUTE_CONSTITUTIVE_TENSOR);
-			materialValues.GetOptions().Set(ConstitutiveLaw::COMPUTE_CONSTITUTIVE_TENSOR);
-		}
-
-		// references
-		Vector& generalizedStrainVector = rValues.GetGeneralizedStrainVector();
-		Vector& generalizedStressVector = rValues.GetGeneralizedStressVector();
-		Matrix& constitutiveMatrix = rValues.GetConstitutiveMatrix();
-
-		Vector& condensedStressVector   = variables.CondensedStressVector;
-		Matrix& H  = variables.H;
-		Matrix& L  = variables.L;
-		Matrix& LT = variables.LT;
-
-		// working matrices to avoid re-allocations when we need to rotate
-		// intput and outputs in composite layups
-		Matrix R(strain_size, strain_size);
-		Matrix DRT(strain_size, strain_size);
-		Matrix Rc;
-		Matrix HRcT;
-		Matrix LRcT;
-		Matrix LTRT;
-		Matrix Hinv;
-		if(mNeedsOOPCondensation)
-		{
-			Rc.resize(condensed_strain_size, condensed_strain_size, false);
-			if(compute_constitutive_tensor)
-			{
-				HRcT.resize(condensed_strain_size, condensed_strain_size, false);
-				LRcT.resize(strain_size, condensed_strain_size, false);
-				LTRT.resize(condensed_strain_size, strain_size, false);
-			}
-			Hinv = ZeroMatrix(condensed_strain_size, condensed_strain_size);
-		}
-		
-		// compute the generalized strain vector in section coordinate system
-		Vector generalizedStrainVector_element;
-		if(mOrientation != 0.0)
-		{
-			// make a copy of the one in element coordinate system. (original)
-			generalizedStrainVector_element.resize(strain_size, false);
-			noalias( generalizedStrainVector_element ) = generalizedStrainVector;
-
-			// rotate the original one to the section coordinate system
-			GetRotationMatrixForGeneralizedStrains( -mOrientation, R );
-			noalias( generalizedStrainVector ) = prod( R, generalizedStrainVector_element );
-		}
-
-		// ************************************* NOW WE ARE IN THE CROSS SECTION COORDINATE SYSTEM *************************************
-		
-		// initialize vector and matrices to store temporary values
-		Vector generalizedStrainVector_section;
-		Vector generalizedStressVector_section;
-		Matrix constitutiveMatrix_section;
-		Matrix H_section;
-		Matrix L_section;
-		Matrix LT_section;
-		Vector condensedStressVector_section;
-		Vector condensedStrainVector_section;
-
-		// initialize iteration data for condensation of out-of-plane strain components
-		int    max_iter = 10;
-		double relative_tolerance = 1.0E-8;
-		double always_converged_tolerance = 1.0E-10;
-		double tolerance = relative_tolerance;
-		int    iter = 0;
-		double oop_stress_norm = 0.0;
-		bool   converged = false;
-
-		// BEGIN LOOP: Newthon iteration to solve for condensed strains
-		while(true)
-		{
-			noalias( generalizedStressVector ) = ZeroVector( strain_size );
-			noalias( condensedStressVector ) = ZeroVector( condensed_strain_size );
-			noalias( constitutiveMatrix ) = ZeroMatrix( strain_size, strain_size );
-			noalias( H ) = ZeroMatrix( condensed_strain_size, condensed_strain_size );
-			noalias( L ) = ZeroMatrix( strain_size, condensed_strain_size );
-			noalias( LT ) = ZeroMatrix( condensed_strain_size, strain_size );
-
-			// BEGIN LOOP: integrate the response of each ply in this cross section
-			for(PlyCollection::iterator ply_it = mStack.begin(); ply_it != mStack.end(); ++ply_it)
-			{
-				Ply& iPly = *ply_it;
-				const Properties& iPlyProps = iPly.GetProperties();
-				materialValues.SetMaterialProperties( iPlyProps );
-				double iPlyAngle = iPly.GetOrientationAngle();
-
-				if(iPlyAngle == 0.0)
-				{
-					// BEGIN LOOP: integrate the response of each integration point in this ply
-					for(Ply::IntegrationPointCollection::iterator intp_it = iPly.GetIntegrationPoints().begin(); intp_it != iPly.GetIntegrationPoints().end(); ++intp_it)
-					{
-						IntegrationPoint& iPoint = *intp_it;
-						UpdateIntegrationPointParameters(iPoint, materialValues, variables);
-						CalculateIntegrationPointResponse(iPoint, materialValues, rValues, variables, rStressMeasure);
-					} // END LOOP: integrate the response of each integration point in this ply
-				}
-				else
-				{
-					// get the angle in radians of this ply w.r.t the parent section
-<<<<<<< HEAD
-					double alpha = Globals::Pi / 180.0 * iPlyAngle;
-=======
-					double alpha = KRATOS_M_PI / 180.0 * iPlyAngle;
->>>>>>> ca58e20c
-				
-					// make a copy of the generalized strain vector in section coordinate system
-					// and then rotate the (working) generalized strain vector in this ply coordinate system
-					if(generalizedStrainVector_section.size() != strain_size)
-						generalizedStrainVector_section.resize(strain_size, false);
-					noalias( generalizedStrainVector_section ) = generalizedStrainVector; // make a copy
-					GetRotationMatrixForGeneralizedStrains( -alpha, R );
-					noalias( generalizedStrainVector ) = prod( R, generalizedStrainVector_section ); // rotate
-
-					// make a copy of the condensed strain vector in section coordinate system
-					// and then rotate the (working) condensed strain vector in this ply coordinate system.
-					if(mNeedsOOPCondensation)
-					{
-						if(condensedStrainVector_section.size() != condensed_strain_size)
-							condensedStrainVector_section.resize(condensed_strain_size, false);
-						noalias( condensedStrainVector_section ) = mOOP_CondensedStrains; // make a copy
-						GetRotationMatrixForCondensedStrains( -alpha, Rc );
-						noalias( mOOP_CondensedStrains ) = prod( Rc, condensedStrainVector_section ); // rotate
-					}
-
-					// make a copy of the generalized stress vector in section coordinate system (which is being integrated)
-					// and then set to zero the (working) generalized stress vector
-					if(compute_stress) 
-					{
-						if(generalizedStressVector_section.size() != strain_size) 
-							generalizedStressVector_section.resize(strain_size, false);
-						noalias( generalizedStressVector_section ) = generalizedStressVector; // make a copy
-						noalias( generalizedStressVector ) = ZeroVector(strain_size); // set to zero
-
-						if(mNeedsOOPCondensation)
-						{
-							if(condensedStressVector_section.size() != condensed_strain_size)
-								condensedStressVector_section.resize(condensed_strain_size, false);
-							noalias( condensedStressVector_section ) = condensedStressVector; // make a copy
-							noalias( condensedStressVector ) = ZeroVector(condensed_strain_size); // set to zero
-						}
-					}
-
-					// make a copy of the section constitutive matrix in section coordinate system (which is being integrated)
-					// and then set to zero the (working) section constitutive matrix
-					if(compute_constitutive_tensor) 
-					{
-						if(constitutiveMatrix_section.size1() != strain_size || constitutiveMatrix_section.size2() != strain_size)
-							constitutiveMatrix_section.resize(strain_size, strain_size, false);
-						noalias( constitutiveMatrix_section ) = constitutiveMatrix; // make a copy
-						noalias( constitutiveMatrix ) = ZeroMatrix(strain_size, strain_size); // set to zero
-
-						if(mNeedsOOPCondensation)
-						{
-							if(H_section.size1() != condensed_strain_size || H_section.size2() != condensed_strain_size)
-								H_section.resize(condensed_strain_size, condensed_strain_size, false);
-							noalias( H_section ) = H; // make a copy
-							noalias( H ) = ZeroMatrix(condensed_strain_size, condensed_strain_size); // set to zero
-
-							if(L_section.size1() != strain_size || L_section.size2() != condensed_strain_size)
-								L_section.resize(strain_size, condensed_strain_size, false);
-							noalias( L_section ) = L; // make a copy
-							noalias( L ) = ZeroMatrix(strain_size, condensed_strain_size); // set to zero
-
-							if(LT_section.size1() != condensed_strain_size || L_section.size2() != strain_size)
-								LT_section.resize(condensed_strain_size, strain_size, false);
-							noalias( LT_section ) = LT; // make a copy
-							noalias( LT ) = ZeroMatrix(condensed_strain_size, strain_size); // set to zero
-						}
-					}
-
-					// BEGIN LOOP: integrate the response of each integration point in this ply
-					for(Ply::IntegrationPointCollection::iterator intp_it = iPly.GetIntegrationPoints().begin(); intp_it != iPly.GetIntegrationPoints().end(); ++intp_it)
-					{
-						IntegrationPoint& iPoint = *intp_it;
-						UpdateIntegrationPointParameters(iPoint, materialValues, variables);
-						CalculateIntegrationPointResponse(iPoint, materialValues, rValues, variables, rStressMeasure);
-					} // END LOOP: integrate the response of each integration point in this ply
-
-					// restore the (working) generalized strain vector with the one in section coordinate system
-					noalias( generalizedStrainVector ) = generalizedStrainVector_section;
-
-					// restore the (working) condensed strain vector with the one in section coordinate system
-					if(mNeedsOOPCondensation)
-						noalias( mOOP_CondensedStrains ) = condensedStrainVector_section;
-				
-					// transform the output stress and constitutive matrix from this ply to the parent section
-					// coordinate system. then add them to the already integrated quantities.
-					if(compute_stress || compute_constitutive_tensor)
-					{
-						GetRotationMatrixForGeneralizedStresses(alpha, R);
-						if(mNeedsOOPCondensation)
-							GetRotationMatrixForCondensedStresses(alpha, Rc);
-
-						if(compute_stress)
-						{
-							noalias( generalizedStressVector_section ) += prod( R, generalizedStressVector );
-							noalias( generalizedStressVector ) = generalizedStressVector_section;
-
-							if(mNeedsOOPCondensation)
-							{
-								noalias( condensedStressVector_section ) += prod( Rc, condensedStressVector );
-								noalias( condensedStressVector ) = condensedStressVector_section;
-							}
-						}
-						if(compute_constitutive_tensor)
-						{
-							noalias( DRT ) = prod( constitutiveMatrix, trans( R ) );
-							noalias( constitutiveMatrix_section ) += prod( R, DRT );
-							constitutiveMatrix.swap(constitutiveMatrix_section);
-
-							if(mNeedsOOPCondensation)
-							{
-								noalias( HRcT ) = prod( H, trans( Rc ) );
-								noalias( H_section ) += prod( Rc, HRcT );
-								noalias( H ) = H_section;
-
-								noalias( LRcT ) = prod( L, trans( Rc ) );
-								noalias( L_section ) += prod( R, LRcT );
-								noalias( L ) = L_section;
-
-								noalias( LTRT ) = prod( LT, trans( R ) );
-								noalias( LT_section ) += prod( Rc, LTRT );
-								noalias( LT ) = LT_section;
-							}
-						}
-					}
-				}
-			} // END LOOP: integrate the response of each ply in this cross section
-
-			// quick return if no static condensation is required
-			if(!mNeedsOOPCondensation)
-			{
-				converged = true;
-				break;
-			}
-
-			// compute out-of-plane stress norm
-			if(mBehavior == Thick)
-				oop_stress_norm = std::abs( condensedStressVector(0) );
-			else
-				oop_stress_norm = norm_2( condensedStressVector );
-
-			// initialize tolerance
-			if(iter == 0) 
-			{
-				tolerance = oop_stress_norm * relative_tolerance;
-				if(tolerance < always_converged_tolerance)
-					tolerance = always_converged_tolerance;
-			}
-
-			// compute H^-1
-			if(mBehavior == Thick)
-			{
-				Hinv(0, 0) = 1.0 / H(0, 0);
-			}
-			else
-			{
-				double dummy_det;
-				MathUtils<double>::InvertMatrix3(H, Hinv, dummy_det);
-			}
-
-			// check convergence
-			if(oop_stress_norm <= tolerance)
-			{
-				converged = true;
-				break;
-			}
-
-			// update out-of-plane strains
-			noalias( mOOP_CondensedStrains ) -= prod( Hinv, condensedStressVector );
-
-			iter++;
-
-			if(iter > max_iter) break;
-
-		} // END LOOP: Newthon iteration 
-
-		if(!converged || compute_constitutive_tensor)
-		{
-			Matrix LHinv( prod( L, Hinv ) );
-			if(!converged && compute_stress)
-			{
-				noalias( generalizedStressVector ) += prod( LHinv, condensedStressVector );
-			}
-
-			if(compute_constitutive_tensor)
-			{
-				noalias( constitutiveMatrix ) -= prod( LHinv, LT );
-			}
-		}
-
-		// *********************************** NOW WE MOVE TO THE PARENT ELEMENT COORDINATE SYSTEM ************************************
-		
-		// transform the outputs back to the element coordinate system (if necessary)
-		if(mOrientation != 0.0)
-		{
-			if(compute_stress || compute_constitutive_tensor)
-			{
-				GetRotationMatrixForGeneralizedStresses( mOrientation, R );
-				if(compute_stress)
-				{
-					generalizedStressVector = prod( R, generalizedStressVector );
-				}
-				if(compute_constitutive_tensor)
-				{
-					noalias( DRT ) = prod( constitutiveMatrix, trans( R ) );
-					noalias( constitutiveMatrix ) = prod( R, DRT );
-				}
-			}
-		}
-
-		// restore the original strain vector in element coordinate system
-		if(mOrientation != 0.0)
-			noalias( generalizedStrainVector ) = generalizedStrainVector_element;
-
-		// compute the drilling stiffness parameter
-		if(!mHasDrillingPenalty && compute_constitutive_tensor)
-		{
-			mDrillingPenalty = constitutiveMatrix(2, 2);
-			mHasDrillingPenalty = true;
-		}
-	}
-
-	void ShellCrossSection::FinalizeSectionResponse(Parameters& rValues, const ConstitutiveLaw::StressMeasure& rStressMeasure)
-	{
-		ConstitutiveLaw::Parameters materialValues;
-		ElementVariables variables;
-		InitializeParameters(rValues, materialValues, variables);
-
-		for(PlyCollection::iterator ply_it = mStack.begin(); ply_it != mStack.end(); ++ply_it)
-		{
-			Ply& iPly = *ply_it;
-			//const Properties& iPlyProps = iPly.GetProperties();
-			for(Ply::IntegrationPointCollection::iterator intp_it = iPly.GetIntegrationPoints().begin(); intp_it != iPly.GetIntegrationPoints().end(); ++intp_it)
-			{
-				IntegrationPoint& iPoint = *intp_it;
-				UpdateIntegrationPointParameters(iPoint, materialValues, variables);
-				iPoint.GetConstitutiveLaw()->FinalizeMaterialResponse(materialValues, rStressMeasure);
-			}
-		}
-	}
-	
-	void ShellCrossSection::ResetCrossSection(const Properties& rMaterialProperties,
-											  const GeometryType& rElementGeometry,
-											  const Vector& rShapeFunctionsValues)
-	{
-		mInitialized = false;
-		
-		for(PlyCollection::iterator ply_it = mStack.begin(); ply_it != mStack.end(); ++ply_it)
-		{
-			Ply& iPly = *ply_it;
-			const Properties& iPlyProps = iPly.GetProperties();
-			for(Ply::IntegrationPointCollection::iterator intp_it = iPly.GetIntegrationPoints().begin(); intp_it != iPly.GetIntegrationPoints().end(); ++intp_it)
-			{
-				IntegrationPoint& iPoint = *intp_it;
-				iPoint.GetConstitutiveLaw()->ResetMaterial(iPlyProps, rElementGeometry, rShapeFunctionsValues);
-			}
-		}
-		
-		if(mNeedsOOPCondensation)
-		{
-			int condensed_strain_size = mBehavior == Thick ? 1 : 3;
-			
-			noalias(mOOP_CondensedStrains) = ZeroVector(condensed_strain_size);
-			noalias(mOOP_CondensedStrains_converged) = ZeroVector(condensed_strain_size);
-		}
-	}
-	
-	int ShellCrossSection::Check(const Properties& rMaterialProperties,
-								 const GeometryType& rElementGeometry,
-								 const ProcessInfo& rCurrentProcessInfo)
-	{
-		KRATOS_TRY
-
-		if(this->mEditingStack)
-			KRATOS_THROW_ERROR(std::logic_error, "The Ply Stack of a ShellCrossSection is in Editing mode", "")
-		
-		if(this->mStack.size() < 1)
-			KRATOS_THROW_ERROR(std::logic_error, "The Ply Stack of a ShellCrossSection cannot be empty", "")
-
-		if(this->mThickness <= 0.0)
-			KRATOS_THROW_ERROR(std::logic_error, "The Thickness of a ShellCrossSection should be a positive real number", this->mThickness)
-
-		for(PlyCollection::iterator ply_it = mStack.begin(); ply_it != mStack.end(); ++ply_it)
-		{
-			Ply& iPly = *ply_it;
-			
-			Ply::IntegrationPointCollection::size_type numip( iPly.NumberOfIntegrationPoints() );
-			if(numip < 1)
-				KRATOS_THROW_ERROR(std::logic_error, "The number of integration points in a Ply is not set properly", numip);
-			
-			if(iPly.GetPropertiesPointer() == NULL)
-				KRATOS_THROW_ERROR(std::logic_error, "The Properties of a Ply cannot be NULL", "");
-			
-			const Properties & iPlyProps = iPly.GetProperties();
-
-			if(!iPlyProps.Has(DENSITY))
-				KRATOS_THROW_ERROR(std::logic_error, "DENSITY not provided for a Ply object","");
-
-			for(Ply::IntegrationPointCollection::iterator intp_it = iPly.GetIntegrationPoints().begin(); intp_it != iPly.GetIntegrationPoints().end(); ++intp_it) 
-			{
-				IntegrationPoint& iPoint = *intp_it;
-				
-				if(iPoint.GetWeight() <= 0.0) 
-					KRATOS_THROW_ERROR(std::logic_error, "The Weight of a ShellCrossSection.IntegrationPoint should be a positive real number", iPoint.GetWeight());
-
-				const ConstitutiveLaw::Pointer& iPointLaw = iPoint.GetConstitutiveLaw();
-				
-				if(iPointLaw == NULL)
-					KRATOS_THROW_ERROR(std::logic_error, "The Constitutive law of a ShellCrossSection.IntegrationPoint is NULL", iPointLaw);
-
-				ConstitutiveLaw::Features iPointLawFeatures;
-				iPointLaw->GetLawFeatures(iPointLawFeatures);
-
-				int correct_strain_size = iPointLawFeatures.mStrainSize;
-				if(correct_strain_size != 3 && correct_strain_size != 6)
-					KRATOS_THROW_ERROR(std::logic_error, 
-						"The Constitutive law of a ShellCrossSection.IntegrationPoint needs a ConstitutiveLaw with 3 or 6 components, instead of ", correct_strain_size);
-				
-				//bool correct_strain_measure = false;
-				//for(unsigned int i=0; i<iPointLawFeatures.mStrainMeasures.size(); i++)
-				//{
-				//	if(iPointLawFeatures.mStrainMeasures[i] == ConstitutiveLaw::StrainMeasure_Infinitesimal){
-				//		correct_strain_measure = true;
-				//		break;
-				//	}
-				//}
-				//
-				//if( correct_strain_measure == false )
-				//	KRATOS_THROW_ERROR( std::logic_error, 
-				//		"The Constitutive law of a ShellCrossSection.IntegrationPoint is incompatible with the strain measure required by this cross section ", 
-				//		"Required strain measure: StrainMeasure_Infinitesimal" );
-				
-				iPointLaw->Check(iPlyProps, rElementGeometry, rCurrentProcessInfo);
-			}
-		}
-		
-		return 0;
-
-		KRATOS_CATCH("")
-	}
-	
-	void ShellCrossSection::InitializeParameters(Parameters& rValues, ConstitutiveLaw::Parameters& rMaterialValues, ElementVariables& rVariables)
-	{
-		// share common data between section and materials
-		
-		rMaterialValues.SetOptions(rValues.GetOptions());
-		rMaterialValues.GetOptions().Set(ConstitutiveLaw::USE_ELEMENT_PROVIDED_STRAIN, false);
-		
-		rMaterialValues.SetShapeFunctionsValues( rValues.GetShapeFunctionsValues() );
-		rMaterialValues.SetShapeFunctionsDerivatives( rValues.GetShapeFunctionsDerivatives() );
-		
-		rMaterialValues.SetProcessInfo( rValues.GetProcessInfo() );
-		rMaterialValues.SetElementGeometry( rValues.GetElementGeometry() );
-		
-		// initialize the general variables container
-		
-		rVariables.DeterminantF = 1.0;
-		
-		rVariables.DeformationGradientF_2D = IdentityMatrix(2,2);
-		rVariables.StrainVector_2D.resize(3);
-		rVariables.StressVector_2D.resize(3);
-		rVariables.ConstitutiveMatrix_2D.resize(3,3);
-		
-		if(mNeedsOOPCondensation) // avoid useless allocations
-		{
-			rVariables.DeformationGradientF_3D = IdentityMatrix(3,3);
-			rVariables.DeformationGradientF0_3D = IdentityMatrix(3,3);
-			rVariables.StrainVector_3D.resize(6);
-			rVariables.StressVector_3D.resize(6);
-			rVariables.ConstitutiveMatrix_3D.resize(6,6);
-		}
-		
-		// by default set the 2D data for materials
-		
-		rMaterialValues.SetStrainVector(rVariables.StrainVector_2D);
-		rMaterialValues.SetStressVector(rVariables.StressVector_2D);
-		rMaterialValues.SetConstitutiveMatrix(rVariables.ConstitutiveMatrix_2D);
-		rMaterialValues.SetDeterminantF(rVariables.DeterminantF);
-		rMaterialValues.SetDeformationGradientF(rVariables.DeformationGradientF_2D);
-		
-		// initialize to zero the generalized vectors / matrices because
-		// they will be integrated
-		int strain_size = GetStrainSize();
-		int condensed_strain_size = GetCondensedStrainSize();
-		noalias( rValues.GetGeneralizedStressVector() ) = ZeroVector(strain_size);
-		noalias( rValues.GetConstitutiveMatrix() ) = ZeroMatrix(strain_size, strain_size);
-		rVariables.CondensedStressVector = ZeroVector(condensed_strain_size);
-		rVariables.H = ZeroMatrix(condensed_strain_size, condensed_strain_size);
-		rVariables.L = ZeroMatrix(strain_size, condensed_strain_size);
-		rVariables.LT = ZeroMatrix(condensed_strain_size, strain_size);
-	}
-	
-	void ShellCrossSection::UpdateIntegrationPointParameters(IntegrationPoint& rPoint, ConstitutiveLaw::Parameters& rMaterialValues, ElementVariables& rVariables)
-	{
-		if(rPoint.GetConstitutiveLaw()->GetStrainSize() == 3)
-		{
-			// use 2D matrices and vectors
-			rMaterialValues.SetStrainVector(rVariables.StrainVector_2D);
-			rMaterialValues.SetStressVector(rVariables.StressVector_2D);
-			rMaterialValues.SetConstitutiveMatrix(rVariables.ConstitutiveMatrix_2D);
-			rMaterialValues.SetDeterminantF(rVariables.DeterminantF);
-			rMaterialValues.SetDeformationGradientF(rVariables.DeformationGradientF_2D);
-			
-			if(mBehavior == Thick)
-			{
-				// get elastic data for the trasverse shear part (treated elastically)
-				const Properties& props = rMaterialValues.GetMaterialProperties();
-				if(props.Has(SHEAR_MODULUS_YZ) && props.Has(SHEAR_MODULUS_XZ))
-				{
-					rVariables.GYZ = props[SHEAR_MODULUS_YZ];
-					rVariables.GXZ = props[SHEAR_MODULUS_XZ];
-				}
-				else if(props.Has(YOUNG_MODULUS) && props.Has(POISSON_RATIO))
-				{
-					double giso = props[YOUNG_MODULUS] / (2.0 * (1.0 + props[POISSON_RATIO]));
-					rVariables.GYZ = giso;
-					rVariables.GXZ = giso;
-				}
-				else
-				{
-					// This should NEVER happen!
-					rVariables.GYZ = 0.0;
-					rVariables.GXZ = 0.0;
-				}
-			}
-		}
-		else // 6
-		{
-			// use 3D matrices and vectors
-			rMaterialValues.SetStrainVector(rVariables.StrainVector_3D);
-			rMaterialValues.SetStressVector(rVariables.StressVector_3D);
-			rMaterialValues.SetConstitutiveMatrix(rVariables.ConstitutiveMatrix_3D);
-			rMaterialValues.SetDeterminantF(rVariables.DeterminantF);
-			rMaterialValues.SetDeformationGradientF(rVariables.DeformationGradientF_3D);
-		}
-	}
-	
-	void ShellCrossSection::CalculateIntegrationPointResponse(IntegrationPoint& rPoint, 
-															  ConstitutiveLaw::Parameters& rMaterialValues,
-															  Parameters& rValues, 
-															  ElementVariables& rVariables,
-															  const ConstitutiveLaw::StressMeasure& rStressMeasure)
-	{
-		// get some data/references...
-
-		Flags& Options = rValues.GetOptions();
-		bool compute_stress              = Options.Is(ConstitutiveLaw::COMPUTE_STRESS);
-		bool compute_constitutive_tensor = Options.Is(ConstitutiveLaw::COMPUTE_CONSTITUTIVE_TENSOR);
-
-		double h = rPoint.GetWeight();
-		double z = rPoint.GetLocation();
-
-		const Vector& generalizedStrainVector = rValues.GetGeneralizedStrainVector();
-		Vector& generalizedStressVector       = rValues.GetGeneralizedStressVector();
-		Matrix& sectionConstitutiveMatrix     = rValues.GetConstitutiveMatrix();
-
-		Vector& materialStrainVector       = rMaterialValues.GetStrainVector();
-		Vector& materialStressVector       = rMaterialValues.GetStressVector();
-		Matrix& materialConstitutiveMatrix = rMaterialValues.GetConstitutiveMatrix();
-
-		Vector& condensedStressVector = rVariables.CondensedStressVector;
-		Matrix& H                     = rVariables.H;
-		Matrix& L                     = rVariables.L;
-		Matrix& LT                    = rVariables.LT;
-
-		int material_strain_size = rPoint.GetConstitutiveLaw()->GetStrainSize();
-
-		// shear correction factors
-		// standard: but unsymmetric for anisotropic 3d materials
-		//double ce = 1.0;
-		//double cs = 5.0 / 6.0;
-		// modified: symmetric for anisotropic 3d materials
-		double ce = std::sqrt(5.0 / 6.0);
-		double cs = ce;
-		// modified quadratic strains: quadratic shear strains, no modification for stresses, unsymmetric for anisotropic 3d materials
-		//double ce = 1.0 - 4.0 / (mThickness * mThickness) * z * z;
-		//double cs = 1.0;
-
-		// calculate the material strain vector.
-
-		if(material_strain_size == 3) // plane-stress case
-		{
-			materialStrainVector(0) = generalizedStrainVector(0) + z * generalizedStrainVector(3); //  e.xx
-			materialStrainVector(1) = generalizedStrainVector(1) + z * generalizedStrainVector(4); //  e.yy
-			materialStrainVector(2) = generalizedStrainVector(2) + z * generalizedStrainVector(5); //  e.xy
-		}
-		else // full 3D case
-		{
-			materialStrainVector(0) = generalizedStrainVector(0) + z * generalizedStrainVector(3);	//  e.xx
-			materialStrainVector(1) = generalizedStrainVector(1) + z * generalizedStrainVector(4);	//  e.yy
-			materialStrainVector(2) = mOOP_CondensedStrains(0);										//  e.zz (condensed)
-			materialStrainVector(3) = generalizedStrainVector(2) + z * generalizedStrainVector(5);	//  e.xy
-			if(mBehavior == Thick)
-			{
-				materialStrainVector(4) = ce * generalizedStrainVector(6);							// 2e.yz
-				materialStrainVector(5) = ce * generalizedStrainVector(7);							// 2e.xz
-			}
-			else // Thin
-			{
-				materialStrainVector(4) = ce * mOOP_CondensedStrains(1);							// 2e.yz (condensed)
-				materialStrainVector(5) = ce * mOOP_CondensedStrains(2);							// 2e.xz (condensed)
-			}
-		}
-
-		// calculate the deformation gradient
-		// here we consider F* = R'*F = U -> approx -> I + eps
-
-		if(material_strain_size == 3)
-		{
-			Matrix& F = rVariables.DeformationGradientF_2D;
-			F(0, 0) = materialStrainVector(0) + 1.0;
-			F(1, 1) = materialStrainVector(1) + 1.0;
-			F(0, 1) = F(1, 0) = materialStrainVector(2) * 0.5;
-			rVariables.DeterminantF = MathUtils<double>::Det2(F);
-		}
-		else // 6
-		{
-			Matrix& F = rVariables.DeformationGradientF_3D;
-			F(0, 0) = materialStrainVector(0) + 1.0; // xx
-			F(1, 1) = materialStrainVector(1) + 1.0; // yy
-			F(2, 2) = materialStrainVector(2) + 1.0; // zz
-			F(0, 1) = F(1, 0) = materialStrainVector(3) * 0.5; // xy - yx
-			F(0, 2) = F(2, 0) = materialStrainVector(5) * 0.5; // xz - zx
-			F(1, 2) = F(2, 1) = materialStrainVector(4) * 0.5; // yz - zy
-			rVariables.DeterminantF = MathUtils<double>::Det3(F);
-		}
-		rVariables.DeterminantF0 = 1.0;
-
-		// calculate the material response
-
-		rPoint.GetConstitutiveLaw()->CalculateMaterialResponse(rMaterialValues, rStressMeasure);
-
-		// compute stress resultants and stress couples
-
-		if(compute_stress)
-		{
-			if(material_strain_size == 3) // plane-stress case
-			{
-				generalizedStressVector(0) += h * materialStressVector(0);			// N.xx
-				generalizedStressVector(1) += h * materialStressVector(1);			// N.yy
-				generalizedStressVector(2) += h * materialStressVector(2);			// N.xy
-				generalizedStressVector(3) += h * z * materialStressVector(0);		// M.xx
-				generalizedStressVector(4) += h * z * materialStressVector(1);		// M.yy
-				generalizedStressVector(5) += h * z * materialStressVector(2);		// M.xy
-				if(mBehavior == Thick)
-				{
-					// here the transverse shear is treated elastically
-					generalizedStressVector(6) += cs * h * rVariables.GYZ * ce * generalizedStrainVector(6);		// V.yz
-					generalizedStressVector(7) += cs * h * rVariables.GXZ * ce * generalizedStrainVector(7);		// V.xz
-				}
-			}
-			else // full 3D case
-			{
-				generalizedStressVector(0) += h * materialStressVector(0);			// N.xx
-				generalizedStressVector(1) += h * materialStressVector(1);			// N.yy
-				condensedStressVector(0)   += h * materialStressVector(2);			// N.zz (condensed - should be 0 after integration)
-				generalizedStressVector(2) += h * materialStressVector(3);			// N.xy
-				generalizedStressVector(3) += h * z * materialStressVector(0);		// M.xx
-				generalizedStressVector(4) += h * z * materialStressVector(1);		// M.yy
-				generalizedStressVector(5) += h * z * materialStressVector(3);		// M.xy
-				if(mBehavior == Thick)
-				{
-					generalizedStressVector(6) += cs * h * materialStressVector(4);		// V.yz
-					generalizedStressVector(7) += cs * h * materialStressVector(5);		// V.xz
-				}
-				else // Thin
-				{
-					condensedStressVector(1) += cs * h * materialStressVector(4);		// V.yz (condensed - should be 0 after integration)
-					condensedStressVector(2) += cs * h * materialStressVector(5);		// V.xz (condensed - should be 0 after integration)
-				}
-			}
-		}
-
-		// compute the section tangent matrix
-
-		if(compute_constitutive_tensor)
-		{
-			Matrix & C = materialConstitutiveMatrix;
-			Matrix & D = sectionConstitutiveMatrix;
-
-			if(material_strain_size == 3) // plane-stress case
-			{
-				// membrane part
-				D(0,0) += h*C(0,0);			D(0,1) += h*C(0,1);			D(0,2) += h*C(0,2);
-				D(1,0) += h*C(1,0);			D(1,1) += h*C(1,1);			D(1,2) += h*C(1,2);
-				D(2,0) += h*C(2,0);			D(2,1) += h*C(2,1);			D(2,2) += h*C(2,2);
-				
-				// bending part
-				D(3,3) += h*z*z*C(0,0);		D(3,4) += h*z*z*C(0,1);		D(3,5) += h*z*z*C(0,2);
-				D(4,3) += h*z*z*C(1,0);		D(4,4) += h*z*z*C(1,1);		D(4,5) += h*z*z*C(1,2);
-				D(5,3) += h*z*z*C(2,0);		D(5,4) += h*z*z*C(2,1);		D(5,5) += h*z*z*C(2,2);
-
-				// membrane-bending part
-				D(0,3) += h*z*C(0,0);		D(0,4) += h*z*C(0,1);		D(0,5) += h*z*C(0,2);
-				D(1,3) += h*z*C(1,0);		D(1,4) += h*z*C(1,1);		D(1,5) += h*z*C(1,2);
-				D(2,3) += h*z*C(2,0);		D(2,4) += h*z*C(2,1);		D(2,5) += h*z*C(2,2);
-
-				// bending-membrane part
-				D(3,0) += h*z*C(0,0);		D(3,1) += h*z*C(0,1);		D(3,2) += h*z*C(0,2);
-				D(4,0) += h*z*C(1,0);		D(4,1) += h*z*C(1,1);		D(4,2) += h*z*C(1,2);
-				D(5,0) += h*z*C(2,0);		D(5,1) += h*z*C(2,1);		D(5,2) += h*z*C(2,2);
-
-				if(mBehavior == Thick)
-				{
-					// here the transverse shear is treated elastically
-					D(6,6) += h * cs * ce * rVariables.GYZ;
-					D(7,7) += h * cs * ce * rVariables.GXZ;
-				}
-			}
-			else // full 3D case
-			{
-				// membrane part
-				D(0,0) += h*C(0,0);			D(0,1) += h*C(0,1);			D(0,2) += h*C(0,3);
-				D(1,0) += h*C(1,0);			D(1,1) += h*C(1,1);			D(1,2) += h*C(1,3);
-				D(2,0) += h*C(3,0);			D(2,1) += h*C(3,1);			D(2,2) += h*C(3,3);
-
-				// bending part
-				D(3,3) += h*z*z*C(0,0);		D(3,4) += h*z*z*C(0,1);		D(3,5) += h*z*z*C(0,3);
-				D(4,3) += h*z*z*C(1,0);		D(4,4) += h*z*z*C(1,1);		D(4,5) += h*z*z*C(1,3);
-				D(5,3) += h*z*z*C(3,0);		D(5,4) += h*z*z*C(3,1);		D(5,5) += h*z*z*C(3,3);
-
-				// membrane-bending part
-				D(0,3) += h*z*C(0,0);		D(0,4) += h*z*C(0,1);		D(0,5) += h*z*C(0,3);
-				D(1,3) += h*z*C(1,0);		D(1,4) += h*z*C(1,1);		D(1,5) += h*z*C(1,3);
-				D(2,3) += h*z*C(3,0);		D(2,4) += h*z*C(3,1);		D(2,5) += h*z*C(3,3);
-
-				// bending-membrane part
-				D(3,0) += h*z*C(0,0);		D(3,1) += h*z*C(0,1);		D(3,2) += h*z*C(0,3);
-				D(4,0) += h*z*C(1,0);		D(4,1) += h*z*C(1,1);		D(4,2) += h*z*C(1,3);
-				D(5,0) += h*z*C(3,0);		D(5,1) += h*z*C(3,1);		D(5,2) += h*z*C(3,3);
-
-				if(mBehavior == Thick)
-				{
-					// membrane-shear part
-					D(0,6) += ce*h*C(0, 4);   D(0,7) += ce*h*C(0, 5);
-					D(1,6) += ce*h*C(1, 4);   D(1,7) += ce*h*C(1, 5);
-					D(2,6) += ce*h*C(3, 4);   D(2,7) += ce*h*C(3, 5);
-					
-					// bending-shear part
-					D(3,6) += ce*h*z*C(0, 4);   D(3,7) += ce*h*z*C(0, 5);
-					D(4,6) += ce*h*z*C(1, 4);   D(4,7) += ce*h*z*C(1, 5);
-					D(5,6) += ce*h*z*C(3, 4);   D(5,7) += ce*h*z*C(3, 5);
-
-					// shear-membrane part
-					D(6,0) += cs*h*C(4, 0);   D(6,1) += cs*h*C(4, 1);   D(6,2) += cs*h*C(4, 3);
-					D(7,0) += cs*h*C(5, 0);   D(7,1) += cs*h*C(5, 1);   D(7,2) += cs*h*C(5, 3);
-					
-					// shear-bending part
-					D(6,3) += cs*h*z*C(4, 0);   D(6,4) += cs*h*z*C(4, 1);   D(6,5) += cs*h*z*C(4, 3);
-					D(7,3) += cs*h*z*C(5, 0);   D(7,4) += cs*h*z*C(5, 1);   D(7,5) += cs*h*z*C(5, 3);
-					
-					// shear part
-					D(6,6) += cs*ce*h*C(4, 4);   D(6,7) += cs*ce*h*C(4, 5);
-					D(7,6) += cs*ce*h*C(5, 4);   D(7,7) += cs*ce*h*C(5, 5);
-
-					// matrices for static condensation
-
-					H(0,0) += h*C(2,2);
-
-					LT(0,0) += h*C(2, 0);   LT(0,1) += h*C(2, 1);   LT(0,2) += h*C(2, 3);   LT(0,3) += h*z*C(2, 0);   LT(0,4) += h*z*C(2, 1);   LT(0,5) += h*z*C(2, 3);   LT(0,6) += ce*h*C(2, 4);   LT(0,7) += ce*h*C(2, 5);
-					
-					L(0,0) +=    h*C(0, 2);   
-					L(1,0) +=    h*C(1, 2);   
-					L(2,0) +=    h*C(3, 2);   
-					L(3,0) +=  h*z*C(0, 2);   
-					L(4,0) +=  h*z*C(1, 2);   
-					L(5,0) +=  h*z*C(3, 2);   
-					L(6,0) += cs*h*C(4, 2);
-					L(7,0) += cs*h*C(5, 2);
-				}                           
-				else                        
-				{
-					// matrices for static condensation
-
-					H(0,0) +=    h*C(2, 2);   H(0,1) +=    ce*h*C(2, 4);   H(0,2) +=    ce*h*C(2, 5);
-					H(1,0) += cs*h*C(4, 2);   H(1,1) += ce*cs*h*C(4, 4);   H(1,2) += ce*cs*h*C(4, 5);
-					H(2,0) += cs*h*C(5, 2);   H(2,1) += ce*cs*h*C(5, 4);   H(2,2) += ce*cs*h*C(5, 5);
-					
-					LT(0,0) +=    h*C(2, 0);   LT(0,1) +=    h*C(2, 1);   LT(0,2) +=    h*C(2, 3);   LT(0,3) +=    h*z*C(2, 0);   LT(0,4) +=    h*z*C(2, 1);   LT(0,5) +=    h*z*C(2, 3);
-					LT(1,0) += cs*h*C(4, 0);   LT(1,1) += cs*h*C(4, 1);   LT(1,2) += cs*h*C(4, 3);   LT(1,3) += cs*h*z*C(4, 0);   LT(1,4) += cs*h*z*C(4, 1);   LT(1,5) += cs*h*z*C(4, 3);
-					LT(2,0) += cs*h*C(5, 0);   LT(2,1) += cs*h*C(5, 1);   LT(2,2) += cs*h*C(5, 3);   LT(2,3) += cs*h*z*C(5, 0);   LT(2,4) += cs*h*z*C(5, 1);   LT(2,5) += cs*h*z*C(5, 3);
-					
-					L(0,0) +=   h*C(0, 2);  L(0,1) +=   ce*h*C(0, 4);  L(0,2) +=   ce*h*C(0, 5);
-					L(1,0) +=   h*C(1, 2);  L(1,1) +=   ce*h*C(1, 4);  L(1,2) +=   ce*h*C(1, 5);
-					L(2,0) +=   h*C(3, 2);  L(2,1) +=   ce*h*C(3, 4);  L(2,2) +=   ce*h*C(3, 5);
-					L(3,0) += h*z*C(0, 2);  L(3,1) += ce*h*z*C(0, 4);  L(3,2) += ce*h*z*C(0, 5);
-					L(4,0) += h*z*C(1, 2);  L(4,1) += ce*h*z*C(1, 4);  L(4,2) += ce*h*z*C(1, 5);
-					L(5,0) += h*z*C(3, 2);  L(5,1) += ce*h*z*C(3, 4);  L(5,2) += ce*h*z*C(3, 5);
-				}
-			}
-		}
-	} 
-
-	void ShellCrossSection::PrivateCopy(const ShellCrossSection & other)
-	{
-		if(this != &other)
-		{
-			mThickness = other.mThickness;
-			mOffset = other.mOffset;
-			mStack = other.mStack;
-			mEditingStack = other.mEditingStack;
-			mHasDrillingPenalty = other.mHasDrillingPenalty;
-			mDrillingPenalty = other.mDrillingPenalty;
-			mOrientation = other.mOrientation;
-			mBehavior = other.mBehavior;
-			mInitialized = other.mInitialized;
-			mNeedsOOPCondensation = other.mNeedsOOPCondensation;
-			mOOP_CondensedStrains = other.mOOP_CondensedStrains;
-			mOOP_CondensedStrains_converged = other.mOOP_CondensedStrains_converged;
-		}
-	}
-
-}
+//
+//   Project Name:        KratosSolidMechanicsApplication $
+//   Created by:          $Author:       Massimo Petracca $
+//   Last modified by:    $Co-Author:                     $
+//   Date:                $Date:             January 2014 $
+//   Revision:            $Revision:                  0.0 $
+//
+//
+
+#include "shell_cross_section.hpp"
+#include "solid_mechanics_application.h"
+
+namespace Kratos
+{
+
+	ShellCrossSection::ShellCrossSection()
+		: mThickness(0.0)
+		, mOffset(0.0)
+		, mStack()
+		, mEditingStack(false)
+		, mHasDrillingPenalty(false)
+		, mDrillingPenalty(0.0)
+		, mOrientation(0.0)
+		, mBehavior(Thick)
+		, mInitialized(false)
+		, mNeedsOOPCondensation(false)
+	{
+	}
+
+	ShellCrossSection::ShellCrossSection(const ShellCrossSection & other)
+	{
+		PrivateCopy(other);
+	}
+
+	ShellCrossSection::~ShellCrossSection()
+	{
+	}
+
+	ShellCrossSection & ShellCrossSection::operator = (const ShellCrossSection & other)
+	{
+		PrivateCopy(other);
+		return *this;
+	}
+
+	void ShellCrossSection::BeginStack()
+	{
+		if(!mEditingStack)
+		{
+			mEditingStack = true;
+			mThickness = 0.0;
+			mStack.clear();
+		}
+	}
+
+	void ShellCrossSection::AddPly(double thickness, double orientationAngle, int numPoints, const Properties::Pointer & pProperties)
+	{
+		if((mEditingStack) && (pProperties != NULL) && (thickness > 0.0))
+		{
+			mStack.push_back( Ply( thickness, 0.0, orientationAngle, numPoints, pProperties ) );
+			mThickness += thickness;
+		}
+	}
+
+	void ShellCrossSection::EndStack()
+	{
+		if(mEditingStack)
+		{
+			double currentLocation = mThickness * 0.5;
+
+			for(PlyCollection::iterator it = mStack.begin(); it != mStack.end(); ++it)
+			{
+				Ply& iPly = *it;
+				double iTh = iPly.GetThickness();
+				iPly.SetLocation(currentLocation - iTh * 0.5 - mOffset);
+				currentLocation -= iTh;
+			}
+
+			mEditingStack = false;
+		}
+	}
+
+	std::string ShellCrossSection::GetInfo()const
+	{
+		std::stringstream ss;
+		ss << std::fixed;
+		
+		ss << std::endl;
+		ss << "===============================================================" << std::endl;
+		ss << "                      SellCrossSection Info:" << std::endl;
+		ss << "===============================================================" << std::endl;
+		ss << "Total Thickness: " << mThickness << std::endl;
+		ss << "Offset from the midplane: " << mOffset << std::endl;
+		ss << "Number of Plies: " << mStack.size() << std::endl;
+		ss << "===============================================================" << std::endl;
+		ss << "=======================       STACK      ======================" << std::endl;
+		ss << "===============================================================" << std::endl;
+		if(mStack.size() < 1) 
+		{
+			ss << " EMPTY STACK" << std::endl;
+			ss << "===============================================================" << std::endl;
+		}
+		else
+		{
+			for(PlyCollection::const_iterator it = mStack.begin(); it != mStack.end(); ++it)
+			{
+				const Ply& iPly = *it;
+				
+				ss << " - Thickness :" << iPly.GetThickness() << std::endl;
+				ss << " - Location :" << iPly.GetLocation() << std::endl;
+				ss << " - Orientation Angle: " << iPly.GetOrientationAngle() << " (degrees)" << std::endl;
+				ss << " - Through-The-Thickness Integration Points (" << iPly.GetIntegrationPoints().size() << "):" << std::endl;
+				for(unsigned int i = 0; i < iPly.GetIntegrationPoints().size(); i++) {
+					const IntegrationPoint& iPoint = iPly.GetIntegrationPoints()[i];
+					ss << " - - [" << i << "] " 
+					   << "[ H: " << iPoint.GetWeight() << "; POS: " << iPoint.GetLocation() << "; C-LAW: " << iPoint.GetConstitutiveLaw() << "]" 
+					   << std::endl;
+				}
+				ss << "===============================================================" << std::endl;
+			}
+		}
+		ss << std::endl;
+		return ss.str();
+	}
+	
+	ShellCrossSection::Pointer ShellCrossSection::Clone()const
+	{
+		ShellCrossSection::Pointer theClone( new ShellCrossSection(*this) );
+		theClone->EndStack();
+		return theClone;
+	}
+
+    bool ShellCrossSection::Has(const Variable<double>& rThisVariable)
+	{
+		return false;
+	}
+
+    bool ShellCrossSection::Has(const Variable<Vector>& rThisVariable)
+	{
+		return false;
+	}
+
+    bool ShellCrossSection::Has(const Variable<Matrix>& rThisVariable)
+	{
+		return false;
+	}
+
+    bool ShellCrossSection::Has(const Variable<array_1d<double, 3 > >& rThisVariable)
+	{
+		return false;
+	}
+
+    bool ShellCrossSection::Has(const Variable<array_1d<double, 6 > >& rThisVariable)
+	{
+		return false;
+	}
+
+    double& ShellCrossSection::GetValue(const Variable<double>& rThisVariable, double& rValue)
+	{
+		double meanValue = 0.0;
+		double iValue = 0.0;
+		double accum = 0.0;
+		for(PlyCollection::iterator ply_it = mStack.begin(); ply_it != mStack.end(); ++ply_it)
+		{
+			Ply& iPly = *ply_it;
+			//const Properties& iPlyProps = iPly.GetProperties();
+			for(Ply::IntegrationPointCollection::iterator intp_it = iPly.GetIntegrationPoints().begin(); intp_it != iPly.GetIntegrationPoints().end(); ++intp_it)
+			{
+				IntegrationPoint& iPoint = *intp_it;
+				iValue = 0.0;
+				if(iPoint.GetConstitutiveLaw()->Has(rThisVariable))
+				{
+					iValue = iPoint.GetConstitutiveLaw()->GetValue(rThisVariable, iValue);
+					meanValue += iValue * iPoint.GetWeight();
+					accum += iPoint.GetWeight();
+				}
+			}
+		}
+		if(accum != 0.0)
+			rValue = meanValue / accum;
+		return rValue;
+	}
+    
+    Vector& ShellCrossSection::GetValue(const Variable<Vector>& rThisVariable, Vector& rValue)
+	{
+		return rValue;
+	}
+    
+    Matrix& ShellCrossSection::GetValue(const Variable<Matrix>& rThisVariable, Matrix& rValue)
+	{
+		return rValue;
+	}
+    
+    array_1d<double, 3 > & ShellCrossSection::GetValue(const Variable<array_1d<double, 3 > >& rVariable,
+                                                       array_1d<double, 3 > & rValue)
+	{
+		return rValue;
+	}
+    
+    array_1d<double, 6 > & ShellCrossSection::GetValue(const Variable<array_1d<double, 6 > >& rVariable,
+                                                       array_1d<double, 6 > & rValue)
+	{
+		return rValue;
+	}
+
+    void ShellCrossSection::SetValue(const Variable<double>& rVariable,
+                                     const double& rValue,
+                                     const ProcessInfo& rCurrentProcessInfo)
+	{
+	}
+
+    void ShellCrossSection::SetValue(const Variable<Vector >& rVariable,
+                                     const Vector& rValue, 
+	                                 const ProcessInfo& rCurrentProcessInfo)
+	{
+	}
+ 
+    void ShellCrossSection::SetValue(const Variable<Matrix >& rVariable,
+                                     const Matrix& rValue, 
+	                                 const ProcessInfo& rCurrentProcessInfo)
+	{
+	}
+
+    void ShellCrossSection::SetValue(const Variable<array_1d<double, 3 > >& rVariable,
+                                     const array_1d<double, 3 > & rValue,
+                                     const ProcessInfo& rCurrentProcessInfo)
+	{
+	}
+
+    void ShellCrossSection::SetValue(const Variable<array_1d<double, 6 > >& rVariable,
+                                     const array_1d<double, 6 > & rValue,
+                                     const ProcessInfo& rCurrentProcessInfo)
+	{
+	}
+
+    bool ShellCrossSection::ValidateInput(const Properties& rMaterialProperties)
+	{
+		return true;
+	}
+
+	void ShellCrossSection::InitializeCrossSection(const Properties& rMaterialProperties,
+												   const GeometryType& rElementGeometry,
+												   const Vector& rShapeFunctionsValues)
+	{
+		if(!mInitialized)
+		{
+			if(mEditingStack) EndStack();
+			
+			mNeedsOOPCondensation = false;
+			
+			for(PlyCollection::iterator ply_it = mStack.begin(); ply_it != mStack.end(); ++ply_it)
+			{
+				Ply& iPly = *ply_it;
+				const Properties& iPlyProps = iPly.GetProperties();
+				for(Ply::IntegrationPointCollection::iterator intp_it = iPly.GetIntegrationPoints().begin(); intp_it != iPly.GetIntegrationPoints().end(); ++intp_it)
+				{
+					IntegrationPoint& iPoint = *intp_it;
+					iPoint.GetConstitutiveLaw()->InitializeMaterial(iPlyProps, rElementGeometry, rShapeFunctionsValues);
+					
+					if(!mNeedsOOPCondensation)
+						if(iPoint.GetConstitutiveLaw()->GetStrainSize() == 6)
+							mNeedsOOPCondensation = true;
+				}
+			}
+			
+			if(mNeedsOOPCondensation)
+			{
+				unsigned int condensed_strain_size = mBehavior == Thick ? 1 : 3;
+				
+				if(mOOP_CondensedStrains.size() != condensed_strain_size)
+					mOOP_CondensedStrains.resize(condensed_strain_size, false);
+					
+				if(mOOP_CondensedStrains_converged.size() != condensed_strain_size)
+					mOOP_CondensedStrains_converged.resize(condensed_strain_size, false);
+					
+				noalias(mOOP_CondensedStrains) = ZeroVector(condensed_strain_size);
+				noalias(mOOP_CondensedStrains_converged) = ZeroVector(condensed_strain_size);
+			}
+			
+			mInitialized = true;
+		}
+	}
+
+	void ShellCrossSection::InitializeSolutionStep(const Properties& rMaterialProperties,
+												   const GeometryType& rElementGeometry,
+												   const Vector& rShapeFunctionsValues,
+												   const ProcessInfo& rCurrentProcessInfo)
+	{
+		for(PlyCollection::iterator ply_it = mStack.begin(); ply_it != mStack.end(); ++ply_it)
+		{
+			Ply& iPly = *ply_it;
+			const Properties& iPlyProps = iPly.GetProperties();
+			for(Ply::IntegrationPointCollection::iterator intp_it = iPly.GetIntegrationPoints().begin(); intp_it != iPly.GetIntegrationPoints().end(); ++intp_it)
+			{
+				IntegrationPoint& iPoint = *intp_it;
+				iPoint.GetConstitutiveLaw()->InitializeSolutionStep(iPlyProps, rElementGeometry, rShapeFunctionsValues, rCurrentProcessInfo);
+			}
+		}
+		
+		if(mNeedsOOPCondensation)
+			mOOP_CondensedStrains = mOOP_CondensedStrains_converged;
+	}
+
+	void ShellCrossSection::FinalizeSolutionStep(const Properties& rMaterialProperties,
+												 const GeometryType& rElementGeometry,
+												 const Vector& rShapeFunctionsValues,
+												 const ProcessInfo& rCurrentProcessInfo)
+	{
+		for(PlyCollection::iterator ply_it = mStack.begin(); ply_it != mStack.end(); ++ply_it)
+		{
+			Ply& iPly = *ply_it;
+			const Properties& iPlyProps = iPly.GetProperties();
+			for(Ply::IntegrationPointCollection::iterator intp_it = iPly.GetIntegrationPoints().begin(); intp_it != iPly.GetIntegrationPoints().end(); ++intp_it)
+			{
+				IntegrationPoint& iPoint = *intp_it;
+				iPoint.GetConstitutiveLaw()->FinalizeSolutionStep(iPlyProps, rElementGeometry, rShapeFunctionsValues, rCurrentProcessInfo);
+			}
+		}
+
+		if(mNeedsOOPCondensation)
+			mOOP_CondensedStrains_converged = mOOP_CondensedStrains;
+	}
+
+	void ShellCrossSection::InitializeNonLinearIteration(const Properties& rMaterialProperties,
+														 const GeometryType& rElementGeometry,
+														 const Vector& rShapeFunctionsValues,
+														 const ProcessInfo& rCurrentProcessInfo)
+	{
+	}
+
+    void ShellCrossSection::FinalizeNonLinearIteration(const Properties& rMaterialProperties,
+													   const GeometryType& rElementGeometry,
+													   const Vector& rShapeFunctionsValues,
+													   const ProcessInfo& rCurrentProcessInfo)
+	{
+	}
+	
+	void ShellCrossSection::CalculateSectionResponse(Parameters& rValues, const ConstitutiveLaw::StressMeasure& rStressMeasure)
+	{
+		// parameters initialization
+		ConstitutiveLaw::Parameters materialValues;
+		ElementVariables variables;
+		InitializeParameters(rValues, materialValues, variables);
+
+		Flags& Options = rValues.GetOptions();
+		bool compute_stress              = Options.Is(ConstitutiveLaw::COMPUTE_STRESS);
+		bool compute_constitutive_tensor = Options.Is(ConstitutiveLaw::COMPUTE_CONSTITUTIVE_TENSOR);
+		SizeType strain_size = GetStrainSize();
+		SizeType condensed_strain_size = GetCondensedStrainSize();
+
+		if(!compute_constitutive_tensor && mNeedsOOPCondensation)
+		{
+			compute_constitutive_tensor = true;
+			Options.Set(ConstitutiveLaw::COMPUTE_CONSTITUTIVE_TENSOR);
+			materialValues.GetOptions().Set(ConstitutiveLaw::COMPUTE_CONSTITUTIVE_TENSOR);
+		}
+
+		// references
+		Vector& generalizedStrainVector = rValues.GetGeneralizedStrainVector();
+		Vector& generalizedStressVector = rValues.GetGeneralizedStressVector();
+		Matrix& constitutiveMatrix = rValues.GetConstitutiveMatrix();
+
+		Vector& condensedStressVector   = variables.CondensedStressVector;
+		Matrix& H  = variables.H;
+		Matrix& L  = variables.L;
+		Matrix& LT = variables.LT;
+
+		// working matrices to avoid re-allocations when we need to rotate
+		// intput and outputs in composite layups
+		Matrix R(strain_size, strain_size);
+		Matrix DRT(strain_size, strain_size);
+		Matrix Rc;
+		Matrix HRcT;
+		Matrix LRcT;
+		Matrix LTRT;
+		Matrix Hinv;
+		if(mNeedsOOPCondensation)
+		{
+			Rc.resize(condensed_strain_size, condensed_strain_size, false);
+			if(compute_constitutive_tensor)
+			{
+				HRcT.resize(condensed_strain_size, condensed_strain_size, false);
+				LRcT.resize(strain_size, condensed_strain_size, false);
+				LTRT.resize(condensed_strain_size, strain_size, false);
+			}
+			Hinv = ZeroMatrix(condensed_strain_size, condensed_strain_size);
+		}
+		
+		// compute the generalized strain vector in section coordinate system
+		Vector generalizedStrainVector_element;
+		if(mOrientation != 0.0)
+		{
+			// make a copy of the one in element coordinate system. (original)
+			generalizedStrainVector_element.resize(strain_size, false);
+			noalias( generalizedStrainVector_element ) = generalizedStrainVector;
+
+			// rotate the original one to the section coordinate system
+			GetRotationMatrixForGeneralizedStrains( -mOrientation, R );
+			noalias( generalizedStrainVector ) = prod( R, generalizedStrainVector_element );
+		}
+
+		// ************************************* NOW WE ARE IN THE CROSS SECTION COORDINATE SYSTEM *************************************
+		
+		// initialize vector and matrices to store temporary values
+		Vector generalizedStrainVector_section;
+		Vector generalizedStressVector_section;
+		Matrix constitutiveMatrix_section;
+		Matrix H_section;
+		Matrix L_section;
+		Matrix LT_section;
+		Vector condensedStressVector_section;
+		Vector condensedStrainVector_section;
+
+		// initialize iteration data for condensation of out-of-plane strain components
+		int    max_iter = 10;
+		double relative_tolerance = 1.0E-8;
+		double always_converged_tolerance = 1.0E-10;
+		double tolerance = relative_tolerance;
+		int    iter = 0;
+		double oop_stress_norm = 0.0;
+		bool   converged = false;
+
+		// BEGIN LOOP: Newthon iteration to solve for condensed strains
+		while(true)
+		{
+			noalias( generalizedStressVector ) = ZeroVector( strain_size );
+			noalias( condensedStressVector ) = ZeroVector( condensed_strain_size );
+			noalias( constitutiveMatrix ) = ZeroMatrix( strain_size, strain_size );
+			noalias( H ) = ZeroMatrix( condensed_strain_size, condensed_strain_size );
+			noalias( L ) = ZeroMatrix( strain_size, condensed_strain_size );
+			noalias( LT ) = ZeroMatrix( condensed_strain_size, strain_size );
+
+			// BEGIN LOOP: integrate the response of each ply in this cross section
+			for(PlyCollection::iterator ply_it = mStack.begin(); ply_it != mStack.end(); ++ply_it)
+			{
+				Ply& iPly = *ply_it;
+				const Properties& iPlyProps = iPly.GetProperties();
+				materialValues.SetMaterialProperties( iPlyProps );
+				double iPlyAngle = iPly.GetOrientationAngle();
+
+				if(iPlyAngle == 0.0)
+				{
+					// BEGIN LOOP: integrate the response of each integration point in this ply
+					for(Ply::IntegrationPointCollection::iterator intp_it = iPly.GetIntegrationPoints().begin(); intp_it != iPly.GetIntegrationPoints().end(); ++intp_it)
+					{
+						IntegrationPoint& iPoint = *intp_it;
+						UpdateIntegrationPointParameters(iPoint, materialValues, variables);
+						CalculateIntegrationPointResponse(iPoint, materialValues, rValues, variables, rStressMeasure);
+					} // END LOOP: integrate the response of each integration point in this ply
+				}
+				else
+				{
+					// get the angle in radians of this ply w.r.t the parent section
+					double alpha = Globals::Pi / 180.0 * iPlyAngle;
+				
+					// make a copy of the generalized strain vector in section coordinate system
+					// and then rotate the (working) generalized strain vector in this ply coordinate system
+					if(generalizedStrainVector_section.size() != strain_size)
+						generalizedStrainVector_section.resize(strain_size, false);
+					noalias( generalizedStrainVector_section ) = generalizedStrainVector; // make a copy
+					GetRotationMatrixForGeneralizedStrains( -alpha, R );
+					noalias( generalizedStrainVector ) = prod( R, generalizedStrainVector_section ); // rotate
+
+					// make a copy of the condensed strain vector in section coordinate system
+					// and then rotate the (working) condensed strain vector in this ply coordinate system.
+					if(mNeedsOOPCondensation)
+					{
+						if(condensedStrainVector_section.size() != condensed_strain_size)
+							condensedStrainVector_section.resize(condensed_strain_size, false);
+						noalias( condensedStrainVector_section ) = mOOP_CondensedStrains; // make a copy
+						GetRotationMatrixForCondensedStrains( -alpha, Rc );
+						noalias( mOOP_CondensedStrains ) = prod( Rc, condensedStrainVector_section ); // rotate
+					}
+
+					// make a copy of the generalized stress vector in section coordinate system (which is being integrated)
+					// and then set to zero the (working) generalized stress vector
+					if(compute_stress) 
+					{
+						if(generalizedStressVector_section.size() != strain_size) 
+							generalizedStressVector_section.resize(strain_size, false);
+						noalias( generalizedStressVector_section ) = generalizedStressVector; // make a copy
+						noalias( generalizedStressVector ) = ZeroVector(strain_size); // set to zero
+
+						if(mNeedsOOPCondensation)
+						{
+							if(condensedStressVector_section.size() != condensed_strain_size)
+								condensedStressVector_section.resize(condensed_strain_size, false);
+							noalias( condensedStressVector_section ) = condensedStressVector; // make a copy
+							noalias( condensedStressVector ) = ZeroVector(condensed_strain_size); // set to zero
+						}
+					}
+
+					// make a copy of the section constitutive matrix in section coordinate system (which is being integrated)
+					// and then set to zero the (working) section constitutive matrix
+					if(compute_constitutive_tensor) 
+					{
+						if(constitutiveMatrix_section.size1() != strain_size || constitutiveMatrix_section.size2() != strain_size)
+							constitutiveMatrix_section.resize(strain_size, strain_size, false);
+						noalias( constitutiveMatrix_section ) = constitutiveMatrix; // make a copy
+						noalias( constitutiveMatrix ) = ZeroMatrix(strain_size, strain_size); // set to zero
+
+						if(mNeedsOOPCondensation)
+						{
+							if(H_section.size1() != condensed_strain_size || H_section.size2() != condensed_strain_size)
+								H_section.resize(condensed_strain_size, condensed_strain_size, false);
+							noalias( H_section ) = H; // make a copy
+							noalias( H ) = ZeroMatrix(condensed_strain_size, condensed_strain_size); // set to zero
+
+							if(L_section.size1() != strain_size || L_section.size2() != condensed_strain_size)
+								L_section.resize(strain_size, condensed_strain_size, false);
+							noalias( L_section ) = L; // make a copy
+							noalias( L ) = ZeroMatrix(strain_size, condensed_strain_size); // set to zero
+
+							if(LT_section.size1() != condensed_strain_size || L_section.size2() != strain_size)
+								LT_section.resize(condensed_strain_size, strain_size, false);
+							noalias( LT_section ) = LT; // make a copy
+							noalias( LT ) = ZeroMatrix(condensed_strain_size, strain_size); // set to zero
+						}
+					}
+
+					// BEGIN LOOP: integrate the response of each integration point in this ply
+					for(Ply::IntegrationPointCollection::iterator intp_it = iPly.GetIntegrationPoints().begin(); intp_it != iPly.GetIntegrationPoints().end(); ++intp_it)
+					{
+						IntegrationPoint& iPoint = *intp_it;
+						UpdateIntegrationPointParameters(iPoint, materialValues, variables);
+						CalculateIntegrationPointResponse(iPoint, materialValues, rValues, variables, rStressMeasure);
+					} // END LOOP: integrate the response of each integration point in this ply
+
+					// restore the (working) generalized strain vector with the one in section coordinate system
+					noalias( generalizedStrainVector ) = generalizedStrainVector_section;
+
+					// restore the (working) condensed strain vector with the one in section coordinate system
+					if(mNeedsOOPCondensation)
+						noalias( mOOP_CondensedStrains ) = condensedStrainVector_section;
+				
+					// transform the output stress and constitutive matrix from this ply to the parent section
+					// coordinate system. then add them to the already integrated quantities.
+					if(compute_stress || compute_constitutive_tensor)
+					{
+						GetRotationMatrixForGeneralizedStresses(alpha, R);
+						if(mNeedsOOPCondensation)
+							GetRotationMatrixForCondensedStresses(alpha, Rc);
+
+						if(compute_stress)
+						{
+							noalias( generalizedStressVector_section ) += prod( R, generalizedStressVector );
+							noalias( generalizedStressVector ) = generalizedStressVector_section;
+
+							if(mNeedsOOPCondensation)
+							{
+								noalias( condensedStressVector_section ) += prod( Rc, condensedStressVector );
+								noalias( condensedStressVector ) = condensedStressVector_section;
+							}
+						}
+						if(compute_constitutive_tensor)
+						{
+							noalias( DRT ) = prod( constitutiveMatrix, trans( R ) );
+							noalias( constitutiveMatrix_section ) += prod( R, DRT );
+							constitutiveMatrix.swap(constitutiveMatrix_section);
+
+							if(mNeedsOOPCondensation)
+							{
+								noalias( HRcT ) = prod( H, trans( Rc ) );
+								noalias( H_section ) += prod( Rc, HRcT );
+								noalias( H ) = H_section;
+
+								noalias( LRcT ) = prod( L, trans( Rc ) );
+								noalias( L_section ) += prod( R, LRcT );
+								noalias( L ) = L_section;
+
+								noalias( LTRT ) = prod( LT, trans( R ) );
+								noalias( LT_section ) += prod( Rc, LTRT );
+								noalias( LT ) = LT_section;
+							}
+						}
+					}
+				}
+			} // END LOOP: integrate the response of each ply in this cross section
+
+			// quick return if no static condensation is required
+			if(!mNeedsOOPCondensation)
+			{
+				converged = true;
+				break;
+			}
+
+			// compute out-of-plane stress norm
+			if(mBehavior == Thick)
+				oop_stress_norm = std::abs( condensedStressVector(0) );
+			else
+				oop_stress_norm = norm_2( condensedStressVector );
+
+			// initialize tolerance
+			if(iter == 0) 
+			{
+				tolerance = oop_stress_norm * relative_tolerance;
+				if(tolerance < always_converged_tolerance)
+					tolerance = always_converged_tolerance;
+			}
+
+			// compute H^-1
+			if(mBehavior == Thick)
+			{
+				Hinv(0, 0) = 1.0 / H(0, 0);
+			}
+			else
+			{
+				double dummy_det;
+				MathUtils<double>::InvertMatrix3(H, Hinv, dummy_det);
+			}
+
+			// check convergence
+			if(oop_stress_norm <= tolerance)
+			{
+				converged = true;
+				break;
+			}
+
+			// update out-of-plane strains
+			noalias( mOOP_CondensedStrains ) -= prod( Hinv, condensedStressVector );
+
+			iter++;
+
+			if(iter > max_iter) break;
+
+		} // END LOOP: Newthon iteration 
+
+		if(!converged || compute_constitutive_tensor)
+		{
+			Matrix LHinv( prod( L, Hinv ) );
+			if(!converged && compute_stress)
+			{
+				noalias( generalizedStressVector ) += prod( LHinv, condensedStressVector );
+			}
+
+			if(compute_constitutive_tensor)
+			{
+				noalias( constitutiveMatrix ) -= prod( LHinv, LT );
+			}
+		}
+
+		// *********************************** NOW WE MOVE TO THE PARENT ELEMENT COORDINATE SYSTEM ************************************
+		
+		// transform the outputs back to the element coordinate system (if necessary)
+		if(mOrientation != 0.0)
+		{
+			if(compute_stress || compute_constitutive_tensor)
+			{
+				GetRotationMatrixForGeneralizedStresses( mOrientation, R );
+				if(compute_stress)
+				{
+					generalizedStressVector = prod( R, generalizedStressVector );
+				}
+				if(compute_constitutive_tensor)
+				{
+					noalias( DRT ) = prod( constitutiveMatrix, trans( R ) );
+					noalias( constitutiveMatrix ) = prod( R, DRT );
+				}
+			}
+		}
+
+		// restore the original strain vector in element coordinate system
+		if(mOrientation != 0.0)
+			noalias( generalizedStrainVector ) = generalizedStrainVector_element;
+
+		// compute the drilling stiffness parameter
+		if(!mHasDrillingPenalty && compute_constitutive_tensor)
+		{
+			mDrillingPenalty = constitutiveMatrix(2, 2);
+			mHasDrillingPenalty = true;
+		}
+	}
+
+	void ShellCrossSection::FinalizeSectionResponse(Parameters& rValues, const ConstitutiveLaw::StressMeasure& rStressMeasure)
+	{
+		ConstitutiveLaw::Parameters materialValues;
+		ElementVariables variables;
+		InitializeParameters(rValues, materialValues, variables);
+
+		for(PlyCollection::iterator ply_it = mStack.begin(); ply_it != mStack.end(); ++ply_it)
+		{
+			Ply& iPly = *ply_it;
+			//const Properties& iPlyProps = iPly.GetProperties();
+			for(Ply::IntegrationPointCollection::iterator intp_it = iPly.GetIntegrationPoints().begin(); intp_it != iPly.GetIntegrationPoints().end(); ++intp_it)
+			{
+				IntegrationPoint& iPoint = *intp_it;
+				UpdateIntegrationPointParameters(iPoint, materialValues, variables);
+				iPoint.GetConstitutiveLaw()->FinalizeMaterialResponse(materialValues, rStressMeasure);
+			}
+		}
+	}
+	
+	void ShellCrossSection::ResetCrossSection(const Properties& rMaterialProperties,
+											  const GeometryType& rElementGeometry,
+											  const Vector& rShapeFunctionsValues)
+	{
+		mInitialized = false;
+		
+		for(PlyCollection::iterator ply_it = mStack.begin(); ply_it != mStack.end(); ++ply_it)
+		{
+			Ply& iPly = *ply_it;
+			const Properties& iPlyProps = iPly.GetProperties();
+			for(Ply::IntegrationPointCollection::iterator intp_it = iPly.GetIntegrationPoints().begin(); intp_it != iPly.GetIntegrationPoints().end(); ++intp_it)
+			{
+				IntegrationPoint& iPoint = *intp_it;
+				iPoint.GetConstitutiveLaw()->ResetMaterial(iPlyProps, rElementGeometry, rShapeFunctionsValues);
+			}
+		}
+		
+		if(mNeedsOOPCondensation)
+		{
+			int condensed_strain_size = mBehavior == Thick ? 1 : 3;
+			
+			noalias(mOOP_CondensedStrains) = ZeroVector(condensed_strain_size);
+			noalias(mOOP_CondensedStrains_converged) = ZeroVector(condensed_strain_size);
+		}
+	}
+	
+	int ShellCrossSection::Check(const Properties& rMaterialProperties,
+								 const GeometryType& rElementGeometry,
+								 const ProcessInfo& rCurrentProcessInfo)
+	{
+		KRATOS_TRY
+
+		if(this->mEditingStack)
+			KRATOS_THROW_ERROR(std::logic_error, "The Ply Stack of a ShellCrossSection is in Editing mode", "")
+		
+		if(this->mStack.size() < 1)
+			KRATOS_THROW_ERROR(std::logic_error, "The Ply Stack of a ShellCrossSection cannot be empty", "")
+
+		if(this->mThickness <= 0.0)
+			KRATOS_THROW_ERROR(std::logic_error, "The Thickness of a ShellCrossSection should be a positive real number", this->mThickness)
+
+		for(PlyCollection::iterator ply_it = mStack.begin(); ply_it != mStack.end(); ++ply_it)
+		{
+			Ply& iPly = *ply_it;
+			
+			Ply::IntegrationPointCollection::size_type numip( iPly.NumberOfIntegrationPoints() );
+			if(numip < 1)
+				KRATOS_THROW_ERROR(std::logic_error, "The number of integration points in a Ply is not set properly", numip);
+			
+			if(iPly.GetPropertiesPointer() == NULL)
+				KRATOS_THROW_ERROR(std::logic_error, "The Properties of a Ply cannot be NULL", "");
+			
+			const Properties & iPlyProps = iPly.GetProperties();
+
+			if(!iPlyProps.Has(DENSITY))
+				KRATOS_THROW_ERROR(std::logic_error, "DENSITY not provided for a Ply object","");
+
+			for(Ply::IntegrationPointCollection::iterator intp_it = iPly.GetIntegrationPoints().begin(); intp_it != iPly.GetIntegrationPoints().end(); ++intp_it) 
+			{
+				IntegrationPoint& iPoint = *intp_it;
+				
+				if(iPoint.GetWeight() <= 0.0) 
+					KRATOS_THROW_ERROR(std::logic_error, "The Weight of a ShellCrossSection.IntegrationPoint should be a positive real number", iPoint.GetWeight());
+
+				const ConstitutiveLaw::Pointer& iPointLaw = iPoint.GetConstitutiveLaw();
+				
+				if(iPointLaw == NULL)
+					KRATOS_THROW_ERROR(std::logic_error, "The Constitutive law of a ShellCrossSection.IntegrationPoint is NULL", iPointLaw);
+
+				ConstitutiveLaw::Features iPointLawFeatures;
+				iPointLaw->GetLawFeatures(iPointLawFeatures);
+
+				int correct_strain_size = iPointLawFeatures.mStrainSize;
+				if(correct_strain_size != 3 && correct_strain_size != 6)
+					KRATOS_THROW_ERROR(std::logic_error, 
+						"The Constitutive law of a ShellCrossSection.IntegrationPoint needs a ConstitutiveLaw with 3 or 6 components, instead of ", correct_strain_size);
+				
+				//bool correct_strain_measure = false;
+				//for(unsigned int i=0; i<iPointLawFeatures.mStrainMeasures.size(); i++)
+				//{
+				//	if(iPointLawFeatures.mStrainMeasures[i] == ConstitutiveLaw::StrainMeasure_Infinitesimal){
+				//		correct_strain_measure = true;
+				//		break;
+				//	}
+				//}
+				//
+				//if( correct_strain_measure == false )
+				//	KRATOS_THROW_ERROR( std::logic_error, 
+				//		"The Constitutive law of a ShellCrossSection.IntegrationPoint is incompatible with the strain measure required by this cross section ", 
+				//		"Required strain measure: StrainMeasure_Infinitesimal" );
+				
+				iPointLaw->Check(iPlyProps, rElementGeometry, rCurrentProcessInfo);
+			}
+		}
+		
+		return 0;
+
+		KRATOS_CATCH("")
+	}
+	
+	void ShellCrossSection::InitializeParameters(Parameters& rValues, ConstitutiveLaw::Parameters& rMaterialValues, ElementVariables& rVariables)
+	{
+		// share common data between section and materials
+		
+		rMaterialValues.SetOptions(rValues.GetOptions());
+		rMaterialValues.GetOptions().Set(ConstitutiveLaw::USE_ELEMENT_PROVIDED_STRAIN, false);
+		
+		rMaterialValues.SetShapeFunctionsValues( rValues.GetShapeFunctionsValues() );
+		rMaterialValues.SetShapeFunctionsDerivatives( rValues.GetShapeFunctionsDerivatives() );
+		
+		rMaterialValues.SetProcessInfo( rValues.GetProcessInfo() );
+		rMaterialValues.SetElementGeometry( rValues.GetElementGeometry() );
+		
+		// initialize the general variables container
+		
+		rVariables.DeterminantF = 1.0;
+		
+		rVariables.DeformationGradientF_2D = IdentityMatrix(2,2);
+		rVariables.StrainVector_2D.resize(3);
+		rVariables.StressVector_2D.resize(3);
+		rVariables.ConstitutiveMatrix_2D.resize(3,3);
+		
+		if(mNeedsOOPCondensation) // avoid useless allocations
+		{
+			rVariables.DeformationGradientF_3D = IdentityMatrix(3,3);
+			rVariables.DeformationGradientF0_3D = IdentityMatrix(3,3);
+			rVariables.StrainVector_3D.resize(6);
+			rVariables.StressVector_3D.resize(6);
+			rVariables.ConstitutiveMatrix_3D.resize(6,6);
+		}
+		
+		// by default set the 2D data for materials
+		
+		rMaterialValues.SetStrainVector(rVariables.StrainVector_2D);
+		rMaterialValues.SetStressVector(rVariables.StressVector_2D);
+		rMaterialValues.SetConstitutiveMatrix(rVariables.ConstitutiveMatrix_2D);
+		rMaterialValues.SetDeterminantF(rVariables.DeterminantF);
+		rMaterialValues.SetDeformationGradientF(rVariables.DeformationGradientF_2D);
+		
+		// initialize to zero the generalized vectors / matrices because
+		// they will be integrated
+		int strain_size = GetStrainSize();
+		int condensed_strain_size = GetCondensedStrainSize();
+		noalias( rValues.GetGeneralizedStressVector() ) = ZeroVector(strain_size);
+		noalias( rValues.GetConstitutiveMatrix() ) = ZeroMatrix(strain_size, strain_size);
+		rVariables.CondensedStressVector = ZeroVector(condensed_strain_size);
+		rVariables.H = ZeroMatrix(condensed_strain_size, condensed_strain_size);
+		rVariables.L = ZeroMatrix(strain_size, condensed_strain_size);
+		rVariables.LT = ZeroMatrix(condensed_strain_size, strain_size);
+	}
+	
+	void ShellCrossSection::UpdateIntegrationPointParameters(IntegrationPoint& rPoint, ConstitutiveLaw::Parameters& rMaterialValues, ElementVariables& rVariables)
+	{
+		if(rPoint.GetConstitutiveLaw()->GetStrainSize() == 3)
+		{
+			// use 2D matrices and vectors
+			rMaterialValues.SetStrainVector(rVariables.StrainVector_2D);
+			rMaterialValues.SetStressVector(rVariables.StressVector_2D);
+			rMaterialValues.SetConstitutiveMatrix(rVariables.ConstitutiveMatrix_2D);
+			rMaterialValues.SetDeterminantF(rVariables.DeterminantF);
+			rMaterialValues.SetDeformationGradientF(rVariables.DeformationGradientF_2D);
+			
+			if(mBehavior == Thick)
+			{
+				// get elastic data for the trasverse shear part (treated elastically)
+				const Properties& props = rMaterialValues.GetMaterialProperties();
+				if(props.Has(SHEAR_MODULUS_YZ) && props.Has(SHEAR_MODULUS_XZ))
+				{
+					rVariables.GYZ = props[SHEAR_MODULUS_YZ];
+					rVariables.GXZ = props[SHEAR_MODULUS_XZ];
+				}
+				else if(props.Has(YOUNG_MODULUS) && props.Has(POISSON_RATIO))
+				{
+					double giso = props[YOUNG_MODULUS] / (2.0 * (1.0 + props[POISSON_RATIO]));
+					rVariables.GYZ = giso;
+					rVariables.GXZ = giso;
+				}
+				else
+				{
+					// This should NEVER happen!
+					rVariables.GYZ = 0.0;
+					rVariables.GXZ = 0.0;
+				}
+			}
+		}
+		else // 6
+		{
+			// use 3D matrices and vectors
+			rMaterialValues.SetStrainVector(rVariables.StrainVector_3D);
+			rMaterialValues.SetStressVector(rVariables.StressVector_3D);
+			rMaterialValues.SetConstitutiveMatrix(rVariables.ConstitutiveMatrix_3D);
+			rMaterialValues.SetDeterminantF(rVariables.DeterminantF);
+			rMaterialValues.SetDeformationGradientF(rVariables.DeformationGradientF_3D);
+		}
+	}
+	
+	void ShellCrossSection::CalculateIntegrationPointResponse(IntegrationPoint& rPoint, 
+															  ConstitutiveLaw::Parameters& rMaterialValues,
+															  Parameters& rValues, 
+															  ElementVariables& rVariables,
+															  const ConstitutiveLaw::StressMeasure& rStressMeasure)
+	{
+		// get some data/references...
+
+		Flags& Options = rValues.GetOptions();
+		bool compute_stress              = Options.Is(ConstitutiveLaw::COMPUTE_STRESS);
+		bool compute_constitutive_tensor = Options.Is(ConstitutiveLaw::COMPUTE_CONSTITUTIVE_TENSOR);
+
+		double h = rPoint.GetWeight();
+		double z = rPoint.GetLocation();
+
+		const Vector& generalizedStrainVector = rValues.GetGeneralizedStrainVector();
+		Vector& generalizedStressVector       = rValues.GetGeneralizedStressVector();
+		Matrix& sectionConstitutiveMatrix     = rValues.GetConstitutiveMatrix();
+
+		Vector& materialStrainVector       = rMaterialValues.GetStrainVector();
+		Vector& materialStressVector       = rMaterialValues.GetStressVector();
+		Matrix& materialConstitutiveMatrix = rMaterialValues.GetConstitutiveMatrix();
+
+		Vector& condensedStressVector = rVariables.CondensedStressVector;
+		Matrix& H                     = rVariables.H;
+		Matrix& L                     = rVariables.L;
+		Matrix& LT                    = rVariables.LT;
+
+		int material_strain_size = rPoint.GetConstitutiveLaw()->GetStrainSize();
+
+		// shear correction factors
+		// standard: but unsymmetric for anisotropic 3d materials
+		//double ce = 1.0;
+		//double cs = 5.0 / 6.0;
+		// modified: symmetric for anisotropic 3d materials
+		double ce = std::sqrt(5.0 / 6.0);
+		double cs = ce;
+		// modified quadratic strains: quadratic shear strains, no modification for stresses, unsymmetric for anisotropic 3d materials
+		//double ce = 1.0 - 4.0 / (mThickness * mThickness) * z * z;
+		//double cs = 1.0;
+
+		// calculate the material strain vector.
+
+		if(material_strain_size == 3) // plane-stress case
+		{
+			materialStrainVector(0) = generalizedStrainVector(0) + z * generalizedStrainVector(3); //  e.xx
+			materialStrainVector(1) = generalizedStrainVector(1) + z * generalizedStrainVector(4); //  e.yy
+			materialStrainVector(2) = generalizedStrainVector(2) + z * generalizedStrainVector(5); //  e.xy
+		}
+		else // full 3D case
+		{
+			materialStrainVector(0) = generalizedStrainVector(0) + z * generalizedStrainVector(3);	//  e.xx
+			materialStrainVector(1) = generalizedStrainVector(1) + z * generalizedStrainVector(4);	//  e.yy
+			materialStrainVector(2) = mOOP_CondensedStrains(0);										//  e.zz (condensed)
+			materialStrainVector(3) = generalizedStrainVector(2) + z * generalizedStrainVector(5);	//  e.xy
+			if(mBehavior == Thick)
+			{
+				materialStrainVector(4) = ce * generalizedStrainVector(6);							// 2e.yz
+				materialStrainVector(5) = ce * generalizedStrainVector(7);							// 2e.xz
+			}
+			else // Thin
+			{
+				materialStrainVector(4) = ce * mOOP_CondensedStrains(1);							// 2e.yz (condensed)
+				materialStrainVector(5) = ce * mOOP_CondensedStrains(2);							// 2e.xz (condensed)
+			}
+		}
+
+		// calculate the deformation gradient
+		// here we consider F* = R'*F = U -> approx -> I + eps
+
+		if(material_strain_size == 3)
+		{
+			Matrix& F = rVariables.DeformationGradientF_2D;
+			F(0, 0) = materialStrainVector(0) + 1.0;
+			F(1, 1) = materialStrainVector(1) + 1.0;
+			F(0, 1) = F(1, 0) = materialStrainVector(2) * 0.5;
+			rVariables.DeterminantF = MathUtils<double>::Det2(F);
+		}
+		else // 6
+		{
+			Matrix& F = rVariables.DeformationGradientF_3D;
+			F(0, 0) = materialStrainVector(0) + 1.0; // xx
+			F(1, 1) = materialStrainVector(1) + 1.0; // yy
+			F(2, 2) = materialStrainVector(2) + 1.0; // zz
+			F(0, 1) = F(1, 0) = materialStrainVector(3) * 0.5; // xy - yx
+			F(0, 2) = F(2, 0) = materialStrainVector(5) * 0.5; // xz - zx
+			F(1, 2) = F(2, 1) = materialStrainVector(4) * 0.5; // yz - zy
+			rVariables.DeterminantF = MathUtils<double>::Det3(F);
+		}
+		rVariables.DeterminantF0 = 1.0;
+
+		// calculate the material response
+
+		rPoint.GetConstitutiveLaw()->CalculateMaterialResponse(rMaterialValues, rStressMeasure);
+
+		// compute stress resultants and stress couples
+
+		if(compute_stress)
+		{
+			if(material_strain_size == 3) // plane-stress case
+			{
+				generalizedStressVector(0) += h * materialStressVector(0);			// N.xx
+				generalizedStressVector(1) += h * materialStressVector(1);			// N.yy
+				generalizedStressVector(2) += h * materialStressVector(2);			// N.xy
+				generalizedStressVector(3) += h * z * materialStressVector(0);		// M.xx
+				generalizedStressVector(4) += h * z * materialStressVector(1);		// M.yy
+				generalizedStressVector(5) += h * z * materialStressVector(2);		// M.xy
+				if(mBehavior == Thick)
+				{
+					// here the transverse shear is treated elastically
+					generalizedStressVector(6) += cs * h * rVariables.GYZ * ce * generalizedStrainVector(6);		// V.yz
+					generalizedStressVector(7) += cs * h * rVariables.GXZ * ce * generalizedStrainVector(7);		// V.xz
+				}
+			}
+			else // full 3D case
+			{
+				generalizedStressVector(0) += h * materialStressVector(0);			// N.xx
+				generalizedStressVector(1) += h * materialStressVector(1);			// N.yy
+				condensedStressVector(0)   += h * materialStressVector(2);			// N.zz (condensed - should be 0 after integration)
+				generalizedStressVector(2) += h * materialStressVector(3);			// N.xy
+				generalizedStressVector(3) += h * z * materialStressVector(0);		// M.xx
+				generalizedStressVector(4) += h * z * materialStressVector(1);		// M.yy
+				generalizedStressVector(5) += h * z * materialStressVector(3);		// M.xy
+				if(mBehavior == Thick)
+				{
+					generalizedStressVector(6) += cs * h * materialStressVector(4);		// V.yz
+					generalizedStressVector(7) += cs * h * materialStressVector(5);		// V.xz
+				}
+				else // Thin
+				{
+					condensedStressVector(1) += cs * h * materialStressVector(4);		// V.yz (condensed - should be 0 after integration)
+					condensedStressVector(2) += cs * h * materialStressVector(5);		// V.xz (condensed - should be 0 after integration)
+				}
+			}
+		}
+
+		// compute the section tangent matrix
+
+		if(compute_constitutive_tensor)
+		{
+			Matrix & C = materialConstitutiveMatrix;
+			Matrix & D = sectionConstitutiveMatrix;
+
+			if(material_strain_size == 3) // plane-stress case
+			{
+				// membrane part
+				D(0,0) += h*C(0,0);			D(0,1) += h*C(0,1);			D(0,2) += h*C(0,2);
+				D(1,0) += h*C(1,0);			D(1,1) += h*C(1,1);			D(1,2) += h*C(1,2);
+				D(2,0) += h*C(2,0);			D(2,1) += h*C(2,1);			D(2,2) += h*C(2,2);
+				
+				// bending part
+				D(3,3) += h*z*z*C(0,0);		D(3,4) += h*z*z*C(0,1);		D(3,5) += h*z*z*C(0,2);
+				D(4,3) += h*z*z*C(1,0);		D(4,4) += h*z*z*C(1,1);		D(4,5) += h*z*z*C(1,2);
+				D(5,3) += h*z*z*C(2,0);		D(5,4) += h*z*z*C(2,1);		D(5,5) += h*z*z*C(2,2);
+
+				// membrane-bending part
+				D(0,3) += h*z*C(0,0);		D(0,4) += h*z*C(0,1);		D(0,5) += h*z*C(0,2);
+				D(1,3) += h*z*C(1,0);		D(1,4) += h*z*C(1,1);		D(1,5) += h*z*C(1,2);
+				D(2,3) += h*z*C(2,0);		D(2,4) += h*z*C(2,1);		D(2,5) += h*z*C(2,2);
+
+				// bending-membrane part
+				D(3,0) += h*z*C(0,0);		D(3,1) += h*z*C(0,1);		D(3,2) += h*z*C(0,2);
+				D(4,0) += h*z*C(1,0);		D(4,1) += h*z*C(1,1);		D(4,2) += h*z*C(1,2);
+				D(5,0) += h*z*C(2,0);		D(5,1) += h*z*C(2,1);		D(5,2) += h*z*C(2,2);
+
+				if(mBehavior == Thick)
+				{
+					// here the transverse shear is treated elastically
+					D(6,6) += h * cs * ce * rVariables.GYZ;
+					D(7,7) += h * cs * ce * rVariables.GXZ;
+				}
+			}
+			else // full 3D case
+			{
+				// membrane part
+				D(0,0) += h*C(0,0);			D(0,1) += h*C(0,1);			D(0,2) += h*C(0,3);
+				D(1,0) += h*C(1,0);			D(1,1) += h*C(1,1);			D(1,2) += h*C(1,3);
+				D(2,0) += h*C(3,0);			D(2,1) += h*C(3,1);			D(2,2) += h*C(3,3);
+
+				// bending part
+				D(3,3) += h*z*z*C(0,0);		D(3,4) += h*z*z*C(0,1);		D(3,5) += h*z*z*C(0,3);
+				D(4,3) += h*z*z*C(1,0);		D(4,4) += h*z*z*C(1,1);		D(4,5) += h*z*z*C(1,3);
+				D(5,3) += h*z*z*C(3,0);		D(5,4) += h*z*z*C(3,1);		D(5,5) += h*z*z*C(3,3);
+
+				// membrane-bending part
+				D(0,3) += h*z*C(0,0);		D(0,4) += h*z*C(0,1);		D(0,5) += h*z*C(0,3);
+				D(1,3) += h*z*C(1,0);		D(1,4) += h*z*C(1,1);		D(1,5) += h*z*C(1,3);
+				D(2,3) += h*z*C(3,0);		D(2,4) += h*z*C(3,1);		D(2,5) += h*z*C(3,3);
+
+				// bending-membrane part
+				D(3,0) += h*z*C(0,0);		D(3,1) += h*z*C(0,1);		D(3,2) += h*z*C(0,3);
+				D(4,0) += h*z*C(1,0);		D(4,1) += h*z*C(1,1);		D(4,2) += h*z*C(1,3);
+				D(5,0) += h*z*C(3,0);		D(5,1) += h*z*C(3,1);		D(5,2) += h*z*C(3,3);
+
+				if(mBehavior == Thick)
+				{
+					// membrane-shear part
+					D(0,6) += ce*h*C(0, 4);   D(0,7) += ce*h*C(0, 5);
+					D(1,6) += ce*h*C(1, 4);   D(1,7) += ce*h*C(1, 5);
+					D(2,6) += ce*h*C(3, 4);   D(2,7) += ce*h*C(3, 5);
+					
+					// bending-shear part
+					D(3,6) += ce*h*z*C(0, 4);   D(3,7) += ce*h*z*C(0, 5);
+					D(4,6) += ce*h*z*C(1, 4);   D(4,7) += ce*h*z*C(1, 5);
+					D(5,6) += ce*h*z*C(3, 4);   D(5,7) += ce*h*z*C(3, 5);
+
+					// shear-membrane part
+					D(6,0) += cs*h*C(4, 0);   D(6,1) += cs*h*C(4, 1);   D(6,2) += cs*h*C(4, 3);
+					D(7,0) += cs*h*C(5, 0);   D(7,1) += cs*h*C(5, 1);   D(7,2) += cs*h*C(5, 3);
+					
+					// shear-bending part
+					D(6,3) += cs*h*z*C(4, 0);   D(6,4) += cs*h*z*C(4, 1);   D(6,5) += cs*h*z*C(4, 3);
+					D(7,3) += cs*h*z*C(5, 0);   D(7,4) += cs*h*z*C(5, 1);   D(7,5) += cs*h*z*C(5, 3);
+					
+					// shear part
+					D(6,6) += cs*ce*h*C(4, 4);   D(6,7) += cs*ce*h*C(4, 5);
+					D(7,6) += cs*ce*h*C(5, 4);   D(7,7) += cs*ce*h*C(5, 5);
+
+					// matrices for static condensation
+
+					H(0,0) += h*C(2,2);
+
+					LT(0,0) += h*C(2, 0);   LT(0,1) += h*C(2, 1);   LT(0,2) += h*C(2, 3);   LT(0,3) += h*z*C(2, 0);   LT(0,4) += h*z*C(2, 1);   LT(0,5) += h*z*C(2, 3);   LT(0,6) += ce*h*C(2, 4);   LT(0,7) += ce*h*C(2, 5);
+					
+					L(0,0) +=    h*C(0, 2);   
+					L(1,0) +=    h*C(1, 2);   
+					L(2,0) +=    h*C(3, 2);   
+					L(3,0) +=  h*z*C(0, 2);   
+					L(4,0) +=  h*z*C(1, 2);   
+					L(5,0) +=  h*z*C(3, 2);   
+					L(6,0) += cs*h*C(4, 2);
+					L(7,0) += cs*h*C(5, 2);
+				}                           
+				else                        
+				{
+					// matrices for static condensation
+
+					H(0,0) +=    h*C(2, 2);   H(0,1) +=    ce*h*C(2, 4);   H(0,2) +=    ce*h*C(2, 5);
+					H(1,0) += cs*h*C(4, 2);   H(1,1) += ce*cs*h*C(4, 4);   H(1,2) += ce*cs*h*C(4, 5);
+					H(2,0) += cs*h*C(5, 2);   H(2,1) += ce*cs*h*C(5, 4);   H(2,2) += ce*cs*h*C(5, 5);
+					
+					LT(0,0) +=    h*C(2, 0);   LT(0,1) +=    h*C(2, 1);   LT(0,2) +=    h*C(2, 3);   LT(0,3) +=    h*z*C(2, 0);   LT(0,4) +=    h*z*C(2, 1);   LT(0,5) +=    h*z*C(2, 3);
+					LT(1,0) += cs*h*C(4, 0);   LT(1,1) += cs*h*C(4, 1);   LT(1,2) += cs*h*C(4, 3);   LT(1,3) += cs*h*z*C(4, 0);   LT(1,4) += cs*h*z*C(4, 1);   LT(1,5) += cs*h*z*C(4, 3);
+					LT(2,0) += cs*h*C(5, 0);   LT(2,1) += cs*h*C(5, 1);   LT(2,2) += cs*h*C(5, 3);   LT(2,3) += cs*h*z*C(5, 0);   LT(2,4) += cs*h*z*C(5, 1);   LT(2,5) += cs*h*z*C(5, 3);
+					
+					L(0,0) +=   h*C(0, 2);  L(0,1) +=   ce*h*C(0, 4);  L(0,2) +=   ce*h*C(0, 5);
+					L(1,0) +=   h*C(1, 2);  L(1,1) +=   ce*h*C(1, 4);  L(1,2) +=   ce*h*C(1, 5);
+					L(2,0) +=   h*C(3, 2);  L(2,1) +=   ce*h*C(3, 4);  L(2,2) +=   ce*h*C(3, 5);
+					L(3,0) += h*z*C(0, 2);  L(3,1) += ce*h*z*C(0, 4);  L(3,2) += ce*h*z*C(0, 5);
+					L(4,0) += h*z*C(1, 2);  L(4,1) += ce*h*z*C(1, 4);  L(4,2) += ce*h*z*C(1, 5);
+					L(5,0) += h*z*C(3, 2);  L(5,1) += ce*h*z*C(3, 4);  L(5,2) += ce*h*z*C(3, 5);
+				}
+			}
+		}
+	} 
+
+	void ShellCrossSection::PrivateCopy(const ShellCrossSection & other)
+	{
+		if(this != &other)
+		{
+			mThickness = other.mThickness;
+			mOffset = other.mOffset;
+			mStack = other.mStack;
+			mEditingStack = other.mEditingStack;
+			mHasDrillingPenalty = other.mHasDrillingPenalty;
+			mDrillingPenalty = other.mDrillingPenalty;
+			mOrientation = other.mOrientation;
+			mBehavior = other.mBehavior;
+			mInitialized = other.mInitialized;
+			mNeedsOOPCondensation = other.mNeedsOOPCondensation;
+			mOOP_CondensedStrains = other.mOOP_CondensedStrains;
+			mOOP_CondensedStrains_converged = other.mOOP_CondensedStrains_converged;
+		}
+	}
+
+}