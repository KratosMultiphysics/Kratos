--- conflicted
+++ resolved
@@ -498,8 +498,6 @@
            << "           \\__ \\/ _ \\ | / _` |          \n"
            << "           |___/\\___/_|_\\__,_| MECHANICS\n"
            << "Initialize KratosSolidMechanicsApplication...  " << std::endl;
-<<<<<<< HEAD
-=======
 
     // mpi initialization
     int mpi_is_initialized = 0;
@@ -526,11 +524,11 @@
     }
 
     // Register Variables (variables created in solid_mechanics_application_variables.cpp)
->>>>>>> c1c4c96e
-
-    // mpi initialization
-    int mpi_is_initialized = 0;
-    int rank = -1;
+
+    // Generalized eigenvalue problem
+    KRATOS_REGISTER_VARIABLE(BUILD_LEVEL)
+    KRATOS_REGISTER_VARIABLE(EIGENVALUE_VECTOR)
+    KRATOS_REGISTER_VARIABLE(EIGENVECTOR_MATRIX)
 
 #ifdef KRATOS_MPI
 
