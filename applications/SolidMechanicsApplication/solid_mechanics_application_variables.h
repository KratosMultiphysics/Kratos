--- conflicted
+++ resolved
@@ -36,26 +36,8 @@
   typedef array_1d<double,3> Vector3;
   typedef array_1d<double,6> Vector6;
 
-<<<<<<< HEAD
   typedef std::vector<Node<3>*>                                                          NodePointerVectorType;
   typedef std::vector<Element*>                                                       ElementPointerVectorType;
-=======
-  typedef array_1d<double, 3>                                                                      VectorType;
-  typedef Variable<VectorType>                                                             VariableVectorType;
-  typedef Variable<double>                                                                 VariableScalarType;
-  typedef VariableComponent<VectorComponentAdaptor<VectorType>>                         VariableComponentType;
-
-  typedef TimeIntegrationMethodsContainer<VariableVectorType, double>      VectorTimeIntegrationContainerType;
-  typedef VectorTimeIntegrationContainerType::Pointer               VectorTimeIntegrationContainerPointerType;
-
-  typedef TimeIntegrationMethodsContainer<VariableScalarType, double>      ScalarTimeIntegrationContainerType;
-  typedef ScalarTimeIntegrationContainerType::Pointer               ScalarTimeIntegrationContainerPointerType;
-
-  typedef TimeIntegrationMethodsContainer<VariableComponentType, double> ComponentTimeIntegrationContainerType;
-  typedef ComponentTimeIntegrationContainerType::Pointer          ComponentTimeIntegrationContainerPointerType;
-
-  typedef Kratos::weak_ptr<Element>                                                        ElementWeakPtrType;
->>>>>>> 4680349f
 
   ///@}
 
