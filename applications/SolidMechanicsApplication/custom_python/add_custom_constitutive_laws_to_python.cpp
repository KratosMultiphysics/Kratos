--- conflicted
+++ resolved
@@ -69,21 +69,8 @@
 {
   // Linear Elastic laws
 
-<<<<<<< HEAD
   py::class_< LinearElastic3DLaw, typename LinearElastic3DLaw::Pointer, ConstitutiveLaw >
       (m, "LinearElastic3DLaw").def(py::init<>() )
-=======
-   class_< NewNKLH2DLaw, typename NewNKLH2DLaw::Pointer, ConstitutiveLaw >
-      (m, "NewNKLH2DLaw").def(init<>() )
-      ;
-
-   class_< NewNKLH3DLaw, typename NewNKLH3DLaw::Pointer, ConstitutiveLaw >
-      (m, "NewNKLH3DLaw").def(init<>() )
-      ;
-
-  class_< LinearElastic3DLaw, typename LinearElastic3DLaw::Pointer, ConstitutiveLaw >
-      (m, "LinearElastic3DLaw").def(init<>() )
->>>>>>> a6832d73
       ;
 
   py::class_< LinearElasticPlaneStrain2DLaw, typename LinearElasticPlaneStrain2DLaw::Pointer, ConstitutiveLaw >
