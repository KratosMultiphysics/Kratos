//    |  /           |
//    ' /   __| _` | __|  _ \   __|
//    . \  |   (   | |   (   |\__ `
//   _|\_\_|  \__,_|\__|\___/ ____/
//                   Multi-Physics
//
//  License:         BSD License
//                   Kratos default license: kratos/license.txt
//
//  Main authors:    Albert Puigferrat Perez
//                   Ignasi de Pouplana
//

// Application includes
#include "custom_elements/transient_convection_diffusion_FIC_element.hpp"

namespace Kratos
{

template< unsigned int TDim, unsigned int TNumNodes >
Element::Pointer TransientConvectionDiffusionFICElement<TDim,TNumNodes>::Create( IndexType NewId, NodesArrayType const& ThisNodes, PropertiesType::Pointer pProperties ) const
{
    return Element::Pointer( new TransientConvectionDiffusionFICElement( NewId, this->GetGeometry().Create( ThisNodes ), pProperties ) );
}

//----------------------------------------------------------------------------------------

template< unsigned int TDim, unsigned int TNumNodes >
Element::Pointer TransientConvectionDiffusionFICElement<TDim,TNumNodes>::Create(IndexType NewId, GeometryType::Pointer pGeom, PropertiesType::Pointer pProperties) const
{
    return Element::Pointer( new TransientConvectionDiffusionFICElement( NewId, pGeom, pProperties ) );
}

//----------------------------------------------------------------------------------------

template< unsigned int TDim, unsigned int TNumNodes >
int TransientConvectionDiffusionFICElement<TDim,TNumNodes>::Check( const ProcessInfo& rCurrentProcessInfo )
{
    KRATOS_TRY

    // Base class checks for positive area and Id > 0
    int ierr = SteadyConvectionDiffusionFICElement<TDim,TNumNodes>::Check(rCurrentProcessInfo);
    if(ierr != 0) return ierr;

    return ierr;

    KRATOS_CATCH( "" );
}

//----------------------------------------------------------------------------------------------------------------------------------------------------------------------------------

template< unsigned int TDim, unsigned int TNumNodes >
void TransientConvectionDiffusionFICElement<TDim,TNumNodes>::InitializeNonLinearIteration(ProcessInfo& rCurrentProcessInfo)
{
    KRATOS_TRY

    //Previous definitions
    const GeometryType& Geom = this->GetGeometry();
    GeometryData::IntegrationMethod ThisIntegrationMethod = SteadyConvectionDiffusionFICElement<TDim,TNumNodes>::GetIntegrationMethod();
    const GeometryType::IntegrationPointsArrayType& integration_points = Geom.IntegrationPoints( ThisIntegrationMethod );
    const unsigned int NumGPoints = integration_points.size();

    //Containers of variables at all integration points
    GeometryType::ShapeFunctionsGradientsType DN_DXContainer(NumGPoints);
    Vector detJContainer(NumGPoints);
    Geom.ShapeFunctionsIntegrationPointsGradients(DN_DXContainer,detJContainer,ThisIntegrationMethod);

    //Initializing variables
    ConvectionDiffusionSettings::Pointer my_settings = rCurrentProcessInfo.GetValue(CONVECTION_DIFFUSION_SETTINGS);

    array_1d<double,TNumNodes> NodalPhi;
    BoundedMatrix<double,TNumNodes,TDim> GradNT;
    array_1d<double,TDim> GradPhi;

    //Nodal Variables
    for (unsigned int i = 0; i < TNumNodes; i++)
    {
        NodalPhi[i] = Geom[i].FastGetSolutionStepValue(TEMPERATURE,1);
    }

    //Extrapolation variables
    Matrix GradPhiContainer(NumGPoints,TDim);

    //Loop over integration points
    for( unsigned int GPoint = 0; GPoint < NumGPoints; GPoint++)
    {
        noalias(GradNT) = DN_DXContainer[GPoint];

        noalias(GradPhi) = prod(trans(GradNT), NodalPhi);

        this->SaveGPGradPhi(GradPhiContainer,GradPhi,GPoint);
    }

    this->ExtrapolateGPValues(GradPhiContainer);

    KRATOS_CATCH( "" )
}

//----------------------------------------------------------------------------------------------------------------------------------------------------------------------------------

template< unsigned int TDim, unsigned int TNumNodes >
void TransientConvectionDiffusionFICElement<TDim, TNumNodes>::CalculateFirstDerivativesContributions(MatrixType& rLeftHandSideMatrix,
                        VectorType& rRightHandSideVector,
                        ProcessInfo& rCurrentProcessInfo)
{
    KRATOS_TRY

    const unsigned int element_size = TNumNodes;

    //Resetting the LHS
    if ( rLeftHandSideMatrix.size1() != element_size )
        rLeftHandSideMatrix.resize( element_size, element_size, false );
    noalias( rLeftHandSideMatrix ) = ZeroMatrix( element_size, element_size );

    //Resetting the RHS
    if ( rRightHandSideVector.size() != element_size )
        rRightHandSideVector.resize( element_size, false );
    noalias( rRightHandSideVector ) = ZeroVector( element_size );

    //Previous definitions
    const PropertiesType& Prop = this->GetProperties();
    const GeometryType& Geom = this->GetGeometry();
    GeometryData::IntegrationMethod ThisIntegrationMethod = SteadyConvectionDiffusionFICElement<TDim,TNumNodes>::GetIntegrationMethod();
    const GeometryType::IntegrationPointsArrayType& integration_points = Geom.IntegrationPoints( ThisIntegrationMethod );
    const unsigned int NumGPoints = integration_points.size();

    //Containers of variables at all integration points
    const Matrix& NContainer = Geom.ShapeFunctionsValues( ThisIntegrationMethod );
    GeometryType::ShapeFunctionsGradientsType DN_DXContainer(NumGPoints);
    Vector detJContainer(NumGPoints);
    Geom.ShapeFunctionsIntegrationPointsGradients(DN_DXContainer,detJContainer,ThisIntegrationMethod);

    //Element variables
    ElementVariables Variables;
    this->InitializeElementVariables(Variables,Geom,Prop,rCurrentProcessInfo);

    Variables.IterationNumber = rCurrentProcessInfo[NL_ITERATION_NUMBER];

    BoundedMatrix<double,TNumNodes,TNumNodes> MMatrixAux = ZeroMatrix( TNumNodes, TNumNodes );

    //Loop over integration points
    for( unsigned int GPoint = 0; GPoint < NumGPoints; GPoint++)
    {
        //Compute GradNT
        noalias(Variables.GradNT) = DN_DXContainer[GPoint];

        //Compute N and Interpolated velocity
        noalias(Variables.N) = row(NContainer,GPoint);

        Variables.QSource = 0.0;
        for(unsigned int i=0; i<TNumNodes; i++)
        {
            Variables.QSource += Variables.N[i]*Variables.NodalQSource[i];
        }

        noalias(Variables.VelInter) = ZeroVector(TDim);
        ElementUtilities::InterpolateVariableWithComponents(Variables.VelInter,NContainer,Variables.NodalVel,GPoint);

        noalias(Variables.DifMatrix) = ZeroMatrix( TDim, TDim );

        this->CalculateDiffusivityVariables(Variables,Prop,rCurrentProcessInfo);
        this->CalculateHVector(Variables,Prop,rCurrentProcessInfo);

        //Compute weighting coefficient for integration
        this->CalculateIntegrationCoefficient(Variables.IntegrationCoefficient, detJContainer[GPoint], integration_points[GPoint].Weight() );

<<<<<<< HEAD
=======
        array_1d <double, TNumNodes> AuxMVector;
>>>>>>> ea64a5c6
        array_1d <double, TNumNodes> AuxMVector1;
        array_1d <double, TNumNodes> AuxMVector2;

        noalias(AuxMVector1) = Variables.rho_dot_c * Variables.N;
        noalias(AuxMVector2) = Variables.rho_dot_c * 0.5 * prod(Variables.GradNT,Variables.HVector);

        //// M matrix
        BoundedMatrix<double,TNumNodes,TNumNodes> MMatrixAux1 = ZeroMatrix( TNumNodes, TNumNodes );
        BoundedMatrix<double,TNumNodes,TNumNodes> MMatrixAux2 = ZeroMatrix( TNumNodes, TNumNodes );

        MMatrixAux1 = outer_prod(AuxMVector1,Variables.N) * Variables.IntegrationCoefficient;
        MMatrixAux2 = outer_prod(AuxMVector2,Variables.N) * Variables.IntegrationCoefficient;

        // We are not considering MMatrixAux2, which is the h term
        MMatrixAux += MMatrixAux1 ;
<<<<<<< HEAD
    }

    for (unsigned int i = 0 ; i < TNumNodes ; i++ )
    {
        for (unsigned int j = 0 ; j < TNumNodes ; j ++ )
        {
            // LHS = Md lumped
            rLeftHandSideMatrix (i,i) += MMatrixAux(i,j);
        }
=======

        /////////////////////////////////////////////////////////////////////////
        // To make the M matrix consistent uncomment the next 2 lines and comment the for loop next

        // noalias(AuxMVector) = AuxMVector1 + AuxMVector2;
        // noalias(rLeftHandSideMatrix) += outer_prod(AuxMVector,Variables.N) * Variables.IntegrationCoefficient;
>>>>>>> ea64a5c6
    }

    for (unsigned int i = 0 ; i < TNumNodes ; i++ )
    {
        for (unsigned int j = 0 ; j < TNumNodes ; j ++ )
        {
            // LHS = Md lumped
            rLeftHandSideMatrix (i,i) += MMatrixAux(i,j);
        }
    }

    // We are using a lumped M matrix for the cases in which we reach a stationary. In the case of fully transient
    // problems we use a consistent matrix with the temporal stabilization term AuxMVector2

    //RightHandSideVector

    const double& Theta = rCurrentProcessInfo[THETA];
    const double& DeltaTime = rCurrentProcessInfo[DELTA_TIME];

    ConvectionDiffusionSettings::Pointer my_settings = rCurrentProcessInfo.GetValue(CONVECTION_DIFFUSION_SETTINGS);
    array_1d<double,TNumNodes> NodalPhi0;

    for (unsigned int i = 0; i < TNumNodes; i++)
    {
        NodalPhi0[i] = Geom[i].FastGetSolutionStepValue(TEMPERATURE,1);
    }

    array_1d<double,TNumNodes> aux_vector;

    noalias(aux_vector) = Variables.NodalPhi - NodalPhi0;

    noalias(rRightHandSideVector) -= 1.0 / (Theta*DeltaTime) * prod(rLeftHandSideMatrix, aux_vector);

    KRATOS_CATCH("")
}

//----------------------------------------------------------------------------------------

template< unsigned int TDim, unsigned int TNumNodes >
void TransientConvectionDiffusionFICElement<TDim,TNumNodes>::CalculateFirstDerivativesLHS(MatrixType& rLeftHandSideMatrix,
					      ProcessInfo& rCurrentProcessInfo)
{
    KRATOS_TRY;

    KRATOS_ERROR << "TransientConvectionDiffusionFICElement::CalculateFirstDerivativesLHS not implemented" << std::endl;

    KRATOS_CATCH("");
}

//----------------------------------------------------------------------------------------

template< unsigned int TDim, unsigned int TNumNodes >
void TransientConvectionDiffusionFICElement<TDim,TNumNodes>::CalculateFirstDerivativesRHS(VectorType& rRightHandSideVector,
					      ProcessInfo& rCurrentProcessInfo)
{
    const unsigned int element_size = TNumNodes;

    MatrixType AuxLHS;

    //Resetting the LHS
    if ( AuxLHS.size1() != element_size )
        AuxLHS.resize( element_size, element_size, false );
    noalias( AuxLHS ) = ZeroMatrix( element_size, element_size );

    //Resetting the RHS
    if ( rRightHandSideVector.size() != element_size )
        rRightHandSideVector.resize( element_size, false );
    noalias( rRightHandSideVector ) = ZeroVector( element_size );

    this-> CalculateFirstDerivativesContributions(AuxLHS,rRightHandSideVector, rCurrentProcessInfo);
}

//----------------------------------------------------------------------------------------

template< unsigned int TDim, unsigned int TNumNodes >
void TransientConvectionDiffusionFICElement<TDim,TNumNodes>::CalculateDiffusivityVariables(ElementVariables& rVariables, const PropertiesType& Prop,
                                                                                        const ProcessInfo& CurrentProcessInfo)
{
    KRATOS_TRY

    // GeometryType& rGeom = this->GetGeometry();
    const Geometry<Node<3> >& rGeom = this->GetGeometry();

    ConvectionDiffusionSettings::Pointer my_settings = CurrentProcessInfo.GetValue(CONVECTION_DIFFUSION_SETTINGS);

    //Properties variables
    const Variable<double>& rDiffusionVar = my_settings->GetDiffusionVariable();
    double conductivity = Prop[rDiffusionVar];

    const Variable<double>& rReactionVar = my_settings->GetReactionVariable();
    rVariables.absorption = Prop[rReactionVar];

    ///////////////////////////////////////////////////////////////////////////
    // Adding transient absorption
    ///////////////////////////////////////////////////////////////////////////

    array_1d<double,TNumNodes> NodalPhi0;
    array_1d<double,TNumNodes> PrevNodalPhi;

    double sum_phi = 0.0;
    double sustr_phi = 0.0;
    double theta = CurrentProcessInfo.GetValue(THETA);

    for (unsigned int i = 0; i < TNumNodes; i++)
    {
        NodalPhi0[i] = rGeom[i].FastGetSolutionStepValue(TEMPERATURE,1);
        PrevNodalPhi[i] = rGeom[i].FastGetSolutionStepValue(TEMPERATURE,2);

        // double aux_var = rVariables.NodalPhi[i] - NodalPhi0[i];
        // double aux_var2 = rVariables.NodalPhi[i] + NodalPhi0[i];

        double aux_var = NodalPhi0[i] - PrevNodalPhi[i];
        double aux_var2 = NodalPhi0[i] + PrevNodalPhi[i];

        // TODO: try std::abs
        if(aux_var > sustr_phi)
        {
            sustr_phi = aux_var;
        }

        if(aux_var2 > sum_phi)
        {
            sum_phi = aux_var2;
        }

        if(std::abs(sum_phi) < 1e-5)
        {
            sum_phi = 1e-5;
        }
    }

    double delta_time = CurrentProcessInfo.GetValue(DELTA_TIME);

    //TODO
    double previous_absorption = rVariables.absorption;

    // beta = 1
    // 2.626 = 2 / tanh(1)

    double fk = 2.626 * tanh(1.0 * (sustr_phi) / (sum_phi));

    double st = rVariables.rho_dot_c / (theta * delta_time) * fk;

    rVariables.TransientAbsorption = rVariables.absorption + st;

    if (std::abs(st) > 0.1 * std::abs(previous_absorption))
    {
        rVariables.TransientAbsorption = previous_absorption + 0.1 * previous_absorption;
    }

    // If absorption = 0; no transient absorption is added
    if (std::abs(previous_absorption) < rVariables.LowTolerance)
    {
        rVariables.TransientAbsorption = previous_absorption;
    }

    //rVariables.TransientAbsorption = previous_absorption;

    ///////////////////////////////////////////////////////////////////////////
    ///////////////////////////////////////////////////////////////////////////

    double NormVel = norm_2(rVariables.VelInter);

    noalias(rVariables.GradPhi) = ZeroVector(TDim);

    rVariables.GradPhi = prod(trans(rVariables.GradNT), NodalPhi0);

    for(unsigned int i = 0; i < TDim; i++)
    {
        noalias(rVariables.SecondGradPhi[i]) = prod(trans(rVariables.GradNT), rVariables.NodalPhiGradient[i]);
    }

    rVariables.NormGradPhi = norm_2(rVariables.GradPhi);

    // Unitary velocity vector
    if (NormVel < rVariables.HighTolerance)
    {
        for (unsigned int i = 0; i < TDim; i++)
        {
            rVariables.VelInterHat[i] = 0.0;
        }
    }
    else
    {
        for (unsigned int i = 0; i < TDim; i++)
        {
            rVariables.VelInterHat[i] = rVariables.VelInter[i]/NormVel;
        }
    }

    //////////////////////////////////////////////////////
    // Calculate Dv
    //////////////////////////////////////////////////////

    rVariables.AuxDiffusion = inner_prod(prod(trans(rVariables.VelInterHat), rVariables.DifMatrixK), rVariables.VelInterHat);

    if (NormVel < rVariables.HighTolerance)
    {
        rVariables.AuxDiffusion = conductivity;
    }

    double Domain = rGeom.DomainSize();

    if (TDim == 2)
    {
        rVariables.lv = std::sqrt(2.0*Domain);
        rVariables.lsc = rVariables.lv;

        if (TNumNodes == 3)
        {
            for (unsigned int i = 0; i < TNumNodes; i++)
            {
                array_1d <double, 3> AuxNodeNormal = rGeom[i].FastGetSolutionStepValue(NORMAL);
                double NormAuxNodeNormal = norm_2 (AuxNodeNormal);

                if (NormAuxNodeNormal > rVariables.LowTolerance)
                {
                    rVariables.lsc = std::sqrt(2.0) * rVariables.lv;
                }
            }
        }
    }
    else
    {
        rVariables.lv = pow( (6.0*Domain/Globals::Pi) , (1.0/3.0) );
        rVariables.lsc = rVariables.lv;
    }

    if (NormVel > rVariables.HighTolerance)
    {
        array_1d <double, 3> Velocity3;
        ElementUtilities::FillArray1dOutput (Velocity3, rVariables.VelInterHat);

        rVariables.lv = ElementSizeCalculator<TDim,TNumNodes>::ProjectedElementSize(rGeom,Velocity3);
    }

    this->CalculateBoundaryLv(rVariables);

    rVariables.AlphaVBar = 0.0;
    rVariables.OmegaV = 0.0;
    rVariables.SigmaV = 0.0;
    rVariables.Peclet = 0.0;

    if (NormVel < rVariables.HighTolerance)
    {

        // TODO: S'ha de posar OmegaV = 0 si v = 0??
        rVariables.OmegaV = rVariables.TransientAbsorption * rVariables.lv * rVariables.lv / conductivity;

        rVariables.SigmaV = rVariables.OmegaV / (2.0 * rVariables.HighTolerance);

        rVariables.Peclet = NormVel * rVariables.lv * rVariables.rho_dot_c / (2.0 * rVariables.AuxDiffusion);
    }
    else
    {
        if (conductivity < rVariables.HighTolerance)
        {
            rVariables.Peclet = 1.0;
        }
        else
        {
            rVariables.Peclet = NormVel * rVariables.lv * rVariables.rho_dot_c / (2.0 * rVariables.AuxDiffusion);
        }

        rVariables.OmegaV = rVariables.TransientAbsorption * rVariables.lv * rVariables.lv / rVariables.AuxDiffusion;

        rVariables.SigmaV = rVariables.OmegaV / (2.0 * rVariables.Peclet);

        rVariables.AlphaVBar = 1.0 / tanh(rVariables.Peclet) - 1.0 / rVariables.Peclet;
    }

    rVariables.LambdaV = std::sqrt(rVariables.Peclet * rVariables.Peclet + rVariables.OmegaV);

    rVariables.XiV = (cosh(rVariables.LambdaV) / cosh(rVariables.Peclet));

    if(rVariables.SigmaV < 0.00024414) // 2^-12
    {
        rVariables.AlphaV = rVariables.SigmaV / 3.0 + rVariables.AlphaVBar * (1.0 - rVariables.SigmaV / rVariables.Peclet);
    }
    else
    {
        rVariables.AlphaV = 2.0 / rVariables.SigmaV * (1.0 - (rVariables.SigmaV * tanh (rVariables.Peclet)) / (rVariables.XiV - 1.0));
    }

    if (std::abs(rVariables.absorption) < rVariables.HighTolerance)
    {
        rVariables.AlphaV = 1.0 / tanh(rVariables.Peclet) - 1.0 / rVariables.Peclet;
    }

    if (rVariables.Peclet < rVariables.LowTolerance)
    {
        rVariables.AlphaV = 0.0;
    }

    if (conductivity < rVariables.HighTolerance)
    {
        rVariables.AlphaV = 1.0;
    }

    //////////////////////////////////////////////////////
    // Calculate Ds
    //////////////////////////////////////////////////////

    BoundedMatrix<double,TDim,TDim> BaricenterMatrix;
    noalias(BaricenterMatrix) = ZeroMatrix(TDim,TDim);


    for(unsigned int i=0; i<TNumNodes; i++)
    {
        array_1d <double, TDim> BarNodeVector;
        array_1d <double, 3> BarNodeVector3D;

        noalias(BarNodeVector3D) = rGeom[i] - rGeom.Center();

        for(unsigned int j=0; j<TDim; j++)
        {
            BarNodeVector [j] = BarNodeVector3D [j];
        }

        noalias(BaricenterMatrix) += outer_prod(BarNodeVector, BarNodeVector);
    }

    noalias(rVariables.DifMatrixS) = (rVariables.absorption / (TNumNodes + 1)) * BaricenterMatrix;

    //////////////////////////////////////////////////////
    // Calculate residuals
    //////////////////////////////////////////////////////

    this->CalculateDifTerm(rVariables);

    // noalias(rVariables.DifMatrixAux) = prod(rVariables.GradNT,rVariables.DifMatrixK);
    // noalias(rVariables.MatrixAux) = prod(rVariables.DifMatrixAux,trans(rVariables.GradNT));

    // array_1d<double,TNumNodes> NormAux1 = ZeroVector(TNumNodes);

    // for (unsigned int i = 0 ; i < TNumNodes ; i++ )
    // {
    //     NormAux1 [i] = rVariables.MatrixAux (i,i) * NodalPhi0 [i];
    // }

    // double NormAux2 = norm_2(NormAux1);

    rVariables.Residual = rVariables.rho_dot_c * inner_prod (rVariables.VelInter , rVariables.GradPhi)
                            - rVariables.NormAux2 * conductivity
                            + rVariables.absorption * inner_prod(rVariables.N, NodalPhi0)
                            - rVariables.QSource;

    rVariables.TransientResidual = rVariables.Residual + rVariables.rho_dot_c * inner_prod(rVariables.N, NodalPhi0 - PrevNodalPhi) * 1.0 / (theta * delta_time);

    //////////////////////////////////////////////////////
    // Calculate Dr
    //////////////////////////////////////////////////////

    // phi = 2 in 2D and 3D

    //TODO until +40 lines
    if (NormVel < rVariables.HighTolerance)
    {

        // TODO: S'ha de posar OmegaV = 0 si v = 0??
        rVariables.OmegaV = previous_absorption * rVariables.lv * rVariables.lv / conductivity;

        rVariables.SigmaV = rVariables.OmegaV / (2.0 * rVariables.HighTolerance);

    }
    else
    {

        rVariables.OmegaV = previous_absorption * rVariables.lv * rVariables.lv / rVariables.AuxDiffusion;

        rVariables.SigmaV = rVariables.OmegaV / (2.0 * rVariables.Peclet);

    }

    rVariables.AlphaR = rVariables.Peclet * (0.5 * rVariables.SigmaV * ((rVariables.XiV + 1.0) / (rVariables.XiV - 1.0)) - rVariables.AlphaV)
                        - 1.0 - (1.0 / rVariables.AuxDiffusion) * inner_prod(rVariables.VelInterHat, prod(rVariables.DifMatrixS, rVariables.VelInterHat));

    if (rVariables.absorption < rVariables.HighTolerance)
    {
        rVariables.AlphaR = 0.0;
    }
    else
    {
        if (rVariables.Peclet < rVariables.LowTolerance)
        {
            rVariables.AlphaR = rVariables.OmegaV / (4.0 * sinh(sqrt(rVariables.OmegaV) / 2.0) * sinh(sqrt(rVariables.OmegaV) / 2.0)) +
                                rVariables.OmegaV / 6.0 - 1.0;

            if (rVariables.OmegaV < rVariables.LowTolerance)
            {
                rVariables.AlphaR = 1.0 / 6.0;
            }
        }
        else if (conductivity < rVariables.HighTolerance)
        {
            rVariables.AlphaR = previous_absorption * rVariables.lv * rVariables.lv / 6.0;
        }
    }

    if(rVariables.Residual < rVariables.LowTolerance)
    {
        noalias(rVariables.DifMatrixR) =  rVariables.AlphaR * rVariables.AuxDiffusion
                                    * outer_prod(rVariables.VelInterHat , rVariables.VelInterHat);
    }
    else
    {
        //TODO
        noalias(rVariables.DifMatrixR) =  std::abs(rVariables.TransientResidual / rVariables.Residual) * rVariables.AlphaR * rVariables.AuxDiffusion
                                    * outer_prod(rVariables.VelInterHat , rVariables.VelInterHat);
        // noalias(rVariables.DifMatrixR) =  rVariables.AlphaR * rVariables.AuxDiffusion
        //                             * outer_prod(rVariables.VelInterHat , rVariables.VelInterHat);
    }

    //////////////////////////////////////////////////////
    // Calculate Dsc
    //////////////////////////////////////////////////////

    // Identity matrix
    noalias(rVariables.IdentityMatrix) = ZeroMatrix(TDim,TDim);
    for(unsigned int i = 0; i < TDim; i++)
    {
        rVariables.IdentityMatrix(i,i) = 1.0;
    }

    this->CalculateFICBeta(rVariables);

    //KRATOS_ERROR_IF(rVariables.Beta < 1.0) << this->Id() << rVariables.Beta << std::endl;

    BoundedMatrix<double,TDim,TDim> AuxMatrix;
    BoundedMatrix<double,TDim,TDim> AuxMatrix2;
    BoundedMatrix<double,TDim,TDim> AuxMatrix3;
    BoundedMatrix<double,TDim,TDim> AuxMatrix4;

    noalias(AuxMatrix2) = outer_prod(rVariables.VelInterHat , rVariables.VelInterHat);

    noalias (AuxMatrix) = rVariables.IdentityMatrix - AuxMatrix2;

    // Double dot product
    AuxMatrix4 = prod((rVariables.DifMatrixK + rVariables.DifMatrixS), trans(AuxMatrix));
    double DoubleDotScalar = 0.0;

    for (unsigned int i = 0 ; i < TDim ; i++ )
    {
        DoubleDotScalar += AuxMatrix4 (i,i);
    }

    rVariables.DifSC = (0.5 * rVariables.lsc * std::abs (rVariables.TransientResidual) / rVariables.NormGradPhi
                                        - DoubleDotScalar) * (1.0 - rVariables.Beta * rVariables.Beta);

    // TODO Check LowTolerance
    if (rVariables.NormGradPhi < rVariables.LowTolerance)
    {
        rVariables.DifSC = (0.5 * rVariables.lsc * std::abs (rVariables.TransientResidual) / rVariables.LowTolerance
                                        - DoubleDotScalar) * (1.0 - rVariables.Beta * rVariables.Beta);
    }

    if (rVariables.DifSC < 0.0)
    {
        rVariables.DifSC = 0.0;
    }

    // On the first iteration, SC can't be used
    if (rVariables.IterationNumber == 1)
    {
        rVariables.DifSC = 0.0;
    }

    noalias(rVariables.DifMatrixSC) = rVariables.DifSC * rVariables.IdentityMatrix;

    // double producte = inner_prod (rVariables.VelInter , rVariables.GradPhi);

    //Calculate Dv and new lsc term for Dv
    this->CalculateNormalsAngle(rVariables);

    if (std::abs(std::abs(rVariables.Beta) - 1.0) > rVariables.LowTolerance)
    {
        rVariables.CosinusNormals = 1.0;
    }

    // TODO: Calculate properly
    if (std::abs(rVariables.GradPhi[0]) < rVariables.LowTolerance || std::abs(rVariables.GradPhi[1]) < rVariables.LowTolerance)
    {
        rVariables.CosinusGradPhi = 1.0;
    }
    else
    {
        rVariables.CosinusGradPhi = 0.0;
    }

    // On the first iteration, SC can't be used
    if (rVariables.IterationNumber == 1)
    {
        rVariables.CosinusGradPhi = 1.0;
        rVariables.CosinusNormals = 1.0;
    }

    noalias(rVariables.DifMatrixV) = 0.5 * (rVariables.lv + rVariables.lsc * (1.0 - rVariables.CosinusGradPhi) * (1.0 - rVariables.CosinusNormals * rVariables.CosinusNormals))
                                                 * rVariables.AlphaV * outer_prod(rVariables.VelInterHat , rVariables.VelInter);

KRATOS_CATCH("")
}


//----------------------------------------------------------------------------------------

template< unsigned int TDim, unsigned int TNumNodes >
void TransientConvectionDiffusionFICElement<TDim,TNumNodes>::CalculateHVector(ElementVariables& rVariables, const PropertiesType& Prop, const ProcessInfo& CurrentProcessInfo)
{
KRATOS_TRY

    ConvectionDiffusionSettings::Pointer my_settings = CurrentProcessInfo.GetValue(CONVECTION_DIFFUSION_SETTINGS);

    //Properties variables
    double NormVel = rVariables.VelInter[0]*rVariables.VelInter[0];
    for (unsigned int d = 1; d < TDim; d++)
        NormVel += rVariables.VelInter[d]*rVariables.VelInter[d];
    NormVel = std::sqrt(NormVel);

    // Compute HvVector
    for (unsigned int i = 0; i < TDim; i++)
    {
        rVariables.HvVector[i] = rVariables.AlphaV * rVariables.lv * rVariables.VelInterHat[i];
    }

    // Compute HrVector
    BoundedMatrix<double,TDim,TDim> AuxMatrix;
    BoundedMatrix<double,TDim,TDim> AuxMatrix2;
    BoundedMatrix<double,TDim,TDim> AuxMatrix3;
    BoundedMatrix<double,TDim,TDim> AuxMatrix4;

    if (std::abs(rVariables.Residual) < rVariables.LowTolerance)
    {
        for (unsigned int i = 0 ; i < TDim ; i++ )
        {
            rVariables.HrVector [i] = 0.0;
        }
    }
    else
    {
        if(std::abs(rVariables.TransientResidual) < rVariables.LowTolerance)
        {
            AuxMatrix3 = (2.0 / rVariables.Residual ) * (rVariables.DifMatrixS
                            + rVariables.AlphaR * rVariables.AuxDiffusion * outer_prod(rVariables.VelInterHat, rVariables.VelInterHat));
        }
        else
        {
            // TODO
            AuxMatrix3 = (2.0 * (rVariables.TransientResidual / std::abs(rVariables.TransientResidual)) / rVariables.Residual ) * (rVariables.DifMatrixS
                            + rVariables.AlphaR * rVariables.AuxDiffusion * outer_prod(rVariables.VelInterHat, rVariables.VelInterHat));

            // AuxMatrix3 = (2.0 / rVariables.Residual ) * (rVariables.DifMatrixS
            //                 + rVariables.AlphaR * rVariables.AuxDiffusion * outer_prod(rVariables.VelInterHat, rVariables.VelInterHat));
        }

        rVariables.HrVector = prod(AuxMatrix3, rVariables.GradPhi);

    }

    // Compute HscVector
    if (std::abs(rVariables.NormGradPhi) < rVariables.LowTolerance)
    {
        for (unsigned int i = 0 ; i < TDim ; i++ )
        {
            rVariables.HscVector [i] = 0.0;
        }
    }
    else
    {
        noalias(AuxMatrix2) = outer_prod(rVariables.VelInterHat , rVariables.VelInterHat);

        for (unsigned int i = 0 ; i < TDim ; i++ )
        {
            for (unsigned int j = 0 ; j < TDim ; j++ )
            {
                AuxMatrix(i,j) = rVariables.IdentityMatrix(i,j) - AuxMatrix2(i,j);
            }
        }

        // Double dot product
        AuxMatrix4 = prod((rVariables.DifMatrixK + rVariables.DifMatrixS), AuxMatrix);
        double DoubleDotScalar = 0.0;

        for (unsigned int i = 0 ; i < TDim ; i++ )
        {
            DoubleDotScalar += AuxMatrix4 (i,i);
        }


        double AuxScalar = (rVariables.lsc * (rVariables.Residual / std::abs(rVariables.Residual)) - 2.0 * rVariables.NormGradPhi / rVariables.Residual
                            * DoubleDotScalar) * (1.0 - rVariables.Beta * rVariables.Beta);

        if (std::abs(rVariables.Residual) < rVariables.LowTolerance)
        {
            AuxScalar = 0.0;
        }

        // On the first iteration, SC can't be used
        if (rVariables.IterationNumber == 1)
        {
            AuxScalar = 0.0;
        }

        rVariables.HscVector = AuxScalar * rVariables.GradPhi / rVariables.NormGradPhi;
    }

    // Compute HVector
    rVariables.HVector = rVariables.HvVector + rVariables.HrVector + rVariables.HscVector;

    KRATOS_CATCH("")
}

//----------------------------------------------------------------------------------------

template< unsigned int TDim, unsigned int TNumNodes >
void TransientConvectionDiffusionFICElement<TDim,TNumNodes>::GetValueOnIntegrationPoints( const Variable<double>& rVariable,std::vector<double>& rValues,
                                                                const ProcessInfo& rCurrentProcessInfo )
{
    const GeometryType& Geom = this->GetGeometry();
    GeometryData::IntegrationMethod ThisIntegrationMethod = this->GetIntegrationMethod();
    const GeometryType::IntegrationPointsArrayType& integration_points = Geom.IntegrationPoints( ThisIntegrationMethod );
    const unsigned int NumGPoints = integration_points.size();

    if ( rVariable == FIC_BETA || rVariable == PECLET || rVariable == CFL_NUMBER)
    {
        if ( rValues.size() != NumGPoints )
            rValues.resize(NumGPoints);

        this->CalculateOnIntegrationPoints( rVariable, rValues, rCurrentProcessInfo );
    }
    else
    {
        if ( rValues.size() != NumGPoints )
            rValues.resize(NumGPoints);

        for ( unsigned int i = 0;  i < NumGPoints; i++ )
        {
            rValues[i] = 0.0;
        }
    }
}

//----------------------------------------------------------------------------------------------------------------------------------------------------------------------------------

template< unsigned int TDim, unsigned int TNumNodes >
void TransientConvectionDiffusionFICElement<TDim,TNumNodes>::CalculateOnIntegrationPoints( const Variable<double>& rVariable,std::vector<double>& rOutput,
                                                                            const ProcessInfo& rCurrentProcessInfo )
{
    KRATOS_TRY

    if(rVariable == PECLET)
    {
        //Previous definitions
        const PropertiesType& Prop = this->GetProperties();
        const GeometryType& Geom = this->GetGeometry();
        GeometryData::IntegrationMethod ThisIntegrationMethod = this->GetIntegrationMethod();
        const GeometryType::IntegrationPointsArrayType& integration_points = Geom.IntegrationPoints( ThisIntegrationMethod );
        const unsigned int NumGPoints = integration_points.size();

        //Containers of variables at all integration points
        const Matrix& NContainer = Geom.ShapeFunctionsValues( ThisIntegrationMethod );
        GeometryType::ShapeFunctionsGradientsType DN_DXContainer(NumGPoints);
        Vector detJContainer(NumGPoints);
        Geom.ShapeFunctionsIntegrationPointsGradients(DN_DXContainer,detJContainer,ThisIntegrationMethod);

        //Element variables
        ElementVariables Variables;
        this->InitializeElementVariables(Variables,Geom,Prop,rCurrentProcessInfo);

        //Loop over integration points
        for( unsigned int GPoint = 0; GPoint < NumGPoints; GPoint++)
        {
            //Compute GradNT
            noalias(Variables.GradNT) = DN_DXContainer[GPoint];
            noalias(Variables.VelInter) = ZeroVector(TDim);

            ElementUtilities::InterpolateVariableWithComponents(Variables.VelInter,NContainer,Variables.NodalVel,GPoint);

            double NormVel = norm_2(Variables.VelInter);

            noalias(Variables.GradPhi) = ZeroVector(TDim);

            Variables.GradPhi = prod(trans(Variables.GradNT), Variables.NodalPhi);

            Variables.NormGradPhi = norm_2(Variables.GradPhi);

            // Unitary velocity vector
            if (NormVel < Variables.LowTolerance)
            {
                for (unsigned int i = 0; i < TDim; i++)
                {
                    Variables.VelInterHat[i] = 0.0;
                }
            }
            else
            {
                for (unsigned int i = 0; i < TDim; i++)
                {
                    Variables.VelInterHat[i] = Variables.VelInter[i]/NormVel;
                }
            }

            this->CalculatePeclet(Variables, Geom, NormVel, rCurrentProcessInfo, Prop);
            rOutput[GPoint] = Variables.Peclet;
        }
    }
    else if(rVariable == FIC_BETA)
    {
        //Previous definitions
        const PropertiesType& Prop = this->GetProperties();
        const GeometryType& Geom = this->GetGeometry();
        GeometryData::IntegrationMethod ThisIntegrationMethod = this->GetIntegrationMethod();
        const GeometryType::IntegrationPointsArrayType& integration_points = Geom.IntegrationPoints( ThisIntegrationMethod );
        const unsigned int NumGPoints = integration_points.size();

        //Containers of variables at all integration points
        const Matrix& NContainer = Geom.ShapeFunctionsValues( ThisIntegrationMethod );
        GeometryType::ShapeFunctionsGradientsType DN_DXContainer(NumGPoints);
        Vector detJContainer(NumGPoints);
        Geom.ShapeFunctionsIntegrationPointsGradients(DN_DXContainer,detJContainer,ThisIntegrationMethod);

        //Element variables
        ElementVariables Variables;
        this->InitializeElementVariables(Variables,Geom,Prop,rCurrentProcessInfo);

        //Loop over integration points
        for( unsigned int GPoint = 0; GPoint < NumGPoints; GPoint++)
        {
            //Compute GradNT
            noalias(Variables.GradNT) = DN_DXContainer[GPoint];

            noalias(Variables.VelInter) = ZeroVector(TDim);
            ElementUtilities::InterpolateVariableWithComponents(Variables.VelInter,NContainer,Variables.NodalVel,GPoint);

            double NormVel = norm_2(Variables.VelInter);

            noalias(Variables.GradPhi) = ZeroVector(TDim);

            Variables.GradPhi = prod(trans(Variables.GradNT), Variables.NodalPhi);

            Variables.NormGradPhi = norm_2(Variables.GradPhi);

            // Unitary velocity vector
            if (NormVel < Variables.LowTolerance)
            {
                for (unsigned int i = 0; i < TDim; i++)
                {
                    Variables.VelInterHat[i] = 0.0;
                }
            }
            else
            {
                for (unsigned int i = 0; i < TDim; i++)
                {
                    Variables.VelInterHat[i] = Variables.VelInter[i]/NormVel;
                }
            }

            this->CalculateFICBeta(Variables);
            rOutput[GPoint] = Variables.Beta;
        }
    }
    else if(rVariable == CFL_NUMBER)
    {
        //Previous definitions
        const PropertiesType& Prop = this->GetProperties();
        const GeometryType& Geom = this->GetGeometry();
        GeometryData::IntegrationMethod ThisIntegrationMethod = this->GetIntegrationMethod();
        const GeometryType::IntegrationPointsArrayType& integration_points = Geom.IntegrationPoints( ThisIntegrationMethod );
        const unsigned int NumGPoints = integration_points.size();

        //Containers of variables at all integration points
        const Matrix& NContainer = Geom.ShapeFunctionsValues( ThisIntegrationMethod );
        GeometryType::ShapeFunctionsGradientsType DN_DXContainer(NumGPoints);
        Vector detJContainer(NumGPoints);
        Geom.ShapeFunctionsIntegrationPointsGradients(DN_DXContainer,detJContainer,ThisIntegrationMethod);

        //Element variables
        ElementVariables Variables;
        this->InitializeElementVariables(Variables,Geom,Prop,rCurrentProcessInfo);
        double delta_time = rCurrentProcessInfo.GetValue(DELTA_TIME);


        //Loop over integration points
        for( unsigned int GPoint = 0; GPoint < NumGPoints; GPoint++)
        {
            //Compute GradNT
            noalias(Variables.GradNT) = DN_DXContainer[GPoint];

            noalias(Variables.VelInter) = ZeroVector(TDim);
            ElementUtilities::InterpolateVariableWithComponents(Variables.VelInter,NContainer,Variables.NodalVel,GPoint);

            double NormVel = norm_2(Variables.VelInter);

            if (NormVel < Variables.HighTolerance)
            {
                for (unsigned int i = 0; i < TDim; i++)
                {
                    Variables.VelInterHat[i] = 0.0;
                }
            }
            else
            {
                for (unsigned int i = 0; i < TDim; i++)
                {
                    Variables.VelInterHat[i] = Variables.VelInter[i]/NormVel;
                }
            }

            double Domain = Geom.DomainSize();

            if (TDim == 2)
            {
                Variables.lv = std::sqrt(2.0*Domain);
            }
            else
            {
                Variables.lv = pow( (6.0*Domain/Globals::Pi) , (1.0/3.0) );
            }

            if (NormVel > Variables.HighTolerance)
            {
                array_1d <double, 3> Velocity3;
                ElementUtilities::FillArray1dOutput (Velocity3, Variables.VelInterHat);

                Variables.lv = ElementSizeCalculator<TDim,TNumNodes>::ProjectedElementSize(Geom,Velocity3);
            }

            this->CalculateBoundaryLv(Variables);

            Variables.Courant = NormVel * delta_time / Variables.lv;

            rOutput[GPoint] = Variables.Courant;
        }
    }

    KRATOS_CATCH( "" )
}

//----------------------------------------------------------------------------------------

template class TransientConvectionDiffusionFICElement<2,3>;
template class TransientConvectionDiffusionFICElement<2,4>;
template class TransientConvectionDiffusionFICElement<3,4>;
template class TransientConvectionDiffusionFICElement<3,8>;

} // Namespace Kratos<|MERGE_RESOLUTION|>--- conflicted
+++ resolved
@@ -164,10 +164,7 @@
         //Compute weighting coefficient for integration
         this->CalculateIntegrationCoefficient(Variables.IntegrationCoefficient, detJContainer[GPoint], integration_points[GPoint].Weight() );
 
-<<<<<<< HEAD
-=======
         array_1d <double, TNumNodes> AuxMVector;
->>>>>>> ea64a5c6
         array_1d <double, TNumNodes> AuxMVector1;
         array_1d <double, TNumNodes> AuxMVector2;
 
@@ -183,24 +180,12 @@
 
         // We are not considering MMatrixAux2, which is the h term
         MMatrixAux += MMatrixAux1 ;
-<<<<<<< HEAD
-    }
-
-    for (unsigned int i = 0 ; i < TNumNodes ; i++ )
-    {
-        for (unsigned int j = 0 ; j < TNumNodes ; j ++ )
-        {
-            // LHS = Md lumped
-            rLeftHandSideMatrix (i,i) += MMatrixAux(i,j);
-        }
-=======
 
         /////////////////////////////////////////////////////////////////////////
         // To make the M matrix consistent uncomment the next 2 lines and comment the for loop next
 
         // noalias(AuxMVector) = AuxMVector1 + AuxMVector2;
         // noalias(rLeftHandSideMatrix) += outer_prod(AuxMVector,Variables.N) * Variables.IntegrationCoefficient;
->>>>>>> ea64a5c6
     }
 
     for (unsigned int i = 0 ; i < TNumNodes ; i++ )
