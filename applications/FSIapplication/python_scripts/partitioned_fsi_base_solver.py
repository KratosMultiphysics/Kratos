from __future__ import print_function, absolute_import, division  # makes KratosMultiphysics backward compatible with python 2.6 and 2.7

# Import utilities
import NonConformant_OneSideMap                # Import non-conformant mapper
import python_solvers_wrapper_fluid            # Import the fluid Python solvers wrapper

# Import kratos core and applications
import KratosMultiphysics
import KratosMultiphysics.ALEApplication as KratosALE
import KratosMultiphysics.FSIApplication as KratosFSI
import KratosMultiphysics.FluidDynamicsApplication as KratosFluid
import KratosMultiphysics.StructuralMechanicsApplication as KratosStructural

# Check that KratosMultiphysics was imported in the main script
KratosMultiphysics.CheckForPreviousImport()


def CreateSolver(structure_main_model_part, fluid_main_model_part, project_parameters):
    return PartitionedFSIBaseSolver(structure_main_model_part, fluid_main_model_part, project_parameters)


class PartitionedFSIBaseSolver:
    def __init__(self, structure_main_model_part, fluid_main_model_part, project_parameters):

        print("** Calling the partitioned FSI base solver constructor...")

        # Initial tests
        start_time_structure = project_parameters["structure_solver_settings"]["problem_data"]["start_time"].GetDouble()
        start_time_fluid = project_parameters["fluid_solver_settings"]["problem_data"]["start_time"].GetDouble()
        end_time_structure = project_parameters["structure_solver_settings"]["problem_data"]["end_time"].GetDouble()
        end_time_fluid = project_parameters["fluid_solver_settings"]["problem_data"]["end_time"].GetDouble()

        if start_time_structure != start_time_fluid:
            raise("ERROR: Different initial time among subdomains!")
        if end_time_structure != end_time_fluid:
            raise("ERROR: Different final time among subdomains!")

        #TODO: shall obtain the compute_model_part from the MODEL once the object is implemented
        self.structure_main_model_part = structure_main_model_part
        self.fluid_main_model_part = fluid_main_model_part

        # Settings string in JSON format
        default_settings = KratosMultiphysics.Parameters("""
        {
        "structure_solver_settings":
            {
            "solver_type": "structural_mechanics_implicit_dynamic_solver",
            "model_import_settings": {
                "input_type": "mdpa",
                "input_filename": "unknown_name"
            },
            "material_import_settings" :{
                "materials_filename": "materials.json"
            },
            "echo_level": 0,
            "time_integration_method": "Implicit",
            "analysis_type": "nonlinear",
            "rotation_dofs": false,
            "pressure_dofs": false,
            "stabilization_factor": 1.0,
            "reform_dofs_at_each_step": false,
            "line_search": false,
            "compute_reactions": true,
            "compute_contact_forces": false,
            "block_builder": false,
            "move_mesh_flag": true,
            "solution_type": "Dynamic",
            "scheme_type": "Newmark",
            "convergence_criterion": "Residual_criteria",
            "displacement_relative_tolerance" : 1.0e-3,
            "displacement_absolute_tolerance" : 1.0e-5,
            "residual_relative_tolerance"     : 1.0e-3,
            "residual_absolute_tolerance"     : 1.0e-5,
            "max_iteration": 10,
            "linear_solver_settings":{
                "solver_type"   : "SuperLUSolver",
                "max_iteration" : 200,
                "tolerance"     : 1e-7,
                "scaling"       : false,
                "verbosity"     : 1
            },
            "processes_sub_model_part_list": [""],
            "problem_domain_sub_model_part_list": ["solid_model_part"]
            },
        "fluid_solver_settings":
            {
            "solver_type": "navier_stokes_solver_vmsmonolithic",
            "model_import_settings": {
                "input_type": "mdpa",
                "input_filename": "unknown_name"
            },
            "maximum_iterations": 10,
            "dynamic_tau" : 0.0,
            "oss_switch"  : 0,
            "echo_level"  : 0,
            "consider_periodic_conditions" : false,
            "compute_reactions"            : true,
            "divergence_clearance_steps"   : 0,
            "reform_dofs_at_each_step"     : true,
            "relative_velocity_tolerance"  : 1e-3,
            "absolute_velocity_tolerance"  : 1e-5,
            "relative_pressure_tolerance"  : 1e-3,
            "absolute_pressure_tolerance"  : 1e-5,
            "linear_solver_settings"        : {
                "solver_type"         : "AMGCL",
                "max_iteration"       : 200,
                "tolerance"           : 1e-9,
                "provide_coordinates" : true,
                "smoother_type"       : "ilu0",
                "krylov_type"         : "gmres",
                "coarsening_type"     : "aggregation",
                "scaling"             : true,
                "verbosity"           : 0
            },
            "volume_model_part_name" : "volume_model_part",
            "skin_parts"             : [""],
            "no_skin_parts"          : [""],
            "time_stepping"          : {
                "automatic_time_step" : false,
                "time_step"           : 0.1
            },
            "alpha"                  :-0.3,
            "move_mesh_strategy"     : 0,
            "periodic"               : "periodic",
            "move_mesh_flag"         : false,
            "turbulence_model"       : "None"
            },
        "coupling_solver_settings":
            {
            "coupling_scheme"                : "DirichletNeumann",
            "solver_type"                    : "partitioned_fsi_solver",
            "nl_tol"                         : 1e-5,
            "nl_max_it"                      : 50,
            "solve_mesh_at_each_iteration"   : true,
            "coupling_strategy" : {
                "solver_type"       : "Relaxation",
                "acceleration_type" : "Aitken",
                "w_0"               : 0.825
                },
            "mesh_solver"                    : "mesh_solver_structural_similarity",
            "mesh_reform_dofs_each_step"     : false,
            "structure_interfaces_list"      : [""],
            "fluid_interfaces_list"          : [""]
            },
        "mapper_settings"              : [{
            "mapper_face"                                : "Unique",
            "positive_fluid_interface_submodelpart_name" : "Default_interface_submodelpart_name",
            "structure_interface_submodelpart_name"      : "Default_interface_submodelpart_name"
            }]
        }
        """)

        # Time stepping checks (no sub-stepping between subdomains has been implemented yed)
        time_step_structure = project_parameters["structure_solver_settings"]["problem_data"]["time_step"].GetDouble()
        # If automatic time stepping has been selected in the fluid domain, deactivate it and use the structure time step
        if (project_parameters["fluid_solver_settings"]["solver_settings"]["time_stepping"]["automatic_time_step"].GetBool()):
            project_parameters["fluid_solver_settings"]["solver_settings"]["time_stepping"]["automatic_time_step"].SetBool(False)
            time_step_fluid = time_step_structure
            print("WARNING: Automatic fluid time stepping cannot be used. Setting structure time step as fluid time step.")
        else:
            time_step_fluid = project_parameters["fluid_solver_settings"]["solver_settings"]["time_stepping"]["time_step"].GetDouble()
            if time_step_structure != time_step_fluid:
                raise("ERROR: Different time step among subdomains! No sub-stepping implemented yet.")

        self.time_step = time_step_fluid

        # Take the each one of the solvers settings from the ProjectParameters
        self.settings = KratosMultiphysics.Parameters("{}")
        self.settings.AddValue("structure_solver_settings",project_parameters["structure_solver_settings"]["solver_settings"])
        self.settings.AddValue("fluid_solver_settings",project_parameters["fluid_solver_settings"]["solver_settings"])
        self.settings.AddValue("coupling_solver_settings",project_parameters["coupling_solver_settings"]["solver_settings"])
        self.settings.AddValue("mapper_settings",project_parameters["coupling_solver_settings"]["mapper_settings"])

        # Overwrite the default settings with user-provided parameters
        self.settings.RecursivelyValidateAndAssignDefaults(default_settings)

        # Auxiliar variables
        self.max_nl_it = self.settings["coupling_solver_settings"]["nl_max_it"].GetInt()
        self.nl_tol = self.settings["coupling_solver_settings"]["nl_tol"].GetDouble()
        self.solve_mesh_at_each_iteration = self.settings["coupling_solver_settings"]["solve_mesh_at_each_iteration"].GetBool()
        self.coupling_algorithm = self.settings["coupling_solver_settings"]["coupling_scheme"].GetString()
        self.fluid_interface_submodelpart_name = self.settings["coupling_solver_settings"]["fluid_interfaces_list"][0].GetString()
        self.structure_interface_submodelpart_name = self.settings["coupling_solver_settings"]["structure_interfaces_list"][0].GetString()
        coupling_utility_parameters = self.settings["coupling_solver_settings"]["coupling_strategy"]

        # Construct the structure solver
        structure_solver_module = __import__(self.settings["structure_solver_settings"]["solver_type"].GetString())
        self.structure_solver = structure_solver_module.CreateSolver(self.structure_main_model_part,
                                                                     self.settings["structure_solver_settings"])
        print("* Structure solver constructed.")

        # Construct the fluid solver
        self.fluid_solver = python_solvers_wrapper_fluid.CreateSolver(self.fluid_main_model_part,
                                                                      project_parameters["fluid_solver_settings"])
        print("* Fluid solver constructed.")

        # Construct the coupling partitioned strategy
        import convergence_accelerator_factory
        self.coupling_utility = convergence_accelerator_factory.CreateConvergenceAccelerator(coupling_utility_parameters)
        print("* Coupling strategy constructed.")

        # Construct the ALE mesh solver
        mesh_solver_settings = KratosMultiphysics.Parameters("{}")
        mesh_solver_settings.AddValue("mesh_reform_dofs_each_step",self.settings["coupling_solver_settings"]["mesh_reform_dofs_each_step"])

        self.mesh_solver_module = __import__(self.settings["coupling_solver_settings"]["mesh_solver"].GetString())
        self.mesh_solver = self.mesh_solver_module.CreateSolver(self.fluid_solver.main_model_part,
                                                                mesh_solver_settings)
        print("* ALE mesh solver constructed.")
        print("** Partitioned FSI base solver constructed.")


    def GetMinimumBufferSize(self):
        # Get structure buffer size
        buffer_structure = self.structure_solver.GetMinimumBufferSize()
        # Get fluid buffer size
        buffer_fluid = self.fluid_solver.GetMinimumBufferSize()

        return min(buffer_structure,buffer_fluid)


    def AddVariables(self):
        ## Structure variables addition
        # Standard CSM variables addition
        self.structure_solver.AddVariables()

        ## Fluid variables addition
        # Standard CFD variables addition
        self.fluid_solver.AddVariables()
        self.fluid_solver.main_model_part.AddNodalSolutionStepVariable(KratosMultiphysics.FORCE)
        self.fluid_solver.main_model_part.AddNodalSolutionStepVariable(KratosMultiphysics.DISPLACEMENT)
        # Mesh solver variables addition
        self.mesh_solver.AddVariables()

        ## FSIApplication variables addition
        NonConformant_OneSideMap.AddVariables(self.fluid_solver.main_model_part,self.structure_solver.main_model_part)
        self.fluid_solver.main_model_part.AddNodalSolutionStepVariable(KratosFSI.VECTOR_PROJECTED)
        self.fluid_solver.main_model_part.AddNodalSolutionStepVariable(KratosFSI.FSI_INTERFACE_RESIDUAL)
        self.fluid_solver.main_model_part.AddNodalSolutionStepVariable(KratosFSI.FSI_INTERFACE_MESH_RESIDUAL)
        self.structure_solver.main_model_part.AddNodalSolutionStepVariable(KratosFSI.POSITIVE_MAPPED_VECTOR_VARIABLE)
        self.structure_solver.main_model_part.AddNodalSolutionStepVariable(KratosFSI.NEGATIVE_MAPPED_VECTOR_VARIABLE)
        self.structure_solver.main_model_part.AddNodalSolutionStepVariable(KratosFSI.VECTOR_PROJECTED)


    def ImportModelPart(self):
        # Import structure model part
        self.structure_solver.ImportModelPart()

        # Import fluid model part
        self.fluid_solver.ImportModelPart()


    def AddDofs(self):
        # Add DOFs structure
        self.structure_solver.AddDofs()

        # Add DOFs fluid
        self.fluid_solver.AddDofs()
        self.mesh_solver.AddDofs()


    def Initialize(self):
        # Initialize fluid, structure and coupling solvers
<<<<<<< HEAD
        self.fluid_solver.SolverInitialize()
        self.structure_solver.InitializeStrategy()
=======
        self.fluid_solver.Initialize()
        self.structure_solver.Initialize()
>>>>>>> fd5a890c
        self.coupling_utility.Initialize()


    def InitializeSolutionStep(self):
        # Initialize solution step of fluid, structure and coupling solvers
<<<<<<< HEAD
        self.fluid_solver.SolverInitializeSolutionStep()
=======
        self.fluid_solver.InitializeSolutionStep()
>>>>>>> fd5a890c
        self.structure_solver.InitializeSolutionStep()
        self.coupling_utility.InitializeSolutionStep()


    def Predict(self):
        # Perform fluid and structure solvers predictions
<<<<<<< HEAD
        self.fluid_solver.SolverPredict()
        self.structure_solver.Predict()

=======
        self.fluid_solver.Predict()
        self.structure_solver.Predict()
>>>>>>> fd5a890c

    def GetComputingModelPart(self):
        pass


    def GetOutputVariables(self):
        pass


    def ComputeDeltaTime(self):
        return self.time_step


    def SaveRestart(self):
        pass


    def Solve(self):
        raise Exception("Calling the partitioned FSI base solver Solve() method.\n Please implement the custom Initialize() method for your scheme (e.g. Dirichlet-Neumann).")


    def SetEchoLevel(self, structure_echo_level, fluid_echo_level):
        self.structure_solver.SetEchoLevel(self, structure_echo_level)
        self.fluid_solver.SetEchoLevel(self, fluid_echo_level)


    def SetTimeStep(self, step):
        self.fluid_solver.main_model_part.ProcessInfo.SetValue(KratosMultiphysics.TIME_STEPS, step)
        self.structure_solver.main_model_part.ProcessInfo.SetValue(KratosMultiphysics.TIME_STEPS, step)


    def Clear(self):
        self.fluid_solver.Clear()
        self.structure_solver.Clear()


    def Check(self):
        self.fluid_solver.Check()
        self.structure_solver.Check()


    #######################################################################
    ##############          PRIVATE METHODS SECTION          ##############
    #######################################################################

    ### AUXILIAR METHODS ###
    def _GetFluidInterfaceSubmodelPart(self):
        # Returns the fluid interface submodelpart that will be used in the residual minimization
        return self.fluid_solver.main_model_part.GetSubModelPart(self.fluid_interface_submodelpart_name)


    def _GetStructureInterfaceSubmodelPart(self):
        # Returns the structure interface submodelpart that will be used in the residual minimization
        return self.structure_solver.main_model_part.GetSubModelPart(self.structure_interface_submodelpart_name)


    def _GetDomainSize(self):

        fluid_domain_size = self.fluid_solver.main_model_part.ProcessInfo[KratosMultiphysics.DOMAIN_SIZE]
        structure_domain_size = self.structure_solver.main_model_part.ProcessInfo[KratosMultiphysics.DOMAIN_SIZE]

        if fluid_domain_size !=structure_domain_size:
            raise("ERROR: Solid domain size and fluid domain size are not equal!")

        return fluid_domain_size


    def _GetPartitionedFSIUtilities(self):

        if (self.domain_size == 2):
            return KratosFSI.PartitionedFSIUtilities2D()
        else:
            return KratosFSI.PartitionedFSIUtilities3D()


    def _SetUpMapper(self):

        # Recall, to set the INTERFACE flag in both the fluid and solid interface before the mapper construction
        # Currently this is done with the FSI application Python process set_interface_process.py
        # TODO: SINCE WE HAVE SUBMODELPARTS, TO SET THE INTERFACE FLAG SEEMS TO NOT BE STRICKLY NECESSARY
        search_radius_factor = 2.0
        mapper_max_iterations = 200
        mapper_tolerance = 1e-12

        if (self.settings["mapper_settings"].size() == 1):
            fluid_submodelpart_name = self.settings["mapper_settings"][0]["fluid_interface_submodelpart_name"].GetString()
            structure_submodelpart_name = self.settings["mapper_settings"][0]["structure_interface_submodelpart_name"].GetString()

            fluid_submodelpart = self.fluid_solver.main_model_part.GetSubModelPart(fluid_submodelpart_name)
            structure_submodelpart = self.structure_solver.main_model_part.GetSubModelPart(structure_submodelpart_name)

            self.interface_mapper = NonConformant_OneSideMap.NonConformant_OneSideMap(fluid_submodelpart,
                                                                                      structure_submodelpart,
                                                                                      search_radius_factor,
                                                                                      mapper_max_iterations,
                                                                                      mapper_tolerance)

            self.double_faced_structure = False

        elif (self.settings["mapper_settings"].size() == 2):
            # Get the fluid interface faces submodelpart names
            for mapper_id in range(2):
                if (self.settings["mapper_settings"][mapper_id]["mapper_face"].GetString() == "Positive"):
                    pos_face_submodelpart_name = self.settings["mapper_settings"][mapper_id]["fluid_interface_submodelpart_name"].GetString()
                elif (self.settings["mapper_settings"][mapper_id]["mapper_face"].GetString() == "Negative"):
                    neg_face_submodelpart_name = self.settings["mapper_settings"][mapper_id]["fluid_interface_submodelpart_name"].GetString()
                else:
                    raise Exception("Unique mapper flag has been set but more than one mapper exist in mapper_settings.")
            # Get the structure submodelpart name
            structure_submodelpart_name = self.settings["mapper_settings"][0]["structure_interface_submodelpart_name"].GetString()

            # Grab the interface submodelparts
            pos_fluid_submodelpart = self.fluid_solver.main_model_part.GetSubModelPart(pos_face_submodelpart_name)
            neg_fluid_submodelpart = self.fluid_solver.main_model_part.GetSubModelPart(neg_face_submodelpart_name)
            structure_submodelpart = self.structure_solver.main_model_part.GetSubModelPart(structure_submodelpart_name)

            self.interface_mapper = NonConformant_OneSideMap.NonConformantTwoFaces_OneSideMap(pos_fluid_submodelpart,
                                                                                              neg_fluid_submodelpart,
                                                                                              structure_submodelpart,
                                                                                              search_radius_factor,
                                                                                              mapper_max_iterations,
                                                                                              mapper_tolerance)

            self.double_faced_structure = True

        else:
            raise Exception("Case with more than 2 mappers has not been implemented yet.\n \
                             Please, in case you are using single faced immersed bodies, set the skin entities in a unique submodelpart.\n \
                             In case you are considering double faced immersed bodies (shells or membranes), set all the positive faces \
                             in a unique submodelpart and all the negative ones in another submodelpart.")


    def _SetStructureNeumannCondition(self):

        structure_computational_submodelpart = self.structure_solver.GetComputingModelPart()

        aux_count = 0
        for cond in self.structure_solver.main_model_part.Conditions:
            if(cond.Id > aux_count):
                aux_count = cond.Id

        for i in range(self.settings["coupling_solver_settings"]["structure_interfaces_list"].size()):
            interface_submodelpart_name = self.settings["coupling_solver_settings"]["structure_interfaces_list"][i].GetString()
            interface_submodelpart_i = self.structure_solver.main_model_part.GetSubModelPart(interface_submodelpart_name)
            # NOTE: In this manner, two interface submodelparts cannot share a node (it would be repeated in the pointload conditions...)

            # Create the point load condition
            if self.domain_size == 2:
                for node in interface_submodelpart_i.Nodes:
                    aux_count+=1
                    structure_computational_submodelpart.CreateNewCondition("PointLoadCondition2D1N",aux_count,[node.Id],self.structure_solver.main_model_part.Properties[0])

            elif self.domain_size == 3:
                for node in interface_submodelpart_i.Nodes:
                    aux_count+=1
                    structure_computational_submodelpart.CreateNewCondition("PointLoadCondition3D1N",aux_count,[node.Id],self.structure_solver.main_model_part.Properties[0])


    # TODO: This function must be checked as soon as the fluid Neumann BC has been implemented.
    def _SetFluidNeumannCondition(self):

        fluid_computational_volume_submodelpart = self.fluid_solver.GetComputingModelPart()

        aux_count = len(self.fluid_solver.main_model_part.Conditions)       # Get the last existing condition numbering
        aux_count += 1
        print("max aux_count",aux_count)
        aux_count = 0
        for cond in self.fluid_solver.main_model_part.Conditions:
            if(cond.Id > aux_count):
                aux_count = cond.Id
        aux_count += 1
        print("max aux_count",aux_count)


        for i in range(self.settings["coupling_solver_settings"]["fluid_interfaces_list"].size()):
            interface_submodelpart_name = self.settings["coupling_solver_settings"]["fluid_interfaces_list"][i].GetString()
            interface_submodelpart_i = self.fluid_solver.main_model_part.GetSubModelPart(interface_submodelpart_name)
            # NOTE: In this manner, two interface submodelparts cannot share a node (it would be repeated in the pointload conditions...)
            # DO CreateNewCondition CHECK IF THERE EXIST A CONDITION IN A NODE?

            for node in interface_submodelpart_i.Nodes:

                # NOTE: THIS CONDITION REMAINS TO BE IMPLEMENTED IN THE FluidDynamicsApplication, DECIDE WHAT TO DO.
                # Create the fluid load condition
                if self.fluid_solver.main_model_part.ProcessInfo[KratosMultiphysics.DOMAIN_SIZE] == 2:
                    fluid_computational_volume_submodelpart.CreateNewCondition("PointForce2Dfluid",aux_count,[node.Id],self.fluid_solver.main_model_part.Properties[0])
                elif self.structure_solver.main_model_part.ProcessInfo[KratosMultiphysics.DOMAIN_SIZE] == 3:
                    fluid_computational_volume_submodelpart.CreateNewCondition("PointForce3Dfluid",aux_count,[node.Id],self.fluid_solver.main_model_part.Properties[0])

                aux_count+=1


    def _ComputeMeshPredictionSingleFaced(self):

            print("Computing time step ",self.fluid_solver.main_model_part.ProcessInfo[KratosMultiphysics.TIME_STEPS]," prediction...")
            # Get the previous step fluid interface nodal fluxes
            keep_sign = False
            distribute_load = True
            self.interface_mapper.FluidToStructure_VectorMap(KratosMultiphysics.REACTION,
                                                             KratosStructural.POINT_LOAD,
                                                             keep_sign,
                                                             distribute_load)

            # Solve the current step structure problem with the previous step fluid interface nodal fluxes
            self.structure_solver.SolveSolutionStep()

            # Map the obtained structure displacement to the fluid interface
            keep_sign = True
            distribute_load = False
            self.interface_mapper.StructureToFluid_VectorMap(KratosMultiphysics.DISPLACEMENT,
                                                             KratosMultiphysics.MESH_DISPLACEMENT,
                                                             keep_sign,
                                                             distribute_load)

            # Solve the mesh problem
            self.mesh_solver.Solve()

            print("Mesh prediction computed.")


    def _ComputeMeshPredictionDoubleFaced(self):

            print("Computing time step ",self.fluid_solver.main_model_part.ProcessInfo[KratosMultiphysics.TIME_STEPS],"double faced prediction...")
            # Get the previous step fluid interface nodal fluxes from both positive and negative faces
            keep_sign = False
            distribute_load = True
            self.interface_mapper.PositiveFluidToStructure_VectorMap(KratosMultiphysics.REACTION,
                                                                     KratosFSI.POSITIVE_MAPPED_VECTOR_VARIABLE,
                                                                     keep_sign,
                                                                     distribute_load)
            self.interface_mapper.NegativeFluidToStructure_VectorMap(KratosMultiphysics.REACTION,
                                                                     KratosFSI.NEGATIVE_MAPPED_VECTOR_VARIABLE,
                                                                     keep_sign,
                                                                     distribute_load)

            # Add the two faces contributions to the POINT_LOAD variable
            # TODO: Add this to the variables utils
            for node in self._GetStructureInterfaceSubmodelPart().Nodes:
                pos_face_force = node.GetSolutionStepValue(KratosFSI.POSITIVE_MAPPED_VECTOR_VARIABLE)
                neg_face_force = node.GetSolutionStepValue(KratosFSI.NEGATIVE_MAPPED_VECTOR_VARIABLE)
                node.SetSolutionStepValue(KratosStructural.POINT_LOAD, 0, pos_face_force+neg_face_force)

            # Solve the current step structure problem with the previous step fluid interface nodal fluxes
            self.structure_solver.SolveSolutionStep()

            # Map the obtained structure displacement to both positive and negative fluid interfaces
            keep_sign = True
            distribute_load = False
            self.interface_mapper.StructureToPositiveFluid_VectorMap(KratosMultiphysics.DISPLACEMENT,
                                                                     KratosMultiphysics.MESH_DISPLACEMENT,
                                                                     keep_sign,
                                                                     distribute_load)
            self.interface_mapper.StructureToNegativeFluid_VectorMap(KratosMultiphysics.DISPLACEMENT,
                                                                     KratosMultiphysics.MESH_DISPLACEMENT,
                                                                     keep_sign,
                                                                     distribute_load)

            # Solve the mesh problem
            self.mesh_solver.Solve()

            print("Mesh prediction computed.")<|MERGE_RESOLUTION|>--- conflicted
+++ resolved
@@ -261,37 +261,22 @@
 
     def Initialize(self):
         # Initialize fluid, structure and coupling solvers
-<<<<<<< HEAD
-        self.fluid_solver.SolverInitialize()
-        self.structure_solver.InitializeStrategy()
-=======
         self.fluid_solver.Initialize()
         self.structure_solver.Initialize()
->>>>>>> fd5a890c
         self.coupling_utility.Initialize()
 
 
     def InitializeSolutionStep(self):
         # Initialize solution step of fluid, structure and coupling solvers
-<<<<<<< HEAD
-        self.fluid_solver.SolverInitializeSolutionStep()
-=======
         self.fluid_solver.InitializeSolutionStep()
->>>>>>> fd5a890c
         self.structure_solver.InitializeSolutionStep()
         self.coupling_utility.InitializeSolutionStep()
 
 
     def Predict(self):
         # Perform fluid and structure solvers predictions
-<<<<<<< HEAD
-        self.fluid_solver.SolverPredict()
-        self.structure_solver.Predict()
-
-=======
         self.fluid_solver.Predict()
         self.structure_solver.Predict()
->>>>>>> fd5a890c
 
     def GetComputingModelPart(self):
         pass
