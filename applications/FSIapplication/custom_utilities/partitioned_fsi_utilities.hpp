//    |  /           |
//    ' /   __| _` | __|  _ \   __|
//    . \  |   (   | |   (   |\__ `
//   _|\_\_|  \__,_|\__|\___/ ____/
//                   Multi-Physics
//
//  License:         BSD License
//                   Kratos default license: kratos/license.txt
//
//  Main authors:    Ruben Zorrilla
//

#if !defined( KRATOS_PARTITIONED_FSI_UTILITIES )
#define  KRATOS_PARTITIONED_FSI_UTILITIES


/* System includes */
#include <set>
#include <typeinfo>

/* External includes */

/* Project includes */
#include "includes/define.h"
#include "includes/variables.h"
#include "includes/mesh_moving_variables.h"
#include "includes/fsi_variables.h"
#include "containers/array_1d.h"
#include "includes/model_part.h"
#include "includes/communicator.h"
#include "includes/ublas_interface.h"
#include "utilities/math_utils.h"
#include "utilities/openmp_utils.h"
#include "utilities/variable_utils.h"


namespace Kratos
{

/**@name Kratos Globals */
/*@{ */

/*@} */
/**@name Type Definitions */
/*@{ */

/*@} */
/**@name  Enum's */
/*@{ */

/*@} */
/**@name  Functions */
/*@{ */

/*@} */
/**@name Kratos Classes */
/*@{ */

/** Short class definition.
Detail class definition.
*/

template<class TSpace, class TValueType, unsigned int TDim>
class PartitionedFSIUtilities
{

public:

    /** Type Definitions
    */

    /*@{ */
    typedef typename TSpace::VectorType                     VectorType;
    typedef typename TSpace::MatrixType                     MatrixType;

    typedef typename TSpace::VectorPointerType              VectorPointerType;
    typedef typename TSpace::MatrixPointerType              MatrixPointerType;

    //~ /** Counted pointer of ClassName */
    KRATOS_CLASS_POINTER_DEFINITION( PartitionedFSIUtilities );
    /*@} */

    /** Constructor.
     */

    /**
    * Empty constructor
    */
    PartitionedFSIUtilities(){}

    /** Copy constructor.
    */

    /*@{ */
    PartitionedFSIUtilities(const PartitionedFSIUtilities& Other);
    /*@{ */

    /** Destructor.
     */

    virtual ~PartitionedFSIUtilities(){}

    /*@} */
    /**@name Public Operators*/
    /*@{ */

    /**
     * @brief Creates an element based skin
     * For a modelpart defining the skin using conditions, this method
<<<<<<< HEAD
     * copies such skin to the elements of an auxiliar model part. Note 
     * that the same geometry is used so the nodes of the auxiliar geometry
     * are actually the ones in the origin modelpart.
     * @param rOriginInterfaceModelPart 
     * @param rDestinationInterfaceModelPart 
=======
     * copies such skin to the elements of an auxiliar model part. Note
     * that the same geometry is used so the nodes of the auxiliar geometry
     * are actually the ones in the origin modelpart.
     * @param rOriginInterfaceModelPart
     * @param rDestinationInterfaceModelPart
>>>>>>> ef04334d
     */
    void CopySkinToElements(
        const ModelPart& rOriginInterfaceModelPart,
        ModelPart& rDestinationInterfaceModelPart)
    {
        // Add the origin interface nodes to the destination interface model part
        rDestinationInterfaceModelPart.AddNodes(
            rOriginInterfaceModelPart.NodesBegin(),
            rOriginInterfaceModelPart.NodesEnd());

        // Create new elements emulating the condition based interface
        ModelPart::ElementsContainerType new_elems_vect;
        for (int i_cond = 0; i_cond < rOriginInterfaceModelPart.NumberOfConditions(); ++i_cond) {
            const auto &it_cond = rOriginInterfaceModelPart.ConditionsBegin() + i_cond;
            auto p_elem = Kratos::make_shared<Element>(it_cond->Id(), it_cond->pGetGeometry());
            rDestinationInterfaceModelPart.AddElement(p_elem);
        }
    }

    /**
     * This function computes the interface residual size as the
     * number of interface nodes times the problem domain size.
     * @return the model part residual size
     */
    int GetInterfaceResidualSize(ModelPart& rInterfaceModelPart)
    {
        // Check the block size. 1 for double coupling variables an TDim for array type coupling variables
        double A; // Fake double to check the type from
        unsigned int block_size = typeid(TValueType).hash_code() == typeid(A).hash_code() ? 1 : TDim;
        int local_number_of_nodes = (rInterfaceModelPart.GetCommunicator().LocalMesh().NumberOfNodes()) * block_size;
        rInterfaceModelPart.GetCommunicator().SumAll(local_number_of_nodes);
        return local_number_of_nodes;
    }

    /**
     * This function returns the interface length in 2D or the interface area in 3D.
     * @param rInterfaceModelPart: interface modelpart in where the are is computed
     * @return the given modelpart interface length
     */
    double GetInterfaceArea(ModelPart& rInterfaceModelPart)
    {
        double interface_area = 0.0;

        auto& rLocalMesh = rInterfaceModelPart.GetCommunicator().LocalMesh();
        ModelPart::ConditionIterator local_mesh_conditions_begin = rLocalMesh.ConditionsBegin();
        #pragma omp parallel for firstprivate(local_mesh_conditions_begin) reduction(+:interface_area)
        for(int k=0; k < static_cast<int>(rLocalMesh.NumberOfConditions()); ++k) {
            const ModelPart::ConditionIterator it_cond = local_mesh_conditions_begin+k;
            const Condition::GeometryType& rGeom = it_cond->GetGeometry();
            interface_area += rGeom.Length();
        }

        rInterfaceModelPart.GetCommunicator().SumAll(interface_area);

        return interface_area;
    }

    /**
     * This function resizes and sets to zero an interface vector (length equal to the
     * residual size).
     * @param rInterfaceModelPart: interface modelpart in where the residual is computed
     * @return pointer to the vector that has been created
     */
    virtual VectorPointerType SetUpInterfaceVector(ModelPart& rInterfaceModelPart)
    {
        VectorPointerType p_int_vector = TSpace::CreateEmptyVectorPointer();
        const unsigned int residual_size = this->GetInterfaceResidualSize(rInterfaceModelPart);
        if (TSpace::Size(*p_int_vector) != residual_size){
            TSpace::Resize(p_int_vector, residual_size);
        }
        TSpace::SetToZero(*p_int_vector);
        return p_int_vector;
    }

    /**
     * @brief Compute array variable interface residual vector
     * This function computes (and stores in a vector) the residual of a vector variable over the fluid interface.
     * The residual is defined as the OriginalVariable value minus the ModifiedVariable value.
     * The nodal values of the residual are stored in the FSI_INTERFACE_RESIDUAL variable.
     * Besides, the norm of the residual vector is stored in the ProcessInfo.
     * @param rInterfaceModelPart interface modelpart in where the residual is computed
     * @param rOriginalVariable origin variable to compute the residual
     * @param rModifiedVariable end variable to compute the residual
     * @param rInterfaceResidual reference to the residual vector
     * @param ResidualType residual computation type (nodal or consistent)
     * @param rArrayResidualVariable variable to save the residual values
     * @param rResidualNormVariable variable to save the residual norm
     */
    virtual void ComputeInterfaceResidualVector(
        ModelPart &rInterfaceModelPart,
        const Variable<TValueType> &rOriginalVariable,
        const Variable<TValueType> &rModifiedVariable,
        const Variable<TValueType> &rResidualVariable,
        VectorType &rInterfaceResidual,
        const std::string ResidualType = "nodal",
        const Variable<double> &rResidualNormVariable = FSI_INTERFACE_RESIDUAL_NORM)
    {
        TSpace::SetToZero(rInterfaceResidual);

        // Call compute the provided variables residual
        if (ResidualType == "nodal") {
            // Compute node-by-node residual
            this->ComputeNodeByNodeResidual(rInterfaceModelPart, rOriginalVariable, rModifiedVariable, rResidualVariable);
        } else if (ResidualType == "consistent") {
            // Compute consitent residual
            this->ComputeConsistentResidual(rInterfaceModelPart, rOriginalVariable, rModifiedVariable, rResidualVariable);
        } else {
            KRATOS_ERROR << "Provided interface residual type " << ResidualType << " is not available. Available options are \"nodal\" and \"consistent\"" << std::endl;
        }

        // Assemble the final consistent residual values
        auto& rLocalMesh = rInterfaceModelPart.GetCommunicator().LocalMesh();
        ModelPart::NodeIterator local_mesh_nodes_begin = rLocalMesh.NodesBegin();
        #pragma omp parallel for firstprivate(local_mesh_nodes_begin)
        for(int k = 0; k < static_cast<int>(rLocalMesh.NumberOfNodes()); ++k) {
            const ModelPart::NodeIterator it_node = local_mesh_nodes_begin+k;
            const auto &r_res_value = it_node->FastGetSolutionStepValue(rResidualVariable);
            this->AuxSetLocalValue(rInterfaceResidual, r_res_value, k);
        }

        // Store the L2 norm of the error in the fluid process info
        rInterfaceModelPart.GetProcessInfo().GetValue(rResidualNormVariable) = TSpace::TwoNorm(rInterfaceResidual);
    }

    /**
     * @brief Computes the interface residual norm
     * This method computes the interface residual norm. To do that it firstly
     * computes the residual vector as is done in ComputeInterfaceResidualVector.
     * @param rInterfaceModelPart interface modelpart in where the residual is computed
     * @param rOriginalVariable origin variable to compute the residual
     * @param rModifiedVariable end variable to compute the residual
     * @param rInterfaceResidual reference to the residual vector
     * @param ResidualType residual computation type (nodal or consistent)
     * @return double interface residual norm
     */
    double ComputeInterfaceResidualNorm(
        ModelPart &rInterfaceModelPart,
        const Variable<TValueType> &rOriginalVariable,
        const Variable<TValueType> &rModifiedVariable,
        const Variable<TValueType> &rResidualVariable,
        const std::string ResidualType = "nodal")
    {
        // Set an auxiliar interface vector
        VectorPointerType p_interface_residual = this->SetUpInterfaceVector(rInterfaceModelPart);

        // Call compute the provided variables residual
        if (ResidualType == "nodal") {
            // Compute node-by-node residual
            this->ComputeNodeByNodeResidual(rInterfaceModelPart, rOriginalVariable, rModifiedVariable, rResidualVariable);
        } else if (ResidualType == "consistent") {
            // Compute consitent residual
            this->ComputeConsistentResidual(rInterfaceModelPart, rOriginalVariable, rModifiedVariable, rResidualVariable);
        } else {
            KRATOS_ERROR << "Provided interface residual type " << ResidualType << " is not available. Available options are \"nodal\" and \"consistent\"" << std::endl;
        }

        // Assemble the final consistent residual values
        auto &rLocalMesh = rInterfaceModelPart.GetCommunicator().LocalMesh();
        ModelPart::NodeIterator local_mesh_nodes_begin = rLocalMesh.NodesBegin();
        #pragma omp parallel for firstprivate(local_mesh_nodes_begin)
        for(int k=0; k<static_cast<int>(rLocalMesh.NumberOfNodes()); ++k) {
            const ModelPart::NodeIterator it_node = local_mesh_nodes_begin + k;
            const auto &r_res_value = it_node->FastGetSolutionStepValue(rResidualVariable);
            this->AuxSetLocalValue(*p_interface_residual, r_res_value, k);
        }

        // Return the L2 norm of the error in the fluid process info
        return TSpace::TwoNorm(*p_interface_residual);
    }

    /**
     * @brief Auxiliar call to SetLocalValue for double type
     * This method serves as an auxiliar call to the SetLocalValue function for double variables
     * @param rInterfaceResidual Interface residual vector in where the value is set
     * @param rResidualValue Double residual value
     * @param AuxPosition Position in rInterfaceResidual where the value is to be set
     */
    virtual void AuxSetLocalValue(
        VectorType &rInterfaceResidual,
        const double &rResidualValue,
        const int AuxPosition)
    {
        this->SetLocalValue(rInterfaceResidual, AuxPosition, rResidualValue);
    }

    /**
     * @brief Auxiliar call to SetLocalValue for array type
     * This method serves as an auxiliar call to the SetLocalValue function for array variables
     * @param rInterfaceResidual Interface residual vector in where the value is set
     * @param rResidualValue Double residual value
     * @param AuxPosition Position in rInterfaceResidual where the value is to be set. Note that
     * the final position is computed using the TDim template value, since each entry in the
     * residual vector contains a component of the residual variable value.
     */
    virtual void AuxSetLocalValue(
        VectorType &rInterfaceResidual,
        const array_1d<double,3> &rResidualValue,
        const int AuxPosition)
    {
        const unsigned int base_i = AuxPosition * TDim;
        for (unsigned int jj = 0; jj < TDim; ++jj) {
            this->SetLocalValue(rInterfaceResidual, base_i + jj, rResidualValue[jj]);
        }
    }

    /**
     * Sets the values in the corrected guess vector inside the selected nodal array variable.
     * @param rInterfaceModelPart: interface modelpart in where the residual is computed
     * @param rSolutionVariable: variable in where the corrected solution is to be stored
     * @param rCorrectedGuess: vector containing the interface corrected values
     */
    virtual void UpdateInterfaceValues(
        ModelPart &rInterfaceModelPart,
        const Variable<TValueType> &rSolutionVariable,
        const VectorType &rCorrectedGuess)
    {
        auto& rLocalMesh = rInterfaceModelPart.GetCommunicator().LocalMesh();
        ModelPart::NodeIterator local_mesh_nodes_begin = rLocalMesh.NodesBegin();
        #pragma omp parallel for firstprivate(local_mesh_nodes_begin)
        for(int k = 0; k < static_cast<int>(rLocalMesh.NumberOfNodes()); ++k){
            const ModelPart::NodeIterator it_node = local_mesh_nodes_begin + k;
            TValueType &r_updated_value = it_node->FastGetSolutionStepValue(rSolutionVariable);
            this->UpdateInterfaceLocalValue(rCorrectedGuess, r_updated_value, k);
        }

        rInterfaceModelPart.GetCommunicator().SynchronizeVariable(rSolutionVariable);
    }

    /**
     * @brief Corrected guess local double value update
     * This auxiliar method helps to update the nodal database using the values from
     * a corrected guess vector values.
     * @param rCorrectedGuess Corrected coupling guess vector
     * @param rValueToUpdate Reference in where the updated value is to be stored
     * @param AuxPosition Position in rCorrectedGuess from where the value is retrieved
     */
    void UpdateInterfaceLocalValue(
        const VectorType &rCorrectedGuess,
        double &rValueToUpdate,
        const int AuxPosition)
    {
        rValueToUpdate = this->GetLocalValue(rCorrectedGuess, AuxPosition);
    }

    /**
     * @brief Corrected guess local array value update
     * This auxiliar method helps to update the nodal database using the values from
     * a corrected guess vector values. Note that it performs the array components loop.
     * @param rCorrectedGuess Corrected coupling guess vector
     * @param rValueToUpdate Reference in where the updated value is to be stored
     * @param AuxPosition Position in rCorrectedGuess from where the value is retrieved
     */
    void UpdateInterfaceLocalValue(
        const VectorType &rCorrectedGuess,
        array_1d<double, 3> &rValueToUpdate,
        const int AuxPosition)
    {
        const int base_i = AuxPosition * TDim;
        for (unsigned int jj = 0; jj < TDim; ++jj){
            rValueToUpdate[jj] = this->GetLocalValue(rCorrectedGuess, base_i + jj);
        }
    }

    /**
     * Computes and prints the fluid interface residual norms for debugging purposes
     * @param rInterfaceModelPart: interface modelpart in where the residual is computed
     */
    virtual void ComputeAndPrintFluidInterfaceNorms(ModelPart& rInterfaceModelPart)
    {
        double p_norm = 0.0;
        double vx_norm = 0.0;
        double vy_norm = 0.0;
        double vz_norm = 0.0;
        double rx_norm = 0.0;
        double ry_norm = 0.0;
        double rz_norm = 0.0;
        double ux_mesh_norm = 0.0;
        double uy_mesh_norm = 0.0;
        double uz_mesh_norm = 0.0;

        auto& rLocalMesh = rInterfaceModelPart.GetCommunicator().LocalMesh();
        ModelPart::NodeIterator local_mesh_nodes_begin = rLocalMesh.NodesBegin();
        #pragma omp parallel for firstprivate(local_mesh_nodes_begin) reduction(+ : p_norm, vx_norm, vy_norm, vz_norm, rx_norm, ry_norm, rz_norm, ux_mesh_norm, uy_mesh_norm, uz_mesh_norm)
        for(int k=0; k<static_cast<int>(rLocalMesh.NumberOfNodes()); ++k)
        {
            const ModelPart::NodeIterator it_node = local_mesh_nodes_begin+k;

            p_norm += std::pow(it_node->FastGetSolutionStepValue(PRESSURE), 2);
            vx_norm += std::pow(it_node->FastGetSolutionStepValue(VELOCITY_X), 2);
            vy_norm += std::pow(it_node->FastGetSolutionStepValue(VELOCITY_Y), 2);
            vz_norm += std::pow(it_node->FastGetSolutionStepValue(VELOCITY_Z), 2);
            rx_norm += std::pow(it_node->FastGetSolutionStepValue(REACTION_X), 2);
            ry_norm += std::pow(it_node->FastGetSolutionStepValue(REACTION_Y), 2);
            rz_norm += std::pow(it_node->FastGetSolutionStepValue(REACTION_Z), 2);
            ux_mesh_norm += std::pow(it_node->FastGetSolutionStepValue(MESH_DISPLACEMENT_X), 2);
            uy_mesh_norm += std::pow(it_node->FastGetSolutionStepValue(MESH_DISPLACEMENT_Y), 2);
            uz_mesh_norm += std::pow(it_node->FastGetSolutionStepValue(MESH_DISPLACEMENT_Z), 2);
        }

        rInterfaceModelPart.GetCommunicator().SumAll(p_norm);
        rInterfaceModelPart.GetCommunicator().SumAll(vx_norm);
        rInterfaceModelPart.GetCommunicator().SumAll(vy_norm);
        rInterfaceModelPart.GetCommunicator().SumAll(vz_norm);
        rInterfaceModelPart.GetCommunicator().SumAll(rx_norm);
        rInterfaceModelPart.GetCommunicator().SumAll(ry_norm);
        rInterfaceModelPart.GetCommunicator().SumAll(rz_norm);
        rInterfaceModelPart.GetCommunicator().SumAll(ux_mesh_norm);
        rInterfaceModelPart.GetCommunicator().SumAll(uy_mesh_norm);
        rInterfaceModelPart.GetCommunicator().SumAll(uz_mesh_norm);

        if (rInterfaceModelPart.GetCommunicator().MyPID() == 0)
        {
            std::cout << " " << std::endl;
            std::cout << "|p_norm| = " << std::sqrt(p_norm) << std::endl;
            std::cout << "|vx_norm| = " << std::sqrt(vx_norm) << std::endl;
            std::cout << "|vy_norm| = " << std::sqrt(vy_norm) << std::endl;
            std::cout << "|vz_norm| = " << std::sqrt(vz_norm) << std::endl;
            std::cout << "|rx_norm| = " << std::sqrt(rx_norm) << std::endl;
            std::cout << "|ry_norm| = " << std::sqrt(ry_norm) << std::endl;
            std::cout << "|rz_norm| = " << std::sqrt(rz_norm) << std::endl;
            std::cout << "|ux_mesh_norm| = " << std::sqrt(ux_mesh_norm) << std::endl;
            std::cout << "|uy_mesh_norm| = " << std::sqrt(uy_mesh_norm) << std::endl;
            std::cout << "|uz_mesh_norm| = " << std::sqrt(uz_mesh_norm) << std::endl;
            std::cout << " " << std::endl;
        }
    }

    /**
     * Computes and prints the structure interface residual norms for debugging purposes
     * @param rInterfaceModelPart: interface modelpart in where the residual is computed
     */
    virtual void ComputeAndPrintStructureInterfaceNorms(ModelPart& rInterfaceModelPart)
    {
        double ux_norm = 0.0;
        double uy_norm = 0.0;
        double uz_norm = 0.0;

        auto& rLocalMesh = rInterfaceModelPart.GetCommunicator().LocalMesh();
        ModelPart::NodeIterator local_mesh_nodes_begin = rLocalMesh.NodesBegin();
        #pragma omp parallel for firstprivate(local_mesh_nodes_begin) reduction(+ : ux_norm, uy_norm, uz_norm)
        for(int k=0; k<static_cast<int>(rLocalMesh.NumberOfNodes()); ++k)
        {
            const ModelPart::NodeIterator it_node = local_mesh_nodes_begin+k;
            const array_1d<double, 3>& disp = it_node->FastGetSolutionStepValue(DISPLACEMENT);

            ux_norm += std::pow(disp[0], 2);
            uy_norm += std::pow(disp[1], 2);
            uz_norm += std::pow(disp[2], 2);
        }

        rInterfaceModelPart.GetCommunicator().SumAll(ux_norm);
        rInterfaceModelPart.GetCommunicator().SumAll(uy_norm);
        rInterfaceModelPart.GetCommunicator().SumAll(uz_norm);

        if (rInterfaceModelPart.GetCommunicator().MyPID() == 0)
        {
            std::cout << " " << std::endl;
            std::cout << "|ux_norm| = " << std::sqrt(ux_norm) << std::endl;
            std::cout << "|uy_norm| = " << std::sqrt(uy_norm) << std::endl;
            std::cout << "|uz_norm| = " << std::sqrt(uz_norm) << std::endl;
            std::cout << " " << std::endl;
        }
    }

    /**
     * Checks if X = X0 + deltaX
     * @param rModelPart: reference to the model part in where the check has to be performed
     */
    virtual void CheckCurrentCoordinatesFluid(ModelPart& rModelPart, const double tolerance)
    {
        auto& rLocalMesh = rModelPart.GetCommunicator().LocalMesh();
        ModelPart::NodeIterator local_mesh_nodes_begin = rLocalMesh.NodesBegin();
        #pragma omp parallel for firstprivate(local_mesh_nodes_begin)
        for(int k=0; k<static_cast<int>(rLocalMesh.NumberOfNodes()); ++k)
        {
            const ModelPart::NodeIterator it_node = local_mesh_nodes_begin+k;
            const array_1d<double, 3>& disp = it_node->FastGetSolutionStepValue(MESH_DISPLACEMENT);

            if (std::fabs(it_node->X() - (it_node->X0() + disp[0])) > tolerance)
            {
                KRATOS_ERROR << "Node " << it_node->Id() << " X != X0 + deltaX";
            }
            if (std::fabs(it_node->Y() - (it_node->Y0() + disp[1])) > tolerance)
            {
                KRATOS_ERROR << "Node " << it_node->Id() << " Y != Y0 + deltaY";
            }
            if (std::fabs(it_node->Z() - (it_node->Z0() + disp[2])) > tolerance)
            {
                KRATOS_ERROR << "Node " << it_node->Id() << " Z != Z0 + deltaZ";
            }
        }
    }

    /**
     * Checks if X = X0 + deltaX
     * @param rModelPart: reference to the model part in where the check has to be performed
     */
    virtual void CheckCurrentCoordinatesStructure(ModelPart& rModelPart, const double tolerance)
    {
        auto& rLocalMesh = rModelPart.GetCommunicator().LocalMesh();
        ModelPart::NodeIterator local_mesh_nodes_begin = rLocalMesh.NodesBegin();
        #pragma omp parallel for firstprivate(local_mesh_nodes_begin)
        for(int k=0; k<static_cast<int>(rLocalMesh.NumberOfNodes()); ++k)
        {
            const ModelPart::NodeIterator it_node = local_mesh_nodes_begin+k;
            const array_1d<double, 3>& disp = it_node->FastGetSolutionStepValue(DISPLACEMENT);

            if (std::fabs(it_node->X() - (it_node->X0() + disp[0])) > tolerance)
            {
                KRATOS_ERROR << "Node " << it_node->Id() << " X != X0 + deltaX";
            }
            if (std::fabs(it_node->Y() - (it_node->Y0() + disp[1])) > tolerance)
            {
                KRATOS_ERROR << "Node " << it_node->Id() << " Y != Y0 + deltaY";
            }
            if (std::fabs(it_node->Z() - (it_node->Z0() + disp[2])) > tolerance)
            {
                KRATOS_ERROR << "Node " << it_node->Id() << " Z != Z0 + deltaZ";
            }
        }
    }

    /**
     * This function computes the nodal error of a vector magnitude in a consistent manner.
     * The error is defined as the integral over the interface of a tests function times
     * the difference between rOriginalVariable and rModifiedVariable.
     * @param rInterfaceModelPart: interface modelpart in where the residual is computed
     * @param rOriginalVariable: variable with the reference value
     * @param rModifiedVariable: variable with the computed vvalue
     * @param rErrorStorageVariable: variable to store the error nodal value
     */
    void ComputeConsistentResidual(
        ModelPart& rInterfaceModelPart,
        const Variable<TValueType>& rOriginalVariable,
        const Variable<TValueType>& rModifiedVariable,
        const Variable<TValueType>& rErrorStorageVariable)
    {
        // Initialize the interface residual variable
        VariableUtils().SetVariable<TValueType>(rErrorStorageVariable, rErrorStorageVariable.Zero(), rInterfaceModelPart.Nodes());

        #pragma omp parallel for
        for(int i_cond = 0; i_cond < static_cast<int>(rInterfaceModelPart.NumberOfConditions()); ++i_cond) {

            auto it_cond = rInterfaceModelPart.ConditionsBegin() + i_cond;

            auto& rGeom = it_cond->GetGeometry();
            // const unsigned int BlockSize = typeid(TValueType).name() == "double" ? 1 : TDim;
            const unsigned int n_nodes = rGeom.PointsNumber();

            // Auxiliar array to save the computed consisted residual
            // Vector cons_res_vect = ZeroVector(BlockSize*n_nodes);

            // Initialize auxiliar array to save the condition nodes consistent residual
            std::vector<TValueType> cons_res_vect(n_nodes);
            for (unsigned int i = 0; i < n_nodes; ++i) {
                cons_res_vect[i] = rErrorStorageVariable.Zero();
            }

            // Compute the consistent residual
            const auto &r_int_pts = rGeom.IntegrationPoints(GeometryData::GI_GAUSS_2);
            const auto N_container = rGeom.ShapeFunctionsValues(GeometryData::GI_GAUSS_2);
            Vector jac_gauss;
            rGeom.DeterminantOfJacobian(jac_gauss, GeometryData::GI_GAUSS_2);

            for (unsigned int i_gauss = 0; i_gauss < r_int_pts.size(); ++i_gauss) {
                // Compute condition Gauss pt. data
                const Vector N_gauss = row(N_container, i_gauss);
                const double w_gauss = jac_gauss[i_gauss] * r_int_pts[i_gauss].Weight();

                // Add the current Gauss pt. residual contribution
                for (unsigned int i_node = 0; i_node < n_nodes; ++i_node) {
                    for (unsigned int j_node = 0; j_node < n_nodes; ++j_node) {
                        const double aux_val = w_gauss * N_gauss[i_node] * N_gauss[j_node];
                        const TValueType value = rGeom[j_node].FastGetSolutionStepValue(rOriginalVariable);
                        const TValueType value_projected = rGeom[j_node].FastGetSolutionStepValue(rModifiedVariable);
                        cons_res_vect[i_node] += aux_val * (value - value_projected);
                    }
                }
            }

            // Save the computed consistent residual values
            for (unsigned int i_node = 0; i_node < n_nodes; ++i_node) {
                rGeom[i_node].SetLock(); // So it is safe to write in the condition node in OpenMP
                rGeom[i_node].FastGetSolutionStepValue(rErrorStorageVariable) += cons_res_vect[i_node];
                rGeom[i_node].UnSetLock(); // Free the condition node for other threads
            }

            // Synchronize the computed error values
            rInterfaceModelPart.GetCommunicator().AssembleCurrentData(rErrorStorageVariable);
        }
    }

    /*@} */
protected:
    /**@name Protected static Member Variables */
    /*@{ */

    /*@} */
    /**@name Protected member Variables */
    /*@{ */

    /*@} */
    /**@name Protected Operators*/
    /*@{ */


    /*@} */
    /**@name Protected Operations*/
    /*@{ */

    /**
     * This function computes the nodal error of a vector magnitude. The error is defined
     * as OriginalVariable minus ModifiedVariable.
     * @param rInterfaceModelPart: interface modelpart in where the residual is computed
     * @param rOriginalVariable: variable with the reference value
     * @param rModifiedVariable: variable with the computed vvalue
     * @param rErrorStorageVariable: variable to store the error nodal value
     */
    void ComputeNodeByNodeResidual(
        ModelPart& rInterfaceModelPart,
        const Variable<TValueType>& rOriginalVariable,
        const Variable<TValueType>& rModifiedVariable,
        const Variable<TValueType>& rErrorStorageVariable)
    {
        auto& rLocalMesh = rInterfaceModelPart.GetCommunicator().LocalMesh();
        ModelPart::NodeIterator local_mesh_nodes_begin = rLocalMesh.NodesBegin();
        #pragma omp parallel for firstprivate(local_mesh_nodes_begin)
        for(int k = 0; k < static_cast<int>(rLocalMesh.NumberOfNodes()); ++k) {
            ModelPart::NodeIterator it_node = local_mesh_nodes_begin+k;
            auto &r_error_storage = it_node->FastGetSolutionStepValue(rErrorStorageVariable);
            const auto &value_origin = it_node->FastGetSolutionStepValue(rOriginalVariable);
            const auto &value_modified = it_node->FastGetSolutionStepValue(rModifiedVariable);
            r_error_storage = value_origin - value_modified;
        }
    }

    virtual void SetLocalValue(VectorType& rVector, int LocalRow, double Value) const
    {
        TSpace::SetValue(rVector,LocalRow,Value);
    }

    virtual double GetLocalValue(const VectorType& rVector, int LocalRow) const
    {
        return TSpace::GetValue(rVector,LocalRow);
    }

    /**@} */
    /**@name Protected  Access */
    /*@{ */


    /*@} */
    /**@name Protected Inquiry */
    /*@{ */


    /*@} */
    /**@name Protected LifeCycle */
    /*@{ */

private:

    /*@} */
    /**@name Static Member Variables */
    /*@{ */


    /*@} */
    /**@name Member Variables */
    /*@{ */


    /*@} */
    /**@name Private Operators*/
    /*@{ */


    /*@} */
    /**@name Private Operations*/
    /*@{ */


    /*@} */
    /**@name Private  Access */
    /*@{ */


    /*@} */
    /**@name Private Inquiry */
    /*@{ */


    /*@} */
    /**@name Un accessible methods */
    /*@{ */

    /*@} */

}; /* Class PartitionedFSIUtilities */

/*@} */

/**@name Type Definitions */
/*@{ */


/*@} */

} /* namespace Kratos.*/

#endif /* KRATOS_PARTITIONED_FSI_UTILITIES  defined */<|MERGE_RESOLUTION|>--- conflicted
+++ resolved
@@ -107,19 +107,11 @@
     /**
      * @brief Creates an element based skin
      * For a modelpart defining the skin using conditions, this method
-<<<<<<< HEAD
-     * copies such skin to the elements of an auxiliar model part. Note 
-     * that the same geometry is used so the nodes of the auxiliar geometry
-     * are actually the ones in the origin modelpart.
-     * @param rOriginInterfaceModelPart 
-     * @param rDestinationInterfaceModelPart 
-=======
      * copies such skin to the elements of an auxiliar model part. Note
      * that the same geometry is used so the nodes of the auxiliar geometry
      * are actually the ones in the origin modelpart.
      * @param rOriginInterfaceModelPart
      * @param rDestinationInterfaceModelPart
->>>>>>> ef04334d
      */
     void CopySkinToElements(
         const ModelPart& rOriginInterfaceModelPart,
