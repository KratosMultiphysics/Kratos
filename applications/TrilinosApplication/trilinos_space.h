--- conflicted
+++ resolved
@@ -418,55 +418,6 @@
         const bool EnforceInitialGraph = false
         )
     {
-<<<<<<< HEAD
-        // Gets the Epetra_Communicator
-        auto& r_comm = rA.Comm();
-
-        // Create a map
-        const int size1 = Size2(rB);
-        Epetra_Map map1(size1, 0, r_comm);
-
-        // Create an Epetra_Matrix
-        std::vector<int> NumNz;
-        MatrixType aux_1(::Copy, map1, NumNz.data());
-
-        // First multiplication
-        if (EnforceInitialGraph) {
-            TransposeMult(rB, rD, aux_1, {true, false}, CallFillCompleteOnResult, true);
-        } else {
-            TransposeMult(rB, rD, aux_1, {true, false}, CallFillCompleteOnResult, KeepAllHardZeros);
-        }
-
-        // If we enforce the initial connectivity
-        if (EnforceInitialGraph) {
-            // Create a map
-            const int size2 = Size1(rA);
-            Epetra_Map map2(size2, 0, r_comm);
-
-            // Create an Epetra_Matrix
-            MatrixType B_copy = MatrixType(::Copy, rA.Graph());
-
-            // We copy values
-            CopyMatrixValues(B_copy, rB);
-
-            // Create an Epetra_Matrix
-            MatrixType aux_2(::Copy, map2, NumNz.data());
-
-            // Second multiplication
-            Mult(aux_1, B_copy, aux_2, CallFillCompleteOnResult);
-
-            // We copy values
-            CopyMatrixValues(rA, aux_2);
-        } else { // A new matrix
-            // Already existing matrix
-            if (rA.NumGlobalNonzeros() > 0) {
-                // Create a map
-                const int size2 = Size1(rA);
-                Epetra_Map map2(size2, 0, r_comm);
-
-                // Create an Epetra_Matrix
-                MatrixType* aux_2 =  new MatrixType(::Copy, map2, NumNz.data());
-=======
         // If we enforce the initial connectivity
         if (EnforceInitialGraph) {
             // Define first auxiliary matrix
@@ -491,7 +442,6 @@
             if (rA.NumGlobalNonzeros() > 0) {
                 // Create an Epetra_Matrix
                 MatrixType* aux_2 =  new MatrixType(::Copy, rB.RowMap(), NumNz.data());
->>>>>>> 5d4d9d61
 
                 // Second multiplication
                 Mult(aux_1, rB, *aux_2, CallFillCompleteOnResult, KeepAllHardZeros);
@@ -526,55 +476,6 @@
         const bool EnforceInitialGraph = false
         )
     {
-<<<<<<< HEAD
-        // Gets the Epetra_Communicator
-        auto& r_comm = rA.Comm();
-
-        // Create a map
-        const int size1 = Size1(rB);
-        Epetra_Map map1(size1, 0, r_comm);
-
-        // Create an Epetra_Matrix
-        std::vector<int> NumNz;
-        MatrixType aux_1(::Copy, map1, NumNz.data());
-
-        // First multiplication
-        if (EnforceInitialGraph) {
-            Mult(rB, rD, aux_1, CallFillCompleteOnResult, true);
-        } else {
-            Mult(rB, rD, aux_1, CallFillCompleteOnResult, KeepAllHardZeros);
-        }
-
-        // If we enforce the initial connectivity
-        if (EnforceInitialGraph) {
-            // Create a map
-            const int size2 = Size1(rA);
-            Epetra_Map map2(size2, 0, r_comm);
-
-            // Create an Epetra_Matrix
-            MatrixType B_copy = MatrixType(::Copy, rA.Graph());
-
-            // We copy values
-            CopyMatrixValues(B_copy, rB);
-
-            // Create an Epetra_Matrix
-            MatrixType aux_2(::Copy, map2, NumNz.data());
-
-            // Second multiplication
-            TransposeMult(aux_1, B_copy, aux_2, {false, true}, CallFillCompleteOnResult);
-
-            // We copy values
-            CopyMatrixValues(rA, aux_2);
-        } else { // A new matrix
-            // Already existing matrix
-            if (rA.NumGlobalNonzeros() > 0) {
-                // Create a map
-                const int size2 = Size1(rA);
-                Epetra_Map map2(size2, 0, r_comm);
-
-                // Create an Epetra_Matrix
-                MatrixType* aux_2 =  new MatrixType(::Copy, map2, NumNz.data());
-=======
         // If we enforce the initial connectivity
         if (EnforceInitialGraph) {
             // Define first auxiliary matrix
@@ -599,7 +500,6 @@
             if (rA.NumGlobalNonzeros() > 0) {
                 // Create an Epetra_Matrix
                 MatrixType* aux_2 =  new MatrixType(::Copy, rA.RowMap(), NumNz.data());
->>>>>>> 5d4d9d61
 
                 // Second multiplication
                 TransposeMult(aux_1, rB, *aux_2, {false, true}, CallFillCompleteOnResult, KeepAllHardZeros);
@@ -629,12 +529,8 @@
         )
     {
         if (A != 1.00) {
-<<<<<<< HEAD
-            rX.Scale(A);
-=======
             const int ierr = rX.Scale(A);
             KRATOS_ERROR_IF(ierr != 0) << "Epetra scaling failure " << ierr << std::endl;
->>>>>>> 5d4d9d61
         }
     }
 
@@ -654,12 +550,8 @@
         )
     {
         if (A != 1.00) {
-<<<<<<< HEAD
-            rX.Scale(A, rY); //not sure
-=======
             const int ierr = rX.Scale(A, rY); //not sure
             KRATOS_ERROR_IF(ierr != 0) << "Epetra assign failure " << ierr << std::endl;
->>>>>>> 5d4d9d61
         } else {
             rX = rY;
         }
@@ -736,7 +628,6 @@
         VectorType& rX,
         IndexType i,
         const double Value
-<<<<<<< HEAD
         )
     {
         int ierr = 0;
@@ -773,44 +664,6 @@
         SetValue<TGlobalIndex, false>(rX, i, Value);
     }
 
-=======
-        )
-    {
-        int ierr = 0;
-        if constexpr (TGlobalIndex) {
-            Epetra_IntSerialDenseVector indices(1);
-            Epetra_SerialDenseVector values(1);
-            indices[0] = i;
-            values[0] = Value;
-            ierr = rX.ReplaceGlobalValues(indices, values);
-        } else {
-            ierr = rX.ReplaceMyValue(static_cast<int>(i), 0, Value);
-        }
-        KRATOS_ERROR_IF(ierr != 0) << "Epetra failure found" << std::endl;
-
-        if constexpr (TGlobalAssemble) {
-            ierr = rX.GlobalAssemble(Insert,true); //Epetra_CombineMode mode=Add);
-            KRATOS_ERROR_IF(ierr < 0) << "Epetra failure when attempting to insert value in function SetValue" << std::endl;
-        }
-    }
-
-    /**
-     * @brief Sets a value in a vector without global assembly
-     * @param rX The vector considered
-     * @param i The index of the value considered
-     * @param Value The value considered
-     */
-    template<bool TGlobalIndex = true>
-    static void SetValueWithoutGlobalAssembly(
-        VectorType& rX,
-        IndexType i,
-        const double Value
-        )
-    {
-        SetValue<TGlobalIndex, false>(rX, i, Value);
-    }
-
->>>>>>> 5d4d9d61
     /**
      * @brief Sets a value in a matrix
      * @param rX The vector considered
@@ -1020,64 +873,6 @@
         }
     }
 
-    /**
-     * @brief Assembles the relation matrix T of the system with MPC
-     * @param rT The T relation matrix
-     * @param rTContribution The contribution to the T
-     * @param rSlaveEquationId The slave equation ids
-     * @param rMasterEquationId The master equation ids
-     */
-    inline static void AssembleRelationMatrixT(
-        MatrixType& rT,
-        const Matrix& rTContribution,
-        const std::vector<std::size_t>& rSlaveEquationId,
-        const std::vector<std::size_t>& rMasterEquationId
-        )
-    {
-        const unsigned int system_size = Size1(rT);
-
-        // Count active indices
-        int slave_active_indices = 0;
-        for (unsigned int i = 0; i < rSlaveEquationId.size(); i++) {
-            if (rSlaveEquationId[i] < system_size) {
-                ++slave_active_indices;
-            }
-        }
-        int master_active_indices = 0;
-        for (unsigned int i = 0; i < rMasterEquationId.size(); i++) {
-            if (rMasterEquationId[i] < system_size) {
-                ++master_active_indices;
-            }
-        }
-
-        if (slave_active_indices > 0 && master_active_indices > 0) {
-            std::vector<int> indices(slave_active_indices);
-            std::vector<double> values(master_active_indices);
-
-            // Fill epetra vectors
-            unsigned int loc_i = 0;
-            for (unsigned int i = 0; i < rSlaveEquationId.size(); i++) {
-                if (rSlaveEquationId[i] < system_size) {
-                    const int current_global_row = rSlaveEquationId[i];
-
-                    unsigned int loc_j = 0;
-                    for (unsigned int j = 0; j < rMasterEquationId.size(); j++) {
-                        if (rMasterEquationId[j] < system_size) {
-                            indices[loc_j] = rMasterEquationId[j];
-                            values[loc_j] = rTContribution(i, j);
-                            ++loc_j;
-                        }
-                    }
-
-                    const int ierr = rT.SumIntoGlobalValues(current_global_row, master_active_indices, values.data(), indices.data());
-                    KRATOS_ERROR_IF(ierr != 0) << "Epetra failure found" << std::endl;
-
-                    ++loc_i;
-                }
-            }
-        }
-    }
-
     //***********************************************************************
     /// TODO: creating the the calculating reaction version
     // 	template<class TOtherVectorType, class TEquationIdVectorType>
@@ -1123,46 +918,6 @@
     }
 
     /**
-     * @brief Assembles the Constant vector of the system with MPC
-     * @param rC The constant vector
-     * @param rConstantContribution The RHS contribution
-     * @param rEquationId The equation ids
-     */
-    inline static void AssembleConstantVector(
-        VectorType& rC,
-        const Vector& rConstantContribution,
-        const std::vector<std::size_t>& rSlaveEquationId
-        )
-    {
-        const unsigned int system_size = Size(rC);
-
-        // Count active indices
-        unsigned int slave_active_indices = 0;
-        for (unsigned int i = 0; i < rSlaveEquationId.size(); i++)
-            if (rSlaveEquationId[i] < system_size)
-                ++slave_active_indices;
-
-        if (slave_active_indices > 0) {
-            // Size Epetra vectors
-            Epetra_IntSerialDenseVector indices(slave_active_indices);
-            Epetra_SerialDenseVector values(slave_active_indices);
-
-            // Fill epetra vectors
-            unsigned int loc_i = 0;
-            for (unsigned int i = 0; i < rSlaveEquationId.size(); i++) {
-                if (rSlaveEquationId[i] < system_size) {
-                    indices[loc_i] = rSlaveEquationId[i];
-                    values[loc_i] = rConstantContribution[i];
-                    ++loc_i;
-                }
-            }
-
-            int ierr = rC.SumIntoGlobalValues(indices, values);
-            KRATOS_ERROR_IF(ierr != 0) << "Epetra failure found" << std::endl;
-        }
-    }
-
-    /**
      * @brief This function returns if we are in a distributed system
      * @return True if we are in a distributed system, false otherwise (always true in this case)
      */
@@ -1335,43 +1090,6 @@
         const MatrixType& rB
         )
     {
-<<<<<<< HEAD
-        // Clear A matrix
-        SetToZero(rA);
-
-        // Copy values from rB to intermediate
-        int i_B, i_A, j_B, j_A, aux_index;
-        i_A = 0;
-        int numEntries_B; // Number of non-zero entries (rB matrix)
-        double* vals_B;   // Row non-zero values (rB matrix)
-        int* cols_B;      // Column indices of row non-zero values (rB matrix)
-        int numEntries_A; // Number of non-zero entries (intermediate)
-        double* vals_A;   // Row non-zero values (intermediate)
-        int* cols_A;      // Column indices of row non-zero values (intermediate)
-        for (i_B = 0; i_B < rB.NumMyRows(); i_B++) {
-            rB.ExtractMyRowView(i_B, numEntries_B, vals_B, cols_B);
-            const int row_gid_B = rB.RowMap().GID(i_B);
-            aux_index = i_A;
-            for (i_A = aux_index; i_A < rA.NumMyRows(); i_A++) {
-                const int row_gid_A = rA.RowMap().GID(i_A);
-                if (row_gid_B == row_gid_A) {
-                    break;
-                }
-            }
-            rA.ExtractMyRowView(i_A, numEntries_A, vals_A, cols_A);
-            j_A = 0;
-            for (j_B = 0; j_B < numEntries_B; j_B++) {
-                const int col_gid_B = rB.ColMap().GID(cols_B[j_B]);
-                aux_index = j_A;
-                for (j_A = aux_index; j_A < numEntries_A; j_A++) {
-                    const int col_gid_A = rA.ColMap().GID(cols_A[j_A]);
-                    if (col_gid_B == col_gid_A) {
-                        break;
-                    }
-                }
-                vals_A[j_A] = vals_B[j_B];
-            }
-=======
         // Copy values from rB to intermediate
         int i, ierr;
         int num_entries; // Number of non-zero entries (rB matrix)
@@ -1382,7 +1100,6 @@
             KRATOS_ERROR_IF(ierr != 0) << "Epetra failure found extracting values with code ierr = " << ierr << std::endl;
             ierr = rA.ReplaceMyValues(i, num_entries, vals, cols);
             KRATOS_ERROR_IF(ierr != 0) << "Epetra failure found replacing values with code ierr = " << ierr << std::endl;
->>>>>>> 5d4d9d61
         }
     }
 
