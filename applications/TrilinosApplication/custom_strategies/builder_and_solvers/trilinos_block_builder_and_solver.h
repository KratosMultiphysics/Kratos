--- conflicted
+++ resolved
@@ -108,8 +108,7 @@
     using EpetraCommunicatorType = Epetra_MpiComm;
 
     /// DoF types definition
-<<<<<<< HEAD
-    using NodeType = Node<3>;
+    using NodeType = Node;
 
     /// Defining the sparse matrices and vectors
     using TSystemMatrixType = typename BaseType::TSystemMatrixType;
@@ -122,11 +121,6 @@
     /// Definition of the pointer types
     using TSystemMatrixPointerType = typename BaseType::TSystemMatrixPointerType;
     using TSystemVectorPointerType = typename BaseType::TSystemVectorPointerType;
-=======
-    typedef Node NodeType;
-    typedef typename NodeType::DofType DofType;
-    typedef DofType::Pointer DofPointerType;
->>>>>>> 924df0e7
 
     ///@}
     ///@name Life Cycle
