//  KRATOS  _____     _ _ _
//         |_   _| __(_) (_)_ __   ___  ___
//           | || '__| | | | '_ \ / _ \/ __|
//           | || |  | | | | | | | (_) \__
//           |_||_|  |_|_|_|_| |_|\___/|___/ APPLICATION
//
//  License:         BSD License
//                   Kratos default license: kratos/license.txt
//
//  Main authors:    Riccardo Rossi
//  Collaborators:   Vicente Mataix
//

#pragma once

// System includes
#include <unordered_set>

// External includes

/* Trilinos includes */
#include <Epetra_FECrsGraph.h>
#include <Epetra_IntVector.h>

// Project includes
#include "trilinos_space.h"
#include "custom_utilities/trilinos_assembling_utilities.h"
#include "solving_strategies/builder_and_solvers/builder_and_solver.h"
#include "utilities/timer.h"
#include "utilities/builtin_timer.h"
#include "utilities/parallel_utilities.h"

#if !defined(START_TIMER)
#define START_TIMER(label, rank) \
    if (mrComm.MyPID() == rank)  \
        Timer::Start(label);
#endif
#if !defined(STOP_TIMER)
#define STOP_TIMER(label, rank) \
    if (mrComm.MyPID() == rank) \
        Timer::Stop(label);
#endif

namespace Kratos {

///@name Kratos Globals
///@{

///@}
///@name Type Definitions
///@{

///@}
///@name  Enum's
///@{

///@}
///@name  Functions
///@{

///@}
///@name Kratos Classes
///@{

/**
 * @class TrilinosBlockBuilderAndSolver
 * @ingroup TrilinosApplication
 * @brief Current class provides an implementation for trilinos builder and
 * solving operations.
 * @details The RHS is constituted by the unbalanced loads (residual)
 * Degrees of freedom are reordered putting the restrained degrees of freedom at
 * the end of the system ordered in reverse order with respect to the DofSet.
 * Imposition of the dirichlet conditions is naturally dealt with as the
 * residual already contains this information. Calculation of the reactions
 * involves a cost very similar to the calculation of the total residual
 * @author Riccardo Rossi
 * @author Vicente Mataix Ferrandiz (MPC)
 * @note Should be TrilinosResidualBasedBlockBuilderAndSolver?
 */
template <class TSparseSpace,
          class TDenseSpace,  //= DenseSpace<double>,
          class TLinearSolver //= LinearSolver<TSparseSpace,TDenseSpace>
          >
class TrilinosBlockBuilderAndSolver
    : public BuilderAndSolver<TSparseSpace, TDenseSpace, TLinearSolver> {
public:
    ///@name Type Definitions
    ///@{

    /// Definition of the flags
    KRATOS_DEFINE_LOCAL_FLAG( SILENT_WARNINGS );

    /// Definition of the pointer
    KRATOS_CLASS_POINTER_DEFINITION(TrilinosBlockBuilderAndSolver);

    /// Definition of the base class
    using BaseType = BuilderAndSolver<TSparseSpace, TDenseSpace, TLinearSolver>;

    /// The size_t types
    using SizeType = std::size_t;
    using IndexType = std::size_t;

    /// Definition of the classes from the base class
    using TSchemeType = typename BaseType::TSchemeType;
    using DofsArrayType = typename BaseType::DofsArrayType;

    /// Epetra definitions
    using EpetraCommunicatorType = Epetra_MpiComm;

    /// DoF types definition
    using NodeType = Node<3>;

    /// Defining the sparse matrices and vectors
    using TSystemMatrixType = typename BaseType::TSystemMatrixType;
    using TSystemVectorType = typename BaseType::TSystemVectorType;

    /// Defining the local matrices and vectors
    using LocalSystemMatrixType = typename BaseType::LocalSystemMatrixType;
    using LocalSystemVectorType = typename BaseType::LocalSystemVectorType;

    /// Definition of the pointer types
    using TSystemMatrixPointerType = typename BaseType::TSystemMatrixPointerType;
    using TSystemVectorPointerType = typename BaseType::TSystemVectorPointerType;

    ///@}
    ///@name Life Cycle
    ///@{

    /**
     * @brief Default constructor (empty)
     */
    explicit TrilinosBlockBuilderAndSolver() : BaseType()
    {
    }

    /**
     * @brief Default constructor.
     */
    explicit TrilinosBlockBuilderAndSolver(EpetraCommunicatorType& rComm,
                                  int GuessRowSize,
                                  typename TLinearSolver::Pointer pNewLinearSystemSolver)
        : BaseType(pNewLinearSystemSolver),
          mrComm(rComm),
          mGuessRowSize(GuessRowSize)
    { }

    /**
     * @brief Default constructor. (with parameters)
     */
    explicit TrilinosBlockBuilderAndSolver(
        EpetraCommunicatorType& rComm,
        typename TLinearSolver::Pointer pNewLinearSystemSolver,
        Parameters ThisParameters
        ) : BaseType(pNewLinearSystemSolver),
            mrComm(rComm)
    {
        // Validate and assign defaults
        ThisParameters = this->ValidateAndAssignParameters(ThisParameters, this->GetDefaultParameters());
        this->AssignSettings(ThisParameters);
    }

    /**
     * Copy constructor
     */
    TrilinosBlockBuilderAndSolver(const TrilinosBlockBuilderAndSolver& rOther) = delete;

    /**
     * Assignment operator
     */
    TrilinosBlockBuilderAndSolver& operator=(const TrilinosBlockBuilderAndSolver& rOther) = delete;

    // TODO: In order to create a Create method something must be done about the EpetraCommunicator. Maybe ge it from ProcessInfo

    ///@}
    ///@name Operators
    ///@{

    ///@}
    ///@name Operations
    ///@{

    /**
     * @brief Function to perform the build the system matrix and the residual
     * vector
     * @param pScheme The integration scheme considered
     * @param rModelPart The model part of the problem to solve
     * @param rA The LHS matrix
     * @param rb The RHS vector
     */
    void Build(typename TSchemeType::Pointer pScheme,
               ModelPart& rModelPart,
               TSystemMatrixType& rA,
               TSystemVectorType& rb) override
    {
        KRATOS_TRY

        KRATOS_ERROR_IF(!pScheme) << "No scheme provided!" << std::endl;

        // Resetting to zero the vector of reactions
        TSparseSpace::SetToZero(*BaseType::mpReactionsVector);

        // Contributions to the system
        LocalSystemMatrixType LHS_Contribution = LocalSystemMatrixType(0, 0);
        LocalSystemVectorType RHS_Contribution = LocalSystemVectorType(0);

        // Vector containing the localization in the system of the different terms
        Element::EquationIdVectorType equation_ids_vector;
        const ProcessInfo& r_current_process_info = rModelPart.GetProcessInfo();

        BuiltinTimer build_timer;

        // Assemble all elements
        for (auto it = rModelPart.Elements().ptr_begin(); it < rModelPart.Elements().ptr_end(); it++) {
            // Detect if the element is active or not. If the user did not make any choice the element is active by default
            if ((*it)->IsActive()) {
                // Calculate elemental contribution
                pScheme->CalculateSystemContributions(**it, LHS_Contribution, RHS_Contribution, equation_ids_vector, r_current_process_info);

                // Assemble the elemental contribution
                TSparseSpace::AssembleLHS(rA, LHS_Contribution, equation_ids_vector);
                TSparseSpace::AssembleRHS(rb, RHS_Contribution, equation_ids_vector);
            }
        }

        LHS_Contribution.resize(0, 0, false);
        RHS_Contribution.resize(0, false);

        // Assemble all conditions
        for (auto it = rModelPart.Conditions().ptr_begin(); it < rModelPart.Conditions().ptr_end(); it++) {
            // Detect if the condition is active or not. If the user did not make any choice the condition is active by default
            if ((*it)->IsActive()) {
                // Calculate condition contribution
                pScheme->CalculateSystemContributions(**it, LHS_Contribution, RHS_Contribution, equation_ids_vector, r_current_process_info);

                // Assemble the condition contribution
                TSparseSpace::AssembleLHS(rA, LHS_Contribution, equation_ids_vector);
                TSparseSpace::AssembleRHS(rb, RHS_Contribution, equation_ids_vector);
            }
        }

        // Finalizing the assembly
        rA.GlobalAssemble();
        rb.GlobalAssemble();

        KRATOS_INFO_IF("TrilinosBlockBuilderAndSolver", BaseType::GetEchoLevel() >= 1) << "Build time: " << build_timer.ElapsedSeconds() << std::endl;

        KRATOS_CATCH("")
    }

    /**
     * @brief Function to perform the building of the LHS
     * @details Depending on the implementation choosen the size of the matrix
     * could be equal to the total number of Dofs or to the number of
     * unrestrained dofs
     * @param pScheme The integration scheme considered
     * @param rModelPart The model part of the problem to solve
     * @param rA The LHS matrix
     */
    void BuildLHS(typename TSchemeType::Pointer pScheme,
                  ModelPart& rModelPart,
                  TSystemMatrixType& rA) override
    {
        KRATOS_TRY
        // Resetting to zero the vector of reactions
        TSparseSpace::SetToZero(*BaseType::mpReactionsVector);

        // Contributions to the system
        LocalSystemMatrixType LHS_Contribution = LocalSystemMatrixType(0, 0);
        LocalSystemVectorType RHS_Contribution = LocalSystemVectorType(0);

        // Vector containing the localization in the system of the different terms
        Element::EquationIdVectorType equation_ids_vector;
        const ProcessInfo& r_current_process_info = rModelPart.GetProcessInfo();

        BuiltinTimer build_timer;

        // Assemble all elements
        for (auto it = rModelPart.Elements().ptr_begin(); it < rModelPart.Elements().ptr_end(); it++) {
            pScheme->CalculateLHSContribution(**it, LHS_Contribution, equation_ids_vector, r_current_process_info);

            // Assemble the elemental contribution
            TSparseSpace::AssembleLHS(rA, LHS_Contribution, equation_ids_vector);
        }

        LHS_Contribution.resize(0, 0, false);

        // Assemble all conditions
        for (auto it = rModelPart.Conditions().ptr_begin(); it < rModelPart.Conditions().ptr_end(); it++) {
            // calculate elemental contribution
            pScheme->CalculateLHSContribution(**it, LHS_Contribution, equation_ids_vector, r_current_process_info);

            // Assemble the elemental contribution
            TSparseSpace::AssembleLHS(rA, LHS_Contribution, equation_ids_vector);
        }

        // finalizing the assembly
        rA.GlobalAssemble();

        KRATOS_INFO_IF("TrilinosBlockBuilderAndSolver", BaseType::GetEchoLevel() >= 1) << "Build time LHS: " << build_timer.ElapsedSeconds() << std::endl;

        KRATOS_CATCH("")
    }

    /**
     * @brief Build a rectangular matrix of size n*N where "n" is the number of
     * unrestrained degrees of freedom and "N" is the total number of degrees of
     * freedom involved.
     * @details This matrix is obtained by building the total matrix without the
     * lines corresponding to the fixed degrees of freedom (but keeping the
     * columns!!)
     * @param pScheme The integration scheme considered
     * @param rModelPart The model part of the problem to solve
     * @param A The LHS matrix
     */
    void BuildLHS_CompleteOnFreeRows(typename TSchemeType::Pointer pScheme,
                                     ModelPart& rModelPart,
                                     TSystemMatrixType& A) override
    {
        KRATOS_ERROR << "Method BuildLHS_CompleteOnFreeRows not implemented in "
                        "Trilinos Builder And Solver"
                     << std::endl;
    }

    /**
     * @brief This is a call to the linear system solver
     * @param A The LHS matrix
     * @param Dx The Unknowns vector
     * @param b The RHS vector
     */
    void SystemSolveWithPhysics(TSystemMatrixType& rA,
                                TSystemVectorType& rDx,
                                TSystemVectorType& rb,
                                ModelPart& rModelPart)
    {
        KRATOS_TRY

        double norm_b;
        if (TSparseSpace::Size(rb) != 0)
            norm_b = TSparseSpace::TwoNorm(rb);
        else
            norm_b = 0.00;

        if (norm_b != 0.00) {
            if (BaseType::mpLinearSystemSolver->AdditionalPhysicalDataIsNeeded()) {
                BaseType::mpLinearSystemSolver->ProvideAdditionalData(rA, rDx, rb, BaseType::mDofSet, rModelPart);
            }

            BaseType::mpLinearSystemSolver->Solve(rA, rDx, rb);
        } else {
            TSparseSpace::SetToZero(rDx);
            KRATOS_WARNING("TrilinosResidualBasedBlockBuilderAndSolver") << "ATTENTION! setting the RHS to zero!" << std::endl;
        }

        // Prints informations about the current time
        KRATOS_INFO_IF("TrilinosResidualBasedBlockBuilderAndSolver", (BaseType::GetEchoLevel() > 1)) << *(BaseType::mpLinearSystemSolver) << std::endl;

        KRATOS_CATCH("")
    }

    /**
     * @brief Function to perform the building and solving phase at the same time.
     * @details It is ideally the fastest and safer function to use when it is
     * possible to solve just after building
     * @param pScheme The integration scheme considered
     * @param rModelPart The model part of the problem to solve
     * @param rA The LHS matrix
     * @param rDx The Unknowns vector
     * @param rb The RHS vector
     */
    void BuildAndSolve(typename TSchemeType::Pointer pScheme,
                       ModelPart& rModelPart,
                       TSystemMatrixType& rA,
                       TSystemVectorType& rDx,
                       TSystemVectorType& rb) override
    {
        KRATOS_TRY

        START_TIMER("Build", 0)

        Build(pScheme, rModelPart, rA, rb);

        STOP_TIMER("Build", 0)

        if(rModelPart.GetCommunicator().GlobalNumberOfMasterSlaveConstraints() > 0) {
            const auto timer_constraints = BuiltinTimer();
            START_TIMER("ApplyConstraints", 0)
            ApplyConstraints(pScheme, rModelPart, rA, rb);
            STOP_TIMER("ApplyConstraints", 0)
            KRATOS_INFO_IF("TrilinosBlockBuilderAndSolver", BaseType::GetEchoLevel() >=1) << "Constraints build time: " << timer_constraints.ElapsedSeconds() << std::endl;
        }

        // Apply dirichlet conditions
        ApplyDirichletConditions(pScheme, rModelPart, rA, rDx, rb);

        KRATOS_INFO_IF("TrilinosBlockBuilderAndSolver", BaseType::GetEchoLevel() == 3)
            << "\nBefore the solution of the system"
            << "\nSystem Matrix = " << rA << "\nunknowns vector = " << rDx
            << "\nRHS vector = " << rb << std::endl;

        START_TIMER("Solve", 0)

        const auto solve_timer = BuiltinTimer();

        SystemSolveWithPhysics(rA, rDx, rb, rModelPart);

        KRATOS_INFO_IF("TrilinosBlockBuilderAndSolver", BaseType::GetEchoLevel() >=1) << "System solve time: " << solve_timer.ElapsedSeconds() << std::endl;

        STOP_TIMER("Solve", 0)

        KRATOS_INFO_IF("TrilinosBlockBuilderAndSolver", BaseType::GetEchoLevel() == 3)
            << "\nAfter the solution of the system"
            << "\nSystem Matrix = " << rA << "\nUnknowns vector = " << rDx
            << "\nRHS vector = " << rb << std::endl;
        KRATOS_CATCH("")
    }

    /**
     * @brief Corresponds to the previous, but the System's matrix is considered
     * already built and only the RHS is built again
     * @param pScheme The integration scheme considered
     * @param rModelPart The model part of the problem to solve
     * @param rA The LHS matrix
     * @param rDx The Unknowns vector
     * @param rb The RHS vector
     */
    void BuildRHSAndSolve(typename TSchemeType::Pointer pScheme,
                          ModelPart& rModelPart,
                          TSystemMatrixType& rA,
                          TSystemVectorType& rDx,
                          TSystemVectorType& rb) override
    {
        KRATOS_TRY

        BuildRHS(pScheme, rModelPart, rb);

        if(rModelPart.GetCommunicator().GlobalNumberOfMasterSlaveConstraints() > 0) {
            START_TIMER("ApplyRHSConstraints", 0)
            ApplyRHSConstraints(pScheme, rModelPart, rb);
            STOP_TIMER("ApplyRHSConstraints", 0)
        }

        const auto solve_timer = BuiltinTimer();
        START_TIMER("Solve", 0)

        SystemSolveWithPhysics(rA, rDx, rb, rModelPart);

        STOP_TIMER("Solve", 0)

        KRATOS_INFO_IF("TrilinosBlockBuilderAndSolver", BaseType::GetEchoLevel() >=1) << "System solve time: " << solve_timer.ElapsedSeconds() << std::endl;

        KRATOS_INFO_IF("TrilinosBlockBuilderAndSolver", ( this->GetEchoLevel() == 3)) << "After the solution of the system" << "\nSystem Matrix = " << rA << "\nUnknowns vector = " << rDx << "\nRHS vector = " << rb << std::endl;

        KRATOS_CATCH("")
    }

    /**
     * @brief Function to perform the build of the RHS.
     * @details The vector could be sized as the total number of dofs or as the
     * number of unrestrained ones
     * @param pScheme The integration scheme considered
     * @param rModelPart The model part of the problem to solve
     */
    void BuildRHS(typename TSchemeType::Pointer pScheme,
                  ModelPart& rModelPart,
                  TSystemVectorType& rb) override
    {
        KRATOS_TRY

        START_TIMER("BuildRHS ", 0)
        // Resetting to zero the vector of reactions
        TSparseSpace::SetToZero(*BaseType::mpReactionsVector);

        // Contributions to the system
        LocalSystemMatrixType LHS_Contribution = LocalSystemMatrixType(0, 0);
        LocalSystemVectorType RHS_Contribution = LocalSystemVectorType(0);

        // Vector containing the localization in the system of the different terms
        Element::EquationIdVectorType equation_ids_vector;
        const ProcessInfo& r_current_process_info = rModelPart.GetProcessInfo();

        // Assemble all elements
        for (auto it = rModelPart.Elements().ptr_begin(); it < rModelPart.Elements().ptr_end(); it++) {
            // Calculate elemental Right Hand Side Contribution
            pScheme->CalculateRHSContribution(**it, RHS_Contribution, equation_ids_vector, r_current_process_info);

            // Assemble the elemental contribution
            TSparseSpace::AssembleRHS(rb, RHS_Contribution, equation_ids_vector);
        }

        RHS_Contribution.resize(0, false);

        // Assemble all conditions
        for (auto it = rModelPart.Conditions().ptr_begin(); it < rModelPart.Conditions().ptr_end(); it++) {
            // calculate elemental contribution
            pScheme->CalculateRHSContribution(**it, RHS_Contribution, equation_ids_vector, r_current_process_info);

            // Assemble the elemental contribution
            TSparseSpace::AssembleRHS(rb, RHS_Contribution, equation_ids_vector);
        }

        // Finalizing the assembly
        rb.GlobalAssemble();

        STOP_TIMER("BuildRHS ", 0)

        KRATOS_CATCH("")
    }

    /**
     * @brief Builds the list of the DofSets involved in the problem by "asking"
     * to each element and condition its Dofs.
     * @details The list of dofs is stores inside the BuilderAndSolver as it is
     * closely connected to the way the matrix and RHS are built
     * @param pScheme The integration scheme considered
     * @param rModelPart The model part of the problem to solve
     */
    void SetUpDofSet(
        typename TSchemeType::Pointer pScheme, 
        ModelPart& rModelPart
        ) override
    {
        KRATOS_TRY

        KRATOS_INFO_IF("TrilinosBlockBuilderAndSolver", BaseType::GetEchoLevel() > 2) << "Setting up the dofs" << std::endl;

        using DofsVectorType = Element::DofsVectorType;

        // Gets the array of elements from the modeler
        DofsVectorType dof_list, second_dof_list;
        const ProcessInfo& r_current_process_info = rModelPart.GetProcessInfo();

        DofsArrayType temp_dofs_array;
        IndexType guess_num_dofs = rModelPart.GetCommunicator().LocalMesh().NumberOfNodes() * 3;
        temp_dofs_array.reserve(guess_num_dofs);
        BaseType::mDofSet = DofsArrayType();

        // Taking dofs of elements
        auto& r_elements_array = rModelPart.GetCommunicator().LocalMesh().Elements();
        for (auto& r_elem : r_elements_array) {
            pScheme->GetDofList(r_elem, dof_list, r_current_process_info);
            for (auto i_dof = dof_list.begin(); i_dof != dof_list.end(); ++i_dof)
                temp_dofs_array.push_back(*i_dof);
        }

        // Taking dofs of conditions
        auto& r_conditions_array = rModelPart.GetCommunicator().LocalMesh().Conditions();
        for (auto& r_cond : r_conditions_array) {
            pScheme->GetDofList(r_cond, dof_list, r_current_process_info);
            for (auto i_dof = dof_list.begin(); i_dof != dof_list.end(); ++i_dof)
                temp_dofs_array.push_back(*i_dof);
        }

        // Taking dofs of constraints
        auto& r_constraints_array = rModelPart.GetCommunicator().LocalMesh().MasterSlaveConstraints();
        for (auto& r_const : r_constraints_array) {
            r_const.GetDofList(dof_list, second_dof_list, r_current_process_info);
            for (auto i_dof = dof_list.begin(); i_dof != dof_list.end(); ++i_dof)
                temp_dofs_array.push_back(*i_dof);
            for (auto i_dof = second_dof_list.begin(); i_dof != second_dof_list.end(); ++i_dof)
                temp_dofs_array.push_back(*i_dof);
        }

        temp_dofs_array.Unique();
        BaseType::mDofSet = temp_dofs_array;

        // Throws an exception if there are no Degrees of freedom involved in
        // the analysis
        const SizeType number_of_dofs = rModelPart.GetCommunicator().GetDataCommunicator().SumAll(BaseType::mDofSet.size());
        KRATOS_ERROR_IF(number_of_dofs == 0) << "No degrees of freedom!" << std::endl;

#ifdef KRATOS_DEBUG
        // If reactions are to be calculated, we check if all the dofs have
        // reactions defined This is to be done only in debug mode
        if (BaseType::GetCalculateReactionsFlag()) {
            for (auto dof_iterator = BaseType::mDofSet.begin();
                 dof_iterator != BaseType::mDofSet.end(); ++dof_iterator) {
                KRATOS_ERROR_IF_NOT(dof_iterator->HasReaction())
                    << "Reaction variable not set for the following : " << std::endl
                    << "Node : " << dof_iterator->Id() << std::endl
                    << "Dof : " << (*dof_iterator) << std::endl
                    << "Not possible to calculate reactions." << std::endl;
            }
        }
#endif
        KRATOS_INFO_IF("TrilinosBlockBuilderAndSolver", BaseType::GetEchoLevel() > 2) << "Number of degrees of freedom:" << number_of_dofs << std::endl;

        BaseType::mDofSetIsInitialized = true;

        KRATOS_INFO_IF("TrilinosBlockBuilderAndSolver", BaseType::GetEchoLevel() > 2) << "Finished setting up the dofs" << std::endl;

        KRATOS_CATCH("")
    }

    /**
     * @brief Organises the dofset in order to speed up the building phase
     *          Sets equation id for degrees of freedom
     * @param rModelPart The model part of the problem to solve
     */
    void SetUpSystem(ModelPart& rModelPart) override
    {
        int free_size = 0;
        auto& r_comm = rModelPart.GetCommunicator();
        const auto& r_data_comm = r_comm.GetDataCommunicator();
        const int current_rank = r_data_comm.Rank();
        const int world_size = r_data_comm.Size();

        // Calculating number of fixed and free dofs
        for (const auto& r_dof : BaseType::mDofSet)
            if (r_dof.GetSolutionStepValue(PARTITION_INDEX) == current_rank)
                free_size++;

        // Calculating the total size and required offset
        int free_offset;
        int global_size;

        // The correspounding offset by the sum of the sizes in thread with
        // inferior current_rank
        free_offset = r_data_comm.ScanSum(free_size);

        // The total size by the sum of all size in all threads
        global_size = r_data_comm.SumAll(free_size);

        // Finding the offset for the begining of the partition
        free_offset -= free_size;

        // Now setting the equation id with .
        for (auto& r_dof : BaseType::mDofSet)
            if (r_dof.GetSolutionStepValue(PARTITION_INDEX) == current_rank)
                r_dof.SetEquationId(free_offset++);

        BaseType::mEquationSystemSize = global_size;
        mLocalSystemSize = free_size;
        KRATOS_INFO_IF_ALL_RANKS("TrilinosBlockBuilderAndSolver", BaseType::GetEchoLevel() > 1)
            << "\n    BaseType::mEquationSystemSize = " << BaseType::mEquationSystemSize
            << "\n    mLocalSystemSize = " << mLocalSystemSize
            << "\n    free_offset = " << free_offset << std::endl;

        // by Riccardo ... it may be wrong!
        mFirstMyId = free_offset - mLocalSystemSize;

        // For MPC we fill mFirstMyIds
        if (rModelPart.GetCommunicator().GlobalNumberOfMasterSlaveConstraints() > 0) {
            mFirstMyIds.resize(world_size);
            mFirstMyIds[current_rank] = mFirstMyId;
            const int tag_id_send = 0;
            for (int i_rank = 0; i_rank < world_size; ++i_rank) {
                if (i_rank != current_rank) {
                    r_data_comm.Recv(mFirstMyIds[i_rank], i_rank, tag_id_send);
                } else {
                    for (int j_rank = 0; j_rank < world_size; ++j_rank) {
                        if (j_rank != current_rank) {
                            r_data_comm.Send(mFirstMyId, j_rank, tag_id_send);
                        }
                    }
                }
            }
        }

        // Synchronize DoFs
        r_comm.SynchronizeDofs();
    }

    /**
     * @brief Resizes the system matrix and the vector according to the number
     * of dos in the current rModelPart. This function also decides on the
     * sparsity pattern and the graph of the trilinos csr matrix
     * @param pScheme The integration scheme considered
     * @param rpA The LHS matrix
     * @param rpDx The Unknowns vector
     * @param rpd The RHS vector
     * @param rModelPart The model part of the problem to solve
     */
    void ResizeAndInitializeVectors(
        typename TSchemeType::Pointer pScheme,
        TSystemMatrixPointerType& rpA,
        TSystemVectorPointerType& rpDx,
        TSystemVectorPointerType& rpb,
        ModelPart& rModelPart
        ) override
    {
        KRATOS_TRY

        // Resizing the system vectors and matrix
        if (rpA == nullptr || TSparseSpace::Size1(*rpA) == 0 || BaseType::GetReshapeMatrixFlag()) { // If the matrix is not initialized
            ConstructMatrixStructure(pScheme, rpA, rpDx, rpb, rModelPart);
        } else if (BaseType::mpReactionsVector == nullptr && this->mCalculateReactionsFlag) {
            TSystemVectorPointerType pNewReactionsVector = TSystemVectorPointerType(new TSystemVectorType(rpDx->Map()));
            BaseType::mpReactionsVector.swap(pNewReactionsVector);
        } else {
            if (TSparseSpace::Size1(*rpA) == 0 ||
                TSparseSpace::Size1(*rpA) != BaseType::mEquationSystemSize ||
                TSparseSpace::Size2(*rpA) != BaseType::mEquationSystemSize) {
                KRATOS_ERROR << "It should not come here resizing is not allowed this way!!!!!!!! ... " << std::endl;
            }
        }

        ConstructMasterSlaveConstraintsStructure(rModelPart);

        KRATOS_CATCH("")
    }

    /**
     * @brief It computes the reactions of the system
     * @param pScheme The pointer to the integration scheme
     * @param rModelPart The model part to compute
     * @param rA The LHS matrix of the system of equations
     * @param rDx The vector of unkowns
     * @param rb The RHS vector of the system of equations
     */
    void CalculateReactions(
        typename TSchemeType::Pointer pScheme,
        ModelPart& rModelPart,
        TSystemMatrixType& rA,
        TSystemVectorType& rDx,
        TSystemVectorType& rb
        ) override
    {
        TSparseSpace::SetToZero(rb);

        // Refresh RHS to have the correct reactions
        BuildRHS(pScheme, rModelPart, rb);

        // Initialize the Epetra importer
        // TODO: this part of the code has been pasted until a better solution
        // is found
        int system_size = TSparseSpace::Size(rb);
        int number_of_dofs = BaseType::mDofSet.size();
        std::vector<int> index_array(number_of_dofs);

        // Filling the array with the global ids
        int counter = 0;
        int id = 0;
        for (const auto& dof : BaseType::mDofSet) {
            id = dof.EquationId();
            if (id < system_size) {
                index_array[counter++] = id;
            }
        }

        std::sort(index_array.begin(), index_array.end());
        std::vector<int>::iterator NewEnd = std::unique(index_array.begin(), index_array.end());
        index_array.resize(NewEnd - index_array.begin());

        int check_size = -1;
        int tot_update_dofs = index_array.size();
        rb.Comm().SumAll(&tot_update_dofs, &check_size, 1);
        KRATOS_ERROR_IF(check_size < system_size)
            << "Dof count is not correct. There are less dofs than expected.\n"
            << "Expected number of active dofs = " << system_size
            << " dofs found = " << check_size << std::endl;

        // Defining a map as needed
        Epetra_Map dof_update_map(-1, index_array.size(),
                                  &(*(index_array.begin())), 0, rb.Comm());

        // Defining the importer class
        Kratos::shared_ptr<Epetra_Import> pDofImporter = Kratos::make_shared<Epetra_Import>(dof_update_map, rb.Map());

        // Defining a temporary vector to gather all of the values needed
        Epetra_Vector temp_RHS(pDofImporter->TargetMap());

        // Importing in the new temp_RHS vector the values
        int ierr = temp_RHS.Import(rb, *pDofImporter, Insert);
        KRATOS_ERROR_IF(ierr != 0) << "Epetra failure found - error code: " << ierr << std::endl;

        double* temp_RHS_values; // DO NOT make delete of this one!!
        temp_RHS.ExtractView(&temp_RHS_values);

        rb.Comm().Barrier();

        const int ndofs = static_cast<int>(BaseType::mDofSet.size());

        // Store the RHS values in the reaction variable
        // NOTE: dofs are assumed to be numbered consecutively in the
        // BlockBuilderAndSolver
        for (int k = 0; k < ndofs; k++) {
            auto dof_iterator = BaseType::mDofSet.begin() + k;

            const int i = (dof_iterator)->EquationId();
            // (dof_iterator)->GetSolutionStepReactionValue() = -(*b[i]);
            const double react_val = temp_RHS[pDofImporter->TargetMap().LID(i)];
            (dof_iterator->GetSolutionStepReactionValue()) = -react_val;
        }
    }

    /**
     * @brief Applies the dirichlet conditions. This operation may be very heavy
     * or completely unexpensive depending on the implementation choosen and on
     * how the System Matrix is built.
     * @details For explanation of how it works for a particular implementation
     * the user should refer to the particular Builder And Solver choosen
     * @param pScheme The integration scheme considered
     * @param rModelPart The model part of the problem to solve
     * @param A The LHS matrix
     * @param Dx The Unknowns vector
     * @param b The RHS vector
     */
    void ApplyDirichletConditions(
        typename TSchemeType::Pointer pScheme,
        ModelPart& rModelPart,
        TSystemMatrixType& rA,
        TSystemVectorType& rDx,
        TSystemVectorType& rb
        ) override
    {
        KRATOS_TRY

        // loop over all dofs to find the fixed ones
        std::vector<int> global_ids(BaseType::mDofSet.size());
        std::vector<int> is_dirichlet(BaseType::mDofSet.size());

        IndexType i = 0;
        for (const auto& dof : BaseType::mDofSet) {
            const int global_id = dof.EquationId();
            global_ids[i] = global_id;
            is_dirichlet[i] = dof.IsFixed();
            ++i;
        }

        // here we construct and fill a vector "fixed local" which cont
        Epetra_Map localmap(-1, global_ids.size(), global_ids.data(), 0, rA.Comm());
        Epetra_IntVector fixed_local(Copy, localmap, is_dirichlet.data());

        Epetra_Import dirichlet_importer(rA.ColMap(), fixed_local.Map());

        // defining a temporary vector to gather all of the values needed
        Epetra_IntVector fixed(rA.ColMap());

        // Detect if there is a line of all zeros and set the diagonal to a 1 if this happens
        const auto& r_process_info = rModelPart.GetProcessInfo();
        mScaleFactor = TSparseSpace::CheckAndCorrectZeroDiagonalValues(r_process_info, rA, rb, mScalingDiagonal);

        // Importing in the new temp vector the values
        int ierr = fixed.Import(fixed_local, dirichlet_importer, Insert);
        KRATOS_ERROR_IF(ierr != 0) << "Epetra failure found" << std::endl;

        for (int i = 0; i < rA.NumMyRows(); i++) {
            int numEntries; // Number of non-zero entries
            double* vals;   // Row non-zero values
            int* cols;      // Column indices of row non-zero values
            rA.ExtractMyRowView(i, numEntries, vals, cols);

            const int row_gid = rA.RowMap().GID(i);
            const int row_lid = localmap.LID(row_gid);

            if (fixed_local[row_lid] == 0) { // Not a dirichlet row
                for (int j = 0; j < numEntries; j++) {
                    if (fixed[cols[j]] == true)
                        vals[j] = 0.0;
                }
            } else { // This IS a dirichlet row
                // Set to zero the rhs
                rb[0][i] = 0.0; // note that the index of i is expected to be
                                // coherent with the rows of A

                // Set to zero the whole row
                for (int j = 0; j < numEntries; j++) {
                    int col_gid = rA.ColMap().GID(cols[j]);
                    if (col_gid != row_gid)
                        vals[j] = 0.0;
                }
            }
        }

        KRATOS_CATCH("");
    }

    /**
     * @brief Applies the constraints with master-slave relation matrix (RHS only)
     * @param pScheme The integration scheme considered
     * @param rModelPart The model part of the problem to solve
     * @param rb The RHS vector
     */
    void ApplyRHSConstraints(
        typename TSchemeType::Pointer pScheme,
        ModelPart& rModelPart,
        TSystemVectorType& rb
        ) override
    {
        KRATOS_TRY

        if (rModelPart.GetCommunicator().GlobalNumberOfMasterSlaveConstraints() > 0) {
            BuildMasterSlaveConstraints(rModelPart);

            // Reference to T
            const TSystemMatrixType& r_T = *mpT;

            // Compute T' b
            const TSystemVectorType copy_b(rb);
            TSparseSpace::TransposeMult(r_T, copy_b, rb);

            // Apply diagonal values on slaves
            IndexPartition<std::size_t>(mSlaveIds.size()).for_each([&](std::size_t Index){
                const IndexType slave_equation_id = mSlaveIds[Index];
                if (mInactiveSlaveDofs.find(slave_equation_id) == mInactiveSlaveDofs.end()) {
                    TSparseSpace::SetValueWithoutGlobalAssembly(rb, slave_equation_id, 0.0);
                }
            });

            // Global assembly
            rb.GlobalAssemble();
        }

        KRATOS_CATCH("")
    }

    /**
     * @brief Applies the constraints with master-slave relation matrix
     * @param pScheme The integration scheme considered
     * @param rModelPart The model part of the problem to solve
     * @param rA The LHS matrix
     * @param rb The RHS vector
     */
    void ApplyConstraints(
        typename TSchemeType::Pointer pScheme,
        ModelPart& rModelPart,
        TSystemMatrixType& rA,
        TSystemVectorType& rb
        ) override
    {
        KRATOS_TRY

        if (rModelPart.GetCommunicator().GlobalNumberOfMasterSlaveConstraints() > 0) {
            BuildMasterSlaveConstraints(rModelPart);

            // Reference to T
            const TSystemMatrixType& r_T = *mpT;

            // Compute T' A T
            const TSystemMatrixType copy_A(rA);
            TSparseSpace::BtDBProductOperation(rA, copy_A, r_T, true, false, true);

            // Compute T' b
            const TSystemVectorType copy_b(rb);
            TSparseSpace::TransposeMult(r_T, copy_b, rb);

            /// NOTE: We may consider the scale factor instead
            const double max_diag = TSparseSpace::GetMaxDiagonal(rA);

            // Apply diagonal values on slaves
            IndexPartition<std::size_t>(mSlaveIds.size()).for_each([&](std::size_t Index){
                const IndexType slave_equation_id = mSlaveIds[Index];
                if (mInactiveSlaveDofs.find(slave_equation_id) == mInactiveSlaveDofs.end()) {
                    TSparseSpace::SetValueWithoutGlobalAssembly(rA, slave_equation_id, slave_equation_id, max_diag);
                    TSparseSpace::SetValueWithoutGlobalAssembly(rb, slave_equation_id, 0.0);
                }
            });

            // Global assembly
            rb.GlobalAssemble();
            rA.GlobalAssemble();
        }

        KRATOS_CATCH("")
    }

    /**
     * @brief This function is intended to be called at the end of the solution step to clean up memory storage not needed
     */
    void Clear() override
    {
        BaseType::Clear();

        mSlaveIds.clear();
        mMasterIds.clear();
        mInactiveSlaveDofs.clear();
        TSparseSpace::Clear(mpT);
        TSparseSpace::Clear(mpConstantVector);
    }

    /**
     * @brief This function is designed to be called once to perform all the checks needed
     * on the input provided. Checks can be "expensive" as the function is designed
     * to catch user's errors.
     * @param rModelPart The model part of the problem to solve
     * @return 0 all ok
     */
    int Check(ModelPart& rModelPart) override
    {
        KRATOS_TRY

        return 0;
        KRATOS_CATCH("");
    }

    /**
     * @brief This method provides the defaults parameters to avoid conflicts between the different constructors
     * @return The default parameters
     */
    Parameters GetDefaultParameters() const override
    {
        Parameters default_parameters = Parameters(R"(
        {
            "name"                                 : "trilinos_block_builder_and_solver",
            "guess_row_size"                       : 45,
            "block_builder"                        : true,
            "diagonal_values_for_dirichlet_dofs"   : "use_max_diagonal",
            "silent_warnings"                      : false
        })");

        // Getting base class default parameters
        const Parameters base_default_parameters = BaseType::GetDefaultParameters();
        default_parameters.RecursivelyAddMissingParameters(base_default_parameters);
        return default_parameters;
    }

    /**
     * @brief Returns the name of the class as used in the settings (snake_case format)
     * @return The name of the class
     */
    static std::string Name()
    {
        return "trilinos_block_builder_and_solver";
    }

    ///@}
    ///@name Access
    ///@{

    /**
     * @brief This method returns constraint relation (T) matrix
     * @return The constraint relation (T) matrix
     */
    typename TSparseSpace::MatrixType& GetConstraintRelationMatrix() override
    {
        auto& r_T = *mpT;
        return r_T;
    }

    /**
     * @brief This method returns constraint constant vector
     * @return The constraint constant vector
     */
    typename TSparseSpace::VectorType& GetConstraintConstantVector() override
    {
        auto& r_constant_vector = *mpConstantVector;
        return r_constant_vector;
    }

    ///@}
    ///@name Inquiry
    ///@{

    ///@}
    ///@name Input and output
    ///@{

    /// Turn back information as a string.
    std::string Info() const override
    {
        return "TrilinosBlockBuilderAndSolver";
    }

    /// Print information about this object.
    void PrintInfo(std::ostream& rOStream) const override
    {
        rOStream << Info();
    }

    /// Print object's data.
    void PrintData(std::ostream& rOStream) const override
    {
        rOStream << Info();
    }

    ///@}
    ///@name Friends
    ///@{

    ///@}
protected:
    ///@name Protected static Member Variables
    ///@{

    ///@}
    ///@name Protected member Variables
    ///@{

    /* Base variables */
<<<<<<< HEAD
    EpetraCommunicatorType& mrComm; /// The MPI communicator
    int mGuessRowSize;              /// The guess row size
    IndexType mLocalSystemSize;     /// The local system size
    int mFirstMyId;                 /// Auxiliary Id (the first row of the local system)
    int mLastMyId;                  /// Auxiliary Id (the last row of the local system) // TODO: This can be removed as can be deduced from mLocalSystemSize
    std::vector<int> mFirstMyIds;   /// The ids corresponding to each partition (only used with MPC)
=======
    EpetraCommunicatorType& mrComm;                 /// The MPI communicator
    int mGuessRowSize;                              /// The guess row size
    IndexType mLocalSystemSize;                     /// The local system size
    int mFirstMyId;                                 /// Auxiliary Id (the first row of the local system)
    int mLastMyId;                                  /// Auxiliary Id (the last row of the local system) // TODO: This can be removed as can be deduced from mLocalSystemSize
    Kratos::shared_ptr<Epetra_Map> mpMap = nullptr; /// The map considered for the different vectors and matrices
    std::vector<int> mFirstMyIds;                   /// The ids corresponding to each partition (only used with MPC)
>>>>>>> 5d4d9d61

    /* MPC variables */
    TSystemMatrixPointerType mpT =  nullptr;              /// This is matrix containing the global relation for the constraints
    TSystemVectorPointerType mpConstantVector =  nullptr; /// This is vector containing the rigid movement of the constraint
    std::vector<IndexType> mSlaveIds;                     /// The equation ids of the slaves
    std::vector<IndexType> mMasterIds;                    /// The equation ids of the master
    std::unordered_set<IndexType> mInactiveSlaveDofs;     /// The set containing the inactive slave dofs
    double mScaleFactor = 1.0;                            /// The manually set scale factor

    /* Flags */
    SCALING_DIAGONAL mScalingDiagonal = SCALING_DIAGONAL::NO_SCALING;; /// We identify the scaling considered for the dirichlet dofs
    Flags mOptions;                                                    /// Some flags used internally

    ///@}
    ///@name Protected Operators
    ///@{

    ///@}
    ///@name Protected Operations
    ///@{

    virtual void ConstructMasterSlaveConstraintsStructure(ModelPart& rModelPart)
    {
        if (rModelPart.GetCommunicator().GlobalNumberOfMasterSlaveConstraints() > 0) {
            START_TIMER("ConstraintsRelationMatrixStructure", 0)
            const ProcessInfo& r_current_process_info = rModelPart.GetProcessInfo();

            // Generate indices database
            const IndexType number_of_local_rows = mLocalSystemSize;

            // Generate map - use the "temp" array here
            const int temp_size = (temp_size < 1000) ? 1000 : number_of_local_rows;
            std::vector<int> temp_primary(temp_size, 0);
            std::vector<int> temp_secondary(temp_size, 0);
            for (IndexType i = 0; i != number_of_local_rows; i++) {
                temp_primary[i] = mFirstMyId + i;
            }
<<<<<<< HEAD
            Epetra_Map map(-1, number_of_local_rows, temp_primary.data(), 0, mrComm);
            std::fill(temp_primary.begin(), temp_primary.begin() + number_of_local_rows, 0);

            // The T graph
            Epetra_FECrsGraph Tgraph(Copy, map, mGuessRowSize);
=======
            Epetra_Map& r_map = GetEpetraMap();
            std::fill(temp_primary.begin(), temp_primary.begin() + number_of_local_rows, 0);

            // The T graph
            Epetra_FECrsGraph Tgraph(Copy, r_map, mGuessRowSize);
>>>>>>> 5d4d9d61

            // Adding diagonal values
            int ierr;
            std::vector<int> index_diagonal(1, 0);
            for (IndexType i = 0; i < number_of_local_rows; ++i) {
                index_diagonal[0] = mFirstMyId + i;
                ierr = Tgraph.InsertGlobalIndices(1, index_diagonal.data(), 1, index_diagonal.data());
                KRATOS_ERROR_IF(ierr < 0) << ": Epetra failure in Graph.InsertGlobalIndices. Error code: " << ierr << std::endl;
            }

            // Vector containing indices belonging to slave DoFs, not used for graph, but for master/slave index identifiaction
            std::unordered_set<std::size_t> indices;

            // TODO: Check if these should be local constraints
            auto& r_constraints_array = rModelPart.MasterSlaveConstraints();

            // Assemble all constraints
            Element::EquationIdVectorType slave_equation_ids_vector, master_equation_ids_vector;
            for (auto& r_const : r_constraints_array) {
                r_const.EquationIdVector(slave_equation_ids_vector, master_equation_ids_vector, r_current_process_info);

                // Filling the list of active global indices (non fixed)
                IndexType num_active_slave_indices = 0;
                for (auto& r_slave_id : slave_equation_ids_vector) {
                    temp_primary[num_active_slave_indices] = r_slave_id;
                    ++num_active_slave_indices;
                }
                IndexType num_active_master_indices = 0;
                for (auto& r_master_id : master_equation_ids_vector) {
                    temp_secondary[num_active_master_indices] = r_master_id;
                    ++num_active_master_indices;
                }

                // Adding cross master-slave dofs
                if (num_active_slave_indices > 0 && num_active_master_indices > 0) {
                    std::vector<int> slave_index(1, 0);
                    for (IndexType i = 0; i < num_active_slave_indices; ++i) {
                        slave_index[0] = temp_primary[i];
                        indices.insert(temp_primary[i]);
                        ierr = Tgraph.InsertGlobalIndices(1, slave_index.data(), num_active_master_indices, temp_secondary.data());
                        KRATOS_ERROR_IF(ierr < 0) << ": Epetra failure in Graph.InsertGlobalIndices. Error code: " << ierr << std::endl;
                    }
                }
                std::fill(temp_primary.begin(), temp_primary.begin() + num_active_slave_indices, 0);
                std::fill(temp_secondary.begin(), temp_secondary.begin() + num_active_master_indices, 0);
            }

            /* Fill ids for master/slave */

            // First clear the ones considered
            mSlaveIds.clear();
            mMasterIds.clear();

            // Now prepare the auxiliary ones
            auto& r_comm = rModelPart.GetCommunicator();
            const auto& r_data_comm = r_comm.GetDataCommunicator();
            const int current_rank = r_data_comm.Rank();
            const int world_size = r_data_comm.Size();

            // Auxiliary slave ids
            std::vector<std::unordered_set<IndexType>> auxiliary_slave_ids(world_size);
            for (auto index : indices) {
                const IndexType rank = DeterminePartitionIndex(index);
                auxiliary_slave_ids[rank].insert(index);
            }
            const int tag_sync_slave_id = 0;
            for (int i_rank = 0; i_rank < world_size; ++i_rank) {
                if (i_rank != current_rank) {
                    std::vector<IndexType> receive_slave_ids_vector;
                    r_data_comm.Recv(receive_slave_ids_vector, i_rank, tag_sync_slave_id);
                    auxiliary_slave_ids[i_rank].insert(receive_slave_ids_vector.begin(), receive_slave_ids_vector.end());
                } else {
                    for (int j_rank = 0; j_rank < world_size; ++j_rank) {
                        if (j_rank != current_rank) {
                            const auto& r_slave_ids = auxiliary_slave_ids[j_rank];
                            std::vector<IndexType> send_slave_ids_vector(r_slave_ids.begin(), r_slave_ids.end());
                            r_data_comm.Send(send_slave_ids_vector, j_rank, tag_sync_slave_id);
                        }
                    }
                }
            }
            mSlaveIds = std::vector<IndexType>(auxiliary_slave_ids[current_rank].begin(), auxiliary_slave_ids[current_rank].end());

            // Master DoFs are complementary
            std::unordered_set<IndexType> temp_master_ids;
            for (IndexType i = 0; i < number_of_local_rows; ++i) {
                temp_master_ids.insert(mFirstMyId + i);
            }
            for (auto id_slave : mSlaveIds) {
                temp_master_ids.erase(id_slave);
            }
            mMasterIds = std::vector<IndexType>(temp_master_ids.begin(), temp_master_ids.end());

            // Finalizing graph construction
            ierr = Tgraph.GlobalAssemble();
            KRATOS_ERROR_IF(ierr < 0) << ": Epetra failure in Epetra_FECrsGraph.GlobalAssemble. Error code: " << ierr << std::endl;

            // Generate a new matrix pointer according to this non-zero values
            TSystemMatrixPointerType p_new_T = TSystemMatrixPointerType(new TSystemMatrixType(Copy, Tgraph));

            // Swap matrix
            mpT.swap(p_new_T);

            // Generate the constant vector equivalent
<<<<<<< HEAD
            TSystemVectorPointerType p_new_constant_vector = TSystemVectorPointerType(new TSystemVectorType(map));
=======
            TSystemVectorPointerType p_new_constant_vector = TSystemVectorPointerType(new TSystemVectorType(r_map));
>>>>>>> 5d4d9d61
            mpConstantVector.swap(p_new_constant_vector);

            STOP_TIMER("ConstraintsRelationMatrixStructure", 0)
        }
    }

    virtual void BuildMasterSlaveConstraints(ModelPart& rModelPart)
    {
        KRATOS_TRY

        // Reference of the matrix and vectpr
        auto& r_T = *mpT;
        auto& r_constant_vector = *mpConstantVector;

        TSparseSpace::SetToZero(r_T);
        TSparseSpace::SetToZero(r_constant_vector);

        // The current process info
        const ProcessInfo& r_current_process_info = rModelPart.GetProcessInfo();

        // Contributions to the system
        Matrix transformation_matrix = LocalSystemMatrixType(0, 0);
        Vector constant_vector = LocalSystemVectorType(0);

        // Vector containing the localization in the system of the different terms
        Element::EquationIdVectorType slave_equation_ids, master_equation_ids;

        // Now prepare the auxiliary ones
        auto& r_comm = rModelPart.GetCommunicator();
        const auto& r_data_comm = r_comm.GetDataCommunicator();
        const int current_rank = r_data_comm.Rank();
        const int world_size = r_data_comm.Size();

        // Auxiliary inactive slave ids
        std::vector<std::unordered_set<IndexType>> auxiliary_inactive_slave_ids(world_size);

        // We clear the set
        mInactiveSlaveDofs.clear();

        // Iterate over the constraints
        for (auto& r_const : rModelPart.MasterSlaveConstraints()) {
            r_const.EquationIdVector(slave_equation_ids, master_equation_ids, r_current_process_info);
            // Detect if the constraint is active or not. If the user did not make any choice the constraint. It is active by default
            if (r_const.IsActive()) {
                r_const.CalculateLocalSystem(transformation_matrix, constant_vector, r_current_process_info);

<<<<<<< HEAD
                TSparseSpace::AssembleRelationMatrixT(r_T, transformation_matrix, slave_equation_ids, master_equation_ids);
                TSparseSpace::AssembleConstantVector(r_constant_vector, constant_vector, slave_equation_ids);
            } else { // Taking into account inactive constraints
                // Save the auxiliary ids of the the slave inactive DoFs
                for (auto slave_id : slave_equation_ids) {
                    const IndexType index_rank = DeterminePartitionIndex(slave_id);
=======
                TrilinosAssemblingUtilities::AssembleRelationMatrixT(r_T, transformation_matrix, slave_equation_ids, master_equation_ids);
                TrilinosAssemblingUtilities::AssembleConstantVector(r_constant_vector, constant_vector, slave_equation_ids);
            } else { // Taking into account inactive constraints
                // Save the auxiliary ids of the the slave inactive DoFs
                for (auto slave_id : slave_equation_ids) {
                    const int index_rank = DeterminePartitionIndex(slave_id);
>>>>>>> 5d4d9d61
                    if (index_rank == current_rank) {
                        mInactiveSlaveDofs.insert(slave_id);
                    } else {
                        auxiliary_inactive_slave_ids[index_rank].insert(slave_id);
                    }
                }
            }
        }

        // Now we pass the info between partitions
        const int tag_sync_inactive_slave_id = 0;
        for (int i_rank = 0; i_rank < world_size; ++i_rank) {
            if (i_rank != current_rank) {
                std::vector<IndexType> receive_inactive_slave_ids_vector;
                r_data_comm.Recv(receive_inactive_slave_ids_vector, i_rank, tag_sync_inactive_slave_id);
                mInactiveSlaveDofs.insert(receive_inactive_slave_ids_vector.begin(), receive_inactive_slave_ids_vector.end());
            } else {
                for (int j_rank = 0; j_rank < world_size; ++j_rank) {
                    if (j_rank != current_rank) {
                        const auto& r_inactive_slave_ids = auxiliary_inactive_slave_ids[j_rank];
                        std::vector<IndexType> send_inactive_slave_ids_vector(r_inactive_slave_ids.begin(), r_inactive_slave_ids.end());
                        r_data_comm.Send(send_inactive_slave_ids_vector, j_rank, tag_sync_inactive_slave_id);
                    }
                }
            }
        }

        // Setting the master dofs into the T and C system
        for (auto eq_id : mMasterIds) {
            TSparseSpace::SetValueWithoutGlobalAssembly(r_constant_vector, eq_id, 0.0);
            TSparseSpace::SetValueWithoutGlobalAssembly(r_T, eq_id, eq_id, 1.0);
        }

        // Setting inactive slave dofs in the T and C system
        for (auto eq_id : mInactiveSlaveDofs) {
            TSparseSpace::SetValueWithoutGlobalAssembly(r_constant_vector, eq_id, 0.0);
            TSparseSpace::SetValueWithoutGlobalAssembly(r_T, eq_id, eq_id, 1.0);
        }

        // Finalizing the assembly
        r_T.GlobalAssemble();
        r_constant_vector.GlobalAssemble();

        KRATOS_CATCH("")
    }

    virtual void ConstructMatrixStructure(
        typename TSchemeType::Pointer pScheme,
        TSystemMatrixPointerType& rpA,
        TSystemVectorPointerType& rpDx,
        TSystemVectorPointerType& rpb,
        ModelPart& rModelPart
        )
    {
        // Filling with zero the matrix (creating the structure)
        START_TIMER("MatrixStructure", 0)

<<<<<<< HEAD
        // Number of local dofs
        const IndexType number_of_local_rows = mLocalSystemSize;

=======
>>>>>>> 5d4d9d61
        // TODO: Check if these should be local elements, conditions and constraints
        auto& r_elements_array = rModelPart.Elements();
        auto& r_conditions_array = rModelPart.Conditions();
        auto& r_constraints_array = rModelPart.MasterSlaveConstraints();

<<<<<<< HEAD
=======
        // Number of local dofs
        const IndexType number_of_local_rows = mLocalSystemSize;

>>>>>>> 5d4d9d61
        // Generate map - use the "temp" array here
        const int temp_size = (temp_size < 1000) ? 1000 : number_of_local_rows;
        std::vector<int> temp_primary(temp_size, 0);
        std::vector<int> temp_secondary(temp_size, 0);
        for (IndexType i = 0; i != number_of_local_rows; i++) {
            temp_primary[i] = mFirstMyId + i;
        }
<<<<<<< HEAD
        Epetra_Map map(-1, number_of_local_rows, temp_primary.data(), 0, mrComm);

        // Create and fill the graph of the matrix --> the temp array is
        // reused here with a different meaning
        Epetra_FECrsGraph Agraph(Copy, map, mGuessRowSize);
=======
        Epetra_Map& r_map = GetEpetraMap();
        std::fill(temp_primary.begin(), temp_primary.begin() + number_of_local_rows, 0);

        // Create and fill the graph of the matrix --> the temp array is
        // reused here with a different meaning
        Epetra_FECrsGraph Agraph(Copy, r_map, mGuessRowSize);
>>>>>>> 5d4d9d61
        Element::EquationIdVectorType equation_ids_vector;
        const ProcessInfo& r_current_process_info = rModelPart.GetProcessInfo();

        // Trilinos error int definition
        int ierr;

        // Assemble all elements
        for (auto& r_elem : r_elements_array) {
            pScheme->EquationId(r_elem, equation_ids_vector, r_current_process_info);

            // Filling the list of active global indices (non fixed)
            IndexType num_active_indices = 0;
            for (auto& r_id : equation_ids_vector) {
                temp_primary[num_active_indices] = r_id;
                ++num_active_indices;
            }

            if (num_active_indices != 0) {
                ierr = Agraph.InsertGlobalIndices(num_active_indices, temp_primary.data(), num_active_indices, temp_primary.data());
                KRATOS_ERROR_IF(ierr < 0) << ": Epetra failure in Graph.InsertGlobalIndices. Error code: " << ierr << std::endl;
            }
            std::fill(temp_primary.begin(), temp_primary.begin() + num_active_indices, 0);
        }

        // Assemble all conditions
        for (auto& r_cond : r_conditions_array) {
            pScheme->EquationId(r_cond, equation_ids_vector, r_current_process_info);

            // Filling the list of active global indices (non fixed)
            IndexType num_active_indices = 0;
            for (auto& r_id : equation_ids_vector) {
                temp_primary[num_active_indices] = r_id;
                ++num_active_indices;
            }

            if (num_active_indices != 0) {
                ierr = Agraph.InsertGlobalIndices(num_active_indices, temp_primary.data(), num_active_indices, temp_primary.data());
                KRATOS_ERROR_IF(ierr < 0) << ": Epetra failure in Graph.InsertGlobalIndices. Error code: " << ierr << std::endl;
            }
            std::fill(temp_primary.begin(), temp_primary.begin() + num_active_indices, 0);
        }

        // Assemble all constraints
        Element::EquationIdVectorType slave_equation_ids_vector, master_equation_ids_vector;
        for (auto& r_const : r_constraints_array) {
            r_const.EquationIdVector(slave_equation_ids_vector, master_equation_ids_vector, r_current_process_info);

            // Filling the list of active global indices (non fixed)
            IndexType num_active_slave_indices = 0;
            for (auto& r_slave_id : slave_equation_ids_vector) {
                temp_primary[num_active_slave_indices] = r_slave_id;
                ++num_active_slave_indices;
            }
            IndexType num_active_master_indices = 0;
            for (auto& r_master_id : master_equation_ids_vector) {
                temp_secondary[num_active_master_indices] = r_master_id;
                ++num_active_master_indices;
            }

            // First adding the pure slave dofs
            if (num_active_slave_indices > 0) {
                std::vector<int> index(1, 0);
                for (IndexType i = 0; i < num_active_slave_indices; ++i) {
                    index[0] = temp_primary[i];
                    ierr = Agraph.InsertGlobalIndices(1, index.data(), 1, index.data());
                    KRATOS_ERROR_IF(ierr < 0) << ": Epetra failure in Graph.InsertGlobalIndices. Error code: " << ierr << std::endl;
                }
                // Now adding cross master-slave dofs
                if (num_active_master_indices > 0) {
                    ierr = Agraph.InsertGlobalIndices(num_active_slave_indices, temp_primary.data(), num_active_master_indices, temp_secondary.data());
                    KRATOS_ERROR_IF(ierr < 0) << ": Epetra failure in Graph.InsertGlobalIndices. Error code: " << ierr << std::endl;
                }
            }
            // Second adding pure master dofs
            if (num_active_master_indices > 0) {
                std::vector<int> index(1, 0);
                for (IndexType i = 0; i < num_active_master_indices; ++i) {
                    index[0] = temp_secondary[i];
                    ierr = Agraph.InsertGlobalIndices(1, index.data(), 1, index.data());
                    KRATOS_ERROR_IF(ierr < 0) << ": Epetra failure in Graph.InsertGlobalIndices. Error code: " << ierr << std::endl;
                }
            }
            std::fill(temp_primary.begin(), temp_primary.begin() + num_active_slave_indices, 0);
            std::fill(temp_secondary.begin(), temp_secondary.begin() + num_active_master_indices, 0);
        }

        // Finalizing graph construction
        ierr = Agraph.GlobalAssemble();
        KRATOS_ERROR_IF(ierr < 0) << ": Epetra failure in GlobalAssemble. Error code: " << ierr << std::endl;

        // Generate a new matrix pointer according to this graph
        TSystemMatrixPointerType p_new_A = TSystemMatrixPointerType(new TSystemMatrixType(Copy, Agraph));
        rpA.swap(p_new_A);

        // Generate new vector pointers according to the given map
        if (rpb == nullptr || TSparseSpace::Size(*rpb) != BaseType::mEquationSystemSize) {
<<<<<<< HEAD
            TSystemVectorPointerType p_new_b = TSystemVectorPointerType(new TSystemVectorType(map));
            rpb.swap(p_new_b);
        }
        if (rpDx == nullptr || TSparseSpace::Size(*rpDx) != BaseType::mEquationSystemSize) {
            TSystemVectorPointerType p_new_Dx = TSystemVectorPointerType(new TSystemVectorType(map));
=======
            TSystemVectorPointerType p_new_b = TSystemVectorPointerType(new TSystemVectorType(r_map));
            rpb.swap(p_new_b);
        }
        if (rpDx == nullptr || TSparseSpace::Size(*rpDx) != BaseType::mEquationSystemSize) {
            TSystemVectorPointerType p_new_Dx = TSystemVectorPointerType(new TSystemVectorType(r_map));
>>>>>>> 5d4d9d61
            rpDx.swap(p_new_Dx);
        }
        // If the pointer is not initialized initialize it to an empty matrix
        if (BaseType::mpReactionsVector == nullptr) {
<<<<<<< HEAD
            TSystemVectorPointerType pNewReactionsVector = TSystemVectorPointerType(new TSystemVectorType(map));
=======
            TSystemVectorPointerType pNewReactionsVector = TSystemVectorPointerType(new TSystemVectorType(r_map));
>>>>>>> 5d4d9d61
            BaseType::mpReactionsVector.swap(pNewReactionsVector);
        }

        STOP_TIMER("MatrixStructure", 0)
    }

    /**
     * @brief This method assigns settings to member variables
     * @param ThisParameters Parameters that are assigned to the member variables
     */
    void AssignSettings(const Parameters ThisParameters) override
    {
        BaseType::AssignSettings(ThisParameters);

        // Get guess row size
        mGuessRowSize = ThisParameters["guess_row_size"].GetInt();

        // Setting flags
        const std::string& r_diagonal_values_for_dirichlet_dofs = ThisParameters["diagonal_values_for_dirichlet_dofs"].GetString();

        const std::set<std::string> available_options_for_diagonal = {"no_scaling","use_max_diagonal","use_diagonal_norm","defined_in_process_info"};

        if (available_options_for_diagonal.find(r_diagonal_values_for_dirichlet_dofs) == available_options_for_diagonal.end()) {
            std::stringstream msg;
            msg << "Currently prescribed diagonal values for dirichlet dofs : " << r_diagonal_values_for_dirichlet_dofs << "\n";
            msg << "Admissible values for the diagonal scaling are : no_scaling, use_max_diagonal, use_diagonal_norm, or defined_in_process_info" << "\n";
            KRATOS_ERROR << msg.str() << std::endl;
        }

        // The first option will not consider any scaling (the diagonal values will be replaced with 1)
        if (r_diagonal_values_for_dirichlet_dofs == "no_scaling") {
            mScalingDiagonal = SCALING_DIAGONAL::NO_SCALING;
        } else if (r_diagonal_values_for_dirichlet_dofs == "use_max_diagonal") {
            mScalingDiagonal = SCALING_DIAGONAL::CONSIDER_MAX_DIAGONAL;
        } else if (r_diagonal_values_for_dirichlet_dofs == "use_diagonal_norm") { // On this case the norm of the diagonal will be considered
            mScalingDiagonal = SCALING_DIAGONAL::CONSIDER_NORM_DIAGONAL;
        } else { // Otherwise we will assume we impose a numerical value
            mScalingDiagonal = SCALING_DIAGONAL::CONSIDER_PRESCRIBED_DIAGONAL;
        }
        mOptions.Set(SILENT_WARNINGS, ThisParameters["silent_warnings"].GetBool());
    }

    ///@}
    ///@name Protected  Access
    ///@{

    ///@}
    ///@name Protected Inquiry
    ///@{

    ///@}
    ///@name Protected LifeCycle
    ///@{

    ///@}
private:
    ///@name Static Member Variables
    ///@{

    ///@}
    ///@name Member Variables
    ///@{

    ///@}
    ///@name Private Operators
    ///@{

    ///@}
    ///@name Private Operations
    ///@{

    /**
<<<<<<< HEAD
=======
     * @brief Generates the EpetraMap used for the vectors and matrices
     * @return Returns the Epetra_Map considered for the graphs
     */
    Epetra_Map& GetEpetraMap()
    {
        if (mpMap == nullptr) {
            // Generate map - use the "temp" array here
            const int temp_size = (temp_size < 1000) ? 1000 : mLocalSystemSize;
            std::vector<int> temp_primary(temp_size, 0);
            for (IndexType i = 0; i != mLocalSystemSize; i++) {
                temp_primary[i] = mFirstMyId + i;
            }
            mpMap = Kratos::make_shared<Epetra_Map>(-1, mLocalSystemSize, temp_primary.data(), 0, mrComm);
        }

        return *mpMap;
    }

    /**
>>>>>>> 5d4d9d61
     * @brief Determine in which partition the index belongs
     * @param Index The index where determine the partition
     * @return The partition where the index belongs
     */
    IndexType DeterminePartitionIndex(const IndexType Index)
    {
        IndexType index;
        for (index = 0; index < mFirstMyIds.size() - 1; ++index) {
            if (Index < mFirstMyIds[index + 1]) {
                break;
            }
        }
        return index;
    }

    void AssembleLHS_CompleteOnFreeRows(TSystemMatrixType& rA,
                                        LocalSystemMatrixType& rLHS_Contribution,
                                        Element::EquationIdVectorType& rEquationId)
    {
        KRATOS_ERROR << "This method is not implemented for Trilinos";
    }

    ///@}
    ///@name Private  Access
    ///@{

    ///@}
    ///@name Private Inquiry
    ///@{

    ///@}
    ///@name Un accessible methods
    ///@{

    ///@}
}; /* Class TrilinosBlockBuilderAndSolver */

///@}

///@name Type Definitions
///@{

// Here one should use the KRATOS_CREATE_LOCAL_FLAG, but it does not play nice with template parameters
template<class TSparseSpace, class TDenseSpace, class TLinearSolver>
const Kratos::Flags TrilinosBlockBuilderAndSolver<TSparseSpace, TDenseSpace, TLinearSolver>::SILENT_WARNINGS(Kratos::Flags::Create(0));

///@}

} /* namespace Kratos.*/<|MERGE_RESOLUTION|>--- conflicted
+++ resolved
@@ -1077,14 +1077,6 @@
     ///@{
 
     /* Base variables */
-<<<<<<< HEAD
-    EpetraCommunicatorType& mrComm; /// The MPI communicator
-    int mGuessRowSize;              /// The guess row size
-    IndexType mLocalSystemSize;     /// The local system size
-    int mFirstMyId;                 /// Auxiliary Id (the first row of the local system)
-    int mLastMyId;                  /// Auxiliary Id (the last row of the local system) // TODO: This can be removed as can be deduced from mLocalSystemSize
-    std::vector<int> mFirstMyIds;   /// The ids corresponding to each partition (only used with MPC)
-=======
     EpetraCommunicatorType& mrComm;                 /// The MPI communicator
     int mGuessRowSize;                              /// The guess row size
     IndexType mLocalSystemSize;                     /// The local system size
@@ -1092,7 +1084,6 @@
     int mLastMyId;                                  /// Auxiliary Id (the last row of the local system) // TODO: This can be removed as can be deduced from mLocalSystemSize
     Kratos::shared_ptr<Epetra_Map> mpMap = nullptr; /// The map considered for the different vectors and matrices
     std::vector<int> mFirstMyIds;                   /// The ids corresponding to each partition (only used with MPC)
->>>>>>> 5d4d9d61
 
     /* MPC variables */
     TSystemMatrixPointerType mpT =  nullptr;              /// This is matrix containing the global relation for the constraints
@@ -1130,19 +1121,11 @@
             for (IndexType i = 0; i != number_of_local_rows; i++) {
                 temp_primary[i] = mFirstMyId + i;
             }
-<<<<<<< HEAD
-            Epetra_Map map(-1, number_of_local_rows, temp_primary.data(), 0, mrComm);
-            std::fill(temp_primary.begin(), temp_primary.begin() + number_of_local_rows, 0);
-
-            // The T graph
-            Epetra_FECrsGraph Tgraph(Copy, map, mGuessRowSize);
-=======
             Epetra_Map& r_map = GetEpetraMap();
             std::fill(temp_primary.begin(), temp_primary.begin() + number_of_local_rows, 0);
 
             // The T graph
             Epetra_FECrsGraph Tgraph(Copy, r_map, mGuessRowSize);
->>>>>>> 5d4d9d61
 
             // Adding diagonal values
             int ierr;
@@ -1247,11 +1230,7 @@
             mpT.swap(p_new_T);
 
             // Generate the constant vector equivalent
-<<<<<<< HEAD
-            TSystemVectorPointerType p_new_constant_vector = TSystemVectorPointerType(new TSystemVectorType(map));
-=======
             TSystemVectorPointerType p_new_constant_vector = TSystemVectorPointerType(new TSystemVectorType(r_map));
->>>>>>> 5d4d9d61
             mpConstantVector.swap(p_new_constant_vector);
 
             STOP_TIMER("ConstraintsRelationMatrixStructure", 0)
@@ -1298,21 +1277,12 @@
             if (r_const.IsActive()) {
                 r_const.CalculateLocalSystem(transformation_matrix, constant_vector, r_current_process_info);
 
-<<<<<<< HEAD
-                TSparseSpace::AssembleRelationMatrixT(r_T, transformation_matrix, slave_equation_ids, master_equation_ids);
-                TSparseSpace::AssembleConstantVector(r_constant_vector, constant_vector, slave_equation_ids);
-            } else { // Taking into account inactive constraints
-                // Save the auxiliary ids of the the slave inactive DoFs
-                for (auto slave_id : slave_equation_ids) {
-                    const IndexType index_rank = DeterminePartitionIndex(slave_id);
-=======
                 TrilinosAssemblingUtilities::AssembleRelationMatrixT(r_T, transformation_matrix, slave_equation_ids, master_equation_ids);
                 TrilinosAssemblingUtilities::AssembleConstantVector(r_constant_vector, constant_vector, slave_equation_ids);
             } else { // Taking into account inactive constraints
                 // Save the auxiliary ids of the the slave inactive DoFs
                 for (auto slave_id : slave_equation_ids) {
                     const int index_rank = DeterminePartitionIndex(slave_id);
->>>>>>> 5d4d9d61
                     if (index_rank == current_rank) {
                         mInactiveSlaveDofs.insert(slave_id);
                     } else {
@@ -1370,23 +1340,14 @@
         // Filling with zero the matrix (creating the structure)
         START_TIMER("MatrixStructure", 0)
 
-<<<<<<< HEAD
-        // Number of local dofs
-        const IndexType number_of_local_rows = mLocalSystemSize;
-
-=======
->>>>>>> 5d4d9d61
         // TODO: Check if these should be local elements, conditions and constraints
         auto& r_elements_array = rModelPart.Elements();
         auto& r_conditions_array = rModelPart.Conditions();
         auto& r_constraints_array = rModelPart.MasterSlaveConstraints();
 
-<<<<<<< HEAD
-=======
         // Number of local dofs
         const IndexType number_of_local_rows = mLocalSystemSize;
 
->>>>>>> 5d4d9d61
         // Generate map - use the "temp" array here
         const int temp_size = (temp_size < 1000) ? 1000 : number_of_local_rows;
         std::vector<int> temp_primary(temp_size, 0);
@@ -1394,20 +1355,12 @@
         for (IndexType i = 0; i != number_of_local_rows; i++) {
             temp_primary[i] = mFirstMyId + i;
         }
-<<<<<<< HEAD
-        Epetra_Map map(-1, number_of_local_rows, temp_primary.data(), 0, mrComm);
-
-        // Create and fill the graph of the matrix --> the temp array is
-        // reused here with a different meaning
-        Epetra_FECrsGraph Agraph(Copy, map, mGuessRowSize);
-=======
         Epetra_Map& r_map = GetEpetraMap();
         std::fill(temp_primary.begin(), temp_primary.begin() + number_of_local_rows, 0);
 
         // Create and fill the graph of the matrix --> the temp array is
         // reused here with a different meaning
         Epetra_FECrsGraph Agraph(Copy, r_map, mGuessRowSize);
->>>>>>> 5d4d9d61
         Element::EquationIdVectorType equation_ids_vector;
         const ProcessInfo& r_current_process_info = rModelPart.GetProcessInfo();
 
@@ -1504,28 +1457,16 @@
 
         // Generate new vector pointers according to the given map
         if (rpb == nullptr || TSparseSpace::Size(*rpb) != BaseType::mEquationSystemSize) {
-<<<<<<< HEAD
-            TSystemVectorPointerType p_new_b = TSystemVectorPointerType(new TSystemVectorType(map));
-            rpb.swap(p_new_b);
-        }
-        if (rpDx == nullptr || TSparseSpace::Size(*rpDx) != BaseType::mEquationSystemSize) {
-            TSystemVectorPointerType p_new_Dx = TSystemVectorPointerType(new TSystemVectorType(map));
-=======
             TSystemVectorPointerType p_new_b = TSystemVectorPointerType(new TSystemVectorType(r_map));
             rpb.swap(p_new_b);
         }
         if (rpDx == nullptr || TSparseSpace::Size(*rpDx) != BaseType::mEquationSystemSize) {
             TSystemVectorPointerType p_new_Dx = TSystemVectorPointerType(new TSystemVectorType(r_map));
->>>>>>> 5d4d9d61
             rpDx.swap(p_new_Dx);
         }
         // If the pointer is not initialized initialize it to an empty matrix
         if (BaseType::mpReactionsVector == nullptr) {
-<<<<<<< HEAD
-            TSystemVectorPointerType pNewReactionsVector = TSystemVectorPointerType(new TSystemVectorType(map));
-=======
             TSystemVectorPointerType pNewReactionsVector = TSystemVectorPointerType(new TSystemVectorType(r_map));
->>>>>>> 5d4d9d61
             BaseType::mpReactionsVector.swap(pNewReactionsVector);
         }
 
@@ -1598,8 +1539,6 @@
     ///@{
 
     /**
-<<<<<<< HEAD
-=======
      * @brief Generates the EpetraMap used for the vectors and matrices
      * @return Returns the Epetra_Map considered for the graphs
      */
@@ -1619,7 +1558,6 @@
     }
 
     /**
->>>>>>> 5d4d9d61
      * @brief Determine in which partition the index belongs
      * @param Index The index where determine the partition
      * @return The partition where the index belongs
