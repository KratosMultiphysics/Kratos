//    |  /           |
//    ' /   __| _` | __|  _ \   __|
//    . \  |   (   | |   (   |\__ \.
//   _|\_\_|  \__,_|\__|\___/ ____/
//                   Multi-Physics
//
//  License:		 BSD License
//					 Kratos default license: kratos/license.txt
//
//  Main authors:    Ilaria Iaconeta, Bodhinanda Chandra
//
//
// System includes

// External includes

// Project includes
#include "geometries/triangle_2d_3.h"
#include "geometries/triangle_2d_6.h"

#include "geometries/quadrilateral_2d_4.h"
#include "geometries/quadrilateral_2d_8.h"

#include "geometries/triangle_3d_3.h"

#include "geometries/quadrilateral_3d_4.h"
#include "geometries/quadrilateral_3d_8.h"
#include "geometries/quadrilateral_3d_9.h"

#include "geometries/tetrahedra_3d_4.h"
#include "geometries/tetrahedra_3d_10.h"

#include "geometries/hexahedra_3d_8.h"
#include "geometries/hexahedra_3d_20.h"
#include "geometries/hexahedra_3d_27.h"

#include "geometries/prism_3d_6.h"
#include "geometries/prism_3d_15.h"

#include "geometries/line_2d_2.h"

#include "geometries/line_3d_2.h"
#include "geometries/line_3d_3.h"

#include "geometries/point_2d.h"
#include "geometries/point_3d.h"

#include "includes/element.h"
#include "includes/condition.h"
#include "includes/variables.h"
#include "includes/serializer.h"

#include "mpm_application.h"

namespace Kratos
{

    KratosMPMApplication::KratosMPMApplication():
        KratosApplication("MPMApplication"),
        /// Elements, using QuadraturePointGeometries:


        mMPMUpdatedLagrangian(0, Element::GeometryType::Pointer(new GeometryType(Element::GeometryType::PointsArrayType(0)))),
        mMPMUpdatedLagrangianUP(0, Element::GeometryType::Pointer(new GeometryType(Element::GeometryType::PointsArrayType(0)))),
        mMPMUpdatedLagrangianPQ(0, Element::GeometryType::Pointer(new GeometryType(Element::GeometryType::PointsArrayType(0)))),
        mMPMUpdatedLagrangianVPVMS(0, Element::GeometryType::Pointer(new GeometryType(Element::GeometryType::PointsArrayType(0)))),

        /// Deprecated Elements
        mMPMUpdatedLagrangian2D3N( 0, Element::GeometryType::Pointer( new Triangle2D3 <Node >( Element::GeometryType::PointsArrayType( 3 ) ) ) ),
        mMPMUpdatedLagrangian3D4N( 0, Element::GeometryType::Pointer( new Tetrahedra3D4 <Node >( Element::GeometryType::PointsArrayType( 4 ) ) ) ),
        mMPMUpdatedLagrangianUP2D3N( 0, Element::GeometryType::Pointer( new Triangle2D3 <Node >( Element::GeometryType::PointsArrayType( 3 ) ) ) ),
        //mMPMUpdatedLagrangianUP3D4N( 0, Element::GeometryType::Pointer( new Tetrahedra3D4 <Node >( Element::GeometryType::PointsArrayType( 4 ) ) ) ),
        mMPMUpdatedLagrangian2D4N( 0, Element::GeometryType::Pointer( new Quadrilateral2D4 <Node >( Element::GeometryType::PointsArrayType( 4 ) ) ) ),
        mMPMUpdatedLagrangian3D8N( 0, Element::GeometryType::Pointer( new Hexahedra3D8 <Node >( Element::GeometryType::PointsArrayType( 8 ) ) ) ),
        //mMPMUpdatedLagrangianUP2D4N( 0, Element::GeometryType::Pointer( new Quadrilateral2D4 <Node >( Element::GeometryType::PointsArrayType( 4 ) ) ) )
        //mTotalLagrangian2D3N( 0, Element::GeometryType::Pointer( new Triangle2D3 <Node >( Element::GeometryType::PointsArrayType( 3, Node() ) ) ) ),
        //mTotalLagrangian3D4N( 0, Element::GeometryType::Pointer( new Tetrahedra3D4 <Node >( Element::GeometryType::PointsArrayType( 4, Node() ) ) ) )
        mMPMUpdatedLagrangianAxisymmetry2D3N( 0, Element::GeometryType::Pointer( new Triangle2D3 <Node >( Element::GeometryType::PointsArrayType( 3 ) ) ) ),
        mMPMUpdatedLagrangianAxisymmetry2D4N( 0, Element::GeometryType::Pointer( new Quadrilateral2D4 <Node >( Element::GeometryType::PointsArrayType( 4 ) ) ) ),
        //// CONDITIONS:
        // Grid Conditions
        mMPMGridPointLoadCondition2D1N(0, Condition::GeometryType::Pointer(new Point2D<Node>(Condition::GeometryType::PointsArrayType(1)))),
        mMPMGridPointLoadCondition3D1N(0, Condition::GeometryType::Pointer(new Point3D<Node>(Condition::GeometryType::PointsArrayType(1)))),
        mMPMGridAxisymPointLoadCondition2D1N(0, Condition::GeometryType::Pointer(new Point2D<Node>(Condition::GeometryType::PointsArrayType(1)))),
        mMPMGridLineLoadCondition2D2N(0, Condition::GeometryType::Pointer(new Line2D2<Node>(Condition::GeometryType::PointsArrayType(2)))),
        mMPMGridAxisymLineLoadCondition2D2N(0, Condition::GeometryType::Pointer(new Line2D2<Node>(Condition::GeometryType::PointsArrayType(2)))),
        mMPMGridSurfaceLoadCondition3D3N(0, Condition::GeometryType::Pointer(new Triangle3D3<Node>(Condition::GeometryType::PointsArrayType(3)))),
        mMPMGridSurfaceLoadCondition3D4N(0, Condition::GeometryType::Pointer(new Quadrilateral3D4<Node>(Condition::GeometryType::PointsArrayType(4)))),
        // MPM Conditions
        /// Conditions, using QuadraturePointGeometries:
        mMPMParticlePenaltyDirichletCondition(0, Condition::GeometryType::Pointer(new GeometryType(Condition::GeometryType::PointsArrayType(0)))),
        mMPMParticlePointLoadCondition(0, Condition::GeometryType::Pointer(new GeometryType(Condition::GeometryType::PointsArrayType(0)))),

        /// Deprecated Conditions
        mMPMParticlePenaltyDirichletCondition2D3N( 0, Condition::GeometryType::Pointer( new Triangle2D3 <Node >( Condition::GeometryType::PointsArrayType( 3 ) ) ) ),
        mMPMParticlePenaltyDirichletCondition2D4N( 0, Condition::GeometryType::Pointer( new Quadrilateral2D4 <Node >( Condition::GeometryType::PointsArrayType( 4 ) ) ) ),
        mMPMParticlePenaltyDirichletCondition3D4N( 0, Condition::GeometryType::Pointer( new Tetrahedra3D4 <Node >( Condition::GeometryType::PointsArrayType( 4 ) ) ) ),
        mMPMParticlePenaltyDirichletCondition3D8N( 0, Condition::GeometryType::Pointer( new Hexahedra3D8 <Node >( Condition::GeometryType::PointsArrayType( 8 ) ) ) ),
        mMPMParticlePointLoadCondition2D3N(0, Condition::GeometryType::Pointer(new Triangle2D3<Node>(Condition::GeometryType::PointsArrayType(3)))),
        mMPMParticlePointLoadCondition3D4N(0, Condition::GeometryType::Pointer(new Tetrahedra3D4<Node>(Condition::GeometryType::PointsArrayType(4)))),
        mMPMParticlePointLoadCondition2D4N(0, Condition::GeometryType::Pointer(new Quadrilateral2D4<Node>(Condition::GeometryType::PointsArrayType(4)))),
        mMPMParticlePointLoadCondition3D8N(0, Condition::GeometryType::Pointer(new Hexahedra3D8<Node>(Condition::GeometryType::PointsArrayType(8))))
    {}

    void KratosMPMApplication::Register()
    {
        KRATOS_INFO("") << "    KRATOS  ____ __   ____ _____ _  ___ _   ____\n"
                        << "           |  _ |  \\ |  _ |_   _| |/   | | | ___|\n"
                        << "           |   _| \\ \\|    | | | | |   (  |_| _|_\n"
                        << "           |__|__/ \\_\\_|\\_\\ |_| |_|\\___|___|____|MECHANICS\n"
                        << "Initializing KratosMPMApplication..." << std::endl;

        // Registering elements


        KRATOS_REGISTER_ELEMENT("MPMUpdatedLagrangian", mMPMUpdatedLagrangian)
        KRATOS_REGISTER_ELEMENT("MPMUpdatedLagrangianUP", mMPMUpdatedLagrangianUP)
        KRATOS_REGISTER_ELEMENT("MPMUpdatedLagrangianPQ", mMPMUpdatedLagrangianPQ)
        KRATOS_REGISTER_ELEMENT("MPMUpdatedLagrangianUPVMS", mMPMUpdatedLagrangianUPVMS)
        KRATOS_REGISTER_ELEMENT("MPMUpdatedLagrangianVPVMS", mMPMUpdatedLagrangianVPVMS)

        // Deprecated elements
        KRATOS_REGISTER_ELEMENT( "MPMUpdatedLagrangian2D3N", mMPMUpdatedLagrangian2D3N )
        KRATOS_REGISTER_ELEMENT( "MPMUpdatedLagrangian3D4N", mMPMUpdatedLagrangian3D4N )
        KRATOS_REGISTER_ELEMENT( "MPMUpdatedLagrangianUP2D3N", mMPMUpdatedLagrangianUP2D3N )

        //KRATOS_REGISTER_ELEMENT( "MPMUpdatedLagrangianUP3D4N", mMPMUpdatedLagrangianUP3D4N )
        KRATOS_REGISTER_ELEMENT( "MPMUpdatedLagrangian2D4N", mMPMUpdatedLagrangian2D4N )
        KRATOS_REGISTER_ELEMENT( "MPMUpdatedLagrangian3D8N", mMPMUpdatedLagrangian3D8N )
        //KRATOS_REGISTER_ELEMENT( "MPMUpdatedLagrangianUP2D4N", mMPMUpdatedLagrangianUP2D4N )
        KRATOS_REGISTER_ELEMENT( "MPMUpdatedLagrangianAxisymmetry2D3N", mMPMUpdatedLagrangianAxisymmetry2D3N )
        KRATOS_REGISTER_ELEMENT( "MPMUpdatedLagrangianAxisymmetry2D4N", mMPMUpdatedLagrangianAxisymmetry2D4N )

        // Registering conditions
        // Grid Conditions
        KRATOS_REGISTER_CONDITION( "MPMGridPointLoadCondition2D1N", mMPMGridPointLoadCondition2D1N )
        KRATOS_REGISTER_CONDITION( "MPMGridPointLoadCondition3D1N", mMPMGridPointLoadCondition3D1N )
        KRATOS_REGISTER_CONDITION( "MPMGridAxisymPointLoadCondition2D1N", mMPMGridAxisymPointLoadCondition2D1N )
        KRATOS_REGISTER_CONDITION( "MPMGridLineLoadCondition2D2N", mMPMGridLineLoadCondition2D2N)
        KRATOS_REGISTER_CONDITION( "MPMGridAxisymLineLoadCondition2D2N", mMPMGridAxisymLineLoadCondition2D2N)
        KRATOS_REGISTER_CONDITION( "MPMGridSurfaceLoadCondition3D3N", mMPMGridSurfaceLoadCondition3D3N)
        KRATOS_REGISTER_CONDITION( "MPMGridSurfaceLoadCondition3D4N", mMPMGridSurfaceLoadCondition3D4N)
        // MPM Conditions
        KRATOS_REGISTER_CONDITION( "MPMParticlePenaltyDirichletCondition", mMPMParticlePenaltyDirichletCondition)
        KRATOS_REGISTER_CONDITION( "MPMParticlePointLoadCondition", mMPMParticlePointLoadCondition)

        // deprecated conditions
        KRATOS_REGISTER_CONDITION( "MPMParticlePenaltyDirichletCondition2D3N", mMPMParticlePenaltyDirichletCondition2D3N)
        KRATOS_REGISTER_CONDITION( "MPMParticlePenaltyDirichletCondition2D4N", mMPMParticlePenaltyDirichletCondition2D4N)
        KRATOS_REGISTER_CONDITION( "MPMParticlePenaltyDirichletCondition3D4N", mMPMParticlePenaltyDirichletCondition3D4N)
        KRATOS_REGISTER_CONDITION( "MPMParticlePenaltyDirichletCondition3D8N", mMPMParticlePenaltyDirichletCondition3D8N)
        KRATOS_REGISTER_CONDITION( "MPMParticlePointLoadCondition2D3N", mMPMParticlePointLoadCondition2D3N )
        KRATOS_REGISTER_CONDITION( "MPMParticlePointLoadCondition3D4N", mMPMParticlePointLoadCondition3D4N )
        KRATOS_REGISTER_CONDITION( "MPMParticlePointLoadCondition2D4N", mMPMParticlePointLoadCondition2D4N )
        KRATOS_REGISTER_CONDITION( "MPMParticlePointLoadCondition3D8N", mMPMParticlePointLoadCondition3D8N )

        // Registering elements
        KRATOS_REGISTER_VARIABLE( MP_MATERIAL_ID )
        KRATOS_REGISTER_VARIABLE( MATERIAL_POINTS_PER_ELEMENT )
        KRATOS_REGISTER_VARIABLE( MP_SUB_POINTS)
        KRATOS_REGISTER_VARIABLE( MP_MASS )
        KRATOS_REGISTER_VARIABLE( MP_DENSITY )
        KRATOS_REGISTER_VARIABLE( MP_VOLUME )
        KRATOS_REGISTER_VARIABLE( MP_POTENTIAL_ENERGY )
        KRATOS_REGISTER_VARIABLE( MP_KINETIC_ENERGY )
        KRATOS_REGISTER_VARIABLE( MP_STRAIN_ENERGY )
        KRATOS_REGISTER_VARIABLE( MP_TOTAL_ENERGY )
        KRATOS_REGISTER_VARIABLE( MP_PRESSURE )
        KRATOS_REGISTER_VARIABLE( PRESSURE_REACTION )
        KRATOS_REGISTER_VARIABLE( MP_EQUIVALENT_STRESS )
        KRATOS_REGISTER_VARIABLE( MP_DELTA_PLASTIC_STRAIN )
        KRATOS_REGISTER_VARIABLE( MP_EQUIVALENT_PLASTIC_STRAIN )
        KRATOS_REGISTER_VARIABLE( MP_EQUIVALENT_PLASTIC_STRAIN_RATE)
        KRATOS_REGISTER_VARIABLE( MP_DELTA_PLASTIC_VOLUMETRIC_STRAIN )
        KRATOS_REGISTER_VARIABLE( MP_ACCUMULATED_PLASTIC_VOLUMETRIC_STRAIN )
        KRATOS_REGISTER_VARIABLE( MP_DELTA_PLASTIC_DEVIATORIC_STRAIN )
        KRATOS_REGISTER_VARIABLE( MP_ACCUMULATED_PLASTIC_DEVIATORIC_STRAIN )
        KRATOS_REGISTER_VARIABLE( MP_TEMPERATURE)
        KRATOS_REGISTER_VARIABLE( NODAL_MPRESSURE )
        KRATOS_REGISTER_VARIABLE(IS_COMPRESSIBLE)
        KRATOS_REGISTER_VARIABLE(IS_MIXED_FORMULATION)
        KRATOS_REGISTER_VARIABLE(IS_MIXED_VP)


        // Registering consitutive law variables
        KRATOS_REGISTER_VARIABLE( CONSTITUTIVE_LAW_POINTER )
        // CL: Solid
        KRATOS_REGISTER_VARIABLE( RAYLEIGH_ALPHA )
        KRATOS_REGISTER_VARIABLE( RAYLEIGH_BETA )
        // CL: Mohr Coulomb
        KRATOS_REGISTER_VARIABLE( COHESION )
        KRATOS_REGISTER_VARIABLE( INTERNAL_DILATANCY_ANGLE )
        // CL: Mohr Coulomb Strain Softening
        KRATOS_REGISTER_VARIABLE( INTERNAL_FRICTION_ANGLE_RESIDUAL )
        KRATOS_REGISTER_VARIABLE( COHESION_RESIDUAL )
        KRATOS_REGISTER_VARIABLE( INTERNAL_DILATANCY_ANGLE_RESIDUAL )
        KRATOS_REGISTER_VARIABLE( SHAPE_FUNCTION_BETA )
        // CL: Johnson Cook
        KRATOS_REGISTER_VARIABLE( REFERENCE_STRAIN_RATE)
        KRATOS_REGISTER_VARIABLE( TAYLOR_QUINNEY_COEFFICIENT)
        KRATOS_REGISTER_VARIABLE( MP_HARDENING_RATIO)

        // Mesh variables
        KRATOS_REGISTER_VARIABLE( GEOMETRY_NEIGHBOURS )

        // Registering condition variables
        // Essential Boundary Conditions
        KRATOS_REGISTER_VARIABLE( MPC_BOUNDARY_CONDITION_TYPE )
        KRATOS_REGISTER_VARIABLE( PENALTY_FACTOR )
        KRATOS_REGISTER_VARIABLE( PARTICLE_BASED_SLIP )

        // Nodal load variables
        KRATOS_REGISTER_3D_VARIABLE_WITH_COMPONENTS(POINT_LOAD)
        KRATOS_REGISTER_3D_VARIABLE_WITH_COMPONENTS(LINE_LOAD)
        KRATOS_REGISTER_3D_VARIABLE_WITH_COMPONENTS(SURFACE_LOAD)

        // Registering MP element variable
        KRATOS_REGISTER_3D_VARIABLE_WITH_COMPONENTS( MP_COORD )
        KRATOS_REGISTER_3D_VARIABLE_WITH_COMPONENTS( MP_DISPLACEMENT )
        KRATOS_REGISTER_3D_VARIABLE_WITH_COMPONENTS( MP_VELOCITY )
        KRATOS_REGISTER_3D_VARIABLE_WITH_COMPONENTS( MP_ACCELERATION )
        KRATOS_REGISTER_3D_VARIABLE_WITH_COMPONENTS( MP_VOLUME_ACCELERATION )
        KRATOS_REGISTER_VARIABLE( MP_CAUCHY_STRESS_VECTOR )
        KRATOS_REGISTER_VARIABLE( MP_ALMANSI_STRAIN_VECTOR )

        // Registering MP condition variable
        KRATOS_REGISTER_3D_VARIABLE_WITH_COMPONENTS( MPC_COORD )
        KRATOS_REGISTER_VARIABLE( MPC_CONDITION_ID )
        KRATOS_REGISTER_VARIABLE( MPC_IS_NEUMANN )
        KRATOS_REGISTER_VARIABLE( MPC_AREA )
        KRATOS_REGISTER_3D_VARIABLE_WITH_COMPONENTS( MPC_NORMAL )
        KRATOS_REGISTER_3D_VARIABLE_WITH_COMPONENTS( MPC_DISPLACEMENT )
        KRATOS_REGISTER_3D_VARIABLE_WITH_COMPONENTS( MPC_DELTA_DISPLACEMENT )
        KRATOS_REGISTER_3D_VARIABLE_WITH_COMPONENTS( MPC_IMPOSED_DISPLACEMENT )
        KRATOS_REGISTER_3D_VARIABLE_WITH_COMPONENTS( MPC_VELOCITY )
        KRATOS_REGISTER_3D_VARIABLE_WITH_COMPONENTS( MPC_IMPOSED_VELOCITY )
        KRATOS_REGISTER_3D_VARIABLE_WITH_COMPONENTS( MPC_ACCELERATION )
        KRATOS_REGISTER_3D_VARIABLE_WITH_COMPONENTS( MPC_IMPOSED_ACCELERATION )
        KRATOS_REGISTER_3D_VARIABLE_WITH_COMPONENTS( MPC_CONTACT_FORCE )
        KRATOS_REGISTER_VARIABLE( MATERIAL_POINTS_PER_CONDITION )
        KRATOS_REGISTER_VARIABLE( IS_EQUAL_DISTRIBUTED )

        // Registering grid node variable
        KRATOS_REGISTER_3D_VARIABLE_WITH_COMPONENTS( NODAL_MOMENTUM )
        KRATOS_REGISTER_3D_VARIABLE_WITH_COMPONENTS( NODAL_INERTIA )
        KRATOS_REGISTER_3D_VARIABLE_WITH_COMPONENTS( NODAL_INTERNAL_FORCE )

        // Registering node variable for OSGS stabilization
        KRATOS_REGISTER_3D_VARIABLE_WITH_COMPONENTS( RESPROJ_DISPL )
        KRATOS_REGISTER_VARIABLE( RESPROJ_PRESS )
        KRATOS_REGISTER_VARIABLE( NODAL_AREA )


        // Registering Constitutive Laws
        // CL: Linear Elastic laws
        KRATOS_REGISTER_CONSTITUTIVE_LAW("LinearElasticIsotropic3DLaw", mLinearElastic3DLaw);
        KRATOS_REGISTER_CONSTITUTIVE_LAW("LinearElasticIsotropicPlaneStress2DLaw", mLinearElasticPlaneStress2DLaw);
        KRATOS_REGISTER_CONSTITUTIVE_LAW("LinearElasticIsotropicPlaneStrain2DLaw", mLinearElasticPlaneStrain2DLaw);
        KRATOS_REGISTER_CONSTITUTIVE_LAW("LinearElasticIsotropicAxisym2DLaw", mLinearElasticAxisym2DLaw);
        // CL: Hyperelastic laws
        KRATOS_REGISTER_CONSTITUTIVE_LAW("HyperElasticNeoHookean3DLaw", mHyperElastic3DLaw);
        KRATOS_REGISTER_CONSTITUTIVE_LAW("HyperElasticNeoHookeanPlaneStrain2DLaw", mHyperElasticPlaneStrain2DLaw);
        KRATOS_REGISTER_CONSTITUTIVE_LAW("HyperElasticNeoHookeanAxisym2DLaw", mHyperElasticAxisym2DLaw);
        KRATOS_REGISTER_CONSTITUTIVE_LAW("HyperElasticNeoHookeanUP3DLaw", mHyperElasticUP3DLaw);
        KRATOS_REGISTER_CONSTITUTIVE_LAW("HyperElasticNeoHookeanPlaneStrainUP2DLaw", mHyperElasticPlaneStrainUP2DLaw);
        // CL: Mohr Coulomb
        KRATOS_REGISTER_CONSTITUTIVE_LAW("HenckyMCPlastic3DLaw", mHenckyMCPlastic3DLaw);
        KRATOS_REGISTER_CONSTITUTIVE_LAW("HenckyMCPlasticPlaneStrain2DLaw", mHenckyMCPlasticPlaneStrain2DLaw);
        KRATOS_REGISTER_CONSTITUTIVE_LAW("HenckyMCPlasticAxisym2DLaw", mHenckyMCPlasticAxisym2DLaw);
        KRATOS_REGISTER_CONSTITUTIVE_LAW("HenckyMCPlasticUP3DLaw", mHenckyMCPlasticUP3DLaw);
        KRATOS_REGISTER_CONSTITUTIVE_LAW("HenckyMCPlasticPlaneStrainUP2DLaw", mHenckyMCPlasticPlaneStrainUP2DLaw);
        // CL: Mohr Coulomb Strain Softening
        KRATOS_REGISTER_CONSTITUTIVE_LAW("HenckyMCStrainSofteningPlastic3DLaw", mHenckyMCStrainSofteningPlastic3DLaw);
        KRATOS_REGISTER_CONSTITUTIVE_LAW("HenckyMCStrainSofteningPlasticPlaneStrain2DLaw", mHenckyMCStrainSofteningPlasticPlaneStrain2DLaw);
        KRATOS_REGISTER_CONSTITUTIVE_LAW("HenckyMCStrainSofteningPlasticAxisym2DLaw", mHenckyMCStrainSofteningPlasticAxisym2DLaw);
        // CL: Borja Cam Clay
        KRATOS_REGISTER_CONSTITUTIVE_LAW("HenckyBorjaCamClayPlastic3DLaw", mHenckyBorjaCamClayPlastic3DLaw);
        KRATOS_REGISTER_CONSTITUTIVE_LAW("HenckyBorjaCamClayPlasticPlaneStrain2DLaw", mHenckyBorjaCamClayPlasticPlaneStrain2DLaw);
        KRATOS_REGISTER_CONSTITUTIVE_LAW("HenckyBorjaCamClayPlasticAxisym2DLaw", mHenckyBorjaCamClayPlasticAxisym2DLaw);
        // CL: Johnson Cook
        KRATOS_REGISTER_CONSTITUTIVE_LAW("JohnsonCookThermalPlastic3DLaw", mJohnsonCookThermalPlastic3DLaw);
        KRATOS_REGISTER_CONSTITUTIVE_LAW("JohnsonCookThermalPlastic2DPlaneStrainLaw", mJohnsonCookThermalPlastic2DPlaneStrainLaw);
        KRATOS_REGISTER_CONSTITUTIVE_LAW("JohnsonCookThermalPlastic2DAxisymLaw", mJohnsonCookThermalPlastic2DAxisymLaw);
        // CL: Displacement-based Newtonian Fluid
        KRATOS_REGISTER_CONSTITUTIVE_LAW("DispNewtonianFluid3DLaw", mDispNewtonianFluid3DLaw);
        KRATOS_REGISTER_CONSTITUTIVE_LAW("DispNewtonianFluidPlaneStrain2DLaw", mDispNewtonianFluidPlaneStrain2DLaw);
        KRATOS_REGISTER_CONSTITUTIVE_LAW("DispNewtonianFluidUP3DLaw", mDispNewtonianFluidUP3DLaw);
        KRATOS_REGISTER_CONSTITUTIVE_LAW("DispNewtonianFluidPlaneStrainUP2DLaw", mDispNewtonianFluidPlaneStrainUP2DLaw);

        //Register Flow Rules
        Serializer::Register("MCPlasticFlowRule", mMCPlasticFlowRule);
        Serializer::Register("MCStrainSofteningPlasticFlowRule", mMCStrainSofteningPlasticFlowRule);
        Serializer::Register("BorjaCamClayPlasticFlowRule", mBorjaCamClayPlasticFlowRule);

        //Register Yield Criterion
        Serializer::Register("MCYieldCriterion", mMCYieldCriterion);
        Serializer::Register("ModifiedCamClayYieldCriterion", mModifiedCamClayYieldCriterion);

        //Register Hardening Laws
        Serializer::Register("ExponentialStrainSofteningLaw", mExponentialStrainSofteningLaw);
        Serializer::Register("CamClayHardeningLaw", mCamClayHardeningLaw);

        // Solver related variables
        KRATOS_REGISTER_VARIABLE(IGNORE_GEOMETRIC_STIFFNESS);
        KRATOS_REGISTER_VARIABLE(IS_AXISYMMETRIC);

        // Explicit time integration variables
        KRATOS_REGISTER_VARIABLE(CALCULATE_MUSL_VELOCITY_FIELD)
        KRATOS_REGISTER_VARIABLE(IS_EXPLICIT)
        KRATOS_REGISTER_VARIABLE(IS_EXPLICIT_CENTRAL_DIFFERENCE)
        KRATOS_REGISTER_VARIABLE(EXPLICIT_STRESS_UPDATE_OPTION)
        KRATOS_REGISTER_VARIABLE(CALCULATE_EXPLICIT_MP_STRESS)
        KRATOS_REGISTER_VARIABLE(EXPLICIT_MAP_GRID_TO_MP)
        KRATOS_REGISTER_VARIABLE(IS_FIX_EXPLICIT_MP_ON_GRID_EDGE)

        // Partitioned Quadrature MPM variables
        KRATOS_REGISTER_VARIABLE(IS_PQMPM)
        KRATOS_REGISTER_VARIABLE(IS_MAKE_NORMAL_MP_IF_PQMPM_FAILS)
        KRATOS_REGISTER_VARIABLE(PQMPM_SUBPOINT_MIN_VOLUME_FRACTION)

        // Stabilization variables
        KRATOS_REGISTER_VARIABLE(STABILIZATION_TYPE)
<<<<<<< HEAD
        KRATOS_REGISTER_VARIABLE(IS_DYNAMIC)
=======

        // For friction
        KRATOS_REGISTER_VARIABLE(STICK_FORCE)
        KRATOS_REGISTER_VARIABLE(FRICTION_STATE)
        KRATOS_REGISTER_VARIABLE(TANGENTIAL_PENALTY_FACTOR)
        KRATOS_REGISTER_VARIABLE(FRICTION_ACTIVE)
        KRATOS_REGISTER_VARIABLE(FRICTION_ASSIGNED)
        KRATOS_REGISTER_VARIABLE(HAS_INITIAL_MOMENTUM)
        KRATOS_REGISTER_VARIABLE(INITIAL_LOOP_COMPLETE)
>>>>>>> c796c8ad
    }

}  // namespace Kratos.

<|MERGE_RESOLUTION|>--- conflicted
+++ resolved
@@ -281,10 +281,10 @@
         KRATOS_REGISTER_CONSTITUTIVE_LAW("JohnsonCookThermalPlastic3DLaw", mJohnsonCookThermalPlastic3DLaw);
         KRATOS_REGISTER_CONSTITUTIVE_LAW("JohnsonCookThermalPlastic2DPlaneStrainLaw", mJohnsonCookThermalPlastic2DPlaneStrainLaw);
         KRATOS_REGISTER_CONSTITUTIVE_LAW("JohnsonCookThermalPlastic2DAxisymLaw", mJohnsonCookThermalPlastic2DAxisymLaw);
-        // CL: Displacement-based Newtonian Fluid
+        // CL: Displacement-based Newtonian fluid
         KRATOS_REGISTER_CONSTITUTIVE_LAW("DispNewtonianFluid3DLaw", mDispNewtonianFluid3DLaw);
         KRATOS_REGISTER_CONSTITUTIVE_LAW("DispNewtonianFluidPlaneStrain2DLaw", mDispNewtonianFluidPlaneStrain2DLaw);
-        KRATOS_REGISTER_CONSTITUTIVE_LAW("DispNewtonianFluidUP3DLaw", mDispNewtonianFluidUP3DLaw);
+	KRATOS_REGISTER_CONSTITUTIVE_LAW("DispNewtonianFluidUP3DLaw", mDispNewtonianFluidUP3DLaw);
         KRATOS_REGISTER_CONSTITUTIVE_LAW("DispNewtonianFluidPlaneStrainUP2DLaw", mDispNewtonianFluidPlaneStrainUP2DLaw);
 
         //Register Flow Rules
@@ -320,9 +320,7 @@
 
         // Stabilization variables
         KRATOS_REGISTER_VARIABLE(STABILIZATION_TYPE)
-<<<<<<< HEAD
-        KRATOS_REGISTER_VARIABLE(IS_DYNAMIC)
-=======
+	KRATOS_REGISTER_VARIABLE(IS_DYNAMIC)
 
         // For friction
         KRATOS_REGISTER_VARIABLE(STICK_FORCE)
@@ -332,7 +330,6 @@
         KRATOS_REGISTER_VARIABLE(FRICTION_ASSIGNED)
         KRATOS_REGISTER_VARIABLE(HAS_INITIAL_MOMENTUM)
         KRATOS_REGISTER_VARIABLE(INITIAL_LOOP_COMPLETE)
->>>>>>> c796c8ad
     }
 
 }  // namespace Kratos.
