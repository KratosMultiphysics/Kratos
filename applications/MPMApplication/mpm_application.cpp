//    |  /           |
//    ' /   __| _` | __|  _ \   __|
//    . \  |   (   | |   (   |\__ \.
//   _|\_\_|  \__,_|\__|\___/ ____/
//                   Multi-Physics
//
//  License:		 BSD License
//					 Kratos default license: kratos/license.txt
//
//  Main authors:    Ilaria Iaconeta, Bodhinanda Chandra
//
//
// System includes

// External includes

// Project includes
#include "geometries/triangle_2d_3.h"
#include "geometries/triangle_2d_6.h"

#include "geometries/quadrilateral_2d_4.h"
#include "geometries/quadrilateral_2d_8.h"

#include "geometries/triangle_3d_3.h"

#include "geometries/quadrilateral_3d_4.h"
#include "geometries/quadrilateral_3d_8.h"
#include "geometries/quadrilateral_3d_9.h"

#include "geometries/tetrahedra_3d_4.h"
#include "geometries/tetrahedra_3d_10.h"

#include "geometries/hexahedra_3d_8.h"
#include "geometries/hexahedra_3d_20.h"
#include "geometries/hexahedra_3d_27.h"

#include "geometries/prism_3d_6.h"
#include "geometries/prism_3d_15.h"

#include "geometries/line_2d_2.h"

#include "geometries/line_3d_2.h"
#include "geometries/line_3d_3.h"

#include "geometries/point_2d.h"
#include "geometries/point_3d.h"

#include "includes/element.h"
#include "includes/condition.h"
#include "includes/variables.h"
#include "includes/serializer.h"

#include "mpm_application.h"

namespace Kratos
{

    KratosMPMApplication::KratosMPMApplication():
        KratosApplication("MPMApplication"),
        /// Elements, using QuadraturePointGeometries:


        mMPMUpdatedLagrangian(0, Element::GeometryType::Pointer(new GeometryType(Element::GeometryType::PointsArrayType(0)))),
        mMPMUpdatedLagrangianUP(0, Element::GeometryType::Pointer(new GeometryType(Element::GeometryType::PointsArrayType(0)))),
        mMPMUpdatedLagrangianPQ(0, Element::GeometryType::Pointer(new GeometryType(Element::GeometryType::PointsArrayType(0)))),
        mMPMUpdatedLagrangianVPVMS(0, Element::GeometryType::Pointer(new GeometryType(Element::GeometryType::PointsArrayType(0)))),


        /// Deprecated Elements
        mMPMUpdatedLagrangian2D3N( 0, Element::GeometryType::Pointer( new Triangle2D3 <Node >( Element::GeometryType::PointsArrayType( 3 ) ) ) ),
        mMPMUpdatedLagrangian3D4N( 0, Element::GeometryType::Pointer( new Tetrahedra3D4 <Node >( Element::GeometryType::PointsArrayType( 4 ) ) ) ),
        mMPMUpdatedLagrangianUP2D3N( 0, Element::GeometryType::Pointer( new Triangle2D3 <Node >( Element::GeometryType::PointsArrayType( 3 ) ) ) ),
        //mMPMUpdatedLagrangianUP3D4N( 0, Element::GeometryType::Pointer( new Tetrahedra3D4 <Node >( Element::GeometryType::PointsArrayType( 4 ) ) ) ),
        mMPMUpdatedLagrangian2D4N( 0, Element::GeometryType::Pointer( new Quadrilateral2D4 <Node >( Element::GeometryType::PointsArrayType( 4 ) ) ) ),
        mMPMUpdatedLagrangian3D8N( 0, Element::GeometryType::Pointer( new Hexahedra3D8 <Node >( Element::GeometryType::PointsArrayType( 8 ) ) ) ),
        //mMPMUpdatedLagrangianUP2D4N( 0, Element::GeometryType::Pointer( new Quadrilateral2D4 <Node >( Element::GeometryType::PointsArrayType( 4 ) ) ) )
        //mTotalLagrangian2D3N( 0, Element::GeometryType::Pointer( new Triangle2D3 <Node >( Element::GeometryType::PointsArrayType( 3, Node() ) ) ) ),
        //mTotalLagrangian3D4N( 0, Element::GeometryType::Pointer( new Tetrahedra3D4 <Node >( Element::GeometryType::PointsArrayType( 4, Node() ) ) ) )
        mMPMUpdatedLagrangianAxisymmetry2D3N( 0, Element::GeometryType::Pointer( new Triangle2D3 <Node >( Element::GeometryType::PointsArrayType( 3 ) ) ) ),
        mMPMUpdatedLagrangianAxisymmetry2D4N( 0, Element::GeometryType::Pointer( new Quadrilateral2D4 <Node >( Element::GeometryType::PointsArrayType( 4 ) ) ) ),
        //// CONDITIONS:
        // Grid Conditions
        mMPMGridPointLoadCondition2D1N(0, Condition::GeometryType::Pointer(new Point2D<Node>(Condition::GeometryType::PointsArrayType(1)))),
        mMPMGridPointLoadCondition3D1N(0, Condition::GeometryType::Pointer(new Point3D<Node>(Condition::GeometryType::PointsArrayType(1)))),
        mMPMGridAxisymPointLoadCondition2D1N(0, Condition::GeometryType::Pointer(new Point2D<Node>(Condition::GeometryType::PointsArrayType(1)))),
        mMPMGridLineLoadCondition2D2N(0, Condition::GeometryType::Pointer(new Line2D2<Node>(Condition::GeometryType::PointsArrayType(2)))),
        mMPMGridAxisymLineLoadCondition2D2N(0, Condition::GeometryType::Pointer(new Line2D2<Node>(Condition::GeometryType::PointsArrayType(2)))),
        mMPMGridSurfaceLoadCondition3D3N(0, Condition::GeometryType::Pointer(new Triangle3D3<Node>(Condition::GeometryType::PointsArrayType(3)))),
        mMPMGridSurfaceLoadCondition3D4N(0, Condition::GeometryType::Pointer(new Quadrilateral3D4<Node>(Condition::GeometryType::PointsArrayType(4)))),
        // MPM Conditions
        /// Conditions, using QuadraturePointGeometries:
        mMPMParticlePenaltyDirichletCondition(0, Condition::GeometryType::Pointer(new GeometryType(Condition::GeometryType::PointsArrayType(0)))),
        mMPMParticlePointLoadCondition(0, Condition::GeometryType::Pointer(new GeometryType(Condition::GeometryType::PointsArrayType(0)))),

        /// Deprecated Conditions
        mMPMParticlePenaltyDirichletCondition2D3N( 0, Condition::GeometryType::Pointer( new Triangle2D3 <Node >( Condition::GeometryType::PointsArrayType( 3 ) ) ) ),
        mMPMParticlePenaltyDirichletCondition2D4N( 0, Condition::GeometryType::Pointer( new Quadrilateral2D4 <Node >( Condition::GeometryType::PointsArrayType( 4 ) ) ) ),
        mMPMParticlePenaltyDirichletCondition3D4N( 0, Condition::GeometryType::Pointer( new Tetrahedra3D4 <Node >( Condition::GeometryType::PointsArrayType( 4 ) ) ) ),
        mMPMParticlePenaltyDirichletCondition3D8N( 0, Condition::GeometryType::Pointer( new Hexahedra3D8 <Node >( Condition::GeometryType::PointsArrayType( 8 ) ) ) ),
        mMPMParticlePointLoadCondition2D3N(0, Condition::GeometryType::Pointer(new Triangle2D3<Node>(Condition::GeometryType::PointsArrayType(3)))),
        mMPMParticlePointLoadCondition3D4N(0, Condition::GeometryType::Pointer(new Tetrahedra3D4<Node>(Condition::GeometryType::PointsArrayType(4)))),
        mMPMParticlePointLoadCondition2D4N(0, Condition::GeometryType::Pointer(new Quadrilateral2D4<Node>(Condition::GeometryType::PointsArrayType(4)))),
        mMPMParticlePointLoadCondition3D8N(0, Condition::GeometryType::Pointer(new Hexahedra3D8<Node>(Condition::GeometryType::PointsArrayType(8))))
    {}

    void KratosMPMApplication::Register()
    {
        KRATOS_INFO("") << "    KRATOS  ____ __   ____ _____ _  ___ _   ____\n"
                        << "           |  _ |  \\ |  _ |_   _| |/   | | | ___|\n"
                        << "           |   _| \\ \\|    | | | | |   (  |_| _|_\n"
                        << "           |__|__/ \\_\\_|\\_\\ |_| |_|\\___|___|____|MECHANICS\n"
                        << "Initializing KratosMPMApplication..." << std::endl;

        // Registering elements


        KRATOS_REGISTER_ELEMENT("MPMUpdatedLagrangian", mMPMUpdatedLagrangian)
        KRATOS_REGISTER_ELEMENT("MPMUpdatedLagrangianUP", mMPMUpdatedLagrangianUP)
        KRATOS_REGISTER_ELEMENT("MPMUpdatedLagrangianPQ", mMPMUpdatedLagrangianPQ)
        KRATOS_REGISTER_ELEMENT("MPMUpdatedLagrangianUPVMS", mMPMUpdatedLagrangianUPVMS)
<<<<<<< HEAD
        KRATOS_REGISTER_ELEMENT("MPMUpdatedLagrangianVPVMS", mMPMUpdatedLagrangianVPVMS)
=======
>>>>>>> 330a1981

        // Deprecated elements
        KRATOS_REGISTER_ELEMENT( "MPMUpdatedLagrangian2D3N", mMPMUpdatedLagrangian2D3N )
        KRATOS_REGISTER_ELEMENT( "MPMUpdatedLagrangian3D4N", mMPMUpdatedLagrangian3D4N )
        KRATOS_REGISTER_ELEMENT( "MPMUpdatedLagrangianUP2D3N", mMPMUpdatedLagrangianUP2D3N )

        //KRATOS_REGISTER_ELEMENT( "MPMUpdatedLagrangianUP3D4N", mMPMUpdatedLagrangianUP3D4N )
        KRATOS_REGISTER_ELEMENT( "MPMUpdatedLagrangian2D4N", mMPMUpdatedLagrangian2D4N )
        KRATOS_REGISTER_ELEMENT( "MPMUpdatedLagrangian3D8N", mMPMUpdatedLagrangian3D8N )
        //KRATOS_REGISTER_ELEMENT( "MPMUpdatedLagrangianUP2D4N", mMPMUpdatedLagrangianUP2D4N )
        KRATOS_REGISTER_ELEMENT( "MPMUpdatedLagrangianAxisymmetry2D3N", mMPMUpdatedLagrangianAxisymmetry2D3N )
        KRATOS_REGISTER_ELEMENT( "MPMUpdatedLagrangianAxisymmetry2D4N", mMPMUpdatedLagrangianAxisymmetry2D4N )

        // Registering conditions
        // Grid Conditions
        KRATOS_REGISTER_CONDITION( "MPMGridPointLoadCondition2D1N", mMPMGridPointLoadCondition2D1N )
        KRATOS_REGISTER_CONDITION( "MPMGridPointLoadCondition3D1N", mMPMGridPointLoadCondition3D1N )
        KRATOS_REGISTER_CONDITION( "MPMGridAxisymPointLoadCondition2D1N", mMPMGridAxisymPointLoadCondition2D1N )
        KRATOS_REGISTER_CONDITION( "MPMGridLineLoadCondition2D2N", mMPMGridLineLoadCondition2D2N)
        KRATOS_REGISTER_CONDITION( "MPMGridAxisymLineLoadCondition2D2N", mMPMGridAxisymLineLoadCondition2D2N)
        KRATOS_REGISTER_CONDITION( "MPMGridSurfaceLoadCondition3D3N", mMPMGridSurfaceLoadCondition3D3N)
        KRATOS_REGISTER_CONDITION( "MPMGridSurfaceLoadCondition3D4N", mMPMGridSurfaceLoadCondition3D4N)
        // MPM Conditions
        KRATOS_REGISTER_CONDITION( "MPMParticlePenaltyDirichletCondition", mMPMParticlePenaltyDirichletCondition)
        KRATOS_REGISTER_CONDITION( "MPMParticlePointLoadCondition", mMPMParticlePointLoadCondition)

        // deprecated conditions
        KRATOS_REGISTER_CONDITION( "MPMParticlePenaltyDirichletCondition2D3N", mMPMParticlePenaltyDirichletCondition2D3N)
        KRATOS_REGISTER_CONDITION( "MPMParticlePenaltyDirichletCondition2D4N", mMPMParticlePenaltyDirichletCondition2D4N)
        KRATOS_REGISTER_CONDITION( "MPMParticlePenaltyDirichletCondition3D4N", mMPMParticlePenaltyDirichletCondition3D4N)
        KRATOS_REGISTER_CONDITION( "MPMParticlePenaltyDirichletCondition3D8N", mMPMParticlePenaltyDirichletCondition3D8N)
        KRATOS_REGISTER_CONDITION( "MPMParticlePointLoadCondition2D3N", mMPMParticlePointLoadCondition2D3N )
        KRATOS_REGISTER_CONDITION( "MPMParticlePointLoadCondition3D4N", mMPMParticlePointLoadCondition3D4N )
        KRATOS_REGISTER_CONDITION( "MPMParticlePointLoadCondition2D4N", mMPMParticlePointLoadCondition2D4N )
        KRATOS_REGISTER_CONDITION( "MPMParticlePointLoadCondition3D8N", mMPMParticlePointLoadCondition3D8N )

        // Registering elements
        KRATOS_REGISTER_VARIABLE( MP_MATERIAL_ID )
        KRATOS_REGISTER_VARIABLE( MATERIAL_POINTS_PER_ELEMENT )
        KRATOS_REGISTER_VARIABLE( MP_SUB_POINTS)
        KRATOS_REGISTER_VARIABLE( MP_MASS )
        KRATOS_REGISTER_VARIABLE( MP_DENSITY )
        KRATOS_REGISTER_VARIABLE( MP_VOLUME )
        KRATOS_REGISTER_VARIABLE( MP_POTENTIAL_ENERGY )
        KRATOS_REGISTER_VARIABLE( MP_KINETIC_ENERGY )
        KRATOS_REGISTER_VARIABLE( MP_STRAIN_ENERGY )
        KRATOS_REGISTER_VARIABLE( MP_TOTAL_ENERGY )
        KRATOS_REGISTER_VARIABLE( MP_PRESSURE )
        KRATOS_REGISTER_VARIABLE( PRESSURE_REACTION )
        KRATOS_REGISTER_VARIABLE( MP_EQUIVALENT_STRESS )
        KRATOS_REGISTER_VARIABLE( MP_DELTA_PLASTIC_STRAIN )
        KRATOS_REGISTER_VARIABLE( MP_EQUIVALENT_PLASTIC_STRAIN )
        KRATOS_REGISTER_VARIABLE( MP_EQUIVALENT_PLASTIC_STRAIN_RATE)
        KRATOS_REGISTER_VARIABLE( MP_DELTA_PLASTIC_VOLUMETRIC_STRAIN )
        KRATOS_REGISTER_VARIABLE( MP_ACCUMULATED_PLASTIC_VOLUMETRIC_STRAIN )
        KRATOS_REGISTER_VARIABLE( MP_DELTA_PLASTIC_DEVIATORIC_STRAIN )
        KRATOS_REGISTER_VARIABLE( MP_ACCUMULATED_PLASTIC_DEVIATORIC_STRAIN )
        KRATOS_REGISTER_VARIABLE( MP_TEMPERATURE)
        KRATOS_REGISTER_VARIABLE( NODAL_MPRESSURE )
        KRATOS_REGISTER_VARIABLE(IS_COMPRESSIBLE)
        KRATOS_REGISTER_VARIABLE(IS_MIXED_FORMULATION)
        KRATOS_REGISTER_VARIABLE(IS_MIXED_VP)


        // Registering consitutive law variables
        KRATOS_REGISTER_VARIABLE( CONSTITUTIVE_LAW_POINTER )
        // CL: Solid
        KRATOS_REGISTER_VARIABLE( RAYLEIGH_ALPHA )
        KRATOS_REGISTER_VARIABLE( RAYLEIGH_BETA )
        // CL: Mohr Coulomb
        KRATOS_REGISTER_VARIABLE( COHESION )
        KRATOS_REGISTER_VARIABLE( INTERNAL_DILATANCY_ANGLE )
        // CL: Mohr Coulomb Strain Softening
        KRATOS_REGISTER_VARIABLE( INTERNAL_FRICTION_ANGLE_RESIDUAL )
        KRATOS_REGISTER_VARIABLE( COHESION_RESIDUAL )
        KRATOS_REGISTER_VARIABLE( INTERNAL_DILATANCY_ANGLE_RESIDUAL )
        KRATOS_REGISTER_VARIABLE( SHAPE_FUNCTION_BETA )
        // CL: Johnson Cook
        KRATOS_REGISTER_VARIABLE( REFERENCE_STRAIN_RATE)
        KRATOS_REGISTER_VARIABLE( TAYLOR_QUINNEY_COEFFICIENT)
        KRATOS_REGISTER_VARIABLE( MP_HARDENING_RATIO)

        // Mesh variables
        KRATOS_REGISTER_VARIABLE( GEOMETRY_NEIGHBOURS )

        // Registering condition variables
        // Essential Boundary Conditions
        KRATOS_REGISTER_VARIABLE( MPC_BOUNDARY_CONDITION_TYPE )
        KRATOS_REGISTER_VARIABLE( PENALTY_FACTOR )
        KRATOS_REGISTER_VARIABLE( PARTICLE_BASED_SLIP )

        // Nodal load variables
        KRATOS_REGISTER_3D_VARIABLE_WITH_COMPONENTS(POINT_LOAD)
        KRATOS_REGISTER_3D_VARIABLE_WITH_COMPONENTS(LINE_LOAD)
        KRATOS_REGISTER_3D_VARIABLE_WITH_COMPONENTS(SURFACE_LOAD)

        // Registering MP element variable
        KRATOS_REGISTER_3D_VARIABLE_WITH_COMPONENTS( MP_COORD )
        KRATOS_REGISTER_3D_VARIABLE_WITH_COMPONENTS( MP_DISPLACEMENT )
        KRATOS_REGISTER_3D_VARIABLE_WITH_COMPONENTS( MP_VELOCITY )
        KRATOS_REGISTER_3D_VARIABLE_WITH_COMPONENTS( MP_ACCELERATION )
        KRATOS_REGISTER_3D_VARIABLE_WITH_COMPONENTS( MP_VOLUME_ACCELERATION )
        KRATOS_REGISTER_VARIABLE( MP_CAUCHY_STRESS_VECTOR )
        KRATOS_REGISTER_VARIABLE( MP_ALMANSI_STRAIN_VECTOR )

        // Registering MP condition variable
        KRATOS_REGISTER_3D_VARIABLE_WITH_COMPONENTS( MPC_COORD )
        KRATOS_REGISTER_VARIABLE( MPC_CONDITION_ID )
        KRATOS_REGISTER_VARIABLE( MPC_IS_NEUMANN )
        KRATOS_REGISTER_VARIABLE( MPC_AREA )
        KRATOS_REGISTER_3D_VARIABLE_WITH_COMPONENTS( MPC_NORMAL )
        KRATOS_REGISTER_3D_VARIABLE_WITH_COMPONENTS( MPC_DISPLACEMENT )
        KRATOS_REGISTER_3D_VARIABLE_WITH_COMPONENTS( MPC_DELTA_DISPLACEMENT )
        KRATOS_REGISTER_3D_VARIABLE_WITH_COMPONENTS( MPC_IMPOSED_DISPLACEMENT )
        KRATOS_REGISTER_3D_VARIABLE_WITH_COMPONENTS( MPC_VELOCITY )
        KRATOS_REGISTER_3D_VARIABLE_WITH_COMPONENTS( MPC_IMPOSED_VELOCITY )
        KRATOS_REGISTER_3D_VARIABLE_WITH_COMPONENTS( MPC_ACCELERATION )
        KRATOS_REGISTER_3D_VARIABLE_WITH_COMPONENTS( MPC_IMPOSED_ACCELERATION )
        KRATOS_REGISTER_3D_VARIABLE_WITH_COMPONENTS( MPC_CONTACT_FORCE )
        KRATOS_REGISTER_VARIABLE( MATERIAL_POINTS_PER_CONDITION )
        KRATOS_REGISTER_VARIABLE( IS_EQUAL_DISTRIBUTED )

        // Registering grid node variable
        KRATOS_REGISTER_3D_VARIABLE_WITH_COMPONENTS( NODAL_MOMENTUM )
        KRATOS_REGISTER_3D_VARIABLE_WITH_COMPONENTS( NODAL_INERTIA )
        KRATOS_REGISTER_3D_VARIABLE_WITH_COMPONENTS( NODAL_INTERNAL_FORCE )

        // Registering node variable for OSGS stabilization
        KRATOS_REGISTER_3D_VARIABLE_WITH_COMPONENTS( RESPROJ_DISPL )
        KRATOS_REGISTER_VARIABLE( RESPROJ_PRESS )
        KRATOS_REGISTER_VARIABLE( NODAL_AREA )
<<<<<<< HEAD
=======
        KRATOS_REGISTER_3D_VARIABLE_WITH_COMPONENTS( NODAL_CAUCHY_STRESS_VECTOR )
>>>>>>> 330a1981


        // Registering Constitutive Laws
        // CL: Linear Elastic laws
        KRATOS_REGISTER_CONSTITUTIVE_LAW("LinearElasticIsotropic3DLaw", mLinearElastic3DLaw);
        KRATOS_REGISTER_CONSTITUTIVE_LAW("LinearElasticIsotropicPlaneStress2DLaw", mLinearElasticPlaneStress2DLaw);
        KRATOS_REGISTER_CONSTITUTIVE_LAW("LinearElasticIsotropicPlaneStrain2DLaw", mLinearElasticPlaneStrain2DLaw);
        KRATOS_REGISTER_CONSTITUTIVE_LAW("LinearElasticIsotropicAxisym2DLaw", mLinearElasticAxisym2DLaw);
        // CL: Hyperelastic laws
        KRATOS_REGISTER_CONSTITUTIVE_LAW("HyperElasticNeoHookean3DLaw", mHyperElastic3DLaw);
        KRATOS_REGISTER_CONSTITUTIVE_LAW("HyperElasticNeoHookeanPlaneStrain2DLaw", mHyperElasticPlaneStrain2DLaw);
        KRATOS_REGISTER_CONSTITUTIVE_LAW("HyperElasticNeoHookeanAxisym2DLaw", mHyperElasticAxisym2DLaw);
        KRATOS_REGISTER_CONSTITUTIVE_LAW("HyperElasticNeoHookeanUP3DLaw", mHyperElasticUP3DLaw);
        KRATOS_REGISTER_CONSTITUTIVE_LAW("HyperElasticNeoHookeanPlaneStrainUP2DLaw", mHyperElasticPlaneStrainUP2DLaw);
        // CL: Mohr Coulomb
        KRATOS_REGISTER_CONSTITUTIVE_LAW("HenckyMCPlastic3DLaw", mHenckyMCPlastic3DLaw);
        KRATOS_REGISTER_CONSTITUTIVE_LAW("HenckyMCPlasticPlaneStrain2DLaw", mHenckyMCPlasticPlaneStrain2DLaw);
        KRATOS_REGISTER_CONSTITUTIVE_LAW("HenckyMCPlasticAxisym2DLaw", mHenckyMCPlasticAxisym2DLaw);
        KRATOS_REGISTER_CONSTITUTIVE_LAW("HenckyMCPlasticUP3DLaw", mHenckyMCPlasticUP3DLaw);
        KRATOS_REGISTER_CONSTITUTIVE_LAW("HenckyMCPlasticPlaneStrainUP2DLaw", mHenckyMCPlasticPlaneStrainUP2DLaw);
        // CL: Mohr Coulomb Strain Softening
        KRATOS_REGISTER_CONSTITUTIVE_LAW("HenckyMCStrainSofteningPlastic3DLaw", mHenckyMCStrainSofteningPlastic3DLaw);
        KRATOS_REGISTER_CONSTITUTIVE_LAW("HenckyMCStrainSofteningPlasticPlaneStrain2DLaw", mHenckyMCStrainSofteningPlasticPlaneStrain2DLaw);
        KRATOS_REGISTER_CONSTITUTIVE_LAW("HenckyMCStrainSofteningPlasticAxisym2DLaw", mHenckyMCStrainSofteningPlasticAxisym2DLaw);
        // CL: Borja Cam Clay
        KRATOS_REGISTER_CONSTITUTIVE_LAW("HenckyBorjaCamClayPlastic3DLaw", mHenckyBorjaCamClayPlastic3DLaw);
        KRATOS_REGISTER_CONSTITUTIVE_LAW("HenckyBorjaCamClayPlasticPlaneStrain2DLaw", mHenckyBorjaCamClayPlasticPlaneStrain2DLaw);
        KRATOS_REGISTER_CONSTITUTIVE_LAW("HenckyBorjaCamClayPlasticAxisym2DLaw", mHenckyBorjaCamClayPlasticAxisym2DLaw);
        // CL: Johnson Cook
        KRATOS_REGISTER_CONSTITUTIVE_LAW("JohnsonCookThermalPlastic3DLaw", mJohnsonCookThermalPlastic3DLaw);
        KRATOS_REGISTER_CONSTITUTIVE_LAW("JohnsonCookThermalPlastic2DPlaneStrainLaw", mJohnsonCookThermalPlastic2DPlaneStrainLaw);
        KRATOS_REGISTER_CONSTITUTIVE_LAW("JohnsonCookThermalPlastic2DAxisymLaw", mJohnsonCookThermalPlastic2DAxisymLaw);
<<<<<<< HEAD
        // CL: Displacement-based Newtonian fluid
        KRATOS_REGISTER_CONSTITUTIVE_LAW("DispNewtonianFluid3DLaw", mDispNewtonianFluid3DLaw);
        KRATOS_REGISTER_CONSTITUTIVE_LAW("DispNewtonianFluidPlaneStrain2DLaw", mDispNewtonianFluidPlaneStrain2DLaw);
	KRATOS_REGISTER_CONSTITUTIVE_LAW("DispNewtonianFluidUP3DLaw", mDispNewtonianFluidUP3DLaw);
=======
        // CL: Displacement-based Newtonian Fluid
        KRATOS_REGISTER_CONSTITUTIVE_LAW("DispNewtonianFluid3DLaw", mDispNewtonianFluid3DLaw);
        KRATOS_REGISTER_CONSTITUTIVE_LAW("DispNewtonianFluidPlaneStrain2DLaw", mDispNewtonianFluidPlaneStrain2DLaw);
        KRATOS_REGISTER_CONSTITUTIVE_LAW("DispNewtonianFluidUP3DLaw", mDispNewtonianFluidUP3DLaw);
>>>>>>> 330a1981
        KRATOS_REGISTER_CONSTITUTIVE_LAW("DispNewtonianFluidPlaneStrainUP2DLaw", mDispNewtonianFluidPlaneStrainUP2DLaw);

        //Register Flow Rules
        Serializer::Register("MCPlasticFlowRule", mMCPlasticFlowRule);
        Serializer::Register("MCStrainSofteningPlasticFlowRule", mMCStrainSofteningPlasticFlowRule);
        Serializer::Register("BorjaCamClayPlasticFlowRule", mBorjaCamClayPlasticFlowRule);

        //Register Yield Criterion
        Serializer::Register("MCYieldCriterion", mMCYieldCriterion);
        Serializer::Register("ModifiedCamClayYieldCriterion", mModifiedCamClayYieldCriterion);

        //Register Hardening Laws
        Serializer::Register("ExponentialStrainSofteningLaw", mExponentialStrainSofteningLaw);
        Serializer::Register("CamClayHardeningLaw", mCamClayHardeningLaw);

        // Solver related variables
        KRATOS_REGISTER_VARIABLE(IGNORE_GEOMETRIC_STIFFNESS);
        KRATOS_REGISTER_VARIABLE(IS_AXISYMMETRIC);

        // Explicit time integration variables
        KRATOS_REGISTER_VARIABLE(CALCULATE_MUSL_VELOCITY_FIELD)
        KRATOS_REGISTER_VARIABLE(IS_EXPLICIT)
        KRATOS_REGISTER_VARIABLE(IS_EXPLICIT_CENTRAL_DIFFERENCE)
        KRATOS_REGISTER_VARIABLE(EXPLICIT_STRESS_UPDATE_OPTION)
        KRATOS_REGISTER_VARIABLE(CALCULATE_EXPLICIT_MP_STRESS)
        KRATOS_REGISTER_VARIABLE(EXPLICIT_MAP_GRID_TO_MP)
        KRATOS_REGISTER_VARIABLE(IS_FIX_EXPLICIT_MP_ON_GRID_EDGE)

        // Partitioned Quadrature MPM variables
        KRATOS_REGISTER_VARIABLE(IS_PQMPM)
        KRATOS_REGISTER_VARIABLE(IS_MAKE_NORMAL_MP_IF_PQMPM_FAILS)
        KRATOS_REGISTER_VARIABLE(PQMPM_SUBPOINT_MIN_VOLUME_FRACTION)

        // Stabilization variables
        KRATOS_REGISTER_VARIABLE(STABILIZATION_TYPE)
	KRATOS_REGISTER_VARIABLE(IS_DYNAMIC)

        KRATOS_REGISTER_VARIABLE(IS_DYNAMIC)
        // For friction
        KRATOS_REGISTER_VARIABLE(STICK_FORCE)
        KRATOS_REGISTER_VARIABLE(FRICTION_STATE)
        KRATOS_REGISTER_VARIABLE(TANGENTIAL_PENALTY_FACTOR)
        KRATOS_REGISTER_VARIABLE(FRICTION_ACTIVE)
        KRATOS_REGISTER_VARIABLE(FRICTION_ASSIGNED)
        KRATOS_REGISTER_VARIABLE(HAS_INITIAL_MOMENTUM)
        KRATOS_REGISTER_VARIABLE(INITIAL_LOOP_COMPLETE)

    }

}  // namespace Kratos.

<|MERGE_RESOLUTION|>--- conflicted
+++ resolved
@@ -64,7 +64,6 @@
         mMPMUpdatedLagrangianUP(0, Element::GeometryType::Pointer(new GeometryType(Element::GeometryType::PointsArrayType(0)))),
         mMPMUpdatedLagrangianPQ(0, Element::GeometryType::Pointer(new GeometryType(Element::GeometryType::PointsArrayType(0)))),
         mMPMUpdatedLagrangianVPVMS(0, Element::GeometryType::Pointer(new GeometryType(Element::GeometryType::PointsArrayType(0)))),
-
 
         /// Deprecated Elements
         mMPMUpdatedLagrangian2D3N( 0, Element::GeometryType::Pointer( new Triangle2D3 <Node >( Element::GeometryType::PointsArrayType( 3 ) ) ) ),
@@ -118,10 +117,7 @@
         KRATOS_REGISTER_ELEMENT("MPMUpdatedLagrangianUP", mMPMUpdatedLagrangianUP)
         KRATOS_REGISTER_ELEMENT("MPMUpdatedLagrangianPQ", mMPMUpdatedLagrangianPQ)
         KRATOS_REGISTER_ELEMENT("MPMUpdatedLagrangianUPVMS", mMPMUpdatedLagrangianUPVMS)
-<<<<<<< HEAD
         KRATOS_REGISTER_ELEMENT("MPMUpdatedLagrangianVPVMS", mMPMUpdatedLagrangianVPVMS)
-=======
->>>>>>> 330a1981
 
         // Deprecated elements
         KRATOS_REGISTER_ELEMENT( "MPMUpdatedLagrangian2D3N", mMPMUpdatedLagrangian2D3N )
@@ -253,10 +249,7 @@
         KRATOS_REGISTER_3D_VARIABLE_WITH_COMPONENTS( RESPROJ_DISPL )
         KRATOS_REGISTER_VARIABLE( RESPROJ_PRESS )
         KRATOS_REGISTER_VARIABLE( NODAL_AREA )
-<<<<<<< HEAD
-=======
         KRATOS_REGISTER_3D_VARIABLE_WITH_COMPONENTS( NODAL_CAUCHY_STRESS_VECTOR )
->>>>>>> 330a1981
 
 
         // Registering Constitutive Laws
@@ -289,17 +282,10 @@
         KRATOS_REGISTER_CONSTITUTIVE_LAW("JohnsonCookThermalPlastic3DLaw", mJohnsonCookThermalPlastic3DLaw);
         KRATOS_REGISTER_CONSTITUTIVE_LAW("JohnsonCookThermalPlastic2DPlaneStrainLaw", mJohnsonCookThermalPlastic2DPlaneStrainLaw);
         KRATOS_REGISTER_CONSTITUTIVE_LAW("JohnsonCookThermalPlastic2DAxisymLaw", mJohnsonCookThermalPlastic2DAxisymLaw);
-<<<<<<< HEAD
-        // CL: Displacement-based Newtonian fluid
+        // CL: Displacement-based Newtonian Fluid
         KRATOS_REGISTER_CONSTITUTIVE_LAW("DispNewtonianFluid3DLaw", mDispNewtonianFluid3DLaw);
         KRATOS_REGISTER_CONSTITUTIVE_LAW("DispNewtonianFluidPlaneStrain2DLaw", mDispNewtonianFluidPlaneStrain2DLaw);
 	KRATOS_REGISTER_CONSTITUTIVE_LAW("DispNewtonianFluidUP3DLaw", mDispNewtonianFluidUP3DLaw);
-=======
-        // CL: Displacement-based Newtonian Fluid
-        KRATOS_REGISTER_CONSTITUTIVE_LAW("DispNewtonianFluid3DLaw", mDispNewtonianFluid3DLaw);
-        KRATOS_REGISTER_CONSTITUTIVE_LAW("DispNewtonianFluidPlaneStrain2DLaw", mDispNewtonianFluidPlaneStrain2DLaw);
-        KRATOS_REGISTER_CONSTITUTIVE_LAW("DispNewtonianFluidUP3DLaw", mDispNewtonianFluidUP3DLaw);
->>>>>>> 330a1981
         KRATOS_REGISTER_CONSTITUTIVE_LAW("DispNewtonianFluidPlaneStrainUP2DLaw", mDispNewtonianFluidPlaneStrainUP2DLaw);
 
         //Register Flow Rules
@@ -335,8 +321,6 @@
 
         // Stabilization variables
         KRATOS_REGISTER_VARIABLE(STABILIZATION_TYPE)
-	KRATOS_REGISTER_VARIABLE(IS_DYNAMIC)
-
         KRATOS_REGISTER_VARIABLE(IS_DYNAMIC)
         // For friction
         KRATOS_REGISTER_VARIABLE(STICK_FORCE)
@@ -346,7 +330,6 @@
         KRATOS_REGISTER_VARIABLE(FRICTION_ASSIGNED)
         KRATOS_REGISTER_VARIABLE(HAS_INITIAL_MOMENTUM)
         KRATOS_REGISTER_VARIABLE(INITIAL_LOOP_COMPLETE)
-
     }
 
 }  // namespace Kratos.
