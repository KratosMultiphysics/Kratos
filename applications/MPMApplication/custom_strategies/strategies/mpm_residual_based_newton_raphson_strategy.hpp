//    |  /           |
//    ' /   __| _` | __|  _ \   __|
//    . \  |   (   | |   (   |\__ \.
//   _|\_\_|  \__,_|\__|\___/ ____/
//                   Multi-Physics
//
//  License:		 BSD License
//					 Kratos default license: kratos/license.txt
//
//  Main authors:    Ilaria Iaconeta, Bodhinanda Chandra
//
//


#if !defined(KRATOS_MPM_RESIDUAL_BASED_NEWTON_RAPHSON_STRATEGY )
#define      KRATOS_MPM_RESIDUAL_BASED_NEWTON_RAPHSON_STRATEGY

/* System includes */

/* External includes */
#include "solving_strategies/strategies/residualbased_newton_raphson_strategy.h"

// Application includes
#include "mpm_application_variables.h"

namespace Kratos
{

/**@name Kratos Globals */
/*@{ */


/*@} */
/**@name Type Definitions */
/*@{ */

/*@} */


/**@name  Enum's */
/*@{ */


/*@} */
/**@name  Functions */
/*@{ */



/*@} */
/**@name Kratos Classes */
/*@{ */

/// Short class definition.

/**
 * @class MPMResidualBasedNewtonRaphsonStrategy
 * @ingroup KratosMPM
 * @brief Newton Raphson strategy suited for MPM simulations
 * @details This strategy iterates until the convergence is achieved (or the maximum number of iterations is achieved) using a Newton Raphson algorithm
 */
template<class TSparseSpace,
         class TDenseSpace,
         class TLinearSolver
         >
class MPMResidualBasedNewtonRaphsonStrategy
    : public ResidualBasedNewtonRaphsonStrategy<TSparseSpace, TDenseSpace, TLinearSolver>
{
public:
    /**@name Type Definitions */
    /*@{ */
    typedef ConvergenceCriteria<TSparseSpace, TDenseSpace> TConvergenceCriteriaType;

    /** Counted pointer of ClassName */
    KRATOS_CLASS_POINTER_DEFINITION(MPMResidualBasedNewtonRaphsonStrategy);

    typedef ImplicitSolvingStrategy<TSparseSpace, TDenseSpace, TLinearSolver> BaseType;

    typedef typename BaseType::TBuilderAndSolverType TBuilderAndSolverType;

    typedef typename BaseType::TDataType TDataType;

    typedef TSparseSpace SparseSpaceType;

    typedef typename BaseType::TSchemeType TSchemeType;

    typedef typename BaseType::DofsArrayType DofsArrayType;

    typedef typename BaseType::TSystemMatrixType TSystemMatrixType;

    typedef typename BaseType::TSystemVectorType TSystemVectorType;

    typedef typename BaseType::LocalSystemVectorType LocalSystemVectorType;

    typedef typename BaseType::LocalSystemMatrixType LocalSystemMatrixType;

    typedef typename BaseType::TSystemMatrixPointerType TSystemMatrixPointerType;

    typedef typename BaseType::TSystemVectorPointerType TSystemVectorPointerType;


    /*@} */
    /**@name Life Cycle
     */
    /*@{ */

    /** Constructors.
     */

     MPMResidualBasedNewtonRaphsonStrategy(
        ModelPart& rModelPart,
        bool MoveMeshFlag = false
    ) : ResidualBasedNewtonRaphsonStrategy<TSparseSpace, TDenseSpace, TLinearSolver>(
            rModelPart, MoveMeshFlag)
    {
    }

    MPMResidualBasedNewtonRaphsonStrategy(
        ModelPart& rModelPart,
        typename TSchemeType::Pointer pScheme,
        typename TLinearSolver::Pointer pNewLinearSolver,
        typename TConvergenceCriteriaType::Pointer pNewConvergenceCriteria,
        int MaxIterations = 30,
        bool CalculateReactions = true,
        bool ReformDofSetAtEachStep = false,
        bool MoveMeshFlag = false
    ) : ResidualBasedNewtonRaphsonStrategy<TSparseSpace, TDenseSpace, TLinearSolver>(
            rModelPart, pScheme, pNewLinearSolver, pNewConvergenceCriteria,
            MaxIterations, CalculateReactions, ReformDofSetAtEachStep, MoveMeshFlag)
    {
    }

    MPMResidualBasedNewtonRaphsonStrategy(
        ModelPart& rModelPart,
        typename TSchemeType::Pointer pScheme,
        typename TConvergenceCriteriaType::Pointer pNewConvergenceCriteria,
        typename TBuilderAndSolverType::Pointer pNewBuilderAndSolver,
        int MaxIterations = 30,
        bool CalculateReactions = true,
        bool ReformDofSetAtEachStep = false,
        bool MoveMeshFlag = false
    ) : ResidualBasedNewtonRaphsonStrategy<TSparseSpace, TDenseSpace, TLinearSolver>(
            rModelPart, pScheme, pNewConvergenceCriteria, pNewBuilderAndSolver,
            MaxIterations, CalculateReactions, ReformDofSetAtEachStep, MoveMeshFlag)
    {
    }

    /** Destructor.
     */
    virtual ~MPMResidualBasedNewtonRaphsonStrategy()
    {
    }

    /**
     * @brief Solves the current step. This function returns true if a solution has been found, false otherwise.
     */
    bool SolveSolutionStep() override
    {
        typename TSchemeType::Pointer p_scheme = this->GetScheme();
        typename TBuilderAndSolverType::Pointer p_builder_and_solver = this->GetBuilderAndSolver();

        TSystemMatrixType& rA = *(this->mpA);
        TSystemVectorType& rDx = *(this->mpDx);
        TSystemVectorType& rb = *(this->mpb);
        DofsArrayType& r_dof_set = p_builder_and_solver->GetDofSet();

        // Initializing the parameters of the Newton-Raphson cycle
        unsigned int iteration_number = 1;
        BaseType::GetModelPart().GetProcessInfo()[NL_ITERATION_NUMBER] = iteration_number;
        bool is_converged = false;

        p_scheme->InitializeNonLinIteration(BaseType::GetModelPart(), rA, rDx, rb);
        is_converged = this->mpConvergenceCriteria->PreCriteria(BaseType::GetModelPart(), r_dof_set, rA, rDx, rb);

        KRATOS_INFO_IF("MPMNewtonRaphsonStrategy", this->GetEchoLevel() >= 3) << "PreCriteria:"
            << "\tIs_converged: " << is_converged << "\tmRebuildLevel: " << BaseType::mRebuildLevel
            << "\tmStiffnessMatrixIsBuilt: " << BaseType::mStiffnessMatrixIsBuilt << std::endl;

        if (BaseType::mRebuildLevel > 1 || BaseType::mStiffnessMatrixIsBuilt == false)
        {
            KRATOS_INFO_IF("MPMNewtonRaphsonStrategy", this->GetEchoLevel() >= 3) << "SetToZero the matrix and vectors of the system" << std::endl;

            TSparseSpace::SetToZero(rA);
            TSparseSpace::SetToZero(rDx);
            TSparseSpace::SetToZero(rb);

            KRATOS_INFO_IF("MPMNewtonRaphsonStrategy", this->GetEchoLevel() >= 3) << "Build and Solve" << std::endl;

            p_builder_and_solver->BuildAndSolve(p_scheme, BaseType::GetModelPart(), rA, rDx, rb);
        }
        else
        {
            TSparseSpace::SetToZero(rDx); // rDx=0.00;
            TSparseSpace::SetToZero(rb);

            p_builder_and_solver->BuildRHSAndSolve(p_scheme, BaseType::GetModelPart(), rA, rDx, rb);
            KRATOS_INFO_IF("MPMNewtonRaphsonStrategy", this->GetEchoLevel() >= 3) << "BuildRHSAndSolve" << std::endl;
        }


        if (this->GetEchoLevel() == 3) // If it is needed to print the debug info
        {
            KRATOS_INFO("MPMNewtonRaphsonStrategy") << "SystemMatrix = " << rA << std::endl;
            KRATOS_INFO("MPMNewtonRaphsonStrategy") << "solution obtained = " << rDx << std::endl;
            KRATOS_INFO("MPMNewtonRaphsonStrategy") << "RHS  = " << rb << std::endl;
        }
        else if (this->GetEchoLevel() == 4) // Print to matrix market file
        {
            std::stringstream matrix_market_name;
            matrix_market_name << "A_" << BaseType::GetModelPart().GetProcessInfo()[TIME] << "_" << iteration_number << ".mm";
            TSparseSpace::WriteMatrixMarketMatrix((char*)(matrix_market_name.str()).c_str(), rA, false);

            std::stringstream matrix_market_vectname;
            matrix_market_vectname << "b_" << BaseType::GetModelPart().GetProcessInfo()[TIME] << "_" << iteration_number << ".mm.rhs";
            TSparseSpace::WriteMatrixMarketVector((char*)(matrix_market_vectname.str()).c_str(), rb);
        }

        // Update results
        r_dof_set = p_builder_and_solver->GetDofSet();
        p_scheme->Update(BaseType::GetModelPart(), r_dof_set, rA, rDx, rb);
        p_scheme->FinalizeNonLinIteration(BaseType::GetModelPart(), rA, rDx, rb);

        // Move the mesh if needed
        if (BaseType::MoveMeshFlag() == true) BaseType::MoveMesh();

        if (is_converged == true)
        {
            // Initialisation of the convergence criteria
            this->mpConvergenceCriteria->InitializeSolutionStep(BaseType::GetModelPart(), r_dof_set, rA, rDx, rb);

            if (this->mpConvergenceCriteria->GetActualizeRHSflag() == true)
            {
                // due to the assembly procedure the friction related values need to be reset
                const bool friction_active = BaseType::GetModelPart().GetProcessInfo()[FRICTION_ACTIVE];
                if (friction_active){
                    for (Node &curr_node : BaseType::GetModelPart().Nodes()){
                    curr_node.SetValue(FRICTION_ASSIGNED, false);
                    curr_node.FastGetSolutionStepValue(STICK_FORCE).clear();
                    }
                }

                TSparseSpace::SetToZero(rb);
                p_builder_and_solver->BuildRHS(p_scheme, BaseType::GetModelPart(), rb);
            }

            is_converged = this->mpConvergenceCriteria->PostCriteria(BaseType::GetModelPart(), r_dof_set, rA, rDx, rb);
        }
        KRATOS_INFO_IF("MPMNewtonRaphsonStrategy", this->GetEchoLevel() >= 3 && !is_converged) << "Starting Nonlinear iteration" << std::endl;

        // Iteration Loop
        while (is_converged == false &&
            iteration_number++ < this->mMaxIterationNumber)
        {
            SolveSolutionStepIteration(p_scheme, p_builder_and_solver, rA, rDx, rb,
                                                                       r_dof_set, iteration_number, is_converged);
        }

        // Plot a warning if the maximum number of iterations is exceeded
        if (iteration_number >= this->mMaxIterationNumber && BaseType::GetModelPart().GetCommunicator().MyPID() == 0)
        {
            if (this->GetEchoLevel() > 1) this->MaxIterationsExceeded();
        }
<<<<<<< HEAD

        // recompute first timestep if friction is active
        const bool friction_active = BaseType::GetModelPart().GetProcessInfo()[FRICTION_ACTIVE];
        const bool is_initial_loop = (BaseType::GetModelPart().GetProcessInfo()[STEP] ==  1);

        bool mCalculateReactionsFlag = true;


        //calculate reactions if required
        if (mCalculateReactionsFlag == true){
            // due to the assembly procedure the friction related values need to be reset
            if (friction_active){
                for (Node &curr_node : BaseType::GetModelPart().Nodes()){
                curr_node.SetValue(FRICTION_ASSIGNED, false);
                curr_node.FastGetSolutionStepValue(STICK_FORCE).clear();
                }
            }

            p_builder_and_solver->CalculateReactions(p_scheme, BaseType::GetModelPart(), rA, rDx, rb);
        }

        if (is_initial_loop && friction_active){
            BaseType::GetModelPart().GetProcessInfo()[INITIAL_LOOP_COMPLETE] = true;

            // Transfer STICK_FORCE into a 'previous' timestep
            // [since friction algorithm requires values of normal forces at the 'previous' timestep]
            for (Node &curr_node : BaseType::GetModelPart().Nodes()){
                curr_node.FastGetSolutionStepValue(STICK_FORCE, 1) = curr_node.FastGetSolutionStepValue(STICK_FORCE, 0);
            }

            is_converged=false;

            KRATOS_INFO("") << "\n";
=======


	// recompute first timestep if friction is active
        const bool recompute_first_timestep = BaseType::GetModelPart().GetProcessInfo()[FRICTION_ACTIVE];
        const bool is_initial_loop = (BaseType::GetModelPart().GetProcessInfo()[STEP] ==  1);
        
	if (is_initial_loop && recompute_first_timestep){
            BaseType::GetModelPart().GetProcessInfo()[INITIAL_LOOP_COMPLETE] = true;
            // Transfer STICK_FORCE into a 'previous' timestep
            // [since friction algorithm requires values of normal forces at the 'previous' timestep]
            for (Node &curr_node : BaseType::GetModelPart().Nodes()){
                curr_node.FastGetSolutionStepValue(STICK_FORCE, 1) = curr_node.FastGetSolutionStepValue(STICK_FORCE, 0);
            }

            is_converged=false;

	    KRATOS_INFO("") << "\n";
>>>>>>> 7161952a
            KRATOS_INFO("MPMNewtonRaphsonStrategy") << "Running another Newton-Rhapson loop for friction" << std::endl;


            // Reset iteration_number and run another loop
            iteration_number = 1;
            while (is_converged == false &&
                   iteration_number++ < this->mMaxIterationNumber)
            {
                SolveSolutionStepIteration(p_scheme, p_builder_and_solver, rA, rDx, rb,
                                           r_dof_set, iteration_number, is_converged);
            }

            // Plot a warning if the maximum number of iterations is exceeded
            if (iteration_number >= this->mMaxIterationNumber && BaseType::GetModelPart().GetCommunicator().MyPID() == 0)
            {
                if (this->GetEchoLevel() > 1) this->MaxIterationsExceeded();
            }
<<<<<<< HEAD

            if (mCalculateReactionsFlag == true){
                // due to the assembly procedure the friction related values need to be reset
                if (friction_active){
                    for (Node &curr_node : BaseType::GetModelPart().Nodes()){
                    curr_node.SetValue(FRICTION_ASSIGNED, false);
                    curr_node.FastGetSolutionStepValue(STICK_FORCE).clear();
                    }
                }
                
                p_builder_and_solver->CalculateReactions(p_scheme, BaseType::GetModelPart(), rA, rDx, rb);
            }
        }

        return is_converged;
    }

private:
    /**
     * @brief Auxilliary function to perform a single Newton-Rhapson iteration. For use in the SolveSolutionStep
     */
    void inline SolveSolutionStepIteration(typename TSchemeType::Pointer p_scheme,
                                    typename TBuilderAndSolverType::Pointer p_builder_and_solver,
                                    TSystemMatrixType& rA,
                                    TSystemVectorType& rDx,
                                    TSystemVectorType& rb,
                                    DofsArrayType& r_dof_set,
                                    const unsigned int iteration_number,
                                    bool& is_converged)
    { // Setting the number of iteration
        BaseType::GetModelPart().GetProcessInfo()[NL_ITERATION_NUMBER] = iteration_number;
        p_scheme->InitializeNonLinIteration(BaseType::GetModelPart(), rA, rDx, rb);
        is_converged = this->mpConvergenceCriteria->PreCriteria(BaseType::GetModelPart(), r_dof_set, rA, rDx, rb);

=======
        }

        return is_converged;
    }

private:
    /**
     * @brief Auxilliary function to perform a single Newton-Rhapson iteration. For use in the SolveSolutionStep
     */
    void inline SolveSolutionStepIteration(typename TSchemeType::Pointer p_scheme,
                                    typename TBuilderAndSolverType::Pointer p_builder_and_solver,
                                    TSystemMatrixType& rA,
                                    TSystemVectorType& rDx,
                                    TSystemVectorType& rb,
                                    DofsArrayType& r_dof_set,
                                    const unsigned int iteration_number,
                                    bool& is_converged)
    { // Setting the number of iteration
        BaseType::GetModelPart().GetProcessInfo()[NL_ITERATION_NUMBER] = iteration_number;
        p_scheme->InitializeNonLinIteration(BaseType::GetModelPart(), rA, rDx, rb);
        is_converged = this->mpConvergenceCriteria->PreCriteria(BaseType::GetModelPart(), r_dof_set, rA, rDx, rb);

>>>>>>> 7161952a
        // Call the linear system solver to find the correction rDx. It is not called if there is no system to solve
        if (SparseSpaceType::Size(rDx) != 0)
        {
            if (BaseType::mRebuildLevel > 1 || BaseType::mStiffnessMatrixIsBuilt == false)
            {
                KRATOS_INFO_IF("MPMNewtonRaphsonStrategy", this->GetEchoLevel() >= 3) << "Iteration Number: " << iteration_number << std::endl;

<<<<<<< HEAD
                if (this->GetKeepSystemConstantDuringIterations() == false)
                {
=======
                if (this->GetKeepSystemConstantDuringIterations() == false)        
		{
>>>>>>> 7161952a
                    TSparseSpace::SetToZero(rA);
                    TSparseSpace::SetToZero(rDx);
                    TSparseSpace::SetToZero(rb);

                    KRATOS_INFO_IF("MPMNewtonRaphsonStrategy", this->GetEchoLevel() >= 3) << "Build and Solve" << std::endl;
                    p_builder_and_solver->BuildAndSolve(p_scheme, BaseType::GetModelPart(), rA, rDx, rb);
                }
                else
                {
                    TSparseSpace::SetToZero(rDx);
                    TSparseSpace::SetToZero(rb);

                    KRATOS_INFO_IF("MPMNewtonRaphsonStrategy", this->GetEchoLevel() >= 3) << "Build RHS and Solve" << std::endl;
                    p_builder_and_solver->BuildRHSAndSolve(p_scheme, BaseType::GetModelPart(), rA, rDx, rb);
                }
            }
            else
            {
                TSparseSpace::SetToZero(rDx);
                TSparseSpace::SetToZero(rb);

                KRATOS_INFO_IF("MPMNewtonRaphsonStrategy", this->GetEchoLevel() >= 3) << "Build RHS and Solve" << std::endl;
                p_builder_and_solver->BuildRHSAndSolve(p_scheme, BaseType::GetModelPart(), rA, rDx, rb);
            }
        }

        std::cout<<"Number of non-linear iterations: "<<iteration_number<<"\n";

        // Plot a warning if the maximum number of iterations is exceeded
        if (iteration_number >= this->mMaxIterationNumber && BaseType::GetModelPart().GetCommunicator().MyPID() == 0)
        {
            if (this->GetEchoLevel() > 1) this->MaxIterationsExceeded();


            std::cout<<"MAX ITERATIONS EXCEEDED!!!!!!!!!!!!!!! "<<"\n";
        }
        else
        {
            KRATOS_WARNING("MPMNewtonRaphsonStrategy") << "ATTENTION: no free DOFs!! " << std::endl;
<<<<<<< HEAD

        }

=======

        }

>>>>>>> 7161952a
        // Updating the results stored in the database
        r_dof_set = p_builder_and_solver->GetDofSet();

        p_scheme->Update(BaseType::GetModelPart(), r_dof_set, rA, rDx, rb);
        p_scheme->FinalizeNonLinIteration(BaseType::GetModelPart(), rA, rDx, rb);

        // Move the mesh if needed
        if (BaseType::MoveMeshFlag() == true) BaseType::MoveMesh();

        // If converged
        if (is_converged == true)
        {
            if (this->mpConvergenceCriteria->GetActualizeRHSflag() == true)
            {
<<<<<<< HEAD
                // due to the assembly procedure the friction related values need to be reset
                const bool friction_active = BaseType::GetModelPart().GetProcessInfo()[FRICTION_ACTIVE];
                if (friction_active){
                    for (Node &curr_node : BaseType::GetModelPart().Nodes()){
                    curr_node.SetValue(FRICTION_ASSIGNED, false);
                    curr_node.FastGetSolutionStepValue(STICK_FORCE).clear();
                    }
                }
                
=======
>>>>>>> 7161952a
                TSparseSpace::SetToZero(rb);

                p_builder_and_solver->BuildRHS(p_scheme, BaseType::GetModelPart(), rb);

            }

            is_converged = this->mpConvergenceCriteria->PostCriteria(BaseType::GetModelPart(), r_dof_set, rA, rDx, rb);
        }
    }

}; /* Class MPMResidualBasedNewtonRaphsonStrategy */

} /* namespace Kratos.*/

#endif /* KRATOS_MPM_RESIDUAL_BASED_NEWTON_RAPHSON_STRATEGY  defined */<|MERGE_RESOLUTION|>--- conflicted
+++ resolved
@@ -260,7 +260,7 @@
         {
             if (this->GetEchoLevel() > 1) this->MaxIterationsExceeded();
         }
-<<<<<<< HEAD
+
 
         // recompute first timestep if friction is active
         const bool friction_active = BaseType::GetModelPart().GetProcessInfo()[FRICTION_ACTIVE];
@@ -283,25 +283,7 @@
         }
 
         if (is_initial_loop && friction_active){
-            BaseType::GetModelPart().GetProcessInfo()[INITIAL_LOOP_COMPLETE] = true;
-
-            // Transfer STICK_FORCE into a 'previous' timestep
-            // [since friction algorithm requires values of normal forces at the 'previous' timestep]
-            for (Node &curr_node : BaseType::GetModelPart().Nodes()){
-                curr_node.FastGetSolutionStepValue(STICK_FORCE, 1) = curr_node.FastGetSolutionStepValue(STICK_FORCE, 0);
-            }
-
-            is_converged=false;
-
-            KRATOS_INFO("") << "\n";
-=======
-
-
-	// recompute first timestep if friction is active
-        const bool recompute_first_timestep = BaseType::GetModelPart().GetProcessInfo()[FRICTION_ACTIVE];
-        const bool is_initial_loop = (BaseType::GetModelPart().GetProcessInfo()[STEP] ==  1);
-        
-	if (is_initial_loop && recompute_first_timestep){
+
             BaseType::GetModelPart().GetProcessInfo()[INITIAL_LOOP_COMPLETE] = true;
             // Transfer STICK_FORCE into a 'previous' timestep
             // [since friction algorithm requires values of normal forces at the 'previous' timestep]
@@ -312,7 +294,6 @@
             is_converged=false;
 
 	    KRATOS_INFO("") << "\n";
->>>>>>> 7161952a
             KRATOS_INFO("MPMNewtonRaphsonStrategy") << "Running another Newton-Rhapson loop for friction" << std::endl;
 
 
@@ -330,7 +311,6 @@
             {
                 if (this->GetEchoLevel() > 1) this->MaxIterationsExceeded();
             }
-<<<<<<< HEAD
 
             if (mCalculateReactionsFlag == true){
                 // due to the assembly procedure the friction related values need to be reset
@@ -365,30 +345,6 @@
         p_scheme->InitializeNonLinIteration(BaseType::GetModelPart(), rA, rDx, rb);
         is_converged = this->mpConvergenceCriteria->PreCriteria(BaseType::GetModelPart(), r_dof_set, rA, rDx, rb);
 
-=======
-        }
-
-        return is_converged;
-    }
-
-private:
-    /**
-     * @brief Auxilliary function to perform a single Newton-Rhapson iteration. For use in the SolveSolutionStep
-     */
-    void inline SolveSolutionStepIteration(typename TSchemeType::Pointer p_scheme,
-                                    typename TBuilderAndSolverType::Pointer p_builder_and_solver,
-                                    TSystemMatrixType& rA,
-                                    TSystemVectorType& rDx,
-                                    TSystemVectorType& rb,
-                                    DofsArrayType& r_dof_set,
-                                    const unsigned int iteration_number,
-                                    bool& is_converged)
-    { // Setting the number of iteration
-        BaseType::GetModelPart().GetProcessInfo()[NL_ITERATION_NUMBER] = iteration_number;
-        p_scheme->InitializeNonLinIteration(BaseType::GetModelPart(), rA, rDx, rb);
-        is_converged = this->mpConvergenceCriteria->PreCriteria(BaseType::GetModelPart(), r_dof_set, rA, rDx, rb);
-
->>>>>>> 7161952a
         // Call the linear system solver to find the correction rDx. It is not called if there is no system to solve
         if (SparseSpaceType::Size(rDx) != 0)
         {
@@ -396,13 +352,8 @@
             {
                 KRATOS_INFO_IF("MPMNewtonRaphsonStrategy", this->GetEchoLevel() >= 3) << "Iteration Number: " << iteration_number << std::endl;
 
-<<<<<<< HEAD
-                if (this->GetKeepSystemConstantDuringIterations() == false)
-                {
-=======
                 if (this->GetKeepSystemConstantDuringIterations() == false)        
 		{
->>>>>>> 7161952a
                     TSparseSpace::SetToZero(rA);
                     TSparseSpace::SetToZero(rDx);
                     TSparseSpace::SetToZero(rb);
@@ -442,15 +393,9 @@
         else
         {
             KRATOS_WARNING("MPMNewtonRaphsonStrategy") << "ATTENTION: no free DOFs!! " << std::endl;
-<<<<<<< HEAD
-
-        }
-
-=======
-
-        }
-
->>>>>>> 7161952a
+
+        }
+
         // Updating the results stored in the database
         r_dof_set = p_builder_and_solver->GetDofSet();
 
@@ -465,7 +410,6 @@
         {
             if (this->mpConvergenceCriteria->GetActualizeRHSflag() == true)
             {
-<<<<<<< HEAD
                 // due to the assembly procedure the friction related values need to be reset
                 const bool friction_active = BaseType::GetModelPart().GetProcessInfo()[FRICTION_ACTIVE];
                 if (friction_active){
@@ -475,8 +419,6 @@
                     }
                 }
                 
-=======
->>>>>>> 7161952a
                 TSparseSpace::SetToZero(rb);
 
                 p_builder_and_solver->BuildRHS(p_scheme, BaseType::GetModelPart(), rb);
