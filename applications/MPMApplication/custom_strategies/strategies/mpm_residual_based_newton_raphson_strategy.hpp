//    |  /           |
//    ' /   __| _` | __|  _ \   __|
//    . \  |   (   | |   (   |\__ \.
//   _|\_\_|  \__,_|\__|\___/ ____/
//                   Multi-Physics
//
//  License:		 BSD License
//					 Kratos default license: kratos/license.txt
//
//  Main authors:    Ilaria Iaconeta, Bodhinanda Chandra
//
//


#if !defined(KRATOS_MPM_RESIDUAL_BASED_NEWTON_RAPHSON_STRATEGY )
#define      KRATOS_MPM_RESIDUAL_BASED_NEWTON_RAPHSON_STRATEGY

/* System includes */

/* External includes */
#include "solving_strategies/strategies/residualbased_newton_raphson_strategy.h"

// Application includes
#include "mpm_application_variables.h"

namespace Kratos
{

/**@name Kratos Globals */
/*@{ */


/*@} */
/**@name Type Definitions */
/*@{ */

/*@} */


/**@name  Enum's */
/*@{ */


/*@} */
/**@name  Functions */
/*@{ */



/*@} */
/**@name Kratos Classes */
/*@{ */

/// Short class definition.

/**
 * @class MPMResidualBasedNewtonRaphsonStrategy
 * @ingroup KratosMPM
 * @brief Newton Raphson strategy suited for MPM simulations
 * @details This strategy iterates until the convergence is achieved (or the maximum number of iterations is achieved) using a Newton Raphson algorithm
 */
template<class TSparseSpace,
         class TDenseSpace,
         class TLinearSolver
         >
class MPMResidualBasedNewtonRaphsonStrategy
    : public ResidualBasedNewtonRaphsonStrategy<TSparseSpace, TDenseSpace, TLinearSolver>
{
public:
    /**@name Type Definitions */
    /*@{ */
    typedef ConvergenceCriteria<TSparseSpace, TDenseSpace> TConvergenceCriteriaType;

    /** Counted pointer of ClassName */
    KRATOS_CLASS_POINTER_DEFINITION(MPMResidualBasedNewtonRaphsonStrategy);

    typedef ImplicitSolvingStrategy<TSparseSpace, TDenseSpace, TLinearSolver> BaseType;

    typedef typename BaseType::TBuilderAndSolverType TBuilderAndSolverType;

    typedef typename BaseType::TDataType TDataType;

    typedef TSparseSpace SparseSpaceType;

    typedef typename BaseType::TSchemeType TSchemeType;

    typedef typename BaseType::DofsArrayType DofsArrayType;

    typedef typename BaseType::TSystemMatrixType TSystemMatrixType;

    typedef typename BaseType::TSystemVectorType TSystemVectorType;

    typedef typename BaseType::LocalSystemVectorType LocalSystemVectorType;

    typedef typename BaseType::LocalSystemMatrixType LocalSystemMatrixType;

    typedef typename BaseType::TSystemMatrixPointerType TSystemMatrixPointerType;

    typedef typename BaseType::TSystemVectorPointerType TSystemVectorPointerType;


    /*@} */
    /**@name Life Cycle
     */
    /*@{ */

    /** Constructors.
     */

     MPMResidualBasedNewtonRaphsonStrategy(
        ModelPart& rModelPart,
        bool MoveMeshFlag = false
    ) : ResidualBasedNewtonRaphsonStrategy<TSparseSpace, TDenseSpace, TLinearSolver>(
            rModelPart, MoveMeshFlag)
    {
    }

    MPMResidualBasedNewtonRaphsonStrategy(
        ModelPart& rModelPart,
        typename TSchemeType::Pointer pScheme,
        typename TLinearSolver::Pointer pNewLinearSolver,
        typename TConvergenceCriteriaType::Pointer pNewConvergenceCriteria,
        int MaxIterations = 30,
        bool CalculateReactions = true,
        bool ReformDofSetAtEachStep = false,
        bool MoveMeshFlag = false
    ) : ResidualBasedNewtonRaphsonStrategy<TSparseSpace, TDenseSpace, TLinearSolver>(
            rModelPart, pScheme, pNewLinearSolver, pNewConvergenceCriteria,
            MaxIterations, CalculateReactions, ReformDofSetAtEachStep, MoveMeshFlag)
    {
    }

    MPMResidualBasedNewtonRaphsonStrategy(
        ModelPart& rModelPart,
        typename TSchemeType::Pointer pScheme,
        typename TConvergenceCriteriaType::Pointer pNewConvergenceCriteria,
        typename TBuilderAndSolverType::Pointer pNewBuilderAndSolver,
        int MaxIterations = 30,
        bool CalculateReactions = true,
        bool ReformDofSetAtEachStep = false,
        bool MoveMeshFlag = false
    ) : ResidualBasedNewtonRaphsonStrategy<TSparseSpace, TDenseSpace, TLinearSolver>(
            rModelPart, pScheme, pNewConvergenceCriteria, pNewBuilderAndSolver,
            MaxIterations, CalculateReactions, ReformDofSetAtEachStep, MoveMeshFlag)
    {
    }

    /** Destructor.
     */
    virtual ~MPMResidualBasedNewtonRaphsonStrategy()
    {
    }

    /**
     * @brief Solves the current step. This function returns true if a solution has been found, false otherwise.
     */
    bool SolveSolutionStep() override
    {
        typename TSchemeType::Pointer p_scheme = this->GetScheme();
        typename TBuilderAndSolverType::Pointer p_builder_and_solver = this->GetBuilderAndSolver();

        TSystemMatrixType& rA = *(this->mpA);
        TSystemVectorType& rDx = *(this->mpDx);
        TSystemVectorType& rb = *(this->mpb);
        DofsArrayType& r_dof_set = p_builder_and_solver->GetDofSet();

        // Initializing the parameters of the Newton-Raphson cycle
        unsigned int iteration_number = 1;
        BaseType::GetModelPart().GetProcessInfo()[NL_ITERATION_NUMBER] = iteration_number;
        bool is_converged = false;

        p_scheme->InitializeNonLinIteration(BaseType::GetModelPart(), rA, rDx, rb);
        is_converged = this->mpConvergenceCriteria->PreCriteria(BaseType::GetModelPart(), r_dof_set, rA, rDx, rb);

        KRATOS_INFO_IF("MPMNewtonRaphsonStrategy", this->GetEchoLevel() >= 3) << "PreCriteria:"
            << "\tIs_converged: " << is_converged << "\tmRebuildLevel: " << BaseType::mRebuildLevel
            << "\tmStiffnessMatrixIsBuilt: " << BaseType::mStiffnessMatrixIsBuilt << std::endl;

        if (BaseType::mRebuildLevel > 1 || BaseType::mStiffnessMatrixIsBuilt == false)
        {
            KRATOS_INFO_IF("MPMNewtonRaphsonStrategy", this->GetEchoLevel() >= 3) << "SetToZero the matrix and vectors of the system" << std::endl;

            TSparseSpace::SetToZero(rA);
            TSparseSpace::SetToZero(rDx);
            TSparseSpace::SetToZero(rb);

            KRATOS_INFO_IF("MPMNewtonRaphsonStrategy", this->GetEchoLevel() >= 3) << "Build and Solve" << std::endl;

            p_builder_and_solver->BuildAndSolve(p_scheme, BaseType::GetModelPart(), rA, rDx, rb);
        }
        else
        {
            TSparseSpace::SetToZero(rDx); // rDx=0.00;
            TSparseSpace::SetToZero(rb);

            p_builder_and_solver->BuildRHSAndSolve(p_scheme, BaseType::GetModelPart(), rA, rDx, rb);
            KRATOS_INFO_IF("MPMNewtonRaphsonStrategy", this->GetEchoLevel() >= 3) << "BuildRHSAndSolve" << std::endl;
        }


        if (this->GetEchoLevel() == 3) // If it is needed to print the debug info
        {
            KRATOS_INFO("MPMNewtonRaphsonStrategy") << "SystemMatrix = " << rA << std::endl;
            KRATOS_INFO("MPMNewtonRaphsonStrategy") << "solution obtained = " << rDx << std::endl;
            KRATOS_INFO("MPMNewtonRaphsonStrategy") << "RHS  = " << rb << std::endl;
        }
        else if (this->GetEchoLevel() == 4) // Print to matrix market file
        {
            std::stringstream matrix_market_name;
            matrix_market_name << "A_" << BaseType::GetModelPart().GetProcessInfo()[TIME] << "_" << iteration_number << ".mm";
            TSparseSpace::WriteMatrixMarketMatrix((char*)(matrix_market_name.str()).c_str(), rA, false);

            std::stringstream matrix_market_vectname;
            matrix_market_vectname << "b_" << BaseType::GetModelPart().GetProcessInfo()[TIME] << "_" << iteration_number << ".mm.rhs";
            TSparseSpace::WriteMatrixMarketVector((char*)(matrix_market_vectname.str()).c_str(), rb);
        }

        // Update results
        r_dof_set = p_builder_and_solver->GetDofSet();
        p_scheme->Update(BaseType::GetModelPart(), r_dof_set, rA, rDx, rb);
        p_scheme->FinalizeNonLinIteration(BaseType::GetModelPart(), rA, rDx, rb);

        // Move the mesh if needed
        if (BaseType::MoveMeshFlag() == true) BaseType::MoveMesh();

        if (is_converged == true)
        {
            // Initialisation of the convergence criteria
            this->mpConvergenceCriteria->InitializeSolutionStep(BaseType::GetModelPart(), r_dof_set, rA, rDx, rb);

            if (this->mpConvergenceCriteria->GetActualizeRHSflag() == true)
            {
                // due to the assembly procedure the friction related values need to be reset
                const bool friction_active = BaseType::GetModelPart().GetProcessInfo()[FRICTION_ACTIVE];
                if (friction_active){
                    for (Node &curr_node : BaseType::GetModelPart().Nodes()){
                    curr_node.SetValue(FRICTION_ASSIGNED, false);
                    curr_node.FastGetSolutionStepValue(STICK_FORCE).clear();
                    }
                }

                TSparseSpace::SetToZero(rb);
                p_builder_and_solver->BuildRHS(p_scheme, BaseType::GetModelPart(), rb);
            }

            is_converged = this->mpConvergenceCriteria->PostCriteria(BaseType::GetModelPart(), r_dof_set, rA, rDx, rb);
        }
        KRATOS_INFO_IF("MPMNewtonRaphsonStrategy", this->GetEchoLevel() >= 3 && !is_converged) << "Starting Nonlinear iteration" << std::endl;

        // Iteration Loop
        while (is_converged == false &&
            iteration_number++ < this->mMaxIterationNumber)
        {
            SolveSolutionStepIteration(p_scheme, p_builder_and_solver, rA, rDx, rb,
                                                                       r_dof_set, iteration_number, is_converged);
        }

        // Plot a warning if the maximum number of iterations is exceeded
        if (iteration_number >= this->mMaxIterationNumber && BaseType::GetModelPart().GetCommunicator().MyPID() == 0)
        {
            if (this->GetEchoLevel() > 1) this->MaxIterationsExceeded();
        }

        // recompute first timestep if friction is active
        const bool friction_active = BaseType::GetModelPart().GetProcessInfo()[FRICTION_ACTIVE];
        const bool is_initial_loop = (BaseType::GetModelPart().GetProcessInfo()[STEP] ==  1);

<<<<<<< HEAD
        bool mCalculateReactionsFlag = true; //modificar

=======
>>>>>>> a1926edf
        //calculate reactions if required
        if (mCalculateReactionsFlag == true){
            // due to the assembly procedure the friction related values need to be reset
            if (friction_active){
                for (Node &curr_node : BaseType::GetModelPart().Nodes()){
                curr_node.SetValue(FRICTION_ASSIGNED, false);
                curr_node.FastGetSolutionStepValue(STICK_FORCE).clear();
                }
            }
<<<<<<< HEAD
=======
            
>>>>>>> a1926edf
            p_builder_and_solver->CalculateReactions(p_scheme, BaseType::GetModelPart(), rA, rDx, rb);
        }

        if (is_initial_loop && friction_active){
            BaseType::GetModelPart().GetProcessInfo()[INITIAL_LOOP_COMPLETE] = true;

            // Transfer STICK_FORCE into a 'previous' timestep
            // [since friction algorithm requires values of normal forces at the 'previous' timestep]
            for (Node &curr_node : BaseType::GetModelPart().Nodes()){
                curr_node.FastGetSolutionStepValue(STICK_FORCE, 1) = curr_node.FastGetSolutionStepValue(STICK_FORCE, 0);
            }

            is_converged=false;

            KRATOS_INFO("") << "\n";
            KRATOS_INFO("MPMNewtonRaphsonStrategy") << "Running another Newton-Rhapson loop for friction" << std::endl;


            // Reset iteration_number and run another loop
            iteration_number = 1;
            while (is_converged == false &&
                   iteration_number++ < this->mMaxIterationNumber)
            {
                SolveSolutionStepIteration(p_scheme, p_builder_and_solver, rA, rDx, rb,
                                           r_dof_set, iteration_number, is_converged);
            }

            // Plot a warning if the maximum number of iterations is exceeded
            if (iteration_number >= this->mMaxIterationNumber && BaseType::GetModelPart().GetCommunicator().MyPID() == 0)
            {
                if (this->GetEchoLevel() > 1) this->MaxIterationsExceeded();
            }

            if (mCalculateReactionsFlag == true){
                // due to the assembly procedure the friction related values need to be reset
                if (friction_active){
                    for (Node &curr_node : BaseType::GetModelPart().Nodes()){
                    curr_node.SetValue(FRICTION_ASSIGNED, false);
                    curr_node.FastGetSolutionStepValue(STICK_FORCE).clear();
                    }
                }
                
                p_builder_and_solver->CalculateReactions(p_scheme, BaseType::GetModelPart(), rA, rDx, rb);
            }
        }

        return is_converged;
    }

private:
    /**
     * @brief Auxilliary function to perform a single Newton-Rhapson iteration. For use in the SolveSolutionStep
     */
    void inline SolveSolutionStepIteration(typename TSchemeType::Pointer p_scheme,
                                    typename TBuilderAndSolverType::Pointer p_builder_and_solver,
                                    TSystemMatrixType& rA,
                                    TSystemVectorType& rDx,
                                    TSystemVectorType& rb,
                                    DofsArrayType& r_dof_set,
                                    const unsigned int iteration_number,
                                    bool& is_converged)
    { // Setting the number of iteration
        BaseType::GetModelPart().GetProcessInfo()[NL_ITERATION_NUMBER] = iteration_number;
        p_scheme->InitializeNonLinIteration(BaseType::GetModelPart(), rA, rDx, rb);
        is_converged = this->mpConvergenceCriteria->PreCriteria(BaseType::GetModelPart(), r_dof_set, rA, rDx, rb);

        // Call the linear system solver to find the correction rDx. It is not called if there is no system to solve
        if (SparseSpaceType::Size(rDx) != 0)
        {
            if (BaseType::mRebuildLevel > 1 || BaseType::mStiffnessMatrixIsBuilt == false)
            {
                KRATOS_INFO_IF("MPMNewtonRaphsonStrategy", this->GetEchoLevel() >= 3) << "Iteration Number: " << iteration_number << std::endl;

                if (this->GetKeepSystemConstantDuringIterations() == false)
                {
                    TSparseSpace::SetToZero(rA);
                    TSparseSpace::SetToZero(rDx);
                    TSparseSpace::SetToZero(rb);

                    KRATOS_INFO_IF("MPMNewtonRaphsonStrategy", this->GetEchoLevel() >= 3) << "Build and Solve" << std::endl;
                    p_builder_and_solver->BuildAndSolve(p_scheme, BaseType::GetModelPart(), rA, rDx, rb);
                }
                else
                {
                    TSparseSpace::SetToZero(rDx);
                    TSparseSpace::SetToZero(rb);

                    KRATOS_INFO_IF("MPMNewtonRaphsonStrategy", this->GetEchoLevel() >= 3) << "Build RHS and Solve" << std::endl;
                    p_builder_and_solver->BuildRHSAndSolve(p_scheme, BaseType::GetModelPart(), rA, rDx, rb);
                }
            }
            else
            {
                TSparseSpace::SetToZero(rDx);
                TSparseSpace::SetToZero(rb);

                KRATOS_INFO_IF("MPMNewtonRaphsonStrategy", this->GetEchoLevel() >= 3) << "Build RHS and Solve" << std::endl;
                p_builder_and_solver->BuildRHSAndSolve(p_scheme, BaseType::GetModelPart(), rA, rDx, rb);
            }
        }

        std::cout<<"Number of non-linear iterations: "<<iteration_number<<"\n";

        // Plot a warning if the maximum number of iterations is exceeded
        if (iteration_number >= this->mMaxIterationNumber && BaseType::GetModelPart().GetCommunicator().MyPID() == 0)
        {
            if (this->GetEchoLevel() > 1) this->MaxIterationsExceeded();


            std::cout<<"MAX ITERATIONS EXCEEDED!!!!!!!!!!!!!!! "<<"\n";
        }
        else
        {
            KRATOS_WARNING("MPMNewtonRaphsonStrategy") << "ATTENTION: no free DOFs!! " << std::endl;

        }

        // Updating the results stored in the database
        r_dof_set = p_builder_and_solver->GetDofSet();

        p_scheme->Update(BaseType::GetModelPart(), r_dof_set, rA, rDx, rb);
        p_scheme->FinalizeNonLinIteration(BaseType::GetModelPart(), rA, rDx, rb);

        // Move the mesh if needed
        if (BaseType::MoveMeshFlag() == true) BaseType::MoveMesh();

        // If converged
        if (is_converged == true)
        {
            if (this->mpConvergenceCriteria->GetActualizeRHSflag() == true)
            {
                // due to the assembly procedure the friction related values need to be reset
                const bool friction_active = BaseType::GetModelPart().GetProcessInfo()[FRICTION_ACTIVE];
                if (friction_active){
                    for (Node &curr_node : BaseType::GetModelPart().Nodes()){
                    curr_node.SetValue(FRICTION_ASSIGNED, false);
                    curr_node.FastGetSolutionStepValue(STICK_FORCE).clear();
                    }
                }
                
                TSparseSpace::SetToZero(rb);

                p_builder_and_solver->BuildRHS(p_scheme, BaseType::GetModelPart(), rb);

            }

            is_converged = this->mpConvergenceCriteria->PostCriteria(BaseType::GetModelPart(), r_dof_set, rA, rDx, rb);
        }
    }

}; /* Class MPMResidualBasedNewtonRaphsonStrategy */

} /* namespace Kratos.*/

#endif /* KRATOS_MPM_RESIDUAL_BASED_NEWTON_RAPHSON_STRATEGY  defined */<|MERGE_RESOLUTION|>--- conflicted
+++ resolved
@@ -265,11 +265,7 @@
         const bool friction_active = BaseType::GetModelPart().GetProcessInfo()[FRICTION_ACTIVE];
         const bool is_initial_loop = (BaseType::GetModelPart().GetProcessInfo()[STEP] ==  1);
 
-<<<<<<< HEAD
-        bool mCalculateReactionsFlag = true; //modificar
-
-=======
->>>>>>> a1926edf
+
         //calculate reactions if required
         if (mCalculateReactionsFlag == true){
             // due to the assembly procedure the friction related values need to be reset
@@ -279,10 +275,7 @@
                 curr_node.FastGetSolutionStepValue(STICK_FORCE).clear();
                 }
             }
-<<<<<<< HEAD
-=======
-            
->>>>>>> a1926edf
+
             p_builder_and_solver->CalculateReactions(p_scheme, BaseType::GetModelPart(), rA, rDx, rb);
         }
 
