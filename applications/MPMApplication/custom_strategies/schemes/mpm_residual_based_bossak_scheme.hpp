--- conflicted
+++ resolved
@@ -281,55 +281,6 @@
         // modify reaction forces for material point particle slip conditions (Penalty)
         mRotationTool.CalculateReactionForces(mGridModelPart);
 
-<<<<<<< HEAD
-
-
-        //------------------------------------------------
-
-        ProcessInfo& CurrentProcessInfo = rModelPart.GetProcessInfo();
-        const int number_of_nodes = rModelPart.NumberOfNodes();
-        const int nelements = static_cast<int>(rModelPart.Elements().size());
-        array_1d<double, 3 > output;
-
-        //if orthogonal subscales are computed
-        if (CurrentProcessInfo.GetValue(STABILIZATION_TYPE) == 3) {
-
-        KRATOS_INFO_IF("MPMResidualBasedSimpleSteadyScheme", rModelPart.GetCommunicator().MyPID() == 0)
-            << "Computing OSS projections" << std::endl;
-
-        // Step1 - Inizialize nodal variables:
-        for (int i = 0; i < number_of_nodes; i++) {
-            ModelPart::NodeIterator it_node = rModelPart.NodesBegin() + i;
-            noalias(it_node->FastGetSolutionStepValue(RESPROJ_DISPL)) = ZeroVector(3);
-            it_node->FastGetSolutionStepValue(RESPROJ_PRESS) = 0.0;
-            it_node->FastGetSolutionStepValue(NODAL_AREA) = 0.0;
-        } 
-
-
-        // Step 2 - loop over the mp for computing residuals and interpolate it to the nodes
-       // std::cout << ".............numberofMP" << rModelPart.Elements().size()<<"\n";
-        ModelPart::ElementsContainerType::iterator el_begin = rModelPart.ElementsBegin();
-        for (int k = 0; k < nelements; k++) {
-            auto it_elem = el_begin + k;
-            it_elem->Calculate(RESPROJ_DISPL,output,CurrentProcessInfo); //RESPROJ_DISPL
-        } 
-
-
-
-        for (int i = 0; i < number_of_nodes; i++) {
-        ModelPart::NodeIterator it_node = rModelPart.NodesBegin() + i;
-        if (it_node->FastGetSolutionStepValue(NODAL_AREA) == 0.0)
-          it_node->FastGetSolutionStepValue(NODAL_AREA) = 1.0;
-        const double area_inverse = 1.0 / it_node->FastGetSolutionStepValue(NODAL_AREA);
-        it_node->FastGetSolutionStepValue(RESPROJ_DISPL) *= area_inverse;
-        it_node->FastGetSolutionStepValue(RESPROJ_PRESS) *= area_inverse; 
-
-        }
-        }
-
-
-                                   }
-=======
         if(mFrictionIsActive) {
             mRotationTool.ComputeFrictionAndResetFlags(rModelPart);
         }
@@ -344,7 +295,6 @@
             mRotationTool.ComputeFrictionAndResetFlags(rModelPart);
         }
     }
->>>>>>> c796c8ad
 
     /**
      * @brief It initializes time step solution for MPM simulations.
