//    |  /           |
//    ' /   __| _` | __|  _ \   __|
//    . \  |   (   | |   (   |\__ \.
//   _|\_\_|  \__,_|\__|\___/ ____/
//                   Multi-Physics
//
//  License:		 BSD License
//					 Kratos default license: kratos/license.txt
//
//  Main authors:    Ilaria Iaconeta, Bodhinanda Chandra
//
//


#if !defined(KRATOS_MPM_RESIDUAL_BASED_BOSSAK_SCHEME )
#define      KRATOS_MPM_RESIDUAL_BASED_BOSSAK_SCHEME

/* System includes */

/* External includes */

/* Project includes */
#include "includes/define.h"
#include "includes/model_part.h"
#include "includes/variables.h"
#include "includes/element.h"
#include "containers/array_1d.h"
#include "solving_strategies/schemes/scheme.h"
#include "solving_strategies/schemes/residual_based_implicit_time_scheme.h"
#include "solving_strategies/schemes/residual_based_bossak_displacement_scheme.hpp"
#include "custom_utilities/mpm_boundary_rotation_utility.h"
<<<<<<< HEAD
#include "custom_conditions/particle_based_conditions/mpm_particle_base_condition.h"
=======
#include "utilities/parallel_utilities.h"
>>>>>>> 3d1b3621

namespace Kratos
{

/**
 * @class MPMResidualBasedBossakScheme
 * @ingroup KratosMPM
 * @brief Bossak integration scheme (for linear and nonlinear dynamic problems) for displacements adjusted for Material Point Method
 * @details This is an implicit scheme based of the Bossak algorithm for displacements suitable for quasi-static and dynamic problems.
 * Furthermore, this scheme has been adjusted for mixed formulation where pressure is also solved as one of the DoFs.
 * The parameter Alpha of Bossak introduces damping, the value of Bossak is from 0 to -0.5 (negative)
 * Implementation according to: "An alpha modification of Newmark's method; W.L. Wood, M. Bossak, O.C. Zienkiewicz;
 * Numerical Methods in Engineering; 1980"
 * MPM implementation according to: "Implicit time integration for the material point method"; J. E. Guilkey, J. A. Weiss
 * The parameter Alpha of Bossak introduces damping, the value of Bossak is from 0 to -0.5 (negative)
 */
template<class TSparseSpace,  class TDenseSpace >
class MPMResidualBasedBossakScheme
    : public ResidualBasedBossakDisplacementScheme<TSparseSpace,TDenseSpace>
{
public:
    ///@name Type Definitions
    ///@{
    KRATOS_CLASS_POINTER_DEFINITION( MPMResidualBasedBossakScheme );

    typedef Scheme<TSparseSpace,TDenseSpace>                                      BaseType;

    typedef ResidualBasedImplicitTimeScheme<TSparseSpace,TDenseSpace>     ImplicitBaseType;

    typedef ResidualBasedBossakDisplacementScheme<TSparseSpace,TDenseSpace> BossakBaseType;

    typedef typename BossakBaseType::TDataType                                   TDataType;

    typedef typename BossakBaseType::DofsArrayType                           DofsArrayType;

    typedef typename Element::DofsVectorType                                DofsVectorType;

    typedef typename BossakBaseType::TSystemMatrixType                   TSystemMatrixType;

    typedef typename BossakBaseType::TSystemVectorType                   TSystemVectorType;

    typedef typename BossakBaseType::LocalSystemVectorType           LocalSystemVectorType;

    typedef typename BossakBaseType::LocalSystemMatrixType           LocalSystemMatrixType;

    typedef ModelPart::ElementsContainerType                             ElementsArrayType;

    typedef ModelPart::ConditionsContainerType                         ConditionsArrayType;

    typedef typename BaseType::Pointer                                     BaseTypePointer;

    using BossakBaseType::mpDofUpdater;

    using BossakBaseType::mBossak;

    using ImplicitBaseType::mMatrix;

    /**
     * Constructor.
     * The MPM bossak scheme
     */
    /**
     * @brief Constructor.
     * @detail The MPM bossak method
     * @param rGridModelPart The background grid model part
     * @param DomainSize Domain size or space dimension of the problems
     * @param BlockSize Block size of DOF
     * @param Alpha is the Bossak parameter. Default value is 0, which is the Newmark method
     * @param NewmarkBeta the Newmark parameter. Default value is 0.25, for mean constant acceleration.
     */
    MPMResidualBasedBossakScheme(ModelPart& rGridModelPart, unsigned int DomainSize,
        unsigned int BlockSize, double Alpha = 0.0,
        double NewmarkBeta = 0.25, bool IsDynamic = true)
                :ResidualBasedBossakDisplacementScheme<TSparseSpace,TDenseSpace>(Alpha, NewmarkBeta),
                mGridModelPart(rGridModelPart), mRotationTool(DomainSize, BlockSize)
    {
        // To distinguish quasi-static and dynamic
        mIsDynamic = IsDynamic;

        // For Rotation Utility
        mDomainSize = DomainSize;
        mBlockSize  = BlockSize;

        // For friction-related info
        mFrictionIsActive = mGridModelPart.GetProcessInfo()[FRICTION_ACTIVE];
    }

    /**
     * @brief Copy Constructor.
     */
     MPMResidualBasedBossakScheme(MPMResidualBasedBossakScheme& rOther)
        :BossakBaseType(rOther)
        ,mGridModelPart(rOther.mGridModelPart)
<<<<<<< HEAD
        ,mRotationTool(rOther.mDomainSize,rOther.mBlockSize)
=======
        ,mFrictionIsActive(rOther.mFrictionIsActive)
        ,mRotationTool(rOther.mDomainSize,rOther.mBlockSize,IS_STRUCTURE)
>>>>>>> 3d1b3621
    {
    }

    /**
     * @brief Clone method
     */
    BaseTypePointer Clone() override
    {
        return BaseTypePointer( new MPMResidualBasedBossakScheme(*this) );
    }

    /** Destructor.
     */
    virtual ~MPMResidualBasedBossakScheme
    () {}


    //***************************************************************************
    //***************************************************************************

    void Initialize(ModelPart& rModelPart) override {
        MPMParticleBaseCondition::SetRotationUtility(&mRotationTool);

        BossakBaseType::Initialize(rModelPart);
    }


    /**
     * @brief Performing the update of the solution
     * @details Incremental update within newton iteration. It updates the state variables at the end of the time step u_{n+1}^{k+1}= u_{n+1}^{k}+ \Delta u
     * @param rModelPart The model of the problem to solve
     * @param rDofSet Set of all primary variables
     * @param rA LHS matrix
     * @param rDx incremental update of primary variables
     * @param rb RHS Vector
     */
    void Update(
        ModelPart& rModelPart,
        DofsArrayType& rDofSet,
        TSystemMatrixType& rA,
        TSystemVectorType& rDx,
        TSystemVectorType& rb ) override
    {
        KRATOS_TRY

        // Rotate the current displacement to the modified coordinate system since rDx is currently at the modified coordinate system
        mRotationTool.RotateDisplacements(rModelPart);

        // Update of displacement (by DOF)
        mpDofUpdater->UpdateDofs(rDofSet, rDx);

        // Rotate the displacement back to the original coordinate system to calculate the velocity and acceleration
        mRotationTool.RecoverDisplacements(rModelPart);

        // Updating time derivatives (nodally for efficiency)
        block_for_each(rModelPart.Nodes(), [&](Node& rNode)
        {
            // In MPM the delta_displacement is the current displacement as the previous_displacement is always reset
            const array_1d<double, 3 > & r_delta_displacement = rNode.FastGetSolutionStepValue(DISPLACEMENT);

            array_1d<double, 3>& r_current_velocity = rNode.FastGetSolutionStepValue(VELOCITY);
            const array_1d<double, 3>& r_previous_velocity = rNode.FastGetSolutionStepValue(VELOCITY, 1);

            array_1d<double, 3>& r_current_acceleration = rNode.FastGetSolutionStepValue(ACCELERATION);
            const array_1d<double, 3>& r_previous_acceleration = rNode.FastGetSolutionStepValue(ACCELERATION, 1);

            if (mIsDynamic){
                BossakBaseType::UpdateVelocity(r_current_velocity, r_delta_displacement, r_previous_velocity, r_previous_acceleration);
                BossakBaseType::UpdateAcceleration(r_current_acceleration, r_delta_displacement, r_previous_velocity, r_previous_acceleration);
            }
        });

        KRATOS_CATCH( "" )
    }

    /**
     * @brief Performing the prediction of the solution
     * @details It predicts the solution for the current step x = xold + vold * Dt
     * @param rModelPart The model of the problem to solve
     * @param rDofSet set of all primary variables
     * @param rA LHS matrix
     * @param rDx Incremental update of primary variables
     * @param rb RHS Vector
     */
    void Predict(
        ModelPart& rModelPart,
        DofsArrayType& rDofSet,
        TSystemMatrixType& rA,
        TSystemVectorType& rDx,
        TSystemVectorType& rb) override
    {
        KRATOS_TRY;

		block_for_each(rModelPart.Nodes(), [&](Node& rNode)
		{
            const array_1d<double, 3 > & r_previous_displacement = rNode.FastGetSolutionStepValue(DISPLACEMENT, 1);
			const array_1d<double, 3 > & r_previous_velocity     = rNode.FastGetSolutionStepValue(VELOCITY, 1);
            const array_1d<double, 3 > & r_previous_acceleration = rNode.FastGetSolutionStepValue(ACCELERATION, 1);

            array_1d<double, 3 > & r_current_displacement  = rNode.FastGetSolutionStepValue(DISPLACEMENT);

            // Displacement prediction for implicit MPM
            if (!(rNode.pGetDof(DISPLACEMENT_X)->IsFixed()))
                r_current_displacement[0] = 0.0;
            else
                r_current_displacement[0]  = r_previous_displacement[0];

            if (!(rNode.pGetDof(DISPLACEMENT_Y)->IsFixed()))
                r_current_displacement[1] = 0.0;
            else
                r_current_displacement[1]  = r_previous_displacement[1];

            if (rNode.HasDofFor(DISPLACEMENT_Z))
            {
                if (!(rNode.pGetDof(DISPLACEMENT_Z)->IsFixed()))
                    r_current_displacement[2] = 0.0;
                else
                    r_current_displacement[2]  = r_previous_displacement[2];
            }

            // Pressure prediction for implicit MPM
            if (rNode.HasDofFor(PRESSURE))
            {
                double& r_current_pressure        = rNode.FastGetSolutionStepValue(PRESSURE);
                const double& r_previous_pressure = rNode.FastGetSolutionStepValue(PRESSURE, 1);

                if (!(rNode.pGetDof(PRESSURE))->IsFixed())
                    r_current_pressure = r_previous_pressure;
            }

            // Updating time derivatives
            array_1d<double, 3 > & current_velocity       = rNode.FastGetSolutionStepValue(VELOCITY);
            array_1d<double, 3 > & current_acceleration   = rNode.FastGetSolutionStepValue(ACCELERATION);

            if (mIsDynamic){
                BossakBaseType::UpdateVelocity(current_velocity, r_current_displacement, r_previous_velocity, r_previous_acceleration);
                BossakBaseType::UpdateAcceleration (current_acceleration, r_current_displacement, r_previous_velocity, r_previous_acceleration);
            }

		});

        KRATOS_CATCH( "" );
    }

    void FinalizeNonLinIteration(ModelPart &rModelPart, TSystemMatrixType &rA, TSystemVectorType &rDx,
                                   TSystemVectorType &rb) override {

        // clear any nodal reaction values on penalty boundary
        ClearReactionOnPenaltyBoundary();

        BossakBaseType::FinalizeNonLinIteration(rModelPart, rA, rDx, rb);
<<<<<<< HEAD
=======

        // modify reaction forces for material point particle slip conditions (Penalty)
        mRotationTool.CalculateReactionForces(mGridModelPart);

        if(mFrictionIsActive) {
            mRotationTool.ComputeFrictionAndResetFlags(rModelPart);
        }
    }

    void InitializeNonLinIteration(ModelPart &rModelPart, TSystemMatrixType &rA, TSystemVectorType &rDx,
                                 TSystemVectorType &rb) override {

        BossakBaseType::InitializeNonLinIteration(rModelPart, rA, rDx, rb);

        if(mFrictionIsActive) {
            mRotationTool.ComputeFrictionAndResetFlags(rModelPart);
        }
>>>>>>> 3d1b3621
    }

    /**
     * @brief It initializes time step solution for MPM simulations.
     * @details The initialize solution step here also perform the following procedures:
     * 1. Loop over the grid nodes performed to clear all historical nodal information
     * 2. Assign a new nodal variables by means of extrapolation from material points
     * @param rModelPart The model of the problem to solve
     * @param A LHS matrix
     * @param Dx Incremental update of primary variables
     * @param b RHS Vector
     */
    void InitializeSolutionStep(
        ModelPart& rModelPart,
        TSystemMatrixType& rA,
        TSystemVectorType& rDx,
        TSystemVectorType& rb) override
    {
        KRATOS_TRY

        // Loop over the grid nodes performed to clear all nodal information
        block_for_each(rModelPart.Nodes(), [&](Node& rNode)
		{
            // Variables to be cleaned
            double & r_nodal_mass     = rNode.FastGetSolutionStepValue(NODAL_MASS);
            array_1d<double, 3 > & r_nodal_momentum = rNode.FastGetSolutionStepValue(NODAL_MOMENTUM);
            array_1d<double, 3 > & r_nodal_inertia  = rNode.FastGetSolutionStepValue(NODAL_INERTIA);

            array_1d<double, 3 > & r_nodal_displacement = rNode.FastGetSolutionStepValue(DISPLACEMENT);
            array_1d<double, 3 > & r_nodal_velocity     = rNode.FastGetSolutionStepValue(VELOCITY,1);
            array_1d<double, 3 > & r_nodal_acceleration = rNode.FastGetSolutionStepValue(ACCELERATION,1);

            double & r_nodal_old_pressure = rNode.FastGetSolutionStepValue(PRESSURE,1);
            double & r_nodal_pressure = rNode.FastGetSolutionStepValue(PRESSURE);

            // Clear
            r_nodal_mass = 0.0;
            r_nodal_momentum.clear();
            r_nodal_inertia.clear();

            r_nodal_displacement.clear();
            r_nodal_velocity.clear();
            r_nodal_acceleration.clear();
            r_nodal_old_pressure = 0.0;
            r_nodal_pressure = 0.0;

            // Other additional variables
            if (rNode.SolutionStepsDataHas(NODAL_AREA)){
                double & r_nodal_area = rNode.FastGetSolutionStepValue(NODAL_AREA);
                r_nodal_area          = 0.0;
            }
            if(rNode.SolutionStepsDataHas(NODAL_MPRESSURE)) {
                double & r_nodal_mpressure = rNode.FastGetSolutionStepValue(NODAL_MPRESSURE);
                r_nodal_mpressure = 0.0;
            }

            // friction-related
            if(mFrictionIsActive){
                rNode.FastGetSolutionStepValue(STICK_FORCE).clear();
                rNode.FastGetSolutionStepValue(FRICTION_STATE) = mRotationTool.GetSlidingState();
                rNode.SetValue(FRICTION_ASSIGNED, false);
            }
		});

        // Extrapolate from Material Point Elements and Conditions
        ImplicitBaseType::InitializeSolutionStep(rModelPart,rA,rDx,rb);

        // Assign nodal variables after extrapolation
        block_for_each(rModelPart.Nodes(), [&](Node& rNode)
        {
            const double & r_nodal_mass = rNode.FastGetSolutionStepValue(NODAL_MASS);

            if (r_nodal_mass > std::numeric_limits<double>::epsilon())
            {
                const array_1d<double, 3 > & r_nodal_momentum   = rNode.FastGetSolutionStepValue(NODAL_MOMENTUM);
                const array_1d<double, 3 > & r_nodal_inertia    = rNode.FastGetSolutionStepValue(NODAL_INERTIA);

                array_1d<double, 3 > & r_nodal_velocity     = rNode.FastGetSolutionStepValue(VELOCITY,1);
                array_1d<double, 3 > & r_nodal_acceleration = rNode.FastGetSolutionStepValue(ACCELERATION,1);
                double & r_nodal_pressure = rNode.FastGetSolutionStepValue(PRESSURE,1);

                double delta_nodal_pressure = 0.0;

                // For mixed formulation
                if (rNode.HasDofFor(PRESSURE) && rNode.SolutionStepsDataHas(NODAL_MPRESSURE))
                {
                    double & nodal_mpressure = rNode.FastGetSolutionStepValue(NODAL_MPRESSURE);
                    delta_nodal_pressure = nodal_mpressure/r_nodal_mass;
                }

                const array_1d<double, 3 > delta_nodal_velocity = r_nodal_momentum/r_nodal_mass;
                const array_1d<double, 3 > delta_nodal_acceleration = r_nodal_inertia/r_nodal_mass;

                r_nodal_velocity += delta_nodal_velocity;
                r_nodal_acceleration += delta_nodal_acceleration;

                r_nodal_pressure += delta_nodal_pressure;

                // mark nodes which have non-zero momentum in the 1st timestep s.t. these nodes can have
                // an initial friction state of SLIDING instead of STICK
                if(mFrictionIsActive){
                    const bool has_initial_momentum = (mGridModelPart.GetProcessInfo()[STEP] ==  1 && norm_2(r_nodal_momentum) > std::numeric_limits<double>::epsilon());
                    rNode.SetValue(HAS_INITIAL_MOMENTUM, has_initial_momentum);
                }
            }
        });

        const ProcessInfo& r_current_process_info = rModelPart.GetProcessInfo();
        const double delta_time = r_current_process_info[DELTA_TIME];

        // Initializing Bossak constants
        mBossak.c0 = ( 1.0 / (mBossak.beta * delta_time * delta_time) );
        mBossak.c1 = ( mBossak.gamma / (mBossak.beta * delta_time) );
        mBossak.c2 = ( 1.0 / (mBossak.beta * delta_time) );
        mBossak.c3 = ( 0.5 / (mBossak.beta) - 1.0 );
        mBossak.c4 = ( (mBossak.gamma / mBossak.beta) - 1.0  );
        mBossak.c5 = ( delta_time * 0.5 * ( ( mBossak.gamma / mBossak.beta ) - 2.0 ) );

        KRATOS_CATCH( "" )
    }

    /**
     * @brief Function called once at the end of a solution step, after convergence is reached if an iterative process is needed
     * @param rModelPart The model part of the problem to solve
     * @param A LHS matrix
     * @param Dx Incremental update of primary variables
     * @param b RHS Vector
     */
    void FinalizeSolutionStep(
        ModelPart& rModelPart,
        TSystemMatrixType& rA,
        TSystemVectorType& rDx,
        TSystemVectorType& rb) override
    {
        BossakBaseType::FinalizeSolutionStep(rModelPart, rA, rDx, rb);

        if(mFrictionIsActive) {
            block_for_each(mGridModelPart.Nodes(), [&](Node& rNode) {
                const Node& rConstNode = rNode; // const Node reference to avoid issues with previously unset GetValue()

                const double mu = rConstNode.GetValue(FRICTION_COEFFICIENT);

                // rotate friction forces stored in REACTION to global coordinates on conforming boundaries
                if (!mRotationTool.IsPenalty(rConstNode) && rConstNode.Is(SLIP) && mu > 0) {
                    mRotationTool.RotateVector(rNode.FastGetSolutionStepValue(REACTION), rNode, true);
                }
            });
        }
    }

    /**
     * @brief This function is designed to be called in the builder and solver to introduce the selected time integration scheme.
     * @param rCurrentElement The element to compute
     * @param LHS_Contribution The LHS matrix contribution
     * @param RHS_Contribution The RHS vector contribution
     * @param EquationId The ID's of the element degrees of freedom
     * @param rCurrentProcessInfo The current process info instance
     */
    void CalculateSystemContributions(
        Element& rCurrentElement,
        LocalSystemMatrixType& LHS_Contribution,
        LocalSystemVectorType& RHS_Contribution,
        Element::EquationIdVectorType& EquationId,
        const ProcessInfo& rCurrentProcessInfo) override
    {
        KRATOS_TRY

        const IndexType this_thread = OpenMPUtils::ThisThread();
        const auto& rConstElemRef = rCurrentElement;
        rCurrentElement.CalculateLocalSystem(LHS_Contribution,RHS_Contribution,rCurrentProcessInfo);
        rConstElemRef.EquationIdVector(EquationId,rCurrentProcessInfo);

        if(mIsDynamic)
        {
            rCurrentElement.CalculateMassMatrix(mMatrix.M[this_thread],rCurrentProcessInfo);
            rCurrentElement.CalculateDampingMatrix(mMatrix.D[this_thread],rCurrentProcessInfo);
            BossakBaseType::AddDynamicsToLHS(LHS_Contribution, mMatrix.D[this_thread], mMatrix.M[this_thread], rCurrentProcessInfo);
            BossakBaseType::AddDynamicsToRHS(rCurrentElement, RHS_Contribution, mMatrix.D[this_thread], mMatrix.M[this_thread], rCurrentProcessInfo);
        }

        // Rotate contributions (to match coordinates for slip conditions)
        if(!mRotationTool.IsParticleBasedSlip(rCurrentElement.GetGeometry())){
            // prevent rotation in case of particle-based slip (handled by condition itself)
            mRotationTool.Rotate(LHS_Contribution, RHS_Contribution, rCurrentElement.GetGeometry());
            mRotationTool.ApplySlipCondition(LHS_Contribution,RHS_Contribution,rCurrentElement.GetGeometry());
        }


        KRATOS_CATCH( "" )
    }

    /**
     * @brief This function is designed to calculate just the RHS contribution
     * @param rCurrentElement The element to compute
     * @param rRHSContribution The RHS vector contribution
     * @param rEquationId The ID's of the element degrees of freedom
     * @param rCurrentProcessInfo The current process info instance
     */
    void CalculateRHSContribution(
        Element& rCurrentElement,
        LocalSystemVectorType& RHS_Contribution,
        Element::EquationIdVectorType& EquationId,
        const ProcessInfo& rCurrentProcessInfo) override
    {

        KRATOS_TRY

        const IndexType this_thread = OpenMPUtils::ThisThread();
        const auto& r_const_elem_ref = rCurrentElement;

        // Basic operations for the element considered
        rCurrentElement.CalculateRightHandSide(RHS_Contribution,rCurrentProcessInfo);
        r_const_elem_ref.EquationIdVector(EquationId,rCurrentProcessInfo);

        if(mIsDynamic)
        {
            rCurrentElement.CalculateMassMatrix(mMatrix.M[this_thread],rCurrentProcessInfo);
            rCurrentElement.CalculateDampingMatrix(mMatrix.D[this_thread],rCurrentProcessInfo);
            BossakBaseType::AddDynamicsToRHS(rCurrentElement, RHS_Contribution, mMatrix.D[this_thread], mMatrix.M[this_thread], rCurrentProcessInfo);
        }

        // Rotate contributions (to match coordinates for slip conditions)
        if(!mRotationTool.IsParticleBasedSlip(rCurrentElement.GetGeometry())){
            // prevent rotation in case of particle-based slip (handled by condition itself)
            mRotationTool.RotateRHS(RHS_Contribution, rCurrentElement.GetGeometry());
            mRotationTool.ApplySlipCondition(RHS_Contribution,rCurrentElement.GetGeometry());
        }

        KRATOS_CATCH( "" )
    }

    /**
     * @brief Functions totally analogous to the precedent but applied to the "condition" objects
     * @param rCurrentCondition The condition to compute
     * @param rLHSContribution The LHS matrix contribution
     * @param rRHSContribution The RHS vector contribution
     * @param rEquationId The ID's of the element degrees of freedom
     * @param rCurrentProcessInfo The current process info instance
     */
    void CalculateSystemContributions(
        Condition& rCurrentCondition,
        LocalSystemMatrixType& LHS_Contribution,
        LocalSystemVectorType& RHS_Contribution,
        Element::EquationIdVectorType& EquationId,
        const ProcessInfo& rCurrentProcessInfo) override
    {

        KRATOS_TRY

        const IndexType this_thread = OpenMPUtils::ThisThread();
        const auto& r_const_cond_ref = rCurrentCondition;

        rCurrentCondition.CalculateLocalSystem(LHS_Contribution,RHS_Contribution,rCurrentProcessInfo);
        r_const_cond_ref.EquationIdVector(EquationId,rCurrentProcessInfo);

        if(mIsDynamic)
        {
            rCurrentCondition.CalculateMassMatrix(mMatrix.M[this_thread],rCurrentProcessInfo);
            rCurrentCondition.CalculateDampingMatrix(mMatrix.D[this_thread],rCurrentProcessInfo);
            BossakBaseType::AddDynamicsToLHS(LHS_Contribution, mMatrix.D[this_thread], mMatrix.M[this_thread], rCurrentProcessInfo);
            BossakBaseType::AddDynamicsToRHS(rCurrentCondition, RHS_Contribution, mMatrix.D[this_thread], mMatrix.M[this_thread], rCurrentProcessInfo);
        }

        // Rotate contributions (to match coordinates for slip conditions)
        if(!mRotationTool.IsParticleBasedSlip(rCurrentCondition.GetGeometry())){
            // prevent rotation in case of particle-based slip (handled by condition itself)
            mRotationTool.Rotate(LHS_Contribution, RHS_Contribution, rCurrentCondition.GetGeometry());
            mRotationTool.ApplySlipCondition(LHS_Contribution,RHS_Contribution,rCurrentCondition.GetGeometry());
        }


        KRATOS_CATCH( "" )
    }

    /**
     * @brief Functions that calculates the RHS of a "condition" object
     * @param rCurrentCondition The condition to compute
     * @param rRHSContribution The RHS vector contribution
     * @param rEquationId The ID's of the condition degrees of freedom
     * @param rCurrentProcessInfo The current process info instance
     */
    void CalculateRHSContribution(
        Condition& rCurrentCondition,
        LocalSystemVectorType& RHS_Contribution,
        Element::EquationIdVectorType& EquationId,
        const ProcessInfo& rCurrentProcessInfo) override
    {
        KRATOS_TRY

        const IndexType this_thread = OpenMPUtils::ThisThread();
        const auto& r_const_cond_ref = rCurrentCondition;
        rCurrentCondition.CalculateRightHandSide(RHS_Contribution,rCurrentProcessInfo);
        r_const_cond_ref.EquationIdVector(EquationId,rCurrentProcessInfo);

        if(mIsDynamic)
        {
            rCurrentCondition.CalculateMassMatrix(mMatrix.M[this_thread],rCurrentProcessInfo);
            rCurrentCondition.CalculateDampingMatrix(mMatrix.D[this_thread],rCurrentProcessInfo);
            BossakBaseType::AddDynamicsToRHS(rCurrentCondition, RHS_Contribution, mMatrix.D[this_thread], mMatrix.M[this_thread], rCurrentProcessInfo);
        }

        // Rotate contributions (to match coordinates for slip conditions)
        if(!mRotationTool.IsParticleBasedSlip(rCurrentCondition.GetGeometry())){
            // prevent rotation in case of particle-based slip (handled by condition itself)
            mRotationTool.RotateRHS(RHS_Contribution, rCurrentCondition.GetGeometry());
            mRotationTool.ApplySlipCondition(RHS_Contribution,rCurrentCondition.GetGeometry());
        }


        KRATOS_CATCH( "" )
    }

protected:

    // MPM Background Grid
    ModelPart& mGridModelPart;

    // To distinguish quasi-static and dynamic
    bool mIsDynamic;

    // Identifies cases where friction is active in at least 1 slip boundary
    bool mFrictionIsActive;

    // For Rotation Utility
    unsigned int mDomainSize;
    unsigned int mBlockSize;
    MPMBoundaryRotationUtility<LocalSystemMatrixType,LocalSystemVectorType> mRotationTool;

    void ClearReactionOnPenaltyBoundary() const
    {
        block_for_each(mGridModelPart.Nodes(), [&](Node& rNode)
        {
            const Node& rConstNode = rNode; // const Node reference to avoid issues with previously unset GetValue()

            if( mRotationTool.IsPenalty(rConstNode) )
                rNode.FastGetSolutionStepValue(REACTION).clear();
        });
    }

}; /* Class MPMResidualBasedBossakScheme */
}  /* namespace Kratos.*/

#endif /* KRATOS_MPM_RESIDUAL_BASED_BOSSAK_SCHEME defined */
<|MERGE_RESOLUTION|>--- conflicted
+++ resolved
@@ -29,11 +29,8 @@
 #include "solving_strategies/schemes/residual_based_implicit_time_scheme.h"
 #include "solving_strategies/schemes/residual_based_bossak_displacement_scheme.hpp"
 #include "custom_utilities/mpm_boundary_rotation_utility.h"
-<<<<<<< HEAD
 #include "custom_conditions/particle_based_conditions/mpm_particle_base_condition.h"
-=======
 #include "utilities/parallel_utilities.h"
->>>>>>> 3d1b3621
 
 namespace Kratos
 {
@@ -127,12 +124,8 @@
      MPMResidualBasedBossakScheme(MPMResidualBasedBossakScheme& rOther)
         :BossakBaseType(rOther)
         ,mGridModelPart(rOther.mGridModelPart)
-<<<<<<< HEAD
+        ,mFrictionIsActive(rOther.mFrictionIsActive)
         ,mRotationTool(rOther.mDomainSize,rOther.mBlockSize)
-=======
-        ,mFrictionIsActive(rOther.mFrictionIsActive)
-        ,mRotationTool(rOther.mDomainSize,rOther.mBlockSize,IS_STRUCTURE)
->>>>>>> 3d1b3621
     {
     }
 
@@ -284,8 +277,6 @@
         ClearReactionOnPenaltyBoundary();
 
         BossakBaseType::FinalizeNonLinIteration(rModelPart, rA, rDx, rb);
-<<<<<<< HEAD
-=======
 
         // modify reaction forces for material point particle slip conditions (Penalty)
         mRotationTool.CalculateReactionForces(mGridModelPart);
@@ -303,7 +294,6 @@
         if(mFrictionIsActive) {
             mRotationTool.ComputeFrictionAndResetFlags(rModelPart);
         }
->>>>>>> 3d1b3621
     }
 
     /**
