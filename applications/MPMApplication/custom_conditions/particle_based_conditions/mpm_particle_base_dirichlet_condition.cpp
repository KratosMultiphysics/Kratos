--- conflicted
+++ resolved
@@ -69,18 +69,13 @@
 void MPMParticleBaseDirichletCondition::CalculateInterfaceContactForce(const ProcessInfo& rCurrentProcessInfo )
 {
     const unsigned int number_of_nodes = GetGeometry().PointsNumber();
-<<<<<<< HEAD
+
     GeneralVariables Variables;
     MPMShapeFunctionPointValues(Variables.N);
+
     array_1d<double, 3 > mpc_force = ZeroVector(3);
-=======
-
-    GeneralVariables Variables;
-    MPMShapeFunctionPointValues(Variables.N);
-
-    array_1d<double, 3 > mpc_force = ZeroVector(3);
-
->>>>>>> a1926edf
+
+
     for ( unsigned int i = 0; i < number_of_nodes; i++ )
     {
         if (Variables.N[i] > std::numeric_limits<double>::epsilon() )
@@ -89,29 +84,20 @@
             
             const double nodal_area  = r_geometry[i].FastGetSolutionStepValue(NODAL_AREA, 0);
             const Vector nodal_force = r_geometry[i].FastGetSolutionStepValue(REACTION);
-<<<<<<< HEAD
-=======
-
->>>>>>> a1926edf
+
             if (nodal_area > std::numeric_limits<double>::epsilon())
             {
                 mpc_force += Variables.N[i] * nodal_force * this->GetIntegrationWeight() / nodal_area;
             }
         }
     }
-<<<<<<< HEAD
-=======
-
->>>>>>> a1926edf
+
     // Apply in the normal contact direction and allow releasing motion
     if (Is(CONTACT))
     {
         // Apply only in the normal direction
         const double normal_force = MathUtils<double>::Dot(mpc_force, m_normal);
-<<<<<<< HEAD
-=======
-
->>>>>>> a1926edf
+
         // This check is done to avoid sticking forces
         if (normal_force > 0.0)
             mpc_force = 1.0 * normal_force * m_normal;
@@ -121,19 +107,13 @@
     
     m_contact_force = -mpc_force;
 }
-<<<<<<< HEAD
-=======
-
->>>>>>> a1926edf
+
 void MPMParticleBaseDirichletCondition::CalculateNodalReactions(const ProcessInfo& rCurrentProcessInfo )
 {
     KRATOS_ERROR << "You are calling the CalculateNodalReactions from the base class for dirichlet conditions" << std::endl;
 }
 
-<<<<<<< HEAD
-=======
-
->>>>>>> a1926edf
+
 void MPMParticleBaseDirichletCondition::CalculateOnIntegrationPoints(
     const Variable<bool>& rVariable,
     std::vector<bool>& rValues,
@@ -141,10 +121,7 @@
 {
     if (rValues.size() != 1)
         rValues.resize(1);
-<<<<<<< HEAD
-=======
-
->>>>>>> a1926edf
+
     if (rVariable == MPC_CALCULATE_NODAL_REACTIONS) {
         this->CalculateNodalReactions(rCurrentProcessInfo);
         rValues[0] = true;
