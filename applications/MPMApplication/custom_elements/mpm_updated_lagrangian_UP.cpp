--- conflicted
+++ resolved
@@ -862,7 +862,6 @@
     const unsigned int dimension = GetGeometry().WorkingSpaceDimension();
     const Matrix& r_N = GetGeometry().ShapeFunctionsValues();
     double bulk_modulus  = 1.0;
-<<<<<<< HEAD
 
 
    if (GetProperties().Has(YOUNG_MODULUS) && GetProperties().Has(POISSON_RATIO))
@@ -879,24 +878,6 @@
     }
 
 
-=======
-
-
-   if (GetProperties().Has(YOUNG_MODULUS) && GetProperties().Has(POISSON_RATIO))
-    {
-        const double& young_modulus = GetProperties()[YOUNG_MODULUS];
-        const double& poisson_ratio    = GetProperties()[POISSON_RATIO];
-        bulk_modulus  = young_modulus/(3.0*(1.0-2.0*poisson_ratio));
-        // Check if Bulk Modulus is not NaN
-        if (bulk_modulus != bulk_modulus)
-            bulk_modulus = 1e16;
-    }
-   else if (GetProperties().Has(DYNAMIC_VISCOSITY)) {
-        bulk_modulus  = GetProperties()[BULK_MODULUS];
-    }
-
-
->>>>>>> 330a1981
     //double delta_coefficient = rVariables.detF0 - 1; //FLUID
 
     unsigned int indexpi = dimension;
