//    |  /           |
//    ' /   __| _` | __|  _ \   __|
//    . \  |   (   | |   (   |\__ \.
//   _|\_\_|  \__,_|\__|\___/ ____/
//                   Multi-Physics
//
//  License:         BSD License
//					 Kratos default license: kratos/license.txt
//
//  Main authors:    Bodhinanda Chandra
//


#pragma once

// System includes

// External includes

// Project includes
#include "includes/define.h"
#include "utilities/binbased_fast_point_locator.h"
#include "utilities/quadrature_points_utility.h"
#include "mpm_application_variables.h"
#include "geometries/geometry.h"
#include "includes/model_part.h"
#include "pqmpm_partition_utilities.h"
#include "utilities/openmp_utils.h"

namespace Kratos::MPMSearchElementUtility
{
    // Standard types
    typedef std::size_t IndexType;
    typedef std::size_t SizeType;
    typedef Node NodeType;
    typedef typename ModelPart::GeometryType GeometryType;


    inline double CrossProductDet2D(
        array_1d<double, 3> VectorA,
        array_1d<double, 3> VectorB
        )
    {
        return (VectorA[0] * VectorB[1] - VectorB[0] * VectorA[1]);
    }


    inline bool CheckIsInside(
        const GeometryType& rGeom,
        array_1d<double, 3>& LocalCoords,
        const array_1d<double, 3>& Coords,
        const double Tolerance
        )
    {
        // TODO some optimisation for simple 2D shapes.
        return rGeom.IsInside(Coords, LocalCoords, Tolerance);
    }


    inline void ConstructNeighbourRelations(
        GeometryType& rGeom,
        const ModelPart& rBackgroundGridModelPart
        )
    {
        std::vector<typename Geometry<Node>::Pointer> geometry_neighbours;
        for (IndexType j = 0; j < rBackgroundGridModelPart.NumberOfElements(); j++)
        {
            auto p_geometry_neighbour = (rBackgroundGridModelPart.ElementsBegin() + j)->pGetGeometry();
            if (p_geometry_neighbour->Id() != rGeom.Id()) // dont add the parent as its own neighbour
            {
                for (IndexType n = 0; n < p_geometry_neighbour->size(); n++)
                {
                    for (IndexType k = 0; k < rGeom.size(); k++)
                    {
                        if (rGeom[k].Id() == (*p_geometry_neighbour)[n].Id()) {
                            // Prevent duplicate additions
                            bool add_entry = true;
                            for (size_t i = 0; i < geometry_neighbours.size(); i++)
                            {
                                if (geometry_neighbours[i]->Id() == p_geometry_neighbour->Id())
                                {
                                    add_entry = false;
                                    break;
                                }
                            }
                            if (add_entry) {
                                geometry_neighbours.push_back(p_geometry_neighbour);
                            }
                            break;
                        }
                    }
                }
            }
        }
        rGeom.SetValue(GEOMETRY_NEIGHBOURS, geometry_neighbours);
    }


    inline bool IsExplicitAndNeedsCorrection(
        GeometryType::Pointer pQuadraturePoint,
        const ProcessInfo& rProcessInfo
        )
    {
        if (rProcessInfo.Has(IS_FIX_EXPLICIT_MP_ON_GRID_EDGE)) {
            if (rProcessInfo.GetValue(IS_FIX_EXPLICIT_MP_ON_GRID_EDGE)) {
                if (pQuadraturePoint->IntegrationPointsNumber() == 1) {
                    for (size_t i = 0; i < pQuadraturePoint->ShapeFunctionsValues().size2(); ++i) {
                        if (pQuadraturePoint->ShapeFunctionsValues()(0, i) < std::numeric_limits<double>::epsilon()) {
                            return true;
                        }
                    }
                }
            }
        }
        return false;
    }

    inline GeometryType& FindGridGeom(
        GeometryType& rParentGeom,
        const ModelPart& rBackgroundGridModelPart,
        const double Tolerance,
        const array_1d<double, 3>& xg,
        array_1d<double, 3>& rLocalCoords,
        const ProcessInfo& rProcessInfo,
        bool& IsFound
        )
    {
        IsFound = false;
        if (CheckIsInside(rParentGeom, rLocalCoords, xg, Tolerance)) {
            IsFound = true;
            return rParentGeom;
        } else {
            // Lock for ParentGeom is required as reading and writing is called in parallel
            // Lock is set on the node, since the lock option is not available for the geometry
            rParentGeom(0)->SetLock();
            if (!rParentGeom.Has(GEOMETRY_NEIGHBOURS)) {
                ConstructNeighbourRelations(rParentGeom, rBackgroundGridModelPart);
            }
            rParentGeom(0)->UnSetLock();
            auto& geometry_neighbours = rParentGeom.GetValue(GEOMETRY_NEIGHBOURS);
            for (IndexType k = 0; k < geometry_neighbours.size(); ++k) {
                if (CheckIsInside(*geometry_neighbours[k], rLocalCoords, xg, Tolerance)) {
                    IsFound = true;
                    return *(geometry_neighbours[k].get());
                }
            }
        }
        return rParentGeom;
    }


    inline void UpdatePartitionedQuadraturePoint(
        const ModelPart& rBackgroundGridModelPart,
        const array_1d<double, 3>& rCoordinates,
        Element& rMasterMaterialPoint,
        typename GeometryType::Pointer pQuadraturePointGeometry,
        const double Tolerance
        )
    {
        KRATOS_TRY;

        array_1d<double, 3> local_coords;
        pQuadraturePointGeometry->IsInside(rCoordinates, local_coords, Tolerance);
        PQMPMPartitionUtilities::PartitionMasterMaterialPointsIntoSubPoints(rBackgroundGridModelPart, rCoordinates,
            local_coords, rMasterMaterialPoint, pQuadraturePointGeometry, Tolerance);

        KRATOS_CATCH("");
    }


    inline void NeighbourSearchElements(
        const ModelPart& rMPMModelPart,
        const ModelPart& rBackgroundGridModelPart,
        std::vector<std::vector<Element::Pointer>>& rThreadMissingElements,
        std::vector<std::vector<IndexType>>& rThreadActiveNodeIds,
        std::vector<std::unordered_map<GeometryType*, std::size_t>>& rThreadMpCounts,
        const double Tolerance
        )
    {
        #pragma omp parallel for
        for (int i = 0; i < static_cast<int>(rMPMModelPart.Elements().size()); ++i) {
            auto element_itr = (rMPMModelPart.ElementsBegin() + i);
            array_1d<double, 3> local_coordinates;
            bool is_found = false;
            std::vector<array_1d<double, 3>> xg;
            element_itr->CalculateOnIntegrationPoints(MP_COORD, xg, rBackgroundGridModelPart.GetProcessInfo());

            GeometryType& r_found_geom = FindGridGeom(element_itr->GetGeometry().GetGeometryParent(0),
                rBackgroundGridModelPart, Tolerance, xg[0], local_coordinates,
                rMPMModelPart.GetProcessInfo(), is_found);

            const int thread_id = OpenMPUtils::ThisThread();
            
            if (is_found) {
                const bool is_pqmpm = (rBackgroundGridModelPart.GetProcessInfo().Has(IS_PQMPM))
                    ? rBackgroundGridModelPart.GetProcessInfo().GetValue(IS_PQMPM) : false;
                if (is_pqmpm) {
                    // Updates the quadrature point geometry.
                    (*element_itr).GetGeometry().SetGeometryParent(&r_found_geom);
                    PQMPMPartitionUtilities::PartitionMasterMaterialPointsIntoSubPoints(rBackgroundGridModelPart, xg[0],
                        local_coordinates, *element_itr, element_itr->pGetGeometry(), Tolerance);
                } else {
                    CreateQuadraturePointsUtility<Node>::UpdateFromLocalCoordinates(
                        element_itr->pGetGeometry(), local_coordinates,
                        element_itr->GetGeometry().IntegrationPoints()[0].Weight(), r_found_geom);
                }
                if (IsExplicitAndNeedsCorrection(element_itr->pGetGeometry(), rBackgroundGridModelPart.GetProcessInfo())) {
                    is_found = false;
                } else {
                    for (IndexType j = 0; j < r_found_geom.PointsNumber(); ++j) {
                        rThreadActiveNodeIds[thread_id].push_back(r_found_geom.Points()[j].Id());
                    }
                    // counts the number of MPs in a background grid element
                    rThreadMpCounts[thread_id][&r_found_geom]++;
                }
            } else {
                rThreadMissingElements[thread_id].push_back(&*element_itr);
            }
        }
    }


    inline void NeighbourSearchConditions(
        const ModelPart& rMPMModelPart,
        const ModelPart& rBackgroundGridModelPart,
        std::vector<std::vector<Condition::Pointer>>& rThreadMissingConditions,
        std::vector<std::vector<IndexType>>& rThreadActiveNodeIds,
        const double Tolerance
        )
    {
        #pragma omp parallel for
        for (int i = 0; i < static_cast<int>(rMPMModelPart.Conditions().size()); ++i) {
            auto condition_itr = rMPMModelPart.Conditions().begin() + i;
            std::vector<array_1d<double, 3>> xg;
            condition_itr->CalculateOnIntegrationPoints(MPC_COORD, xg, rMPMModelPart.GetProcessInfo());

            if (xg.size() > 0 && condition_itr->Is(BOUNDARY)) {
                array_1d<double, 3> local_coordinates;
                bool is_found = false;

                GeometryType& r_found_geom = FindGridGeom(condition_itr->GetGeometry().GetGeometryParent(0),
                    rBackgroundGridModelPart, Tolerance, xg[0], local_coordinates,
                    rMPMModelPart.GetProcessInfo(), is_found);

                const int thread_id = OpenMPUtils::ThisThread();
                
                if (is_found) {
                    CreateQuadraturePointsUtility<Node>::UpdateFromLocalCoordinates(
                        condition_itr->pGetGeometry(), local_coordinates,
                        condition_itr->GetGeometry().IntegrationPoints()[0].Weight(), r_found_geom);

                    condition_itr->Set(ACTIVE);

           
                    for (IndexType j = 0; j < r_found_geom.PointsNumber(); ++j) {
                        rThreadActiveNodeIds[thread_id].push_back(r_found_geom.Points()[j].Id());
                    }
                } else {
                    rThreadMissingConditions[thread_id].push_back(&*condition_itr);
                }
            }
        }
    }


    inline bool IsFixExplicitAndOnElementEdge(
        const Vector& N,
        const ProcessInfo& rProcessInfo
        )
    {
        if (rProcessInfo.Has(IS_FIX_EXPLICIT_MP_ON_GRID_EDGE)) {
            if (rProcessInfo.GetValue(IS_FIX_EXPLICIT_MP_ON_GRID_EDGE)) {
                // check if MP is exactly on the edge of the element, this gives spurious strains in explicit
                for (SizeType i = 0; i < N.size(); ++i) {
                    if (std::abs(N[i]) < std::numeric_limits<double>::epsilon()) {
                        return true;
                    }
                }
            }
        }
        return false;
    }


    template <std::size_t TDimension>
    void BinBasedSearchElementsAndConditions(
        ModelPart& rMPMModelPart,
        ModelPart& rBackgroundGridModelPart,
        std::vector<typename Element::Pointer>& rMissingElements,
        std::vector<typename Condition::Pointer>& rMissingConditions,
        std::vector<std::vector<IndexType>>& rThreadActiveNodeIds,
        std::vector<std::unordered_map<GeometryType*, std::size_t>>& rThreadMpCounts,
        const std::size_t MaxNumberOfResults,
        const double Tolerance
        )
    {
        const ProcessInfo& r_process_info = rBackgroundGridModelPart.GetProcessInfo();
        bool is_pqmpm = (r_process_info.Has(IS_PQMPM))
            ? r_process_info.GetValue(IS_PQMPM) : false;

        // Search background grid and make element active
        Vector N;
        const int max_result = 1000;

        #pragma omp parallel
        {
            BinBasedFastPointLocator<TDimension> SearchStructure(rBackgroundGridModelPart);
            SearchStructure.UpdateSearchDatabase();
            typename BinBasedFastPointLocator<TDimension>::ResultContainerType results(max_result);

            // Element search and assign background grid
            #pragma omp for
            for (int i = 0; i < static_cast<int>(rMissingElements.size()); ++i) {
                auto element_itr = *(rMissingElements.begin() + i);
                std::vector<array_1d<double, 3>> xg;
                element_itr->CalculateOnIntegrationPoints(MP_COORD, xg, rMPMModelPart.GetProcessInfo());
                typename BinBasedFastPointLocator<TDimension>::ResultIteratorType result_begin = results.begin();
                Element::Pointer pelem;

                // FindPointOnMesh find the background element in which a given point falls and the relative shape functions
                bool is_found = SearchStructure.FindPointOnMesh(xg[0], N, pelem, result_begin, MaxNumberOfResults, Tolerance);

                if (is_found) {
                    pelem->Set(ACTIVE);

                    if (IsFixExplicitAndOnElementEdge(N, r_process_info) && !is_pqmpm) {
                        // MP is exactly on the edge. Now we give it a little 'nudge'
                        array_1d<double, 3> xg_nudged = array_1d<double, 3>(xg[0]);
                        std::vector<array_1d<double, 3>> mp_vel;
                        element_itr->CalculateOnIntegrationPoints(MP_VELOCITY, mp_vel, rMPMModelPart.GetProcessInfo());
                        xg_nudged += r_process_info[DELTA_TIME] / 1000.0 * mp_vel[0];
                        if (SearchStructure.FindPointOnMesh(xg_nudged, N, pelem, result_begin, MaxNumberOfResults, Tolerance)) {
                            element_itr->SetValuesOnIntegrationPoints(MP_COORD, { xg_nudged }, rMPMModelPart.GetProcessInfo());
                            KRATOS_INFO("MPMSearchElementUtility") << "WARNING: To prevent spurious explicit stresses, Material Point "
                                << element_itr->Id() << " was nudged." << std::endl;
                        } else {
                            is_found = SearchStructure.FindPointOnMesh(xg[0], N, pelem, result_begin, MaxNumberOfResults, Tolerance);
                            KRATOS_INFO("MPMSearchElementUtility") << "WARNING: Material Point " << element_itr->Id()
                                << " lies exactly on an element edge and may give spurious results." << std::endl;
                        }
                    }
                    if (is_pqmpm) {
                        // Updates the quadrature point geometry.
                        (*element_itr).GetGeometry().SetGeometryParent((pelem->pGetGeometry().get()));
                        UpdatePartitionedQuadraturePoint(rBackgroundGridModelPart, xg[0],
                            *element_itr, pelem->pGetGeometry(), Tolerance);
                    } else {
                        auto p_quadrature_point_geometry = element_itr->pGetGeometry();
                        array_1d<double, 3> local_coordinates;
                        pelem->pGetGeometry()->PointLocalCoordinates(local_coordinates, xg[0]);
                        CreateQuadraturePointsUtility<Node>::UpdateFromLocalCoordinates(
                            p_quadrature_point_geometry, local_coordinates,
                            p_quadrature_point_geometry->IntegrationPoints()[0].Weight(), pelem->GetGeometry());
                    }
                    auto& r_geometry = element_itr->GetGeometry();
<<<<<<< HEAD

                    const int thread_id = omp_get_thread_num();
=======
                                        
                    const int thread_id = OpenMPUtils::ThisThread();

>>>>>>> 6c6a5855
                    for (IndexType j = 0; j < r_geometry.PointsNumber(); ++j) {
                        rThreadActiveNodeIds[thread_id].push_back(r_geometry[j].Id());
                    }

                    GeometryType* p_grid_geom = pelem->pGetGeometry().get();
                    rThreadMpCounts[thread_id][p_grid_geom]++;

                } else {
                    KRATOS_INFO("MPMSearchElementUtility") << "WARNING: Search Element for Material Point: "
                        << element_itr->Id() << " is failed. Geometry is cleared." << std::endl;
                    element_itr->GetGeometry().clear();
                    element_itr->Reset(ACTIVE);
                    element_itr->Set(TO_ERASE);
                }
            }

            // Condition search and assign background grid
            #pragma omp for
            for (int i = 0; i < static_cast<int>(rMissingConditions.size()); ++i) {
                auto condition_itr = *(rMissingConditions.begin() + i);
                std::vector<array_1d<double, 3>> xg;
                condition_itr->CalculateOnIntegrationPoints(MPC_COORD, xg, rMPMModelPart.GetProcessInfo());

                if (xg.size() > 0) {
                    // Only search for particle based BCs!
                    // Grid BCs are still applied on MP_model_part but we don't want to search for them.
                    typename BinBasedFastPointLocator<TDimension>::ResultIteratorType result_begin = results.begin();
                    Element::Pointer pelem;

                    // FindPointOnMesh find the background element in which a given point falls and the relative shape functions
                    bool is_found = SearchStructure.FindPointOnMesh(xg[0], N, pelem, result_begin, MaxNumberOfResults, Tolerance);

                    if (is_found) {
                        auto p_quadrature_point_geometry = condition_itr->pGetGeometry();
                        array_1d<double, 3> local_coordinates;
                        pelem->pGetGeometry()->PointLocalCoordinates(local_coordinates, xg[0]);
                        CreateQuadraturePointsUtility<Node>::UpdateFromLocalCoordinates(
                            p_quadrature_point_geometry, local_coordinates,
                            p_quadrature_point_geometry->IntegrationPoints()[0].Weight(), pelem->GetGeometry());

                        auto& r_geometry = condition_itr->GetGeometry();
                        
                        const int thread_id = OpenMPUtils::ThisThread();

                        for (IndexType j = 0; j < r_geometry.PointsNumber(); ++j) {
                            rThreadActiveNodeIds[thread_id].push_back(r_geometry[j].Id());
                        }
                        condition_itr->Set(ACTIVE);
                    } else {
                        KRATOS_INFO("MPMSearchElementUtility") << "WARNING: Search Element for Material Point Condition: " << condition_itr->Id()
                            << " is failed. Geometry is cleared." << std::endl;
                        condition_itr->GetGeometry().clear();
                        condition_itr->Reset(ACTIVE);
                        condition_itr->Set(TO_ERASE);
                    }
                }
            }
        }
    }


    inline void ResetElementsAndNodes(ModelPart& rBackgroundGridModelPart)
    {
        #pragma omp parallel for
        for (int i = 0; i < static_cast<int>(rBackgroundGridModelPart.Elements().size()); ++i) {
            auto element_itr = rBackgroundGridModelPart.Elements().begin() + i;
            element_itr->Reset(ACTIVE);
            
            element_itr->GetGeometry().SetValue(MP_COUNTER, 0);
        }

        // Reset all nodes 
        #pragma omp parallel for
        for (int i = 0; i < static_cast<int>(rBackgroundGridModelPart.Nodes().size()); ++i) {
            auto node_itr = rBackgroundGridModelPart.NodesBegin() + i;
            node_itr->Reset(ACTIVE);
        }
    }


    /**
     * @brief Search element connectivity for each material point
     * @details A search is performed to know in which grid element the material point falls.
     * If one or more material points fall in the grid element, the grid element is
     * set to be active and its connectivity is associated to the material point
     * element.
     * STEPS:
     * 1) All the elements are set to be INACTIVE
     * 2) A searching is performed and the grid elements which contain at least a MP are set to be ACTIVE
     */
    template<std::size_t TDimension>
    void SearchElement(
        ModelPart& rBackgroundGridModelPart,
        ModelPart& rMPMModelPart,
        const std::size_t MaxNumberOfResults,
        const double Tolerance
        )
    {
        ResetElementsAndNodes(rBackgroundGridModelPart);

        const int num_threads = ParallelUtilities::GetNumThreads();
        
        std::vector<typename Element::Pointer> missing_elements;
        std::vector<typename Condition::Pointer> missing_conditions;
        std::vector<std::vector<IndexType>> thread_active_node_ids(num_threads);
        std::vector<std::vector<Element::Pointer>> thread_missing_elements(num_threads);
        std::vector<std::vector<Condition::Pointer>> thread_missing_conditions(num_threads);
        std::vector<std::unordered_map<GeometryType*, std::size_t>> thread_mp_counts(num_threads);

        if (!rMPMModelPart.GetProcessInfo()[IS_RESTARTED]) {
            NeighbourSearchElements(rMPMModelPart, rBackgroundGridModelPart, thread_missing_elements, thread_active_node_ids, thread_mp_counts, Tolerance);
            NeighbourSearchConditions(rMPMModelPart, rBackgroundGridModelPart, thread_missing_conditions, thread_active_node_ids, Tolerance);
            
            // Merge missing elements and conditions
            for (const auto& thread_vec : thread_missing_elements) {
                missing_elements.insert(missing_elements.end(), thread_vec.begin(), thread_vec.end());
            }
            for (const auto& thread_vec : thread_missing_conditions) {
                missing_conditions.insert(missing_conditions.end(), thread_vec.begin(), thread_vec.end());
            }

        } else {
            missing_elements.resize(rMPMModelPart.Elements().size());
            IndexPartition(rMPMModelPart.Elements().size()).for_each([&](std::size_t i){
                missing_elements[i] = &*(rMPMModelPart.ElementsBegin() + i); // maybe add/remove *&?
            });

            missing_conditions.resize(rMPMModelPart.Conditions().size());
            IndexPartition(rMPMModelPart.Conditions().size()).for_each([&](std::size_t i){
                missing_conditions[i] = &*(rMPMModelPart.Conditions().begin() + i); // maybe add/remove *&?
            });
        }

        if (missing_conditions.size() > 0 || missing_elements.size() > 0) {
            BinBasedSearchElementsAndConditions<TDimension>(rMPMModelPart,
                rBackgroundGridModelPart, missing_elements, missing_conditions, thread_active_node_ids, thread_mp_counts,
                MaxNumberOfResults, Tolerance);
        }

        // collect active nodes and set active
        std::unordered_set<IndexType> active_node_ids;
        for (const auto& local_ids : thread_active_node_ids) {
            active_node_ids.insert(local_ids.begin(), local_ids.end());
        }
        for (IndexType id : active_node_ids) {
            rBackgroundGridModelPart.GetNode(id).Set(ACTIVE, true);
        }

        // Global counter accumulation
        std::unordered_map<GeometryType*, std::size_t> global_counts;

        for (const auto& thread_map : thread_mp_counts) {
            for (const auto& [p_geom, count] : thread_map) {
                global_counts[p_geom] += count;
            }
        }

        // Apply to MP_COUNTER
        for (const auto& [p_geom, count] : global_counts) {
            p_geom->SetValue(MP_COUNTER, static_cast<int>(count));
        }
    }
} // end namespace Kratos::MPMSearchElementUtility<|MERGE_RESOLUTION|>--- conflicted
+++ resolved
@@ -353,14 +353,9 @@
                             p_quadrature_point_geometry->IntegrationPoints()[0].Weight(), pelem->GetGeometry());
                     }
                     auto& r_geometry = element_itr->GetGeometry();
-<<<<<<< HEAD
-
-                    const int thread_id = omp_get_thread_num();
-=======
                                         
                     const int thread_id = OpenMPUtils::ThisThread();
 
->>>>>>> 6c6a5855
                     for (IndexType j = 0; j < r_geometry.PointsNumber(); ++j) {
                         rThreadActiveNodeIds[thread_id].push_back(r_geometry[j].Id());
                     }
