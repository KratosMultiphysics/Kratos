--- conflicted
+++ resolved
@@ -24,11 +24,8 @@
 #include "containers/variable.h"
 #include "geometries/geometry.h"
 #include "utilities/coordinate_transformation_utilities.h"
-<<<<<<< HEAD
+#include "utilities/parallel_utilities.h"
 #include "mpm_application_variables.h"
-=======
-#include "utilities/parallel_utilities.h"
->>>>>>> 3d1b3621
 
 namespace Kratos {
 
@@ -175,7 +172,7 @@
 			{
                 // Checks for conforming slip
                 // [ non-conforming SLIP BCs are treated within the resp. condition itself ]
-				if( this->IsSlip(rGeometry[itNode]) && !this->IsParticleBasedSlip(rGeometry[itNode]))
+				if( this->IsConformingSlip(rGeometry[itNode]) )
 				{
 					// We fix the first displacement dof (normal component) for each rotated block
 					unsigned int j = itNode * this->GetBlockSize();
@@ -266,7 +263,6 @@
         return rNode.GetValue(PARTICLE_BASED_SLIP);
     }
 
-<<<<<<< HEAD
     // Checking whether it is normal element or penalty element
     bool IsParticleBasedSlip(const GeometryType& rGeometry) const
     {
@@ -278,34 +274,10 @@
 
         return false;
     }
-=======
-
-    bool IsPenalty(const NodeType& rNode) const
-    {
-
-        if(this->IsSlip(rNode) )
-        {
-            const double identifier = rNode.FastGetSolutionStepValue(mrFlagVariable);
-            const double tolerance  = 1.e-6;
-            if (identifier > 1.00 + tolerance)
-                return true;
-        }
-
-        return false;
-    }
-
-	// Checking whether it is normal element or penalty element
-	bool IsPenalty(const GeometryType& rGeometry) const
-	{
-		for(unsigned int itNode = 0; itNode < rGeometry.PointsNumber(); ++itNode)
-		{
-            if(IsPenalty(rGeometry[itNode]))
-                return true;
-		}
-
-		return false;
-	}
->>>>>>> 3d1b3621
+
+    bool IsConformingSlip(const NodeType& rNode) const {
+        return rNode.Is(SLIP) && !IsParticleBasedSlip(rNode);
+    }
 
 	/// Same functionalities as RotateVelocities, just to have a clear function naming
 	virtual	void RotateDisplacements(ModelPart& rModelPart) const
@@ -326,8 +298,8 @@
 		{
 			ModelPart::NodeIterator itNode = it_begin+iii;
 
-            // non-conforming slip is not rotated except in the relevant condition
-			if( this->IsSlip(*itNode) && !this->IsParticleBasedSlip(*itNode) )
+            // rotate conforming slip ONLY -- particle-based slip is handled by the relevant condition
+            if( this->IsConformingSlip(*itNode) )
 			{
 				//this->RotationOperator<TLocalMatrixType>(Rotation,);
 				if(this->GetDomainSize() == 3)
@@ -372,8 +344,8 @@
 		for(int iii=0; iii<static_cast<int>(rModelPart.Nodes().size()); iii++)
 		{
 			ModelPart::NodeIterator itNode = it_begin+iii;
-            // non-conforming slip is not rotated except in the relevant condition
-            if( this->IsSlip(*itNode) && !this->IsParticleBasedSlip(*itNode) )
+            // rotate conforming slip ONLY -- particle-based slip is handled by the relevant condition
+            if( this->IsConformingSlip(*itNode) )
 			{
 				if(this->GetDomainSize() == 3)
 				{
@@ -399,8 +371,6 @@
 		}
 	}
 
-<<<<<<< HEAD
-=======
 	void CalculateReactionForces(ModelPart& rModelPart) const
 	{
 		TLocalVectorType global_reaction(this->GetDomainSize());
@@ -414,7 +384,7 @@
 			ModelPart::NodeIterator itNode = it_begin+iii;
 			const double nodal_mass = itNode->FastGetSolutionStepValue(NODAL_MASS, 0);
 
-			if( this->IsPenalty(*itNode) && nodal_mass > std::numeric_limits<double>::epsilon())
+			if( this->IsConformingSlip(*itNode) && nodal_mass > std::numeric_limits<double>::epsilon())
 			{
 				if(this->GetDomainSize() == 3)
 				{
@@ -562,7 +532,6 @@
         });
     }
 
->>>>>>> 3d1b3621
 	///@}
 	///@name Access
 	///@{
@@ -634,17 +603,12 @@
 private:
 	///@name Static Member Variables
 	///@{
-<<<<<<< HEAD
-=======
     constexpr static int SLIDING = 0;
     constexpr static int STICK = 1;
->>>>>>> 3d1b3621
 
 	///@}
 	///@name Member Variables
 	///@{
-    const Variable<double>& mrFlagVariable;
-
 
     ///@}
 	///@name Private Operators
