import KratosMultiphysics
import KratosMultiphysics.MPMApplication as KratosMPM

def Factory(settings, Model):
    if(not isinstance(settings, KratosMultiphysics.Parameters)):
        raise Exception("expected input shall be a Parameters object, encapsulating a json string")
    return ApplyMPMSlipBoundaryProcess(Model, settings["Parameters"])

## All the processes python should be derived from "Process"
class ApplyMPMSlipBoundaryProcess(KratosMultiphysics.Process):
    def __init__(self, Model, settings ):
        KratosMultiphysics.Process.__init__(self)

        default_parameters = KratosMultiphysics.Parameters( """
            {
                "model_part_name"           :"PLEASE_CHOOSE_MODEL_PART_NAME",
                "mesh_id"                   : 0,
                "friction_coefficient"      : 0,
                "tangential_penalty_factor" : 0,
                "option"                    : "",
                "avoid_recomputing_normals" : true
            }  """ )

        settings.ValidateAndAssignDefaults(default_parameters)

        self.model_part = Model[settings["model_part_name"].GetString()]
        self.avoid_recomputing_normals = settings["avoid_recomputing_normals"].GetBool()

        # get friction parameters
        self.friction_coefficient = settings["friction_coefficient"].GetDouble()
        self.tangential_penalty_factor = settings["tangential_penalty_factor"].GetDouble()
        self.option = settings["option"].GetString()

        if self.friction_coefficient > 0 and self.tangential_penalty_factor > 0:
            # friction active -- set flag on ProcessInfo
            self.model_part.ProcessInfo[KratosMPM.FRICTION_ACTIVE] = True


        # Compute the normal on the nodes of interest -
        # Note that the model part employed here is supposed to only have slip "conditions"
        KratosMultiphysics.NormalCalculationUtils().CalculateOnSimplex(self.model_part, self.model_part.ProcessInfo[KratosMultiphysics.DOMAIN_SIZE])

<<<<<<< HEAD
        for node in self.model_part.Nodes:
            node.Set(KratosMultiphysics.SLIP, True)
=======
        self.flip_normal = (self.option == "flip_normal")

        #TODO: Remove the IS_STRUCTURE variable set as soon as the flag SLIP migration is done
        for node in self.model_part.Nodes:
            node.Set(KratosMultiphysics.SLIP, True)
            node.SetValue(KratosMultiphysics.IS_STRUCTURE,1.0)
            node.SetSolutionStepValue(KratosMultiphysics.IS_STRUCTURE,0,1.0)
            node.SetValue(KratosMultiphysics.FRICTION_COEFFICIENT, self.friction_coefficient)
            node.SetValue(KratosMPM.TANGENTIAL_PENALTY_FACTOR, self.tangential_penalty_factor)
            node.Set(KratosMultiphysics.MODIFIED, self.flip_normal)
>>>>>>> 3d1b3621



    def ExecuteInitializeSolutionStep(self):
        # Recompute the normals if needed
        if self.avoid_recomputing_normals == False:
            KratosMultiphysics.NormalCalculationUtils().CalculateOnSimplex(self.model_part, self.model_part.ProcessInfo[KratosMultiphysics.DOMAIN_SIZE])<|MERGE_RESOLUTION|>--- conflicted
+++ resolved
@@ -40,21 +40,13 @@
         # Note that the model part employed here is supposed to only have slip "conditions"
         KratosMultiphysics.NormalCalculationUtils().CalculateOnSimplex(self.model_part, self.model_part.ProcessInfo[KratosMultiphysics.DOMAIN_SIZE])
 
-<<<<<<< HEAD
+        self.flip_normal = (self.option == "flip_normal")
+
         for node in self.model_part.Nodes:
             node.Set(KratosMultiphysics.SLIP, True)
-=======
-        self.flip_normal = (self.option == "flip_normal")
-
-        #TODO: Remove the IS_STRUCTURE variable set as soon as the flag SLIP migration is done
-        for node in self.model_part.Nodes:
-            node.Set(KratosMultiphysics.SLIP, True)
-            node.SetValue(KratosMultiphysics.IS_STRUCTURE,1.0)
-            node.SetSolutionStepValue(KratosMultiphysics.IS_STRUCTURE,0,1.0)
             node.SetValue(KratosMultiphysics.FRICTION_COEFFICIENT, self.friction_coefficient)
             node.SetValue(KratosMPM.TANGENTIAL_PENALTY_FACTOR, self.tangential_penalty_factor)
             node.Set(KratosMultiphysics.MODIFIED, self.flip_normal)
->>>>>>> 3d1b3621
 
 
 
