# Importing the Kratos Library
import KratosMultiphysics

# Import applications and dependencies
import KratosMultiphysics.MPMApplication as KratosMPM

# Importing the base class
from KratosMultiphysics.python_solver import PythonSolver

# Other imports
from KratosMultiphysics import auxiliary_solver_utilities
from KratosMultiphysics import python_linear_solver_factory as linear_solver_factory
from KratosMultiphysics.deprecation_management import DeprecationManager

def CreateSolver(model, custom_settings):
    return MPMSolver(model, custom_settings)

class MPMSolver(PythonSolver):

    ### Solver constructor
    def __init__(self, model, custom_settings):
        self._validate_settings_in_baseclass=True # To be removed eventually
        super(MPMSolver, self).__init__(model, custom_settings)

        # Add model part containers
        self._AddModelPartContainers()

        KratosMultiphysics.Logger.PrintInfo("::[MPMSolver]:: ", "Solver is constructed correctly.")

    @classmethod
    def GetDefaultParameters(cls):
        this_defaults = KratosMultiphysics.Parameters("""
        {
            "model_part_name" : "MPM_Material",
            "domain_size"     : -1,
            "echo_level"      : 0,
            "time_stepping"   : { },
            "time_integration_method"   : "implicit",
            "analysis_type"   : "non_linear",
            "scheme_type"     : "newmark",
            "grid_model_import_settings" : {
                "input_type"     : "mdpa",
                "input_filename" : "unknown_name_Grid"
            },
            "model_import_settings" : {
                "input_type"        : "mdpa",
                "input_filename"    : "unknown_name_Body"
            },
            "material_import_settings" : {
                "materials_filename" : ""
            },
            "compute_reactions"                  : false,
            "convergence_criterion"              : "Residual_criteria",
            "displacement_relative_tolerance"    : 1.0E-4,
            "displacement_absolute_tolerance"    : 1.0E-9,
            "residual_relative_tolerance"        : 1.0E-4,
            "residual_absolute_tolerance"        : 1.0E-9,
            "max_iteration"                      : 20,
            "pressure_dofs"                      : false,
            "velocity_formulation"               : false,
            "stabilization"                      : "ppp",
            "compressible"                       : true,
            "axis_symmetric_flag"                : false,
            "consistent_mass_matrix"             : false,
            "block_builder"                      : true,
            "move_mesh_flag"                     : false,
            "problem_domain_sub_model_part_list" : [],
            "processes_sub_model_part_list"      : [],
            "auxiliary_variables_list"           : [],
            "auxiliary_dofs_list"                : [],
            "auxiliary_reaction_list"            : [],
            "element_search_settings"            : {
                "search_algorithm_type"          : "bin_based",
                "max_number_of_results"          : 1000,
                "searching_tolerance"            : 1.0E-5,
                "remove_entities_not_found"      : true
            },
            "linear_solver_settings"             : {
                "solver_type" : "amgcl",
                "smoother_type":"damped_jacobi",
                "krylov_type": "cg",
                "coarsening_type": "aggregation",
                "max_iteration": 200,
                "provide_coordinates": false,
                "gmres_krylov_space_dimension": 100,
                "verbosity" : 0,
                "tolerance": 1e-7,
                "scaling": false,
                "block_size": 3,
                "use_block_matrices_if_possible" : true,
                "coarse_enough" : 50
            }
        }""")
        this_defaults.AddMissingParameters(super(MPMSolver, cls).GetDefaultParameters())
        return this_defaults

    ### Solver public functions

    def GetMinimumBufferSize(self):
        return 2

    def AddVariables(self):
        # Add variables to background grid model part
        self._AddVariablesToModelPart(self.grid_model_part)

        KratosMultiphysics.Logger.PrintInfo("::[MPMSolver]:: ", "Variables are added.")

    def ImportModelPart(self):
        # Read model part
        self._ModelPartReading()

        KratosMultiphysics.Logger.PrintInfo("::[MPMSolver]:: ","Models are imported.")

    def PrepareModelPart(self):
        # Set buffer size
        self._SetAndFillBuffer()

        # Executes the check and prepare model process
        self.__ExecuteCheckAndPrepare()

        KratosMultiphysics.Logger.PrintInfo("::[MPMSolver]:: ", "ModelPart prepared for Solver.")

    def GetComputingModelPart(self):
        if not self.model.HasModelPart(self.settings["model_part_name"].GetString()):
            raise Exception("The ComputingModelPart was not created yet!")
        return self.model.GetModelPart(self.settings["model_part_name"].GetString())

    def GetGridModelPart(self):
        if not self.model.HasModelPart("Background_Grid"):
            raise Exception("The GridModelPart was not created yet!")
        return self.model.GetModelPart("Background_Grid")

    def AddDofs(self):
        # Add dofs to background grid model part
        self._AddDofsToModelPart(self.grid_model_part)

        KratosMultiphysics.Logger.PrintInfo("::[MPMSolver]:: ","DOFs are added.")

    def Initialize(self):
        # The material point solution strategy is created here if it does not already exist.
        material_point_solution_strategy = self._GetSolutionStrategy()
        material_point_solution_strategy.SetEchoLevel(self.settings["echo_level"].GetInt())

        # Generate material points
        self._GenerateMaterialPoint()

        KratosMultiphysics.Logger.PrintInfo("::[MPMSolver]:: ","Solver is initialized correctly.")

    def AdvanceInTime(self, current_time):
        dt = self.__ComputeDeltaTime()
        new_time = current_time + dt
        self.grid_model_part.ProcessInfo[KratosMultiphysics.STEP] += 1
        self.grid_model_part.CloneTimeStep(new_time)

        return new_time

    def InitializeSolutionStep(self):
        self._SearchElement()
        self._GetSolutionStrategy().Initialize()

        #clean nodal values and map from MPs to nodes
        self._GetSolutionStrategy().InitializeSolutionStep()

    def Predict(self):
        self._GetSolutionStrategy().Predict()

    def SolveSolutionStep(self):
        # Calc residual, update momenta
        print("I AM SOLVING -------------------------------------")
        is_converged = self._GetSolutionStrategy().SolveSolutionStep()
        return is_converged

    def FinalizeSolutionStep(self):
        self._GetSolutionStrategy().FinalizeSolutionStep()

        self._GetSolutionStrategy().Clear()

        if self.is_restarted():
            self.material_point_model_part.ProcessInfo[KratosMultiphysics.IS_RESTARTED] = False

    def Check(self):
        self._GetSolutionStrategy().Check()

    def Clear(self):
        self._GetSolutionStrategy().Clear()

    ### Solver special protected functions

    def _GetSolutionScheme(self):
        if not hasattr(self, '_solution_scheme'):
            self._solution_scheme = self._CreateSolutionScheme()
        return self._solution_scheme

    def _GetConvergenceCriteria(self):
        if not hasattr(self, '_convergence_criterion'):
            self._convergence_criterion = self._CreateConvergenceCriteria()
        return self._convergence_criterion

    def _GetLinearSolver(self):
        if not hasattr(self, '_linear_solver'):
            self._linear_solver = self._CreateLinearSolver()
        return self._linear_solver

    def _GetBuilderAndSolver(self):
        if not hasattr(self, '_builder_and_solver'):
            self._builder_and_solver = self._CreateBuilderAndSolver()
        return self._builder_and_solver

    def _GetSolutionStrategy(self):
        if not hasattr(self, '_solution_strategy'):
            self._solution_strategy = self._CreateSolutionStrategy()
        return self._solution_strategy

    ### Solver protected functions

    def _GenerateMaterialPoint(self):
        pressure_dofs          = self.settings["pressure_dofs"].GetBool()
        velocity_formulation   = self.settings["velocity_formulation"].GetBool() #°
        axis_symmetric_flag    = self.settings["axis_symmetric_flag"].GetBool()
        stabilization_type     = self.settings["stabilization"].GetString()

        if axis_symmetric_flag:
            self.grid_model_part.ProcessInfo.SetValue(KratosMPM.IS_AXISYMMETRIC, True)
        else:
            self.grid_model_part.ProcessInfo.SetValue(KratosMPM.IS_AXISYMMETRIC, False)
        stabilization          = self.settings["stabilization"].GetString()
        if pressure_dofs:
            if (stabilization=="none"):
                stabilization_type = 0
                KratosMultiphysics.Logger.PrintInfo("::[MPMSolver]:: ","WARNING: No stabilization considered for a mixed formulation.")
            elif (stabilization =="ppp"): #Polynomial Pressure Projection stabilization
                stabilization_type = 1
            elif (stabilization =="asgs"):
                stabilization_type = 2
            elif (stabilization =="osgs"):
                stabilization_type = 3
            self.grid_model_part.ProcessInfo.SetValue(KratosMPM.STABILIZATION_TYPE, stabilization_type)
        if velocity_formulation:
            self.grid_model_part.ProcessInfo.SetValue(KratosMPM.IS_MIXED_VP, True) #°
        # Assigning extra information to the main model part
        self.material_point_model_part.SetNodes(self.grid_model_part.GetNodes())

        if not self.is_restarted():
            self.material_point_model_part.ProcessInfo = self.grid_model_part.ProcessInfo

            # Generate MP Element and Condition
            KratosMPM.GenerateMaterialPointElement(self.grid_model_part, self.initial_mesh_model_part, self.material_point_model_part, pressure_dofs, velocity_formulation) #°
            KratosMPM.GenerateMaterialPointCondition(self.grid_model_part, self.initial_mesh_model_part, self.material_point_model_part, velocity_formulation)
        else:
            self.grid_model_part.ProcessInfo = self.material_point_model_part.ProcessInfo

    def _SearchElement(self):
        searching_alg_type = self.settings["element_search_settings"]["search_algorithm_type"].GetString()
        max_number_of_search_results = self.settings["element_search_settings"]["max_number_of_results"].GetInt()
        searching_tolerance          = self.settings["element_search_settings"]["searching_tolerance"].GetDouble()
        if (searching_alg_type == "bin_based"):
            KratosMPM.SearchElement(self.grid_model_part, self.material_point_model_part, max_number_of_search_results, searching_tolerance)
        else:
            err_msg  = "The requested searching algorithm \"" + searching_alg_type
            err_msg += "\" is not available for MPMApplication!\n"
            err_msg += "Available options are: \"bin_based\""
            raise Exception(err_msg)
        remove_entities_not_found = self.settings["element_search_settings"]["remove_entities_not_found"].GetBool()
        if remove_entities_not_found: KratosMPM.MaterialPointEraseProcess(self.material_point_model_part).Execute()

    def _AddModelPartContainers(self):
        domain_size = self._GetDomainSize()
        if domain_size not in [2,3]:
            err_msg  = "The input \"domain_size\" is wrong!"
            err_msg += "Available options are: \"2\" or \"3\""
            raise Exception(err_msg)

        ## In MPM three model parts are needed
        # Material model part definition
        material_point_model_part_name = self.settings["model_part_name"].GetString()
        if not self.model.HasModelPart(material_point_model_part_name):
            self.material_point_model_part = self.model.CreateModelPart(material_point_model_part_name) # Equivalent to model_part3 in the old format
            self.material_point_model_part.ProcessInfo.SetValue(KratosMultiphysics.DOMAIN_SIZE, domain_size)

        # Grid model part definition
        if not self.model.HasModelPart("Background_Grid"):
            self.grid_model_part = self.model.CreateModelPart("Background_Grid") #Equivalent to model_part1 in the old format
            self.grid_model_part.ProcessInfo.SetValue(KratosMultiphysics.DOMAIN_SIZE, domain_size)

        if not self.is_restarted():
            # Initial material model part definition
            initial_mesh_model_part_name = "Initial_" + material_point_model_part_name
            if not self.model.HasModelPart(initial_mesh_model_part_name):
                self.initial_mesh_model_part = self.model.CreateModelPart(initial_mesh_model_part_name) #Equivalent to model_part2 in the old format
                self.initial_mesh_model_part.ProcessInfo.SetValue(KratosMultiphysics.DOMAIN_SIZE, domain_size)


    def _AddVariablesToModelPart(self, model_part):
        # Add displacements (or velocities) and reaction
        #°
        if self.settings["velocity_formulation"].GetBool():
            model_part.AddNodalSolutionStepVariable(KratosMultiphysics.VELOCITY)
        else:
            model_part.AddNodalSolutionStepVariable(KratosMultiphysics.DISPLACEMENT)
        model_part.AddNodalSolutionStepVariable(KratosMultiphysics.REACTION)

        # Add specific variables for the problem conditions
        model_part.AddNodalSolutionStepVariable(KratosMultiphysics.PRESSURE)
        model_part.AddNodalSolutionStepVariable(KratosMultiphysics.POSITIVE_FACE_PRESSURE)
        model_part.AddNodalSolutionStepVariable(KratosMultiphysics.VOLUME_ACCELERATION)

        # MPM specific nodal variables
        model_part.AddNodalSolutionStepVariable(KratosMultiphysics.NODAL_MASS)
        model_part.AddNodalSolutionStepVariable(KratosMPM.NODAL_MOMENTUM)
        model_part.AddNodalSolutionStepVariable(KratosMPM.NODAL_INERTIA)

        # Nodal variable for the OSGS stabilization
        model_part.AddNodalSolutionStepVariable(KratosMPM.RESPROJ_DISPL)
        model_part.AddNodalSolutionStepVariable(KratosMPM.RESPROJ_PRESS)
        model_part.AddNodalSolutionStepVariable(KratosMPM.NODAL_AREA)
<<<<<<< HEAD
=======
        model_part.AddNodalSolutionStepVariable(KratosMPM.NODAL_CAUCHY_STRESS_VECTOR)
>>>>>>> 330a1981

        # Add variables that the user defined in the ProjectParameters
        auxiliary_solver_utilities.AddVariables(model_part, self.settings["auxiliary_variables_list"])

        # Add variables for specific cases
        if self.settings["pressure_dofs"].GetBool():
            # add specific variables for the problem (pressure dofs)
            model_part.AddNodalSolutionStepVariable(KratosMPM.PRESSURE_REACTION)
            model_part.AddNodalSolutionStepVariable(KratosMPM.NODAL_MPRESSURE)

    def _AddDynamicVariables(self, model_part):
        #°
        if self.settings["velocity_formulation"].GetBool():
            model_part.AddNodalSolutionStepVariable(KratosMultiphysics.DISPLACEMENT)
        else:
            model_part.AddNodalSolutionStepVariable(KratosMultiphysics.VELOCITY)
        model_part.AddNodalSolutionStepVariable(KratosMultiphysics.ACCELERATION)

    def _ModelPartReading(self):
        # reading the model part of the background grid
        if(self.settings["grid_model_import_settings"]["input_type"].GetString() == "mdpa"):
            self._ImportModelPart(self.grid_model_part, self.settings["grid_model_import_settings"])
        else:
            raise Exception("Other input options are not implemented yet.")

        # reading the model part of the material point
        if(self.settings["model_import_settings"]["input_type"].GetString() == "mdpa"):
            self._ImportModelPart(self.initial_mesh_model_part, self.settings["model_import_settings"])
        elif(self.settings["model_import_settings"]["input_type"].GetString() == "rest"):
            self.settings["model_import_settings"]["input_filename"].SetString("MPM_Material")
            self._ImportModelPart(self.material_point_model_part, self.settings["model_import_settings"])
        else:
            raise Exception("Other input options are not implemented yet.")

    def _AddDofsToModelPart(self, model_part):
<<<<<<< HEAD
        #°
        if self.settings["velocity_formulation"].GetBool():
            KratosMultiphysics.VariableUtils().AddDof(KratosMultiphysics.VELOCITY_X, KratosMultiphysics.REACTION_X, model_part)
            KratosMultiphysics.VariableUtils().AddDof(KratosMultiphysics.VELOCITY_Y, KratosMultiphysics.REACTION_Y, model_part)
            KratosMultiphysics.VariableUtils().AddDof(KratosMultiphysics.VELOCITY_Z, KratosMultiphysics.REACTION_Z, model_part)            
        else:
            KratosMultiphysics.VariableUtils().AddDof(KratosMultiphysics.DISPLACEMENT_X, KratosMultiphysics.REACTION_X, model_part)
            KratosMultiphysics.VariableUtils().AddDof(KratosMultiphysics.DISPLACEMENT_Y, KratosMultiphysics.REACTION_Y, model_part)
            KratosMultiphysics.VariableUtils().AddDof(KratosMultiphysics.DISPLACEMENT_Z, KratosMultiphysics.REACTION_Z, model_part)
=======
        KratosMultiphysics.VariableUtils().AddDof(KratosMultiphysics.DISPLACEMENT_X, KratosMultiphysics.REACTION_X, model_part)
        KratosMultiphysics.VariableUtils().AddDof(KratosMultiphysics.DISPLACEMENT_Y, KratosMultiphysics.REACTION_Y, model_part)
        KratosMultiphysics.VariableUtils().AddDof(KratosMultiphysics.DISPLACEMENT_Z, KratosMultiphysics.REACTION_Z, model_part)
        KratosMultiphysics.VariableUtils().AddDof(KratosMPM.NODAL_CAUCHY_STRESS_VECTOR_X, model_part)
        KratosMultiphysics.VariableUtils().AddDof(KratosMPM.NODAL_CAUCHY_STRESS_VECTOR_Y, model_part)
        KratosMultiphysics.VariableUtils().AddDof(KratosMPM.NODAL_CAUCHY_STRESS_VECTOR_Z,  model_part)
    
>>>>>>> 330a1981


        if self.settings["pressure_dofs"].GetBool():
            KratosMultiphysics.VariableUtils().AddDof(KratosMultiphysics.PRESSURE, KratosMPM.PRESSURE_REACTION, model_part)

        # Add dofs that the user defined in the ProjectParameters
        auxiliary_solver_utilities.AddDofs(model_part, self.settings["auxiliary_dofs_list"], self.settings["auxiliary_reaction_list"])

    def _GetDomainSize(self):
        if not hasattr(self, '_domain_size'):
            self._domain_size = self.settings["domain_size"].GetInt()
        return self._domain_size

    def _GetConvergenceCriteriaSettings(self):
        # Create an auxiliary Kratos parameters object to store the convergence settings.
        conv_params = KratosMultiphysics.Parameters("{}")
        conv_params.AddValue("convergence_criterion",self.settings["convergence_criterion"])
        conv_params.AddValue("echo_level",self.settings["echo_level"])
        #°
        conv_params.AddValue("displacement_relative_tolerance",self.settings["displacement_relative_tolerance"])
        conv_params.AddValue("displacement_absolute_tolerance",self.settings["displacement_absolute_tolerance"])
        conv_params.AddValue("residual_relative_tolerance",self.settings["residual_relative_tolerance"])
        conv_params.AddValue("residual_absolute_tolerance",self.settings["residual_absolute_tolerance"])

        return conv_params

    def _CreateConvergenceCriteria(self):
        convergence_criterion_parameters = self._GetConvergenceCriteriaSettings()
        #°
        if (convergence_criterion_parameters["convergence_criterion"].GetString() == "residual_criterion"):
            R_RT = convergence_criterion_parameters["residual_relative_tolerance"].GetDouble()
            R_AT = convergence_criterion_parameters["residual_absolute_tolerance"].GetDouble()
            convergence_criterion = KratosMultiphysics.ResidualCriteria(R_RT, R_AT)
            convergence_criterion.SetEchoLevel(convergence_criterion_parameters["echo_level"].GetInt())
        elif (convergence_criterion_parameters["convergence_criterion"].GetString() == "displacement_criterion" and (not self.settings["velocity_formulation"].GetBool())):
            D_RT = convergence_criterion_parameters["displacement_relative_tolerance"].GetDouble()
            D_AT = convergence_criterion_parameters["displacement_absolute_tolerance"].GetDouble()
            convergence_criterion = KratosMultiphysics.DisplacementCriteria(D_RT, D_AT)
            convergence_criterion.SetEchoLevel(convergence_criterion_parameters["echo_level"].GetInt())
        else:
            err_msg  = "The requested convergence criteria \"" + convergence_criterion_parameters["convergence_criterion"].GetString()
            err_msg += "\" is not supported for MPMApplication!\n"
            err_msg += "Available options are: \"residual_criterion\" or \"displacement_criterion\""
            raise Exception(err_msg)

        return convergence_criterion

    def _CreateLinearSolver(self):
        linear_solver_configuration = self.settings["linear_solver_settings"]
        if linear_solver_configuration.Has("solver_type"): # user specified a linear solver
            return linear_solver_factory.ConstructSolver(linear_solver_configuration)
        else:
            KratosMultiphysics.Logger.PrintInfo('::[MPMSolver]:: No linear solver was specified, using fastest available solver')
            return linear_solver_factory.CreateFastestAvailableDirectLinearSolver()

    def _CreateBuilderAndSolver(self):
        linear_solver = self._GetLinearSolver()
        if self.settings["block_builder"].GetBool():
            builder_and_solver = KratosMultiphysics.ResidualBasedBlockBuilderAndSolver(linear_solver)
        else:
            builder_and_solver = KratosMultiphysics.ResidualBasedEliminationBuilderAndSolver(linear_solver)
        return builder_and_solver

    def _CreateSolutionScheme(self):
        """Create the solution scheme for interested problem."""
        raise Exception("Solution Scheme creation must be implemented in the derived class.")

    def _CreateSolutionStrategy(self):
        # this is for implicit only. explicit is implemented in derived mpm_explicit_solver
        grid_model_part = self.GetGridModelPart();
        grid_model_part.ProcessInfo.SetValue(KratosMPM.IS_EXPLICIT, False)
        analysis_type = self.settings["analysis_type"].GetString()
        is_consistent_mass_matrix = self.settings["consistent_mass_matrix"].GetBool()
        if is_consistent_mass_matrix:
            self.grid_model_part.ProcessInfo.SetValue(KratosMultiphysics.COMPUTE_LUMPED_MASS_MATRIX, False)
        else:
            self.grid_model_part.ProcessInfo.SetValue(KratosMultiphysics.COMPUTE_LUMPED_MASS_MATRIX, True)
        if analysis_type == "non_linear":
                solution_strategy = self._CreateNewtonRaphsonStrategy()
        elif analysis_type == 'linear':
                self.material_point_model_part.ProcessInfo.SetValue(KratosMPM.IGNORE_GEOMETRIC_STIFFNESS, True)
                solution_strategy = self._CreateLinearStrategy();
        else:
            err_msg =  "The requested implicit analysis type \"" + analysis_type + "\" is not available!\n"
            err_msg += "Available implicit options are: \"linear\", \"non_linear\""
            raise Exception(err_msg)
        return solution_strategy

    def _CreateNewtonRaphsonStrategy(self):
        computing_model_part = self.GetComputingModelPart()
        solution_scheme = self._GetSolutionScheme()
        convergence_criterion = self._GetConvergenceCriteria()
        builder_and_solver = self._GetBuilderAndSolver()
        reform_dofs_at_each_step = False ## hard-coded, but can be changed upon implementation
        return KratosMPM.MPMResidualBasedNewtonRaphsonStrategy(computing_model_part,
                                                                        solution_scheme,
                                                                        convergence_criterion,
                                                                        builder_and_solver,
                                                                        self.settings["max_iteration"].GetInt(),
                                                                        self.settings["compute_reactions"].GetBool(),
                                                                        reform_dofs_at_each_step,
                                                                        self.settings["move_mesh_flag"].GetBool())

    def _CreateLinearStrategy(self):
        computing_model_part = self.GetComputingModelPart()
        solution_scheme = self._GetSolutionScheme()
        linear_solver = self._GetLinearSolver()
        reform_dofs_at_each_step = False ## hard-coded, but can be changed upon implementation
        calc_norm_dx_flag = False ## hard-coded, but can be changed upon implementation
        return KratosMultiphysics.ResidualBasedLinearStrategy(computing_model_part,
                                                              solution_scheme,
                                                              linear_solver,
                                                              self.settings["compute_reactions"].GetBool(),
                                                              reform_dofs_at_each_step,
                                                              calc_norm_dx_flag,
                                                              self.settings["move_mesh_flag"].GetBool())

    def _SetAndFillBuffer(self):
        delta_time = self.material_point_model_part.ProcessInfo[KratosMultiphysics.DELTA_TIME]
        if not self.is_restarted():
            required_buffer_size = self.GetMinimumBufferSize()
            auxiliary_solver_utilities.SetAndFillBuffer(self.material_point_model_part, required_buffer_size, delta_time)
            auxiliary_solver_utilities.SetAndFillBuffer(self.grid_model_part, required_buffer_size, delta_time)
        else:
            required_buffer_size = self.material_point_model_part.GetBufferSize()
            auxiliary_solver_utilities.SetAndFillBuffer(self.grid_model_part, required_buffer_size, delta_time)

    ### Solver private functions

    def __ComputeDeltaTime(self):
        if self.settings["time_stepping"].Has("time_step"):
            return self.settings["time_stepping"]["time_step"].GetDouble()
        elif self.settings["time_stepping"].Has("time_step_table"):
            current_time = self.grid_model_part.ProcessInfo[KratosMultiphysics.TIME]
            time_step_table = self.settings["time_stepping"]["time_step_table"].GetMatrix()
            tb = KratosMultiphysics.PiecewiseLinearTable(time_step_table)
            return tb.GetValue(current_time)
        else:
            raise Exception("::[MPMSolver]:: Time stepping not defined!")

    def __ExecuteCheckAndPrepare(self):
        # Specific active node and element check for MPM solver
        for node in self.grid_model_part.Nodes:
            if (node.Is(KratosMultiphysics.ACTIVE)):
                KratosMultiphysics.Logger.PrintInfo("::[MPMSolver]:: ","WARNING: This grid node has been set active: ", node.Id)

        if not self.is_restarted():
            # Setting active initial elements
            KratosMultiphysics.VariableUtils().SetFlag(KratosMultiphysics.ACTIVE, True, self.initial_mesh_model_part.Elements)

            # Read material property
            materials_imported = self.__ImportConstitutiveLaws()
            if materials_imported:
                KratosMultiphysics.Logger.PrintInfo("::[MPMSolver]:: ","Constitutive law was successfully imported.")
            else:
                KratosMultiphysics.Logger.PrintWarning("::[MPMSolver]:: ","Constitutive law was not imported.")

            # Clone property of model_part2 to model_part3
            self.material_point_model_part.Properties = self.initial_mesh_model_part.Properties
        else:
            KratosMultiphysics.VariableUtils().SetFlag(KratosMultiphysics.ACTIVE, True, self.material_point_model_part.Elements)

    def __ImportConstitutiveLaws(self):
        materials_filename = self.settings["material_import_settings"]["materials_filename"].GetString()
        if (materials_filename != ""):
            # Change deprecated parameter
            with open(materials_filename, 'r') as parameter_file:
                materials_parameters = KratosMultiphysics.Parameters(parameter_file.read())
            has_deprecated_param = False
            for param in materials_parameters["properties"].values():
                settings = param["Material"]["Variables"]
                old_name = "PARTICLES_PER_ELEMENT"
                new_name = "MATERIAL_POINTS_PER_ELEMENT"
                if DeprecationManager.HasDeprecatedVariable("", settings, old_name, new_name):
                    DeprecationManager.ReplaceDeprecatedVariableName(settings, old_name, new_name)
                    has_deprecated_param = True
            if has_deprecated_param:
                with open(materials_filename,'w') as parameter_file:
                    parameter_file.write(materials_parameters.WriteJsonString())
            # Add constitutive laws and material properties from json file to model parts.
            material_settings = KratosMultiphysics.Parameters("""{"Parameters": {"materials_filename": ""}} """)
            material_settings["Parameters"]["materials_filename"].SetString(materials_filename)
            KratosMultiphysics.ReadMaterialsUtility(material_settings, self.model)
            materials_imported = True
        else:
            materials_imported = False
        return materials_imported

    def is_restarted(self):
        # this function avoids the long call to ProcessInfo and is also safer
        # in case the detection of a restart is changed later
        return self.material_point_model_part.ProcessInfo[KratosMultiphysics.IS_RESTARTED]<|MERGE_RESOLUTION|>--- conflicted
+++ resolved
@@ -166,7 +166,6 @@
 
     def SolveSolutionStep(self):
         # Calc residual, update momenta
-        print("I AM SOLVING -------------------------------------")
         is_converged = self._GetSolutionStrategy().SolveSolutionStep()
         return is_converged
 
@@ -313,10 +312,7 @@
         model_part.AddNodalSolutionStepVariable(KratosMPM.RESPROJ_DISPL)
         model_part.AddNodalSolutionStepVariable(KratosMPM.RESPROJ_PRESS)
         model_part.AddNodalSolutionStepVariable(KratosMPM.NODAL_AREA)
-<<<<<<< HEAD
-=======
         model_part.AddNodalSolutionStepVariable(KratosMPM.NODAL_CAUCHY_STRESS_VECTOR)
->>>>>>> 330a1981
 
         # Add variables that the user defined in the ProjectParameters
         auxiliary_solver_utilities.AddVariables(model_part, self.settings["auxiliary_variables_list"])
@@ -352,25 +348,18 @@
             raise Exception("Other input options are not implemented yet.")
 
     def _AddDofsToModelPart(self, model_part):
-<<<<<<< HEAD
         #°
         if self.settings["velocity_formulation"].GetBool():
             KratosMultiphysics.VariableUtils().AddDof(KratosMultiphysics.VELOCITY_X, KratosMultiphysics.REACTION_X, model_part)
             KratosMultiphysics.VariableUtils().AddDof(KratosMultiphysics.VELOCITY_Y, KratosMultiphysics.REACTION_Y, model_part)
-            KratosMultiphysics.VariableUtils().AddDof(KratosMultiphysics.VELOCITY_Z, KratosMultiphysics.REACTION_Z, model_part)            
+            KratosMultiphysics.VariableUtils().AddDof(KratosMultiphysics.VELOCITY_Z, KratosMultiphysics.REACTION_Z, model_part)
         else:
             KratosMultiphysics.VariableUtils().AddDof(KratosMultiphysics.DISPLACEMENT_X, KratosMultiphysics.REACTION_X, model_part)
             KratosMultiphysics.VariableUtils().AddDof(KratosMultiphysics.DISPLACEMENT_Y, KratosMultiphysics.REACTION_Y, model_part)
             KratosMultiphysics.VariableUtils().AddDof(KratosMultiphysics.DISPLACEMENT_Z, KratosMultiphysics.REACTION_Z, model_part)
-=======
-        KratosMultiphysics.VariableUtils().AddDof(KratosMultiphysics.DISPLACEMENT_X, KratosMultiphysics.REACTION_X, model_part)
-        KratosMultiphysics.VariableUtils().AddDof(KratosMultiphysics.DISPLACEMENT_Y, KratosMultiphysics.REACTION_Y, model_part)
-        KratosMultiphysics.VariableUtils().AddDof(KratosMultiphysics.DISPLACEMENT_Z, KratosMultiphysics.REACTION_Z, model_part)
         KratosMultiphysics.VariableUtils().AddDof(KratosMPM.NODAL_CAUCHY_STRESS_VECTOR_X, model_part)
         KratosMultiphysics.VariableUtils().AddDof(KratosMPM.NODAL_CAUCHY_STRESS_VECTOR_Y, model_part)
-        KratosMultiphysics.VariableUtils().AddDof(KratosMPM.NODAL_CAUCHY_STRESS_VECTOR_Z,  model_part)
-    
->>>>>>> 330a1981
+        KratosMultiphysics.VariableUtils().AddDof(KratosMPM.NODAL_CAHY_STRESS_VECTOR_Z,  model_part)
 
 
         if self.settings["pressure_dofs"].GetBool():
