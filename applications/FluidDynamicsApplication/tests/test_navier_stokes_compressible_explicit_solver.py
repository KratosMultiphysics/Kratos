--- conflicted
+++ resolved
@@ -57,12 +57,7 @@
                 "echo_level": 1,
                 "time_order": 2,
                 "move_mesh_flag": false,
-<<<<<<< HEAD
                 "time_scheme" : "forward_euler",
-                "shock_capturing": true,
-=======
-                "time_scheme" : "RK4",
->>>>>>> 24d9dc80
                 "compute_reactions": false,
                 "reform_dofs_at_each_step" : false,
                 "assign_neighbour_elements_to_conditions": true,
