{
    "test_settings" : {
        "execute_solve" : true
    },
    "problem_data"                     : {
        "problem_name"    : "mpi_cylinder_test",
        "model_part_name" : "MainModelPart",
        "domain_size"     : 2,
        "start_step"      : 0.11,
        "nsteps"          : 10,
        "parallel_type"   : "MPI",
        "echo_level"      : 0
    },
    "output_configuration"             : {
        "result_file_configuration" : {
            "gidpost_flags"       : {
                "GiDPostMode"           : "GiD_PostBinary",
                "WriteDeformedMeshFlag" : "WriteUndeformed",
                "WriteConditionsFlag"   : "WriteElementsOnly",
                "MultiFileFlag"         : "SingleFile"
            },
            "file_label"          : "time",
            "output_control_type" : "step",
            "output_frequency"    : 1.0,
            "body_output"         : false,
            "node_output"         : false,
            "skin_output"         : false,
            "plane_output"        : [],
            "nodal_results"       : ["ADJOINT_FLUID_VECTOR_1","ADJOINT_FLUID_SCALAR_1"],
            "gauss_point_results" : []
        },
        "point_data_configuration"  : []
    },
    "solver_settings" : {
        "solver_type" : "Monolithic",
        "scheme_settings" : {
            "scheme_type"              : "bossak",
            "alpha_bossak"             :-0.3
        },
        "response_function_settings" : {
            "response_type"            : "drag",
            "custom_settings" : {
                "structure_model_part_name" : "NoSlip2D_Cylinder",
                "drag_direction"            : [1.0, 0.0, 0.0]
            }
        },
        "sensitivity_settings" : {
            "sensitivity_model_part_name": "NoSlip2D_Cylinder",
            "nodal_sensitivity_variables": ["SHAPE_SENSITIVITY"],
            "integrate_in_time": true
        },
        "model_import_settings" : {
            "input_type"     : "mdpa",
            "input_filename" : "AdjointVMSSensitivity2DTest/cylinder_test"
        },
        "linear_solver_settings" : {
            "solver_type" : "MultiLevelSolver"
        },
        "volume_model_part_name" : "Parts_Fluid",
        "skin_parts"             : ["Inlet2D_Inlet","Outlet2D_Outlet","NoSlip2D_Wall","NoSlip2D_Cylinder"],
        "dynamic_tau"            : 1.0,
        "oss_switch"             : 0,
        "echo_level"             : 0,
        "time_stepping"               : {
            "automatic_time_step" : false,
            "time_step"           : -0.01
        }
    },
    "initial_conditions_process_list"  : [],
    "boundary_conditions_process_list" : [{
        "python_module" : "assign_scalar_variable_process",
        "kratos_module" : "KratosMultiphysics",
        "process_name"  : "AssignScalarVariableProcess",
        "Parameters"    : {
            "mesh_id"         : 0,
            "model_part_name" : "Outlet2D_Outlet",
            "variable_name"   : "ADJOINT_FLUID_SCALAR_1",
            "value"           : 0
        }
    },{
        "python_module" : "assign_vector_variable_process",
        "kratos_module" : "KratosMultiphysics",
        "process_name"  : "AssignVectorVariableProcess",
        "Parameters"    : {
            "mesh_id"         : 0,
            "model_part_name" : "Inlet2D_Inlet",
            "variable_name"   : "ADJOINT_FLUID_VECTOR_1",
	    "value"           : [0.0, 0.0, 0.0]
        }
    },{
        "python_module" : "assign_vector_variable_process",
        "kratos_module" : "KratosMultiphysics",
        "process_name"  : "AssignVectorVariableProcess",
        "Parameters"    : {
            "mesh_id"         : 0,
            "model_part_name" : "NoSlip2D_Wall",
            "variable_name"   : "ADJOINT_FLUID_VECTOR_1",
	    "value"           : [0.0, 0.0, 0.0]
        }
    },{
        "python_module" : "assign_vector_variable_process",
        "kratos_module" : "KratosMultiphysics",
        "process_name"  : "AssignVectorVariableProcess",
        "Parameters"    : {
            "mesh_id"         : 0,
            "model_part_name" : "NoSlip2D_Cylinder",
            "variable_name"   : "ADJOINT_FLUID_VECTOR_1",
	    "value"           : [0.0, 0.0, 0.0]
        }
    }],
    "gravity"                          : [{
        "python_module" : "assign_vector_by_direction_process",
        "kratos_module" : "KratosMultiphysics",
        "process_name"  : "AssignVectorByDirectionProcess",
        "Parameters"    : {
            "mesh_id"         : 0,
            "model_part_name" : "Parts_Fluid",
            "variable_name"   : "BODY_FORCE",
            "modulus"         : 0.0,
            "constrained"     : false,
            "direction"       : [0.0,-1.0,0.0]
        }
    }],
    "auxiliar_process_list" :[{
        "kratos_module" : "KratosMultiphysics.HDF5Application",
        "python_module" : "partitioned_single_mesh_primal_input_process",
        "help"          : "",
        "process_name"  : "",
        "Parameters" : {
	        "model_part_name" : "MainModelPart",
            "file_settings" : {
                "file_access_mode" : "read_only",
                "file_driver" : "mpio"
            },
            "nodal_results_settings" : {
                "list_of_variables": ["VELOCITY", "ACCELERATION", "PRESSURE"]
            },
            "element_results_settings" : {
                "list_of_variables": []
            },
            "file_name" : "primal"
        }
    },{
        "kratos_module"   : "KratosMultiphysics",
        "python_module"   : "point_output_process",
        "help"            : "",
        "process_name"    : "PointOutputProcess",
        "Parameters" : {
            "position"         : [0.020957, 0.0055272, 0.0],
            "model_part_name"  : "Parts_Fluid",
            "output_file_settings": {
                "file_name"  : "mpi_cylinder_test_adjoint_probe1.dat",
                "folder_name": "AdjointVMSSensitivity2DTest",
                "write_buffer_size" : 1
            },
            "output_variables" : ["ADJOINT_FLUID_VECTOR_1_X", "ADJOINT_FLUID_VECTOR_1_Y"]
        }
     },{
        "kratos_module"   : "KratosMultiphysics",
        "python_module"   : "point_output_process",
        "help"            : "",
        "process_name"    : "PointOutputProcess",
        "Parameters" : {
            "position"         : [0.014931,-0.0034173, 0.0],
            "model_part_name"  : "Parts_Fluid",
            "output_file_settings": {
                "file_name"  : "mpi_cylinder_test_adjoint_probe2.dat",
                "folder_name": "AdjointVMSSensitivity2DTest",
                "write_buffer_size" : 1
            },
            "output_variables" : ["ADJOINT_FLUID_SCALAR_1"]
        }
     },{
        "kratos_module"   : "KratosMultiphysics",
        "python_module"   : "point_output_process",
        "help"            : "",
        "process_name"    : "PointOutputProcess",
        "Parameters" : {
            "position"         : [0.023303,-0.0037623, 0.0],
            "model_part_name"  : "Parts_Fluid",
            "output_file_settings": {
                "file_name"  : "mpi_cylinder_test_adjoint_probe3.dat",
                "folder_name": "AdjointVMSSensitivity2DTest",
                "write_buffer_size" : 1
            },
            "output_variables" : ["SHAPE_SENSITIVITY_X", "SHAPE_SENSITIVITY_Y"]
        }
    },{
        "python_module"   : "compare_two_files_check_process_mpi",
        "kratos_module"   : "KratosMultiphysics",
        "help"            : "",
        "process_name"    : "CompareTwoFilesCheckProcessMPI",
        "Parameters" :{
            "output_file_name"    : "AdjointVMSSensitivity2DTest/mpi_cylinder_test_adjoint_probe1.dat",
            "reference_file_name" : "AdjointVMSSensitivity2DTest/cylinder_test_adjoint_probe1_ref.dat",
            "comparison_type"     : "dat_file",
<<<<<<< HEAD
            "remove_output_file"  : false,
            "decimal_places"      : 2
=======
            "decimal_places"      : 2,
            "remove_output_file"  : false
>>>>>>> 850cc7fb
        }
    },{
        "python_module"   : "compare_two_files_check_process_mpi",
        "kratos_module"   : "KratosMultiphysics",
        "help"            : "",
        "process_name"    : "CompareTwoFilesCheckProcessMPI",
        "Parameters" :{
            "output_file_name"    : "AdjointVMSSensitivity2DTest/mpi_cylinder_test_adjoint_probe2.dat",
            "reference_file_name" : "AdjointVMSSensitivity2DTest/cylinder_test_adjoint_probe2_ref.dat",
            "comparison_type"     : "dat_file",
<<<<<<< HEAD
            "remove_output_file"  : false,
            "decimal_places"      : 1
=======
            "decimal_places"      : 1,
            "remove_output_file"  : false
>>>>>>> 850cc7fb
        }
    },{
        "python_module"   : "compare_two_files_check_process_mpi",
        "kratos_module"   : "KratosMultiphysics",
        "help"            : "",
        "process_name"    : "CompareTwoFilesCheckProcessMPI",
        "Parameters" :{
            "output_file_name"    : "AdjointVMSSensitivity2DTest/mpi_cylinder_test_adjoint_probe3.dat",
            "reference_file_name" : "AdjointVMSSensitivity2DTest/cylinder_test_adjoint_probe3_ref.dat",
            "comparison_type"     : "dat_file",
<<<<<<< HEAD
            "remove_output_file"  : false,
            "decimal_places"      : 7
=======
            "decimal_places"      : 7,
            "remove_output_file"  : false
>>>>>>> 850cc7fb
        }
    }]
}<|MERGE_RESOLUTION|>--- conflicted
+++ resolved
@@ -194,13 +194,8 @@
             "output_file_name"    : "AdjointVMSSensitivity2DTest/mpi_cylinder_test_adjoint_probe1.dat",
             "reference_file_name" : "AdjointVMSSensitivity2DTest/cylinder_test_adjoint_probe1_ref.dat",
             "comparison_type"     : "dat_file",
-<<<<<<< HEAD
-            "remove_output_file"  : false,
-            "decimal_places"      : 2
-=======
             "decimal_places"      : 2,
             "remove_output_file"  : false
->>>>>>> 850cc7fb
         }
     },{
         "python_module"   : "compare_two_files_check_process_mpi",
@@ -211,13 +206,8 @@
             "output_file_name"    : "AdjointVMSSensitivity2DTest/mpi_cylinder_test_adjoint_probe2.dat",
             "reference_file_name" : "AdjointVMSSensitivity2DTest/cylinder_test_adjoint_probe2_ref.dat",
             "comparison_type"     : "dat_file",
-<<<<<<< HEAD
-            "remove_output_file"  : false,
-            "decimal_places"      : 1
-=======
             "decimal_places"      : 1,
             "remove_output_file"  : false
->>>>>>> 850cc7fb
         }
     },{
         "python_module"   : "compare_two_files_check_process_mpi",
@@ -228,13 +218,8 @@
             "output_file_name"    : "AdjointVMSSensitivity2DTest/mpi_cylinder_test_adjoint_probe3.dat",
             "reference_file_name" : "AdjointVMSSensitivity2DTest/cylinder_test_adjoint_probe3_ref.dat",
             "comparison_type"     : "dat_file",
-<<<<<<< HEAD
-            "remove_output_file"  : false,
-            "decimal_places"      : 7
-=======
             "decimal_places"      : 7,
             "remove_output_file"  : false
->>>>>>> 850cc7fb
         }
     }]
 }