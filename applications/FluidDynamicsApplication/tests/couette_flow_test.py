# Import kratos core and applications
import KratosMultiphysics
import KratosMultiphysics.KratosUnittest as KratosUnittest
import KratosMultiphysics.kratos_utilities as KratosUtilities
from KratosMultiphysics.FluidDynamicsApplication.fluid_dynamics_analysis import FluidDynamicsAnalysis

class CouetteFlowTest(KratosUnittest.TestCase):
    def testCouetteFlow2DSymbolicStokes(self):
        self.solver_type = "MonolithicStokes"
        self.element_type = "symbolic_stokes"
        self.time_scheme = "bdf2"
        self._CustomizeTestSettings()
        self._RunCouetteFlowTest()

    def testCouetteFlow2DWeaklyCompressibleNavierStokes(self):
        self.solver_type = "Monolithic"
        self.element_type = "symbolic"
        self.time_scheme = "bdf2"
        self._CustomizeTestSettings()
        self._RunCouetteFlowTest()

    def setUp(self):
        self.print_output = False
        self.check_tolerance = 1.0e-6
        self.check_relative_tolerance = 1.0e-8
        self.print_reference_values = False
        self.work_folder = "CouetteFlowTest"
        settings_filename = "ProjectParameters.json"

        # Read the simulation settings
        with KratosUnittest.WorkFolderScope(self.work_folder,__file__):
            with open(settings_filename,'r') as parameter_file:
                self.parameters = KratosMultiphysics.Parameters(parameter_file.read())

    def _RunCouetteFlowTest(self):
        # Create the test simulation
        with KratosUnittest.WorkFolderScope(self.work_folder,__file__):
            self.model = KratosMultiphysics.Model()
            simulation = FluidDynamicsAnalysis(self.model, self.parameters)
            simulation.Run()

    def tearDown(self):
        with KratosUnittest.WorkFolderScope(self.work_folder, __file__):
            KratosUtilities.DeleteFileIfExisting('couette_flow_test.time')

    def _CustomizeTestSettings(self):
        # Customize simulation settings
        self.parameters["solver_settings"]["solver_type"].SetString(self.solver_type)
        self.parameters["solver_settings"]["formulation"]["element_type"].SetString(self.element_type)
        self.parameters["solver_settings"]["time_scheme"].SetString(self.time_scheme)

        # If required, add the output process to the test settings
        if self.print_output:
            self._AddOutput()

        # If required, add the reference values output process to the test settings
        if self.print_reference_values:
            self._AddReferenceValuesOutput()
        else:
            self._AddReferenceValuesCheck()

    def _AddOutput(self):
        gid_output_settings = KratosMultiphysics.Parameters("""{
            "python_module" : "gid_output_process",
            "kratos_module" : "KratosMultiphysics",
            "process_name"  : "GiDOutputProcess",
            "help"          : "This process writes postprocessing files for GiD",
            "Parameters"    : {
                "model_part_name"        : "FluidModelPart.fluid_computational_model_part",
                "output_name"            : "couette_flow_test",
                "postprocess_parameters" : {
                    "result_file_configuration" : {
                        "gidpost_flags"               : {
                            "GiDPostMode"           : "GiD_PostBinary",
                            "WriteDeformedMeshFlag" : "WriteDeformed",
                            "WriteConditionsFlag"   : "WriteConditions",
                            "MultiFileFlag"         : "SingleFile"
                        },
                        "file_label"                  : "time",
                        "output_control_type"         : "step",
                        "output_interval"             : 1,
                        "body_output"                 : true,
                        "node_output"                 : false,
                        "skin_output"                 : false,
                        "plane_output"                : [],
                        "nodal_results"               : ["VELOCITY","PRESSURE"],
                        "gauss_point_results"         : [],
                        "nodal_nonhistorical_results" : []
                    },
                    "point_data_configuration"  : []
                }
            }
        }""")
        output_name = gid_output_settings["Parameters"]["output_name"].GetString()
        output_name += "_" + self.element_type
        gid_output_settings["Parameters"]["output_name"].SetString(output_name)
        self.parameters["output_processes"]["gid_output"].Append(gid_output_settings)

    def _AddReferenceValuesOutput(self):
        json_output_settings = KratosMultiphysics.Parameters("""{
            "python_module" : "json_output_process",
            "kratos_module" : "KratosMultiphysics",
            "process_name"  : "JsonOutputProcess",
            "Parameters"    : {
                "output_variables" : ["VELOCITY","PRESSURE"],
                "output_file_name" : "reference_couette_flow_test",
                "model_part_name"  : "FluidModelPart.FluidParts_Fluid",
                "time_frequency"   : 10.0
            }
        }""")
        output_file_name = json_output_settings["Parameters"]["output_file_name"].GetString()
        output_file_name += "_" + self.element_type + ".json"
        json_output_settings["Parameters"]["output_file_name"].SetString(output_file_name)
        self.parameters["processes"]["json_check_process_list"].Append(json_output_settings)

    def _AddReferenceValuesCheck(self):
        json_check_settings = KratosMultiphysics.Parameters("""{
            "python_module" : "from_json_check_result_process",
            "kratos_module" : "KratosMultiphysics",
            "process_name"  : "FromJsonCheckResultProcess",
            "Parameters"    : {
                "check_variables"      : ["VELOCITY_X","VELOCITY_Y","PRESSURE"],
                "input_file_name"      : "reference_couette_flow_test",
                "model_part_name"      : "FluidModelPart.FluidParts_Fluid",
                "tolerance"            : 0.0,
                "relative_tolerance"   : 0.0,
                "time_frequency"       : 10.0
            }
        }""")
        input_file_name = json_check_settings["Parameters"]["input_file_name"].GetString()
        input_file_name += "_" + self.element_type + ".json"
        json_check_settings["Parameters"]["input_file_name"].SetString(input_file_name)
        json_check_settings["Parameters"]["tolerance"].SetDouble(self.check_tolerance)
        json_check_settings["Parameters"]["relative_tolerance"].SetDouble(self.check_relative_tolerance)
        self.parameters["processes"]["json_check_process_list"].Append(json_check_settings)

if __name__ == '__main__':
<<<<<<< HEAD
    test = CouetteFlowTest()
    test.setUp()
    # test.testCouetteFlow2DSymbolicStokes()
    test.testCouetteFlow2DWeaklyCompressibleNavierStokes()
    test.runTest()
    test.tearDown()
=======
    KratosUnittest.main()
>>>>>>> 3e09d52f
<|MERGE_RESOLUTION|>--- conflicted
+++ resolved
@@ -135,13 +135,4 @@
         self.parameters["processes"]["json_check_process_list"].Append(json_check_settings)
 
 if __name__ == '__main__':
-<<<<<<< HEAD
-    test = CouetteFlowTest()
-    test.setUp()
-    # test.testCouetteFlow2DSymbolicStokes()
-    test.testCouetteFlow2DWeaklyCompressibleNavierStokes()
-    test.runTest()
-    test.tearDown()
-=======
-    KratosUnittest.main()
->>>>>>> 3e09d52f
+    KratosUnittest.main()