//    |  /           |
//    ' /   __| _` | __|  _ \   __|
//    . \  |   (   | |   (   |\__ `
//   _|\_\_|  \__,_|\__|\___/ ____/
//                   Multi-Physics
//
//  License:		 BSD License
//                   Kratos default license: kratos/license.txt
//
//  Main authors:    Ruben Zorrilla
//
//

// System includes
#include <cmath>

// External includes

// Project includes
#include "testing/testing.h"
#include "containers/model.h"
#include "includes/gid_io.h"
#include "includes/model_part.h"
#include "includes/cfd_variables.h"
#include "processes/structured_mesh_generator_process.h"

// Application includes
#include "fluid_dynamics_application_variables.h"
#include "custom_processes/shock_capturing_physics_based_process.h"

namespace Kratos {
namespace Testing {
namespace ShockCapturingPhysicsBasedTesting{

    void SetTestModelPart(ModelPart& rNewModelPart)
    {
        // Set the problem dimensions
        rNewModelPart.GetProcessInfo().SetValue(DOMAIN_SIZE, 2);

        // Add the variable in which the Abgrall function is stored
        rNewModelPart.AddNodalSolutionStepVariable(DENSITY);
        rNewModelPart.AddNodalSolutionStepVariable(VELOCITY);
        rNewModelPart.AddNodalSolutionStepVariable(TEMPERATURE);

        // Generate a volume mesh (done with the StructuredMeshGeneratorProcess)
        auto p_point_1 = Kratos::make_intrusive<Node<3>>(1, -1.0, -1.0,  0.0);
        auto p_point_2 = Kratos::make_intrusive<Node<3>>(2, -1.0,  1.00,  0.0);
        auto p_point_3 = Kratos::make_intrusive<Node<3>>(3,  1.0,  1.00,  0.0);
        auto p_point_4 = Kratos::make_intrusive<Node<3>>(4,  1.0, -1.0,  0.0);
        Quadrilateral2D4<Node<3>> geometry(p_point_1, p_point_2, p_point_3, p_point_4);

        Parameters mesher_parameters(R"(
        {
            "number_of_divisions": 90,
            "element_name": "Element2D3N",
            "create_skin_sub_model_part": false
        })");
        StructuredMeshGeneratorProcess(geometry, rNewModelPart, mesher_parameters).Execute();

        // Set properties
        const double c_v = 1000;
        const double gamma = 1.4;
        Properties::Pointer p_prop = Kratos::make_shared<Properties>(1);
        p_prop->SetValue(SPECIFIC_HEAT, c_v);
        p_prop->SetValue(HEAT_CAPACITY_RATIO, gamma);

        rNewModelPart.AddProperties(p_prop);
        for (Element& rElement : rNewModelPart.Elements()) {
            rElement.SetProperties(p_prop);
        }
    }

    void SetAbgrallFunction(
        ModelPart& rNewModelPart,
        const double AvoidNegativeValues = true)
    {
        // Set the Abgrall function values
        double min_aux_val = std::numeric_limits<double>::max();
        for (auto& r_node : rNewModelPart.Nodes()) {
            double& r_rho = r_node.FastGetSolutionStepValue(DENSITY);
            double& r_temp = r_node.FastGetSolutionStepValue(TEMPERATURE);
            array_1d<double,3>& r_vel = r_node.FastGetSolutionStepValue(VELOCITY);
            const bool x_check = r_node.X() > std::cos(Globals::Pi * r_node.Y()) / 2.0;
            const double y_val = r_node.Y() / std::tan(std::sqrt(Globals::Pi / 2.0));
            const double r = x_check ? r_node.X() + y_val : r_node.X() - y_val;
            double f_r;
            const double one_third = 1.0 / 3.0;
            if (std::abs(r) < one_third) {
                f_r = std::abs(std::sin(2.0 * Globals::Pi * r));
            } else if (r >= one_third) {
                f_r = 2.0 * r - 1 + (1.0 / 6.0) * std::sin(3.0 * Globals::Pi * r);
            } else {
                f_r = - r * std::sin(1.5 * Globals::Pi * std::pow(r,2));
            }
            const double aux_val = x_check ? f_r + std::cos(2.0 * Globals::Pi * r_node.Y()) : f_r;
            r_rho = aux_val;
            r_temp = aux_val;
            r_vel[0] = aux_val;
            r_vel[1] = aux_val;
            if (aux_val < min_aux_val) {
                min_aux_val = aux_val;
            }
        }

        // Avoid negative (non-physical) values in the Abgrall function
        const double epsilon = 1.0e-7;
        const double neg_threshold = std::abs(min_aux_val) + epsilon;
        if (AvoidNegativeValues) {
            for (auto& r_node : rNewModelPart.Nodes()) {
                double& r_rho = r_node.FastGetSolutionStepValue(DENSITY);
                double& r_temp = r_node.FastGetSolutionStepValue(TEMPERATURE);
                array_1d<double,3>& r_vel = r_node.FastGetSolutionStepValue(VELOCITY);
                r_rho += neg_threshold;
                r_temp += neg_threshold;
                r_vel[0] += neg_threshold;
                r_vel[1] += neg_threshold;
            }
        }
    }
}

    /**
     * Checks the shock detection process with a smooth field with no expected shocks
     */
    KRATOS_TEST_CASE_IN_SUITE(ShockCapturingPhysicsBasedSmoothField, FluidDynamicsApplicationFastSuite)
    {
        // Set the test model part
        Model model;
        auto& r_model_part = model.CreateModelPart("MainModelPart");
        ShockCapturingPhysicsBasedTesting::SetTestModelPart(r_model_part);

        // Set a smooth field
        for (auto& r_node : r_model_part.Nodes()) {
            r_node.FastGetSolutionStepValue(DENSITY) = 1.0 + std::abs(r_node.X() * r_node.Y());
            r_node.FastGetSolutionStepValue(TEMPERATURE) = 1.0 + 2.0 * std::abs(r_node.X() * r_node.Y());
            r_node.FastGetSolutionStepValue(VELOCITY_X) = 1.0 + std::pow(r_node.X(),2) + std::pow(r_node.Y(),2);
        }

        // Perform the shock detection
        Parameters sc_settings(R"(
        {
            "model_part_name" : "MainModelPart",
            "shock_sensor" : true,
            "shear_sensor" : true,
            "thermal_sensor" : true,
            "thermally_coupled_formulation" : true
        })");
        ShockCapturingPhysicsBasedProcess sc_process(model, sc_settings);
        sc_process.Execute();

        // Check values
        const double tolerance = 1.0e-8;
        KRATOS_CHECK_NEAR(r_model_part.GetNode(5100).GetValue(ARTIFICIAL_CONDUCTIVITY), 0.000107443, tolerance);
        KRATOS_CHECK_NEAR(r_model_part.GetNode(5100).GetValue(ARTIFICIAL_BULK_VISCOSITY), 0.00090307, tolerance);
        KRATOS_CHECK_NEAR(r_model_part.GetNode(5100).GetValue(ARTIFICIAL_DYNAMIC_VISCOSITY), 6.45513e-05, tolerance);

        // GidIO<> gid_io_abgrall(
        //     "/home/rzorrilla/Desktop/abgrall_function_smooth_field",
        //     GiD_PostAscii,
        //     SingleFile,
        //     WriteDeformed,
        //     WriteConditions);
		// gid_io_abgrall.InitializeMesh(0.0);
		// gid_io_abgrall.WriteMesh(r_model_part.GetMesh());
		// gid_io_abgrall.FinalizeMesh();
		// gid_io_abgrall.InitializeResults(0, r_model_part.GetMesh());
        // gid_io_abgrall.WriteNodalResults(DENSITY, r_model_part.Nodes(), 0, 0);
        // gid_io_abgrall.WriteNodalResults(VELOCITY, r_model_part.Nodes(), 0, 0);
        // gid_io_abgrall.WriteNodalResults(TEMPERATURE, r_model_part.Nodes(), 0, 0);
        // gid_io_abgrall.WriteNodalResultsNonHistorical(ARTIFICIAL_CONDUCTIVITY, r_model_part.Nodes(), 0);
        // gid_io_abgrall.WriteNodalResultsNonHistorical(ARTIFICIAL_BULK_VISCOSITY, r_model_part.Nodes(), 0);
        // gid_io_abgrall.WriteNodalResultsNonHistorical(ARTIFICIAL_DYNAMIC_VISCOSITY, r_model_part.Nodes(), 0);
        // gid_io_abgrall.FinalizeResults();

    }

    /**
     * Checks the shock detection process with the Abgrall function
     */
    KRATOS_TEST_CASE_IN_SUITE(ShockCapturingPhysicsBasedAbgrallFunction, FluidDynamicsApplicationFastSuite)
    {
        // Set the test model part
        Model model;
        auto& r_model_part = model.CreateModelPart("MainModelPart");
        ShockCapturingPhysicsBasedTesting::SetTestModelPart(r_model_part);
        ShockCapturingPhysicsBasedTesting::SetAbgrallFunction(r_model_part);

        // Perform the shock detection
        Parameters sc_settings(R"(
        {
            "model_part_name" : "MainModelPart",
            "shock_sensor" : true,
            "shear_sensor" : true,
            "thermal_sensor" : true,
            "thermally_coupled_formulation" : true
        })");
        ShockCapturingPhysicsBasedProcess sc_process(model, sc_settings);
        sc_process.Execute();

        // Check values
        const double tolerance = 1.0e-6;
        KRATOS_CHECK_NEAR(r_model_part.GetNode(4223).GetValue(ARTIFICIAL_CONDUCTIVITY), 0.000188814, tolerance);
<<<<<<< HEAD
        KRATOS_CHECK_NEAR(r_model_part.GetNode(4364).GetValue(ARTIFICIAL_CONDUCTIVITY), 0.000119494, tolerance);
=======
        KRATOS_CHECK_NEAR(r_model_part.GetNode(4364).GetValue(ARTIFICIAL_CONDUCTIVITY), 0.000303616, tolerance);
>>>>>>> 3acacff2
        KRATOS_CHECK_NEAR(r_model_part.GetNode(7131).GetValue(ARTIFICIAL_BULK_VISCOSITY), 0.000284181, tolerance);
        KRATOS_CHECK_NEAR(r_model_part.GetNode(5309).GetValue(ARTIFICIAL_BULK_VISCOSITY), 0.000542645, tolerance);
        KRATOS_CHECK_NEAR(r_model_part.GetNode(4810).GetValue(ARTIFICIAL_DYNAMIC_VISCOSITY), 3.08555e-05, tolerance);
        KRATOS_CHECK_NEAR(r_model_part.GetNode(6000).GetValue(ARTIFICIAL_DYNAMIC_VISCOSITY), 0.000178114, tolerance);

        // GidIO<> gid_io_abgrall(
        //     "/home/rzorrilla/Desktop/abgrall_function_shock_detection",
        //     GiD_PostAscii,
        //     SingleFile,
        //     WriteDeformed,
        //     WriteConditions);
		// gid_io_abgrall.InitializeMesh(0.0);
		// gid_io_abgrall.WriteMesh(r_model_part.GetMesh());
		// gid_io_abgrall.FinalizeMesh();
		// gid_io_abgrall.InitializeResults(0, r_model_part.GetMesh());
		// gid_io_abgrall.WriteNodalResults(DENSITY, r_model_part.Nodes(), 0, 0);
		// gid_io_abgrall.WriteNodalResults(VELOCITY, r_model_part.Nodes(), 0, 0);
		// gid_io_abgrall.WriteNodalResults(TEMPERATURE, r_model_part.Nodes(), 0, 0);
		// gid_io_abgrall.WriteNodalResultsNonHistorical(ARTIFICIAL_CONDUCTIVITY, r_model_part.Nodes(), 0);
		// gid_io_abgrall.WriteNodalResultsNonHistorical(ARTIFICIAL_BULK_VISCOSITY, r_model_part.Nodes(), 0);
		// gid_io_abgrall.WriteNodalResultsNonHistorical(ARTIFICIAL_DYNAMIC_VISCOSITY, r_model_part.Nodes(), 0);
		// gid_io_abgrall.FinalizeResults();

    }

} // namespace Testing
} // namespace Kratos.<|MERGE_RESOLUTION|>--- conflicted
+++ resolved
@@ -200,11 +200,7 @@
         // Check values
         const double tolerance = 1.0e-6;
         KRATOS_CHECK_NEAR(r_model_part.GetNode(4223).GetValue(ARTIFICIAL_CONDUCTIVITY), 0.000188814, tolerance);
-<<<<<<< HEAD
-        KRATOS_CHECK_NEAR(r_model_part.GetNode(4364).GetValue(ARTIFICIAL_CONDUCTIVITY), 0.000119494, tolerance);
-=======
         KRATOS_CHECK_NEAR(r_model_part.GetNode(4364).GetValue(ARTIFICIAL_CONDUCTIVITY), 0.000303616, tolerance);
->>>>>>> 3acacff2
         KRATOS_CHECK_NEAR(r_model_part.GetNode(7131).GetValue(ARTIFICIAL_BULK_VISCOSITY), 0.000284181, tolerance);
         KRATOS_CHECK_NEAR(r_model_part.GetNode(5309).GetValue(ARTIFICIAL_BULK_VISCOSITY), 0.000542645, tolerance);
         KRATOS_CHECK_NEAR(r_model_part.GetNode(4810).GetValue(ARTIFICIAL_DYNAMIC_VISCOSITY), 3.08555e-05, tolerance);
