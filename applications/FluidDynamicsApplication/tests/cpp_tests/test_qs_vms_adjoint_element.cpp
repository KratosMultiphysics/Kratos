//    |  /           |
//    ' /   __| _` | __|  _ \   __|
//    . \  |   (   | |   (   |\__ `
//   _|\_\_|  \__,_|\__|\___/ ____/
//                   Multi-Physics
//
//  License:         BSD License
//                   Kratos default license: kratos/license.txt
//
//  Main authors:    Suneth Warnakulasuriya
//

// System includes
#include <functional>

// External includes

// Project includes
#include "containers/model.h"
#include "testing/testing.h"
#include "includes/constitutive_law.h"

// Application includes
#include "custom_utilities/fluid_adjoint_test_utilities.h"
#include "custom_utilities/fluid_test_utilities.h"
#include "includes/cfd_variables.h"
#include "fluid_dynamics_application_variables.h"

namespace Kratos
{
namespace Testing
{

namespace
{

ModelPart& CreateFluidQSVMSAdjointModelPart(
    Model& rModel,
<<<<<<< HEAD
    const std::string& rModelPartName,
=======
>>>>>>> adaaf6fa
    const std::string& rElementName)
{
    const auto& set_variable_values = [](ModelPart& rModelPart) {
        FluidTestUtilities::RandomFillNodalHistoricalVariable(rModelPart, VELOCITY, 50.0, 100.0, 0);
        FluidTestUtilities::RandomFillNodalHistoricalVariable(rModelPart, MESH_VELOCITY, 50.0, 100.0, 0);
        FluidTestUtilities::RandomFillNodalHistoricalVariable(rModelPart, PRESSURE, 5.0, 10.0, 0);
        FluidTestUtilities::RandomFillNodalHistoricalVariable(rModelPart, EXTERNAL_PRESSURE, 50.0, 100.0, 0);
        FluidTestUtilities::RandomFillNodalHistoricalVariable(rModelPart, ACCELERATION, 2.0, 3.0, 0);
        FluidTestUtilities::RandomFillNodalHistoricalVariable(rModelPart, BODY_FORCE, 2.0, 3.0, 0);
        FluidTestUtilities::RandomFillNodalHistoricalVariable(rModelPart, VELOCITY, 5.0, 10.0, 1);
        FluidTestUtilities::RandomFillNodalHistoricalVariable(rModelPart, MESH_VELOCITY, 50.0, 100.0, 1);
        FluidTestUtilities::RandomFillNodalHistoricalVariable(rModelPart, PRESSURE, 5.0, 10.0, 1);
        FluidTestUtilities::RandomFillNodalHistoricalVariable(rModelPart, EXTERNAL_PRESSURE, 50.0, 100.0, 1);
        FluidTestUtilities::RandomFillNodalHistoricalVariable(rModelPart, ACCELERATION, 2.0, 3.0, 1);
        FluidTestUtilities::RandomFillNodalHistoricalVariable(rModelPart, BODY_FORCE, 2.0, 3.0, 1);

        FluidTestUtilities::RandomFillNodalHistoricalVariable(rModelPart, ADJOINT_FLUID_SCALAR_1, 1.0, 10.0, 0);
        FluidTestUtilities::RandomFillNodalHistoricalVariable(rModelPart, ADJOINT_FLUID_VECTOR_1, 1.0, 10.0, 0);
        FluidTestUtilities::RandomFillNodalHistoricalVariable(rModelPart, ADJOINT_FLUID_VECTOR_2, 1.0, 10.0, 0);
        FluidTestUtilities::RandomFillNodalHistoricalVariable(rModelPart, ADJOINT_FLUID_VECTOR_3, 1.0, 10.0, 0);
        FluidTestUtilities::RandomFillNodalHistoricalVariable(rModelPart, ADJOINT_FLUID_SCALAR_1, 1.0, 10.0, 1);
        FluidTestUtilities::RandomFillNodalHistoricalVariable(rModelPart, ADJOINT_FLUID_VECTOR_1, 1.0, 10.0, 1);
        FluidTestUtilities::RandomFillNodalHistoricalVariable(rModelPart, ADJOINT_FLUID_VECTOR_2, 1.0, 10.0, 1);
        FluidTestUtilities::RandomFillNodalHistoricalVariable(rModelPart, ADJOINT_FLUID_VECTOR_3, 1.0, 10.0, 1);

        FluidAdjointTestUtilities::RandomFillNodalHistoricalVariable(rModelPart, ADJOINT_FLUID_SCALAR_1, 1.0, 10.0, 0);
        FluidAdjointTestUtilities::RandomFillNodalHistoricalVariable(rModelPart, ADJOINT_FLUID_VECTOR_1, 1.0, 10.0, 0);
        FluidAdjointTestUtilities::RandomFillNodalHistoricalVariable(rModelPart, ADJOINT_FLUID_VECTOR_2, 1.0, 10.0, 0);
        FluidAdjointTestUtilities::RandomFillNodalHistoricalVariable(rModelPart, ADJOINT_FLUID_VECTOR_3, 1.0, 10.0, 0);
        FluidAdjointTestUtilities::RandomFillNodalHistoricalVariable(rModelPart, ADJOINT_FLUID_SCALAR_1, 1.0, 10.0, 1);
        FluidAdjointTestUtilities::RandomFillNodalHistoricalVariable(rModelPart, ADJOINT_FLUID_VECTOR_1, 1.0, 10.0, 1);
        FluidAdjointTestUtilities::RandomFillNodalHistoricalVariable(rModelPart, ADJOINT_FLUID_VECTOR_2, 1.0, 10.0, 1);
        FluidAdjointTestUtilities::RandomFillNodalHistoricalVariable(rModelPart, ADJOINT_FLUID_VECTOR_3, 1.0, 10.0, 1);

        // following values do not need to be set when OSS projections are supported by Adjoints
        FluidTestUtilities::RandomFillNodalHistoricalVariable(rModelPart, ADVPROJ, 2.0, 3.0, 0);
        FluidTestUtilities::RandomFillNodalHistoricalVariable(rModelPart, DIVPROJ, 2.0, 3.0, 0);

        auto& r_process_info = rModelPart.GetProcessInfo();
        r_process_info.SetValue(DOMAIN_SIZE, 2);
        r_process_info.SetValue(DYNAMIC_TAU, 0.04);
        r_process_info.SetValue(DELTA_TIME, 0.01);
        r_process_info.SetValue(BOSSAK_ALPHA, -0.03);
        r_process_info.SetValue(OSS_SWITCH, 0);
    };

    // preparing primal model part
    const auto& add_solution_step_variables = [](ModelPart& rModelPart) {
        rModelPart.AddNodalSolutionStepVariable(PRESSURE);
        rModelPart.AddNodalSolutionStepVariable(ADVPROJ);
        rModelPart.AddNodalSolutionStepVariable(DIVPROJ);
        rModelPart.AddNodalSolutionStepVariable(NODAL_AREA);
        rModelPart.AddNodalSolutionStepVariable(EXTERNAL_PRESSURE);
        rModelPart.AddNodalSolutionStepVariable(VELOCITY);
        rModelPart.AddNodalSolutionStepVariable(MESH_VELOCITY);
        rModelPart.AddNodalSolutionStepVariable(ACCELERATION);
        rModelPart.AddNodalSolutionStepVariable(BODY_FORCE);
        rModelPart.AddNodalSolutionStepVariable(ADJOINT_FLUID_VECTOR_1);
        rModelPart.AddNodalSolutionStepVariable(ADJOINT_FLUID_VECTOR_2);
        rModelPart.AddNodalSolutionStepVariable(ADJOINT_FLUID_VECTOR_3);
        rModelPart.AddNodalSolutionStepVariable(ADJOINT_FLUID_SCALAR_1);
        rModelPart.AddNodalSolutionStepVariable(AUX_ADJOINT_FLUID_VECTOR_1);
    };
    const auto& add_dofs = [](ModelPart::NodeType& rNode) {
        rNode.AddDof(PRESSURE);
        rNode.AddDof(VELOCITY_X);
        rNode.AddDof(VELOCITY_Y);
        rNode.AddDof(VELOCITY_Z);

        rNode.AddDof(ADJOINT_FLUID_SCALAR_1);
        rNode.AddDof(ADJOINT_FLUID_VECTOR_1_X);
        rNode.AddDof(ADJOINT_FLUID_VECTOR_1_Y);
        rNode.AddDof(ADJOINT_FLUID_VECTOR_1_Z);
    };

    const auto& get_element_properties = [](ModelPart& rModelPart) {
        Properties::Pointer p_element_properties = rModelPart.CreateNewProperties(0);

        Parameters cl_parameters(R"(
        {
            "name"              : "Newtonian2DLaw"
        })");
        auto p_constitutive_law = KratosComponents<ConstitutiveLaw>::Get("Newtonian2DLaw").Create(cl_parameters, *p_element_properties);

        p_element_properties->SetValue(CONSTITUTIVE_LAW, p_constitutive_law);
        p_element_properties->SetValue(DYNAMIC_VISCOSITY, 1.5);
        p_element_properties->SetValue(DENSITY, 1.8);

        return p_element_properties;
    };

    const auto& get_condition_properties = [](ModelPart& rModelPart) {
        Properties::Pointer p_cond_properties = rModelPart.CreateNewProperties(1);
        return p_cond_properties;
    };

<<<<<<< HEAD
    auto& r_model_part = FluidTestUtilities::CreateTestModelPart(
        rModel, rModelPartName, rElementName, "LineCondition2D2N", get_element_properties,
=======
    auto& r_model_part = FluidAdjointTestUtilities::CreateTestModelPart(
        rModel, rElementName, "LineCondition2D2N", get_element_properties,
>>>>>>> adaaf6fa
        get_condition_properties, add_solution_step_variables, add_dofs);
    set_variable_values(r_model_part);

    return r_model_part;
}

template<class TDataType>
void RunFluidQSVMSAdjointElementTest(
    const Variable<TDataType>& rVariable,
    const std::function<void(Matrix&, ModelPart::ElementType&, const ProcessInfo&)>& rDerivativesRetrievalFunction,
    const IndexType EquationOffset,
    const IndexType DerivativesOffset,
    const double Delta,
    const double Tolerance)
{
    Model model;

    // prepare primal model part
<<<<<<< HEAD
    auto& r_primal_model_part = CreateFluidQSVMSAdjointModelPart(model, "primal", "QSVMS2D3N");

    // prepare adjoint model part
    auto& r_adjoint_model_part = CreateFluidQSVMSAdjointModelPart(model, "adjoint", "QSVMSAdjoint2D3N");
=======
    auto& r_primal_model_part = CreateFluidQSVMSAdjointModelPart(model, "QSVMS2D3N");

    // prepare adjoint model part
    auto& r_adjoint_model_part = CreateFluidQSVMSAdjointModelPart(model, "QSVMSAdjoint2D3N");
>>>>>>> adaaf6fa

    const auto& update_function = [](ModelPart& rModelPart) {
        const int number_of_nodes = rModelPart.NumberOfNodes();
        const double bossak_alpha = rModelPart.GetProcessInfo()[BOSSAK_ALPHA];

        for (int i_node = 0; i_node < number_of_nodes; ++i_node) {
            auto& r_node = *(rModelPart.NodesBegin() + i_node);
            r_node.SetValue(RELAXED_ACCELERATION, FluidAdjointTestUtilities::CalculateRelaxedVariableRate(bossak_alpha, ACCELERATION, r_node));
        }
    };

<<<<<<< HEAD
    FluidAdjointTestUtilities::Testing<ModelPart::ElementsContainerType>::RunAdjointEntityDerivativesTest(
=======
    FluidAdjointTestUtilities::ContainerDataTypeUtilities<ModelPart::ElementsContainerType, TDataType>::RunAdjointEntityTest(
>>>>>>> adaaf6fa
        r_primal_model_part, r_adjoint_model_part, update_function, rVariable,
        rDerivativesRetrievalFunction, EquationOffset, DerivativesOffset, Delta, Tolerance);
}
} // namespace

KRATOS_TEST_CASE_IN_SUITE(QSVMSAdjointGetDofListTest, FluidDynamicsApplicationFastSuite)
{
    Model model;
<<<<<<< HEAD
    auto& model_part = CreateFluidQSVMSAdjointModelPart(model, "primal", "QSVMSAdjoint2D3N");

    FluidAdjointTestUtilities::Testing<ModelPart::ElementsContainerType>::RunAdjointEntityGetDofListTest(
=======
    auto& model_part = CreateFluidQSVMSAdjointModelPart(model, "QSVMSAdjoint2D3N");

    FluidAdjointTestUtilities::ContainerUtilities<ModelPart::ElementsContainerType>::RunAdjointEntityGetDofListTest(
>>>>>>> adaaf6fa
        model_part,
        {&ADJOINT_FLUID_VECTOR_1_X, &ADJOINT_FLUID_VECTOR_1_Y, &ADJOINT_FLUID_SCALAR_1});
}

KRATOS_TEST_CASE_IN_SUITE(QSVMSAdjointEquationIdVectorTest, FluidDynamicsApplicationFastSuite)
{
    Model model;
<<<<<<< HEAD
    auto& model_part = CreateFluidQSVMSAdjointModelPart(model, "primal", "QSVMSAdjoint2D3N");

    FluidAdjointTestUtilities::Testing<ModelPart::ElementsContainerType>::RunAdjointEntityEquationIdVectorTest(
=======
    auto& model_part = CreateFluidQSVMSAdjointModelPart(model, "QSVMSAdjoint2D3N");

    FluidAdjointTestUtilities::ContainerUtilities<ModelPart::ElementsContainerType>::RunAdjointEntityEquationIdVectorTest(
>>>>>>> adaaf6fa
        model_part,
        {&ADJOINT_FLUID_VECTOR_1_X, &ADJOINT_FLUID_VECTOR_1_Y, &ADJOINT_FLUID_SCALAR_1});
}

KRATOS_TEST_CASE_IN_SUITE(QSVMSAdjointGetValuesVectorTest, FluidDynamicsApplicationFastSuite)
{
    Model model;
<<<<<<< HEAD
    auto& model_part = CreateFluidQSVMSAdjointModelPart(model, "primal", "QSVMSAdjoint2D3N");

    FluidAdjointTestUtilities::Testing<ModelPart::ElementsContainerType>::RunAdjointEntityGetValuesVectorTest(
=======
    auto& model_part = CreateFluidQSVMSAdjointModelPart(model, "QSVMSAdjoint2D3N");

    FluidAdjointTestUtilities::ContainerUtilities<ModelPart::ElementsContainerType>::RunAdjointEntityGetValuesVectorTest(
>>>>>>> adaaf6fa
        model_part,
        {&ADJOINT_FLUID_VECTOR_1_X, &ADJOINT_FLUID_VECTOR_1_Y, &ADJOINT_FLUID_SCALAR_1});
}

KRATOS_TEST_CASE_IN_SUITE(QSVMSAdjointGetFirstDerivativesVectorTest, FluidDynamicsApplicationFastSuite)
{
    Model model;
<<<<<<< HEAD
    auto& model_part = CreateFluidQSVMSAdjointModelPart(model, "primal", "QSVMSAdjoint2D3N");

    FluidAdjointTestUtilities::Testing<ModelPart::ElementsContainerType>::RunAdjointEntityGetFirstDerivativesVectorTest(
=======
    auto& model_part = CreateFluidQSVMSAdjointModelPart(model, "QSVMSAdjoint2D3N");

    FluidAdjointTestUtilities::ContainerUtilities<ModelPart::ElementsContainerType>::RunAdjointEntityGetFirstDerivativesVectorTest(
>>>>>>> adaaf6fa
        model_part,
        [](const ModelPart::NodeType& rNode) -> Vector { return ZeroVector(3); });
}

KRATOS_TEST_CASE_IN_SUITE(QSVMSAdjointGetSecondDerivativesVectorTest, FluidDynamicsApplicationFastSuite)
{
    Model model;
<<<<<<< HEAD
    auto& model_part = CreateFluidQSVMSAdjointModelPart(model, "primal", "QSVMSAdjoint2D3N");

    Vector temp(3);
    FluidAdjointTestUtilities::Testing<ModelPart::ElementsContainerType>::RunAdjointEntityGetSecondDerivativesVectorTest(
=======
    auto& model_part = CreateFluidQSVMSAdjointModelPart(model, "QSVMSAdjoint2D3N");

    Vector temp(3);
    FluidAdjointTestUtilities::ContainerUtilities<ModelPart::ElementsContainerType>::RunAdjointEntityGetSecondDerivativesVectorTest(
>>>>>>> adaaf6fa
        model_part,
        [&](const ModelPart::NodeType& rNode) -> Vector {
            const auto& value = rNode.FastGetSolutionStepValue(ADJOINT_FLUID_VECTOR_3);
            temp[0] = value[0];
            temp[1] = value[1];
            temp[2] = 0.0;
            return temp;
        });
}

KRATOS_TEST_CASE_IN_SUITE(QSVMSAdjointCalculateFirstDerivativesLHSVelocity, FluidDynamicsApplicationFastSuite)
{
    const auto& derivatives_method = [](Matrix& rMatrix, ModelPart::ElementType& rElement,
                                        const ProcessInfo& rProcessInfo) {
        rElement.CalculateFirstDerivativesLHS(rMatrix, rProcessInfo);
    };

    RunFluidQSVMSAdjointElementTest(VELOCITY, derivatives_method, 0, 0, 1e-6, 1e-5);
}

KRATOS_TEST_CASE_IN_SUITE(QSVMSAdjointCalculateFirstDerivativesLHSPressure, FluidDynamicsApplicationFastSuite)
{
    const auto& derivatives_method = [](Matrix& rMatrix, ModelPart::ElementType& rElement,
                                        const ProcessInfo& rProcessInfo) {
        rElement.CalculateFirstDerivativesLHS(rMatrix, rProcessInfo);
    };

    RunFluidQSVMSAdjointElementTest(PRESSURE, derivatives_method, 0, 2, 1e-6, 1e-5);
}

KRATOS_TEST_CASE_IN_SUITE(QSVMSAdjointCalculateSensitivityMatrixShape, FluidDynamicsApplicationFastSuite)
{
    const auto& derivatives_method = [](Matrix& rMatrix, ModelPart::ElementType& rElement,
                                        const ProcessInfo& rProcessInfo) {
        rElement.CalculateSensitivityMatrix(SHAPE_SENSITIVITY, rMatrix, rProcessInfo);
    };

    RunFluidQSVMSAdjointElementTest(SHAPE_SENSITIVITY, derivatives_method, 0, 0, 1e-7, 1e-5);
}

KRATOS_TEST_CASE_IN_SUITE(QSVMSAdjointCalculateSecondDerivativesLHS, FluidDynamicsApplicationFastSuite)
{
    const auto& derivatives_method = [](Matrix& rMatrix, ModelPart::ElementType& rElement,
                                        const ProcessInfo& rProcessInfo) {
        rElement.CalculateSecondDerivativesLHS(rMatrix, rProcessInfo);
        const double bossak_alpha = rProcessInfo[BOSSAK_ALPHA];
        noalias(rMatrix) = rMatrix * (1.0 - bossak_alpha);
    };

    RunFluidQSVMSAdjointElementTest(ACCELERATION, derivatives_method, 0, 0, 1e-7, 1e-5);
}

} // namespace Testing
} // namespace Kratos<|MERGE_RESOLUTION|>--- conflicted
+++ resolved
@@ -36,10 +36,7 @@
 
 ModelPart& CreateFluidQSVMSAdjointModelPart(
     Model& rModel,
-<<<<<<< HEAD
     const std::string& rModelPartName,
-=======
->>>>>>> adaaf6fa
     const std::string& rElementName)
 {
     const auto& set_variable_values = [](ModelPart& rModelPart) {
@@ -65,14 +62,14 @@
         FluidTestUtilities::RandomFillNodalHistoricalVariable(rModelPart, ADJOINT_FLUID_VECTOR_2, 1.0, 10.0, 1);
         FluidTestUtilities::RandomFillNodalHistoricalVariable(rModelPart, ADJOINT_FLUID_VECTOR_3, 1.0, 10.0, 1);
 
-        FluidAdjointTestUtilities::RandomFillNodalHistoricalVariable(rModelPart, ADJOINT_FLUID_SCALAR_1, 1.0, 10.0, 0);
-        FluidAdjointTestUtilities::RandomFillNodalHistoricalVariable(rModelPart, ADJOINT_FLUID_VECTOR_1, 1.0, 10.0, 0);
-        FluidAdjointTestUtilities::RandomFillNodalHistoricalVariable(rModelPart, ADJOINT_FLUID_VECTOR_2, 1.0, 10.0, 0);
-        FluidAdjointTestUtilities::RandomFillNodalHistoricalVariable(rModelPart, ADJOINT_FLUID_VECTOR_3, 1.0, 10.0, 0);
-        FluidAdjointTestUtilities::RandomFillNodalHistoricalVariable(rModelPart, ADJOINT_FLUID_SCALAR_1, 1.0, 10.0, 1);
-        FluidAdjointTestUtilities::RandomFillNodalHistoricalVariable(rModelPart, ADJOINT_FLUID_VECTOR_1, 1.0, 10.0, 1);
-        FluidAdjointTestUtilities::RandomFillNodalHistoricalVariable(rModelPart, ADJOINT_FLUID_VECTOR_2, 1.0, 10.0, 1);
-        FluidAdjointTestUtilities::RandomFillNodalHistoricalVariable(rModelPart, ADJOINT_FLUID_VECTOR_3, 1.0, 10.0, 1);
+        FluidTestUtilities::RandomFillNodalHistoricalVariable(rModelPart, ADJOINT_FLUID_SCALAR_1, 1.0, 10.0, 0);
+        FluidTestUtilities::RandomFillNodalHistoricalVariable(rModelPart, ADJOINT_FLUID_VECTOR_1, 1.0, 10.0, 0);
+        FluidTestUtilities::RandomFillNodalHistoricalVariable(rModelPart, ADJOINT_FLUID_VECTOR_2, 1.0, 10.0, 0);
+        FluidTestUtilities::RandomFillNodalHistoricalVariable(rModelPart, ADJOINT_FLUID_VECTOR_3, 1.0, 10.0, 0);
+        FluidTestUtilities::RandomFillNodalHistoricalVariable(rModelPart, ADJOINT_FLUID_SCALAR_1, 1.0, 10.0, 1);
+        FluidTestUtilities::RandomFillNodalHistoricalVariable(rModelPart, ADJOINT_FLUID_VECTOR_1, 1.0, 10.0, 1);
+        FluidTestUtilities::RandomFillNodalHistoricalVariable(rModelPart, ADJOINT_FLUID_VECTOR_2, 1.0, 10.0, 1);
+        FluidTestUtilities::RandomFillNodalHistoricalVariable(rModelPart, ADJOINT_FLUID_VECTOR_3, 1.0, 10.0, 1);
 
         // following values do not need to be set when OSS projections are supported by Adjoints
         FluidTestUtilities::RandomFillNodalHistoricalVariable(rModelPart, ADVPROJ, 2.0, 3.0, 0);
@@ -136,13 +133,8 @@
         return p_cond_properties;
     };
 
-<<<<<<< HEAD
     auto& r_model_part = FluidTestUtilities::CreateTestModelPart(
         rModel, rModelPartName, rElementName, "LineCondition2D2N", get_element_properties,
-=======
-    auto& r_model_part = FluidAdjointTestUtilities::CreateTestModelPart(
-        rModel, rElementName, "LineCondition2D2N", get_element_properties,
->>>>>>> adaaf6fa
         get_condition_properties, add_solution_step_variables, add_dofs);
     set_variable_values(r_model_part);
 
@@ -161,17 +153,10 @@
     Model model;
 
     // prepare primal model part
-<<<<<<< HEAD
     auto& r_primal_model_part = CreateFluidQSVMSAdjointModelPart(model, "primal", "QSVMS2D3N");
 
     // prepare adjoint model part
     auto& r_adjoint_model_part = CreateFluidQSVMSAdjointModelPart(model, "adjoint", "QSVMSAdjoint2D3N");
-=======
-    auto& r_primal_model_part = CreateFluidQSVMSAdjointModelPart(model, "QSVMS2D3N");
-
-    // prepare adjoint model part
-    auto& r_adjoint_model_part = CreateFluidQSVMSAdjointModelPart(model, "QSVMSAdjoint2D3N");
->>>>>>> adaaf6fa
 
     const auto& update_function = [](ModelPart& rModelPart) {
         const int number_of_nodes = rModelPart.NumberOfNodes();
@@ -183,11 +168,7 @@
         }
     };
 
-<<<<<<< HEAD
     FluidAdjointTestUtilities::Testing<ModelPart::ElementsContainerType>::RunAdjointEntityDerivativesTest(
-=======
-    FluidAdjointTestUtilities::ContainerDataTypeUtilities<ModelPart::ElementsContainerType, TDataType>::RunAdjointEntityTest(
->>>>>>> adaaf6fa
         r_primal_model_part, r_adjoint_model_part, update_function, rVariable,
         rDerivativesRetrievalFunction, EquationOffset, DerivativesOffset, Delta, Tolerance);
 }
@@ -196,15 +177,9 @@
 KRATOS_TEST_CASE_IN_SUITE(QSVMSAdjointGetDofListTest, FluidDynamicsApplicationFastSuite)
 {
     Model model;
-<<<<<<< HEAD
     auto& model_part = CreateFluidQSVMSAdjointModelPart(model, "primal", "QSVMSAdjoint2D3N");
 
     FluidAdjointTestUtilities::Testing<ModelPart::ElementsContainerType>::RunAdjointEntityGetDofListTest(
-=======
-    auto& model_part = CreateFluidQSVMSAdjointModelPart(model, "QSVMSAdjoint2D3N");
-
-    FluidAdjointTestUtilities::ContainerUtilities<ModelPart::ElementsContainerType>::RunAdjointEntityGetDofListTest(
->>>>>>> adaaf6fa
         model_part,
         {&ADJOINT_FLUID_VECTOR_1_X, &ADJOINT_FLUID_VECTOR_1_Y, &ADJOINT_FLUID_SCALAR_1});
 }
@@ -212,15 +187,9 @@
 KRATOS_TEST_CASE_IN_SUITE(QSVMSAdjointEquationIdVectorTest, FluidDynamicsApplicationFastSuite)
 {
     Model model;
-<<<<<<< HEAD
     auto& model_part = CreateFluidQSVMSAdjointModelPart(model, "primal", "QSVMSAdjoint2D3N");
 
     FluidAdjointTestUtilities::Testing<ModelPart::ElementsContainerType>::RunAdjointEntityEquationIdVectorTest(
-=======
-    auto& model_part = CreateFluidQSVMSAdjointModelPart(model, "QSVMSAdjoint2D3N");
-
-    FluidAdjointTestUtilities::ContainerUtilities<ModelPart::ElementsContainerType>::RunAdjointEntityEquationIdVectorTest(
->>>>>>> adaaf6fa
         model_part,
         {&ADJOINT_FLUID_VECTOR_1_X, &ADJOINT_FLUID_VECTOR_1_Y, &ADJOINT_FLUID_SCALAR_1});
 }
@@ -228,15 +197,9 @@
 KRATOS_TEST_CASE_IN_SUITE(QSVMSAdjointGetValuesVectorTest, FluidDynamicsApplicationFastSuite)
 {
     Model model;
-<<<<<<< HEAD
     auto& model_part = CreateFluidQSVMSAdjointModelPart(model, "primal", "QSVMSAdjoint2D3N");
 
     FluidAdjointTestUtilities::Testing<ModelPart::ElementsContainerType>::RunAdjointEntityGetValuesVectorTest(
-=======
-    auto& model_part = CreateFluidQSVMSAdjointModelPart(model, "QSVMSAdjoint2D3N");
-
-    FluidAdjointTestUtilities::ContainerUtilities<ModelPart::ElementsContainerType>::RunAdjointEntityGetValuesVectorTest(
->>>>>>> adaaf6fa
         model_part,
         {&ADJOINT_FLUID_VECTOR_1_X, &ADJOINT_FLUID_VECTOR_1_Y, &ADJOINT_FLUID_SCALAR_1});
 }
@@ -244,15 +207,9 @@
 KRATOS_TEST_CASE_IN_SUITE(QSVMSAdjointGetFirstDerivativesVectorTest, FluidDynamicsApplicationFastSuite)
 {
     Model model;
-<<<<<<< HEAD
     auto& model_part = CreateFluidQSVMSAdjointModelPart(model, "primal", "QSVMSAdjoint2D3N");
 
     FluidAdjointTestUtilities::Testing<ModelPart::ElementsContainerType>::RunAdjointEntityGetFirstDerivativesVectorTest(
-=======
-    auto& model_part = CreateFluidQSVMSAdjointModelPart(model, "QSVMSAdjoint2D3N");
-
-    FluidAdjointTestUtilities::ContainerUtilities<ModelPart::ElementsContainerType>::RunAdjointEntityGetFirstDerivativesVectorTest(
->>>>>>> adaaf6fa
         model_part,
         [](const ModelPart::NodeType& rNode) -> Vector { return ZeroVector(3); });
 }
@@ -260,17 +217,10 @@
 KRATOS_TEST_CASE_IN_SUITE(QSVMSAdjointGetSecondDerivativesVectorTest, FluidDynamicsApplicationFastSuite)
 {
     Model model;
-<<<<<<< HEAD
     auto& model_part = CreateFluidQSVMSAdjointModelPart(model, "primal", "QSVMSAdjoint2D3N");
 
     Vector temp(3);
     FluidAdjointTestUtilities::Testing<ModelPart::ElementsContainerType>::RunAdjointEntityGetSecondDerivativesVectorTest(
-=======
-    auto& model_part = CreateFluidQSVMSAdjointModelPart(model, "QSVMSAdjoint2D3N");
-
-    Vector temp(3);
-    FluidAdjointTestUtilities::ContainerUtilities<ModelPart::ElementsContainerType>::RunAdjointEntityGetSecondDerivativesVectorTest(
->>>>>>> adaaf6fa
         model_part,
         [&](const ModelPart::NodeType& rNode) -> Vector {
             const auto& value = rNode.FastGetSolutionStepValue(ADJOINT_FLUID_VECTOR_3);
