--- conflicted
+++ resolved
@@ -143,14 +143,6 @@
     validationSuite.addTest(AdjointVMSSensitivity2D('testSlipSteadyNormCylinder'))
     validationSuite.addTest(AdjointQSVMSSensitivity2D('testCylinder'))
     validationSuite.addTest(AdjointQSVMSSensitivity2D('testSteadyCylinder'))
-<<<<<<< HEAD
-    # validationSuite.addTest(ManufacturedSolutionTest('testManufacturedSolution'))
-
-
-    # Create a test suite that contains all the tests:
-    allSuite = suites['all']
-    allSuite.addTests(nightSuite)
-=======
     validationSuite.addTest(ManufacturedSolutionTest('testManufacturedSolution'))
     #FIXME: MOVE BACK THE SOD TO NIGHT ONCE WE FIX THE NIGHTLY BUILD ISSUE
     validationSuite.addTest(AdjointFluidTest('testCylinder'))
@@ -166,20 +158,12 @@
 
     # Create a test suite that contains all the tests:
     allSuite = suites['all']
->>>>>>> 26bb2ddb
+    allSuite.addTests(nightSuite)
     allSuite.addTests(validationSuite)
 
     return suites
 
 if __name__ == '__main__':
-<<<<<<< HEAD
-    KratosMultiphysics.Tester.SetVerbosity(KratosMultiphysics.Tester.Verbosity.TESTS_OUTPUTS)  # TESTS_OUTPUTS
-    KratosMultiphysics.Tester.RunTestSuite("FluidDynamicsApplicationFastSuite1")
-    # KratosMultiphysics.Logger.GetDefaultOutput().SetSeverity(
-    #     KratosMultiphysics.Logger.Severity.WARNING)
-    # KratosUnittest.runTests(AssembleTestSuites())
-=======
     KratosMultiphysics.Logger.GetDefaultOutput().SetSeverity(
         KratosMultiphysics.Logger.Severity.WARNING)
-    KratosUnittest.runTests(AssembleTestSuites())
->>>>>>> 26bb2ddb
+    KratosUnittest.runTests(AssembleTestSuites())