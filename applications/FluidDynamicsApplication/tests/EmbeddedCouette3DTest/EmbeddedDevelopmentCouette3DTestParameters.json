{
    "problem_data"                     : {
        "problem_name"    : "couette_development_3D",
        "model_part_name" : "MainModelPart",
        "parallel_type"   : "OpenMP",
        "start_step"      : 0.0,
        "end_time"        : 0.2
    },
    "output_configuration"             : {
        "result_file_configuration" : {
            "gidpost_flags"       : {
                "GiDPostMode"           : "GiD_PostBinary",
                "WriteDeformedMeshFlag" : "WriteDeformed",
                "WriteConditionsFlag"   : "WriteConditions",
                "MultiFileFlag"         : "SingleFile"
            },
            "file_label"          : "step",
            "output_control_type" : "step",
            "output_frequency"    : 0.1,
            "body_output"         : true,
            "node_output"         : false,
            "skin_output"         : false,
            "plane_output"        : [],
            "nodal_results"       : ["VELOCITY","PRESSURE","DISTANCE"],
            "gauss_point_results" : []
        },
        "point_data_configuration"  : []
    },
    "restart_options"                  : {
        "SaveRestart"      : "False",
        "RestartFrequency" : 0,
        "LoadRestart"      : "False",
        "Restart_Step"     : 0
    },
    "solver_settings"                  : {
        "solver_type"                  : "Embedded",
        "model_part_name" : "MainModelPart",
        "domain_size"     : 3,
        "model_import_settings"        : {
            "input_type"     : "mdpa",
            "input_filename" : "couette_3D"
        },
<<<<<<< HEAD
        "material_import_settings": {
            "materials_filename": "EmbeddedCouetteTestMaterials.json"
=======
        "distance_modification_settings": {
            "check_at_each_time_step": false,
            "avoid_almost_empty_elements": true,
            "deactivate_full_negative_elements": true
>>>>>>> 87eb2355
        },
        "maximum_iterations"           : 7,
        "echo_level"                   : 0,
        "time_order"                   : 2,
        "compute_reactions"            : false,
        "reform_dofs_at_each_step"     : false,
        "relative_velocity_tolerance"  : 1e-5,
        "absolute_velocity_tolerance"  : 1e-7,
        "relative_pressure_tolerance"  : 1e-5,
        "absolute_pressure_tolerance"  : 1e-7,
        "linear_solver_settings"       : {
            "solver_type": "ExternalSolversApplication.super_lu",
            "verbosity": 0
        },
        "volume_model_part_name"       : "Parts_Fluid",
        "skin_parts"                   : ["Inlet","Outlet","Top","Sides"],
        "no_skin_parts"                : [],
        "time_stepping"                : {
            "automatic_time_step" : false,
            "time_step"           : 0.1
        },
        "formulation": {
            "element_type": "embedded_symbolic_navier_stokes",
            "is_slip": false,
            "penalty_coefficient": 10.0,
            "dynamic_tau": 1.0
        }
    },
    "processes": {
        "initial_conditions_process_list"  : [],
        "boundary_conditions_process_list" : [{
            "python_module" : "assign_vector_variable_process",
            "kratos_module" : "KratosMultiphysics",
            "process_name"  : "AssignVectorVariableProcess",
            "Parameters"    : {
                "model_part_name" : "MainModelPart.Outlet",
                "variable_name"   : "VELOCITY",
                "value"           : [null, 0.0, 0.0],
                "constrained"     : [false,true,true]
            }
        },{
            "python_module" : "assign_scalar_variable_process",
            "kratos_module" : "KratosMultiphysics",
            "process_name"  : "AssignVectorVariableProcess",
            "Parameters"    : {
                "model_part_name" : "MainModelPart.Outlet",
                "variable_name"   : "PRESSURE",
                "value"           : 0.0,
                "constrained"     : true
            }
        },{
            "python_module" : "assign_vector_variable_process",
            "kratos_module" : "KratosMultiphysics",
            "process_name"  : "AssignVectorVariableProcess",
            "Parameters"    : {
                "model_part_name" : "MainModelPart.Sides",
                "variable_name"   : "VELOCITY",
                "value"           : [null, 0.0, 0.0],
                "constrained"     : [false,true,false]
            }
        },{
            "python_module" : "assign_vector_variable_process",
            "kratos_module" : "KratosMultiphysics",
            "process_name"  : "AssignVectorVariableProcess",
            "Parameters"    : {
                "model_part_name" : "MainModelPart.Top",
                "variable_name"   : "VELOCITY",
                "value"           : [null, 0.0, 0.0],
                "constrained"     : [false,true,true]
            }
<<<<<<< HEAD
        },{
            "python_module" : "apply_distance_modification_process",
            "kratos_module" : "KratosMultiphysics.FluidDynamicsApplication",
            "process_name"  : "ApplyDistanceModificationProcess",
            "Parameters"    : {
                "model_part_name"                        : "MainModelPart.Parts_Fluid",
                "check_at_each_time_step"                : false,
                "avoid_almost_empty_elements"            : true,
                "deactivate_full_negative_elements"      : true,
                "recover_original_distance_at_each_step" : false
            }
=======
>>>>>>> 87eb2355
        }],
        "gravity"                          : [{
            "python_module" : "process_factory",
            "kratos_module" : "KratosMultiphysics",
            "process_name"  : "ApplyConstantVectorValueProcess",
            "Parameters"    : {
                "model_part_name" : "MainModelPart.Parts_Fluid",
                "variable_name"   : "BODY_FORCE",
                "modulus"         : 0.0,
                "direction"       : [0.0,0.0,-1.0]
            }
        }]
    }
}<|MERGE_RESOLUTION|>--- conflicted
+++ resolved
@@ -40,15 +40,13 @@
             "input_type"     : "mdpa",
             "input_filename" : "couette_3D"
         },
-<<<<<<< HEAD
         "material_import_settings": {
             "materials_filename": "EmbeddedCouetteTestMaterials.json"
-=======
+        },
         "distance_modification_settings": {
             "check_at_each_time_step": false,
             "avoid_almost_empty_elements": true,
             "deactivate_full_negative_elements": true
->>>>>>> 87eb2355
         },
         "maximum_iterations"           : 7,
         "echo_level"                   : 0,
@@ -119,20 +117,6 @@
                 "value"           : [null, 0.0, 0.0],
                 "constrained"     : [false,true,true]
             }
-<<<<<<< HEAD
-        },{
-            "python_module" : "apply_distance_modification_process",
-            "kratos_module" : "KratosMultiphysics.FluidDynamicsApplication",
-            "process_name"  : "ApplyDistanceModificationProcess",
-            "Parameters"    : {
-                "model_part_name"                        : "MainModelPart.Parts_Fluid",
-                "check_at_each_time_step"                : false,
-                "avoid_almost_empty_elements"            : true,
-                "deactivate_full_negative_elements"      : true,
-                "recover_original_distance_at_each_step" : false
-            }
-=======
->>>>>>> 87eb2355
         }],
         "gravity"                          : [{
             "python_module" : "process_factory",
