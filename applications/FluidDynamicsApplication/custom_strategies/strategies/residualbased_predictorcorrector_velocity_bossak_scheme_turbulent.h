//    |  /           |
//    ' /   __| _` | __|  _ \   __|
//    . \  |   (   | |   (   |\__ `
//   _|\_\_|  \__,_|\__|\___/ ____/
//                   Multi-Physics
//
//  License:		 BSD License
//					 Kratos default license: kratos/license.txt
//
//  Main authors:    Jordi Cotela
//


#if !defined(KRATOS_RESIDUALBASED_PREDICTOR_CORRECTOR_VELOCITY_BOSSAK_TURBULENT_SCHEME )
#define  KRATOS_RESIDUALBASED_PREDICTOR_CORRECTOR_VELOCITY_BOSSAK_TURBULENT_SCHEME


/* System includes */


/* External includes */
#include "boost/smart_ptr.hpp"

/* Project includes */
#include "includes/define.h"
#include "includes/model_part.h"
#include "includes/deprecated_variables.h"
#include "solving_strategies/schemes/scheme.h"
#include "includes/variables.h"
#include "includes/cfd_variables.h"
#include "containers/array_1d.h"
#include "utilities/openmp_utils.h"
#include "utilities/dof_updater.h"
#include "utilities/coordinate_transformation_utilities.h"
#include "processes/process.h"

namespace Kratos {

    /**@name Kratos Globals */
    /*@{ */


    /*@} */
    /**@name Type Definitions */
    /*@{ */

    /*@} */


    /**@name  Enum's */
    /*@{ */


    /*@} */
    /**@name  Functions */
    /*@{ */



    /*@} */
    /**@name Kratos Classes */
    /*@{ */

    /// Bossak time scheme for the incompressible flow problem.
    /** This class provides a second order time scheme of the generalized-alpha Newmark
        family of methods. It also includes code required to implement slip conditions
        on the incompressible flow problem and provides the possibility of using a RANS
        model by passing a turbulence model as an argument to the constructor.
        This time scheme is intended to be used in combination with elements of type
        ASGS2D, ASGS3D, VMS or derived classes.
        To use the slip condition, set the SLIP flag on slip wall nodes. To use
        a wall law in combination with the slip condition, use MonolithicWallCondition to
        mesh the boundary
        @see ASGS2D, ASGS3D, VMS, MonolithicWallConditon
     */
    template<class TSparseSpace,
    class TDenseSpace //= DenseSpace<double>
    >
    class ResidualBasedPredictorCorrectorVelocityBossakSchemeTurbulent : public Scheme<TSparseSpace, TDenseSpace> {
    public:
        /**@name Type Definitions */
        /*@{ */

        KRATOS_CLASS_POINTER_DEFINITION(ResidualBasedPredictorCorrectorVelocityBossakSchemeTurbulent);

        typedef Scheme<TSparseSpace, TDenseSpace> BaseType;

        typedef typename BaseType::TDataType TDataType;

        typedef typename BaseType::DofsArrayType DofsArrayType;

        typedef typename Element::DofsVectorType DofsVectorType;

        typedef typename BaseType::TSystemMatrixType TSystemMatrixType;

        typedef typename BaseType::TSystemVectorType TSystemVectorType;

        typedef typename BaseType::LocalSystemVectorType LocalSystemVectorType;

        typedef typename BaseType::LocalSystemMatrixType LocalSystemMatrixType;

        typedef Element::GeometryType  GeometryType;


        /*@} */
        /**@name Life Cycle
         */
        /*@{ */

        /** Constructor without a turbulence model
         */
        ResidualBasedPredictorCorrectorVelocityBossakSchemeTurbulent(
            double NewAlphaBossak,
            double MoveMeshStrategy,
            unsigned int DomainSize)
        :
          Scheme<TSparseSpace, TDenseSpace>(),
          mRotationTool(DomainSize,DomainSize+1,SLIP), // Second argument is number of matrix rows per node: monolithic elements have velocity and pressure dofs.
          mrPeriodicIdVar(Kratos::Variable<int>::StaticObject())
          {
            //default values for the Newmark Scheme
            mAlphaBossak = NewAlphaBossak;
            mBetaNewmark = 0.25 * pow((1.00 - mAlphaBossak), 2);
            mGammaNewmark = 0.5 - mAlphaBossak;
            mMeshVelocity = MoveMeshStrategy;


            //Allocate auxiliary memory
            int NumThreads = OpenMPUtils::GetNumThreads();
            mMass.resize(NumThreads);
            mDamp.resize(NumThreads);
            mvel.resize(NumThreads);
            macc.resize(NumThreads);
            maccold.resize(NumThreads);
        }


        /** Constructor without a turbulence model with periodic conditions
         */
        ResidualBasedPredictorCorrectorVelocityBossakSchemeTurbulent(
            double NewAlphaBossak,
            unsigned int DomainSize,
            const Variable<int>& rPeriodicIdVar)
        :
          Scheme<TSparseSpace, TDenseSpace>(),
          mRotationTool(DomainSize,DomainSize+1,SLIP), // Second argument is number of matrix rows per node: monolithic elements have velocity and pressure dofs.
          mrPeriodicIdVar(rPeriodicIdVar)
          {
            //default values for the Newmark Scheme
            mAlphaBossak = NewAlphaBossak;
            mBetaNewmark = 0.25 * pow((1.00 - mAlphaBossak), 2);
            mGammaNewmark = 0.5 - mAlphaBossak;
            mMeshVelocity = 0.0;


            //Allocate auxiliary memory
            int NumThreads = OpenMPUtils::GetNumThreads();
            mMass.resize(NumThreads);
            mDamp.resize(NumThreads);
            mvel.resize(NumThreads);
            macc.resize(NumThreads);
            maccold.resize(NumThreads);
        }


        /** Constructor without a turbulence model
         */
        ResidualBasedPredictorCorrectorVelocityBossakSchemeTurbulent(
            double NewAlphaBossak,
            double MoveMeshStrategy,
            unsigned int DomainSize,
            Kratos::Flags& rSlipFlag)
        :
          Scheme<TSparseSpace, TDenseSpace>(),
          mRotationTool(DomainSize,DomainSize+1,rSlipFlag), // Second argument is number of matrix rows per node: monolithic elements have velocity and pressure dofs.
          mrPeriodicIdVar(Kratos::Variable<int>::StaticObject())
          {
            //default values for the Newmark Scheme
            mAlphaBossak = NewAlphaBossak;
            mBetaNewmark = 0.25 * pow((1.00 - mAlphaBossak), 2);
            mGammaNewmark = 0.5 - mAlphaBossak;
            mMeshVelocity = MoveMeshStrategy;


            //Allocate auxiliary memory
            int NumThreads = OpenMPUtils::GetNumThreads();
            mMass.resize(NumThreads);
            mDamp.resize(NumThreads);
            mvel.resize(NumThreads);
            macc.resize(NumThreads);
            maccold.resize(NumThreads);
        }

        /** Constructor with a turbulence model
         */
        ResidualBasedPredictorCorrectorVelocityBossakSchemeTurbulent(
            double NewAlphaBossak,
            double MoveMeshStrategy,
            unsigned int DomainSize,
            const double RelaxationFactor,
            Process::Pointer pTurbulenceModel)
        :
          Scheme<TSparseSpace, TDenseSpace>(),
          mRotationTool(DomainSize,DomainSize+1,SLIP), // Second argument is number of matrix rows per node: monolithic elements have velocity and pressure dofs
          mrPeriodicIdVar(Kratos::Variable<int>::StaticObject()),
          mpTurbulenceModel(pTurbulenceModel)
          {
            //default values for the Newmark Scheme
            mAlphaBossak = NewAlphaBossak;
            mBetaNewmark = 0.25 * pow((1.00 - mAlphaBossak), 2);
            mGammaNewmark = 0.5 - mAlphaBossak;
            mMeshVelocity = MoveMeshStrategy;
            mRelaxationFactor = RelaxationFactor;


            //Allocate auxiliary memory
            int NumThreads = OpenMPUtils::GetNumThreads();
            mMass.resize(NumThreads);
            mDamp.resize(NumThreads);
            mvel.resize(NumThreads);
            macc.resize(NumThreads);
            maccold.resize(NumThreads);
        }

        /** Constructor with a turbulence model and relaxation factor
         */
        ResidualBasedPredictorCorrectorVelocityBossakSchemeTurbulent(
            double NewAlphaBossak,
            double MoveMeshStrategy,
            unsigned int DomainSize,
            const double RelaxationFactor,
            Process::Pointer pTurbulenceModel)
        :
          Scheme<TSparseSpace, TDenseSpace>(),
          mRotationTool(DomainSize,DomainSize+1,SLIP), // Second argument is number of matrix rows per node: monolithic elements have velocity and pressure dofs
          mrPeriodicIdVar(Kratos::Variable<int>::StaticObject()),
          mpTurbulenceModel(pTurbulenceModel)
          {
            //default values for the Newmark Scheme
            mAlphaBossak = NewAlphaBossak;
            mBetaNewmark = 0.25 * pow((1.00 - mAlphaBossak), 2);
            mGammaNewmark = 0.5 - mAlphaBossak;
            mMeshVelocity = MoveMeshStrategy;
            mRelaxationFactor = RelaxationFactor;


            //Allocate auxiliary memory
            int NumThreads = OpenMPUtils::GetNumThreads();
            mMass.resize(NumThreads);
            mDamp.resize(NumThreads);
            mvel.resize(NumThreads);
            macc.resize(NumThreads);
            maccold.resize(NumThreads);
        }

        /** Destructor.
         */
        ~ResidualBasedPredictorCorrectorVelocityBossakSchemeTurbulent() override {
        }


        /*@} */
        /**@name Operators
         */
        /*@{ */

        /**
                Performing the update of the solution.
         */
        //***************************************************************************

        void Update(ModelPart& r_model_part,
                            DofsArrayType& rDofSet,
                            TSystemMatrixType& A,
                            TSystemVectorType& Dv,
                            TSystemVectorType& b) override
        {
            KRATOS_TRY;

            mRotationTool.RotateVelocities(r_model_part);

            TSparseSpace::InplaceMult(Dv, mRelaxationFactor);

            mpDofUpdater->UpdateDofs(rDofSet,Dv);

            mRotationTool.RecoverVelocities(r_model_part);

            AdditionalUpdateOperations(r_model_part, rDofSet, A, Dv, b);

            KRATOS_CATCH("")
        }

        //***************************************************************************

        void AdditionalUpdateOperations(ModelPart& rModelPart,
                                        DofsArrayType& rDofSet,
                                        TSystemMatrixType& A,
                                        TSystemVectorType& Dv,
                                        TSystemVectorType& b)
        {
            KRATOS_TRY

            int NumThreads = OpenMPUtils::GetNumThreads();
            OpenMPUtils::PartitionVector NodePartition;
            OpenMPUtils::DivideInPartitions(rModelPart.Nodes().size(), NumThreads, NodePartition);

            //updating time derivatives (nodally for efficiency)
            #pragma omp parallel
            {
                array_1d<double, 3 > DeltaVel;

                int k = OpenMPUtils::ThisThread();

                ModelPart::NodeIterator NodesBegin = rModelPart.NodesBegin() + NodePartition[k];
                ModelPart::NodeIterator NodesEnd = rModelPart.NodesBegin() + NodePartition[k + 1];

                for (ModelPart::NodeIterator itNode = NodesBegin; itNode != NodesEnd; itNode++) {
                    noalias(DeltaVel) = (itNode)->FastGetSolutionStepValue(VELOCITY) - (itNode)->FastGetSolutionStepValue(VELOCITY, 1);

                    array_1d<double, 3 > & CurrentAcceleration = (itNode)->FastGetSolutionStepValue(ACCELERATION, 0);
                    array_1d<double, 3 > & OldAcceleration = (itNode)->FastGetSolutionStepValue(ACCELERATION, 1);

                    UpdateAcceleration(CurrentAcceleration, DeltaVel, OldAcceleration);

                    if (mMeshVelocity == 2)//Lagrangian
                    {
                        if((itNode)->FastGetSolutionStepValue(IS_LAGRANGIAN_INLET) < 1e-15)
                        {
                            array_1d<double, 3 > & CurrentDisplacement = (itNode)->FastGetSolutionStepValue(DISPLACEMENT, 0);
                            array_1d<double, 3 > & OldDisplacement = (itNode)->FastGetSolutionStepValue(DISPLACEMENT, 1);
                            array_1d<double, 3 > & OldVelocity = (itNode)->FastGetSolutionStepValue(VELOCITY, 1);

                            noalias(itNode->FastGetSolutionStepValue(MESH_VELOCITY)) = itNode->FastGetSolutionStepValue(VELOCITY);
                            UpdateDisplacement(CurrentDisplacement, OldDisplacement, OldVelocity, OldAcceleration, CurrentAcceleration);
                        }
                        else
                        {
                            noalias(itNode->FastGetSolutionStepValue(MESH_VELOCITY)) = ZeroVector(3);
                            noalias(itNode->FastGetSolutionStepValue(DISPLACEMENT)) = ZeroVector(3);
                        }
                    }
                }
            }

            KRATOS_CATCH("")

        }


        //***************************************************************************
        //predicts the solution at the current step as
        // v = vold
        void Predict(ModelPart& rModelPart,
                             DofsArrayType& rDofSet,
                             TSystemMatrixType& A,
                             TSystemVectorType& Dv,
                             TSystemVectorType& b) override
        {
            // if (rModelPart.GetCommunicator().MyPID() == 0)
            //     std::cout << "prediction" << std::endl;

            int NumThreads = OpenMPUtils::GetNumThreads();
            OpenMPUtils::PartitionVector NodePartition;
            OpenMPUtils::DivideInPartitions(rModelPart.Nodes().size(), NumThreads, NodePartition);

            #pragma omp parallel
            {
                //array_1d<double, 3 > DeltaDisp;

                int k = OpenMPUtils::ThisThread();

                ModelPart::NodeIterator NodesBegin = rModelPart.NodesBegin() + NodePartition[k];
                ModelPart::NodeIterator NodesEnd = rModelPart.NodesBegin() + NodePartition[k + 1];

                for (ModelPart::NodeIterator itNode = NodesBegin; itNode != NodesEnd; itNode++) {
                    array_1d<double, 3 > & OldVelocity = (itNode)->FastGetSolutionStepValue(VELOCITY, 1);
                    double& OldPressure = (itNode)->FastGetSolutionStepValue(PRESSURE, 1);

                    //predicting velocity
                    //ATTENTION::: the prediction is performed only on free nodes
                    array_1d<double, 3 > & CurrentVelocity = (itNode)->FastGetSolutionStepValue(VELOCITY);
                    double& CurrentPressure = (itNode)->FastGetSolutionStepValue(PRESSURE);

                    if ((itNode->pGetDof(VELOCITY_X))->IsFree())
                        (CurrentVelocity[0]) = OldVelocity[0];
                    if (itNode->pGetDof(VELOCITY_Y)->IsFree())
                        (CurrentVelocity[1]) = OldVelocity[1];
                    if (itNode->HasDofFor(VELOCITY_Z))
                        if (itNode->pGetDof(VELOCITY_Z)->IsFree())
                            (CurrentVelocity[2]) = OldVelocity[2];

                    if (itNode->pGetDof(PRESSURE)->IsFree())
                        CurrentPressure = OldPressure;

                    // updating time derivatives ::: please note that displacements and
                    // their time derivatives can not be consistently fixed separately
                    array_1d<double, 3 > DeltaVel;
                    noalias(DeltaVel) = CurrentVelocity - OldVelocity;
                    array_1d<double, 3 > & OldAcceleration = (itNode)->FastGetSolutionStepValue(ACCELERATION, 1);
                    array_1d<double, 3 > & CurrentAcceleration = (itNode)->FastGetSolutionStepValue(ACCELERATION);

                    UpdateAcceleration(CurrentAcceleration, DeltaVel, OldAcceleration);

                    if (mMeshVelocity == 2) //Lagrangian
                    {
                        array_1d<double, 3 > & OldDisplacement = (itNode)->FastGetSolutionStepValue(DISPLACEMENT, 1);
                        array_1d<double, 3 > & CurrentDisplacement = (itNode)->FastGetSolutionStepValue(DISPLACEMENT, 0);

                  if((itNode)->FastGetSolutionStepValue(IS_LAGRANGIAN_INLET) < 1e-15)
			{
			    noalias(itNode->FastGetSolutionStepValue(MESH_VELOCITY)) = itNode->FastGetSolutionStepValue(VELOCITY);
			    UpdateDisplacement(CurrentDisplacement, OldDisplacement, OldVelocity, OldAcceleration, CurrentAcceleration);
			}
			else
			{
			  itNode->FastGetSolutionStepValue(MESH_VELOCITY_X) = 0.0;
			  itNode->FastGetSolutionStepValue(MESH_VELOCITY_Y) = 0.0;
			  itNode->FastGetSolutionStepValue(DISPLACEMENT_X) = 0.0;
			  itNode->FastGetSolutionStepValue(DISPLACEMENT_Y) = 0.0;
			}
                    }
                }
            }

//              if (rModelPart.GetCommunicator().MyPID() == 0)
//                  std::cout << "end of prediction" << std::endl;

        }


        //***************************************************************************

        /** this function is designed to be called in the builder and solver
        to introduce
        the selected time integration scheme. It "asks" the matrix needed to
        the element and
        performs the operations needed to introduce the seected time
        integration scheme.

          this function calculates at the same time the contribution to the
        LHS and to the RHS
          of the system
         */
        void CalculateSystemContributions(Element::Pointer rCurrentElement,
                                          LocalSystemMatrixType& LHS_Contribution,
                                          LocalSystemVectorType& RHS_Contribution,
                                          Element::EquationIdVectorType& EquationId,
                                          ProcessInfo& CurrentProcessInfo) override
        {
            KRATOS_TRY
            int k = OpenMPUtils::ThisThread();

            //Initializing the non linear iteration for the current element
            (rCurrentElement) -> InitializeNonLinearIteration(CurrentProcessInfo);
            //KRATOS_WATCH(LHS_Contribution);
            //basic operations for the element considered
            (rCurrentElement)->CalculateLocalSystem(LHS_Contribution, RHS_Contribution, CurrentProcessInfo);

            //std::cout << rCurrentElement->Id() << " RHS = " << RHS_Contribution << std::endl;
            (rCurrentElement)->CalculateMassMatrix(mMass[k], CurrentProcessInfo);
            (rCurrentElement)->CalculateLocalVelocityContribution(mDamp[k], RHS_Contribution, CurrentProcessInfo);

            (rCurrentElement)->EquationIdVector(EquationId, CurrentProcessInfo);

            //adding the dynamic contributions (statics is already included)

            AddDynamicsToLHS(LHS_Contribution, mDamp[k], mMass[k], CurrentProcessInfo);
            AddDynamicsToRHS(rCurrentElement, RHS_Contribution, mDamp[k], mMass[k], CurrentProcessInfo);

            // If there is a slip condition, apply it on a rotated system of coordinates
            mRotationTool.Rotate(LHS_Contribution,RHS_Contribution,rCurrentElement->GetGeometry());
            mRotationTool.ApplySlipCondition(LHS_Contribution,RHS_Contribution,rCurrentElement->GetGeometry());

            KRATOS_CATCH("")
        }

        void Calculate_RHS_Contribution(Element::Pointer rCurrentElement,
                                        LocalSystemVectorType& RHS_Contribution,
                                        Element::EquationIdVectorType& EquationId,
                                        ProcessInfo& CurrentProcessInfo) override
        {
            int k = OpenMPUtils::ThisThread();

            //Initializing the non linear iteration for the current element
            (rCurrentElement) -> InitializeNonLinearIteration(CurrentProcessInfo);

            //basic operations for the element considered
            (rCurrentElement)->CalculateRightHandSide(RHS_Contribution, CurrentProcessInfo);
            (rCurrentElement)->CalculateMassMatrix(mMass[k], CurrentProcessInfo);

            (rCurrentElement)->CalculateLocalVelocityContribution(mDamp[k], RHS_Contribution, CurrentProcessInfo);

            (rCurrentElement)->EquationIdVector(EquationId, CurrentProcessInfo);

            //adding the dynamic contributions (static is already included)

            AddDynamicsToRHS(rCurrentElement, RHS_Contribution, mDamp[k], mMass[k], CurrentProcessInfo);

            // If there is a slip condition, apply it on a rotated system of coordinates
            mRotationTool.Rotate(RHS_Contribution,rCurrentElement->GetGeometry());
            mRotationTool.ApplySlipCondition(RHS_Contribution,rCurrentElement->GetGeometry());
        }

        /** functions totally analogous to the precedent but applied to
        the "condition" objects
         */
        void Condition_CalculateSystemContributions(Condition::Pointer rCurrentCondition,
                                                            LocalSystemMatrixType& LHS_Contribution,
                                                            LocalSystemVectorType& RHS_Contribution,
                                                            Element::EquationIdVectorType& EquationId,
                                                            ProcessInfo& CurrentProcessInfo) override
        {
            KRATOS_TRY
            int k = OpenMPUtils::ThisThread();

            //KRATOS_WATCH("CONDITION LOCALVELOCITYCONTRIBUTION IS NOT DEFINED");
            (rCurrentCondition) -> InitializeNonLinearIteration(CurrentProcessInfo);
            (rCurrentCondition)->CalculateLocalSystem(LHS_Contribution, RHS_Contribution, CurrentProcessInfo);
            (rCurrentCondition)->CalculateMassMatrix(mMass[k], CurrentProcessInfo);
            //(rCurrentCondition)->CalculateDampingMatrix(VelocityBossakAuxiliaries::mDamp,CurrentProcessInfo);
            (rCurrentCondition)->CalculateLocalVelocityContribution(mDamp[k], RHS_Contribution, CurrentProcessInfo);
            (rCurrentCondition)->EquationIdVector(EquationId, CurrentProcessInfo);


            AddDynamicsToLHS(LHS_Contribution, mDamp[k], mMass[k], CurrentProcessInfo);

            AddDynamicsToRHS(rCurrentCondition, RHS_Contribution, mDamp[k], mMass[k], CurrentProcessInfo);

            // Rotate contributions (to match coordinates for slip conditions)
            mRotationTool.Rotate(LHS_Contribution,RHS_Contribution,rCurrentCondition->GetGeometry());
            mRotationTool.ApplySlipCondition(LHS_Contribution,RHS_Contribution,rCurrentCondition->GetGeometry());

            KRATOS_CATCH("")
        }

        void Condition_Calculate_RHS_Contribution(Condition::Pointer rCurrentCondition,
                                                          LocalSystemVectorType& RHS_Contribution,
                                                          Element::EquationIdVectorType& EquationId,
                                                          ProcessInfo& rCurrentProcessInfo) override
        {
            KRATOS_TRY;

            int k = OpenMPUtils::ThisThread();

            //KRATOS_WATCH("CONDITION LOCALVELOCITYCONTRIBUTION IS NOT DEFINED");
            //Initializing the non linear iteration for the current condition
            (rCurrentCondition) -> InitializeNonLinearIteration(rCurrentProcessInfo);

            //basic operations for the element considered
            (rCurrentCondition)->CalculateRightHandSide(RHS_Contribution,rCurrentProcessInfo);
            (rCurrentCondition)->CalculateMassMatrix(mMass[k],rCurrentProcessInfo);
            //(rCurrentCondition)->CalculateDampingMatrix(VelocityBossakAuxiliaries::mDamp,CurrentProcessInfo);
            (rCurrentCondition)->CalculateLocalVelocityContribution(mDamp[k], RHS_Contribution,rCurrentProcessInfo);
            (rCurrentCondition)->EquationIdVector(EquationId,rCurrentProcessInfo);

            //adding the dynamic contributions (static is already included)
            AddDynamicsToRHS(rCurrentCondition, RHS_Contribution, mDamp[k], mMass[k],rCurrentProcessInfo);

            // Rotate contributions (to match coordinates for slip conditions)
            mRotationTool.Rotate(RHS_Contribution,rCurrentCondition->GetGeometry());
            mRotationTool.ApplySlipCondition(RHS_Contribution,rCurrentCondition->GetGeometry());



            KRATOS_CATCH("");
        }
        //*************************************************************************************
        //*************************************************************************************

        void InitializeSolutionStep(ModelPart& r_model_part,
                                            TSystemMatrixType& A,
                                            TSystemVectorType& Dx,
                                            TSystemVectorType& b) override
        {
            ProcessInfo& CurrentProcessInfo = r_model_part.GetProcessInfo();

            Scheme<TSparseSpace, TDenseSpace>::InitializeSolutionStep(r_model_part, A, Dx, b);

            double DeltaTime = CurrentProcessInfo[DELTA_TIME];

            if (DeltaTime == 0)
                KRATOS_THROW_ERROR(std::logic_error, "detected delta_time = 0 in the Bossak Scheme ... check if the time step is created correctly for the current model part", "");

            //initializing constants
            ma0 = 1.0 / (mGammaNewmark * DeltaTime);
            ma1 = DeltaTime * mBetaNewmark / mGammaNewmark;
            ma2 = (-1 + mGammaNewmark) / mGammaNewmark;
            ma3 = DeltaTime;
            ma4 = pow(DeltaTime, 2)*(-2.0 * mBetaNewmark + 1.0) / 2.0;
            ma5 = pow(DeltaTime, 2) * mBetaNewmark;
            mam = (1.0 - mAlphaBossak) / (mGammaNewmark * DeltaTime);
        }
        //*************************************************************************************
        //*************************************************************************************

        void FinalizeNonLinIteration(ModelPart &rModelPart, TSystemMatrixType &A, TSystemVectorType &Dx, TSystemVectorType &b) override
        {
<<<<<<< HEAD
            ProcessInfo& CurrentProcessInfo = rModelPart.GetProcessInfo();
=======
            const auto& r_current_process_info = rModelPart.GetProcessInfo();
>>>>>>> d9b8cfc5

            if (mpTurbulenceModel) // If not null
                mpTurbulenceModel->Execute();

            //if orthogonal subscales are computed
            if (r_current_process_info[OSS_SWITCH] == 1.0) {

                KRATOS_INFO("Bossak Scheme") << "Computing OSS projections" << std::endl;

                const int nnodes = static_cast<int>(rModelPart.Nodes().size());
                auto nbegin = rModelPart.NodesBegin();
                #pragma omp parallel for firstprivate(nbegin,nnodes)
                for(int i=0; i<nnodes; ++i)
                {
                    auto ind = nbegin + i;
                    noalias(ind->FastGetSolutionStepValue(ADVPROJ)) = ZeroVector(3);

                    ind->FastGetSolutionStepValue(DIVPROJ) = 0.0;

                    ind->FastGetSolutionStepValue(NODAL_AREA) = 0.0;


                }//end of loop over nodes

                //loop on nodes to compute ADVPROJ   CONVPROJ NODALAREA
                array_1d<double, 3 > output = ZeroVector(3);

                const int nel = static_cast<int>(rModelPart.Elements().size());
                auto elbegin = rModelPart.ElementsBegin();
                #pragma omp parallel for firstprivate(elbegin,nel,output)
                for(int i=0; i<nel; ++i)
                {
                    auto elem = elbegin + i;
                    elem->Calculate(ADVPROJ, output, r_current_process_info);
                }

                rModelPart.GetCommunicator().AssembleCurrentData(NODAL_AREA);
                rModelPart.GetCommunicator().AssembleCurrentData(DIVPROJ);
                rModelPart.GetCommunicator().AssembleCurrentData(ADVPROJ);

                // Correction for periodic conditions
                this->PeriodicConditionProjectionCorrection(rModelPart);

                #pragma omp parallel for firstprivate(nbegin,nnodes)
                for(int i=0; i<nnodes; ++i)
                {
                    auto ind = nbegin + i;
                    if (ind->FastGetSolutionStepValue(NODAL_AREA) == 0.0)
                    {
                        ind->FastGetSolutionStepValue(NODAL_AREA) = 1.0;
                        //KRATOS_WATCH("*********ATTENTION: NODAL AREA IS ZERRROOOO************");
                    }
                    const double Area = ind->FastGetSolutionStepValue(NODAL_AREA);
                    ind->FastGetSolutionStepValue(ADVPROJ) /= Area;
                    ind->FastGetSolutionStepValue(DIVPROJ) /= Area;
                }
            }
        }

        void FinalizeSolutionStep(ModelPart &rModelPart, TSystemMatrixType &A, TSystemVectorType &Dx, TSystemVectorType &b) override
        {
            Element::EquationIdVectorType EquationId;
            LocalSystemVectorType RHS_Contribution;
            LocalSystemMatrixType LHS_Contribution;
            ProcessInfo& CurrentProcessInfo = rModelPart.GetProcessInfo();

            //for (ModelPart::NodeIterator itNode = rModelPart.NodesBegin(); itNode != rModelPart.NodesEnd(); ++itNode)

            #pragma omp parallel for
            for(int k = 0; k<static_cast<int>(rModelPart.Nodes().size()); k++)
            {
                auto itNode = rModelPart.NodesBegin() + k;
                (itNode->FastGetSolutionStepValue(REACTION)).clear();

                // calculating relaxed acceleration
                const array_1d<double, 3 > & CurrentAcceleration = (itNode)->FastGetSolutionStepValue(ACCELERATION, 0);
                const array_1d<double, 3 > & OldAcceleration = (itNode)->FastGetSolutionStepValue(ACCELERATION, 1);
                const array_1d<double, 3> relaxed_acceleration = (1 - mAlphaBossak) * CurrentAcceleration
                                                                    + mAlphaBossak * OldAcceleration;
                (itNode)->SetValue(RELAXED_ACCELERATION, relaxed_acceleration);
            }

            //for (ModelPart::ElementsContainerType::ptr_iterator itElem = rModelPart.Elements().ptr_begin(); itElem != rModelPart.Elements().ptr_end(); ++itElem)

            #pragma omp parallel for firstprivate(EquationId,RHS_Contribution,LHS_Contribution)
            for(int k = 0; k<static_cast<int>(rModelPart.Elements().size()); k++)
            {
                auto itElem = rModelPart.Elements().ptr_begin()+k;
                int thread_id = OpenMPUtils::ThisThread();

                (*itElem)->InitializeNonLinearIteration(CurrentProcessInfo);
                //KRATOS_WATCH(LHS_Contribution);
                //basic operations for the element considered
                (*itElem)->CalculateLocalSystem(LHS_Contribution, RHS_Contribution, CurrentProcessInfo);

                //std::cout << rCurrentElement->Id() << " RHS = " << RHS_Contribution << std::endl;
                (*itElem)->CalculateMassMatrix(mMass[thread_id], CurrentProcessInfo);
                (*itElem)->CalculateLocalVelocityContribution(mDamp[thread_id], RHS_Contribution, CurrentProcessInfo);

                (*itElem)->EquationIdVector(EquationId, CurrentProcessInfo);

                //adding the dynamic contributions (statics is already included)
                AddDynamicsToLHS(LHS_Contribution, mDamp[thread_id], mMass[thread_id], CurrentProcessInfo);
                AddDynamicsToRHS((*itElem), RHS_Contribution, mDamp[thread_id], mMass[thread_id], CurrentProcessInfo);

                GeometryType& rGeom = (*itElem)->GetGeometry();
                unsigned int NumNodes = rGeom.PointsNumber();
                unsigned int Dimension = rGeom.WorkingSpaceDimension();

                unsigned int index = 0;
                for (unsigned int i = 0; i < NumNodes; i++)
                {
                    auto& reaction = rGeom[i].FastGetSolutionStepValue(REACTION);

                    double& target_value0 = reaction[0];
                    const double& origin_value0 = RHS_Contribution[index++];
                    #pragma omp atomic
                    target_value0 -= origin_value0;

                    double& target_value1 = reaction[1];
                    const double& origin_value1 = RHS_Contribution[index++];
                    #pragma omp atomic
                    target_value1 -= origin_value1;

                    if (Dimension == 3)
                    {
                      double& target_value2 = reaction[2];
                      const double& origin_value2 = RHS_Contribution[index++];
                      #pragma omp atomic
                      target_value2 -= origin_value2;
                    }
            //        rGeom[i].FastGetSolutionStepValue(REACTION_X,0) -= RHS_Contribution[index++];
             //          rGeom[i].FastGetSolutionStepValue(REACTION_Y,0) -= RHS_Contribution[index++];
            //        if (Dimension == 3) rGeom[i].FastGetSolutionStepValue(REACTION_Z,0) -= RHS_Contribution[index++];
                    index++; // skip pressure dof
                }
            }

            rModelPart.GetCommunicator().AssembleCurrentData(REACTION);

            // Base scheme calls FinalizeSolutionStep method of elements and conditions
            Scheme<TSparseSpace, TDenseSpace>::FinalizeSolutionStep(rModelPart, A, Dx, b);
        }

        //************************************************************************************************
        //************************************************************************************************

        /// Free memory allocated by this object.
        void Clear() override
        {
            this->mpDofUpdater->Clear();
        }

        /*@} */
        /**@name Operations */
        /*@{ */


        /*@} */
        /**@name Access */
        /*@{ */


        /*@} */
        /**@name Inquiry */
        /*@{ */


        /*@} */
        /**@name Friends */
        /*@{ */


        /*@} */

    protected:
        /**@name Protected static Member Variables */
        /*@{ */


        /*@} */
        /**@name Protected member Variables */
        /*@{ */
        double mAlphaBossak;
        double mBetaNewmark;
        double mGammaNewmark;
        double mMeshVelocity;
        double mRelaxationFactor = 1.0;

        double ma0;
        double ma1;
        double ma2;
        double ma3;
        double ma4;
        double ma5;
        double mam;

        std::vector< Matrix > mMass;
        std::vector< Matrix > mDamp;
        std::vector< Vector > mvel;
        std::vector< Vector > macc;
        std::vector< Vector > maccold;

        /*@} */
        /**@name Protected Operators*/
        /*@{ */

        /** On periodic boundaries, the nodal area and the values to project need to take into account contributions from elements on
         * both sides of the boundary. This is done using the conditions and the non-historical nodal data containers as follows:\n
         * 1- The partition that owns the PeriodicCondition adds the values on both nodes to their non-historical containers.\n
         * 2- The non-historical containers are added across processes, communicating the right value from the condition owner to all partitions.\n
         * 3- The value on all periodic nodes is replaced by the one received in step 2.
         */
        void PeriodicConditionProjectionCorrection(ModelPart& rModelPart)
        {
            const int num_nodes = rModelPart.NumberOfNodes();
            const int num_conditions = rModelPart.NumberOfConditions();

            #pragma omp parallel for
            for (int i = 0; i < num_nodes; i++) {
                auto it_node = rModelPart.NodesBegin() + i;

                it_node->SetValue(NODAL_AREA,0.0);
                it_node->SetValue(ADVPROJ,ZeroVector(3));
                it_node->SetValue(DIVPROJ,0.0);
            }

            #pragma omp parallel for
            for (int i = 0; i < num_conditions; i++) {
                auto it_cond = rModelPart.ConditionsBegin() + i;

                if(it_cond->Is(PERIODIC)) {
                    this->AssemblePeriodicContributionToProjections(it_cond->GetGeometry());
                }
            }

            rModelPart.GetCommunicator().AssembleNonHistoricalData(NODAL_AREA);
            rModelPart.GetCommunicator().AssembleNonHistoricalData(ADVPROJ);
            rModelPart.GetCommunicator().AssembleNonHistoricalData(DIVPROJ);

            #pragma omp parallel for
            for (int i = 0; i < num_nodes; i++) {
                auto it_node = rModelPart.NodesBegin() + i;
                this->CorrectContributionsOnPeriodicNode(*it_node);
            }
        }

        void AssemblePeriodicContributionToProjections(Geometry< Node<3> >& rGeometry)
        {
            unsigned int nodes_in_cond = rGeometry.PointsNumber();

            double nodal_area = 0.0;
            array_1d<double,3> momentum_projection = ZeroVector(3);
            double mass_projection = 0.0;
            for ( unsigned int i = 0; i < nodes_in_cond; i++ )
            {
                auto& r_node = rGeometry[i];
                nodal_area += r_node.FastGetSolutionStepValue(NODAL_AREA);
                noalias(momentum_projection) += r_node.FastGetSolutionStepValue(ADVPROJ);
                mass_projection += r_node.FastGetSolutionStepValue(DIVPROJ);
            }

            for ( unsigned int i = 0; i < nodes_in_cond; i++ )
            {
                auto& r_node = rGeometry[i];
                /* Note that this loop is expected to be threadsafe in normal conditions,
                * since each node should belong to a single periodic link. However, I am
                * setting the locks for openmp in case that we try more complicated things
                * in the future (like having different periodic conditions for different
                * coordinate directions).
                */
                r_node.SetLock();
                r_node.GetValue(NODAL_AREA) = nodal_area;
                noalias(r_node.GetValue(ADVPROJ)) = momentum_projection;
                r_node.GetValue(DIVPROJ) = mass_projection;
                r_node.UnSetLock();
            }
        }

        void CorrectContributionsOnPeriodicNode(Node<3>& rNode)
        {
            if (rNode.GetValue(NODAL_AREA) != 0.0) // Only periodic nodes will have a non-historical NODAL_AREA set.
            {
                rNode.FastGetSolutionStepValue(NODAL_AREA) = rNode.GetValue(NODAL_AREA);
                noalias(rNode.FastGetSolutionStepValue(ADVPROJ)) = rNode.GetValue(ADVPROJ);
                rNode.FastGetSolutionStepValue(DIVPROJ) = rNode.GetValue(DIVPROJ);
            }
        }


        //*********************************************************************************
        //Updating first time Derivative
        //*********************************************************************************
        void UpdateDisplacement(array_1d<double, 3 > & CurrentDisplacement,
                                const array_1d<double, 3 > & OldDisplacement,
                                const array_1d<double, 3 > & OldVelocity,
                                const array_1d<double, 3 > & OldAcceleration,
                                const array_1d<double, 3 > & CurrentAcceleration)
        {
            noalias(CurrentDisplacement) = OldDisplacement + ma3 * OldVelocity + ma4 * OldAcceleration + ma5*CurrentAcceleration;
        }



        //**************************************************************************

        void UpdateAcceleration(array_1d<double, 3 > & CurrentAcceleration,
                                const array_1d<double, 3 > & DeltaVel,
                                const array_1d<double, 3 > & OldAcceleration)
        {
            noalias(CurrentAcceleration) = ma0 * DeltaVel + ma2 * OldAcceleration;
        }




        //****************************************************************************

        /**
        Kdyn = am*M + D + a1*K
         */
        void AddDynamicsToLHS(LocalSystemMatrixType& LHS_Contribution,
                              LocalSystemMatrixType& D,
                              LocalSystemMatrixType& M,
                              ProcessInfo& CurrentProcessInfo)
        {

            //multipling time scheme factor
            LHS_Contribution *= ma1;

            // adding mass contribution to the dynamic stiffness
            if (M.size1() != 0) // if M matrix declared
            {
                noalias(LHS_Contribution) += mam*M;
            }

            //adding  damping contribution
            if (D.size1() != 0) // if M matrix declared
            {
                noalias(LHS_Contribution) += D;
            }
        }





        //****************************************************************************

        /// Add Bossak contributions from the inertial term to the RHS vector.
        /** This essentially performs bdyn = b - M*acc for the current element.
         *  Note that viscous/pressure contributions to the RHS are expected to be added by the element itself.
         *  @param[in] rCurrentElement The fluid element we are assembling.
         *  @param[in/out] rRHS_Contribution The right hand side term where the contribution will be added.
         *  @param[in] rD The elemental velocity/pressure LHS matrix.
         *  @param[in] rM The elemental acceleration LHS matrix.
         *  @param[in] rCurrentProcessInfo ProcessInfo instance for the containing ModelPart.
         */
        void AddDynamicsToRHS(Element::Pointer rCurrentElement,
                              LocalSystemVectorType& rRHS_Contribution,
                              LocalSystemMatrixType& rD,
                              LocalSystemMatrixType& rM,
                              ProcessInfo& rCurrentProcessInfo)
        {
            //adding inertia contribution
            if (rM.size1() != 0) {
                int k = OpenMPUtils::ThisThread();
                rCurrentElement->GetSecondDerivativesVector(macc[k], 0);
                (macc[k]) *= (1.00 - mAlphaBossak);
                rCurrentElement->GetSecondDerivativesVector(maccold[k], 1);
                noalias(macc[k]) += mAlphaBossak * maccold[k];
                noalias(rRHS_Contribution) -= prod(rM, macc[k]);
            }
        }

        /// Add Bossak contributions from the inertial term to the RHS vector.
        /** This essentially performs bdyn = b - M*acc for the current condition.
         *  Note that viscous/pressure contributions to the RHS are expected to be added by the element condition.
         *  @param[in] rCurrentCondition The fluid condition we are assembling.
         *  @param[in/out] rRHS_Contribution The right hand side term where the contribution will be added.
         *  @param[in] rD The elemental velocity/pressure LHS matrix.
         *  @param[in] rM The elemental acceleration LHS matrix.
         *  @param[in] rCurrentProcessInfo ProcessInfo instance for the containing ModelPart.
         */
        void AddDynamicsToRHS(
                              Condition::Pointer rCurrentCondition,
                              LocalSystemVectorType& rRHS_Contribution,
                              LocalSystemMatrixType& D,
                              LocalSystemMatrixType& rM,
                              ProcessInfo& rCurrentProcessInfo)
        {
            //adding inertia contribution
            if (rM.size1() != 0)
            {
                int k = OpenMPUtils::ThisThread();
                rCurrentCondition->GetSecondDerivativesVector(macc[k], 0);
                (macc[k]) *= (1.00 - mAlphaBossak);
                rCurrentCondition->GetSecondDerivativesVector(maccold[k], 1);
                noalias(macc[k]) += mAlphaBossak * maccold[k];

                noalias(rRHS_Contribution) -= prod(rM, macc[k]);
            }
        }

        /*@} */
        /**@name Protected Operations*/
        /*@{ */


        /*@} */
        /**@name Protected  Access */
        /*@{ */


        /*@} */
        /**@name Protected Inquiry */
        /*@{ */


        /*@} */
        /**@name Protected LifeCycle */
        /*@{ */



        /*@} */

    private:
        /**@name Static Member Variables */
        /*@{ */


        /*@} */
        /**@name Member Variables */
        /*@{ */

        CoordinateTransformationUtils<LocalSystemMatrixType,LocalSystemVectorType,double> mRotationTool;

        const Variable<int>& mrPeriodicIdVar;

        Process::Pointer mpTurbulenceModel;

        typename TSparseSpace::DofUpdaterPointerType mpDofUpdater = TSparseSpace::CreateDofUpdater();

        /*@} */
        /**@name Private Operators*/
        /*@{ */

        /*@} */
        /**@name Private Operations*/
        /*@{ */


        /*@} */
        /**@name Private  Access */
        /*@{ */


        /*@} */
        /**@name Private Inquiry */
        /*@{ */


        /*@} */
        /**@name Un accessible methods */
        /*@{ */


        /*@} */

    }; /* Class Scheme */

    /*@} */

    /**@name Type Definitions */
    /*@{ */


    /*@} */

} /* namespace Kratos.*/

#endif /* KRATOS_RESIDUALBASED_PREDICTOR_CORRECTOR_BOSSAK_SCHEME  defined */<|MERGE_RESOLUTION|>--- conflicted
+++ resolved
@@ -197,7 +197,6 @@
             double NewAlphaBossak,
             double MoveMeshStrategy,
             unsigned int DomainSize,
-            const double RelaxationFactor,
             Process::Pointer pTurbulenceModel)
         :
           Scheme<TSparseSpace, TDenseSpace>(),
@@ -210,7 +209,6 @@
             mBetaNewmark = 0.25 * pow((1.00 - mAlphaBossak), 2);
             mGammaNewmark = 0.5 - mAlphaBossak;
             mMeshVelocity = MoveMeshStrategy;
-            mRelaxationFactor = RelaxationFactor;
 
 
             //Allocate auxiliary memory
@@ -595,11 +593,7 @@
 
         void FinalizeNonLinIteration(ModelPart &rModelPart, TSystemMatrixType &A, TSystemVectorType &Dx, TSystemVectorType &b) override
         {
-<<<<<<< HEAD
-            ProcessInfo& CurrentProcessInfo = rModelPart.GetProcessInfo();
-=======
             const auto& r_current_process_info = rModelPart.GetProcessInfo();
->>>>>>> d9b8cfc5
 
             if (mpTurbulenceModel) // If not null
                 mpTurbulenceModel->Execute();
