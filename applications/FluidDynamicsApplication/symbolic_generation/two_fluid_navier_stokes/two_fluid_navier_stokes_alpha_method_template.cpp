--- conflicted
+++ resolved
@@ -96,8 +96,6 @@
     }
 }
 
-<<<<<<< HEAD
-=======
 template <class TElementData>
 void TwoFluidNavierStokesAlphaMethod<TElementData>::Calculate(
     const Variable<double> &rVariable,
@@ -128,7 +126,6 @@
         rOutput /= number_of_gauss_points;
     }
 }
->>>>>>> b2c5df4a
 ///////////////////////////////////////////////////////////////////////////////////////////////////
 // Public Inquiry
 
