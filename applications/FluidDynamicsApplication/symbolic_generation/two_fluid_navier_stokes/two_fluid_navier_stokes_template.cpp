--- conflicted
+++ resolved
@@ -98,11 +98,7 @@
             std::vector<Vector> int_normals_neg;                                 // interface normal vector based on the negative side
             Vector gauss_pts_curvature;                                  // curvatures calculated on interface Gauss points
 
-<<<<<<< HEAD
-            ModifiedShapeFunctions::Pointer p_modified_sh_func = ModifiedShapeFunctionsUtility(p_geom, data.Distance);
-=======
             ModifiedShapeFunctions::Pointer p_modified_sh_func = pGetModifiedShapeFunctionsUtility(p_geom, data.Distance);
->>>>>>> bf76c920
 
             ComputeSplitting(
                 data,
@@ -171,48 +167,6 @@
                 }
 
                 if (rCurrentProcessInfo[SURFACE_TENSION]){
-<<<<<<< HEAD
-                    // Surface tension coefficient is set in material properties
-                    const double surface_tension_coefficient = this->GetProperties().GetValue(SURFACE_TENSION_COEFFICIENT);
-                    Matrix int_shape_function, int_shape_function_enr_neg, int_shape_function_enr_pos;
-                    GeometryType::ShapeFunctionsGradientsType int_shape_derivatives;
-                    Vector int_gauss_pts_weights;
-                    std::vector<Vector> int_normals_neg;
-                    Vector gauss_pts_curvature;
-
-                    ComputeSplitInterface(
-                        data,
-                        int_shape_function,
-                        int_shape_function_enr_pos,
-                        int_shape_function_enr_neg,
-                        int_shape_derivatives,
-                        int_gauss_pts_weights,
-                        int_normals_neg,
-                        p_modified_sh_func);
-
-                    CalculateCurvature(
-                        int_shape_function,
-                        gauss_pts_curvature);
-
-                    SurfaceTension(
-                        surface_tension_coefficient,
-                        gauss_pts_curvature,
-                        int_gauss_pts_weights,
-                        int_shape_function,
-                        int_normals_neg,
-                        rRightHandSideVector);
-
-                    PressureGradientStabilization(
-                        data,
-                        int_gauss_pts_weights,
-                        int_shape_function_enr_pos,
-                        int_shape_function_enr_neg,
-                        int_shape_derivatives,
-                        Kee_tot,
-                        rhs_ee_tot);
-
-                    CondenseEnrichment(rLeftHandSideMatrix, rRightHandSideVector, Htot, Vtot, Kee_tot, rhs_ee_tot);
-=======
 
                     AddSurfaceTensionContribution(
                         data,
@@ -224,16 +178,11 @@
                         Kee_tot,
                         rhs_ee_tot
                     );
->>>>>>> bf76c920
 
                 } else{
                     // Without pressure gradient stabilization, volume ratio is checked during condensation
                     // Also, without surface tension, zero pressure difference is penalized
-<<<<<<< HEAD
-                    CondenseEnrichment(data, rLeftHandSideMatrix, rRightHandSideVector, Htot, Vtot, Kee_tot, rhs_ee_tot);
-=======
                     CondenseEnrichmentWithContinuity(data, rLeftHandSideMatrix, rRightHandSideVector, Htot, Vtot, Kee_tot, rhs_ee_tot);
->>>>>>> bf76c920
                 }
 
             }
@@ -715,234 +664,6 @@
     }
 
     rData.NumberOfDivisions = (pModifiedShapeFunctions->pGetSplittingUtil())->mDivisionsNumber;
-<<<<<<< HEAD
-}
-
-template <class TElementData>
-void TwoFluidNavierStokes<TElementData>::ComputeSplitInterface(
-    TElementData &rData,
-    MatrixType& rInterfaceShapeFunctionNeg,
-    MatrixType& rEnrInterfaceShapeFunctionPos,
-    MatrixType& rEnrInterfaceShapeFunctionNeg,
-    GeometryType::ShapeFunctionsGradientsType& rInterfaceShapeDerivativesNeg,
-    Vector& rInterfaceWeightsNeg,
-    std::vector<Vector>& rInterfaceNormalsNeg,
-    ModifiedShapeFunctions::Pointer pModifiedShapeFunctions)
-{
-    Matrix enr_neg_interp = ZeroMatrix(NumNodes, NumNodes);
-    Matrix enr_pos_interp = ZeroMatrix(NumNodes, NumNodes);
-
-    for (unsigned int i = 0; i < NumNodes; ++i){
-        if (rData.Distance[i] > 0.0){
-            enr_neg_interp(i, i) = 1.0;
-        } else{
-            enr_pos_interp(i, i) = 1.0;
-        }
-    }
-
-    // Call the Interface negative side shape functions calculator
-    pModifiedShapeFunctions->ComputeInterfaceNegativeSideShapeFunctionsAndGradientsValues(
-        rInterfaceShapeFunctionNeg,
-        rInterfaceShapeDerivativesNeg,
-        rInterfaceWeightsNeg,
-        GeometryData::GI_GAUSS_2);
-
-    // Call the Interface negative side normal functions calculator
-    pModifiedShapeFunctions->ComputeNegativeSideInterfaceAreaNormals(
-        rInterfaceNormalsNeg,
-        GeometryData::GI_GAUSS_2);
-
-    for (unsigned int gp = 0; gp < rInterfaceNormalsNeg.size(); ++gp){
-        const double normal_norm = norm_2(rInterfaceNormalsNeg[gp]);
-        rInterfaceNormalsNeg[gp] /= normal_norm;
-    }
-
-    // Compute the enrichment shape function values at the interface gauss points using the enrichment interpolation matrices
-    rEnrInterfaceShapeFunctionPos = prod(rInterfaceShapeFunctionNeg, enr_pos_interp);
-    rEnrInterfaceShapeFunctionNeg = prod(rInterfaceShapeFunctionNeg, enr_neg_interp);
-}
-
-template <>
-ModifiedShapeFunctions::UniquePointer TwoFluidNavierStokes< TwoFluidNavierStokesData<2, 3> >::ModifiedShapeFunctionsUtility(
-    const GeometryType::Pointer pGeometry,
-    const Vector& rDistances)
-{
-    auto p_modified_sh_func = Kratos::make_unique<Triangle2D3ModifiedShapeFunctions>(pGeometry, rDistances);
-    return p_modified_sh_func;
-}
-
-template <>
-ModifiedShapeFunctions::UniquePointer TwoFluidNavierStokes< TwoFluidNavierStokesData<3, 4> >::ModifiedShapeFunctionsUtility(
-        const GeometryType::Pointer pGeometry,
-        const Vector& rDistances)
-{
-    auto p_modified_sh_func = Kratos::make_unique<Tetrahedra3D4ModifiedShapeFunctions>(pGeometry, rDistances);
-    return p_modified_sh_func;
-}
-
-template <class TElementData>
-void TwoFluidNavierStokes<TElementData>::CalculateCurvature(
-        const Matrix& rInterfaceShapeFunctions,
-        Vector& rInterfaceCurvature)
-{
-    auto geom = this->GetGeometry();
-    const unsigned int n_gpt = rInterfaceShapeFunctions.size1();
-
-    rInterfaceCurvature.resize(n_gpt, false);
-
-    for (unsigned int gpt = 0; gpt < n_gpt; ++gpt){
-        double curvature = 0.0;
-        for (unsigned int i = 0; i < NumNodes; ++i){
-            curvature += rInterfaceShapeFunctions(gpt,i) * geom[i].GetValue(CURVATURE);
-        }
-        rInterfaceCurvature[gpt] = curvature;
-    }
-}
-
-template <class TElementData>
-void TwoFluidNavierStokes<TElementData>::SurfaceTension(
-    const double coefficient,
-    const Vector& rCurvature,
-    const Vector& rInterfaceWeights,
-    const Matrix& rInterfaceShapeFunctions,
-    const std::vector<Vector>& rInterfaceNormalsNeg,
-    VectorType& rRHS)
-{
-    VectorType rhs = ZeroVector(NumNodes*NumNodes); //Size is NumNodes x (NumDim+1)
-
-    for (unsigned int intgp = 0; intgp < rInterfaceWeights.size(); ++intgp){
-        for (unsigned int j = 0; j < NumNodes; ++j){
-            for (unsigned int dim = 0; dim < NumNodes-1; ++dim){
-                rhs[ j*(NumNodes) + dim ] -= coefficient*(rInterfaceNormalsNeg[intgp])[dim]
-                    *rCurvature(intgp)*rInterfaceWeights(intgp)*rInterfaceShapeFunctions(intgp,j);
-            }
-        }
-    }
-
-    noalias(rRHS) += rhs;
-}
-
-template <class TElementData>
-void TwoFluidNavierStokes<TElementData>::PressureGradientStabilization(
-    TElementData& rData,
-    const Vector& rInterfaceWeights,
-    const Matrix& rEnrInterfaceShapeFunctionPos,
-    const Matrix& rEnrInterfaceShapeFunctionNeg,
-    const GeometryType::ShapeFunctionsGradientsType& rInterfaceShapeDerivatives,
-    MatrixType& rKeeTot,
-    VectorType& rRHSeeTot)
-{
-    MatrixType kee = ZeroMatrix(NumNodes, NumNodes);
-    VectorType rhs_enr = ZeroVector(NumNodes);
-
-    Matrix enr_neg_interp = ZeroMatrix(NumNodes, NumNodes);
-    Matrix enr_pos_interp = ZeroMatrix(NumNodes, NumNodes);
-
-    double positive_density = 0.0;
-    double negative_density = 0.0;
-    double positive_viscosity = 0.0;
-    double negative_viscosity = 0.0;
-
-    for (unsigned int i = 0; i < NumNodes; ++i){
-        if (rData.Distance[i] > 0.0){
-            enr_neg_interp(i, i) = 1.0;
-            positive_density = rData.NodalDensity[i];
-            positive_viscosity = rData.NodalDynamicViscosity[i];
-        } else{
-            enr_pos_interp(i, i) = 1.0;
-            negative_density = rData.NodalDensity[i];
-            negative_viscosity = rData.NodalDynamicViscosity[i];
-        }
-    }
-
-    GeometryType::ShapeFunctionsGradientsType EnrichedInterfaceShapeDerivativesPos = rInterfaceShapeDerivatives;
-    GeometryType::ShapeFunctionsGradientsType EnrichedInterfaceShapeDerivativesNeg = rInterfaceShapeDerivatives;
-
-    for (unsigned int i = 0; i < rInterfaceShapeDerivatives.size(); ++i){
-        EnrichedInterfaceShapeDerivativesPos[i] = prod(enr_pos_interp, rInterfaceShapeDerivatives[i]);
-    }
-
-    for (unsigned int i = 0; i < rInterfaceShapeDerivatives.size(); ++i){
-        EnrichedInterfaceShapeDerivativesNeg[i] = prod(enr_neg_interp, rInterfaceShapeDerivatives[i]);
-    }
-
-    double positive_volume = 0.0;
-    double negative_volume = 0.0;
-    for (unsigned int igauss_pos = 0; igauss_pos < rData.w_gauss_pos_side.size(); ++igauss_pos){
-        positive_volume += rData.w_gauss_pos_side[igauss_pos];
-    }
-
-    for (unsigned int igauss_neg = 0; igauss_neg < rData.w_gauss_neg_side.size(); ++igauss_neg){
-        negative_volume += rData.w_gauss_neg_side[igauss_neg];
-    }
-    const double element_volume = positive_volume + negative_volume;
-
-    auto geom = this->GetGeometry();
-    const double h_elem = ElementSizeCalculator<Dim,NumNodes>::AverageElementSize(geom);
-
-    double cut_area = 0.0;
-    for (unsigned int gp = 0; gp < rInterfaceWeights.size(); ++gp){
-        cut_area += rInterfaceWeights[gp];
-    }
-
-    const double density = 1.0/(1.0/positive_density + 1.0/negative_density);
-    const double viscosity = 1.0/(1.0/positive_viscosity + 1.0/negative_viscosity);
-
-    // Stabilization parameters
-    const double cut_stabilization_coefficient = 1.0;
-    const double stab_c1 = 4.0;
-    const double stab_c2 = 2.0;
-    const double dyn_tau = rData.DynamicTau;
-
-    const double dt = rData.DeltaTime;
-
-    const auto v_convection = rData.Velocity - rData.MeshVelocity;
-
-    for (unsigned int gp = 0; gp < rInterfaceWeights.size(); ++gp){
-
-        Vector vconv = ZeroVector(Dim);
-        double positive_weight = 0.0;
-        double negative_weight = 0.0;
-
-        for (unsigned int j = 0; j < NumNodes; ++j){
-            for (unsigned int dim = 0; dim < Dim; ++dim){
-                vconv[dim] += (rEnrInterfaceShapeFunctionNeg(gp, j) + rEnrInterfaceShapeFunctionPos(gp, j))
-                    *v_convection(j,dim);
-            }
-            positive_weight += rEnrInterfaceShapeFunctionNeg(gp, j);
-            negative_weight += rEnrInterfaceShapeFunctionPos(gp, j);
-        }
-
-        const double v_conv_norm = norm_2(vconv);
-
-        const double penalty_coefficient = cut_stabilization_coefficient *
-            density * 1.0 / (dyn_tau * density / dt + stab_c1 * viscosity / h_elem / h_elem +
-                                stab_c2 * density * v_conv_norm / h_elem) * element_volume / cut_area;
-
-        for (unsigned int i = 0; i < NumNodes; ++i){
-
-            for (unsigned int j = 0; j < NumNodes; ++j){
-
-                const array_1d<double, 3> pressure_gradient_j = geom[j].GetValue(PRESSURE_GRADIENT);
-
-                for (unsigned int dim = 0; dim < Dim; ++dim){
-                    kee(i, j) += penalty_coefficient * rInterfaceWeights[gp] *
-                        ( (EnrichedInterfaceShapeDerivativesPos[gp])(i,dim) - (EnrichedInterfaceShapeDerivativesNeg[gp])(i,dim) )*
-                        ( (EnrichedInterfaceShapeDerivativesPos[gp])(j,dim) - (EnrichedInterfaceShapeDerivativesNeg[gp])(j,dim) );
-
-                    rhs_enr(i) += penalty_coefficient * rInterfaceWeights[gp] *
-                        ( (EnrichedInterfaceShapeDerivativesPos[gp])(i,dim) - (EnrichedInterfaceShapeDerivativesNeg[gp])(i,dim) )*
-                        (rEnrInterfaceShapeFunctionNeg(gp, j)/positive_weight - rEnrInterfaceShapeFunctionPos(gp, j)/negative_weight)*
-                        pressure_gradient_j(dim);
-                }
-            }
-        }
-    }
-
-    noalias(rKeeTot) += kee;
-    noalias(rRHSeeTot) += rhs_enr;
-=======
->>>>>>> bf76c920
 }
 
 template <class TElementData>
@@ -1263,8 +984,6 @@
 }
 
 template <class TElementData>
-<<<<<<< HEAD
-=======
 void TwoFluidNavierStokes<TElementData>::AddSurfaceTensionContribution(
     const TElementData& rData,
     ModifiedShapeFunctions::Pointer pModifiedShapeFunctions,
@@ -1318,7 +1037,6 @@
 }
 
 template <class TElementData>
->>>>>>> bf76c920
 void TwoFluidNavierStokes<TElementData>::save(Serializer &rSerializer) const
 {
     using BaseType = FluidElement<TElementData>;
