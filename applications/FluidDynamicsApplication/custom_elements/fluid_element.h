//    |  /           |
//    ' /   __| _` | __|  _ \   __|
//    . \  |   (   | |   (   |\__ `
//   _|\_\_|  \__,_|\__|\___/ ____/
//                   Multi-Physics
//
//  License:         BSD License
//                   Kratos default license: kratos/license.txt
//
//  Main authors:    Jordi Cotela
//

#ifndef KRATOS_FLUID_ELEMENT_H
#define KRATOS_FLUID_ELEMENT_H

#include "includes/checks.h"
#include "includes/define.h"
#include "includes/element.h"
#include "includes/serializer.h"
#include "includes/constitutive_law.h"
#include "geometries/geometry.h"

#include "includes/cfd_variables.h"
#include "custom_utilities/fluid_element_data.h"
#include "fluid_dynamics_application_variables.h"


namespace Kratos
{

///@addtogroup FluidDynamicsApplication
///@{

///@name Kratos Globals
///@{

///@}
///@name Type Definitions
///@{

///@}
///@name  Enum's
///@{

///@}
///@name  Functions
///@{

///@}
///@name Kratos Classes
///@{

// Forward decalration of auxiliary class
namespace Internals {
template <class TElementData, bool TDataKnowsAboutTimeIntegration>
class FluidElementTimeIntegrationDetail;
}

template <class TElementData>
class FluidElement : public Element
{
public:
    ///@name Type Definitions
    ///@{

    /// Pointer definition of FluidElement
    KRATOS_CLASS_INTRUSIVE_POINTER_DEFINITION(FluidElement);

    /// Node type (default is: Node<3>)
    typedef Node<3> NodeType;

    /// Geometry type (using with given NodeType)
    typedef Geometry<NodeType> GeometryType;

    /// Definition of nodes container type, redefined from GeometryType
    typedef Geometry<NodeType>::PointsArrayType NodesArrayType;

    /// Vector type for local contributions to the linear system
    typedef Vector VectorType;

    /// Matrix type for local contributions to the linear system
    typedef Matrix MatrixType;

    typedef std::size_t IndexType;

    typedef std::size_t SizeType;

    typedef std::vector<std::size_t> EquationIdVectorType;

    typedef std::vector< Dof<double>::Pointer > DofsVectorType;

    typedef PointerVectorSet<Dof<double>, IndexedObject> DofsArrayType;

    /// Type for shape function values container
    typedef MatrixRow< Matrix > ShapeFunctionsType;

    /// Type for a matrix containing the shape function gradients
    typedef Kratos::Matrix ShapeFunctionDerivativesType;

    /// Type for an array of shape function gradient matrices
    typedef GeometryType::ShapeFunctionsGradientsType ShapeFunctionDerivativesArrayType;

    using ElementData = TElementData;

    static constexpr unsigned int Dim = TElementData::Dim;

    static constexpr unsigned int NumNodes = TElementData::NumNodes;

    static constexpr unsigned int BlockSize = Dim + 1;

    static constexpr unsigned int LocalSize = NumNodes * BlockSize;

    static constexpr unsigned int StrainSize = TElementData::StrainSize;

    ///@}
    ///@name Life Cycle
    ///@{

    //Constructors.

    /// Default constuctor.
    /**
     * @param NewId Index number of the new element (optional)
     */
    FluidElement(IndexType NewId = 0);

    /// Constructor using an array of nodes.
    /**
     * @param NewId Index of the new element
     * @param ThisNodes An array containing the nodes of the new element
     */
    FluidElement(IndexType NewId, const NodesArrayType& ThisNodes);

    /// Constructor using a geometry object.
    /**
     * @param NewId Index of the new element
     * @param pGeometry Pointer to a geometry object
     */
    FluidElement(IndexType NewId, GeometryType::Pointer pGeometry);

    /// Constuctor using geometry and properties.
    /**
     * @param NewId Index of the new element
     * @param pGeometry Pointer to a geometry object
     * @param pProperties Pointer to the element's properties
     */
    FluidElement(IndexType NewId, GeometryType::Pointer pGeometry, Properties::Pointer pProperties);

    /// Destructor.
    virtual ~FluidElement();

    ///@}
    ///@name Operators
    ///@{


    ///@}
    ///@name Operations
    ///@{


    /// Create a new element of this type
    /**
     * Returns a pointer to a new FluidElement element, created using given input
     * @param NewId the ID of the new element
     * @param ThisNodes the nodes of the new element
     * @param pProperties the properties assigned to the new element
     * @return a Pointer to the new element
     */
    Element::Pointer Create(IndexType NewId,
                            NodesArrayType const& ThisNodes,
                            Properties::Pointer pProperties) const override;

    /// Create a new element of this type using given geometry
    /**
     * Returns a pointer to a new FluidElement element, created using given input
     * @param NewId the ID of the new element
     * @param pGeom a pointer to the geomerty to be used to create the element
     * @param pProperties the properties assigned to the new element
     * @return a Pointer to the new element
     */
    Element::Pointer Create(IndexType NewId,
                            GeometryType::Pointer pGeom,
                            Properties::Pointer pProperties) const override;

    /// Set up the element for solution.
    /** For FluidElement, this initializes the constitutive law using the data in the element's properties.
     */
    void Initialize(const ProcessInfo &rCurrentProcessInfo) override;

    /**
     * @brief CalculateLocalSystem Return empty matrices and vectors of appropriate size.
     * This element does not have a local contribution in terms of displacements, but the scheme may
     * require a proper-sized matrix, even if it is empty.
     * @param rLeftHandSideMatrix Local finite element system matrix (output)
     * @param rRightHandSideVector Local finite element residual vector (output)
     * @param rCurrentProcessInfo Current ProcessInfo values (input)
     */
    void CalculateLocalSystem(
        MatrixType& rLeftHandSideMatrix,
        VectorType& rRightHandSideVector,
        const ProcessInfo& rCurrentProcessInfo) override;

    /**
     * @brief CalculateLeftHandSide Return an empty matrix of appropriate size.
     * This element does not have a local contribution in terms of displacements, but the scheme may
     * require a proper-sized matrix, even if it is empty.
     * @param rLeftHandSideMatrix Local finite element system matrix (output)
     * @param rCurrentProcessInfo Current ProcessInfo values (input)
     */
    void CalculateLeftHandSide(
        MatrixType& rLeftHandSideMatrix,
        const ProcessInfo& rCurrentProcessInfo) override;

    /**
     * @brief CalculateRightHandSide Return an empty matrix of appropriate size.
     * This element does not have a local contribution in terms of displacements, but the scheme may
     * require a proper-sized matrix, even if it is empty.
     * @param rRightHandSideVector Local finite element residual vector (output)
     * @param rCurrentProcessInfo Current ProcessInfo values (input)
     */
    void CalculateRightHandSide(
        VectorType& rRightHandSideVector,
        const ProcessInfo& rCurrentProcessInfo) override;

    /**
     * @brief CalculateLocalVelocityContribution Calculate the local contribution in terms of velocity and pressure.
     * @param rDampMatrix Local finite element system matrix (output)
     * @param rRightHandSideVector Local finite element residual vector (output)
     * @param rCurrentProcessInfo Current ProcessInfo values (input)
     */
    void CalculateLocalVelocityContribution(
        MatrixType &rDampMatrix,
        VectorType &rRightHandSideVector,
        const ProcessInfo &rCurrentProcessInfo) override;

    /**
     * @brief MassMatrix Calculate the local mass matrix.
     * @param rMassMatrix Local mass matrix (output)
     * @param rCurrentProcessInfo Current ProcessInfo values (input)
     */
    void CalculateMassMatrix(
        MatrixType &rMassMatrix,
        const ProcessInfo &rCurrentProcessInfo) override;


    /**
     * @brief EquationIdVector Returns the global system rows corresponding to each local row.
     * @param rResult rResult[i] is the global index of local row i (output)
     * @param rCurrentProcessInfo Current ProcessInfo values (input)
     */
    void EquationIdVector(
        EquationIdVectorType& rResult,
        const ProcessInfo& rCurrentProcessInfo) const override;

    /**
     * @brief GetDofList Returns a list of the element's Dofs.
     * @param rElementalDofList List of DOFs. (output)
     * @param rCurrentProcessInfo Current ProcessInfo instance. (input)
     */
    void GetDofList(
        DofsVectorType& rElementalDofList,
        const ProcessInfo& rCurrentProcessInfo) const override;


    /**
     * @brief GetFirstDerivativesVector Returns VELOCITY_X, VELOCITY_Y, (VELOCITY_Z,) PRESSURE for each node.
     * @param Values Vector of nodal unknowns
     * @param Step Get result from 'Step' steps back, 0 is current step. (Must be smaller than buffer size)
     */
    void GetFirstDerivativesVector(Vector& Values, int Step = 0) const override;



    /**
     * @brief Returns ACCELERATION_X, ACCELERATION_Y, (ACCELERATION_Z,) 0 for each node
     * @param Values Vector of nodal second derivatives
     * @param Step Get result from 'Step' steps back, 0 is current step. (Must be smaller than buffer size)
     */
    void GetSecondDerivativesVector(Vector& Values, int Step = 0) const override;


    /**
     * @brief GetIntegrationMethod Return the integration order to be used.
     * @return Gauss Order
     */
    GeometryData::IntegrationMethod GetIntegrationMethod() const override;


    ///@}
    ///@name Access
    ///@{

    void CalculateOnIntegrationPoints(
        Variable<array_1d<double, 3>> const& rVariable,
        std::vector<array_1d<double, 3>>& rValues,
        ProcessInfo const& rCurrentProcessInfo) override;

    void CalculateOnIntegrationPoints(
        Variable<double> const& rVariable,
        std::vector<double>& rValues,
        ProcessInfo const& rCurrentProcessInfo) override;

    void CalculateOnIntegrationPoints(
        Variable<array_1d<double, 6>> const& rVariable,
        std::vector<array_1d<double, 6>>& rValues,
        ProcessInfo const& rCurrentProcessInfo) override;

    void CalculateOnIntegrationPoints(
        Variable<Vector> const& rVariable,
        std::vector<Vector>& rValues,
        ProcessInfo const& rCurrentProcessInfo) override;

    void CalculateOnIntegrationPoints(
        Variable<Matrix> const& rVariable,
        std::vector<Matrix>& rValues,
        ProcessInfo const& rCurrentProcessInfo) override;

    ///@}
    ///@name Inquiry
    ///@{

    int Check(const ProcessInfo &rCurrentProcessInfo) const override;

    ///@}
    ///@name Input and output
    ///@{

    /// Turn back information as a string.
    std::string Info() const override;


    /// Print information about this object.
    void PrintInfo(std::ostream& rOStream) const override;


    ///@}
    ///@name Friends
    ///@{


    ///@}

protected:

    ///@name Protected static Member Variables
    ///@{


    ///@}
    ///@name Protected member Variables
    ///@{


    ///@}
    ///@name Protected Operators
    ///@{


    ///@}
    ///@name Protected Operations
    ///@{

    /// Get information from TElementData at a given point.
    /** This function serves as a wrapper so that the element does not need to
     *  know if the data is an elemental value or interpolated at the point from nodal data.
     *  @param[in] rValues The field to be read from TElementData.
     *  @param[in] rN Values of the shape functions at the desired point.
     *  @return The value evaluated at that coordinate.
     */
    virtual double GetAtCoordinate(
        const typename TElementData::NodalScalarData& rValues,
        const typename TElementData::ShapeFunctionsType& rN) const;

    /// Get information from TElementData at a given point.
    /** This function serves as a wrapper so that the element does not need to
     *  know if the data is an elemental value or interpolated at the point from nodal data.
     *  @param[in] rValues The field to be read from TElementData.
     *  @param[in] rN Values of the shape functions at the desired point.
     *  @return The value evaluated at that coordinate.
     */
    virtual array_1d<double, 3> GetAtCoordinate(
        const typename TElementData::NodalVectorData& rValues,
        const typename TElementData::ShapeFunctionsType& rN) const;

    /// Get information from TElementData at a given point.
    /** This function serves as a wrapper so that the element does not need to
     *  know if the data is an elemental value or interpolated at the point from nodal data.
     *  @param[in] rValues The field to be read from TElementData.
     *  @param[in] rN Values of the shape functions at the desired point.
     *  @return The value evaluated at that coordinate.
     */
    virtual BoundedMatrix<double, TElementData::Dim, TElementData::Dim> GetAtCoordinate(
        const typename TElementData::NodalTensorData &rValues,
        const typename TElementData::ShapeFunctionsType &rN) const;

    /// Get information from TElementData at a given point.
    /** This function serves as a wrapper so that the element does not need to
     *  know if the data is an elemental value or interpolated at the point from nodal data.
     *  @param[in] rValues The field to be read from TElementData.
     *  @param[in] rN Values of the shape functions at the desired point.
     *  @return The value evaluated at that coordinate.
     */
    virtual double GetAtCoordinate(
        const double Value,
        const typename TElementData::ShapeFunctionsType& rN) const;

    /// Set up the element's data and constitutive law for the current integration point.
    /** @param[in/out] rData Container for the current element's data.
     *  @param[in] Weight Integration point weight.
     *  @param[in] rN Values of nodal shape functions at the integration point.
     *  @param[in] rDN_DX Values of nodal shape function gradients at the integration point.
     */
    virtual void UpdateIntegrationPointData(
        TElementData& rData,
        unsigned int IntegrationPointIndex,
        double Weight,
        const typename TElementData::MatrixRowType& rN,
        const typename TElementData::ShapeDerivativesType& rDN_DX) const;

    virtual void CalculateMaterialResponse(TElementData& rData) const;

<<<<<<< HEAD
=======
    /**
     * @brief Calculate and save the strain rate in the data container
     * This method calculates the strain rate with the information provided by the data container
     * The resultant strain rate is stored in the StrainRate vector variable of the data container
     * The base implementation calculates the standard symmetric gradient with the current step velocity
     * However this can be overridden in derived classes (e.g. to calculate the mid step strain rate for alpha-type time schemes)
     * @param rData Data container. Note that velocity and shape functions are assumed to be already stored in here
     */
>>>>>>> e281d9bc
    virtual void CalculateStrainRate(TElementData& rData) const;

    /// Determine integration point weights and shape funcition derivatives from the element's geometry.
    virtual void CalculateGeometryData(Vector& rGaussWeights,
                                       Matrix& rNContainer,
                                       ShapeFunctionDerivativesArrayType& rDN_DX) const;

    /**
     * @brief Write the convective operator evaluated at this point (for each nodal funciton) to an array
     * Evaluate the convective operator for each node's shape function at an arbitrary point
     * @param rResult Output vector
     * @param rConvVel Convective velocity evaluated at the integration point
     * @param DN_DX Derivatives of shape functions evaluated at the integration point
     */
    void ConvectionOperator(Vector& rResult,
                            const array_1d<double,3>& rConvVel,
                            const ShapeFunctionDerivativesType& DN_DX) const;

    virtual void AddTimeIntegratedSystem(
        TElementData& rData,
        MatrixType& rLHS,
        VectorType& rRHS);

    virtual void AddTimeIntegratedLHS(
        TElementData& rData,
        MatrixType& rLHS);

    virtual void AddTimeIntegratedRHS(
        TElementData& rData,
        VectorType& rRHS);

    virtual void AddVelocitySystem(
        TElementData& rData,
        MatrixType& rLocalLHS,
        VectorType& rLocalRHS);

    virtual void AddMassLHS(
        TElementData& rData,
        MatrixType& rMassMatrix);

    /**
     * @brief Adds the boundary traction component along a cut plane for embedded formulations.
     * This method adds the boundary traction component to the LHS and RHS arrays.
     * Such boundary integral must be implemented in all the fluid dynamics elements
     * deriving from this one in accordance to the formulation used. This method is
     * intended to be called from the derived elements to add the contribution of the
     * tractions on the elemental cuts to enforce equilibrium. This means that what we
     * call external traction is nothing but minus the base formulation boundary term.
     * @param rData Element data structure
     * @param rUnitNormal Outwards unit normal vector for the cut plane
     * @param rLHS Reference to the Left Hand Side matrix
     * @param rRHS Reference to the Right Hand Side vector
     */
    virtual void AddBoundaryTraction(
        TElementData& rData,
        const Vector& rUnitNormal,
        MatrixType& rLHS,
        VectorType& rRHS);

    void GetCurrentValuesVector(
        const TElementData& rData,
        array_1d<double,LocalSize>& rValues) const;

    void Calculate(
        const Variable<double> &rVariable,
        double &rOutput,
        const ProcessInfo &rCurrentProcessInfo) override;

    void Calculate(
        const Variable<array_1d<double, 3>> &rVariable,
        array_1d<double, 3> &rOutput,
        const ProcessInfo &rCurrentProcessInfo) override;

    void Calculate(
        const Variable<Vector> &rVariable,
        Vector &rOutput,
        const ProcessInfo &rCurrentProcessInfo) override;

    void Calculate(
        const Variable<Matrix> &rVariable,
        Matrix &rOutput,
        const ProcessInfo &rCurrentProcessInfo) override;

    ///@}
    ///@name Protected  Access
    ///@{

    const ConstitutiveLaw::Pointer GetConstitutiveLaw() const;

    ConstitutiveLaw::Pointer GetConstitutiveLaw();

    ///@}
    ///@name Protected Inquiry
    ///@{


    ///@}
    ///@name Protected LifeCycle
    ///@{


    ///@}

private:

    ///@name Static Member Variables
    ///@{

    ///@}
    ///@name Member Variables
    ///@{

    //// Constitutive relation for the element
    ConstitutiveLaw::Pointer mpConstitutiveLaw = nullptr;

    ///@}
    ///@name Friends
    ///@{

    friend class Internals::FluidElementTimeIntegrationDetail<TElementData, TElementData::ElementManagesTimeIntegration>;

    ///@}
    ///@name Serialization
    ///@{

    friend class Serializer;

    void save(Serializer& rSerializer) const override;

    void load(Serializer& rSerializer) override;

    ///@}
    ///@name Private Operators
    ///@{


    ///@}
    ///@name Private Operations
    ///@{


    ///@}
    ///@name Private  Access
    ///@{


    ///@}
    ///@name Private Inquiry
    ///@{


    ///@}
    ///@name Un accessible methods
    ///@{

    /// Assignment operator.
    FluidElement& operator=(FluidElement const& rOther);

    /// Copy constructor.
    FluidElement(FluidElement const& rOther);

    ///@}


}; // Class FluidElement

namespace Internals {

template< class TElementData, std::size_t TDim >
struct StrainRateSpecialization {
/// Compute the strain rate vector in Voigt notation, to use as input for the fluid constitutive law.
/*  @param[out] rStrainRate The strain rate tensor (symmetric gradient of velocity) in Voigt notation.
 *  @param[in] rVelocities Matrix of nodal velocities, as provided by TElementData.
 *  @param[in] rDNDX Matrix of shape function gradients on the integration point, as provided by TElementData.
 *  @see ConstitutiveLaw.
 */
static void Calculate(
    Vector& rStrainRate,
    const typename TElementData::NodalVectorData& rVelocities,
    const typename TElementData::ShapeDerivativesType& rDNDX);
};

template< class TElementData >
struct StrainRateSpecialization<TElementData,2> {
static void Calculate(
    Vector& rStrainRate,
    const typename TElementData::NodalVectorData& rVelocities,
    const typename TElementData::ShapeDerivativesType& rDNDX);
};

template< class TElementData >
struct StrainRateSpecialization<TElementData,3> {
static void Calculate(
    Vector& rStrainRate,
    const typename TElementData::NodalVectorData& rVelocities,
    const typename TElementData::ShapeDerivativesType& rDNDX);
};

}

///@}

///@name Type Definitions
///@{


///@}
///@name Input and output
///@{


/// input stream function
template< class TElementData >
inline std::istream& operator >>(std::istream& rIStream,
                                 FluidElement<TElementData>& rThis)
{
    return rIStream;
}

/// output stream function
template< class TElementData >
inline std::ostream& operator <<(std::ostream& rOStream,
                                 const FluidElement<TElementData>& rThis)
{
    rThis.PrintInfo(rOStream);
    rOStream << std::endl;
    rThis.PrintData(rOStream);

    return rOStream;
}
///@}

///@} // Fluid Dynamics Application group

} // namespace Kratos.

#endif // KRATOS_FLUID_ELEMENT_H<|MERGE_RESOLUTION|>--- conflicted
+++ resolved
@@ -420,8 +420,6 @@
 
     virtual void CalculateMaterialResponse(TElementData& rData) const;
 
-<<<<<<< HEAD
-=======
     /**
      * @brief Calculate and save the strain rate in the data container
      * This method calculates the strain rate with the information provided by the data container
@@ -430,7 +428,6 @@
      * However this can be overridden in derived classes (e.g. to calculate the mid step strain rate for alpha-type time schemes)
      * @param rData Data container. Note that velocity and shape functions are assumed to be already stored in here
      */
->>>>>>> e281d9bc
     virtual void CalculateStrainRate(TElementData& rData) const;
 
     /// Determine integration point weights and shape funcition derivatives from the element's geometry.
