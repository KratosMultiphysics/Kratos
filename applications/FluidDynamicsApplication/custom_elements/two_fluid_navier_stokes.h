--- conflicted
+++ resolved
@@ -425,11 +425,7 @@
      * @param pModifiedShapeFunctions Pointer to the element splitting utility
      */
     void ComputeSplitInterface(
-<<<<<<< HEAD
-        TElementData& rData,
-=======
         const TElementData& rData,
->>>>>>> bf76c920
         MatrixType& rInterfaceShapeFunctionNeg,
         MatrixType& rEnrInterfaceShapeFunctionPos,
         MatrixType& rEnrInterfaceShapeFunctionNeg,
@@ -443,11 +439,7 @@
      * @param pGeometry Pointer to the element geometry
      * @param rDistances Distance at the nodes
      */
-<<<<<<< HEAD
-    ModifiedShapeFunctions::UniquePointer ModifiedShapeFunctionsUtility(
-=======
     ModifiedShapeFunctions::UniquePointer pGetModifiedShapeFunctionsUtility(
->>>>>>> bf76c920
         const GeometryType::Pointer pGeometry,
         const Vector& rDistances);
 
@@ -456,21 +448,13 @@
      * @param rInterfaceCurvature Vector containing curvature values at the gauss points
      * @param rInterfaceShapeFunctions Shape functions calculated at the interface gauss points
      */
-<<<<<<< HEAD
-    void CalculateCurvature(
-=======
     void CalculateCurvatureOnInterfaceGaussPoints(
->>>>>>> bf76c920
         const Matrix& rInterfaceShapeFunctions,
         Vector& rInterfaceCurvature);
 
     /**
      * @brief Computes the surface tension on the interface and implement its effect on the RHS vector
-<<<<<<< HEAD
-     * @param coefficient surface tension coefficient
-=======
      * @param SurfaceTensionCoefficient surface tension coefficient
->>>>>>> bf76c920
      * @param rCurvature curvature calculated at the interface gauss points
      * @param rInterfaceWeights Weights associated with interface gauss points
      * @param rInterfaceShapeFunctions Shape functions calculated at the interface gauss points
@@ -478,11 +462,7 @@
      * @param rRHS The effect of pressure discontinuity is implemented as an interfacial integral on the RHS
      */
     void SurfaceTension(
-<<<<<<< HEAD
-        const double coefficient,
-=======
         const double SurfaceTensionCoefficient,
->>>>>>> bf76c920
         const Vector& rCurvature,
         const Vector& rInterfaceWeights,
         const Matrix& rInterfaceShapeFunctions,
@@ -499,11 +479,7 @@
      * @param rRHSeeTot Right Hand Side vector associated to the pressure enrichment DOFs
      */
     void PressureGradientStabilization(
-<<<<<<< HEAD
-        TElementData& rData,
-=======
         const TElementData& rData,
->>>>>>> bf76c920
         const Vector& rInterfaceWeights,
         const Matrix& rEnrInterfaceShapeFunctionPos,
         const Matrix& rEnrInterfaceShapeFunctionNeg,
@@ -553,8 +529,6 @@
 		MatrixType& rKeeTot,
 		const VectorType& rRHSeeTot);
 
-<<<<<<< HEAD
-=======
     void AddSurfaceTensionContribution(
         const TElementData& rData,
         ModifiedShapeFunctions::Pointer pModifiedShapeFunctions,
@@ -565,7 +539,6 @@
         MatrixType &rKeeTot,
         VectorType &rRHSeeTot);
 
->>>>>>> bf76c920
     ///@}
     ///@name Private  Access
     ///@{
