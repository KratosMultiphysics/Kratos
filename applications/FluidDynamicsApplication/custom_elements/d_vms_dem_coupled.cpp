//    |  /           |
//    ' /   __| _` | __|  _ \   __|
//    . \  |   (   | |   (   |\__ `
//   _|\_\_|  \__,_|\__|\___/ ____/
//                   Multi-Physics
//
//  License:         BSD License
//                   Kratos default license: kratos/license.txt
//
//  Main authors:    Joaquin Gonzalez-Usua
//

// Project includes
#include "includes/cfd_variables.h"
#include "includes/dem_variables.h"
#include "includes/checks.h"
#include "utilities/math_utils.h"

// Aplication includes
#include "d_vms_dem_coupled.h"
#include "custom_utilities/qsvms_dem_coupled_data.h"
#include "custom_utilities/fluid_element_utilities.h"
#include "fluid_dynamics_application_variables.h"

namespace Kratos
{

///////////////////////////////////////////////////////////////////////////////////////////////////
// Life cycle

template< class TElementData >
DVMSDEMCoupled<TElementData>::DVMSDEMCoupled(IndexType NewId):
    DVMS<TElementData>(NewId),
    mPredictedSubscaleVelocity(),
    mOldSubscaleVelocity(),
    mPreviousVelocity()

{}

template< class TElementData >
DVMSDEMCoupled<TElementData>::DVMSDEMCoupled(IndexType NewId, const NodesArrayType& ThisNodes):
    DVMS<TElementData>(NewId,ThisNodes),
    mPredictedSubscaleVelocity(),
    mOldSubscaleVelocity(),
    mPreviousVelocity()
{}


template< class TElementData >
DVMSDEMCoupled<TElementData>::DVMSDEMCoupled(IndexType NewId, GeometryType::Pointer pGeometry):
    DVMS<TElementData>(NewId,pGeometry),
    mPredictedSubscaleVelocity(),
    mOldSubscaleVelocity(),
    mPreviousVelocity()
{}


template< class TElementData >
DVMSDEMCoupled<TElementData>::DVMSDEMCoupled(IndexType NewId, GeometryType::Pointer pGeometry, Properties::Pointer pProperties):
    DVMS<TElementData>(NewId,pGeometry,pProperties),
    mPredictedSubscaleVelocity(),
    mOldSubscaleVelocity(),
    mPreviousVelocity()
{}


template< class TElementData >
DVMSDEMCoupled<TElementData>::~DVMSDEMCoupled()
{}

///////////////////////////////////////////////////////////////////////////////////////////////////
// Public Operations

template< class TElementData >
Element::Pointer DVMSDEMCoupled<TElementData>::Create(
    IndexType NewId,
    NodesArrayType const& ThisNodes,
    Properties::Pointer pProperties) const
{
    return Kratos::make_intrusive<DVMSDEMCoupled>(NewId, this->GetGeometry().Create(ThisNodes), pProperties);
}


template< class TElementData >
Element::Pointer DVMSDEMCoupled<TElementData>::Create(
    IndexType NewId,
    GeometryType::Pointer pGeom,
    Properties::Pointer pProperties) const
{
    return Kratos::make_intrusive<DVMSDEMCoupled>(NewId, pGeom, pProperties);
}

///////////////////////////////////////////////////////////////////////////////////////////////////
///////////////////////////////////////////////////////////////////////////////////////////////////
// Input and output

template< class TElementData >
<<<<<<< HEAD
void DVMSDEMCoupled<TElementData>::GetShapeSecondDerivatives(
    DenseVector<DenseVector<Matrix>> &rDDN_DDX) const
{
    const GeometryData::IntegrationMethod integration_method = this->GetIntegrationMethod();
    const GeometryType& r_geometry = this->GetGeometry();

    const GeometryType::IntegrationPointsArrayType& IntegrationPoints = r_geometry.IntegrationPoints(integration_method);

    if (rDDN_DDX.size() != IntegrationPoints.size()){
        DenseVector<DenseVector<Matrix>> temp(IntegrationPoints.size());
        rDDN_DDX.swap(temp);
    }

    Matrix J(r_geometry.WorkingSpaceDimension(),r_geometry.LocalSpaceDimension());
    Matrix Jinv(r_geometry.LocalSpaceDimension(), r_geometry.WorkingSpaceDimension());
    DenseVector<Matrix> GradJ(r_geometry.LocalSpaceDimension());

    double DetJ;
    double DetA;
    const ShapeFunctionDerivativesArrayType DN_De = r_geometry.ShapeFunctionsLocalGradients(integration_method);
    for ( unsigned int g = 0; g < IntegrationPoints.size(); g++ ){

        DenseVector<Matrix> aux;

        if (aux.size() != r_geometry.PointsNumber()){
            DenseVector<Matrix> temp(r_geometry.PointsNumber());
            aux.swap( temp );
            rDDN_DDX[g].swap(temp);
        }

        Matrix DN_DX;
        if (DN_DX.size1() != r_geometry.PointsNumber() || DN_DX.size2() != r_geometry.LocalSpaceDimension())
            DN_DX.resize( r_geometry.PointsNumber(), r_geometry.LocalSpaceDimension(), false );


        const GeometryType::CoordinatesArrayType& local_point_coordinates = IntegrationPoints[g];

        ShapeFunctionsSecondDerivativesType DDN_DDe;
        r_geometry.ShapeFunctionsSecondDerivatives(DDN_DDe, local_point_coordinates);


        Matrix A, Ainv;

        r_geometry.Jacobian(J,g,integration_method);
        MathUtils<double>::InvertMatrix( J, Jinv, DetJ );

        DN_DX = prod(DN_De[g],Jinv);

        if(Dim == 2){
            A = ZeroMatrix(3,3);
            Ainv = ZeroMatrix(3,3);

            A(0,0) = J(0,0) * J(0,0);
            A(0,1) = J(1,0) * J(1,0);
            A(0,2) = 2.0 * J(0,0) * J(1,0);

            A(1,0) = J(0,1) * J(0,1);
            A(1,1) = J(1,1) * J(1,1);
            A(1,2) = 2.0 * J(0,1) * J(1,1);

            A(2,0) = J(0,0) * J(0,1);
            A(2,1) = J(1,0) * J(1,1);
            A(2,2) = J(0,0) * J(1,1) + J(0,1) * J(1,0);
        }
        else if(Dim == 3){
            A = ZeroMatrix(6,6);
            Ainv = ZeroMatrix(6,6);

            A(0,0) = J(0,0) * J(0,0);
            A(0,1) = J(1,0) * J(1,0);
            A(0,2) = J(2,0) * J(2,0);
            A(0,3) = 2.0 * J(0,0) * J(1,0);
            A(0,4) = 2.0 * J(1,0) * J(2,0);
            A(0,5) = 2.0 * J(0,0) * J(2,0);

            A(1,0) = J(0,1) * J(0,1);
            A(1,1) = J(1,1) * J(1,1);
            A(1,2) = J(2,1) * J(2,1);
            A(1,3) = 2.0 * J(0,1) * J(1,1);
            A(1,4) = 2.0 * J(1,1) * J(2,1);
            A(1,5) = 2.0 * J(0,1) * J(2,1);

            A(2,0) = J(0,2) * J(0,2);
            A(2,1) = J(1,2) * J(1,2);
            A(2,2) = J(2,2) * J(2,2);
            A(2,3) = 2.0 * J(0,2) * J(1,2);
            A(2,4) = 2.0 * J(1,2) * J(2,2);
            A(2,5) = 2.0 * J(0,2) * J(2,2);

            A(3,0) = J(0,0) * J(0,1);
            A(3,1) = J(1,0) * J(1,1);
            A(3,2) = J(2,0) * J(2,1);
            A(3,3) = J(0,0) * J(1,1) + J(0,1) * J(1,0);
            A(3,4) = J(1,0) * J(2,1) + J(1,1) * J(2,0);
            A(3,5) = J(0,0) * J(2,1) + J(0,1) * J(2,0);

            A(4,0) = J(0,1) * J(0,2);
            A(4,1) = J(1,1) * J(1,2);
            A(4,2) = J(2,1) * J(2,2);
            A(4,3) = J(0,1) * J(1,2) + J(0,2) * J(1,1);
            A(4,4) = J(1,1) * J(2,2) + J(1,2) * J(2,1);
            A(4,5) = J(0,1) * J(2,2) + J(0,2) * J(2,1);

            A(5,0) = J(0,0) * J(0,2);
            A(5,1) = J(1,0) * J(1,2);
            A(5,2) = J(2,0) * J(2,2);
            A(5,3) = J(0,0) * J(1,2) + J(0,2) * J(1,0);
            A(5,4) = J(1,0) * J(2,2) + J(1,2) * J(2,0);
            A(5,5) = J(0,0) * J(2,2) + J(0,2) * J(2,0);

        }

        MathUtils<double>::InvertMatrix( A, Ainv, DetA );
        DenseVector<Matrix> H(r_geometry.WorkingSpaceDimension());
        for (unsigned int d = 0; d < r_geometry.WorkingSpaceDimension(); d++)
            H[d] = ZeroMatrix(r_geometry.LocalSpaceDimension(),r_geometry.LocalSpaceDimension());

        for (IndexType p = 0; p < r_geometry.PointsNumber(); ++p) {
            const array_1d<double, 3>& r_coordinates = r_geometry[p].Coordinates();
            H[0](0,0) += r_coordinates[0] * DDN_DDe[p](0,0);
            H[0](0,1) += r_coordinates[0] * DDN_DDe[p](0,1);
            H[0](1,0) += r_coordinates[0] * DDN_DDe[p](1,0);
            H[0](1,1) += r_coordinates[0] * DDN_DDe[p](1,1);

            H[1](0,0) += r_coordinates[1] * DDN_DDe[p](0,0);
            H[1](0,1) += r_coordinates[1] * DDN_DDe[p](0,1);
            H[1](1,0) += r_coordinates[1] * DDN_DDe[p](1,0);
            H[1](1,1) += r_coordinates[1] * DDN_DDe[p](1,1);

            if(Dim == 3){
                H[0](0,2) += r_coordinates[0] * DDN_DDe[p](0,2);
                H[0](1,2) += r_coordinates[0] * DDN_DDe[p](1,2);
                H[0](2,0) += r_coordinates[0] * DDN_DDe[p](2,0);
                H[0](2,1) += r_coordinates[0] * DDN_DDe[p](2,1);
                H[0](2,2) += r_coordinates[0] * DDN_DDe[p](2,2);

                H[1](0,2) += r_coordinates[1] * DDN_DDe[p](0,2);
                H[1](1,2) += r_coordinates[1] * DDN_DDe[p](1,2);
                H[1](2,0) += r_coordinates[1] * DDN_DDe[p](2,0);
                H[1](2,1) += r_coordinates[1] * DDN_DDe[p](2,1);
                H[1](2,2) += r_coordinates[1] * DDN_DDe[p](2,2);

                H[2](0,0) += r_coordinates[2] * DDN_DDe[p](0,0);
                H[2](0,1) += r_coordinates[2] * DDN_DDe[p](0,1);
                H[2](1,0) += r_coordinates[2] * DDN_DDe[p](1,0);
                H[2](1,1) += r_coordinates[2] * DDN_DDe[p](1,1);
                H[2](0,2) += r_coordinates[2] * DDN_DDe[p](0,2);
                H[2](1,2) += r_coordinates[2] * DDN_DDe[p](1,2);
                H[2](2,0) += r_coordinates[2] * DDN_DDe[p](2,0);
                H[2](2,1) += r_coordinates[2] * DDN_DDe[p](2,1);
                H[2](2,2) += r_coordinates[2] * DDN_DDe[p](2,2);
            }
        }

        for (IndexType p = 0; p < r_geometry.PointsNumber(); ++p) {
            Vector result, rhs;
            if (Dim == 2){
                rhs = ZeroVector(3);
                result = ZeroVector(3);
                rhs[0] = DDN_DDe[p](0,0) - DN_DX(p,0) * H[0](0,0) - DN_DX(p,1) * H[1](0,0);
                rhs[1] = DDN_DDe[p](1,1) - DN_DX(p,0) * H[0](1,1) - DN_DX(p,1) * H[1](1,1);
                rhs[2] = DDN_DDe[p](0,1) - DN_DX(p,0) * H[0](0,1) - DN_DX(p,1) * H[1](0,1);
            }
            else if (Dim == 3){
                rhs = ZeroVector(6);
                result = ZeroVector(6);
                rhs[0] = DDN_DDe[p](0,0) - DN_DX(p,0) * H[0](0,0) - DN_DX(p,1) * H[1](0,0) - DN_DX(p,2) * H[2](0,0);
                rhs[1] = DDN_DDe[p](1,1) - DN_DX(p,0) * H[0](1,1) - DN_DX(p,1) * H[1](1,1) - DN_DX(p,2) * H[2](1,1);
                rhs[2] = DDN_DDe[p](2,2) - DN_DX(p,0) * H[0](2,2) - DN_DX(p,1) * H[1](2,2) - DN_DX(p,2) * H[2](2,2);
                rhs[3] = DDN_DDe[p](0,1) - DN_DX(p,0) * H[0](0,1) - DN_DX(p,1) * H[1](0,1) - DN_DX(p,2) * H[2](0,1);
                rhs[4] = DDN_DDe[p](1,2) - DN_DX(p,0) * H[0](1,2) - DN_DX(p,1) * H[1](1,2) - DN_DX(p,2) * H[2](1,2);
                rhs[5] = DDN_DDe[p](0,2) - DN_DX(p,0) * H[0](0,2) - DN_DX(p,1) * H[1](0,2) - DN_DX(p,2) * H[2](0,2);
            }

            aux[p].resize(r_geometry.WorkingSpaceDimension(), r_geometry.WorkingSpaceDimension(), false );

            result = prod(Ainv, rhs);

            aux[p](0,0) = result[0];
            aux[p](1,1) = result[1];
            if (Dim == 2){
                aux[p](0,1) = result[2];
                aux[p](1,0) = result[2];
            }
            else if (Dim == 3){
                aux[p](2,2) = result[2];
                aux[p](0,1) = result[3];
                aux[p](1,0) = result[3];
                aux[p](0,2) = result[5];
                aux[p](2,0) = result[5];
                aux[p](2,1) = result[4];
                aux[p](1,2) = result[4];
            }
        }

        rDDN_DDX[g] = aux;
    }
}

template< class TElementData >
=======
>>>>>>> 4ba942d6
void DVMSDEMCoupled<TElementData>::CalculateOnIntegrationPoints(
    const Variable<double>& rVariable,
    std::vector<double>& rOutput,
    const ProcessInfo& rCurrentProcessInfo)
{
    const GeometryType::IntegrationPointsArrayType integration_points = this->GetGeometry().IntegrationPoints(this->GetIntegrationMethod());
    const SizeType number_of_integration_points = integration_points.size();

    Vector gauss_weights;
    Matrix shape_functions;
    ShapeFunctionDerivativesArrayType shape_derivatives;
    this->CalculateGeometryData(
        gauss_weights, shape_functions, shape_derivatives);

    if (rOutput.size() != number_of_integration_points)
        rOutput.resize(number_of_integration_points);
    TElementData data;
    data.Initialize(*this, rCurrentProcessInfo);
    for (unsigned int g = 0; g < number_of_integration_points; g++ ) {
        data.UpdateGeometryValues(g, gauss_weights[g], row(shape_functions, g),shape_derivatives[g]);
        if (rVariable == PRESSURE) {
            const auto& r_pressure = data.Pressure;
            double value = this->GetAtCoordinate(r_pressure,data.N);
            rOutput[g] = value;
        }
    }
}

template< class TElementData >
void DVMSDEMCoupled<TElementData>::CalculateOnIntegrationPoints(
    const Variable<Matrix>& rVariable,
    std::vector<Matrix>& rValues,
    const ProcessInfo& rCurrentProcessInfo)
{
    const GeometryType::IntegrationPointsArrayType integration_points = this->GetGeometry().IntegrationPoints(this->GetIntegrationMethod());
    const SizeType number_of_integration_points = integration_points.size();

    Vector gauss_weights;
    Matrix shape_functions;
    ShapeFunctionDerivativesArrayType shape_derivatives;
    this->CalculateGeometryData(
        gauss_weights, shape_functions, shape_derivatives);

    if (rValues.size() != number_of_integration_points)
        rValues.resize(number_of_integration_points);

    TElementData data;
    data.Initialize(*this, rCurrentProcessInfo);

    for (unsigned int g = 0; g < number_of_integration_points; g++ ) {
        data.UpdateGeometryValues(g, gauss_weights[g], row(shape_functions, g),shape_derivatives[g]);
        Matrix value = ZeroMatrix(Dim, Dim);
        if (rVariable == VELOCITY_GRADIENT) {
            const auto& r_velocity = data.Velocity;
            for (unsigned int i = 0; i < NumNodes; i++) {
                for (unsigned int d = 0; d < Dim; d++) {
                    for (unsigned int e = 0; e < Dim; e++)
                        value(d,e) += data.DN_DX(i,d) * r_velocity(i,e);
                }
            }
        }
        rValues[g] = value;
    }
}

template< class TElementData >
void DVMSDEMCoupled<TElementData>::CalculateOnIntegrationPoints(
    const Variable<array_1d<double,3>>& rVariable,
    std::vector<array_1d<double,3>>& rOutput,
    const ProcessInfo& rCurrentProcessInfo)
{
    const GeometryType::IntegrationPointsArrayType integration_points = this->GetGeometry().IntegrationPoints(this->GetIntegrationMethod());
    const SizeType number_of_integration_points = integration_points.size();

    Vector gauss_weights;
    Matrix shape_functions;
    ShapeFunctionDerivativesArrayType shape_derivatives;
    this->CalculateGeometryData(
        gauss_weights, shape_functions, shape_derivatives);

    if (rOutput.size() != number_of_integration_points)
        rOutput.resize(number_of_integration_points);

    TElementData data;
    data.Initialize(*this, rCurrentProcessInfo);

    for (unsigned int g = 0; g < number_of_integration_points; g++ ) {
        data.UpdateGeometryValues(g, gauss_weights[g], row(shape_functions, g),shape_derivatives[g]);
        array_1d<double,3> value(3,0.0);
        if (rVariable == VELOCITY) {
            const auto& r_velocity = data.Velocity;
            value = this->GetAtCoordinate(r_velocity,data.N);
        }
        if (rVariable == BODY_FORCE) {
            value = this->GetAtCoordinate(data.BodyForce,data.N);
        }
        if (rVariable == PRESSURE_GRADIENT){
            const auto& r_pressure = data.Pressure;
            for (unsigned int i = 0; i < NumNodes; i++) {
                for (unsigned int d = 0; d < Dim; d++) {
                    value[d] += r_pressure[i] * data.DN_DX(i,d);
                }
            }
        }
        rOutput[g] = value;
    }
}

template <class TElementData>
void DVMSDEMCoupled<TElementData>::Initialize(const ProcessInfo& rCurrentProcessInfo)
{
    // Base class does things with constitutive law here.
    DVMS<TElementData>::Initialize(rCurrentProcessInfo);

    if(Dim == 2){
<<<<<<< HEAD
        if (NumNodes == 9 || NumNodes == 6)
=======
        if (NumNodes == 9 || NumNodes == 6 || NumNodes == 4)
>>>>>>> 4ba942d6
            mInterpolationOrder = 2;
    }
    else if(Dim == 3){
        if (NumNodes == 10 || NumNodes == 27)
            mInterpolationOrder = 2;
    }

    const unsigned int number_of_gauss_points = this->GetGeometry().IntegrationPointsNumber(this->GetIntegrationMethod());

    // The prediction is updated before each non-linear iteration:
    // It is not stored in a restart and can be safely initialized.
    //mPreviousVelocity.resize(number_of_gauss_points);

    // The old velocity may be already defined (if restarting)
    // and we want to keep the loaded values in that case.
    if (mPreviousVelocity.size() != number_of_gauss_points)
    {
        mPreviousVelocity.resize(number_of_gauss_points);
        for (unsigned int g = 0; g < number_of_gauss_points; g++)
            mPreviousVelocity[g] = ZeroVector(Dim);
    }

    if (mPredictedSubscaleVelocity.size() != number_of_gauss_points)
    {
        mPredictedSubscaleVelocity.resize(number_of_gauss_points);
        for (unsigned int g = 0; g < number_of_gauss_points; g++)
            mPredictedSubscaleVelocity[g] = ZeroVector(Dim);
    }

    // The old velocity may be already defined (if restarting)
    // and we want to keep the loaded values in that case.
    if (mOldSubscaleVelocity.size() != number_of_gauss_points)
    {
        mOldSubscaleVelocity.resize(number_of_gauss_points);
        for (unsigned int g = 0; g < number_of_gauss_points; g++)
            mOldSubscaleVelocity[g] = ZeroVector(Dim);
    }

    // The prediction is updated before each non-linear iteration:
    // It is not stored in a restart and can be safely initialized.

    // The old velocity may be already defined (if restarting)
    // and we want to keep the loaded values in that case.
    if (mViscousResistanceTensor.size() != number_of_gauss_points)
    {
        mViscousResistanceTensor.resize(number_of_gauss_points);
        for (unsigned int g = 0; g < number_of_gauss_points; g++)
            mViscousResistanceTensor[g] = ZeroMatrix(Dim,Dim);
    }
}

template< class TElementData >
GeometryData::IntegrationMethod DVMSDEMCoupled<TElementData>::GetIntegrationMethod() const
{
    if(mInterpolationOrder == 1)
        return GeometryData::IntegrationMethod::GI_GAUSS_2;
    else
        return GeometryData::IntegrationMethod::GI_GAUSS_3;
}

template <class TElementData>
void DVMSDEMCoupled<TElementData>::InitializeNonLinearIteration(const ProcessInfo& rCurrentProcessInfo)
{
    // Get Shape function data
    Vector gauss_weights;
    Matrix shape_functions;
    ShapeFunctionDerivativesArrayType shape_function_derivatives;
    DenseVector<DenseVector<Matrix>> shape_function_second_derivatives;
    this->CalculateGeometryData(gauss_weights,shape_functions,shape_function_derivatives);
    const unsigned int number_of_integration_points = gauss_weights.size();
<<<<<<< HEAD
    this->GetShapeSecondDerivatives(shape_function_second_derivatives);
=======
    GeometryUtils::ShapeFunctionsSecondDerivativesTransformOnAllIntegrationPoints(
            shape_function_second_derivatives,this->GetGeometry(),this->GetIntegrationMethod());
>>>>>>> 4ba942d6

    TElementData data;
    data.Initialize(*this,rCurrentProcessInfo);
    for (unsigned int g = 0; g < number_of_integration_points; g++) {
        this->UpdateIntegrationPointDataSecondDerivatives(data, g, gauss_weights[g],row(shape_functions,g),shape_function_derivatives[g],shape_function_second_derivatives[g]);

        this->CalculateResistanceTensor(data);
    }
}

template <class TElementData>
void DVMSDEMCoupled<TElementData>::FinalizeNonLinearIteration(const ProcessInfo& rCurrentProcessInfo)
{
    // Get Shape function data
    Vector gauss_weights;
    Matrix shape_functions;
    ShapeFunctionDerivativesArrayType shape_function_derivatives;
    DenseVector<DenseVector<Matrix>> shape_function_second_derivatives;
    this->CalculateGeometryData(gauss_weights,shape_functions,shape_function_derivatives);
    const unsigned int number_of_integration_points = gauss_weights.size();
<<<<<<< HEAD
    this->GetShapeSecondDerivatives(shape_function_second_derivatives);
=======
    GeometryUtils::ShapeFunctionsSecondDerivativesTransformOnAllIntegrationPoints(
            shape_function_second_derivatives,this->GetGeometry(),this->GetIntegrationMethod());
>>>>>>> 4ba942d6

    TElementData data;
    data.Initialize(*this,rCurrentProcessInfo);
    for (unsigned int g = 0; g < number_of_integration_points; g++) {
        this->UpdateIntegrationPointDataSecondDerivatives(data, g, gauss_weights[g],row(shape_functions,g),shape_function_derivatives[g],shape_function_second_derivatives[g]);

        this->UpdateSubscaleVelocity(data);
    }
}

template <class TElementData>
void DVMSDEMCoupled<TElementData>::UpdateIntegrationPointDataSecondDerivatives(
    TElementData& rData,
    unsigned int IntegrationPointIndex,
    double Weight,
    const typename TElementData::MatrixRowType& rN,
    const typename TElementData::ShapeDerivativesType& rDN_DX,
    const typename TElementData::ShapeFunctionsSecondDerivativesType& rDDN_DDX) const
{
    this->UpdateIntegrationPointData(rData, IntegrationPointIndex, Weight, rN, rDN_DX);
    rData.UpdateSecondDerivativesValues(rDDN_DDX);
}

template <class TElementData>
void DVMSDEMCoupled<TElementData>::FinalizeSolutionStep(const ProcessInfo& rCurrentProcessInfo)
{
    // Get Shape function data
    Vector gauss_weights;
    Matrix shape_functions;
    ShapeFunctionDerivativesArrayType shape_function_derivatives;
    DenseVector<DenseVector<Matrix>> shape_function_second_derivatives;
    this->CalculateGeometryData(gauss_weights,shape_functions,shape_function_derivatives);
    const unsigned int number_of_integration_points = gauss_weights.size();
<<<<<<< HEAD
    this->GetShapeSecondDerivatives(shape_function_second_derivatives);
=======
    GeometryUtils::ShapeFunctionsSecondDerivativesTransformOnAllIntegrationPoints(
            shape_function_second_derivatives,this->GetGeometry(),this->GetIntegrationMethod());
>>>>>>> 4ba942d6

    TElementData data;
    data.Initialize(*this,rCurrentProcessInfo);
    array_1d<double,3> UpdatedValue;
    for (unsigned int g = 0; g < number_of_integration_points; g++) {
        this->UpdateIntegrationPointDataSecondDerivatives(data, g, gauss_weights[g],row(shape_functions,g),shape_function_derivatives[g],shape_function_second_derivatives[g]);

        // Not doing the update "in place" because SubscaleVelocity uses mOldSubscaleVelocity
        UpdatedValue = ZeroVector(3);
        this->SubscaleVelocity(data,UpdatedValue);
        array_1d<double,Dim>& r_value = mOldSubscaleVelocity[g];
        for (unsigned int d = 0; d < Dim; d++) {
            r_value[d] = UpdatedValue[d];
        }
    }
}

template< class TElementData >
std::string DVMSDEMCoupled<TElementData>::Info() const
{
    std::stringstream buffer;
    buffer << "DVMSDEMCoupled #" << this->Id();
    return buffer.str();
}


template< class TElementData >
void DVMSDEMCoupled<TElementData>::PrintInfo(std::ostream& rOStream) const
{
    rOStream << "DVMSDEMCoupled" << Dim << "D";
}

///////////////////////////////////////////////////////////////////////////////////////////////////
// Protected functions

///////////////////////////////////////////////////////////////////////////////////////////////////
// Evaluation of system terms on Gauss Points

template< class TElementData >
void DVMSDEMCoupled<TElementData>::AlgebraicMomentumResidual(
    const TElementData& rData,
    const array_1d<double,3> &rConvectionVelocity,
    array_1d<double,3>& rResidual) const
{
    const GeometryType rGeom = this->GetGeometry();

    Vector convection; // u * grad(N)
    this->ConvectionOperator(convection,rConvectionVelocity,rData.DN_DX);

    const double density = this->GetAtCoordinate(rData.Density,rData.N);
    const double viscosity = this->GetAtCoordinate(rData.DynamicViscosity, rData.N);
    const auto& r_velocities = rData.Velocity;
    const auto& r_pressures = rData.Pressure;

    const auto& body_force = this->GetAtCoordinate(rData.BodyForce, rData.N);

    MatrixType sigma = mViscousResistanceTensor[rData.IntegrationPointIndex];
    Vector sigma_U, grad_div_u, div_sym_grad_u;

    for (unsigned int i = 0; i < NumNodes; i++) {
        const array_1d<double,Dim>& r_acceleration = rGeom[i].FastGetSolutionStepValue(ACCELERATION);
        array_1d<double,Dim> sigma_U = ZeroVector(Dim);
        grad_div_u = ZeroVector(Dim);
        div_sym_grad_u = ZeroVector(Dim);
        for (unsigned int d = 0; d < Dim; d++) {
            for (unsigned int e = 0; e < Dim; e++){
                sigma_U[d] += sigma(d,e) * rData.N[i] * r_velocities(i,e);
                grad_div_u[d] += rData.DDN_DDX[i](d,e) *  r_velocities(i,e);
                if (d == e)
                    div_sym_grad_u[d] += rData.DDN_DDX[i](e,e) * r_velocities(i,d);
                else
                    div_sym_grad_u[d] += 1.0/2.0 * (rData.DDN_DDX[i](e,d) * r_velocities(i,e) + rData.DDN_DDX[i](e,e) * r_velocities(i,d));
            }
            rResidual[d] += density * ( rData.N[i]*(/*r_body_forces(i,d)*/ - r_acceleration[d]) - convection[i]*r_velocities(i,d)) + 2.0 * viscosity * div_sym_grad_u[d] - 2.0/3.0 * viscosity * grad_div_u[d] - rData.DN_DX(i,d) * r_pressures[i] - sigma_U[d];
        }
    }
    for (unsigned int d = 0; d < Dim; d++)
        rResidual[d] += density * body_force[d];
}

template< class TElementData >
void DVMSDEMCoupled<TElementData>::MomentumProjTerm(
    const TElementData& rData,
    const array_1d<double,3>& rConvectionVelocity,
    array_1d<double,3> &rMomentumRHS) const
{
    Vector AGradN;
    this->ConvectionOperator(AGradN,rConvectionVelocity,rData.DN_DX);

    const double density = this->GetAtCoordinate(rData.Density,rData.N);
    const double viscosity = this->GetAtCoordinate(rData.DynamicViscosity, rData.N);
    const auto& body_force = this->GetAtCoordinate(rData.BodyForce, rData.N);

    const auto r_velocities = rData.Velocity;
    const auto r_pressures = rData.Pressure;
    Vector grad_div_u, div_sym_grad_u;

    for (unsigned int i = 0; i < NumNodes; i++) {
        grad_div_u = ZeroVector(Dim);
        div_sym_grad_u = ZeroVector(Dim);
        for (unsigned int d = 0; d < Dim; d++) {
            for (unsigned int e = 0; e < Dim; e++){
                grad_div_u[d] += rData.DDN_DDX[i](d,e) *  r_velocities(i,e);
                if (d == e)
                    div_sym_grad_u[d] += rData.DDN_DDX[i](e,e) * r_velocities(i,d);
                else
                    div_sym_grad_u[d] += 1.0/2.0 * (rData.DDN_DDX[i](e,d) * r_velocities(i,e) + rData.DDN_DDX[i](e,e) * r_velocities(i,d));
            }
            rMomentumRHS[d] += density * (- AGradN[i]*r_velocities(i,d)) + 2.0 * viscosity * div_sym_grad_u[d] - 2.0/3.0 * viscosity * grad_div_u[d] - rData.DN_DX(i,d) * r_pressures[i];
        }
    }
    for (unsigned int d = 0; d < Dim; d++)
        rMomentumRHS[d] += density * body_force[d];
}

template<class TElementData>
void DVMSDEMCoupled<TElementData>::AddReactionStabilization(
    TElementData& rData,
    BoundedMatrix<double,NumNodes*(Dim+1),NumNodes*(Dim+1)>& rLHS,
    VectorType& rLocalRHS)
{

    const double density = this->GetAtCoordinate(rData.Density, rData.N);

    BoundedMatrix<double,Dim,Dim> tau_one = ZeroMatrix(Dim, Dim);
    double tau_two;
    const array_1d<double, 3> convective_velocity = this->FullConvectiveVelocity(rData);

    this->CalculateStabilizationParameters(rData, convective_velocity, tau_one, tau_two);

    array_1d<double,3> body_force = density * this->GetAtCoordinate(rData.BodyForce, rData.N);

    Vector AGradN;
    this->ConvectionOperator(AGradN, convective_velocity, rData.DN_DX); // Get a * grad(Ni)

    AGradN *= density;

    const double dt = rData.DeltaTime;

    // small scale velocity contributions (subscale tracking)
    array_1d<double,Dim> OldUssTerm = (density/dt) * mOldSubscaleVelocity[rData.IntegrationPointIndex]; // rho * u_ss^{n-1}/dt

    const double fluid_fraction = this->GetAtCoordinate(rData.FluidFraction, rData.N);
    double viscosity = this->GetAtCoordinate(rData.DynamicViscosity, rData.N);

    MatrixType sigma = mViscousResistanceTensor[rData.IntegrationPointIndex];

    // Note: Dof order is (vx,vy,[vz,]p) for each node
    for (unsigned int i = 0; i < NumNodes; i++)
    {
        unsigned int row = i*BlockSize;
        // Loop over columns
        for (unsigned int j = 0; j < NumNodes; j++)
        {
            unsigned int col = j*BlockSize;

            for (unsigned int d = 0; d < Dim; d++) // iterate over dimensions for velocity Dofs in this node combination
            {
                double RSigmaG = 0.0;
                double GAlphaR = 0.0;
                for (unsigned int e = 0; e < Dim; e++){
                    double ASigma = tau_one(d,d) * AGradN[i] * sigma(d,e) * rData.N[j];
                    double RRSigma = 0.0;
                    double RSigmaA = tau_one(d,d) * sigma(d,e) * rData.N[i] * AGradN[j];
                    double VSigma = tau_one(d,d) * density/dt * rData.N[i] * rData.N[j] * sigma(d,e);
                    double LSigma_1 = 0.0;
                    double LSigma_2 = 0.0;
                    double CSigma = 0.0;
                    double RSigmaL_1 = 0.0;
                    double RSigmaL_2 = 0.0;
                    double RSigmaC = 0.0;
                    GAlphaR += tau_one(d,d) * fluid_fraction * rData.DN_DX(i,e) * sigma(e,d) * rData.N[j];
                    RSigmaG += tau_one(d,d) * sigma(d,e) * rData.N[i] * rData.DN_DX(j,e);
                    for (unsigned int f = 0; f < Dim; f++){
                        LSigma_1 += tau_one(d,d) * viscosity * rData.DDN_DDX[i](f,f) * sigma(d,e) * rData.N[j];
                        LSigma_2 += tau_one(d,d) * viscosity * rData.DDN_DDX[i](d,f) * sigma(f,e) * rData.N[j];
                        CSigma += 2.0/3.0 * tau_one(d,d) * viscosity * rData.DDN_DDX[i](f,d) * sigma(f,e) * rData.N[j];
                        RRSigma += tau_one(d,d) * sigma(d,f) * rData.N[i] * sigma(f,e) * rData.N[j];
                        RSigmaL_1 += tau_one(d,d) * viscosity * rData.N[i] * sigma(d,e) * rData.DDN_DDX[j](f,f);
                        RSigmaL_2 += tau_one(d,d) * viscosity * rData.N[i] * sigma(d,f) * rData.DDN_DDX[j](e,f);
                        RSigmaC += 2.0/3.0 * tau_one(d,d) * viscosity * sigma(d,f) * rData.N[i] * rData.DDN_DDX[j](f,e);
                    }
                    double LSigma = LSigma_1 + LSigma_2;
                    double RSigmaL = RSigmaL_1 + RSigmaL_2;
                    rLHS(row+d,col+e) += rData.Weight * (ASigma - RRSigma - RSigmaA - CSigma + LSigma - RSigmaL + RSigmaC - VSigma);
                }
                rLHS(row+Dim,col+d) += rData.Weight * (GAlphaR);
                rLHS(row+d,col+Dim) += rData.Weight * (-RSigmaG);
            }
        }

        // RHS terms
        for (unsigned int d = 0; d < Dim; ++d)
        {
            double RSigmaF = 0.0;
            for (unsigned int e = 0; e < Dim; ++e){
                RSigmaF += tau_one(d,d) * rData.N[i] * sigma(d,e) * (body_force[e] + OldUssTerm[e]); /*- momentum_projection[e]*/ //momentum_projection 0 because is ASGS
            }
            rLocalRHS[row+d] += rData.Weight * (- RSigmaF);
        }
    }
}


template< class TElementData >
void DVMSDEMCoupled<TElementData>::AddVelocitySystem(
    TElementData& rData,
    MatrixType &rLocalLHS,
    VectorType &rLocalRHS)
{
    BoundedMatrix<double,NumNodes*(Dim+1),NumNodes*(Dim+1)>& LHS = rData.LHS;
    LHS.clear();

    const double density = this->GetAtCoordinate(rData.Density,rData.N);
    const array_1d<double,3> body_force = density * this->GetAtCoordinate(rData.BodyForce,rData.N);
    const array_1d<double,3> convective_velocity = this->FullConvectiveVelocity(rData);
    array_1d<double,3> velocity = this->GetAtCoordinate(rData.Velocity,rData.N);

    array_1d<double,Dim>& r_prev_velocity = mPreviousVelocity[rData.IntegrationPointIndex];
    for (unsigned int n = 0; n < Dim; n++){
        r_prev_velocity[n] = velocity[n];
    }

    BoundedMatrix<double,Dim,Dim> tau_one = ZeroMatrix(Dim, Dim);
    double tau_two;
    this->CalculateStabilizationParameters(rData,convective_velocity,tau_one,tau_two);

    const double dt = rData.DeltaTime;

    // small scale velocity contributions (subscale tracking)
    array_1d<double,Dim> OldUssTerm = (density/dt) * mOldSubscaleVelocity[rData.IntegrationPointIndex]; // rho * u_ss^{n-1}/dt

    Vector AGradN;
    this->ConvectionOperator(AGradN,convective_velocity,rData.DN_DX);

    // These two should be zero unless we are using OSS
    const array_1d<double,3> MomentumProj = this->GetAtCoordinate(rData.MomentumProjection,rData.N);
    const double MassProj = this->GetAtCoordinate(rData.MassProjection,rData.N);

    double viscosity = this->GetAtCoordinate(rData.DynamicViscosity, rData.N);
    const double fluid_fraction = this->GetAtCoordinate(rData.FluidFraction, rData.N);
    const double fluid_fraction_rate = this->GetAtCoordinate(rData.FluidFractionRate, rData.N);
    const double mass_source = this->GetAtCoordinate(rData.MassSource, rData.N);

<<<<<<< HEAD
    array_1d<double,Dim> fluid_fraction_gradient = ZeroVector(Dim);
    for (unsigned int i = 0; i < NumNodes; i++)
        for (unsigned int d = 0; d < Dim; d++)
            fluid_fraction_gradient[d] += rData.DN_DX(i,d) * rData.FluidFraction[i];
=======
    array_1d<double,3> fluid_fraction_gradient = this->GetAtCoordinate(rData.FluidFractionGradient, rData.N);
>>>>>>> 4ba942d6

    MatrixType sigma = mViscousResistanceTensor[rData.IntegrationPointIndex];

    // Multiplying convective operator by density to have correct units
    AGradN *= density;
    // Multiplying convective operator by density to have correct units

    // Note: Dof order is (u,v,[w,]p) for each node
    for (unsigned int i = 0; i < NumNodes; i++)
    {

        unsigned int row = i*BlockSize;

        // LHS terms
        for (unsigned int j = 0; j < NumNodes; j++)
        {
            unsigned int col = j*BlockSize;

            // Some terms are the same for all velocity components, calculate them once for each i,j
            double V = rData.N[i]*AGradN[j];

            // q-p stabilization block (reset result)
            double G = 0;
            for (unsigned int d = 0; d < Dim; d++)
            {
                double AA = tau_one(d,d) * AGradN[i] * AGradN[j];// Stabilization: u*grad(v) * TauOne * u*grad(u) - vh * TauOne/Dt u*grad(u)
                // The last term comes from vh*d(u_ss)/dt
                double A = tau_one(d,d) * density * rData.N[i]/dt * AGradN[j];
                // Galerkin pressure term: Div(v) * p
                double P = rData.DN_DX(i,d) * rData.N[j];
                double QD = fluid_fraction * rData.N[i] * rData.DN_DX(j,d);
                double U = fluid_fraction_gradient[d] * rData.N[j] * rData.N[i];
                /* v-u block */
                // Stabilization: Div(v) * TauTwo * Div(u)

                double GAlphaA = tau_one(d,d) * fluid_fraction * rData.DN_DX(i,d) * AGradN[j];
                double GAlphaL_1 = 0.0;
                double GAlphaL_2 = 0.0;
                double GAlphaC = 0.0;
                // Stabilization: (a * Grad(v)) * TauOne * Grad(p)
                double AG = tau_one(d,d) * AGradN[i] * rData.DN_DX(j,d);
                double LG_1 = 0.0;
                double LG_2 = 0.0;
                double CG = 0.0;
                // From vh*d(u_ss)/dt: vh * TauOne/Dt * Grad(p)
                double VP = tau_one(d,d) * density * rData.N[i] / dt * rData.DN_DX(j,d);
                /* q-p stabilization block */
                // Stabilization: Grad(q) * TauOne * Grad(p)
                G += tau_one(d,d) * fluid_fraction * rData.DN_DX(i,d) * rData.DN_DX(j,d);
                for (unsigned int e = 0; e < Dim; e++){
                    double DnuD = 2.0/3.0 * viscosity * rData.DN_DX(i,d) * rData.DN_DX(j,e);
                    double GS = viscosity * rData.DN_DX(i,e) * rData.DN_DX(j,d);
                    double L = tau_one(d,d) * viscosity * density/dt * rData.N[i] * rData.DDN_DDX[j](d,e);
                    double C = 2.0/3.0 * tau_one(d,d) * viscosity * density/dt * rData.N[i] * rData.DDN_DDX[j](d,e);
                    double DU = tau_two * rData.DN_DX(i,d) * fluid_fraction_gradient[e] * rData.N[j];
                    double DD = tau_two * fluid_fraction * rData.DN_DX(i,d) * rData.DN_DX(j,e);
                    double RSigma = rData.N[i] * sigma(d,e) * rData.N[j];
                    double AL = tau_one(d,d) * viscosity * AGradN[i] * rData.DDN_DDX[j](d,e);
                    double AC = 2.0 / 3.0 * tau_one(d,d) * viscosity * AGradN[i] * rData.DDN_DDX[j](d,e);
                    double LA = tau_one(d,d) * viscosity * rData.DDN_DDX[i](d,e) * AGradN[j];
                    double LL_diag_1 = 0.0;
                    double LL_diag_2 = 0.0;
                    double LL_2 = 0.0;
                    double LL_3 = 0.0;
                    double LL_4 = 0.0;
                    double LC_1 = 0.0;
                    double LC_2 = 0.0;
                    double CA = 2.0/3.0 * tau_one(d,d) * viscosity * rData.DDN_DDX[i](d,e) * AGradN[j];
                    double CL_1 = 0.0;
                    double CL_2 = 0.0;
                    double CC = 0.0;
                    GAlphaL_1 += tau_one(d,d) * viscosity * fluid_fraction * rData.DN_DX(i,d) * rData.DDN_DDX[j](e,e);
                    GAlphaL_2 += tau_one(d,d) * viscosity * fluid_fraction * rData.DN_DX(i,e) * rData.DDN_DDX[j](d,e);
                    GAlphaC += 2.0/3.0 * tau_one(d,d) * viscosity * fluid_fraction * rData.DN_DX(i,e) * rData.DDN_DDX[j](e,d);
                    LG_1 += tau_one(d,d) * viscosity * rData.DDN_DDX[i](e,e) * rData.DN_DX(j,d);
                    LG_2 += tau_one(d,d) * viscosity * rData.DDN_DDX[i](d,e) * rData.DN_DX(j,e);
                    CG += 2.0/3.0 * tau_one(d,d) * viscosity * rData.DDN_DDX[i](d,e) * rData.DN_DX(j,e);
                    for (unsigned int f = 0; f < Dim; f++){
                        if (d == e){
                            GS += viscosity * rData.DN_DX(i,f) * rData.DN_DX(j,f);
                            AL += tau_one(d,d) * viscosity * AGradN[i] * rData.DDN_DDX[j](f,f);
                            LA += tau_one(d,d) * viscosity * rData.DDN_DDX[i](f,f) * AGradN[j];
                            LL_diag_1 += tau_one(d,d) * viscosity * viscosity * rData.DDN_DDX[i](f,f);
                            LL_diag_2 += rData.DDN_DDX[j](f,f);
                            L += tau_one(d,d) * viscosity * density/dt * rData.N[i] * rData.DDN_DDX[j](f,f);
                        }
                        LL_2 += tau_one(d,d) * viscosity * viscosity * rData.DDN_DDX[i](f,f) * rData.DDN_DDX[j](d,e);
                        LL_3 += tau_one(d,d) * viscosity * viscosity * rData.DDN_DDX[i](d,e) * rData.DDN_DDX[j](f,f);
                        LL_4 += tau_one(d,d) * viscosity * viscosity * rData.DDN_DDX[i](d,f) * rData.DDN_DDX[j](e,f);
                        LC_1 += 2.0/3.0 * tau_one(d,d) * viscosity * viscosity * rData.DDN_DDX[i](f,f) * rData.DDN_DDX[j](d,e);
                        LC_2 += 2.0/3.0 * tau_one(d,d) * viscosity * viscosity * rData.DDN_DDX[i](d,f) * rData.DDN_DDX[j](f,e);
                        CL_1 += 2.0 / 3.0 * tau_one(d,d) * viscosity * viscosity * rData.DDN_DDX[i](d,e) * rData.DDN_DDX[j](f,f);
                        CL_2 += 2.0/3.0 * tau_one(d,d) * viscosity * viscosity * rData.DDN_DDX[i](d,f) * rData.DDN_DDX[j](f,e);
                        CC += 4.0/9.0 * tau_one(d,d) * viscosity * viscosity * rData.DDN_DDX[i](f,d) * rData.DDN_DDX[j](f,e);
                    }
                    double LL = (LL_diag_1 * LL_diag_2) + LL_2 + LL_3 + LL_4;
                    double LC = LC_1 + LC_2;
                    double CL = CL_1 + CL_2;
                    LHS(row+d,col+e) += rData.Weight * (L - C + GS - DnuD - AL + AC + LA - LL + LC - CA + CL - CC + DD + DU + RSigma);

                }
                double GAlphaL = GAlphaL_1 + GAlphaL_2;
                double LG = LG_1 + LG_2;

                LHS(row+d,col+d) += rData.Weight * (V + AA - A);
                LHS(row+Dim,col+d) += rData.Weight * (GAlphaA + U + QD - GAlphaL + GAlphaC);
                LHS(row+d,col+Dim) += rData.Weight * (AG - VP - P + LG - CG);
            }

            // Write q-p term
            LHS(row+Dim,col+Dim) += rData.Weight * G;
        }

        // RHS terms
        double QAlphaF = 0.0;
        double Q = rData.N[i] * (mass_source - fluid_fraction_rate);
        for (unsigned int d = 0; d < Dim; ++d)
        {
            // v*BodyForce + v * du_ss/dt
            double VF = rData.N[i] * (body_force[d] + OldUssTerm[d]);
            // ( a * Grad(v) ) * TauOne * (Density * BodyForce - Projection)
            // vh * TauOne/Dt * f (from vh*d(uss)/dt
            double VI = tau_one(d,d) * density * rData.N[i] / dt * (body_force[d] - MomentumProj[d] + OldUssTerm[d]);
            double AF = tau_one(d,d) * AGradN[i] * (body_force[d] - MomentumProj[d] + OldUssTerm[d]);
            double LF_1 = 0.0;
            double LF_2 = 0.0;
            double CF = 0.0;
            // Grad(q) * TauOne * (Density * BodyForce - Projection)
            QAlphaF += tau_one(d,d) * fluid_fraction * rData.DN_DX(i,d) * (body_force[d] - MomentumProj[d] + OldUssTerm[d]);
            for (unsigned int e = 0; e < Dim; ++e){
                LF_1 += tau_one(d,d) * viscosity * rData.DDN_DDX[i](e,e) * (body_force[d] - MomentumProj[d] + OldUssTerm[d]);
                LF_2 += tau_one(d,d) * viscosity * rData.DDN_DDX[i](d,e) * (body_force[e] - MomentumProj[e] + OldUssTerm[e]);
                CF += 2.0/3.0 * tau_one(d,d) * viscosity * rData.DDN_DDX[i](d,e) * (body_force[e] - MomentumProj[e] + OldUssTerm[e]);
            }
            double LF = LF_1 + LF_2;
            // OSS pressure subscale projection
            double DPhi = tau_two * rData.DN_DX(i,d) * (mass_source - fluid_fraction_rate - MassProj);
            rLocalRHS[row+d] += rData.Weight * (VF - VI + AF + LF - CF + DPhi);
        }
        rLocalRHS[row+Dim] += rData.Weight * (QAlphaF + Q); // Grad(q) * TauOne * (Density * BodyForce)
    }

    // Adding reactive terms to the stabilization
    if(!rData.UseOSS)
        this->AddReactionStabilization(rData,LHS,rLocalRHS);

    // Write (the linearized part of the) local contribution into residual form (A*dx = b - A*x)
    array_1d<double,LocalSize> values;
    this->GetCurrentValuesVector(rData,values);
    noalias(rLocalRHS) -= prod(LHS, values);

    /* Viscous contribution (with symmetric gradient 2*nu*{E(u) - 1/3 Tr(E)} )
     * For a generic (potentially non-linear) constitutive law, one cannot assume that RHS = F - LHS*current_values.
     * Because of this, the AddViscousTerm function manages both the LHS and the RHS.
     */
    //this->AddViscousTerm(rData,LHS,rLocalRHS);

    noalias(rLocalLHS) += LHS;
}

template <class TElementData>
void DVMSDEMCoupled<TElementData>::CalculateMassMatrix(MatrixType& rMassMatrix,
                                                                   const ProcessInfo& rCurrentProcessInfo)
{
    // Resize and intialize output
    if (rMassMatrix.size1() != LocalSize)
        rMassMatrix.resize(LocalSize, LocalSize, false);

    noalias(rMassMatrix) = ZeroMatrix(LocalSize, LocalSize);

    if (!TElementData::ElementManagesTimeIntegration) {
        // Get Shape function data
        Vector gauss_weights;
        Matrix shape_functions;
        ShapeFunctionDerivativesArrayType shape_derivatives;
        DenseVector<DenseVector<Matrix>> shape_function_second_derivatives;
        this->CalculateGeometryData(
            gauss_weights, shape_functions, shape_derivatives);
<<<<<<< HEAD
        this->GetShapeSecondDerivatives(shape_function_second_derivatives);
=======
        GeometryUtils::ShapeFunctionsSecondDerivativesTransformOnAllIntegrationPoints(
            shape_function_second_derivatives,this->GetGeometry(),this->GetIntegrationMethod());
>>>>>>> 4ba942d6
        const unsigned int number_of_gauss_points = gauss_weights.size();

        TElementData data;
        data.Initialize(*this, rCurrentProcessInfo);

        // Iterate over integration points to evaluate local contribution
        for (unsigned int g = 0; g < number_of_gauss_points; g++) {
            this->UpdateIntegrationPointDataSecondDerivatives(
                data, g, gauss_weights[g],
                row(shape_functions, g),shape_derivatives[g],shape_function_second_derivatives[g]);

            this->AddMassLHS(data, rMassMatrix);
        }
    }
}

template <class TElementData>
void DVMSDEMCoupled<TElementData>::CalculateLocalVelocityContribution(MatrixType& rDampMatrix,
                                                                                  VectorType& rRightHandSideVector,
                                                                                  const ProcessInfo& rCurrentProcessInfo)
{
    // Resize and intialize output
    if( rDampMatrix.size1() != LocalSize )
        rDampMatrix.resize(LocalSize,LocalSize,false);

    if( rRightHandSideVector.size() != LocalSize )
        rRightHandSideVector.resize(LocalSize,false);

    noalias(rDampMatrix) = ZeroMatrix(LocalSize,LocalSize);
    noalias(rRightHandSideVector) = ZeroVector(LocalSize);

    if (!TElementData::ElementManagesTimeIntegration) {
        // Get Shape function data
        Vector gauss_weights;
        Matrix shape_functions;
        ShapeFunctionDerivativesArrayType shape_derivatives;
        DenseVector<DenseVector<Matrix>> shape_function_second_derivatives;
        this->CalculateGeometryData(
            gauss_weights, shape_functions, shape_derivatives);
        const unsigned int number_of_gauss_points = gauss_weights.size();

<<<<<<< HEAD
        this->GetShapeSecondDerivatives(shape_function_second_derivatives);
=======
        GeometryUtils::ShapeFunctionsSecondDerivativesTransformOnAllIntegrationPoints(
            shape_function_second_derivatives,this->GetGeometry(),this->GetIntegrationMethod());
>>>>>>> 4ba942d6

        TElementData data;
        data.Initialize(*this, rCurrentProcessInfo);

        // Iterate over integration points to evaluate local contribution
        for (unsigned int g = 0; g < number_of_gauss_points; g++) {
            const auto& r_dndx = shape_derivatives[g];
            this->UpdateIntegrationPointDataSecondDerivatives(
                data, g, gauss_weights[g],
                row(shape_functions, g),r_dndx, shape_function_second_derivatives[g]);

            this->AddVelocitySystem(data, rDampMatrix, rRightHandSideVector);
        }
    }
}

template < class TElementData >
void DVMSDEMCoupled<TElementData>::CalculateResistanceTensor(
    const TElementData& rData)
{
    BoundedMatrix<double,Dim,Dim>& rsigma = mViscousResistanceTensor[rData.IntegrationPointIndex];
<<<<<<< HEAD
    // typename TElementData::NodalVectorData variable_db;
    // const auto& rGeom = this->GetGeometry();
    // for (unsigned int i = 0; i < NumNodes; i++)
    //     for (unsigned int d = 0; d < Dim; d++)
    //         variable_db(i,d) = rGeom[i].FastGetSolutionStepValue(ACCELERATION)[d];
    BoundedMatrix<double,Dim,Dim> permeability = this->GetAtCoordinate(rData.Permeability, rData.N);

    // const auto imposed_velocity = this->GetAtCoordinate(rData.Velocity, rData.N);
    // //const auto imposed_velocity = this->GetAtCoordinate(variable_db, rData.N);
    // const double porosity = this->GetAtCoordinate(rData.FluidFraction, rData.N);
    // const double viscosity = this->GetAtCoordinate(rData.DynamicViscosity, rData.N);
    // double kappa = (1 - porosity)/porosity;
    // //double kappa = 1.0;
    // double velocity_modulus = 0.0;

    // for (unsigned int d = 0; d < Dim; d++)
    //     velocity_modulus += imposed_velocity[d] * imposed_velocity[d];

    // double velocity_norm = std::sqrt(velocity_modulus);
    // for (unsigned int d = 0; d < Dim; d++)
        //rsigma(d,d) = (viscosity * 150.0 * std::pow(kappa,2) + 1.75 * kappa * velocity_norm);
=======
    BoundedMatrix<double,Dim,Dim> permeability = this->GetAtCoordinate(rData.Permeability, rData.N);

>>>>>>> 4ba942d6
    rsigma = permeability;
}

template< class TElementData >
void DVMSDEMCoupled<TElementData>::AddMassLHS(
    TElementData& rData,
    MatrixType &rMassMatrix)
{
    const double density = this->GetAtCoordinate(rData.Density,rData.N);
    // Note: Dof order is (u,v,[w,]p) for each node
    for (unsigned int i = 0; i < NumNodes; i++)
    {
        unsigned int row = i*BlockSize;
        for (unsigned int j = 0; j < NumNodes; j++)
        {
            unsigned int col = j*BlockSize;
            const double Mij = rData.Weight * density * rData.N[i] * rData.N[j];
            for (unsigned int d = 0; d < Dim; d++)
                rMassMatrix(row+d,col+d) += Mij;
        }
    }

    /* Note on OSS and full projection: Riccardo says that adding the terms provided by
     * AddMassStabilization (and incluiding their corresponding terms in the projeciton)
     * could help reduce the non-linearity of the coupling between projection and u,p
     * However, leaving them on gives a lot of trouble whith the Bossak scheme:
     * think that we solve F - (1-alpha)*M*u^(n+1) - alpha*M*u^(n) - K(u^(n+1)) = 0
     * so the projection of the dynamic terms should be Pi( (1-alpha)*u^(n+1) - alpha*u^(n) )
     */
    if (!rData.UseOSS)
        this->AddMassStabilization(rData,rMassMatrix);
}


template<class TElementData>
void DVMSDEMCoupled<TElementData>::MassProjTerm(
    const TElementData& rData,
    double &rMassRHS) const
{
        const auto velocities = rData.Velocity;

        const double fluid_fraction = this->GetAtCoordinate(rData.FluidFraction, rData.N);
<<<<<<< HEAD
        array_1d<double,Dim> fluid_fraction_gradient = ZeroVector(Dim);
        for (unsigned int i = 0; i < NumNodes; i++)
            for (unsigned int d = 0; d < Dim; d++)
                fluid_fraction_gradient[d] += rData.DN_DX(i,d) * rData.FluidFraction[i];
=======
        array_1d<double,3> fluid_fraction_gradient = this->GetAtCoordinate(rData.FluidFractionGradient, rData.N);
>>>>>>> 4ba942d6
        const double mass_source = this->GetAtCoordinate(rData.MassSource, rData.N);
        const double fluid_fraction_rate = this->GetAtCoordinate(rData.FluidFractionRate, rData.N);

        // Compute this node's contribution to the residual (evaluated at integration point)
        for (unsigned int i = 0; i < NumNodes; i++) {
            for (unsigned int d = 0; d < Dim; ++d)
            {
                rMassRHS -= (fluid_fraction * rData.DN_DX(i, d) * velocities(i, d) + fluid_fraction_gradient[d] * rData.N[i] * velocities(i, d));
            }
        }
        rMassRHS += mass_source - fluid_fraction_rate;
}

///////////////////////////////////////////////////////////////////////////////////////////////////

template< class TElementData >
void DVMSDEMCoupled<TElementData>::AddMassStabilization(
    TElementData& rData,
    MatrixType &rMassMatrix)
{
    const double density = this->GetAtCoordinate(rData.Density,rData.N);
    const array_1d<double,3> convective_velocity = this->FullConvectiveVelocity(rData);

    BoundedMatrix<double,Dim,Dim> tau_one = ZeroMatrix(Dim, Dim);
    double tau_two;
    this->CalculateStabilizationParameters(rData,convective_velocity,tau_one,tau_two);

    const double dt = rData.DeltaTime;

    Vector AGradN;
    this->ConvectionOperator(AGradN,convective_velocity,rData.DN_DX);

    // Multiplying convective operator by density to have correct units
    AGradN *= density;

    const double fluid_fraction = this->GetAtCoordinate(rData.FluidFraction, rData.N);
    double viscosity = this->GetAtCoordinate(rData.DynamicViscosity, rData.N);

    MatrixType sigma = mViscousResistanceTensor[rData.IntegrationPointIndex];

    const double weight = rData.Weight * density; // This density is for the dynamic term in the residual (rho*Du/Dt)

    // Note: Dof order is (u,v,[w,]p) for each node
    for (unsigned int i = 0; i < NumNodes; i++) {
        unsigned int row = i*BlockSize;

        for (unsigned int j = 0; j < NumNodes; j++) {
            unsigned int col = j*BlockSize;

            for (unsigned int d = 0; d < Dim; d++)
            {
                // grad(q) * TauOne * du/dt
                double UGAlpha = tau_one(d,d) * fluid_fraction * rData.DN_DX(i,d) * rData.N[j];
                // u*grad(v) * TauOne * du/dt
                // v * TauOne/dt * du/dt (from v*d(uss)/dt)
                double AU = tau_one(d,d) * AGradN[i] * rData.N[j];
                double IU = tau_one(d,d) * rData.N[i]/dt * rData.N[j];
                for (unsigned int e = 0; e < Dim; ++e){
                    double LI = tau_one(d,d) * viscosity * rData.N[j] * rData.DDN_DDX[i](d,e);
                    double CI = 2.0/3.0 * tau_one(d,d) * viscosity * rData.DDN_DDX[i](d,e) * rData.N[j];
                    double RSigmaU = tau_one(d,d) * sigma(d,e) * rData.N[i] * rData.N[j];
                    for (unsigned int f = 0; f < Dim; f++)
                        if (d == e)
                            LI += tau_one(d,d) * viscosity * rData.DDN_DDX[i](f,f) * rData.N[j];
                    rMassMatrix(row+d, col+e) += weight * (LI - CI - RSigmaU);
                }
                rMassMatrix(row+d,col+d) += weight * (AU - IU);
                rMassMatrix(row+Dim,col+d) += weight * UGAlpha;
            }
        }
    }
}

///////////////////////////////////////////////////////////////////////////////////////////////////

template< class TElementData >
void DVMSDEMCoupled<TElementData>::CalculateProjections(const ProcessInfo &rCurrentProcessInfo)
{
    // Get Shape function data
    Vector gauss_weights;
    Matrix shape_functions;
    ShapeFunctionDerivativesArrayType shape_function_derivatives;
    DenseVector<DenseVector<Matrix>> shape_function_second_derivatives;
    this->CalculateGeometryData(gauss_weights,shape_functions,shape_function_derivatives);
    const unsigned int NumGauss = gauss_weights.size();
<<<<<<< HEAD
    this->GetShapeSecondDerivatives(shape_function_second_derivatives);
=======
    GeometryUtils::ShapeFunctionsSecondDerivativesTransformOnAllIntegrationPoints(
            shape_function_second_derivatives,this->GetGeometry(),this->GetIntegrationMethod());
>>>>>>> 4ba942d6

    VectorType MomentumRHS = ZeroVector(NumNodes * Dim);
    VectorType MassRHS = ZeroVector(NumNodes);
    VectorType NodalArea = ZeroVector(NumNodes);

    TElementData data;
    data.Initialize(*this, rCurrentProcessInfo);

    for (unsigned int g = 0; g < NumGauss; g++)
    {
        this->UpdateIntegrationPointDataSecondDerivatives(
            data, g, gauss_weights[g],
            row(shape_functions,g),shape_function_derivatives[g],shape_function_second_derivatives[g]);

        array_1d<double, 3> MomentumRes = ZeroVector(3);
        double MassRes = 0.0;

        array_1d<double, 3> convection_velocity = this->FullConvectiveVelocity(data);

        this->MomentumProjTerm(data, convection_velocity, MomentumRes);
        this->MassProjTerm(data, MassRes);

        for (unsigned int i = 0; i < NumNodes; i++)
        {
            double W = data.Weight*data.N[i];
            unsigned int Row = i*Dim;
            for (unsigned int d = 0; d < Dim; d++)
                MomentumRHS[Row+d] += W*MomentumRes[d];
            NodalArea[i] += W;
            MassRHS[i] += W*MassRes;
        }
    }

    // Add carefully to nodal variables to avoid OpenMP race condition
    GeometryType& r_geometry = this->GetGeometry();
    unsigned int Row = 0;
    for (SizeType i = 0; i < NumNodes; ++i)
    {
        r_geometry[i].SetLock(); // So it is safe to write in the node in OpenMP
        array_1d<double,3>& rMomValue = r_geometry[i].FastGetSolutionStepValue(ADVPROJ);
        for (unsigned int d = 0; d < Dim; ++d)
            rMomValue[d] += MomentumRHS[Row++];
        r_geometry[i].FastGetSolutionStepValue(DIVPROJ) += MassRHS[i];
        r_geometry[i].FastGetSolutionStepValue(NODAL_AREA) += NodalArea[i];
        r_geometry[i].UnSetLock(); // Free the node for other threads
    }
}

template< class TElementData >
void DVMSDEMCoupled<TElementData>::CalculateStabilizationParameters(
    const TElementData& rData,
    const array_1d<double,3> &Velocity,
    BoundedMatrix<double,Dim,Dim> &TauOne,
    double &TauTwo) const
{
    const double h = rData.ElementSize;
    const double density = this->GetAtCoordinate(rData.Density,rData.N);
    const double viscosity = this->GetAtCoordinate(rData.EffectiveViscosity,rData.N);
    const double fluid_fraction = this->GetAtCoordinate(rData.FluidFraction, rData.N);
    constexpr double c1 = 8.0;
    constexpr double c2 = 2.0;
    const int p = mInterpolationOrder;

    MatrixType sigma = mViscousResistanceTensor[rData.IntegrationPointIndex];

    BoundedMatrix<double,Dim,Dim> I = IdentityMatrix(Dim, Dim);
<<<<<<< HEAD
    array_1d<double,Dim> fluid_fraction_gradient = ZeroVector(Dim);

    for (unsigned int i = 0; i < NumNodes; i++)
        for (unsigned int d = 0; d < Dim; d++)
            fluid_fraction_gradient[d] += rData.DN_DX(i,d) * rData.FluidFraction[i];

=======
    array_1d<double,3> fluid_fraction_gradient = this->GetAtCoordinate(rData.FluidFractionGradient, rData.N);

>>>>>>> 4ba942d6
    // This last term does not exist physically and it is included to do the spectral radius taking into account the inverse Gamma
    // whose size is (d+1,d+1)

    double velocity_modulus = 0.0;
    double fluid_fraction_gradient_modulus = 0.0;
    for (unsigned int d = 0; d < Dim; d++){
        velocity_modulus += Velocity[d] * Velocity[d];
        fluid_fraction_gradient_modulus += std::pow(fluid_fraction_gradient[d],2);
    }

    double velocity_norm = std::sqrt(velocity_modulus);
    double fluid_fraction_gradient_norm = std::sqrt(fluid_fraction_gradient_modulus);

    double c_alpha = 1.0 + h / c1 * fluid_fraction_gradient_norm;

    double inv_tau_NS = c1 * viscosity / std::pow(h/(p*p),2.0) + density * (c2 * velocity_norm / (h/p) );
    double tau_one_NS = 1.0 / inv_tau_NS;

    double inv_tau = (c1 * viscosity / std::pow(h/(p*p),2.0) + density * (c2 * velocity_norm / (h/p) ) ) * c_alpha + density / rData.DeltaTime;
    double tau_one = 1.0 / (inv_tau + sigma(0,0));

    TauOne = tau_one * I;
    TauTwo = std::pow(h/p,2.0) / (c1 * fluid_fraction * tau_one_NS);
}

template< class TElementData >
void DVMSDEMCoupled<TElementData>::SubscaleVelocity(
    const TElementData& rData,
    array_1d<double,3>& rVelocitySubscale) const
{
    const double density = this->GetAtCoordinate(rData.Density,rData.N);
    array_1d<double,3> convective_velocity = this->FullConvectiveVelocity(rData);

    BoundedMatrix<double,Dim,Dim> tau_one = ZeroMatrix(Dim,Dim);
    double tau_two;
    this->CalculateStabilizationParameters(rData,convective_velocity,tau_one,tau_two);

    const double dt = rData.DeltaTime;

    array_1d<double,3> residual = ZeroVector(3);

    if (!rData.UseOSS) {
        this->AlgebraicMomentumResidual(rData,convective_velocity,residual);
    }
    else {
        this->OrthogonalMomentumResidual(rData,convective_velocity,residual);
    }

    // Note: residual is always of size 3, but stored subscale is of size Dim
    const auto& rOldSubscaleVelocity = mOldSubscaleVelocity[rData.IntegrationPointIndex];
    for (unsigned int d = 0; d < Dim; d++) {
        rVelocitySubscale[d] = tau_one(d,d)*(residual[d] + (density/dt)*rOldSubscaleVelocity[d]);
    }
}

template< class TElementData >
void DVMSDEMCoupled<TElementData>::SubscalePressure(
    const TElementData& rData,
    double &rPressureSubscale) const
{
    array_1d<double,3> convective_velocity = this->FullConvectiveVelocity(rData);

    BoundedMatrix<double,Dim,Dim> tau_one = ZeroMatrix(Dim,Dim);
    double tau_two;
    this->CalculateStabilizationParameters(rData,convective_velocity,tau_one,tau_two);

    double residual = 0.0;

    if (!rData.UseOSS)
        this->AlgebraicMassResidual(rData,residual);
    else
        this->OrthogonalMassResidual(rData,residual);

    rPressureSubscale = tau_two*residual;
}

template< class TElementData >
array_1d<double,3> DVMSDEMCoupled<TElementData>::FullConvectiveVelocity(
    const TElementData& rData) const
{
    array_1d<double,3> convective_velocity = this->GetAtCoordinate(rData.Velocity,rData.N) - this->GetAtCoordinate(rData.MeshVelocity,rData.N);
    // Adding subscale term componentwise because return type is of size 3, but subscale is of size Dim
    const array_1d<double,Dim>& r_predicted_subscale = mPredictedSubscaleVelocity[rData.IntegrationPointIndex];

    for (unsigned int d = 0; d < Dim; d++) {
        convective_velocity[d] += r_predicted_subscale[d];
    }

    return convective_velocity;
}

template< class TElementData >
void DVMSDEMCoupled<TElementData>::UpdateSubscaleVelocity(
    const TElementData& rData)
{
    const double density = this->GetAtCoordinate(rData.Density,rData.N);

    array_1d<double,3> predicted_subscale_velocity = ZeroVector(3);

    const array_1d<double,Dim>& r_old_subscale_velocity = mOldSubscaleVelocity[rData.IntegrationPointIndex];
    array_1d<double, 3> previous_velocity = mPreviousVelocity[rData.IntegrationPointIndex];
    array_1d<double, 3> subscale_velocity_on_previous_iteration = mPredictedSubscaleVelocity[rData.IntegrationPointIndex];
    array_1d<double,3> v_d = ZeroVector(Dim);

    for (unsigned int d = 0; d < Dim; d++)
        v_d[d] = previous_velocity[d] + subscale_velocity_on_previous_iteration[d];

    const double dt = rData.DeltaTime;

    // Part of the residual that does not depend on the subscale
    array_1d<double,3> static_residual = ZeroVector(3);

    if (!rData.UseOSS)
        this->AlgebraicMomentumResidual(rData,v_d,static_residual);
    else
        this->OrthogonalMomentumResidual(rData,v_d,static_residual);


    BoundedMatrix<double,Dim,Dim> tau_one = ZeroMatrix(Dim, Dim);
    double tau_two;

    this->CalculateStabilizationParameters(rData,v_d,tau_one,tau_two);

    for (unsigned int d = 0; d < Dim; d++)
        predicted_subscale_velocity[d] = tau_one(d,d) * (static_residual[d] + (density/dt)*r_old_subscale_velocity[d]);

    noalias(mPredictedSubscaleVelocity[rData.IntegrationPointIndex]) = predicted_subscale_velocity;

}

template< class TElementData >
void DVMSDEMCoupled<TElementData>::UpdateSubscaleVelocityPrediction(
    const TElementData& rData)
{
    const double density = this->GetAtCoordinate(rData.Density,rData.N);
    const double viscosity = this->GetAtCoordinate(rData.EffectiveViscosity,rData.N);
    array_1d<double,3> resolved_convection_velocity = this->GetAtCoordinate(rData.Velocity,rData.N) - this->GetAtCoordinate(rData.MeshVelocity,rData.N);

    const double dt = rData.DeltaTime;
    const double h = rData.ElementSize;

    // Elemental large-scale velocity gradient
    BoundedMatrix<double,Dim,Dim> resolved_velocity_gradient = ZeroMatrix(Dim,Dim);

    const auto& r_resolved_velocities = rData.Velocity;
    for (unsigned int i = 0; i < NumNodes; i++) {
        for (unsigned int m = 0; m < Dim; m++) {
            for (unsigned int n = 0; n < Dim; n++) {
                resolved_velocity_gradient(m,n) += rData.DN_DX(i,n) * r_resolved_velocities(i,m);
            }
        }
    }

    const array_1d<double,Dim>& old_subscale_velocity = mOldSubscaleVelocity[rData.IntegrationPointIndex];

    // Part of the residual that does not depend on the subscale
    array_1d<double,3> static_residual = ZeroVector(3);

    // Note I'm only using large scale convection here, small-scale convection is re-evaluated at each iteration.
    if (!rData.UseOSS)
        this->AlgebraicMomentumResidual(rData,resolved_convection_velocity,static_residual);
    else
        this->OrthogonalMomentumResidual(rData,resolved_convection_velocity,static_residual);

    // Add the time discretization term to obtain the part of the residual that does not change during iteration
    for (unsigned int d = 0; d < Dim; d++)
        static_residual[d] += density/dt * old_subscale_velocity[d];

    constexpr double c1 = DVMS<TElementData>::mTauC1;
    constexpr double c2 = DVMS<TElementData>::mTauC2;
    constexpr static double subscale_prediction_velocity_tolerance = DVMS<TElementData>::mSubscalePredictionVelocityTolerance;
    constexpr static double subscale_prediction_maximum_iterations = DVMS<TElementData>::mSubscalePredictionMaxIterations;
    constexpr static double subscale_prediction_residual_tolerance = DVMS<TElementData>::mSubscalePredictionResidualTolerance;

    // Newton-Raphson iterations for the subscale
    unsigned int iter = 0;
    bool converged = false;
    double subscale_velocity_error;

    BoundedMatrix<double,Dim,Dim> J = ZeroMatrix(Dim,Dim);
    array_1d<double,Dim> rhs = ZeroVector(Dim);
    array_1d<double,Dim> u = mPredictedSubscaleVelocity[rData.IntegrationPointIndex]; // Use last result as initial guess
    array_1d<double,Dim> du = ZeroVector(Dim);

    BoundedMatrix<double,Dim,Dim> sigma = ZeroMatrix(Dim, Dim);
    BoundedMatrix<double,Dim,Dim> I = IdentityMatrix(Dim, Dim);
    BoundedMatrix<double,Dim,Dim> permeability = this->GetAtCoordinate(rData.Permeability, rData.N);

    double det_permeability = MathUtils<double>::Det(permeability);
    MathUtils<double>::InvertMatrix(permeability, sigma, det_permeability, -1.0);
    while ( (!converged) && (iter++ < subscale_prediction_maximum_iterations) ) {

        double sigma_term = 0.0;

        // Calculate new Tau
        double convection_velocity_norm = 0.0;
        for (unsigned int d = 0; d < Dim; d++) {
            double v_d = resolved_convection_velocity[d] + u[d];
            convection_velocity_norm += v_d*v_d;
            for (unsigned int e = d; e < Dim; e++){
                sigma_term += std::pow(sigma(d,e),2);
            }
        }
        convection_velocity_norm = std::sqrt(convection_velocity_norm);

        BoundedMatrix<double,Dim,Dim> inv_tau = (c1 * viscosity / (h * h) + density * ( 1.0 / dt + c2 * convection_velocity_norm / h ) + viscosity * std::sqrt(sigma_term)) * I;

        // Newton-Raphson LHS
        noalias(J) = density * resolved_velocity_gradient;
        for (unsigned int d = 0; d < Dim; d++)
            J(d,d) += inv_tau(d,d);

        // Newton-Raphson RHS
        for (unsigned int d = 0; d < Dim; d++)
            rhs[d] = static_residual[d];
        noalias(rhs) -= prod(J,u);

        double residual_norm = rhs[0]*rhs[0];
        for (unsigned int d = 1; d < Dim; d++)
            residual_norm += rhs[d]*rhs[d];

        FluidElementUtilities<NumNodes>::DenseSystemSolve(J,rhs,du);

        // Update
        noalias(u) += du;

        // Convergence check
        subscale_velocity_error = du[0]*du[0];
        double subscale_velocity_norm = u[0]*u[0];
        for(unsigned int d = 1; d < Dim; ++d) {
            subscale_velocity_error += du[d]*du[d];
            subscale_velocity_norm += u[d]*u[d];
        }

        if (subscale_velocity_norm > subscale_prediction_velocity_tolerance)
            subscale_velocity_error /= subscale_velocity_norm;

        if ( (subscale_velocity_error <= subscale_prediction_velocity_tolerance) ||
            (residual_norm <= subscale_prediction_residual_tolerance) ) // If RHS is zero, dU is zero too, converged.
        {
            converged = true; // If RHS is zero, dU is zero too, converged.
        }
    }

    // Store new subscale values or discard the calculation
    // If not converged, we will not use the subscale in the convective term.
    noalias(mPredictedSubscaleVelocity[rData.IntegrationPointIndex]) = converged ? u : ZeroVector(Dim);
}

///////////////////////////////////////////////////////////////////////////////////////////////////
// Private functions
///////////////////////////////////////////////////////////////////////////////////////////////////

// Implementation details

// serializer

template< class TElementData >
void DVMSDEMCoupled<TElementData>::save(Serializer& rSerializer) const
{
    typedef DVMS<TElementData> BaseElement;
    KRATOS_SERIALIZE_SAVE_BASE_CLASS(rSerializer, BaseElement );
    rSerializer.save("mOldSubscaleVelocity",mOldSubscaleVelocity);
}


template< class TElementData >
void DVMSDEMCoupled<TElementData>::load(Serializer& rSerializer)
{
    typedef DVMS<TElementData> BaseElement;
    KRATOS_SERIALIZE_LOAD_BASE_CLASS(rSerializer, BaseElement);
    rSerializer.load("mOldSubscaleVelocity",mOldSubscaleVelocity);
}

///////////////////////////////////////////////////////////////////////////////////////////////////
// Class template instantiation

template class DVMSDEMCoupled< QSVMSDEMCoupledData<2,3> >;
template class DVMSDEMCoupled< QSVMSDEMCoupledData<3,4> >;

template class DVMSDEMCoupled< QSVMSDEMCoupledData<2,4> >;
template class DVMSDEMCoupled< QSVMSDEMCoupledData<2,6> >;
template class DVMSDEMCoupled< QSVMSDEMCoupledData<2,9> >;
template class DVMSDEMCoupled< QSVMSDEMCoupledData<3,8> >;
template class DVMSDEMCoupled< QSVMSDEMCoupledData<3,27> >;

} // namespace Kratos<|MERGE_RESOLUTION|>--- conflicted
+++ resolved
@@ -95,209 +95,6 @@
 // Input and output
 
 template< class TElementData >
-<<<<<<< HEAD
-void DVMSDEMCoupled<TElementData>::GetShapeSecondDerivatives(
-    DenseVector<DenseVector<Matrix>> &rDDN_DDX) const
-{
-    const GeometryData::IntegrationMethod integration_method = this->GetIntegrationMethod();
-    const GeometryType& r_geometry = this->GetGeometry();
-
-    const GeometryType::IntegrationPointsArrayType& IntegrationPoints = r_geometry.IntegrationPoints(integration_method);
-
-    if (rDDN_DDX.size() != IntegrationPoints.size()){
-        DenseVector<DenseVector<Matrix>> temp(IntegrationPoints.size());
-        rDDN_DDX.swap(temp);
-    }
-
-    Matrix J(r_geometry.WorkingSpaceDimension(),r_geometry.LocalSpaceDimension());
-    Matrix Jinv(r_geometry.LocalSpaceDimension(), r_geometry.WorkingSpaceDimension());
-    DenseVector<Matrix> GradJ(r_geometry.LocalSpaceDimension());
-
-    double DetJ;
-    double DetA;
-    const ShapeFunctionDerivativesArrayType DN_De = r_geometry.ShapeFunctionsLocalGradients(integration_method);
-    for ( unsigned int g = 0; g < IntegrationPoints.size(); g++ ){
-
-        DenseVector<Matrix> aux;
-
-        if (aux.size() != r_geometry.PointsNumber()){
-            DenseVector<Matrix> temp(r_geometry.PointsNumber());
-            aux.swap( temp );
-            rDDN_DDX[g].swap(temp);
-        }
-
-        Matrix DN_DX;
-        if (DN_DX.size1() != r_geometry.PointsNumber() || DN_DX.size2() != r_geometry.LocalSpaceDimension())
-            DN_DX.resize( r_geometry.PointsNumber(), r_geometry.LocalSpaceDimension(), false );
-
-
-        const GeometryType::CoordinatesArrayType& local_point_coordinates = IntegrationPoints[g];
-
-        ShapeFunctionsSecondDerivativesType DDN_DDe;
-        r_geometry.ShapeFunctionsSecondDerivatives(DDN_DDe, local_point_coordinates);
-
-
-        Matrix A, Ainv;
-
-        r_geometry.Jacobian(J,g,integration_method);
-        MathUtils<double>::InvertMatrix( J, Jinv, DetJ );
-
-        DN_DX = prod(DN_De[g],Jinv);
-
-        if(Dim == 2){
-            A = ZeroMatrix(3,3);
-            Ainv = ZeroMatrix(3,3);
-
-            A(0,0) = J(0,0) * J(0,0);
-            A(0,1) = J(1,0) * J(1,0);
-            A(0,2) = 2.0 * J(0,0) * J(1,0);
-
-            A(1,0) = J(0,1) * J(0,1);
-            A(1,1) = J(1,1) * J(1,1);
-            A(1,2) = 2.0 * J(0,1) * J(1,1);
-
-            A(2,0) = J(0,0) * J(0,1);
-            A(2,1) = J(1,0) * J(1,1);
-            A(2,2) = J(0,0) * J(1,1) + J(0,1) * J(1,0);
-        }
-        else if(Dim == 3){
-            A = ZeroMatrix(6,6);
-            Ainv = ZeroMatrix(6,6);
-
-            A(0,0) = J(0,0) * J(0,0);
-            A(0,1) = J(1,0) * J(1,0);
-            A(0,2) = J(2,0) * J(2,0);
-            A(0,3) = 2.0 * J(0,0) * J(1,0);
-            A(0,4) = 2.0 * J(1,0) * J(2,0);
-            A(0,5) = 2.0 * J(0,0) * J(2,0);
-
-            A(1,0) = J(0,1) * J(0,1);
-            A(1,1) = J(1,1) * J(1,1);
-            A(1,2) = J(2,1) * J(2,1);
-            A(1,3) = 2.0 * J(0,1) * J(1,1);
-            A(1,4) = 2.0 * J(1,1) * J(2,1);
-            A(1,5) = 2.0 * J(0,1) * J(2,1);
-
-            A(2,0) = J(0,2) * J(0,2);
-            A(2,1) = J(1,2) * J(1,2);
-            A(2,2) = J(2,2) * J(2,2);
-            A(2,3) = 2.0 * J(0,2) * J(1,2);
-            A(2,4) = 2.0 * J(1,2) * J(2,2);
-            A(2,5) = 2.0 * J(0,2) * J(2,2);
-
-            A(3,0) = J(0,0) * J(0,1);
-            A(3,1) = J(1,0) * J(1,1);
-            A(3,2) = J(2,0) * J(2,1);
-            A(3,3) = J(0,0) * J(1,1) + J(0,1) * J(1,0);
-            A(3,4) = J(1,0) * J(2,1) + J(1,1) * J(2,0);
-            A(3,5) = J(0,0) * J(2,1) + J(0,1) * J(2,0);
-
-            A(4,0) = J(0,1) * J(0,2);
-            A(4,1) = J(1,1) * J(1,2);
-            A(4,2) = J(2,1) * J(2,2);
-            A(4,3) = J(0,1) * J(1,2) + J(0,2) * J(1,1);
-            A(4,4) = J(1,1) * J(2,2) + J(1,2) * J(2,1);
-            A(4,5) = J(0,1) * J(2,2) + J(0,2) * J(2,1);
-
-            A(5,0) = J(0,0) * J(0,2);
-            A(5,1) = J(1,0) * J(1,2);
-            A(5,2) = J(2,0) * J(2,2);
-            A(5,3) = J(0,0) * J(1,2) + J(0,2) * J(1,0);
-            A(5,4) = J(1,0) * J(2,2) + J(1,2) * J(2,0);
-            A(5,5) = J(0,0) * J(2,2) + J(0,2) * J(2,0);
-
-        }
-
-        MathUtils<double>::InvertMatrix( A, Ainv, DetA );
-        DenseVector<Matrix> H(r_geometry.WorkingSpaceDimension());
-        for (unsigned int d = 0; d < r_geometry.WorkingSpaceDimension(); d++)
-            H[d] = ZeroMatrix(r_geometry.LocalSpaceDimension(),r_geometry.LocalSpaceDimension());
-
-        for (IndexType p = 0; p < r_geometry.PointsNumber(); ++p) {
-            const array_1d<double, 3>& r_coordinates = r_geometry[p].Coordinates();
-            H[0](0,0) += r_coordinates[0] * DDN_DDe[p](0,0);
-            H[0](0,1) += r_coordinates[0] * DDN_DDe[p](0,1);
-            H[0](1,0) += r_coordinates[0] * DDN_DDe[p](1,0);
-            H[0](1,1) += r_coordinates[0] * DDN_DDe[p](1,1);
-
-            H[1](0,0) += r_coordinates[1] * DDN_DDe[p](0,0);
-            H[1](0,1) += r_coordinates[1] * DDN_DDe[p](0,1);
-            H[1](1,0) += r_coordinates[1] * DDN_DDe[p](1,0);
-            H[1](1,1) += r_coordinates[1] * DDN_DDe[p](1,1);
-
-            if(Dim == 3){
-                H[0](0,2) += r_coordinates[0] * DDN_DDe[p](0,2);
-                H[0](1,2) += r_coordinates[0] * DDN_DDe[p](1,2);
-                H[0](2,0) += r_coordinates[0] * DDN_DDe[p](2,0);
-                H[0](2,1) += r_coordinates[0] * DDN_DDe[p](2,1);
-                H[0](2,2) += r_coordinates[0] * DDN_DDe[p](2,2);
-
-                H[1](0,2) += r_coordinates[1] * DDN_DDe[p](0,2);
-                H[1](1,2) += r_coordinates[1] * DDN_DDe[p](1,2);
-                H[1](2,0) += r_coordinates[1] * DDN_DDe[p](2,0);
-                H[1](2,1) += r_coordinates[1] * DDN_DDe[p](2,1);
-                H[1](2,2) += r_coordinates[1] * DDN_DDe[p](2,2);
-
-                H[2](0,0) += r_coordinates[2] * DDN_DDe[p](0,0);
-                H[2](0,1) += r_coordinates[2] * DDN_DDe[p](0,1);
-                H[2](1,0) += r_coordinates[2] * DDN_DDe[p](1,0);
-                H[2](1,1) += r_coordinates[2] * DDN_DDe[p](1,1);
-                H[2](0,2) += r_coordinates[2] * DDN_DDe[p](0,2);
-                H[2](1,2) += r_coordinates[2] * DDN_DDe[p](1,2);
-                H[2](2,0) += r_coordinates[2] * DDN_DDe[p](2,0);
-                H[2](2,1) += r_coordinates[2] * DDN_DDe[p](2,1);
-                H[2](2,2) += r_coordinates[2] * DDN_DDe[p](2,2);
-            }
-        }
-
-        for (IndexType p = 0; p < r_geometry.PointsNumber(); ++p) {
-            Vector result, rhs;
-            if (Dim == 2){
-                rhs = ZeroVector(3);
-                result = ZeroVector(3);
-                rhs[0] = DDN_DDe[p](0,0) - DN_DX(p,0) * H[0](0,0) - DN_DX(p,1) * H[1](0,0);
-                rhs[1] = DDN_DDe[p](1,1) - DN_DX(p,0) * H[0](1,1) - DN_DX(p,1) * H[1](1,1);
-                rhs[2] = DDN_DDe[p](0,1) - DN_DX(p,0) * H[0](0,1) - DN_DX(p,1) * H[1](0,1);
-            }
-            else if (Dim == 3){
-                rhs = ZeroVector(6);
-                result = ZeroVector(6);
-                rhs[0] = DDN_DDe[p](0,0) - DN_DX(p,0) * H[0](0,0) - DN_DX(p,1) * H[1](0,0) - DN_DX(p,2) * H[2](0,0);
-                rhs[1] = DDN_DDe[p](1,1) - DN_DX(p,0) * H[0](1,1) - DN_DX(p,1) * H[1](1,1) - DN_DX(p,2) * H[2](1,1);
-                rhs[2] = DDN_DDe[p](2,2) - DN_DX(p,0) * H[0](2,2) - DN_DX(p,1) * H[1](2,2) - DN_DX(p,2) * H[2](2,2);
-                rhs[3] = DDN_DDe[p](0,1) - DN_DX(p,0) * H[0](0,1) - DN_DX(p,1) * H[1](0,1) - DN_DX(p,2) * H[2](0,1);
-                rhs[4] = DDN_DDe[p](1,2) - DN_DX(p,0) * H[0](1,2) - DN_DX(p,1) * H[1](1,2) - DN_DX(p,2) * H[2](1,2);
-                rhs[5] = DDN_DDe[p](0,2) - DN_DX(p,0) * H[0](0,2) - DN_DX(p,1) * H[1](0,2) - DN_DX(p,2) * H[2](0,2);
-            }
-
-            aux[p].resize(r_geometry.WorkingSpaceDimension(), r_geometry.WorkingSpaceDimension(), false );
-
-            result = prod(Ainv, rhs);
-
-            aux[p](0,0) = result[0];
-            aux[p](1,1) = result[1];
-            if (Dim == 2){
-                aux[p](0,1) = result[2];
-                aux[p](1,0) = result[2];
-            }
-            else if (Dim == 3){
-                aux[p](2,2) = result[2];
-                aux[p](0,1) = result[3];
-                aux[p](1,0) = result[3];
-                aux[p](0,2) = result[5];
-                aux[p](2,0) = result[5];
-                aux[p](2,1) = result[4];
-                aux[p](1,2) = result[4];
-            }
-        }
-
-        rDDN_DDX[g] = aux;
-    }
-}
-
-template< class TElementData >
-=======
->>>>>>> 4ba942d6
 void DVMSDEMCoupled<TElementData>::CalculateOnIntegrationPoints(
     const Variable<double>& rVariable,
     std::vector<double>& rOutput,
@@ -413,11 +210,7 @@
     DVMS<TElementData>::Initialize(rCurrentProcessInfo);
 
     if(Dim == 2){
-<<<<<<< HEAD
         if (NumNodes == 9 || NumNodes == 6)
-=======
-        if (NumNodes == 9 || NumNodes == 6 || NumNodes == 4)
->>>>>>> 4ba942d6
             mInterpolationOrder = 2;
     }
     else if(Dim == 3){
@@ -488,12 +281,8 @@
     DenseVector<DenseVector<Matrix>> shape_function_second_derivatives;
     this->CalculateGeometryData(gauss_weights,shape_functions,shape_function_derivatives);
     const unsigned int number_of_integration_points = gauss_weights.size();
-<<<<<<< HEAD
-    this->GetShapeSecondDerivatives(shape_function_second_derivatives);
-=======
     GeometryUtils::ShapeFunctionsSecondDerivativesTransformOnAllIntegrationPoints(
             shape_function_second_derivatives,this->GetGeometry(),this->GetIntegrationMethod());
->>>>>>> 4ba942d6
 
     TElementData data;
     data.Initialize(*this,rCurrentProcessInfo);
@@ -514,12 +303,8 @@
     DenseVector<DenseVector<Matrix>> shape_function_second_derivatives;
     this->CalculateGeometryData(gauss_weights,shape_functions,shape_function_derivatives);
     const unsigned int number_of_integration_points = gauss_weights.size();
-<<<<<<< HEAD
-    this->GetShapeSecondDerivatives(shape_function_second_derivatives);
-=======
     GeometryUtils::ShapeFunctionsSecondDerivativesTransformOnAllIntegrationPoints(
             shape_function_second_derivatives,this->GetGeometry(),this->GetIntegrationMethod());
->>>>>>> 4ba942d6
 
     TElementData data;
     data.Initialize(*this,rCurrentProcessInfo);
@@ -553,12 +338,8 @@
     DenseVector<DenseVector<Matrix>> shape_function_second_derivatives;
     this->CalculateGeometryData(gauss_weights,shape_functions,shape_function_derivatives);
     const unsigned int number_of_integration_points = gauss_weights.size();
-<<<<<<< HEAD
-    this->GetShapeSecondDerivatives(shape_function_second_derivatives);
-=======
     GeometryUtils::ShapeFunctionsSecondDerivativesTransformOnAllIntegrationPoints(
             shape_function_second_derivatives,this->GetGeometry(),this->GetIntegrationMethod());
->>>>>>> 4ba942d6
 
     TElementData data;
     data.Initialize(*this,rCurrentProcessInfo);
@@ -803,14 +584,7 @@
     const double fluid_fraction_rate = this->GetAtCoordinate(rData.FluidFractionRate, rData.N);
     const double mass_source = this->GetAtCoordinate(rData.MassSource, rData.N);
 
-<<<<<<< HEAD
-    array_1d<double,Dim> fluid_fraction_gradient = ZeroVector(Dim);
-    for (unsigned int i = 0; i < NumNodes; i++)
-        for (unsigned int d = 0; d < Dim; d++)
-            fluid_fraction_gradient[d] += rData.DN_DX(i,d) * rData.FluidFraction[i];
-=======
     array_1d<double,3> fluid_fraction_gradient = this->GetAtCoordinate(rData.FluidFractionGradient, rData.N);
->>>>>>> 4ba942d6
 
     MatrixType sigma = mViscousResistanceTensor[rData.IntegrationPointIndex];
 
@@ -989,12 +763,8 @@
         DenseVector<DenseVector<Matrix>> shape_function_second_derivatives;
         this->CalculateGeometryData(
             gauss_weights, shape_functions, shape_derivatives);
-<<<<<<< HEAD
-        this->GetShapeSecondDerivatives(shape_function_second_derivatives);
-=======
         GeometryUtils::ShapeFunctionsSecondDerivativesTransformOnAllIntegrationPoints(
             shape_function_second_derivatives,this->GetGeometry(),this->GetIntegrationMethod());
->>>>>>> 4ba942d6
         const unsigned int number_of_gauss_points = gauss_weights.size();
 
         TElementData data;
@@ -1036,12 +806,8 @@
             gauss_weights, shape_functions, shape_derivatives);
         const unsigned int number_of_gauss_points = gauss_weights.size();
 
-<<<<<<< HEAD
-        this->GetShapeSecondDerivatives(shape_function_second_derivatives);
-=======
         GeometryUtils::ShapeFunctionsSecondDerivativesTransformOnAllIntegrationPoints(
             shape_function_second_derivatives,this->GetGeometry(),this->GetIntegrationMethod());
->>>>>>> 4ba942d6
 
         TElementData data;
         data.Initialize(*this, rCurrentProcessInfo);
@@ -1063,32 +829,8 @@
     const TElementData& rData)
 {
     BoundedMatrix<double,Dim,Dim>& rsigma = mViscousResistanceTensor[rData.IntegrationPointIndex];
-<<<<<<< HEAD
-    // typename TElementData::NodalVectorData variable_db;
-    // const auto& rGeom = this->GetGeometry();
-    // for (unsigned int i = 0; i < NumNodes; i++)
-    //     for (unsigned int d = 0; d < Dim; d++)
-    //         variable_db(i,d) = rGeom[i].FastGetSolutionStepValue(ACCELERATION)[d];
     BoundedMatrix<double,Dim,Dim> permeability = this->GetAtCoordinate(rData.Permeability, rData.N);
 
-    // const auto imposed_velocity = this->GetAtCoordinate(rData.Velocity, rData.N);
-    // //const auto imposed_velocity = this->GetAtCoordinate(variable_db, rData.N);
-    // const double porosity = this->GetAtCoordinate(rData.FluidFraction, rData.N);
-    // const double viscosity = this->GetAtCoordinate(rData.DynamicViscosity, rData.N);
-    // double kappa = (1 - porosity)/porosity;
-    // //double kappa = 1.0;
-    // double velocity_modulus = 0.0;
-
-    // for (unsigned int d = 0; d < Dim; d++)
-    //     velocity_modulus += imposed_velocity[d] * imposed_velocity[d];
-
-    // double velocity_norm = std::sqrt(velocity_modulus);
-    // for (unsigned int d = 0; d < Dim; d++)
-        //rsigma(d,d) = (viscosity * 150.0 * std::pow(kappa,2) + 1.75 * kappa * velocity_norm);
-=======
-    BoundedMatrix<double,Dim,Dim> permeability = this->GetAtCoordinate(rData.Permeability, rData.N);
-
->>>>>>> 4ba942d6
     rsigma = permeability;
 }
 
@@ -1131,14 +873,7 @@
         const auto velocities = rData.Velocity;
 
         const double fluid_fraction = this->GetAtCoordinate(rData.FluidFraction, rData.N);
-<<<<<<< HEAD
-        array_1d<double,Dim> fluid_fraction_gradient = ZeroVector(Dim);
-        for (unsigned int i = 0; i < NumNodes; i++)
-            for (unsigned int d = 0; d < Dim; d++)
-                fluid_fraction_gradient[d] += rData.DN_DX(i,d) * rData.FluidFraction[i];
-=======
         array_1d<double,3> fluid_fraction_gradient = this->GetAtCoordinate(rData.FluidFractionGradient, rData.N);
->>>>>>> 4ba942d6
         const double mass_source = this->GetAtCoordinate(rData.MassSource, rData.N);
         const double fluid_fraction_rate = this->GetAtCoordinate(rData.FluidFractionRate, rData.N);
 
@@ -1224,12 +959,8 @@
     DenseVector<DenseVector<Matrix>> shape_function_second_derivatives;
     this->CalculateGeometryData(gauss_weights,shape_functions,shape_function_derivatives);
     const unsigned int NumGauss = gauss_weights.size();
-<<<<<<< HEAD
-    this->GetShapeSecondDerivatives(shape_function_second_derivatives);
-=======
     GeometryUtils::ShapeFunctionsSecondDerivativesTransformOnAllIntegrationPoints(
             shape_function_second_derivatives,this->GetGeometry(),this->GetIntegrationMethod());
->>>>>>> 4ba942d6
 
     VectorType MomentumRHS = ZeroVector(NumNodes * Dim);
     VectorType MassRHS = ZeroVector(NumNodes);
@@ -1296,17 +1027,8 @@
     MatrixType sigma = mViscousResistanceTensor[rData.IntegrationPointIndex];
 
     BoundedMatrix<double,Dim,Dim> I = IdentityMatrix(Dim, Dim);
-<<<<<<< HEAD
-    array_1d<double,Dim> fluid_fraction_gradient = ZeroVector(Dim);
-
-    for (unsigned int i = 0; i < NumNodes; i++)
-        for (unsigned int d = 0; d < Dim; d++)
-            fluid_fraction_gradient[d] += rData.DN_DX(i,d) * rData.FluidFraction[i];
-
-=======
     array_1d<double,3> fluid_fraction_gradient = this->GetAtCoordinate(rData.FluidFractionGradient, rData.N);
 
->>>>>>> 4ba942d6
     // This last term does not exist physically and it is included to do the spectral radius taking into account the inverse Gamma
     // whose size is (d+1,d+1)
 
