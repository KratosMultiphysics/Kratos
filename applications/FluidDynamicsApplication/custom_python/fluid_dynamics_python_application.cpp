//    |  /           |
//    ' /   __| _` | __|  _ \   __|
//    . \  |   (   | |   (   |\__ `
//   _|\_\_|  \__,_|\__|\___/ ____/
//                   Multi-Physics
//
//  License:		 BSD License
//					 Kratos default license: kratos/license.txt
//
//  Main authors:    Jordi Cotela
//

// System includes

#if defined(KRATOS_PYTHON)
// External includes
#include <boost/python.hpp>
#include "boost/python/detail/wrap_python.hpp"

// Project includes
#include "includes/define.h"
#include "fluid_dynamics_application.h"
#include "custom_python/add_custom_strategies_to_python.h"
#include "custom_python/add_custom_utilities_to_python.h"
#include "custom_python/add_custom_processes_to_python.h"
#include "custom_python/add_custom_constitutive_laws_to_python.h"


namespace Kratos
{

namespace Python
{

using namespace boost::python;



BOOST_PYTHON_MODULE(KratosFluidDynamicsApplication)
{

    class_<KratosFluidDynamicsApplication,
           KratosFluidDynamicsApplication::Pointer,
           bases<KratosApplication>, boost::noncopyable >("KratosFluidDynamicsApplication")
           ;

    AddCustomConstitutiveLawsToPython();
    AddCustomStrategiesToPython();
    AddCustomUtilitiesToPython();
    AddCustomProcessesToPython();

    //registering variables in python
    KRATOS_REGISTER_IN_PYTHON_VARIABLE(PATCH_INDEX);
    KRATOS_REGISTER_IN_PYTHON_VARIABLE(TAUONE);
    KRATOS_REGISTER_IN_PYTHON_VARIABLE(TAUTWO);
    KRATOS_REGISTER_IN_PYTHON_VARIABLE(PRESSURE_MASSMATRIX_COEFFICIENT)
    KRATOS_REGISTER_IN_PYTHON_VARIABLE(Y_WALL);
    KRATOS_REGISTER_IN_PYTHON_VARIABLE(SUBSCALE_PRESSURE);
    KRATOS_REGISTER_IN_PYTHON_VARIABLE(C_DES);
//        KRATOS_REGISTER_IN_PYTHON_VARIABLE(C_SMAGORINSKY);
<<<<<<< HEAD
=======
KRATOS_REGISTER_IN_PYTHON_VARIABLE(CHARACTERISTIC_VELOCITY);
>>>>>>> 269de4cd

    // For Non-Newtonian constitutive relations
    KRATOS_REGISTER_IN_PYTHON_VARIABLE(REGULARIZATION_COEFFICIENT);
    KRATOS_REGISTER_IN_PYTHON_VARIABLE(BINGHAM_SMOOTHER)
    KRATOS_REGISTER_IN_PYTHON_VARIABLE(GEL_STRENGTH)

    KRATOS_REGISTER_IN_PYTHON_3D_VARIABLE_WITH_COMPONENTS(SUBSCALE_VELOCITY);
    KRATOS_REGISTER_IN_PYTHON_3D_VARIABLE_WITH_COMPONENTS(COARSE_VELOCITY);

    // Embedded fluid variables
    KRATOS_REGISTER_IN_PYTHON_VARIABLE(EMBEDDED_WET_PRESSURE)
    KRATOS_REGISTER_IN_PYTHON_3D_VARIABLE_WITH_COMPONENTS(EMBEDDED_WET_VELOCITY);

    KRATOS_REGISTER_IN_PYTHON_VARIABLE(Q_VALUE);
    KRATOS_REGISTER_IN_PYTHON_VARIABLE(VORTICITY_MAGNITUDE);
    KRATOS_REGISTER_IN_PYTHON_3D_VARIABLE_WITH_COMPONENTS(RECOVERED_PRESSURE_GRADIENT);
    KRATOS_REGISTER_IN_PYTHON_VARIABLE(NODAL_WEIGHTS);
}


}  // namespace Python.

}  // namespace Kratos.

#endif // KRATOS_PYTHON defined<|MERGE_RESOLUTION|>--- conflicted
+++ resolved
@@ -58,10 +58,7 @@
     KRATOS_REGISTER_IN_PYTHON_VARIABLE(SUBSCALE_PRESSURE);
     KRATOS_REGISTER_IN_PYTHON_VARIABLE(C_DES);
 //        KRATOS_REGISTER_IN_PYTHON_VARIABLE(C_SMAGORINSKY);
-<<<<<<< HEAD
-=======
 KRATOS_REGISTER_IN_PYTHON_VARIABLE(CHARACTERISTIC_VELOCITY);
->>>>>>> 269de4cd
 
     // For Non-Newtonian constitutive relations
     KRATOS_REGISTER_IN_PYTHON_VARIABLE(REGULARIZATION_COEFFICIENT);
