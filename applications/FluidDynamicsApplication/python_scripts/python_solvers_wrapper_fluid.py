
import KratosMultiphysics
from importlib import import_module

def CreateSolverByParameters(model, solver_settings, parallelism):

    solver_type = solver_settings["solver_type"].GetString()

    if solver_type == "ale_fluid":
        # This include NEEDS to be here bcs of its dependencies
        from KratosMultiphysics.FluidDynamicsApplication import navier_stokes_ale_fluid_solver
        return navier_stokes_ale_fluid_solver.CreateSolver(model, solver_settings, parallelism)

    # Solvers for OpenMP parallelism
    if (parallelism == "OpenMP"):
        if solver_type == "monolithic" or solver_type == "Monolithic":
            solver_module_name = "navier_stokes_monolithic_solver"

        elif solver_type == "monolithic_stokes" or solver_type == "MonolithicStokes":
            solver_module_name = "stokes_solver_monolithic"

        elif solver_type == "fractional_step" or solver_type == "FractionalStep":
            solver_module_name = "navier_stokes_solver_fractionalstep"

        elif (solver_type == "Embedded"):
            solver_module_name = "navier_stokes_embedded_solver"

        elif (solver_type == "Compressible"):
            solver_module_name = "navier_stokes_compressible_solver"

        elif (solver_type == "CompressibleExplicit"):
            solver_module_name = "navier_stokes_compressible_explicit_solver"

        elif (solver_type == "ConjugateHeatTransfer"):
            solver_module_name = "conjugate_heat_transfer_solver"

        elif solver_type == "two_fluids" or solver_type == "TwoFluids":
            solver_module_name = "navier_stokes_two_fluid_solver"

<<<<<<< HEAD
=======
        elif solver_type == "two_fluid_hydraulic":
            solver_module_name = "navier_stokes_two_fluid_hydraulic_solver"
        
        elif solver_type == "iga_monolithic":
            solver_module_name = "IGA_fluid_solver"

>>>>>>> 09916f50
        else:
            raise Exception("the requested solver type is not in the python solvers wrapper. Solver type is : " + solver_type)

    # Solvers for MPI parallelism
    elif (parallelism == "MPI"):
        if solver_type == "monolithic" or solver_type == "Monolithic":
            solver_module_name = "trilinos_navier_stokes_monolithic_solver"

        elif solver_type == "fractional_step" or solver_type == "FractionalStep":
            solver_module_name = "trilinos_navier_stokes_solver_fractionalstep"

        elif (solver_type == "Embedded"):
            solver_module_name = "trilinos_navier_stokes_embedded_solver"

        elif solver_type == "two_fluids" or solver_type == "TwoFluids":
            solver_module_name = "trilinos_navier_stokes_two_fluids_solver"

        else:
            raise Exception("the requested solver type is not in the python solvers wrapper. Solver type is : " + solver_type)

    else:
        raise Exception("parallelism is neither OpenMP nor MPI")

    module_full = 'KratosMultiphysics.FluidDynamicsApplication.' + solver_module_name
    solver = import_module(module_full).CreateSolver(model, solver_settings)

    return solver

def CreateSolver(model, custom_settings):

    if (type(model) != KratosMultiphysics.Model):
        raise Exception("input is expected to be provided as a Kratos Model object")#

    if (type(custom_settings) != KratosMultiphysics.Parameters):
        raise Exception("input is expected to be provided as a Kratos Parameters object")

    solver_settings = custom_settings["solver_settings"]
    parallelism = custom_settings["problem_data"]["parallel_type"].GetString()

    return CreateSolverByParameters(model, solver_settings, parallelism)<|MERGE_RESOLUTION|>--- conflicted
+++ resolved
@@ -37,15 +37,12 @@
         elif solver_type == "two_fluids" or solver_type == "TwoFluids":
             solver_module_name = "navier_stokes_two_fluid_solver"
 
-<<<<<<< HEAD
-=======
         elif solver_type == "two_fluid_hydraulic":
             solver_module_name = "navier_stokes_two_fluid_hydraulic_solver"
         
         elif solver_type == "iga_monolithic":
             solver_module_name = "IGA_fluid_solver"
 
->>>>>>> 09916f50
         else:
             raise Exception("the requested solver type is not in the python solvers wrapper. Solver type is : " + solver_type)
 
