# Importing the Kratos Library
import KratosMultiphysics
import KratosMultiphysics.kratos_utilities as KratosUtilities

# Import applications
import KratosMultiphysics.FluidDynamicsApplication as KratosCFD
have_conv_diff = KratosUtilities.CheckIfApplicationsAvailable("ConvectionDiffusionApplication")
if have_conv_diff:
    import KratosMultiphysics.ConvectionDiffusionApplication as KratosConvDiff

# Import base class file
from KratosMultiphysics.FluidDynamicsApplication.fluid_solver import FluidSolver
from KratosMultiphysics.FluidDynamicsApplication.read_distance_from_file import DistanceImportUtility

def CreateSolver(model, custom_settings):
    return NavierStokesTwoFluidsSolver(model, custom_settings)

class NavierStokesTwoFluidsSolver(FluidSolver):

    @classmethod
    def GetDefaultParameters(cls):
        ##settings string in json format
        default_settings = KratosMultiphysics.Parameters("""
        {
            "solver_type": "two_fluids",
            "model_part_name": "",
            "domain_size": -1,
            "model_import_settings": {
                "input_type": "mdpa",
                "input_filename": "unknown_name",
                "reorder": false
            },
            "material_import_settings": {
                "materials_filename": ""
            },
            "distance_reading_settings"    : {
                "import_mode"         : "from_mdpa",
                "distance_file_name"  : "no_distance_file"
            },
            "maximum_iterations": 7,
            "echo_level": 0,
            "time_order": 2,
            "time_scheme": "bdf2",
            "compute_reactions": false,
            "analysis_type": "non_linear",
            "reform_dofs_at_each_step": false,
            "consider_periodic_conditions": false,
            "relative_velocity_tolerance": 1e-3,
            "absolute_velocity_tolerance": 1e-5,
            "relative_pressure_tolerance": 1e-3,
            "absolute_pressure_tolerance": 1e-5,
            "linear_solver_settings"       : {
                "solver_type"         : "amgcl"
            },
            "volume_model_part_name" : "volume_model_part",
            "skin_parts": [""],
            "assign_neighbour_elements_to_conditions": true,
            "no_skin_parts":[""],
            "time_stepping"                : {
                "automatic_time_step" : true,
                "CFL_number"          : 1,
                "minimum_delta_time"  : 1e-2,
                "maximum_delta_time"  : 1.0,
                "time_step"           : 0.0
            },
            "periodic": "periodic",
            "move_mesh_flag": false,
            "formulation": {
                "dynamic_tau": 1.0,
                "surface_tension": false
            },
            "bfecc_convection" : false,
            "bfecc_number_substeps" : 10,
            "eulerian_error_compensation" : false,
            "levelset_splitting" : false,
            "distance_reinitialization" : "variational",
            "distance_smoothing" : false,
            "distance_smoothing_coefficient" : 1.0
        }""")

        default_settings.AddMissingParameters(super(NavierStokesTwoFluidsSolver, cls).GetDefaultParameters())
        return default_settings

    def __init__(self, model, custom_settings):
        # TODO: DO SOMETHING IN HERE TO REMOVE THE "time_order" FROM THE DEFAULT SETTINGS BUT KEEPING THE BACKWARDS COMPATIBILITY
        super(NavierStokesTwoFluidsSolver,self).__init__(model,custom_settings)

        self.element_name = "TwoFluidNavierStokes"
        self.condition_name = "TwoFluidNavierStokesWallCondition"
        self.element_integrates_in_time = True
        self.element_has_nodal_properties = True

        self.min_buffer_size = 3

        self._bfecc_convection = self.settings["bfecc_convection"].GetBool()

        # this is used to perform one step BFECC for the eulerian LS convection
        self._eulerian_error_compensation = self.settings["eulerian_error_compensation"].GetBool()

        # this is used to identify the splitting of LS convection (Strang splitting idea)
        self._levelset_splitting = self.settings["levelset_splitting"].GetBool()
        dt_factor = 0.5 if self._levelset_splitting else 1.0
        self._levelset_dt_factor = dt_factor
        self.main_model_part.ProcessInfo.SetValue(KratosMultiphysics.DELTA_TIME_FACTOR, dt_factor)

        dynamic_tau = self.settings["formulation"]["dynamic_tau"].GetDouble()
        self.main_model_part.ProcessInfo.SetValue(KratosMultiphysics.DYNAMIC_TAU, dynamic_tau)

<<<<<<< HEAD
        surface_tension = self.settings["formulation"]["surface_tension"].GetBool()

=======
        surface_tension = False
        if (self.settings["formulation"].Has("surface_tension")):
            surface_tension = self.settings["formulation"]["surface_tension"].GetBool()
>>>>>>> 77633dd7
        self.main_model_part.ProcessInfo.SetValue(KratosCFD.SURFACE_TENSION, surface_tension)

        self._reinitialization_type = self.settings["distance_reinitialization"].GetString()

        self._distance_smoothing = self.settings["distance_smoothing"].GetBool()
        smoothing_coefficient = self.settings["distance_smoothing_coefficient"].GetDouble()
        self.main_model_part.ProcessInfo.SetValue(KratosCFD.SMOOTHING_COEFFICIENT, smoothing_coefficient)

        ## Set the distance reading filename
        # TODO: remove the manual "distance_file_name" set as soon as the problem type one has been tested.
        if (self.settings["distance_reading_settings"]["import_mode"].GetString() == "from_GiD_file"):
            self.settings["distance_reading_settings"]["distance_file_name"].SetString(self.settings["model_import_settings"]["input_filename"].GetString()+".post.res")

        KratosMultiphysics.Logger.PrintInfo(self.__class__.__name__, "Construction of NavierStokesTwoFluidsSolver finished.")

    def AddVariables(self):
        self.main_model_part.AddNodalSolutionStepVariable(KratosMultiphysics.DENSITY)
        self.main_model_part.AddNodalSolutionStepVariable(KratosMultiphysics.DYNAMIC_VISCOSITY)
        self.main_model_part.AddNodalSolutionStepVariable(KratosMultiphysics.PRESSURE)
        self.main_model_part.AddNodalSolutionStepVariable(KratosMultiphysics.VELOCITY)
        self.main_model_part.AddNodalSolutionStepVariable(KratosMultiphysics.ACCELERATION)
        self.main_model_part.AddNodalSolutionStepVariable(KratosMultiphysics.MESH_VELOCITY)
        self.main_model_part.AddNodalSolutionStepVariable(KratosMultiphysics.IS_STRUCTURE)
        self.main_model_part.AddNodalSolutionStepVariable(KratosMultiphysics.BODY_FORCE)
        self.main_model_part.AddNodalSolutionStepVariable(KratosMultiphysics.NODAL_H)
        self.main_model_part.AddNodalSolutionStepVariable(KratosMultiphysics.NODAL_AREA)
        self.main_model_part.AddNodalSolutionStepVariable(KratosMultiphysics.REACTION)
        self.main_model_part.AddNodalSolutionStepVariable(KratosMultiphysics.REACTION_WATER_PRESSURE)
        self.main_model_part.AddNodalSolutionStepVariable(KratosMultiphysics.NORMAL)
        self.main_model_part.AddNodalSolutionStepVariable(KratosMultiphysics.EXTERNAL_PRESSURE)
        self.main_model_part.AddNodalSolutionStepVariable(KratosMultiphysics.FLAG_VARIABLE)
        self.main_model_part.AddNodalSolutionStepVariable(KratosMultiphysics.DISTANCE)              # Distance function nodal values
        self.main_model_part.AddNodalSolutionStepVariable(KratosMultiphysics.DISTANCE_GRADIENT)     # Distance gradient nodal values

        KratosMultiphysics.Logger.PrintInfo(self.__class__.__name__, "Fluid solver variables added correctly.")

    def PrepareModelPart(self):
        # Initialize the level-set function
        if not self.main_model_part.ProcessInfo[KratosMultiphysics.IS_RESTARTED]:
            ## Setting the nodal distance
            self.__SetDistanceFunction()

        # Call the base solver PrepareModelPart()
        super(NavierStokesTwoFluidsSolver, self).PrepareModelPart()

    def Initialize(self):
        computing_model_part = self.GetComputingModelPart()

        # Calculate boundary normals
        KratosMultiphysics.NormalCalculationUtils().CalculateOnSimplex(
            computing_model_part,
            computing_model_part.ProcessInfo[KratosMultiphysics.DOMAIN_SIZE])

        # Finding nodal and elemental neighbors
        data_communicator = computing_model_part.GetCommunicator().GetDataCommunicator()
        neighbour_search = KratosMultiphysics.FindGlobalNodalNeighboursProcess(
            data_communicator,
            computing_model_part)
        neighbour_search.Execute()

        dimensions = computing_model_part.ProcessInfo.GetValue(KratosMultiphysics.DOMAIN_SIZE)
        avg_num_elements = 10
        elemental_neighbour_search = KratosMultiphysics.FindElementalNeighboursProcess(
            computing_model_part,
            dimensions,
            avg_num_elements)
        elemental_neighbour_search.Execute()

        # Set and initialize the solution strategy
        solution_strategy = self._GetSolutionStrategy()
        solution_strategy.SetEchoLevel(self.settings["echo_level"].GetInt())
        solution_strategy.Initialize()

        KratosMultiphysics.Logger.PrintInfo(self.__class__.__name__, "Solver initialization finished.")

    def InitializeSolutionStep(self):
        if self._TimeBufferIsInitialized():
            # Recompute the BDF2 coefficients
            (self.time_discretization).ComputeAndSaveBDFCoefficients(self.GetComputingModelPart().ProcessInfo)

            # Perform the level-set convection according to the previous step velocity
            if self._bfecc_convection:
                self._GetLevelsetGradientProcess().Execute() #Level-set gradient is needed for the limiter
                self._GetLevelSetConvectionProcess().BFECCconvect(
                    self.main_model_part,
                    KratosMultiphysics.DISTANCE,
                    KratosMultiphysics.VELOCITY,
                    self.settings["bfecc_number_substeps"].GetInt())
            else:
                if (self._eulerian_error_compensation):
                    self._GetLevelsetGradientProcess().Execute() #Level-set gradient is needed for the limiter
                self._GetLevelSetConvectionProcess().Execute()

            KratosMultiphysics.Logger.PrintInfo(self.__class__.__name__, "Level-set convection is performed.")

            # filtering noises is necessary for curvature calculation
            if (self._distance_smoothing):
                # distance gradient is used as a boundary condition for smoothing process
                self._GetDistanceGradientProcess().Execute()
                self._GetDistanceSmoothingProcess().Execute()
                KratosMultiphysics.Logger.PrintInfo(self.__class__.__name__, "Smoothing process is finished.")

            if (self.main_model_part.ProcessInfo[KratosCFD.SURFACE_TENSION]):
                # distance gradient is called again to comply with the smoothed/modified DISTANCE
                self._GetDistanceGradientProcess().Execute()
                # curvature is calculated using nodal distance gradient
                self._GetDistanceCurvatureProcess().Execute()
                # it is needed to store level-set consistent nodal PRESSURE_GRADIENT for stabilization purpose
                self._GetConsistentNodalPressureGradientProcess().Execute()

            # TODO: Performing mass conservation check and correction process

            # TODO: Doing the distance modification to prevent zero-cuts

            # Update the DENSITY and DYNAMIC_VISCOSITY values according to the new level-set
            self._SetNodalProperties()

            # Initialize the solver current step
            self._GetSolutionStrategy().InitializeSolutionStep()

    def FinalizeSolutionStep(self):
        KratosMultiphysics.Logger.PrintInfo(self.__class__.__name__, "Mass and momentum conservation equations are solved.")

        if (self._levelset_splitting):
            self.main_model_part.ProcessInfo.SetValue(KratosMultiphysics.DELTA_TIME_FACTOR, (1.0 - self._levelset_dt_factor))
            # Perform the level-set convection to complete the solution step
            if self._bfecc_convection:
                self._GetLevelSetConvectionProcess().CopyScalarVarToPreviousTimeStep(
                    self.main_model_part,
                    KratosMultiphysics.DISTANCE)
                self._GetLevelsetGradientProcess().Execute() #Level-set gradient is needed for the limiter
                self._GetLevelSetConvectionProcess().BFECCconvect(
                    self.main_model_part,
                    KratosMultiphysics.DISTANCE,
                    KratosMultiphysics.VELOCITY,
                    self.settings["bfecc_number_substeps"].GetInt())
            else:
                if (self._eulerian_error_compensation):
                    self._GetLevelsetGradientProcess().Execute() #Level-set gradient is needed for the limiter
                self._GetLevelSetConvectionProcess().Execute()

        # Recompute the distance field according to the new level-set position
        if (self._reinitialization_type == "variational"):
            self._GetDistanceReinitializationProcess().Execute()
        elif (self._reinitialization_type == "parallel"):
            adjusting_parameter = 0.05
            layers = int(adjusting_parameter*self.main_model_part.NumberOfElements()) # this parameter is essential
            max_distance = 1.0 # use this parameter to define the redistancing range
            # if using CalculateInterfacePreservingDistances(), the initial interface is preserved
            self._GetDistanceReinitializationProcess().CalculateDistances(
                self.main_model_part,
                KratosMultiphysics.DISTANCE,
                KratosMultiphysics.NODAL_AREA,
                layers,
                max_distance,
                self._GetDistanceReinitializationProcess().CALCULATE_EXACT_DISTANCES_TO_PLANE) #NOT_CALCULATE_EXACT_DISTANCES_TO_PLANE)

        if (self._reinitialization_type != "none"):
            KratosMultiphysics.Logger.PrintInfo(self.__class__.__name__, "Redistancing process is finished.")

        if self._TimeBufferIsInitialized():
            self._GetSolutionStrategy().FinalizeSolutionStep()
            self._GetAccelerationLimitationUtility().Execute()

    # TODO: Remove this method as soon as the subproperties are available
    def _SetPhysicalProperties(self):
        warn_msg  = '\nThe materials import mechanism used in the two fluids solver is DEPRECATED!\n'
        warn_msg += 'It will be removed to use the base fluid_solver.py one as soon as the subproperties are available.\n'
        KratosMultiphysics.Logger.PrintWarning('\n\x1b[1;31mDEPRECATION-WARNING\x1b[0m', warn_msg)

        # Check if the fluid properties are provided using a .json file
        materials_filename = self.settings["material_import_settings"]["materials_filename"].GetString()
        if (materials_filename != ""):
            with open(materials_filename,'r') as materials_file:
                materials = KratosMultiphysics.Parameters(materials_file.read())

            # Create and read an auxiliary materials file for each one of the fields
            for i_material in materials["properties"]:
                aux_materials = KratosMultiphysics.Parameters()
                aux_materials.AddEmptyArray("properties")
                aux_materials["properties"].Append(i_material)
                prop_id = i_material["properties_id"].GetInt()

                aux_materials_filename = materials_filename + "_" + str(prop_id) + ".json"
                with open(aux_materials_filename,'w') as aux_materials_file:
                    aux_materials_file.write(aux_materials.WriteJsonString())
                    aux_materials_file.close()

                aux_material_settings = KratosMultiphysics.Parameters("""{"Parameters": {"materials_filename": ""}} """)
                aux_material_settings["Parameters"]["materials_filename"].SetString(aux_materials_filename)
                KratosMultiphysics.ReadMaterialsUtility(aux_material_settings, self.model)
                KratosUtilities.DeleteFileIfExisting(aux_materials_filename)

            materials_imported = True
        else:
            materials_imported = False

        # If the element uses nodal material properties, transfer them to the nodes
        if self.element_has_nodal_properties:
            self._SetNodalProperties()

        return materials_imported

    def _SetNodalProperties(self):
        # Get fluid 1 and 2 properties
        properties_1 = self.main_model_part.Properties[1]
        properties_2 = self.main_model_part.Properties[2]

        rho_1 = properties_1.GetValue(KratosMultiphysics.DENSITY)
        rho_2 = properties_2.GetValue(KratosMultiphysics.DENSITY)
        mu_1 = properties_1.GetValue(KratosMultiphysics.DYNAMIC_VISCOSITY)
        mu_2 = properties_2.GetValue(KratosMultiphysics.DYNAMIC_VISCOSITY)

        # Check fluid 1 and 2 properties
        if rho_1 <= 0.0:
            raise Exception("DENSITY set to {0} in Properties {1}, positive number expected.".format(rho_1, properties_1.Id))
        if rho_2 <= 0.0:
            raise Exception("DENSITY set to {0} in Properties {1}, positive number expected.".format(rho_2, properties_2.Id))
        if mu_1 <= 0.0:
            raise Exception("DYNAMIC_VISCOSITY set to {0} in Properties {1}, positive number expected.".format(mu_1, properties_1.Id))
        if mu_2 <= 0.0:
            raise Exception("DYNAMIC_VISCOSITY set to {0} in Properties {1}, positive number expected.".format(mu_2, properties_2.Id))

        # Transfer density and (dynamic) viscostity to the nodes
        for node in self.main_model_part.Nodes:
            if node.GetSolutionStepValue(KratosMultiphysics.DISTANCE) <= 0.0:
                node.SetSolutionStepValue(KratosMultiphysics.DENSITY, rho_1)
                node.SetSolutionStepValue(KratosMultiphysics.DYNAMIC_VISCOSITY, mu_1)
            else:
                node.SetSolutionStepValue(KratosMultiphysics.DENSITY, rho_2)
                node.SetSolutionStepValue(KratosMultiphysics.DYNAMIC_VISCOSITY, mu_2)

    def __SetDistanceFunction(self):
        ## Set the nodal distance function
        if (self.settings["distance_reading_settings"]["import_mode"].GetString() == "from_GiD_file"):
            DistanceUtility = DistanceImportUtility(self.main_model_part, self.settings["distance_reading_settings"])
            DistanceUtility.ImportDistance()
        elif (self.settings["distance_reading_settings"]["import_mode"].GetString() == "from_mdpa"):
            KratosMultiphysics.Logger.PrintInfo("Navier Stokes Embedded Solver","Distance function taken from the .mdpa input file.")

    def _GetAccelerationLimitationUtility(self):
        if not hasattr(self, '_acceleration_limitation_utility'):
            self._acceleration_limitation_utility = self.__CreateAccelerationLimitationUtility()
        return self._acceleration_limitation_utility

    def _GetLevelSetConvectionProcess(self):
        if not hasattr(self, '_level_set_convection_process'):
            self._level_set_convection_process = self._CreateLevelSetConvectionProcess()
        return self._level_set_convection_process

    def _GetLevelsetGradientProcess(self):
        if not hasattr(self, '_levelset_gradient_process'):
            self._levelset_gradient_process = self._CreateLevelsetGradientProcess()
        return self._levelset_gradient_process

    def _GetDistanceReinitializationProcess(self):
        if not hasattr(self, '_distance_reinitialization_process'):
            self._distance_reinitialization_process = self._CreateDistanceReinitializationProcess()
        return self._distance_reinitialization_process

    def _GetDistanceSmoothingProcess(self):
        if not hasattr(self, '_distance_smoothing_process'):
            self._distance_smoothing_process = self._CreateDistanceSmoothingProcess()
        return self._distance_smoothing_process

    def _GetDistanceGradientProcess(self):
        if not hasattr(self, '_distance_gradient_process'):
            self._distance_gradient_process = self._CreateDistanceGradientProcess()
        return self._distance_gradient_process

    def _GetDistanceCurvatureProcess(self):
        if not hasattr(self, '_distance_curvature_process'):
            self._distance_curvature_process = self._CreateDistanceCurvatureProcess()
        return self._distance_curvature_process

    def _GetConsistentNodalPressureGradientProcess(self):
        if not hasattr(self, '_consistent_nodal_pressure_gradient_process'):
            self._consistent_nodal_pressure_gradient_process = self._CreateConsistentNodalPressureGradientProcess()
        return self._consistent_nodal_pressure_gradient_process

    def __CreateAccelerationLimitationUtility(self):
        maximum_multiple_of_g_acceleration_allowed = 5.0
        acceleration_limitation_utility = KratosCFD.AccelerationLimitationUtilities(
            self.GetComputingModelPart(),
            maximum_multiple_of_g_acceleration_allowed)

        return acceleration_limitation_utility

    def _CreateLevelSetConvectionProcess(self):
        # Construct the level set convection process
        domain_size = self.main_model_part.ProcessInfo[KratosMultiphysics.DOMAIN_SIZE]
        computing_model_part = self.GetComputingModelPart()
        if self._bfecc_convection:
            if have_conv_diff:
                if domain_size == 2:
                    locator = KratosMultiphysics.BinBasedFastPointLocator2D(computing_model_part)
                    locator.UpdateSearchDatabase()
                    level_set_convection_process = KratosConvDiff.BFECCConvection2D(locator, self._levelset_splitting, True)
                else:
                    locator = KratosMultiphysics.BinBasedFastPointLocator3D(computing_model_part)
                    locator.UpdateSearchDatabase()
                    level_set_convection_process = KratosConvDiff.BFECCConvection3D(locator, self._levelset_splitting, True)
            else:
                raise Exception("The BFECC level set convection requires the Kratos ConvectionDiffusionApplication compilation.")
        else:
            linear_solver = self._GetLinearSolver()

            max_cfl = 1.0
            cross_wind = 0.7
            max_substeps = 0

            if domain_size == 2:
                level_set_convection_process = KratosMultiphysics.LevelSetConvectionProcess2D(
                    KratosMultiphysics.DISTANCE,
                    KratosMultiphysics.VELOCITY,
                    computing_model_part,
                    linear_solver,
                    max_cfl,
                    cross_wind,
                    max_substeps,
                    self._eulerian_error_compensation,
                    self._levelset_splitting)
            else:
                level_set_convection_process = KratosMultiphysics.LevelSetConvectionProcess3D(
                    KratosMultiphysics.DISTANCE,
                    KratosMultiphysics.VELOCITY,
                    computing_model_part,
                    linear_solver,
                    max_cfl,
                    cross_wind,
                    max_substeps,
                    self._eulerian_error_compensation,
                    self._levelset_splitting)

        return level_set_convection_process

    def _CreateLevelsetGradientProcess(self):
        levelset_gradient_process = KratosMultiphysics.ComputeNonHistoricalNodalGradientProcess(
                self.main_model_part,
                KratosMultiphysics.DISTANCE,
                KratosMultiphysics.DISTANCE_GRADIENT,
                KratosMultiphysics.NODAL_AREA)

        return levelset_gradient_process

    def _CreateDistanceReinitializationProcess(self):
        # Construct the variational distance calculation process
        if (self._reinitialization_type == "variational"):
            maximum_iterations = 2 #TODO: Make this user-definable
            linear_solver = self._GetLinearSolver()
            computing_model_part = self.GetComputingModelPart()
            if self.main_model_part.ProcessInfo[KratosMultiphysics.DOMAIN_SIZE] == 2:
                distance_reinitialization_process = KratosMultiphysics.VariationalDistanceCalculationProcess2D(
                    computing_model_part,
                    linear_solver,
                    maximum_iterations,
                    KratosMultiphysics.VariationalDistanceCalculationProcess2D.CALCULATE_EXACT_DISTANCES_TO_PLANE)
            else:
                distance_reinitialization_process = KratosMultiphysics.VariationalDistanceCalculationProcess3D(
                    computing_model_part,
                    linear_solver,
                    maximum_iterations,
                    KratosMultiphysics.VariationalDistanceCalculationProcess3D.CALCULATE_EXACT_DISTANCES_TO_PLANE)

        elif (self._reinitialization_type == "parallel"):
            if self.main_model_part.ProcessInfo[KratosMultiphysics.DOMAIN_SIZE] == 2:
                locator = KratosMultiphysics.BinBasedFastPointLocator2D(self.main_model_part)
                locator.UpdateSearchDatabase()
                distance_reinitialization_process = KratosMultiphysics.ParallelDistanceCalculator2D()
            else:
                locator = KratosMultiphysics.BinBasedFastPointLocator3D(self.main_model_part)
                locator.UpdateSearchDatabase()
                distance_reinitialization_process = KratosMultiphysics.ParallelDistanceCalculator3D()
        elif (self._reinitialization_type == "none"):
                KratosMultiphysics.Logger.PrintInfo(self.__class__.__name__, "Redistancing is turned off.")
        else:
            raise Exception("Please use a valid distance reinitialization type or set it as \'none\'. Valid types are: \'variational\' and \'parallel\'.")

        return distance_reinitialization_process

    def _CreateDistanceSmoothingProcess(self):
        # construct the distance smoothing process
        linear_solver = self._GetLinearSolver()
        if self.main_model_part.ProcessInfo[KratosMultiphysics.DOMAIN_SIZE] == 2:
            distance_smoothing_process = KratosCFD.DistanceSmoothingProcess2D(
            self.main_model_part,
            linear_solver)
        else:
            distance_smoothing_process = KratosCFD.DistanceSmoothingProcess3D(
            self.main_model_part,
            linear_solver)

        return distance_smoothing_process

    def _CreateDistanceGradientProcess(self):
        distance_gradient_process = KratosMultiphysics.ComputeNodalGradientProcess(
                self.main_model_part,
                KratosMultiphysics.DISTANCE,
                KratosMultiphysics.DISTANCE_GRADIENT,
                KratosMultiphysics.NODAL_AREA)

        return distance_gradient_process

    def _CreateDistanceCurvatureProcess(self):
        distance_curvature_process = KratosMultiphysics.ComputeNonHistoricalNodalNormalDivergenceProcess(
                self.main_model_part,
                KratosMultiphysics.DISTANCE_GRADIENT,
                KratosCFD.CURVATURE,
                KratosMultiphysics.NODAL_AREA)

        return distance_curvature_process

    def _CreateConsistentNodalPressureGradientProcess(self):
        consistent_nodal_pressure_gradient_process = KratosCFD.CalulateLevelsetConsistentNodalGradientProcess(
                self.main_model_part)

        return consistent_nodal_pressure_gradient_process<|MERGE_RESOLUTION|>--- conflicted
+++ resolved
@@ -106,14 +106,9 @@
         dynamic_tau = self.settings["formulation"]["dynamic_tau"].GetDouble()
         self.main_model_part.ProcessInfo.SetValue(KratosMultiphysics.DYNAMIC_TAU, dynamic_tau)
 
-<<<<<<< HEAD
-        surface_tension = self.settings["formulation"]["surface_tension"].GetBool()
-
-=======
         surface_tension = False
         if (self.settings["formulation"].Has("surface_tension")):
             surface_tension = self.settings["formulation"]["surface_tension"].GetBool()
->>>>>>> 77633dd7
         self.main_model_part.ProcessInfo.SetValue(KratosCFD.SURFACE_TENSION, surface_tension)
 
         self._reinitialization_type = self.settings["distance_reinitialization"].GetString()
