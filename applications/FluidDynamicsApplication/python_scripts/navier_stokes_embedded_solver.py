# Importing the Kratos Library
import KratosMultiphysics

# Import applications
import KratosMultiphysics.FluidDynamicsApplication as KratosCFD
from  KratosMultiphysics.kratos_utilities import CheckIfApplicationsAvailable
have_mesh_moving = CheckIfApplicationsAvailable("MeshMovingApplication")
if have_mesh_moving:
    import KratosMultiphysics.MeshMovingApplication as KratosMeshMoving

# Import base class file
from KratosMultiphysics.FluidDynamicsApplication.fluid_solver import FluidSolver
from KratosMultiphysics.FluidDynamicsApplication import read_distance_from_file

class EmbeddedFormulation(object):
    """Helper class to define embedded-dependent parameters."""
    def __init__(self, formulation_settings):
        self.element_name = None
        self.condition_name = None
        self.process_info_data = {}

        if formulation_settings.Has("element_type"):
            element_type = formulation_settings["element_type"].GetString()
            if element_type == "embedded_navier_stokes":
                self._SetUpClassicEmbeddedNavierStokes(formulation_settings)
            elif element_type == "embedded_symbolic_navier_stokes":
                self._SetUpEmbeddedSymbolicNavierStokes(formulation_settings)
            elif element_type == "embedded_ausas_navier_stokes":
                self._SetUpClassicEmbeddedAusasNavierStokes(formulation_settings)
            elif element_type == "embedded_symbolic_navier_stokes_discontinuous":
                self._SetUpEmbeddedSymbolicNavierStokesDiscontinuous(formulation_settings)
        else:
            raise RuntimeError("Argument \'element_type\' not found in stabilization settings.")

    def SetProcessInfo(self, model_part):
        for variable,value in self.process_info_data.items():
            model_part.ProcessInfo[variable] = value

    def _SetUpClassicEmbeddedNavierStokes(self, formulation_settings):
        default_settings = KratosMultiphysics.Parameters(r"""{
            "element_type": "embedded_navier_stokes",
            "is_slip": false,
            "slip_length": 1.0e8,
            "penalty_coefficient": 10.0,
            "dynamic_tau": 1.0,
            "level_set_type": "continuous"
        }""")
        formulation_settings.ValidateAndAssignDefaults(default_settings)

        self.element_name = "EmbeddedNavierStokes"
        self.condition_name = "NavierStokesWallCondition"
        self.level_set_type = formulation_settings["level_set_type"].GetString()
        self.element_integrates_in_time = True
        self.element_has_nodal_properties = True

        self.process_info_data[KratosMultiphysics.DYNAMIC_TAU] = formulation_settings["dynamic_tau"].GetDouble()
        self.process_info_data[KratosCFD.PENALTY_COEFFICIENT] = formulation_settings["penalty_coefficient"].GetDouble()
        if formulation_settings["is_slip"].GetBool():
            self.process_info_data[KratosCFD.SLIP_LENGTH] = formulation_settings["slip_length"].GetDouble()

    def _SetUpEmbeddedSymbolicNavierStokes(self, formulation_settings):
        default_settings = KratosMultiphysics.Parameters(r"""{
            "element_type": "embedded_symbolic_navier_stokes",
            "is_slip": false,
            "slip_length": 1.0e8,
            "penalty_coefficient": 10.0,
            "dynamic_tau": 1.0,
            "level_set_type": "continuous"
        }""")
        formulation_settings.ValidateAndAssignDefaults(default_settings)

        self.element_name = "EmbeddedSymbolicNavierStokes"
        self.condition_name = "NavierStokesWallCondition"
        self.level_set_type = formulation_settings["level_set_type"].GetString()
        self.element_integrates_in_time = True
        self.element_has_nodal_properties = False

        self.process_info_data[KratosMultiphysics.DYNAMIC_TAU] = formulation_settings["dynamic_tau"].GetDouble()
        self.process_info_data[KratosCFD.PENALTY_COEFFICIENT] = formulation_settings["penalty_coefficient"].GetDouble()
        if formulation_settings["is_slip"].GetBool():
            self.process_info_data[KratosCFD.SLIP_LENGTH] = formulation_settings["slip_length"].GetDouble()

    def _SetUpClassicEmbeddedAusasNavierStokes(self, formulation_settings):
        default_settings = KratosMultiphysics.Parameters(r"""{
            "element_type": "embedded_ausas_navier_stokes",
            "is_slip": true,
            "penalty_coefficient": 10.0,
            "dynamic_tau": 1.0,
            "level_set_type": "discontinuous"
        }""")
        formulation_settings.ValidateAndAssignDefaults(default_settings)

        self.element_name = "EmbeddedAusasNavierStokes"
        self.condition_name = "EmbeddedAusasNavierStokesWallCondition"
        self.level_set_type = formulation_settings["level_set_type"].GetString()
        self.element_integrates_in_time = True
        self.element_has_nodal_properties = True

        self.process_info_data[KratosMultiphysics.DYNAMIC_TAU] = formulation_settings["dynamic_tau"].GetDouble()
        self.process_info_data[KratosCFD.PENALTY_COEFFICIENT] = formulation_settings["penalty_coefficient"].GetDouble()

    def _SetUpEmbeddedSymbolicNavierStokesDiscontinuous(self, formulation_settings):
        default_settings = KratosMultiphysics.Parameters(r"""{
            "element_type": "embedded_symbolic_navier_stokes_discontinuous",
            "is_slip": true,
            "slip_length": 1.0e8,
            "penalty_coefficient": 10.0,
            "dynamic_tau": 1.0,
            "level_set_type": "discontinuous"
        }""")
        formulation_settings.ValidateAndAssignDefaults(default_settings)

        self.element_name = "EmbeddedSymbolicNavierStokesDiscontinuous"
        self.condition_name = "NavierStokesWallCondition"
        self.level_set_type = formulation_settings["level_set_type"].GetString()
        self.element_integrates_in_time = True
        self.element_has_nodal_properties = False

        self.process_info_data[KratosMultiphysics.DYNAMIC_TAU] = formulation_settings["dynamic_tau"].GetDouble()
        self.process_info_data[KratosCFD.PENALTY_COEFFICIENT] = formulation_settings["penalty_coefficient"].GetDouble()
        if formulation_settings["is_slip"].GetBool():
            self.process_info_data[KratosCFD.SLIP_LENGTH] = formulation_settings["slip_length"].GetDouble()
        else:
            self.process_info_data[KratosCFD.SLIP_LENGTH] = 0.0


def CreateSolver(model, custom_settings):
    return NavierStokesEmbeddedMonolithicSolver(model, custom_settings)

class NavierStokesEmbeddedMonolithicSolver(FluidSolver):

    def __GetDistanceModificationDefaultSettings(self, level_set_type):
        if level_set_type == "continuous":
            return self.__GetContinuousDistanceModificationDefaultSettings()
        elif level_set_type == "discontinuous":
            return self.__GetDiscontinuousDistanceModificationDefaultSettings()
        else:
            err_msg = 'Provided level set type is: \'' + level_set_type + '\'. Expected \'continuous\' or \'discontinuous\'.'
            raise Exception(err_msg)

    @classmethod
    def __GetContinuousDistanceModificationDefaultSettings(cls):
        return KratosMultiphysics.Parameters(r'''{
            "model_part_name": "",
            "distance_threshold": 1e-3,
            "continuous_distance": true,
            "check_at_each_time_step": true,
            "avoid_almost_empty_elements": true,
            "deactivate_full_negative_elements": true
        }''')

    @classmethod
    def __GetDiscontinuousDistanceModificationDefaultSettings(cls):
        return KratosMultiphysics.Parameters(r'''{
            "model_part_name": "",
            "distance_threshold": 1e-3,
            "continuous_distance": false,
            "check_at_each_time_step": true,
            "avoid_almost_empty_elements": false,
            "deactivate_full_negative_elements": false
        }''')

    @classmethod
    def _get_fm_ale_implicit_default_settings(cls):
        return KratosMultiphysics.Parameters("""
        {
            "virtual_model_part_name": "VirtualModelPart",
            "structure_model_part_name": "",
            "linear_solver_settings": {
                "solver_type": "cg",
                "tolerance": 1.0e-8,
                "max_iteration": 1000
            },
            "embedded_nodal_variable_settings": {
                "gradient_penalty_coefficient": 0.0,
                "linear_solver_settings": {
                    "preconditioner_type": "amg",
                    "solver_type": "amgcl",
                    "smoother_type": "ilu0",
                    "krylov_type": "cg",
                    "max_iteration": 1000,
                    "verbosity": 0,
                    "tolerance": 1e-8,
                    "scaling": false,
                    "block_size": 1,
                    "use_block_matrices_if_possible": true
                }
            }
        }
        """)

    @classmethod
    def _get_fm_ale_explicit_default_settings(cls):
        return KratosMultiphysics.Parameters("""
        {
            "virtual_model_part_name": "VirtualModelPart",
            "structure_model_part_name": "",
            "search_radius": 0.0
        }
        """)

    def _get_fm_ale_solver_default_settings(self, mesh_movement):
        if mesh_movement == "implicit":
            return self._get_fm_ale_implicit_default_settings()
        elif mesh_movement == "explicit":
            return self._get_fm_ale_explicit_default_settings()
        else:
            raise Exception("Provided mesh movement \'" + mesh_movement + "\'. Available options are \'implicit\' and \'explicit\'.")

    @classmethod
    def GetDefaultSettings(cls):
        ##settings string in json format
        default_settings = KratosMultiphysics.Parameters("""
        {
            "solver_type": "embedded_solver_from_defaults",
            "model_part_name": "",
            "domain_size": -1,
            "model_import_settings": {
                "input_type": "mdpa",
                "input_filename": "unknown_name",
                "reorder": false
            },
            "material_import_settings": {
                "materials_filename": ""
            },
            "distance_reading_settings"    : {
                "import_mode"         : "from_mdpa",
                "distance_file_name"  : "no_distance_file"
            },
            "distance_modification_settings": {
            },
            "maximum_iterations": 7,
            "echo_level": 0,
            "time_order": 2,
            "time_scheme": "bdf2",
            "compute_reactions": false,
            "reform_dofs_at_each_step": false,
            "consider_periodic_conditions": false,
            "relative_velocity_tolerance": 1e-3,
            "absolute_velocity_tolerance": 1e-5,
            "relative_pressure_tolerance": 1e-3,
            "absolute_pressure_tolerance": 1e-5,
            "linear_solver_settings"       : {
                "solver_type"         : "amgcl"
            },
            "volume_model_part_name" : "volume_model_part",
            "skin_parts": [""],
            "no_skin_parts":[""],
            "assign_neighbour_elements_to_conditions": false,
            "time_stepping"                : {
                "automatic_time_step" : true,
                "CFL_number"          : 1,
                "minimum_delta_time"  : 1e-2,
                "maximum_delta_time"  : 1.0
            },
            "move_mesh_flag": false,
            "formulation": {
                "element_type": "embedded_element_from_defaults",
                "dynamic_tau": 1.0
            },
            "fm_ale_settings": {
                "fm_ale_step_frequency": 0,
                "mesh_movement": "implicit",
                "fm_ale_solver_settings": {
                }
            }
        }""")

        default_settings.AddMissingParameters(super(NavierStokesEmbeddedMonolithicSolver, cls).GetDefaultSettings())
        return default_settings

    def ValidateSettings(self):
        """Overriding python_solver ValidateSettings to validate the fm_ale_settings
        """
        super(NavierStokesEmbeddedMonolithicSolver, self).ValidateSettings()
        self.settings["fm_ale_settings"].ValidateAndAssignDefaults(self.GetDefaultSettings()["fm_ale_settings"])
        if self.settings["fm_ale_settings"]["fm_ale_step_frequency"].GetInt() > 0:
            mesh_movement = self.settings["fm_ale_settings"]["mesh_movement"].GetString()
            self.settings["fm_ale_settings"]["fm_ale_solver_settings"].ValidateAndAssignDefaults(self._get_fm_ale_solver_default_settings(mesh_movement))

    def __init__(self, model, custom_settings):
        self._validate_settings_in_baseclass=True # To be removed eventually
        # TODO: DO SOMETHING IN HERE TO REMOVE THE "time_order" FROM THE DEFAULT SETTINGS BUT KEEPING THE BACKWARDS COMPATIBILITY
        super(NavierStokesEmbeddedMonolithicSolver,self).__init__(model,custom_settings)

        self.min_buffer_size = 3
        self.embedded_formulation = EmbeddedFormulation(self.settings["formulation"])
        self.element_name = self.embedded_formulation.element_name
        self.condition_name = self.embedded_formulation.condition_name
        self.level_set_type = self.embedded_formulation.level_set_type
        self.element_integrates_in_time = self.embedded_formulation.element_integrates_in_time
        self.element_has_nodal_properties = self.embedded_formulation.element_has_nodal_properties

        ## Set the distance reading filename
        # TODO: remove the manual "distance_file_name" set as soon as the problem type one has been tested.
        if (self.settings["distance_reading_settings"]["import_mode"].GetString() == "from_GiD_file"):
            self.settings["distance_reading_settings"]["distance_file_name"].SetString(self.settings["model_import_settings"]["input_filename"].GetString()+".post.res")

        # If the FM-ALE is required, do a first call to the __GetFmAleVirtualModelPart
        # Note that this will create the virtual model part in the model
        if self._FmAleIsActive():
            self.__GetFmAleVirtualModelPart()

        KratosMultiphysics.Logger.PrintInfo(self.__class__.__name__, "Construction of NavierStokesEmbeddedMonolithicSolver finished.")

    def AddVariables(self):
        self.main_model_part.AddNodalSolutionStepVariable(KratosMultiphysics.DENSITY) # TODO: Remove this once the "old" embedded elements get the density from the properties (or once we delete them)
        self.main_model_part.AddNodalSolutionStepVariable(KratosMultiphysics.DYNAMIC_VISCOSITY) # TODO: Remove this once the "old" embedded elements get the density from the properties (or once we delete them)
        self.main_model_part.AddNodalSolutionStepVariable(KratosMultiphysics.PRESSURE)
        self.main_model_part.AddNodalSolutionStepVariable(KratosMultiphysics.VELOCITY)
        self.main_model_part.AddNodalSolutionStepVariable(KratosMultiphysics.ACCELERATION)
        self.main_model_part.AddNodalSolutionStepVariable(KratosMultiphysics.MESH_VELOCITY)
        self.main_model_part.AddNodalSolutionStepVariable(KratosMultiphysics.BODY_FORCE)
        self.main_model_part.AddNodalSolutionStepVariable(KratosMultiphysics.NODAL_AREA)
        self.main_model_part.AddNodalSolutionStepVariable(KratosMultiphysics.REACTION)
        self.main_model_part.AddNodalSolutionStepVariable(KratosMultiphysics.REACTION_WATER_PRESSURE)
        self.main_model_part.AddNodalSolutionStepVariable(KratosMultiphysics.NORMAL)
        self.main_model_part.AddNodalSolutionStepVariable(KratosMultiphysics.EXTERNAL_PRESSURE)
        self.main_model_part.AddNodalSolutionStepVariable(KratosMultiphysics.DISTANCE)              # Distance function nodal values
        self.main_model_part.AddNodalSolutionStepVariable(KratosMultiphysics.DISTANCE_GRADIENT)     # Distance gradient nodal values
        self.main_model_part.AddNodalSolutionStepVariable(KratosMultiphysics.FLAG_VARIABLE)
        self.main_model_part.AddNodalSolutionStepVariable(KratosCFD.EMBEDDED_WET_PRESSURE)          # Post-process variable (stores the fluid nodes pressure and is set to 0 in the structure ones)
        self.main_model_part.AddNodalSolutionStepVariable(KratosCFD.EMBEDDED_WET_VELOCITY)          # Post-process variable (stores the fluid nodes velocity and is set to 0 in the structure ones)
<<<<<<< HEAD
        self.main_model_part.AddNodalSolutionStepVariable(KratosMultiphysics.FLAG_VARIABLE)
        if self.__fm_ale_is_active:
=======

        if self._FmAleIsActive():
>>>>>>> e21d1eee
            self.main_model_part.AddNodalSolutionStepVariable(KratosMultiphysics.MESH_DISPLACEMENT)
            self.main_model_part.AddNodalSolutionStepVariable(KratosMultiphysics.MESH_REACTION)

        KratosMultiphysics.Logger.PrintInfo(self.__class__.__name__, "Fluid solver variables added correctly.")

    def AddDofs(self):
        super(NavierStokesEmbeddedMonolithicSolver, self).AddDofs()
        if self._FmAleIsActive():
            KratosMultiphysics.VariableUtils().AddDof(KratosMultiphysics.MESH_DISPLACEMENT_X, KratosMultiphysics.MESH_REACTION_X, self.main_model_part)
            KratosMultiphysics.VariableUtils().AddDof(KratosMultiphysics.MESH_DISPLACEMENT_Y, KratosMultiphysics.MESH_REACTION_Y, self.main_model_part)
            KratosMultiphysics.VariableUtils().AddDof(KratosMultiphysics.MESH_DISPLACEMENT_Z, KratosMultiphysics.MESH_REACTION_Z, self.main_model_part)
            KratosMultiphysics.Logger.PrintInfo(self.__class__.__name__, "FM-ALE DOFs added correctly.")

    def PrepareModelPart(self):
        # Call the base solver PrepareModelPart()
        super(NavierStokesEmbeddedMonolithicSolver, self).PrepareModelPart()

        # Set the extra requirements of the embedded formulation
        if not self.main_model_part.ProcessInfo[KratosMultiphysics.IS_RESTARTED]:
            ## Sets the embedded formulation configuration
            self.__SetEmbeddedFormulation()
            ## Setting the nodal distance
            self.__SetDistanceFunction()

    def Initialize(self):
        # If the solver requires an instance of the stabilized embedded_formulation class, set the process info variables
        if hasattr(self, 'embedded_formulation'):
            self.embedded_formulation.SetProcessInfo(self.GetComputingModelPart())

        # Construct and initialize the solution strategy
        solution_strategy = self._GetSolutionStrategy()
        solution_strategy.SetEchoLevel(self.settings["echo_level"].GetInt())
        solution_strategy.Initialize()

        # Set the distance modification process
        self.GetDistanceModificationProcess().ExecuteInitialize()

        # For the primitive Ausas formulation, set the find nodal neighbours process
        # Recall that the Ausas condition requires the nodal neighbours.
        if (self.settings["formulation"]["element_type"].GetString() == "embedded_ausas_navier_stokes"):
            computing_model_part = self.GetComputingModelPart()
            data_communicator = computing_model_part.GetCommunicator().GetDataCommunicator()
            self.find_nodal_neighbours_process = KratosMultiphysics.FindGlobalNodalElementalNeighboursProcess(
                data_communicator,
                computing_model_part)

        # If required, intialize the FM-ALE utility
        if self._FmAleIsActive():
            self.fm_ale_step = 1
            # Fill the virtual model part geometry. Note that the mesh moving util is created in this first call
            self.__GetFmAleUtility().Initialize(self.main_model_part)

        KratosMultiphysics.Logger.PrintInfo(self.__class__.__name__, "Solver initialization finished.")

    def AdvanceInTime(self, current_time):
        # Call base solver AdvanceInTime to clone the time step and get the new time
        new_time = super(NavierStokesEmbeddedMonolithicSolver, self).AdvanceInTime(current_time)

        # Save the current step and time in the virtual model part process info
        if self._FmAleIsActive():
            self.__GetFmAleVirtualModelPart().ProcessInfo[KratosMultiphysics.STEP] += 1
            self.__GetFmAleVirtualModelPart().ProcessInfo[KratosMultiphysics.TIME] = new_time

        return new_time

    def InitializeSolutionStep(self):
        if self._TimeBufferIsInitialized():
            # Compute the BDF coefficients
            (self.time_discretization).ComputeAndSaveBDFCoefficients(self.GetComputingModelPart().ProcessInfo)

            # If required, compute the nodal neighbours
            if (self.settings["formulation"]["element_type"].GetString() == "embedded_ausas_navier_stokes"):
                (self.find_nodal_neighbours_process).Execute()

            # Set the virtual mesh values from the background mesh
            self.__SetVirtualMeshValues()

        # Call the base solver InitializeSolutionStep()
        super(NavierStokesEmbeddedMonolithicSolver, self).InitializeSolutionStep()

    def SolveSolutionStep(self):
        if self._TimeBufferIsInitialized():
            # Correct the distance field
            # Note that this is intentionally placed in here (and not in the InitializeSolutionStep() of the solver
            # It has to be done before each call to the Solve() in case an outer non-linear iteration is performed (FSI)
            self.GetDistanceModificationProcess().ExecuteInitializeSolutionStep()

            # Perform the FM-ALE operations
            # Note that this also sets the EMBEDDED_VELOCITY from the MESH_VELOCITY
            self.__DoFmAleOperations()

            # Call the base SolveSolutionStep to solve the embedded CFD problem
            is_converged = super(NavierStokesEmbeddedMonolithicSolver,self).SolveSolutionStep()

            # Undo the FM-ALE virtual mesh movement
            self.__UndoFMALEOperations()

            # Restore the fluid node fixity to its original status
            # Note that this is intentionally placed in here (and not in the FinalizeSolutionStep() of the solver
            # It has to be done after each call to the Solve() and the FM-ALE in case an outer non-linear iteration is performed (FSI)
            self.GetDistanceModificationProcess().ExecuteFinalizeSolutionStep()

            return is_converged
        else:
            return True

    def FinalizeSolutionStep(self):
        # Call the base solver FinalizeSolutionStep()
        super(NavierStokesEmbeddedMonolithicSolver, self).FinalizeSolutionStep()

        # Do the FM-ALE end of step operations
        if self._TimeBufferIsInitialized():
            self.__UpdateFMALEStepCounter()

    def _SetPhysicalProperties(self):
        # Call the base solver _SetPhysicalProperties()
        materials_imported = super(NavierStokesEmbeddedMonolithicSolver, self)._SetPhysicalProperties()

        # Check if the SOUND_VELOCITY has been defined by the user
        user_defined_sound_velocity = False
        for elem in self.main_model_part.Elements:
            if elem.Properties.Has(KratosMultiphysics.SOUND_VELOCITY):
                user_defined_sound_velocity = True
                sound_velocity = elem.Properties.GetValue(KratosMultiphysics.SOUND_VELOCITY)
            break

        # Set the SOUND_VELOCITY value (wave velocity)
        # TODO: Save the SOUND_VELOCITY in the element Properties
        if user_defined_sound_velocity:
            self.main_model_part.ProcessInfo[KratosMultiphysics.SOUND_VELOCITY] = sound_velocity
        else:
            # If the wave velocity is not defined take a large enough value to consider the fluid as incompressible
            default_sound_velocity = 1e+12
            self.main_model_part.ProcessInfo[KratosMultiphysics.SOUND_VELOCITY] = default_sound_velocity

        return materials_imported

    def _SetNodalProperties(self):
        # Get density and dynamic viscostity from the properties of the first element
        for el in self.main_model_part.Elements:
            rho = el.Properties.GetValue(KratosMultiphysics.DENSITY)
            if rho <= 0.0:
                raise Exception("DENSITY set to {0} in Properties {1}, positive number expected.".format(rho,el.Properties.Id))
            dyn_viscosity = el.Properties.GetValue(KratosMultiphysics.DYNAMIC_VISCOSITY)
            if dyn_viscosity <= 0.0:
                raise Exception("DYNAMIC_VISCOSITY set to {0} in Properties {1}, positive number expected.".format(dyn_viscosity,el.Properties.Id))
            break
        else:
            raise Exception("No fluid elements found in the main model part.")
        # Transfer the obtained properties to the nodes
        KratosMultiphysics.VariableUtils().SetVariable(KratosMultiphysics.DENSITY, rho, self.main_model_part.Nodes)
        KratosMultiphysics.VariableUtils().SetVariable(KratosMultiphysics.DYNAMIC_VISCOSITY, dyn_viscosity, self.main_model_part.Nodes)

    def __SetEmbeddedFormulation(self):
        # Set the SLIP elemental flag
        if (self.settings["formulation"]["is_slip"].GetBool()):
            KratosMultiphysics.VariableUtils().SetFlag(KratosMultiphysics.SLIP, True, self.GetComputingModelPart().Elements)
        else:
            # Set the SLIP elemental flag to false in the entire domain
            KratosMultiphysics.VariableUtils().SetFlag(KratosMultiphysics.SLIP, False, self.GetComputingModelPart().Elements)

        # Save the formulation settings in the ProcessInfo
        self.embedded_formulation.SetProcessInfo(self.main_model_part)

    def __SetDistanceFunction(self):
        ## Set the nodal distance function
        if (self.settings["distance_reading_settings"]["import_mode"].GetString() == "from_GiD_file"):
            DistanceUtility = read_distance_from_file.DistanceImportUtility(self.main_model_part, self.settings["distance_reading_settings"])
            DistanceUtility.ImportDistance()
        elif (self.settings["distance_reading_settings"]["import_mode"].GetString() == "from_mdpa"):
            KratosMultiphysics.Logger.PrintInfo("Navier Stokes Embedded Solver","Distance function taken from the .mdpa input file.")
            # Recall to swap the distance sign (GiD considers d<0 in the fluid region)
            for node in self.main_model_part.Nodes:
                distance_value = node.GetSolutionStepValue(KratosMultiphysics.DISTANCE)
                node.SetSolutionStepValue(KratosMultiphysics.DISTANCE, -distance_value)

    def GetDistanceModificationProcess(self):
        if not hasattr(self, '_distance_modification_process'):
            self._distance_modification_process = self.__CreateDistanceModificationProcess()
        return self._distance_modification_process

    def __CreateDistanceModificationProcess(self):
        # Set the distance modification settings according to the level set type
        # Note that the distance modification process is applied to the volume model part
        distance_modification_settings = self.settings["distance_modification_settings"]
        distance_modification_settings.ValidateAndAssignDefaults(self.__GetDistanceModificationDefaultSettings(self.level_set_type))
        aux_full_volume_part_name = self.settings["model_part_name"].GetString() + "." + self.settings["volume_model_part_name"].GetString()
        distance_modification_settings["model_part_name"].SetString(aux_full_volume_part_name)
        return KratosCFD.DistanceModificationProcess(self.model, distance_modification_settings)

    def _FmAleIsActive(self):
        return self.settings["fm_ale_settings"]["fm_ale_step_frequency"].GetInt() > 0

    def __GetFmAleStructureModelPart(self):
        structure_model_part_name = self.settings["fm_ale_settings"]["fm_ale_solver_settings"]["structure_model_part_name"].GetString()
        if self.model.HasModelPart(structure_model_part_name):
            return self.model.GetModelPart(structure_model_part_name)
        else:
            raise Exception("Structure model part {0} not found in model.\n It is expected to be added in your custom analysis stage file.".format(structure_model_part_name))

    def __GetFmAleVirtualModelPart(self):
        if not hasattr(self, '_virtual_model_part'):
            self._virtual_model_part = self.__CreateFmAleVirtualModelPart()
        return self._virtual_model_part

    def __CreateFmAleVirtualModelPart(self):
        virtual_model_part_name = self.settings["fm_ale_settings"]["fm_ale_solver_settings"]["virtual_model_part_name"].GetString()
        virtual_model_part = self.model.CreateModelPart(virtual_model_part_name)
        return virtual_model_part

    def __GetFmAleUtility(self):
        if not hasattr (self, '_mesh_moving_util'):
            self._mesh_moving_util = self.__CreateFmAleUtility()
        return self._mesh_moving_util

    def __CreateFmAleUtility(self):
        if have_mesh_moving:
            mesh_movement = self.settings["fm_ale_settings"]["mesh_movement"].GetString()
            if (mesh_movement == "implicit"):
                mesh_moving_util = KratosMeshMoving.FixedMeshALEUtilities(
                    self.model,
                    self.settings["fm_ale_settings"]["fm_ale_solver_settings"])
            elif (mesh_movement == "explicit"):
                mesh_moving_util = KratosMeshMoving.ExplicitFixedMeshALEUtilities(
                    self.model,
                    self.settings["fm_ale_settings"]["fm_ale_solver_settings"])
            else:
                raise Exception("FM-ALE mesh_movement set to \'" + mesh_movement + "\'. Available options are \'implicit\' and \'explicit\'.")

            return mesh_moving_util
        else:
            raise Exception("MeshMovingApplication is required to construct the FM-ALE utility (ExplicitFixedMeshALEUtilities)")

    def __IsFmAleStep(self):
        if self._FmAleIsActive():
            if (self.fm_ale_step == self.settings["fm_ale_settings"]["fm_ale_step_frequency"].GetInt()):
                return True
            else:
                return False
        else:
            return False

    def __UpdateFMALEStepCounter(self):
        if self._FmAleIsActive():
            if (self.__IsFmAleStep()):
                # Reset the FM-ALE steps counter
                self.fm_ale_step = 1
            else:
                # Update the FM-ALE steps counter
                self.fm_ale_step += 1

    def __SetVirtualMeshValues(self):
        if self.__IsFmAleStep():
            # Fill the virtual model part variable values: VELOCITY (n,nn), PRESSURE (n,nn)
            self.__GetFmAleUtility().SetVirtualMeshValuesFromOriginMesh()

    def __DoFmAleOperations(self):
        if self.__IsFmAleStep():
            # Solve the mesh problem
            delta_time = self.main_model_part.ProcessInfo[KratosMultiphysics.DELTA_TIME]
            self.__GetFmAleUtility().ComputeMeshMovement(delta_time)

            # Project the obtained MESH_VELOCITY and historical VELOCITY and PRESSURE values to the origin mesh
            buffer_size = self.main_model_part.GetBufferSize()
            domain_size = self.main_model_part.ProcessInfo[KratosMultiphysics.DOMAIN_SIZE]

            if (domain_size == 2):
                self.__GetFmAleUtility().ProjectVirtualValues2D(self.main_model_part, buffer_size)
            else:
                self.__GetFmAleUtility().ProjectVirtualValues3D(self.main_model_part, buffer_size)

            # If FM-ALE is performed, use the MESH_VELOCITY as EMBEDDED_VELOCITY
            KratosMultiphysics.VariableUtils().CopyModelPartNodalVarToNonHistoricalVar(
                KratosMultiphysics.MESH_VELOCITY,
                KratosMultiphysics.EMBEDDED_VELOCITY,
                self.GetComputingModelPart(),
                self.GetComputingModelPart(),
                0)

    def __UndoFMALEOperations(self):
        if self.__IsFmAleStep():
            # Undo the FM-ALE virtual mesh movement
            self.__GetFmAleUtility().UndoMeshMovement()<|MERGE_RESOLUTION|>--- conflicted
+++ resolved
@@ -321,13 +321,8 @@
         self.main_model_part.AddNodalSolutionStepVariable(KratosMultiphysics.FLAG_VARIABLE)
         self.main_model_part.AddNodalSolutionStepVariable(KratosCFD.EMBEDDED_WET_PRESSURE)          # Post-process variable (stores the fluid nodes pressure and is set to 0 in the structure ones)
         self.main_model_part.AddNodalSolutionStepVariable(KratosCFD.EMBEDDED_WET_VELOCITY)          # Post-process variable (stores the fluid nodes velocity and is set to 0 in the structure ones)
-<<<<<<< HEAD
-        self.main_model_part.AddNodalSolutionStepVariable(KratosMultiphysics.FLAG_VARIABLE)
-        if self.__fm_ale_is_active:
-=======
 
         if self._FmAleIsActive():
->>>>>>> e21d1eee
             self.main_model_part.AddNodalSolutionStepVariable(KratosMultiphysics.MESH_DISPLACEMENT)
             self.main_model_part.AddNodalSolutionStepVariable(KratosMultiphysics.MESH_REACTION)
 
