--- conflicted
+++ resolved
@@ -5,246 +5,5 @@
 from KratosMultiphysics.FluidDynamicsApplication.navier_stokes_monolithic_solver import NavierStokesMonolithicSolver
 
 def CreateSolver(model, custom_settings):
-<<<<<<< HEAD
-    return NavierStokesSolverMonolithic(model, custom_settings)
-
-class NavierStokesSolverMonolithic(FluidSolver):
-
-    @classmethod
-    def GetDefaultParameters(cls):
-
-        ##settings string in json format
-        default_settings = KratosMultiphysics.Parameters("""
-        {
-            "solver_type": "monolithic",
-            "model_part_name": "FluidModelPart",
-            "domain_size": -1,
-            "model_import_settings": {
-                "input_type": "mdpa",
-                "input_filename": "unknown_name",
-                "reorder": false
-            },
-            "material_import_settings": {
-                "materials_filename": ""
-            },
-            "formulation": {
-                "element_type": "vms"
-            },
-            "maximum_iterations": 10,
-            "echo_level": 0,
-            "consider_periodic_conditions": false,
-            "builder_and_solver_settings" : {
-                "use_block_builder" : true,
-                "use_lagrange_BS"   : false,
-                "advanced_settings" : { }
-            },
-            "multi_point_constraints_used": true,
-            "compute_reactions": false,
-            "analysis_type": "non_linear",
-            "reform_dofs_at_each_step": true,
-            "assign_neighbour_elements_to_conditions": true,
-            "relative_velocity_tolerance": 1e-3,
-            "absolute_velocity_tolerance": 1e-5,
-            "relative_pressure_tolerance": 1e-3,
-            "absolute_pressure_tolerance": 1e-5,
-            "linear_solver_settings"        : {
-                "solver_type" : "amgcl"
-            },
-            "volume_model_part_name" : "volume_model_part",
-            "skin_parts": [""],
-            "no_skin_parts":[""],
-            "time_stepping"                : {
-                "automatic_time_step" : false,
-                "CFL_number"          : 1,
-                "minimum_delta_time"  : 1e-4,
-                "maximum_delta_time"  : 0.01,
-                "time_step"           : 0.0
-            },
-            "time_scheme":"bossak",
-            "alpha":-0.3,
-            "velocity_relaxation":0.9,
-            "pressure_relaxation":0.9,
-            "move_mesh_strategy": 0,
-            "periodic": "periodic",
-            "move_mesh_flag": false
-        }""")
-
-        default_settings.AddMissingParameters(super(NavierStokesSolverMonolithic, cls).GetDefaultParameters())
-        return default_settings
-
-    def _BackwardsCompatibilityHelper(self,settings):
-        ## Backwards compatibility -- deprecation warnings
-        if settings.Has("stabilization"):
-            msg  = "Input JSON data contains deprecated setting \'stabilization\'.\n"
-            msg += "Please rename it to \'formulation\' (and rename \'stabilization/formulation\' to \'formulation/element_type\' if it exists).\n"
-            KratosMultiphysics.Logger.PrintWarning("NavierStokesVMSMonolithicSolver",msg)
-            settings.AddValue("formulation", settings["stabilization"])
-            settings.RemoveValue("stabilization")
-            settings["formulation"].AddValue("element_type", settings["formulation"]["formulation"])
-            settings["formulation"].RemoveValue("formulation")
-
-        if settings.Has("oss_switch"):
-            msg  = "Input JSON data contains deprecated setting \'oss_switch\' (int).\n"
-            msg += "Please define \'formulation/element_type\' (set it to \'vms\')\n"
-            msg += "and set \'formulation/use_orthogonal_subscales\' (bool) instead."
-            KratosMultiphysics.Logger.PrintWarning("NavierStokesVMSMonolithicSolver",msg)
-            if not settings.Has("formulation"):
-                settings.AddValue("formulation",KratosMultiphysics.Parameters(r'{"element_type":"vms"}'))
-            settings["formulation"].AddEmptyValue("use_orthogonal_subscales")
-            settings["formulation"]["use_orthogonal_subscales"].SetBool(bool(settings["oss_switch"].GetInt()))
-            settings.RemoveValue("oss_switch")
-
-        if settings.Has("dynamic_tau"):
-            msg  = "Input JSON data contains deprecated setting \'dynamic_tau\' (float).\n"
-            msg += "Please define \'formulation/element_type\' (set it to \'vms\') and \n"
-            msg += "set \'formulation/dynamic_tau\' (float) instead."
-            KratosMultiphysics.Logger.PrintWarning("NavierStokesVMSMonolithicSolver",msg)
-            if not settings.Has("formulation"):
-                settings.AddValue("formulation",KratosMultiphysics.Parameters(r'{"element_type":"vms"}'))
-            settings["formulation"].AddEmptyValue("dynamic_tau")
-            settings["formulation"]["dynamic_tau"].SetDouble(settings["dynamic_tau"].GetDouble())
-            settings.RemoveValue("dynamic_tau")
-
-        if settings.Has("turbulence_model") and settings["turbulence_model"].IsString():
-            if settings["turbulence_model"].GetString().lower()!="none":
-                msg = "Ignoring deprecated \"turbulence_model\" (string) setting."
-                KratosMultiphysics.Logger.PrintWarning("NavierStokesVMSMonolithicSolver",msg)
-            settings.RemoveValue("turbulence_model")
-
-        return settings
-
-
-    def __init__(self, model, custom_settings):
-        custom_settings = self._BackwardsCompatibilityHelper(custom_settings)
-        super(NavierStokesSolverMonolithic,self).__init__(model,custom_settings)
-
-        # Set up the auxiliary class with the formulation settings
-        self._SetFormulation()
-
-        # Update the default buffer size according to the selected time scheme
-        self._SetTimeSchemeBufferSize()
-
-        KratosMultiphysics.Logger.PrintInfo(self.__class__.__name__, "Construction of NavierStokesSolverMonolithic finished.")
-
-    def AddVariables(self):
-        ## Add base class variables
-        self.main_model_part.AddNodalSolutionStepVariable(KratosMultiphysics.VELOCITY)
-        self.main_model_part.AddNodalSolutionStepVariable(KratosMultiphysics.ACCELERATION)
-        self.main_model_part.AddNodalSolutionStepVariable(KratosMultiphysics.MESH_VELOCITY)
-        self.main_model_part.AddNodalSolutionStepVariable(KratosMultiphysics.PRESSURE)
-        self.main_model_part.AddNodalSolutionStepVariable(KratosMultiphysics.IS_STRUCTURE)
-        self.main_model_part.AddNodalSolutionStepVariable(KratosMultiphysics.DISPLACEMENT)
-        self.main_model_part.AddNodalSolutionStepVariable(KratosMultiphysics.BODY_FORCE)
-        self.main_model_part.AddNodalSolutionStepVariable(KratosMultiphysics.NODAL_AREA)
-        self.main_model_part.AddNodalSolutionStepVariable(KratosMultiphysics.NODAL_H)
-        self.main_model_part.AddNodalSolutionStepVariable(KratosMultiphysics.ADVPROJ)
-        self.main_model_part.AddNodalSolutionStepVariable(KratosMultiphysics.DIVPROJ)
-        self.main_model_part.AddNodalSolutionStepVariable(KratosMultiphysics.REACTION)
-        self.main_model_part.AddNodalSolutionStepVariable(KratosMultiphysics.REACTION_WATER_PRESSURE)
-        self.main_model_part.AddNodalSolutionStepVariable(KratosMultiphysics.EXTERNAL_PRESSURE)
-        self.main_model_part.AddNodalSolutionStepVariable(KratosMultiphysics.NORMAL)
-        self.main_model_part.AddNodalSolutionStepVariable(KratosMultiphysics.Y_WALL)
-        self.main_model_part.AddNodalSolutionStepVariable(KratosCFD.Q_VALUE)
-
-        # Adding variables required for the nodal material properties
-        if self.element_has_nodal_properties:
-            for variable in self.historical_nodal_properties_variables_list:
-                self.main_model_part.AddNodalSolutionStepVariable(variable)
-
-        # Adding variables required for the periodic conditions
-        if self.settings["consider_periodic_conditions"].GetBool() == True:
-            self.main_model_part.AddNodalSolutionStepVariable(KratosCFD.PATCH_INDEX)
-
-        KratosMultiphysics.Logger.PrintInfo(self.__class__.__name__, "Fluid solver variables added correctly.")
-
-    def Initialize(self):
-        # If the solver requires an instance of the stabilized formulation class, set the process info variables
-        if hasattr(self, 'formulation'):
-            self.formulation.SetProcessInfo(self.GetComputingModelPart())
-
-        # Construct and initialize the solution strategy
-        solution_strategy = self._GetSolutionStrategy()
-        solution_strategy.SetEchoLevel(self.settings["echo_level"].GetInt())
-        solution_strategy.Initialize()
-
-        KratosMultiphysics.Logger.PrintInfo(self.__class__.__name__, "Solver initialization finished.")
-
-    def InitializeSolutionStep(self):
-        # If required, compute the BDF coefficients
-        if hasattr(self, 'time_discretization'):
-            (self.time_discretization).ComputeAndSaveBDFCoefficients(self.GetComputingModelPart().ProcessInfo)
-        # Perform the solver InitializeSolutionStep
-        self._GetSolutionStrategy().InitializeSolutionStep()
-
-    def _SetFormulation(self):
-        self.formulation = StabilizedFormulation(self.settings["formulation"])
-        self.element_name = self.formulation.element_name
-        self.condition_name = self.formulation.condition_name
-        self.element_integrates_in_time = self.formulation.element_integrates_in_time
-        self.element_has_nodal_properties = self.formulation.element_has_nodal_properties
-        self.historical_nodal_properties_variables_list = self.formulation.historical_nodal_properties_variables_list
-        self.non_historical_nodal_properties_variables_list = self.formulation.non_historical_nodal_properties_variables_list
-
-    def _SetTimeSchemeBufferSize(self):
-        scheme_type = self.settings["time_scheme"].GetString()
-        if scheme_type == "bossak":
-            self.min_buffer_size = 2
-        elif scheme_type == "bdf2":
-            self.min_buffer_size = 3
-        elif scheme_type == "steady":
-            self.min_buffer_size = 1
-            self._SetUpSteadySimulation()
-        else:
-            msg  = "Unknown time_scheme option found in project parameters:\n"
-            msg += "\"" + scheme_type + "\"\n"
-            msg += "Accepted values are \"bossak\", \"bdf2\" or \"steady\".\n"
-            raise Exception(msg)
-
-    def _SetUpSteadySimulation(self):
-        '''Overwrite time stepping parameters so that they do not interfere with steady state simulations.'''
-        self.settings["time_stepping"]["automatic_time_step"].SetBool(False)
-        if self.settings["formulation"].Has("dynamic_tau"):
-            self.settings["formulation"]["dynamic_tau"].SetDouble(0.0)
-
-    def _SetNodalProperties(self):
-        set_density = KratosMultiphysics.DENSITY in self.historical_nodal_properties_variables_list
-        set_viscosity = KratosMultiphysics.VISCOSITY in self.historical_nodal_properties_variables_list
-        set_sound_velocity = KratosMultiphysics.SOUND_VELOCITY in self.non_historical_nodal_properties_variables_list
-
-        # Get density and dynamic viscostity from the properties of the first element
-        for el in self.main_model_part.Elements:
-            # Get DENSITY from properties
-            if set_density:
-                rho = el.Properties.GetValue(KratosMultiphysics.DENSITY)
-                if rho <= 0.0:
-                    raise Exception("DENSITY set to {0} in Properties {1}, positive number expected.".format(rho,el.Properties.Id))
-            # Get DYNAMIC_VISCOSITY from properties and calculate the kinematic one (VISCOSITY)
-            if set_viscosity:
-                dyn_viscosity = el.Properties.GetValue(KratosMultiphysics.DYNAMIC_VISCOSITY)
-                if dyn_viscosity <= 0.0:
-                    raise Exception("DYNAMIC_VISCOSITY set to {0} in Properties {1}, positive number expected.".format(dyn_viscosity,el.Properties.Id))
-                kin_viscosity = dyn_viscosity / rho
-            # Get SOUND_VELOCITY
-            if set_sound_velocity:
-                if el.Properties.Has(KratosMultiphysics.SOUND_VELOCITY):
-                    sound_velocity = el.Properties.GetValue(KratosMultiphysics.SOUND_VELOCITY)
-                else:
-                    sound_velocity = 1.0e+12 # Default sound velocity value
-                    KratosMultiphysics.Logger.PrintWarning('No \'SOUND_VELOCITY\' value found in Properties {0}. Setting default value {1}'.format(el.Properties.Id, sound_velocity))
-                if sound_velocity <= 0.0:
-                    raise Exception("SOUND_VELOCITY set to {0} in Properties {1}, positive number expected.".format(sound_velocity, el.Properties.Id))
-            break
-        else:
-            raise Exception("No fluid elements found in the main model part.")
-
-        # Transfer the obtained properties to the nodes
-        if set_density:
-            KratosMultiphysics.VariableUtils().SetVariable(KratosMultiphysics.DENSITY, rho, self.main_model_part.Nodes)
-        if set_viscosity:
-            KratosMultiphysics.VariableUtils().SetVariable(KratosMultiphysics.VISCOSITY, kin_viscosity, self.main_model_part.Nodes)
-        if set_sound_velocity:
-            KratosMultiphysics.VariableUtils().SetNonHistoricalVariable(KratosMultiphysics.SOUND_VELOCITY, sound_velocity, self.main_model_part.Nodes)
-=======
     IssueDeprecationWarning('', '"navier_stokes_solver_vmsmonolithic.py" module is deprecated. Please use "navier_stokes_monolithic_solver.py".')
-    return NavierStokesMonolithicSolver(model, custom_settings)
->>>>>>> d18b2c41
+    return NavierStokesMonolithicSolver(model, custom_settings)