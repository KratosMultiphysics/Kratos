# Importing the Kratos Library
import KratosMultiphysics

# Import applications
import KratosMultiphysics.FluidDynamicsApplication as KratosCFD

# Import base class file
from KratosMultiphysics.FluidDynamicsApplication.fluid_solver import FluidSolver

class StabilizedFormulation(object):
    """Helper class to define stabilization-dependent parameters."""
    def __init__(self,settings):
        self.element_name = None
        self.condition_name = "MonolithicWallCondition"
        self.element_integrates_in_time = False
        self.element_has_nodal_properties = False
        self.process_data = {}

        if settings.Has("element_type"):
            formulation = settings["element_type"].GetString()
            if formulation == "vms":
                self._SetUpClassicVMS(settings)
            elif formulation == "qsvms":
                self._SetUpQSVMS(settings)
            elif formulation == "dvms":
                self._SetUpDVMS(settings)
            elif formulation == "fic":
                self._SetUpFIC(settings)
            elif formulation == "symbolic":
                self._SetUpSymbolic(settings)
        else:
            print(settings)
            raise RuntimeError("Argument \'element_type\' not found in stabilization settings.")

    def SetProcessInfo(self,model_part):
        for variable,value in self.process_data.items():
            model_part.ProcessInfo[variable] = value

    def _SetUpClassicVMS(self,settings):
        default_settings = KratosMultiphysics.Parameters(r"""{
            "element_type": "vms",
            "use_orthogonal_subscales": false,
            "dynamic_tau": 0.01
        }""")

        default_non_newtonian_settings = KratosMultiphysics.Parameters(r"""{
            "power_law_k": 1e-6,
            "power_law_n": 1.0,
            "yield_stress": 0.0,
            "regularization_coefficient" : 100.0
        }""")

        # if non-newtonian, there are some extra options
        if settings.Has("non_newtonian_fluid_parameters"):
            self.non_newtonian_option = True
            default_settings.AddValue("non_newtonian_fluid_parameters", default_non_newtonian_settings)
            self.element_name = 'HerschelBulkleyVMS'
        else:
            self.non_newtonian_option = False
            self.element_name = 'VMS'

        settings.ValidateAndAssignDefaults(default_settings)

        # set the nodal material properties flag
        self.element_has_nodal_properties = True

        # validate the non-newtonian parameters if necessary
        if self.non_newtonian_option:
            settings["non_newtonian_fluid_parameters"].ValidateAndAssignDefaults(default_non_newtonian_settings)
            self.process_data[KratosMultiphysics.POWER_LAW_K] = settings["non_newtonian_fluid_parameters"]["power_law_k"].GetDouble()
            self.process_data[KratosMultiphysics.POWER_LAW_N] = settings["non_newtonian_fluid_parameters"]["power_law_n"].GetDouble()
            self.process_data[KratosMultiphysics.YIELD_STRESS] = settings["non_newtonian_fluid_parameters"]["yield_stress"].GetDouble()
            self.process_data[KratosCFD.REGULARIZATION_COEFFICIENT] = settings["non_newtonian_fluid_parameters"]["regularization_coefficient"].GetDouble()

        self.process_data[KratosMultiphysics.DYNAMIC_TAU] = settings["dynamic_tau"].GetDouble()
        use_oss = settings["use_orthogonal_subscales"].GetBool()
        self.process_data[KratosMultiphysics.OSS_SWITCH] = int(use_oss)

    def _SetUpQSVMS(self,settings):
        default_settings = KratosMultiphysics.Parameters(r"""{
            "element_type": "qsvms",
            "use_orthogonal_subscales": false,
            "dynamic_tau": 0.0,
            "element_manages_time_integration": false
        }""")
        settings.ValidateAndAssignDefaults(default_settings)

        if settings["element_manages_time_integration"].GetBool() == False:
            self.element_name = "QSVMS"
            self.element_integrates_in_time = False
        else:
            self.element_name = "TimeIntegratedQSVMS"
            self.element_integrates_in_time = True

        self.process_data[KratosMultiphysics.DYNAMIC_TAU] = settings["dynamic_tau"].GetDouble()
        use_oss = settings["use_orthogonal_subscales"].GetBool()
        self.process_data[KratosMultiphysics.OSS_SWITCH] = int(use_oss)

    def _SetUpDVMS(self,settings):
        default_settings = KratosMultiphysics.Parameters(r"""{
            "element_type": "dvms",
            "use_orthogonal_subscales": false
        }""")
        settings.ValidateAndAssignDefaults(default_settings)

        self.element_name = "DVMS"

        use_oss = settings["use_orthogonal_subscales"].GetBool()
        self.process_data[KratosMultiphysics.OSS_SWITCH] = int(use_oss)


    def _SetUpFIC(self,settings):
        default_settings = KratosMultiphysics.Parameters(r"""{
            "element_type": "fic",
            "beta": 0.8,
            "adjust_beta_dynamically": false
        }""")
        settings.ValidateAndAssignDefaults(default_settings)

        dynamic_beta = settings["adjust_beta_dynamically"].GetBool()
        if dynamic_beta:
            KratosMultiphysics.Logger.PrintWarning("NavierStokesSolverVMSMonolithic","FIC with dynamic beta not yet implemented, using provided beta as a constant value")
        else:
            self.element_name = "FIC"

        self.process_data[KratosCFD.FIC_BETA] = settings["beta"].GetDouble()
        self.process_data[KratosMultiphysics.OSS_SWITCH] = 0

    def _SetUpSymbolic(self,settings):
        default_settings = KratosMultiphysics.Parameters(r"""{
            "element_type": "symbolic",
            "dynamic_tau": 1.0,
            "sound_velocity": 1.0e+12
        }""")
        settings.ValidateAndAssignDefaults(default_settings)

        self.element_name = "SymbolicNavierStokes"
        self.condition_name = "NavierStokesWallCondition"
        self.element_integrates_in_time = True

        self.process_data[KratosMultiphysics.DYNAMIC_TAU] = settings["dynamic_tau"].GetDouble()
        self.process_data[KratosMultiphysics.SOUND_VELOCITY] = settings["sound_velocity"].GetDouble()

def CreateSolver(model, custom_settings):
    return NavierStokesSolverMonolithic(model, custom_settings)

class NavierStokesSolverMonolithic(FluidSolver):

    @classmethod
    def GetDefaultSettings(cls):

        ##settings string in json format
        default_settings = KratosMultiphysics.Parameters("""
        {
            "solver_type": "navier_stokes_solver_vmsmonolithic",
            "model_part_name": "FluidModelPart",
            "domain_size": -1,
            "model_import_settings": {
                "input_type": "mdpa",
                "input_filename": "unknown_name",
                "reorder": false
            },
            "material_import_settings": {
                "materials_filename": ""
            },
            "formulation": {
                "element_type": "vms"
            },
            "maximum_iterations": 10,
            "echo_level": 0,
            "consider_periodic_conditions": false,
            "compute_reactions": false,
            "reform_dofs_at_each_step": true,
            "relative_velocity_tolerance": 1e-3,
            "absolute_velocity_tolerance": 1e-5,
            "relative_pressure_tolerance": 1e-3,
            "absolute_pressure_tolerance": 1e-5,
            "linear_solver_settings"        : {
                "solver_type" : "amgcl"
            },
            "volume_model_part_name" : "volume_model_part",
            "skin_parts": [""],
            "assign_neighbour_elements_to_conditions": false,
            "no_skin_parts":[""],
            "time_stepping"                : {
                "automatic_time_step" : false,
                "CFL_number"          : 1,
                "minimum_delta_time"  : 1e-4,
                "maximum_delta_time"  : 0.01,
                "time_step"           : 0.0
            },
            "time_scheme":"bossak",
            "alpha":-0.3,
            "velocity_relaxation":0.9,
            "pressure_relaxation":0.9,
            "move_mesh_strategy": 0,
            "periodic": "periodic",
            "move_mesh_flag": false
        }""")

        default_settings.AddMissingParameters(super(NavierStokesSolverMonolithic, cls).GetDefaultSettings())
        return default_settings

    def _BackwardsCompatibilityHelper(self,settings):
        ## Backwards compatibility -- deprecation warnings
        if settings.Has("stabilization"):
            msg  = "Input JSON data contains deprecated setting \'stabilization\'.\n"
            msg += "Please rename it to \'formulation\' (and rename \'stabilization/formulation\' to \'formulation/element_type\' if it exists).\n"
            KratosMultiphysics.Logger.PrintWarning("NavierStokesVMSMonolithicSolver",msg)
            settings.AddValue("formulation", settings["stabilization"])
            settings.RemoveValue("stabilization")
            settings["formulation"].AddValue("element_type", settings["formulation"]["formulation"])
            settings["formulation"].RemoveValue("formulation")

        if settings.Has("oss_switch"):
            msg  = "Input JSON data contains deprecated setting \'oss_switch\' (int).\n"
            msg += "Please define \'formulation/element_type\' (set it to \'vms\')\n"
            msg += "and set \'formulation/use_orthogonal_subscales\' (bool) instead."
            KratosMultiphysics.Logger.PrintWarning("NavierStokesVMSMonolithicSolver",msg)
            if not settings.Has("formulation"):
                settings.AddValue("formulation",KratosMultiphysics.Parameters(r'{"element_type":"vms"}'))
            settings["formulation"].AddEmptyValue("use_orthogonal_subscales")
            settings["formulation"]["use_orthogonal_subscales"].SetBool(bool(settings["oss_switch"].GetInt()))
            settings.RemoveValue("oss_switch")

        if settings.Has("dynamic_tau"):
            msg  = "Input JSON data contains deprecated setting \'dynamic_tau\' (float).\n"
            msg += "Please define \'formulation/element_type\' (set it to \'vms\') and \n"
            msg += "set \'formulation/dynamic_tau\' (float) instead."
            KratosMultiphysics.Logger.PrintWarning("NavierStokesVMSMonolithicSolver",msg)
            if not settings.Has("formulation"):
                settings.AddValue("formulation",KratosMultiphysics.Parameters(r'{"element_type":"vms"}'))
            settings["formulation"].AddEmptyValue("dynamic_tau")
            settings["formulation"]["dynamic_tau"].SetDouble(settings["dynamic_tau"].GetDouble())
            settings.RemoveValue("dynamic_tau")

        if settings.Has("turbulence_model") and settings["turbulence_model"].IsString():
            if settings["turbulence_model"].GetString().lower()!="none":
                msg = "Ignoring deprecated \"turbulence_model\" (string) setting."
                KratosMultiphysics.Logger.PrintWarning("NavierStokesVMSMonolithicSolver",msg)
            settings.RemoveValue("turbulence_model")

        return settings


    def __init__(self, model, custom_settings):
        self._validate_settings_in_baseclass=True # To be removed eventually
        custom_settings = self._BackwardsCompatibilityHelper(custom_settings)
        super(NavierStokesSolverMonolithic,self).__init__(model,custom_settings)

        self.formulation = StabilizedFormulation(self.settings["formulation"])
        self.element_name = self.formulation.element_name
        self.condition_name = self.formulation.condition_name
        self.element_integrates_in_time = self.formulation.element_integrates_in_time
        self.element_has_nodal_properties = self.formulation.element_has_nodal_properties

        scheme_type = self.settings["time_scheme"].GetString()
        if scheme_type == "bossak":
            self.min_buffer_size = 2
        elif scheme_type == "bdf2":
            self.min_buffer_size = 3
        elif scheme_type == "steady":
            self.min_buffer_size = 1
            self._SetUpSteadySimulation()
        else:
            msg  = "Unknown time_scheme option found in project parameters:\n"
            msg += "\"" + scheme_type + "\"\n"
            msg += "Accepted values are \"bossak\", \"bdf2\" or \"steady\".\n"
            raise Exception(msg)

        KratosMultiphysics.Logger.PrintInfo(self.__class__.__name__, "Construction of NavierStokesSolverMonolithic finished.")

    def AddVariables(self):
        ## Add base class variables
        self.main_model_part.AddNodalSolutionStepVariable(KratosMultiphysics.VELOCITY)
        self.main_model_part.AddNodalSolutionStepVariable(KratosMultiphysics.ACCELERATION)
        self.main_model_part.AddNodalSolutionStepVariable(KratosMultiphysics.MESH_VELOCITY)
        self.main_model_part.AddNodalSolutionStepVariable(KratosMultiphysics.PRESSURE)
        self.main_model_part.AddNodalSolutionStepVariable(KratosMultiphysics.IS_STRUCTURE)
        self.main_model_part.AddNodalSolutionStepVariable(KratosMultiphysics.DISPLACEMENT)
        self.main_model_part.AddNodalSolutionStepVariable(KratosMultiphysics.BODY_FORCE)
        self.main_model_part.AddNodalSolutionStepVariable(KratosMultiphysics.NODAL_AREA)
        self.main_model_part.AddNodalSolutionStepVariable(KratosMultiphysics.NODAL_H)
        self.main_model_part.AddNodalSolutionStepVariable(KratosMultiphysics.ADVPROJ)
        self.main_model_part.AddNodalSolutionStepVariable(KratosMultiphysics.DIVPROJ)
        self.main_model_part.AddNodalSolutionStepVariable(KratosMultiphysics.REACTION)
        self.main_model_part.AddNodalSolutionStepVariable(KratosMultiphysics.REACTION_WATER_PRESSURE)
        self.main_model_part.AddNodalSolutionStepVariable(KratosMultiphysics.EXTERNAL_PRESSURE)
        self.main_model_part.AddNodalSolutionStepVariable(KratosMultiphysics.NORMAL)
        self.main_model_part.AddNodalSolutionStepVariable(KratosMultiphysics.Y_WALL)
        self.main_model_part.AddNodalSolutionStepVariable(KratosCFD.Q_VALUE)

<<<<<<< HEAD
=======
        # Adding variables required for the nodal material properties
        if self.element_has_nodal_properties:
            self.main_model_part.AddNodalSolutionStepVariable(KratosMultiphysics.DENSITY)
            self.main_model_part.AddNodalSolutionStepVariable(KratosMultiphysics.VISCOSITY)

        # Adding variables required for the turbulence modelling
        if hasattr(self, "_turbulence_model_solver"):
            self._turbulence_model_solver.AddVariables()

>>>>>>> 339f549c
        # Adding variables required for the periodic conditions
        if self.settings["consider_periodic_conditions"].GetBool() == True:
            self.main_model_part.AddNodalSolutionStepVariable(KratosCFD.PATCH_INDEX)

        KratosMultiphysics.Logger.PrintInfo(self.__class__.__name__, "Fluid solver variables added correctly.")

    def Initialize(self):
        # If the solver requires an instance of the stabilized formulation class, set the process info variables
        if hasattr(self, 'formulation'):
            self.formulation.SetProcessInfo(self.GetComputingModelPart())

        # Construct and initialize the solution strategy
        solution_strategy = self._GetSolutionStrategy()
        solution_strategy.SetEchoLevel(self.settings["echo_level"].GetInt())
        solution_strategy.Initialize()

        KratosMultiphysics.Logger.PrintInfo(self.__class__.__name__, "Solver initialization finished.")

    def InitializeSolutionStep(self):
        if self._TimeBufferIsInitialized():
            # If required, compute the BDF coefficients
            if hasattr(self, 'time_discretization'):
                (self.time_discretization).ComputeAndSaveBDFCoefficients(self.GetComputingModelPart().ProcessInfo)
            # Perform the solver InitializeSolutionStep
            self._GetSolutionStrategy().InitializeSolutionStep()

    def _SetUpSteadySimulation(self):
        '''Overwrite time stepping parameters so that they do not interfere with steady state simulations.'''
        self.settings["time_stepping"]["automatic_time_step"].SetBool(False)
        if self.settings["formulation"].Has("dynamic_tau"):
            self.settings["formulation"]["dynamic_tau"].SetDouble(0.0)

    def _SetNodalProperties(self):
        # Get density and dynamic viscostity from the properties of the first element
        for el in self.main_model_part.Elements:
            rho = el.Properties.GetValue(KratosMultiphysics.DENSITY)
            if rho <= 0.0:
                raise Exception("DENSITY set to {0} in Properties {1}, positive number expected.".format(rho,el.Properties.Id))
            dyn_viscosity = el.Properties.GetValue(KratosMultiphysics.DYNAMIC_VISCOSITY)
            if dyn_viscosity <= 0.0:
                raise Exception("DYNAMIC_VISCOSITY set to {0} in Properties {1}, positive number expected.".format(dyn_viscosity,el.Properties.Id))
            kin_viscosity = dyn_viscosity / rho
            break
        else:
            raise Exception("No fluid elements found in the main model part.")
        # Transfer the obtained properties to the nodes
        KratosMultiphysics.VariableUtils().SetVariable(KratosMultiphysics.DENSITY, rho, self.main_model_part.Nodes)
        KratosMultiphysics.VariableUtils().SetVariable(KratosMultiphysics.VISCOSITY, kin_viscosity, self.main_model_part.Nodes)<|MERGE_RESOLUTION|>--- conflicted
+++ resolved
@@ -290,18 +290,11 @@
         self.main_model_part.AddNodalSolutionStepVariable(KratosMultiphysics.Y_WALL)
         self.main_model_part.AddNodalSolutionStepVariable(KratosCFD.Q_VALUE)
 
-<<<<<<< HEAD
-=======
         # Adding variables required for the nodal material properties
         if self.element_has_nodal_properties:
             self.main_model_part.AddNodalSolutionStepVariable(KratosMultiphysics.DENSITY)
             self.main_model_part.AddNodalSolutionStepVariable(KratosMultiphysics.VISCOSITY)
 
-        # Adding variables required for the turbulence modelling
-        if hasattr(self, "_turbulence_model_solver"):
-            self._turbulence_model_solver.AddVariables()
-
->>>>>>> 339f549c
         # Adding variables required for the periodic conditions
         if self.settings["consider_periodic_conditions"].GetBool() == True:
             self.main_model_part.AddNodalSolutionStepVariable(KratosCFD.PATCH_INDEX)
