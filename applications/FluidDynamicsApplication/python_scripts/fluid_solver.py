# Importing the Kratos Library
import KratosMultiphysics
from KratosMultiphysics import auxiliary_solver_utilities
from KratosMultiphysics.python_solver import PythonSolver
import KratosMultiphysics.python_linear_solver_factory as linear_solver_factory

# Import applications
import KratosMultiphysics.FluidDynamicsApplication as KratosCFD
from KratosMultiphysics.FluidDynamicsApplication import check_and_prepare_model_process_fluid

def CreateSolver(model, custom_settings):
    return FluidSolver(model, custom_settings)

class FluidSolver(PythonSolver):
    """The base class for fluid dynamics solvers.

    This class provides functions for importing and exporting models,
    adding nodal variables and dofs and solving each solution step.

    Depending on the formulation type, derived classes may require to
    override some (or all) the following functions:

    _CreateScheme
    _CreateConvergenceCriterion
    _CreateLinearSolver
    _CreateBuilderAndSolver
    _CreateSolutionStrategy

    The solution strategy, builder_and_solver, etc. should alway be retrieved
    using the getter functions _GetSolutionStrategy, _GetBuilderAndSolver,
    etc. from this base class.

    Only the member variables listed below should be accessed directly.

    Public member variables:
    model -- the model containing the modelpart used to construct the solver.
    settings -- Kratos parameters containing solver settings.
    """
    def __init__(self, model, settings):

        super(FluidSolver,self).__init__(model, settings)

        ## Set the element and condition names for the replace settings
        ## These should be defined in derived classes
        self.element_name = None
        self.condition_name = None
        self.min_buffer_size = 3

        # Either retrieve the model part from the model or create a new one
        model_part_name = self.settings["model_part_name"].GetString()

        if model_part_name == "":
            raise Exception('Please provide the model part name as the "model_part_name" (string) parameter!')

        if self.model.HasModelPart(model_part_name):
            self.main_model_part = self.model.GetModelPart(model_part_name)
        else:
            self.main_model_part = self.model.CreateModelPart(model_part_name)

        domain_size = self.settings["domain_size"].GetInt()
        if domain_size == -1:
            raise Exception('Please provide the domain size as the "domain_size" (int) parameter!')

        self.main_model_part.ProcessInfo.SetValue(KratosMultiphysics.DOMAIN_SIZE, domain_size)

    def AddVariables(self):
        raise Exception("Trying to call FluidSolver.AddVariables(). Implement the AddVariables() method in the specific derived solver.")

    def AddDofs(self):
        dofs_and_reactions_to_add = []
        dofs_and_reactions_to_add.append(["VELOCITY_X", "REACTION_X"])
        dofs_and_reactions_to_add.append(["VELOCITY_Y", "REACTION_Y"])
        dofs_and_reactions_to_add.append(["VELOCITY_Z", "REACTION_Z"])
        dofs_and_reactions_to_add.append(["PRESSURE", "REACTION_WATER_PRESSURE"])
        KratosMultiphysics.VariableUtils.AddDofsList(dofs_and_reactions_to_add, self.main_model_part)

        KratosMultiphysics.Logger.PrintInfo(self.__class__.__name__, "Fluid solver DOFs added correctly.")

    def GetDofsList(self):
        """This function creates and returns a list with the DOFs defined in the conditions and elements specifications
        Note that this requires the main_model_part to be already set, that is to say to have already performed the element substitution (see PrepareModelPart).
        """
        return KratosMultiphysics.SpecificationsUtilities.GetDofsListFromSpecifications(self.main_model_part)

    def ImportModelPart(self):
        # we can use the default implementation in the base class
        self._ImportModelPart(self.main_model_part,self.settings["model_import_settings"])

    def PrepareModelPart(self):
        if not self.is_restarted():
            ## Set fluid properties from materials json file
            materials_imported = self._SetPhysicalProperties()
            if not materials_imported:
                KratosMultiphysics.Logger.PrintWarning(self.__class__.__name__, "Material properties have not been imported. Check \'material_import_settings\' in your ProjectParameters.json.")
            ## Replace default elements and conditions
            self._ReplaceElementsAndConditions()
            ## Executes the check and prepare model process
            self._ExecuteCheckAndPrepare()
            ## Set and fill buffer
            self._SetAndFillBuffer()
<<<<<<< HEAD
=======

        ## Executes the check and prepare model process. Always executed as it also assigns neighbors which are not saved in a restart
        self._ExecuteCheckAndPrepare()
>>>>>>> e3279c73

        KratosMultiphysics.Logger.PrintInfo(self.__class__.__name__, "Model reading finished.")

    def ExportModelPart(self):
        ## Model part writing
        name_out_file = self.settings["model_import_settings"]["input_filename"].GetString()+".out"
        KratosMultiphysics.ModelPartIO(name_out_file, KratosMultiphysics.IO.WRITE).WriteModelPart(self.main_model_part)

        KratosMultiphysics.Logger.PrintInfo(self.__class__.__name__, "Model export finished.")

    def GetMinimumBufferSize(self):
        return self.min_buffer_size

    def Initialize(self):
        raise Exception("Calling FluidSolver.Initialize() base method. Please implement a custom Initialize() method for your solver.")

    def AdvanceInTime(self, current_time):
        dt = self._ComputeDeltaTime()
        new_time = current_time + dt

        self.main_model_part.CloneTimeStep(new_time)
        self.main_model_part.ProcessInfo[KratosMultiphysics.STEP] += 1

        return new_time

    def InitializeSolutionStep(self):
        self._GetSolutionStrategy().InitializeSolutionStep()

    def Predict(self):
        self._GetSolutionStrategy().Predict()

    def SolveSolutionStep(self):
        is_converged = self._GetSolutionStrategy().SolveSolutionStep()
        if not is_converged:
            msg  = "Fluid solver did not converge for step " + str(self.main_model_part.ProcessInfo[KratosMultiphysics.STEP]) + "\n"
            msg += "corresponding to time " + str(self.main_model_part.ProcessInfo[KratosMultiphysics.TIME]) + "\n"
            KratosMultiphysics.Logger.PrintWarning(self.__class__.__name__, msg)
        return is_converged

    def FinalizeSolutionStep(self):
        self._GetSolutionStrategy().FinalizeSolutionStep()

    def Check(self):
        self._GetSolutionStrategy().Check()

    def Clear(self):
        self._GetSolutionStrategy().Clear()

    def GetComputingModelPart(self):
        if not self.main_model_part.HasSubModelPart("fluid_computational_model_part"):
            raise Exception("The ComputingModelPart was not created yet!")
        return self.main_model_part.GetSubModelPart("fluid_computational_model_part")

    ## FluidSolver specific methods.
    def _ReplaceElementsAndConditions(self):
        ## Get number of nodes and domain size
        elem_num_nodes = self._GetElementNumNodes()
        cond_num_nodes = self._GetConditionNumNodes()
        domain_size = self.main_model_part.ProcessInfo[KratosMultiphysics.DOMAIN_SIZE]

        ## If there are no elements and/or conditions, default to triangles/tetra meshes to avoid breaking the ReplaceElementsAndConditionsProcess
        ## This only affects the input name (if there are no elements or conditions to replace, nothing is replaced).
        if elem_num_nodes == 0:
            elem_num_nodes = domain_size + 1
        if cond_num_nodes == 0:
            cond_num_nodes = domain_size

        ## Complete the element name
        if (self.element_name is not None):
            new_elem_name = self.element_name + str(int(domain_size)) + "D" + str(int(elem_num_nodes)) + "N"
        else:
            raise Exception("There is no element name. Define the self.element_name string variable in your derived solver.")

        ## Complete the condition name
        if (self.condition_name is not None):
            new_cond_name = self.condition_name + str(int(domain_size)) + "D" + str(int(cond_num_nodes)) + "N"
        else:
            raise Exception("There is no condition name. Define the self.condition_name string variable in your derived solver.")

        ## Set the element and condition names in the Json parameters
        #self.settings["element_replace_settings"] = KratosMultiphysics.Parameters("""{}""")
        self.settings.AddValue("element_replace_settings", KratosMultiphysics.Parameters("""{}"""))
        self.settings["element_replace_settings"].AddEmptyValue("element_name").SetString(new_elem_name)
        self.settings["element_replace_settings"].AddEmptyValue("condition_name").SetString(new_cond_name)

        ## Call the replace elements and conditions process
        KratosMultiphysics.ReplaceElementsAndConditionsProcess(self.main_model_part, self.settings["element_replace_settings"]).Execute()

    def _GetElementNumNodes(self):
        if self.main_model_part.NumberOfElements() != 0:
            element_num_nodes = len(self.main_model_part.Elements.__iter__().__next__().GetNodes())
        else:
            element_num_nodes = 0

        element_num_nodes = self.main_model_part.GetCommunicator().GetDataCommunicator().MaxAll(element_num_nodes)
        return element_num_nodes

    def _GetConditionNumNodes(self):
        if self.main_model_part.NumberOfConditions() != 0:
            condition_num_nodes = len(self.main_model_part.Conditions.__iter__().__next__().GetNodes())
        else:
            condition_num_nodes = 0

        condition_num_nodes = self.main_model_part.GetCommunicator().GetDataCommunicator().MaxAll(condition_num_nodes)
        return condition_num_nodes

    def _ExecuteCheckAndPrepare(self):
        ## Check that the input read has the shape we like
        prepare_model_part_settings = KratosMultiphysics.Parameters("{}")
        prepare_model_part_settings.AddValue("volume_model_part_name",self.settings["volume_model_part_name"])
        prepare_model_part_settings.AddValue("skin_parts",self.settings["skin_parts"])
        prepare_model_part_settings.AddValue("assign_neighbour_elements_to_conditions",self.settings["assign_neighbour_elements_to_conditions"])

        check_and_prepare_model_process_fluid.CheckAndPrepareModelProcess(self.main_model_part, prepare_model_part_settings).Execute()

    def _SetAndFillBuffer(self):
        init_dt = self._ComputeInitialDeltaTime()
        required_buffer_size = self.GetMinimumBufferSize()
        auxiliary_solver_utilities.SetAndFillBuffer(self.main_model_part, required_buffer_size, init_dt)

    def _ComputeDeltaTime(self):
        # Automatic time step computation according to user defined CFL number
        if (self.settings["time_stepping"]["automatic_time_step"].GetBool()):
            delta_time = self.GetEstimateDtUtility().EstimateDt()
        # User-defined delta time
        else:
            delta_time = self.settings["time_stepping"]["time_step"].GetDouble()

        return delta_time

    def _ComputeInitialDeltaTime(self):
        # Automatic time step computation according to user defined CFL number
        if (self.settings["time_stepping"]["automatic_time_step"].GetBool()):
            initial_delta_time = self.settings["time_stepping"]["minimum_delta_time"].GetDouble()
        # User-defined delta time
        else:
            initial_delta_time = self.settings["time_stepping"]["time_step"].GetDouble()

        return initial_delta_time

    def _SetPhysicalProperties(self):
        # Check if the fluid properties are provided using a .json file
        materials_filename = self.settings["material_import_settings"]["materials_filename"].GetString()
        if (materials_filename != ""):
            # Add constitutive laws and material properties from json file to model parts.
            material_settings = KratosMultiphysics.Parameters("""{"Parameters": {"materials_filename": ""}} """)
            material_settings["Parameters"]["materials_filename"].SetString(materials_filename)
            KratosMultiphysics.ReadMaterialsUtility(material_settings, self.model)
            materials_imported = True
        else:
            materials_imported = False

        # If the element uses nodal material properties, transfer them to the nodes
        if self.element_has_nodal_properties:
            self._SetNodalProperties()

        return materials_imported

    def _SetNodalProperties(self):
        err_msg = "Calling base FluidSolver \'_SetNodalProperties\' method.\n"
        err_msg += "This must be implemented in the derived solver in accordance with the element formulation."
        raise Exception(err_msg)

    # TODO: I THINK THIS SHOULD BE MOVED TO THE BASE PYTHON SOLVER
    def is_restarted(self):
        # this function avoids the long call to ProcessInfo and is also safer
        # in case the detection of a restart is changed later
        return self.main_model_part.ProcessInfo[KratosMultiphysics.IS_RESTARTED]

    def GetEstimateDtUtility(self):
        if not hasattr(self, '_estimate_dt_utility'):
            self._estimate_dt_utility = self._CreateEstimateDtUtility()
        return self._estimate_dt_utility

    def _GetScheme(self):
        if not hasattr(self, '_scheme'):
            self._scheme = self._CreateScheme()
        return self._scheme

    def _GetConvergenceCriterion(self):
        if not hasattr(self, '_convergence_criterion'):
            self._convergence_criterion = self._CreateConvergenceCriterion()
        return self._convergence_criterion

    def _GetLinearSolver(self):
        if not hasattr(self, '_linear_solver'):
            self._linear_solver = self._CreateLinearSolver()
        return self._linear_solver

    def _GetBuilderAndSolver(self):
        if not hasattr(self, '_builder_and_solver'):
            self._builder_and_solver = self._CreateBuilderAndSolver()
        return self._builder_and_solver

    def _GetSolutionStrategy(self):
        if not hasattr(self, '_solution_strategy'):
            self._solution_strategy = self._CreateSolutionStrategy()
        return self._solution_strategy

    def _CreateEstimateDtUtility(self):
        estimate_dt_utility = KratosCFD.EstimateDtUtility(
                self.GetComputingModelPart(),
                self.settings["time_stepping"])

        return estimate_dt_utility

    def _CreateScheme(self):
        domain_size = self.GetComputingModelPart().ProcessInfo[KratosMultiphysics.DOMAIN_SIZE]
        # Cases in which the element manages the time integration
        if self.element_integrates_in_time:
            # "Fake" scheme for those cases in where the element manages the time integration
            # It is required to perform the nodal update once the current time step is solved
            scheme = KratosMultiphysics.ResidualBasedIncrementalUpdateStaticSchemeSlip(
                domain_size,
                domain_size + 1)
            # In case the BDF2 scheme is used inside the element, the BDF time discretization utility is required to update the BDF coefficients
            if (self.settings["time_scheme"].GetString() == "bdf2"):
                time_order = 2
                self.time_discretization = KratosMultiphysics.TimeDiscretization.BDF(time_order)
            else:
                if  (self.settings["time_scheme"].GetString()!= "crank_nicolson"):
                    err_msg = "Requested elemental time scheme \"" + self.settings["time_scheme"].GetString()+ "\" is not available.\n"
                    err_msg += "Available options are: \"bdf2\" and \"crank_nicolson\""
                    raise Exception(err_msg)
        # Cases in which a time scheme manages the time integration
        else:
            # Bossak time integration scheme
            if self.settings["time_scheme"].GetString() == "bossak":
                if self.settings["consider_periodic_conditions"].GetBool() == True:
                    scheme = KratosCFD.ResidualBasedPredictorCorrectorVelocityBossakSchemeTurbulent(
                        self.settings["alpha"].GetDouble(),
                        domain_size,
                        KratosCFD.PATCH_INDEX)
                else:
                    scheme = KratosCFD.ResidualBasedPredictorCorrectorVelocityBossakSchemeTurbulent(
                        self.settings["alpha"].GetDouble(),
                        self.settings["move_mesh_strategy"].GetInt(),
                        domain_size)
            # BDF2 time integration scheme
            elif self.settings["time_scheme"].GetString() == "bdf2":
                scheme = KratosCFD.BDF2TurbulentScheme()
            # Time scheme for steady state fluid solver
            elif self.settings["time_scheme"].GetString() == "steady":
                scheme = KratosCFD.ResidualBasedSimpleSteadyScheme(
                        self.settings["velocity_relaxation"].GetDouble(),
                        self.settings["pressure_relaxation"].GetDouble(),
                        domain_size)
            else:
                if  (self.settings["time_scheme"].GetString()!= "crank_nicolson"):
                    err_msg = "Requested time scheme " + self.settings["time_scheme"].GetString() + " is not available.\n"
                    err_msg += "Available options are: \"bossak\", \"bdf2\" ,\"steady\" and \"crank_nicolson\""
                    raise Exception(err_msg)

        return scheme

    def _CreateLinearSolver(self):
        linear_solver_configuration = self.settings["linear_solver_settings"]
        return linear_solver_factory.ConstructSolver(linear_solver_configuration)

    def _CreateConvergenceCriterion(self):
        if self.settings["time_scheme"].GetString() == "steady":
            convergence_criterion = KratosMultiphysics.ResidualCriteria(
                self.settings["relative_velocity_tolerance"].GetDouble(),
                self.settings["absolute_velocity_tolerance"].GetDouble())
        else:
            convergence_criterion = KratosMultiphysics.MixedGenericCriteria(
                [(KratosMultiphysics.VELOCITY, self.settings["relative_velocity_tolerance"].GetDouble(), self.settings["absolute_velocity_tolerance"].GetDouble()),
                (KratosMultiphysics.PRESSURE, self.settings["relative_pressure_tolerance"].GetDouble(), self.settings["absolute_pressure_tolerance"].GetDouble())])
        convergence_criterion.SetEchoLevel(self.settings["echo_level"].GetInt())
        return convergence_criterion

    def _CreateBuilderAndSolver(self):
        linear_solver = self._GetLinearSolver()
        if self.settings["consider_periodic_conditions"].GetBool():
            builder_and_solver = KratosCFD.ResidualBasedBlockBuilderAndSolverPeriodic(
                linear_solver,
                KratosCFD.PATCH_INDEX)
        else:
            builder_and_solver = KratosMultiphysics.ResidualBasedBlockBuilderAndSolver(linear_solver)
        return builder_and_solver

    def _CreateSolutionStrategy(self):
        analysis_type = self.settings["analysis_type"].GetString()
        if analysis_type == "linear":
            solution_strategy = self._CreateLinearStrategy()
        elif analysis_type == "non_linear":
            solution_strategy = self._CreateNewtonRaphsonStrategy()
        else:
            err_msg =  "The requested analysis type \"" + analysis_type + "\" is not available!\n"
            err_msg += "Available options are: \"linear\", \"non_linear\""
            raise Exception(err_msg)
        return solution_strategy

    def _CreateLinearStrategy(self):
        computing_model_part = self.GetComputingModelPart()
        time_scheme = self._GetScheme()
        builder_and_solver = self._GetBuilderAndSolver()
        calculate_norm_dx = False
        return KratosMultiphysics.ResidualBasedLinearStrategy(
            computing_model_part,
            time_scheme,
            builder_and_solver,
            self.settings["compute_reactions"].GetBool(),
            self.settings["reform_dofs_at_each_step"].GetBool(),
            calculate_norm_dx,
            self.settings["move_mesh_flag"].GetBool())

    def _CreateNewtonRaphsonStrategy(self):
        computing_model_part = self.GetComputingModelPart()
        time_scheme = self._GetScheme()
        convergence_criterion = self._GetConvergenceCriterion()
        builder_and_solver = self._GetBuilderAndSolver()
        return KratosMultiphysics.ResidualBasedNewtonRaphsonStrategy(
            computing_model_part,
            time_scheme,
            convergence_criterion,
            builder_and_solver,
            self.settings["maximum_iterations"].GetInt(),
            self.settings["compute_reactions"].GetBool(),
            self.settings["reform_dofs_at_each_step"].GetBool(),
            self.settings["move_mesh_flag"].GetBool())<|MERGE_RESOLUTION|>--- conflicted
+++ resolved
@@ -98,12 +98,9 @@
             self._ExecuteCheckAndPrepare()
             ## Set and fill buffer
             self._SetAndFillBuffer()
-<<<<<<< HEAD
-=======
 
         ## Executes the check and prepare model process. Always executed as it also assigns neighbors which are not saved in a restart
         self._ExecuteCheckAndPrepare()
->>>>>>> e3279c73
 
         KratosMultiphysics.Logger.PrintInfo(self.__class__.__name__, "Model reading finished.")
 
