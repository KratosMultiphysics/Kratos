--- conflicted
+++ resolved
@@ -108,19 +108,12 @@
 array_1d<double,3> CompressibleNavierStokesExplicit<2,4>::CalculateMidPointVelocityRotational() const
 {
     // Get geometry data
-<<<<<<< HEAD
-    const auto& r_geom = GetGeometry();
-    Geometry<Node<3>>::ShapeFunctionsGradientsType dNdX_container;
-    r_geom.ShapeFunctionsIntegrationPointsGradients(dNdX_container, GetIntegrationMethod());
-    const auto& r_dNdX = dNdX_container[0];
-=======
     const auto& r_geometry = GetGeometry();
 
     Vector N;
     Matrix DN_DX;
 
     ComputeMidpointShapeFunctions(r_geometry, N, DN_DX);
->>>>>>> 76ea91f8
 
     // Calculate midpoint magnitudes
     double midpoint_rho = 0.0;
@@ -164,19 +157,12 @@
     KRATOS_TRY
 
     // Get geometry data
-<<<<<<< HEAD
-    const auto& r_geom = GetGeometry();
-    Geometry<Node<3>>::ShapeFunctionsGradientsType dNdX_container;
-    r_geom.ShapeFunctionsIntegrationPointsGradients(dNdX_container, GetIntegrationMethod());
-    const auto& r_dNdX = dNdX_container[0];
-=======
     const auto& r_geometry = GetGeometry();
 
     Vector N;
     Matrix DN_DX;
 
     ComputeMidpointShapeFunctions(r_geometry, N, DN_DX);
->>>>>>> 76ea91f8
 
     // Calculate midpoint magnitudes
     double midpoint_rho = 0.0;
@@ -457,27 +443,6 @@
     MatrixType &rMassMatrix,
     const ProcessInfo &rCurrentProcessInfo)
 {
-<<<<<<< HEAD
-
-    const auto& r_geometry = GetGeometry();
-    const auto& gauss_points = r_geometry.IntegrationPoints(GetIntegrationMethod());
-
-    Vector N;
-    Matrix Jinv;
-
-    c_matrix<double, NumNodes, NumNodes> M = ZeroMatrix(NumNodes, NumNodes);
-    for(std::size_t i=0; i<gauss_points.size(); ++i)
-    {
-        r_geometry.ShapeFunctionsValues(N, gauss_points[i].Coordinates());
-        r_geometry.InverseOfJacobian(Jinv, i, GetIntegrationMethod());
-
-        noalias(M) += prod(outer_prod(N, N), Jinv);
-    }
-
-    // Here we assume that all the weights of the gauss points are the same so we multiply at the end by Volume/NumNodes
-    M *= r_geometry.Area() / static_cast<double>(gauss_points.size());
-
-=======
     const auto& r_geometry = GetGeometry();
     const auto& gauss_points = r_geometry.IntegrationPoints(GetIntegrationMethod());
 
@@ -498,7 +463,6 @@
         noalias(M) += outer_prod(N, N) * detJ * w;
     }
 
->>>>>>> 76ea91f8
     // Distributing 4x4 matrix to 16x16 matrix
     rMassMatrix = ZeroMatrix(DofSize, DofSize);
     for(std::size_t i_dof=0; i_dof < BlockSize; ++i_dof)
