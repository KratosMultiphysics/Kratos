//    |  /           |
//    ' /   __| _` | __|  _ \   __|
//    . \  |   (   | |   (   |\__ `
//   _|\_\_|  \__,_|\__|\___/ ____/
//                   Multi-Physics
//
//  License:         BSD License
//                   Kratos default license: kratos/license.txt
//
//  Main authors:    Ruben Zorrilla, Eduard Gómez
//

//automated_message

// System includes


// External includes


// Project includes
#include "includes/checks.h"

// Application includes
#include "custom_elements/compressible_navier_stokes_explicit.h"


namespace Kratos {

<<<<<<< HEAD
=======
/**
 * Returns the integration method for computation of midpoint magnitudes.
 * Computation of RHS integration method is chosen in the symbolic generator.
 */
>>>>>>> 76ea91f8
template<>
GeometryData::IntegrationMethod CompressibleNavierStokesExplicit<3,4>::GetIntegrationMethod() const
{
    return GeometryData::IntegrationMethod::GI_GAUSS_1;
}

template <>
void CompressibleNavierStokesExplicit<3,4>::EquationIdVector(
    EquationIdVectorType &rResult,
    const ProcessInfo &rCurrentProcessInfo) const
{
    KRATOS_TRY

    if (rResult.size() != DofSize) {
        rResult.resize(DofSize);
    }

    unsigned int local_index = 0;
    const auto& r_geometry = GetGeometry();
    const unsigned int den_pos = r_geometry[0].GetDofPosition(DENSITY);
    const unsigned int mom_pos = r_geometry[0].GetDofPosition(MOMENTUM);
    const unsigned int enr_pos = r_geometry[0].GetDofPosition(TOTAL_ENERGY);
    for (unsigned int i_node = 0; i_node < NumNodes; ++i_node) {
        rResult[local_index++] = r_geometry[i_node].GetDof(DENSITY, den_pos).EquationId();
        rResult[local_index++] = r_geometry[i_node].GetDof(MOMENTUM_X, mom_pos).EquationId();
        rResult[local_index++] = r_geometry[i_node].GetDof(MOMENTUM_Y, mom_pos + 1).EquationId();
        rResult[local_index++] = r_geometry[i_node].GetDof(MOMENTUM_Z, mom_pos + 2).EquationId();
        rResult[local_index++] = r_geometry[i_node].GetDof(TOTAL_ENERGY, enr_pos).EquationId();
    }

    KRATOS_CATCH("");
}

template <>
void CompressibleNavierStokesExplicit<3,4>::GetDofList(
    DofsVectorType &ElementalDofList,
    const ProcessInfo &rCurrentProcessInfo) const
{
    KRATOS_TRY

    if (ElementalDofList.size() != DofSize) {
        ElementalDofList.resize(DofSize);
    }

    unsigned int local_index = 0;
    const auto &r_geometry = GetGeometry();
    const unsigned int den_pos = r_geometry[0].GetDofPosition(DENSITY);
    const unsigned int mom_pos = r_geometry[0].GetDofPosition(MOMENTUM);
    const unsigned int enr_pos = r_geometry[0].GetDofPosition(TOTAL_ENERGY);
    for (unsigned int i_node = 0; i_node < NumNodes; ++i_node) {
        ElementalDofList[local_index++] = this->GetGeometry()[i_node].pGetDof(DENSITY, den_pos);
        ElementalDofList[local_index++] = this->GetGeometry()[i_node].pGetDof(MOMENTUM_X, mom_pos);
        ElementalDofList[local_index++] = this->GetGeometry()[i_node].pGetDof(MOMENTUM_Y, mom_pos + 1);
        ElementalDofList[local_index++] = this->GetGeometry()[i_node].pGetDof(MOMENTUM_Z, mom_pos + 2);
        ElementalDofList[local_index++] = this->GetGeometry()[i_node].pGetDof(TOTAL_ENERGY, enr_pos);
    }

    KRATOS_CATCH("");
}

template <>
array_1d<double,3> CompressibleNavierStokesExplicit<3,4>::CalculateMidPointVelocityRotational() const
{
    // Get geometry data
    const auto& r_geom = GetGeometry();
    Geometry<Node<3>>::ShapeFunctionsGradientsType dNdX_container;
    r_geom.ShapeFunctionsIntegrationPointsGradients(dNdX_container, GetIntegrationMethod());
    const auto& r_dNdX = dNdX_container[0];

    // Calculate midpoint magnitudes
    double midpoint_rho = 0.0;
    double midpoint_dmx_dy = 0.0;
    double midpoint_dmx_dz = 0.0;
    double midpoint_dmy_dx = 0.0;
    double midpoint_dmy_dz = 0.0;
    double midpoint_dmz_dx = 0.0;
    double midpoint_dmz_dy = 0.0;
    double midpoint_rho_dx = 0.0;
    double midpoint_rho_dy = 0.0;
    double midpoint_rho_dz = 0.0;
    array_1d<double,3> midpoint_mom = ZeroVector(3);
    for (unsigned int i_node = 0; i_node < NumNodes; ++i_node) {
        auto& r_node = r_geom[i_node];
        const auto node_dNdX = row(r_dNdX, i_node);
        const auto& r_mom = r_node.FastGetSolutionStepValue(MOMENTUM);
        const double& r_rho = r_node.FastGetSolutionStepValue(DENSITY);
        midpoint_rho += r_rho;
        midpoint_mom += r_mom;
        midpoint_dmx_dy += r_mom[0] * node_dNdX[1];
        midpoint_dmx_dz += r_mom[0] * node_dNdX[2];
        midpoint_dmy_dx += r_mom[1] * node_dNdX[0];
        midpoint_dmy_dz += r_mom[1] * node_dNdX[2];
        midpoint_dmz_dx += r_mom[2] * node_dNdX[0];
        midpoint_dmz_dy += r_mom[2] * node_dNdX[1];
        midpoint_rho_dx += r_rho * node_dNdX[0];
        midpoint_rho_dy += r_rho * node_dNdX[1];
        midpoint_rho_dz += r_rho * node_dNdX[2];
    }
    midpoint_rho /= static_cast<double>(NumNodes);
    midpoint_mom /= static_cast<double>(NumNodes);

    // Calculate velocity rotational
    // Note that the formulation is written in conservative variables. Hence we do rot(mom/rho).
    const double rho_pow = std::pow(midpoint_rho, 2);
    const double dvz_dy = (midpoint_dmz_dy * midpoint_rho - midpoint_mom[2] * midpoint_rho_dy) / rho_pow;
    const double dvy_dz = (midpoint_dmy_dz * midpoint_rho - midpoint_mom[1] * midpoint_rho_dz) / rho_pow;
    const double dvx_dz = (midpoint_dmx_dz * midpoint_rho - midpoint_mom[0] * midpoint_rho_dz) / rho_pow;
    const double dvz_dx = (midpoint_dmz_dx * midpoint_rho - midpoint_mom[2] * midpoint_rho_dx) / rho_pow;
    const double dvy_dx = (midpoint_dmy_dx * midpoint_rho - midpoint_mom[1] * midpoint_rho_dx) / rho_pow;
    const double dvx_dy = (midpoint_dmx_dy * midpoint_rho - midpoint_mom[0] * midpoint_rho_dy) / rho_pow;
    array_1d<double,3> midpoint_rot_v;
    midpoint_rot_v[0] = dvz_dy - dvy_dz;
    midpoint_rot_v[1] = dvx_dz - dvz_dx;
    midpoint_rot_v[2] = dvy_dx - dvx_dy;
    return midpoint_rot_v;
}

template <>
BoundedMatrix<double, 3, 3> CompressibleNavierStokesExplicit<3, 4>::CalculateMidPointVelocityGradient() const
{
    KRATOS_TRY

    // Get geometry data
    const auto& r_geom = GetGeometry();
    Geometry<Node<3>>::ShapeFunctionsGradientsType dNdX_container;
    r_geom.ShapeFunctionsIntegrationPointsGradients(dNdX_container, GetIntegrationMethod());
    const auto& r_dNdX = dNdX_container[0];

    // Calculate midpoint magnitudes
    double midpoint_rho = 0.0;
    double midpoint_dmx_dx = 0.0;
    double midpoint_dmx_dy = 0.0;
    double midpoint_dmx_dz = 0.0;
    double midpoint_dmy_dx = 0.0;
    double midpoint_dmy_dy = 0.0;
    double midpoint_dmy_dz = 0.0;
    double midpoint_dmz_dx = 0.0;
    double midpoint_dmz_dy = 0.0;
    double midpoint_dmz_dz = 0.0;
    double midpoint_rho_dx = 0.0;
    double midpoint_rho_dy = 0.0;
    double midpoint_rho_dz = 0.0;
    array_1d<double,3> midpoint_mom = ZeroVector(3);
    for (unsigned int i_node = 0; i_node < NumNodes; ++i_node) {
        auto& r_node = r_geom[i_node];
        const auto node_dNdX = row(r_dNdX, i_node);
        const auto& r_mom = r_node.FastGetSolutionStepValue(MOMENTUM);
        const double& r_rho = r_node.FastGetSolutionStepValue(DENSITY);
        midpoint_rho += r_rho;
        midpoint_mom += r_mom;
        midpoint_dmx_dx += r_mom[0] * node_dNdX[0];
        midpoint_dmx_dy += r_mom[0] * node_dNdX[1];
        midpoint_dmx_dz += r_mom[0] * node_dNdX[2];
        midpoint_dmy_dx += r_mom[1] * node_dNdX[0];
        midpoint_dmy_dy += r_mom[1] * node_dNdX[1];
        midpoint_dmy_dz += r_mom[1] * node_dNdX[2];
        midpoint_dmz_dx += r_mom[2] * node_dNdX[0];
        midpoint_dmz_dy += r_mom[2] * node_dNdX[1];
        midpoint_dmz_dz += r_mom[2] * node_dNdX[2];
        midpoint_rho_dx += r_rho * node_dNdX[0];
        midpoint_rho_dy += r_rho * node_dNdX[1];
        midpoint_rho_dz += r_rho * node_dNdX[2];
    }
    midpoint_rho /= static_cast<double>(NumNodes);
    midpoint_mom /= static_cast<double>(NumNodes);

    // Calculate velocity gradient
    // Note that the formulation is written in conservative variables. Hence we do grad(mom/rho).
    BoundedMatrix<double, 3, 3> midpoint_grad_v;
    midpoint_grad_v(0,0) = (midpoint_dmx_dx * midpoint_rho - midpoint_mom[0] * midpoint_rho_dx);
    midpoint_grad_v(0,1) = (midpoint_dmx_dy * midpoint_rho - midpoint_mom[0] * midpoint_rho_dy);
    midpoint_grad_v(0,2) = (midpoint_dmx_dz * midpoint_rho - midpoint_mom[0] * midpoint_rho_dz);
    midpoint_grad_v(1,0) = (midpoint_dmy_dx * midpoint_rho - midpoint_mom[1] * midpoint_rho_dx);
    midpoint_grad_v(1,1) = (midpoint_dmy_dy * midpoint_rho - midpoint_mom[1] * midpoint_rho_dy);
    midpoint_grad_v(1,2) = (midpoint_dmy_dz * midpoint_rho - midpoint_mom[1] * midpoint_rho_dz);
    midpoint_grad_v(2,0) = (midpoint_dmz_dx * midpoint_rho - midpoint_mom[2] * midpoint_rho_dx);
    midpoint_grad_v(2,1) = (midpoint_dmz_dy * midpoint_rho - midpoint_mom[2] * midpoint_rho_dy);
    midpoint_grad_v(2,2) = (midpoint_dmz_dz * midpoint_rho - midpoint_mom[2] * midpoint_rho_dz);
    midpoint_grad_v /= std::pow(midpoint_rho, 2);

    return midpoint_grad_v;

    KRATOS_CATCH("")
}

template <>
void CompressibleNavierStokesExplicit<3,4>::CalculateMomentumProjection(const ProcessInfo& rCurrentProcessInfo)
{
    KRATOS_TRY

    // Struct to pass around the data
    ElementDataStruct data;
    this->FillElementData(data, rCurrentProcessInfo);

    // Calculate shock capturing values
    BoundedVector<double, Dim*NumNodes> mom_proj;
    const auto& DN_DX = data.DN_DX;

//substitute_mom_proj_3D

    // Here we assume that all the weights of the gauss points are the same so we multiply at the end by Volume/NumNodes
    mom_proj *= data.volume / static_cast<double>(NumNodes);

    // Assembly the projection contributions
    auto& r_geometry = GetGeometry();
    for (IndexType i_node = 0; i_node < NumNodes; ++i_node) {
        const IndexType aux = i_node * Dim;
        auto& r_mom_proj = r_geometry[i_node].GetValue(MOMENTUM_PROJECTION);
        for (IndexType d = 0; d < Dim; ++d) {
            AtomicAdd(r_mom_proj[d], mom_proj[aux + d]);
        }
    }

    KRATOS_CATCH("")
}

template <>
void CompressibleNavierStokesExplicit<3,4>::CalculateDensityProjection(const ProcessInfo& rCurrentProcessInfo)
{
    KRATOS_TRY

    // Struct to pass around the data
    ElementDataStruct data;
    this->FillElementData(data, rCurrentProcessInfo);

    // Calculate shock capturing values
    BoundedVector<double, 4> rho_proj;
    const auto& DN_DX = data.DN_DX;

//substitute_rho_proj_3D

    // Here we assume that all the weights of the gauss points are the same so we multiply at the end by Volume/NumNodes
    rho_proj *= data.volume / static_cast<double>(NumNodes);

    // Assembly the projection contributions
    auto& r_geometry = GetGeometry();
    for (IndexType i_node = 0; i_node < NumNodes; ++i_node) {
        AtomicAdd(r_geometry[i_node].GetValue(DENSITY_PROJECTION), rho_proj[i_node]);
    }

    KRATOS_CATCH("")
}

template <>
void CompressibleNavierStokesExplicit<3,4>::CalculateTotalEnergyProjection(const ProcessInfo& rCurrentProcessInfo)
{
    KRATOS_TRY

    // Struct to pass around the data
    ElementDataStruct data;
    this->FillElementData(data, rCurrentProcessInfo);

    // Calculate shock capturing values
    BoundedVector<double, 4> tot_ener_proj;
    const auto& DN_DX = data.DN_DX;

//substitute_tot_ener_proj_3D

    // Here we assume that all the weights of the gauss points are the same so we multiply at the end by Volume/NumNodes
    tot_ener_proj *= data.volume / static_cast<double>(NumNodes);

    // Assembly the projection contributions
    auto& r_geometry = GetGeometry();
    for (IndexType i_node = 0; i_node < NumNodes; ++i_node) {
        AtomicAdd(r_geometry[i_node].GetValue(TOTAL_ENERGY_PROJECTION), tot_ener_proj[i_node]);
    }

    KRATOS_CATCH("")
}

template<>
void CompressibleNavierStokesExplicit<3,4>::CalculateRightHandSideInternal(
    BoundedVector<double, 20> &rRightHandSideBoundedVector,
    const ProcessInfo &rCurrentProcessInfo)
{
    KRATOS_TRY

    // Struct to pass around the data
    ElementDataStruct data;
    this->FillElementData(data, rCurrentProcessInfo);
    const auto& DN_DX = data.DN_DX;

    // Stabilization parameters
    constexpr double stab_c1 = 12.0;
    constexpr double stab_c2 = 2.0;
    constexpr double stab_c3 = 1.0;

    if (data.UseOSS)
    {
//substitute_rhs_3D_OSS
    }
    else
    {
//substitute_rhs_3D_ASGS
    }

    // Here we assume that all the weights of the gauss points are the same so we multiply at the end by Volume/NumNodes
    rRightHandSideBoundedVector *= data.volume / static_cast<double>(NumNodes);

    KRATOS_CATCH("")
}


template <>
void CompressibleNavierStokesExplicit<3,4>::CalculateMassMatrix(
    MatrixType &rMassMatrix,
    const ProcessInfo &rCurrentProcessInfo)
{

    // Initialize and fill the mass matrix values
    constexpr double one_ten = 0.1;
    constexpr double one_twenty = 0.05;
    rMassMatrix = ZeroMatrix(DofSize, DofSize);
    rMassMatrix(0, 0) = one_ten; rMassMatrix(0, 5) = one_twenty; rMassMatrix(0, 10) = one_twenty; rMassMatrix(0,15) = one_twenty;
    rMassMatrix(1, 1) = one_ten; rMassMatrix(1, 6) = one_twenty; rMassMatrix(1, 11) = one_twenty; rMassMatrix(1,16) = one_twenty;
    rMassMatrix(2, 2) = one_ten; rMassMatrix(2, 7) = one_twenty; rMassMatrix(2, 12) = one_twenty; rMassMatrix(2,17) = one_twenty;
    rMassMatrix(3, 3) = one_ten; rMassMatrix(3, 8) = one_twenty; rMassMatrix(3, 13) = one_twenty; rMassMatrix(3,18) = one_twenty;
    rMassMatrix(4, 4) = one_ten; rMassMatrix(4, 9) = one_twenty; rMassMatrix(4, 14) = one_twenty; rMassMatrix(4,19) = one_twenty;
    rMassMatrix(5, 0) = one_twenty; rMassMatrix(5, 5) = one_ten; rMassMatrix(5, 10) = one_twenty; rMassMatrix(5,15) = one_twenty;
    rMassMatrix(6, 1) = one_twenty; rMassMatrix(6, 6) = one_ten; rMassMatrix(6, 11) = one_twenty; rMassMatrix(6,16) = one_twenty;
    rMassMatrix(7, 2) = one_twenty; rMassMatrix(7, 7) = one_ten; rMassMatrix(7, 12) = one_twenty; rMassMatrix(7,17) = one_twenty;
    rMassMatrix(8, 3) = one_twenty; rMassMatrix(8, 8) = one_ten; rMassMatrix(8, 13) = one_twenty; rMassMatrix(8,18) = one_twenty;
    rMassMatrix(9, 4) = one_twenty; rMassMatrix(9, 9) = one_ten; rMassMatrix(9, 14) = one_twenty; rMassMatrix(9,19) = one_twenty;
    rMassMatrix(10, 0) = one_twenty; rMassMatrix(10, 5) = one_twenty; rMassMatrix(10, 10) = one_ten; rMassMatrix(10,15) = one_twenty;
    rMassMatrix(11, 1) = one_twenty; rMassMatrix(11, 6) = one_twenty; rMassMatrix(11, 11) = one_ten; rMassMatrix(11,16) = one_twenty;
    rMassMatrix(12, 2) = one_twenty; rMassMatrix(12, 7) = one_twenty; rMassMatrix(12, 12) = one_ten; rMassMatrix(12,17) = one_twenty;
    rMassMatrix(13, 3) = one_twenty; rMassMatrix(13, 8) = one_twenty; rMassMatrix(13, 13) = one_ten; rMassMatrix(13,18) = one_twenty;
    rMassMatrix(14, 4) = one_twenty; rMassMatrix(14, 9) = one_twenty; rMassMatrix(14, 14) = one_ten; rMassMatrix(14,19) = one_twenty;
    rMassMatrix(15, 0) = one_twenty; rMassMatrix(15, 5) = one_twenty; rMassMatrix(15, 10) = one_twenty; rMassMatrix(15,15) = one_ten;
    rMassMatrix(16, 1) = one_twenty; rMassMatrix(16, 6) = one_twenty; rMassMatrix(16, 11) = one_twenty; rMassMatrix(16,16) = one_ten;
    rMassMatrix(17, 2) = one_twenty; rMassMatrix(17, 7) = one_twenty; rMassMatrix(17, 12) = one_twenty; rMassMatrix(17,17) = one_ten;
    rMassMatrix(18, 3) = one_twenty; rMassMatrix(18, 8) = one_twenty; rMassMatrix(18, 13) = one_twenty; rMassMatrix(18,18) = one_ten;
    rMassMatrix(19, 4) = one_twenty; rMassMatrix(19, 9) = one_twenty; rMassMatrix(19, 14) = one_twenty; rMassMatrix(19,19) = one_ten;

    // Here we assume that all the Gauss pt. have the same weight so we multiply by the volume
    rMassMatrix *= GetGeometry().Volume();
}

///////////////////////////////////////////////////////////////////////////////////////////////////
// Class template instantiation
template class CompressibleNavierStokesExplicit<3,4>;

}<|MERGE_RESOLUTION|>--- conflicted
+++ resolved
@@ -27,13 +27,10 @@
 
 namespace Kratos {
 
-<<<<<<< HEAD
-=======
 /**
  * Returns the integration method for computation of midpoint magnitudes.
  * Computation of RHS integration method is chosen in the symbolic generator.
  */
->>>>>>> 76ea91f8
 template<>
 GeometryData::IntegrationMethod CompressibleNavierStokesExplicit<3,4>::GetIntegrationMethod() const
 {
