--- conflicted
+++ resolved
@@ -113,11 +113,7 @@
 
     def Initialize(self):
         # Construct and set the solution strategy
-<<<<<<< HEAD
-        solution_strategy = self.get_solution_strategy()
-=======
         solution_strategy = self._GetSolutionStrategy()
->>>>>>> 6f8185c5
         solution_strategy.SetEchoLevel(self.settings["echo_level"].GetInt())
 
         # If there is adjoint turbulence model, initialize it
@@ -126,31 +122,6 @@
 
         # Initialize the strategy and adjoint utilities
         solution_strategy.Initialize()
-<<<<<<< HEAD
-        self.get_response_function().Initialize()
-        self.get_sensitivity_builder().Initialize()
-
-        KratosMultiphysics.Logger.PrintInfo(self.__class__.__name__, "Solver initialization finished.")
-
-    def _create_solution_scheme(self):
-        response_function = self.get_response_function()
-        scheme_type = self.settings["scheme_settings"]["scheme_type"].GetString()
-        if scheme_type == "bossak":
-            solution_scheme = KratosMultiphysics.ResidualBasedAdjointBossakScheme(
-                self.settings["scheme_settings"],
-                response_function)
-        elif scheme_type == "steady":
-            solution_scheme = KratosMultiphysics.ResidualBasedAdjointSteadyScheme(response_function)
-        else:
-            raise Exception("Invalid scheme_type: " + scheme_type)
-        return solution_scheme
-
-    def _create_solution_strategy(self):
-        computing_model_part = self.GetComputingModelPart()
-        time_scheme = self.get_solution_scheme()
-        linear_solver = self.get_linear_solver()
-        builder_and_solver = self.get_builder_and_solver()
-=======
         self.GetResponseFunction().Initialize()
         self.GetSensitivityBuilder().Initialize()
 
@@ -174,7 +145,6 @@
         time_scheme = self._GetScheme()
         linear_solver = self._GetLinearSolver()
         builder_and_solver = self._GetBuilderAndSolver()
->>>>>>> 6f8185c5
         calculate_reaction_flag = False
         reform_dof_set_at_each_step = False
         calculate_norm_dx_flag = False
