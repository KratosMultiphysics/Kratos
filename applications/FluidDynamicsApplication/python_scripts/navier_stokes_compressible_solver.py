--- conflicted
+++ resolved
@@ -116,46 +116,20 @@
 
     def Initialize(self):
         # Construct and set the solution strategy
-<<<<<<< HEAD
-        solution_strategy = self.get_solution_strategy()
-        solution_strategy.SetEchoLevel(self.settings["echo_level"].GetInt())
-
-        # Initialize the solution strategy
-        if not self.is_restarted():
-            # Initialize the solution strategy
-            solution_strategy.Initialize()
-        else:
-            # This try is required in case SetInitializePerformedFlag is not a member of the strategy
-            try:
-                solution_strategy.SetInitializePerformedFlag(True)
-            except AttributeError:
-                pass
-
-        # self.main_model_part.ProcessInfo.SetValue(KratosMultiphysics.DYNAMIC_TAU, self.settings["dynamic_tau"].GetDouble()) # REMEMBER TO CHECK MY STAB CONSTANTS
-=======
         solution_strategy = self._GetSolutionStrategy()
         solution_strategy.SetEchoLevel(self.settings["echo_level"].GetInt())
         solution_strategy.Initialize()
 
->>>>>>> 6f8185c5
         KratosMultiphysics.Logger.PrintInfo(self.__class__.__name__, "Solver initialization finished.")
 
     def InitializeSolutionStep(self):
         (self.time_discretization).ComputeAndSaveBDFCoefficients(self.GetComputingModelPart().ProcessInfo)
-<<<<<<< HEAD
-        self.get_solution_strategy().InitializeSolutionStep()
-=======
         self._GetSolutionStrategy().InitializeSolutionStep()
->>>>>>> 6f8185c5
 
 
     def Solve(self):
         (self.time_discretization).ComputeAndSaveBDFCoefficients(self.GetComputingModelPart().ProcessInfo)
-<<<<<<< HEAD
-        self.get_solution_strategy().Solve()
-=======
         self._GetSolutionStrategy().Solve()
->>>>>>> 6f8185c5
 
     def PrepareModelPart(self):
         super(NavierStokesCompressibleSolver,self).PrepareModelPart()
@@ -173,11 +147,7 @@
 
         check_and_prepare_model_process_fluid.CheckAndPrepareModelProcess(self.main_model_part, prepare_model_part_settings).Execute()
 
-<<<<<<< HEAD
-    def _create_solution_scheme(self):
-=======
     def _CreateScheme(self):
->>>>>>> 6f8185c5
         domain_size = self.GetComputingModelPart().ProcessInfo[KratosMultiphysics.DOMAIN_SIZE]
         # Cases in which the element manages the time integration
         if self.element_integrates_in_time:
@@ -188,11 +158,7 @@
                 KratosMultiphysics.SLIP)
             # "Fake" scheme for those cases in where the element manages the time integration
             # It is required to perform the nodal update once the current time step is solved
-<<<<<<< HEAD
-            solution_scheme = KratosMultiphysics.ResidualBasedIncrementalUpdateStaticSchemeSlip(rotation_utility)
-=======
             scheme = KratosMultiphysics.ResidualBasedIncrementalUpdateStaticSchemeSlip(rotation_utility)
->>>>>>> 6f8185c5
             # In case the BDF2 scheme is used inside the element, the BDF time discretization utility is required to update the BDF coefficients
             if (self.settings["time_scheme"].GetString() == "bdf2"):
                 time_order = 2
@@ -205,15 +171,9 @@
         else:
             err_msg = "Custom scheme creation is not allowed. Compressible Navier-Stokes elements manage the time integration internally."
             raise Exception(err_msg)
-<<<<<<< HEAD
-        return solution_scheme
-
-    def _create_convergence_criterion(self):
-=======
         return scheme
 
     def _CreateConvergenceCriterion(self):
->>>>>>> 6f8185c5
         convergence_criterion = KratosMultiphysics.ResidualCriteria(
             self.settings["relative_tolerance"].GetDouble(),
             self.settings["absolute_tolerance"].GetDouble())
