#include "apply_mach_dependent_boundary_conditions.h"
#include "fluid_dynamics_application_variables.h"
#include "utilities/parallel_utilities.h"
#include "utilities/normal_calculation_utils.h"
namespace Kratos
{


ApplyMachDependentBoundaryConditions::ApplyMachDependentBoundaryConditions(
    Model& rModel,
    Parameters Parameters)
{
    KRATOS_TRY

    Parameters.ValidateAndAssignDefaults(GetDefaultParameters());
    mpModelPart = &rModel.GetModelPart(Parameters["model_part_name"].GetString());
    
    // Reading flow direction
    const auto flow_direction_name = Parameters["flow_direction_variable"].GetString();

    KRATOS_ERROR_IF_NOT(KratosComponents<VectorVariable>::Has(flow_direction_name))
        << "specified flow direction variable is not a known vector variable." << std::endl;
    
    mpFlowDirectionVariable = & KratosComponents<VectorVariable>::Get(flow_direction_name);

    mRefreshNormalsEveryTimeStep = Parameters["refresh_normals_every_time_step"].GetBool();

    // Reading boundary conditions to enforce
    mSubsonicBCs.reserve(Parameters["subsonic_boundary_conditions"].size());
    mSupersonicBCs.reserve(Parameters["supersonic_boundary_conditions"].size());

    for(auto var_settings : Parameters["subsonic_boundary_conditions"])
    {
        ReadBoundaryCondition(mSubsonicBCs, var_settings);
    }

    for(auto var_settings : Parameters["supersonic_boundary_conditions"])
    {
        ReadBoundaryCondition(mSupersonicBCs, var_settings);
    }

    KRATOS_CATCH("");
}

void ApplyMachDependentBoundaryConditions::ExecuteInitialize()
{
    NormalCalculationUtils().CalculateUnitNormals<Condition>(*mpModelPart);
}


void ApplyMachDependentBoundaryConditions::ExecuteInitializeSolutionStep()
{
    if(mRefreshNormalsEveryTimeStep)
    {
        NormalCalculationUtils().CalculateUnitNormals<Condition>(*mpModelPart);
    }

    // Enabling and disabling BC according to the time and active interval
    const double time = mpModelPart->GetProcessInfo().GetValue(TIME);

    for(auto & boundary_condition: mSupersonicBCs)
    {
        boundary_condition.ActivateIfInsideTimeInterval(time);
    }

    for(auto & boundary_condition: mSubsonicBCs)
    {
        boundary_condition.ActivateIfInsideTimeInterval(time);
    }

    // Enforcing boundary conditions
    block_for_each(mpModelPart->Nodes(), [&](NodeType & rNode)
    {
        // Computing mach projected onto normal
        const auto & r_normal = rNode.FastGetSolutionStepValue(NORMAL);
        const auto & r_flow_direction = rNode.FastGetSolutionStepValue(*mpFlowDirectionVariable);

<<<<<<< HEAD
        const double & mach = rNode.GetValue(MACH);
        const double mach_projection = mach * inner_prod(r_normal, r_flow_direction) / norm_2(r_flow_direction);
=======
        const double mach = rNode.GetValue(MACH);
        const double mach_projection = mach * inner_prod(normal, flow_direction) / norm_2(flow_direction);
>>>>>>> 74f165b8
        
        // Chosing BC set to enforce according to mach
        const bool supersonic = fabs(mach_projection) >= 1.0;
        const auto & active_bc  = supersonic ? mSupersonicBCs : mSubsonicBCs;

        for(const auto & boundary_condition: active_bc)
        {
            boundary_condition.Enforce(rNode);
        }

    });
}

void ApplyMachDependentBoundaryConditions::ExecuteFinalizeSolutionStep()
{
    block_for_each(mpModelPart->Nodes(), [&](NodeType & rNode)
    {
        for(const auto & boundary_condition: mSupersonicBCs)
        {
            boundary_condition.Free(rNode);
        }

        for(const auto & boundary_condition: mSubsonicBCs)
        {
            boundary_condition.Free(rNode);
        }
    });
}


ApplyMachDependentBoundaryConditions::BoundaryConditionUtility::BoundaryConditionUtility(
    const std::string &rVariableName,
    const double Value,
    const IntervalUtility& rIntervalUtility)
    : mValue(Value)
    , mInterval(rIntervalUtility)
{
    KRATOS_TRY

    KRATOS_ERROR_IF_NOT(KratosComponents<Variable<double>>::Has(variable_name))
        << "There is no double variable named " << variable_name << std::endl;

    mpVariable = &KratosComponents<Variable<double>>::Get(variable_name);

    KRATOS_CATCH("")
}


void ApplyMachDependentBoundaryConditions::BoundaryConditionUtility::
    ActivateIfInsideTimeInterval(const double time)
{
    if(mInterval.IsInInterval(time))
    {
        mEnforceInternal = &FixDof;
    }
    else
    {
        mEnforceInternal = &DoNothing;
    }
}


void ApplyMachDependentBoundaryConditions::BoundaryConditionUtility::Enforce(NodeType& rNode) const
{
    mEnforceInternal(*this, rNode);
}


void ApplyMachDependentBoundaryConditions::BoundaryConditionUtility::Free(NodeType& rNode) const
{
    rNode.pGetDof(*mpVariable)->FreeDof();
}


void ApplyMachDependentBoundaryConditions::BoundaryConditionUtility::FixDof(
    const BoundaryConditionUtility & rUtility,
    NodeType & rNode)
{
    rNode.GetSolutionStepValue(*rUtility.mpVariable) = rUtility.mValue;
    rNode.pGetDof(*rUtility.mpVariable)->FixDof();
}


void ApplyMachDependentBoundaryConditions::BoundaryConditionUtility::DoNothing(
    const BoundaryConditionUtility & rUtility,
    NodeType & rNode)
{
}


void ApplyMachDependentBoundaryConditions::ReadBoundaryCondition(
    std::vector<BoundaryConditionUtility> & rBCList,
    Parameters Parameters)
{
    KRATOS_TRY

    KRATOS_ERROR_IF_NOT(Parameters.Has("variable_name"))
        << "Missing string field 'variable_name' in boundary condition:\n" << Parameters  << std::endl;
    
    KRATOS_ERROR_IF_NOT(Parameters.Has("value"))
        << "Missing double (or vector) field 'value' in boundary condition:\n" << Parameters  << std::endl;

    // Reading interval
    IntervalUtility interval_utility{Parameters};
    
    // Reading value and acting depending on if it's vector or double
    if(Parameters["value"].IsDouble())
    {
        rBCList.emplace_back(
            Parameters["variable_name"].GetString(),
            Parameters["value"].GetDouble(),
            interval_utility
        );
        return;
    }

    if(Parameters["value"].IsVector())
    {
        KRATOS_ERROR_IF_NOT(Parameters.Has("constrained"))
            << "Missing boolean array field 'constrained' in boundary condition:\n"
            << Parameters  << std::endl;

        const auto values = Parameters["value"].GetVector();
        const auto constraints = Parameters["constrained"];

        const std::size_t n_components = values.size();
        const std::size_t n_constraints = constraints.size();

        KRATOS_ERROR_IF(n_constraints != n_components)
            << "The number of values specified must be the same as number of constraints specified:\n"
            << Parameters << std::endl;

        KRATOS_ERROR_IF(n_components > 3)
            << "Allowed vector variables are at most 3-dimensional:\n"
            << Parameters << std::endl;

        std::string variable_component_name = Parameters["variable_name"].GetString() + "_X";
        
        for(std::size_t i=0; i<n_components; i++)
        {
            if(constraints[i].GetBool())
            {
                variable_component_name.back() = "XYZ"[i];
                rBCList.emplace_back(variable_component_name, values[i], interval_utility);
            }
        }

        return;
    }

    KRATOS_ERROR << "ApplyMachDependentBoundaryConditions supports only double and vector variables:\n" << Parameters << std::endl;

    KRATOS_CATCH("");
}


const Parameters ApplyMachDependentBoundaryConditions::GetDefaultParameters() const
{
    return Parameters(R"(
    {
        "model_part_name" : "main_model_part",
        "flow_direction_variable" : "PLEASE SPECIFY FLOW DIRECTION VARIABLE",
        "refresh_normals_every_time_step" : false,
        "subsonic_boundary_conditions" : [ ],
        "supersonic_boundary_conditions" : [ ]
    }
    )");
    /* Expected boundary condition format:
    [
        {                                     // For scalar variables
            "variable_name" : "DENSITY",   <--- The variable to fix. Must be a "double" variable
            "interval" : [0, "End"],       <--- Time interval for it to be fixed
            "value" : 0.0                  <--- The value to fix it to
        },
        {                                    // For vector variables
            "variable_name" : "MOMENTUM",         <--- Must be a "vector with components" variable.
            "interval" : [0.0, 15.3],             <--- Between 1 and 3 components.
            "value" : [0.0, 1.0, 5.0],
            "constrained" : [false, true, false]  <-- What components to fix. Others will be ignored.
                                                      Must have the same number of components as value.
        }
    ]
    */
}


std::string ApplyMachDependentBoundaryConditions::Info() const
{
    return "ApplyMachDependentBoundaryConditions";
}


void ApplyMachDependentBoundaryConditions::PrintInfo(std::ostream& rOStream) const
{
    rOStream << "ApplyMachDependentBoundaryConditions";
}


void ApplyMachDependentBoundaryConditions::
    PrintData(std::ostream& rOStream) const
{
}


/// output stream function
inline std::ostream& operator << (
    std::ostream& rOStream,
    const ApplyMachDependentBoundaryConditions& rThis)
{
    rThis.PrintData(rOStream);
    return rOStream;
}


} // namespace Kratos<|MERGE_RESOLUTION|>--- conflicted
+++ resolved
@@ -75,13 +75,8 @@
         const auto & r_normal = rNode.FastGetSolutionStepValue(NORMAL);
         const auto & r_flow_direction = rNode.FastGetSolutionStepValue(*mpFlowDirectionVariable);
 
-<<<<<<< HEAD
-        const double & mach = rNode.GetValue(MACH);
+        const double mach = rNode.GetValue(MACH);
         const double mach_projection = mach * inner_prod(r_normal, r_flow_direction) / norm_2(r_flow_direction);
-=======
-        const double mach = rNode.GetValue(MACH);
-        const double mach_projection = mach * inner_prod(normal, flow_direction) / norm_2(flow_direction);
->>>>>>> 74f165b8
         
         // Chosing BC set to enforce according to mach
         const bool supersonic = fabs(mach_projection) >= 1.0;
