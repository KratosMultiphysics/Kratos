--- conflicted
+++ resolved
@@ -33,13 +33,8 @@
 {
     KRATOS_TRY;
 
-<<<<<<< HEAD
-    const double theta_advancing = 150.0*PI/180.0;//149.0*PI/180.0;//129.78*PI/180.0;//
-    const double theta_receding = 150.0*PI/180.0;//115.0*PI/180.0;//129.78*PI/180.0;//
-=======
     const double theta_advancing = 180.0*PI/180.0;;//149.0*PI/180.0;//129.78*PI/
     const double theta_receding = 0.0*PI/180.0;;//115.0*PI/180.0;//129.78*PI/
->>>>>>> e5bc289e
 
     const unsigned int num_nodes = mrModelPart.NumberOfNodes();
     const unsigned int num_elements = mrModelPart.NumberOfElements();
