//    |  /           |
//    ' /   __| _` | __|  _ \   __|
//    . \  |   (   | |   (   |\__ `
//   _|\_\_|  \__,_|\__|\___/ ____/
//                   Multi-Physics
//
//  License:         BSD License
//                   Kratos default license: kratos/license.txt
//
//  Main authors:    Ruben Zorrilla
//                   Suneth Warnakulasuriya
//

// System includes


// External includes


// Project includes
#include "modified_shape_functions/triangle_2d_3_modified_shape_functions.h"
#include "modified_shape_functions/tetrahedra_3d_4_modified_shape_functions.h"
#include "processes/find_global_nodal_neighbours_process.h"
#include "utilities/parallel_utilities.h"
#include "utilities/reduction_utilities.h"
#include "spatial_containers/bins_dynamic.h"
#include "utilities/rbf_shape_functions_utility.h"
#include "utilities/variable_utils.h"

// Application includes
#include "fluid_auxiliary_utilities.h"

namespace Kratos
{

double FluidAuxiliaryUtilities::CalculateFluidVolume(const ModelPart& rModelPart)
{
    KRATOS_ERROR_IF(rModelPart.GetCommunicator().GlobalNumberOfElements() == 0) << "There are no elements in the provided model part. Fluid volume cannot be computed." << std::endl;

    double fluid_volume = 0.0;
    const auto& r_communicator = rModelPart.GetCommunicator();
    if (r_communicator.LocalMesh().NumberOfElements() != 0) {
        fluid_volume = block_for_each<SumReduction<double>>(r_communicator.LocalMesh().Elements(), [](Element& rElement){
            const auto& r_geom = rElement.GetGeometry();
            return r_geom.DomainSize();
        });
    }
    r_communicator.GetDataCommunicator().SumAll(fluid_volume);

    return fluid_volume;
}


<<<<<<< HEAD
double FluidAuxiliaryUtilities::CalculateFluidCutElementPositiveVolume(const ModelPart& rModelPart)
{

    // Check that there are elements and distance variable in the nodal database
    KRATOS_ERROR_IF(rModelPart.GetCommunicator().GlobalNumberOfElements() == 0) << "There are no elements in the provided model part. Fluid volume cannot be computed." << std::endl;
    const auto &r_communicator = rModelPart.GetCommunicator();
    if (r_communicator.LocalMesh().NumberOfNodes() != 0)
    {
        KRATOS_ERROR_IF_NOT(r_communicator.LocalMesh().NodesBegin()->SolutionStepsDataHas(DISTANCE)) << "Nodal solution step data has no \'DISTANCE\' variable. Positive volume cannot be computed" << std::endl;
=======
double FluidAuxiliaryUtilities::CalculateFluidCutElementsPositiveVolume(const ModelPart& rModelPart)
{

    // Check that there are elements and distance variable in the nodal database
    KRATOS_ERROR_IF(rModelPart.GetCommunicator().GlobalNumberOfElements() == 0) << "There are no elements in the provided model part. Fluid cut elements volume cannot be computed." << std::endl;
    const auto &r_communicator = rModelPart.GetCommunicator();
    if (r_communicator.LocalMesh().NumberOfNodes() != 0)
    {
        KRATOS_ERROR_IF_NOT(r_communicator.LocalMesh().NodesBegin()->SolutionStepsDataHas(DISTANCE)) << "Nodal solution step data has no \'DISTANCE\' variable. Positive cut elements volume cannot be computed" << std::endl;
>>>>>>> 6cca9bb7
    }

    double cut_positive_fluid_volume = 0.0;
    if (r_communicator.LocalMesh().NumberOfElements() != 0)
    {
        // Set the modified shape functions fatory
        const auto &r_geom_begin = r_communicator.LocalMesh().ElementsBegin()->GetGeometry();
        auto mod_sh_func_factory = GetStandardModifiedShapeFunctionsFactory(r_geom_begin);

        // Calculate the positive volume
        Vector nodal_distances(r_geom_begin.PointsNumber());
        cut_positive_fluid_volume = block_for_each<SumReduction<double>>(rModelPart.GetCommunicator().LocalMesh().Elements(), nodal_distances, [&mod_sh_func_factory](Element &rElement, Vector &rNodalDistancesTLS)
                                                                         {
            // Set the distances vector to check if the element is split
            const auto& r_geom = rElement.GetGeometry();
            const std::size_t n_nodes = r_geom.PointsNumber();
            for (std::size_t i_node = 0; i_node < n_nodes; ++i_node) {
                rNodalDistancesTLS[i_node] = r_geom[i_node].FastGetSolutionStepValue(DISTANCE);
            }
            // Split element check
            double elem_volume = 0.0;
            if (IsSplit(rNodalDistancesTLS)) {
                // Compute positive volume fraction with the modified shape functions
                auto p_mod_sh_func = mod_sh_func_factory(rElement.pGetGeometry(), rNodalDistancesTLS);
                elem_volume = p_mod_sh_func->ComputePositiveSideDomainSize();
            }

            // Return the value to be reduced
            return elem_volume; });
    }

    // Synchronize among processors
    r_communicator.GetDataCommunicator().SumAll(cut_positive_fluid_volume);

    return cut_positive_fluid_volume;
}

<<<<<<< HEAD
double FluidAuxiliaryUtilities::CalculateFluidCutElementNegativeVolume(const ModelPart& rModelPart)
{
    // Check that there are elements and distance variable in the nodal database
    KRATOS_ERROR_IF(rModelPart.GetCommunicator().GlobalNumberOfElements() == 0) << "There are no elements in the provided model part. Fluid volume cannot be computed." << std::endl;
    const auto &r_communicator = rModelPart.GetCommunicator();
    if (r_communicator.LocalMesh().NumberOfNodes() != 0)
    {
        KRATOS_ERROR_IF_NOT(r_communicator.LocalMesh().NodesBegin()->SolutionStepsDataHas(DISTANCE)) << "Nodal solution step data has no \'DISTANCE\' variable. Positive volume cannot be computed" << std::endl;
=======
double FluidAuxiliaryUtilities::CalculateFluidCutElementsNegativeVolume(const ModelPart& rModelPart)
{
    // Check that there are elements and distance variable in the nodal database
    KRATOS_ERROR_IF(rModelPart.GetCommunicator().GlobalNumberOfElements() == 0) << "There are no elements in the provided model part. Fluid cut elements volume cannot be computed." << std::endl;
    const auto &r_communicator = rModelPart.GetCommunicator();
    if (r_communicator.LocalMesh().NumberOfNodes() != 0)
    {
        KRATOS_ERROR_IF_NOT(r_communicator.LocalMesh().NodesBegin()->SolutionStepsDataHas(DISTANCE)) << "Nodal solution step data has no \'DISTANCE\' variable. Positive cut elements volume cannot be computed" << std::endl;
>>>>>>> 6cca9bb7
    }

    double cut_negative_fluid_volume = 0.0;
    if (r_communicator.LocalMesh().NumberOfElements() != 0)
    {
        // Set the modified shape functions fatory
        const auto &r_geom_begin = r_communicator.LocalMesh().ElementsBegin()->GetGeometry();
        auto mod_sh_func_factory = GetStandardModifiedShapeFunctionsFactory(r_geom_begin);

        // Calculate the positive volume
        Vector nodal_distances(r_geom_begin.PointsNumber());
        cut_negative_fluid_volume = block_for_each<SumReduction<double>>(rModelPart.GetCommunicator().LocalMesh().Elements(), nodal_distances, [&mod_sh_func_factory](Element &rElement, Vector &rNodalDistancesTLS)
                                                                         {
            // Set the distances vector to check if the element is split
            const auto& r_geom = rElement.GetGeometry();
            const std::size_t n_nodes = r_geom.PointsNumber();
            for (std::size_t i_node = 0; i_node < n_nodes; ++i_node) {
                rNodalDistancesTLS[i_node] = r_geom[i_node].FastGetSolutionStepValue(DISTANCE);
            }
            // Split element check
            double elem_volume = 0.0;
            if (IsSplit(rNodalDistancesTLS)) {
                // Compute positive volume fraction with the modified shape functions
                auto p_mod_sh_func = mod_sh_func_factory(rElement.pGetGeometry(), rNodalDistancesTLS);
                elem_volume = p_mod_sh_func->ComputeNegativeSideDomainSize();
            }
            // Return the value to be reduced
            return elem_volume; });
    }

    // Synchronize among processors
    r_communicator.GetDataCommunicator().SumAll(cut_negative_fluid_volume);

    return cut_negative_fluid_volume;
}
double FluidAuxiliaryUtilities::CalculateFluidPositiveVolume(const ModelPart& rModelPart)
{
    // Check that there are elements and distance variable in the nodal database
    KRATOS_ERROR_IF(rModelPart.GetCommunicator().GlobalNumberOfElements() == 0) << "There are no elements in the provided model part. Fluid volume cannot be computed." << std::endl;
    const auto& r_communicator = rModelPart.GetCommunicator();
    if (r_communicator.LocalMesh().NumberOfNodes() !=0) {
        KRATOS_ERROR_IF_NOT(r_communicator.LocalMesh().NodesBegin()->SolutionStepsDataHas(DISTANCE)) << "Nodal solution step data has no \'DISTANCE\' variable. Positive volume cannot be computed" << std::endl;
    }

    double fluid_volume = 0.0;
    if (r_communicator.LocalMesh().NumberOfElements() != 0) {
        // Set the modified shape functions fatory
        const auto& r_geom_begin = r_communicator.LocalMesh().ElementsBegin()->GetGeometry();
        auto mod_sh_func_factory = GetStandardModifiedShapeFunctionsFactory(r_geom_begin);

        // Calculate the positive volume
        Vector nodal_distances(r_geom_begin.PointsNumber());
        fluid_volume = block_for_each<SumReduction<double>>(rModelPart.GetCommunicator().LocalMesh().Elements(), nodal_distances, [&mod_sh_func_factory](Element& rElement, Vector& rNodalDistancesTLS){
            // Set the distances vector to check if the element is split
            const auto& r_geom = rElement.GetGeometry();
            const std::size_t n_nodes = r_geom.PointsNumber();
            for (std::size_t i_node = 0; i_node < n_nodes; ++i_node) {
                rNodalDistancesTLS[i_node] = r_geom[i_node].FastGetSolutionStepValue(DISTANCE);
            }
            // Split element check
            double elem_volume = 0.0;
            if (IsSplit(rNodalDistancesTLS)) {
                // Compute positive volume fraction with the modified shape functions
                auto p_mod_sh_func = mod_sh_func_factory(rElement.pGetGeometry(), rNodalDistancesTLS);
                elem_volume = p_mod_sh_func->ComputePositiveSideDomainSize();
            } else if (IsPositive(rNodalDistancesTLS)) {
                // If the element is positive, compute the volume from geometry
                elem_volume = r_geom.DomainSize();
            }

            // Return the value to be reduced
            return elem_volume;
        });
    }

    // Synchronize among processors
    r_communicator.GetDataCommunicator().SumAll(fluid_volume);

    return fluid_volume;
}

double FluidAuxiliaryUtilities::CalculateFluidNegativeVolume(const ModelPart& rModelPart)
{
    // Check that there are elements and distance variable in the nodal database
    KRATOS_ERROR_IF(rModelPart.GetCommunicator().GlobalNumberOfElements() == 0) << "There are no elements in the provided model part. Fluid volume cannot be computed." << std::endl;
    const auto& r_communicator = rModelPart.GetCommunicator();
    if (r_communicator.LocalMesh().NumberOfNodes() !=0) {
        KRATOS_ERROR_IF_NOT(r_communicator.LocalMesh().NodesBegin()->SolutionStepsDataHas(DISTANCE)) << "Nodal solution step data has no \'DISTANCE\' variable. Negative volume cannot be computed" << std::endl;
    }

    double fluid_volume = 0.0;
    if (r_communicator.LocalMesh().NumberOfElements() != 0) {
        // Set the modified shape functions fatory
        const auto& r_geom_begin = r_communicator.LocalMesh().ElementsBegin()->GetGeometry();
        auto mod_sh_func_factory = GetStandardModifiedShapeFunctionsFactory(r_geom_begin);

        // Calculate the negative volume
        Vector nodal_distances(r_geom_begin.PointsNumber());
        fluid_volume = block_for_each<SumReduction<double>>(rModelPart.GetCommunicator().LocalMesh().Elements(), nodal_distances, [&mod_sh_func_factory](Element& rElement, Vector& rNodalDistancesTLS){
            // Set the distances vector to check if the element is split
            const auto& r_geom = rElement.GetGeometry();
            const std::size_t n_nodes = r_geom.PointsNumber();
            for (std::size_t i_node = 0; i_node < n_nodes; ++i_node) {
                rNodalDistancesTLS[i_node] = r_geom[i_node].FastGetSolutionStepValue(DISTANCE);
            }
            // Split element check
            double elem_volume = 0.0;
            if (IsSplit(rNodalDistancesTLS)) {
                // Compute negative volume fraction with the modified shape functions
                auto p_mod_sh_func = mod_sh_func_factory(rElement.pGetGeometry(), rNodalDistancesTLS);
                elem_volume = p_mod_sh_func->ComputeNegativeSideDomainSize();
            } else if (IsNegative(rNodalDistancesTLS)) {
                // If the element is negative, compute the volume from geometry
                elem_volume = r_geom.DomainSize();
            }

            // Return the value to be reduced
            return elem_volume;
        });
    }

    // Synchronize among processors
    r_communicator.GetDataCommunicator().SumAll(fluid_volume);

    return fluid_volume;
}

double FluidAuxiliaryUtilities::CalculateFlowRate(const ModelPart& rModelPart)
{
    // Check that there are conditions and distance variable in the nodal database
    KRATOS_ERROR_IF(rModelPart.GetCommunicator().GlobalNumberOfConditions() == 0) << "There are no conditions in the provided model part. Flow rate cannot be computed." << std::endl;
    const auto& r_communicator = rModelPart.GetCommunicator();
    if (r_communicator.LocalMesh().NumberOfNodes() !=0) {
        KRATOS_ERROR_IF_NOT(r_communicator.LocalMesh().NodesBegin()->SolutionStepsDataHas(VELOCITY)) << "Nodal solution step data has no \'VELOCITY\' variable. Flow rate cannot be computed" << std::endl;
    }

    double flow_rate = 0.0;
    if (r_communicator.LocalMesh().NumberOfConditions() != 0) {
        flow_rate = block_for_each<SumReduction<double>>(r_communicator.LocalMesh().Conditions(), [](Condition& rCondition){
            const auto& r_geom = rCondition.GetGeometry();
            return CalculateConditionFlowRate(r_geom);
        });
    }

    // Synchronize among processors
    flow_rate = r_communicator.GetDataCommunicator().SumAll(flow_rate);

    return flow_rate;
}

double FluidAuxiliaryUtilities::CalculateFlowRatePositiveSkin(const ModelPart& rModelPart)
{
    return CalculateFlowRateAuxiliary<true, false>(rModelPart);
}

double FluidAuxiliaryUtilities::CalculateFlowRateNegativeSkin(const ModelPart& rModelPart)
{
    return CalculateFlowRateAuxiliary<false, false>(rModelPart);
}

double FluidAuxiliaryUtilities::CalculateFlowRatePositiveSkin(
    const ModelPart& rModelPart,
    const Flags& rSkinFlag)
{
    return CalculateFlowRateAuxiliary<true, true>(rModelPart, rSkinFlag);
}

double FluidAuxiliaryUtilities::CalculateFlowRateNegativeSkin(
    const ModelPart& rModelPart,
    const Flags& rSkinFlag)
{
    return CalculateFlowRateAuxiliary<false, true>(rModelPart, rSkinFlag);
}

template<bool IsPositiveSubdomain, bool CheckConditionFlag>
double FluidAuxiliaryUtilities::CalculateFlowRateAuxiliary(
    const ModelPart& rModelPart,
    const Flags& rSkinFlag)
{
    // Check that there are conditions and distance variable in the nodal database
    KRATOS_ERROR_IF(rModelPart.GetCommunicator().GlobalNumberOfConditions() == 0) << "There are no conditions in the provided model part. Flow rate cannot be computed." << std::endl;
    const auto& r_communicator = rModelPart.GetCommunicator();
    if (r_communicator.LocalMesh().NumberOfNodes() !=0) {
        KRATOS_ERROR_IF_NOT(r_communicator.LocalMesh().NodesBegin()->SolutionStepsDataHas(DISTANCE)) << "Nodal solution step data has no \'DISTANCE\' variable. Flow rate cannot be computed" << std::endl;
        KRATOS_ERROR_IF_NOT(r_communicator.LocalMesh().NodesBegin()->SolutionStepsDataHas(VELOCITY)) << "Nodal solution step data has no \'VELOCITY\' variable. Flow rate cannot be computed" << std::endl;
    }

    double flow_rate = 0.0;
    if (r_communicator.LocalMesh().NumberOfConditions() != 0) {
        // Create the modified shape functions factory with the first condition parent as prototype
        const auto& r_cond_begin = r_communicator.LocalMesh().ConditionsBegin();
        const auto& r_parent_cond_begin = r_cond_begin->GetValue(NEIGHBOUR_ELEMENTS)[0];
        auto mod_sh_func_factory = GetStandardModifiedShapeFunctionsFactory(r_parent_cond_begin.GetGeometry());

        std::size_t n_dim = rModelPart.GetProcessInfo().GetValue(DOMAIN_SIZE);
        Vector nodal_distances(r_cond_begin->GetGeometry().PointsNumber());
        flow_rate = block_for_each<SumReduction<double>>(r_communicator.LocalMesh().Conditions(), nodal_distances, [&](Condition& rCondition, Vector& rNodalDistancesTLS){
            // Check if the condition is to be added to the flow contribution
            double cond_flow_rate = 0.0;
            if (CheckConditionFlagAuxiliary<CheckConditionFlag>(rCondition, rSkinFlag)) {
                // Get geometry data
                const auto& r_geom = rCondition.GetGeometry();
                const std::size_t n_nodes = r_geom.PointsNumber();

                // Set up distances vector
                for (std::size_t i_node = 0; i_node < n_nodes; ++i_node) {
                    rNodalDistancesTLS(i_node) = r_geom[i_node].FastGetSolutionStepValue(DISTANCE);
                }
                // Check if the condition is in the positive subdomain or intersected
                if (CheckNonSplitConditionSubdomain<IsPositiveSubdomain>(rNodalDistancesTLS)) {
                    cond_flow_rate = CalculateConditionFlowRate(r_geom);
                } else if (IsSplit(rNodalDistancesTLS)){
                    // Get the current condition parent
                    const auto p_parent_element = rCondition.GetValue(NEIGHBOUR_ELEMENTS)(0);
                    KRATOS_ERROR_IF_NOT(p_parent_element.get()) << "Condition " << rCondition.Id() << " has no parent element assigned." << std::endl;
                    const auto& r_parent_geom = p_parent_element->GetGeometry();

                    // Get the corresponding face id of the current condition
                    const std::size_t n_parent_faces = r_parent_geom.FacesNumber();
                    DenseMatrix<unsigned int> nodes_in_faces(n_parent_faces, n_parent_faces);
                    r_parent_geom.NodesInFaces(nodes_in_faces);
                    std::size_t face_id = 0;
                    for (std::size_t i_face = 0; i_face < n_parent_faces; ++i_face) {
                        std::size_t match_nodes = 0;
                        for (std::size_t i_node = 0; i_node < n_nodes; ++i_node) {
                            std::size_t parent_local_id = nodes_in_faces(i_node + 1, i_face);
                            for (std::size_t j_node = 0; j_node < n_nodes; ++j_node) {
                                if (r_geom[j_node].Id() == r_parent_geom[parent_local_id].Id()) {
                                    match_nodes++;
                                    break;
                                }
                            }
                        }
                        if (match_nodes == n_nodes) {
                            face_id = i_face;
                            break;
                        }
                    }

                    // Calculate the modified shape functions in the face of interest
                    const std::size_t n_nodes_parent = r_parent_geom.PointsNumber();
                    Vector parent_distances(n_nodes_parent);
                    for (std::size_t i_node = 0; i_node < n_nodes_parent; ++i_node) {
                        parent_distances(i_node) = r_parent_geom[i_node].FastGetSolutionStepValue(DISTANCE);
                    }
                    auto p_mod_sh_func = mod_sh_func_factory(p_parent_element->pGetGeometry(), parent_distances);

                    Vector w_vect;
                    Matrix N_container;
                    std::vector<array_1d<double,3>> normals_vect;
                    CalculateSplitConditionGeometryData<IsPositiveSubdomain>(p_mod_sh_func, face_id, N_container, normals_vect, w_vect);

                    // Interpolate the flow rate in the positive subdomain
                    Vector i_normal(n_dim);
                    Vector i_N(n_nodes_parent);
                    array_1d<double,3> aux_vel;
                    const std::size_t n_gauss = w_vect.size();
                    for (std::size_t i_gauss = 0; i_gauss < n_gauss; ++i_gauss) {
                        aux_vel = ZeroVector(3);
                        i_N = row(N_container, i_gauss);
                        i_normal = normals_vect[i_gauss];
                        const double i_normal_norm = norm_2(i_normal);
                        KRATOS_WARNING_IF("CalculateFlowRatePositiveSkin", i_normal_norm < 1.0e-12) << "Condition " << rCondition.Id() << " normal close to zero." << std::endl;
                        i_normal /= i_normal_norm;
                        for (std::size_t i_parent_node = 0; i_parent_node < n_nodes_parent; ++i_parent_node) {
                            noalias(aux_vel) += i_N[i_parent_node] * r_parent_geom[i_parent_node].FastGetSolutionStepValue(VELOCITY);
                        }
                        cond_flow_rate += w_vect[i_gauss] * inner_prod(aux_vel, i_normal);
                    }
                }
            }

            return cond_flow_rate;
        });
    }

    // Synchronize among processors
    flow_rate = r_communicator.GetDataCommunicator().SumAll(flow_rate);

    return flow_rate;
}

FluidAuxiliaryUtilities::ModifiedShapeFunctionsFactoryType FluidAuxiliaryUtilities::GetStandardModifiedShapeFunctionsFactory(const GeometryType& rGeometry)
{
    switch (rGeometry.GetGeometryType()) {
        case GeometryData::KratosGeometryType::Kratos_Triangle2D3:
            return [](const GeometryType::Pointer pGeometry, const Vector& rNodalDistances)->ModifiedShapeFunctions::UniquePointer{
                return Kratos::make_unique<Triangle2D3ModifiedShapeFunctions>(pGeometry, rNodalDistances);};
        case GeometryData::KratosGeometryType::Kratos_Tetrahedra3D4:
            return [](const GeometryType::Pointer pGeometry, const Vector& rNodalDistances)->ModifiedShapeFunctions::UniquePointer{
                return Kratos::make_unique<Tetrahedra3D4ModifiedShapeFunctions>(pGeometry, rNodalDistances);};
        default:
            KRATOS_ERROR << "Asking for a non-implemented modified shape functions geometry.";
    }
}

double FluidAuxiliaryUtilities::CalculateConditionFlowRate(const GeometryType& rGeometry)
{
    // Calculate the condition area normal
    GeometryType::CoordinatesArrayType point_local;
    rGeometry.PointLocalCoordinates(point_local, rGeometry.Center()) ;
    const array_1d<double,3> area_normal = rGeometry.Normal(point_local);
    // Check condition area and calculate the condition average flow rate
    double condition_flow_rate = 0.0;
    if (norm_2(area_normal) > std::numeric_limits<double>::epsilon()) {
        for (auto& r_node : rGeometry) {
            condition_flow_rate += MathUtils<double>::Dot(r_node.FastGetSolutionStepValue(VELOCITY), area_normal);
        }
        condition_flow_rate /= static_cast<double>(rGeometry.PointsNumber());
    } else {
        KRATOS_WARNING("CalculateFlowRate") << "Condition area is close to zero. Flow rate not considered." << std::endl;
    }
    return condition_flow_rate;
}

template<>
bool FluidAuxiliaryUtilities::CheckConditionFlagAuxiliary<true>(
    const Condition& rCondition,
    const Flags& rSkinFlag)
{
    return rCondition.Is(rSkinFlag);
}

template<>
bool FluidAuxiliaryUtilities::CheckConditionFlagAuxiliary<false>(
    const Condition& rCondition,
    const Flags& rSkinFlag)
{
    return true;
}

template<>
bool FluidAuxiliaryUtilities::CheckNonSplitConditionSubdomain<true>(const Vector &rElementDistancesVector)
{
    return IsPositive(rElementDistancesVector);
}

template<>
bool FluidAuxiliaryUtilities::CheckNonSplitConditionSubdomain<false>(const Vector &rElementDistancesVector)
{
    return IsNegative(rElementDistancesVector);
}

template<>
void FluidAuxiliaryUtilities::CalculateSplitConditionGeometryData<true>(
    const ModifiedShapeFunctions::UniquePointer& rpModShapeFunc,
    const std::size_t FaceId,
    Matrix& rShapeFunctions,
    std::vector<array_1d<double,3>>& rNormals,
    Vector& rWeights)
{
    //TODO: Use a method without gradients when we implement it
    ModifiedShapeFunctions::ShapeFunctionsGradientsType n_pos_DN_DX;
    rpModShapeFunc->ComputePositiveExteriorFaceShapeFunctionsAndGradientsValues(rShapeFunctions, n_pos_DN_DX, rWeights, FaceId, GeometryData::IntegrationMethod::GI_GAUSS_2);
    rpModShapeFunc->ComputePositiveExteriorFaceAreaNormals(rNormals, FaceId, GeometryData::IntegrationMethod::GI_GAUSS_2);
}

template<>
void FluidAuxiliaryUtilities::CalculateSplitConditionGeometryData<false>(
    const ModifiedShapeFunctions::UniquePointer& rpModShapeFunc,
    const std::size_t FaceId,
    Matrix& rShapeFunctions,
    std::vector<array_1d<double,3>>& rNormals,
    Vector& rWeights)
{
    //TODO: Use a method without gradients when we implement it
    ModifiedShapeFunctions::ShapeFunctionsGradientsType n_pos_DN_DX;
    rpModShapeFunc->ComputeNegativeExteriorFaceShapeFunctionsAndGradientsValues(rShapeFunctions, n_pos_DN_DX, rWeights, FaceId, GeometryData::IntegrationMethod::GI_GAUSS_2);
    rpModShapeFunc->ComputeNegativeExteriorFaceAreaNormals(rNormals, FaceId, GeometryData::IntegrationMethod::GI_GAUSS_2);
}

void FluidAuxiliaryUtilities::MapVelocityFromSkinToVolumeRBF(
    ModelPart& rVolumeModelPart,
    ModelPart& rSkinModelPart,
    const double SearchRadius)
{
    //put the nodes in the skin into a search database
    typedef BinsDynamic<3, Node, std::vector<Node::Pointer>> DynamicBins;
    DynamicBins locator(rSkinModelPart.Nodes().GetContainer().begin(), rSkinModelPart.Nodes().GetContainer().end());

    //reset the EMBEDDED_VELOCITY
    block_for_each(rVolumeModelPart.Nodes(), [](auto& rNode){
        rNode.GetValue(EMBEDDED_VELOCITY).clear();
    });

    //detect all the nodes that belong to cut elements
    ModelPart::NodesContainerType cut_elem_nodes;
    for(const auto& r_elem : rVolumeModelPart.Elements()){
        const auto& r_geom = r_elem.GetGeometry();

        unsigned int npos=0, nneg=0;
        for (const auto& r_node : r_geom) {
            r_node.FastGetSolutionStepValue(DISTANCE) > 0 ? ++npos : ++nneg;
        }

        if(npos>0 && nneg>0){ //element is split
            for(unsigned int i=0; i<r_geom.size(); ++i) {
                cut_elem_nodes.push_back(r_geom(i));
            }
        }
    }
    cut_elem_nodes.Unique();

    unsigned int max_results = 100; //deliberately low, we do not want to interpolate from more than this nodes
    auto TLS = std::make_pair(std::vector<Node::Pointer>(max_results), std::vector<double>(max_results));

    //for every interface node (nodes in cut elements)
    block_for_each(cut_elem_nodes, TLS, [&locator, SearchRadius](auto& rNode, auto& rTLS){
            //find all neighbours within a radius
            auto& r_neighbours = rTLS.first;
            auto& r_distances  = rTLS.second;
            const unsigned int nfound = locator.SearchInRadius(
                rNode,
                SearchRadius,
                r_neighbours.begin(),
                r_distances.begin(),
                r_neighbours.size());
            KRATOS_ERROR_IF(nfound == 0) << "Not found any neighbor for node " << rNode.Id() << " in skin model part." << std::endl;

            //compute RBF basis
            Matrix cloud_coords(nfound,3);
            Vector shape_functions(nfound);
            for(unsigned int i=0; i<nfound; ++i){
                cloud_coords(i,0)=r_neighbours[i]->X();
                cloud_coords(i,1)=r_neighbours[i]->Y();
                cloud_coords(i,2)=r_neighbours[i]->Z();
            }
            RBFShapeFunctionsUtility::CalculateShapeFunctions(cloud_coords,rNode.Coordinates(), shape_functions);

            //assign interpolation
            auto& r_v = rNode.GetValue(EMBEDDED_VELOCITY); //we know it is zero since we zeroed all the nodes at the beginning of the function
            for(unsigned int i=0; i<nfound; ++i){
                noalias(r_v) += shape_functions[i]*r_neighbours[i]->FastGetSolutionStepValue(VELOCITY);
            }
        });
}

double FluidAuxiliaryUtilities::FindMaximumEdgeLength(
    ModelPart &rModelPart,
    const bool CalculateNodalNeighbours)
{
    // If required, calculate nodal neighbours
    if (CalculateNodalNeighbours) {
        FindGlobalNodalNeighboursProcess nodal_neigh_process(rModelPart);
        nodal_neigh_process.Execute();
    }

    // Find maximum edge length by iterating the nodal neigbours
    const double l_max = block_for_each<MaxReduction<double>>(rModelPart.Nodes(), [](auto& rNode){
        const auto& r_coords = rNode.Coordinates();
        double l_max_local = 0.0;
        for (auto& r_neigh : rNode.GetValue(NEIGHBOUR_NODES)) {
            const auto& r_coords_neigh = r_neigh.Coordinates();
            const double l_aux = std::pow(r_coords[0] - r_coords_neigh[0], 2) + std::pow(r_coords[1] - r_coords_neigh[1], 2) + std::pow(r_coords[2] - r_coords_neigh[2], 2);
            l_max_local = l_aux > l_max_local ? l_aux : l_max_local;
        }
        return std::sqrt(l_max_local);
    });

    return l_max;
}

void FluidAuxiliaryUtilities::PostprocessP2P1ContinuousPressure(ModelPart& rModelPart)
{
    // Reset VISITED flag to indicate the already postprocessed nodes
    VariableUtils().SetFlag(VISITED, false, rModelPart.Nodes());

    // Loop the P2P1 elements to postprocess the pressure in edge midpoint nodes
    // Note that there is no need to do MPI synchronization as we are updating the ghost nodes too
    if (rModelPart.GetCommunicator().LocalMesh().NumberOfElements() != 0) {
        // Check DOMAIN_SIZE
        KRATOS_ERROR_IF_NOT(rModelPart.GetProcessInfo().Has(DOMAIN_SIZE))
            << "DOMAIN_SIZE cannot be found in '" << rModelPart.FullName() << "' ProcessInfo container."<<  std::endl;
        // Loop the elements to assign the edge midpoint nodes PRESSURE
        if (rModelPart.GetProcessInfo()[DOMAIN_SIZE] == 2) {
            block_for_each(rModelPart.Elements(), [](auto& rElement){
                auto& r_geometry = rElement.GetGeometry();
                KRATOS_ERROR_IF_NOT(r_geometry.GetGeometryType() == GeometryData::KratosGeometryType::Kratos_Triangle2D6);
                PostprocessP2P1NodePressure(r_geometry, 3, 0, 1);
                PostprocessP2P1NodePressure(r_geometry, 4, 1, 2);
                PostprocessP2P1NodePressure(r_geometry, 5, 0, 2);
            });
        } else {
            block_for_each(rModelPart.Elements(), [](auto& rElement){
                auto& r_geometry = rElement.GetGeometry();
                KRATOS_ERROR_IF_NOT(r_geometry.GetGeometryType() == GeometryData::KratosGeometryType::Kratos_Tetrahedra3D10);
                PostprocessP2P1NodePressure(r_geometry, 4, 0, 1);
                PostprocessP2P1NodePressure(r_geometry, 5, 1, 2);
                PostprocessP2P1NodePressure(r_geometry, 6, 0, 2);
                PostprocessP2P1NodePressure(r_geometry, 7, 0, 3);
                PostprocessP2P1NodePressure(r_geometry, 8, 1, 3);
                PostprocessP2P1NodePressure(r_geometry, 9, 2, 3);
            });
        }
    }
}

} // namespace Kratos<|MERGE_RESOLUTION|>--- conflicted
+++ resolved
@@ -51,17 +51,6 @@
 }
 
 
-<<<<<<< HEAD
-double FluidAuxiliaryUtilities::CalculateFluidCutElementPositiveVolume(const ModelPart& rModelPart)
-{
-
-    // Check that there are elements and distance variable in the nodal database
-    KRATOS_ERROR_IF(rModelPart.GetCommunicator().GlobalNumberOfElements() == 0) << "There are no elements in the provided model part. Fluid volume cannot be computed." << std::endl;
-    const auto &r_communicator = rModelPart.GetCommunicator();
-    if (r_communicator.LocalMesh().NumberOfNodes() != 0)
-    {
-        KRATOS_ERROR_IF_NOT(r_communicator.LocalMesh().NodesBegin()->SolutionStepsDataHas(DISTANCE)) << "Nodal solution step data has no \'DISTANCE\' variable. Positive volume cannot be computed" << std::endl;
-=======
 double FluidAuxiliaryUtilities::CalculateFluidCutElementsPositiveVolume(const ModelPart& rModelPart)
 {
 
@@ -71,7 +60,6 @@
     if (r_communicator.LocalMesh().NumberOfNodes() != 0)
     {
         KRATOS_ERROR_IF_NOT(r_communicator.LocalMesh().NodesBegin()->SolutionStepsDataHas(DISTANCE)) << "Nodal solution step data has no \'DISTANCE\' variable. Positive cut elements volume cannot be computed" << std::endl;
->>>>>>> 6cca9bb7
     }
 
     double cut_positive_fluid_volume = 0.0;
@@ -109,16 +97,6 @@
     return cut_positive_fluid_volume;
 }
 
-<<<<<<< HEAD
-double FluidAuxiliaryUtilities::CalculateFluidCutElementNegativeVolume(const ModelPart& rModelPart)
-{
-    // Check that there are elements and distance variable in the nodal database
-    KRATOS_ERROR_IF(rModelPart.GetCommunicator().GlobalNumberOfElements() == 0) << "There are no elements in the provided model part. Fluid volume cannot be computed." << std::endl;
-    const auto &r_communicator = rModelPart.GetCommunicator();
-    if (r_communicator.LocalMesh().NumberOfNodes() != 0)
-    {
-        KRATOS_ERROR_IF_NOT(r_communicator.LocalMesh().NodesBegin()->SolutionStepsDataHas(DISTANCE)) << "Nodal solution step data has no \'DISTANCE\' variable. Positive volume cannot be computed" << std::endl;
-=======
 double FluidAuxiliaryUtilities::CalculateFluidCutElementsNegativeVolume(const ModelPart& rModelPart)
 {
     // Check that there are elements and distance variable in the nodal database
@@ -127,7 +105,6 @@
     if (r_communicator.LocalMesh().NumberOfNodes() != 0)
     {
         KRATOS_ERROR_IF_NOT(r_communicator.LocalMesh().NodesBegin()->SolutionStepsDataHas(DISTANCE)) << "Nodal solution step data has no \'DISTANCE\' variable. Positive cut elements volume cannot be computed" << std::endl;
->>>>>>> 6cca9bb7
     }
 
     double cut_negative_fluid_volume = 0.0;
