--- conflicted
+++ resolved
@@ -248,7 +248,12 @@
     KRATOS_REGISTER_3D_TENSOR_VARIABLE_WITH_COMPONENTS( VELOCITY_GRADIENT_TENSOR )
     KRATOS_REGISTER_3D_TENSOR_VARIABLE_WITH_COMPONENTS( SHAPE_SENSITIVITY_GRADIENT_TENSOR )
 
-<<<<<<< HEAD
+    // Two-phase flow momentum correction
+    KRATOS_REGISTER_VARIABLE( MOMENTUM_CORRECTION )
+    KRATOS_REGISTER_VARIABLE( DISTANCE_CORRECTION )
+
+    KRATOS_REGISTER_VARIABLE( Y_PLUS )
+
     KRATOS_REGISTER_VARIABLE( RESPONSE_FUNCTION_INTERPOLATION_ERROR_AUXILIARY_1 )
     KRATOS_REGISTER_VARIABLE( RESPONSE_FUNCTION_INTERPOLATION_ERROR_AUXILIARY_2 )
     KRATOS_REGISTER_VARIABLE( RESPONSE_FUNCTION_INTERPOLATION_ERROR_AUXILIARY_1_EXTREMUM )
@@ -261,13 +266,6 @@
     KRATOS_REGISTER_3D_VARIABLE_WITH_COMPONENTS( LSS_ACCELERATION )
     KRATOS_REGISTER_VARIABLE( LSS_PRESSURE )
     KRATOS_REGISTER_VARIABLE( ADJOINT_FLUID_SCALAR_3 )
-=======
-    // Two-phase flow momentum correction
-    KRATOS_REGISTER_VARIABLE( MOMENTUM_CORRECTION )
-    KRATOS_REGISTER_VARIABLE( DISTANCE_CORRECTION )
-
-    KRATOS_REGISTER_VARIABLE( Y_PLUS )
->>>>>>> 26bb2ddb
 
     // Register Elements
     KRATOS_REGISTER_ELEMENT("VMS2D3N",mVMS2D); //this is the name the element should have according to the naming convention
