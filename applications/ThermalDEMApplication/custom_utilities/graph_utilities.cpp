--- conflicted
+++ resolved
@@ -15,19 +15,6 @@
 
 namespace Kratos {
   //-----------------------------------------------------------------------------------------------------------------------
-<<<<<<< HEAD
-  GraphUtilities::GraphUtilities()
-  {
-    mGraph_ParticleTempAll               = false;
-    mGraph_ParticleTempMin               = false;
-    mGraph_ParticleTempMax               = false;
-    mGraph_ParticleTempAvg               = false;
-    mGraph_ParticleTempDev               = false;
-    mGraph_ModelTempAvg                  = false;
-    mGraph_ParticleHeatFluxContributions = false;
-    mGraph_ParticleHeatGenContributions  = false;
-    mGraph_ParticleEnergyContributions   = false;
-=======
   GraphUtilities::GraphUtilities() {
     mGraph_ParticleTempMin       = false;
     mGraph_ParticleTempMax       = false;
@@ -40,7 +27,6 @@
     mGraph_HeatFluxContributions = false;
     mGraph_HeatGenValues         = false;
     mGraph_HeatGenContributions  = false;
->>>>>>> 5f692aee
   }
 
   GraphUtilities::~GraphUtilities() {}
@@ -62,26 +48,7 @@
     KRATOS_TRY
 
     // Set member flags
-<<<<<<< HEAD
     mGraph_ParticleTempAll               = ParticleTempAll;
-    mGraph_ParticleTempMin               = ParticleTempMin;
-    mGraph_ParticleTempMax               = ParticleTempMax;
-    mGraph_ParticleTempAvg               = ParticleTempAvg;
-    mGraph_ParticleTempDev               = ParticleTempDev;
-    mGraph_ModelTempAvg                  = ModelTempAvg;
-    mGraph_ParticleHeatFluxContributions = ParticleHeatFluxContributions;
-    mGraph_ParticleHeatGenContributions  = ParticleHeatGenContributions;
-    mGraph_ParticleEnergyContributions   = ParticleEnergyContributions;
-
-    // Open files
-    if (mGraph_ParticleTempAll) {
-      mFile_ParticleTempAll.open("graph_particle_temp_all.txt", std::ios::out);
-      KRATOS_ERROR_IF_NOT(mFile_ParticleTempAll) << "Could not open graph file graph_particle_temp_all!" << std::endl;
-      mFile_ParticleTempAll << "1 - TIME STEP / TIME | ";
-      mFile_ParticleTempAll << "2 - ID / RADIUS / COORDS XY / TEMPERATURE";
-      mFile_ParticleTempAll << std::endl;
-    }
-=======
     mGraph_ParticleTempMin       = ParticleTempMin;
     mGraph_ParticleTempMax       = ParticleTempMax;
     mGraph_ParticleTempAvg       = ParticleTempAvg;
@@ -121,7 +88,13 @@
 
   //-----------------------------------------------------------------------------------------------------------------------
   void GraphUtilities::OpenFiles(void) {
->>>>>>> 5f692aee
+    if (mGraph_ParticleTempAll) {
+      mFile_ParticleTempAll.open("graph_particle_temp_all.txt", std::ios::out);
+      KRATOS_ERROR_IF_NOT(mFile_ParticleTempAll) << "Could not open graph file graph_particle_temp_all!" << std::endl;
+      mFile_ParticleTempAll << "1 - TIME STEP / TIME | ";
+      mFile_ParticleTempAll << "2 - ID / RADIUS / COORDS XY / TEMPERATURE";
+      mFile_ParticleTempAll << std::endl;
+    }
     if (mGraph_ParticleTempMin) {
       mFile_ParticleTempMin.open("graph_particle_temp_min.txt", std::ios::out);
       KRATOS_ERROR_IF_NOT(mFile_ParticleTempMin) << "Could not open graph_particle_temp_min.txt!" << std::endl;
@@ -243,21 +216,11 @@
   }
 
   //-----------------------------------------------------------------------------------------------------------------------
-<<<<<<< HEAD
-  void GraphUtilities::ExecuteFinalizeSolutionStep(ModelPart& rModelPart, const int write_all_temp_freq)
-  {
-=======
   void GraphUtilities::WriteGraphs(ModelPart& rModelPart) {
->>>>>>> 5f692aee
     KRATOS_TRY
 
     // Initialize results
     const ProcessInfo& r_process_info = rModelPart.GetProcessInfo();
-<<<<<<< HEAD
-    const int    time_step            = r_process_info[TIME_STEPS];
-    const double time                 = r_process_info[TIME];
-    const int    num_of_particles     = rModelPart.NumberOfElements();
-
     // Print all temperatures
     if (mFile_ParticleTempAll.is_open() && time_step % write_all_temp_freq == 0.0) {
       mFile_ParticleTempAll << "#TIME/STEP: ";
@@ -277,48 +240,6 @@
       mFile_ParticleTempAll << std::endl;
     }
 
-    // Print other variables
-    if (!r_process_info[IS_TIME_TO_PRINT])
-      return;
-
-    // Initialize results
-    int       num_ratio_particles_flux            =  0;
-    int       num_ratio_particles_gen             =  0;
-    double    total_vol                           =  0.0;
-
-    double    particle_temp_min                   =  DBL_MAX;
-    double    particle_temp_max                   = -DBL_MAX;
-    double    particle_temp_avg                   =  0.0;
-    double    particle_temp_dev                   =  0.0;
-    double    model_temp_avg                      =  0.0;
-
-    double    particle_flux_conducdir_ratio_avg   =  0.0;
-    double    particle_flux_conducindir_ratio_avg =  0.0;
-    double    particle_flux_rad_ratio_avg         =  0.0;
-    double    particle_flux_gen_ratio_avg         =  0.0;
-    double    particle_flux_conv_ratio_avg        =  0.0;
-    double    particle_flux_prescsurf_ratio_avg   =  0.0;
-    double    particle_flux_prescvol_ratio_avg    =  0.0;
-
-    double    particle_gen_slid_pp_ratio_avg      =  0.0;
-    double    particle_gen_slid_pw_ratio_avg      =  0.0;
-    double    particle_gen_roll_pp_ratio_avg      =  0.0;
-    double    particle_gen_roll_pw_ratio_avg      =  0.0;
-    double    particle_gen_damp_pp_ratio_avg      =  0.0;
-    double    particle_gen_damp_pw_ratio_avg      =  0.0;
-
-    double    total_energy_potential_gravity      =  0.0;
-    double    total_energy_potential_elastic      =  0.0;
-    double    total_energy_kinetic_translation    =  0.0;
-    double    total_energy_kinetic_rotation       =  0.0;
-    double    total_energy                        =  0.0;
-
-    double    total_accum_energy_dissip_slid      =  0.0;
-    double    total_accum_energy_dissip_roll      =  0.0;
-    double    total_accum_energy_dissip_damp      =  0.0;
-    double    total_accum_energy_dissip           =  0.0;
-=======
-
     const int num_particles              = rModelPart.NumberOfElements();
     int       num_particles_flux_contrib = 0;
     int       num_particles_gen_contrib  = 0;
@@ -380,7 +301,6 @@
     double    heat_gen_contrib_roll_pw = 0.0;
     double    heat_gen_contrib_damp_pp = 0.0;
     double    heat_gen_contrib_damp_pw = 0.0;
->>>>>>> 5f692aee
 
     ModelPart::ElementsContainerType::iterator it = rModelPart.GetCommunicator().LocalMesh().Elements().ptr_begin();
     #pragma omp parallel for schedule(dynamic, 100)
@@ -628,24 +548,6 @@
   }
 
   //-----------------------------------------------------------------------------------------------------------------------
-<<<<<<< HEAD
-  void GraphUtilities::ExecuteFinalize(void)
-  {
-    KRATOS_TRY
-
-    // Close files
-    if (mFile_ParticleTempAll.is_open())               mFile_ParticleTempAll.close();
-    if (mFile_ParticleTempMin.is_open())               mFile_ParticleTempMin.close();
-    if (mFile_ParticleTempMax.is_open())               mFile_ParticleTempMax.close();
-    if (mFile_ParticleTempAvg.is_open())               mFile_ParticleTempAvg.close();
-    if (mFile_ParticleTempDev.is_open())               mFile_ParticleTempDev.close();
-    if (mFile_ModelTempAvg.is_open())                  mFile_ModelTempAvg.close();
-    if (mFile_ParticleHeatFluxContributions.is_open()) mFile_ParticleHeatFluxContributions.close();
-    if (mFile_ParticleHeatGenContributions.is_open())  mFile_ParticleHeatGenContributions.close();
-    if (mFile_ParticleEnergyContributions.is_open())   mFile_ParticleEnergyContributions.close();
-
-    KRATOS_CATCH("")
-=======
   void GraphUtilities::CloseFiles(void) {
     if (mFile_ParticleTempMin.is_open())       mFile_ParticleTempMin.close();
     if (mFile_ParticleTempMax.is_open())       mFile_ParticleTempMax.close();
@@ -658,7 +560,7 @@
     if (mFile_HeatFluxContributions.is_open()) mFile_HeatFluxContributions.close();
     if (mFile_HeatGenValues.is_open())         mFile_HeatGenValues.close();
     if (mFile_HeatGenContributions.is_open())  mFile_HeatGenContributions.close();
->>>>>>> 5f692aee
+    if (mFile_ParticleTempAll.is_open())               mFile_ParticleTempAll.close();
   }
   
 } // namespace Kratos