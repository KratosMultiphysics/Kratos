//  Kratos Multi-Physics - ThermalDEM Application
//
//  License:       BSD License
//                 Kratos default license: kratos/license.txt
//
//  Main authors:  Rafael Rangel (rrangel@cimne.upc.edu)
//

#ifndef GRAPH_UTILITIES_H_INCLUDED
#define	GRAPH_UTILITIES_H_INCLUDED

// System includes
#include <iostream>

// External includes
#include "includes/model_part.h"

// Project includes
#include "custom_elements/thermal_spheric_particle.h"

namespace Kratos
{
  class KRATOS_API(THERMAL_DEM_APPLICATION) GraphUtilities
  {
    public:

      // Pointer definition
      KRATOS_CLASS_POINTER_DEFINITION(GraphUtilities);

      // Constructor / destructor methods
      GraphUtilities();
      ~GraphUtilities();

      // Public methods
      void ExecuteInitialize(bool ParticleTempAll,
                             bool ParticleTempMin,
                             bool ParticleTempMax,
                             bool ParticleTempAvg,
                             bool ParticleTempAvgVol,
                             bool ParticleTempDev,
<<<<<<< HEAD
                             bool ModelTempAvg,
                             bool ParticleHeatFluxContributions,
                             bool ParticleHeatGenContributions,
                             bool ParticleEnergyContributions);
      void ExecuteFinalizeSolutionStep(ModelPart& rModelPart, const int write_all_temp_freq);
=======
                             bool EnergyMechanical,
                             bool EnergyDissipated,
                             bool EnergyThermal,
                             bool HeatFluxContributions,
                             bool HeatGenValues,
                             bool HeatGenContributions);
      void ExecuteFinalizeSolutionStep(ModelPart& rModelPart);
>>>>>>> 5f692aee
      void ExecuteFinalize(void);

    protected:

      // Protected attributes
      bool mGraph_ParticleTempAll;
      bool mGraph_ParticleTempMin;
      bool mGraph_ParticleTempMax;
      bool mGraph_ParticleTempAvg;
      bool mGraph_ParticleTempAvgVol;
      bool mGraph_ParticleTempDev;
<<<<<<< HEAD
      bool mGraph_ModelTempAvg;
      bool mGraph_ParticleHeatFluxContributions;
      bool mGraph_ParticleHeatGenContributions;
      bool mGraph_ParticleEnergyContributions;

      std::ofstream mFile_ParticleTempAll;
      std::ofstream mFile_ParticleTempMin;
      std::ofstream mFile_ParticleTempMax;
      std::ofstream mFile_ParticleTempAvg;
      std::ofstream mFile_ParticleTempDev;
      std::ofstream mFile_ModelTempAvg;
      std::ofstream mFile_ParticleHeatFluxContributions;
      std::ofstream mFile_ParticleHeatGenContributions;
      std::ofstream mFile_ParticleEnergyContributions;
=======
      bool mGraph_EnergyMechanical;
      bool mGraph_EnergyDissipated;
      bool mGraph_EnergyThermal;
      bool mGraph_HeatFluxContributions;
      bool mGraph_HeatGenValues;
      bool mGraph_HeatGenContributions;

      std::ofstream mFile_ParticleTempMin;        // Minimum particle temperature
      std::ofstream mFile_ParticleTempMax;        // Maximum particle temperature
      std::ofstream mFile_ParticleTempAvg;        // Average particle temperature
      std::ofstream mFile_ParticleTempAvgVol;     // Volume-average particle temperature
      std::ofstream mFile_ParticleTempDev;        // Std dev particle temperature
      std::ofstream mFile_EnergyMechanical;       // Mechanical energy components (current)
      std::ofstream mFile_EnergyDissipated;       // Dissipated energy components (accumulated)
      std::ofstream mFile_EnergyThermal;          // Accumulated thermal energy generation components (U[J]=Q[W]*t[s])
      std::ofstream mFile_HeatFluxContributions;  // Relative contributions of heat flux components
      std::ofstream mFile_HeatGenValues;          // Current values of heat generation components (Q[W])
      std::ofstream mFile_HeatGenContributions;   // Relative contributions of current values heat generation components (%)
>>>>>>> 5f692aee

    private:

      // Private methods
      void OpenFiles(void);
      void CloseFiles(void);
      void WriteGraphs(ModelPart& rModelPart);

      // Assignment operator
      GraphUtilities& operator=(GraphUtilities const& rOther);

  }; // Class GraphUtilities
} // namespace Kratos

#endif // GRAPH_UTILITIES_H_INCLUDED<|MERGE_RESOLUTION|>--- conflicted
+++ resolved
@@ -38,21 +38,13 @@
                              bool ParticleTempAvg,
                              bool ParticleTempAvgVol,
                              bool ParticleTempDev,
-<<<<<<< HEAD
-                             bool ModelTempAvg,
-                             bool ParticleHeatFluxContributions,
-                             bool ParticleHeatGenContributions,
-                             bool ParticleEnergyContributions);
-      void ExecuteFinalizeSolutionStep(ModelPart& rModelPart, const int write_all_temp_freq);
-=======
                              bool EnergyMechanical,
                              bool EnergyDissipated,
                              bool EnergyThermal,
                              bool HeatFluxContributions,
                              bool HeatGenValues,
                              bool HeatGenContributions);
-      void ExecuteFinalizeSolutionStep(ModelPart& rModelPart);
->>>>>>> 5f692aee
+      void ExecuteFinalizeSolutionStep(ModelPart& rModelPart, const int write_all_temp_freq);
       void ExecuteFinalize(void);
 
     protected:
@@ -64,22 +56,6 @@
       bool mGraph_ParticleTempAvg;
       bool mGraph_ParticleTempAvgVol;
       bool mGraph_ParticleTempDev;
-<<<<<<< HEAD
-      bool mGraph_ModelTempAvg;
-      bool mGraph_ParticleHeatFluxContributions;
-      bool mGraph_ParticleHeatGenContributions;
-      bool mGraph_ParticleEnergyContributions;
-
-      std::ofstream mFile_ParticleTempAll;
-      std::ofstream mFile_ParticleTempMin;
-      std::ofstream mFile_ParticleTempMax;
-      std::ofstream mFile_ParticleTempAvg;
-      std::ofstream mFile_ParticleTempDev;
-      std::ofstream mFile_ModelTempAvg;
-      std::ofstream mFile_ParticleHeatFluxContributions;
-      std::ofstream mFile_ParticleHeatGenContributions;
-      std::ofstream mFile_ParticleEnergyContributions;
-=======
       bool mGraph_EnergyMechanical;
       bool mGraph_EnergyDissipated;
       bool mGraph_EnergyThermal;
@@ -87,6 +63,7 @@
       bool mGraph_HeatGenValues;
       bool mGraph_HeatGenContributions;
 
+      std::ofstream mFile_ParticleTempAll;
       std::ofstream mFile_ParticleTempMin;        // Minimum particle temperature
       std::ofstream mFile_ParticleTempMax;        // Maximum particle temperature
       std::ofstream mFile_ParticleTempAvg;        // Average particle temperature
@@ -98,7 +75,6 @@
       std::ofstream mFile_HeatFluxContributions;  // Relative contributions of heat flux components
       std::ofstream mFile_HeatGenValues;          // Current values of heat generation components (Q[W])
       std::ofstream mFile_HeatGenContributions;   // Relative contributions of current values heat generation components (%)
->>>>>>> 5f692aee
 
     private:
 
