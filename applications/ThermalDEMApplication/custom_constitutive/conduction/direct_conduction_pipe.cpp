--- conflicted
+++ resolved
@@ -32,11 +32,6 @@
     const double temp_grad = particle->GetNeighborTemperature() - particle->GetParticleTemperature();
     const double area      = (particle->mDimension == 2) ? 2.0 * Rc : Globals::Pi * Rc * Rc;
 
-<<<<<<< HEAD
-    double area = 0.0;
-    if      (particle->mDimension == 2) area = 2.0 * Rc;
-    else if (particle->mDimension == 3) area = Globals::Pi * Rc * Rc;
-
     return kavg * area * temp_grad / d;
 
     KRATOS_CATCH("")
@@ -55,9 +50,6 @@
     else if (particle->mDimension == 3) area = Globals::Pi * Rc * Rc;
 
     return kavg * area * d;
-=======
-    return kavg * area * temp_grad / d;
->>>>>>> 5b8a5331
 
     KRATOS_CATCH("")
   }
