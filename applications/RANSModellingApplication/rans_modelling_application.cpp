//    |  /           |
//    ' /   __| _` | __|  _ \   __|
//    . \  |   (   | |   (   |\__ `
//   _|\_\_|  \__,_|\__|\___/ ____/
//                   Multi-Physics
//
//  License:		 BSD License
//					 Kratos default license: kratos/license.txt
//
//  Main authors:    Suneth Warnakulasuriya (https://github.com/sunethwarna)
//

// System includes

// External includes

// Project includes
#include "rans_modelling_application.h"
#include "geometries/line_2d_2.h"
#include "geometries/tetrahedra_3d_4.h"
#include "geometries/triangle_2d_3.h"
#include "rans_modelling_application_variables.h"

namespace Kratos
{
KratosRANSModellingApplication::KratosRANSModellingApplication()
    : KratosApplication("RANSModellingApplication"),
      mRansEvmKEpsilonLowReK2D(0,
                       Element::GeometryType::Pointer(new Triangle2D3<Node<3>>(
                           Element::GeometryType::PointsArrayType(3)))),
      mRansEvmKEpsilonLowReK3D(0,
                       Element::GeometryType::Pointer(new Tetrahedra3D4<Node<3>>(
                           Element::GeometryType::PointsArrayType(4)))),
      mRansEvmKEpsilonLowReEpsilon2D(0,
                             Element::GeometryType::Pointer(new Triangle2D3<Node<3>>(
                                 Element::GeometryType::PointsArrayType(3)))),
      mRansEvmKEpsilonLowReEpsilon3D(0,
                             Element::GeometryType::Pointer(new Tetrahedra3D4<Node<3>>(
                                 Element::GeometryType::PointsArrayType(4)))),
      mRansEvmKEpsilonK2D(0,
                  Element::GeometryType::Pointer(new Triangle2D3<Node<3>>(
                      Element::GeometryType::PointsArrayType(3)))),
      mRansEvmKEpsilonK3D(0,
                  Element::GeometryType::Pointer(new Tetrahedra3D4<Node<3>>(
                      Element::GeometryType::PointsArrayType(4)))),
      mRansEvmKEpsilonEpsilon2D(0,
                        Element::GeometryType::Pointer(new Triangle2D3<Node<3>>(
                            Element::GeometryType::PointsArrayType(3)))),
      mRansEvmKEpsilonEpsilon3D(0,
                        Element::GeometryType::Pointer(new Tetrahedra3D4<Node<3>>(
                            Element::GeometryType::PointsArrayType(4)))),
      mRansEvmKEpsilonEpsilonWall2D2N(
          0,
          Element::GeometryType::Pointer(
              new Line2D2<Node<3>>(Element::GeometryType::PointsArrayType(2)))),
      mRansEvmKEpsilonEpsilonWall3D3N(
          0,
          Element::GeometryType::Pointer(
              new Triangle3D3<Node<3>>(Element::GeometryType::PointsArrayType(3)))),
      mRansEvmKEpsilonVmsMonolithicWall2D2N(
          0,
          Element::GeometryType::Pointer(
              new Line2D2<Node<3>>(Element::GeometryType::PointsArrayType(2)))),
      mRansEvmKEpsilonVmsMonolithicWall3D3N(
          0,
          Element::GeometryType::Pointer(
              new Triangle3D3<Node<3>>(Element::GeometryType::PointsArrayType(3)))),
      mRansEvmEpsilonAdjoint2D3N(0,
                                 Element::GeometryType::Pointer(new Triangle2D3<Node<3>>(
                                     Element::GeometryType::PointsArrayType(3)))),
      mRansEvmEpsilonAdjoint3D4N(
          0,
          Element::GeometryType::Pointer(new Tetrahedra3D4<Node<3>>(
              Element::GeometryType::PointsArrayType(4)))),
      mRansEvmKAdjoint2D3N(0,
                           Element::GeometryType::Pointer(new Triangle2D3<Node<3>>(
                               Element::GeometryType::PointsArrayType(3)))),
      mRansEvmKAdjoint3D4N(0,
                           Element::GeometryType::Pointer(new Tetrahedra3D4<Node<3>>(
                               Element::GeometryType::PointsArrayType(4)))),
      mRansEvmKEpsilonVMSAdjoint2D3N(
          0,
          Element::GeometryType::Pointer(
              new Triangle2D3<Node<3>>(Element::GeometryType::PointsArrayType(3)))),
      mRansEvmKEpsilonVMSAdjoint3D4N(
          0,
          Element::GeometryType::Pointer(new Tetrahedra3D4<Node<3>>(
              Element::GeometryType::PointsArrayType(4)))),
      mRansEvmMonolithicKEpsilonVMSAdjoint2D(
          0,
          Element::GeometryType::Pointer(
              new Triangle2D3<Node<3>>(Element::GeometryType::PointsArrayType(3)))),
      mRansEvmMonolithicKEpsilonVMSAdjoint3D(
          0,
          Element::GeometryType::Pointer(new Tetrahedra3D4<Node<3>>(
              Element::GeometryType::PointsArrayType(4)))),
      mRansEvmEpsilonAdjointWallCondition2D2N(
          0,
          Element::GeometryType::Pointer(
              new Line2D2<Node<3>>(Element::GeometryType::PointsArrayType(2)))),
      mRansEvmEpsilonAdjointWallCondition3D3N(
          0,
          Element::GeometryType::Pointer(
              new Triangle3D3<Node<3>>(Element::GeometryType::PointsArrayType(3)))),
      mRansEvmVmsMonolithicAdjointWallCondition2D2N(
          0,
          Element::GeometryType::Pointer(
              new Line2D2<Node<3>>(Element::GeometryType::PointsArrayType(2)))),
      mRansEvmVmsMonolithicAdjointWallCondition3D3N(
          0,
          Element::GeometryType::Pointer(
              new Triangle3D3<Node<3>>(Element::GeometryType::PointsArrayType(3)))),
      mRansEvmMonolithicKEpsilonVMSAdjointWallCondition2D2N(
          0,
          Element::GeometryType::Pointer(
              new Line2D2<Node<3>>(Element::GeometryType::PointsArrayType(2)))),
      mRansEvmMonolithicKEpsilonVMSAdjointWallCondition3D3N(
          0,
          Element::GeometryType::Pointer(
              new Triangle3D3<Node<3>>(Element::GeometryType::PointsArrayType(3))))
{
}

void KratosRANSModellingApplication::Register()
{
    // calling base class register to register Kratos components
    KratosApplication::Register();
    KRATOS_INFO("") << "Initializing KratosRANSModellingApplication..." << std::endl;

    KRATOS_REGISTER_VARIABLE(TURBULENT_KINETIC_ENERGY)
    KRATOS_REGISTER_VARIABLE(TURBULENT_ENERGY_DISSIPATION_RATE)
    KRATOS_REGISTER_VARIABLE(TURBULENT_KINETIC_ENERGY_RATE)
    KRATOS_REGISTER_VARIABLE(TURBULENT_ENERGY_DISSIPATION_RATE_2)
    KRATOS_REGISTER_VARIABLE(IS_CO_SOLVING_PROCESS_ACTIVE)
    KRATOS_REGISTER_VARIABLE(RANS_Y_PLUS)
    KRATOS_REGISTER_VARIABLE(RANS_AUXILIARY_VARIABLE_1)
    KRATOS_REGISTER_VARIABLE(RANS_AUXILIARY_VARIABLE_2)
    KRATOS_REGISTER_VARIABLE(WALL_SMOOTHNESS_BETA)
    KRATOS_REGISTER_VARIABLE(WALL_VON_KARMAN)
    KRATOS_REGISTER_VARIABLE(TURBULENCE_RANS_C_MU)
    KRATOS_REGISTER_VARIABLE(TURBULENCE_RANS_C1)
    KRATOS_REGISTER_VARIABLE(TURBULENCE_RANS_C2)
    KRATOS_REGISTER_VARIABLE(TURBULENT_VISCOSITY_MIN)
    KRATOS_REGISTER_VARIABLE(TURBULENT_VISCOSITY_MAX)
    KRATOS_REGISTER_VARIABLE(TURBULENT_KINETIC_ENERGY_SIGMA)
    KRATOS_REGISTER_VARIABLE(TURBULENT_ENERGY_DISSIPATION_RATE_SIGMA)
    KRATOS_REGISTER_VARIABLE(NUMBER_OF_NEIGHBOUR_CONDITIONS)

    // Register adjoint variables
    KRATOS_REGISTER_VARIABLE(RANS_NUT_SCALAR_PARTIAL_DERIVATIVES)
    KRATOS_REGISTER_VARIABLE(RANS_Y_PLUS_VELOCITY_DERIVATIVES)
    KRATOS_REGISTER_VARIABLE(RANS_VELOCITY_PRESSURE_PARTIAL_DERIVATIVE)
    KRATOS_REGISTER_VARIABLE(RANS_PRESSURE_PARTIAL_DERIVATIVE)
    KRATOS_REGISTER_VARIABLE(RANS_TURBULENT_KINETIC_ENERGY_PARTIAL_DERIVATIVE)
    KRATOS_REGISTER_VARIABLE(RANS_TURBULENT_ENERGY_DISSIPATION_RATE_PARTIAL_DERIVATIVE)
    KRATOS_REGISTER_VARIABLE(RANS_ACCELERATION_PARTIAL_DERIVATIVE)
    KRATOS_REGISTER_VARIABLE(RANS_TURBULENT_KINETIC_ENERGY_RATE_PARTIAL_DERIVATIVE)
    KRATOS_REGISTER_VARIABLE(RANS_TURBULENT_ENERGY_DISSIPATION_RATE_2_PARTIAL_DERIVATIVE)

    KRATOS_REGISTER_VARIABLE(RANS_SCALAR_1_ADJOINT_1)
    KRATOS_REGISTER_VARIABLE(RANS_SCALAR_1_ADJOINT_2)
    KRATOS_REGISTER_VARIABLE(RANS_SCALAR_1_ADJOINT_3)
    KRATOS_REGISTER_VARIABLE(RANS_AUX_ADJOINT_SCALAR_1)

    KRATOS_REGISTER_VARIABLE(RANS_SCALAR_2_ADJOINT_1)
    KRATOS_REGISTER_VARIABLE(RANS_SCALAR_2_ADJOINT_2)
    KRATOS_REGISTER_VARIABLE(RANS_SCALAR_2_ADJOINT_3)
    KRATOS_REGISTER_VARIABLE(RANS_AUX_ADJOINT_SCALAR_2)

    // Register Elements
    KRATOS_REGISTER_ELEMENT("RansEvmKEpsilonLowReK2D3N", mRansEvmKEpsilonLowReK2D);
    KRATOS_REGISTER_ELEMENT("RansEvmKEpsilonLowReK3D4N", mRansEvmKEpsilonLowReK3D);
    KRATOS_REGISTER_ELEMENT("RansEvmKEpsilonLowReEpsilon2D3N", mRansEvmKEpsilonLowReEpsilon2D);
    KRATOS_REGISTER_ELEMENT("RansEvmKEpsilonLowReEpsilon3D4N", mRansEvmKEpsilonLowReEpsilon3D);

    KRATOS_REGISTER_ELEMENT("RansEvmKEpsilonK2D3N", mRansEvmKEpsilonK2D);
    KRATOS_REGISTER_ELEMENT("RansEvmKEpsilonK3D4N", mRansEvmKEpsilonK3D);
    KRATOS_REGISTER_ELEMENT("RansEvmKEpsilonEpsilon2D3N", mRansEvmKEpsilonEpsilon2D);
    KRATOS_REGISTER_ELEMENT("RansEvmKEpsilonEpsilon3D4N", mRansEvmKEpsilonEpsilon3D);

    KRATOS_REGISTER_CONDITION("RansEvmKEpsilonEpsilonWall2D2N", mRansEvmKEpsilonEpsilonWall2D2N);
    KRATOS_REGISTER_CONDITION("RansEvmKEpsilonEpsilonWall3D3N", mRansEvmKEpsilonEpsilonWall3D3N);

<<<<<<< HEAD
    KRATOS_REGISTER_CONDITION("RansEvmVmsMonolithicWallCondition2D2N",
                              mRansEvmVmsMonolithicWallCondition2D2N);
    KRATOS_REGISTER_CONDITION("RansEvmVmsMonolithicWallCondition3D3N",
                              mRansEvmVmsMonolithicWallCondition3D3N);

    // Registering adjoint elements
    KRATOS_REGISTER_ELEMENT("RansEvmEpsilonAdjoint2D3N", mRansEvmEpsilonAdjoint2D3N);
    KRATOS_REGISTER_ELEMENT("RansEvmEpsilonAdjoint3D4N", mRansEvmEpsilonAdjoint3D4N);

    KRATOS_REGISTER_ELEMENT("RansEvmKAdjoint2D3N", mRansEvmKAdjoint2D3N);
    KRATOS_REGISTER_ELEMENT("RansEvmKAdjoint3D4N", mRansEvmKAdjoint3D4N);

    KRATOS_REGISTER_ELEMENT("RansEvmKEpsilonVMSAdjoint2D3N", mRansEvmKEpsilonVMSAdjoint2D3N);
    KRATOS_REGISTER_ELEMENT("RansEvmKEpsilonVMSAdjoint3D4N", mRansEvmKEpsilonVMSAdjoint3D4N);

    KRATOS_REGISTER_ELEMENT("RansEvmMonolithicKEpsilonVMSAdjoint2D",
                            mRansEvmMonolithicKEpsilonVMSAdjoint2D);
    KRATOS_REGISTER_ELEMENT("RansEvmMonolithicKEpsilonVMSAdjoint3D",
                            mRansEvmMonolithicKEpsilonVMSAdjoint3D);

    // Registering adjoint conditions
    KRATOS_REGISTER_CONDITION("RansEvmEpsilonAdjointWallCondition2D2N",
                              mRansEvmEpsilonAdjointWallCondition2D2N);
    KRATOS_REGISTER_CONDITION("RansEvmEpsilonAdjointWallCondition3D3N",
                              mRansEvmEpsilonAdjointWallCondition3D3N);

    KRATOS_REGISTER_CONDITION("RansEvmVmsMonolithicAdjointWallCondition2D2N",
                              mRansEvmVmsMonolithicAdjointWallCondition2D2N);
    KRATOS_REGISTER_CONDITION("RansEvmVmsMonolithicAdjointWallCondition3D3N",
                              mRansEvmVmsMonolithicAdjointWallCondition3D3N);

    KRATOS_REGISTER_CONDITION(
        "RansEvmMonolithicKEpsilonVMSAdjointWallCondition2D2N",
        mRansEvmMonolithicKEpsilonVMSAdjointWallCondition2D2N);
    KRATOS_REGISTER_CONDITION(
        "RansEvmMonolithicKEpsilonVMSAdjointWallCondition3D3N",
        mRansEvmMonolithicKEpsilonVMSAdjointWallCondition3D3N);
=======
    KRATOS_REGISTER_CONDITION("RansEvmKEpsilonVmsMonolithicWall2D2N",
                              mRansEvmKEpsilonVmsMonolithicWall2D2N);
    KRATOS_REGISTER_CONDITION("RansEvmKEpsilonVmsMonolithicWall3D3N",
                              mRansEvmKEpsilonVmsMonolithicWall3D3N);
>>>>>>> 0c20055a
}
} // namespace Kratos.<|MERGE_RESOLUTION|>--- conflicted
+++ resolved
@@ -181,11 +181,10 @@
     KRATOS_REGISTER_CONDITION("RansEvmKEpsilonEpsilonWall2D2N", mRansEvmKEpsilonEpsilonWall2D2N);
     KRATOS_REGISTER_CONDITION("RansEvmKEpsilonEpsilonWall3D3N", mRansEvmKEpsilonEpsilonWall3D3N);
 
-<<<<<<< HEAD
-    KRATOS_REGISTER_CONDITION("RansEvmVmsMonolithicWallCondition2D2N",
-                              mRansEvmVmsMonolithicWallCondition2D2N);
-    KRATOS_REGISTER_CONDITION("RansEvmVmsMonolithicWallCondition3D3N",
-                              mRansEvmVmsMonolithicWallCondition3D3N);
+    KRATOS_REGISTER_CONDITION("RansEvmKEpsilonVmsMonolithicWall2D2N",
+                              mRansEvmKEpsilonVmsMonolithicWall2D2N);
+    KRATOS_REGISTER_CONDITION("RansEvmKEpsilonVmsMonolithicWall3D3N",
+                              mRansEvmKEpsilonVmsMonolithicWall3D3N);
 
     // Registering adjoint elements
     KRATOS_REGISTER_ELEMENT("RansEvmEpsilonAdjoint2D3N", mRansEvmEpsilonAdjoint2D3N);
@@ -219,11 +218,5 @@
     KRATOS_REGISTER_CONDITION(
         "RansEvmMonolithicKEpsilonVMSAdjointWallCondition3D3N",
         mRansEvmMonolithicKEpsilonVMSAdjointWallCondition3D3N);
-=======
-    KRATOS_REGISTER_CONDITION("RansEvmKEpsilonVmsMonolithicWall2D2N",
-                              mRansEvmKEpsilonVmsMonolithicWall2D2N);
-    KRATOS_REGISTER_CONDITION("RansEvmKEpsilonVmsMonolithicWall3D3N",
-                              mRansEvmKEpsilonVmsMonolithicWall3D3N);
->>>>>>> 0c20055a
 }
 } // namespace Kratos.