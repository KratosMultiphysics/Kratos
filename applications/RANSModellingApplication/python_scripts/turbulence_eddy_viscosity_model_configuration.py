import KratosMultiphysics as Kratos
import KratosMultiphysics.RANSModellingApplication as KratosRANS
import math

from KratosMultiphysics.kratos_utilities import CheckIfApplicationsAvailable

if CheckIfApplicationsAvailable("FluidDynamicsApplication"):
    import KratosMultiphysics.FluidDynamicsApplication as KratosCFD
    from KratosMultiphysics.FluidDynamicsApplication.turbulence_model_configuration import TurbulenceModelConfiguration
else:
    msg = "RANSModellingApplication requires FluidDynamicsApplication which is not found."
    msg += " Please install/compile it and try again."
    raise Exception(msg)

if CheckIfApplicationsAvailable("TrilinosApplication"):
    import KratosMultiphysics.mpi as KratosMPI  # MPI-python interface
    # Import applications
    import KratosMultiphysics.TrilinosApplication as KratosTrilinos  # MPI solvers

class TurbulenceEddyViscosityModelConfiguration(TurbulenceModelConfiguration):
    def __init__(self, model, settings):
        self._validate_settings_in_baseclass = True  # To be removed eventually
        self.parallel_type = ""

        super(TurbulenceEddyViscosityModelConfiguration, self).__init__(
            model, settings)

        # self.mesh_moving = self.settings["mesh_moving"].GetBool()
        self.turbulence_model_process = None
        self.strategies_list = []
        self.nu_t_min = self.settings["turbulent_viscosity_min"].GetDouble()
        self.nu_t_max = self.settings["turbulent_viscosity_max"].GetDouble()

        # TODO: Implement stuff for mesh_moving

        self.is_computing_solution = False

        self.model_elements_list = []
        self.model_conditions_list = []
        self.model_parts_list = []

    def SetParallelType(self, parallel_type):
        self.parallel_type = parallel_type

        if (self.parallel_type == "MPI"):
            if CheckIfApplicationsAvailable("TrilinosApplication"):
                import KratosMultiphysics.mpi as KratosMPI  # MPI-python interface
                # Import applications
                import KratosMultiphysics.TrilinosApplication as KratosTrilinos  # MPI solvers
            else:
                raise Exception(
                    "MPI parallel type enforced without TrilinosApplication. Please install/compile it and try again."
                )

    def SetCommunicator(self, communicator):
            self.EpetraCommunicator = communicator

    def GetDefaultSettings(self):
        return Kratos.Parameters(r'''{
            "model_type"            : "",
            "velocity_pressure_relaxation_factor": 0.2,
            "model_settings"        : {},
            "auxiliar_process_list"   : [],
            "mesh_moving"             : false,
            "echo_level"              : 0,
            "turbulent_viscosity_min" : 1e-12,
            "turbulent_viscosity_max" : 1e+2
        }''')

    def AddVariables(self):
        # adding variables required by rans eddy viscosity models
        self.fluid_model_part.AddNodalSolutionStepVariable(Kratos.DISTANCE)
        self.fluid_model_part.AddNodalSolutionStepVariable(
            Kratos.FLAG_VARIABLE)
        self.fluid_model_part.AddNodalSolutionStepVariable(Kratos.VISCOSITY)
        self.fluid_model_part.AddNodalSolutionStepVariable(
            Kratos.KINEMATIC_VISCOSITY)
        self.fluid_model_part.AddNodalSolutionStepVariable(
            Kratos.TURBULENT_VISCOSITY)
        self.fluid_model_part.AddNodalSolutionStepVariable(
            KratosRANS.RANS_Y_PLUS)
        self.fluid_model_part.AddNodalSolutionStepVariable(
            Kratos.RELAXED_ACCELERATION)

        Kratos.Logger.PrintInfo(self.__class__.__name__,
                                "Successfully added solution step variables.")

    def PrepareModelPart(self):
        self.domain_size = self.fluid_model_part.ProcessInfo[Kratos.
                                                             DOMAIN_SIZE]

<<<<<<< HEAD
        original_condition_name = self.GetFluidVelocityPressureConditionName()

        from model_part_factory import CreateDuplicateModelPart
=======
        from KratosMultiphysics.RANSModellingApplication.model_part_factory import CreateDuplicateModelPart
>>>>>>> f681415c
        for element, condition in zip(self.model_elements_list,
                                      self.model_conditions_list):
            element_name = "{0}{1}D{2}N".format(element, self.domain_size,
                                                self.domain_size + 1)
            condition_name = "{0}{1}D{2}N".format(condition, self.domain_size,
                                                  self.domain_size)
            model_part = CreateDuplicateModelPart(
                self.fluid_model_part, "TurbulenceModelPart_" + element,
                element_name, condition_name, original_condition_name)
            self.model_parts_list.append(model_part)

    def __CreateLinearSolver(self, linear_solver_settings):
        if (self.parallel_type == "MPI"):
            from KratosMultiphysics.TrilinosApplication import trilinos_linear_solver_factory as linear_solver_factory
        elif (self.parallel_type == "OpenMP"):
            from KratosMultiphysics import python_linear_solver_factory as linear_solver_factory

        return linear_solver_factory.ConstructSolver(linear_solver_settings)

    def __CreateBuilderAndSolver(self, linear_solver, is_periodic):
        if (self.parallel_type == "MPI"):
            if (is_periodic):
                return KratosTrilinos.TrilinosBlockBuilderAndSolverPeriodic(
                    self.EpetraCommunicator, 30,
                    linear_solver, KratosCFD.PATCH_INDEX)
            else:
                return KratosTrilinos.TrilinosBlockBuilderAndSolver(
                    self.EpetraCommunicator, 30,
                    linear_solver)
        elif (self.parallel_type == "OpenMP"):
            if (is_periodic):
                return KratosCFD.ResidualBasedBlockBuilderAndSolverPeriodic(
                    linear_solver, KratosCFD.PATCH_INDEX)
            else:
                return Kratos.ResidualBasedBlockBuilderAndSolver(linear_solver)

    def __CreateConvergenceCriteria(self, scheme_type, relative_tolerance,
                                    absolute_tolerance, is_periodic):
        if (self.parallel_type == "MPI"):
            if (scheme_type == "bossak"):
                return KratosRANS.MPIGenericScalarConvergenceCriteria(
                    relative_tolerance, absolute_tolerance)
            elif (scheme_type == "steady"):
                return KratosTrilinos.TrilinosResidualCriteria(relative_tolerance,
                                                       absolute_tolerance)
        elif (self.parallel_type == "OpenMP"):
            if (scheme_type == "bossak"):
                return KratosRANS.GenericScalarConvergenceCriteria(
                    relative_tolerance, absolute_tolerance)
            elif (scheme_type == "steady"):
                return Kratos.ResidualCriteria(relative_tolerance,
                                               absolute_tolerance)

    def __CreateDynamicTimeScheme(self, alpha_bossak, relaxation_factor,
                                  scalar_variable, scalar_variable_rate,
                                  relaxed_scalar_variable_rate):
        if (self.parallel_type == "MPI"):
            return KratosRANS.MPIGenericResidualBasedBossakVelocityDynamicScalarScheme(
                alpha_bossak, relaxation_factor, scalar_variable,
                scalar_variable_rate, relaxed_scalar_variable_rate)
        elif (self.parallel_type == "OpenMP"):
            return KratosRANS.GenericResidualBasedBossakVelocityDynamicScalarScheme(
                alpha_bossak, relaxation_factor, scalar_variable,
                scalar_variable_rate, relaxed_scalar_variable_rate)

    def __CreateSteadyScheme(self, relaxation_factor):
        if (self.parallel_type == "MPI"):
            return KratosRANS.MPIGenericResidualBasedSimpleSteadyScalarScheme(
                relaxation_factor)
        elif (self.parallel_type == "OpenMP"):
            return KratosRANS.GenericResidualBasedSimpleSteadyScalarScheme(
                relaxation_factor)

    def CreateStrategy(self, solver_settings, scheme_settings, model_part,
                       scalar_variable, scalar_variable_rate,
                       relaxed_scalar_variable_rate):
        default_solver_settings = Kratos.Parameters(r'''{
                "is_periodic"           : false,
                "relative_tolerance"    : 1e-3,
                "absolute_tolerance"    : 1e-5,
                "max_iterations"        : 200,
                "relaxation_factor"     : 0.5,
                "echo_level"            : 0,
                "linear_solver_settings": {
                    "solver_type"  : "amgcl"
                },
                "reform_dofs_at_each_step": true,
                "move_mesh_strategy": 0,
                "move_mesh_flag": false,
                "compute_reactions": false
        }''')

        default_scheme_settings = Kratos.Parameters(r'''{
            "scheme_type": "bossak",
            "alpha_bossak": -0.3
        }''')

        solver_settings.ValidateAndAssignDefaults(default_solver_settings)
        scheme_settings.ValidateAndAssignDefaults(default_scheme_settings)

        linear_solver = self.__CreateLinearSolver(
            solver_settings["linear_solver_settings"])

        is_periodic = solver_settings["is_periodic"].GetBool()

        if is_periodic:
            self.__InitializePeriodicConditions(model_part, scalar_variable)

        builder_and_solver = self.__CreateBuilderAndSolver(
            linear_solver, is_periodic)

        convergence_criteria = self.__CreateConvergenceCriteria(
            scheme_settings["scheme_type"].GetString(),
            solver_settings["relative_tolerance"].GetDouble(),
            solver_settings["absolute_tolerance"].GetDouble(), is_periodic)

        if (scheme_settings["scheme_type"].GetString() == "bossak"):
            time_scheme = self.__CreateDynamicTimeScheme(
                scheme_settings["alpha_bossak"].GetDouble(),
                solver_settings["relaxation_factor"].GetDouble(),
                scalar_variable, scalar_variable_rate,
                relaxed_scalar_variable_rate)
        elif (scheme_settings["scheme_type"].GetString() == "steady"):
            time_scheme = self.__CreateSteadyScheme(
                solver_settings["relaxation_factor"].GetDouble())
            self.fluid_model_part.ProcessInfo[
                Kratos.
                BOSSAK_ALPHA] = scheme_settings["alpha_bossak"].GetDouble()
            self.fluid_model_part.ProcessInfo[Kratos.BOSSAK_ALPHA] = 1.0
            self.fluid_model_part.ProcessInfo[
                KratosRANS.IS_CO_SOLVING_PROCESS_ACTIVE] = True
            if (self.fluid_model_part.ProcessInfo[Kratos.DYNAMIC_TAU] != 0.0):
                Kratos.Logger.PrintWarning(
                    self.__class__.__name__,
                    "Steady solution doesn't have zero DYNAMIC_TAU [ DYNAMIC_TAU = "
                    + str(
                        self.fluid_model_part.ProcessInfo[Kratos.DYNAMIC_TAU])
                    + " ].")
        else:
            raise Exception("Unknown scheme_type = \"" +
                            scheme_settings["scheme_type"] + "\"")

        if (self.parallel_type == "MPI"):
            strategy_type = KratosTrilinos.TrilinosNewtonRaphsonStrategy
        else:
            strategy_type = Kratos.ResidualBasedNewtonRaphsonStrategy

        strategy = strategy_type(
            model_part, time_scheme, linear_solver, convergence_criteria,
            builder_and_solver, solver_settings["max_iterations"].GetInt(),
            solver_settings["compute_reactions"].GetBool(),
            solver_settings["reform_dofs_at_each_step"].GetBool(),
            solver_settings["move_mesh_flag"].GetBool())

        strategy.SetEchoLevel(solver_settings["echo_level"].GetInt() - 2)
        builder_and_solver.SetEchoLevel(
            solver_settings["echo_level"].GetInt() - 3)
        convergence_criteria.SetEchoLevel(
            solver_settings["echo_level"].GetInt() - 1)

        if (is_periodic):
            Kratos.Logger.PrintInfo(
                self.__class__.__name__,
                "Successfully created periodic solving strategy for " +
                scalar_variable.Name() + ".")
        else:
            Kratos.Logger.PrintInfo(
                self.__class__.__name__,
                "Successfully created solving strategy for " +
                scalar_variable.Name() + ".")

        return strategy, linear_solver, convergence_criteria, builder_and_solver, time_scheme

    def Initialize(self):
        rans_variable_utils = KratosRANS.RansVariableUtils()
        # set this from the json file.
        # rans_variable_utils.CopyScalarVar(Kratos.VISCOSITY,
        #                                   Kratos.KINEMATIC_VISCOSITY,
        #                                   self.fluid_model_part.Nodes)
        # rans_variable_utils.SetScalarVar(Kratos.TURBULENT_VISCOSITY,
        #                                  self.nu_t_min,
        #                                  self.fluid_model_part.Nodes)

        self.PrepareSolvingStrategy()

        from process_factory import KratosProcessFactory
        factory = KratosProcessFactory(self.model)
        self.auxiliar_process_list = factory.ConstructListOfProcesses(
            self.settings["auxiliar_process_list"])
        for process in self.auxiliar_process_list:
            self.GetTurbulenceSolvingProcess().AddAuxiliaryProcess(process)
            process.ExecuteInitialize()

        self.GetTurbulenceSolvingProcess().ExecuteInitialize()

        for strategy in self.strategies_list:
            strategy.Initialize()

        Kratos.Logger.PrintInfo(self.__class__.__name__,
                                "Initialization successfull.")

    def Check(self):
        self.GetTurbulenceSolvingProcess().Check()

        for process in self.auxiliar_process_list:
            process.Check()

        Kratos.Logger.PrintInfo(self.__class__.__name__, "Check successfull.")

    def InitializeSolutionStep(self):
        for process in self.auxiliar_process_list:
            process.ExecuteInitializeSolutionStep()

        self.GetTurbulenceSolvingProcess().ExecuteInitializeSolutionStep()

    def FinalizeSolutionStep(self):
        for process in self.auxiliar_process_list:
            process.ExecuteFinalizeSolutionStep()

        self.GetTurbulenceSolvingProcess().ExecuteFinalizeSolutionStep()

    def __InitializePeriodicConditions(self, model_part, scalar_variable):
        properties = model_part.CreateNewProperties(
            model_part.NumberOfProperties() + 1)
        pcu = KratosCFD.PeriodicConditionUtilities(
            model_part, model_part.ProcessInfo[Kratos.DOMAIN_SIZE])
        pcu.AddPeriodicVariable(properties, scalar_variable)

        index = model_part.NumberOfConditions()
        for condition in self.fluid_model_part.Conditions:
            if condition.Is(Kratos.PERIODIC):
                index += 1
                node_id_list = [node.Id for node in condition.GetNodes()]
                periodic_condition = model_part.CreateNewCondition(
                    "PeriodicCondition", index, node_id_list, properties)
                periodic_condition.Set(Kratos.PERIODIC)<|MERGE_RESOLUTION|>--- conflicted
+++ resolved
@@ -3,6 +3,7 @@
 import math
 
 from KratosMultiphysics.kratos_utilities import CheckIfApplicationsAvailable
+from KratosMultiphysics.RANSModellingApplication.model_part_factory import CreateDuplicateModelPart
 
 if CheckIfApplicationsAvailable("FluidDynamicsApplication"):
     import KratosMultiphysics.FluidDynamicsApplication as KratosCFD
@@ -89,13 +90,8 @@
         self.domain_size = self.fluid_model_part.ProcessInfo[Kratos.
                                                              DOMAIN_SIZE]
 
-<<<<<<< HEAD
         original_condition_name = self.GetFluidVelocityPressureConditionName()
 
-        from model_part_factory import CreateDuplicateModelPart
-=======
-        from KratosMultiphysics.RANSModellingApplication.model_part_factory import CreateDuplicateModelPart
->>>>>>> f681415c
         for element, condition in zip(self.model_elements_list,
                                       self.model_conditions_list):
             element_name = "{0}{1}D{2}N".format(element, self.domain_size,
