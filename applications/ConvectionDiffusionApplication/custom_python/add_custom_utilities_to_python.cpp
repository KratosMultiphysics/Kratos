--- conflicted
+++ resolved
@@ -1,181 +1,177 @@
-// KRATOS ___ ___  _  ___   __   ___ ___ ___ ___
-//       / __/ _ \| \| \ \ / /__|   \_ _| __| __|
-//      | (_| (_) | .` |\ V /___| |) | || _|| _|
-//       \___\___/|_|\_| \_/    |___/___|_| |_|  APPLICATION
-//
-//  License: BSD License
-//					 Kratos default license: kratos/license.txt
-//
-//  Main authors:  Riccardo Rossi
-//
-
-// System includes
-
-// External includes
-#include <pybind11/pybind11.h>
-
-
-// Project includes
-#include "includes/define_python.h"
-#include "processes/process.h"
-#include "custom_python/add_custom_utilities_to_python.h"
-#include "custom_utilities/face_heat_utilities.h"
-#include "custom_utilities/pure_convection_tools.h"
-#include "custom_utilities/pure_convection_CrankN_tools.h"
-#include "custom_utilities/bfecc_convection.h"
-#include "custom_utilities/move_particle_utility.h"
-// #include "custom_utilities/bfecc_elemental_convection.h"
-#include "custom_utilities/bfecc_elemental_limiter_convection.h"
-#include "custom_utilities/gauss_point_error_utility.h"
-
-#include "spaces/ublas_space.h"
-#include "linear_solvers/linear_solver.h"
-//#include "custom_utilities/convection_diffusion_settings.h"
-
-namespace Kratos
-{
-
-namespace Python
-{
-
-void GenerateModelPart(FaceHeatUtilities& FaceHeatUtilities,ModelPart& origin_model_part,ModelPart& destination_model_part,unsigned int domain_size )
-{
-    if(domain_size == 2)
-    {
-        FaceHeatUtilities.GenerateModelPart(origin_model_part, destination_model_part, KratosComponents<Element>::Get("ConvDiff2D"),KratosComponents<Condition>::Get("ThermalFace2D2N")	);
-    }
-    else if(domain_size == 3)
-    {
-        FaceHeatUtilities.GenerateModelPart(origin_model_part, destination_model_part,KratosComponents<Element>::Get("ConvDiff3D"),KratosComponents<Condition>::Get("ThermalFace3D3N")	);
-    }
-}
-
-template<unsigned int TDim>
-void MountBin1(MoveParticleUtilityScalarTransport<TDim>& rMoveParticleUtility)
-{
-    rMoveParticleUtility.MountBin();
-}
-
-template<unsigned int TDim>
-void MountBin2(MoveParticleUtilityScalarTransport<TDim>& rMoveParticleUtility, const double CellSize)
-{
-    rMoveParticleUtility.MountBin(CellSize);
-}
-
-void  AddCustomUtilitiesToPython(pybind11::module& m)
-{
-    namespace py = pybind11;
-
-
-    py::class_<FaceHeatUtilities>(m,"FaceHeatUtilities").def(py::init<>())
-    .def("ApplyFaceHeat",&FaceHeatUtilities::ApplyFaceHeat)
-    .def("ConditionModelPart",&FaceHeatUtilities::ConditionModelPart)
-    .def("GenerateModelPart",GenerateModelPart)
-    ;
-
-    typedef UblasSpace<double, CompressedMatrix, Vector> SparseSpaceType;
-    typedef UblasSpace<double, Matrix, Vector> LocalSpaceType;
-    typedef LinearSolver<SparseSpaceType, LocalSpaceType > LinearSolverType;
-
-    py::class_< PureConvectionUtilities< 2, SparseSpaceType, LinearSolverType >>(m,"PureConvectionUtilities2D").def(py::init<	>() )
-    .def("ConstructSystem",&PureConvectionUtilities< 2, SparseSpaceType, LinearSolverType >::ConstructSystem)
-    .def("CalculateProjection",&PureConvectionUtilities< 2, SparseSpaceType, LinearSolverType >::CalculateProjection)
-    .def("ConvectScalarVar",&PureConvectionUtilities< 2, SparseSpaceType, LinearSolverType >::ConvectScalarVar)
-    .def("ClearSystem",&PureConvectionUtilities< 2, SparseSpaceType, LinearSolverType >::ClearSystem)
-    ;
-
-    py::class_< PureConvectionUtilities< 3, SparseSpaceType, LinearSolverType >>(m,"PureConvectionUtilities3D").def(py::init<	>() )
-    .def("ConstructSystem",&PureConvectionUtilities< 3, SparseSpaceType, LinearSolverType >::ConstructSystem)
-    .def("CalculateProjection",&PureConvectionUtilities< 3, SparseSpaceType, LinearSolverType >::CalculateProjection)
-    .def("ConvectScalarVar",&PureConvectionUtilities< 3, SparseSpaceType, LinearSolverType >::ConvectScalarVar)
-    .def("ClearSystem",&PureConvectionUtilities< 3, SparseSpaceType, LinearSolverType >::ClearSystem)
-    ;
-
-    py::class_< PureConvectionCrankNUtilities< 2, SparseSpaceType, LinearSolverType >>(m,"PureConvectionCrankNUtilities2D").def(py::init<	>() )
-    .def("ConstructSystem",&PureConvectionCrankNUtilities< 2, SparseSpaceType, LinearSolverType >::ConstructSystem)
-    .def("CalculateProjection",&PureConvectionCrankNUtilities< 2, SparseSpaceType, LinearSolverType >::CalculateProjection)
-    .def("ConvectScalarVar",&PureConvectionCrankNUtilities< 2, SparseSpaceType, LinearSolverType >::ConvectScalarVar)
-    .def("ClearSystem",&PureConvectionCrankNUtilities< 2, SparseSpaceType, LinearSolverType >::ClearSystem)
-    ;
-
-    py::class_< PureConvectionCrankNUtilities< 3, SparseSpaceType, LinearSolverType >>(m,"PureConvectionCrankNUtilities3D").def(py::init<	>() )
-    .def("ConstructSystem",&PureConvectionCrankNUtilities< 3, SparseSpaceType, LinearSolverType >::ConstructSystem)
-    .def("CalculateProjection",&PureConvectionCrankNUtilities< 3, SparseSpaceType, LinearSolverType >::CalculateProjection)
-    .def("ConvectScalarVar",&PureConvectionCrankNUtilities< 3, SparseSpaceType, LinearSolverType >::ConvectScalarVar)
-    .def("ClearSystem",&PureConvectionCrankNUtilities< 3, SparseSpaceType, LinearSolverType >::ClearSystem)
-    ;
-
-    py::class_<BFECCConvection<2> > (m,"BFECCConvection2D")
-    .def(py::init< BinBasedFastPointLocator < 2 >::Pointer >())
-    .def(py::init< BinBasedFastPointLocator < 2 >::Pointer, const bool >())
-    .def("BFECCconvect", &BFECCConvection<2>::BFECCconvect)
-    .def("ResetBoundaryConditions", &BFECCConvection<2>::ResetBoundaryConditions)
-    .def("CopyScalarVarToPreviousTimeStep", &BFECCConvection<2>::CopyScalarVarToPreviousTimeStep)
-    ;
-
-    py::class_<BFECCConvection<3> > (m,"BFECCConvection3D")
-    .def(py::init< BinBasedFastPointLocator < 3 >::Pointer >())
-    .def(py::init< BinBasedFastPointLocator < 3 >::Pointer, const bool >())
-    .def("BFECCconvect", &BFECCConvection<3>::BFECCconvect)
-    .def("ResetBoundaryConditions", &BFECCConvection<3>::ResetBoundaryConditions)
-    .def("CopyScalarVarToPreviousTimeStep", &BFECCConvection<3>::CopyScalarVarToPreviousTimeStep)
-    ;
-
-    py::class_< MoveParticleUtilityScalarTransport<2> > (m,"MoveParticleUtilityScalarTransport2D").def(py::init<ModelPart& , int >())
-    .def("MountBin", MountBin1<2>)
-    .def("MountBin", MountBin2<2>)
-    .def("MoveParticles", &MoveParticleUtilityScalarTransport<2>::MoveParticles)
-    .def("CorrectParticlesWithoutMovingUsingDeltaVariables", &MoveParticleUtilityScalarTransport<2>::CorrectParticlesWithoutMovingUsingDeltaVariables)
-    .def("PreReseed", &MoveParticleUtilityScalarTransport<2>::PreReseed)
-    .def("PostReseed", &MoveParticleUtilityScalarTransport<2>::PostReseed)
-    .def("ResetBoundaryConditions", &MoveParticleUtilityScalarTransport<2>::ResetBoundaryConditions)
-    .def("TransferLagrangianToEulerian",&MoveParticleUtilityScalarTransport<2>::TransferLagrangianToEulerian)
-    .def("CalculateVelOverElemSize", &MoveParticleUtilityScalarTransport<2>::CalculateVelOverElemSize)
-    .def("CalculateDeltaVariables", &MoveParticleUtilityScalarTransport<2>::CalculateDeltaVariables)
-    .def("CopyScalarVarToPreviousTimeStep", &MoveParticleUtilityScalarTransport<2>::CopyScalarVarToPreviousTimeStep)
-    .def("ExecuteParticlesPritingTool", &MoveParticleUtilityScalarTransport<2>::ExecuteParticlesPritingTool)
-    ;
-
-    py::class_< MoveParticleUtilityScalarTransport<3> > (m,"MoveParticleUtilityScalarTransport3D").def(py::init<ModelPart& , int >())
-    .def("MountBin", MountBin1<3>)
-    .def("MountBin", MountBin2<3>)
-    .def("MoveParticles", &MoveParticleUtilityScalarTransport<3>::MoveParticles)
-    .def("CorrectParticlesWithoutMovingUsingDeltaVariables", &MoveParticleUtilityScalarTransport<3>::CorrectParticlesWithoutMovingUsingDeltaVariables)
-    .def("PreReseed", &MoveParticleUtilityScalarTransport<3>::PreReseed)
-    .def("PostReseed", &MoveParticleUtilityScalarTransport<3>::PostReseed)
-    .def("ResetBoundaryConditions", &MoveParticleUtilityScalarTransport<3>::ResetBoundaryConditions)
-    .def("TransferLagrangianToEulerian",&MoveParticleUtilityScalarTransport<3>::TransferLagrangianToEulerian)
-    .def("CalculateVelOverElemSize", &MoveParticleUtilityScalarTransport<3>::CalculateVelOverElemSize)
-    .def("CalculateDeltaVariables", &MoveParticleUtilityScalarTransport<3>::CalculateDeltaVariables)
-    .def("CopyScalarVarToPreviousTimeStep", &MoveParticleUtilityScalarTransport<3>::CopyScalarVarToPreviousTimeStep)
-    .def("ExecuteParticlesPritingTool", &MoveParticleUtilityScalarTransport<3>::ExecuteParticlesPritingTool)
-    ;
-
-	py::class_<BFECCLimiterConvection<2> > (m,"BFECCLimiterConvection2D").def(py::init< BinBasedFastPointLocator < 2 >::Pointer >())
-    .def("BFECCconvect", &BFECCLimiterConvection<2>::BFECCconvect)
-    ;
-
-	py::class_<BFECCLimiterConvection<3> > (m,"BFECCLimiterConvection3D").def(py::init< BinBasedFastPointLocator < 3 >::Pointer >())
-    .def("BFECCconvect", &BFECCLimiterConvection<3>::BFECCconvect)
-    ;
-
-    py::class_<GaussPointErrorUtility, GaussPointErrorUtility::Pointer>(m,"GaussPointErrorUtility")
-        .def(py::init<Model&, Parameters>())
-        .def("Execute", &GaussPointErrorUtility::Execute)
-        .def("ExecuteGradient", &GaussPointErrorUtility::ExecuteGradient)
-<<<<<<< HEAD
-        .def("ExecuteOnConditions", &GaussPointErrorUtility::ExecuteOnConditions)
-=======
-        .def("ExecuteModelPart", &GaussPointErrorUtility::ExecuteModelPart)
-        .def("ExecuteModelPartGradient", &GaussPointErrorUtility::ExecuteModelPartGradient)
-        .def("ExecuteOnConditions", &GaussPointErrorUtility::ExecuteOnConditions)
-        .def("ExecuteOnConditionsGradient", &GaussPointErrorUtility::ExecuteOnConditionsGradient)
->>>>>>> 21ac788f
-        .def("ExecuteOnConditionsSolution", &GaussPointErrorUtility::ExecuteOnConditionsSolution)
-    ;
-
-}
-
-}  // namespace Python.
-
-} // Namespace Kratos
+// KRATOS ___ ___  _  ___   __   ___ ___ ___ ___
+//       / __/ _ \| \| \ \ / /__|   \_ _| __| __|
+//      | (_| (_) | .` |\ V /___| |) | || _|| _|
+//       \___\___/|_|\_| \_/    |___/___|_| |_|  APPLICATION
+//
+//  License: BSD License
+//					 Kratos default license: kratos/license.txt
+//
+//  Main authors:  Riccardo Rossi
+//
+
+// System includes
+
+// External includes
+#include <pybind11/pybind11.h>
+
+
+// Project includes
+#include "includes/define_python.h"
+#include "processes/process.h"
+#include "custom_python/add_custom_utilities_to_python.h"
+#include "custom_utilities/face_heat_utilities.h"
+#include "custom_utilities/pure_convection_tools.h"
+#include "custom_utilities/pure_convection_CrankN_tools.h"
+#include "custom_utilities/bfecc_convection.h"
+#include "custom_utilities/move_particle_utility.h"
+// #include "custom_utilities/bfecc_elemental_convection.h"
+#include "custom_utilities/bfecc_elemental_limiter_convection.h"
+#include "custom_utilities/gauss_point_error_utility.h"
+
+#include "spaces/ublas_space.h"
+#include "linear_solvers/linear_solver.h"
+//#include "custom_utilities/convection_diffusion_settings.h"
+
+namespace Kratos
+{
+
+namespace Python
+{
+
+void GenerateModelPart(FaceHeatUtilities& FaceHeatUtilities,ModelPart& origin_model_part,ModelPart& destination_model_part,unsigned int domain_size )
+{
+    if(domain_size == 2)
+    {
+        FaceHeatUtilities.GenerateModelPart(origin_model_part, destination_model_part, KratosComponents<Element>::Get("ConvDiff2D"),KratosComponents<Condition>::Get("ThermalFace2D2N")	);
+    }
+    else if(domain_size == 3)
+    {
+        FaceHeatUtilities.GenerateModelPart(origin_model_part, destination_model_part,KratosComponents<Element>::Get("ConvDiff3D"),KratosComponents<Condition>::Get("ThermalFace3D3N")	);
+    }
+}
+
+template<unsigned int TDim>
+void MountBin1(MoveParticleUtilityScalarTransport<TDim>& rMoveParticleUtility)
+{
+    rMoveParticleUtility.MountBin();
+}
+
+template<unsigned int TDim>
+void MountBin2(MoveParticleUtilityScalarTransport<TDim>& rMoveParticleUtility, const double CellSize)
+{
+    rMoveParticleUtility.MountBin(CellSize);
+}
+
+void  AddCustomUtilitiesToPython(pybind11::module& m)
+{
+    namespace py = pybind11;
+
+
+    py::class_<FaceHeatUtilities>(m,"FaceHeatUtilities").def(py::init<>())
+    .def("ApplyFaceHeat",&FaceHeatUtilities::ApplyFaceHeat)
+    .def("ConditionModelPart",&FaceHeatUtilities::ConditionModelPart)
+    .def("GenerateModelPart",GenerateModelPart)
+    ;
+
+    typedef UblasSpace<double, CompressedMatrix, Vector> SparseSpaceType;
+    typedef UblasSpace<double, Matrix, Vector> LocalSpaceType;
+    typedef LinearSolver<SparseSpaceType, LocalSpaceType > LinearSolverType;
+
+    py::class_< PureConvectionUtilities< 2, SparseSpaceType, LinearSolverType >>(m,"PureConvectionUtilities2D").def(py::init<	>() )
+    .def("ConstructSystem",&PureConvectionUtilities< 2, SparseSpaceType, LinearSolverType >::ConstructSystem)
+    .def("CalculateProjection",&PureConvectionUtilities< 2, SparseSpaceType, LinearSolverType >::CalculateProjection)
+    .def("ConvectScalarVar",&PureConvectionUtilities< 2, SparseSpaceType, LinearSolverType >::ConvectScalarVar)
+    .def("ClearSystem",&PureConvectionUtilities< 2, SparseSpaceType, LinearSolverType >::ClearSystem)
+    ;
+
+    py::class_< PureConvectionUtilities< 3, SparseSpaceType, LinearSolverType >>(m,"PureConvectionUtilities3D").def(py::init<	>() )
+    .def("ConstructSystem",&PureConvectionUtilities< 3, SparseSpaceType, LinearSolverType >::ConstructSystem)
+    .def("CalculateProjection",&PureConvectionUtilities< 3, SparseSpaceType, LinearSolverType >::CalculateProjection)
+    .def("ConvectScalarVar",&PureConvectionUtilities< 3, SparseSpaceType, LinearSolverType >::ConvectScalarVar)
+    .def("ClearSystem",&PureConvectionUtilities< 3, SparseSpaceType, LinearSolverType >::ClearSystem)
+    ;
+
+    py::class_< PureConvectionCrankNUtilities< 2, SparseSpaceType, LinearSolverType >>(m,"PureConvectionCrankNUtilities2D").def(py::init<	>() )
+    .def("ConstructSystem",&PureConvectionCrankNUtilities< 2, SparseSpaceType, LinearSolverType >::ConstructSystem)
+    .def("CalculateProjection",&PureConvectionCrankNUtilities< 2, SparseSpaceType, LinearSolverType >::CalculateProjection)
+    .def("ConvectScalarVar",&PureConvectionCrankNUtilities< 2, SparseSpaceType, LinearSolverType >::ConvectScalarVar)
+    .def("ClearSystem",&PureConvectionCrankNUtilities< 2, SparseSpaceType, LinearSolverType >::ClearSystem)
+    ;
+
+    py::class_< PureConvectionCrankNUtilities< 3, SparseSpaceType, LinearSolverType >>(m,"PureConvectionCrankNUtilities3D").def(py::init<	>() )
+    .def("ConstructSystem",&PureConvectionCrankNUtilities< 3, SparseSpaceType, LinearSolverType >::ConstructSystem)
+    .def("CalculateProjection",&PureConvectionCrankNUtilities< 3, SparseSpaceType, LinearSolverType >::CalculateProjection)
+    .def("ConvectScalarVar",&PureConvectionCrankNUtilities< 3, SparseSpaceType, LinearSolverType >::ConvectScalarVar)
+    .def("ClearSystem",&PureConvectionCrankNUtilities< 3, SparseSpaceType, LinearSolverType >::ClearSystem)
+    ;
+
+    py::class_<BFECCConvection<2> > (m,"BFECCConvection2D")
+    .def(py::init< BinBasedFastPointLocator < 2 >::Pointer >())
+    .def(py::init< BinBasedFastPointLocator < 2 >::Pointer, const bool >())
+    .def("BFECCconvect", &BFECCConvection<2>::BFECCconvect)
+    .def("ResetBoundaryConditions", &BFECCConvection<2>::ResetBoundaryConditions)
+    .def("CopyScalarVarToPreviousTimeStep", &BFECCConvection<2>::CopyScalarVarToPreviousTimeStep)
+    ;
+
+    py::class_<BFECCConvection<3> > (m,"BFECCConvection3D")
+    .def(py::init< BinBasedFastPointLocator < 3 >::Pointer >())
+    .def(py::init< BinBasedFastPointLocator < 3 >::Pointer, const bool >())
+    .def("BFECCconvect", &BFECCConvection<3>::BFECCconvect)
+    .def("ResetBoundaryConditions", &BFECCConvection<3>::ResetBoundaryConditions)
+    .def("CopyScalarVarToPreviousTimeStep", &BFECCConvection<3>::CopyScalarVarToPreviousTimeStep)
+    ;
+
+    py::class_< MoveParticleUtilityScalarTransport<2> > (m,"MoveParticleUtilityScalarTransport2D").def(py::init<ModelPart& , int >())
+    .def("MountBin", MountBin1<2>)
+    .def("MountBin", MountBin2<2>)
+    .def("MoveParticles", &MoveParticleUtilityScalarTransport<2>::MoveParticles)
+    .def("CorrectParticlesWithoutMovingUsingDeltaVariables", &MoveParticleUtilityScalarTransport<2>::CorrectParticlesWithoutMovingUsingDeltaVariables)
+    .def("PreReseed", &MoveParticleUtilityScalarTransport<2>::PreReseed)
+    .def("PostReseed", &MoveParticleUtilityScalarTransport<2>::PostReseed)
+    .def("ResetBoundaryConditions", &MoveParticleUtilityScalarTransport<2>::ResetBoundaryConditions)
+    .def("TransferLagrangianToEulerian",&MoveParticleUtilityScalarTransport<2>::TransferLagrangianToEulerian)
+    .def("CalculateVelOverElemSize", &MoveParticleUtilityScalarTransport<2>::CalculateVelOverElemSize)
+    .def("CalculateDeltaVariables", &MoveParticleUtilityScalarTransport<2>::CalculateDeltaVariables)
+    .def("CopyScalarVarToPreviousTimeStep", &MoveParticleUtilityScalarTransport<2>::CopyScalarVarToPreviousTimeStep)
+    .def("ExecuteParticlesPritingTool", &MoveParticleUtilityScalarTransport<2>::ExecuteParticlesPritingTool)
+    ;
+
+    py::class_< MoveParticleUtilityScalarTransport<3> > (m,"MoveParticleUtilityScalarTransport3D").def(py::init<ModelPart& , int >())
+    .def("MountBin", MountBin1<3>)
+    .def("MountBin", MountBin2<3>)
+    .def("MoveParticles", &MoveParticleUtilityScalarTransport<3>::MoveParticles)
+    .def("CorrectParticlesWithoutMovingUsingDeltaVariables", &MoveParticleUtilityScalarTransport<3>::CorrectParticlesWithoutMovingUsingDeltaVariables)
+    .def("PreReseed", &MoveParticleUtilityScalarTransport<3>::PreReseed)
+    .def("PostReseed", &MoveParticleUtilityScalarTransport<3>::PostReseed)
+    .def("ResetBoundaryConditions", &MoveParticleUtilityScalarTransport<3>::ResetBoundaryConditions)
+    .def("TransferLagrangianToEulerian",&MoveParticleUtilityScalarTransport<3>::TransferLagrangianToEulerian)
+    .def("CalculateVelOverElemSize", &MoveParticleUtilityScalarTransport<3>::CalculateVelOverElemSize)
+    .def("CalculateDeltaVariables", &MoveParticleUtilityScalarTransport<3>::CalculateDeltaVariables)
+    .def("CopyScalarVarToPreviousTimeStep", &MoveParticleUtilityScalarTransport<3>::CopyScalarVarToPreviousTimeStep)
+    .def("ExecuteParticlesPritingTool", &MoveParticleUtilityScalarTransport<3>::ExecuteParticlesPritingTool)
+    ;
+
+	py::class_<BFECCLimiterConvection<2> > (m,"BFECCLimiterConvection2D").def(py::init< BinBasedFastPointLocator < 2 >::Pointer >())
+    .def("BFECCconvect", &BFECCLimiterConvection<2>::BFECCconvect)
+    ;
+
+	py::class_<BFECCLimiterConvection<3> > (m,"BFECCLimiterConvection3D").def(py::init< BinBasedFastPointLocator < 3 >::Pointer >())
+    .def("BFECCconvect", &BFECCLimiterConvection<3>::BFECCconvect)
+    ;
+
+    py::class_<GaussPointErrorUtility, GaussPointErrorUtility::Pointer>(m,"GaussPointErrorUtility")
+        .def(py::init<Model&, Parameters>())
+        .def("Execute", &GaussPointErrorUtility::Execute)
+        .def("ExecuteGradient", &GaussPointErrorUtility::ExecuteGradient)
+        .def("ExecuteModelPart", &GaussPointErrorUtility::ExecuteModelPart)
+        .def("ExecuteModelPartGradient", &GaussPointErrorUtility::ExecuteModelPartGradient)
+        .def("ExecuteOnConditions", &GaussPointErrorUtility::ExecuteOnConditions)
+        .def("ExecuteOnConditionsGradient", &GaussPointErrorUtility::ExecuteOnConditionsGradient)
+        .def("ExecuteOnConditionsSolution", &GaussPointErrorUtility::ExecuteOnConditionsSolution)
+    ;
+
+}
+
+}  // namespace Python.
+
+} // Namespace Kratos