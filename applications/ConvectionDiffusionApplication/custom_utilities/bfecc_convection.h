// KRATOS ___ ___  _  ___   __   ___ ___ ___ ___
//       / __/ _ \| \| \ \ / /__|   \_ _| __| __|
//      | (_| (_) | .` |\ V /___| |) | || _|| _|
//       \___\___/|_|\_| \_/    |___/___|_| |_|  APPLICATION
//
//  License: BSD License
//                     Kratos default license: kratos/license.txt
//
//  Main authors:  Riccardo Rossi
//

#if !defined(KRATOS_BFECC_CONVECTION_INCLUDED )
#define  KRATOS_BFECC_CONVECTION_INCLUDED

#define PRESSURE_ON_EULERIAN_MESH
#define USE_FEW_PARTICLES

// System includes
#include <string>
#include <iostream>
#include <algorithm>

// External includes

// Project includes
#include "includes/define.h"
#include "includes/model_part.h"
#include "utilities/geometry_utilities.h"
#include "geometries/tetrahedra_3d_4.h"
#include "includes/variables.h"
#include "utilities/timer.h"
#include "utilities/binbased_fast_point_locator.h"
#include "utilities/openmp_utils.h"
#include "processes/compute_nodal_gradient_process.h"
#include "utilities/parallel_utilities.h"
<<<<<<< HEAD
=======
#include "utilities/pointer_communicator.h"
#include "utilities/pointer_map_communicator.h"
>>>>>>> 207411cc

namespace Kratos
{

template<std::size_t TDim>
class KRATOS_API(CONVECTION_DIFFUSION_APPLICATION) BFECCConvection
{
public:
    KRATOS_CLASS_POINTER_DEFINITION(BFECCConvection<TDim>);

    BFECCConvection(
        typename BinBasedFastPointLocator<TDim>::Pointer pSearchStructure,
        const bool PartialDt = false,
        const bool ActivateLimiter = false)
        : mpSearchStructure(pSearchStructure), mPartialDt(PartialDt), mActivateLimiter(ActivateLimiter)
    {
    }

    ~BFECCConvection()
    {
    }

    //**********************************************************************************************
    //**********************************************************************************************
    void BFECCconvect(
        ModelPart& rModelPart,
        const Variable< double >& rVar,
        const Variable<array_1d<double,3> >& conv_var,
        const double substeps)
    {
        KRATOS_TRY
        double dt_factor = 1.0;
        if (mPartialDt){
            dt_factor = rModelPart.GetProcessInfo()[DELTA_TIME_FACTOR];
        }
<<<<<<< HEAD
        KRATOS_ERROR_IF(dt_factor < 1.0e-12) << "ERROR: DELTA_TIME_FACTOR shoild be larger than zero." <<std::endl;
=======
        KRATOS_ERROR_IF(dt_factor < 1.0e-2) << "ERROR: DELTA_TIME_FACTOR should be larger than zero." <<std::endl;
>>>>>>> 207411cc
        const double dt = dt_factor*rModelPart.GetProcessInfo()[DELTA_TIME];

        //do movement
        Vector N(TDim + 1);
        Vector N_valid(TDim + 1);
        const int max_results = 10000;
        typename BinBasedFastPointLocator<TDim>::ResultContainerType results(max_results);

        const unsigned int nparticles = rModelPart.Nodes().size();

        PointerVector< Element > elem_backward( rModelPart.Nodes().size());
        std::vector< Vector > Ns( rModelPart.Nodes().size());
        std::vector< bool > found( rModelPart.Nodes().size());

        // Allocate non-historical variables and update old velocity as per dt_factor
        block_for_each(rModelPart.Nodes(), [&](Node<3>& rNode){
            rNode.SetValue(rVar, 0.0);
            auto &r_old_velocity = rNode.FastGetSolutionStepValue(conv_var, 1);
            rNode.SetValue(conv_var, r_old_velocity);
            noalias(r_old_velocity) = dt_factor*r_old_velocity + (1.0 - dt_factor)*rNode.FastGetSolutionStepValue(conv_var);
        });

        mLimiter.resize(nparticles);
        if (mActivateLimiter){
            CalculateLimiter(rModelPart, rVar);
        } else{
            for (unsigned int i = 0; i < nparticles; i++){
                mLimiter[i] = 1.0;
            }
        }

        //FIRST LOOP: estimate rVar(n+1)
        #pragma omp parallel for firstprivate(results,N,N_valid)
        for (unsigned int i = 0; i < nparticles; i++)
        {
            typename BinBasedFastPointLocator<TDim>::ResultIteratorType result_begin = results.begin();

            ModelPart::NodesContainerType::iterator it_particle = rModelPart.NodesBegin() + i;

            Element::Pointer pelement;
            Element::Pointer pelement_valid;

            array_1d<double,3> bckPos = it_particle->Coordinates();
            const array_1d<double,3>& vel = it_particle->FastGetSolutionStepValue(conv_var);
            bool has_valid_elem_pointer = false;
            bool is_found = ConvectBySubstepping(dt,bckPos,vel, N,N_valid, pelement,pelement_valid, result_begin, max_results, -1.0, substeps, conv_var, has_valid_elem_pointer);
            found[i] = is_found;

            if(is_found) {
                //save position backwards
                elem_backward(i) = pelement;
                Ns[i] = N;

                Geometry< Node < 3 > >& geom = pelement->GetGeometry();
                double phi1 = N[0] * ( geom[0].FastGetSolutionStepValue(rVar,1));
                for (unsigned int k = 1; k < geom.size(); k++) {
                    phi1 += N[k] * ( geom[k].FastGetSolutionStepValue(rVar,1) );
                }

                it_particle->FastGetSolutionStepValue(rVar) = phi1;
            }
            else if(has_valid_elem_pointer)
            {
                //save position backwards
                elem_backward(i) = pelement_valid;
                Ns[i] = N_valid;

                Geometry< Node < 3 > >& geom = pelement_valid->GetGeometry();
                double phi1 = N[0] * ( geom[0].FastGetSolutionStepValue(rVar,1));
                for (unsigned int k = 1; k < geom.size(); k++) {
                    phi1 += N_valid[k] * ( geom[k].FastGetSolutionStepValue(rVar,1) );
                }

                it_particle->FastGetSolutionStepValue(rVar) = phi1;
            }
        }

        //now obtain the value AT TIME STEP N by taking it from N+1
        #pragma omp parallel for firstprivate(results,N,N_valid)
        for (unsigned int i = 0; i < nparticles; i++)
        {
            typename BinBasedFastPointLocator<TDim>::ResultIteratorType result_begin = results.begin();

            ModelPart::NodesContainerType::iterator it_particle = rModelPart.NodesBegin() + i;

            Element::Pointer pelement;
            Element::Pointer pelement_valid;

            array_1d<double,3> fwdPos = it_particle->Coordinates();
            const array_1d<double,3>& vel = it_particle->FastGetSolutionStepValue(conv_var,1);
            bool has_valid_elem_pointer = false;
            bool is_found = ConvectBySubstepping(dt,fwdPos,vel, N, N_valid, pelement, pelement_valid, result_begin, max_results, 1.0, substeps, conv_var,has_valid_elem_pointer);

            if(is_found) {
                Geometry< Node < 3 > >& geom = pelement->GetGeometry();
                double phi_old = N[0] * ( geom[0].FastGetSolutionStepValue(rVar));

                for (unsigned int k = 1; k < geom.size(); k++) {
                    phi_old  += N[k] * ( geom[k].FastGetSolutionStepValue(rVar) );
                }

                //store correction
                const auto limiter_factor = 0.5*mLimiter[i];
                it_particle->GetValue(rVar) = (1.0 + limiter_factor)*it_particle->FastGetSolutionStepValue(rVar,1) - limiter_factor*phi_old;
//                 iparticle->FastGetSolutionStepValue(rVar) = iparticle->GetValue(rVar) - 0.5 * (phi2 - iparticle->FastGetSolutionStepValue(rVar,1));
            }
            else
            {
                it_particle->GetValue(rVar) = it_particle->FastGetSolutionStepValue(rVar,1);
            }
        }

        #pragma omp parallel for
        for (unsigned int i = 0; i < nparticles; i++)
        {
            ModelPart::NodesContainerType::iterator it_particle = rModelPart.NodesBegin() + i;
            bool is_found = found[i];
            if(is_found) {
                Vector N = Ns[i];
                Geometry< Node < 3 > >& geom = elem_backward[i].GetGeometry();
                double phi1 = N[0] * ( geom[0].GetValue(rVar));
                for (unsigned int k = 1; k < geom.size(); k++) {
                    phi1 += N[k] * ( geom[k].GetValue(rVar) );
                }

                it_particle->FastGetSolutionStepValue(rVar) = phi1;
            }
//             else
//                 std::cout << "it should find it" << std::endl;

            it_particle->FastGetSolutionStepValue(conv_var, 1) = it_particle->GetValue(conv_var); // Restoring the old velocity
        }

        KRATOS_CATCH("")
    }

    bool ConvectBySubstepping(
        const double dt,
        array_1d<double,3>& position, //IT WILL BE MODIFIED
        const array_1d<double,3>& initial_velocity,
        Vector& N,
        Vector& N_valid,
        Element::Pointer& pelement,
        Element::Pointer& pelement_valid,
        typename BinBasedFastPointLocator<TDim>::ResultIteratorType& result_begin,
        const unsigned int max_results,
        const double velocity_sign,
        const double subdivisions,
        const Variable<array_1d<double,3> >& conv_var,
        bool& has_valid_elem_pointer)
    {
        bool is_found = false;
        array_1d<double,3> veulerian;
        const double small_dt = dt/subdivisions;

        if(velocity_sign > 0.0) //going from the past to the future
        {
            noalias(position) += small_dt*initial_velocity;
            unsigned int substep=0;
            while(substep++ < subdivisions)
            {
                is_found = mpSearchStructure->FindPointOnMesh(position, N, pelement, result_begin, max_results);

                if (is_found == true)
                {
                    Geometry< Node < 3 > >& geom = pelement->GetGeometry();

                    const double new_step_factor = static_cast<double>(substep)/subdivisions;
                    const double old_step_factor = (1.0 - new_step_factor);

                    noalias(veulerian) = N[0] * ( new_step_factor*geom[0].FastGetSolutionStepValue(conv_var) + old_step_factor*geom[0].FastGetSolutionStepValue(conv_var,1));
                    for (unsigned int k = 1; k < geom.size(); k++)
                        noalias(veulerian) += N[k] * ( new_step_factor*geom[k].FastGetSolutionStepValue(conv_var) + old_step_factor*geom[k].FastGetSolutionStepValue(conv_var,1) );

                    noalias(position) += small_dt*veulerian;

                    N_valid  = N;
                    pelement_valid = pelement;
                    has_valid_elem_pointer = true;

                }
                else
                    break;
            }
        }
        else //going from the future to the past
        {
            noalias(position) -= small_dt*initial_velocity;
            unsigned int substep=0;
            while(substep++ < subdivisions)
            {
                is_found = mpSearchStructure->FindPointOnMesh(position, N, pelement, result_begin, max_results);

                if (is_found == true)
                {
                    Geometry< Node < 3 > >& geom = pelement->GetGeometry();

                    //this factors get inverted from the other case
                   const double old_step_factor = static_cast<double>(substep)/subdivisions;
                   const double new_step_factor = (1.0 - old_step_factor);

                    noalias(veulerian) = N[0] * ( new_step_factor*geom[0].FastGetSolutionStepValue(conv_var) + old_step_factor*geom[0].FastGetSolutionStepValue(conv_var,1));
                    for (unsigned int k = 1; k < geom.size(); k++)
                        noalias(veulerian) += N[k] * ( new_step_factor*geom[k].FastGetSolutionStepValue(conv_var) + old_step_factor*geom[k].FastGetSolutionStepValue(conv_var,1) );

                    noalias(position) -= small_dt*veulerian;

                    N_valid  = N;
                    pelement_valid = pelement;
                    has_valid_elem_pointer = true;


                }
             else
                 break;
            }
        }

                return is_found;

    }

    void CalculateLimiter(
        ModelPart& rModelPart,
        const Variable< double >& rVar)
    {
        // ****************************************************************************************
        // ****************************************************************************************
        // Calculating nodal limiter using \beta_ij = 1 (works fine on symmetric structural meshes)
        // D. Kuzmin et al. / Comput. Methods Appl. Mech. Engrg. 322 (2017) 23–41
        /* auto ProjectedGradientProcess =
            ComputeNodalGradientProcess<ComputeNodalGradientProcessSettings::SaveAsNonHistoricalVariable>(
            rModelPart,
            rVar,
            DISTANCE_GRADIENT,      // TODO: Should be set as an input
            NODAL_AREA,             // TODO: Should be set as an input
            false);
<<<<<<< HEAD

        ProjectedGradientProcess.Execute(); */

        const double epsilon = 1.0e-15;
        const double power = 2.0;

        const unsigned int nparticles = rModelPart.Nodes().size();

        mSigmaPlus.resize(nparticles);
        mSigmaMinus.resize(nparticles);

        #pragma omp parallel for
        for (unsigned int i_node = 0; i_node < nparticles; ++i_node){
            auto it_node = rModelPart.NodesBegin() + i_node;
            const auto X_i = it_node->Coordinates();
            const auto grad_i = it_node->GetValue(DISTANCE_GRADIENT);

            double S_plus = 0.0;
            double S_minus = 0.0;

            for( GlobalPointersVector< Node<3> >::iterator j_node = it_node->GetValue(NEIGHBOUR_NODES).begin();
                j_node != it_node->GetValue(NEIGHBOUR_NODES).end(); ++j_node){

                if (it_node->Id() == j_node->Id())
                    continue;

                const auto X_j = j_node->Coordinates();

                S_plus += std::max(0.0, inner_prod(grad_i, X_i-X_j));
                S_minus += std::min(0.0, inner_prod(grad_i, X_i-X_j));
            }

            mSigmaPlus[i_node] = std::min(1.0, (std::abs(S_minus)+epsilon)/(S_plus+epsilon));
            mSigmaMinus[i_node] = std::min(1.0, (S_plus+epsilon)/(std::abs(S_minus)+epsilon));
        }

        #pragma omp parallel for
        for (unsigned int i_node = 0; i_node < nparticles; ++i_node){
            auto it_node = rModelPart.NodesBegin() + i_node;
            const double distance_i = it_node->FastGetSolutionStepValue(rVar);
            const auto X_i = it_node->Coordinates();
            const auto grad_i = it_node->GetValue(DISTANCE_GRADIENT);
=======

        ProjectedGradientProcess.Execute(); */

        const double epsilon = 1.0e-15;
        const double power = 2.0;

        const unsigned int nparticles = rModelPart.Nodes().size();

        if(mSigmaPlus.size() != nparticles){
            mSigmaPlus.resize(nparticles);
            mSigmaMinus.resize(nparticles);
        }

        auto& r_default_comm = rModelPart.GetCommunicator().GetDataCommunicator();
        GlobalPointersVector< Node<3 > > gp_list;

        for (int i_node = 0; i_node < static_cast<int>(rModelPart.NumberOfNodes()); ++i_node){
            auto it_node = rModelPart.NodesBegin() + i_node;
            GlobalPointersVector< Node<3 > >& global_pointer_list = it_node->GetValue(NEIGHBOUR_NODES);

            for (unsigned int j = 0; j< global_pointer_list.size(); ++j)
            {
                auto& global_pointer = global_pointer_list(j);
                gp_list.push_back(global_pointer);
            }
        }

        GlobalPointerCommunicator< Node<3 > > pointer_comm(r_default_comm, gp_list);

        auto coordinate_proxy = pointer_comm.Apply(
            [](GlobalPointer<Node<3> >& global_pointer) -> Point::CoordinatesArrayType
            {
                return global_pointer->Coordinates();
            }
        );

        auto distance_proxy = pointer_comm.Apply(
            [&](GlobalPointer<Node<3> >& global_pointer) -> double
            {
                return global_pointer->FastGetSolutionStepValue(rVar);
            }
        );

        IndexPartition<unsigned int>(nparticles).for_each(
        [&](unsigned int i_node){
            auto it_node = rModelPart.NodesBegin() + i_node;
            const auto& X_i = it_node->Coordinates();
            const auto& grad_i = it_node->GetValue(DISTANCE_GRADIENT);

            double S_plus = 0.0;
            double S_minus = 0.0;

            GlobalPointersVector< Node<3 > >& global_pointer_list = it_node->GetValue(NEIGHBOUR_NODES);

            for (unsigned int j = 0; j< global_pointer_list.size(); ++j)
            {

                /* if (it_node->Id() == j_node->Id())
                    continue; */

                auto& global_pointer = global_pointer_list(j);
                auto X_j = coordinate_proxy.Get(global_pointer);

                S_plus += std::max(0.0, inner_prod(grad_i, X_i-X_j));
                S_minus += std::min(0.0, inner_prod(grad_i, X_i-X_j));
            }

            mSigmaPlus[i_node] = std::min(1.0, (std::abs(S_minus)+epsilon)/(S_plus+epsilon));
            mSigmaMinus[i_node] = std::min(1.0, (S_plus+epsilon)/(std::abs(S_minus)+epsilon));
        }
        );

        IndexPartition<unsigned int>(nparticles).for_each(
        [&](unsigned int i_node){
            auto it_node = rModelPart.NodesBegin() + i_node;
            const double distance_i = it_node->FastGetSolutionStepValue(rVar);
            const auto& X_i = it_node->Coordinates();
            const auto& grad_i = it_node->GetValue(DISTANCE_GRADIENT);
>>>>>>> 207411cc

            double numerator = 0.0;
            double denominator = 0.0;

<<<<<<< HEAD
            for( GlobalPointersVector< Node<3> >::iterator j_node = it_node->GetValue(NEIGHBOUR_NODES).begin();
                j_node != it_node->GetValue(NEIGHBOUR_NODES).end(); ++j_node){

                if (it_node->Id() == j_node->Id())
                    continue;

                const double distance_j = j_node->FastGetSolutionStepValue(rVar);
                const auto X_j = j_node->Coordinates();
=======
            GlobalPointersVector< Node<3 > >& global_pointer_list = it_node->GetValue(NEIGHBOUR_NODES);

            for (unsigned int j = 0; j< global_pointer_list.size(); ++j)
            {

                /* if (it_node->Id() == j_node->Id())
                    continue; */

                auto& global_pointer = global_pointer_list(j);
                auto X_j = coordinate_proxy.Get(global_pointer);
                const double distance_j = distance_proxy.Get(global_pointer);
>>>>>>> 207411cc

                double beta_ij = 1.0;
                if (inner_prod(grad_i, X_i-X_j) > 0)
                    beta_ij = mSigmaPlus[i_node];
                else if (inner_prod(grad_i, X_i-X_j) < 0)
                    beta_ij = mSigmaMinus[i_node];

                numerator += beta_ij*(distance_i - distance_j);
                denominator += beta_ij*std::abs(distance_i - distance_j);
            }

            const double fraction = (std::abs(numerator)/* +epsilon */) / (denominator + epsilon);
            mLimiter[i_node] = 1.0 - std::pow(fraction, power);
        }
<<<<<<< HEAD
=======
        );
>>>>>>> 207411cc
    }


    void ResetBoundaryConditions(ModelPart& rModelPart, const Variable< double >& rVar)
    {
            KRATOS_TRY

            ModelPart::NodesContainerType::iterator inodebegin = rModelPart.NodesBegin();
            vector<unsigned int> node_partition;
            #ifdef _OPENMP
                int number_of_threads = omp_get_max_threads();
            #else
                int number_of_threads = 1;
            #endif
            OpenMPUtils::CreatePartition(number_of_threads, rModelPart.Nodes().size(), node_partition);

            #pragma omp parallel for
            for(int kkk=0; kkk<number_of_threads; kkk++)
            {
                for(unsigned int ii=node_partition[kkk]; ii<node_partition[kkk+1]; ii++)
                {
                        ModelPart::NodesContainerType::iterator inode = inodebegin+ii;

                        if (inode->IsFixed(rVar))
                        {
                            inode->FastGetSolutionStepValue(rVar)=inode->GetSolutionStepValue(rVar,1);
                        }
                }
            }

            KRATOS_CATCH("")
    }

    void CopyScalarVarToPreviousTimeStep(ModelPart& rModelPart, const Variable< double >& rVar)
    {
        KRATOS_TRY
        ModelPart::NodesContainerType::iterator inodebegin = rModelPart.NodesBegin();
        vector<unsigned int> node_partition;
        #ifdef _OPENMP
            int number_of_threads = omp_get_max_threads();
        #else
            int number_of_threads = 1;
        #endif
        OpenMPUtils::CreatePartition(number_of_threads, rModelPart.Nodes().size(), node_partition);

        #pragma omp parallel for
        for(int kkk=0; kkk<number_of_threads; kkk++)
        {
            for(unsigned int ii=node_partition[kkk]; ii<node_partition[kkk+1]; ii++)
            {
                ModelPart::NodesContainerType::iterator inode = inodebegin+ii;
                inode->GetSolutionStepValue(rVar,1) = inode->FastGetSolutionStepValue(rVar);
            }
        }
        KRATOS_CATCH("")
    }

protected:
<<<<<<< HEAD
    std::vector< double > mSigmaPlus, mSigmaMinus, mLimiter;
=======
    Kratos::Vector mSigmaPlus, mSigmaMinus, mLimiter;
>>>>>>> 207411cc

private:
    typename BinBasedFastPointLocator<TDim>::Pointer mpSearchStructure;
    const bool mPartialDt;
    const bool mActivateLimiter;



};

} // namespace Kratos.

#endif // KRATOS_BFECC_CONVECTION_INCLUDED  defined<|MERGE_RESOLUTION|>--- conflicted
+++ resolved
@@ -33,11 +33,8 @@
 #include "utilities/openmp_utils.h"
 #include "processes/compute_nodal_gradient_process.h"
 #include "utilities/parallel_utilities.h"
-<<<<<<< HEAD
-=======
 #include "utilities/pointer_communicator.h"
 #include "utilities/pointer_map_communicator.h"
->>>>>>> 207411cc
 
 namespace Kratos
 {
@@ -73,11 +70,7 @@
         if (mPartialDt){
             dt_factor = rModelPart.GetProcessInfo()[DELTA_TIME_FACTOR];
         }
-<<<<<<< HEAD
-        KRATOS_ERROR_IF(dt_factor < 1.0e-12) << "ERROR: DELTA_TIME_FACTOR shoild be larger than zero." <<std::endl;
-=======
         KRATOS_ERROR_IF(dt_factor < 1.0e-2) << "ERROR: DELTA_TIME_FACTOR should be larger than zero." <<std::endl;
->>>>>>> 207411cc
         const double dt = dt_factor*rModelPart.GetProcessInfo()[DELTA_TIME];
 
         //do movement
@@ -315,50 +308,6 @@
             DISTANCE_GRADIENT,      // TODO: Should be set as an input
             NODAL_AREA,             // TODO: Should be set as an input
             false);
-<<<<<<< HEAD
-
-        ProjectedGradientProcess.Execute(); */
-
-        const double epsilon = 1.0e-15;
-        const double power = 2.0;
-
-        const unsigned int nparticles = rModelPart.Nodes().size();
-
-        mSigmaPlus.resize(nparticles);
-        mSigmaMinus.resize(nparticles);
-
-        #pragma omp parallel for
-        for (unsigned int i_node = 0; i_node < nparticles; ++i_node){
-            auto it_node = rModelPart.NodesBegin() + i_node;
-            const auto X_i = it_node->Coordinates();
-            const auto grad_i = it_node->GetValue(DISTANCE_GRADIENT);
-
-            double S_plus = 0.0;
-            double S_minus = 0.0;
-
-            for( GlobalPointersVector< Node<3> >::iterator j_node = it_node->GetValue(NEIGHBOUR_NODES).begin();
-                j_node != it_node->GetValue(NEIGHBOUR_NODES).end(); ++j_node){
-
-                if (it_node->Id() == j_node->Id())
-                    continue;
-
-                const auto X_j = j_node->Coordinates();
-
-                S_plus += std::max(0.0, inner_prod(grad_i, X_i-X_j));
-                S_minus += std::min(0.0, inner_prod(grad_i, X_i-X_j));
-            }
-
-            mSigmaPlus[i_node] = std::min(1.0, (std::abs(S_minus)+epsilon)/(S_plus+epsilon));
-            mSigmaMinus[i_node] = std::min(1.0, (S_plus+epsilon)/(std::abs(S_minus)+epsilon));
-        }
-
-        #pragma omp parallel for
-        for (unsigned int i_node = 0; i_node < nparticles; ++i_node){
-            auto it_node = rModelPart.NodesBegin() + i_node;
-            const double distance_i = it_node->FastGetSolutionStepValue(rVar);
-            const auto X_i = it_node->Coordinates();
-            const auto grad_i = it_node->GetValue(DISTANCE_GRADIENT);
-=======
 
         ProjectedGradientProcess.Execute(); */
 
@@ -437,21 +386,10 @@
             const double distance_i = it_node->FastGetSolutionStepValue(rVar);
             const auto& X_i = it_node->Coordinates();
             const auto& grad_i = it_node->GetValue(DISTANCE_GRADIENT);
->>>>>>> 207411cc
 
             double numerator = 0.0;
             double denominator = 0.0;
 
-<<<<<<< HEAD
-            for( GlobalPointersVector< Node<3> >::iterator j_node = it_node->GetValue(NEIGHBOUR_NODES).begin();
-                j_node != it_node->GetValue(NEIGHBOUR_NODES).end(); ++j_node){
-
-                if (it_node->Id() == j_node->Id())
-                    continue;
-
-                const double distance_j = j_node->FastGetSolutionStepValue(rVar);
-                const auto X_j = j_node->Coordinates();
-=======
             GlobalPointersVector< Node<3 > >& global_pointer_list = it_node->GetValue(NEIGHBOUR_NODES);
 
             for (unsigned int j = 0; j< global_pointer_list.size(); ++j)
@@ -463,7 +401,6 @@
                 auto& global_pointer = global_pointer_list(j);
                 auto X_j = coordinate_proxy.Get(global_pointer);
                 const double distance_j = distance_proxy.Get(global_pointer);
->>>>>>> 207411cc
 
                 double beta_ij = 1.0;
                 if (inner_prod(grad_i, X_i-X_j) > 0)
@@ -478,10 +415,7 @@
             const double fraction = (std::abs(numerator)/* +epsilon */) / (denominator + epsilon);
             mLimiter[i_node] = 1.0 - std::pow(fraction, power);
         }
-<<<<<<< HEAD
-=======
         );
->>>>>>> 207411cc
     }
 
 
@@ -540,11 +474,7 @@
     }
 
 protected:
-<<<<<<< HEAD
-    std::vector< double > mSigmaPlus, mSigmaMinus, mLimiter;
-=======
     Kratos::Vector mSigmaPlus, mSigmaMinus, mLimiter;
->>>>>>> 207411cc
 
 private:
     typename BinBasedFastPointLocator<TDim>::Pointer mpSearchStructure;
