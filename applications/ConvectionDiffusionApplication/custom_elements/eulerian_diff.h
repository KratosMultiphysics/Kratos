// KRATOS ___ ___  _  ___   __   ___ ___ ___ ___
//       / __/ _ \| \| \ \ / /__|   \_ _| __| __|
//      | (_| (_) | .` |\ V /___| |) | || _|| _|
//       \___\___/|_|\_| \_/    |___/___|_| |_|  APPLICATION
//
//  License:         BSD License
//                   Kratos default license: kratos/license.txt
//
//  Main authors:    Riccardo Rossi
<<<<<<< HEAD
=======
//                   Ruben Zorrilla
>>>>>>> 17dca6f0
//

#if !defined(KRATOS_EULERIAN_DIFFUSION_ELEMENT_INCLUDED )
#define  KRATOS_EULERIAN_DIFFUSION_ELEMENT_INCLUDED


// System includes


// External includes


// Project includes
#include "includes/define.h"
#include "includes/element.h"
#include "includes/ublas_interface.h"
#include "includes/variables.h"
#include "includes/cfd_variables.h"
#include "includes/serializer.h"
#include "convection_diffusion_application.h"
#include "includes/convection_diffusion_settings.h"
#include "utilities/math_utils.h"
#include "utilities/geometry_utilities.h"



namespace Kratos
{

///@name Kratos Globals
///@{

///@}
///@name Type Definitions
///@{

///@}
///@name  Enum's
///@{

///@}
///@name  Functions
///@{

///@}
///@name Kratos Classes
///@{

///formulation described in https://docs.google.com/document/d/13a_zGLj6xORDuLgoOG5LwHI6BwShvfO166opZ815zLY/edit?usp=sharing
template< unsigned int TDim, unsigned int TNumNodes>
class EulerianDiffusionElement
    : public Element
{
public:
    ///@name Type Definitions
    ///@{

    /// Counted pointer of
    KRATOS_CLASS_INTRUSIVE_POINTER_DEFINITION(EulerianDiffusionElement);

    ///@}
    ///@name Life Cycle
    ///@{

    /// Default constructor.

    EulerianDiffusionElement(IndexType NewId, GeometryType::Pointer pGeometry)
    : Element(NewId, pGeometry)
    {}

    EulerianDiffusionElement(IndexType NewId, GeometryType::Pointer pGeometry, PropertiesType::Pointer pProperties)
    : Element(NewId, pGeometry, pProperties)
    {}

    /// Destructor.
    virtual ~EulerianDiffusionElement() {};


    ///@}
    ///@name Operators
    ///@{


    ///@}
    ///@name Operations
    ///@{

    Element::Pointer Create(IndexType NewId, NodesArrayType const& ThisNodes, PropertiesType::Pointer pProperties) const override
    {
        return Kratos::make_intrusive<EulerianDiffusionElement>(NewId, GetGeometry().Create(ThisNodes), pProperties);
    }
    
    Element::Pointer Create(IndexType NewId, GeometryType::Pointer pGeom, PropertiesType::Pointer pProperties) const override
    {
        return Kratos::make_intrusive<EulerianDiffusionElement>(NewId, pGeom, pProperties);
    }


    void CalculateLocalSystem(MatrixType& rLeftHandSideMatrix, VectorType& rRightHandSideVector, ProcessInfo& rCurrentProcessInfo) override
    {
        KRATOS_TRY

        if (rLeftHandSideMatrix.size1() != TNumNodes)
            rLeftHandSideMatrix.resize(TNumNodes, TNumNodes, false); //false says not to preserve existing storage!!

        if (rRightHandSideVector.size() != TNumNodes)
            rRightHandSideVector.resize(TNumNodes, false); //false says not to preserve existing storage!!


//         noalias(rLeftHandSideMatrix) = ZeroMatrix(TNumNodes, TNumNodes);
//         noalias(rRightHandSideVector) = ZeroVector(TNumNodes);

//         //Crank-Nicholson factor
//         const double cr_nk = 0.5;

        const double delta_t = rCurrentProcessInfo[DELTA_TIME];
        const double dt_inv = 1.0 / delta_t;
		const double lumping_factor = 1.00 / double(TNumNodes);

        ConvectionDiffusionSettings::Pointer my_settings = rCurrentProcessInfo.GetValue(CONVECTION_DIFFUSION_SETTINGS);
        const Variable<double>& rUnknownVar = my_settings->GetUnknownVariable();

        //getting data for the given geometry
        BoundedMatrix<double, TNumNodes, TDim > DN_DX;
        array_1d<double, TNumNodes > N;
        double Volume;
        GeometryUtils::CalculateGeometryData(GetGeometry(), DN_DX, N, Volume);

        //here we get all the variables we will need
        array_1d<double,TNumNodes> phi, phi_old, phi_convected;
        //bool active_convection=false;    // to kill some terms in case active_convection=false. For the moment it is inactive.
        //using only one Gauss Point for the material properties and volumetric heat flux
        double conductivity = 0.0;
        double specific_heat = 0.0;
        double density = 0.0;

	//storing locally the flags to avoid repeated check in the nodal loops
        const bool IsDefinedDensityVariable = my_settings->IsDefinedDensityVariable();
        const bool IsDefinedSpecificHeatVariableVariable = my_settings->IsDefinedSpecificHeatVariable();
        const bool IsDefinedDiffusionVariable = my_settings->IsDefinedDiffusionVariable();
        const bool IsDefinedProjectionVariable = my_settings->IsDefinedProjectionVariable();

	//if it is a convection diffusion problem, then the projection variable will exist and therefore we must use it instead of unknownVar(timestep n)
	//that is, to take the convection into account.

        for (unsigned int i = 0; i < TNumNodes; i++)
        {
            phi[i] = GetGeometry()[i].FastGetSolutionStepValue(rUnknownVar);
            phi_old[i] = GetGeometry()[i].FastGetSolutionStepValue(rUnknownVar,1);
	    if (IsDefinedProjectionVariable)
            	phi_convected[i] = GetGeometry()[i].FastGetSolutionStepValue((my_settings->GetProjectionVariable()),0);
	    else
		phi_convected[i] = phi_old[i];


//             dphi_dt[i] = dt_inv*(phi[i] - phi_old [i];

			if (IsDefinedDensityVariable)
			{
				const Variable<double>& rDensityVar = my_settings->GetDensityVariable();
				density += GetGeometry()[i].FastGetSolutionStepValue(rDensityVar);
			}
			else
				density += 1.0;

			if (IsDefinedSpecificHeatVariableVariable)
			{
				const Variable<double>& rSpecificHeatVar = my_settings->GetSpecificHeatVariable();
				specific_heat += GetGeometry()[i].FastGetSolutionStepValue(rSpecificHeatVar);
			}
			else
				specific_heat += 1.0;

			if (IsDefinedDiffusionVariable)
			{
				const Variable<double>& rDiffusionVar = my_settings->GetDiffusionVariable();
				conductivity += GetGeometry()[i].FastGetSolutionStepValue(rDiffusionVar);
			}
			//if not, then the conductivity = 0
        }

        conductivity *= lumping_factor;
        density *= lumping_factor;
        specific_heat *= lumping_factor;
        //heat_flux *= lumping_factor;

        BoundedMatrix<double,TNumNodes, TNumNodes> aux1 = ZeroMatrix(TNumNodes, TNumNodes); //terms multiplying dphi/dt

        BoundedMatrix<double,TNumNodes, TNumNodes> Ncontainer;
        GetShapeFunctionsOnGauss(Ncontainer);
        for(unsigned int igauss=0; igauss<TDim+1; igauss++)
        {
            noalias(N) = row(Ncontainer,igauss);
            noalias(aux1) += outer_prod(N, N);
        }

        //mass matrix
        noalias(rLeftHandSideMatrix)  = (dt_inv*density*specific_heat)*aux1;
        noalias(rRightHandSideVector) = (dt_inv*density*specific_heat)*prod(aux1,phi_convected);
        //adding the diffusion
        noalias(rLeftHandSideMatrix)  += (conductivity *0.5 * prod(DN_DX, trans(DN_DX)))*static_cast<double>(TNumNodes);
        noalias(rRightHandSideVector) -= prod((conductivity *0.5 * prod(DN_DX, trans(DN_DX))),phi_convected)*static_cast<double>(TNumNodes) ;



        //take out the dirichlet part to finish computing the residual
        noalias(rRightHandSideVector) -= prod(rLeftHandSideMatrix, phi);

        rRightHandSideVector *= Volume/static_cast<double>(TNumNodes);
        rLeftHandSideMatrix *= Volume/static_cast<double>(TNumNodes);

        KRATOS_CATCH("Error in Eulerian ConvDiff Element")
    }

    void CalculateRightHandSide(
        VectorType& rRightHandSideVector,
        const ProcessInfo& rCurrentProcessInfo) override
    {
        KRATOS_TRY

        if (rRightHandSideVector.size() != TNumNodes) {
            rRightHandSideVector.resize(TNumNodes, false); // False says not to preserve existing storage!!
        }

        ConvectionDiffusionSettings::Pointer p_my_settings = rCurrentProcessInfo.GetValue(CONVECTION_DIFFUSION_SETTINGS);
        const auto& r_unknown_var = p_my_settings->GetUnknownVariable();

        // Getting data for the given geometry
        double volume;
        array_1d<double, TNumNodes > N;
        BoundedMatrix<double, TNumNodes, TDim > DN_DX;
        GeometryUtils::CalculateGeometryData(GetGeometry(), DN_DX, N, volume);

        // Here we get all the variables we will need
        // Using only one Gauss Point for the material properties and volumetric heat flux
        double density = 0.0;
        double conductivity = 0.0;
        double specific_heat = 0.0;
        array_1d<double,TNumNodes> phi, phi_old, phi_convected;

	    // Storing locally the flags to avoid repeated check in the nodal loops
        const bool is_defined_density_variable = p_my_settings->IsDefinedDensityVariable();
        const bool is_defined_specific_heat_variable = p_my_settings->IsDefinedSpecificHeatVariable();
        const bool is_defined_diffusion_variable = p_my_settings->IsDefinedDiffusionVariable();
        const bool is_defined_projection_variable = p_my_settings->IsDefinedProjectionVariable();

        // Get nodal data
        const auto& r_geom = GetGeometry();
        for (unsigned int i = 0; i < TNumNodes; i++) {
            const auto& r_node = r_geom[i];
            phi[i] = r_node.FastGetSolutionStepValue(r_unknown_var);

            // If it is a convection diffusion problem, then the projection variable will exist and 
            // Therefore we must use it instead of UnknownVariable(timestep n), that is, to take the convection into account.
	        if (is_defined_projection_variable) {
                const auto& r_projection_var = p_my_settings->GetProjectionVariable();
            	phi_convected[i] = r_node.FastGetSolutionStepValue(r_projection_var);
            } else {
                phi_old[i] = r_node.FastGetSolutionStepValue(r_unknown_var,1);
		        phi_convected[i] = phi_old[i];
            }

			if (is_defined_density_variable) {
				const auto& r_density_var = p_my_settings->GetDensityVariable();
				density += r_node.FastGetSolutionStepValue(r_density_var);
			} else {
				density += 1.0;
            }

			if (is_defined_specific_heat_variable) {
				const auto& r_specific_heat_var = p_my_settings->GetSpecificHeatVariable();
				specific_heat += r_node.FastGetSolutionStepValue(r_specific_heat_var);
			} else {
				specific_heat += 1.0;
            }

			if (is_defined_diffusion_variable) {
				const auto& r_diffusion_var = p_my_settings->GetDiffusionVariable();
				conductivity += r_node.FastGetSolutionStepValue(r_diffusion_var);
			} // If not, the conductivity is 0
        }

        const double lumping_factor = 1.0 / static_cast<double>(TNumNodes);
        density *= lumping_factor;
        conductivity *= lumping_factor;
        specific_heat *= lumping_factor;

        BoundedMatrix<double, TNumNodes, TNumNodes> aux_NxN = ZeroMatrix(TNumNodes, TNumNodes); // Terms multiplying dphi/dt
        BoundedMatrix<double, TNumNodes, TNumNodes> N_container;
        GetShapeFunctionsOnGauss(N_container);
        for(unsigned int i_gauss=0; i_gauss < TDim+1; ++i_gauss){
            noalias(N) = row(N_container, i_gauss);
            noalias(aux_NxN) += outer_prod(N, N);
        }

        const double dt_inv = 1.0 / rCurrentProcessInfo[DELTA_TIME];

        // Mass matrix
        const double aux_1 = dt_inv * density * specific_heat * volume / static_cast<double>(TNumNodes);
        noalias(rRightHandSideVector) = aux_1 * prod(aux_NxN, phi_convected - phi);
        // Adding the diffusion
        // Note 1: the diffusive term is computed using a Crank-Nicholson scheme
        // Note 2: the gradients already include the corresponding Gauss point weight (no need to divide by TNumNodes)
        const double aux_2 = conductivity * 0.5 * volume;
        noalias(rRightHandSideVector) -= aux_2 * prod(prod(DN_DX, trans(DN_DX)), phi_convected + phi);

        KRATOS_CATCH("Error in Eulerian diffusion element CalculateRightHandSide")
    }

<<<<<<< HEAD
    void EquationIdVector(EquationIdVectorType& rResult, const ProcessInfo& rCurrentProcessInfo) const override
=======
    void EquationIdVector(
        EquationIdVectorType& rResult,
        const ProcessInfo& rCurrentProcessInfo) const override
>>>>>>> 17dca6f0
    {
        KRATOS_TRY

        ConvectionDiffusionSettings::Pointer my_settings = rCurrentProcessInfo.GetValue(CONVECTION_DIFFUSION_SETTINGS);
        const Variable<double>& rUnknownVar = my_settings->GetUnknownVariable();

        if (rResult.size() != TNumNodes)
            rResult.resize(TNumNodes, false);

        for (unsigned int i = 0; i < TNumNodes; i++)
        {
            rResult[i] = GetGeometry()[i].GetDof(rUnknownVar).EquationId();
        }
        KRATOS_CATCH("")

    }

    void GetDofList(
        DofsVectorType& ElementalDofList,
        const ProcessInfo& rCurrentProcessInfo) const override
    {
        KRATOS_TRY

        ConvectionDiffusionSettings::Pointer my_settings = rCurrentProcessInfo.GetValue(CONVECTION_DIFFUSION_SETTINGS);
        const Variable<double>& rUnknownVar = my_settings->GetUnknownVariable();

        if (ElementalDofList.size() != TNumNodes)
            ElementalDofList.resize(TNumNodes);

        for (unsigned int i = 0; i < TNumNodes; i++)
        {
            ElementalDofList[i] = GetGeometry()[i].pGetDof(rUnknownVar);

        }
        KRATOS_CATCH("");
    }


    ///@}
    ///@name Access
    ///@{


    ///@}
    ///@name Inquiry
    ///@{


    ///@}
    ///@name Input and output
    ///@{

    /// Turn back information as a string.

    std::string Info() const override
    {
        return "LevelSetConvectionElementSimplex #";
    }

    /// Print information about this object.

    void PrintInfo(std::ostream& rOStream) const override
    {
        rOStream << Info() << Id();
    }

    /// Print object's data.
    //      virtual void PrintData(std::ostream& rOStream) const;


    ///@}
    ///@name Friends
    ///@{


    ///@}

protected:
    ///@name Protected static Member Variables
    ///@{


    ///@}
    ///@name Protected member Variables
    ///@{

    ///@}
    ///@name Protected Operators
    ///@{

    EulerianDiffusionElement() : Element()
    {
    }

    ///@}
    ///@name Protected Operations
    ///@{

    //gauss points for the 3D case
    void GetShapeFunctionsOnGauss(BoundedMatrix<double,4, 4>& Ncontainer)
    {
        Ncontainer(0,0) = 0.58541020; Ncontainer(0,1) = 0.13819660; Ncontainer(0,2) = 0.13819660; Ncontainer(0,3) = 0.13819660;
        Ncontainer(1,0) = 0.13819660; Ncontainer(1,1) = 0.58541020; Ncontainer(1,2) = 0.13819660; Ncontainer(1,3) = 0.13819660;
        Ncontainer(2,0) = 0.13819660; Ncontainer(2,1) = 0.13819660; Ncontainer(2,2) = 0.58541020; Ncontainer(2,3) = 0.13819660;
        Ncontainer(3,0) = 0.13819660; Ncontainer(3,1) = 0.13819660; Ncontainer(3,2) = 0.13819660; Ncontainer(3,3) = 0.58541020;
    }

    //gauss points for the 2D case
    void GetShapeFunctionsOnGauss(BoundedMatrix<double,3,3>& Ncontainer)
    {
        const double one_sixt = 1.0/6.0;
        const double two_third = 2.0/3.0;
        Ncontainer(0,0) = one_sixt; Ncontainer(0,1) = one_sixt; Ncontainer(0,2) = two_third;
        Ncontainer(1,0) = one_sixt; Ncontainer(1,1) = two_third; Ncontainer(1,2) = one_sixt;
        Ncontainer(2,0) = two_third; Ncontainer(2,1) = one_sixt; Ncontainer(2,2) = one_sixt;
    }



    ///@}
    ///@name Protected  Access
    ///@{


    ///@}
    ///@name Protected Inquiry
    ///@{


    ///@}
    ///@name Protected LifeCycle
    ///@{


    ///@}




private:
    ///@name Static Member Variables
    ///@{

    ///@}
    ///@name Member Variables
    ///@{

    ///@}
    ///@name Serialization
    ///@{
    friend class Serializer;
    //         ASGS2D() : Element()
    //         {
    //         }

    void save(Serializer& rSerializer) const override
    {
        KRATOS_SERIALIZE_SAVE_BASE_CLASS(rSerializer, Element);
    }

    void load(Serializer& rSerializer) override
    {
        KRATOS_SERIALIZE_LOAD_BASE_CLASS(rSerializer, Element);
    }

    ///@}

    ///@name Private Operations
    ///@{


    ///@}
    ///@name Private  Access
    ///@{


    ///@}
    ///@name Private Inquiry
    ///@{


    ///@}
    ///@name Un accessible methods
    ///@{





    ///@}

};

///@}

///@name Type Definitions
///@{


///@}
///@name Input and output
///@{


/// input stream function
/*  inline std::istream& operator >> (std::istream& rIStream,
                                    Fluid2DASGS& rThis);
 */
/// output stream function
/*  inline std::ostream& operator << (std::ostream& rOStream,
                                    const Fluid2DASGS& rThis)
    {
      rThis.PrintInfo(rOStream);
      rOStream << std::endl;
      rThis.PrintData(rOStream);

      return rOStream;
    }*/
///@}

} // namespace Kratos.

#endif // KRATOS_EULERIAN_CONVECTION_DIFFUSION_ELEMENT_INCLUDED  defined
<|MERGE_RESOLUTION|>--- conflicted
+++ resolved
@@ -7,10 +7,7 @@
 //                   Kratos default license: kratos/license.txt
 //
 //  Main authors:    Riccardo Rossi
-<<<<<<< HEAD
-=======
 //                   Ruben Zorrilla
->>>>>>> 17dca6f0
 //
 
 #if !defined(KRATOS_EULERIAN_DIFFUSION_ELEMENT_INCLUDED )
@@ -320,13 +317,9 @@
         KRATOS_CATCH("Error in Eulerian diffusion element CalculateRightHandSide")
     }
 
-<<<<<<< HEAD
-    void EquationIdVector(EquationIdVectorType& rResult, const ProcessInfo& rCurrentProcessInfo) const override
-=======
     void EquationIdVector(
         EquationIdVectorType& rResult,
         const ProcessInfo& rCurrentProcessInfo) const override
->>>>>>> 17dca6f0
     {
         KRATOS_TRY
 
