--- conflicted
+++ resolved
@@ -35,14 +35,8 @@
         # Steady solver
         elif (solver_type == "stationary" or solver_type == "Stationary"):
             solver_module_name = "convection_diffusion_stationary_solver"
-<<<<<<< HEAD
         elif (solver_type == "iga_stationary" or solver_type == "IGA_Stationary"):
             solver_module_name = "IGA_convection_diffusion_stationary_solver"
-=======
-        # Steady Shifted Boundary Method (SBM) solver
-        elif solver_type == "stationary_shifted_boundary":
-            solver_module_name = "convection_diffusion_stationary_shifted_boundary_solver"
->>>>>>> 38f86d0c
         # Steady embedded (CutFEM) solver
         elif solver_type == "stationary_embedded":
             solver_module_name = "convection_diffusion_stationary_embedded_solver"
