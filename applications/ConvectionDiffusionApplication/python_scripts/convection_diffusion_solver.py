--- conflicted
+++ resolved
@@ -169,11 +169,7 @@
         if (convection_variable != ""):
             convention_diffusion_settings.SetConvectionVariable(KratosMultiphysics.KratosGlobals.GetVariable(convection_variable))
         gradient_variable = self.settings["convection_diffusion_variables"]["gradient_variable"].GetString()
-<<<<<<< HEAD
-        if (gradient_variable != ""):
-=======
         if gradient_variable != "":
->>>>>>> ccda0539
             convention_diffusion_settings.SetGradientVariable(KratosMultiphysics.KratosGlobals.GetVariable(gradient_variable))
         mesh_velocity_variable = self.settings["convection_diffusion_variables"]["mesh_velocity_variable"].GetString()
         if (mesh_velocity_variable != ""):
@@ -424,13 +420,8 @@
         if (thermal_settings.IsDefinedConvectionVariable()):
             if (thermal_settings.GetConvectionVariable() == var):
                 return True
-<<<<<<< HEAD
-        if (thermal_settings.IsDefinedGradientVariable()):
-            if (thermal_settings.GetGradientVariable() == var):
-=======
         if thermal_settings.IsDefinedGradientVariable():
             if thermal_settings.GetGradientVariable() == var:
->>>>>>> ccda0539
                 return True
         if (thermal_settings.IsDefinedTransferCoefficientVariable()):
             if (thermal_settings.GetTransferCoefficientVariable() == var):
