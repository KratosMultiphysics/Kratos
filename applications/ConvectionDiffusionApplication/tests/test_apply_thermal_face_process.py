--- conflicted
+++ resolved
@@ -1,63 +1,3 @@
-<<<<<<< HEAD
-from __future__ import print_function, absolute_import, division
-import KratosMultiphysics
-import KratosMultiphysics.KratosUnittest as UnitTest
-import KratosMultiphysics.ConvectionDiffusionApplication as ConvectionDiffusionApplication
-from KratosMultiphysics.ConvectionDiffusionApplication import apply_thermal_face_process
-
-class ApplyThermalFaceProcessTest(UnitTest.TestCase):
-    def runTest(self):
-        # Create a model part containing some properties
-        self.model = KratosMultiphysics.Model()
-        root_model_part = self.model.CreateModelPart("MainModelPart")
-        for i in range(5):
-            sub_model_part = root_model_part.CreateSubModelPart("SubModelPart" + str(i))
-            new_property_i = KratosMultiphysics.Properties(i)
-            sub_model_part.AddProperties(new_property_i)
-
-        # Create a fake interface condition
-        root_model_part.CreateNewNode(1, 0.0, 0.0, 0.0)
-        root_model_part.CreateNewNode(2, 1.0, 0.0, 0.0)
-        root_model_part.CreateNewNode(3, 2.0, 0.0, 0.0)
-        root_model_part.CreateNewCondition("ThermalFace2D2N", 1, [1,2], root_model_part.GetProperties()[1])
-        root_model_part.CreateNewCondition("ThermalFace2D2N", 2, [2,3], root_model_part.GetProperties()[2])
-
-        # Create a fake interface model part
-        interface_model_part = root_model_part.CreateSubModelPart("FaceModelPart")
-        interface_model_part.AddCondition(root_model_part.GetCondition(1))
-        interface_model_part.AddCondition(root_model_part.GetCondition(2))
-
-        # Call the apply_thermal_interface_process
-        interface_model_part = self.model.GetModelPart("FaceModelPart")
-        settings = KratosMultiphysics.Parameters(r'''{
-            "model_part_name": "FaceModelPart",
-            "ambient_temperature": 300.0,
-            "add_ambient_radiation": true,
-            "emissivity": 0.1,
-            "add_ambient_convection": true,
-            "convection_coefficient": 0.0
-        }''')
-        apply_thermal_face_process.ApplyThermalFaceProcess(self.model, settings)
-
-    def checkResults(self):
-        # Check the interface properties
-        face_model_part = self.model.GetModelPart("FaceModelPart")
-        face_properties = face_model_part.GetCondition(1).Properties
-        self.assertEqual(face_model_part.NumberOfProperties(), 1)
-        self.assertEqual(face_model_part.GetRootModelPart().NumberOfProperties(), 6)
-        self.assertAlmostEqual(face_properties.GetValue(KratosMultiphysics.EMISSIVITY), 0.1, 1e-12)
-        self.assertAlmostEqual(face_properties.GetValue(KratosMultiphysics.AMBIENT_TEMPERATURE), 300.0, 1e-12)
-        self.assertAlmostEqual(face_properties.GetValue(KratosMultiphysics.CONVECTION_COEFFICIENT), 0.0, 1e-12)
-
-    def testThermalFaceProcess(self):
-        self.runTest()
-        self.checkResults()
-
-if __name__ == '__main__':
-    test = ApplyThermalFaceProcessTest()
-    test.runTest()
-    test.checkResults()
-=======
 from __future__ import print_function, absolute_import, division
 import KratosMultiphysics
 import KratosMultiphysics.KratosUnittest as UnitTest
@@ -115,5 +55,4 @@
 if __name__ == '__main__':
     test = ApplyThermalFaceProcessTest()
     test.runTest()
-    test.checkResults()
->>>>>>> ff0ba230
+    test.checkResults()