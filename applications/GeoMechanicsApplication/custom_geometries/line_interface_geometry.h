--- conflicted
+++ resolved
@@ -40,18 +40,7 @@
         KRATOS_ERROR_IF_NOT((rThisPoints.size() == 4) || (rThisPoints.size() == 6))
             << "Number of nodes must be 2+2 or 3+3\n";
 
-<<<<<<< HEAD
-        const auto points_of_mid_line = CreatePointsOfMidLine();
-
-        if (points_of_mid_line.size() == 2) {
-            mMidLineGeometry = std::make_unique<Line2D2<Node>>(points_of_mid_line);
-        } else {
-            mMidLineGeometry = std::make_unique<Line2D3<Node>>(points_of_mid_line);
-        }
-
-=======
         mMidLineGeometry = std::make_unique<MidGeometryType>(CreatePointsOfMidLine());
->>>>>>> b821404b
         this->SetGeometryData(&mMidLineGeometry->GetGeometryData());
     }
 
