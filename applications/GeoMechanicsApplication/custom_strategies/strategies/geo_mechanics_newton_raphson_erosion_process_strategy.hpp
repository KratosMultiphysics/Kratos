// KRATOS___
//     //   ) )
//    //         ___      ___
//   //  ____  //___) ) //   ) )
//  //    / / //       //   / /
// ((____/ / ((____   ((___/ /  MECHANICS
//
//  License:         geo_mechanics_application/license.txt
//
//  Main authors:    Jonathan Nuttall,
//                   Aron Noordam
//

#pragma once

// Project includes
#include "includes/define.h"
#include "includes/kratos_parameters.h"
#include "includes/model_part.h"

// Application includes
#include "boost/range/adaptor/filtered.hpp"
#include "custom_elements/steady_state_Pw_piping_element.hpp"
#include "custom_strategies/strategies/geo_mechanics_newton_raphson_strategy.hpp"
#include "custom_utilities/transport_equation_utilities.hpp"
#include "geo_mechanics_application_variables.h"

#include <chrono>
#include <ctime>
#include <iostream>
#include <tuple>

namespace Kratos
{
template <class TSparseSpace, class TDenseSpace, class TLinearSolver>
class GeoMechanicsNewtonRaphsonErosionProcessStrategy
    : public GeoMechanicsNewtonRaphsonStrategy<TSparseSpace, TDenseSpace, TLinearSolver>
{
public:
    KRATOS_CLASS_POINTER_DEFINITION(GeoMechanicsNewtonRaphsonErosionProcessStrategy);

    using BaseType = ImplicitSolvingStrategy<TSparseSpace, TDenseSpace, TLinearSolver>;
    using TConvergenceCriteriaType = ConvergenceCriteria<TSparseSpace, TDenseSpace>;
    using TBuilderAndSolverType    = typename BaseType::TBuilderAndSolverType;
    using TSchemeType              = typename BaseType::TSchemeType;
    using DofsArrayType            = typename BaseType::DofsArrayType;
    using TSystemMatrixType        = typename BaseType::TSystemMatrixType;
    using TSystemVectorType        = typename BaseType::TSystemVectorType;
    using PropertiesType           = Properties;
    using NodeType                 = Node;
    using GeometryType             = Geometry<NodeType>;

    GeoMechanicsNewtonRaphsonErosionProcessStrategy(ModelPart&                    model_part,
                                                    typename TSchemeType::Pointer pScheme,
                                                    typename TConvergenceCriteriaType::Pointer pNewConvergenceCriteria,
                                                    typename TBuilderAndSolverType::Pointer pNewBuilderAndSolver,
                                                    Parameters& rParameters,
                                                    int         MaxIterations          = 30,
                                                    bool        CalculateReactions     = false,
                                                    bool        ReformDofSetAtEachStep = false,
                                                    bool        MoveMeshFlag           = false)
        : GeoMechanicsNewtonRaphsonStrategy<TSparseSpace, TDenseSpace, TLinearSolver>(
              model_part, pScheme, pNewConvergenceCriteria, pNewBuilderAndSolver, rParameters, MaxIterations, CalculateReactions, ReformDofSetAtEachStep, MoveMeshFlag)
    {
        rank              = model_part.GetCommunicator().MyPID();
        mPipingIterations = rParameters["max_piping_iterations"].GetInt();
    }

    void FinalizeSolutionStep() override
    {
        KRATOS_INFO_IF("PipingLoop", this->GetEchoLevel() > 0 && rank == 0)
            << "Max Piping Iterations: " << mPipingIterations << std::endl;

        bool grow = true;

        // get piping elements
        std::vector<Element*> PipeElements = GetPipingElements();

        auto piping_interface_elements = std::vector<SteadyStatePwPipingElement<2, 4>*>{};
        std::transform(
            PipeElements.begin(), PipeElements.end(), std::back_inserter(piping_interface_elements),
            [](auto p_element) { return dynamic_cast<SteadyStatePwPipingElement<2, 4>*>(p_element); });
        KRATOS_DEBUG_ERROR_IF(std::any_of(piping_interface_elements.begin(),
                                          piping_interface_elements.end(), [](auto p_element) {
            return p_element == nullptr;
        })) << "Not all open piping elements could be downcast to SteadyStatePwPipingElement<2, 4>*\n";

        unsigned int n_el = PipeElements.size(); // number of piping elements

        // get initially open pipe elements
        unsigned int openPipeElements = this->InitialiseNumActivePipeElements(PipeElements);

        if (PipeElements.empty()) {
            KRATOS_INFO_IF("PipingLoop", this->GetEchoLevel() > 0 && rank == 0)
                << "No Pipe Elements -> Finalizing Solution " << std::endl;
            this->BaseClassFinalizeSolutionStep();
            return;
        }
        // calculate max pipe height and pipe increment
        double amax = CalculateMaxPipeHeight(PipeElements);

        // continue this loop, while the pipe is growing in length
        while (grow && (openPipeElements < n_el)) {
            // todo: JDN (20220817) : grow not used.
            // bool Equilibrium = false;

            // get tip element and activate
            Element* tip_element = PipeElements.at(openPipeElements);
            openPipeElements += 1;
            tip_element->SetValue(PIPE_ACTIVE, true);

            // Get all open pipe elements
            std::function<bool(Element*)> filter = [](Element* i) {
                return i->Has(PIPE_ACTIVE) && i->GetValue(PIPE_ACTIVE);
            };
            auto OpenPipeElements = piping_interface_elements | boost::adaptors::filtered(filter);
            KRATOS_INFO_IF("PipingLoop", this->GetEchoLevel() > 0 && rank == 0)
                << "Number of Open Pipe Elements: " << boost::size(OpenPipeElements) << std::endl;

            // non-lin picard iteration, for deepening the pipe
            // Todo JDN (20220817):: Deal with Equilibrium redundancy
            // Equilibrium = check_pipe_equilibrium(OpenPipeElements, amax, mPipingIterations);
            check_pipe_equilibrium(OpenPipeElements, amax, mPipingIterations);

            // check if pipe should grow in length
            std::tie(grow, openPipeElements) =
                check_status_tip_element(openPipeElements, n_el, amax, PipeElements);

            // if n open elements is lower than total pipe elements, save pipe height current
            // growing iteration or reset to previous iteration in case the pipe should not grow.
            if (openPipeElements < n_el) {
                save_or_reset_pipe_heights(OpenPipeElements, grow);
            }
            // recalculate groundwater flow
            bool converged = this->Recalculate();

            // error check
            KRATOS_ERROR_IF_NOT(converged) << "Groundwater flow calculation failed to converge." << std::endl;
        }

        this->BaseClassFinalizeSolutionStep();
    }

    /**
     * @brief Function to perform expensive checks.
     * @details It is designed to be called ONCE to verify that the input is correct.
     */
    int Check() override
    {
        KRATOS_TRY
        BaseType::Check();
        this->GetBuilderAndSolver()->Check(BaseType::GetModelPart());
        this->GetScheme()->Check(BaseType::GetModelPart());
        return 0;

        KRATOS_CATCH("")
    }

    std::vector<Element*> GetPipingElements()
    {
        ModelPart&            CurrentModelPart = this->GetModelPart();
        std::vector<Element*> PipeElements;
        double                PipeElementStartX;

        for (Element& element : CurrentModelPart.Elements()) {
            if (element.GetProperties().Has(PIPE_START_ELEMENT)) {
                PipeElements.push_back(&element);

                long unsigned int startElement = element.GetProperties()[PIPE_START_ELEMENT];

                KRATOS_INFO_IF("PipingLoop", this->GetEchoLevel() > 0 && rank == 0)
                    << element.Id() << " " << startElement << std::endl;

                if (element.Id() == startElement) {
                    PipeElementStartX = element.GetGeometry().GetPoint(0)[0];
                }
            }
        }

        if (PipeElements.empty()) {
            return PipeElements;
        }

        // Get Maximum X Value in Pipe
        auto rightPipe = std::max_element(PipeElements.begin(), PipeElements.end(),
                                          [](const Element* a, const Element* b) {
            return a->GetGeometry().GetPoint(0)[0] < b->GetGeometry().GetPoint(0)[0];
        });

        // Get Minimum X Value in Pipe
        auto leftPipe = std::min_element(PipeElements.begin(), PipeElements.end(),
                                         [](const Element* a, const Element* b) {
            return a->GetGeometry().GetPoint(0)[0] < b->GetGeometry().GetPoint(0)[0];
        });

        double minX = leftPipe[0]->GetGeometry().GetPoint(0)[0];
        double maxX = rightPipe[0]->GetGeometry().GetPoint(0)[0];

        KRATOS_INFO_IF("PipingLoop", this->GetEchoLevel() > 0 && rank == 0)
            << minX << " " << maxX << " " << PipeElementStartX << std::endl;

        if ((minX != PipeElementStartX) && (maxX != PipeElementStartX)) {
            KRATOS_ERROR << "Unable to determine pipe direction (multiple directions possible) -  "
                            "Check PIPE_START_ELEMENT"
                         << std::endl;
        }

        if (minX == PipeElementStartX) {
            // Pipe Left -> Right
            sort(PipeElements.begin(), PipeElements.end(), [](const Element* lhs, const Element* rhs) {
                return lhs->GetGeometry().GetPoint(0)[0] < rhs->GetGeometry().GetPoint(0)[0];
            });
        } else {
            // Pipe Right -> Left
            sort(PipeElements.begin(), PipeElements.end(), [](const Element* lhs, const Element* rhs) {
                return lhs->GetGeometry().GetPoint(0)[0] > rhs->GetGeometry().GetPoint(0)[0];
            });
        }

        KRATOS_INFO_IF("PipingLoop", this->GetEchoLevel() > 0 && rank == 0)
            << "Number of Pipe Elements: " << PipeElements.size() << std::endl;
        for (const Element* pipeElement : PipeElements) {
            KRATOS_INFO_IF("PipingLoop", this->GetEchoLevel() > 0 && rank == 0)
                << "PipeElementIDs (in order): " << pipeElement->Id() << std::endl;
        }

        return PipeElements;
    }

private:
    unsigned int mPipingIterations; /// This is used to calculate the pipingLength
    int          rank;
    double       small_pipe_height    = 1e-10;
    double       pipe_height_accuracy = small_pipe_height * 10;

    /// <summary>
    /// Initialises the number of open pipe elements. This value can be greater than 0 in a multi
    /// staged analysis.
    /// </summary>
    /// <param name="PipeElements"></param>
    /// <returns></returns>
    int InitialiseNumActivePipeElements(std::vector<Element*> PipeElements)
    {
        int nOpenElements = 0;

        for (Element* pipe_element : PipeElements) {
            if (pipe_element->GetValue(PIPE_ACTIVE)) {
                nOpenElements += 1;
            }
        }
        return nOpenElements;
    }

    /// <summary>
    /// Calculates the maximum pipe height which the algorithm will allow
    /// </summary>
    /// <param name="pipe_elements"> vector of all pipe elements</param>
    /// <returns></returns>
    double CalculateMaxPipeHeight(std::vector<Element*> pipe_elements)
    {
        double max_diameter  = 0;
        double height_factor = 100;

        // loop over all elements
        for (Element* pipe_element : pipe_elements) {
            // calculate pipe particle diameter of pipe element
            PropertiesType prop = pipe_element->GetProperties();
            double particle_diameter = GeoTransportEquationUtilities::CalculateParticleDiameter(prop);

            // get maximum pipe particle diameter of all pipe elements
            if (particle_diameter > max_diameter) {
                max_diameter = particle_diameter;
            }
        }

        // max pipe height is maximum pipe particle diameter * a constant
        return max_diameter * height_factor;
    }

    /// <summary>
    /// Calculates the pipe height increment.
    /// </summary>
    /// <param name="max_pipe_height"> maximum allowed pipe height</param>
    /// <param name="n_steps"> number of non lineair piping iteration steps</param>
    /// <returns></returns>
    double CalculatePipeHeightIncrement(double max_pipe_height, const unsigned int n_steps)
    {
        return max_pipe_height / (n_steps - 1);
    }

    virtual bool Recalculate()
    {
        KRATOS_INFO_IF("ResidualBasedNewtonRaphsonStrategy", this->GetEchoLevel() > 0 && rank == 0)
            << "Recalculating" << std::endl;

        GeoMechanicsNewtonRaphsonStrategy<TSparseSpace, TDenseSpace, TLinearSolver>::InitializeSolutionStep();
        GeoMechanicsNewtonRaphsonStrategy<TSparseSpace, TDenseSpace, TLinearSolver>::Predict();
        return GeoMechanicsNewtonRaphsonStrategy<TSparseSpace, TDenseSpace, TLinearSolver>::SolveSolutionStep();
    }

<<<<<<< HEAD
    template <typename FilteredElementType>
    bool check_pipe_equilibrium(const FilteredElementType& open_pipe_elements, double amax, unsigned int mPipingIterations)
=======
    virtual void BaseClassFinalizeSolutionStep()
    {
        // to override in a unit test
        GeoMechanicsNewtonRaphsonStrategy<TSparseSpace, TDenseSpace, TLinearSolver>::FinalizeSolutionStep();
    }

    bool check_pipe_equilibrium(filtered_elements open_pipe_elements, double amax, unsigned int mPipingIterations)
>>>>>>> 5289b98f
    {
        bool         equilibrium = false;
        bool         converged   = true;
        unsigned int PipeIter    = 0;
        // todo: JDN (20220817) : grow not used.
        // bool grow = true;

        // calculate max pipe height and pipe increment
        double da = CalculatePipeHeightIncrement(amax, mPipingIterations);

        while (PipeIter < mPipingIterations && !equilibrium && converged) {
            // set equilibrium on true
            equilibrium = true;

            // perform a flow calculation and stop growing if the calculation doesn't converge
            converged = this->Recalculate();

            // todo: JDN (20220817) : grow not used.
            // if (!converged)
            //{
            //    grow = false;
            //}

            if (converged) {
                // Update depth of open piping Elements
                equilibrium = true;
                for (auto OpenPipeElement : open_pipe_elements) {
<<<<<<< HEAD
=======
                    auto pElement = static_cast<SteadyStatePwPipingElement<2, 4>*>(OpenPipeElement);
>>>>>>> 5289b98f
                    // get open pipe element geometry and properties
                    auto& Geom = OpenPipeElement->GetGeometry();
                    auto& prop = OpenPipeElement->GetProperties();

                    // calculate equilibrium pipe height and get current pipe height
                    double eq_height = OpenPipeElement->CalculateEquilibriumPipeHeight(
                        prop, Geom, OpenPipeElement->GetValue(PIPE_ELEMENT_LENGTH));
                    double current_height = OpenPipeElement->GetValue(PIPE_HEIGHT);

                    // set erosion on true if current pipe height is greater than the equilibrium height
                    if (current_height > eq_height) {
                        OpenPipeElement->SetValue(PIPE_EROSION, true);
                    }

                    // check this if statement, I don't understand the check for pipe erosion
                    if (((!OpenPipeElement->GetValue(PIPE_EROSION) || (current_height > eq_height)) &&
                         current_height < amax)) {
                        OpenPipeElement->SetValue(PIPE_HEIGHT, OpenPipeElement->GetValue(PIPE_HEIGHT) + da);
                        equilibrium = false;
                    }

                    // check if equilibrium height and current pipe heights are diverging, stop
                    // picard iterations if this is the case and set pipe height on zero
                    if (!OpenPipeElement->GetValue(PIPE_EROSION) && (PipeIter > 1) &&
                        ((eq_height - current_height) > OpenPipeElement->GetValue(DIFF_PIPE_HEIGHT))) {
                        equilibrium = true;
                        OpenPipeElement->SetValue(PIPE_HEIGHT, small_pipe_height);
                    }
                    // calculate difference between equilibrium height and current pipe height
                    OpenPipeElement->SetValue(DIFF_PIPE_HEIGHT, eq_height - current_height);
                }
                // increment piping iteration number
                PipeIter += 1;
            }
        }
        return equilibrium;
    }

    /// <summary>
    /// Checks the status of the tip element and checks if it should continue or stop growing
    /// </summary>
    /// <param name="n_open_elements"> number of open pipe elements</param>
    /// <param name="n_elements"> number of pipe elements</param>
    /// <param name="max_pipe_height"> maximum allowed pipe height</param>
    /// <param name="PipeElements"> vector of all pipe elements</param>
    /// <returns>tuple of grow bool and number of open pipe elements</returns>
    std::tuple<bool, int> check_status_tip_element(unsigned int          n_open_elements,
                                                   unsigned int          n_elements,
                                                   double                max_pipe_height,
                                                   std::vector<Element*> PipeElements)
    {
        bool grow = true;
        // check status of tip element, stop growing if pipe_height is zero or greater than maximum
        // pipe height or if all elements are open
        if (n_open_elements < n_elements) {
            Element* tip_element = PipeElements.at(n_open_elements - 1);
            double   pipe_height = tip_element->GetValue(PIPE_HEIGHT);

            if ((pipe_height > max_pipe_height + std::numeric_limits<double>::epsilon()) ||
                (pipe_height < pipe_height_accuracy)) {
                // stable element found; pipe length does not increase during current time step
                grow = false;
                tip_element->SetValue(PIPE_EROSION, false);
                tip_element->SetValue(PIPE_ACTIVE, false);
                n_open_elements -= 1;

                KRATOS_INFO_IF("PipingLoop", this->GetEchoLevel() > 0 && rank == 0)
                    << "Number of Open Pipe Elements: " << n_open_elements << std::endl;
            }
        } else {
            grow = false;
        }
        return std::make_tuple(grow, n_open_elements);
    }

    /// <summary>
    /// Saves pipe heights if pipe grows, else reset pipe heights to previous grow step.
    /// </summary>
    /// <param name="open_pipe_elements"> open pipe elements</param>
    /// <param name="grow"> boolean to check if pipe grows</param>
    /// <returns></returns>
    template <typename FilteredElementType>
    void save_or_reset_pipe_heights(const FilteredElementType& open_pipe_elements, bool grow)
    {
        for (auto p_element : open_pipe_elements) {
            if (grow) {
                p_element->SetValue(PREV_PIPE_HEIGHT, p_element->GetValue(PIPE_HEIGHT));
            } else {
                p_element->SetValue(PIPE_HEIGHT, p_element->GetValue(PREV_PIPE_HEIGHT));
            }
        }
    }
}; // Class GeoMechanicsNewtonRaphsonErosionProcessStrategy
} // namespace Kratos<|MERGE_RESOLUTION|>--- conflicted
+++ resolved
@@ -298,18 +298,14 @@
         return GeoMechanicsNewtonRaphsonStrategy<TSparseSpace, TDenseSpace, TLinearSolver>::SolveSolutionStep();
     }
 
-<<<<<<< HEAD
+    virtual void BaseClassFinalizeSolutionStep()
+    {
+        // to override in a unit test
+        GeoMechanicsNewtonRaphsonStrategy<TSparseSpace, TDenseSpace, TLinearSolver>::FinalizeSolutionStep();
+    }
+
     template <typename FilteredElementType>
     bool check_pipe_equilibrium(const FilteredElementType& open_pipe_elements, double amax, unsigned int mPipingIterations)
-=======
-    virtual void BaseClassFinalizeSolutionStep()
-    {
-        // to override in a unit test
-        GeoMechanicsNewtonRaphsonStrategy<TSparseSpace, TDenseSpace, TLinearSolver>::FinalizeSolutionStep();
-    }
-
-    bool check_pipe_equilibrium(filtered_elements open_pipe_elements, double amax, unsigned int mPipingIterations)
->>>>>>> 5289b98f
     {
         bool         equilibrium = false;
         bool         converged   = true;
@@ -337,10 +333,6 @@
                 // Update depth of open piping Elements
                 equilibrium = true;
                 for (auto OpenPipeElement : open_pipe_elements) {
-<<<<<<< HEAD
-=======
-                    auto pElement = static_cast<SteadyStatePwPipingElement<2, 4>*>(OpenPipeElement);
->>>>>>> 5289b98f
                     // get open pipe element geometry and properties
                     auto& Geom = OpenPipeElement->GetGeometry();
                     auto& prop = OpenPipeElement->GetProperties();
