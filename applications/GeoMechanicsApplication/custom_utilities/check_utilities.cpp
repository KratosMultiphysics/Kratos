// KRATOS___
//     //   ) )
//    //         ___      ___
//   //  ____  //___) ) //   ) )
//  //    / / //       //   / /
// ((____/ / ((____   ((___/ /  MECHANICS
//
//  License:         geo_mechanics_application/license.txt
//
//  Main authors:    Gennady Markelov
//                   Richard Faasse
//

// Project includes
#include "check_utilities.h"
#include "geo_mechanics_application_variables.h"
#include "includes/exception.h"
#include "tests/cpp_tests/test_utilities.h"

#include <sstream>

namespace Kratos
{

void CheckUtilities::CheckDomainSize(double DomainSize, std::size_t Id, const std::optional<std::string>& PrintName)
{
    constexpr auto min_domain_size = 1.0e-15;
    KRATOS_ERROR_IF(DomainSize < min_domain_size)
        << PrintName.value_or("DomainSize") << " (" << DomainSize << ") is smaller than "
        << min_domain_size << " for element " << Id << std::endl;
}

<<<<<<< HEAD
void CheckUtilities::CheckHasSolutionStepsDataFor(const Geometry<Node>& rGeometry, const VariableData& rVariable)
{
    for (const auto& node : rGeometry) {
        KRATOS_ERROR_IF_NOT(node.SolutionStepsDataHas(rVariable))
            << "Missing variable " << rVariable.Name() << " on node " << node.Id() << std::endl;
    }
}

void CheckUtilities::CheckHasDofsFor(const Geometry<Node>& rGeometry, const Variable<double>& rVariable)
{
    for (const auto& node : rGeometry) {
        KRATOS_ERROR_IF_NOT(node.HasDofFor(rVariable))
            << "Missing degree of freedom for " << rVariable.Name() << " on node " << node.Id()
            << std::endl;
    }
}

void CheckUtilities::CheckProperty(size_t                          Id,
                                   const Properties&               rProperties,
                                   const Kratos::Variable<double>& rVariable,
                                   std::optional<double>           MaxValue)
{
    KRATOS_ERROR_IF_NOT(rProperties.Has(rVariable))
        << rVariable.Name() << " does not exist in the material properties (Id = " << rProperties.Id()
        << ") at element " << Id << std::endl;
    constexpr auto min_value = 0.0;
    if (MaxValue.has_value()) {
        KRATOS_ERROR_IF(rProperties[rVariable] < min_value || rProperties[rVariable] > MaxValue.value())
            << rVariable.Name() << " of material Id = " << rProperties.Id() << " at element " << Id
            << " has an invalid value " << rProperties[rVariable] << " which is outside of the range [ "
            << min_value << ", " << MaxValue.value() << "]" << std::endl;
    } else {
        KRATOS_ERROR_IF(rProperties[rVariable] < min_value)
            << rVariable.Name() << " of material Id = " << rProperties.Id() << " at element " << Id
            << " has an invalid value " << rProperties[rVariable]
            << " which is below the minimum allowed value of " << min_value << std::endl;
    }
}

void CheckUtilities::CheckProperty(size_t                               Id,
                                   const Properties&                    rProperties,
                                   const Kratos::Variable<std::string>& rVariable,
                                   const std::string&                   rName)
{
    KRATOS_ERROR_IF_NOT(rProperties.Has(rVariable))
        << rVariable.Name() << " does not exist in the pressure element's properties" << std::endl;
    KRATOS_ERROR_IF_NOT(rProperties[rVariable] == rName)
        << rVariable.Name() << " has a value of (" << rProperties[rVariable] << ") instead of ("
        << rName << ") at element " << Id << std::endl;
}

void CheckUtilities::CheckForNonZeroZCoordinateIn2D(size_t Dimension, const Geometry<Node>& rGeometry)
{
    if (Dimension == 2) {
        auto pos = std::find_if(rGeometry.begin(), rGeometry.end(),
                                [](const auto& node) { return node.Z() != 0.0; });
        KRATOS_ERROR_IF_NOT(pos == rGeometry.end())
            << " Node with non-zero Z coordinate found. Id: " << pos->Id() << std::endl;
    }
}

=======
void CheckUtilities::CheckHasNodalSolutionStepData(const Geometry<Node>&             rGeometry,
                                                   const Geo::ConstVariableDataRefs& rVariableRefs)
{
    for (const auto& r_variable_ref : rVariableRefs) {
        std::vector<std::size_t> missing_node_ids;
        for (const auto& node : rGeometry) {
            if (!node.SolutionStepsDataHas(r_variable_ref.get())) {
                missing_node_ids.push_back(node.Id());
            }
        }
        if (!missing_node_ids.empty())
            KRATOS_ERROR << "Missing variable " << r_variable_ref.get().Name() << " on nodes "
                         << PrintVectorContent(missing_node_ids) << std::endl;
    }
}

void CheckUtilities::CheckHasDofs(const Geometry<Node>& rGeometry, const Geo::ConstVariableDataRefs& rVariableRefs)
{
    for (const auto& r_variable_ref : rVariableRefs) {
        std::vector<std::size_t> missing_node_ids;
        for (const auto& node : rGeometry) {
            if (!node.HasDofFor(r_variable_ref.get())) {
                missing_node_ids.push_back(node.Id());
            }
        }

        if (!missing_node_ids.empty())
            KRATOS_ERROR << "Missing the DoF for the variable " << r_variable_ref.get().Name()
                         << " on nodes " << PrintVectorContent(missing_node_ids) << std::endl;
    }
}

std::string CheckUtilities::PrintVectorContent(const std::vector<size_t>& rVector)
{
    std::ostringstream oss;
    for (const auto& r_value : rVector)
        oss << r_value << " ";

    std::string output = oss.str();
    if (!output.empty()) output.pop_back();

    return output;
}

void CheckProperties::CheckPermeabilityProperties(size_t Dimension) const
{
    const auto original_bounds_type = mRangeBoundsType;
    SetNewRangeBounds(Bounds::InclusiveLowerAndExclusiveUpper);
    Check(PERMEABILITY_XX);
    if (Dimension > 1) {
        Check(PERMEABILITY_YY);
        Check(PERMEABILITY_XY);
    }
    if (Dimension > 2) {
        Check(PERMEABILITY_ZZ);
        Check(PERMEABILITY_YZ);
        Check(PERMEABILITY_ZX);
    }
    mRangeBoundsType = original_bounds_type;
}

void CheckUtilities::CheckForNonZeroZCoordinateIn2D(const Geometry<Node>& rGeometry)
{
    auto pos = std::ranges::find_if(rGeometry, [](const auto& node) {
        return std::abs(node.Z()) > Testing::Defaults::absolute_tolerance;
    });
    KRATOS_ERROR_IF_NOT(pos == rGeometry.end())
        << "Node with Id: " << pos->Id() << " has non-zero Z coordinate." << std::endl;
}
>>>>>>> b57ab75b
} /* namespace Kratos.*/<|MERGE_RESOLUTION|>--- conflicted
+++ resolved
@@ -30,69 +30,6 @@
         << min_domain_size << " for element " << Id << std::endl;
 }
 
-<<<<<<< HEAD
-void CheckUtilities::CheckHasSolutionStepsDataFor(const Geometry<Node>& rGeometry, const VariableData& rVariable)
-{
-    for (const auto& node : rGeometry) {
-        KRATOS_ERROR_IF_NOT(node.SolutionStepsDataHas(rVariable))
-            << "Missing variable " << rVariable.Name() << " on node " << node.Id() << std::endl;
-    }
-}
-
-void CheckUtilities::CheckHasDofsFor(const Geometry<Node>& rGeometry, const Variable<double>& rVariable)
-{
-    for (const auto& node : rGeometry) {
-        KRATOS_ERROR_IF_NOT(node.HasDofFor(rVariable))
-            << "Missing degree of freedom for " << rVariable.Name() << " on node " << node.Id()
-            << std::endl;
-    }
-}
-
-void CheckUtilities::CheckProperty(size_t                          Id,
-                                   const Properties&               rProperties,
-                                   const Kratos::Variable<double>& rVariable,
-                                   std::optional<double>           MaxValue)
-{
-    KRATOS_ERROR_IF_NOT(rProperties.Has(rVariable))
-        << rVariable.Name() << " does not exist in the material properties (Id = " << rProperties.Id()
-        << ") at element " << Id << std::endl;
-    constexpr auto min_value = 0.0;
-    if (MaxValue.has_value()) {
-        KRATOS_ERROR_IF(rProperties[rVariable] < min_value || rProperties[rVariable] > MaxValue.value())
-            << rVariable.Name() << " of material Id = " << rProperties.Id() << " at element " << Id
-            << " has an invalid value " << rProperties[rVariable] << " which is outside of the range [ "
-            << min_value << ", " << MaxValue.value() << "]" << std::endl;
-    } else {
-        KRATOS_ERROR_IF(rProperties[rVariable] < min_value)
-            << rVariable.Name() << " of material Id = " << rProperties.Id() << " at element " << Id
-            << " has an invalid value " << rProperties[rVariable]
-            << " which is below the minimum allowed value of " << min_value << std::endl;
-    }
-}
-
-void CheckUtilities::CheckProperty(size_t                               Id,
-                                   const Properties&                    rProperties,
-                                   const Kratos::Variable<std::string>& rVariable,
-                                   const std::string&                   rName)
-{
-    KRATOS_ERROR_IF_NOT(rProperties.Has(rVariable))
-        << rVariable.Name() << " does not exist in the pressure element's properties" << std::endl;
-    KRATOS_ERROR_IF_NOT(rProperties[rVariable] == rName)
-        << rVariable.Name() << " has a value of (" << rProperties[rVariable] << ") instead of ("
-        << rName << ") at element " << Id << std::endl;
-}
-
-void CheckUtilities::CheckForNonZeroZCoordinateIn2D(size_t Dimension, const Geometry<Node>& rGeometry)
-{
-    if (Dimension == 2) {
-        auto pos = std::find_if(rGeometry.begin(), rGeometry.end(),
-                                [](const auto& node) { return node.Z() != 0.0; });
-        KRATOS_ERROR_IF_NOT(pos == rGeometry.end())
-            << " Node with non-zero Z coordinate found. Id: " << pos->Id() << std::endl;
-    }
-}
-
-=======
 void CheckUtilities::CheckHasNodalSolutionStepData(const Geometry<Node>&             rGeometry,
                                                    const Geo::ConstVariableDataRefs& rVariableRefs)
 {
@@ -162,5 +99,4 @@
     KRATOS_ERROR_IF_NOT(pos == rGeometry.end())
         << "Node with Id: " << pos->Id() << " has non-zero Z coordinate." << std::endl;
 }
->>>>>>> b57ab75b
 } /* namespace Kratos.*/