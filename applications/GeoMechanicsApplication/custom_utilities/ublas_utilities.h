--- conflicted
+++ resolved
@@ -19,11 +19,7 @@
 {
 public:
     static Vector CreateVector(const std::initializer_list<double>& rInitializerList);
-<<<<<<< HEAD
-    static Matrix CreateMatrix(const std::initializer_list<std::initializer_list<double>>& rInitializerList);
-=======
     static Matrix CreateMatrix(const std::initializer_list<std::initializer_list<double>>& rRows);
->>>>>>> f3749662
 };
 
 } // namespace Kratos