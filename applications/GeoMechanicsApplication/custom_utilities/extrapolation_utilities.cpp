--- conflicted
+++ resolved
@@ -15,11 +15,8 @@
 
 #include "custom_utilities/generic_utilities.h"
 #include "custom_utilities/linear_nodal_extrapolator.h"
-<<<<<<< HEAD
 #include "geometry_utilities.h"
 #include "includes/element.h"
-=======
->>>>>>> 8f5fd8eb
 #include "includes/node.h"
 
 namespace Kratos
@@ -50,16 +47,11 @@
 std::vector<std::optional<Vector>> ExtrapolationUtilities::CalculateNodalVectors(
     const std::vector<std::size_t>& rNodeIds, const Element& rElement, const std::vector<Vector>& rVectorsAtIntegrationPoints)
 {
-<<<<<<< HEAD
     const auto& r_geometry = rElement.GetGeometry();
     const auto  element_id = rElement.Id();
 
-    const auto element_node_ids     = GeometryUtilities::GetNodeIdsFromGeometry(r_geometry);
+    const auto element_node_ids     = GenericUtilities::GetIdsFromEntityContents(r_geometry);
     const auto extrapolation_matrix = CalculateExtrapolationMatrix(rElement);
-=======
-    const auto element_node_ids = GenericUtilities::GetIdsFromEntityContents(rGeometry);
-    const auto extrapolation_matrix = CalculateExtrapolationMatrix(rGeometry, IntegrationMethod, ElementId);
->>>>>>> 8f5fd8eb
 
     KRATOS_ERROR_IF_NOT(extrapolation_matrix.size2() == rVectorsAtIntegrationPoints.size())
         << "An extrapolation matrix size " << extrapolation_matrix.size2()
