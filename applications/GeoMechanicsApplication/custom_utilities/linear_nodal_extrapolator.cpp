// KRATOS___
//     //   ) )
//    //         ___      ___
//   //  ____  //___) ) //   ) )
//  //    / / //       //   / /
// ((____/ / ((____   ((___/ /  MECHANICS
//
//  License:         geo_mechanics_application/license.txt
//
//  Main authors:    Richard Faasse
//                   Aron Noordam
//

#include "linear_nodal_extrapolator.h"

#include "geometries/hexahedra_3d_8.h"
#include "geometries/quadrilateral_2d_4.h"
#include "geometries/tetrahedra_3d_4.h"
#include "geometries/triangle_2d_3.h"
#include "node_utilities.h"

namespace Kratos
{

Matrix LinearNodalExtrapolator::CalculateElementExtrapolationMatrix(const GeometryType& rGeometry,
                                                                    const GeometryData::IntegrationMethod& rIntegrationMethod) const
{
    CheckIfGeometryIsSupported(rGeometry);

    const auto p_lower_order_geometry = CreateLowerOrderGeometry(rGeometry);
    const GeometryType& p_corner_geometry = p_lower_order_geometry ? *p_lower_order_geometry : rGeometry;

    Matrix extrapolation_matrix =
        CalculateExtrapolationMatrixForCornerNodes(rGeometry, rIntegrationMethod, p_corner_geometry);

    if (p_lower_order_geometry) {
        AddRowsForMidsideNodes(rGeometry, extrapolation_matrix);
    }

    return extrapolation_matrix;
}

Matrix LinearNodalExtrapolator::CalculateExtrapolationMatrixForCornerNodes(const GeometryType& rGeometry,
                                                                           const GeometryData::IntegrationMethod& rIntegrationMethod,
                                                                           const GeometryType& rCornerGeometry)
{
    const SizeType number_of_corner_nodes = rCornerGeometry.PointsNumber();

    Matrix      quasi_mass_mat     = ZeroMatrix(number_of_corner_nodes, number_of_corner_nodes);
    const auto& integration_points = rGeometry.IntegrationPoints(rIntegrationMethod);
    const auto  number_of_integration_points = integration_points.size();
    Matrix      node_coefficients(number_of_corner_nodes, number_of_integration_points);
    Vector      determinants_of_jacobian;
    rGeometry.DeterminantOfJacobian(determinants_of_jacobian, rIntegrationMethod);

    const Matrix& shape_functions_values_at_integration_points =
        rCornerGeometry.ShapeFunctionsValues(rIntegrationMethod);

    for (IndexType i = 0; i < number_of_integration_points; ++i) {
        const Vector N = row(shape_functions_values_at_integration_points, i);
        quasi_mass_mat += outer_prod(N, N) * determinants_of_jacobian[i] * integration_points[i].Weight();
        column(node_coefficients, i) = N * determinants_of_jacobian[i] * integration_points[i].Weight();
    }

    double metric_determinant;
    Matrix quasi_mass_mat_inverse;
    MathUtils<double>::InvertMatrix(quasi_mass_mat, quasi_mass_mat_inverse, metric_determinant, -1.);

    return prod(quasi_mass_mat_inverse, node_coefficients);
}

void LinearNodalExtrapolator::AddRowsForMidsideNodes(const GeometryType& rGeometry, Matrix& rExtrapolationMatrix)
{
    const auto global_to_local_mapping = NodeUtilities::CreateGlobalToLocalNodeIndexMap(rGeometry.Points());

    rExtrapolationMatrix.resize(rGeometry.PointsNumber(), rExtrapolationMatrix.size2());
    for (const auto& edge : rGeometry.GenerateEdges()) {
        row(rExtrapolationMatrix, global_to_local_mapping.at(edge[2].GetId())) =
            0.5 * (row(rExtrapolationMatrix, global_to_local_mapping.at(edge[0].GetId())) +
                   row(rExtrapolationMatrix, global_to_local_mapping.at(edge[1].GetId())));
    }
}

std::unique_ptr<LinearNodalExtrapolator::GeometryType> LinearNodalExtrapolator::CreateLowerOrderGeometry(const GeometryType& rGeometry)
{
    // Creating lower order geometries is only supported for quadratic geometries.
    if (rGeometry.GetGeometryOrderType() != GeometryData::Kratos_Quadratic_Order) return nullptr;

<<<<<<< HEAD
    switch (rGeometry.size()) {
    case 3:
        return std::make_unique<Line2D2<Node>>(rGeometry(0), rGeometry(1));
    case 6:
        return std::make_unique<Triangle2D3<Node>>(rGeometry(0), rGeometry(1), rGeometry(2));
    case 8:
        return std::make_unique<Quadrilateral2D4<Node>>(rGeometry(0), rGeometry(1), rGeometry(2),
                                                        rGeometry(3));
    case 10:
=======
    switch (rGeometry.GetGeometryFamily()) {
        using enum GeometryData::KratosGeometryFamily;
    case Kratos_Linear:
        return std::make_unique<Line2D2<Node>>(rGeometry(0), rGeometry(1));
    case Kratos_Triangle:
        return std::make_unique<Triangle2D3<Node>>(rGeometry(0), rGeometry(1), rGeometry(2));
    case Kratos_Quadrilateral:
        return std::make_unique<Quadrilateral2D4<Node>>(rGeometry(0), rGeometry(1), rGeometry(2),
                                                        rGeometry(3));
    case Kratos_Tetrahedra:
>>>>>>> f3749662
        return std::make_unique<Tetrahedra3D4<Node>>(rGeometry(0), rGeometry(1), rGeometry(2), rGeometry(3));
    case Kratos_Hexahedra:
        return std::make_unique<Hexahedra3D8<Node>>(rGeometry(0), rGeometry(1), rGeometry(2),
                                                    rGeometry(3), rGeometry(4), rGeometry(5),
                                                    rGeometry(6), rGeometry(7));
    default:
        KRATOS_ERROR << "Cannot create lower order geometry: unsupported family type\n";
    }
}

void LinearNodalExtrapolator::CheckIfGeometryIsSupported(const GeometryType& rGeometry)
{
<<<<<<< HEAD
    const auto number_of_nodes = rGeometry.size();
=======
>>>>>>> f3749662
    KRATOS_ERROR_IF(rGeometry.GetGeometryFamily() != GeometryData::KratosGeometryFamily::Kratos_Linear &&
                    rGeometry.GetGeometryFamily() != GeometryData::KratosGeometryFamily::Kratos_Triangle &&
                    rGeometry.GetGeometryFamily() != GeometryData::KratosGeometryFamily::Kratos_Quadrilateral &&
                    rGeometry.GetGeometryFamily() != GeometryData::KratosGeometryFamily::Kratos_Tetrahedra &&
                    rGeometry.GetGeometryFamily() != GeometryData::KratosGeometryFamily::Kratos_Hexahedra);

<<<<<<< HEAD
    KRATOS_ERROR_IF(rGeometry.GetGeometryFamily() == GeometryData::KratosGeometryFamily::Kratos_Linear &&
                    (number_of_nodes != 2 && number_of_nodes != 3));

    KRATOS_ERROR_IF(rGeometry.GetGeometryFamily() == GeometryData::KratosGeometryFamily::Kratos_Triangle &&
                    (number_of_nodes != 3 && number_of_nodes != 6));

    KRATOS_ERROR_IF(rGeometry.GetGeometryFamily() == GeometryData::KratosGeometryFamily::Kratos_Quadrilateral &&
                    (number_of_nodes != 4 && number_of_nodes != 8));

    KRATOS_ERROR_IF(rGeometry.GetGeometryFamily() == GeometryData::KratosGeometryFamily::Kratos_Tetrahedra &&
                    (number_of_nodes != 4 && number_of_nodes != 10));

    KRATOS_ERROR_IF(rGeometry.GetGeometryFamily() == GeometryData::KratosGeometryFamily::Kratos_Hexahedra &&
                    (number_of_nodes != 8 && number_of_nodes != 20));
=======
    KRATOS_ERROR_IF(rGeometry.GetGeometryOrderType() != GeometryData::KratosGeometryOrderType::Kratos_Linear_Order &&
                    rGeometry.GetGeometryOrderType() != GeometryData::KratosGeometryOrderType::Kratos_Quadratic_Order);
>>>>>>> f3749662
}

} // namespace Kratos<|MERGE_RESOLUTION|>--- conflicted
+++ resolved
@@ -86,17 +86,6 @@
     // Creating lower order geometries is only supported for quadratic geometries.
     if (rGeometry.GetGeometryOrderType() != GeometryData::Kratos_Quadratic_Order) return nullptr;
 
-<<<<<<< HEAD
-    switch (rGeometry.size()) {
-    case 3:
-        return std::make_unique<Line2D2<Node>>(rGeometry(0), rGeometry(1));
-    case 6:
-        return std::make_unique<Triangle2D3<Node>>(rGeometry(0), rGeometry(1), rGeometry(2));
-    case 8:
-        return std::make_unique<Quadrilateral2D4<Node>>(rGeometry(0), rGeometry(1), rGeometry(2),
-                                                        rGeometry(3));
-    case 10:
-=======
     switch (rGeometry.GetGeometryFamily()) {
         using enum GeometryData::KratosGeometryFamily;
     case Kratos_Linear:
@@ -107,7 +96,6 @@
         return std::make_unique<Quadrilateral2D4<Node>>(rGeometry(0), rGeometry(1), rGeometry(2),
                                                         rGeometry(3));
     case Kratos_Tetrahedra:
->>>>>>> f3749662
         return std::make_unique<Tetrahedra3D4<Node>>(rGeometry(0), rGeometry(1), rGeometry(2), rGeometry(3));
     case Kratos_Hexahedra:
         return std::make_unique<Hexahedra3D8<Node>>(rGeometry(0), rGeometry(1), rGeometry(2),
@@ -120,35 +108,14 @@
 
 void LinearNodalExtrapolator::CheckIfGeometryIsSupported(const GeometryType& rGeometry)
 {
-<<<<<<< HEAD
-    const auto number_of_nodes = rGeometry.size();
-=======
->>>>>>> f3749662
     KRATOS_ERROR_IF(rGeometry.GetGeometryFamily() != GeometryData::KratosGeometryFamily::Kratos_Linear &&
                     rGeometry.GetGeometryFamily() != GeometryData::KratosGeometryFamily::Kratos_Triangle &&
                     rGeometry.GetGeometryFamily() != GeometryData::KratosGeometryFamily::Kratos_Quadrilateral &&
                     rGeometry.GetGeometryFamily() != GeometryData::KratosGeometryFamily::Kratos_Tetrahedra &&
                     rGeometry.GetGeometryFamily() != GeometryData::KratosGeometryFamily::Kratos_Hexahedra);
 
-<<<<<<< HEAD
-    KRATOS_ERROR_IF(rGeometry.GetGeometryFamily() == GeometryData::KratosGeometryFamily::Kratos_Linear &&
-                    (number_of_nodes != 2 && number_of_nodes != 3));
-
-    KRATOS_ERROR_IF(rGeometry.GetGeometryFamily() == GeometryData::KratosGeometryFamily::Kratos_Triangle &&
-                    (number_of_nodes != 3 && number_of_nodes != 6));
-
-    KRATOS_ERROR_IF(rGeometry.GetGeometryFamily() == GeometryData::KratosGeometryFamily::Kratos_Quadrilateral &&
-                    (number_of_nodes != 4 && number_of_nodes != 8));
-
-    KRATOS_ERROR_IF(rGeometry.GetGeometryFamily() == GeometryData::KratosGeometryFamily::Kratos_Tetrahedra &&
-                    (number_of_nodes != 4 && number_of_nodes != 10));
-
-    KRATOS_ERROR_IF(rGeometry.GetGeometryFamily() == GeometryData::KratosGeometryFamily::Kratos_Hexahedra &&
-                    (number_of_nodes != 8 && number_of_nodes != 20));
-=======
     KRATOS_ERROR_IF(rGeometry.GetGeometryOrderType() != GeometryData::KratosGeometryOrderType::Kratos_Linear_Order &&
                     rGeometry.GetGeometryOrderType() != GeometryData::KratosGeometryOrderType::Kratos_Quadratic_Order);
->>>>>>> f3749662
 }
 
 } // namespace Kratos