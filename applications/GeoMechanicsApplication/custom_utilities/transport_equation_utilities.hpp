// KRATOS___
//     //   ) )
//    //         ___      ___
//   //  ____  //___) ) //   ) )
//  //    / / //       //   / /
// ((____/ / ((____   ((___/ /  MECHANICS
//
//  License:         geo_mechanics_application/license.txt
//
//  Main authors:    Gennady Markelov
//

#pragma once

// Project includes

// Application includes
#include "custom_retention/retention_law.h"
#include "custom_utilities/stress_strain_utilities.h"
#include "geo_mechanics_application_variables.h"
#include "includes/kratos_export_api.h"
#include "includes/variables.h"

namespace Kratos
{

class KRATOS_API(GEO_MECHANICS_APPLICATION) GeoTransportEquationUtilities
{
public:
    template <unsigned int TDim, unsigned int TNumNodes>
    static inline BoundedMatrix<double, TNumNodes, TNumNodes> CalculatePermeabilityMatrix(
        const Matrix&                            rGradNpT,
        double                                   DynamicViscosityInverse,
        const BoundedMatrix<double, TDim, TDim>& rMaterialPermeabilityMatrix,
        double                                   RelativePermeability,
        double                                   IntegrationCoefficient)
    {
<<<<<<< HEAD
        return CalculatePermeabilityMatrix(rGradNpT, DynamicViscosityInverse, rMaterialPermeabilityMatrix,
                                           RelativePermeability, IntegrationCoefficient);
    }

    static inline Matrix CalculatePermeabilityMatrix(const Matrix& rGradNpT,
                                                     double        DynamicViscosityInverse,
                                                     const Matrix& rMaterialPermeabilityMatrix,
                                                     double        RelativePermeability,
                                                     double        IntegrationCoefficient)
    {
        return -PORE_PRESSURE_SIGN_FACTOR * DynamicViscosityInverse *
               prod(rGradNpT, Matrix(prod(rMaterialPermeabilityMatrix, trans(rGradNpT)))) *
=======
        return -PORE_PRESSURE_SIGN_FACTOR * DynamicViscosityInverse *
               prod(rGradNpT, BoundedMatrix<double, TDim, TNumNodes>(
                                  prod(rMaterialPermeabilityMatrix, trans(rGradNpT)))) *
>>>>>>> 7161952a
               RelativePermeability * IntegrationCoefficient;
    }

    static Matrix CalculatePermeabilityMatrix(const Matrix& rGradNpT,
                                              double        DynamicViscosityInverse,
                                              const Matrix& rMaterialPermeabilityMatrix,
                                              double        RelativePermeability,
                                              double        IntegrationCoefficient);

    template <unsigned int TDim, unsigned int TNumNodes>
    static inline BoundedMatrix<double, TNumNodes * TDim, TNumNodes> CalculateCouplingMatrix(
        const Matrix& rB, const Vector& rVoigtVector, const Vector& rNp, double BiotCoefficient, double BishopCoefficient, double IntegrationCoefficient)
    {
        return CalculateCouplingMatrix(rB, rVoigtVector, rNp, BiotCoefficient, BishopCoefficient,
                                       IntegrationCoefficient);
    }

    static inline Matrix CalculateCouplingMatrix(const Matrix& rB,
                                                 const Vector& rVoigtVector,
                                                 const Vector& rNp,
                                                 double        BiotCoefficient,
                                                 double        BishopCoefficient,
                                                 double        IntegrationCoefficient)
    {
        return PORE_PRESSURE_SIGN_FACTOR * BiotCoefficient * BishopCoefficient *
               outer_prod(Vector(prod(trans(rB), rVoigtVector)), rNp) * IntegrationCoefficient;
    }

    template <unsigned int TNumNodes>
    static inline BoundedMatrix<double, TNumNodes, TNumNodes> CalculateCompressibilityMatrix(
        const Vector& rNp, double BiotModulusInverse, double IntegrationCoefficient)
    {
        return CalculateCompressibilityMatrix(rNp, BiotModulusInverse, IntegrationCoefficient);
    }

    static inline Matrix CalculateCompressibilityMatrix(const Vector& rNp, double BiotModulusInverse, double IntegrationCoefficient)
    {
        return -PORE_PRESSURE_SIGN_FACTOR * BiotModulusInverse * outer_prod(rNp, rNp) * IntegrationCoefficient;
    }

    static double CalculateSoilDensity(double DegreeOfSaturation, const Properties& rProp)
    {
        return DegreeOfSaturation * rProp[POROSITY] * rProp[DENSITY_WATER] +
               (1.0 - rProp[POROSITY]) * rProp[DENSITY_SOLID];
    }

    static std::vector<double> CalculateSoilDensities(const std::vector<double>& rDegreesSaturation,
                                                      const Properties&          rProp)
    {
        std::vector<double> result(rDegreesSaturation.size());
        std::transform(rDegreesSaturation.cbegin(), rDegreesSaturation.cend(), result.begin(),
                       [&rProp](const auto& degree_saturation) {
            return CalculateSoilDensity(degree_saturation, rProp);
        });
        return result;
    }

<<<<<<< HEAD
    [[nodiscard]] static double CalculateFluidPressure(const Vector& rN, const Vector& rPressureVector)
=======
    template <typename VectorType>
    [[nodiscard]] static double CalculateFluidPressure(const VectorType& rN, const Vector& rPressureVector)
>>>>>>> 7161952a
    {
        return inner_prod(rN, rPressureVector);
    }

    [[nodiscard]] static std::vector<double> CalculateFluidPressures(const Matrix& rNContainer,
<<<<<<< HEAD
                                                                     const Vector& rPressureVector)
    {
        auto result = std::vector<double>{};
        for (auto i = std::size_t{0}; i < rNContainer.size1(); ++i) {
            result.emplace_back(CalculateFluidPressure(row(rNContainer, i), rPressureVector));
=======
                                                                     const Vector& rPressureVector);

    [[nodiscard]] static std::vector<double> CalculateInverseBiotModuli(const std::vector<double>& rBiotCoefficients,
                                                                        const std::vector<double>& rDegreesOfSaturation,
                                                                        const std::vector<double>& DerivativesOfSaturation,
                                                                        const Properties& rProperties)
    {
        std::vector<double> result;
        result.reserve(rBiotCoefficients.size());
        for (std::size_t i = 0; i < rBiotCoefficients.size(); ++i) {
            result.push_back(CalculateInverseBiotModulus(rBiotCoefficients[i], rDegreesOfSaturation[i],
                                                         DerivativesOfSaturation[i], rProperties));
>>>>>>> 7161952a
        }
        return result;
    }

<<<<<<< HEAD
    [[nodiscard]] static std::vector<double> CalculateInverseBiotModuli(const std::vector<double>& rBiotCoefficients,
                                                                        const std::vector<double>& rDegreesOfSaturation,
                                                                        const std::vector<double>& DerivativesOfSaturation,
                                                                        const Properties& rProperties)
    {
        std::vector<double> result;
        for (std::size_t i = 0; i < rBiotCoefficients.size(); ++i) {
            result.push_back(CalculateInverseBiotModulus(rBiotCoefficients[i], rDegreesOfSaturation[i],
                                                         DerivativesOfSaturation[i], rProperties));
        }
        return result;
    }

=======
>>>>>>> 7161952a
    [[nodiscard]] static double CalculateBulkModulus(const Matrix& rConstitutiveMatrix)
    {
        KRATOS_ERROR_IF(rConstitutiveMatrix.size1() == 0)
            << "Constitutive matrix is empty, aborting bulk modulus calculation.\n";
        const SizeType index_G = rConstitutiveMatrix.size1() - 1;
        return rConstitutiveMatrix(0, 0) - (4.0 / 3.0) * rConstitutiveMatrix(index_G, index_G);
    }

    [[nodiscard]] static std::vector<double> CalculateBiotCoefficients(const std::vector<Matrix>& rConstitutiveMatrices,
                                                                       const Properties& rProperties)
    {
        std::vector<double> result;
<<<<<<< HEAD
=======
        result.reserve(rConstitutiveMatrices.size());
>>>>>>> 7161952a
        std::transform(rConstitutiveMatrices.begin(), rConstitutiveMatrices.end(),
                       std::back_inserter(result), [&rProperties](const Matrix& rConstitutiveMatrix) {
            return CalculateBiotCoefficient(rConstitutiveMatrix, rProperties);
        });

        return result;
    }

    [[nodiscard]] static std::vector<double> CalculatePermeabilityUpdateFactors(const std::vector<Vector>& rStrainVectors,
                                                                                const Properties& rProperties)
    {
        auto result = std::vector<double>{};
<<<<<<< HEAD
=======
        result.reserve(rStrainVectors.size());
>>>>>>> 7161952a
        std::transform(rStrainVectors.cbegin(), rStrainVectors.cend(), std::back_inserter(result),
                       [&rProperties](const auto& rStrainVector) {
            return CalculatePermeabilityUpdateFactor(rStrainVector, rProperties);
        });
        return result;
    }

    [[nodiscard]] static double CalculateParticleDiameter(const Properties& rProperties);

private:
    [[nodiscard]] static double CalculateBiotCoefficient(const Matrix&     rConstitutiveMatrix,
                                                         const Properties& rProperties)
    {
        return rProperties.Has(BIOT_COEFFICIENT)
                   ? rProperties[BIOT_COEFFICIENT]
                   : 1.0 - CalculateBulkModulus(rConstitutiveMatrix) / rProperties[BULK_MODULUS_SOLID];
    }

    [[nodiscard]] static double CalculateInverseBiotModulus(double BiotCoefficient,
                                                            double DegreeOfSaturation,
                                                            double DerivativeOfSaturation,
                                                            const Properties& rProperties)
    {
        const auto bulk_modulus_fluid = rProperties[IGNORE_UNDRAINED] ? TINY : rProperties[BULK_MODULUS_FLUID];
        double result = (BiotCoefficient - rProperties[POROSITY]) / rProperties[BULK_MODULUS_SOLID] +
                        rProperties[POROSITY] / bulk_modulus_fluid;

        result *= DegreeOfSaturation;
        result -= DerivativeOfSaturation * rProperties[POROSITY];

        return result;
    }

    [[nodiscard]] static double CalculatePermeabilityUpdateFactor(const Vector&     rStrainVector,
                                                                  const Properties& rProperties)
    {
        if (rProperties[PERMEABILITY_CHANGE_INVERSE_FACTOR] > 0.0) {
            const double InverseCK = rProperties[PERMEABILITY_CHANGE_INVERSE_FACTOR];
            const double epsV      = StressStrainUtilities::CalculateTrace(rStrainVector);
            const double ePrevious = rProperties[POROSITY] / (1.0 - rProperties[POROSITY]);
            const double eCurrent  = (1.0 + ePrevious) * std::exp(epsV) - 1.0;
            const double permLog10 = (eCurrent - ePrevious) * InverseCK;
            return std::pow(10.0, permLog10);
        }

        return 1.0;
    }
}; /* Class GeoTransportEquationUtilities*/
} /* namespace Kratos.*/<|MERGE_RESOLUTION|>--- conflicted
+++ resolved
@@ -35,24 +35,9 @@
         double                                   RelativePermeability,
         double                                   IntegrationCoefficient)
     {
-<<<<<<< HEAD
-        return CalculatePermeabilityMatrix(rGradNpT, DynamicViscosityInverse, rMaterialPermeabilityMatrix,
-                                           RelativePermeability, IntegrationCoefficient);
-    }
-
-    static inline Matrix CalculatePermeabilityMatrix(const Matrix& rGradNpT,
-                                                     double        DynamicViscosityInverse,
-                                                     const Matrix& rMaterialPermeabilityMatrix,
-                                                     double        RelativePermeability,
-                                                     double        IntegrationCoefficient)
-    {
-        return -PORE_PRESSURE_SIGN_FACTOR * DynamicViscosityInverse *
-               prod(rGradNpT, Matrix(prod(rMaterialPermeabilityMatrix, trans(rGradNpT)))) *
-=======
         return -PORE_PRESSURE_SIGN_FACTOR * DynamicViscosityInverse *
                prod(rGradNpT, BoundedMatrix<double, TDim, TNumNodes>(
                                   prod(rMaterialPermeabilityMatrix, trans(rGradNpT)))) *
->>>>>>> 7161952a
                RelativePermeability * IntegrationCoefficient;
     }
 
@@ -110,24 +95,13 @@
         return result;
     }
 
-<<<<<<< HEAD
-    [[nodiscard]] static double CalculateFluidPressure(const Vector& rN, const Vector& rPressureVector)
-=======
     template <typename VectorType>
     [[nodiscard]] static double CalculateFluidPressure(const VectorType& rN, const Vector& rPressureVector)
->>>>>>> 7161952a
     {
         return inner_prod(rN, rPressureVector);
     }
 
     [[nodiscard]] static std::vector<double> CalculateFluidPressures(const Matrix& rNContainer,
-<<<<<<< HEAD
-                                                                     const Vector& rPressureVector)
-    {
-        auto result = std::vector<double>{};
-        for (auto i = std::size_t{0}; i < rNContainer.size1(); ++i) {
-            result.emplace_back(CalculateFluidPressure(row(rNContainer, i), rPressureVector));
-=======
                                                                      const Vector& rPressureVector);
 
     [[nodiscard]] static std::vector<double> CalculateInverseBiotModuli(const std::vector<double>& rBiotCoefficients,
@@ -140,27 +114,10 @@
         for (std::size_t i = 0; i < rBiotCoefficients.size(); ++i) {
             result.push_back(CalculateInverseBiotModulus(rBiotCoefficients[i], rDegreesOfSaturation[i],
                                                          DerivativesOfSaturation[i], rProperties));
->>>>>>> 7161952a
         }
         return result;
     }
 
-<<<<<<< HEAD
-    [[nodiscard]] static std::vector<double> CalculateInverseBiotModuli(const std::vector<double>& rBiotCoefficients,
-                                                                        const std::vector<double>& rDegreesOfSaturation,
-                                                                        const std::vector<double>& DerivativesOfSaturation,
-                                                                        const Properties& rProperties)
-    {
-        std::vector<double> result;
-        for (std::size_t i = 0; i < rBiotCoefficients.size(); ++i) {
-            result.push_back(CalculateInverseBiotModulus(rBiotCoefficients[i], rDegreesOfSaturation[i],
-                                                         DerivativesOfSaturation[i], rProperties));
-        }
-        return result;
-    }
-
-=======
->>>>>>> 7161952a
     [[nodiscard]] static double CalculateBulkModulus(const Matrix& rConstitutiveMatrix)
     {
         KRATOS_ERROR_IF(rConstitutiveMatrix.size1() == 0)
@@ -173,10 +130,7 @@
                                                                        const Properties& rProperties)
     {
         std::vector<double> result;
-<<<<<<< HEAD
-=======
         result.reserve(rConstitutiveMatrices.size());
->>>>>>> 7161952a
         std::transform(rConstitutiveMatrices.begin(), rConstitutiveMatrices.end(),
                        std::back_inserter(result), [&rProperties](const Matrix& rConstitutiveMatrix) {
             return CalculateBiotCoefficient(rConstitutiveMatrix, rProperties);
@@ -189,10 +143,7 @@
                                                                                 const Properties& rProperties)
     {
         auto result = std::vector<double>{};
-<<<<<<< HEAD
-=======
         result.reserve(rStrainVectors.size());
->>>>>>> 7161952a
         std::transform(rStrainVectors.cbegin(), rStrainVectors.cend(), std::back_inserter(result),
                        [&rProperties](const auto& rStrainVector) {
             return CalculatePermeabilityUpdateFactor(rStrainVector, rProperties);
