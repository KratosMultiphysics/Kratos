// KRATOS___
//     //   ) )
//    //         ___      ___
//   //  ____  //___) ) //   ) )
//  //    / / //       //   / /
// ((____/ / ((____   ((___/ /  MECHANICS
//
//  License:         geo_mechanics_application/license.txt
//
//  Main authors:    Ignasi de Pouplana,
//                   Vahid Galavi
//

// External includes

// Project includes
#include "custom_python/add_custom_processes_to_python.h"
#include "includes/kratos_parameters.h"
#include "includes/model_part.h"
#include "processes/process.h"

#include "custom_processes/apply_boundary_hydrostatic_pressure_table_process.hpp"
#include "custom_processes/apply_boundary_phreatic_line_pressure_table_process.hpp"
#include "custom_processes/apply_boundary_phreatic_surface_pressure_table_process.hpp"
#include "custom_processes/apply_component_table_process.hpp"
#include "custom_processes/apply_constant_boundary_hydrostatic_pressure_process.hpp"
#include "custom_processes/apply_constant_boundary_phreatic_line_pressure_process.hpp"
#include "custom_processes/apply_constant_boundary_phreatic_surface_pressure_process.hpp"
#include "custom_processes/apply_constant_hydrostatic_pressure_process.hpp"
#include "custom_processes/apply_constant_interpolate_line_pressure_process.hpp"
#include "custom_processes/apply_constant_phreatic_line_pressure_process.hpp"
#include "custom_processes/apply_constant_phreatic_multi_line_pressure_process.h"
#include "custom_processes/apply_constant_phreatic_surface_pressure_process.hpp"
#include "custom_processes/apply_excavation_process.h"
#include "custom_processes/apply_hydrostatic_pressure_table_process.hpp"
#include "custom_processes/apply_k0_procedure_process.h"
#include "custom_processes/apply_normal_load_table_process.h"
#include "custom_processes/apply_phreatic_line_pressure_table_process.hpp"
#include "custom_processes/apply_phreatic_multi_line_pressure_table_process.h"
#include "custom_processes/apply_phreatic_surface_pressure_table_process.hpp"
#include "custom_processes/apply_scalar_constraint_table_process.h"
#include "custom_processes/apply_vector_constraint_table_process.h"
#include "custom_processes/apply_write_result_scalar_process.hpp"
#include "custom_processes/deactivate_conditions_on_inactive_elements_process.hpp"
#include "custom_processes/find_neighbour_elements_of_conditions_process.hpp"
#include "custom_processes/geo_extrapolate_integration_point_values_to_nodes_process.h"
#include "custom_processes/set_absorbing_boundary_parameters_process.hpp"
#include "custom_processes/set_multiple_moving_loads.h"
<<<<<<< HEAD
#include "custom_processes/apply_vector_constraint_table_process.h"
#include "custom_processes/apply_scalar_constraint_table_process.h"
#include "custom_processes/apply_normal_load_table_process.h"
#include "custom_processes/apply_c_phi_reduction_process.hpp"
=======
#include "custom_processes/set_parameter_field_process.hpp"
>>>>>>> f42c10c1

namespace Kratos::Python
{

void AddCustomProcessesToPython(pybind11::module& m)
{
    namespace py = pybind11;

    py::class_<ApplyComponentTableProcess, ApplyComponentTableProcess::Pointer, Process>(
        m, "ApplyComponentTableProcess", py::module_local())
        .def(py::init<ModelPart&, Parameters>());

    py::class_<ApplyConstantHydrostaticPressureProcess, ApplyConstantHydrostaticPressureProcess::Pointer, Process>(
        m, "ApplyConstantHydrostaticPressureProcess", py::module_local())
        .def(py::init<ModelPart&, Parameters>());

    py::class_<ApplyHydrostaticPressureTableProcess, ApplyHydrostaticPressureTableProcess::Pointer, Process>(
        m, "ApplyHydrostaticPressureTableProcess", py::module_local())
        .def(py::init<ModelPart&, Parameters>());

    py::class_<ApplyBoundaryHydrostaticPressureTableProcess, ApplyBoundaryHydrostaticPressureTableProcess::Pointer, Process>(
        m, "ApplyBoundaryHydrostaticPressureTableProcess")
        .def(py::init<ModelPart&, Parameters>());

    py::class_<ApplyConstantBoundaryHydrostaticPressureProcess, ApplyConstantBoundaryHydrostaticPressureProcess::Pointer, Process>(
        m, "ApplyConstantBoundaryHydrostaticPressureProcess")
        .def(py::init<ModelPart&, Parameters>());

    py::class_<ApplyConstantPhreaticLinePressureProcess, ApplyConstantPhreaticLinePressureProcess::Pointer, Process>(
        m, "ApplyConstantPhreaticLinePressureProcess")
        .def(py::init<ModelPart&, Parameters>());

    py::class_<ApplyConstantInterpolateLinePressureProcess, ApplyConstantInterpolateLinePressureProcess::Pointer, Process>(
        m, "ApplyConstantInterpolateLinePressureProcess")
        .def(py::init<ModelPart&, Parameters>());

    py::class_<ApplyPhreaticLinePressureTableProcess, ApplyPhreaticLinePressureTableProcess::Pointer, Process>(
        m, "ApplyPhreaticLinePressureTableProcess")
        .def(py::init<ModelPart&, Parameters>());

    py::class_<ApplyConstantPhreaticMultiLinePressureProcess, ApplyConstantPhreaticMultiLinePressureProcess::Pointer, Process>(
        m, "ApplyConstantPhreaticMultiLinePressureProcess")
        .def(py::init<ModelPart&, Parameters>());

    py::class_<ApplyBoundaryPhreaticLinePressureTableProcess, ApplyBoundaryPhreaticLinePressureTableProcess::Pointer, Process>(
        m, "ApplyBoundaryPhreaticLinePressureTableProcess")
        .def(py::init<ModelPart&, Parameters>());

    py::class_<ApplyConstantBoundaryPhreaticLinePressureProcess, ApplyConstantBoundaryPhreaticLinePressureProcess::Pointer, Process>(
        m, "ApplyConstantBoundaryPhreaticLinePressureProcess")
        .def(py::init<ModelPart&, Parameters>());

    py::class_<ApplyConstantPhreaticSurfacePressureProcess, ApplyConstantPhreaticSurfacePressureProcess::Pointer, Process>(
        m, "ApplyConstantPhreaticSurfacePressureProcess")
        .def(py::init<ModelPart&, Parameters>());

    py::class_<ApplyPhreaticMultiLinePressureTableProcess, ApplyPhreaticMultiLinePressureTableProcess::Pointer, Process>(
        m, "ApplyPhreaticMultiLinePressureTableProcess")
        .def(py::init<ModelPart&, Parameters>());

    py::class_<ApplyPhreaticSurfacePressureTableProcess, ApplyPhreaticSurfacePressureTableProcess::Pointer, Process>(
        m, "ApplyPhreaticSurfacePressureTableProcess")
        .def(py::init<ModelPart&, Parameters>());

    py::class_<ApplyBoundaryPhreaticSurfacePressureTableProcess, ApplyBoundaryPhreaticSurfacePressureTableProcess::Pointer, Process>(
        m, "ApplyBoundaryPhreaticSurfacePressureTableProcess")
        .def(py::init<ModelPart&, Parameters>());

    py::class_<ApplyConstantBoundaryPhreaticSurfacePressureProcess, ApplyConstantBoundaryPhreaticSurfacePressureProcess::Pointer, Process>(
        m, "ApplyConstantBoundaryPhreaticSurfacePressureProcess")
        .def(py::init<ModelPart&, Parameters>());

    py::class_<ApplyExcavationProcess, ApplyExcavationProcess::Pointer, Process>(
        m, "ApplyExcavationProcess")
        .def(py::init<ModelPart&, const Parameters&>());

    py::class_<ApplyWriteScalarProcess, ApplyWriteScalarProcess::Pointer, Process>(
        m, "ApplyWriteScalarProcess")
        .def(py::init<ModelPart&, Parameters&>());

    py::class_<ApplyK0ProcedureProcess, ApplyK0ProcedureProcess::Pointer, Process>(
        m, "ApplyK0ProcedureProcess")
        .def(py::init<ModelPart&, Parameters&>());

    py::class_<FindNeighbourElementsOfConditionsProcess, FindNeighbourElementsOfConditionsProcess::Pointer, Process>(
        m, "FindNeighbourElementsOfConditionsProcess")
        .def(py::init<ModelPart&>());

    py::class_<DeactivateConditionsOnInactiveElements, DeactivateConditionsOnInactiveElements::Pointer, Process>(
        m, "DeactivateConditionsOnInactiveElements")
        .def(py::init<ModelPart&>());

    py::class_<SetAbsorbingBoundaryParametersProcess, SetAbsorbingBoundaryParametersProcess::Pointer, Process>(
        m, "SetAbsorbingBoundaryParametersProcess")
        .def(py::init<ModelPart&, Parameters&>());

    py::class_<SetParameterFieldProcess, SetParameterFieldProcess::Pointer, Process>(
        m, "SetParameterFieldProcess")
        .def(py::init<ModelPart&, Parameters>());

<<<<<<< HEAD
    py::class_<SetParameterFieldProcess, SetParameterFieldProcess::Pointer, Process>
        (m, "SetParameterFieldProcess")
        .def(py::init < ModelPart&, Parameters>());

	py::class_<SetMultipleMovingLoadsProcess, SetMultipleMovingLoadsProcess::Pointer, Process>
        (m, "SetMultipleMovingLoadsProcess")
        .def(py::init < ModelPart&, Parameters>());
=======
    py::class_<SetMultipleMovingLoadsProcess, SetMultipleMovingLoadsProcess::Pointer, Process>(
        m, "SetMultipleMovingLoadsProcess")
        .def(py::init<ModelPart&, Parameters>());

    py::class_<ApplyVectorConstraintTableProcess, ApplyVectorConstraintTableProcess::Pointer, Process>(
        m, "ApplyVectorConstraintTableProcess")
        .def(py::init<ModelPart&, const Parameters&>());
>>>>>>> f42c10c1

    py::class_<ApplyScalarConstraintTableProcess, ApplyScalarConstraintTableProcess::Pointer, Process>(
        m, "ApplyScalarConstraintTableProcess")
        .def(py::init<ModelPart&, const Parameters&>());

    py::class_<ApplyNormalLoadTableProcess, ApplyNormalLoadTableProcess::Pointer, Process>(
        m, "ApplyNormalLoadTableProcess")
        .def(py::init<ModelPart&, const Parameters&>());

    py::class_<GeoExtrapolateIntegrationPointValuesToNodesProcess, GeoExtrapolateIntegrationPointValuesToNodesProcess::Pointer, Process>(
        m, "GeoExtrapolateIntegrationPointValuesToNodesProcess")
        .def(py::init<ModelPart&, const Parameters&>());


    py::class_<ApplyCPhiReductionProcess, ApplyCPhiReductionProcess::Pointer, Process>
            (m, "ApplyCPhiReductionProcess")
            .def(py::init < ModelPart&, const Parameters>());

}

} // Namespace Kratos::Python.<|MERGE_RESOLUTION|>--- conflicted
+++ resolved
@@ -46,14 +46,8 @@
 #include "custom_processes/geo_extrapolate_integration_point_values_to_nodes_process.h"
 #include "custom_processes/set_absorbing_boundary_parameters_process.hpp"
 #include "custom_processes/set_multiple_moving_loads.h"
-<<<<<<< HEAD
-#include "custom_processes/apply_vector_constraint_table_process.h"
-#include "custom_processes/apply_scalar_constraint_table_process.h"
-#include "custom_processes/apply_normal_load_table_process.h"
+#include "custom_processes/set_parameter_field_process.hpp"
 #include "custom_processes/apply_c_phi_reduction_process.hpp"
-=======
-#include "custom_processes/set_parameter_field_process.hpp"
->>>>>>> f42c10c1
 
 namespace Kratos::Python
 {
@@ -154,15 +148,6 @@
         m, "SetParameterFieldProcess")
         .def(py::init<ModelPart&, Parameters>());
 
-<<<<<<< HEAD
-    py::class_<SetParameterFieldProcess, SetParameterFieldProcess::Pointer, Process>
-        (m, "SetParameterFieldProcess")
-        .def(py::init < ModelPart&, Parameters>());
-
-	py::class_<SetMultipleMovingLoadsProcess, SetMultipleMovingLoadsProcess::Pointer, Process>
-        (m, "SetMultipleMovingLoadsProcess")
-        .def(py::init < ModelPart&, Parameters>());
-=======
     py::class_<SetMultipleMovingLoadsProcess, SetMultipleMovingLoadsProcess::Pointer, Process>(
         m, "SetMultipleMovingLoadsProcess")
         .def(py::init<ModelPart&, Parameters>());
@@ -170,7 +155,6 @@
     py::class_<ApplyVectorConstraintTableProcess, ApplyVectorConstraintTableProcess::Pointer, Process>(
         m, "ApplyVectorConstraintTableProcess")
         .def(py::init<ModelPart&, const Parameters&>());
->>>>>>> f42c10c1
 
     py::class_<ApplyScalarConstraintTableProcess, ApplyScalarConstraintTableProcess::Pointer, Process>(
         m, "ApplyScalarConstraintTableProcess")
