// KRATOS___
//     //   ) )
//    //         ___      ___
//   //  ____  //___) ) //   ) )
//  //    / / //       //   / /
// ((____/ / ((____   ((___/ /  MECHANICS
//
//  License:         geo_mechanics_application/license.txt
//
//  Main authors:    Ignasi de Pouplana,
//                   Vahid Galavi
//

// External includes

// Project includes
#include "custom_python/add_custom_processes_to_python.h"
#include "includes/kratos_parameters.h"
#include "includes/model_part.h"
#include "processes/process.h"

#include "custom_processes/apply_boundary_hydrostatic_pressure_table_process.hpp"
#include "custom_processes/apply_boundary_phreatic_line_pressure_table_process.hpp"
#include "custom_processes/apply_boundary_phreatic_surface_pressure_table_process.hpp"
#include "custom_processes/apply_c_phi_reduction_process.h"
#include "custom_processes/apply_component_table_process.hpp"
#include "custom_processes/apply_constant_boundary_hydrostatic_pressure_process.hpp"
#include "custom_processes/apply_constant_boundary_phreatic_line_pressure_process.hpp"
#include "custom_processes/apply_constant_boundary_phreatic_surface_pressure_process.hpp"
#include "custom_processes/apply_constant_hydrostatic_pressure_process.hpp"
#include "custom_processes/apply_constant_interpolate_line_pressure_process.hpp"
#include "custom_processes/apply_constant_phreatic_line_pressure_process.hpp"
#include "custom_processes/apply_constant_phreatic_multi_line_pressure_process.h"
#include "custom_processes/apply_constant_phreatic_surface_pressure_process.hpp"
#include "custom_processes/apply_excavation_process.h"
#include "custom_processes/apply_hydrostatic_pressure_table_process.hpp"
#include "custom_processes/apply_k0_procedure_process.h"
#include "custom_processes/apply_normal_load_table_process.h"
#include "custom_processes/apply_phreatic_line_pressure_table_process.hpp"
#include "custom_processes/apply_phreatic_multi_line_pressure_table_process.h"
#include "custom_processes/apply_phreatic_surface_pressure_table_process.hpp"
#include "custom_processes/apply_scalar_constraint_table_process.h"
#include "custom_processes/apply_vector_constraint_table_process.h"
#include "custom_processes/apply_write_result_scalar_process.hpp"
#include "custom_processes/deactivate_conditions_on_inactive_elements_process.hpp"
#include "custom_processes/find_neighbour_elements_of_conditions_process.hpp"
#include "custom_processes/geo_extrapolate_integration_point_values_to_nodes_process.h"
#include "custom_processes/set_absorbing_boundary_parameters_process.hpp"
#include "custom_processes/set_multiple_moving_loads.h"
#include "custom_processes/set_parameter_field_process.hpp"
#include "custom_processes/reset_displacement_process.h"

namespace Kratos::Python
{

void AddCustomProcessesToPython(pybind11::module& m)
{
    namespace py = pybind11;

    py::class_<ApplyComponentTableProcess, ApplyComponentTableProcess::Pointer, Process>(
        m, "ApplyComponentTableProcess", py::module_local())
        .def(py::init<ModelPart&, Parameters>());

    py::class_<ApplyConstantHydrostaticPressureProcess, ApplyConstantHydrostaticPressureProcess::Pointer, Process>(
        m, "ApplyConstantHydrostaticPressureProcess", py::module_local())
        .def(py::init<ModelPart&, Parameters>());

    py::class_<ApplyHydrostaticPressureTableProcess, ApplyHydrostaticPressureTableProcess::Pointer, Process>(
        m, "ApplyHydrostaticPressureTableProcess", py::module_local())
        .def(py::init<ModelPart&, Parameters>());

    py::class_<ApplyBoundaryHydrostaticPressureTableProcess, ApplyBoundaryHydrostaticPressureTableProcess::Pointer, Process>(
        m, "ApplyBoundaryHydrostaticPressureTableProcess")
        .def(py::init<ModelPart&, Parameters>());

    py::class_<ApplyConstantBoundaryHydrostaticPressureProcess, ApplyConstantBoundaryHydrostaticPressureProcess::Pointer, Process>(
        m, "ApplyConstantBoundaryHydrostaticPressureProcess")
        .def(py::init<ModelPart&, Parameters>());

    py::class_<ApplyConstantPhreaticLinePressureProcess, ApplyConstantPhreaticLinePressureProcess::Pointer, Process>(
        m, "ApplyConstantPhreaticLinePressureProcess")
        .def(py::init<ModelPart&, Parameters>());

    py::class_<ApplyConstantInterpolateLinePressureProcess, ApplyConstantInterpolateLinePressureProcess::Pointer, Process>(
        m, "ApplyConstantInterpolateLinePressureProcess")
        .def(py::init<ModelPart&, Parameters>());

    py::class_<ApplyPhreaticLinePressureTableProcess, ApplyPhreaticLinePressureTableProcess::Pointer, Process>(
        m, "ApplyPhreaticLinePressureTableProcess")
        .def(py::init<ModelPart&, Parameters>());

    py::class_<ApplyConstantPhreaticMultiLinePressureProcess, ApplyConstantPhreaticMultiLinePressureProcess::Pointer, Process>(
        m, "ApplyConstantPhreaticMultiLinePressureProcess")
        .def(py::init<ModelPart&, Parameters>());

    py::class_<ApplyBoundaryPhreaticLinePressureTableProcess, ApplyBoundaryPhreaticLinePressureTableProcess::Pointer, Process>(
        m, "ApplyBoundaryPhreaticLinePressureTableProcess")
        .def(py::init<ModelPart&, Parameters>());

    py::class_<ApplyConstantBoundaryPhreaticLinePressureProcess, ApplyConstantBoundaryPhreaticLinePressureProcess::Pointer, Process>(
        m, "ApplyConstantBoundaryPhreaticLinePressureProcess")
        .def(py::init<ModelPart&, Parameters>());

    py::class_<ApplyConstantPhreaticSurfacePressureProcess, ApplyConstantPhreaticSurfacePressureProcess::Pointer, Process>(
        m, "ApplyConstantPhreaticSurfacePressureProcess")
        .def(py::init<ModelPart&, Parameters>());

    py::class_<ApplyPhreaticMultiLinePressureTableProcess, ApplyPhreaticMultiLinePressureTableProcess::Pointer, Process>(
        m, "ApplyPhreaticMultiLinePressureTableProcess")
        .def(py::init<ModelPart&, Parameters>());

    py::class_<ApplyPhreaticSurfacePressureTableProcess, ApplyPhreaticSurfacePressureTableProcess::Pointer, Process>(
        m, "ApplyPhreaticSurfacePressureTableProcess")
        .def(py::init<ModelPart&, Parameters>());

    py::class_<ApplyBoundaryPhreaticSurfacePressureTableProcess, ApplyBoundaryPhreaticSurfacePressureTableProcess::Pointer, Process>(
        m, "ApplyBoundaryPhreaticSurfacePressureTableProcess")
        .def(py::init<ModelPart&, Parameters>());

    py::class_<ApplyConstantBoundaryPhreaticSurfacePressureProcess, ApplyConstantBoundaryPhreaticSurfacePressureProcess::Pointer, Process>(
        m, "ApplyConstantBoundaryPhreaticSurfacePressureProcess")
        .def(py::init<ModelPart&, Parameters>());

    py::class_<ApplyExcavationProcess, ApplyExcavationProcess::Pointer, Process>(
        m, "ApplyExcavationProcess")
        .def(py::init<ModelPart&, const Parameters&>());

    py::class_<ApplyWriteScalarProcess, ApplyWriteScalarProcess::Pointer, Process>(
        m, "ApplyWriteScalarProcess")
        .def(py::init<ModelPart&, Parameters&>());

    py::class_<ApplyK0ProcedureProcess, ApplyK0ProcedureProcess::Pointer, Process>(
        m, "ApplyK0ProcedureProcess")
        .def(py::init<ModelPart&, Parameters&>());

    py::class_<FindNeighbourElementsOfConditionsProcess, FindNeighbourElementsOfConditionsProcess::Pointer, Process>(
        m, "FindNeighbourElementsOfConditionsProcess")
        .def(py::init<ModelPart&>());

    py::class_<DeactivateConditionsOnInactiveElements, DeactivateConditionsOnInactiveElements::Pointer, Process>(
        m, "DeactivateConditionsOnInactiveElements")
        .def(py::init<ModelPart&>());

    py::class_<SetAbsorbingBoundaryParametersProcess, SetAbsorbingBoundaryParametersProcess::Pointer, Process>(
        m, "SetAbsorbingBoundaryParametersProcess")
        .def(py::init<ModelPart&, Parameters&>());

    py::class_<SetParameterFieldProcess, SetParameterFieldProcess::Pointer, Process>(
        m, "SetParameterFieldProcess")
        .def(py::init<ModelPart&, Parameters>());

    py::class_<SetMultipleMovingLoadsProcess, SetMultipleMovingLoadsProcess::Pointer, Process>(
        m, "SetMultipleMovingLoadsProcess")
        .def(py::init<ModelPart&, Parameters>());

    py::class_<ApplyVectorConstraintTableProcess, ApplyVectorConstraintTableProcess::Pointer, Process>(
        m, "ApplyVectorConstraintTableProcess")
        .def(py::init<ModelPart&, const Parameters&>());

    py::class_<ApplyScalarConstraintTableProcess, ApplyScalarConstraintTableProcess::Pointer, Process>(
        m, "ApplyScalarConstraintTableProcess")
        .def(py::init<ModelPart&, const Parameters&>());

    py::class_<ApplyNormalLoadTableProcess, ApplyNormalLoadTableProcess::Pointer, Process>(
        m, "ApplyNormalLoadTableProcess")
        .def(py::init<ModelPart&, const Parameters&>());

    py::class_<GeoExtrapolateIntegrationPointValuesToNodesProcess, GeoExtrapolateIntegrationPointValuesToNodesProcess::Pointer, Process>(
        m, "GeoExtrapolateIntegrationPointValuesToNodesProcess")
        .def(py::init<ModelPart&, const Parameters&>());

<<<<<<< HEAD
    py::class_<ResetDisplacementProcess, ResetDisplacementProcess::Pointer, Process>
        (m, "ResetDisplacementProcess")
            .def(py::init<ModelPart&, const Parameters&>());
=======
    py::class_<ApplyCPhiReductionProcess, ApplyCPhiReductionProcess::Pointer, Process>(
        m, "ApplyCPhiReductionProcess")
        .def(py::init<ModelPart&, const Parameters>());
>>>>>>> 905a566a
}

} // Namespace Kratos::Python.<|MERGE_RESOLUTION|>--- conflicted
+++ resolved
@@ -169,15 +169,13 @@
         m, "GeoExtrapolateIntegrationPointValuesToNodesProcess")
         .def(py::init<ModelPart&, const Parameters&>());
 
-<<<<<<< HEAD
+    py::class_<ApplyCPhiReductionProcess, ApplyCPhiReductionProcess::Pointer, Process>(
+        m, "ApplyCPhiReductionProcess")
+        .def(py::init<ModelPart&, const Parameters>());
+
     py::class_<ResetDisplacementProcess, ResetDisplacementProcess::Pointer, Process>
         (m, "ResetDisplacementProcess")
             .def(py::init<ModelPart&, const Parameters&>());
-=======
-    py::class_<ApplyCPhiReductionProcess, ApplyCPhiReductionProcess::Pointer, Process>(
-        m, "ApplyCPhiReductionProcess")
-        .def(py::init<ModelPart&, const Parameters>());
->>>>>>> 905a566a
 }
 
 } // Namespace Kratos::Python.