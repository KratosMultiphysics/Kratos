--- conflicted
+++ resolved
@@ -11,16 +11,9 @@
 from KratosMultiphysics.analysis_stage import AnalysisStage
 from KratosMultiphysics.GeoMechanicsApplication import geomechanics_solvers_wrapper
 
-<<<<<<< HEAD
-class GeoMechanicsAnalysisBase(AnalysisStage):
-    '''Main script for geomechanics simulations.'''
-
-    def __init__(self,model,parameters):
-=======
 
 class GeoMechanicsAnalysis(AnalysisStage):
     def __init__(self, model, project_parameters):
->>>>>>> 5f9fda43
         # Time monitoring
         KratosMultiphysics.Logger.PrintInfo(self._GetSimulationName(),timer.ctime())
         self.initial_time = timer.perf_counter()
