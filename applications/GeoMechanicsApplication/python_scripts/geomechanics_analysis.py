import time as timer
import os
import sys

sys.path.append(os.path.join('..','..','..'))

import KratosMultiphysics as Kratos
import KratosMultiphysics.StructuralMechanicsApplication
import KratosMultiphysics.GeoMechanicsApplication as KratosGeo

from KratosMultiphysics.analysis_stage import AnalysisStage
from KratosMultiphysics.GeoMechanicsApplication import geomechanics_solvers_wrapper


class GeoMechanicsAnalysis(AnalysisStage):
    def __init__(self, model, project_parameters):
        # Time monitoring
        KratosMultiphysics.Logger.PrintInfo(self._GetSimulationName(),timer.ctime())
        self.initial_time = timer.perf_counter()

        problem_data_settings = project_parameters["problem_data"]
        number_of_threads = problem_data_settings["number_of_threads"].GetInt() if problem_data_settings.Has("number_of_threads") else 1
        Kratos.ParallelUtilities.SetNumThreads(number_of_threads)

        parallel_configuration = problem_data_settings["parallel_type"].GetString()
        KratosMultiphysics.Logger.PrintInfo(self._GetSimulationName(), f"{parallel_configuration} parallel configuration | number of threads = {Kratos.ParallelUtilities.GetNumThreads()}")

        # Creating solver and model part and adding variables
        super().__init__(model, project_parameters)

        # time step related stuff
        self.start_time          = problem_data_settings["start_time"].GetDouble()
        self.end_time            = problem_data_settings["end_time"].GetDouble()

        solver_settings = project_parameters["solver_settings"]
        self.delta_time          = min(solver_settings["time_stepping"]["time_step"].GetDouble(), self.end_time - self.start_time)
        self.initial_delta_time  = self.delta_time
        self.reduction_factor    = solver_settings["reduction_factor"].GetDouble()
        self.increase_factor     = solver_settings["increase_factor"].GetDouble()
        self.min_iterations      = solver_settings["min_iterations"].GetInt()
        self.max_delta_time_factor = solver_settings["time_stepping"]["max_delta_time_factor"].GetDouble() if solver_settings["time_stepping"].Has("max_delta_time_factor") else 1000.0
        self.max_delta_time      = self.delta_time * self.max_delta_time_factor
        self.min_delta_time      = solver_settings["time_stepping"]["minimum_allowable_value"].GetDouble() if solver_settings["time_stepping"].Has("minimum_allowable_value") else None
        self.number_cycles       = solver_settings["number_cycles"].GetInt()
        self.max_iterations      = solver_settings["max_iterations"].GetInt()
        self.solution_type       = solver_settings["solution_type"].GetString()
        self.reset_displacements = solver_settings["reset_displacements"].GetBool()
        self.rebuild_level       = solver_settings["rebuild_level"].GetInt()

    def Initialize(self):
        super().Initialize()

        # Displacement and rotation variables are defined as stage displacement and rotation,
        # so they need to be reset at the start of a stage
        self.ResetIfHasNodalSolutionStepVariable(KratosMultiphysics.DISPLACEMENT)
        self.ResetIfHasNodalSolutionStepVariable(KratosMultiphysics.ROTATION)

        self._GetSolver().main_model_part.ProcessInfo[KratosGeo.RESET_DISPLACEMENTS] = self.reset_displacements
        if self.reset_displacements:
            self.ResetIfHasNodalSolutionStepVariable(KratosGeo.TOTAL_DISPLACEMENT)
            self.ResetIfHasNodalSolutionStepVariable(KratosGeo.TOTAL_ROTATION)

            KratosMultiphysics.VariableUtils().UpdateCurrentToInitialConfiguration(self._GetSolver().GetComputingModelPart().Nodes)

    def Finalize(self):
        super().Finalize()

        # Finalizing strategy
        if self.parallel_type == "OpenMP":
            self._GetSolver().Clear()

        # Time control
        KratosMultiphysics.Logger.PrintInfo(self._GetSimulationName(),"Analysis Completed. Elapsed Time = %.3f" % (timer.perf_counter() - self.initial_time)," seconds.")
        KratosMultiphysics.Logger.PrintInfo(self._GetSimulationName(),timer.ctime())

    def FinalizeSolutionStep(self):
        super().FinalizeSolutionStep()

        if self._GetSolver().GetComputingModelPart().ProcessInfo[KratosMultiphysics.NL_ITERATION_NUMBER] > self.max_iterations:
            raise RuntimeError("max_number_of_iterations_exceeded")

    def _CheckDeltaTimeSize(self):
        min_delta_time = self._GetMinDeltaTimeValueOrDefault()
        if self.delta_time < min_delta_time:
            origin_of_value = "given" if self.min_delta_time is not None else "default"
            KratosMultiphysics.Logger.PrintInfo(self._GetSimulationName(), f"The time step {self.delta_time} is smaller than a {origin_of_value} minimum value of {min_delta_time}")
            KratosMultiphysics.Logger.PrintInfo(self._GetSimulationName(), "Please check settings in Project Parameters and Materials files.")
            raise RuntimeError('The time step is too small!')

    def RunSolutionLoop(self):
        """This function executes the solution loop of the AnalysisStage
        It can be overridden by derived classes
        """
        self._GetSolver().solving_strategy.SetRebuildLevel(self.rebuild_level)

        while self.KeepAdvancingSolutionLoop():
            # check against max_delta_time should only be necessary here when the very first increment exceeds the maximum increment.
            if self.delta_time > self.max_delta_time:
                self.delta_time = self.max_delta_time
                KratosMultiphysics.Logger.PrintInfo(self._GetSimulationName(), "Reducing delta_time to max_delta_time: ", self.max_delta_time)

            # maximize delta_time to avoid exceeding the end_time
            t               = self._GetSolver().GetComputingModelPart().ProcessInfo[KratosMultiphysics.TIME]
            self.delta_time = min(self.delta_time, self.end_time - t)
            new_time        = t + self.delta_time

            # avoid very small remaining time steps
            if self.end_time - new_time < self._GetMinDeltaTimeValueOrDefault():
                new_time = self.end_time
                self.delta_time = new_time - t
                KratosMultiphysics.Logger.PrintInfo(self._GetSimulationName(), "Up-scaling to reach end_time without small increments: ", self.delta_time)

            self._CheckDeltaTimeSize()

            # start the new step
            self._GetSolver().GetComputingModelPart().ProcessInfo[KratosMultiphysics.STEP] += 1
            self._GetSolver().main_model_part.CloneTimeStep(new_time)

            KratosMultiphysics.Logger.PrintInfo(self._GetSimulationName(), "--------------------------------------", " ")

            converged = False
            number_cycle = 0
            while not converged and number_cycle < self.number_cycles:

                number_cycle += 1
                KratosMultiphysics.Logger.PrintInfo(self._GetSimulationName(), "cycle: ", number_cycle)

                # set new_time and delta_time in the nonlinear solver
                new_time = t + self.delta_time
                self._GetSolver().GetComputingModelPart().ProcessInfo[KratosMultiphysics.TIME]             = new_time
                self._GetSolver().GetComputingModelPart().ProcessInfo[KratosMultiphysics.DELTA_TIME]       = self.delta_time
                self._GetSolver().GetComputingModelPart().ProcessInfo[KratosMultiphysics.NUMBER_OF_CYCLES] = number_cycle

                # do the nonlinear solver iterations
                self.InitializeSolutionStep()
                self._GetSolver().Predict()
                converged = self._GetSolver().SolveSolutionStep()
                self._GetSolver().solving_strategy.SetStiffnessMatrixIsBuilt(True)

                if converged:
                    # scale next step if desired
                    if new_time < self.end_time:
                        if self._GetSolver().GetComputingModelPart().ProcessInfo[KratosMultiphysics.NL_ITERATION_NUMBER] < self.min_iterations:
                            # scale up next step
                            self.delta_time = min(self.increase_factor * self.delta_time, self.max_delta_time)
                            if new_time + self.delta_time <= self.end_time:
                                KratosMultiphysics.Logger.PrintInfo(self._GetSimulationName(), "Up-scaling to delta time: ", self.delta_time)
                            else:
                                KratosMultiphysics.Logger.PrintInfo(self._GetSimulationName(), "Up-scaling to reach end_time: ", self.delta_time)
                                self.delta_time = self.end_time - new_time
                        elif self._GetSolver().GetComputingModelPart().ProcessInfo[KratosMultiphysics.NL_ITERATION_NUMBER] == self.max_iterations:
                            # converged, but max_iterations reached, scale down next step
                            self.delta_time *= self.reduction_factor
                            KratosMultiphysics.Logger.PrintInfo(self._GetSimulationName(), "Down-scaling with factor: ", self.reduction_factor)
                else:
                    # scale down step and restart
                    KratosMultiphysics.Logger.PrintInfo(self._GetSimulationName(), "Down-scaling with factor: ", self.reduction_factor)
                    self.delta_time *= self.reduction_factor
                    self._CheckDeltaTimeSize()
                    # Reset displacements to the initial
                    KratosMultiphysics.VariableUtils().UpdateCurrentPosition(self._GetSolver().GetComputingModelPart().Nodes, KratosMultiphysics.DISPLACEMENT,1)
                    for node in self._GetSolver().GetComputingModelPart().Nodes:
                        dold = node.GetSolutionStepValue(KratosMultiphysics.DISPLACEMENT,1)
                        node.SetSolutionStepValue(KratosMultiphysics.DISPLACEMENT, 0, dold)

            if not converged:
                raise RuntimeError('The maximum number of cycles is reached without convergence!')

            if self._GetSolver().settings["solver_type"].GetString() == "U_Pw":
                KratosGeo.CalculateIncrementalMotionProcess(
                    self._GetSolver().GetComputingModelPart(),
                    Kratos.Parameters("""{"variable_name": "DISPLACEMENT"}""")).Execute()

                KratosGeo.CalculateTotalMotionProcess(
                    self._GetSolver().GetComputingModelPart(),
                    Kratos.Parameters("""{"variable_name": "DISPLACEMENT"}""")).Execute()

<<<<<<< HEAD
                if self._GetSolver().main_model_part.HasNodalSolutionStepVariable(KratosMultiphysics.ROTATION):
                    KratosGeo.CalculateIncrementalMotionProcess(
                        self._GetSolver().GetComputingModelPart(),
                        Kratos.Parameters("""{"variable_name": "ROTATION"}""")).Execute()

                    KratosGeo.CalculateTotalMotionProcess(
                        self._GetSolver().GetComputingModelPart(),
                        Kratos.Parameters("""{"variable_name": "ROTATION"}""")).Execute()


=======
>>>>>>> 78e45984
            self.FinalizeSolutionStep()
            self.OutputSolutionStep()

    def KeepAdvancingSolutionLoop(self):
        return self._GetSolver().KeepAdvancingSolutionLoop(self.end_time)

    def ResetIfHasNodalSolutionStepVariable(self, variable):
        if self._GetSolver().main_model_part.HasNodalSolutionStepVariable(variable):
            zero_vector = Kratos.Array3([0.0, 0.0, 0.0])
            KratosGeo.NodeUtilities.AssignUpdatedVectorVariableToNonFixedComponentsOfNodes(
                self._GetSolver().GetComputingModelPart().Nodes, variable, zero_vector, 0)
            KratosGeo.NodeUtilities.AssignUpdatedVectorVariableToNonFixedComponentsOfNodes(
                self._GetSolver().GetComputingModelPart().Nodes, variable, zero_vector, 1)

    def PrintAnalysisStageProgressInformation(self):
        KratosMultiphysics.Logger.PrintInfo(self._GetSimulationName(), "STEP      : ", self._GetSolver().GetComputingModelPart().ProcessInfo[KratosMultiphysics.STEP])
        KratosMultiphysics.Logger.PrintInfo(self._GetSimulationName(), "DELTA_TIME: ", self._GetSolver().GetComputingModelPart().ProcessInfo[KratosMultiphysics.DELTA_TIME])
        KratosMultiphysics.Logger.PrintInfo(self._GetSimulationName(), "TIME      : ", self._GetSolver().GetComputingModelPart().ProcessInfo[KratosMultiphysics.TIME])

    def _CreateSolver(self):
        return geomechanics_solvers_wrapper.CreateSolver(self.model, self.project_parameters)

    def _GetOrderOfProcessesInitialization(self):
        return ["constraints_process_list",
                "loads_process_list",
                "auxiliary_process_list"]

    def _GetSimulationName(self):
        return "GeoMechanics Analysis"

    def _GetMinDeltaTimeValueOrDefault(self):
        delta_time_as_fraction_of_time_span = 0.0001
        return self.min_delta_time if self.min_delta_time is not None else min(self.initial_delta_time, delta_time_as_fraction_of_time_span * (self.end_time - self.start_time))

if __name__ == '__main__':
    from sys import argv

    if len(argv) > 2:
        err_msg =  'Too many input arguments!\n'
        err_msg += 'Use this script in the following way:\n'
        err_msg += '- With default parameter file (assumed to be called "ProjectParameters.json"):\n'
        err_msg += '    "python geomechanics_analysis.py"\n'
        err_msg += '- With custom parameter file:\n'
        err_msg += '    "python geomechanics_analysis.py <my-parameter-file>.json"\n'
        raise TypeError(err_msg)

    if len(argv) == 2: # ProjectParameters is being passed from outside
        parameter_file_name = argv[1]
    else: # using default name
        parameter_file_name = "ProjectParameters.json"

    with open(parameter_file_name,'r') as parameter_file:
        parameters = Kratos.Parameters(parameter_file.read())

    model = Kratos.Model()
    simulation = GeoMechanicsAnalysis(model,parameters)
    simulation.Run()<|MERGE_RESOLUTION|>--- conflicted
+++ resolved
@@ -175,7 +175,6 @@
                     self._GetSolver().GetComputingModelPart(),
                     Kratos.Parameters("""{"variable_name": "DISPLACEMENT"}""")).Execute()
 
-<<<<<<< HEAD
                 if self._GetSolver().main_model_part.HasNodalSolutionStepVariable(KratosMultiphysics.ROTATION):
                     KratosGeo.CalculateIncrementalMotionProcess(
                         self._GetSolver().GetComputingModelPart(),
@@ -186,8 +185,6 @@
                         Kratos.Parameters("""{"variable_name": "ROTATION"}""")).Execute()
 
 
-=======
->>>>>>> 78e45984
             self.FinalizeSolutionStep()
             self.OutputSolutionStep()
 
