# Importing the Kratos Library
import KratosMultiphysics
from KratosMultiphysics.python_solver import PythonSolver

# Import applications
import KratosMultiphysics.StructuralMechanicsApplication as StructuralMechanicsApplication
import KratosMultiphysics.GeoMechanicsApplication as GeoMechanicsApplication

import json

def CreateSolver(model, custom_settings):
    return GeoMechanicalSolver(model, custom_settings)

class GeoMechanicalSolver(PythonSolver):
    """The base class for geomechanics solvers.

    This class provides shared functions for importing and exporting models,
    adding nodal variables and dofs and solving each solution step.

    Derived classes can override the functions
    """
    def __init__(self, model, custom_settings):

        super().__init__(model, custom_settings)

        self.ValidateSettings()

        model_part_name = self.settings["model_part_name"].GetString()

        if model_part_name == "":
            raise RuntimeError('Please specify a model_part name!')

        # This will be changed once the Model is fully supported!
        self.solver_imports_model_part = not(self.model.HasModelPart(model_part_name))
        if self.solver_imports_model_part:
            self.main_model_part = self.model.CreateModelPart(model_part_name)
        else:
            self.main_model_part = self.model[model_part_name]

            domain_size = self.settings["domain_size"].GetInt()
            if domain_size < 0:
                raise ValueError('Please specify a "domain_size" >= 0')
            self.main_model_part.ProcessInfo.SetValue(KratosMultiphysics.DOMAIN_SIZE, domain_size)
<<<<<<< HEAD
=======
        else:
            self.main_model_part = self.model[model_part_name]
>>>>>>> 5f9fda43

        self.min_buffer_size = 2

        KratosMultiphysics.Logger.PrintInfo("::[GeoMechanicalSolver]:: ", "Construction finished")

        # Set if the analysis is restarted
        self.main_model_part.ProcessInfo[KratosMultiphysics.IS_RESTARTED] = self.settings["model_import_settings"]["input_type"].GetString() == "rest"
        if self.main_model_part.ProcessInfo[KratosMultiphysics.IS_RESTARTED]:
            KratosMultiphysics.Logger.PrintInfo("geomechanics_solver", "is a restarted model")
        else:
            KratosMultiphysics.Logger.PrintInfo("geomechanics_solver", "is not a restarted model")

    @classmethod
    def GetDefaultParameters(cls):
        this_defaults = KratosMultiphysics.Parameters("""{
            "solver_type": "geomechanics_U_Pw_solver",
            "model_part_name": "PorousDomain",
            "domain_size": 2,
            "model_import_settings":{
                "input_type": "mdpa",
                "input_filename": "unknown_name"
            },
            "material_import_settings" :{
                "materials_filename": ""
            },
            "time_stepping": {
                "time_step": 0.1
            },
            "buffer_size": 2,
            "echo_level": 0,
            "rebuild_level": 2,
            "reform_dofs_at_each_step": false,
            "clear_storage": false,
            "compute_reactions": false,
            "move_mesh_flag": false,
            "nodal_smoothing": false,
            "reset_displacements":  false,
            "solution_type": "quasi_static",
            "scheme_type": "Newmark",
            "newmark_beta": 0.25,
            "newmark_gamma": 0.5,
            "newmark_theta": 0.5,
            "rayleigh_m": 0.0,
            "rayleigh_k": 0.0,
            "strategy_type": "newton_raphson",
            "max_piping_iterations": 50,
            "convergence_criterion": "Displacement_criterion",
            "water_pressure_relative_tolerance": 1.0e-4,
            "water_pressure_absolute_tolerance": 1.0e-9,
            "displacement_relative_tolerance": 1.0e-4,
            "displacement_absolute_tolerance": 1.0e-9,
            "residual_relative_tolerance": 1.0e-4,
            "residual_absolute_tolerance": 1.0e-9,
            "desired_iterations"         : 4,
            "max_radius_factor"          : 20.0,
            "min_radius_factor"          : 0.5,
            "max_iterations"             : 15,
            "min_iterations"             : 6,
            "number_cycles"              : 5,
            "increase_factor"            : 2.0,
            "reduction_factor"           : 0.5,
            "calculate_reactions"        : true,
            "max_line_search_iterations" : 5,
            "first_alpha_value"          : 0.5,
            "second_alpha_value"         : 1.0,
            "min_alpha"                  : 0.1,
            "max_alpha"                  : 2.0,
            "line_search_tolerance"      : 0.5,
            "rotation_dofs"              : false,
            "block_builder"              : true,
            "prebuild_dynamics"          : false,
            "search_neighbours_step"     : false,
            "linear_solver_settings":{
                "solver_type": "amgcl",
                "tolerance": 1.0e-6,
                "max_iteration": 100,
                "scaling": false,
                "verbosity": 0,
                "preconditioner_type": "amg",
                "smoother_type": "ilu0",
                "krylov_type": "gmres",
                "coarsening_type": "aggregation"
            },
            "problem_domain_sub_model_part_list": [""],
            "processes_sub_model_part_list": [""],
            "body_domain_sub_model_part_list": [""]
        }""")

        this_defaults.AddMissingParameters(super().GetDefaultParameters())
        return this_defaults

    def ValidateSettings(self):
        """This function validates the settings of the solver
        """

        super().ValidateSettings()

        # Checks if scaling is used in combination with rebuild level lower than 2 and prebuild dynamics, if so it
        # throws an error
        if (self.settings.Has("linear_solver_settings") and
            self.settings["linear_solver_settings"].Has("scaling") and
            self.settings["linear_solver_settings"]["scaling"].GetBool()):
            if (self.settings.Has("rebuild_level") and
                self.settings["rebuild_level"].GetInt() < 2):
                raise ValueError("Scaling can only be used if rebuild level is at least equal to 2")
            if (self.settings.Has("prebuild_dynamics") and
                self.settings["prebuild_dynamics"].GetBool()):
                raise ValueError("Scaling can not be used if prebuild dynamics is true")

    def AddVariables(self):
        # this can safely be called also for restarts, it is internally checked if the variables exist already
        # Variables for 1-phase types of calculations:
        # Add displacements.
        self._add_displacement_variables()

        # Add rotational variables
        self._add_rotational_variables()

        # Add dynamic variables
        self._add_dynamic_variables()

        # Variables for 2-phase types of calculations:
        ## Fluid Variables
        self._add_water_variables()

        # Add temperature variables
        self._add_temperature_variables()

        ## smoothing variables
        self._add_smoothing_variables()

        # Add variables that the user defined in the ProjectParameters
        if (self.settings.Has("auxiliary_variables_list")):
            for i in range(self.settings["auxiliary_variables_list"].size()):
                variable_name = self.settings["auxiliary_variables_list"][i].GetString()
                variable = KratosMultiphysics.KratosGlobals.GetVariable(variable_name)
                self.main_model_part.AddNodalSolutionStepVariable(variable)

        KratosMultiphysics.Logger.PrintInfo("::[GeoMechanicalSolver]:: ", "Variables ADDED")

    def AddDofs(self):
        # handled in the specific solvers U_Pw, Pw, T
        pass

    def GetMinimumBufferSize(self):
        return self.min_buffer_size

    def ImportModelPart(self):
        """This function imports the ModelPart
        """
        if self.solver_imports_model_part:
            self._ImportModelPart(self.main_model_part, self.settings["model_import_settings"])

    def PrepareModelPart(self):
        """This function prepares the ModelPart for being used by the PythonSolver
        """
        # Set ProcessInfo variables
        self.main_model_part.ProcessInfo.SetValue(GeoMechanicsApplication.TIME_UNIT_CONVERTER, 1.0)
        self.main_model_part.ProcessInfo.SetValue(GeoMechanicsApplication.NODAL_SMOOTHING,
                                                  self.settings["nodal_smoothing"].GetBool())

        self.main_model_part.ProcessInfo.SetValue(KratosMultiphysics.STEP, 0)
        self.computing_model_part_name = "porous_computational_model_part"

        sub_model_part_names = [f"sub_{name.GetString()}" for name in self.settings["body_domain_sub_model_part_list"].values()]
        self.body_domain_sub_sub_model_part_list = KratosMultiphysics.Parameters(json.dumps(sub_model_part_names))

        if not self.main_model_part.ProcessInfo[KratosMultiphysics.IS_RESTARTED]:
            ## Executes the check and prepare model process (Create computing_model_part and set constitutive law)
            self._ExecuteCheckAndPrepare()
            ## Set buffer size
            self._SetBufferSize()

        if not self.model.HasModelPart(self.settings["model_part_name"].GetString()):
            self.model.AddModelPart(self.main_model_part)

    def KeepAdvancingSolutionLoop(self, end_time):
        return  self.main_model_part.ProcessInfo[KratosMultiphysics.TIME] < end_time

    def Initialize(self):
        """Perform initialization after adding nodal variables and dofs to the main model part. """
        self.computing_model_part = self.GetComputingModelPart()

        # Fill the previous steps of the buffer with the initial conditions
        self._FillBuffer()

        # Construct the linear solver
        self.linear_solver = self._ConstructLinearSolver()

        # Builder and solver creation
        self.builder_and_solver = self._CreateBuilderAndSolver()

        # Solution scheme creation
        self.scheme = self._ConstructScheme(self.settings["scheme_type"].GetString(),
                                            self.settings["solution_type"].GetString())

        # Get the convergence criterion
        self.convergence_criterion = self._ConstructConvergenceCriterion(self.settings["convergence_criterion"].GetString())

        self.solving_strategy = self._create_solving_strategy(self.builder_and_solver,
                                                              self.settings["strategy_type"].GetString())

        # Set echo_level
        self.SetEchoLevel(self.settings["echo_level"].GetInt())

        # Initialize Strategy
        if self.settings["clear_storage"].GetBool():
            self.Clear()

        self.solving_strategy.Initialize()

        self.find_neighbour_elements_of_conditions_process = GeoMechanicsApplication.FindNeighbourElementsOfConditionsProcess(self.computing_model_part)
        self.find_neighbour_elements_of_conditions_process.Execute()

        self.deactivate_conditions_on_inactive_elements_process = GeoMechanicsApplication.DeactivateConditionsOnInactiveElements(self.computing_model_part)
        self.deactivate_conditions_on_inactive_elements_process.Execute()

    def InitializeSolutionStep(self):
<<<<<<< HEAD
        self.solver.InitializeSolutionStep()
=======
        self.solving_strategy.InitializeSolutionStep()
>>>>>>> 5f9fda43

    def Predict(self):
        self.solving_strategy.Predict()

    def SolveSolutionStep(self):
<<<<<<< HEAD
        return self.solver.SolveSolutionStep()
=======
        return self.solving_strategy.SolveSolutionStep()
>>>>>>> 5f9fda43

    def FinalizeSolutionStep(self):
        self.solving_strategy.FinalizeSolutionStep()

    def AdvanceInTime(self, current_time):
        new_time = self.main_model_part.ProcessInfo[KratosMultiphysics.TIME] + self.ComputeDeltaTime()
        self.main_model_part.CloneTimeStep(new_time)
        self.main_model_part.ProcessInfo[KratosMultiphysics.STEP] += 1

        return new_time

    def ComputeDeltaTime(self):
        return self.main_model_part.ProcessInfo[KratosMultiphysics.DELTA_TIME]

    def GetComputingModelPart(self):
        return self.main_model_part.GetSubModelPart(self.computing_model_part_name)

    def ExportModelPart(self):
        name_out_file = self.settings["model_import_settings"]["input_filename"].GetString()+".out"
        file = open(name_out_file + ".mdpa","w")
        file.close()
        KratosMultiphysics.ModelPartIO(name_out_file, KratosMultiphysics.IO.WRITE).WriteModelPart(self.main_model_part)

    def SetEchoLevel(self, level):
        self.solving_strategy.SetEchoLevel(level)

    def Clear(self):
        self.solving_strategy.Clear()

    def Check(self):
<<<<<<< HEAD
        self.solver.Check()
=======
        self.solving_strategy.Check()
>>>>>>> 5f9fda43

    #### Specific internal functions ####

    def import_constitutive_laws(self):
        materials_filename = self.settings["material_import_settings"]["materials_filename"].GetString()
        KratosMultiphysics.Logger.PrintInfo("::[GeoMechanicalSolver]:: importing constitutive law", materials_filename)
        materials_imported = materials_filename != ""
        if (materials_imported):
            # Add constitutive laws and material properties from json file to model parts.
            material_settings = KratosMultiphysics.Parameters("""{"Parameters": {"materials_filename": ""}} """)
            material_settings["Parameters"]["materials_filename"].SetString(materials_filename)
            KratosMultiphysics.ReadMaterialsUtility(material_settings, self.model)

        return materials_imported

    #### Private functions ####

    def _add_dynamic_variables(self):
        # For being consistent for Serial and Trilinos
        self.main_model_part.AddNodalSolutionStepVariable(KratosMultiphysics.VELOCITY)
        self.main_model_part.AddNodalSolutionStepVariable(KratosMultiphysics.ACCELERATION)

    def _add_displacement_variables(self):
        self.main_model_part.AddNodalSolutionStepVariable(KratosMultiphysics.DISPLACEMENT)
        self.main_model_part.AddNodalSolutionStepVariable(GeoMechanicsApplication.TOTAL_DISPLACEMENT)
        self.main_model_part.AddNodalSolutionStepVariable(GeoMechanicsApplication.INCREMENTAL_DISPLACEMENT)
        self.main_model_part.AddNodalSolutionStepVariable(KratosMultiphysics.REACTION)
        self.main_model_part.AddNodalSolutionStepVariable(StructuralMechanicsApplication.POINT_LOAD)
        self.main_model_part.AddNodalSolutionStepVariable(StructuralMechanicsApplication.LINE_LOAD)
        self.main_model_part.AddNodalSolutionStepVariable(StructuralMechanicsApplication.SURFACE_LOAD)
        self.main_model_part.AddNodalSolutionStepVariable(KratosMultiphysics.VOLUME_ACCELERATION)
        self.main_model_part.AddNodalSolutionStepVariable(KratosMultiphysics.NORMAL_CONTACT_STRESS)
        self.main_model_part.AddNodalSolutionStepVariable(KratosMultiphysics.TANGENTIAL_CONTACT_STRESS)

    def _add_rotational_variables(self):
        if (self.settings.Has("rotation_dofs")):
            if self.settings["rotation_dofs"].GetBool():
                # Add specific variables for the problem (rotation dofs).
                self.main_model_part.AddNodalSolutionStepVariable(KratosMultiphysics.ROTATION)
                self.main_model_part.AddNodalSolutionStepVariable(KratosMultiphysics.REACTION_MOMENT)
                self.main_model_part.AddNodalSolutionStepVariable(StructuralMechanicsApplication.POINT_MOMENT)
                self.main_model_part.AddNodalSolutionStepVariable(KratosMultiphysics.ANGULAR_VELOCITY)
                self.main_model_part.AddNodalSolutionStepVariable(KratosMultiphysics.ANGULAR_ACCELERATION)

    def _add_water_variables(self):
        self.main_model_part.AddNodalSolutionStepVariable(KratosMultiphysics.WATER_PRESSURE)
        # Add reactions for the water pressure
        self.main_model_part.AddNodalSolutionStepVariable(KratosMultiphysics.REACTION_WATER_PRESSURE)
        # Add dynamic variables
        self.main_model_part.AddNodalSolutionStepVariable(GeoMechanicsApplication.DT_WATER_PRESSURE)
        # Add variables for the water conditions
        self.main_model_part.AddNodalSolutionStepVariable(GeoMechanicsApplication.NORMAL_FLUID_FLUX)
        # Add variables for the water conditions
        self.main_model_part.AddNodalSolutionStepVariable(GeoMechanicsApplication.HYDRAULIC_DISCHARGE)

        # Add integration \ gauss point values that will likely need extrapolating to node
        self.main_model_part.AddNodalSolutionStepVariable(GeoMechanicsApplication.HYDRAULIC_HEAD)
        self.main_model_part.AddNodalSolutionStepVariable(KratosMultiphysics.CAUCHY_STRESS_TENSOR)
        self.main_model_part.AddNodalSolutionStepVariable(GeoMechanicsApplication.TOTAL_STRESS_TENSOR)
        self.main_model_part.AddNodalSolutionStepVariable(GeoMechanicsApplication.FLUID_FLUX_VECTOR)

    def _add_temperature_variables(self):
        self.main_model_part.AddNodalSolutionStepVariable(KratosMultiphysics.TEMPERATURE)
        # Add dynamic variables
        self.main_model_part.AddNodalSolutionStepVariable(GeoMechanicsApplication.DT_TEMPERATURE)
        # Add variables for the heat conditions
        self.main_model_part.AddNodalSolutionStepVariable(GeoMechanicsApplication.NORMAL_HEAT_FLUX)
        self.main_model_part.AddNodalSolutionStepVariable(GeoMechanicsApplication.AIR_TEMPERATURE)
        self.main_model_part.AddNodalSolutionStepVariable(GeoMechanicsApplication.SOLAR_RADIATION)
        self.main_model_part.AddNodalSolutionStepVariable(GeoMechanicsApplication.AIR_HUMIDITY)
        self.main_model_part.AddNodalSolutionStepVariable(GeoMechanicsApplication.PRECIPITATION)
        self.main_model_part.AddNodalSolutionStepVariable(GeoMechanicsApplication.WIND_SPEED)

    def _add_smoothing_variables(self):
        self.main_model_part.AddNodalSolutionStepVariable(KratosMultiphysics.NODAL_AREA)
        self.main_model_part.AddNodalSolutionStepVariable(GeoMechanicsApplication.NODAL_CAUCHY_STRESS_TENSOR)
        self.main_model_part.AddNodalSolutionStepVariable(GeoMechanicsApplication.NODAL_DAMAGE_VARIABLE)
        self.main_model_part.AddNodalSolutionStepVariable(GeoMechanicsApplication.NODAL_JOINT_AREA)
        self.main_model_part.AddNodalSolutionStepVariable(GeoMechanicsApplication.NODAL_JOINT_WIDTH)
        self.main_model_part.AddNodalSolutionStepVariable(GeoMechanicsApplication.NODAL_JOINT_DAMAGE)

    def _add_dynamic_dofs(self):
        # For being consistent for Serial and Trilinos
        KratosMultiphysics.VariableUtils().AddDof(KratosMultiphysics.VELOCITY_X,self.main_model_part)
        KratosMultiphysics.VariableUtils().AddDof(KratosMultiphysics.VELOCITY_Y,self.main_model_part)
        KratosMultiphysics.VariableUtils().AddDof(KratosMultiphysics.VELOCITY_Z,self.main_model_part)
        KratosMultiphysics.VariableUtils().AddDof(KratosMultiphysics.ACCELERATION_X,self.main_model_part)
        KratosMultiphysics.VariableUtils().AddDof(KratosMultiphysics.ACCELERATION_Y,self.main_model_part)
        KratosMultiphysics.VariableUtils().AddDof(KratosMultiphysics.ACCELERATION_Z,self.main_model_part)
        if(self.settings["rotation_dofs"].GetBool()):
            KratosMultiphysics.VariableUtils().AddDof(KratosMultiphysics.ANGULAR_VELOCITY_X,self.main_model_part)
            KratosMultiphysics.VariableUtils().AddDof(KratosMultiphysics.ANGULAR_VELOCITY_Y,self.main_model_part)
            KratosMultiphysics.VariableUtils().AddDof(KratosMultiphysics.ANGULAR_VELOCITY_Z,self.main_model_part)
            KratosMultiphysics.VariableUtils().AddDof(KratosMultiphysics.ANGULAR_ACCELERATION_X,self.main_model_part)
            KratosMultiphysics.VariableUtils().AddDof(KratosMultiphysics.ANGULAR_ACCELERATION_Y,self.main_model_part)
            KratosMultiphysics.VariableUtils().AddDof(KratosMultiphysics.ANGULAR_ACCELERATION_Z,self.main_model_part)

    def _GetLinearSolver(self):
        return self.linear_solver

    def _ExecuteCheckAndPrepare(self):
        # Auxiliary parameters object for the CheckAndPepareModelProcess
        params = KratosMultiphysics.Parameters("{}")
        params.AddEmptyValue("computing_model_part_name").SetString(self.computing_model_part_name)
        params.AddValue("problem_domain_sub_model_part_list",self.settings["problem_domain_sub_model_part_list"])
        params.AddValue("processes_sub_model_part_list",self.settings["processes_sub_model_part_list"])
        params.AddValue("body_domain_sub_model_part_list",self.settings["body_domain_sub_model_part_list"])
        params.AddValue("body_domain_sub_sub_model_part_list",self.body_domain_sub_sub_model_part_list)
        # CheckAndPrepareModelProcess creates the porous_computational_model_part
        from KratosMultiphysics.GeoMechanicsApplication import check_and_prepare_model_process_geo
        check_and_prepare_model_process_geo.CheckAndPrepareModelProcess(self.main_model_part, params).Execute()

        # NOTE: We do this here in case the model is empty, so the properties can be assigned
        if not self.model.HasModelPart(self.main_model_part.Name):
            self.model.AddModelPart(self.main_model_part)

        # Import constitutive laws.
        materials_imported = self.import_constitutive_laws()
        if materials_imported:
            KratosMultiphysics.Logger.PrintInfo("::[GeoMechanicalSolver]:: ", "Constitutive law was successfully imported.")
        else:
            raise RuntimeError("::[GeoMechanicalSolver]:: Constitutive law was not imported.")

    def _SetBufferSize(self):
        required_buffer_size = max( self.settings["buffer_size"].GetInt(), self.GetMinimumBufferSize())
        current_buffer_size  = self.main_model_part.GetBufferSize()
        buffer_size          = max(current_buffer_size, required_buffer_size)
        self.main_model_part.SetBufferSize(buffer_size)

    def _FillBuffer(self):
        buffer_size = self.main_model_part.GetBufferSize()
        time        = self.main_model_part.ProcessInfo[KratosMultiphysics.TIME]
        delta_time  = self.main_model_part.ProcessInfo[KratosMultiphysics.DELTA_TIME]
        step        = self.main_model_part.ProcessInfo[KratosMultiphysics.STEP]

        step -= (buffer_size - 1)
        self.main_model_part.ProcessInfo.SetValue(KratosMultiphysics.STEP, step)
        time -= ((buffer_size - 1) * delta_time)
        self.main_model_part.ProcessInfo.SetValue(KratosMultiphysics.TIME, time)
        for _ in range(buffer_size - 1):
            step += 1
            self.main_model_part.ProcessInfo.SetValue(KratosMultiphysics.STEP, step)
            time += delta_time
            self.main_model_part.CloneTimeStep(time)

    def _ConstructLinearSolver(self):
        import KratosMultiphysics.python_linear_solver_factory as linear_solver_factory
        return linear_solver_factory.ConstructSolver(self.settings["linear_solver_settings"])

    def _CreateBuilderAndSolver(self):
        if (self.settings["block_builder"].GetBool()):
            return KratosMultiphysics.ResidualBasedBlockBuilderAndSolver(self.linear_solver)
<<<<<<< HEAD

        return KratosMultiphysics.ResidualBasedEliminationBuilderAndSolver(self.linear_solver)
=======
>>>>>>> 5f9fda43

        return KratosMultiphysics.ResidualBasedEliminationBuilderAndSolver(self.linear_solver)

    def _create_solving_strategy(self, builder_and_solver, strategy_type):
        self.main_model_part.ProcessInfo.SetValue(GeoMechanicsApplication.IS_CONVERGED, True)
        self.main_model_part.ProcessInfo.SetValue(KratosMultiphysics.NL_ITERATION_NUMBER, 1)

        max_iterations    = self.settings["max_iterations"].GetInt()
        compute_reactions = self.settings["compute_reactions"].GetBool()
        reform_step_dofs  = self.settings["reform_dofs_at_each_step"].GetBool()
        move_mesh_flag    = self.settings["move_mesh_flag"].GetBool()

        if strategy_type.lower() == "newton_raphson":
            self.strategy_params = KratosMultiphysics.Parameters("{}")
            solving_strategy = GeoMechanicsApplication.GeoMechanicsNewtonRaphsonStrategy(self.computing_model_part,
                                                                                         self.scheme,
                                                                                         self.convergence_criterion,
                                                                                         builder_and_solver,
                                                                                         self.strategy_params,
                                                                                         max_iterations,
                                                                                         compute_reactions,
                                                                                         reform_step_dofs,
                                                                                         move_mesh_flag)
        elif strategy_type.lower() == "newton_raphson_with_piping":
            self.strategy_params = KratosMultiphysics.Parameters("{}")
            self.strategy_params.AddValue("max_piping_iterations", self.settings["max_piping_iterations"])
            solving_strategy = GeoMechanicsApplication.GeoMechanicsNewtonRaphsonErosionProcessStrategy(self.computing_model_part,
                                                                                                       self.scheme,
                                                                                                       self.convergence_criterion,
                                                                                                       builder_and_solver,
                                                                                                       self.strategy_params,
                                                                                                       max_iterations,
                                                                                                       compute_reactions,
                                                                                                       reform_step_dofs,
                                                                                                       move_mesh_flag)

        elif strategy_type.lower() == "line_search":
            self.strategy_params = KratosMultiphysics.Parameters("{}")
            self.strategy_params.AddValue("max_iteration",              self.settings["max_iterations"])
            self.strategy_params.AddValue("compute_reactions",          self.settings["compute_reactions"])
            self.strategy_params.AddValue("max_line_search_iterations", self.settings["max_line_search_iterations"])
            self.strategy_params.AddValue("first_alpha_value",          self.settings["first_alpha_value"])
            self.strategy_params.AddValue("second_alpha_value",         self.settings["second_alpha_value"])
            self.strategy_params.AddValue("min_alpha",                  self.settings["min_alpha"])
            self.strategy_params.AddValue("max_alpha",                  self.settings["max_alpha"])
            self.strategy_params.AddValue("line_search_tolerance",      self.settings["line_search_tolerance"])
            self.strategy_params.AddValue("move_mesh_flag",             self.settings["move_mesh_flag"])
            self.strategy_params.AddValue("reform_dofs_at_each_step",   self.settings["reform_dofs_at_each_step"])
            self.strategy_params.AddValue("echo_level",                 self.settings["echo_level"])

            solving_strategy = KratosMultiphysics.LineSearchStrategy(self.computing_model_part,
                                                                     self.scheme,
                                                                     self.linear_solver,
                                                                     self.convergence_criterion,
                                                                     self.strategy_params)

<<<<<<< HEAD
        elif strategy_type.lower() == "arc_length":
            # Arc-Length strategy
            self.main_model_part.ProcessInfo.SetValue(KratosGeo.ARC_LENGTH_LAMBDA,        1.0)
            self.main_model_part.ProcessInfo.SetValue(KratosGeo.ARC_LENGTH_RADIUS_FACTOR, 1.0)
            self.strategy_params = KratosMultiphysics.Parameters("{}")
            self.strategy_params.AddValue("desired_iterations",self.settings["desired_iterations"])
            self.strategy_params.AddValue("max_radius_factor",self.settings["max_radius_factor"])
            self.strategy_params.AddValue("min_radius_factor",self.settings["min_radius_factor"])
            self.strategy_params.AddValue("loads_sub_model_part_list",self.loads_sub_sub_model_part_list)
            self.strategy_params.AddValue("loads_variable_list",self.settings["loads_variable_list"])
            solving_strategy = GeoMechanicsApplication.GeoMechanicsRammArcLengthStrategy(self.computing_model_part,
                                                                                         self.scheme,
                                                                                         self.convergence_criterion,
                                                                                         builder_and_solver,
                                                                                         self.strategy_params,
                                                                                         max_iterations,
                                                                                         compute_reactions,
                                                                                         reform_step_dofs,
                                                                                         move_mesh_flag)

=======
>>>>>>> 5f9fda43
        elif strategy_type.lower() == "linear":
            solving_strategy = KratosMultiphysics.ResidualBasedLinearStrategy(self.computing_model_part,
                                                                              self.scheme,
                                                                              builder_and_solver,
                                                                              compute_reactions,
                                                                              reform_step_dofs,
                                                                              False,
                                                                              move_mesh_flag)

        else:
            raise RuntimeError(f"Undefined strategy type '{strategy_type}'")

        return solving_strategy

    def _MakeResidualCriterion(self):
        relative_tolerance = self.settings["residual_relative_tolerance"].GetDouble()
        absolute_tolerance = self.settings["residual_absolute_tolerance"].GetDouble()

        residual_criterion = KratosMultiphysics.ResidualCriteria(relative_tolerance, absolute_tolerance)
        residual_criterion.SetEchoLevel(self.settings["echo_level"].GetInt())

        return residual_criterion

    def _MakeWaterPressureCriterion(self):
        relative_tolerance = self.settings["water_pressure_relative_tolerance"].GetDouble()
        absolute_tolerance = self.settings["water_pressure_absolute_tolerance"].GetDouble()

        water_pressure_criterion = KratosMultiphysics.MixedGenericCriteria([(KratosMultiphysics.WATER_PRESSURE, relative_tolerance, absolute_tolerance)])
        water_pressure_criterion.SetEchoLevel(self.settings["echo_level"].GetInt())

        return water_pressure_criterion

<|MERGE_RESOLUTION|>--- conflicted
+++ resolved
@@ -34,18 +34,13 @@
         self.solver_imports_model_part = not(self.model.HasModelPart(model_part_name))
         if self.solver_imports_model_part:
             self.main_model_part = self.model.CreateModelPart(model_part_name)
-        else:
-            self.main_model_part = self.model[model_part_name]
 
             domain_size = self.settings["domain_size"].GetInt()
             if domain_size < 0:
                 raise ValueError('Please specify a "domain_size" >= 0')
             self.main_model_part.ProcessInfo.SetValue(KratosMultiphysics.DOMAIN_SIZE, domain_size)
-<<<<<<< HEAD
-=======
         else:
             self.main_model_part = self.model[model_part_name]
->>>>>>> 5f9fda43
 
         self.min_buffer_size = 2
 
@@ -264,21 +259,13 @@
         self.deactivate_conditions_on_inactive_elements_process.Execute()
 
     def InitializeSolutionStep(self):
-<<<<<<< HEAD
-        self.solver.InitializeSolutionStep()
-=======
         self.solving_strategy.InitializeSolutionStep()
->>>>>>> 5f9fda43
 
     def Predict(self):
         self.solving_strategy.Predict()
 
     def SolveSolutionStep(self):
-<<<<<<< HEAD
-        return self.solver.SolveSolutionStep()
-=======
         return self.solving_strategy.SolveSolutionStep()
->>>>>>> 5f9fda43
 
     def FinalizeSolutionStep(self):
         self.solving_strategy.FinalizeSolutionStep()
@@ -309,11 +296,7 @@
         self.solving_strategy.Clear()
 
     def Check(self):
-<<<<<<< HEAD
-        self.solver.Check()
-=======
         self.solving_strategy.Check()
->>>>>>> 5f9fda43
 
     #### Specific internal functions ####
 
@@ -466,11 +449,6 @@
     def _CreateBuilderAndSolver(self):
         if (self.settings["block_builder"].GetBool()):
             return KratosMultiphysics.ResidualBasedBlockBuilderAndSolver(self.linear_solver)
-<<<<<<< HEAD
-
-        return KratosMultiphysics.ResidualBasedEliminationBuilderAndSolver(self.linear_solver)
-=======
->>>>>>> 5f9fda43
 
         return KratosMultiphysics.ResidualBasedEliminationBuilderAndSolver(self.linear_solver)
 
@@ -527,29 +505,6 @@
                                                                      self.convergence_criterion,
                                                                      self.strategy_params)
 
-<<<<<<< HEAD
-        elif strategy_type.lower() == "arc_length":
-            # Arc-Length strategy
-            self.main_model_part.ProcessInfo.SetValue(KratosGeo.ARC_LENGTH_LAMBDA,        1.0)
-            self.main_model_part.ProcessInfo.SetValue(KratosGeo.ARC_LENGTH_RADIUS_FACTOR, 1.0)
-            self.strategy_params = KratosMultiphysics.Parameters("{}")
-            self.strategy_params.AddValue("desired_iterations",self.settings["desired_iterations"])
-            self.strategy_params.AddValue("max_radius_factor",self.settings["max_radius_factor"])
-            self.strategy_params.AddValue("min_radius_factor",self.settings["min_radius_factor"])
-            self.strategy_params.AddValue("loads_sub_model_part_list",self.loads_sub_sub_model_part_list)
-            self.strategy_params.AddValue("loads_variable_list",self.settings["loads_variable_list"])
-            solving_strategy = GeoMechanicsApplication.GeoMechanicsRammArcLengthStrategy(self.computing_model_part,
-                                                                                         self.scheme,
-                                                                                         self.convergence_criterion,
-                                                                                         builder_and_solver,
-                                                                                         self.strategy_params,
-                                                                                         max_iterations,
-                                                                                         compute_reactions,
-                                                                                         reform_step_dofs,
-                                                                                         move_mesh_flag)
-
-=======
->>>>>>> 5f9fda43
         elif strategy_type.lower() == "linear":
             solving_strategy = KratosMultiphysics.ResidualBasedLinearStrategy(self.computing_model_part,
                                                                               self.scheme,
