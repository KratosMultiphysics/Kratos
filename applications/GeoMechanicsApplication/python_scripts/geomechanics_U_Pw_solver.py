--- conflicted
+++ resolved
@@ -241,11 +241,4 @@
         return super()._CreateBuilderAndSolver()
 
     def _CheckConvergence(self):
-<<<<<<< HEAD
-        return self.solver.IsConverged()
-
-    def _UpdateLoads(self):
-        self.solver.UpdateLoads()
-=======
-        return self.solving_strategy.IsConverged()
->>>>>>> 5f9fda43
+        return self.solving_strategy.IsConverged()