import sys,os

sys.path.append(os.path.join('..','..','..'))

import KratosMultiphysics as Kratos
import KratosMultiphysics.GeoMechanicsApplication as KratosGeo

sys.path.append(os.path.join('..', 'python_scripts'))
import KratosMultiphysics.GeoMechanicsApplication.geomechanics_analysis as analysis


def get_file_path(fileName):
    import os
    return os.path.join(os.path.dirname(__file__), fileName)


def run_kratos(file_path, model=None):
    """
    Runs 1 stage in kratos
    :param file_path:
    :return:
    """
<<<<<<< HEAD
    current_working = os.getcwd()
=======
    cwd = os.getcwd()
>>>>>>> b1433aad

    parameter_file_name = os.path.join(file_path, 'ProjectParameters.json')
    os.chdir(file_path)

    with open(parameter_file_name, 'r') as parameter_file:
        parameters = Kratos.Parameters(parameter_file.read())

    if model is None:
        model = Kratos.Model()
    simulation = analysis.GeoMechanicsAnalysis(model, parameters)
    simulation.Run()

<<<<<<< HEAD
    os.chdir(current_working)
=======
    os.chdir(cwd)
>>>>>>> b1433aad
    return simulation

def run_stages(project_path,n_stages):
    """
    Run all construction stages

    :param project_path:
    :param n_stages:
    :return:
    """
<<<<<<< HEAD
    current_working = os.getcwd()
    stages = get_stages(project_path,n_stages)
    [stage.Run() for stage in stages]
    os.chdir(current_working)
=======
    cwd = os.getcwd()
    stages = get_stages(project_path,n_stages)
    [stage.Run() for stage in stages]
    os.chdir(cwd)
>>>>>>> b1433aad
    return stages

def get_stages(project_path,n_stages):
    """
    Gets all construction stages

    :param project_path:
    :param n_stages:
    :return:
    """

    parameter_file_names = [os.path.join(project_path, 'ProjectParameters_stage' + str(i + 1) + '.json') for i in
                            range(n_stages)]

    # set stage parameters
    parameters_stages = [None] * n_stages
    os.chdir(project_path)
    for idx, parameter_file_name in enumerate(parameter_file_names):
        with open(parameter_file_name, 'r') as parameter_file:
            parameters_stages[idx] = Kratos.Parameters(parameter_file.read())

    model = Kratos.Model()
    stages = [analysis.GeoMechanicsAnalysis(model, stage_parameters) for stage_parameters in parameters_stages]
    return stages

def get_separated_directory_names(project_path, n_stages):
    """
    Gets directory names for all construction stages in seperated directories as Stage_0, Stage_1, ...

    :param project_path:
    :param n_stages:
    :return:
    """
    directory_names = [os.path.join(project_path, 'Stage_' +  str(i + 1)) for i in range(n_stages)]

    return directory_names

def get_separated_stages(directory_names):
    """
    Gets all construction stages in seperated directories as Stage_0, Stage_1, ...

    :param project_path:
    :param n_stages:
    :return:
    """
    n_stages = len(directory_names)
    # set stage parameters
    parameters_stages = [None] * n_stages
    for idx, directory_name in enumerate(directory_names):
        parameter_file_name = directory_name + '/ProjectParameters.json'
        with open(parameter_file_name, 'r') as parameter_file:
            parameters_stages[idx] = Kratos.Parameters(parameter_file.read())

    model = Kratos.Model()
    stages = [analysis.GeoMechanicsAnalysis(model, stage_parameters) for stage_parameters in parameters_stages]

    return stages


def get_displacement(simulation):
    """
    Gets displacements from kratos simulation
    :param simulation:
    :return displacements:
    """

    return get_nodal_variable(simulation, Kratos.DISPLACEMENT)


def get_velocity(simulation):
    """
    Gets velocities from kratos simulation
    :param simulation:
    :return velocities:
    """

    return get_nodal_variable(simulation, Kratos.VELOCITY)


def get_water_pressure(simulation):
    """
    Gets the water pressure from kratos simulation

    :param simulation:
    :return:
    """
    return get_nodal_variable(simulation, Kratos.WATER_PRESSURE)


def get_temperature(simulation):
    """
    Gets the temperature from kratos simulation

    :param simulation:
    :return:
    """
    return get_nodal_variable(simulation, Kratos.TEMPERATURE)


def get_hydraulic_discharge(simulation):
    """
    Gets displacements from kratos simulation
    :param simulation:
    :return hydraulic discharge:
    """

    return get_nodal_variable(simulation, KratosGeo.HYDRAULIC_DISCHARGE)


def get_nodal_variable(simulation, variable):
    """
    Gets values of a give nodal variable from kratos simulation
    :param simulation:
    :return values of a variable:
    """

    nodes = simulation._list_of_output_processes[0].model_part.Nodes
    values = [node.GetSolutionStepValue(variable) for node in nodes]

    return values


def get_nodal_variable_from_ascii(filename: str, variable: str):
    """
    Reads data of Kratos variable from ascii output GID file

   :param filename: ascii output file
   :param variable: variable name in GID output

    :return values of a variable:
    """

    # read data
    with open(filename, "r") as f:
        all_data = f.readlines()

    add_var = False

    data = []
    time_steps = []
    all_var_data = []

    # read all data at each time step of variable
    for line in all_data:

        if "End Values" in line and add_var:
            add_var = False
            all_var_data.append(data)
            data = []
        if add_var:
            data.append(line)

        if r'"' + variable + r'"' in line:
            time_step = float(line.split()[3])

            time_steps.append(time_step)
            add_var=True

    # initialise results dictionary
    res = {"time": time_steps}

    for var_data in all_var_data:
        var_data.pop(0)

        # convert var data to floats
        for i, _ in enumerate(var_data):
            line = var_data[i].split()
            line[1] = float(line[1])
            line[2] = float(line[2])
            line[3] = float(line[3])
            var_data[i] = line

    # add node numbers as dict keys
    for line in var_data:
        res[line[0]] = []

    for var_data in all_var_data:
        for line in var_data:
            res[line[0]].append(line[1:])

    return res


def get_gauss_coordinates(simulation):
    """
    Gets the coordinates of the gauss points
    :param simulation:
    :return:
    """
    elements = simulation._list_of_output_processes[0].model_part.Elements
    gauss_coordinates = [element.GetIntegrationPoints() for element in elements]
    return gauss_coordinates


def get_nodal_coordinates(simulation):
    """
    Gets original coordinates of all nodes
    :param simulation:
    :return:
    """
    nodes = simulation._list_of_output_processes[0].model_part.Nodes
    coordinates = [[node.X0,node.Y0,node.Z0] for node in nodes]

    return coordinates

def get_green_lagrange_strain_tensor(simulation):
    """
    Gets green lagrange strain tensor from kratos simulation
    :param simulation:
    :return: green lagrange strain tensor
    """
    model_part= simulation._list_of_output_processes[0].model_part
    elements = model_part.Elements
    green_lagrange_strain_tensors = [element.CalculateOnIntegrationPoints(
        Kratos.GREEN_LAGRANGE_STRAIN_TENSOR, model_part.ProcessInfo) for element in elements]

    return green_lagrange_strain_tensors


def get_cauchy_stress_tensor(simulation):
    """
    Gets cauchy stress tensor from kratos simulation
    :param simulation:
    :return: cauchy stress tensor
    """
    model_part = simulation._list_of_output_processes[0].model_part
    elements = model_part.Elements
    cauchy_stress_tensors = [element.CalculateOnIntegrationPoints(
        Kratos.CAUCHY_STRESS_TENSOR, model_part.ProcessInfo) for element in elements]

    return cauchy_stress_tensors

def get_total_stress_tensor(simulation):
    """
    Gets total stress tensor from kratos simulation
    :param simulation:
    :return: total stress tensor
    """
    model_part = simulation._list_of_output_processes[0].model_part
    elements = model_part.Elements
    total_stress_tensors = [element.CalculateOnIntegrationPoints(
        KratosGeo.TOTAL_STRESS_TENSOR, model_part.ProcessInfo) for element in elements]

    return total_stress_tensors


def get_on_integration_points(simulation, kratos_variable):
    """
    Gets the values of a Kratos variables on all integration points within a model part

    :param simulation:
    :return: local stress vector
    """
    model_part = simulation._list_of_output_processes[0].model_part
    elements = model_part.Elements
    results = [element.CalculateOnIntegrationPoints(
        kratos_variable, model_part.ProcessInfo) for element in elements]
    return results


def get_local_stress_vector(simulation):
    """
    Gets local stress vector on all integration points from Kratos simulation
    :param simulation:
    :return: local stress vector
    """

    model_part = simulation._list_of_output_processes[0].model_part
    elements = model_part.Elements

    local_stress_vector = [element.CalculateOnIntegrationPoints(
        KratosGeo.LOCAL_STRESS_VECTOR, model_part.ProcessInfo) for element in elements]
    return local_stress_vector

def get_hydraylic_head_with_intergration_points(simulation):
    """
    Gets hydraylic head on all nodal points from Kratos simulation
    :param simulation:
    :return: force
    """
    model_part = simulation._list_of_output_processes[0].model_part
    elements = model_part.Elements

    x = []
    y = []
    head = []
    for element in elements:
        values = element.CalculateOnIntegrationPoints(KratosGeo.HYDRAULIC_HEAD, model_part.ProcessInfo)
        points = element.GetIntegrationPoints()
        for counter, head_value in enumerate(values):
            x.append(points[counter][0])
            y.append(points[counter][1])
            head.append(head_value)
    return x, y , head

def get_pipe_active_in_elements(simulation):
    """
    Gets the pipe active value on all elements from Kratos simulation
    :param simulation:
    :return: pipe_active : list of booleans determine whether pipe element is active or not
    """
    model_part = simulation._list_of_output_processes[0].model_part
    pipe_elements = [element for element in model_part.Elements if element.Has(KratosGeo.PIPE_ELEMENT_LENGTH)]
    return [element.GetValue(KratosGeo.PIPE_ACTIVE) for element in pipe_elements]

def get_pipe_length(simulation):
    """
    Gets the length of all active pipe elemnets
    :param simulation:
    :return: pipe_length :
    """
    model_part = simulation._list_of_output_processes[0].model_part
    elements = model_part.Elements
    return sum([element.GetValue(KratosGeo.PIPE_ELEMENT_LENGTH) for element in elements if element.GetValue(KratosGeo.PIPE_ACTIVE)])

def get_force(simulation):
    """
    Gets force on all integration points from Kratos simulation
    :param simulation:
    :return: force
    """

    model_part = simulation._list_of_output_processes[0].model_part
    elements = model_part.Elements

    Force = [element.CalculateOnIntegrationPoints(
        Kratos.FORCE, model_part.ProcessInfo)[0] for element in elements]
    return Force


def get_moment(simulation):
    """
    Gets bending moment on all integration points from Kratos simulation
    :param simulation:
    :return: bending moment
    """
    model_part = simulation._list_of_output_processes[0].model_part
    elements = model_part.Elements

    moment = [element.CalculateOnIntegrationPoints(
        Kratos.MOMENT, model_part.ProcessInfo)[0] for element in elements]
    return moment


def compute_distance(point1, point2):
    """
    Computes distance between 2 points in a 2D space
    :param point1:
    :param point2:
    :return: distance
    """
    import math
    return math.sqrt((point1[0] - point2[0])**2 + (point1[1] - point2[1])**2)


def compute_mean_list(list):
    return sum(list)/len(list)


def find_closest_index_greater_than_value(input_list, value):
    """
    Finds closest value in list which is greater than the input value. This method assumes a sorted list from
    low to high

    :param input_list: sorted list
    :param value: value to be checked
    :return:

    """

    for index, list_value in enumerate(input_list):
        if value < list_value:
            return index
    return None


def read_numerical_results_from_post_res(project_path):
    """
    Reads the numerical results from a Kratos "post.res" output file
    :param project_path: path to the result file
    :return: Puts the nodal and gauss point results into a dictionary sorted by result name for every time step

    """
    output_data = {"GaussPoints": {},
                   "results": {}}
    with open(project_path, "r") as result_file:
        gauss_points_name = None
        result_name = None
        result_type = None
        current_block_name = None
        result_location = None
        current_integration_point = 0
        for line in result_file:
            line = line.strip()
            if line.startswith("GaussPoints"):
                current_block_name = "GaussPoints"
                words = line.split()
                gauss_points_name = words[1][1:-1]  # strip off enclosing double quotes
                output_data["GaussPoints"][gauss_points_name] = {}
                continue

            if line == "End GaussPoints":
                current_block_name = None
                gauss_points_name = None
                continue

            if line.startswith("Result"):
                words = line.split()
                result_name = words[1][1:-1]  # strip off enclosing double quotes
                if result_name not in output_data["results"]:
                    output_data["results"][result_name] = []
                result_type = words[4]
                result_location = words[5]
                this_result = {"time": float(words[3]),
                               "location": result_location,
                               "values": []}
                output_data["results"][result_name].append(this_result)
                if result_location == "OnGaussPoints":
                    current_integration_point = 0
                    gauss_points_name = words[6][1:-1]  # strip off enclosing double quotes
                continue

            if line == "Values":
                current_block_name = "Values"
                continue

            if line == "End Values":
                current_block_name = None
                continue

            if current_block_name == "GaussPoints":
                if line.startswith("Number Of Gauss Points:"):
                    pos = line.index(":")
                    num_gauss_points = int(line[pos+1:].strip())
                    output_data["GaussPoints"][gauss_points_name]["size"] = num_gauss_points
                continue

            if current_block_name == "Values":
                words = line.split()

                if result_location == "OnNodes":
                    value = {"node": int(words[0])}
                    if result_type == "Scalar":
                        value["value"] = float(words[1])
                    elif result_type == "Vector":
                        value["value"] = [float(x) for x in words[1:]]

                    output_data["results"][result_name][-1]["values"].append(value)
                elif result_location == "OnGaussPoints":
                    current_integration_point %= output_data["GaussPoints"][gauss_points_name]["size"]
                    current_integration_point += 1
                    if current_integration_point == 1:
                        value = {"element": int(words[0]),
                                 "value": []}
                        output_data["results"][result_name][-1]["values"].append(value)
                        words.pop(0)

                    value = output_data["results"][result_name][-1]["values"][-1]["value"]
                    if result_type == "Scalar":
                        value.append(float(words[0]))
                    elif result_type == "Matrix":
                        value.append([float(v) for v in words])

                continue
    return output_data<|MERGE_RESOLUTION|>--- conflicted
+++ resolved
@@ -20,11 +20,7 @@
     :param file_path:
     :return:
     """
-<<<<<<< HEAD
-    current_working = os.getcwd()
-=======
     cwd = os.getcwd()
->>>>>>> b1433aad
 
     parameter_file_name = os.path.join(file_path, 'ProjectParameters.json')
     os.chdir(file_path)
@@ -37,11 +33,7 @@
     simulation = analysis.GeoMechanicsAnalysis(model, parameters)
     simulation.Run()
 
-<<<<<<< HEAD
-    os.chdir(current_working)
-=======
     os.chdir(cwd)
->>>>>>> b1433aad
     return simulation
 
 def run_stages(project_path,n_stages):
@@ -52,17 +44,11 @@
     :param n_stages:
     :return:
     """
-<<<<<<< HEAD
-    current_working = os.getcwd()
-    stages = get_stages(project_path,n_stages)
-    [stage.Run() for stage in stages]
-    os.chdir(current_working)
-=======
+
     cwd = os.getcwd()
     stages = get_stages(project_path,n_stages)
     [stage.Run() for stage in stages]
     os.chdir(cwd)
->>>>>>> b1433aad
     return stages
 
 def get_stages(project_path,n_stages):
