--- conflicted
+++ resolved
@@ -5,13 +5,7 @@
         "echo_level" : 0,
         "execution_list" : ["stage_1", "stage_2"],
         "load_from_checkpoint" : null,
-<<<<<<< HEAD
-        "stage_checkpoints" : true,
-        "stage_checkpoints_folder" : "auxiliary_files_for_python_unittest/orchestrators_files/checkpoints",
-        "output_validated_settings" : "test_sequential_orchestrator"
-=======
         "stage_checkpoints" : false
->>>>>>> 15af47ac
     }
 },
 "stages" : {
