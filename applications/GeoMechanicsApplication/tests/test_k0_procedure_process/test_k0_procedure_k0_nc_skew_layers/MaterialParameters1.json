--- conflicted
+++ resolved
@@ -21,12 +21,6 @@
               "DYNAMIC_VISCOSITY"        :  1.0e-3,
               "THICKNESS"                :  1.0,
               "K0_MAIN_DIRECTION"        :  1,
-<<<<<<< HEAD
-              "K0_VALUE_XX"              :  0.5,
-              "K0_VALUE_YY"              :  0.5,
-              "K0_VALUE_ZZ"              :  0.5,
-=======
->>>>>>> 2d676dd1
               "K0_NC"                    :  0.8,
               "BIOT_COEFFICIENT"         :  1.0,
               "RETENTION_LAW"                    : "SaturatedBelowPhreaticLevelLaw",
