--- conflicted
+++ resolved
@@ -59,11 +59,8 @@
 from test_line_interface_elements import KratosGeoMechanicsInterfaceElementTests
 from test_three_dimensional_piping_validation import KratosGeoMechanicsThreeDimensionalPipingValidation
 from test_master_slave_constraints import KratosGeoMechanicsMasterSlaveConstraints
-<<<<<<< HEAD
+from test_deactivation_with_structural_element import KratosGeoMechanicsDeactivationWithStructuralTest
 from test_dirichlet_release import KratosGeoMechanicsDirichletReleaseTests
-=======
-from test_deactivation_with_structural_element import KratosGeoMechanicsDeactivationWithStructuralTest
->>>>>>> 0dff7e77
 
 def AssembleTestSuites():
     ''' Populates the test suites to run.
@@ -113,11 +110,8 @@
                         KratosGeoMechanicsTrussBackboneMaterialTests,
                         KratosGeoMechanicsInterfaceElementTests,
                         KratosGeoMechanicsMasterSlaveConstraints,
-<<<<<<< HEAD
+                        KratosGeoMechanicsDeactivationWithStructuralTest
                         KratosGeoMechanicsDirichletReleaseTests
-=======
-                        KratosGeoMechanicsDeactivationWithStructuralTest
->>>>>>> 0dff7e77
     ]
 
     # Create an array with the selected tests
