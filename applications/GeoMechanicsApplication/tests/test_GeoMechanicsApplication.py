--- conflicted
+++ resolved
@@ -42,11 +42,8 @@
 from test_transient_thermal import KratosGeoMechanicsTransientThermalTests
 from test_rotation_with_moving_load import KratosGeoMechanicsRotationWithMovingLoadTests
 from test_time_integration import KratosGeoMechanicsTimeIntegrationTests
-<<<<<<< HEAD
+from test_conditions import KratosGeoMechanicsConditionTests
 from test_prescribed_derivatives import KratosGeoMechanicsPrescribedDerivatives
-=======
-from test_conditions import KratosGeoMechanicsConditionTests
->>>>>>> 6a08b6bb
 
 def AssembleTestSuites():
     ''' Populates the test suites to run.
@@ -85,13 +82,9 @@
                         KratosGeoMechanicsChangingWaterLevelTests,
                         KratosGeoMechanicsStrainMeasureTests,
                         KratosGeoMechanicsSetMultipleMovingLoadProcessTests,
-<<<<<<< HEAD
-        KratosGeoMechanicsRotationWithMovingLoadTests,
-        KratosGeoMechanicsPrescribedDerivatives
-=======
                         KratosGeoMechanicsRotationWithMovingLoadTests,
-                        KratosGeoMechanicsConditionTests
->>>>>>> 6a08b6bb
+                        KratosGeoMechanicsConditionTests,
+                        KratosGeoMechanicsPrescribedDerivatives
                         ]
 
     # Create an array with the selected tests
