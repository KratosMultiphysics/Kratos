--- conflicted
+++ resolved
@@ -42,10 +42,8 @@
 from test_transient_thermal import KratosGeoMechanicsTransientThermalTests
 from test_rotation_with_moving_load import KratosGeoMechanicsRotationWithMovingLoadTests
 from test_time_integration import KratosGeoMechanicsTimeIntegrationTests
-<<<<<<< HEAD
 from c_phi_reduction_process import KratosGeoMechanicsCPhiReductionProcess
 
-=======
 from test_conditions import KratosGeoMechanicsConditionTests
 from test_prescribed_derivatives import KratosGeoMechanicsPrescribedDerivatives
 from test_dirichlet_u import KratosGeoMechanicsDirichletUTests
@@ -56,7 +54,6 @@
 from test_compressibility import KratosGeoMechanicsCompressibilityTests
 from fixed_spatial_variation import KratosGeoMechanicsFixedSpatialVariationTests
 from test_integration_node_extrapolation import KratosGeoMechanicsExtrapolationTests
->>>>>>> f42c10c1
 
 def AssembleTestSuites():
     ''' Populates the test suites to run.
@@ -96,10 +93,7 @@
                         KratosGeoMechanicsStrainMeasureTests,
                         KratosGeoMechanicsSetMultipleMovingLoadProcessTests,
                         KratosGeoMechanicsRotationWithMovingLoadTests,
-<<<<<<< HEAD
-                        KratosGeoMechanicsCPhiReductionProcess
-                        ]
-=======
+                        KratosGeoMechanicsCPhiReductionProcess,
                         KratosGeoMechanicsConditionTests,
                         KratosGeoMechanicsPrescribedDerivatives,
                         KratosGeoMechanicsDirichletUTests,
@@ -108,7 +102,6 @@
                         KratosGeoMechanicsFixedSpatialVariationTests,
                         KratosGeoMechanicsExtrapolationTests
     ]
->>>>>>> f42c10c1
 
     # Create an array with the selected tests
     # nightSuite will contain the following tests:
