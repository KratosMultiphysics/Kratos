--- conflicted
+++ resolved
@@ -110,11 +110,7 @@
                         KratosGeoMechanicsTrussBackboneMaterialTests,
                         KratosGeoMechanicsInterfaceElementTests,
                         KratosGeoMechanicsMasterSlaveConstraints,
-<<<<<<< HEAD
-                        KratosGeoMechanicsDeactivationWithStructuralTest,
-                        KratosGeoMechanicsDirichletReleaseTests
-=======
->>>>>>> 601ebe2d
+                        KratosGeoMechanicsDirichletReleaseTests,
     ]
 
     # Create an array with the selected tests
