--- conflicted
+++ resolved
@@ -23,10 +23,7 @@
 from test_steady_state_groundwater_flow import KratosGeoMechanicsSteadyStateGroundWaterFlowTests
 from test_transient_groundwater_flow import KratosGeoMechanicsTransientGroundWaterFlowTests
 from test_soil_weight import KratosGeoMechanicsSoilWeightTests
-<<<<<<< HEAD
 from test_settlement import KratosGeoMechanicsSettlementTests
-=======
->>>>>>> f93382b9
 from test_curved_beam_elements import KratosGeoMechanicsCurvedBeamElementTests
 
 def AssambleTestSuites(is_team_city):
@@ -59,10 +56,7 @@
         KratosGeoMechanicsSteadyStateGroundWaterFlowTests,
         KratosGeoMechanicsTransientGroundWaterFlowTests,
         KratosGeoMechanicsSoilWeightTests,
-<<<<<<< HEAD
         KratosGeoMechanicsSettlementTests,
-=======
->>>>>>> f93382b9
         KratosGeoMechanicsCurvedBeamElementTests
         ]
 
