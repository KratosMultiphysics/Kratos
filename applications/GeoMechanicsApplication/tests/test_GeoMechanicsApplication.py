--- conflicted
+++ resolved
@@ -46,14 +46,11 @@
 from test_prescribed_derivatives import KratosGeoMechanicsPrescribedDerivatives
 from test_dirichlet_u import KratosGeoMechanicsDirichletUTests
 from test_normal_load_on_hexa_element import KratosGeoMechanicsNormalLoadHexaTests
-<<<<<<< HEAD
-from test_integration_node_extrapolation import KratosGeoMechanicsExtrapolationTests
-=======
 from test_pressure_line_element import KratosGeoMechanicsTransientPressureLineElementTests
 from test_pressure_point_flux import KratosGeoMechanicsTransientPressurePointFluxTests
 from settlement_workflow import KratosGeoMechanicsSettlementWorkflow
 from test_compressibility import KratosGeoMechanicsCompressibilityTests
->>>>>>> 597907cd
+from test_integration_node_extrapolation import KratosGeoMechanicsExtrapolationTests
 
 def AssembleTestSuites():
     ''' Populates the test suites to run.
@@ -97,11 +94,8 @@
                         KratosGeoMechanicsPrescribedDerivatives,
                         KratosGeoMechanicsDirichletUTests,
                         KratosGeoMechanicsNormalLoadHexaTests,
-<<<<<<< HEAD
+                        KratosGeoMechanicsCompressibilityTests,
                         KratosGeoMechanicsExtrapolationTests
-=======
-                        KratosGeoMechanicsCompressibilityTests
->>>>>>> 597907cd
     ]
 
     # Create an array with the selected tests
