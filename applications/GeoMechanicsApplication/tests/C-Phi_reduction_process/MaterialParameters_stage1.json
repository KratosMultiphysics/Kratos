{
   "properties": [{
      "model_part_name":         "PorousDomain.Material_1",
      "properties_id":           1,
      "Material": {
          "constitutive_law": {
              "name"             :  "GeoLinearElasticPlaneStrain2DLaw" 
          },
          "Variables": {
              "IGNORE_UNDRAINED"         :  true,
              "K0_MAIN_DIRECTION"        :  1,
              "YOUNG_MODULUS"            :  30.0E6,
              "POISSON_RATIO"            :  0.3,
              "DENSITY_SOLID"            :  2038.73598,
              "DENSITY_WATER"            :  0.0,
              "POROSITY"                 :  0.0,
              "BULK_MODULUS_SOLID"       :  1.0e9,
              "BULK_MODULUS_FLUID"       :  2.0e6,
              "PERMEABILITY_XX"          :  4.5e-13,
              "PERMEABILITY_YY"          :  4.5e-13,
              "PERMEABILITY_XY"          :  0.0,
              "DYNAMIC_VISCOSITY"        :  8.90e-7,
              "INDEX_OF_UMAT_PHI_PARAMETER": 4,
<<<<<<< HEAD
     	      "INDEX_OF_UMAT_C_PARAMETER":   3,
              "UMAT_PARAMETERS"          :  [ 30.0E6,
=======
              "INDEX_OF_UMAT_C_PARAMETER":   3,
              "UMAT_PARAMETERS"          :  [ 5.384615e6,
>>>>>>> 0d00fa13
                                              0.3,
                                              10000.0,
                                              35.0,
                                              0.0,
                                              0.0 ],
              "STATE_VARIABLES"          :  [ 0.0 ],
              "BIOT_COEFFICIENT"         :  1.0,
              "RETENTION_LAW"            : "SaturatedLaw",
              "SATURATED_SATURATION"     :  1.0
         }
      }
   }]
}<|MERGE_RESOLUTION|>--- conflicted
+++ resolved
@@ -21,13 +21,8 @@
               "PERMEABILITY_XY"          :  0.0,
               "DYNAMIC_VISCOSITY"        :  8.90e-7,
               "INDEX_OF_UMAT_PHI_PARAMETER": 4,
-<<<<<<< HEAD
-     	      "INDEX_OF_UMAT_C_PARAMETER":   3,
+              "INDEX_OF_UMAT_C_PARAMETER":   3,
               "UMAT_PARAMETERS"          :  [ 30.0E6,
-=======
-              "INDEX_OF_UMAT_C_PARAMETER":   3,
-              "UMAT_PARAMETERS"          :  [ 5.384615e6,
->>>>>>> 0d00fa13
                                               0.3,
                                               10000.0,
                                               35.0,
