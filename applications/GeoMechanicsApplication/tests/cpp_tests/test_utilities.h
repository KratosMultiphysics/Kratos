--- conflicted
+++ resolved
@@ -23,11 +23,7 @@
 constexpr auto absolute_tolerance = 1.0e-12;
 constexpr auto relative_tolerance = 1.0e-6;
 
-<<<<<<< HEAD
-}
-=======
 } // namespace Defaults
->>>>>>> 86e20cf7
 
 class TestUtilities
 {
