--- conflicted
+++ resolved
@@ -11,11 +11,8 @@
 //
 
 // Project includes
-<<<<<<< HEAD
 #include "custom_elements/Pw_element.h"
-=======
 #include "custom_elements/geo_steady_state_Pw_piping_element.h"
->>>>>>> ac9bb7e4
 #include "custom_strategies/strategies/geo_mechanics_newton_raphson_erosion_process_strategy.hpp"
 #include "tests/cpp_tests/geo_mechanics_fast_suite.h"
 #include "tests/cpp_tests/test_utilities.h"
@@ -128,16 +125,10 @@
     auto p_element_props = r_model_part.CreateNewProperties(0);
     p_element_props->SetValue(CONSTITUTIVE_LAW, LinearElastic2DInterfaceLaw().Clone());
 
-<<<<<<< HEAD
     auto contributions = {CalculationContribution::Permeability, CalculationContribution::FluidBodyFlow};
     auto p_element = make_intrusive<PwElement<2, 4>>(
         0, CreateQuadrilateral2D4N(r_model_part, std::vector<int>{13, 14, 15, 16}, 3.0, 4.0, 2000.0, 2000.0),
         p_element_props, contributions, nullptr);
-=======
-    auto p_element = make_intrusive<SteadyStatePwElement<2, 4>>(
-        0, CreateQuadrilateral2D4N(r_model_part, std::vector<int>{7, 8, 9, 10}, 3.0, 4.0, 2000.0, 2000.0),
-        p_element_props, std::make_unique<PlaneStrainStressState>(), nullptr);
->>>>>>> ac9bb7e4
     p_element->Initialize(r_process_info);
     r_model_part.AddElement(p_element);
 
