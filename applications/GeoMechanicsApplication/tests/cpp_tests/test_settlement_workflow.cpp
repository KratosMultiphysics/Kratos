--- conflicted
+++ resolved
@@ -26,12 +26,7 @@
 namespace Kratos::Testing
 {
 
-<<<<<<< HEAD
-KRATOS_TEST_CASE_IN_SUITE(SettlementWorkflow, KratosGeoMechanicsIntegrationSuite)
-=======
-// KRATOS_TEST_CASE_IN_SUITE(SettlementWorkflow, KratosGeoMechanicsFastSuite)
-[[maybe_unused]] void TestSettlement()
->>>>>>> 1dff87c5
+KRATOS_TEST_CASE_IN_SUITE(SettlementWorkflow, KratosGeoMechanicsFastSuite)
 {
     const auto temporary_working_directory = std::filesystem::path{"."} / "applications" /
                                              "GeoMechanicsApplication" / "tests" / "test_settlement_workflow_cpp";
