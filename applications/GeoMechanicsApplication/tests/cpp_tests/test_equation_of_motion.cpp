// KRATOS___
//     //   ) )
//    //         ___      ___
//   //  ____  //___) ) //   ) )
//  //    / / //       //   / /
// ((____/ / ((____   ((___/ /  MECHANICS
//
//  License:         geo_mechanics_application/license.txt
//
//  Main authors:    Gennady Markelov
//

#include "custom_utilities/equation_of_motion_utilities.h"
#include "geo_mechanics_application_variables.h"
#include "geo_mechanics_fast_suite.h"
#include "tests/cpp_tests/test_utilities.h"
#include "tests/cpp_tests/test_utilities/model_setup_utilities.h"

#include <boost/numeric/ublas/assignment.hpp>

using namespace Kratos;

namespace Kratos::Testing
{

KRATOS_TEST_CASE_IN_SUITE(CalculateMassMatrix2D6NDiffOrderGivesCorrectResults, KratosGeoMechanicsFastSuite)
{
    Model model;
    auto& r_model_part = ModelSetupUtilities::CreateModelPartWithASingle2D6NDiffOrderElement(model);

    auto&       r_element   = r_model_part.GetElement(1);
    const auto& r_geom      = r_element.GetGeometry();
    auto        p_elem_prop = r_model_part.pGetProperties(0);
    p_elem_prop->SetValue(DENSITY_WATER, 1000.0);
    p_elem_prop->SetValue(POROSITY, 0.0);
    p_elem_prop->SetValue(DENSITY_SOLID, 1700.0);
    // set arbitrary constitutive law
    const auto& r_clone_cl = KratosComponents<ConstitutiveLaw>::Get("LinearElastic2DInterfaceLaw");
    p_elem_prop->SetValue(CONSTITUTIVE_LAW, r_clone_cl.Clone());

    ProcessInfo process_info;

    r_element.Initialize(process_info);

    Matrix mass_matrix;
    r_element.CalculateMassMatrix(mass_matrix, process_info);

    Matrix expected_mass_matrix(r_geom.WorkingSpaceDimension() * r_geom.PointsNumber() + 3,
                                r_geom.WorkingSpaceDimension() * r_geom.PointsNumber() + 3);
    // clang-format off
       expected_mass_matrix <<=
    0.0524691,0.0,-0.0262346,0.0,-0.0262346,0.0,0.0262346,0.0,-0.0524691,0.0,0.0262346,0.0,0,0,0,
    0.0,0.0524691,0.0,-0.0262346,0.0,-0.0262346,0.0,0.0262346,0.0,-0.0524691,0.0,0.0262346,0,0,0,
    -0.0262346,0.0,0.0524691,0.0,-0.0262346,0.0,0.0262346,0.0,0.0262346,0.0,-0.0524691,0.0,0,0,0,
    0.0,-0.0262346,0.0,0.0524691,0.0,-0.0262346,0.0,0.0262346,0.0,0.0262346,0.0,-0.0524691,0,0,0,
    -0.0262346,0.0,-0.0262346,0.0,0.0524691,0.0,-0.0524691,0.0,0.0262346,0.0,0.0262346,0.0,0,0,0,
    0.0,-0.0262346,0.0,-0.0262346,0.0,0.0524691,0.0,-0.0524691,0.0,0.0262346,0.0,0.0262346,0,0,0,
    0.0262346,0.0,0.0262346,0.0,-0.0524691,0.0,0.28858,0.0,0.209877,0.0,0.209877,0.0,0,0,0,
    0.0,0.0262346,0.0,0.0262346,0.0,-0.0524691,0.0,0.28858,0.0,0.209877,0.0,0.209877,0,0,0,
    -0.0524691,0.0,0.0262346,0.0,0.0262346,0.0,0.209877,0.0,0.28858,0.0,0.209877,0.0,0,0,0,
    0.0,-0.0524691,0.0,0.0262346,0.0,0.0262346,0.0,0.209877,0.0,0.28858,0.0,0.209877,0,0,0,
    0.0262346,0.0,-0.0524691,0.0,0.0262346,0.0,0.209877,0.0,0.209877,0.0,0.28858,0.0,0,0,0,
    0.0,0.0262346,0.0,-0.0524691,0.0,0.0262346,0.0,0.209877,0.0,0.209877,0.0,0.28858,0,0,0,
    0,0,0,0,0,0,0,0,0,0,0,0,0,0,0,
    0,0,0,0,0,0,0,0,0,0,0,0,0,0,0,
    0,0,0,0,0,0,0,0,0,0,0,0,0,0,0;
    // clang-format on

    KRATOS_CHECK_MATRIX_NEAR(mass_matrix, expected_mass_matrix, 1e-4)
}

KRATOS_TEST_CASE_IN_SUITE(CalculateMassMatrix3D4NGivesCorrectResults, KratosGeoMechanicsFastSuite)
{
    Model      model;
    const auto nodal_variables =
        Geo::ConstVariableRefs{std::cref(DISPLACEMENT_X), std::cref(DISPLACEMENT_Y),
                               std::cref(DISPLACEMENT_Z), std::cref(WATER_PRESSURE)};
    auto& r_model_part = ModelSetupUtilities::CreateModelPartWithASingle3D4NElement(model, nodal_variables);

    // Set the element properties
    auto p_elem_prop = r_model_part.pGetProperties(0);
    // set arbitrary constitutive law
    const auto& r_clone_cl = KratosComponents<ConstitutiveLaw>::Get("LinearElastic2DInterfaceLaw");
    p_elem_prop->SetValue(CONSTITUTIVE_LAW, r_clone_cl.Clone());
    // Please note these are not representative values, it just ensures the values are set
    p_elem_prop->SetValue(DENSITY_WATER, 1000.0);
    p_elem_prop->SetValue(POROSITY, 0.3);
    p_elem_prop->SetValue(DENSITY_SOLID, 2500.0);

    ProcessInfo process_info;

    auto&       r_element = r_model_part.GetElement(1);
    const auto& r_geom    = r_element.GetGeometry();
    r_element.Initialize(process_info);

    Matrix mass_matrix;
    r_element.CalculateMassMatrix(mass_matrix, process_info);

    Matrix expected_mass_matrix((r_geom.WorkingSpaceDimension() + 1) * r_geom.PointsNumber(),
                                (r_geom.WorkingSpaceDimension() + 1) * r_geom.PointsNumber());
    // clang-format off
    expected_mass_matrix <<=
    34.1667,0.0,0.0,17.0833,0.0,0.0,17.0833,0.0,0.0,17.0833,0.0,0.0,0,0,0,0,
    0.0,34.1667,0.0,0.0,17.0833,0.0,0.0,17.0833,0.0,0.0,17.0833,0.0,0,0,0,0,
    0.0,0.0,34.1667,0.0,0.0,17.0833,0.0,0.0,17.0833,0.0,0.0,17.0833,0,0,0,0,
    17.0833,0.0,0.0,34.1667,0.0,0.0,17.0833,0.0,0.0,17.0833,0.0,0.0,0,0,0,0,
    0.0,17.0833,0.0,0.0,34.1667,0.0,0.0,17.0833,0.0,0.0,17.0833,0.0,0,0,0,0,
    0.0,0.0,17.0833,0.0,0.0,34.1667,0.0,0.0,17.0833,0.0,0.0,17.0833,0,0,0,0,
    17.0833,0.0,0.0,17.0833,0.0,0.0,34.1667,0.0,0.0,17.0833,0.0,0.0,0,0,0,0,
    0.0,17.0833,0.0,0.0,17.0833,0.0,0.0,34.1667,0.0,0.0,17.0833,0.0,0,0,0,0,
    0.0,0.0,17.0833,0.0,0.0,17.0833,0.0,0.0,34.1667,0.0,0.0,17.0833,0,0,0,0,
    17.0833,0.0,0.0,17.0833,0.0,0.0,17.0833,0.0,0.0,34.1667,0.0,0.0,0,0,0,0,
    0.0,17.0833,0.0,0.0,17.0833,0.0,0.0,17.0833,0.0,0.0,34.1667,0.0,0,0,0,0,
    0.0,0.0,17.0833,0.0,0.0,17.0833,0.0,0.0,17.0833,0.0,0.0,34.1667,0,0,0,0,
    0,0,0,0,0,0,0,0,0,0,0,0,0,0,0,0,
    0,0,0,0,0,0,0,0,0,0,0,0,0,0,0,0,
    0,0,0,0,0,0,0,0,0,0,0,0,0,0,0,0,
    0,0,0,0,0,0,0,0,0,0,0,0,0,0,0,0;
    // clang-format on

    KRATOS_CHECK_MATRIX_NEAR(mass_matrix, expected_mass_matrix, 1e-4)
}

KRATOS_TEST_CASE_IN_SUITE(CalculateDampingMatrixGivesCorrectResults, KratosGeoMechanicsFastSuite)
{
    constexpr std::size_t n = 10;

    constexpr double mass_matrix_value = 10;
    const auto       mass_matrix       = scalar_matrix(n, n, mass_matrix_value);

    constexpr double stiffness_matrix_value = 20;
    const auto       stiffness_matrix       = scalar_matrix(n, n, stiffness_matrix_value);

    double rayleigh_alpha = 0.0;
    double rayleigh_beta  = 1.0;
    auto   damping_matrix = GeoEquationOfMotionUtilities::CalculateDampingMatrix(
        rayleigh_alpha, rayleigh_beta, mass_matrix, stiffness_matrix);

    auto expected_damping_matrix = scalar_matrix(n, n, stiffness_matrix_value);

    KRATOS_CHECK_MATRIX_NEAR(damping_matrix, expected_damping_matrix, 1e-4)

    rayleigh_alpha = 1.0;
    rayleigh_beta  = 0.0;
    damping_matrix = GeoEquationOfMotionUtilities::CalculateDampingMatrix(
        rayleigh_alpha, rayleigh_beta, mass_matrix, stiffness_matrix);

    expected_damping_matrix = scalar_matrix(n, n, mass_matrix_value);

    KRATOS_CHECK_MATRIX_NEAR(damping_matrix, expected_damping_matrix, 1e-4)

    rayleigh_alpha = 0.5;
    rayleigh_beta  = 0.5;
    damping_matrix = GeoEquationOfMotionUtilities::CalculateDampingMatrix(
        rayleigh_alpha, rayleigh_beta, mass_matrix, stiffness_matrix);

    const double expected_matrix_value = rayleigh_alpha * mass_matrix_value + rayleigh_beta * stiffness_matrix_value;
    expected_damping_matrix = scalar_matrix(n, n, expected_matrix_value);

    KRATOS_CHECK_MATRIX_NEAR(damping_matrix, expected_damping_matrix, 1e-4)
}

KRATOS_TEST_CASE_IN_SUITE(CalculateStiffnessMatrixGivesCorrectResults, KratosGeoMechanicsFastSuite)
{
    constexpr std::size_t voigt_size = 4;
    constexpr std::size_t n          = 3;

    const Matrix        b = ScalarMatrix(voigt_size, n, 0.5);
    std::vector<Matrix> b_matrices;
    b_matrices.push_back(b);
    b_matrices.push_back(b);

    const Matrix        constitutive = ScalarMatrix(voigt_size, voigt_size, 2.0);
    std::vector<Matrix> constitutive_matrices;
    constitutive_matrices.push_back(constitutive);
    constitutive_matrices.push_back(constitutive);

    std::vector<double> integration_coefficients{1.0, 2.0};

    auto stiffness_matrix = GeoEquationOfMotionUtilities::CalculateStiffnessMatrix(
        b_matrices, constitutive_matrices, integration_coefficients);

    const auto expected_stiffness_matrix = ScalarMatrix(n, n, 24.0);

    KRATOS_CHECK_MATRIX_NEAR(stiffness_matrix, expected_stiffness_matrix, 1e-4)
}

<<<<<<< HEAD
KRATOS_TEST_CASE_IN_SUITE(CalculateInternalForceVector, KratosGeoMechanicsFastSuiteWithoutKernel)
=======
KRATOS_TEST_CASE_IN_SUITE(TheInternalForceVectorIsTheIntegralOfBTransposedTimesSigma, KratosGeoMechanicsFastSuiteWithoutKernel)
>>>>>>> 01c86af7
{
    const auto b_matrix                 = Matrix{ScalarMatrix{2, 8, 1.0}};
    const auto b_matrices               = std::vector<Matrix>{b_matrix, b_matrix};
    const auto stress_vector            = Vector{ScalarVector{2, 1.0}};
    const auto stress_vectors           = std::vector<Vector>{stress_vector, stress_vector};
    const auto integration_coefficients = std::vector<double>{0.25, 0.4};

<<<<<<< HEAD
    const auto expected_internal_force_vector = Vector{ScalarVector{8, 1.3}};

    KRATOS_EXPECT_VECTOR_RELATIVE_NEAR(GeoEquationOfMotionUtilities::CalculateInternalForceVector(
                                           b_matrices, stress_vectors, integration_coefficients),
                                       expected_internal_force_vector, Defaults::relative_tolerance)
}

=======
    const auto     expected_internal_force_vector = Vector{ScalarVector{8, 1.3}};
    constexpr auto relative_tolerance             = 1.0e-6;
    KRATOS_EXPECT_VECTOR_RELATIVE_NEAR(GeoEquationOfMotionUtilities::CalculateInternalForceVector(
                                           b_matrices, stress_vectors, integration_coefficients),
                                       expected_internal_force_vector, relative_tolerance)
}

// The following tests only raise errors when using debug builds
#ifdef KRATOS_DEBUG

KRATOS_TEST_CASE_IN_SUITE(CalculatingTheInternalForceVectorFailsWhenTheInputVectorsHaveDifferentSizes,
                          KratosGeoMechanicsFastSuiteWithoutKernel)
{
    const auto b_matrix       = Matrix{ScalarMatrix{2, 8, 1.0}};
    const auto b_matrices     = std::vector<Matrix>{b_matrix}; // Error: missing one matrix
    const auto stress_vector  = Vector{ScalarVector{2, 1.0}};
    const auto stress_vectors = std::vector<Vector>{stress_vector, stress_vector};
    const auto integration_coefficients = std::vector<double>{0.25, 0.4};

    KRATOS_EXPECT_EXCEPTION_IS_THROWN(
        GeoEquationOfMotionUtilities::CalculateInternalForceVector(b_matrices, stress_vectors, integration_coefficients),
        "Cannot calculate the internal force vector: input vectors have different sizes")
}

KRATOS_TEST_CASE_IN_SUITE(CalculatingTheInternalForceVectorFailsWhenAllInputVectorsAreEmpty,
                          KratosGeoMechanicsFastSuiteWithoutKernel)
{
    const auto b_matrices               = std::vector<Matrix>{};
    const auto stress_vectors           = std::vector<Vector>{};
    const auto integration_coefficients = std::vector<double>{};

    KRATOS_EXPECT_EXCEPTION_IS_THROWN(
        GeoEquationOfMotionUtilities::CalculateInternalForceVector(b_matrices, stress_vectors, integration_coefficients),
        "Cannot calculate the internal force vector: input vectors are empty")
}

KRATOS_TEST_CASE_IN_SUITE(CalculatingTheInternalForceVectorFailsWhenBMatricesHaveDifferentSizes,
                          KratosGeoMechanicsFastSuiteWithoutKernel)
{
    const auto b_matrices = std::vector<Matrix>{ScalarMatrix{2, 8, 1.0}, ScalarMatrix{1, 8, 1.0}}; // Error: matrices have different numbers of rows
    const auto stress_vector            = Vector{ScalarVector{2, 1.0}};
    const auto stress_vectors           = std::vector<Vector>{stress_vector, stress_vector};
    const auto integration_coefficients = std::vector<double>{0.25, 0.4};

    KRATOS_EXPECT_EXCEPTION_IS_THROWN(
        GeoEquationOfMotionUtilities::CalculateInternalForceVector(b_matrices, stress_vectors, integration_coefficients),
        "Cannot calculate the internal force vector: B-matrices have different sizes")
}

KRATOS_TEST_CASE_IN_SUITE(CalculatingTheInternalForceVectorFailsWhenStressVectorsHaveDifferentSizes,
                          KratosGeoMechanicsFastSuiteWithoutKernel)
{
    const auto b_matrix   = Matrix{ScalarMatrix{2, 8, 1.0}};
    const auto b_matrices = std::vector<Matrix>{b_matrix, b_matrix};
    const auto stress_vectors = std::vector<Vector>{ScalarVector{2, 1.0}, ScalarVector{3, 1.0}}; // Error: vectors have different sizes
    const auto integration_coefficients = std::vector<double>{0.25, 0.4};

    KRATOS_EXPECT_EXCEPTION_IS_THROWN(
        GeoEquationOfMotionUtilities::CalculateInternalForceVector(b_matrices, stress_vectors, integration_coefficients),
        "Cannot calculate the internal force vector: stress vectors have different sizes")
}

KRATOS_TEST_CASE_IN_SUITE(CalculatingTheInternalForceVectorFailsWhenTheMatrixVectorProductCantBeComputed,
                          KratosGeoMechanicsFastSuiteWithoutKernel)
{
    // Error: transpose of the B-matrix has more columns (3) than the number of stress components (2)
    const auto b_matrix                 = Matrix{ScalarMatrix{3, 8, 1.0}};
    const auto b_matrices               = std::vector<Matrix>{b_matrix, b_matrix};
    const auto stress_vector            = Vector{ScalarVector{2, 1.0}};
    const auto stress_vectors           = std::vector<Vector>{stress_vector, stress_vector};
    const auto integration_coefficients = std::vector<double>{0.25, 0.4};

    KRATOS_EXPECT_EXCEPTION_IS_THROWN(
        GeoEquationOfMotionUtilities::CalculateInternalForceVector(b_matrices, stress_vectors, integration_coefficients), "Cannot calculate the internal force vector: matrix-vector product cannot be calculated due to size mismatch")
}

#endif

>>>>>>> 01c86af7
} // namespace Kratos::Testing<|MERGE_RESOLUTION|>--- conflicted
+++ resolved
@@ -185,11 +185,7 @@
     KRATOS_CHECK_MATRIX_NEAR(stiffness_matrix, expected_stiffness_matrix, 1e-4)
 }
 
-<<<<<<< HEAD
-KRATOS_TEST_CASE_IN_SUITE(CalculateInternalForceVector, KratosGeoMechanicsFastSuiteWithoutKernel)
-=======
 KRATOS_TEST_CASE_IN_SUITE(TheInternalForceVectorIsTheIntegralOfBTransposedTimesSigma, KratosGeoMechanicsFastSuiteWithoutKernel)
->>>>>>> 01c86af7
 {
     const auto b_matrix                 = Matrix{ScalarMatrix{2, 8, 1.0}};
     const auto b_matrices               = std::vector<Matrix>{b_matrix, b_matrix};
@@ -197,20 +193,10 @@
     const auto stress_vectors           = std::vector<Vector>{stress_vector, stress_vector};
     const auto integration_coefficients = std::vector<double>{0.25, 0.4};
 
-<<<<<<< HEAD
     const auto expected_internal_force_vector = Vector{ScalarVector{8, 1.3}};
-
     KRATOS_EXPECT_VECTOR_RELATIVE_NEAR(GeoEquationOfMotionUtilities::CalculateInternalForceVector(
                                            b_matrices, stress_vectors, integration_coefficients),
                                        expected_internal_force_vector, Defaults::relative_tolerance)
-}
-
-=======
-    const auto     expected_internal_force_vector = Vector{ScalarVector{8, 1.3}};
-    constexpr auto relative_tolerance             = 1.0e-6;
-    KRATOS_EXPECT_VECTOR_RELATIVE_NEAR(GeoEquationOfMotionUtilities::CalculateInternalForceVector(
-                                           b_matrices, stress_vectors, integration_coefficients),
-                                       expected_internal_force_vector, relative_tolerance)
 }
 
 // The following tests only raise errors when using debug builds
@@ -284,5 +270,4 @@
 
 #endif
 
->>>>>>> 01c86af7
 } // namespace Kratos::Testing