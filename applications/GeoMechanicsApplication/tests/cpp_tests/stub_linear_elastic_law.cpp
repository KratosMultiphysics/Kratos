// KRATOS___
//     //   ) )
//    //         ___      ___
//   //  ____  //___) ) //   ) )
//  //    / / //       //   / /
// ((____/ / ((____   ((___/ /  MECHANICS
//
//  License:         geo_mechanics_application/license.txt
//
//  Main authors:    Anne van de Graaf
//
#include "stub_linear_elastic_law.h"

namespace Kratos::Testing
{

void StubLinearElasticLaw::CalculateElasticMatrix(Matrix& rConstitutiveMatrix, ConstitutiveLaw::Parameters& rValues)
{
    // Deliberately no implementation (it's a stub, remember?)
}

<<<<<<< HEAD
void StubLinearElasticLaw::CalculatePK2Stress(const Vector& rStrainVector,
                                              Vector& rStressVector,
=======
void StubLinearElasticLaw::CalculatePK2Stress(const Vector&                rStrainVector,
                                              Vector&                      rStressVector,
>>>>>>> 3e10ca1a
                                              ConstitutiveLaw::Parameters& rValues)
{
    // Deliberately no implementation (it's a stub, remember?)
}

} // namespace Kratos::Testing<|MERGE_RESOLUTION|>--- conflicted
+++ resolved
@@ -19,13 +19,8 @@
     // Deliberately no implementation (it's a stub, remember?)
 }
 
-<<<<<<< HEAD
-void StubLinearElasticLaw::CalculatePK2Stress(const Vector& rStrainVector,
-                                              Vector& rStressVector,
-=======
 void StubLinearElasticLaw::CalculatePK2Stress(const Vector&                rStrainVector,
                                               Vector&                      rStressVector,
->>>>>>> 3e10ca1a
                                               ConstitutiveLaw::Parameters& rValues)
 {
     // Deliberately no implementation (it's a stub, remember?)
