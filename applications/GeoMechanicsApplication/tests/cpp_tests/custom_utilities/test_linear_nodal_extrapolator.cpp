--- conflicted
+++ resolved
@@ -25,8 +25,6 @@
 namespace Kratos::Testing
 {
 
-<<<<<<< HEAD
-=======
 KRATOS_TEST_CASE_IN_SUITE(NodalExtrapolator_GivesCorrectExtrapolationMatrix_For2D2NLine,
                           KratosGeoMechanicsFastSuiteWithoutKernel)
 {
@@ -48,7 +46,6 @@
     KRATOS_EXPECT_MATRIX_NEAR(extrapolation_matrix, expected_extrapolation_matrix, Defaults::absolute_tolerance)
 }
 
->>>>>>> f3749662
 KRATOS_TEST_CASE_IN_SUITE(NodalExtrapolator_GivesCorrectExtrapolationMatrix_For2D3NLine,
                           KratosGeoMechanicsFastSuiteWithoutKernel)
 {
@@ -59,29 +56,17 @@
     const LinearNodalExtrapolator nodal_extrapolator;
 
     constexpr auto integration_method = GeometryData::IntegrationMethod::GI_GAUSS_2;
-<<<<<<< HEAD
-    auto           extrapolation_matrix =
-        nodal_extrapolator.CalculateElementExtrapolationMatrix(geometry, integration_method);
-
-    // clang-format off
-    Matrix expected_extrapolation_matrix = UblasUtilities::CreateMatrix(
-=======
     const auto     extrapolation_matrix =
         nodal_extrapolator.CalculateElementExtrapolationMatrix(geometry, integration_method);
 
     // clang-format off
     const auto expected_extrapolation_matrix = UblasUtilities::CreateMatrix(
->>>>>>> f3749662
         {{0.5 * (1 + std::numbers::sqrt3), 0.5 * (1 - std::numbers::sqrt3)},
          {0.5 * (1 - std::numbers::sqrt3), 0.5 * (1 + std::numbers::sqrt3)},
          {0.5, 0.5}});
     // clang-format on
 
-<<<<<<< HEAD
-    KRATOS_EXPECT_MATRIX_NEAR(extrapolation_matrix, expected_extrapolation_matrix, 1e-6)
-=======
     KRATOS_EXPECT_MATRIX_NEAR(extrapolation_matrix, expected_extrapolation_matrix, Defaults::absolute_tolerance)
->>>>>>> f3749662
 }
 
 KRATOS_TEST_CASE_IN_SUITE(NodalExtrapolator_GivesCorrectExtrapolationMatrix_For2D3NTriangle,
