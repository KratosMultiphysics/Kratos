// KRATOS___
//     //   ) )
//    //         ___      ___
//   //  ____  //___) ) //   ) )
//  //    / / //       //   / /
// ((____/ / ((____   ((___/ /  MECHANICS
//
//  License:         geo_mechanics_application/license.txt
//
//  Main authors:    Richard Faasse
//                   Aron Noordam
//

#include "custom_utilities/linear_nodal_extrapolator.h"
<<<<<<< HEAD
#include "test_setup_utilities/element_setup_utilities.h"
#include "tests/cpp_tests/geo_mechanics_fast_suite.h"
#include "tests/cpp_tests/test_utilities.h"

=======
#include "custom_utilities/ublas_utilities.h"
#include "geometries/quadrilateral_2d_4.h"
#include "geometries/quadrilateral_2d_8.h"
#include "geometries/triangle_2d_3.h"
#include "geometries/triangle_2d_6.h"
#include "tests/cpp_tests/geo_mechanics_fast_suite.h"
#include "tests/cpp_tests/test_utilities.h"
>>>>>>> 8f5fd8eb
#include <boost/numeric/ublas/assignment.hpp>
#include <numbers>

namespace Kratos::Testing
{

<<<<<<< HEAD
KRATOS_TEST_CASE_IN_SUITE(NodalExtrapolator_GivesCorrectExtrapolationMatrix_For2Plus2LineInterface,
=======
KRATOS_TEST_CASE_IN_SUITE(NodalExtrapolator_GivesCorrectExtrapolationMatrix_For2D2NLine,
                          KratosGeoMechanicsFastSuiteWithoutKernel)
{
    Line2D2<Node> geometry(Kratos::make_intrusive<Node>(1, 0.0, 0.0, 0.0),
                           Kratos::make_intrusive<Node>(2, 1.0, 0.0, 0.0));

    const LinearNodalExtrapolator nodal_extrapolator;

    constexpr auto integration_method = GeometryData::IntegrationMethod::GI_GAUSS_2;
    const auto     extrapolation_matrix =
        nodal_extrapolator.CalculateElementExtrapolationMatrix(geometry, integration_method);

    // clang-format off
    const auto expected_extrapolation_matrix = UblasUtilities::CreateMatrix(
        {{0.5 * (1 + std::numbers::sqrt3), 0.5 * (1 - std::numbers::sqrt3)},
         {0.5 * (1 - std::numbers::sqrt3), 0.5 * (1 + std::numbers::sqrt3)}});
    // clang-format on

    KRATOS_EXPECT_MATRIX_NEAR(extrapolation_matrix, expected_extrapolation_matrix, Defaults::absolute_tolerance)
}

KRATOS_TEST_CASE_IN_SUITE(NodalExtrapolator_GivesCorrectExtrapolationMatrix_For2D3NLine,
                          KratosGeoMechanicsFastSuiteWithoutKernel)
{
    Line2D3<Node> geometry(Kratos::make_intrusive<Node>(1, 0.0, 0.0, 0.0),
                           Kratos::make_intrusive<Node>(2, 1.0, 0.0, 0.0),
                           Kratos::make_intrusive<Node>(3, 0.5, 0.0, 0.0));

    const LinearNodalExtrapolator nodal_extrapolator;

    constexpr auto integration_method = GeometryData::IntegrationMethod::GI_GAUSS_2;
    const auto     extrapolation_matrix =
        nodal_extrapolator.CalculateElementExtrapolationMatrix(geometry, integration_method);

    // clang-format off
    const auto expected_extrapolation_matrix = UblasUtilities::CreateMatrix(
        {{0.5 * (1 + std::numbers::sqrt3), 0.5 * (1 - std::numbers::sqrt3)},
         {0.5 * (1 - std::numbers::sqrt3), 0.5 * (1 + std::numbers::sqrt3)},
         {0.5, 0.5}});
    // clang-format on

    KRATOS_EXPECT_MATRIX_NEAR(extrapolation_matrix, expected_extrapolation_matrix, Defaults::absolute_tolerance)
}

KRATOS_TEST_CASE_IN_SUITE(NodalExtrapolator_GivesCorrectExtrapolationMatrix_For2D3NTriangle,
>>>>>>> 8f5fd8eb
                          KratosGeoMechanicsFastSuiteWithoutKernel)
{
    auto nodes = ElementSetupUtilities::GenerateNodes(
        {{0.0, 0.0, 0.0}, {1.0, 0.0, 0.0}, {0.0, 0.0, 0.5}, {1.0, 0.0, 0.5}});
    auto p_element =
        ElementSetupUtilities::Create2D4NInterfaceElement(nodes, std::make_shared<Properties>());

    const LinearNodalExtrapolator nodal_extrapolator;
    auto extrapolation_matrix = nodal_extrapolator.CalculateElementExtrapolationMatrix(*p_element);

    // clang-format off
    Matrix expected_extrapolation_matrix = ZeroMatrix(4, 2);
    expected_extrapolation_matrix <<= 1.0, 0.0,
                                      0.0, 1.0,
                                      1.0, 0.0,
                                      0.0, 1.0;
    // clang-format on

    KRATOS_EXPECT_MATRIX_NEAR(extrapolation_matrix, expected_extrapolation_matrix, Defaults::absolute_tolerance)
}

KRATOS_TEST_CASE_IN_SUITE(NodalExtrapolator_GivesCorrectExtrapolationMatrix_For2D3NTriangle,
                          KratosGeoMechanicsFastSuiteWithoutKernel)
{
    auto nodes = ElementSetupUtilities::GenerateNodes({{0.0, 0.0, 0.0}, {1.0, 0.0, 0.0}, {0.0, 1.0, 0.0}});
    auto p_element = ElementSetupUtilities::Create2D3NElement(nodes, std::make_shared<Properties>());

    const LinearNodalExtrapolator nodal_extrapolator;
    auto extrapolation_matrix = nodal_extrapolator.CalculateElementExtrapolationMatrix(*p_element);

    // clang-format off
    Matrix expected_extrapolation_matrix = ZeroMatrix(3, 3);
    expected_extrapolation_matrix <<= 5.0/3.0, -1.0/3.0, -1.0/3.0,
                                     -1.0/3.0,  5.0/3.0, -1.0/3.0,
                                     -1.0/3.0, -1.0/3.0,  5.0/3.0;
    // clang-format on

    KRATOS_EXPECT_MATRIX_NEAR(extrapolation_matrix, expected_extrapolation_matrix, 1e-6)
}

KRATOS_TEST_CASE_IN_SUITE(NodalExtrapolator_GivesCorrectExtrapolationMatrix_For2D6NTriangle,
                          KratosGeoMechanicsFastSuiteWithoutKernel)
{
    auto nodes = ElementSetupUtilities::GenerateNodes(
        {{0.0, 0.0, 0.0}, {1.0, 0.0, 0.0}, {0.0, 1.0, 0.0}, {0.5, 0.0, 0.0}, {0.5, 0.5, 0.0}, {0.0, 0.5, 0.0}});
    auto p_element = ElementSetupUtilities::Create2D6NElement(nodes, std::make_shared<Properties>());

    const LinearNodalExtrapolator nodal_extrapolator;
    auto extrapolation_matrix = nodal_extrapolator.CalculateElementExtrapolationMatrix(*p_element);

    // clang-format off
    Matrix expected_extrapolation_matrix = ZeroMatrix(6, 3);
    expected_extrapolation_matrix <<= 5.0/3.0, -1.0/3.0, -1.0/3.0,
                                     -1.0/3.0,  5.0/3.0, -1.0/3.0,
                                     -1.0/3.0, -1.0/3.0,  5.0/3.0,
                                      2.0/3.0,  2.0/3.0, -1.0/3.0,
                                     -1.0/3.0,  2.0/3.0,  2.0/3.0,
                                      2.0/3.0, -1.0/3.0,  2.0/3.0;
    // clang-format on

    KRATOS_EXPECT_MATRIX_NEAR(extrapolation_matrix, expected_extrapolation_matrix, 1e-6)
}

KRATOS_TEST_CASE_IN_SUITE(NodalExtrapolator_GivesCorrectExtrapolationMatrix_For2D4NQuadrilateral,
                          KratosGeoMechanicsFastSuiteWithoutKernel)
{
    auto nodes = ElementSetupUtilities::GenerateNodes(
        {{0.0, 0.0, 0.0}, {1.0, 0.0, 0.0}, {1.0, 1.0, 0.0}, {0.0, 1.0, 0.0}});
    auto p_element = ElementSetupUtilities::Create2D4NElement(nodes, std::make_shared<Properties>());

    const LinearNodalExtrapolator nodal_extrapolator;
    auto extrapolation_matrix = nodal_extrapolator.CalculateElementExtrapolationMatrix(*p_element);

    // clang-format off
    Matrix expected_extrapolation_matrix = ZeroMatrix(4, 4);
    expected_extrapolation_matrix <<= 1.866025, -0.5,       0.133974, -0.5,
                                     -0.5,       1.866025, -0.5,       0.133974,
                                      0.133974, -0.5,       1.866025, -0.5,
                                     -0.5,       0.133974, -0.5,       1.866025;
    // clang-format on

    KRATOS_EXPECT_MATRIX_NEAR(extrapolation_matrix, expected_extrapolation_matrix, 1e-6)
}

KRATOS_TEST_CASE_IN_SUITE(NodalExtrapolator_GivesCorrectExtrapolationMatrix_For2D8NQuadrilateral,
                          KratosGeoMechanicsFastSuiteWithoutKernel)
{
    auto nodes = ElementSetupUtilities::GenerateNodes({{0.0, 0.0, 0.0},
                                                       {1.0, 0.0, 0.0},
                                                       {1.0, 1.0, 0.0},
                                                       {0.0, 1.0, 0.0},
                                                       {0.5, 0.0, 0.0},
                                                       {1.0, 0.5, 0.0},
                                                       {0.5, 1.0, 0.0},
                                                       {0.0, 0.5, 0.0}});
    auto p_element = ElementSetupUtilities::Create2D8NElement(nodes, std::make_shared<Properties>());

    const LinearNodalExtrapolator nodal_extrapolator;
    auto extrapolation_matrix = nodal_extrapolator.CalculateElementExtrapolationMatrix(*p_element);

    // clang-format off
    Matrix expected_extrapolation_matrix = ZeroMatrix(8, 4);
    expected_extrapolation_matrix <<= 1.866025, -0.5,       0.133974, -0.5,
                                     -0.5,       1.866025, -0.5,       0.133974,
                                      0.133974, -0.5,       1.866025, -0.5,
                                     -0.5,       0.133974, -0.5,       1.866025,
                                      0.683013,  0.683013, -0.183013, -0.183013,
                                     -0.183013,  0.683013,  0.683013, -0.183013,
                                     -0.183013, -0.183013,  0.683013,  0.683013,
                                      0.683013, -0.183013, -0.183013,  0.683013;
    // clang-format on

    KRATOS_EXPECT_MATRIX_NEAR(extrapolation_matrix, expected_extrapolation_matrix, 1e-6)
}

KRATOS_TEST_CASE_IN_SUITE(NodalExtrapolator_GivesCorrectExtrapolationMatrix_For3D4NKratos_Tetrahedra,
                          KratosGeoMechanicsFastSuiteWithoutKernel)
{
    auto nodes = ElementSetupUtilities::GenerateNodes(
        {{0.0, 0.0, 0.0}, {1.0, 0.0, 0.0}, {0.0, 1.0, 0.0}, {0.0, 0.0, 1.0}});
    auto p_element = ElementSetupUtilities::Create3D4NElement(nodes, std::make_shared<Properties>());

    const LinearNodalExtrapolator nodal_extrapolator;
    auto extrapolation_matrix = nodal_extrapolator.CalculateElementExtrapolationMatrix(*p_element);

    // clang-format off
    Matrix expected_extrapolation_matrix = ZeroMatrix(4, 4);
    expected_extrapolation_matrix <<= -0.309017, -0.309017, -0.309017,  1.927051,
                                       1.927051, -0.309017, -0.309017, -0.309017,
                                      -0.309017,  1.927051, -0.309017, -0.309017,
                                      -0.309017, -0.309017,  1.927051, -0.309017;
    // clang-format on

    KRATOS_EXPECT_MATRIX_NEAR(extrapolation_matrix, expected_extrapolation_matrix, 1e-6)
}

KRATOS_TEST_CASE_IN_SUITE(NodalExtrapolator_GivesCorrectExtrapolationMatrix_For3D10NKratos_Tetrahedra,
                          KratosGeoMechanicsFastSuiteWithoutKernel)
{
    auto nodes = ElementSetupUtilities::GenerateNodes({{0.0, 0.0, 0.0},
                                                       {1.0, 0.0, 0.0},
                                                       {0.0, 1.0, 0.0},
                                                       {0.0, 0.0, 1.0},
                                                       {0.5, 0.0, 0.0},
                                                       {0.5, 0.5, 0.0},
                                                       {0.0, 0.5, 0.0},
                                                       {0.0, 0.0, 0.5},
                                                       {0.5, 0.0, 0.5},
                                                       {0.0, 0.5, 0.5}});
    auto p_element = ElementSetupUtilities::Create3D10NElement(nodes, std::make_shared<Properties>());

    const LinearNodalExtrapolator nodal_extrapolator;
    auto extrapolation_matrix = nodal_extrapolator.CalculateElementExtrapolationMatrix(*p_element);

    // clang-format off
    Matrix expected_extrapolation_matrix = ZeroMatrix(10, 4);
    expected_extrapolation_matrix <<= -0.309017, -0.309017, -0.309017,  1.927051,
                                       1.927051, -0.309017, -0.309017, -0.309017,
                                      -0.309017,  1.927051, -0.309017, -0.309017,
                                      -0.309017, -0.309017,  1.927051, -0.309017,

                                       0.809017, -0.309017, -0.309017,  0.809017,
                                       0.809017,  0.809017, -0.309017, -0.309017,
                                      -0.309017,  0.809017, -0.309017,  0.809017,
                                      -0.309017, -0.309017,  0.809017,  0.809017,
                                       0.809017, -0.309017,  0.809017, -0.309017,
                                      -0.309017,  0.809017,  0.809017, -0.309017;
    // clang-format on

    KRATOS_EXPECT_MATRIX_NEAR(extrapolation_matrix, expected_extrapolation_matrix, 1e-6)
}

KRATOS_TEST_CASE_IN_SUITE(NodalExtrapolator_GivesCorrectExtrapolationMatrix_For3D8NKratos_Hexahedra,
                          KratosGeoMechanicsFastSuiteWithoutKernel)
{
    auto nodes = ElementSetupUtilities::GenerateNodes({{0.0, 0.0, 0.0},
                                                       {1.0, 0.0, 0.0},
                                                       {1.0, 1.0, 0.0},
                                                       {0.0, 1.0, 0.0},
                                                       {0.0, 0.0, 1.0},
                                                       {1.0, 0.0, 1.0},
                                                       {1.0, 1.0, 1.0},
                                                       {0.0, 1.0, 1.0}});
    auto p_element = ElementSetupUtilities::Create3D8NElement(nodes, std::make_shared<Properties>());

    const LinearNodalExtrapolator nodal_extrapolator;
    auto extrapolation_matrix = nodal_extrapolator.CalculateElementExtrapolationMatrix(*p_element);

    // clang-format off
    Matrix expected_extrapolation_matrix = ZeroMatrix(8, 8);
    expected_extrapolation_matrix <<=  2.549038, -0.683013,  0.183013, -0.683013, -0.683013,  0.183013, -0.049038,  0.183013,
                                      -0.683013,  2.549038, -0.683013,  0.183013,  0.183013, -0.683013,  0.183013, -0.049038,
                                       0.183013, -0.683013,  2.549038, -0.683013, -0.049038,  0.183013, -0.683013,  0.183013,
                                      -0.683013,  0.183013, -0.683013,  2.549038,  0.183013, -0.049038,  0.183013, -0.683013,
                                      -0.683013,  0.183013, -0.049038,  0.183013,  2.549038, -0.683013,  0.183013, -0.683013,
                                       0.183013, -0.683013,  0.183013, -0.049038, -0.683013,  2.549038, -0.683013,  0.183013,
                                      -0.049038,  0.183013, -0.683013,  0.183013,  0.183013, -0.683013,  2.549038, -0.683013,
                                       0.183013, -0.049038,  0.183013, -0.683013, -0.683013,  0.183013, -0.683013,  2.549038;
    // clang-format on

    KRATOS_EXPECT_MATRIX_NEAR(extrapolation_matrix, expected_extrapolation_matrix, 1e-6)
}

KRATOS_TEST_CASE_IN_SUITE(NodalExtrapolator_GivesCorrectExtrapolationMatrix_For3D20NKratos_Hexahedra,
                          KratosGeoMechanicsFastSuiteWithoutKernel)
{
    auto nodes = ElementSetupUtilities::GenerateNodes(
        {{0.0, 0.0, 0.0}, {1.0, 0.0, 0.0}, {1.0, 1.0, 0.0}, {0.0, 1.0, 0.0}, {0.0, 0.0, 1.0},
         {1.0, 0.0, 1.0}, {1.0, 1.0, 1.0}, {0.0, 1.0, 1.0}, {0.5, 0.0, 0.0}, {1.0, 0.5, 0.0},
         {0.5, 1.0, 0.0}, {0.0, 0.5, 0.0}, {0.0, 0.0, 0.5}, {1.0, 0.0, 0.5}, {1.0, 1.0, 0.5},
         {0.0, 1.0, 0.5}, {0.5, 0.0, 1.0}, {1.0, 0.5, 1.0}, {0.5, 1.0, 1.0}, {0.0, 0.5, 1.0}});
    auto p_element = ElementSetupUtilities::Create3D20NElement(nodes, std::make_shared<Properties>());

    const LinearNodalExtrapolator nodal_extrapolator;
    auto extrapolation_matrix = nodal_extrapolator.CalculateElementExtrapolationMatrix(*p_element);

    // clang-format off
    Matrix expected_extrapolation_matrix = ZeroMatrix(20, 8);
    expected_extrapolation_matrix <<= 2.549038,  -0.683013,   0.183013,  -0.683013,  -0.683013,   0.183013,  -0.049038,   0.183013,
                                     -0.683013,   2.549038,  -0.683013,   0.183013,   0.183013,  -0.683013,   0.183013,  -0.049038,
                                      0.183013,  -0.683013,   2.549038,  -0.683013,  -0.049038,   0.183013,  -0.683013,   0.183013,
                                     -0.683013,   0.183013,  -0.683013,   2.549038,   0.183013,  -0.049038,   0.183013,  -0.683013,
                                     -0.683013,   0.183013,  -0.049038,   0.183013,   2.549038,  -0.683013,   0.183013,  -0.683013,
                                      0.183013,  -0.683013,   0.183013,  -0.049038,  -0.683013,   2.549038,  -0.683013,   0.183013,
                                     -0.049038,   0.183013,  -0.683013,   0.183013,   0.183013,  -0.683013,   2.549038,  -0.683013,
                                      0.183013,  -0.049038,   0.183013,  -0.683013,  -0.683013,   0.183013,  -0.683013,   2.549038,

                                      0.9330125,  0.9330125, -0.25,      -0.25,      -0.25,      -0.25,       0.0669875,  0.0669875,
                                     -0.25,       0.9330125,  0.9330125, -0.25,       0.0669875, -0.25,      -0.25,       0.0669875,
                                     -0.25,      -0.25,       0.9330125,  0.9330125,  0.0669875,  0.0669875, -0.25,      -0.25,
                                      0.9330125, -0.25,      -0.25,       0.9330125, -0.25,       0.0669875,  0.0669875, -0.25,
                                      0.9330125, -0.25,       0.0669875, -0.25,       0.9330125, -0.25,       0.0669875, -0.25,
                                     -0.25,       0.9330125, -0.25,       0.0669875, -0.25,       0.9330125, -0.25,       0.0669875,
                                      0.0669875, -0.25,       0.9330125, -0.25,       0.0669875, -0.25,       0.9330125, -0.25,
                                     -0.25,       0.0669875, -0.25,       0.9330125, -0.25,       0.0669875, -0.25,       0.9330125,
                                     -0.25,      -0.25,       0.0669875,  0.0669875,  0.9330125,  0.9330125, -0.25,      -0.25,
                                      0.0669875, -0.25,      -0.25,       0.0669875, -0.25,       0.9330125,  0.9330125, -0.25,
                                      0.0669875,  0.0669875, -0.25,      -0.25,      -0.25,      -0.25,       0.9330125,  0.9330125,
                                     -0.25,       0.0669875,  0.0669875, -0.25,       0.9330125, -0.25,      -0.25,       0.9330125;

    // clang-format on

    KRATOS_EXPECT_MATRIX_NEAR(extrapolation_matrix, expected_extrapolation_matrix, 1e-6)
}

} // namespace Kratos::Testing<|MERGE_RESOLUTION|>--- conflicted
+++ resolved
@@ -12,40 +12,25 @@
 //
 
 #include "custom_utilities/linear_nodal_extrapolator.h"
-<<<<<<< HEAD
+#include "custom_utilities/ublas_utilities.h"
 #include "test_setup_utilities/element_setup_utilities.h"
 #include "tests/cpp_tests/geo_mechanics_fast_suite.h"
 #include "tests/cpp_tests/test_utilities.h"
 
-=======
-#include "custom_utilities/ublas_utilities.h"
-#include "geometries/quadrilateral_2d_4.h"
-#include "geometries/quadrilateral_2d_8.h"
-#include "geometries/triangle_2d_3.h"
-#include "geometries/triangle_2d_6.h"
-#include "tests/cpp_tests/geo_mechanics_fast_suite.h"
-#include "tests/cpp_tests/test_utilities.h"
->>>>>>> 8f5fd8eb
 #include <boost/numeric/ublas/assignment.hpp>
 #include <numbers>
 
 namespace Kratos::Testing
 {
 
-<<<<<<< HEAD
-KRATOS_TEST_CASE_IN_SUITE(NodalExtrapolator_GivesCorrectExtrapolationMatrix_For2Plus2LineInterface,
-=======
 KRATOS_TEST_CASE_IN_SUITE(NodalExtrapolator_GivesCorrectExtrapolationMatrix_For2D2NLine,
                           KratosGeoMechanicsFastSuiteWithoutKernel)
 {
-    Line2D2<Node> geometry(Kratos::make_intrusive<Node>(1, 0.0, 0.0, 0.0),
-                           Kratos::make_intrusive<Node>(2, 1.0, 0.0, 0.0));
-
-    const LinearNodalExtrapolator nodal_extrapolator;
-
-    constexpr auto integration_method = GeometryData::IntegrationMethod::GI_GAUSS_2;
-    const auto     extrapolation_matrix =
-        nodal_extrapolator.CalculateElementExtrapolationMatrix(geometry, integration_method);
+    auto nodes = ElementSetupUtilities::GenerateNodes({{0.0, 0.0, 0.0}, {1.0, 0.0, 0.0}});
+    auto p_element = ElementSetupUtilities::Create2D2NElement(nodes, std::make_shared<Properties>());
+
+    const LinearNodalExtrapolator nodal_extrapolator;
+    const auto extrapolation_matrix = nodal_extrapolator.CalculateElementExtrapolationMatrix(*p_element);
 
     // clang-format off
     const auto expected_extrapolation_matrix = UblasUtilities::CreateMatrix(
@@ -59,15 +44,11 @@
 KRATOS_TEST_CASE_IN_SUITE(NodalExtrapolator_GivesCorrectExtrapolationMatrix_For2D3NLine,
                           KratosGeoMechanicsFastSuiteWithoutKernel)
 {
-    Line2D3<Node> geometry(Kratos::make_intrusive<Node>(1, 0.0, 0.0, 0.0),
-                           Kratos::make_intrusive<Node>(2, 1.0, 0.0, 0.0),
-                           Kratos::make_intrusive<Node>(3, 0.5, 0.0, 0.0));
-
-    const LinearNodalExtrapolator nodal_extrapolator;
-
-    constexpr auto integration_method = GeometryData::IntegrationMethod::GI_GAUSS_2;
-    const auto     extrapolation_matrix =
-        nodal_extrapolator.CalculateElementExtrapolationMatrix(geometry, integration_method);
+    auto nodes = ElementSetupUtilities::GenerateNodes({{0.0, 0.0, 0.0}, {1.0, 0.0, 0.0}, {0.5, 0.0, 0.0}});
+    auto p_element = ElementSetupUtilities::Create2D3NLineElement(nodes, std::make_shared<Properties>());
+
+    const LinearNodalExtrapolator nodal_extrapolator;
+    const auto extrapolation_matrix = nodal_extrapolator.CalculateElementExtrapolationMatrix(*p_element);
 
     // clang-format off
     const auto expected_extrapolation_matrix = UblasUtilities::CreateMatrix(
@@ -79,8 +60,7 @@
     KRATOS_EXPECT_MATRIX_NEAR(extrapolation_matrix, expected_extrapolation_matrix, Defaults::absolute_tolerance)
 }
 
-KRATOS_TEST_CASE_IN_SUITE(NodalExtrapolator_GivesCorrectExtrapolationMatrix_For2D3NTriangle,
->>>>>>> 8f5fd8eb
+KRATOS_TEST_CASE_IN_SUITE(NodalExtrapolator_GivesCorrectExtrapolationMatrix_For2Plus2LineInterface,
                           KratosGeoMechanicsFastSuiteWithoutKernel)
 {
     auto nodes = ElementSetupUtilities::GenerateNodes(
