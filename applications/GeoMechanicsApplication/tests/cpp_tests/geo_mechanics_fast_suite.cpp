// KRATOS___
//     //   ) )
//    //         ___      ___
//   //  ____  //___) ) //   ) )
//  //    / / //       //   / /
// ((____/ / ((____   ((___/ /  MECHANICS
//
//  License:         geo_mechanics_application/license.txt
//
//  Main authors:    Anne van de Graaf
//                   Richard Faasse
//

#include "geo_mechanics_fast_suite.h"
#include "geo_mechanics_application.h"
#include "linear_solvers_application.h"

namespace Kratos::Testing
{

KratosGeoMechanicsFastSuite::KratosGeoMechanicsFastSuite() : KratosCoreFastSuite()
{
    mpGeoApp = std::make_shared<KratosGeoMechanicsApplication>();
    this->ImportApplicationIntoKernel(mpGeoApp);
    mpLinearSolversApp = std::make_shared<KratosLinearSolversApplication>();
    this->ImportApplicationIntoKernel(mpLinearSolversApp);
}

KratosGeoMechanicsFastSuiteWithoutKernel::KratosGeoMechanicsFastSuiteWithoutKernel()
    : KratosCoreFastSuiteWithoutKernel()
{
    // clang-format off
    KRATOS_REGISTER_3D_VARIABLE_WITH_COMPONENTS(DISPLACEMENT)
    KRATOS_REGISTER_3D_VARIABLE_WITH_COMPONENTS(VELOCITY)
    KRATOS_REGISTER_3D_VARIABLE_WITH_COMPONENTS(ACCELERATION)

    KRATOS_REGISTER_3D_VARIABLE_WITH_COMPONENTS(ROTATION)
    KRATOS_REGISTER_3D_VARIABLE_WITH_COMPONENTS(ANGULAR_VELOCITY)
    KRATOS_REGISTER_3D_VARIABLE_WITH_COMPONENTS(ANGULAR_ACCELERATION)

    KRATOS_REGISTER_3D_VARIABLE_WITH_COMPONENTS(TOTAL_DISPLACEMENT)
    KRATOS_REGISTER_3D_VARIABLE_WITH_COMPONENTS(INCREMENTAL_DISPLACEMENT)

    KRATOS_REGISTER_3D_VARIABLE_WITH_COMPONENTS(TOTAL_ROTATION)
    KRATOS_REGISTER_3D_VARIABLE_WITH_COMPONENTS(INCREMENTAL_ROTATION)

    KRATOS_REGISTER_3D_VARIABLE_WITH_COMPONENTS(FLUID_FLUX_VECTOR)
    KRATOS_REGISTER_VARIABLE(HYDRAULIC_HEAD)
    KRATOS_REGISTER_VARIABLE(WATER_PRESSURE)

    KRATOS_REGISTER_VARIABLE(CAUCHY_STRESS_VECTOR)
    KRATOS_REGISTER_VARIABLE(CAUCHY_STRESS_TENSOR)
    KRATOS_REGISTER_VARIABLE(TIME_STEPS)

<<<<<<< HEAD
=======
    KRATOS_REGISTER_VARIABLE(GEO_COULOMB_HARDENING_TYPE)
>>>>>>> 148dccb5
    KRATOS_REGISTER_VARIABLE(GEO_FRICTION_ANGLE)
    KRATOS_REGISTER_VARIABLE(GEO_COHESION)
    KRATOS_REGISTER_VARIABLE(GEO_DILATANCY_ANGLE)
    KRATOS_REGISTER_VARIABLE(GEO_TENSILE_STRENGTH)
    // clang-format on
}

KratosGeoMechanicsIntegrationSuite::KratosGeoMechanicsIntegrationSuite()
    : KratosCoreFastSuite()
{
    mpGeoApp = std::make_shared<KratosGeoMechanicsApplication>();
    this->ImportApplicationIntoKernel(mpGeoApp);
    mpLinearSolversApp = std::make_shared<KratosLinearSolversApplication>();
    this->ImportApplicationIntoKernel(mpLinearSolversApp);
}

} // namespace Kratos::Testing<|MERGE_RESOLUTION|>--- conflicted
+++ resolved
@@ -52,10 +52,7 @@
     KRATOS_REGISTER_VARIABLE(CAUCHY_STRESS_TENSOR)
     KRATOS_REGISTER_VARIABLE(TIME_STEPS)
 
-<<<<<<< HEAD
-=======
     KRATOS_REGISTER_VARIABLE(GEO_COULOMB_HARDENING_TYPE)
->>>>>>> 148dccb5
     KRATOS_REGISTER_VARIABLE(GEO_FRICTION_ANGLE)
     KRATOS_REGISTER_VARIABLE(GEO_COHESION)
     KRATOS_REGISTER_VARIABLE(GEO_DILATANCY_ANGLE)
