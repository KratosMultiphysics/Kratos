--- conflicted
+++ resolved
@@ -175,11 +175,7 @@
 
     KRATOS_EXPECT_EXCEPTION_IS_THROWN(
         p_element->Check(r_current_process_info),
-<<<<<<< HEAD
-        "DENSITY_WATER does not exist in the properties at thermal element with Id 1.")
-=======
         "DENSITY_WATER does not exist in the properties with Id 0 at element with Id 1.")
->>>>>>> 4b21e568
 }
 
 void GenerateTransientThermalElement2D3NWithNonZeroZ(ModelPart& rModelPart)
@@ -504,13 +500,8 @@
     const ProcessInfo& r_current_process_info = model_part.GetProcessInfo();
     KRATOS_EXPECT_EXCEPTION_IS_THROWN(
         p_element->Check(r_current_process_info),
-<<<<<<< HEAD
-        "THERMAL_CONDUCTIVITY_SOLID_ZZ in the properties at thermal element with Id 1 has an "
-        "invalid value: -5 is out of the range [0; -).")
-=======
         "THERMAL_CONDUCTIVITY_SOLID_ZZ in the properties with Id 0 at element with Id 1 has an "
         "invalid value: -5 is out of the range [0, -).")
->>>>>>> 4b21e568
 }
 
 KRATOS_TEST_CASE_IN_SUITE(EquationIdVectorTransientThermalElement3D4N, KratosGeoMechanicsFastSuiteWithoutKernel)
