--- conflicted
+++ resolved
@@ -688,10 +688,7 @@
             mStateVariables = rValue;
         }
     }
-<<<<<<< HEAD
-=======
-
->>>>>>> 40707191
+
     using ConstitutiveLaw::SetValue;
 
     MOCK_METHOD(bool, RequiresInitializeMaterialResponse, (), (override));
@@ -705,20 +702,14 @@
         }
         return rValue;
     }
-<<<<<<< HEAD
-=======
-
->>>>>>> 40707191
+
     using ConstitutiveLaw::GetValue;
 
     bool Has(const Variable<Vector>& rThisVariable) override
     {
         return rThisVariable == STATE_VARIABLES;
     }
-<<<<<<< HEAD
-=======
-
->>>>>>> 40707191
+
     using ConstitutiveLaw::Has;
 
 private:
