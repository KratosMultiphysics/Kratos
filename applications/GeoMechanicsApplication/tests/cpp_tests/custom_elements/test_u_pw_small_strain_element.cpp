--- conflicted
+++ resolved
@@ -676,51 +676,6 @@
                               Defaults::absolute_tolerance);
 }
 
-<<<<<<< HEAD
-class MockConstitutiveLaw : public ConstitutiveLaw
-{
-public:
-    [[nodiscard]] ConstitutiveLaw::Pointer Clone() const override
-    {
-        return std::make_shared<MockConstitutiveLaw>();
-    }
-
-    void SetValue(const Variable<Vector>& rVariable, const Vector& rValue, const ProcessInfo& rCurrentProcessInfo) override
-    {
-        if (rVariable == STATE_VARIABLES) {
-            mStateVariables = rValue;
-        }
-    }
-
-    using ConstitutiveLaw::SetValue;
-
-    MOCK_METHOD(bool, RequiresInitializeMaterialResponse, (), (override));
-    MOCK_METHOD(void, CalculateMaterialResponseCauchy, (Parameters&), (override));
-    MOCK_METHOD(void, FinalizeMaterialResponseCauchy, (Parameters&), (override));
-
-    Vector& GetValue(const Variable<Vector>& rVariable, Vector& rValue) override
-    {
-        if (rVariable == STATE_VARIABLES) {
-            rValue = mStateVariables;
-        }
-        return rValue;
-    }
-
-    using ConstitutiveLaw::GetValue;
-
-    bool Has(const Variable<Vector>& rThisVariable) override
-    {
-        return rThisVariable == STATE_VARIABLES;
-    }
-
-    using ConstitutiveLaw::Has;
-
-private:
-    Vector mStateVariables;
-};
-
-=======
->>>>>>> 4c6d5196
 KRATOS_TEST_CASE_IN_SUITE(UPwSmallStrainElement_InitializeCorrectlySetsStateParameters,
                           KratosGeoMechanicsFastSuiteWithoutKernel)
 {
