// KRATOS___
//     //   ) )
//    //         ___      ___
//   //  ____  //___) ) //   ) )
//  //    / / //       //   / /
// ((____/ / ((____   ((___/ /  MECHANICS
//
//  License:         geo_mechanics_application/license.txt
//
//  Main authors:    Gennady Markelov
//                   Richard Faasse
//

#include "custom_utilities/check_utilities.h"
#include "geo_mechanics_application_variables.h"
#include "includes/checks.h"
#include "tests/cpp_tests/geo_mechanics_fast_suite.h"

using namespace Kratos;

namespace
{

Line2D2<Node> CreatLineGeometryWithoutVariables()
{
    PointerVector<Node> nodes;
    nodes.push_back(make_intrusive<Node>(0, 0.0, 0.0, 0.0));
    nodes.push_back(make_intrusive<Node>(1, 1.0, 0.0, 0.0));
    return Line2D2<Node>(nodes);
}

Line2D2<Node> CreatLineGeometryWithVariables()
{
    Model model;
    auto& r_model_part = model.CreateModelPart("ModelPart", 1);
    r_model_part.AddNodalSolutionStepVariable(WATER_PRESSURE);
    PointerVector<Node> nodes;
    nodes.push_back(r_model_part.CreateNewNode(0, 0.0, 0.0, 0.0));
    nodes.push_back(r_model_part.CreateNewNode(1, 1.0, 0.0, 0.0));
    return Line2D2<Node>(nodes);
}
} // namespace

namespace Kratos::Testing
{

KRATOS_TEST_CASE_IN_SUITE(CheckUtilities_CheckDomainSize, KratosGeoMechanicsFastSuiteWithoutKernel)
{
    // Arrange
    constexpr std::size_t id = 1;
    PointerVector<Node>   nodes;
    nodes.push_back(make_intrusive<Node>(0, 0.0, 0.0, 0.0));
    nodes.push_back(make_intrusive<Node>(1, 0.0, 0.0, 0.0));
    const auto line_with_coincident_nodes = Line2D2<Node>(nodes);
    nodes.push_back(make_intrusive<Node>(2, 0.0, 0.0, 0.0));
    const auto triangle_with_coincident_nodes = Triangle2D3<Node>(nodes);
    nodes.push_back(make_intrusive<Node>(2, 0.0, 0.0, 0.0));
    const auto tetra_with_coincident_nodes = Tetrahedra3D4<Node>(nodes);

    // Act and Assert
    KRATOS_EXPECT_EXCEPTION_IS_THROWN(
        CheckUtilities::CheckDomainSize(line_with_coincident_nodes.DomainSize(), id, "Length"),
        "Length (0) is smaller than 1e-15 for element 1")

    KRATOS_EXPECT_EXCEPTION_IS_THROWN(
        CheckUtilities::CheckDomainSize(triangle_with_coincident_nodes.DomainSize(), id),
        "DomainSize (0) is smaller than 1e-15 for element 1")

    KRATOS_EXPECT_EXCEPTION_IS_THROWN(
        CheckUtilities::CheckDomainSize(tetra_with_coincident_nodes.DomainSize(), id),
        "DomainSize (0) is smaller than 1e-15 for element 1")
}

KRATOS_TEST_CASE_IN_SUITE(CheckUtilities_CheckNodalVariables, KratosGeoMechanicsFastSuiteWithoutKernel)
{
    // Arrange
    auto line_geometry = CreatLineGeometryWithoutVariables();

    // Act and Assert
    KRATOS_EXPECT_EXCEPTION_IS_THROWN(
        CheckUtilities::CheckHasNodalSolutionStepData(
            line_geometry, {std::cref(WATER_PRESSURE), std::cref(VOLUME_ACCELERATION)}),
        "Missing variable WATER_PRESSURE on nodes 0 1")

    // Arrange 2
    line_geometry = CreatLineGeometryWithVariables();

    // Act and Assert
    KRATOS_EXPECT_EXCEPTION_IS_THROWN(
        CheckUtilities::CheckHasNodalSolutionStepData(
            line_geometry, {std::cref(WATER_PRESSURE), std::cref(VOLUME_ACCELERATION)}),
        "Missing variable VOLUME_ACCELERATION on nodes 0 1")
}

KRATOS_TEST_CASE_IN_SUITE(CheckUtilities_CheckNodalDof, KratosGeoMechanicsFastSuiteWithoutKernel)
{
    // Arrange
    auto line_geometry = CreatLineGeometryWithoutVariables();

    // Act and Assert
    KRATOS_EXPECT_EXCEPTION_IS_THROWN(
        CheckUtilities::CheckHasDofs(line_geometry, {std::cref(WATER_PRESSURE), std::cref(VOLUME_ACCELERATION)}),
        "Missing the DoF for the variable WATER_PRESSURE on nodes 0 1")

    // Arrange 2
    line_geometry = CreatLineGeometryWithVariables();

    for (auto& r_node : line_geometry) {
        r_node.AddDof(WATER_PRESSURE);
    }

    // Act and Assert
    KRATOS_EXPECT_EXCEPTION_IS_THROWN(
        CheckUtilities::CheckHasDofs(line_geometry, {std::cref(WATER_PRESSURE), std::cref(VOLUME_ACCELERATION)}),
        "Missing the DoF for the variable VOLUME_ACCELERATION on nodes 0 1")
}

<<<<<<< HEAD
KRATOS_TEST_CASE_IN_SUITE(CheckUtilities_CheckPropertiesThatPrintsPropertyId, KratosGeoMechanicsFastSuiteWithoutKernel)
{
    // Arrange
    auto properties = Properties{};
    properties.SetValue(DENSITY_WATER, 1000.0);
    properties.SetValue(DENSITY, 0.0);
    const CheckProperties check_properties(properties, "property", CheckProperties::Bounds::AllInclusive);

    // Act and Assert
    EXPECT_NO_THROW(check_properties.Check(DENSITY_WATER));
    EXPECT_NO_THROW(check_properties.Check(DENSITY));

    KRATOS_EXPECT_EXCEPTION_IS_THROWN(
        check_properties.Check(DENSITY_WATER, 500.0),
        "DENSITY_WATER in the property with Id 0 has an invalid value: 1000 "
        "is out of the range [0; 500.000000].")
    KRATOS_EXPECT_EXCEPTION_IS_THROWN(
        check_properties.Check(DENSITY_WATER, 100.0, 500.0),
        "DENSITY_WATER in the property with Id 0 has an invalid value: 1000 "
        "is out of the range [100; 500.000000].")

    check_properties.SetNewRangeBounds(CheckProperties::Bounds::AllExclusive);
    KRATOS_EXPECT_EXCEPTION_IS_THROWN(
        check_properties.Check(DENSITY_WATER, 1000.0),
        "DENSITY_WATER in the property with Id 0 has an invalid value: 1000 "
        "is out of the range (0; 1000.000000).")
    KRATOS_EXPECT_EXCEPTION_IS_THROWN(
        check_properties.Check(DENSITY),
        "DENSITY in the property with Id 0 has an invalid value: 0 is out of the range (0; -).")
    KRATOS_EXPECT_EXCEPTION_IS_THROWN(
        check_properties.SingleUseBounds(CheckProperties::Bounds::InclusiveLowerAndExclusiveUpper).Check(DENSITY_WATER, 1000.0), "DENSITY_WATER in the property with Id 0 has an invalid value: 1000 is out of the range [0; 1000.000000).")
    KRATOS_EXPECT_EXCEPTION_IS_THROWN(
        check_properties.SingleUseBounds(CheckProperties::Bounds::ExclusiveLowerAndInclusiveUpper).Check(DENSITY),
        "DENSITY in the property with Id 0 has an invalid value: 0 is out of the range (0; -).")
}

KRATOS_TEST_CASE_IN_SUITE(CheckUtilities_CheckPropertiesThatPrintsElementId, KratosGeoMechanicsFastSuiteWithoutKernel)
{
    // Arrange
    auto                  properties = Properties{};
    constexpr auto        element_Id = 1;
    const CheckProperties check_properties(properties, "property at element", element_Id,
                                           CheckProperties::Bounds::AllInclusive);
    // Act and Assert
    KRATOS_EXPECT_EXCEPTION_IS_THROWN(
        check_properties.CheckAvailability(UDSM_NAME),
        "UDSM_NAME does not exist in the property at element with Id 1.")
    properties.SetValue(UDSM_NAME, "");
    KRATOS_EXPECT_EXCEPTION_IS_THROWN(check_properties.CheckAvailabilityAndNotEmpty(UDSM_NAME),
                                      "UDSM_NAME is empty in the property at element with Id 1.");
    KRATOS_EXPECT_EXCEPTION_IS_THROWN(
        check_properties.CheckAvailability(UDSM_NUMBER),
        "UDSM_NUMBER does not exist in the property at element with Id 1.")
    KRATOS_EXPECT_EXCEPTION_IS_THROWN(
        check_properties.CheckAvailability(IS_FORTRAN_UDSM),
        "IS_FORTRAN_UDSM does not exist in the property at element with Id 1.")
}

KRATOS_TEST_CASE_IN_SUITE(CheckUtilities_CheckIntegerProperty, KratosGeoMechanicsFastSuiteWithoutKernel)
{
    // Arrange
    auto properties = Properties{};
    const CheckProperties check_properties(properties, "property at element", CheckProperties::Bounds::AllInclusive);
    // Act and Assert
    properties.SetValue(UDSM_NUMBER, 3);
    EXPECT_NO_THROW(check_properties.Check(UDSM_NUMBER));
    EXPECT_NO_THROW(check_properties.Check(UDSM_NUMBER, 3, 5));
    EXPECT_NO_THROW(check_properties.Check(UDSM_NUMBER, 1, 3));

    check_properties.SetNewRangeBounds(CheckProperties::Bounds::AllExclusive);
    KRATOS_EXPECT_EXCEPTION_IS_THROWN(check_properties.Check(UDSM_NUMBER, 3, 5),
                                      "UDSM_NUMBER in the property at element with Id 0 has an "
                                      "invalid value: 3 is out of the range (3; 5.000000).")
    KRATOS_EXPECT_EXCEPTION_IS_THROWN(check_properties.Check(UDSM_NUMBER, 1, 3),
                                      "UDSM_NUMBER in the property at element with Id 0 has an "
                                      "invalid value: 3 is out of the range (1; 3.000000)")
}

KRATOS_TEST_CASE_IN_SUITE(CheckUtilities_CheckPermeabilityPropertiesThrowsErrorsForWrongProperties,
                          KratosGeoMechanicsFastSuiteWithoutKernel)
{
    Properties properties(2);
    const CheckProperties check_properties(properties, "properties", CheckProperties::Bounds::AllExclusive);

    KRATOS_EXPECT_EXCEPTION_IS_THROWN(check_properties.CheckPermeabilityProperties(1),
                                      "PERMEABILITY_XX does not exist in the properties with Id 2.")

    properties.SetValue(PERMEABILITY_XX, -10.0);
    KRATOS_EXPECT_EXCEPTION_IS_THROWN(check_properties.CheckPermeabilityProperties(1),
                                      "PERMEABILITY_XX in the properties with Id 2 has an invalid "
                                      "value: -10 is out of the range [0; -).")

    properties.SetValue(PERMEABILITY_XX, 10.0);
    KRATOS_EXPECT_EXCEPTION_IS_THROWN(check_properties.CheckPermeabilityProperties(2),
                                      "PERMEABILITY_YY does not exist in the properties with Id 2.")

    properties.SetValue(PERMEABILITY_YY, 10.0);
    KRATOS_EXPECT_EXCEPTION_IS_THROWN(check_properties.CheckPermeabilityProperties(2),
                                      "PERMEABILITY_XY does not exist in the properties with Id 2.")
    properties.SetValue(PERMEABILITY_XY, 0.0);

    KRATOS_EXPECT_EXCEPTION_IS_THROWN(check_properties.CheckPermeabilityProperties(3),
                                      "PERMEABILITY_ZZ does not exist in the properties with Id 2.")
    properties.SetValue(PERMEABILITY_ZZ, 10.0);
    properties.SetValue(PERMEABILITY_YZ, 0.0);
    properties.SetValue(PERMEABILITY_ZX, -10.0);
    KRATOS_EXPECT_EXCEPTION_IS_THROWN(check_properties.CheckPermeabilityProperties(3),
                                      "PERMEABILITY_ZX in the properties with Id 2 has an invalid "
                                      "value: -10 is out of the range [0; -).")
}

KRATOS_TEST_CASE_IN_SUITE(CheckUtilities_CheckPermeabilityPropertiesDoesNotThrowsErrors,
                          KratosGeoMechanicsFastSuiteWithoutKernel)
{
    Properties properties(2);
    const CheckProperties check_properties(properties, "properties", CheckProperties::Bounds::AllExclusive);

    properties.SetValue(PERMEABILITY_XX, 10.0);
    EXPECT_NO_THROW(check_properties.CheckPermeabilityProperties(1));

    properties.SetValue(PERMEABILITY_YY, 10.0);
    properties.SetValue(PERMEABILITY_XY, 0.0);
    EXPECT_NO_THROW(check_properties.CheckPermeabilityProperties(2));

    properties.SetValue(PERMEABILITY_ZZ, 10.0);
    properties.SetValue(PERMEABILITY_YZ, 0.0);
    properties.SetValue(PERMEABILITY_ZX, 0.0);
    EXPECT_NO_THROW(check_properties.CheckPermeabilityProperties(3));
=======
KRATOS_TEST_CASE_IN_SUITE(CheckUtilities_CheckForNonZeroZCoordinateIn2D, KratosGeoMechanicsFastSuiteWithoutKernel)
{
    // Arrange
    auto line_geometry = CreatLineGeometryWithVariables();

    // Act and Assert
    EXPECT_NO_THROW(CheckUtilities::CheckForNonZeroZCoordinateIn2D(line_geometry));

    // Arrange 2
    line_geometry.begin()->Z() += 1;

    // Act and Assert
    KRATOS_EXPECT_EXCEPTION_IS_THROWN(CheckUtilities::CheckForNonZeroZCoordinateIn2D(line_geometry),
                                      "Node with Id: 0 has non-zero Z coordinate.")
>>>>>>> fc241f8d
}
} // namespace Kratos::Testing<|MERGE_RESOLUTION|>--- conflicted
+++ resolved
@@ -115,7 +115,6 @@
         "Missing the DoF for the variable VOLUME_ACCELERATION on nodes 0 1")
 }
 
-<<<<<<< HEAD
 KRATOS_TEST_CASE_IN_SUITE(CheckUtilities_CheckPropertiesThatPrintsPropertyId, KratosGeoMechanicsFastSuiteWithoutKernel)
 {
     // Arrange
@@ -244,7 +243,8 @@
     properties.SetValue(PERMEABILITY_YZ, 0.0);
     properties.SetValue(PERMEABILITY_ZX, 0.0);
     EXPECT_NO_THROW(check_properties.CheckPermeabilityProperties(3));
-=======
+}
+
 KRATOS_TEST_CASE_IN_SUITE(CheckUtilities_CheckForNonZeroZCoordinateIn2D, KratosGeoMechanicsFastSuiteWithoutKernel)
 {
     // Arrange
@@ -259,6 +259,5 @@
     // Act and Assert
     KRATOS_EXPECT_EXCEPTION_IS_THROWN(CheckUtilities::CheckForNonZeroZCoordinateIn2D(line_geometry),
                                       "Node with Id: 0 has non-zero Z coordinate.")
->>>>>>> fc241f8d
 }
 } // namespace Kratos::Testing