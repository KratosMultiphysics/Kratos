--- conflicted
+++ resolved
@@ -70,11 +70,7 @@
             std::string original = (std::string) workingDirectory + "/test_head_extrapolate_1.orig.res";
             std::string result = (std::string) workingDirectory + "/test_head_extrapolate_1.post.res";
 
-<<<<<<< HEAD
-            KRATOS_EXPECT_TRUE(compareFiles(original, result));
-=======
-            KRATOS_CHECK(compareFiles(original, result))
->>>>>>> af5a3bc2
+            KRATOS_EXPECT_TRUE(compareFiles(original, result))
         }
 
          TEST(CalculateExtrapolatedHeadFlow_2, KratosGeoMechanicsFastSuite)
@@ -94,11 +90,7 @@
             std::string original = (std::string) workingDirectory + "/test_head_extrapolate_2.orig.res";
             std::string result = (std::string) workingDirectory + "/test_head_extrapolate_2.post.res";
 
-<<<<<<< HEAD
-            KRATOS_EXPECT_TRUE(compareFiles(original, result));
-=======
-            KRATOS_CHECK(compareFiles(original, result))
->>>>>>> af5a3bc2
+            KRATOS_EXPECT_TRUE(compareFiles(original, result))
         }
 
         TEST(CalculateExtrapolatedHeadFlow_3, KratosGeoMechanicsFastSuite)
@@ -118,11 +110,7 @@
             std::string original = (std::string) workingDirectory + "/test_head_extrapolate_3.orig.res";
             std::string result = (std::string) workingDirectory + "/test_head_extrapolate_3.post.res";
 
-<<<<<<< HEAD
-            KRATOS_EXPECT_TRUE(compareFiles(original, result));
-=======
-            KRATOS_CHECK(compareFiles(original, result))
->>>>>>> af5a3bc2
+            KRATOS_EXPECT_TRUE(compareFiles(original, result))
         }
 
         TEST(CalculateExtrapolatedHeadFlow_4, KratosGeoMechanicsFastSuite)
@@ -142,11 +130,7 @@
             std::string original = (std::string) workingDirectory + "/test_head_extrapolate_4.orig.res";
             std::string result = (std::string) workingDirectory + "/test_head_extrapolate_4.post.res";
 
-<<<<<<< HEAD
-            KRATOS_EXPECT_TRUE(compareFiles(original, result));
-=======
-            KRATOS_CHECK(compareFiles(original, result))
->>>>>>> af5a3bc2
+            KRATOS_EXPECT_TRUE(compareFiles(original, result))
         }
     }
 }