--- conflicted
+++ resolved
@@ -16,17 +16,11 @@
 #include "geo_mechanics_fast_suite.h"
 
 using namespace Kratos;
-<<<<<<< HEAD
 
 namespace Kratos::Testing
 {
 
-/// <summary>
-/// Tests the calculation of the left hand side matrix of the default UPwCondition, which should be an empty matrix.
-/// </summary>
-/// <param name=""></param>
-/// <param name=""></param>
-KRATOS_TEST_CASE_IN_SUITE(CalculateLeftHandSideUPwCondition, KratosGeoMechanicsFastSuite)
+KRATOS_TEST_CASE_IN_SUITE(CalculateLeftHandSideUPwCondition_ReturnsEmptyMatrix, KratosGeoMechanicsFastSuite)
 {
     Model current_model;
     auto& r_model_part = current_model.CreateModelPart("ModelPart", 1);
@@ -36,44 +30,13 @@
     std::vector<ModelPart::IndexType> element_nodes{1};
     auto p_geometry = r_model_part.CreateNewGeometry("Point2D", element_nodes);
 
-    // create UPwCondition
     auto cond = UPwCondition<2, 2>(1, p_geometry, nullptr);
 
-    // calculate left hand side matrix
     Matrix left_hand_side_matrix = ZeroMatrix(6, 6);
     cond.CalculateLeftHandSide(left_hand_side_matrix, ProcessInfo{});
 
-    // set expected_results
     Matrix expected_matrix = ZeroMatrix(0, 0);
-
-    // compare results
     KRATOS_CHECK_MATRIX_NEAR(left_hand_side_matrix, expected_matrix, 1.0e-6);
 }
 
-} // namespace Kratos::Testing
-=======
-namespace Kratos::Testing {
-
-
-        KRATOS_TEST_CASE_IN_SUITE(CalculateLeftHandSideUPwCondition_ReturnsEmptyMatrix, KratosGeoMechanicsFastSuite)
-        {
-
-            Model current_model;
-            auto& r_model_part = current_model.CreateModelPart("ModelPart", 1);	
-
-            // create geometry as UPwCondition needs a geometry to be initialized
-            auto node = r_model_part.CreateNewNode(1, 0.0, 0.0, 0.0);
-            std::vector< ModelPart::IndexType> element_nodes{ 1};
-            auto p_geometry = r_model_part.CreateNewGeometry("Point2D", element_nodes);
-            
-            auto cond = UPwCondition<2, 2>(1, p_geometry, nullptr);
-            
-            Matrix left_hand_side_matrix = ZeroMatrix(6, 6);
-            cond.CalculateLeftHandSide(left_hand_side_matrix, ProcessInfo{});
-            
-            Matrix expected_matrix = ZeroMatrix(0, 0);
-            KRATOS_CHECK_MATRIX_NEAR(left_hand_side_matrix, expected_matrix, 1.0e-6);
-        }
-
-}
->>>>>>> 6315b5ee
+} // namespace Kratos::Testing