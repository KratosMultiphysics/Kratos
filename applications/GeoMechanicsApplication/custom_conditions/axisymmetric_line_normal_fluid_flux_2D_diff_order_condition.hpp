--- conflicted
+++ resolved
@@ -28,16 +28,8 @@
 public:
     using IndexType      = std::size_t;
     using PropertiesType = Properties;
-<<<<<<< HEAD
-    using NodeType       = Node;
-    using GeometryType   = Geometry<NodeType>;
-    using NodesArrayType = GeometryType::PointsArrayType;
-    using VectorType     = Vector;
-    using MatrixType     = Matrix;
-=======
     using GeometryType   = Geometry<Node>;
     using NodesArrayType = GeometryType::PointsArrayType;
->>>>>>> 7161952a
 
     KRATOS_CLASS_INTRUSIVE_POINTER_DEFINITION(AxisymmetricLineNormalFluidFlux2DDiffOrderCondition);
 
@@ -60,22 +52,11 @@
     std::string Info() const override;
 
 protected:
-<<<<<<< HEAD
-    // Member Variables
-
-    double CalculateIntegrationCoefficient(const IndexType                    PointNumber,
-=======
     double CalculateIntegrationCoefficient(IndexType                          PointNumber,
->>>>>>> 7161952a
                                            const GeometryType::JacobiansType& JContainer,
                                            const GeometryType::IntegrationPointsArrayType& IntegrationPoints) const override;
 
 private:
-<<<<<<< HEAD
-    // Serialization
-
-=======
->>>>>>> 7161952a
     friend class Serializer;
 
     void save(Serializer& rSerializer) const override
