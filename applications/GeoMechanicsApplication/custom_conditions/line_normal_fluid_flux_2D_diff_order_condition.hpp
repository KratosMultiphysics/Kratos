--- conflicted
+++ resolved
@@ -28,16 +28,8 @@
 public:
     using IndexType      = std::size_t;
     using PropertiesType = Properties;
-<<<<<<< HEAD
-    using NodeType       = Node;
-    using GeometryType   = Geometry<NodeType>;
-    using NodesArrayType = GeometryType::PointsArrayType;
-    using VectorType     = Vector;
-    using MatrixType     = Matrix;
-=======
     using GeometryType   = Geometry<Node>;
     using NodesArrayType = GeometryType::PointsArrayType;
->>>>>>> 7161952a
 
     KRATOS_CLASS_INTRUSIVE_POINTER_DEFINITION(LineNormalFluidFlux2DDiffOrderCondition);
 
@@ -51,21 +43,12 @@
     LineNormalFluidFlux2DDiffOrderCondition(IndexType               NewId,
                                             GeometryType::Pointer   pGeometry,
                                             PropertiesType::Pointer pProperties);
-<<<<<<< HEAD
 
     Condition::Pointer Create(IndexType               NewId,
                               NodesArrayType const&   ThisNodes,
                               PropertiesType::Pointer pProperties) const override;
     Condition::Pointer Create(IndexType NewId, GeometryType::Pointer pGeom, PropertiesType::Pointer pProperties) const override;
 
-=======
-
-    Condition::Pointer Create(IndexType               NewId,
-                              NodesArrayType const&   ThisNodes,
-                              PropertiesType::Pointer pProperties) const override;
-    Condition::Pointer Create(IndexType NewId, GeometryType::Pointer pGeom, PropertiesType::Pointer pProperties) const override;
-
->>>>>>> 7161952a
     std::string Info() const override;
 
 protected:
@@ -73,11 +56,7 @@
 
     void CalculateConditionVector(ConditionVariables& rVariables, unsigned int PointNumber) override;
 
-<<<<<<< HEAD
-    void CalculateAndAddConditionForce(VectorType& rRightHandSideVector, ConditionVariables& rVariables) override;
-=======
     void CalculateAndAddConditionForce(Vector& rRightHandSideVector, ConditionVariables& rVariables) override;
->>>>>>> 7161952a
 
 private:
     // Serialization
