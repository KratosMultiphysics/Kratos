// KRATOS___
//     //   ) )
//    //         ___      ___
//   //  ____  //___) ) //   ) )
//  //    / / //       //   / /
// ((____/ / ((____   ((___/ /  MECHANICS
//
//  License:         geo_mechanics_application/license.txt
//
//
//  Main authors:    Mohamed Nabi
//                   John van Esch
//

#include "custom_conditions/T_condition.h"
#include "custom_utilities/dof_utilities.h"

namespace Kratos
{

template <unsigned int TDim, unsigned int TNumNodes>
GeoTCondition<TDim, TNumNodes>::GeoTCondition() : Condition()
{
}

template <unsigned int TDim, unsigned int TNumNodes>
GeoTCondition<TDim, TNumNodes>::GeoTCondition(IndexType NewId, GeometryType::Pointer pGeometry)
    : Condition(NewId, pGeometry)
{
}

template <unsigned int TDim, unsigned int TNumNodes>
GeoTCondition<TDim, TNumNodes>::GeoTCondition(IndexType               NewId,
                                              GeometryType::Pointer   pGeometry,
                                              PropertiesType::Pointer pProperties)
    : Condition(NewId, pGeometry, pProperties)
{
}

template <unsigned int TDim, unsigned int TNumNodes>
void GeoTCondition<TDim, TNumNodes>::GetDofList(DofsVectorType& rConditionDofList, const ProcessInfo&) const
{
    rConditionDofList = GetDofs();
}

template <unsigned int TDim, unsigned int TNumNodes>
<<<<<<< HEAD
void GeoTCondition<TDim, TNumNodes>::CalculateLocalSystem(MatrixType&        rLeftHandSideMatrix,
                                                          VectorType&        rRightHandSideVector,
=======
void GeoTCondition<TDim, TNumNodes>::CalculateLocalSystem(Matrix&            rLeftHandSideMatrix,
                                                          Vector&            rRightHandSideVector,
>>>>>>> 7161952a
                                                          const ProcessInfo& rCurrentProcessInfo)
{
    KRATOS_TRY

    rLeftHandSideMatrix  = ZeroMatrix(TNumNodes, TNumNodes);
    rRightHandSideVector = ZeroVector(TNumNodes);

    CalculateAll(rLeftHandSideMatrix, rRightHandSideVector, rCurrentProcessInfo);

    KRATOS_CATCH("")
}

template <unsigned int TDim, unsigned int TNumNodes>
void GeoTCondition<TDim, TNumNodes>::EquationIdVector(EquationIdVectorType& rResult, const ProcessInfo&) const
{
    rResult = Geo::DofUtilities::ExtractEquationIdsFrom(GetDofs());
}

template <unsigned int TDim, unsigned int TNumNodes>
<<<<<<< HEAD
void GeoTCondition<TDim, TNumNodes>::CalculateAll(MatrixType&        rLeftHandSideMatrix,
                                                  VectorType&        rRightHandSideVector,
=======
void GeoTCondition<TDim, TNumNodes>::CalculateAll(Matrix&            rLeftHandSideMatrix,
                                                  Vector&            rRightHandSideVector,
>>>>>>> 7161952a
                                                  const ProcessInfo& rCurrentProcessInfo)
{
    CalculateRHS(rRightHandSideVector, rCurrentProcessInfo);
}

template <unsigned int TDim, unsigned int TNumNodes>
<<<<<<< HEAD
void GeoTCondition<TDim, TNumNodes>::CalculateRHS(VectorType& rRightHandSideVector, const ProcessInfo& rCurrentProcessInfo)
=======
void GeoTCondition<TDim, TNumNodes>::CalculateRHS(Vector& rRightHandSideVector, const ProcessInfo& rCurrentProcessInfo)
>>>>>>> 7161952a
{
    KRATOS_TRY

    KRATOS_ERROR << "calling the default CalculateRHS method for a particular "
                    "condition ... illegal operation!!"
                 << std::endl;

    KRATOS_CATCH("")
}

template <unsigned int TDim, unsigned int TNumNodes>
Condition::DofsVectorType GeoTCondition<TDim, TNumNodes>::GetDofs() const
{
    return Geo::DofUtilities::ExtractDofsFromNodes(this->GetGeometry(), TEMPERATURE);
}

template <unsigned int TDim, unsigned int TNumNodes>
std::string GeoTCondition<TDim, TNumNodes>::Info() const
{
    return "GeoTCondition";
}

template class GeoTCondition<2, 1>;
template class GeoTCondition<2, 2>;
template class GeoTCondition<2, 3>;
template class GeoTCondition<2, 4>;
template class GeoTCondition<2, 5>;
template class GeoTCondition<3, 1>;
template class GeoTCondition<3, 3>;
template class GeoTCondition<3, 4>;
template class GeoTCondition<3, 6>;
template class GeoTCondition<3, 8>;
template class GeoTCondition<3, 9>;

} // namespace Kratos<|MERGE_RESOLUTION|>--- conflicted
+++ resolved
@@ -44,13 +44,8 @@
 }
 
 template <unsigned int TDim, unsigned int TNumNodes>
-<<<<<<< HEAD
-void GeoTCondition<TDim, TNumNodes>::CalculateLocalSystem(MatrixType&        rLeftHandSideMatrix,
-                                                          VectorType&        rRightHandSideVector,
-=======
 void GeoTCondition<TDim, TNumNodes>::CalculateLocalSystem(Matrix&            rLeftHandSideMatrix,
                                                           Vector&            rRightHandSideVector,
->>>>>>> 7161952a
                                                           const ProcessInfo& rCurrentProcessInfo)
 {
     KRATOS_TRY
@@ -70,24 +65,15 @@
 }
 
 template <unsigned int TDim, unsigned int TNumNodes>
-<<<<<<< HEAD
-void GeoTCondition<TDim, TNumNodes>::CalculateAll(MatrixType&        rLeftHandSideMatrix,
-                                                  VectorType&        rRightHandSideVector,
-=======
 void GeoTCondition<TDim, TNumNodes>::CalculateAll(Matrix&            rLeftHandSideMatrix,
                                                   Vector&            rRightHandSideVector,
->>>>>>> 7161952a
                                                   const ProcessInfo& rCurrentProcessInfo)
 {
     CalculateRHS(rRightHandSideVector, rCurrentProcessInfo);
 }
 
 template <unsigned int TDim, unsigned int TNumNodes>
-<<<<<<< HEAD
-void GeoTCondition<TDim, TNumNodes>::CalculateRHS(VectorType& rRightHandSideVector, const ProcessInfo& rCurrentProcessInfo)
-=======
 void GeoTCondition<TDim, TNumNodes>::CalculateRHS(Vector& rRightHandSideVector, const ProcessInfo& rCurrentProcessInfo)
->>>>>>> 7161952a
 {
     KRATOS_TRY
 
