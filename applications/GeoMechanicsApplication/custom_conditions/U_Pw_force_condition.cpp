// KRATOS___
//     //   ) )
//    //         ___      ___
//   //  ____  //___) ) //   ) )
//  //    / / //       //   / /
// ((____/ / ((____   ((___/ /  MECHANICS
//
//  License:         geo_mechanics_application/license.txt
//
//
//  Main authors:    Ignasi de Pouplana,
//                   Vahid Galavi
//

// Application includes
#include "custom_conditions/U_Pw_force_condition.hpp"

namespace Kratos
{

template <unsigned int TDim, unsigned int TNumNodes>
Condition::Pointer UPwForceCondition<TDim, TNumNodes>::Create(IndexType             NewId,
                                                              NodesArrayType const& ThisNodes,
                                                              PropertiesType::Pointer pProperties) const
{
    return Condition::Pointer(new UPwForceCondition(NewId, this->GetGeometry().Create(ThisNodes), pProperties));
}

template <unsigned int TDim, unsigned int TNumNodes>
<<<<<<< HEAD
void UPwForceCondition<TDim, TNumNodes>::CalculateRHS(VectorType&        rRightHandSideVector,
                                                      const ProcessInfo& CurrentProcessInfo)
{
    array_1d<double, 3> ForceVector = this->GetGeometry()[0].FastGetSolutionStepValue(POINT_LOAD);

    for (unsigned int i = 0; i < TDim; ++i) {
        rRightHandSideVector[i] = ForceVector[i];
    }
=======
void UPwForceCondition<TDim, TNumNodes>::CalculateRHS(Vector& rRightHandSideVector, const ProcessInfo& rCurrentProcessInfo)
{
    array_1d<double, 3> force_vector = this->GetGeometry()[0].FastGetSolutionStepValue(POINT_LOAD);
    std::copy_n(force_vector.begin(), TDim, rRightHandSideVector.begin());
>>>>>>> 7161952a
}

template <unsigned int TDim, unsigned int TNumNodes>
std::string UPwForceCondition<TDim, TNumNodes>::Info() const
{
    return "UPwForceCondition";
}

template class UPwForceCondition<2, 1>;
template class UPwForceCondition<3, 1>;

} // Namespace Kratos.<|MERGE_RESOLUTION|>--- conflicted
+++ resolved
@@ -27,21 +27,10 @@
 }
 
 template <unsigned int TDim, unsigned int TNumNodes>
-<<<<<<< HEAD
-void UPwForceCondition<TDim, TNumNodes>::CalculateRHS(VectorType&        rRightHandSideVector,
-                                                      const ProcessInfo& CurrentProcessInfo)
-{
-    array_1d<double, 3> ForceVector = this->GetGeometry()[0].FastGetSolutionStepValue(POINT_LOAD);
-
-    for (unsigned int i = 0; i < TDim; ++i) {
-        rRightHandSideVector[i] = ForceVector[i];
-    }
-=======
 void UPwForceCondition<TDim, TNumNodes>::CalculateRHS(Vector& rRightHandSideVector, const ProcessInfo& rCurrentProcessInfo)
 {
     array_1d<double, 3> force_vector = this->GetGeometry()[0].FastGetSolutionStepValue(POINT_LOAD);
     std::copy_n(force_vector.begin(), TDim, rRightHandSideVector.begin());
->>>>>>> 7161952a
 }
 
 template <unsigned int TDim, unsigned int TNumNodes>
