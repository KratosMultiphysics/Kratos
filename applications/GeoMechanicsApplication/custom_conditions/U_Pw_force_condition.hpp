--- conflicted
+++ resolved
@@ -28,16 +28,8 @@
 
     using IndexType      = std::size_t;
     using PropertiesType = Properties;
-<<<<<<< HEAD
-    using NodeType       = Node;
-    using GeometryType   = Geometry<NodeType>;
-    using NodesArrayType = GeometryType::PointsArrayType;
-    using VectorType     = Vector;
-    using MatrixType     = Matrix;
-=======
     using GeometryType   = Geometry<Node>;
     using NodesArrayType = GeometryType::PointsArrayType;
->>>>>>> 7161952a
 
     // Default constructor
     UPwForceCondition() : UPwCondition<TDim, TNumNodes>() {}
@@ -58,25 +50,12 @@
                               NodesArrayType const&   ThisNodes,
                               PropertiesType::Pointer pProperties) const override;
 
-<<<<<<< HEAD
-    std::string Info() const override;
-
-protected:
-    // Member Variables
-
-    void CalculateRHS(VectorType& rRightHandSideVector, const ProcessInfo& CurrentProcessInfo) override;
-
-private:
-    // Serialization
-
-=======
     [[nodiscard]] std::string Info() const override;
 
 protected:
     void CalculateRHS(Vector& rRightHandSideVector, const ProcessInfo& rCurrentProcessInfo) override;
 
 private:
->>>>>>> 7161952a
     friend class Serializer;
 
     void save(Serializer& rSerializer) const override
