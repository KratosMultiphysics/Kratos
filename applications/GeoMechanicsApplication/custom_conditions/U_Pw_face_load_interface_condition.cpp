--- conflicted
+++ resolved
@@ -65,16 +65,9 @@
 }
 
 template <unsigned int TDim, unsigned int TNumNodes>
-<<<<<<< HEAD
-void UPwFaceLoadInterfaceCondition<TDim, TNumNodes>::CalculateRHS(VectorType& rRightHandSideVector,
-                                                                  const ProcessInfo& CurrentProcessInfo)
-{
-    // Previous definitions
-=======
 void UPwFaceLoadInterfaceCondition<TDim, TNumNodes>::CalculateRHS(Vector& rRightHandSideVector,
                                                                   const ProcessInfo& CurrentProcessInfo)
 {
->>>>>>> 7161952a
     const GeometryType&                             Geom = this->GetGeometry();
     const GeometryType::IntegrationPointsArrayType& IntegrationPoints =
         Geom.IntegrationPoints(this->GetIntegrationMethod());
@@ -92,11 +85,7 @@
     array_1d<double, TNumNodes * TDim> DisplacementVector;
     ConditionUtilities::GetDisplacementsVector(DisplacementVector, Geom);
     array_1d<double, TNumNodes * TDim> FaceLoadVector;
-<<<<<<< HEAD
-    ConditionUtilities::GetFaceLoadVector<TNumNodes>(FaceLoadVector, Geom);
-=======
     ConditionUtilities::GetFaceLoadVector<TDim, TNumNodes>(FaceLoadVector, Geom);
->>>>>>> 7161952a
     BoundedMatrix<double, TDim, TDim> RotationMatrix;
     const double& MinimumJointWidth = this->GetProperties()[MINIMUM_JOINT_WIDTH];
     bool          ComputeJointWidth;
@@ -108,10 +97,6 @@
     array_1d<double, TDim>                        TractionVector;
     array_1d<double, TNumNodes * TDim>            UVector;
 
-<<<<<<< HEAD
-    // Loop over integration points
-=======
->>>>>>> 7161952a
     for (unsigned int GPoint = 0; GPoint < NumGPoints; GPoint++) {
         // Compute traction vector
         ConditionUtilities::InterpolateVariableWithComponents<TDim, TNumNodes>(
