--- conflicted
+++ resolved
@@ -33,16 +33,8 @@
 
     using IndexType      = std::size_t;
     using PropertiesType = Properties;
-<<<<<<< HEAD
-    using NodeType       = Node;
-    using GeometryType   = Geometry<NodeType>;
-    using NodesArrayType = GeometryType::PointsArrayType;
-    using VectorType     = Vector;
-    using MatrixType     = Matrix;
-=======
     using GeometryType   = Geometry<Node>;
     using NodesArrayType = GeometryType::PointsArrayType;
->>>>>>> 7161952a
 
     // Default constructor
     UPwFaceLoadCondition() : UPwCondition<TDim, TNumNodes>() {}
@@ -66,19 +58,9 @@
     std::string Info() const override;
 
 protected:
-<<<<<<< HEAD
-    // Member Variables
-
-    void CalculateRHS(VectorType& rRightHandSideVector, const ProcessInfo& CurrentProcessInfo) override;
-
-private:
-    // Serialization
-
-=======
     void CalculateRHS(Vector& rRightHandSideVector, const ProcessInfo& CurrentProcessInfo) override;
 
 private:
->>>>>>> 7161952a
     friend class Serializer;
 
     void save(Serializer& rSerializer) const override
