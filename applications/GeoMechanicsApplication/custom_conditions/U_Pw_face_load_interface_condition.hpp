--- conflicted
+++ resolved
@@ -35,16 +35,8 @@
 
     using IndexType      = std::size_t;
     using PropertiesType = Properties;
-<<<<<<< HEAD
-    using NodeType       = Node;
-    using GeometryType   = Geometry<NodeType>;
-    using NodesArrayType = GeometryType::PointsArrayType;
-    using VectorType     = Vector;
-    using MatrixType     = Matrix;
-=======
     using GeometryType   = Geometry<Node>;
     using NodesArrayType = GeometryType::PointsArrayType;
->>>>>>> 7161952a
 
     UPwFaceLoadInterfaceCondition() : UPwFaceLoadInterfaceCondition(0, nullptr, nullptr) {}
 
@@ -71,11 +63,7 @@
 protected:
     void CalculateInitialGap(const GeometryType& Geom);
 
-<<<<<<< HEAD
-    void CalculateRHS(VectorType& rRightHandSideVector, const ProcessInfo& CurrentProcessInfo) override;
-=======
     void CalculateRHS(Vector& rRightHandSideVector, const ProcessInfo& CurrentProcessInfo) override;
->>>>>>> 7161952a
 
     void CheckJointWidth(double&                            rJointWidth,
                          bool&                              rComputeJointWidth,
