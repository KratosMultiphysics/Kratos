// KRATOS___
//     //   ) )
//    //         ___      ___
//   //  ____  //___) ) //   ) )
//  //    / / //       //   / /
// ((____/ / ((____   ((___/ /  MECHANICS
//
//  License:         geo_mechanics_application/license.txt
//
//
//  Main authors:    Ignasi de Pouplana,
//                   Vahid Galavi
//

// Project includes
#include "custom_conditions/line_normal_fluid_flux_2D_diff_order_condition.hpp"
#include "custom_utilities/variables_utilities.hpp"

#include <numeric>

namespace Kratos
{

// Default Constructor
LineNormalFluidFlux2DDiffOrderCondition::LineNormalFluidFlux2DDiffOrderCondition()
    : LineLoad2DDiffOrderCondition()
{
}

// Constructor 1
LineNormalFluidFlux2DDiffOrderCondition::LineNormalFluidFlux2DDiffOrderCondition(IndexType NewId,
                                                                                 GeometryType::Pointer pGeometry)
    : LineLoad2DDiffOrderCondition(NewId, pGeometry)
{
}

// Constructor 2
LineNormalFluidFlux2DDiffOrderCondition::LineNormalFluidFlux2DDiffOrderCondition(
    IndexType NewId, GeometryType::Pointer pGeometry, PropertiesType::Pointer pProperties)
    : LineLoad2DDiffOrderCondition(NewId, pGeometry, pProperties)
{
}

Condition::Pointer LineNormalFluidFlux2DDiffOrderCondition::Create(IndexType             NewId,
                                                                   NodesArrayType const& ThisNodes,
                                                                   PropertiesType::Pointer pProperties) const
{
    return Create(NewId, GetGeometry().Create(ThisNodes), pProperties);
}

Condition::Pointer LineNormalFluidFlux2DDiffOrderCondition::Create(IndexType             NewId,
                                                                   GeometryType::Pointer pGeom,
                                                                   PropertiesType::Pointer pProperties) const
{
    return make_intrusive<LineNormalFluidFlux2DDiffOrderCondition>(NewId, pGeom, pProperties);
}

void LineNormalFluidFlux2DDiffOrderCondition::CalculateConditionVector(ConditionVariables& rVariables,
                                                                       unsigned int PointNumber)
{
    KRATOS_TRY
<<<<<<< HEAD

    const SizeType NumPNodes = mpPressureGeometry->PointsNumber();
    rVariables.ConditionVector.resize(1, false);
    rVariables.ConditionVector[0] = 0.0;

    for (SizeType i = 0; i < NumPNodes; ++i) {
        rVariables.ConditionVector[0] +=
            rVariables.Np[i] * GetGeometry()[i].FastGetSolutionStepValue(NORMAL_FLUID_FLUX);
    }

    KRATOS_CATCH("")
}

void LineNormalFluidFlux2DDiffOrderCondition::CalculateAndAddConditionForce(VectorType& rRightHandSideVector,
=======
    Vector nodal_normal_fluid_flux_vector(mpPressureGeometry->PointsNumber());
    VariablesUtilities::GetNodalValues(*mpPressureGeometry, NORMAL_FLUID_FLUX,
                                       nodal_normal_fluid_flux_vector.begin());
    rVariables.ConditionVector =
        ScalarVector(1, std::inner_product(rVariables.Np.cbegin(), rVariables.Np.cend(),
                                           nodal_normal_fluid_flux_vector.cbegin(), 0.0));
    KRATOS_CATCH("")
}

void LineNormalFluidFlux2DDiffOrderCondition::CalculateAndAddConditionForce(Vector& rRightHandSideVector,
>>>>>>> 7161952a
                                                                            ConditionVariables& rVariables)
{
    const SizeType NumUNodes = GetGeometry().PointsNumber();
    const SizeType NumPNodes = mpPressureGeometry->PointsNumber();

    for (SizeType i = 0; i < NumPNodes; ++i) {
        rRightHandSideVector[NumUNodes * 2 + i] -=
            rVariables.Np[i] * rVariables.ConditionVector[0] * rVariables.IntegrationCoefficient;
    }
}

std::string LineNormalFluidFlux2DDiffOrderCondition::Info() const
{
    return "LineNormalFluidFlux2DDiffOrderCondition";
}

} // Namespace Kratos.<|MERGE_RESOLUTION|>--- conflicted
+++ resolved
@@ -59,22 +59,6 @@
                                                                        unsigned int PointNumber)
 {
     KRATOS_TRY
-<<<<<<< HEAD
-
-    const SizeType NumPNodes = mpPressureGeometry->PointsNumber();
-    rVariables.ConditionVector.resize(1, false);
-    rVariables.ConditionVector[0] = 0.0;
-
-    for (SizeType i = 0; i < NumPNodes; ++i) {
-        rVariables.ConditionVector[0] +=
-            rVariables.Np[i] * GetGeometry()[i].FastGetSolutionStepValue(NORMAL_FLUID_FLUX);
-    }
-
-    KRATOS_CATCH("")
-}
-
-void LineNormalFluidFlux2DDiffOrderCondition::CalculateAndAddConditionForce(VectorType& rRightHandSideVector,
-=======
     Vector nodal_normal_fluid_flux_vector(mpPressureGeometry->PointsNumber());
     VariablesUtilities::GetNodalValues(*mpPressureGeometry, NORMAL_FLUID_FLUX,
                                        nodal_normal_fluid_flux_vector.begin());
@@ -85,7 +69,6 @@
 }
 
 void LineNormalFluidFlux2DDiffOrderCondition::CalculateAndAddConditionForce(Vector& rRightHandSideVector,
->>>>>>> 7161952a
                                                                             ConditionVariables& rVariables)
 {
     const SizeType NumUNodes = GetGeometry().PointsNumber();
