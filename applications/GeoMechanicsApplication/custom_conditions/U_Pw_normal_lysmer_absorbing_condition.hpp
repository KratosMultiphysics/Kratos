--- conflicted
+++ resolved
@@ -18,10 +18,6 @@
 // Application includes
 #include "custom_conditions/U_Pw_condition.hpp"
 #include "custom_conditions/U_Pw_face_load_condition.hpp"
-<<<<<<< HEAD
-#include "custom_utilities/condition_utilities.hpp"
-=======
->>>>>>> 7161952a
 #include "custom_utilities/element_utilities.hpp"
 #include "geo_mechanics_application_variables.h"
 
@@ -37,16 +33,8 @@
 
     using IndexType      = std::size_t;
     using PropertiesType = Properties;
-<<<<<<< HEAD
-    using NodeType       = Node;
-    using GeometryType   = Geometry<NodeType>;
-    using NodesArrayType = GeometryType::PointsArrayType;
-    using VectorType     = Vector;
-    using MatrixType     = Matrix;
-=======
     using GeometryType   = Geometry<Node>;
     using NodesArrayType = GeometryType::PointsArrayType;
->>>>>>> 7161952a
 
     // Default constructor
     UPwLysmerAbsorbingCondition() : UPwFaceLoadCondition<TDim, TNumNodes>() {}
@@ -86,26 +74,21 @@
      * @param rRightHandSideVector global right hand side vector
      * @param rCurrentProcessInfo Current process information
      */
-<<<<<<< HEAD
-    void CalculateRightHandSide(VectorType& rRightHandSideVector, const ProcessInfo& rCurrentProcessInfo) override;
-=======
     void CalculateRightHandSide(Vector& rRightHandSideVector, const ProcessInfo& rCurrentProcessInfo) override;
->>>>>>> 7161952a
 
     /**
      * @brief Calculates LHS stiffness part of absorbing boundary
      * @param rLeftHandSideMatrix Global left hand side matrix
      * @param rCurrentProcessInfo Current process information
      */
-<<<<<<< HEAD
-    void CalculateLeftHandSide(MatrixType& rLeftHandSideMatrix, const ProcessInfo& rCurrentProcessInfo) override;
+    void CalculateLeftHandSide(Matrix& rLeftHandSideMatrix, const ProcessInfo& rCurrentProcessInfo) override;
 
     /**
      * @brief Calculates LHS Damping part of absorbing boundary
      * @param rDampingMatrix Global damping matrix
      * @param rCurrentProcessInfo Current process information
      */
-    void CalculateDampingMatrix(MatrixType& rDampingMatrix, const ProcessInfo& rCurrentProcessInfo) override;
+    void CalculateDampingMatrix(Matrix& rDampingMatrix, const ProcessInfo& rCurrentProcessInfo) override;
 
     /**
      * @brief Calculates LHS and RHS stiffness part of absorbing boundary
@@ -113,33 +96,10 @@
      * @param rRightHandSideVector Global right hand side vector
      * @param rCurrentProcessInfo Current process information
      */
-    void CalculateLocalSystem(MatrixType&        rLhsMatrix,
-                              VectorType&        rRightHandSideVector,
-                              const ProcessInfo& rCurrentProcessInfo) override;
+    void CalculateLocalSystem(Matrix& rLhsMatrix, Vector& rRightHandSideVector, const ProcessInfo& rCurrentProcessInfo) override;
 
     std::string Info() const override;
 
-=======
-    void CalculateLeftHandSide(Matrix& rLeftHandSideMatrix, const ProcessInfo& rCurrentProcessInfo) override;
-
-    /**
-     * @brief Calculates LHS Damping part of absorbing boundary
-     * @param rDampingMatrix Global damping matrix
-     * @param rCurrentProcessInfo Current process information
-     */
-    void CalculateDampingMatrix(Matrix& rDampingMatrix, const ProcessInfo& rCurrentProcessInfo) override;
-
-    /**
-     * @brief Calculates LHS and RHS stiffness part of absorbing boundary
-     * @param rLhsMatrix Global left hand side matrix
-     * @param rRightHandSideVector Global right hand side vector
-     * @param rCurrentProcessInfo Current process information
-     */
-    void CalculateLocalSystem(Matrix& rLhsMatrix, Vector& rRightHandSideVector, const ProcessInfo& rCurrentProcessInfo) override;
-
-    std::string Info() const override;
-
->>>>>>> 7161952a
 protected:
     static constexpr SizeType N_DOF          = TNumNodes * TDim;
     static constexpr SizeType CONDITION_SIZE = TNumNodes * TDim + TNumNodes;
@@ -173,22 +133,14 @@
      * @param rLeftHandSideMatrix Global Left hand side
      * @param rUUMatrix LHS displacement matrix of the current condition
      */
-<<<<<<< HEAD
-    void AddLHS(MatrixType& rLeftHandSideMatrix, const ElementMatrixType& rUUMatrix);
-=======
     void AddLHS(Matrix& rLeftHandSideMatrix, const ElementMatrixType& rUUMatrix);
->>>>>>> 7161952a
 
     /**
      * @brief Calculates and adds terms to the RHS
      * @param rRigtHandSideVector Global Right hand side
      * @param rStiffnessMatrix condition stiffness matrix
      */
-<<<<<<< HEAD
-    void CalculateAndAddRHS(VectorType& rRightHandSideVector, const MatrixType& rStiffnessMatrix);
-=======
     void CalculateAndAddRHS(Vector& rRightHandSideVector, const Matrix& rStiffnessMatrix);
->>>>>>> 7161952a
 
     /**
      * @brief Calculates the rotation matrix of the current condition
