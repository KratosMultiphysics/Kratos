--- conflicted
+++ resolved
@@ -81,11 +81,7 @@
      * @param rLeftHandSideMatrix Global left hand side matrix
      * @param rCurrentProcessInfo Current process information
      */
-<<<<<<< HEAD
-    void CalculateLeftHandSide(MatrixType& rLeftHandSideMatrix, const ProcessInfo& rCurrentProcessInfo) override;
-=======
     void CalculateLeftHandSide(Matrix& rLeftHandSideMatrix, const ProcessInfo& rCurrentProcessInfo) override;
->>>>>>> 2d177911
 
     /**
      * @brief Calculates LHS Damping part of absorbing boundary
