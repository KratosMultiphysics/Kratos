--- conflicted
+++ resolved
@@ -29,11 +29,7 @@
 }
 
 template <unsigned int TDim, unsigned int TNumNodes>
-<<<<<<< HEAD
-void UPwLysmerAbsorbingCondition<TDim, TNumNodes>::CalculateLeftHandSide(MatrixType& rLeftHandSideMatrix,
-=======
 void UPwLysmerAbsorbingCondition<TDim, TNumNodes>::CalculateLeftHandSide(Matrix& rLeftHandSideMatrix,
->>>>>>> 2d177911
                                                                          const ProcessInfo& rCurrentProcessInfo)
 {
     ElementMatrixType stiffness_matrix;
@@ -82,6 +78,7 @@
     BoundedMatrix<double, TDim, N_DOF> aux_abs_k_matrix;
     rStiffnessMatrix = ZeroMatrix(N_DOF, N_DOF);
 
+    // Loop over integration points
     for (unsigned int g_point = 0; g_point < num_g_points; ++g_point) {
         // calculate
         absorbing_variables.Ec = 0.0;
@@ -113,20 +110,15 @@
 
     if (this->GetValue(SKIP_INTERNAL_FORCES)) {
         rRightHandSideVector = ZeroVector(CONDITION_SIZE);
-       
+
 	}
 	else {
         ElementMatrixType stiffness_matrix;
 
-<<<<<<< HEAD
         this->CalculateConditionStiffnessMatrix(stiffness_matrix, rCurrentProcessInfo);
-=======
+
     Matrix global_stiffness_matrix = ZeroMatrix(CONDITION_SIZE, CONDITION_SIZE);
     GeoElementUtilities::AssembleUUBlockMatrix(global_stiffness_matrix, stiffness_matrix);
->>>>>>> 2d177911
-
-        MatrixType global_stiffness_matrix = ZeroMatrix(CONDITION_SIZE, CONDITION_SIZE);
-        GeoElementUtilities::AssembleUUBlockMatrix(global_stiffness_matrix, stiffness_matrix);
 
         this->CalculateAndAddRHS(rRightHandSideVector, global_stiffness_matrix);
 	}
@@ -160,6 +152,7 @@
     BoundedMatrix<double, TDim, N_DOF> aux_abs_matrix;
     ElementMatrixType                  abs_matrix = ZeroMatrix(N_DOF, N_DOF);
 
+    // Loop over integration points
     for (unsigned int g_point = 0; g_point < num_g_points; ++g_point) {
         // calculate
         absorbing_variables.rho = 0.0;
@@ -409,13 +402,11 @@
                                                                       const Matrix& rStiffnessMatrix)
 {
     rRightHandSideVector = ZeroVector(CONDITION_SIZE);
-	// Only calculate internal forces if the flag is set, not all solvers need them to be calculated per element
 
     Vector displacements_vector = ZeroVector(CONDITION_SIZE);
     this->GetValuesVector(displacements_vector, 0);
 
     rRightHandSideVector -= prod(rStiffnessMatrix, displacements_vector);
-
 }
 
 template <unsigned int TDim, unsigned int TNumNodes>
