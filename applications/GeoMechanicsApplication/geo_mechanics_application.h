--- conflicted
+++ resolved
@@ -316,7 +316,6 @@
     const UPwSmallStrainElement<3,20> mUPwSmallStrainElement3D20N;
     const UPwSmallStrainElement<3,27> mUPwSmallStrainElement3D27N;
 
-<<<<<<< HEAD
     const UPaPwSmallStrainElement mUPaPwSmallStrainElement2D3N;
     const UPaPwSmallStrainElement mUPaPwSmallStrainElement2D4N;
     const UPaPwSmallStrainElement mUPaPwSmallStrainElement2D6N;
@@ -328,8 +327,6 @@
     const UPaPwSmallStrainElement mUPaPwSmallStrainElement3D20N;
     const UPaPwSmallStrainElement mUPaPwSmallStrainElement3D27N;
 
-=======
->>>>>>> ad43913e
     // small strain drained elements:
     const DrainedUPwSmallStrainElement<2,3> mDrainedUPwSmallStrainElement2D3N;
     const DrainedUPwSmallStrainElement<2,4> mDrainedUPwSmallStrainElement2D4N;
