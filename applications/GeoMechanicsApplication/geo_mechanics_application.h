--- conflicted
+++ resolved
@@ -492,11 +492,9 @@
 
     const UPwNormalFluxCondition<2,2> mUPwNormalFluxCondition2D2N{ 0, Kratos::make_shared< Line2D2          <NodeType> >(Condition::GeometryType::PointsArrayType(2)) };
     const UPwNormalFluxCondition<2,3> mUPwNormalFluxCondition2D3N{ 0, Kratos::make_shared< Line2D3          <NodeType> >(Condition::GeometryType::PointsArrayType(3)) };
-<<<<<<< HEAD
-=======
+
     const UPwNormalFluxCondition<2,4> mUPwNormalFluxCondition2D4N{ 0, Kratos::make_shared< Line2D4          <NodeType> >(Condition::GeometryType::PointsArrayType(4)) };
     const UPwNormalFluxCondition<2,5> mUPwNormalFluxCondition2D5N{ 0, Kratos::make_shared< Line2D5          <NodeType> >(Condition::GeometryType::PointsArrayType(5)) };
->>>>>>> 281c6d3c
     const UPwNormalFluxCondition<3,3> mUPwNormalFluxCondition3D3N{ 0, Kratos::make_shared< Triangle3D3      <NodeType> >(Condition::GeometryType::PointsArrayType(3)) };
     const UPwNormalFluxCondition<3,4> mUPwNormalFluxCondition3D4N{ 0, Kratos::make_shared< Quadrilateral3D4 <NodeType> >(Condition::GeometryType::PointsArrayType(4)) };
 
