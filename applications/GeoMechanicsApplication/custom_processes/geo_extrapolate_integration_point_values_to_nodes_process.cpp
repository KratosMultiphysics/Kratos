--- conflicted
+++ resolved
@@ -14,12 +14,9 @@
 
 #include "custom_processes/geo_extrapolate_integration_point_values_to_nodes_process.h"
 #include "containers/model.h"
-<<<<<<< HEAD
+#include "custom_utilities/element_utilities.hpp"
 #include "custom_utilities/extrapolation_utilities.h"
-=======
-#include "custom_utilities/linear_nodal_extrapolator.h"
 #include "custom_utilities/process_utilities.h"
->>>>>>> 027c2039
 #include "utilities/atomic_utilities.h"
 #include "utilities/variable_utils.h"
 
@@ -27,18 +24,6 @@
 {
 GeoExtrapolateIntegrationPointValuesToNodesProcess::GeoExtrapolateIntegrationPointValuesToNodesProcess(
     Model& rModel, Parameters ThisParameters)
-<<<<<<< HEAD
-    : GeoExtrapolateIntegrationPointValuesToNodesProcess(
-          rModel.GetModelPart(ThisParameters["model_part_name"].GetString()), ThisParameters)
-{
-}
-
-GeoExtrapolateIntegrationPointValuesToNodesProcess::GeoExtrapolateIntegrationPointValuesToNodesProcess(
-    ModelPart& rMainModelPart, Parameters ThisParameters)
-    : mrModelPart(rMainModelPart)
-=======
-    : mpExtrapolator(std::make_unique<LinearNodalExtrapolator>())
->>>>>>> 027c2039
 {
     mrModelParts = ProcessUtilities::GetModelPartsFromSettings(
         rModel, ThisParameters, GeoExtrapolateIntegrationPointValuesToNodesProcess::Info());
@@ -158,14 +143,6 @@
 
 void GeoExtrapolateIntegrationPointValuesToNodesProcess::CacheExtrapolationMatricesForElements()
 {
-<<<<<<< HEAD
-    // This is specifically a single-thread range-based for-loop and no block_for_each.
-    // Running this in parallel would lead to issues, since multiple threads might try to
-    // write to the same cache at the same time.
-    for (const auto& rElement : mrModelPart.Elements()) {
-        if (!ExtrapolationMatrixIsCachedFor(rElement)) {
-            CacheExtrapolationMatrixFor(rElement, ExtrapolationUtilities::CalculateExtrapolationMatrix(rElement));
-=======
     for (const auto& r_model_part : mrModelParts) {
         // This is specifically a single-thread range-based for-loop and no block_for_each.
         // Running this in parallel would lead to issues, since multiple threads might try to
@@ -173,10 +150,8 @@
         for (const auto& rElement : r_model_part.get().Elements()) {
             if (!ExtrapolationMatrixIsCachedFor(rElement)) {
                 CacheExtrapolationMatrixFor(
-                    rElement, mpExtrapolator->CalculateElementExtrapolationMatrix(
-                                  rElement.GetGeometry(), rElement.GetIntegrationMethod()));
-            }
->>>>>>> 027c2039
+                    rElement, ExtrapolationUtilities::CalculateExtrapolationMatrix(rElement));
+            }
         }
     }
 }
@@ -198,25 +173,24 @@
 }
 
 void GeoExtrapolateIntegrationPointValuesToNodesProcess::AddIntegrationPointContributionsForAllVariables(
-    Element& rElem, const Matrix& rExtrapolationMatrix) const
-{
-    const SizeType integration_points_number =
-        rElem.GetGeometry().IntegrationPointsNumber(rElem.GetIntegrationMethod());
+    Element& rElement, const Matrix& rExtrapolationMatrix) const
+{
+    const auto integration_points_number = GeoElementUtilities::GetIntegrationPointsOf(rElement).size();
 
     for (const auto p_var : mDoubleVariables) {
-        AddIntegrationContributionsToNodes(rElem, *p_var, rExtrapolationMatrix,
+        AddIntegrationContributionsToNodes(rElement, *p_var, rExtrapolationMatrix,
                                            integration_points_number, AtomicAdd<double>);
     }
     for (const auto p_var : mArrayVariables) {
-        AddIntegrationContributionsToNodes(rElem, *p_var, rExtrapolationMatrix,
+        AddIntegrationContributionsToNodes(rElement, *p_var, rExtrapolationMatrix,
                                            integration_points_number, AtomicAdd<double, 3>);
     }
     for (const auto p_var : mVectorVariables) {
-        AddIntegrationContributionsToNodes(rElem, *p_var, rExtrapolationMatrix,
+        AddIntegrationContributionsToNodes(rElement, *p_var, rExtrapolationMatrix,
                                            integration_points_number, AtomicAddVector<Vector, Vector>);
     }
     for (const auto p_var : mMatrixVariables) {
-        AddIntegrationContributionsToNodes(rElem, *p_var, rExtrapolationMatrix,
+        AddIntegrationContributionsToNodes(rElement, *p_var, rExtrapolationMatrix,
                                            integration_points_number, AtomicAddMatrix<Matrix, Matrix>);
     }
 }
