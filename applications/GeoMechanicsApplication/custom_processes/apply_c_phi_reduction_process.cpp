--- conflicted
+++ resolved
@@ -29,13 +29,10 @@
     mReductionFactor = mPreviousReductionFactor - mReductionIncrement;
     KRATOS_ERROR_IF(mReductionFactor <= 0.01)
         << "Reduction factor should not drop below 0.01, calculation stopped." << std::endl;
-<<<<<<< HEAD
-=======
     KRATOS_ERROR_IF(mReductionIncrement <= 0.001)
         << "Reduction increment should not drop below 0.001, calculation stopped. Final safety "
            "factor = "
         << 1.0 / mPreviousReductionFactor << std::endl;
->>>>>>> 5f9fda43
     KRATOS_INFO("ApplyCPhiReductionProces::ExecuteInitializeSolutionStep")
         << "Try a c-phi reduction factor " << mReductionFactor << " (safety factor "
         << 1. / mReductionFactor << ") Previous reduction = " << mPreviousReductionFactor
