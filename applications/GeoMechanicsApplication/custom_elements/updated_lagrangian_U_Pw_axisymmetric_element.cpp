--- conflicted
+++ resolved
@@ -57,8 +57,6 @@
     AxisymmetricStressState stress_state;
     return stress_state.CalculateIntegrationCoefficient(IntegrationPoints[PointNumber], detJ,
                                                         this->GetGeometry());
-<<<<<<< HEAD
-=======
 }
 
 template <unsigned int TDim, unsigned int TNumNodes>
@@ -66,7 +64,6 @@
 {
     AxisymmetricStressState stress_state;
     stress_state.CalculateGreenLagrangeStrain(rVariables.F);
->>>>>>> 56b8fed6
 }
 
 //----------------------------------------------------------------------------------------------------
