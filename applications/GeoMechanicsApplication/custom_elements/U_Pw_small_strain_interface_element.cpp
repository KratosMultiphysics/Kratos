--- conflicted
+++ resolved
@@ -73,30 +73,6 @@
     int ierr = UPwBaseElement::Check(rCurrentProcessInfo);
     if (ierr != 0) return ierr;
 
-<<<<<<< HEAD
-    // Verify specific properties
-    if (!r_properties.Has(MINIMUM_JOINT_WIDTH) || r_properties[MINIMUM_JOINT_WIDTH] <= 0.0)
-        KRATOS_ERROR << "MINIMUM_JOINT_WIDTH has Key zero, is not defined or "
-                        "has an invalid value at element"
-                     << this->Id() << std::endl;
-
-    // Verify specific properties
-    if (!r_properties[IGNORE_UNDRAINED]) {
-        if (!r_properties.Has(TRANSVERSAL_PERMEABILITY) || r_properties[TRANSVERSAL_PERMEABILITY] < 0.0)
-            KRATOS_ERROR << "TRANSVERSAL_PERMEABILITY has Key zero, is not "
-                            "defined or has an invalid value at element"
-                         << this->Id() << std::endl;
-
-        if (!r_properties.Has(BULK_MODULUS_FLUID) || r_properties[BULK_MODULUS_FLUID] <= 0.0)
-            KRATOS_ERROR << "BULK_MODULUS_FLUID has Key zero, is not defined "
-                            "or has an invalid value at element"
-                         << this->Id() << std::endl;
-
-        if (!r_properties.Has(DYNAMIC_VISCOSITY) || r_properties[DYNAMIC_VISCOSITY] <= 0.0)
-            KRATOS_ERROR << "DYNAMIC_VISCOSITY has Key zero, is not defined or "
-                            "has an invalid value at element"
-                         << this->Id() << std::endl;
-=======
     const CheckProperties check_properties(r_properties, "property at element", this->Id(),
                                            CheckProperties::Bounds::AllInclusive);
     check_properties.SingleUseBounds(CheckProperties::Bounds::AllExclusive).Check(MINIMUM_JOINT_WIDTH);
@@ -105,34 +81,12 @@
         check_properties.Check(TRANSVERSAL_PERMEABILITY);
         check_properties.SingleUseBounds(CheckProperties::Bounds::AllExclusive).Check(BULK_MODULUS_FLUID);
         check_properties.SingleUseBounds(CheckProperties::Bounds::AllExclusive).Check(DYNAMIC_VISCOSITY);
->>>>>>> 5127b72a
     }
 
     // Verify the constitutive law
     KRATOS_ERROR_IF_NOT(r_properties.Has(CONSTITUTIVE_LAW))
         << "CONSTITUTIVE_LAW has Key zero or is not defined at element " << this->Id() << std::endl;
-<<<<<<< HEAD
     if (!r_properties[CONSTITUTIVE_LAW])
-=======
-
-    if (r_properties[CONSTITUTIVE_LAW]) {
-        // Verify compatibility of the element with the constitutive law
-        ConstitutiveLaw::Features LawFeatures;
-        r_properties[CONSTITUTIVE_LAW]->GetLawFeatures(LawFeatures);
-        bool correct_strain_measure = false;
-        for (unsigned int i = 0; i < LawFeatures.mStrainMeasures.size(); ++i) {
-            if (LawFeatures.mStrainMeasures[i] == ConstitutiveLaw::StrainMeasure_Infinitesimal)
-                correct_strain_measure = true;
-        }
-        KRATOS_ERROR_IF_NOT(correct_strain_measure)
-            << "constitutive law is not compatible with the element type "
-               "StrainMeasure_Infinitesimal "
-            << this->Id() << std::endl;
-
-        // Check constitutive law
-        ierr = r_properties[CONSTITUTIVE_LAW]->Check(r_properties, this->GetGeometry(), rCurrentProcessInfo);
-    } else
->>>>>>> 5127b72a
         KRATOS_ERROR << "A constitutive law needs to be specified for the "
                         "element "
                      << this->Id() << std::endl;
