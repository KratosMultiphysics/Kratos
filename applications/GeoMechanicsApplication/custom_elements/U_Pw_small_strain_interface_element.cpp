// KRATOS___
//     //   ) )
//    //         ___      ___
//   //  ____  //___) ) //   ) )
//  //    / / //       //   / /
// ((____/ / ((____   ((___/ /  MECHANICS
//
//  License:         geo_mechanics_application/license.txt
//
//  Main authors:    Ignasi de Pouplana,
//                   Vahid Galavi
//

// Application includes
#include "custom_elements/U_Pw_small_strain_interface_element.hpp"
#include "custom_utilities/transport_equation_utilities.hpp"
#include <custom_utilities/stress_strain_utilities.h>

namespace Kratos
{

template <unsigned int TDim, unsigned int TNumNodes>
Element::Pointer UPwSmallStrainInterfaceElement<TDim, TNumNodes>::Create(IndexType NewId,
                                                                         NodesArrayType const& ThisNodes,
                                                                         PropertiesType::Pointer pProperties) const
{
    return Element::Pointer(new UPwSmallStrainInterfaceElement(
        NewId, this->GetGeometry().Create(ThisNodes), pProperties, this->GetStressStatePolicy().Clone()));
}

template <unsigned int TDim, unsigned int TNumNodes>
Element::Pointer UPwSmallStrainInterfaceElement<TDim, TNumNodes>::Create(IndexType NewId,
                                                                         GeometryType::Pointer pGeom,
                                                                         PropertiesType::Pointer pProperties) const
{
    return Element::Pointer(new UPwSmallStrainInterfaceElement(
        NewId, pGeom, pProperties, this->GetStressStatePolicy().Clone()));
}

template <unsigned int TDim, unsigned int TNumNodes>
int UPwSmallStrainInterfaceElement<TDim, TNumNodes>::Check(const ProcessInfo& rCurrentProcessInfo) const
{
    KRATOS_TRY

    const PropertiesType& Prop = this->GetProperties();

    KRATOS_ERROR_IF(this->Id() < 1)
        << "Element found with Id 0 or negative, element: " << this->Id() << std::endl;

    // Verify generic variables
    int ierr = UPwBaseElement<TDim, TNumNodes>::Check(rCurrentProcessInfo);
    if (ierr != 0) return ierr;

    // Verify specific properties
    if (Prop.Has(MINIMUM_JOINT_WIDTH) == false || Prop[MINIMUM_JOINT_WIDTH] <= 0.0)
        KRATOS_ERROR << "MINIMUM_JOINT_WIDTH has Key zero, is not defined or "
                        "has an invalid value at element"
                     << this->Id() << std::endl;

    // Verify specific properties
    if (!Prop[IGNORE_UNDRAINED]) {
        if (Prop.Has(TRANSVERSAL_PERMEABILITY) == false || Prop[TRANSVERSAL_PERMEABILITY] < 0.0)
            KRATOS_ERROR << "TRANSVERSAL_PERMEABILITY has Key zero, is not "
                            "defined or has an invalid value at element"
                         << this->Id() << std::endl;

        if (Prop.Has(BULK_MODULUS_FLUID) == false || Prop[BULK_MODULUS_FLUID] <= 0.0)
            KRATOS_ERROR << "BULK_MODULUS_FLUID has Key zero, is not defined "
                            "or has an invalid value at element"
                         << this->Id() << std::endl;

        if (Prop.Has(DYNAMIC_VISCOSITY) == false || Prop[DYNAMIC_VISCOSITY] <= 0.0)
            KRATOS_ERROR << "DYNAMIC_VISCOSITY has Key zero, is not defined or "
                            "has an invalid value at element"
                         << this->Id() << std::endl;
    }

    // Verify the constitutive law
    KRATOS_ERROR_IF_NOT(Prop.Has(CONSTITUTIVE_LAW))
        << "CONSTITUTIVE_LAW has Key zero or is not defined at element " << this->Id() << std::endl;

    if (Prop[CONSTITUTIVE_LAW]) {
        // Verify compatibility of the element with the constitutive law
        ConstitutiveLaw::Features LawFeatures;
        Prop[CONSTITUTIVE_LAW]->GetLawFeatures(LawFeatures);
        bool correct_strain_measure = false;
        for (unsigned int i = 0; i < LawFeatures.mStrainMeasures.size(); ++i) {
            if (LawFeatures.mStrainMeasures[i] == ConstitutiveLaw::StrainMeasure_Infinitesimal)
                correct_strain_measure = true;
        }
        KRATOS_ERROR_IF_NOT(correct_strain_measure)
            << "constitutive law is not compatible with the element type "
               "StrainMeasure_Infinitesimal "
            << this->Id() << std::endl;

        // Check constitutive law
        ierr = Prop[CONSTITUTIVE_LAW]->Check(Prop, this->GetGeometry(), rCurrentProcessInfo);
    } else
        KRATOS_ERROR << "A constitutive law needs to be specified for the "
                        "element "
                     << this->Id() << std::endl;

    const SizeType strain_size = this->GetProperties().GetValue(CONSTITUTIVE_LAW)->GetStrainSize();
    if (TDim == 2) {
        KRATOS_ERROR_IF_NOT(strain_size == 2)
            << "Wrong constitutive law used. This is a 2D element! expected "
               "strain size is 2 (el id = ) "
            << this->Id() << std::endl;
    } else {
        KRATOS_ERROR_IF_NOT(strain_size == 3)
            << "Wrong constitutive law used. This is a 3D element! expected "
               "strain size is 3 (el id = ) "
            << this->Id() << std::endl;
    }

    return ierr;

    KRATOS_CATCH("")
}

template <unsigned int TDim, unsigned int TNumNodes>
void UPwSmallStrainInterfaceElement<TDim, TNumNodes>::Initialize(const ProcessInfo& rCurrentProcessInfo)
{
    KRATOS_TRY

    UPwBaseElement<TDim, TNumNodes>::Initialize(rCurrentProcessInfo);

    // Compute initial gap of the joint
    this->CalculateInitialGap(this->GetGeometry());

    // resize mStressVector
    const GeometryType&                             Geom = this->GetGeometry();
    const GeometryType::IntegrationPointsArrayType& IntegrationPoints =
        Geom.IntegrationPoints(mThisIntegrationMethod);
    const unsigned int NumGPoints = IntegrationPoints.size();
    const unsigned int VoigtSize  = TDim;
    if ((mStressVector.size() != NumGPoints) || (mStressVector[0].size() != VoigtSize)) {
        mStressVector.resize(NumGPoints);
        for (unsigned int i = 0; i < mStressVector.size(); ++i) {
            mStressVector[i].resize(VoigtSize);
            std::fill(mStressVector[i].begin(), mStressVector[i].end(), 0.0);
        }
    }

    KRATOS_CATCH("")
}

template <unsigned int TDim, unsigned int TNumNodes>
void UPwSmallStrainInterfaceElement<TDim, TNumNodes>::CalculateMassMatrix(MatrixType& rMassMatrix,
                                                                          const ProcessInfo& rCurrentProcessInfo)
{
    KRATOS_TRY

    const unsigned int N_DOF = this->GetNumberOfDOF();

    // Resizing mass matrix
    if (rMassMatrix.size1() != N_DOF) rMassMatrix.resize(N_DOF, N_DOF, false);
    noalias(rMassMatrix) = ZeroMatrix(N_DOF, N_DOF);

    const PropertiesType&                           Prop = this->GetProperties();
    const GeometryType&                             Geom = this->GetGeometry();
    const GeometryType::IntegrationPointsArrayType& IntegrationPoints =
        Geom.IntegrationPoints(mThisIntegrationMethod);
    const unsigned int NumGPoints = IntegrationPoints.size();

    // Defining shape functions and the determinant of the jacobian at all integration points
    const Matrix& NContainer = Geom.ShapeFunctionsValues(mThisIntegrationMethod);
    Vector        detJContainer(NumGPoints);
    Geom.DeterminantOfJacobian(detJContainer, mThisIntegrationMethod);

    // Element variables
    InterfaceElementVariables Variables;
    this->InitializeElementVariables(Variables, Geom, Prop, rCurrentProcessInfo);

    // create general parameters of retention law
    RetentionLaw::Parameters RetentionParameters(this->GetProperties(), rCurrentProcessInfo);

    // Defining necessary variables
    BoundedMatrix<double, TDim, TNumNodes * TDim> AuxDensityMatrix = ZeroMatrix(TDim, TNumNodes * TDim);
    BoundedMatrix<double, TDim, TDim> DensityMatrix = ZeroMatrix(TDim, TDim);

    array_1d<double, TDim> LocalRelDispVector;
    array_1d<double, TDim> RelDispVector;
    const double&          MinimumJointWidth = Prop[MINIMUM_JOINT_WIDTH];

    // Loop over integration points
    for (unsigned int GPoint = 0; GPoint < NumGPoints; ++GPoint) {
        InterfaceElementUtilities::CalculateNuMatrix(Variables.Nu, NContainer, GPoint);

        noalias(RelDispVector) = prod(Variables.Nu, Variables.DisplacementVector);

        noalias(LocalRelDispVector) = prod(Variables.RotationMatrix, RelDispVector);

        this->CalculateJointWidth(Variables.JointWidth, LocalRelDispVector[TDim - 1], MinimumJointWidth, GPoint);

        // calculating weighting coefficient for integration
        Variables.IntegrationCoefficient =
            this->CalculateIntegrationCoefficient(IntegrationPoints[GPoint], detJContainer[GPoint]);

        CalculateRetentionResponse(Variables, RetentionParameters, GPoint);

        Variables.Density = GeoTransportEquationUtilities::CalculateSoilDensity(
            Variables.DegreeOfSaturation, this->GetProperties());

        GeoElementUtilities::AssembleDensityMatrix(DensityMatrix, Variables.Density);

        noalias(AuxDensityMatrix) = prod(DensityMatrix, Variables.Nu);

        // Adding contribution to Mass matrix
        GeoElementUtilities::AssembleUUBlockMatrix(
            rMassMatrix, prod(trans(Variables.Nu), AuxDensityMatrix) * Variables.JointWidth *
                             Variables.IntegrationCoefficient);
    }

    KRATOS_CATCH("")
}

template <unsigned int TDim, unsigned int TNumNodes>
void UPwSmallStrainInterfaceElement<TDim, TNumNodes>::InitializeSolutionStep(const ProcessInfo& rCurrentProcessInfo)
{
    KRATOS_TRY

    // Defining necessary variables
    const PropertiesType& Prop       = this->GetProperties();
    const GeometryType&   Geom       = this->GetGeometry();
    const Matrix&         NContainer = Geom.ShapeFunctionsValues(mThisIntegrationMethod);
    array_1d<double, TNumNodes * TDim> DisplacementVector;
    GeoElementUtilities::GetNodalVariableVector<TDim, TNumNodes>(DisplacementVector, Geom, DISPLACEMENT);
    BoundedMatrix<double, TDim, TDim> RotationMatrix;
    this->CalculateRotationMatrix(RotationMatrix, Geom);
    BoundedMatrix<double, TDim, TNumNodes * TDim> Nu = ZeroMatrix(TDim, TNumNodes * TDim);
    array_1d<double, TDim>                        RelDispVector;

    // Create constitutive law parameters:
    Vector                      StrainVector(TDim);
    Vector                      StressVector(TDim);
    Matrix                      ConstitutiveMatrix(TDim, TDim);
    Vector                      Np(TNumNodes);
    Matrix                      GradNpT(TNumNodes, TDim);
    Matrix                      F    = identity_matrix<double>(TDim);
    double                      detF = 1.0;
    ConstitutiveLaw::Parameters ConstitutiveParameters(Geom, Prop, rCurrentProcessInfo);
    ConstitutiveParameters.SetConstitutiveMatrix(ConstitutiveMatrix);
    ConstitutiveParameters.SetStrainVector(StrainVector);
    ConstitutiveParameters.SetShapeFunctionsValues(Np);
    ConstitutiveParameters.SetShapeFunctionsDerivatives(GradNpT);
    ConstitutiveParameters.SetDeterminantF(detF);
    ConstitutiveParameters.SetDeformationGradientF(F);
    ConstitutiveParameters.Set(ConstitutiveLaw::COMPUTE_STRESS);

    // Auxiliary output variables
    unsigned int        NumGPoints = mConstitutiveLawVector.size();
    std::vector<double> JointWidthContainer(NumGPoints);

    // create general parameters of retention law
    RetentionLaw::Parameters RetentionParameters(this->GetProperties(), rCurrentProcessInfo);

    // Loop over integration points
    for (unsigned int GPoint = 0; GPoint < NumGPoints; ++GPoint) {
        InterfaceElementUtilities::CalculateNuMatrix(Nu, NContainer, GPoint);

        noalias(RelDispVector) = prod(Nu, DisplacementVector);

        noalias(StrainVector) = prod(RotationMatrix, RelDispVector);

        // Initialize constitutive law
        noalias(StressVector) = mStressVector[GPoint];
        ConstitutiveParameters.SetStressVector(StressVector);
        mConstitutiveLawVector[GPoint]->InitializeMaterialResponseCauchy(ConstitutiveParameters);

        // Initialize retention law
        mRetentionLawVector[GPoint]->InitializeSolutionStep(RetentionParameters);
    }

    KRATOS_CATCH("")
}

template <unsigned int TDim, unsigned int TNumNodes>
void UPwSmallStrainInterfaceElement<TDim, TNumNodes>::FinalizeSolutionStep(const ProcessInfo& rCurrentProcessInfo)
{
    KRATOS_TRY

    // Defining necessary variables
    const PropertiesType& Prop       = this->GetProperties();
    const GeometryType&   Geom       = this->GetGeometry();
    const Matrix&         NContainer = Geom.ShapeFunctionsValues(mThisIntegrationMethod);
    array_1d<double, TNumNodes * TDim> DisplacementVector;
    GeoElementUtilities::GetNodalVariableVector<TDim, TNumNodes>(DisplacementVector, Geom, DISPLACEMENT);
    BoundedMatrix<double, TDim, TDim> RotationMatrix;
    this->CalculateRotationMatrix(RotationMatrix, Geom);
    BoundedMatrix<double, TDim, TNumNodes * TDim> Nu = ZeroMatrix(TDim, TNumNodes * TDim);
    array_1d<double, TDim>                        RelDispVector;
    const double&                                 MinimumJointWidth = Prop[MINIMUM_JOINT_WIDTH];
    double                                        JointWidth;

    // Create constitutive law parameters:
    Vector                      StrainVector(TDim);
    Vector                      StressVector(TDim);
    Matrix                      ConstitutiveMatrix(TDim, TDim);
    Vector                      Np(TNumNodes);
    Matrix                      GradNpT(TNumNodes, TDim);
    Matrix                      F    = identity_matrix<double>(TDim);
    double                      detF = 1.0;
    ConstitutiveLaw::Parameters ConstitutiveParameters(Geom, Prop, rCurrentProcessInfo);
    ConstitutiveParameters.SetConstitutiveMatrix(ConstitutiveMatrix);
    ConstitutiveParameters.SetStrainVector(StrainVector);
    ConstitutiveParameters.SetShapeFunctionsValues(Np);
    ConstitutiveParameters.SetShapeFunctionsDerivatives(GradNpT);
    ConstitutiveParameters.SetDeterminantF(detF);
    ConstitutiveParameters.SetDeformationGradientF(F);
    ConstitutiveParameters.Set(ConstitutiveLaw::COMPUTE_STRESS);

    // Auxiliary output variables
    unsigned int        NumGPoints = mConstitutiveLawVector.size();
    std::vector<double> JointWidthContainer(NumGPoints);

    // create general parameters of retention law
    RetentionLaw::Parameters RetentionParameters(this->GetProperties(), rCurrentProcessInfo);

    // Loop over integration points
    for (unsigned int GPoint = 0; GPoint < NumGPoints; ++GPoint) {
        InterfaceElementUtilities::CalculateNuMatrix(Nu, NContainer, GPoint);

        noalias(RelDispVector) = prod(Nu, DisplacementVector);

        noalias(StrainVector) = prod(RotationMatrix, RelDispVector);

        JointWidthContainer[GPoint] = mInitialGap[GPoint] + StrainVector[TDim - 1];

        this->CheckAndCalculateJointWidth(JointWidth, ConstitutiveParameters,
                                          StrainVector[TDim - 1], MinimumJointWidth, GPoint);

        noalias(Np) = row(NContainer, GPoint);

        // compute constitutive tensor and/or stresses
        noalias(StressVector) = mStressVector[GPoint];
        ConstitutiveParameters.SetStressVector(StressVector);
        mConstitutiveLawVector[GPoint]->FinalizeMaterialResponseCauchy(ConstitutiveParameters);

        ModifyInactiveElementStress(JointWidth, mStressVector[GPoint]);

        mStateVariablesFinalized[GPoint] =
            mConstitutiveLawVector[GPoint]->GetValue(STATE_VARIABLES, mStateVariablesFinalized[GPoint]);

        // retention law
        mRetentionLawVector[GPoint]->FinalizeSolutionStep(RetentionParameters);
    }

    if (rCurrentProcessInfo[NODAL_SMOOTHING]) this->ExtrapolateGPValues(JointWidthContainer);

    KRATOS_CATCH("")
}

template <unsigned int TDim, unsigned int TNumNodes>
void UPwSmallStrainInterfaceElement<TDim, TNumNodes>::ModifyInactiveElementStress(const double& JointWidth,
                                                                                  Vector& StressVector)
{
    KRATOS_TRY

    const PropertiesType& Prop              = this->GetProperties();
    const double&         MinimumJointWidth = Prop[MINIMUM_JOINT_WIDTH];

    if (JointWidth > MinimumJointWidth) {
        bool ConsiderGapClosure = Prop.Has(CONSIDER_GAP_CLOSURE) ? Prop[CONSIDER_GAP_CLOSURE] : false;
        if (ConsiderGapClosure) {
            const double decayFactor = 1.0;
            const double x           = (JointWidth / MinimumJointWidth) - 1.0;
            StressVector *= std::max(0.01, exp(-x * decayFactor));
        }
    }

    KRATOS_CATCH("")
}

template <>
void UPwSmallStrainInterfaceElement<2, 4>::ExtrapolateGPValues(const std::vector<double>& JointWidthContainer)
{
    KRATOS_TRY

    array_1d<double, 2> DamageContainer; // 2 Lobatto Points

    for (unsigned int i = 0; i < 2; ++i) { // NumLobattoPoints
        DamageContainer[i] = 0.0;
        DamageContainer[i] = mConstitutiveLawVector[i]->GetValue(DAMAGE_VARIABLE, DamageContainer[i]);
    }

    GeometryType& rGeom = this->GetGeometry();
    const double& Area  = rGeom.Area();

    array_1d<double, 4> NodalJointWidth;
    NodalJointWidth[0] = JointWidthContainer[0] * Area;
    NodalJointWidth[1] = JointWidthContainer[1] * Area;
    NodalJointWidth[2] = JointWidthContainer[1] * Area;
    NodalJointWidth[3] = JointWidthContainer[0] * Area;

    array_1d<double, 4> NodalDamage;
    NodalDamage[0] = DamageContainer[0] * Area;
    NodalDamage[1] = DamageContainer[1] * Area;
    NodalDamage[2] = DamageContainer[1] * Area;
    NodalDamage[3] = DamageContainer[0] * Area;

    for (unsigned int i = 0; i < 4; ++i) { // NumNodes
        rGeom[i].SetLock();
        rGeom[i].FastGetSolutionStepValue(NODAL_JOINT_WIDTH) += NodalJointWidth[i];
        rGeom[i].FastGetSolutionStepValue(NODAL_JOINT_DAMAGE) += NodalDamage[i];
        rGeom[i].FastGetSolutionStepValue(NODAL_JOINT_AREA) += Area;
        rGeom[i].UnSetLock();
    }

    KRATOS_CATCH("")
}

template <>
void UPwSmallStrainInterfaceElement<3, 6>::ExtrapolateGPValues(const std::vector<double>& JointWidthContainer)
{
    KRATOS_TRY

    array_1d<double, 3> DamageContainer; // 3 Lobatto Points

    for (unsigned int i = 0; i < 3; ++i) // NumLobattoPoints
    {
        DamageContainer[i] = 0.0;
        DamageContainer[i] = mConstitutiveLawVector[i]->GetValue(DAMAGE_VARIABLE, DamageContainer[i]);
    }

    GeometryType& rGeom = this->GetGeometry();
    const double& Area  = rGeom.Area();

    array_1d<double, 6> NodalJointWidth;
    NodalJointWidth[0] = JointWidthContainer[0] * Area;
    NodalJointWidth[1] = JointWidthContainer[1] * Area;
    NodalJointWidth[2] = JointWidthContainer[2] * Area;
    NodalJointWidth[3] = JointWidthContainer[0] * Area;
    NodalJointWidth[4] = JointWidthContainer[1] * Area;
    NodalJointWidth[5] = JointWidthContainer[2] * Area;

    array_1d<double, 6> NodalDamage;
    NodalDamage[0] = DamageContainer[0] * Area;
    NodalDamage[1] = DamageContainer[1] * Area;
    NodalDamage[2] = DamageContainer[2] * Area;
    NodalDamage[3] = DamageContainer[0] * Area;
    NodalDamage[4] = DamageContainer[1] * Area;
    NodalDamage[5] = DamageContainer[2] * Area;

    for (unsigned int i = 0; i < 6; ++i) // NumNodes
    {
        rGeom[i].SetLock();
        rGeom[i].FastGetSolutionStepValue(NODAL_JOINT_WIDTH) += NodalJointWidth[i];
        rGeom[i].FastGetSolutionStepValue(NODAL_JOINT_DAMAGE) += NodalDamage[i];
        rGeom[i].FastGetSolutionStepValue(NODAL_JOINT_AREA) += Area;
        rGeom[i].UnSetLock();
    }

    KRATOS_CATCH("")
}

template <>
void UPwSmallStrainInterfaceElement<3, 8>::ExtrapolateGPValues(const std::vector<double>& JointWidthContainer)
{
    KRATOS_TRY

    array_1d<double, 4> DamageContainer; // 4 Lobatto Points

    for (unsigned int i = 0; i < 4; ++i) // NumLobattoPoints
    {
        DamageContainer[i] = 0.0;
        DamageContainer[i] = mConstitutiveLawVector[i]->GetValue(DAMAGE_VARIABLE, DamageContainer[i]);
    }

    GeometryType& rGeom = this->GetGeometry();
    const double& Area  = rGeom.Area();

    array_1d<double, 8> NodalJointWidth;
    NodalJointWidth[0] = JointWidthContainer[0] * Area;
    NodalJointWidth[1] = JointWidthContainer[1] * Area;
    NodalJointWidth[2] = JointWidthContainer[2] * Area;
    NodalJointWidth[3] = JointWidthContainer[3] * Area;
    NodalJointWidth[4] = JointWidthContainer[0] * Area;
    NodalJointWidth[5] = JointWidthContainer[1] * Area;
    NodalJointWidth[6] = JointWidthContainer[2] * Area;
    NodalJointWidth[7] = JointWidthContainer[3] * Area;

    array_1d<double, 8> NodalDamage;
    NodalDamage[0] = DamageContainer[0] * Area;
    NodalDamage[1] = DamageContainer[1] * Area;
    NodalDamage[2] = DamageContainer[2] * Area;
    NodalDamage[3] = DamageContainer[3] * Area;
    NodalDamage[4] = DamageContainer[0] * Area;
    NodalDamage[5] = DamageContainer[1] * Area;
    NodalDamage[6] = DamageContainer[2] * Area;
    NodalDamage[7] = DamageContainer[3] * Area;

    for (unsigned int i = 0; i < 8; ++i) // NumNodes
    {
        rGeom[i].SetLock();
        rGeom[i].FastGetSolutionStepValue(NODAL_JOINT_WIDTH) += NodalJointWidth[i];
        rGeom[i].FastGetSolutionStepValue(NODAL_JOINT_DAMAGE) += NodalDamage[i];
        rGeom[i].FastGetSolutionStepValue(NODAL_JOINT_AREA) += Area;
        rGeom[i].UnSetLock();
    }

    KRATOS_CATCH("")
}

template <unsigned int TDim, unsigned int TNumNodes>
Vector UPwSmallStrainInterfaceElement<TDim, TNumNodes>::SetFullStressVector(const Vector& rStressVector)
{
    Vector full_stress_vector(6, 0);

    if constexpr (TDim == 2) {
        full_stress_vector[INDEX_3D_ZZ] = rStressVector[INDEX_2D_INTERFACE_ZZ];
        full_stress_vector[INDEX_3D_XZ] = rStressVector[INDEX_2D_INTERFACE_XZ];
    } else if constexpr (TDim == 3) {
        full_stress_vector[INDEX_3D_ZZ] = rStressVector[INDEX_3D_INTERFACE_ZZ];
        full_stress_vector[INDEX_3D_YZ] = rStressVector[INDEX_3D_INTERFACE_YZ];
        full_stress_vector[INDEX_3D_XZ] = rStressVector[INDEX_3D_INTERFACE_XZ];
    }
    return full_stress_vector;
}

template <unsigned int TDim, unsigned int TNumNodes>
void UPwSmallStrainInterfaceElement<TDim, TNumNodes>::CalculateOnIntegrationPoints(
    const Variable<double>& rVariable, std::vector<double>& rValues, const ProcessInfo& rCurrentProcessInfo)
{
    KRATOS_TRY

    const GeometryType& rGeom      = this->GetGeometry();
    const unsigned int  NumGPoints = rGeom.IntegrationPointsNumber(mThisIntegrationMethod);
    std::vector<double> GPValues(NumGPoints);

    // Printed on standard GiD Gauss points
    const unsigned int OutputGPoints = rGeom.IntegrationPointsNumber(this->GetIntegrationMethod());
    if (rValues.size() != OutputGPoints) rValues.resize(OutputGPoints);

    if (rVariable == VON_MISES_STRESS) {
        // Loop over integration points
        for (unsigned int GPoint = 0; GPoint < NumGPoints; ++GPoint) {
            StressStrainUtilities EquivalentStress;
            Vector full_stress_vector = this->SetFullStressVector(mStressVector[GPoint]);
            GPValues[GPoint] = EquivalentStress.CalculateVonMisesStress(full_stress_vector);
        }

        this->InterpolateOutputDoubles(rValues, GPValues);
    } else if (rVariable == MEAN_EFFECTIVE_STRESS) {
        // Loop over integration points
        for (unsigned int GPoint = 0; GPoint < NumGPoints; ++GPoint) {
            StressStrainUtilities EquivalentStress;
            Vector full_stress_vector = this->SetFullStressVector(mStressVector[GPoint]);
            GPValues[GPoint]          = EquivalentStress.CalculateMeanStress(full_stress_vector);
        }
        this->InterpolateOutputDoubles(rValues, GPValues);
    } else if (rVariable == MEAN_STRESS) {
        std::vector<Vector> StressVector;
        CalculateOnLobattoIntegrationPoints(TOTAL_STRESS_VECTOR, StressVector, rCurrentProcessInfo);

        // loop integration points
        for (unsigned int GPoint = 0; GPoint < NumGPoints; ++GPoint) {
            StressStrainUtilities EquivalentStress;
            Vector full_stress_vector = this->SetFullStressVector(StressVector[GPoint]);
            GPValues[GPoint]          = EquivalentStress.CalculateMeanStress(full_stress_vector);
        }
        this->InterpolateOutputDoubles(rValues, GPValues);
    } else if (rVariable == ENGINEERING_VON_MISES_STRAIN || rVariable == ENGINEERING_VOLUMETRIC_STRAIN ||
               rVariable == GREEN_LAGRANGE_VON_MISES_STRAIN || rVariable == GREEN_LAGRANGE_VOLUMETRIC_STRAIN) {
        // Current variable is not calculated in U_Pw interface elements the output is set to 0
        for (unsigned int i = 0; i < OutputGPoints; ++i) {
            rValues[i] = 0;
        }
    } else if (rVariable == DAMAGE_VARIABLE) {
        // Variables computed on Lobatto points

        for (unsigned int i = 0; i < NumGPoints; ++i)
            GPValues[i] = mConstitutiveLawVector[i]->GetValue(rVariable, GPValues[i]);

        this->InterpolateOutputDoubles(rValues, GPValues);
    } else if (rVariable == STATE_VARIABLE) {
        for (unsigned int i = 0; i < mConstitutiveLawVector.size(); ++i)
            rValues[i] = mConstitutiveLawVector[i]->GetValue(rVariable, rValues[i]);
    } else if (rVariable == JOINT_WIDTH) {
        // Variables computed on Lobatto points
        std::vector<array_1d<double, 3>> GPAuxValues(NumGPoints);
        this->CalculateOnIntegrationPoints(LOCAL_RELATIVE_DISPLACEMENT_VECTOR, GPAuxValues, rCurrentProcessInfo);

        for (unsigned int i = 0; i < NumGPoints; ++i) {
            GPValues[i] = mInitialGap[i] + GPAuxValues[i][TDim - 1];
        }

        // Printed on standard GiD Gauss points
        this->InterpolateOutputDoubles(rValues, GPValues);
    } else if (rVariable == DEGREE_OF_SATURATION || rVariable == EFFECTIVE_SATURATION ||
               rVariable == BISHOP_COEFFICIENT || rVariable == DERIVATIVE_OF_SATURATION ||
               rVariable == RELATIVE_PERMEABILITY) {
        // Defining necessary variables

        // Element variables
        InterfaceElementVariables Variables;
        this->InitializeElementVariables(Variables, rGeom, this->GetProperties(), rCurrentProcessInfo);

        // create general parameters of retention law
        RetentionLaw::Parameters RetentionParameters(this->GetProperties(), rCurrentProcessInfo);
        // Loop over integration points
        for (unsigned int GPoint = 0; GPoint < NumGPoints; ++GPoint) {
<<<<<<< HEAD
            Variables.FluidPressure =
                RetentionLaw::Parameters::CalculateFluidPressure(Variables.Np, Variables.PressureVector);
            SetRetentionParameters(Variables, RetentionParameters);
=======
            Variables.FluidPressure = CalculateFluidPressure(Variables);
            RetentionParameters.SetFluidPressure(Variables.FluidPressure);
>>>>>>> f21f537e

            if (rVariable == DEGREE_OF_SATURATION)
                GPValues[GPoint] = mRetentionLawVector[GPoint]->CalculateSaturation(RetentionParameters);
            if (rVariable == EFFECTIVE_SATURATION)
                GPValues[GPoint] =
                    mRetentionLawVector[GPoint]->CalculateEffectiveSaturation(RetentionParameters);
            if (rVariable == BISHOP_COEFFICIENT)
                GPValues[GPoint] = mRetentionLawVector[GPoint]->CalculateBishopCoefficient(RetentionParameters);
            if (rVariable == DERIVATIVE_OF_SATURATION)
                GPValues[GPoint] =
                    mRetentionLawVector[GPoint]->CalculateDerivativeOfSaturation(RetentionParameters);
            if (rVariable == RELATIVE_PERMEABILITY)
                GPValues[GPoint] =
                    mRetentionLawVector[GPoint]->CalculateRelativePermeability(RetentionParameters);
        }

        this->InterpolateOutputDoubles(rValues, GPValues);
    } else if (rVariable == CONFINED_STIFFNESS || rVariable == SHEAR_STIFFNESS) {
        // set the correct index of the variable in the constitutive matrix
        size_t variable_index;
        if (rVariable == CONFINED_STIFFNESS) {
            if (TDim == 2) {
                variable_index = INDEX_2D_INTERFACE_ZZ;
            } else if (TDim == 3) {
                variable_index = INDEX_3D_INTERFACE_ZZ;
            } else {
                KRATOS_ERROR << "CONFINED_STIFFNESS can not be retrieved for dim " << TDim
                             << " in element: " << this->Id() << std::endl;
            }
        } else if (rVariable == SHEAR_STIFFNESS) {
            if (TDim == 2) {
                variable_index = INDEX_2D_INTERFACE_XZ;
            } else if (TDim == 3) {
                variable_index = INDEX_3D_INTERFACE_XZ;
            } else {
                KRATOS_ERROR << "SHEAR_STIFFNESS can not be retrieved for dim " << TDim
                             << " in element: " << this->Id() << std::endl;
            }
        }

        InterfaceElementVariables Variables;
        const PropertiesType&     rProp = this->GetProperties();

        this->InitializeElementVariables(Variables, rGeom, rProp, rCurrentProcessInfo);

        // Containers of variables at all integration points
        const Matrix& NContainer = rGeom.ShapeFunctionsValues(mThisIntegrationMethod);
        const GeometryType::ShapeFunctionsGradientsType& DN_DeContainer =
            rGeom.ShapeFunctionsLocalGradients(mThisIntegrationMethod);
        GeometryType::JacobiansType JContainer(NumGPoints);
        rGeom.Jacobian(JContainer, mThisIntegrationMethod);

        ConstitutiveLaw::Parameters ConstitutiveParameters(rGeom, rProp, rCurrentProcessInfo);
        ConstitutiveParameters.Set(ConstitutiveLaw::USE_ELEMENT_PROVIDED_STRAIN);
        ConstitutiveParameters.Set(ConstitutiveLaw::COMPUTE_CONSTITUTIVE_TENSOR);

        this->SetConstitutiveParameters(Variables, ConstitutiveParameters);

        // Auxiliary variables
        const double&          MinimumJointWidth = rProp[MINIMUM_JOINT_WIDTH];
        array_1d<double, TDim> RelDispVector;
        SFGradAuxVariables     SFGradAuxVars;

        for (unsigned int GPoint = 0; GPoint < mConstitutiveLawVector.size(); ++GPoint) {
            // Compute Np, StrainVector, JointWidth, GradNpT
            noalias(Variables.Np) = row(NContainer, GPoint);
            InterfaceElementUtilities::CalculateNuMatrix(Variables.Nu, NContainer, GPoint);
            noalias(RelDispVector)          = prod(Variables.Nu, Variables.DisplacementVector);
            noalias(Variables.StrainVector) = prod(Variables.RotationMatrix, RelDispVector);

            this->CheckAndCalculateJointWidth(Variables.JointWidth, ConstitutiveParameters,
                                              Variables.StrainVector[TDim - 1], MinimumJointWidth, GPoint);

            this->CalculateShapeFunctionsGradients<Matrix>(
                Variables.GradNpT, SFGradAuxVars, JContainer[GPoint], Variables.RotationMatrix,
                DN_DeContainer[GPoint], NContainer, Variables.JointWidth, GPoint);

            // Compute constitutive tensor
            noalias(Variables.StressVector) = mStressVector[GPoint];
            ConstitutiveParameters.SetStressVector(Variables.StressVector);

            mConstitutiveLawVector[GPoint]->CalculateMaterialResponseCauchy(ConstitutiveParameters);

            // get variable from constitutive matrix
            GPValues[GPoint] = Variables.ConstitutiveMatrix(variable_index, variable_index);
        }

        // Printed on standard GiD Gauss points
        this->InterpolateOutputDoubles(rValues, GPValues);
    } else {
        // Variables computed on Lobatto points

        for (unsigned int i = 0; i < NumGPoints; ++i)
            GPValues[i] = mConstitutiveLawVector[i]->GetValue(rVariable, GPValues[i]);

        // Printed on standard GiD Gauss points
        this->InterpolateOutputDoubles(rValues, GPValues);
    }

    KRATOS_CATCH("")
}

template <unsigned int TDim, unsigned int TNumNodes>
void UPwSmallStrainInterfaceElement<TDim, TNumNodes>::CalculateOnIntegrationPoints(
    const Variable<array_1d<double, 3>>& rVariable, std::vector<array_1d<double, 3>>& rValues, const ProcessInfo& rCurrentProcessInfo)
{
    KRATOS_TRY

    if (rVariable == FLUID_FLUX_VECTOR || rVariable == LOCAL_STRESS_VECTOR ||
        rVariable == LOCAL_RELATIVE_DISPLACEMENT_VECTOR || rVariable == LOCAL_FLUID_FLUX_VECTOR) {
        // Variables computed on Lobatto points
        const GeometryType& Geom = this->GetGeometry();

        const unsigned int nLobottoGPoints = Geom.IntegrationPointsNumber(mThisIntegrationMethod);
        std::vector<array_1d<double, 3>> GPValues(nLobottoGPoints);
        this->CalculateOnLobattoIntegrationPoints(rVariable, GPValues, rCurrentProcessInfo);

        // Printed on standard GiD Gauss points
        const unsigned int nOutputGPoints = Geom.IntegrationPointsNumber(this->GetIntegrationMethod());
        if (rValues.size() != nOutputGPoints) rValues.resize(nOutputGPoints);

        this->InterpolateOutputValues<array_1d<double, 3>>(rValues, GPValues);
    } else {
        // Variables computed on Lobatto points
        const GeometryType& Geom       = this->GetGeometry();
        const unsigned int  NumGPoints = Geom.IntegrationPointsNumber(mThisIntegrationMethod);
        std::vector<array_1d<double, 3>> GPValues(NumGPoints);

        for (unsigned int i = 0; i < NumGPoints; ++i)
            GPValues[i] = mConstitutiveLawVector[i]->GetValue(rVariable, GPValues[i]);

        // Printed on standard GiD Gauss points
        const unsigned int OutputGPoints = Geom.IntegrationPointsNumber(this->GetIntegrationMethod());
        if (rValues.size() != OutputGPoints) rValues.resize(OutputGPoints);

        this->InterpolateOutputValues<array_1d<double, 3>>(rValues, GPValues);
    }

    KRATOS_CATCH("")
}

//----------------------------------------------------------------------------------------
template <unsigned int TDim, unsigned int TNumNodes>
void UPwSmallStrainInterfaceElement<TDim, TNumNodes>::CalculateOnIntegrationPoints(
    const Variable<Matrix>& rVariable, std::vector<Matrix>& rValues, const ProcessInfo& rCurrentProcessInfo)
{
    KRATOS_TRY

    if (rVariable == PERMEABILITY_MATRIX || rVariable == LOCAL_PERMEABILITY_MATRIX) {
        // Variables computed on Lobatto points
        const GeometryType& Geom = this->GetGeometry();
        std::vector<Matrix> GPValues(Geom.IntegrationPointsNumber(mThisIntegrationMethod));

        this->CalculateOnLobattoIntegrationPoints(rVariable, GPValues, rCurrentProcessInfo);

        // Printed on standard GiD Gauss points
        const unsigned int OutputGPoints = Geom.IntegrationPointsNumber(this->GetIntegrationMethod());
        if (rValues.size() != OutputGPoints) rValues.resize(OutputGPoints);

        for (unsigned int GPoint = 0; GPoint < OutputGPoints; ++GPoint)
            rValues[GPoint].resize(TDim, TDim, false);

        this->InterpolateOutputValues<Matrix>(rValues, GPValues);
    } else {
        // Printed on standard GiD Gauss points
        const unsigned int OutputGPoints =
            this->GetGeometry().IntegrationPointsNumber(this->GetIntegrationMethod());
        if (rValues.size() != OutputGPoints) rValues.resize(OutputGPoints);

        for (unsigned int i = 0; i < OutputGPoints; ++i) {
            rValues[i].resize(TDim, TDim, false);
            noalias(rValues[i]) = ZeroMatrix(TDim, TDim);
        }
    }

    KRATOS_CATCH("")
}

template <unsigned int TDim, unsigned int TNumNodes>
void UPwSmallStrainInterfaceElement<TDim, TNumNodes>::CalculateOnLobattoIntegrationPoints(
    const Variable<array_1d<double, 3>>& rVariable, std::vector<array_1d<double, 3>>& rOutput, const ProcessInfo& rCurrentProcessInfo)
{
    KRATOS_TRY

    if (rVariable == FLUID_FLUX_VECTOR) {
        const PropertiesType& Prop       = this->GetProperties();
        const GeometryType&   Geom       = this->GetGeometry();
        const unsigned int    NumGPoints = Geom.IntegrationPointsNumber(mThisIntegrationMethod);

        // Defining the shape functions, the Jacobian and the shape functions local gradients Containers
        const Matrix& NContainer = Geom.ShapeFunctionsValues(mThisIntegrationMethod);
        const GeometryType::ShapeFunctionsGradientsType& DN_DeContainer =
            Geom.ShapeFunctionsLocalGradients(mThisIntegrationMethod);
        GeometryType::JacobiansType JContainer(NumGPoints);
        Geom.Jacobian(JContainer, mThisIntegrationMethod);

        // Defining necessary variables
        BoundedMatrix<double, TDim, TDim> RotationMatrix;
        this->CalculateRotationMatrix(RotationMatrix, Geom);

        array_1d<double, TDim> LocalRelDispVector;
        array_1d<double, TDim> RelDispVector;
        const double&          MinimumJointWidth = Prop[MINIMUM_JOINT_WIDTH];

        BoundedMatrix<double, TNumNodes, TDim> GradNpT;

        const double& TransversalPermeability = Prop[TRANSVERSAL_PERMEABILITY];

        array_1d<double, TDim> LocalFluidFlux;
        array_1d<double, TDim> GradPressureTerm;
        array_1d<double, TDim> FluidFlux;
        SFGradAuxVariables     SFGradAuxVars;

        // Element variables
        InterfaceElementVariables Variables;
        this->InitializeElementVariables(Variables, Geom, Prop, rCurrentProcessInfo);

        // create general parameters of retention law
        RetentionLaw::Parameters RetentionParameters(this->GetProperties(), rCurrentProcessInfo);

        // Loop over integration points
        for (unsigned int GPoint = 0; GPoint < NumGPoints; ++GPoint) {
            InterfaceElementUtilities::CalculateNuMatrix(Variables.Nu, NContainer, GPoint);

            noalias(RelDispVector) = prod(Variables.Nu, Variables.DisplacementVector);

            noalias(LocalRelDispVector) = prod(RotationMatrix, RelDispVector);

            double JointWidth;
            this->CalculateJointWidth(JointWidth, LocalRelDispVector[TDim - 1], MinimumJointWidth, GPoint);

            this->CalculateShapeFunctionsGradients<BoundedMatrix<double, TNumNodes, TDim>>(
                GradNpT, SFGradAuxVars, JContainer[GPoint], RotationMatrix, DN_DeContainer[GPoint],
                NContainer, JointWidth, GPoint);

            GeoElementUtilities::InterpolateVariableWithComponents<TDim, TNumNodes>(
                Variables.BodyAcceleration, NContainer, Variables.VolumeAcceleration, GPoint);

            InterfaceElementUtilities::FillPermeabilityMatrix(Variables.LocalPermeabilityMatrix,
                                                              JointWidth, TransversalPermeability);

            noalias(GradPressureTerm) = prod(trans(GradNpT), Variables.PressureVector);
            noalias(GradPressureTerm) +=
                PORE_PRESSURE_SIGN_FACTOR * Variables.FluidDensity * Variables.BodyAcceleration;

            noalias(LocalFluidFlux) = PORE_PRESSURE_SIGN_FACTOR * Variables.DynamicViscosityInverse *
                                      Variables.RelativePermeability *
                                      prod(Variables.LocalPermeabilityMatrix, GradPressureTerm);

            noalias(FluidFlux) = prod(trans(RotationMatrix), LocalFluidFlux);

            GeoElementUtilities::FillArray1dOutput(rOutput[GPoint], FluidFlux);
        }
    } else if (rVariable == LOCAL_STRESS_VECTOR) {
        array_1d<double, TDim> LocalStressVector;

        // Loop over integration points
        for (unsigned int GPoint = 0; GPoint < mConstitutiveLawVector.size(); ++GPoint) {
            noalias(LocalStressVector) = mStressVector[GPoint];
            GeoElementUtilities::FillArray1dOutput(rOutput[GPoint], LocalStressVector);
        }
    } else if (rVariable == LOCAL_RELATIVE_DISPLACEMENT_VECTOR) {
        // Defining necessary variables
        const GeometryType& Geom       = this->GetGeometry();
        const Matrix&       NContainer = Geom.ShapeFunctionsValues(mThisIntegrationMethod);
        array_1d<double, TNumNodes * TDim> DisplacementVector;
        GeoElementUtilities::GetNodalVariableVector<TDim, TNumNodes>(DisplacementVector, Geom, DISPLACEMENT);
        BoundedMatrix<double, TDim, TDim> RotationMatrix;
        this->CalculateRotationMatrix(RotationMatrix, Geom);
        BoundedMatrix<double, TDim, TNumNodes * TDim> Nu = ZeroMatrix(TDim, TNumNodes * TDim);
        array_1d<double, TDim>                        LocalRelDispVector;
        array_1d<double, TDim>                        RelDispVector;

        // Loop over integration points
        for (unsigned int GPoint = 0; GPoint < mConstitutiveLawVector.size(); ++GPoint) {
            InterfaceElementUtilities::CalculateNuMatrix(Nu, NContainer, GPoint);

            noalias(RelDispVector) = prod(Nu, DisplacementVector);

            noalias(LocalRelDispVector) = prod(RotationMatrix, RelDispVector);

            GeoElementUtilities::FillArray1dOutput(rOutput[GPoint], LocalRelDispVector);
        }
    } else if (rVariable == LOCAL_FLUID_FLUX_VECTOR) {
        const PropertiesType& Prop       = this->GetProperties();
        const GeometryType&   Geom       = this->GetGeometry();
        const unsigned int    NumGPoints = Geom.IntegrationPointsNumber(mThisIntegrationMethod);

        // Defining the shape functions, the Jacobian and the shape functions local gradients Containers
        const Matrix& NContainer = Geom.ShapeFunctionsValues(mThisIntegrationMethod);
        const GeometryType::ShapeFunctionsGradientsType& DN_DeContainer =
            Geom.ShapeFunctionsLocalGradients(mThisIntegrationMethod);
        GeometryType::JacobiansType JContainer(NumGPoints);
        Geom.Jacobian(JContainer, mThisIntegrationMethod);

        // Defining necessary variables
        array_1d<double, TNumNodes> PressureVector;
        for (unsigned int i = 0; i < TNumNodes; ++i)
            PressureVector[i] = Geom[i].FastGetSolutionStepValue(WATER_PRESSURE);
        array_1d<double, TNumNodes * TDim> VolumeAcceleration;
        GeoElementUtilities::GetNodalVariableVector<TDim, TNumNodes>(VolumeAcceleration, Geom, VOLUME_ACCELERATION);
        array_1d<double, TDim>             BodyAcceleration;
        array_1d<double, TNumNodes * TDim> DisplacementVector;
        GeoElementUtilities::GetNodalVariableVector<TDim, TNumNodes>(DisplacementVector, Geom, DISPLACEMENT);
        BoundedMatrix<double, TDim, TDim> RotationMatrix;
        this->CalculateRotationMatrix(RotationMatrix, Geom);
        BoundedMatrix<double, TDim, TNumNodes * TDim> Nu = ZeroMatrix(TDim, TNumNodes * TDim);
        array_1d<double, TDim>                        LocalRelDispVector;
        array_1d<double, TDim>                        RelDispVector;
        const double&                                 MinimumJointWidth = Prop[MINIMUM_JOINT_WIDTH];
        double                                        JointWidth;
        BoundedMatrix<double, TNumNodes, TDim>        GradNpT;
        const double&                     TransversalPermeability = Prop[TRANSVERSAL_PERMEABILITY];
        BoundedMatrix<double, TDim, TDim> LocalPermeabilityMatrix = ZeroMatrix(TDim, TDim);
        const double                      DynamicViscosityInverse = 1.0 / Prop[DYNAMIC_VISCOSITY];
        const double&                     FluidDensity            = Prop[DENSITY_WATER];
        array_1d<double, TDim>            LocalFluidFlux;
        array_1d<double, TDim>            GradPressureTerm;
        SFGradAuxVariables                SFGradAuxVars;

        // Loop over integration points
        for (unsigned int GPoint = 0; GPoint < NumGPoints; ++GPoint) {
            InterfaceElementUtilities::CalculateNuMatrix(Nu, NContainer, GPoint);

            noalias(RelDispVector) = prod(Nu, DisplacementVector);

            noalias(LocalRelDispVector) = prod(RotationMatrix, RelDispVector);

            this->CalculateJointWidth(JointWidth, LocalRelDispVector[TDim - 1], MinimumJointWidth, GPoint);

            this->CalculateShapeFunctionsGradients<BoundedMatrix<double, TNumNodes, TDim>>(
                GradNpT, SFGradAuxVars, JContainer[GPoint], RotationMatrix, DN_DeContainer[GPoint],
                NContainer, JointWidth, GPoint);

            GeoElementUtilities::InterpolateVariableWithComponents<TDim, TNumNodes>(
                BodyAcceleration, NContainer, VolumeAcceleration, GPoint);

            InterfaceElementUtilities::FillPermeabilityMatrix(LocalPermeabilityMatrix, JointWidth,
                                                              TransversalPermeability);

            noalias(GradPressureTerm) = prod(trans(GradNpT), PressureVector);
            noalias(GradPressureTerm) += PORE_PRESSURE_SIGN_FACTOR * FluidDensity * BodyAcceleration;

            noalias(LocalFluidFlux) = -DynamicViscosityInverse * prod(LocalPermeabilityMatrix, GradPressureTerm);

            GeoElementUtilities::FillArray1dOutput(rOutput[GPoint], LocalFluidFlux);
        }
    }

    KRATOS_CATCH("")
}

template <unsigned int TDim, unsigned int TNumNodes>
void UPwSmallStrainInterfaceElement<TDim, TNumNodes>::CalculateOnLobattoIntegrationPoints(
    const Variable<Vector>& rVariable, std::vector<Vector>& rValues, const ProcessInfo& rCurrentProcessInfo)
{
    KRATOS_TRY

    // Defining necessary variables
    const GeometryType& rGeom      = this->GetGeometry();
    const IndexType     NumGPoints = rGeom.IntegrationPointsNumber(mThisIntegrationMethod);

    // calculated on Lobatto points
    if (rValues.size() != NumGPoints) rValues.resize(NumGPoints);

    if (rVariable == TOTAL_STRESS_VECTOR) {
        // Defining necessary variables
        const PropertiesType& rProp = this->GetProperties();

        // Containers of variables at all integration points
        const Matrix& NContainer = rGeom.ShapeFunctionsValues(mThisIntegrationMethod);
        const GeometryType::ShapeFunctionsGradientsType& DN_DeContainer =
            rGeom.ShapeFunctionsLocalGradients(mThisIntegrationMethod);
        GeometryType::JacobiansType JContainer(NumGPoints);
        rGeom.Jacobian(JContainer, mThisIntegrationMethod);

        ConstitutiveLaw::Parameters ConstitutiveParameters(rGeom, rProp, rCurrentProcessInfo);
        ConstitutiveParameters.Set(ConstitutiveLaw::COMPUTE_CONSTITUTIVE_TENSOR);
        ConstitutiveParameters.Set(ConstitutiveLaw::USE_ELEMENT_PROVIDED_STRAIN);

        // Element variables
        InterfaceElementVariables Variables;
        this->InitializeElementVariables(Variables, rGeom, rProp, rCurrentProcessInfo);

        // create general parameters of retention law
        RetentionLaw::Parameters RetentionParameters(this->GetProperties(), rCurrentProcessInfo);

        Vector VoigtVector(mStressVector[0].size());
        noalias(VoigtVector) = ZeroVector(VoigtVector.size());

        for (unsigned int i = 0; i < mStressVector[0].size(); ++i)
            VoigtVector[i] = 1.0;

        const bool hasBiotCoefficient = rProp.Has(BIOT_COEFFICIENT);

        Vector TotalStressVector(mStressVector[0].size());

        // set Gauss points variables to constitutive law parameters
        this->SetConstitutiveParameters(Variables, ConstitutiveParameters);

        // Auxiliary variables
        const double&          MinimumJointWidth = rProp[MINIMUM_JOINT_WIDTH];
        array_1d<double, TDim> RelDispVector;
        SFGradAuxVariables     SFGradAuxVars;

        // Loop over integration points
        for (unsigned int GPoint = 0; GPoint < NumGPoints; ++GPoint) {
            // Compute Np, StrainVector, JointWidth, GradNpT
            noalias(Variables.Np) = row(NContainer, GPoint);
            InterfaceElementUtilities::CalculateNuMatrix(Variables.Nu, NContainer, GPoint);
            noalias(RelDispVector)          = prod(Variables.Nu, Variables.DisplacementVector);
            noalias(Variables.StrainVector) = prod(Variables.RotationMatrix, RelDispVector);

            this->CheckAndCalculateJointWidth(Variables.JointWidth, ConstitutiveParameters,
                                              Variables.StrainVector[TDim - 1], MinimumJointWidth, GPoint);

            this->CalculateShapeFunctionsGradients<Matrix>(
                Variables.GradNpT, SFGradAuxVars, JContainer[GPoint], Variables.RotationMatrix,
                DN_DeContainer[GPoint], NContainer, Variables.JointWidth, GPoint);

            // compute constitutive tensor and/or stresses
            noalias(Variables.StressVector) = mStressVector[GPoint];
            ConstitutiveParameters.SetStressVector(Variables.StressVector);
            mConstitutiveLawVector[GPoint]->CalculateMaterialResponseCauchy(ConstitutiveParameters);

            InitializeBiotCoefficients(Variables, hasBiotCoefficient);

            this->CalculateRetentionResponse(Variables, RetentionParameters, GPoint);

            noalias(TotalStressVector) = mStressVector[GPoint];
            noalias(TotalStressVector) += PORE_PRESSURE_SIGN_FACTOR * Variables.BiotCoefficient *
                                          Variables.BishopCoefficient * Variables.FluidPressure * VoigtVector;

            // calculate on Lobatto integration points
            if (rValues[GPoint].size() != TotalStressVector.size())
                rValues[GPoint].resize(TotalStressVector.size(), false);

            rValues[GPoint] = TotalStressVector;
        }
    }
    KRATOS_CATCH("")
}

template <unsigned int TDim, unsigned int TNumNodes>
void UPwSmallStrainInterfaceElement<TDim, TNumNodes>::CalculateOnLobattoIntegrationPoints(
    const Variable<Matrix>& rVariable, std::vector<Matrix>& rOutput, const ProcessInfo& rCurrentProcessInfo)
{
    KRATOS_TRY

    if (rVariable == PERMEABILITY_MATRIX) {
        const GeometryType&   Geom = this->GetGeometry();
        const PropertiesType& Prop = this->GetProperties();

        // Defining the shape functions container
        const Matrix& NContainer = Geom.ShapeFunctionsValues(mThisIntegrationMethod);

        // Defining necessary variables
        array_1d<double, TNumNodes * TDim> DisplacementVector;
        GeoElementUtilities::GetNodalVariableVector<TDim, TNumNodes>(DisplacementVector, Geom, DISPLACEMENT);
        BoundedMatrix<double, TDim, TDim> RotationMatrix;
        this->CalculateRotationMatrix(RotationMatrix, Geom);
        BoundedMatrix<double, TDim, TNumNodes * TDim> Nu = ZeroMatrix(TDim, TNumNodes * TDim);
        array_1d<double, TDim>                        LocalRelDispVector;
        array_1d<double, TDim>                        RelDispVector;
        const double&                                 MinimumJointWidth = Prop[MINIMUM_JOINT_WIDTH];
        double                                        JointWidth;
        const double&                     TransversalPermeability = Prop[TRANSVERSAL_PERMEABILITY];
        BoundedMatrix<double, TDim, TDim> LocalPermeabilityMatrix = ZeroMatrix(TDim, TDim);
        BoundedMatrix<double, TDim, TDim> PermeabilityMatrix;

        // Loop over integration points
        for (unsigned int GPoint = 0; GPoint < mConstitutiveLawVector.size(); ++GPoint) {
            InterfaceElementUtilities::CalculateNuMatrix(Nu, NContainer, GPoint);

            noalias(RelDispVector) = prod(Nu, DisplacementVector);

            noalias(LocalRelDispVector) = prod(RotationMatrix, RelDispVector);

            this->CalculateJointWidth(JointWidth, LocalRelDispVector[TDim - 1], MinimumJointWidth, GPoint);

            InterfaceElementUtilities::FillPermeabilityMatrix(LocalPermeabilityMatrix, JointWidth,
                                                              TransversalPermeability);

            noalias(PermeabilityMatrix) =
                prod(trans(RotationMatrix),
                     BoundedMatrix<double, TDim, TDim>(prod(LocalPermeabilityMatrix, RotationMatrix)));

            rOutput[GPoint].resize(TDim, TDim, false);
            noalias(rOutput[GPoint]) = PermeabilityMatrix;
        }
    } else if (rVariable == LOCAL_PERMEABILITY_MATRIX) {
        const GeometryType&   Geom = this->GetGeometry();
        const PropertiesType& Prop = this->GetProperties();

        // Defining the shape functions container
        const Matrix& NContainer = Geom.ShapeFunctionsValues(mThisIntegrationMethod);

        // Defining necessary variables
        array_1d<double, TNumNodes * TDim> DisplacementVector;
        GeoElementUtilities::GetNodalVariableVector<TDim, TNumNodes>(DisplacementVector, Geom, DISPLACEMENT);
        BoundedMatrix<double, TDim, TDim> RotationMatrix;
        this->CalculateRotationMatrix(RotationMatrix, Geom);
        BoundedMatrix<double, TDim, TNumNodes * TDim> Nu = ZeroMatrix(TDim, TNumNodes * TDim);
        array_1d<double, TDim>                        LocalRelDispVector;
        array_1d<double, TDim>                        RelDispVector;
        const double&                                 MinimumJointWidth = Prop[MINIMUM_JOINT_WIDTH];
        double                                        JointWidth;
        const double&                     TransversalPermeability = Prop[TRANSVERSAL_PERMEABILITY];
        BoundedMatrix<double, TDim, TDim> LocalPermeabilityMatrix = ZeroMatrix(TDim, TDim);

        // Loop over integration points
        for (unsigned int GPoint = 0; GPoint < mConstitutiveLawVector.size(); ++GPoint) {
            InterfaceElementUtilities::CalculateNuMatrix(Nu, NContainer, GPoint);

            noalias(RelDispVector) = prod(Nu, DisplacementVector);

            noalias(LocalRelDispVector) = prod(RotationMatrix, RelDispVector);

            this->CalculateJointWidth(JointWidth, LocalRelDispVector[TDim - 1], MinimumJointWidth, GPoint);

            InterfaceElementUtilities::FillPermeabilityMatrix(LocalPermeabilityMatrix, JointWidth,
                                                              TransversalPermeability);

            rOutput[GPoint].resize(TDim, TDim, false);
            noalias(rOutput[GPoint]) = LocalPermeabilityMatrix;
        }
    }

    KRATOS_CATCH("")
}

template <>
void UPwSmallStrainInterfaceElement<2, 4>::CalculateInitialGap(const GeometryType& Geom)
{
    KRATOS_TRY

    const double& MinimumJointWidth = this->GetProperties()[MINIMUM_JOINT_WIDTH];

    mInitialGap.resize(2);
    mIsOpen.resize(2);

    array_1d<double, 3> Vx;
    noalias(Vx)    = Geom.GetPoint(3) - Geom.GetPoint(0);
    mInitialGap[0] = norm_2(Vx);

    noalias(Vx)    = Geom.GetPoint(2) - Geom.GetPoint(1);
    mInitialGap[1] = norm_2(Vx);

    for (unsigned i = 0; i < mIsOpen.size(); ++i) {
        mIsOpen[i] = mInitialGap[i] >= MinimumJointWidth;
    }

    KRATOS_CATCH("")
}

template <>
void UPwSmallStrainInterfaceElement<3, 6>::CalculateInitialGap(const GeometryType& Geom)
{
    KRATOS_TRY

    const double& MinimumJointWidth = this->GetProperties()[MINIMUM_JOINT_WIDTH];

    mInitialGap.resize(3);
    mIsOpen.resize(3);

    array_1d<double, 3> Vx;
    noalias(Vx)    = Geom.GetPoint(3) - Geom.GetPoint(0);
    mInitialGap[0] = norm_2(Vx);

    noalias(Vx)    = Geom.GetPoint(4) - Geom.GetPoint(1);
    mInitialGap[1] = norm_2(Vx);

    noalias(Vx)    = Geom.GetPoint(5) - Geom.GetPoint(2);
    mInitialGap[2] = norm_2(Vx);

    for (unsigned i = 0; i < mIsOpen.size(); ++i) {
        mIsOpen[i] = mInitialGap[i] >= MinimumJointWidth;
    }

    KRATOS_CATCH("")
}

template <>
void UPwSmallStrainInterfaceElement<3, 8>::CalculateInitialGap(const GeometryType& Geom)
{
    KRATOS_TRY

    const double& MinimumJointWidth = this->GetProperties()[MINIMUM_JOINT_WIDTH];

    mInitialGap.resize(4);
    mIsOpen.resize(4);

    array_1d<double, 3> Vx;
    noalias(Vx)    = Geom.GetPoint(4) - Geom.GetPoint(0);
    mInitialGap[0] = norm_2(Vx);

    noalias(Vx)    = Geom.GetPoint(5) - Geom.GetPoint(1);
    mInitialGap[1] = norm_2(Vx);

    noalias(Vx)    = Geom.GetPoint(6) - Geom.GetPoint(2);
    mInitialGap[2] = norm_2(Vx);

    noalias(Vx)    = Geom.GetPoint(7) - Geom.GetPoint(3);
    mInitialGap[3] = norm_2(Vx);

    for (unsigned i = 0; i < mIsOpen.size(); ++i) {
        mIsOpen[i] = !(mInitialGap[i] < MinimumJointWidth);
    }

    KRATOS_CATCH("")
}

template <unsigned int TDim, unsigned int TNumNodes>
void UPwSmallStrainInterfaceElement<TDim, TNumNodes>::CalculateMaterialStiffnessMatrix(MatrixType& rStiffnessMatrix,
                                                                                       const ProcessInfo& CurrentProcessInfo)
{
    KRATOS_TRY

    const unsigned int N_DOF = this->GetNumberOfDOF();

    // Resizing mass matrix
    if (rStiffnessMatrix.size1() != N_DOF) rStiffnessMatrix.resize(N_DOF, N_DOF, false);
    noalias(rStiffnessMatrix) = ZeroMatrix(N_DOF, N_DOF);

    // Previous definitions
    const PropertiesType&                           Prop = this->GetProperties();
    const GeometryType&                             Geom = this->GetGeometry();
    const GeometryType::IntegrationPointsArrayType& IntegrationPoints =
        Geom.IntegrationPoints(mThisIntegrationMethod);
    const unsigned int NumGPoints = IntegrationPoints.size();

    // Containers of variables at all integration points
    const Matrix& NContainer = Geom.ShapeFunctionsValues(mThisIntegrationMethod);
    const GeometryType::ShapeFunctionsGradientsType& DN_DeContainer =
        Geom.ShapeFunctionsLocalGradients(mThisIntegrationMethod);
    GeometryType::JacobiansType JContainer(NumGPoints);
    Geom.Jacobian(JContainer, mThisIntegrationMethod);
    Vector detJContainer(NumGPoints);
    Geom.DeterminantOfJacobian(detJContainer, mThisIntegrationMethod);

    // Constitutive Law parameters
    ConstitutiveLaw::Parameters ConstitutiveParameters(Geom, Prop, CurrentProcessInfo);
    ConstitutiveParameters.Set(ConstitutiveLaw::COMPUTE_CONSTITUTIVE_TENSOR);
    ConstitutiveParameters.Set(ConstitutiveLaw::USE_ELEMENT_PROVIDED_STRAIN);

    // Element variables
    InterfaceElementVariables Variables;
    this->InitializeElementVariables(Variables, Geom, Prop, CurrentProcessInfo);
    this->SetConstitutiveParameters(Variables, ConstitutiveParameters);

    // Auxiliary variables
    const double&          MinimumJointWidth = Prop[MINIMUM_JOINT_WIDTH];
    array_1d<double, TDim> RelDispVector;
    SFGradAuxVariables     SFGradAuxVars;

    // Loop over integration points
    for (unsigned int GPoint = 0; GPoint < NumGPoints; ++GPoint) {
        // Compute Np, StrainVector, JointWidth, GradNpT
        noalias(Variables.Np) = row(NContainer, GPoint);
        InterfaceElementUtilities::CalculateNuMatrix(Variables.Nu, NContainer, GPoint);
        noalias(RelDispVector)          = prod(Variables.Nu, Variables.DisplacementVector);
        noalias(Variables.StrainVector) = prod(Variables.RotationMatrix, RelDispVector);

        this->CheckAndCalculateJointWidth(Variables.JointWidth, ConstitutiveParameters,
                                          Variables.StrainVector[TDim - 1], MinimumJointWidth, GPoint);

        this->CalculateShapeFunctionsGradients<Matrix>(
            Variables.GradNpT, SFGradAuxVars, JContainer[GPoint], Variables.RotationMatrix,
            DN_DeContainer[GPoint], NContainer, Variables.JointWidth, GPoint);

        // Compute constitutive tensor
        noalias(Variables.StressVector) = mStressVector[GPoint];
        ConstitutiveParameters.SetStressVector(Variables.StressVector);
        mConstitutiveLawVector[GPoint]->CalculateMaterialResponseCauchy(ConstitutiveParameters);

        // Compute weighting coefficient for integration
        Variables.IntegrationCoefficient =
            this->CalculateIntegrationCoefficient(IntegrationPoints[GPoint], detJContainer[GPoint]);

        // Compute stiffness matrix
        this->CalculateAndAddStiffnessMatrix(rStiffnessMatrix, Variables);
    }

    KRATOS_CATCH("")
}

template <unsigned int TDim, unsigned int TNumNodes>
void UPwSmallStrainInterfaceElement<TDim, TNumNodes>::CalculateAll(MatrixType& rLeftHandSideMatrix,
                                                                   VectorType& rRightHandSideVector,
                                                                   const ProcessInfo& CurrentProcessInfo,
                                                                   bool CalculateStiffnessMatrixFlag,
                                                                   bool CalculateResidualVectorFlag)
{
    KRATOS_TRY

    // Previous definitions
    const PropertiesType&                           Prop = this->GetProperties();
    const GeometryType&                             Geom = this->GetGeometry();
    const GeometryType::IntegrationPointsArrayType& IntegrationPoints =
        Geom.IntegrationPoints(mThisIntegrationMethod);
    const unsigned int NumGPoints = IntegrationPoints.size();

    // Containers of variables at all integration points
    const Matrix& NContainer = Geom.ShapeFunctionsValues(mThisIntegrationMethod);
    const GeometryType::ShapeFunctionsGradientsType& DN_DeContainer =
        Geom.ShapeFunctionsLocalGradients(mThisIntegrationMethod);
    GeometryType::JacobiansType JContainer(NumGPoints);
    Geom.Jacobian(JContainer, mThisIntegrationMethod);
    Vector detJContainer(NumGPoints);
    Geom.DeterminantOfJacobian(detJContainer, mThisIntegrationMethod);

    // Constitutive Law parameters
    ConstitutiveLaw::Parameters ConstitutiveParameters(Geom, Prop, CurrentProcessInfo);

    // stiffness matrix is needed to calculate Biot coefficient
    ConstitutiveParameters.Set(ConstitutiveLaw::COMPUTE_CONSTITUTIVE_TENSOR);
    if (CalculateResidualVectorFlag) ConstitutiveParameters.Set(ConstitutiveLaw::COMPUTE_STRESS);
    ConstitutiveParameters.Set(ConstitutiveLaw::USE_ELEMENT_PROVIDED_STRAIN);

    // Element variables
    InterfaceElementVariables Variables;
    this->InitializeElementVariables(Variables, Geom, Prop, CurrentProcessInfo);
    this->SetConstitutiveParameters(Variables, ConstitutiveParameters);

    // Auxiliary variables
    const double&          MinimumJointWidth       = Prop[MINIMUM_JOINT_WIDTH];
    const double&          TransversalPermeability = Prop[TRANSVERSAL_PERMEABILITY];
    array_1d<double, TDim> RelDispVector;
    SFGradAuxVariables     SFGradAuxVars;

    // create general parameters of retention law
    RetentionLaw::Parameters RetentionParameters(this->GetProperties(), CurrentProcessInfo);

    const bool hasBiotCoefficient = Prop.Has(BIOT_COEFFICIENT);

    const auto integration_coefficients =
        this->CalculateIntegrationCoefficients(IntegrationPoints, detJContainer);

    // Loop over integration points
    for (unsigned int GPoint = 0; GPoint < NumGPoints; ++GPoint) {
        // Compute Np, StrainVector, JointWidth, GradNpT
        noalias(Variables.Np) = row(NContainer, GPoint);

        InterfaceElementUtilities::CalculateNuMatrix(Variables.Nu, NContainer, GPoint);

        noalias(RelDispVector) = prod(Variables.Nu, Variables.DisplacementVector);

        noalias(Variables.StrainVector) = prod(Variables.RotationMatrix, RelDispVector);

        this->CheckAndCalculateJointWidth(Variables.JointWidth, ConstitutiveParameters,
                                          Variables.StrainVector[TDim - 1], MinimumJointWidth, GPoint);

        this->CalculateShapeFunctionsGradients<Matrix>(
            Variables.GradNpT, SFGradAuxVars, JContainer[GPoint], Variables.RotationMatrix,
            DN_DeContainer[GPoint], NContainer, Variables.JointWidth, GPoint);

        // Compute BodyAcceleration and Permeability Matrix
        GeoElementUtilities::InterpolateVariableWithComponents<TDim, TNumNodes>(
            Variables.BodyAcceleration, NContainer, Variables.VolumeAcceleration, GPoint);

        InterfaceElementUtilities::FillPermeabilityMatrix(
            Variables.LocalPermeabilityMatrix, Variables.JointWidth, TransversalPermeability);

        // Compute constitutive tensor and stresses
        ConstitutiveParameters.SetStressVector(mStressVector[GPoint]);
        mConstitutiveLawVector[GPoint]->CalculateMaterialResponseCauchy(ConstitutiveParameters);

        ModifyInactiveElementStress(Variables.JointWidth, mStressVector[GPoint]);

        CalculateRetentionResponse(Variables, RetentionParameters, GPoint);

        this->InitializeBiotCoefficients(Variables, hasBiotCoefficient);

        Variables.IntegrationCoefficient = integration_coefficients[GPoint];

        // Contributions to the left hand side
        if (CalculateStiffnessMatrixFlag) this->CalculateAndAddLHS(rLeftHandSideMatrix, Variables);

        // Contributions to the right hand side
        if (CalculateResidualVectorFlag)
            this->CalculateAndAddRHS(rRightHandSideVector, Variables, GPoint);
    }

    KRATOS_CATCH("")
}

template <unsigned int TDim, unsigned int TNumNodes>
void UPwSmallStrainInterfaceElement<TDim, TNumNodes>::InitializeElementVariables(InterfaceElementVariables& rVariables,
                                                                                 const GeometryType& Geom,
                                                                                 const PropertiesType& Prop,
                                                                                 const ProcessInfo& CurrentProcessInfo)
{
    KRATOS_TRY

    // Properties variables
    rVariables.IgnoreUndrained = Prop[IGNORE_UNDRAINED];

    rVariables.DynamicViscosityInverse = 1.0 / Prop[DYNAMIC_VISCOSITY];
    rVariables.FluidDensity            = Prop[DENSITY_WATER];
    rVariables.SolidDensity            = Prop[DENSITY_SOLID];
    rVariables.Porosity                = Prop[POROSITY];

    // ProcessInfo variables
    rVariables.VelocityCoefficient   = CurrentProcessInfo[VELOCITY_COEFFICIENT];
    rVariables.DtPressureCoefficient = CurrentProcessInfo[DT_PRESSURE_COEFFICIENT];

    // Nodal Variables
    for (unsigned int i = 0; i < TNumNodes; ++i) {
        rVariables.PressureVector[i]   = Geom[i].FastGetSolutionStepValue(WATER_PRESSURE);
        rVariables.DtPressureVector[i] = Geom[i].FastGetSolutionStepValue(DT_WATER_PRESSURE);
    }
    GeoElementUtilities::GetNodalVariableVector<TDim, TNumNodes>(rVariables.DisplacementVector, Geom, DISPLACEMENT);
    GeoElementUtilities::GetNodalVariableVector<TDim, TNumNodes>(rVariables.VelocityVector, Geom, VELOCITY);
    GeoElementUtilities::GetNodalVariableVector<TDim, TNumNodes>(rVariables.VolumeAcceleration,
                                                                 Geom, VOLUME_ACCELERATION);

    // General Variables
    this->CalculateRotationMatrix(rVariables.RotationMatrix, Geom);
    InterfaceElementUtilities::CalculateVoigtVector(rVariables.VoigtVector);

    // Variables computed at each GP

    // Constitutive Law parameters
    rVariables.StressVector.resize(TDim, false);
    rVariables.StrainVector.resize(TDim, false);
    rVariables.ConstitutiveMatrix.resize(TDim, TDim, false);
    rVariables.Np.resize(TNumNodes, false);
    rVariables.GradNpT.resize(TNumNodes, TDim, false);
    rVariables.F.resize(TDim, TDim, false);
    rVariables.detF = 1.0;

    // Auxiliary variables
    noalias(rVariables.Nu)                      = ZeroMatrix(TDim, TNumNodes * TDim);
    noalias(rVariables.LocalPermeabilityMatrix) = ZeroMatrix(TDim, TDim);

    // Retention law
    rVariables.FluidPressure          = 0.0;
    rVariables.DegreeOfSaturation     = 1.0;
    rVariables.DerivativeOfSaturation = 0.0;
    rVariables.RelativePermeability   = 1.0;
    rVariables.BishopCoefficient      = 1.0;

    KRATOS_CATCH("")
}

template <unsigned int TDim, unsigned int TNumNodes>
void UPwSmallStrainInterfaceElement<TDim, TNumNodes>::SetConstitutiveParameters(
    InterfaceElementVariables& rVariables, ConstitutiveLaw::Parameters& rConstitutiveParameters)
{
    KRATOS_TRY

    rConstitutiveParameters.SetStrainVector(rVariables.StrainVector);
    rConstitutiveParameters.SetConstitutiveMatrix(rVariables.ConstitutiveMatrix);
    rConstitutiveParameters.SetShapeFunctionsValues(rVariables.Np);
    rConstitutiveParameters.SetShapeFunctionsDerivatives(rVariables.GradNpT);
    rConstitutiveParameters.SetDeformationGradientF(rVariables.F);
    rConstitutiveParameters.SetDeterminantF(rVariables.detF);

    KRATOS_CATCH("")
}

template <>
void UPwSmallStrainInterfaceElement<2, 4>::CalculateRotationMatrix(BoundedMatrix<double, 2, 2>& rRotationMatrix,
                                                                   const GeometryType& Geom)
{
    KRATOS_TRY

    // Define mid-plane points for quadrilateral_interface_2d_4
    array_1d<double, 3> pmid0;
    array_1d<double, 3> pmid1;
    noalias(pmid0) = 0.5 * (Geom.GetPoint(0) + Geom.GetPoint(3));
    noalias(pmid1) = 0.5 * (Geom.GetPoint(1) + Geom.GetPoint(2));

    // Unitary vector in local x direction
    array_1d<double, 3> Vx;
    noalias(Vx)       = pmid1 - pmid0;
    double inv_norm_x = 1.0 / norm_2(Vx);
    Vx[0] *= inv_norm_x;
    Vx[1] *= inv_norm_x;

    // Rotation Matrix
    rRotationMatrix(0, 0) = Vx[0];
    rRotationMatrix(0, 1) = Vx[1];

    // We need to determine the unitary vector in local y direction pointing towards the TOP face of the joint

    // Unitary vector in local x direction (3D)
    array_1d<double, 3> Vx3D;
    Vx3D[0] = Vx[0];
    Vx3D[1] = Vx[1];
    Vx3D[2] = 0.0;

    // Unitary vector in local y direction (first option)
    array_1d<double, 3> Vy3D;
    Vy3D[0] = -Vx[1];
    Vy3D[1] = Vx[0];
    Vy3D[2] = 0.0;

    // Vector in global z direction (first option)
    array_1d<double, 3> Vz;
    MathUtils<double>::CrossProduct(Vz, Vx3D, Vy3D);

    // Vz must have the same sign as vector (0,0,1)
    if (Vz[2] > 0.0) {
        rRotationMatrix(1, 0) = -Vx[1];
        rRotationMatrix(1, 1) = Vx[0];
    } else {
        rRotationMatrix(1, 0) = Vx[1];
        rRotationMatrix(1, 1) = -Vx[0];
    }

    KRATOS_CATCH("")
}

template <>
void UPwSmallStrainInterfaceElement<3, 6>::CalculateRotationMatrix(BoundedMatrix<double, 3, 3>& rRotationMatrix,
                                                                   const GeometryType& Geom)
{
    KRATOS_TRY

    // Define mid-plane points for prism_interface_3d_6
    array_1d<double, 3> pmid0;
    array_1d<double, 3> pmid1;
    array_1d<double, 3> pmid2;
    noalias(pmid0) = 0.5 * (Geom.GetPoint(0) + Geom.GetPoint(3));
    noalias(pmid1) = 0.5 * (Geom.GetPoint(1) + Geom.GetPoint(4));
    noalias(pmid2) = 0.5 * (Geom.GetPoint(2) + Geom.GetPoint(5));

    // Unitary vector in local x direction
    array_1d<double, 3> Vx;
    noalias(Vx)     = pmid1 - pmid0;
    double inv_norm = 1.0 / norm_2(Vx);
    Vx[0] *= inv_norm;
    Vx[1] *= inv_norm;
    Vx[2] *= inv_norm;

    // Unitary vector in local z direction
    array_1d<double, 3> Vy;
    noalias(Vy) = pmid2 - pmid0;
    array_1d<double, 3> Vz;
    MathUtils<double>::CrossProduct(Vz, Vx, Vy);
    inv_norm = 1.0 / norm_2(Vz);
    Vz[0] *= inv_norm;
    Vz[1] *= inv_norm;
    Vz[2] *= inv_norm;

    // Unitary vector in local y direction
    MathUtils<double>::CrossProduct(Vy, Vz, Vx);

    // Rotation Matrix
    rRotationMatrix(0, 0) = Vx[0];
    rRotationMatrix(0, 1) = Vx[1];
    rRotationMatrix(0, 2) = Vx[2];

    rRotationMatrix(1, 0) = Vy[0];
    rRotationMatrix(1, 1) = Vy[1];
    rRotationMatrix(1, 2) = Vy[2];

    rRotationMatrix(2, 0) = Vz[0];
    rRotationMatrix(2, 1) = Vz[1];
    rRotationMatrix(2, 2) = Vz[2];

    KRATOS_CATCH("")
}

template <>
void UPwSmallStrainInterfaceElement<3, 8>::CalculateRotationMatrix(BoundedMatrix<double, 3, 3>& rRotationMatrix,
                                                                   const GeometryType& Geom)
{
    KRATOS_TRY

    // Define mid-plane points for hexahedra_interface_3d_8
    array_1d<double, 3> pmid0;
    array_1d<double, 3> pmid1;
    array_1d<double, 3> pmid2;
    noalias(pmid0) = 0.5 * (Geom.GetPoint(0) + Geom.GetPoint(4));
    noalias(pmid1) = 0.5 * (Geom.GetPoint(1) + Geom.GetPoint(5));
    noalias(pmid2) = 0.5 * (Geom.GetPoint(2) + Geom.GetPoint(6));

    // Unitary vector in local x direction
    array_1d<double, 3> Vx;
    noalias(Vx)     = pmid1 - pmid0;
    double inv_norm = 1.0 / norm_2(Vx);
    Vx[0] *= inv_norm;
    Vx[1] *= inv_norm;
    Vx[2] *= inv_norm;

    // Unitary vector in local z direction
    array_1d<double, 3> Vy;
    noalias(Vy) = pmid2 - pmid0;
    array_1d<double, 3> Vz;
    MathUtils<double>::CrossProduct(Vz, Vx, Vy);
    inv_norm = 1.0 / norm_2(Vz);
    Vz[0] *= inv_norm;
    Vz[1] *= inv_norm;
    Vz[2] *= inv_norm;

    // Unitary vector in local y direction
    MathUtils<double>::CrossProduct(Vy, Vz, Vx);

    // Rotation Matrix
    rRotationMatrix(0, 0) = Vx[0];
    rRotationMatrix(0, 1) = Vx[1];
    rRotationMatrix(0, 2) = Vx[2];

    rRotationMatrix(1, 0) = Vy[0];
    rRotationMatrix(1, 1) = Vy[1];
    rRotationMatrix(1, 2) = Vy[2];

    rRotationMatrix(2, 0) = Vz[0];
    rRotationMatrix(2, 1) = Vz[1];
    rRotationMatrix(2, 2) = Vz[2];

    KRATOS_CATCH("")
}

template <unsigned int TDim, unsigned int TNumNodes>
void UPwSmallStrainInterfaceElement<TDim, TNumNodes>::CalculateJointWidth(double& rJointWidth,
                                                                          const double& NormalRelDisp,
                                                                          const double& MinimumJointWidth,
                                                                          const unsigned int& GPoint)
{
    KRATOS_TRY

    rJointWidth = std::max(mInitialGap[GPoint] + NormalRelDisp, MinimumJointWidth);

    KRATOS_CATCH("")
}

template <unsigned int TDim, unsigned int TNumNodes>
void UPwSmallStrainInterfaceElement<TDim, TNumNodes>::CheckAndCalculateJointWidth(double& rJointWidth,
                                                                                  ConstitutiveLaw::Parameters& rConstitutiveParameters,
                                                                                  double& rNormalRelDisp,
                                                                                  double MinimumJointWidth,
                                                                                  unsigned int GPoint)
{
    KRATOS_TRY

    rJointWidth = mInitialGap[GPoint] + rNormalRelDisp;

    // Ignore contact between interfaces
    rConstitutiveParameters.Set(ConstitutiveLaw::COMPUTE_STRAIN_ENERGY);

    if (mIsOpen[GPoint]) {
        // Initially open joint
        if (rJointWidth < MinimumJointWidth) {
            // consider contact between interfaces
            rConstitutiveParameters.Reset(ConstitutiveLaw::COMPUTE_STRAIN_ENERGY);
            rNormalRelDisp = rJointWidth - MinimumJointWidth;
            rJointWidth    = MinimumJointWidth;
        }
    } else {
        // Initially closed joint
        if (rJointWidth < 0.0) {
            // consider contact between interfaces
            rConstitutiveParameters.Reset(ConstitutiveLaw::COMPUTE_STRAIN_ENERGY);
            rNormalRelDisp = rJointWidth;
            rJointWidth    = MinimumJointWidth;
        } else if (rJointWidth < MinimumJointWidth) {
            rJointWidth = MinimumJointWidth;
        }
    }

    KRATOS_CATCH("")
}

template <>
template <class TMatrixType>
void UPwSmallStrainInterfaceElement<2, 4>::CalculateShapeFunctionsGradients(TMatrixType& rGradNpT,
                                                                            SFGradAuxVariables& rAuxVariables,
                                                                            const Matrix& Jacobian,
                                                                            const BoundedMatrix<double, 2, 2>& RotationMatrix,
                                                                            const Matrix& DN_De,
                                                                            const Matrix& Ncontainer,
                                                                            const double& JointWidth,
                                                                            const unsigned int& GPoint)
{
    KRATOS_TRY

    // Quadrilateral_interface_2d_4
    rAuxVariables.GlobalCoordinatesGradients[0] = Jacobian(0, 0);
    rAuxVariables.GlobalCoordinatesGradients[1] = Jacobian(1, 0);
    noalias(rAuxVariables.LocalCoordinatesGradients) =
        prod(RotationMatrix, rAuxVariables.GlobalCoordinatesGradients);

    rGradNpT(0, 0) = DN_De(0, 0) / rAuxVariables.LocalCoordinatesGradients[0];
    rGradNpT(0, 1) = -Ncontainer(GPoint, 0) / JointWidth;
    rGradNpT(1, 0) = DN_De(1, 0) / rAuxVariables.LocalCoordinatesGradients[0];
    rGradNpT(1, 1) = -Ncontainer(GPoint, 1) / JointWidth;
    rGradNpT(2, 0) = DN_De(2, 0) / rAuxVariables.LocalCoordinatesGradients[0];
    rGradNpT(2, 1) = Ncontainer(GPoint, 2) / JointWidth;
    rGradNpT(3, 0) = DN_De(3, 0) / rAuxVariables.LocalCoordinatesGradients[0];
    rGradNpT(3, 1) = Ncontainer(GPoint, 3) / JointWidth;

    KRATOS_CATCH("")
}

template <>
template <class TMatrixType>
void UPwSmallStrainInterfaceElement<3, 6>::CalculateShapeFunctionsGradients(TMatrixType& rGradNpT,
                                                                            SFGradAuxVariables& rAuxVariables,
                                                                            const Matrix& Jacobian,
                                                                            const BoundedMatrix<double, 3, 3>& RotationMatrix,
                                                                            const Matrix& DN_De,
                                                                            const Matrix& Ncontainer,
                                                                            const double& JointWidth,
                                                                            const unsigned int& GPoint)
{
    KRATOS_TRY

    // Prism_interface_3d_6
    for (unsigned int i = 0; i < 6; ++i) {
        rAuxVariables.ShapeFunctionsNaturalGradientsMatrix(i, 0) = DN_De(i, 0);
        rAuxVariables.ShapeFunctionsNaturalGradientsMatrix(i, 1) = DN_De(i, 1);
    }

    rAuxVariables.GlobalCoordinatesGradients[0] = Jacobian(0, 0);
    rAuxVariables.GlobalCoordinatesGradients[1] = Jacobian(1, 0);
    rAuxVariables.GlobalCoordinatesGradients[2] = Jacobian(2, 0);
    noalias(rAuxVariables.LocalCoordinatesGradients) =
        prod(RotationMatrix, rAuxVariables.GlobalCoordinatesGradients);

    rAuxVariables.LocalCoordinatesGradientsMatrix(0, 0) = rAuxVariables.LocalCoordinatesGradients[0];
    rAuxVariables.LocalCoordinatesGradientsMatrix(1, 0) = rAuxVariables.LocalCoordinatesGradients[1];

    rAuxVariables.GlobalCoordinatesGradients[0] = Jacobian(0, 1);
    rAuxVariables.GlobalCoordinatesGradients[1] = Jacobian(1, 1);
    rAuxVariables.GlobalCoordinatesGradients[2] = Jacobian(2, 1);
    noalias(rAuxVariables.LocalCoordinatesGradients) =
        prod(RotationMatrix, rAuxVariables.GlobalCoordinatesGradients);

    rAuxVariables.LocalCoordinatesGradientsMatrix(0, 1) = rAuxVariables.LocalCoordinatesGradients[0];
    rAuxVariables.LocalCoordinatesGradientsMatrix(1, 1) = rAuxVariables.LocalCoordinatesGradients[1];

    GeoElementUtilities::InvertMatrix2(rAuxVariables.LocalCoordinatesGradientsInvMatrix,
                                       rAuxVariables.LocalCoordinatesGradientsMatrix);

    noalias(rAuxVariables.ShapeFunctionsGradientsMatrix) =
        prod(rAuxVariables.ShapeFunctionsNaturalGradientsMatrix, rAuxVariables.LocalCoordinatesGradientsInvMatrix);

    rGradNpT(0, 0) = rAuxVariables.ShapeFunctionsGradientsMatrix(0, 0);
    rGradNpT(0, 1) = rAuxVariables.ShapeFunctionsGradientsMatrix(0, 1);
    rGradNpT(0, 2) = -Ncontainer(GPoint, 0) / JointWidth;
    rGradNpT(1, 0) = rAuxVariables.ShapeFunctionsGradientsMatrix(1, 0);
    rGradNpT(1, 1) = rAuxVariables.ShapeFunctionsGradientsMatrix(1, 1);
    rGradNpT(1, 2) = -Ncontainer(GPoint, 1) / JointWidth;
    rGradNpT(2, 0) = rAuxVariables.ShapeFunctionsGradientsMatrix(2, 0);
    rGradNpT(2, 1) = rAuxVariables.ShapeFunctionsGradientsMatrix(2, 1);
    rGradNpT(2, 2) = -Ncontainer(GPoint, 2) / JointWidth;
    rGradNpT(3, 0) = rAuxVariables.ShapeFunctionsGradientsMatrix(3, 0);
    rGradNpT(3, 1) = rAuxVariables.ShapeFunctionsGradientsMatrix(3, 1);
    rGradNpT(3, 2) = Ncontainer(GPoint, 3) / JointWidth;
    rGradNpT(4, 0) = rAuxVariables.ShapeFunctionsGradientsMatrix(4, 0);
    rGradNpT(4, 1) = rAuxVariables.ShapeFunctionsGradientsMatrix(4, 1);
    rGradNpT(4, 2) = Ncontainer(GPoint, 4) / JointWidth;
    rGradNpT(5, 0) = rAuxVariables.ShapeFunctionsGradientsMatrix(5, 0);
    rGradNpT(5, 1) = rAuxVariables.ShapeFunctionsGradientsMatrix(5, 1);
    rGradNpT(5, 2) = Ncontainer(GPoint, 5) / JointWidth;

    KRATOS_CATCH("")
}

template <>
template <class TMatrixType>
void UPwSmallStrainInterfaceElement<3, 8>::CalculateShapeFunctionsGradients(TMatrixType& rGradNpT,
                                                                            SFGradAuxVariables& rAuxVariables,
                                                                            const Matrix& Jacobian,
                                                                            const BoundedMatrix<double, 3, 3>& RotationMatrix,
                                                                            const Matrix& DN_De,
                                                                            const Matrix& Ncontainer,
                                                                            const double& JointWidth,
                                                                            const unsigned int& GPoint)
{
    KRATOS_TRY

    // Hexahedral_interface_3d_8
    for (unsigned int i = 0; i < 8; ++i) {
        rAuxVariables.ShapeFunctionsNaturalGradientsMatrix(i, 0) = DN_De(i, 0);
        rAuxVariables.ShapeFunctionsNaturalGradientsMatrix(i, 1) = DN_De(i, 1);
    }

    rAuxVariables.GlobalCoordinatesGradients[0] = Jacobian(0, 0);
    rAuxVariables.GlobalCoordinatesGradients[1] = Jacobian(1, 0);
    rAuxVariables.GlobalCoordinatesGradients[2] = Jacobian(2, 0);
    noalias(rAuxVariables.LocalCoordinatesGradients) =
        prod(RotationMatrix, rAuxVariables.GlobalCoordinatesGradients);

    rAuxVariables.LocalCoordinatesGradientsMatrix(0, 0) = rAuxVariables.LocalCoordinatesGradients[0];
    rAuxVariables.LocalCoordinatesGradientsMatrix(1, 0) = rAuxVariables.LocalCoordinatesGradients[1];

    rAuxVariables.GlobalCoordinatesGradients[0] = Jacobian(0, 1);
    rAuxVariables.GlobalCoordinatesGradients[1] = Jacobian(1, 1);
    rAuxVariables.GlobalCoordinatesGradients[2] = Jacobian(2, 1);
    noalias(rAuxVariables.LocalCoordinatesGradients) =
        prod(RotationMatrix, rAuxVariables.GlobalCoordinatesGradients);

    rAuxVariables.LocalCoordinatesGradientsMatrix(0, 1) = rAuxVariables.LocalCoordinatesGradients[0];
    rAuxVariables.LocalCoordinatesGradientsMatrix(1, 1) = rAuxVariables.LocalCoordinatesGradients[1];

    GeoElementUtilities::InvertMatrix2(rAuxVariables.LocalCoordinatesGradientsInvMatrix,
                                       rAuxVariables.LocalCoordinatesGradientsMatrix);

    noalias(rAuxVariables.ShapeFunctionsGradientsMatrix) =
        prod(rAuxVariables.ShapeFunctionsNaturalGradientsMatrix, rAuxVariables.LocalCoordinatesGradientsInvMatrix);

    rGradNpT(0, 0) = rAuxVariables.ShapeFunctionsGradientsMatrix(0, 0);
    rGradNpT(0, 1) = rAuxVariables.ShapeFunctionsGradientsMatrix(0, 1);
    rGradNpT(0, 2) = -Ncontainer(GPoint, 0) / JointWidth;
    rGradNpT(1, 0) = rAuxVariables.ShapeFunctionsGradientsMatrix(1, 0);
    rGradNpT(1, 1) = rAuxVariables.ShapeFunctionsGradientsMatrix(1, 1);
    rGradNpT(1, 2) = -Ncontainer(GPoint, 1) / JointWidth;
    rGradNpT(2, 0) = rAuxVariables.ShapeFunctionsGradientsMatrix(2, 0);
    rGradNpT(2, 1) = rAuxVariables.ShapeFunctionsGradientsMatrix(2, 1);
    rGradNpT(2, 2) = -Ncontainer(GPoint, 2) / JointWidth;
    rGradNpT(3, 0) = rAuxVariables.ShapeFunctionsGradientsMatrix(3, 0);
    rGradNpT(3, 1) = rAuxVariables.ShapeFunctionsGradientsMatrix(3, 1);
    rGradNpT(3, 2) = -Ncontainer(GPoint, 3) / JointWidth;
    rGradNpT(4, 0) = rAuxVariables.ShapeFunctionsGradientsMatrix(4, 0);
    rGradNpT(4, 1) = rAuxVariables.ShapeFunctionsGradientsMatrix(4, 1);
    rGradNpT(4, 2) = Ncontainer(GPoint, 4) / JointWidth;
    rGradNpT(5, 0) = rAuxVariables.ShapeFunctionsGradientsMatrix(5, 0);
    rGradNpT(5, 1) = rAuxVariables.ShapeFunctionsGradientsMatrix(5, 1);
    rGradNpT(5, 2) = Ncontainer(GPoint, 5) / JointWidth;
    rGradNpT(6, 0) = rAuxVariables.ShapeFunctionsGradientsMatrix(6, 0);
    rGradNpT(6, 1) = rAuxVariables.ShapeFunctionsGradientsMatrix(6, 1);
    rGradNpT(6, 2) = Ncontainer(GPoint, 6) / JointWidth;
    rGradNpT(7, 0) = rAuxVariables.ShapeFunctionsGradientsMatrix(7, 0);
    rGradNpT(7, 1) = rAuxVariables.ShapeFunctionsGradientsMatrix(7, 1);
    rGradNpT(7, 2) = Ncontainer(GPoint, 7) / JointWidth;

    KRATOS_CATCH("")
}

template <unsigned int TDim, unsigned int TNumNodes>
void UPwSmallStrainInterfaceElement<TDim, TNumNodes>::CalculateAndAddLHS(MatrixType& rLeftHandSideMatrix,
                                                                         InterfaceElementVariables& rVariables)
{
    KRATOS_TRY

    this->CalculateAndAddStiffnessMatrix(rLeftHandSideMatrix, rVariables);

    if (!rVariables.IgnoreUndrained) {
        this->CalculateAndAddCouplingMatrix(rLeftHandSideMatrix, rVariables);

        this->CalculateAndAddCompressibilityMatrix(rLeftHandSideMatrix, rVariables);

        this->CalculateAndAddPermeabilityMatrix(rLeftHandSideMatrix, rVariables);
    }

    KRATOS_CATCH("")
}

template <unsigned int TDim, unsigned int TNumNodes>
void UPwSmallStrainInterfaceElement<TDim, TNumNodes>::CalculateAndAddStiffnessMatrix(MatrixType& rLeftHandSideMatrix,
                                                                                     InterfaceElementVariables& rVariables)
{
    KRATOS_TRY

    noalias(rVariables.DimMatrix) = prod(
        trans(rVariables.RotationMatrix),
        BoundedMatrix<double, TDim, TDim>(prod(rVariables.ConstitutiveMatrix, rVariables.RotationMatrix)));
    noalias(rVariables.UDimMatrix) = prod(trans(rVariables.Nu), rVariables.DimMatrix);
    noalias(rVariables.UUMatrix) = prod(rVariables.UDimMatrix, rVariables.Nu) * rVariables.IntegrationCoefficient;

    // Distribute stiffness block matrix into the elemental matrix
    GeoElementUtilities::AssembleUUBlockMatrix(rLeftHandSideMatrix, rVariables.UUMatrix);

    KRATOS_CATCH("")
}

template <unsigned int TDim, unsigned int TNumNodes>
void UPwSmallStrainInterfaceElement<TDim, TNumNodes>::CalculateAndAddCouplingMatrix(MatrixType& rLeftHandSideMatrix,
                                                                                    InterfaceElementVariables& rVariables)
{
    KRATOS_TRY

    const Matrix b_matrix = prod(rVariables.RotationMatrix, rVariables.Nu);

    noalias(rVariables.UPMatrix) = GeoTransportEquationUtilities::CalculateCouplingMatrix(
        b_matrix, rVariables.VoigtVector, rVariables.Np, rVariables.BiotCoefficient,
        rVariables.BishopCoefficient, rVariables.IntegrationCoefficient);

    // Distribute coupling block matrix into the elemental matrix
    GeoElementUtilities::AssembleUPBlockMatrix(rLeftHandSideMatrix, rVariables.UPMatrix);

    if (!rVariables.IgnoreUndrained) {
        const double SaturationCoefficient = rVariables.DegreeOfSaturation / rVariables.BishopCoefficient;
        noalias(rVariables.PUMatrix) = PORE_PRESSURE_SIGN_FACTOR * SaturationCoefficient *
                                       rVariables.VelocityCoefficient * trans(rVariables.UPMatrix);

        // Distribute transposed coupling block matrix into the elemental matrix
        GeoElementUtilities::AssemblePUBlockMatrix(rLeftHandSideMatrix, rVariables.PUMatrix);
    }

    KRATOS_CATCH("")
}

template <unsigned int TDim, unsigned int TNumNodes>
void UPwSmallStrainInterfaceElement<TDim, TNumNodes>::CalculateAndAddCompressibilityMatrix(
    MatrixType& rLeftHandSideMatrix, InterfaceElementVariables& rVariables)
{
    KRATOS_TRY

    noalias(rVariables.PPMatrix) = GeoTransportEquationUtilities::CalculateCompressibilityMatrix(
        rVariables.Np, rVariables.BiotModulusInverse, rVariables.IntegrationCoefficient);

    // Distribute compressibility block matrix into the elemental matrix
    GeoElementUtilities::AssemblePPBlockMatrix(
        rLeftHandSideMatrix, rVariables.PPMatrix * rVariables.DtPressureCoefficient * rVariables.JointWidth);

    KRATOS_CATCH("")
}

template <unsigned int TDim, unsigned int TNumNodes>
void UPwSmallStrainInterfaceElement<TDim, TNumNodes>::CalculateAndAddPermeabilityMatrix(
    MatrixType& rLeftHandSideMatrix, InterfaceElementVariables& rVariables)
{
    KRATOS_TRY

    rVariables.PPMatrix = GeoTransportEquationUtilities::CalculatePermeabilityMatrix<TDim, TNumNodes>(
        rVariables.GradNpT, rVariables.DynamicViscosityInverse, rVariables.LocalPermeabilityMatrix,
        rVariables.RelativePermeability, rVariables.JointWidth, rVariables.IntegrationCoefficient);

    // Distribute permeability block matrix into the elemental matrix
    GeoElementUtilities::AssemblePPBlockMatrix(rLeftHandSideMatrix, rVariables.PPMatrix);

    KRATOS_CATCH("")
}

template <unsigned int TDim, unsigned int TNumNodes>
void UPwSmallStrainInterfaceElement<TDim, TNumNodes>::CalculateAndAddRHS(VectorType& rRightHandSideVector,
                                                                         InterfaceElementVariables& rVariables,
                                                                         unsigned int GPoint)
{
    KRATOS_TRY

    this->CalculateAndAddStiffnessForce(rRightHandSideVector, rVariables, GPoint);

    this->CalculateAndAddMixBodyForce(rRightHandSideVector, rVariables);

    this->CalculateAndAddCouplingTerms(rRightHandSideVector, rVariables);

    if (!rVariables.IgnoreUndrained) {
        this->CalculateAndAddCompressibilityFlow(rRightHandSideVector, rVariables);

        this->CalculateAndAddPermeabilityFlow(rRightHandSideVector, rVariables);

        this->CalculateAndAddFluidBodyFlow(rRightHandSideVector, rVariables);
    }

    KRATOS_CATCH("")
}

template <unsigned int TDim, unsigned int TNumNodes>
void UPwSmallStrainInterfaceElement<TDim, TNumNodes>::CalculateAndAddStiffnessForce(
    VectorType& rRightHandSideVector, InterfaceElementVariables& rVariables, unsigned int GPoint)
{
    KRATOS_TRY

    noalias(rVariables.UDimMatrix) = prod(trans(rVariables.Nu), trans(rVariables.RotationMatrix));

    noalias(rVariables.UVector) =
        -1.0 * prod(rVariables.UDimMatrix, mStressVector[GPoint]) * rVariables.IntegrationCoefficient;

    // Distribute stiffness block vector into elemental vector
    GeoElementUtilities::AssembleUBlockVector(rRightHandSideVector, rVariables.UVector);

    KRATOS_CATCH("")
}

template <unsigned int TDim, unsigned int TNumNodes>
void UPwSmallStrainInterfaceElement<TDim, TNumNodes>::CalculateAndAddMixBodyForce(VectorType& rRightHandSideVector,
                                                                                  InterfaceElementVariables& rVariables)
{
    KRATOS_TRY

    this->CalculateSoilGamma(rVariables);

    noalias(rVariables.UVector) = prod(trans(rVariables.Nu), rVariables.SoilGamma) *
                                  rVariables.JointWidth * rVariables.IntegrationCoefficient;

    // Distribute body force block vector into elemental vector
    GeoElementUtilities::AssembleUBlockVector(rRightHandSideVector, rVariables.UVector);

    KRATOS_CATCH("")
}

template <unsigned int TDim, unsigned int TNumNodes>
void UPwSmallStrainInterfaceElement<TDim, TNumNodes>::CalculateSoilGamma(InterfaceElementVariables& rVariables)
{
    KRATOS_TRY

    rVariables.Density = GeoTransportEquationUtilities::CalculateSoilDensity(
        rVariables.DegreeOfSaturation, this->GetProperties());

    noalias(rVariables.SoilGamma) = rVariables.Density * rVariables.BodyAcceleration;

    KRATOS_CATCH("")
}

template <unsigned int TDim, unsigned int TNumNodes>
void UPwSmallStrainInterfaceElement<TDim, TNumNodes>::CalculateAndAddCouplingTerms(VectorType& rRightHandSideVector,
                                                                                   InterfaceElementVariables& rVariables)
{
    KRATOS_TRY

    noalias(rVariables.UDimMatrix) = prod(trans(rVariables.Nu), trans(rVariables.RotationMatrix));

    noalias(rVariables.UVector) = prod(rVariables.UDimMatrix, rVariables.VoigtVector);

    noalias(rVariables.UPMatrix) =
        -PORE_PRESSURE_SIGN_FACTOR * rVariables.BiotCoefficient * rVariables.BishopCoefficient *
        outer_prod(rVariables.UVector, rVariables.Np) * rVariables.IntegrationCoefficient;

    noalias(rVariables.UVector) = prod(rVariables.UPMatrix, rVariables.PressureVector);

    // Distribute coupling block vector 1 into elemental vector
    GeoElementUtilities::AssembleUBlockVector(rRightHandSideVector, rVariables.UVector);

    if (!rVariables.IgnoreUndrained) {
        const double SaturationCoefficient = rVariables.DegreeOfSaturation / rVariables.BishopCoefficient;
        noalias(rVariables.PVector) = PORE_PRESSURE_SIGN_FACTOR * SaturationCoefficient *
                                      prod(trans(rVariables.UPMatrix), rVariables.VelocityVector);

        // Distribute coupling block vector 2 into elemental vector
        GeoElementUtilities::AssemblePBlockVector(rRightHandSideVector, rVariables.PVector);
    }

    KRATOS_CATCH("")
}

template <unsigned int TDim, unsigned int TNumNodes>
void UPwSmallStrainInterfaceElement<TDim, TNumNodes>::CalculateAndAddCompressibilityFlow(
    VectorType& rRightHandSideVector, InterfaceElementVariables& rVariables)
{
    KRATOS_TRY

    noalias(rVariables.PPMatrix) = GeoTransportEquationUtilities::CalculateCompressibilityMatrix(
        rVariables.Np, rVariables.BiotModulusInverse, rVariables.IntegrationCoefficient);

    noalias(rVariables.PVector) =
        -1.0 * prod(rVariables.PPMatrix * rVariables.JointWidth, rVariables.DtPressureVector);

    // Distribute compressibility block vector into elemental vector
    GeoElementUtilities::AssemblePBlockVector(rRightHandSideVector, rVariables.PVector);

    KRATOS_CATCH("")
}

template <unsigned int TDim, unsigned int TNumNodes>
void UPwSmallStrainInterfaceElement<TDim, TNumNodes>::CalculateAndAddPermeabilityFlow(
    VectorType& rRightHandSideVector, InterfaceElementVariables& rVariables)
{
    KRATOS_TRY

    noalias(rVariables.PDimMatrix) = prod(rVariables.GradNpT, rVariables.LocalPermeabilityMatrix);

    noalias(rVariables.PPMatrix) = -PORE_PRESSURE_SIGN_FACTOR * rVariables.DynamicViscosityInverse *
                                   rVariables.RelativePermeability *
                                   prod(rVariables.PDimMatrix, trans(rVariables.GradNpT)) *
                                   rVariables.JointWidth * rVariables.IntegrationCoefficient;

    noalias(rVariables.PVector) = -1.0 * prod(rVariables.PPMatrix, rVariables.PressureVector);

    // Distribute permeability block vector into elemental vector
    GeoElementUtilities::AssemblePBlockVector(rRightHandSideVector, rVariables.PVector);

    KRATOS_CATCH("")
}

template <unsigned int TDim, unsigned int TNumNodes>
void UPwSmallStrainInterfaceElement<TDim, TNumNodes>::CalculateAndAddFluidBodyFlow(VectorType& rRightHandSideVector,
                                                                                   InterfaceElementVariables& rVariables)
{
    KRATOS_TRY

    noalias(rVariables.PDimMatrix) = -PORE_PRESSURE_SIGN_FACTOR *
                                     prod(rVariables.GradNpT, rVariables.LocalPermeabilityMatrix) *
                                     rVariables.JointWidth * rVariables.IntegrationCoefficient;

    noalias(rVariables.PVector) = rVariables.DynamicViscosityInverse * rVariables.FluidDensity *
                                  rVariables.RelativePermeability *
                                  prod(rVariables.PDimMatrix, rVariables.BodyAcceleration);

    // Distribute fluid body flow block vector into elemental vector
    GeoElementUtilities::AssemblePBlockVector(rRightHandSideVector, rVariables.PVector);

    KRATOS_CATCH("")
}

template <unsigned int TDim, unsigned int TNumNodes>
<<<<<<< HEAD
void UPwSmallStrainInterfaceElement<TDim, TNumNodes>::SetRetentionParameters(
    const InterfaceElementVariables& rVariables, RetentionLaw::Parameters& rRetentionParameters)
{
    KRATOS_TRY

    rRetentionParameters.SetFluidPressure(rVariables.FluidPressure);
=======
double UPwSmallStrainInterfaceElement<TDim, TNumNodes>::CalculateFluidPressure(const InterfaceElementVariables& rVariables) const
{
    KRATOS_TRY

    return inner_prod(rVariables.Np, rVariables.PressureVector);
>>>>>>> f21f537e

    KRATOS_CATCH("")
}

template <unsigned int TDim, unsigned int TNumNodes>
void UPwSmallStrainInterfaceElement<TDim, TNumNodes>::CalculateRetentionResponse(
    InterfaceElementVariables& rVariables, RetentionLaw::Parameters& rRetentionParameters, unsigned int GPoint)
{
    KRATOS_TRY

<<<<<<< HEAD
    rVariables.FluidPressure =
        RetentionLaw::Parameters::CalculateFluidPressure(rVariables.Np, rVariables.PressureVector);
    SetRetentionParameters(rVariables, rRetentionParameters);
=======
    rVariables.FluidPressure = CalculateFluidPressure(rVariables);
    rRetentionParameters.SetFluidPressure(rVariables.FluidPressure);
>>>>>>> f21f537e

    rVariables.DegreeOfSaturation = mRetentionLawVector[GPoint]->CalculateSaturation(rRetentionParameters);
    rVariables.DerivativeOfSaturation =
        mRetentionLawVector[GPoint]->CalculateDerivativeOfSaturation(rRetentionParameters);
    rVariables.RelativePermeability =
        mRetentionLawVector[GPoint]->CalculateRelativePermeability(rRetentionParameters);
    rVariables.BishopCoefficient = mRetentionLawVector[GPoint]->CalculateBishopCoefficient(rRetentionParameters);

    KRATOS_CATCH("")
}

template <unsigned int TDim, unsigned int TNumNodes>
double UPwSmallStrainInterfaceElement<TDim, TNumNodes>::CalculateBulkModulus(const Matrix& ConstitutiveMatrix)
{
    KRATOS_TRY

    const int    IndexM = ConstitutiveMatrix.size1() - 1;
    const double M      = ConstitutiveMatrix(IndexM, IndexM);
    const double G      = ConstitutiveMatrix(0, 0);

    return M - (4.0 / 3.0) * G;

    KRATOS_CATCH("")
}

template <unsigned int TDim, unsigned int TNumNodes>
void UPwSmallStrainInterfaceElement<TDim, TNumNodes>::InitializeBiotCoefficients(InterfaceElementVariables& rVariables,
                                                                                 const bool& hasBiotCoefficient)
{
    KRATOS_TRY

    const PropertiesType& Prop = this->GetProperties();

    // Properties variables
    if (hasBiotCoefficient) {
        rVariables.BiotCoefficient = Prop[BIOT_COEFFICIENT];
    } else {
        // calculate Bulk modulus from stiffness matrix
        const double BulkModulus   = CalculateBulkModulus(rVariables.ConstitutiveMatrix);
        rVariables.BiotCoefficient = 1.0 - BulkModulus / Prop[BULK_MODULUS_SOLID];
    }

    rVariables.BiotModulusInverse = (rVariables.BiotCoefficient - Prop[POROSITY]) / Prop[BULK_MODULUS_SOLID] +
                                    Prop[POROSITY] / Prop[BULK_MODULUS_FLUID];

    rVariables.BiotModulusInverse *= rVariables.DegreeOfSaturation;
    rVariables.BiotModulusInverse -= rVariables.DerivativeOfSaturation * Prop[POROSITY];

    KRATOS_CATCH("")
}

template <>
void UPwSmallStrainInterfaceElement<2, 4>::InterpolateOutputDoubles(std::vector<double>& rOutput,
                                                                    const std::vector<double>& GPValues)
{
    KRATOS_TRY
#ifdef KRATOS_DEBUG
    KRATOS_ERROR_IF_NOT(rOutput.size() == 4) << "size of rOutput must be 4 " << this->Id() << std::endl;
#endif

    // Interpolation of computed values at Lobatto GP to the standard GiD gauss points
    rOutput[0] = 0.6220084679281462 * GPValues[0] + 0.16666666666666663 * GPValues[1] +
                 0.044658198738520435 * GPValues[1] + 0.16666666666666663 * GPValues[0];
    rOutput[1] = 0.16666666666666663 * GPValues[0] + 0.6220084679281462 * GPValues[1] +
                 0.16666666666666663 * GPValues[1] + 0.044658198738520435 * GPValues[0];
    rOutput[2] = 0.044658198738520435 * GPValues[0] + 0.16666666666666663 * GPValues[1] +
                 0.6220084679281462 * GPValues[1] + 0.16666666666666663 * GPValues[0];
    rOutput[3] = 0.16666666666666663 * GPValues[0] + 0.044658198738520435 * GPValues[1] +
                 0.16666666666666663 * GPValues[1] + 0.6220084679281462 * GPValues[0];

    KRATOS_CATCH("")
}

template <>
void UPwSmallStrainInterfaceElement<3, 6>::InterpolateOutputDoubles(std::vector<double>& rOutput,
                                                                    const std::vector<double>& GPValues)
{
    KRATOS_TRY

#ifdef KRATOS_DEBUG
    KRATOS_ERROR_IF_NOT(rOutput.size() == 6) << "size of rOutput must be 6 " << this->Id() << std::endl;
#endif

    // Interpolation of computed values at Lobatto GP to the standard GiD gauss points
    rOutput[0] = 0.5257834230632086 * GPValues[0] + 0.13144585576580214 * GPValues[1] +
                 0.13144585576580214 * GPValues[2] + 0.14088324360345805 * GPValues[0] +
                 0.03522081090086451 * GPValues[1] + 0.03522081090086451 * GPValues[2];

    rOutput[1] = 0.13144585576580214 * GPValues[0] + 0.5257834230632086 * GPValues[1] +
                 0.13144585576580214 * GPValues[2] + 0.03522081090086451 * GPValues[0] +
                 0.14088324360345805 * GPValues[1] + 0.03522081090086451 * GPValues[2];

    rOutput[2] = 0.13144585576580214 * GPValues[0] + 0.13144585576580214 * GPValues[1] +
                 0.5257834230632086 * GPValues[2] + 0.03522081090086451 * GPValues[0] +
                 0.03522081090086451 * GPValues[1] + 0.14088324360345805 * GPValues[2];

    rOutput[3] = 0.14088324360345805 * GPValues[0] + 0.03522081090086451 * GPValues[1] +
                 0.03522081090086451 * GPValues[2] + 0.5257834230632086 * GPValues[0] +
                 0.13144585576580214 * GPValues[1] + 0.13144585576580214 * GPValues[2];

    rOutput[4] = 0.03522081090086451 * GPValues[0] + 0.14088324360345805 * GPValues[1] +
                 0.03522081090086451 * GPValues[2] + 0.13144585576580214 * GPValues[0] +
                 0.5257834230632086 * GPValues[1] + 0.13144585576580214 * GPValues[2];

    rOutput[5] = 0.03522081090086451 * GPValues[0] + 0.03522081090086451 * GPValues[1] +
                 0.14088324360345805 * GPValues[2] + 0.13144585576580214 * GPValues[0] +
                 0.13144585576580214 * GPValues[1] + 0.5257834230632086 * GPValues[2];

    KRATOS_CATCH("")
}

template <>
void UPwSmallStrainInterfaceElement<3, 8>::InterpolateOutputDoubles(std::vector<double>& rOutput,
                                                                    const std::vector<double>& GPValues)
{
    KRATOS_TRY
#ifdef KRATOS_DEBUG
    KRATOS_ERROR_IF_NOT(rOutput.size() == 8) << "size of rOutput must be 8 " << this->Id() << std::endl;
#endif

    // Interpolation of computed values at Lobatto GP to the standard GiD gauss points
    rOutput[0] = 0.4905626121623441 * GPValues[0] + 0.13144585576580212 * GPValues[1] +
                 0.035220810900864506 * GPValues[2] + 0.13144585576580212 * GPValues[3] +
                 0.13144585576580212 * GPValues[0] + 0.035220810900864506 * GPValues[1] +
                 0.009437387837655926 * GPValues[2] + 0.035220810900864506 * GPValues[3];

    rOutput[1] = 0.13144585576580212 * GPValues[0] + 0.4905626121623441 * GPValues[1] +
                 0.13144585576580212 * GPValues[2] + 0.035220810900864506 * GPValues[3] +
                 0.035220810900864506 * GPValues[0] + 0.13144585576580212 * GPValues[1] +
                 0.035220810900864506 * GPValues[2] + 0.009437387837655926 * GPValues[3];

    rOutput[2] = 0.035220810900864506 * GPValues[0] + 0.13144585576580212 * GPValues[1] +
                 0.4905626121623441 * GPValues[2] + 0.13144585576580212 * GPValues[3] +
                 0.009437387837655926 * GPValues[0] + 0.035220810900864506 * GPValues[1] +
                 0.13144585576580212 * GPValues[2] + 0.035220810900864506 * GPValues[3];

    rOutput[3] = 0.13144585576580212 * GPValues[0] + 0.035220810900864506 * GPValues[1] +
                 0.13144585576580212 * GPValues[2] + 0.4905626121623441 * GPValues[3] +
                 0.035220810900864506 * GPValues[0] + 0.009437387837655926 * GPValues[1] +
                 0.035220810900864506 * GPValues[2] + 0.13144585576580212 * GPValues[3];

    rOutput[4] = 0.13144585576580212 * GPValues[0] + 0.035220810900864506 * GPValues[1] +
                 0.009437387837655926 * GPValues[2] + 0.035220810900864506 * GPValues[3] +
                 0.4905626121623441 * GPValues[0] + 0.13144585576580212 * GPValues[1] +
                 0.035220810900864506 * GPValues[2] + 0.13144585576580212 * GPValues[3];

    rOutput[5] = 0.035220810900864506 * GPValues[0] + 0.13144585576580212 * GPValues[1] +
                 0.035220810900864506 * GPValues[2] + 0.009437387837655926 * GPValues[3] +
                 0.13144585576580212 * GPValues[0] + 0.4905626121623441 * GPValues[1] +
                 0.13144585576580212 * GPValues[2] + 0.035220810900864506 * GPValues[3];

    rOutput[6] = 0.009437387837655926 * GPValues[0] + 0.035220810900864506 * GPValues[1] +
                 0.13144585576580212 * GPValues[2] + 0.035220810900864506 * GPValues[3] +
                 0.035220810900864506 * GPValues[0] + 0.13144585576580212 * GPValues[1] +
                 0.4905626121623441 * GPValues[2] + 0.13144585576580212 * GPValues[3];

    rOutput[7] = 0.035220810900864506 * GPValues[0] + 0.009437387837655926 * GPValues[1] +
                 0.035220810900864506 * GPValues[2] + 0.13144585576580212 * GPValues[3] +
                 0.13144585576580212 * GPValues[0] + 0.035220810900864506 * GPValues[1] +
                 0.13144585576580212 * GPValues[2] + 0.4905626121623441 * GPValues[3];

    KRATOS_CATCH("")
}

template <>
template <class TValueType>
void UPwSmallStrainInterfaceElement<2, 4>::InterpolateOutputValues(std::vector<TValueType>& rOutput,
                                                                   const std::vector<TValueType>& GPValues)
{
    KRATOS_TRY

#ifdef KRATOS_DEBUG
    KRATOS_ERROR_IF_NOT(rOutput.size() == 4) << "size of rOutput must be 4 " << this->Id() << std::endl;
#endif

    // Interpolation of computed values at Lobatto GP to the standard GiD gauss points
    noalias(rOutput[0]) = 0.6220084679281462 * GPValues[0] + 0.16666666666666663 * GPValues[1] +
                          0.044658198738520435 * GPValues[1] + 0.16666666666666663 * GPValues[0];

    noalias(rOutput[1]) = 0.16666666666666663 * GPValues[0] + 0.6220084679281462 * GPValues[1] +
                          0.16666666666666663 * GPValues[1] + 0.044658198738520435 * GPValues[0];

    noalias(rOutput[2]) = 0.044658198738520435 * GPValues[0] + 0.16666666666666663 * GPValues[1] +
                          0.6220084679281462 * GPValues[1] + 0.16666666666666663 * GPValues[0];

    noalias(rOutput[3]) = 0.16666666666666663 * GPValues[0] + 0.044658198738520435 * GPValues[1] +
                          0.16666666666666663 * GPValues[1] + 0.6220084679281462 * GPValues[0];

    KRATOS_CATCH("")
}

template <>
template <class TValueType>
void UPwSmallStrainInterfaceElement<3, 6>::InterpolateOutputValues(std::vector<TValueType>& rOutput,
                                                                   const std::vector<TValueType>& GPValues)
{
    KRATOS_TRY

#ifdef KRATOS_DEBUG
    KRATOS_ERROR_IF_NOT(rOutput.size() == 6) << "size of rOutput must be 6 " << this->Id() << std::endl;
#endif

    // Interpolation of computed values at Lobatto GP to the standard GiD gauss points
    noalias(rOutput[0]) = 0.5257834230632086 * GPValues[0] + 0.13144585576580214 * GPValues[1] +
                          0.13144585576580214 * GPValues[2] + 0.14088324360345805 * GPValues[0] +
                          0.03522081090086451 * GPValues[1] + 0.03522081090086451 * GPValues[2];

    noalias(rOutput[1]) = 0.13144585576580214 * GPValues[0] + 0.5257834230632086 * GPValues[1] +
                          0.13144585576580214 * GPValues[2] + 0.03522081090086451 * GPValues[0] +
                          0.14088324360345805 * GPValues[1] + 0.03522081090086451 * GPValues[2];

    noalias(rOutput[2]) = 0.13144585576580214 * GPValues[0] + 0.13144585576580214 * GPValues[1] +
                          0.5257834230632086 * GPValues[2] + 0.03522081090086451 * GPValues[0] +
                          0.03522081090086451 * GPValues[1] + 0.14088324360345805 * GPValues[2];

    noalias(rOutput[3]) = 0.14088324360345805 * GPValues[0] + 0.03522081090086451 * GPValues[1] +
                          0.03522081090086451 * GPValues[2] + 0.5257834230632086 * GPValues[0] +
                          0.13144585576580214 * GPValues[1] + 0.13144585576580214 * GPValues[2];

    noalias(rOutput[4]) = 0.03522081090086451 * GPValues[0] + 0.14088324360345805 * GPValues[1] +
                          0.03522081090086451 * GPValues[2] + 0.13144585576580214 * GPValues[0] +
                          0.5257834230632086 * GPValues[1] + 0.13144585576580214 * GPValues[2];

    noalias(rOutput[5]) = 0.03522081090086451 * GPValues[0] + 0.03522081090086451 * GPValues[1] +
                          0.14088324360345805 * GPValues[2] + 0.13144585576580214 * GPValues[0] +
                          0.13144585576580214 * GPValues[1] + 0.5257834230632086 * GPValues[2];

    KRATOS_CATCH("")
}

template <>
template <class TValueType>
void UPwSmallStrainInterfaceElement<3, 8>::InterpolateOutputValues(std::vector<TValueType>& rOutput,
                                                                   const std::vector<TValueType>& GPValues)
{
    KRATOS_TRY

#ifdef KRATOS_DEBUG
    KRATOS_ERROR_IF_NOT(rOutput.size() == 8) << "size of rOutput must be 8 " << this->Id() << std::endl;
#endif

    // Interpolation of computed values at Lobatto GP to the standard GiD gauss points
    noalias(rOutput[0]) = 0.4905626121623441 * GPValues[0] + 0.13144585576580212 * GPValues[1] +
                          0.035220810900864506 * GPValues[2] + 0.13144585576580212 * GPValues[3] +
                          0.13144585576580212 * GPValues[0] + 0.035220810900864506 * GPValues[1] +
                          0.009437387837655926 * GPValues[2] + 0.035220810900864506 * GPValues[3];

    noalias(rOutput[1]) = 0.13144585576580212 * GPValues[0] + 0.4905626121623441 * GPValues[1] +
                          0.13144585576580212 * GPValues[2] + 0.035220810900864506 * GPValues[3] +
                          0.035220810900864506 * GPValues[0] + 0.13144585576580212 * GPValues[1] +
                          0.035220810900864506 * GPValues[2] + 0.009437387837655926 * GPValues[3];

    noalias(rOutput[2]) = 0.035220810900864506 * GPValues[0] + 0.13144585576580212 * GPValues[1] +
                          0.4905626121623441 * GPValues[2] + 0.13144585576580212 * GPValues[3] +
                          0.009437387837655926 * GPValues[0] + 0.035220810900864506 * GPValues[1] +
                          0.13144585576580212 * GPValues[2] + 0.035220810900864506 * GPValues[3];

    noalias(rOutput[3]) = 0.13144585576580212 * GPValues[0] + 0.035220810900864506 * GPValues[1] +
                          0.13144585576580212 * GPValues[2] + 0.4905626121623441 * GPValues[3] +
                          0.035220810900864506 * GPValues[0] + 0.009437387837655926 * GPValues[1] +
                          0.035220810900864506 * GPValues[2] + 0.13144585576580212 * GPValues[3];

    noalias(rOutput[4]) = 0.13144585576580212 * GPValues[0] + 0.035220810900864506 * GPValues[1] +
                          0.009437387837655926 * GPValues[2] + 0.035220810900864506 * GPValues[3] +
                          0.4905626121623441 * GPValues[0] + 0.13144585576580212 * GPValues[1] +
                          0.035220810900864506 * GPValues[2] + 0.13144585576580212 * GPValues[3];

    noalias(rOutput[5]) = 0.035220810900864506 * GPValues[0] + 0.13144585576580212 * GPValues[1] +
                          0.035220810900864506 * GPValues[2] + 0.009437387837655926 * GPValues[3] +
                          0.13144585576580212 * GPValues[0] + 0.4905626121623441 * GPValues[1] +
                          0.13144585576580212 * GPValues[2] + 0.035220810900864506 * GPValues[3];

    noalias(rOutput[6]) = 0.009437387837655926 * GPValues[0] + 0.035220810900864506 * GPValues[1] +
                          0.13144585576580212 * GPValues[2] + 0.035220810900864506 * GPValues[3] +
                          0.035220810900864506 * GPValues[0] + 0.13144585576580212 * GPValues[1] +
                          0.4905626121623441 * GPValues[2] + 0.13144585576580212 * GPValues[3];

    noalias(rOutput[7]) = 0.035220810900864506 * GPValues[0] + 0.009437387837655926 * GPValues[1] +
                          0.035220810900864506 * GPValues[2] + 0.13144585576580212 * GPValues[3] +
                          0.13144585576580212 * GPValues[0] + 0.035220810900864506 * GPValues[1] +
                          0.13144585576580212 * GPValues[2] + 0.4905626121623441 * GPValues[3];

    KRATOS_CATCH("")
}

template void UPwSmallStrainInterfaceElement<2, 4>::CalculateShapeFunctionsGradients<BoundedMatrix<double, 4, 2>>(
    BoundedMatrix<double, 4, 2>&       rGradNpT,
    SFGradAuxVariables&                rAuxVariables,
    const Matrix&                      Jacobian,
    const BoundedMatrix<double, 2, 2>& RotationMatrix,
    const Matrix&                      DN_De,
    const Matrix&                      Ncontainer,
    const double&                      JointWidth,
    const unsigned int&                GPoint);

template void UPwSmallStrainInterfaceElement<2, 4>::CalculateShapeFunctionsGradients<Matrix>(
    Matrix&                            rGradNpT,
    SFGradAuxVariables&                rAuxVariables,
    const Matrix&                      Jacobian,
    const BoundedMatrix<double, 2, 2>& RotationMatrix,
    const Matrix&                      DN_De,
    const Matrix&                      Ncontainer,
    const double&                      JointWidth,
    const unsigned int&                GPoint);

template void UPwSmallStrainInterfaceElement<3, 6>::CalculateShapeFunctionsGradients<BoundedMatrix<double, 6, 3>>(
    BoundedMatrix<double, 6, 3>&       rGradNpT,
    SFGradAuxVariables&                rAuxVariables,
    const Matrix&                      Jacobian,
    const BoundedMatrix<double, 3, 3>& RotationMatrix,
    const Matrix&                      DN_De,
    const Matrix&                      Ncontainer,
    const double&                      JointWidth,
    const unsigned int&                GPoint);

template void UPwSmallStrainInterfaceElement<3, 6>::CalculateShapeFunctionsGradients<Matrix>(
    Matrix&                            rGradNpT,
    SFGradAuxVariables&                rAuxVariables,
    const Matrix&                      Jacobian,
    const BoundedMatrix<double, 3, 3>& RotationMatrix,
    const Matrix&                      DN_De,
    const Matrix&                      Ncontainer,
    const double&                      JointWidth,
    const unsigned int&                GPoint);

template void UPwSmallStrainInterfaceElement<3, 8>::CalculateShapeFunctionsGradients<BoundedMatrix<double, 8, 3>>(
    BoundedMatrix<double, 8, 3>&       rGradNpT,
    SFGradAuxVariables&                rAuxVariables,
    const Matrix&                      Jacobian,
    const BoundedMatrix<double, 3, 3>& RotationMatrix,
    const Matrix&                      DN_De,
    const Matrix&                      Ncontainer,
    const double&                      JointWidth,
    const unsigned int&                GPoint);

template void UPwSmallStrainInterfaceElement<3, 8>::CalculateShapeFunctionsGradients<Matrix>(
    Matrix&                            rGradNpT,
    SFGradAuxVariables&                rAuxVariables,
    const Matrix&                      Jacobian,
    const BoundedMatrix<double, 3, 3>& RotationMatrix,
    const Matrix&                      DN_De,
    const Matrix&                      Ncontainer,
    const double&                      JointWidth,
    const unsigned int&                GPoint);

template class UPwSmallStrainInterfaceElement<2, 4>;
template class UPwSmallStrainInterfaceElement<3, 6>;
template class UPwSmallStrainInterfaceElement<3, 8>;

template void UPwSmallStrainInterfaceElement<2, 4>::InterpolateOutputValues<array_1d<double, 3>>(
    std::vector<array_1d<double, 3>>& rOutput, const std::vector<array_1d<double, 3>>& GPValues);
template void UPwSmallStrainInterfaceElement<3, 6>::InterpolateOutputValues<array_1d<double, 3>>(
    std::vector<array_1d<double, 3>>& rOutput, const std::vector<array_1d<double, 3>>& GPValues);
template void UPwSmallStrainInterfaceElement<3, 8>::InterpolateOutputValues<array_1d<double, 3>>(
    std::vector<array_1d<double, 3>>& rOutput, const std::vector<array_1d<double, 3>>& GPValues);

template void UPwSmallStrainInterfaceElement<2, 4>::InterpolateOutputValues<Matrix>(
    std::vector<Matrix>& rOutput, const std::vector<Matrix>& GPValues);
template void UPwSmallStrainInterfaceElement<3, 6>::InterpolateOutputValues<Matrix>(
    std::vector<Matrix>& rOutput, const std::vector<Matrix>& GPValues);
template void UPwSmallStrainInterfaceElement<3, 8>::InterpolateOutputValues<Matrix>(
    std::vector<Matrix>& rOutput, const std::vector<Matrix>& GPValues);

} // namespace Kratos<|MERGE_RESOLUTION|>--- conflicted
+++ resolved
@@ -600,14 +600,9 @@
         RetentionLaw::Parameters RetentionParameters(this->GetProperties(), rCurrentProcessInfo);
         // Loop over integration points
         for (unsigned int GPoint = 0; GPoint < NumGPoints; ++GPoint) {
-<<<<<<< HEAD
             Variables.FluidPressure =
                 RetentionLaw::Parameters::CalculateFluidPressure(Variables.Np, Variables.PressureVector);
-            SetRetentionParameters(Variables, RetentionParameters);
-=======
-            Variables.FluidPressure = CalculateFluidPressure(Variables);
             RetentionParameters.SetFluidPressure(Variables.FluidPressure);
->>>>>>> f21f537e
 
             if (rVariable == DEGREE_OF_SATURATION)
                 GPValues[GPoint] = mRetentionLawVector[GPoint]->CalculateSaturation(RetentionParameters);
@@ -2099,38 +2094,14 @@
 }
 
 template <unsigned int TDim, unsigned int TNumNodes>
-<<<<<<< HEAD
-void UPwSmallStrainInterfaceElement<TDim, TNumNodes>::SetRetentionParameters(
-    const InterfaceElementVariables& rVariables, RetentionLaw::Parameters& rRetentionParameters)
-{
-    KRATOS_TRY
-
-    rRetentionParameters.SetFluidPressure(rVariables.FluidPressure);
-=======
-double UPwSmallStrainInterfaceElement<TDim, TNumNodes>::CalculateFluidPressure(const InterfaceElementVariables& rVariables) const
-{
-    KRATOS_TRY
-
-    return inner_prod(rVariables.Np, rVariables.PressureVector);
->>>>>>> f21f537e
-
-    KRATOS_CATCH("")
-}
-
-template <unsigned int TDim, unsigned int TNumNodes>
 void UPwSmallStrainInterfaceElement<TDim, TNumNodes>::CalculateRetentionResponse(
     InterfaceElementVariables& rVariables, RetentionLaw::Parameters& rRetentionParameters, unsigned int GPoint)
 {
     KRATOS_TRY
 
-<<<<<<< HEAD
     rVariables.FluidPressure =
         RetentionLaw::Parameters::CalculateFluidPressure(rVariables.Np, rVariables.PressureVector);
-    SetRetentionParameters(rVariables, rRetentionParameters);
-=======
-    rVariables.FluidPressure = CalculateFluidPressure(rVariables);
     rRetentionParameters.SetFluidPressure(rVariables.FluidPressure);
->>>>>>> f21f537e
 
     rVariables.DegreeOfSaturation = mRetentionLawVector[GPoint]->CalculateSaturation(rRetentionParameters);
     rVariables.DerivativeOfSaturation =
