--- conflicted
+++ resolved
@@ -83,44 +83,6 @@
         check_properties.SingleUseBounds(CheckProperties::Bounds::AllExclusive).Check(DYNAMIC_VISCOSITY);
     }
 
-<<<<<<< HEAD
-    // Verify the constitutive law
-    KRATOS_ERROR_IF_NOT(r_properties.Has(CONSTITUTIVE_LAW))
-        << "CONSTITUTIVE_LAW has Key zero or is not defined at element " << this->Id() << std::endl;
-
-    if (r_properties[CONSTITUTIVE_LAW]) {
-        // Verify compatibility of the element with the constitutive law
-        ConstitutiveLaw::Features LawFeatures;
-        r_properties[CONSTITUTIVE_LAW]->GetLawFeatures(LawFeatures);
-        const auto correct_strain_measure =
-            std::ranges::any_of(LawFeatures.mStrainMeasures, [](const auto& rStrainMeasure) {
-            return rStrainMeasure == ConstitutiveLaw::StrainMeasure_Infinitesimal;
-        });
-        KRATOS_ERROR_IF_NOT(correct_strain_measure)
-            << "constitutive law is not compatible with the element type "
-               "StrainMeasure_Infinitesimal "
-            << this->Id() << std::endl;
-
-        // Check constitutive law
-        ierr = r_properties[CONSTITUTIVE_LAW]->Check(r_properties, this->GetGeometry(), rCurrentProcessInfo);
-    } else
-        KRATOS_ERROR << "A constitutive law needs to be specified for the "
-                        "element "
-                     << this->Id() << std::endl;
-
-    const SizeType strain_size = this->GetProperties().GetValue(CONSTITUTIVE_LAW)->GetStrainSize();
-    if (TDim == 2) {
-        KRATOS_ERROR_IF_NOT(strain_size == 2)
-            << "Wrong constitutive law used. This is a 2D element! expected "
-               "strain size is 2 (el id = ) "
-            << this->Id() << std::endl;
-    } else {
-        KRATOS_ERROR_IF_NOT(strain_size == 3)
-            << "Wrong constitutive law used. This is a 3D element! expected "
-               "strain size is 3 (el id = ) "
-            << this->Id() << std::endl;
-    }
-=======
     check_properties.CheckAvailabilityAndSpecified(CONSTITUTIVE_LAW);
     ierr = r_properties[CONSTITUTIVE_LAW]->Check(r_properties, this->GetGeometry(), rCurrentProcessInfo);
 
@@ -128,7 +90,6 @@
 
     constexpr auto expected_size = TDim == 2 ? VOIGT_SIZE_2D_INTERFACE : VOIGT_SIZE_3D_INTERFACE;
     ConstitutiveLawUtilities::CheckStrainSize(r_properties, expected_size, element_Id);
->>>>>>> 4e856901
 
     return ierr;
 
