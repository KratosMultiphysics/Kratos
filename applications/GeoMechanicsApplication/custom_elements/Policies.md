--- conflicted
+++ resolved
@@ -113,11 +113,7 @@
 \partial N_1/\partial x & 0 & \partial N_2/\partial x & 0 & \partial N_3/\partial x & 0 \\
 0 & \partial N_1/\partial y & 0 & \partial N_2/\partial y & 0 & \partial N_3/\partial y\\
 0 & 0 & 0 & 0 & 0 & 0\\
-<<<<<<< HEAD
-\partial N_1/\partial y & \partial N_1/\partial x & \partial N_2/\partial y & \partial N_2/\partial x & \partial N_2/\partial y & \partial N_3/\partial x
-=======
-\delta N_1/\delta y & \delta N_1/\delta x & \delta N_2/\delta y & \delta N_2/\delta x & \delta N_3/\delta y & \delta N_3/\delta x
->>>>>>> b9984e66
+\partial N_1/\partial y & \partial N_1/\partial x & \partial N_2/\partial y & \partial N_2/\partial x & \partial N_3/\partial y & \partial N_3/\partial x
 \end{bmatrix}
 ```
 For the axisymmetric stress state, this would result in the following B-matrix:
@@ -127,11 +123,7 @@
 \partial N_1/\partial x & 0 & \partial N_2/\partial x & 0 & \partial N_3/\partial x & 0 \\
 0 & \partial N_1/\partial y & 0 & \partial N_2/\partial y & 0 & \partial N_3/\partial y\\
 N_1 / r & 0 & N_2 / r & 0 & N_3 / r & 0\\
-<<<<<<< HEAD
-\partial N_1/\partial y & \partial N_1/\partial x & \partial N_2/\partial y & \partial N_2/\partial x & \partial N_2/\partial y & \partial N_3/\partial x
-=======
-\delta N_1/\delta y & \delta N_1/\delta x & \delta N_2/\delta y & \delta N_2/\delta x & \delta N_3/\delta y & \delta N_3/\delta x
->>>>>>> b9984e66
+\partial N_1/\partial y & \partial N_1/\partial x & \partial N_2/\partial y & \partial N_2/\partial x & \partial N_3/\partial y & \partial N_3/\partial x
 \end{bmatrix}
 ```
 Note that in our geomechanics code base, the radial coordinate $r$ is equal to $x$.
