--- conflicted
+++ resolved
@@ -38,23 +38,13 @@
     using NodesArrayType = GeometryType::PointsArrayType;
     using VectorType     = Vector;
     using MatrixType     = Matrix;
-<<<<<<< HEAD
-    /// The definition of the sizetype
-    using SizeType = std::size_t;
-    using typename SmallStrainUPwDiffOrderElement::ElementVariables;
-=======
     using SizeType       = std::size_t;
->>>>>>> 43e2cadd
     using UpdatedLagrangianUPwDiffOrderElement::mConstitutiveLawVector;
 
     ///----------------------------------------------------------------------------------------------------------------------------------------------------------------------------------
 
     /// Default Constructor
-<<<<<<< HEAD
-    using UpdatedLagrangianUPwDiffOrderElement::UpdatedLagrangianUPwDiffOrderElement;
-=======
     UpdatedLagrangianUPwDiffOrderAxisymmetricElement() = default;
->>>>>>> 43e2cadd
 
     /// Constructor using Geometry
     UpdatedLagrangianUPwDiffOrderAxisymmetricElement(IndexType NewId, GeometryType::Pointer pGeometry)
@@ -114,11 +104,7 @@
                                            unsigned int PointNumber,
                                            double       detJ) override;
 
-<<<<<<< HEAD
-    void CalculateGreenLagrangeStrain(ElementVariables& rVariables) override;
-=======
     Vector CalculateGreenLagrangeStrain(const Matrix& rDeformationGradient) override;
->>>>>>> 43e2cadd
 
     ///----------------------------------------------------------------------------------------------------------------------------------------------------------------------------------
 
