// KRATOS___
//     //   ) )
//    //         ___      ___
//   //  ____  //___) ) //   ) )
//  //    / / //       //   / /
// ((____/ / ((____   ((___/ /  MECHANICS
//
//  License:         geo_mechanics_application/license.txt
//
//  Main authors:    Ignasi de Pouplana,
//                   Vahid Galavi
//

#pragma once

// Project includes
#include "includes/serializer.h"

// Application includes
#include "custom_elements/U_Pw_base_element.hpp"
#include "custom_utilities/element_utilities.hpp"
#include "custom_utilities/stress_strain_utilities.h"
#include "geo_mechanics_application_variables.h"

namespace Kratos
{

template <unsigned int TDim, unsigned int TNumNodes>
class KRATOS_API(GEO_MECHANICS_APPLICATION) UPwSmallStrainElement : public UPwBaseElement<TDim, TNumNodes>
{
public:
    KRATOS_CLASS_INTRUSIVE_POINTER_DEFINITION(UPwSmallStrainElement);

    using IndexType      = std::size_t;
    using PropertiesType = Properties;
    using NodeType       = Node;
    using GeometryType   = Geometry<NodeType>;
    using NodesArrayType = GeometryType::PointsArrayType;
    using VectorType     = Vector;
    using MatrixType     = Matrix;
    /// The definition of the sizetype
    using SizeType = std::size_t;
    using UPwBaseElement<TDim, TNumNodes>::mConstitutiveLawVector;
    using UPwBaseElement<TDim, TNumNodes>::mRetentionLawVector;
    using UPwBaseElement<TDim, TNumNodes>::mStressVector;
    using UPwBaseElement<TDim, TNumNodes>::mStateVariablesFinalized;
    using UPwBaseElement<TDim, TNumNodes>::mIsInitialised;
    using UPwBaseElement<TDim, TNumNodes>::CalculateDerivativesOnInitialConfiguration;
    using UPwBaseElement<TDim, TNumNodes>::mThisIntegrationMethod;

    explicit UPwSmallStrainElement(IndexType NewId = 0) : UPwBaseElement<TDim, TNumNodes>(NewId) {}

    /// Constructor using an array of nodes
    UPwSmallStrainElement(IndexType NewId, const NodesArrayType& ThisNodes, std::unique_ptr<StressStatePolicy> pStressStatePolicy)
        : UPwBaseElement<TDim, TNumNodes>(NewId, ThisNodes, std::move(pStressStatePolicy))
    {
    }

    /// Constructor using Geometry
    UPwSmallStrainElement(IndexType NewId, GeometryType::Pointer pGeometry, std::unique_ptr<StressStatePolicy> pStressStatePolicy)
        : UPwBaseElement<TDim, TNumNodes>(NewId, pGeometry, std::move(pStressStatePolicy))
    {
    }

    /// Constructor using Properties
    UPwSmallStrainElement(IndexType                          NewId,
                          GeometryType::Pointer              pGeometry,
                          PropertiesType::Pointer            pProperties,
                          std::unique_ptr<StressStatePolicy> pStressStatePolicy)
        : UPwBaseElement<TDim, TNumNodes>(NewId, pGeometry, pProperties, std::move(pStressStatePolicy))
    {
    }

    ~UPwSmallStrainElement() override                              = default;
    UPwSmallStrainElement(const UPwSmallStrainElement&)            = delete;
    UPwSmallStrainElement& operator=(const UPwSmallStrainElement&) = delete;
    UPwSmallStrainElement(UPwSmallStrainElement&&)                 = delete;
    UPwSmallStrainElement& operator=(UPwSmallStrainElement&&)      = delete;

    Element::Pointer Create(IndexType               NewId,
                            NodesArrayType const&   ThisNodes,
                            PropertiesType::Pointer pProperties) const override;

    Element::Pointer Create(IndexType NewId, GeometryType::Pointer pGeom, PropertiesType::Pointer pProperties) const override;

    int Check(const ProcessInfo& rCurrentProcessInfo) const override;

    void InitializeSolutionStep(const ProcessInfo& rCurrentProcessInfo) override;

    void InitializeNonLinearIteration(const ProcessInfo& rCurrentProcessInfo) override;

    void FinalizeNonLinearIteration(const ProcessInfo& rCurrentProcessInfo) override;

    void FinalizeSolutionStep(const ProcessInfo& rCurrentProcessInfo) override;

    void SetValuesOnIntegrationPoints(const Variable<Vector>&    rVariable,
                                      const std::vector<Vector>& rValues,
                                      const ProcessInfo&         rCurrentProcessInfo) override;

    using UPwBaseElement<TDim, TNumNodes>::SetValuesOnIntegrationPoints;

    void CalculateOnIntegrationPoints(const Variable<double>& rVariable,
                                      std::vector<double>&    rOutput,
                                      const ProcessInfo&      rCurrentProcessInfo) override;

    void CalculateOnIntegrationPoints(const Variable<array_1d<double, 3>>& rVariable,
                                      std::vector<array_1d<double, 3>>&    rOutput,
                                      const ProcessInfo& rCurrentProcessInfo) override;

    void CalculateOnIntegrationPoints(const Variable<Vector>& rVariable,
                                      std::vector<Vector>&    rOutput,
                                      const ProcessInfo&      rCurrentProcessInfo) override;

    void CalculateOnIntegrationPoints(const Variable<Matrix>& rVariable,
                                      std::vector<Matrix>&    rOutput,
                                      const ProcessInfo&      rCurrentProcessInfo) override;

    std::string Info() const override
    {
        return "U-Pw small strain Element #" + std::to_string(this->Id()) +
               "\nConstitutive law: " + mConstitutiveLawVector[0]->Info();
    }

    void PrintInfo(std::ostream& rOStream) const override { rOStream << Info(); }

protected:
    static constexpr SizeType VoigtSize = (TDim == N_DIM_3D ? VOIGT_SIZE_3D : VOIGT_SIZE_2D_PLANE_STRAIN);
    static constexpr SizeType StressTensorSize =
        (TDim == N_DIM_3D ? STRESS_TENSOR_SIZE_3D : STRESS_TENSOR_SIZE_2D);

    struct ElementVariables {
        /// Properties variables
        bool   IgnoreUndrained;
        bool   UseHenckyStrain;
        bool   ConsiderGeometricStiffness;
        double DynamicViscosityInverse;
        double FluidDensity;
        double SolidDensity;
        double Density;
        double Porosity;
        double PermeabilityUpdateFactor;

        double                            BiotCoefficient;
        double                            BiotModulusInverse;
        BoundedMatrix<double, TDim, TDim> PermeabilityMatrix;

        /// ProcessInfo variables
        double VelocityCoefficient;
        double DtPressureCoefficient;

        /// Nodal variables
        array_1d<double, TNumNodes>        PressureVector;
        array_1d<double, TNumNodes>        DtPressureVector;
        array_1d<double, TNumNodes * TDim> DisplacementVector;
        array_1d<double, TNumNodes * TDim> VelocityVector;
        array_1d<double, TNumNodes * TDim> VolumeAcceleration;

        /// General elemental variables
        Vector VoigtVector;

        /// Variables computed at each GP
        Matrix                                        B;
        BoundedMatrix<double, TDim, TNumNodes * TDim> Nu;
        array_1d<double, TDim>                        BodyAcceleration;
        array_1d<double, TDim>                        SoilGamma;

        /// Constitutive Law parameters
        Vector StrainVector;
        Vector StressVector;
        Matrix ConstitutiveMatrix;
        Vector Np;
        Matrix GradNpT;
        Matrix GradNpTInitialConfiguration;

        Matrix                                    F;
        double                                    detF;
        Vector                                    detJContainer;
        Matrix                                    NContainer;
        GeometryType::ShapeFunctionsGradientsType DN_DXContainer;

        /// Retention Law parameters
        double FluidPressure;
        double DegreeOfSaturation;
        double DerivativeOfSaturation;
        double RelativePermeability;
        double BishopCoefficient;
        double EffectiveSaturation;

        // needed for updated Lagrangian:
        double detJ;
        double detJInitialConfiguration;
        double IntegrationCoefficient;
        double IntegrationCoefficientInitialConfiguration;

        // Auxiliary Variables
        BoundedMatrix<double, TNumNodes * TDim, TNumNodes * TDim> UUMatrix;
        BoundedMatrix<double, TNumNodes * TDim, TNumNodes>        UPMatrix;
        BoundedMatrix<double, TNumNodes, TNumNodes * TDim>        PUMatrix;
        BoundedMatrix<double, TNumNodes, TNumNodes>               PPMatrix;
        Matrix                                                    UVoigtMatrix;
        BoundedMatrix<double, TNumNodes, TDim>                    PDimMatrix;
        array_1d<double, TNumNodes * TDim>                        UVector;
        array_1d<double, TNumNodes>                               PVector;
    };

    void SaveGPStress(Matrix& rStressContainer, const Vector& rStressVector, unsigned int GPoint);

    void ExtrapolateGPValues(const Matrix& rStressContainer);

    void CalculateMaterialStiffnessMatrix(MatrixType&        rStiffnessMatrix,
                                          const ProcessInfo& CurrentProcessInfo) override;

    void CalculateMassMatrix(MatrixType& rMassMatrix, const ProcessInfo& rCurrentProcessInfo) override;

    void CalculateAll(MatrixType&        rLeftHandSideMatrix,
                      VectorType&        rRightHandSideVector,
                      const ProcessInfo& CurrentProcessInfo,
                      bool               CalculateStiffnessMatrixFlag,
                      bool               CalculateResidualVectorFlag) override;

    virtual void InitializeElementVariables(ElementVariables& rVariables, const ProcessInfo& CurrentProcessInfo);

    void SetConstitutiveParameters(ElementVariables& rVariables, ConstitutiveLaw::Parameters& rConstitutiveParameters);

    void SetRetentionParameters(const ElementVariables& rVariables, RetentionLaw::Parameters& rRetentionParameters);

    virtual void CalculateKinematics(ElementVariables& rVariables, unsigned int PointNumber);

    void InitializeBiotCoefficients(ElementVariables& rVariables, bool hasBiotCoefficient = false);

    void CalculatePermeabilityUpdateFactor(ElementVariables& rVariables);

    Matrix CalculateBMatrix(const Matrix& rDN_DX, const Vector& rN) const;
    std::vector<Matrix> CalculateBMatrices(const GeometryType::ShapeFunctionsGradientsType& rDN_DXContainer,
                                           const Matrix& rNContainer) const;

    virtual void CalculateAndAddLHS(MatrixType& rLeftHandSideMatrix, ElementVariables& rVariables);

    void CalculateAndAddStiffnessMatrix(MatrixType& rLeftHandSideMatrix, ElementVariables& rVariables);

    void CalculateAndAddCouplingMatrix(MatrixType& rLeftHandSideMatrix, ElementVariables& rVariables);

    virtual void CalculateAndAddCompressibilityMatrix(MatrixType& rLeftHandSideMatrix, ElementVariables& rVariables);

    virtual void CalculateAndAddPermeabilityMatrix(MatrixType&             rLeftHandSideMatrix,
                                                   const ElementVariables& rVariables);

    virtual void CalculateAndAddRHS(VectorType& rRightHandSideVector, ElementVariables& rVariables, unsigned int GPoint);

    void CalculateAndAddStiffnessForce(VectorType&       rRightHandSideVector,
                                       ElementVariables& rVariables,
                                       unsigned int      GPoint);

    void CalculateAndAddMixBodyForce(VectorType& rRightHandSideVector, ElementVariables& rVariables);

    void CalculateAndAddCouplingTerms(VectorType& rRightHandSideVector, ElementVariables& rVariables);

    virtual void CalculateAndAddCompressibilityFlow(VectorType& rRightHandSideVector, ElementVariables& rVariables);

    virtual void CalculateCompressibilityFlow(BoundedMatrix<double, TNumNodes, TNumNodes>& rPMatrix,
                                              array_1d<double, TNumNodes>&                 rPVector,
                                              const ElementVariables& rVariables) const;

    virtual void CalculateAndAddPermeabilityFlow(VectorType& rRightHandSideVector, ElementVariables& rVariables);

    virtual void CalculatePermeabilityFlow(BoundedMatrix<double, TNumNodes, TNumNodes>& rPMatrix,
                                           array_1d<double, TNumNodes>&                 rPVector,
                                           const ElementVariables& rVariables) const;

    virtual void CalculateAndAddFluidBodyFlow(VectorType& rRightHandSideVector, ElementVariables& rVariables);
    virtual void CalculateFluidBodyFlow(BoundedMatrix<double, TNumNodes, TDim>& rPDimMatrix,
                                        array_1d<double, TNumNodes>&            rPVector,
                                        const ElementVariables&                 rVariables) const;

    double CalculateBulkModulus(const Matrix& ConstitutiveMatrix) const;
    double CalculateBiotCoefficient(const ElementVariables& rVariables, bool hasBiotCoefficient) const;

<<<<<<< HEAD
    virtual Vector CalculateGreenLagrangeStrain(const Matrix& rDeformationGradient);
    virtual Vector CalculateCauchyStrain(const Matrix& rB, const Vector& rDisplacements);
    virtual Vector CalculateStrain(const Matrix& rDeformationGradient,
                                   const Matrix& rB,
                                   const Vector& rDisplacements,
                                   bool          UseHenckyStrain);
=======
    virtual Vector CalculateGreenLagrangeStrain(const Matrix& rDeformationGradient) const;
    virtual Vector CalculateCauchyStrain(const Matrix& rB, const Vector& rDisplacements) const;
    virtual Vector CalculateStrain(const Matrix& rDeformationGradient,
                                   const Matrix& rB,
                                   const Vector& rDisplacements,
                                   bool          UseHenckyStrain) const;
>>>>>>> dd524692
    Matrix         CalculateDeformationGradient(unsigned int GPoint) const;

    void InitializeNodalDisplacementVariables(ElementVariables& rVariables);
    void InitializeNodalPorePressureVariables(ElementVariables& rVariables);
    void InitializeNodalVolumeAccelerationVariables(ElementVariables& rVariables);

    void   InitializeProperties(ElementVariables& rVariables);
    double CalculateFluidPressure(const ElementVariables& rVariables);
    std::vector<array_1d<double, TDim>> CalculateFluidFluxes(const std::vector<double>& rPermeabilityUpdateFactors,
                                                             const ProcessInfo& rCurrentProcessInfo);

    void CalculateRetentionResponse(ElementVariables&         rVariables,
                                    RetentionLaw::Parameters& rRetentionParameters,
                                    unsigned int              GPoint);

    void CalculateExtrapolationMatrix(BoundedMatrix<double, TNumNodes, TNumNodes>& rExtrapolationMatrix);

    void ResetHydraulicDischarge();
    void CalculateHydraulicDischarge(const ProcessInfo& rCurrentProcessInfo);
    void CalculateSoilGamma(ElementVariables& rVariables);

    virtual void CalculateAndAddGeometricStiffnessMatrix(MatrixType&       rLeftHandSideMatrix,
                                                         ElementVariables& rVariables,
                                                         unsigned int      GPoint);

    VectorType GetPressureSolutionVector();

private:
    friend class Serializer;

    void save(Serializer& rSerializer) const override
    {
        KRATOS_SERIALIZE_SAVE_BASE_CLASS(rSerializer, Element)
    }

    void load(Serializer& rSerializer) override
    {
        KRATOS_SERIALIZE_LOAD_BASE_CLASS(rSerializer, Element)
    }

    template <class TValueType>
    inline void ThreadSafeNodeWrite(NodeType& rNode, const Variable<TValueType>& Var, const TValueType Value)
    {
        rNode.SetLock();
        rNode.FastGetSolutionStepValue(Var) = Value;
        rNode.UnSetLock();
    }

}; // Class UPwSmallStrainElement

} // namespace Kratos<|MERGE_RESOLUTION|>--- conflicted
+++ resolved
@@ -275,21 +275,12 @@
     double CalculateBulkModulus(const Matrix& ConstitutiveMatrix) const;
     double CalculateBiotCoefficient(const ElementVariables& rVariables, bool hasBiotCoefficient) const;
 
-<<<<<<< HEAD
-    virtual Vector CalculateGreenLagrangeStrain(const Matrix& rDeformationGradient);
-    virtual Vector CalculateCauchyStrain(const Matrix& rB, const Vector& rDisplacements);
-    virtual Vector CalculateStrain(const Matrix& rDeformationGradient,
-                                   const Matrix& rB,
-                                   const Vector& rDisplacements,
-                                   bool          UseHenckyStrain);
-=======
     virtual Vector CalculateGreenLagrangeStrain(const Matrix& rDeformationGradient) const;
     virtual Vector CalculateCauchyStrain(const Matrix& rB, const Vector& rDisplacements) const;
     virtual Vector CalculateStrain(const Matrix& rDeformationGradient,
                                    const Matrix& rB,
                                    const Vector& rDisplacements,
                                    bool          UseHenckyStrain) const;
->>>>>>> dd524692
     Matrix         CalculateDeformationGradient(unsigned int GPoint) const;
 
     void InitializeNodalDisplacementVariables(ElementVariables& rVariables);
