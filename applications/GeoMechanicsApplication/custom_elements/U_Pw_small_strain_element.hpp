--- conflicted
+++ resolved
@@ -277,11 +277,7 @@
     double CalculateBulkModulus(const Matrix& ConstitutiveMatrix) const;
     double CalculateBiotCoefficient(const ElementVariables& rVariables, bool hasBiotCoefficient) const;
 
-<<<<<<< HEAD
-    virtual void CalculateGreenLagrangeStrain(ElementVariables& rVariables);
-=======
     virtual Vector CalculateGreenLagrangeStrain(const Matrix& rDeformationGradient);
->>>>>>> 43e2cadd
     virtual void CalculateCauchyStrain(ElementVariables& rVariables);
     virtual void CalculateStrain(ElementVariables& rVariables, unsigned int GPoint);
     virtual void CalculateDeformationGradient(ElementVariables& rVariables, unsigned int GPoint);
