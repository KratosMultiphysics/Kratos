--- conflicted
+++ resolved
@@ -291,12 +291,7 @@
     void InitializeNodalPorePressureVariables(ElementVariables& rVariables);
     void InitializeNodalVolumeAccelerationVariables(ElementVariables& rVariables);
 
-<<<<<<< HEAD
     void InitializeProperties(ElementVariables& rVariables);
-=======
-    void   InitializeProperties(ElementVariables& rVariables);
-    [[nodiscard]] double CalculateFluidPressure(const ElementVariables& rVariables) const;
->>>>>>> f21f537e
     std::vector<array_1d<double, TDim>> CalculateFluidFluxes(const std::vector<double>& rPermeabilityUpdateFactors,
                                                              const ProcessInfo& rCurrentProcessInfo);
 
