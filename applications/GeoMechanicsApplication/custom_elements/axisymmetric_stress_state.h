// KRATOS___
//     //   ) )
//    //         ___      ___
//   //  ____  //___) ) //   ) )
//  //    / / //       //   / /
// ((____/ / ((____   ((___/ /  MECHANICS
//
//  License:         geo_mechanics_application/license.txt
//
//  Main authors:    Richard Faasse
//                   Marjan Fathian
//

#pragma once

#include "stress_state_policy.h"

namespace Kratos
{

class AxisymmetricStressState : public StressStatePolicy
{
public:
    [[nodiscard]] double CalculateIntegrationCoefficient(const Geometry<Node>::IntegrationPointType& rIntegrationPoint,
                                                         double DetJ,
                                                         const Geometry<Node>& rGeometry) const override;
    [[nodiscard]] Matrix CalculateBMatrix(const Matrix&         rGradNpT,
                                          const Vector&         rNp,
                                          const Geometry<Node>& rGeometry) const override;
<<<<<<< HEAD
    [[nodiscard]] Vector CalculateGreenLagrangeStrain(const Matrix& rTotalDeformationGradient) const override;
=======
    [[nodiscard]] Vector CalculateGreenLagrangeStrain(const Matrix& rDeformationGradient) const override;
>>>>>>> cb2819c7
    [[nodiscard]] std::unique_ptr<StressStatePolicy> Clone() const override;
};

} // namespace Kratos<|MERGE_RESOLUTION|>--- conflicted
+++ resolved
@@ -27,11 +27,7 @@
     [[nodiscard]] Matrix CalculateBMatrix(const Matrix&         rGradNpT,
                                           const Vector&         rNp,
                                           const Geometry<Node>& rGeometry) const override;
-<<<<<<< HEAD
-    [[nodiscard]] Vector CalculateGreenLagrangeStrain(const Matrix& rTotalDeformationGradient) const override;
-=======
     [[nodiscard]] Vector CalculateGreenLagrangeStrain(const Matrix& rDeformationGradient) const override;
->>>>>>> cb2819c7
     [[nodiscard]] std::unique_ptr<StressStatePolicy> Clone() const override;
 };
 
