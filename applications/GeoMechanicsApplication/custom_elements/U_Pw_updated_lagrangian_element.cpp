// KRATOS___
//     //   ) )
//    //         ___      ___
//   //  ____  //___) ) //   ) )
//  //    / / //       //   / /
// ((____/ / ((____   ((___/ /  MECHANICS
//
//  License:         geo_mechanics_application/license.txt
//
//  Main authors:    Vahid Galavi
//

// External includes

// Project includes
#include "custom_elements/U_Pw_updated_lagrangian_element.hpp"
#include "custom_utilities/equation_of_motion_utilities.h"
#include "custom_utilities/math_utilities.h"
#include "custom_utilities/transport_equation_utilities.hpp"
#include "utilities/math_utils.h"

namespace Kratos
{

template <unsigned int TDim, unsigned int TNumNodes>
Element::Pointer UPwUpdatedLagrangianElement<TDim, TNumNodes>::Create(IndexType NewId,
                                                                      NodesArrayType const& ThisNodes,
                                                                      PropertiesType::Pointer pProperties) const
{
    return Element::Pointer(new UPwUpdatedLagrangianElement(
        NewId, this->GetGeometry().Create(ThisNodes), pProperties, this->GetStressStatePolicy().Clone()));
}

template <unsigned int TDim, unsigned int TNumNodes>
Element::Pointer UPwUpdatedLagrangianElement<TDim, TNumNodes>::Create(IndexType             NewId,
                                                                      GeometryType::Pointer pGeom,
                                                                      PropertiesType::Pointer pProperties) const
{
    return Element::Pointer(new UPwUpdatedLagrangianElement(NewId, pGeom, pProperties,
                                                            this->GetStressStatePolicy().Clone()));
}

template <unsigned int TDim, unsigned int TNumNodes>
void UPwUpdatedLagrangianElement<TDim, TNumNodes>::CalculateAll(MatrixType& rLeftHandSideMatrix,
                                                                VectorType& rRightHandSideVector,
                                                                const ProcessInfo& rCurrentProcessInfo,
                                                                bool CalculateStiffnessMatrixFlag,
                                                                bool CalculateResidualVectorFlag)
{
    KRATOS_TRY;

<<<<<<< HEAD
    const GeometryType::IntegrationPointsArrayType& IntegrationPoints =
        this->GetGeometry().IntegrationPoints(mThisIntegrationMethod);

    // Constitutive Law parameters
    ConstitutiveLaw::Parameters ConstitutiveParameters(this->GetGeometry(), this->GetProperties(),
                                                       rCurrentProcessInfo);

    // Stiffness matrix is always needed for Biot coefficient
    ConstitutiveParameters.Set(ConstitutiveLaw::COMPUTE_CONSTITUTIVE_TENSOR);
    if (CalculateResidualVectorFlag) ConstitutiveParameters.Set(ConstitutiveLaw::COMPUTE_STRESS);
    ConstitutiveParameters.Set(ConstitutiveLaw::USE_ELEMENT_PROVIDED_STRAIN);

    ElementVariables Variables;
    this->InitializeElementVariables(Variables, rCurrentProcessInfo);

    RetentionLaw::Parameters RetentionParameters(this->GetProperties());

    const auto b_matrices = this->CalculateBMatrices(Variables.DN_DXContainer, Variables.NContainer);
    const auto integration_coefficients =
        this->CalculateIntegrationCoefficients(IntegrationPoints, Variables.detJContainer);
    const auto det_Js_initial_configuration = GeoEquationOfMotionUtilities::CalculateDetJsInitialConfiguration(
        this->GetGeometry(), this->GetIntegrationMethod());
    const auto integration_coefficients_on_initial_configuration =
        this->CalculateIntegrationCoefficients(IntegrationPoints, det_Js_initial_configuration);

    const auto deformation_gradients = this->CalculateDeformationGradients();
    auto       strain_vectors        = StressStrainUtilities::CalculateStrains(
        deformation_gradients, b_matrices, Variables.DisplacementVector, Variables.UseHenckyStrain,
        this->GetStressStatePolicy().GetVoigtSize());
    std::vector<Matrix> constitutive_matrices;
    this->CalculateAnyOfMaterialResponse(deformation_gradients, ConstitutiveParameters,
                                         Variables.NContainer, Variables.DN_DXContainer,
                                         strain_vectors, mStressVector, constitutive_matrices);
    const auto biot_coefficients = GeoTransportEquationUtilities::CalculateBiotCoefficients(
        constitutive_matrices, this->GetProperties());
    const auto fluid_pressures = GeoTransportEquationUtilities::CalculateFluidPressures(
        Variables.NContainer, Variables.PressureVector);
    const auto relative_permeability_values = this->CalculateRelativePermeabilityValues(fluid_pressures);
    const auto degrees_of_saturation     = this->CalculateDegreesOfSaturation(fluid_pressures);
    const auto derivatives_of_saturation = this->CalculateDerivativesOfSaturation(fluid_pressures);
    const auto biot_moduli_inverse = GeoTransportEquationUtilities::CalculateInverseBiotModuli(
        biot_coefficients, degrees_of_saturation, derivatives_of_saturation, this->GetProperties());
    const auto bishop_coefficients = this->CalculateBishopCoefficients(fluid_pressures);

    for (IndexType GPoint = 0; GPoint < IntegrationPoints.size(); ++GPoint) {
        this->CalculateKinematics(Variables, GPoint);
        Variables.B = b_matrices[GPoint];

        // Cauchy strain: This needs to be investigated which strain measure should be used
        // In some references, e.g. Bathe, suggested to use Almansi strain measure
        Variables.F                  = deformation_gradients[GPoint];
        Variables.StrainVector       = strain_vectors[GPoint];
        Variables.ConstitutiveMatrix = constitutive_matrices[GPoint];

        // Compute Np, Nu and BodyAcceleration
        GeoElementUtilities::CalculateNuMatrix<TDim, TNumNodes>(Variables.Nu, Variables.NContainer, GPoint);
        GeoElementUtilities::InterpolateVariableWithComponents<TDim, TNumNodes>(
            Variables.BodyAcceleration, Variables.NContainer, Variables.VolumeAcceleration, GPoint);

        Variables.RelativePermeability = relative_permeability_values[GPoint];
        Variables.BishopCoefficient    = bishop_coefficients[GPoint];

        Variables.BiotCoefficient    = biot_coefficients[GPoint];
        Variables.BiotModulusInverse = biot_moduli_inverse[GPoint];
        Variables.DegreeOfSaturation = degrees_of_saturation[GPoint];

        Variables.IntegrationCoefficient = integration_coefficients[GPoint];

        Variables.IntegrationCoefficientInitialConfiguration =
            integration_coefficients_on_initial_configuration[GPoint];

        if (CalculateStiffnessMatrixFlag) {
            // Contributions to stiffness matrix calculated on the reference config
            /* Material stiffness matrix */
            this->CalculateAndAddLHS(rLeftHandSideMatrix, Variables);

            /* Geometric stiffness matrix */
            if (Variables.ConsiderGeometricStiffness)
                this->CalculateAndAddGeometricStiffnessMatrix(rLeftHandSideMatrix, Variables, GPoint);
        }

        if (CalculateResidualVectorFlag) {
            // Contributions to the right hand side
            this->CalculateAndAddRHS(rRightHandSideVector, Variables, GPoint);
=======
    UPwSmallStrainElement<TDim, TNumNodes>::CalculateAll(rLeftHandSideMatrix, rRightHandSideVector,
                                                         rCurrentProcessInfo, CalculateStiffnessMatrixFlag,
                                                         CalculateResidualVectorFlag);
    ElementVariables variables;
    this->InitializeElementVariables(variables, rCurrentProcessInfo);

    if (CalculateStiffnessMatrixFlag && variables.ConsiderGeometricStiffness) {
        const auto& integration_points = this->GetGeometry().IntegrationPoints(mThisIntegrationMethod);
        const auto integration_coefficients =
            this->CalculateIntegrationCoefficients(integration_points, variables.detJContainer);
        for (IndexType GPoint = 0; GPoint < integration_points.size(); ++GPoint) {
            this->CalculateAndAddGeometricStiffnessMatrix(
                rLeftHandSideMatrix, this->mStressVector[GPoint], variables.DN_DXContainer[GPoint],
                integration_coefficients[GPoint]);
>>>>>>> a25b4854
        }
    }

    KRATOS_CATCH("")
}

template <unsigned int TDim, unsigned int TNumNodes>
void UPwUpdatedLagrangianElement<TDim, TNumNodes>::CalculateOnIntegrationPoints(
    const Variable<double>& rVariable, std::vector<double>& rOutput, const ProcessInfo& rCurrentProcessInfo)
{
    if (rVariable == REFERENCE_DEFORMATION_GRADIENT_DETERMINANT) {
        rOutput = GeoMechanicsMathUtilities::CalculateDeterminants(this->CalculateDeformationGradients());
    } else {
        UPwSmallStrainElement<TDim, TNumNodes>::CalculateOnIntegrationPoints(rVariable, rOutput, rCurrentProcessInfo);
    }
}

template <unsigned int TDim, unsigned int TNumNodes>
void UPwUpdatedLagrangianElement<TDim, TNumNodes>::CalculateOnIntegrationPoints(
    const Variable<Matrix>& rVariable, std::vector<Matrix>& rOutput, const ProcessInfo& rCurrentProcessInfo)
{
    rOutput.resize(this->GetGeometry().IntegrationPointsNumber(mThisIntegrationMethod));

    if (rVariable == REFERENCE_DEFORMATION_GRADIENT) {
        rOutput = this->CalculateDeformationGradients();
    } else if (rVariable == GREEN_LAGRANGE_STRAIN_TENSOR) {
        const auto deformation_gradients = this->CalculateDeformationGradients();
        std::transform(deformation_gradients.begin(), deformation_gradients.end(), rOutput.begin(),
                       [this](const Matrix& rDeformationGradient) {
            return MathUtils<>::StrainVectorToTensor(this->CalculateGreenLagrangeStrain(rDeformationGradient));
        });
    } else {
        UPwSmallStrainElement<TDim, TNumNodes>::CalculateOnIntegrationPoints(rVariable, rOutput, rCurrentProcessInfo);
    }
}

template <unsigned int TDim, unsigned int TNumNodes>
std::vector<double> UPwUpdatedLagrangianElement<TDim, TNumNodes>::GetOptionalPermeabilityUpdateFactors(
    const std::vector<Vector>&) const
{
    return {};
}

template class UPwUpdatedLagrangianElement<2, 3>;
template class UPwUpdatedLagrangianElement<2, 4>;
template class UPwUpdatedLagrangianElement<3, 4>;
template class UPwUpdatedLagrangianElement<3, 8>;

template class UPwUpdatedLagrangianElement<2, 6>;
template class UPwUpdatedLagrangianElement<2, 8>;
template class UPwUpdatedLagrangianElement<2, 9>;
template class UPwUpdatedLagrangianElement<2, 10>;
template class UPwUpdatedLagrangianElement<2, 15>;
template class UPwUpdatedLagrangianElement<3, 10>;
template class UPwUpdatedLagrangianElement<3, 20>;
template class UPwUpdatedLagrangianElement<3, 27>;

} // Namespace Kratos<|MERGE_RESOLUTION|>--- conflicted
+++ resolved
@@ -14,7 +14,6 @@
 
 // Project includes
 #include "custom_elements/U_Pw_updated_lagrangian_element.hpp"
-#include "custom_utilities/equation_of_motion_utilities.h"
 #include "custom_utilities/math_utilities.h"
 #include "custom_utilities/transport_equation_utilities.hpp"
 #include "utilities/math_utils.h"
@@ -49,92 +48,6 @@
 {
     KRATOS_TRY;
 
-<<<<<<< HEAD
-    const GeometryType::IntegrationPointsArrayType& IntegrationPoints =
-        this->GetGeometry().IntegrationPoints(mThisIntegrationMethod);
-
-    // Constitutive Law parameters
-    ConstitutiveLaw::Parameters ConstitutiveParameters(this->GetGeometry(), this->GetProperties(),
-                                                       rCurrentProcessInfo);
-
-    // Stiffness matrix is always needed for Biot coefficient
-    ConstitutiveParameters.Set(ConstitutiveLaw::COMPUTE_CONSTITUTIVE_TENSOR);
-    if (CalculateResidualVectorFlag) ConstitutiveParameters.Set(ConstitutiveLaw::COMPUTE_STRESS);
-    ConstitutiveParameters.Set(ConstitutiveLaw::USE_ELEMENT_PROVIDED_STRAIN);
-
-    ElementVariables Variables;
-    this->InitializeElementVariables(Variables, rCurrentProcessInfo);
-
-    RetentionLaw::Parameters RetentionParameters(this->GetProperties());
-
-    const auto b_matrices = this->CalculateBMatrices(Variables.DN_DXContainer, Variables.NContainer);
-    const auto integration_coefficients =
-        this->CalculateIntegrationCoefficients(IntegrationPoints, Variables.detJContainer);
-    const auto det_Js_initial_configuration = GeoEquationOfMotionUtilities::CalculateDetJsInitialConfiguration(
-        this->GetGeometry(), this->GetIntegrationMethod());
-    const auto integration_coefficients_on_initial_configuration =
-        this->CalculateIntegrationCoefficients(IntegrationPoints, det_Js_initial_configuration);
-
-    const auto deformation_gradients = this->CalculateDeformationGradients();
-    auto       strain_vectors        = StressStrainUtilities::CalculateStrains(
-        deformation_gradients, b_matrices, Variables.DisplacementVector, Variables.UseHenckyStrain,
-        this->GetStressStatePolicy().GetVoigtSize());
-    std::vector<Matrix> constitutive_matrices;
-    this->CalculateAnyOfMaterialResponse(deformation_gradients, ConstitutiveParameters,
-                                         Variables.NContainer, Variables.DN_DXContainer,
-                                         strain_vectors, mStressVector, constitutive_matrices);
-    const auto biot_coefficients = GeoTransportEquationUtilities::CalculateBiotCoefficients(
-        constitutive_matrices, this->GetProperties());
-    const auto fluid_pressures = GeoTransportEquationUtilities::CalculateFluidPressures(
-        Variables.NContainer, Variables.PressureVector);
-    const auto relative_permeability_values = this->CalculateRelativePermeabilityValues(fluid_pressures);
-    const auto degrees_of_saturation     = this->CalculateDegreesOfSaturation(fluid_pressures);
-    const auto derivatives_of_saturation = this->CalculateDerivativesOfSaturation(fluid_pressures);
-    const auto biot_moduli_inverse = GeoTransportEquationUtilities::CalculateInverseBiotModuli(
-        biot_coefficients, degrees_of_saturation, derivatives_of_saturation, this->GetProperties());
-    const auto bishop_coefficients = this->CalculateBishopCoefficients(fluid_pressures);
-
-    for (IndexType GPoint = 0; GPoint < IntegrationPoints.size(); ++GPoint) {
-        this->CalculateKinematics(Variables, GPoint);
-        Variables.B = b_matrices[GPoint];
-
-        // Cauchy strain: This needs to be investigated which strain measure should be used
-        // In some references, e.g. Bathe, suggested to use Almansi strain measure
-        Variables.F                  = deformation_gradients[GPoint];
-        Variables.StrainVector       = strain_vectors[GPoint];
-        Variables.ConstitutiveMatrix = constitutive_matrices[GPoint];
-
-        // Compute Np, Nu and BodyAcceleration
-        GeoElementUtilities::CalculateNuMatrix<TDim, TNumNodes>(Variables.Nu, Variables.NContainer, GPoint);
-        GeoElementUtilities::InterpolateVariableWithComponents<TDim, TNumNodes>(
-            Variables.BodyAcceleration, Variables.NContainer, Variables.VolumeAcceleration, GPoint);
-
-        Variables.RelativePermeability = relative_permeability_values[GPoint];
-        Variables.BishopCoefficient    = bishop_coefficients[GPoint];
-
-        Variables.BiotCoefficient    = biot_coefficients[GPoint];
-        Variables.BiotModulusInverse = biot_moduli_inverse[GPoint];
-        Variables.DegreeOfSaturation = degrees_of_saturation[GPoint];
-
-        Variables.IntegrationCoefficient = integration_coefficients[GPoint];
-
-        Variables.IntegrationCoefficientInitialConfiguration =
-            integration_coefficients_on_initial_configuration[GPoint];
-
-        if (CalculateStiffnessMatrixFlag) {
-            // Contributions to stiffness matrix calculated on the reference config
-            /* Material stiffness matrix */
-            this->CalculateAndAddLHS(rLeftHandSideMatrix, Variables);
-
-            /* Geometric stiffness matrix */
-            if (Variables.ConsiderGeometricStiffness)
-                this->CalculateAndAddGeometricStiffnessMatrix(rLeftHandSideMatrix, Variables, GPoint);
-        }
-
-        if (CalculateResidualVectorFlag) {
-            // Contributions to the right hand side
-            this->CalculateAndAddRHS(rRightHandSideVector, Variables, GPoint);
-=======
     UPwSmallStrainElement<TDim, TNumNodes>::CalculateAll(rLeftHandSideMatrix, rRightHandSideVector,
                                                          rCurrentProcessInfo, CalculateStiffnessMatrixFlag,
                                                          CalculateResidualVectorFlag);
@@ -149,7 +62,6 @@
             this->CalculateAndAddGeometricStiffnessMatrix(
                 rLeftHandSideMatrix, this->mStressVector[GPoint], variables.DN_DXContainer[GPoint],
                 integration_coefficients[GPoint]);
->>>>>>> a25b4854
         }
     }
 
