--- conflicted
+++ resolved
@@ -81,7 +81,8 @@
                                          strain_vectors, mStressVector, constitutive_matrices);
     const auto biot_coefficients = GeoTransportEquationUtilities::CalculateBiotCoefficients(
         constitutive_matrices, this->GetProperties());
-<<<<<<< HEAD
+    const auto relative_permeability_values = this->CalculateRelativePermeabilityValues(
+        GeoTransportEquationUtilities::CalculateFluidPressures(Variables.NContainer, Variables.PressureVector));
     const auto fluid_pressures = GeoTransportEquationUtilities::CalculateFluidPressures(
         Variables.NContainer, Variables.PressureVector);
     const auto degrees_of_saturation = this->CalculateDegreesOfSaturation(fluid_pressures, RetentionParameters);
@@ -89,10 +90,6 @@
         this->CalculateDerivativesOfSaturation(fluid_pressures, RetentionParameters);
     const auto biot_moduli_inverse = GeoTransportEquationUtilities::CalculateInverseBiotModuli(
         biot_coefficients, degrees_of_saturation, derivatives_of_saturation, this->GetProperties());
-=======
-    const auto relative_permeability_values = this->CalculateRelativePermeabilityValues(
-        GeoTransportEquationUtilities::CalculateFluidPressures(Variables.NContainer, Variables.PressureVector));
->>>>>>> e49166da
 
     for (IndexType GPoint = 0; GPoint < IntegrationPoints.size(); ++GPoint) {
         this->CalculateKinematics(Variables, GPoint);
