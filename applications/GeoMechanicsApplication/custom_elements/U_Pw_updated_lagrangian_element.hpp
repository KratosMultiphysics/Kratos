// KRATOS___
//     //   ) )
//    //         ___      ___
//   //  ____  //___) ) //   ) )
//  //    / / //       //   / /
// ((____/ / ((____   ((___/ /  MECHANICS
//
//  License:         geo_mechanics_application/license.txt
//
//  Main authors:    Vahid Galavi
//

#if !defined(KRATOS_GEO_U_PW_UPDATED_LAGRANGIAN_ELEMENT_H_INCLUDED)
#define KRATOS_GEO_U_PW_UPDATED_LAGRANGIAN_ELEMENT_H_INCLUDED

// System includes

// External includes

// Project includes
#include "custom_elements/U_Pw_base_element.hpp"
#include "custom_elements/U_Pw_small_strain_element.hpp"
#include "custom_utilities/element_utilities.hpp"
#include "custom_utilities/stress_strain_utilities.h"
#include "geo_mechanics_application_variables.h"

namespace Kratos
{
///@name Kratos Globals
///@{
///@}
///@name Type Definitions
///@{
///@}
///@name  Enum's
///@{

///@}
///@name  Functions
///@{

///@}
///@name Kratos Classes
///@{

/**
 * @class UPwUpdatedLagrangianElement
 * @brief Updated Lagrangian element for 2D and 3D geometries.
 * @details Implements an Updated Lagrangian definition for U-P elements. This works for arbitrary geometries in 2D and 3D
 * @author Vicente Mataix Ferrandiz (StructuralMechanics)
 * @author Vahid Galavi (Geomechanics)
 */
template <unsigned int TDim, unsigned int TNumNodes>
class KRATOS_API(GEO_MECHANICS_APPLICATION) UPwUpdatedLagrangianElement
    : public UPwSmallStrainElement<TDim, TNumNodes>
{
public:
    ///@name Type Definitions
    ///@{
    using BaseType       = UPwSmallStrainElement<TDim, TNumNodes>;
    using IndexType      = std::size_t;
    using PropertiesType = Properties;
    using NodeType       = Node;
    using GeometryType   = Geometry<NodeType>;
    using NodesArrayType = GeometryType::PointsArrayType;
    using VectorType     = Vector;
    using MatrixType     = Matrix;

    /// Type definition for integration methods
    using IntegrationMethod = GeometryData::IntegrationMethod;

    /// The definition of the sizetype
    using SizeType = std::size_t;
    using UPwBaseElement::CalculateDerivativesOnInitialConfiguration;
    using UPwBaseElement::mConstitutiveLawVector;
    using UPwBaseElement::mRetentionLawVector;
    using UPwBaseElement::mStateVariablesFinalized;
    using UPwBaseElement::mStressVector;
    using UPwBaseElement::mThisIntegrationMethod;

    using ElementVariables = typename UPwSmallStrainElement<TDim, TNumNodes>::ElementVariables;

    /// Counted pointer of UPwUpdatedLagrangianElement
    KRATOS_CLASS_INTRUSIVE_POINTER_DEFINITION(UPwUpdatedLagrangianElement);

    /// Default Constructor
    explicit UPwUpdatedLagrangianElement(IndexType NewId = 0)
        : UPwSmallStrainElement<TDim, TNumNodes>(NewId)
    {
    }

    /// Constructor using an array of nodes
    UPwUpdatedLagrangianElement(IndexType                          NewId,
                                const NodesArrayType&              ThisNodes,
                                std::unique_ptr<StressStatePolicy> pStressStatePolicy)
        : UPwSmallStrainElement<TDim, TNumNodes>(NewId, ThisNodes, std::move(pStressStatePolicy))
    {
    }

    /// Constructor using Geometry
    UPwUpdatedLagrangianElement(IndexType                          NewId,
                                GeometryType::Pointer              pGeometry,
                                std::unique_ptr<StressStatePolicy> pStressStatePolicy)
        : UPwSmallStrainElement<TDim, TNumNodes>(NewId, pGeometry, std::move(pStressStatePolicy))
    {
    }

    /// Constructor using Properties
    UPwUpdatedLagrangianElement(IndexType                          NewId,
                                GeometryType::Pointer              pGeometry,
                                PropertiesType::Pointer            pProperties,
                                std::unique_ptr<StressStatePolicy> pStressStatePolicy)
        : UPwSmallStrainElement<TDim, TNumNodes>(NewId, pGeometry, pProperties, std::move(pStressStatePolicy))
    {
    }

    ~UPwUpdatedLagrangianElement() = default;

    /**
     * @brief Creates a new element
     * @param NewId The Id of the new created element
     * @param pGeom The pointer to the geometry of the element
     * @param pProperties The pointer to property
     * @return The pointer to the created element
     */
    Element::Pointer Create(IndexType NewId, GeometryType::Pointer pGeom, PropertiesType::Pointer pProperties) const override;

    /**
     * @brief Creates a new element
     * @param NewId The Id of the new created element
     * @param ThisNodes The array containing nodes
     * @param pProperties The pointer to property
     * @return The pointer to the created element
     */
    Element::Pointer Create(IndexType               NewId,
                            NodesArrayType const&   ThisNodes,
                            PropertiesType::Pointer pProperties) const override;

    /**
     * @brief Calculate a double Variable on the Element Constitutive Law
     * @param rVariable The variable we want to get
     * @param rOutput The values obtained int the integration points
     * @param rCurrentProcessInfo The current process info instance
     */
    void CalculateOnIntegrationPoints(const Variable<double>& rVariable,
                                      std::vector<double>&    rOutput,
                                      const ProcessInfo&      rCurrentProcessInfo) override;

    /**
     * @brief Calculate a Matrix Variable on the Element Constitutive Law
     * @param rVariable The variable we want to get
     * @param rOutput The values obtained int the integration points
     * @param rCurrentProcessInfo The current process info instance
     */
    void CalculateOnIntegrationPoints(const Variable<Matrix>& rVariable,
                                      std::vector<Matrix>&    rOutput,
                                      const ProcessInfo&      rCurrentProcessInfo) override;

    ///@}
    ///@name Access
    ///@{

    ///@}
    ///@name Inquiry
    ///@{
    ///@}
    ///@name Input and output
    ///@{

    /// Turn back information as a string.
    std::string Info() const override
    {
<<<<<<< HEAD
        std::stringstream buffer;
        std::stringstream claw_buffer;
        if (mConstitutiveLawVector.size() != 0) {
            claw_buffer << mConstitutiveLawVector[0]->Info();
        } else {
            claw_buffer << "not defined";
        }
        buffer << "Updated Lagrangian U-Pw Element #" << this->Id()
               << "\nConstitutive law: " << claw_buffer.str();
        return buffer.str();
    }

    /// Print information about this object.
    void PrintInfo(std::ostream& rOStream) const override
    {
        rOStream << Info();
    }
=======
        const std::string constitutive_info =
            !mConstitutiveLawVector.empty() ? mConstitutiveLawVector[0]->Info() : "not defined";
        return "Updated Lagrangian U-Pw Element #" + std::to_string(this->Id()) +
               "\nConstitutive law: " + constitutive_info;
    }

    /// Print information about this object.
    void PrintInfo(std::ostream& rOStream) const override { rOStream << Info(); }
>>>>>>> cb6a8f99

    /// Print object's data.
    void PrintData(std::ostream& rOStream) const override
    {
        this->pGetGeometry()->PrintData(rOStream);
    }

    ///@}
    ///@name Friends
    ///@{
    ///@}

protected:
    ///@name Protected static Member Variables
    ///@{

    ///@}
    ///@name Protected member Variables
    ///@{

    ///@}
    ///@name Protected Operators
    ///@{

    /**
     * @brief This functions calculates both the RHS and the LHS
     * @param rLeftHandSideMatrix The LHS
     * @param rRightHandSideVector The RHS
     * @param rCurrentProcessInfo The current process info instance
     * @param CalculateStiffnessMatrixFlag The flag to set if compute the LHS
     * @param CalculateResidualVectorFlag The flag to set if compute the RHS
     */
    void CalculateAll(MatrixType&        rLeftHandSideMatrix,
                      VectorType&        rRightHandSideVector,
                      const ProcessInfo& rCurrentProcessInfo,
                      bool               CalculateStiffnessMatrixFlag,
                      bool               CalculateResidualVectorFlag) override;

    std::vector<double> GetOptionalPermeabilityUpdateFactors(const std::vector<Vector>&) const override;

    ///@}
    ///@name Protected Operations
    ///@{
    ///@}
    ///@name Protected  Access
    ///@{
    ///@}
    ///@name Protected Inquiry
    ///@{
    ///@}
    ///@name Protected LifeCycle
    ///@{
    ///@}

private:
    ///@name Static Member Variables
    ///@{

    ///@}
    ///@name Member Variables
    ///@{

    ///@}
    ///@name Private Operators
    ///@{

    // Copy constructor
    UPwUpdatedLagrangianElement(UPwUpdatedLagrangianElement const& rOther);

    ///@}
    ///@name Private Operations
    ///@{

    ///@}
    ///@name Private  Access
    ///@{
    ///@}

    ///@}
    ///@name Serialization
    ///@{
    friend class Serializer;

    // A private default constructor necessary for serialization

    void save(Serializer& rSerializer) const override
    {
        KRATOS_SERIALIZE_SAVE_BASE_CLASS(rSerializer, BaseType);
    }

    void load(Serializer& rSerializer) override
    {
        KRATOS_SERIALIZE_LOAD_BASE_CLASS(rSerializer, BaseType);
    }
};

// Class UPwUpdatedLagrangianElement

///@}
///@name Type Definitions
///@{
///@}
///@name Input and output
///@{
///@}

} // namespace Kratos.
#endif // KRATOS_GEO_U_PW_UPDATED_LAGRANGIAN_ELEMENT_H_INCLUDED  defined<|MERGE_RESOLUTION|>--- conflicted
+++ resolved
@@ -170,25 +170,6 @@
     /// Turn back information as a string.
     std::string Info() const override
     {
-<<<<<<< HEAD
-        std::stringstream buffer;
-        std::stringstream claw_buffer;
-        if (mConstitutiveLawVector.size() != 0) {
-            claw_buffer << mConstitutiveLawVector[0]->Info();
-        } else {
-            claw_buffer << "not defined";
-        }
-        buffer << "Updated Lagrangian U-Pw Element #" << this->Id()
-               << "\nConstitutive law: " << claw_buffer.str();
-        return buffer.str();
-    }
-
-    /// Print information about this object.
-    void PrintInfo(std::ostream& rOStream) const override
-    {
-        rOStream << Info();
-    }
-=======
         const std::string constitutive_info =
             !mConstitutiveLawVector.empty() ? mConstitutiveLawVector[0]->Info() : "not defined";
         return "Updated Lagrangian U-Pw Element #" + std::to_string(this->Id()) +
@@ -197,7 +178,6 @@
 
     /// Print information about this object.
     void PrintInfo(std::ostream& rOStream) const override { rOStream << Info(); }
->>>>>>> cb6a8f99
 
     /// Print object's data.
     void PrintData(std::ostream& rOStream) const override
