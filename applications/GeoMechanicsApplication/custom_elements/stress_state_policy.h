// KRATOS___
//     //   ) )
//    //         ___      ___
//   //  ____  //___) ) //   ) )
//  //    / / //       //   / /
// ((____/ / ((____   ((___/ /  MECHANICS
//
//  License:         geo_mechanics_application/license.txt
//
//  Main authors:    Richard Faasse
//                   Marjan Fathian
//
#pragma once

#include "geo_mechanics_application_constants.h"
#include "geometries/geometry.h"
#include "includes/node.h"
#include "includes/ublas_interface.h"

namespace Kratos
{

class StressStatePolicy
{
public:
    virtual Matrix CalculateBMatrix(const Matrix& GradNpT, const Vector& Np, const Geometry<Node>& rGeometry) const = 0;
    virtual double CalculateIntegrationCoefficient(const Geometry<Node>::IntegrationPointType& rIntegrationPoint,
                                                   double                detJ,
                                                   const Geometry<Node>& rGeometry) const = 0;
<<<<<<< HEAD
    virtual std::unique_ptr<StressStatePolicy> Clone() const                              = 0;
=======
    virtual Vector CalculateGreenLagrangeStrain(const Matrix& rTotalDeformationGradient) const = 0;
    virtual std::unique_ptr<StressStatePolicy> Clone() const = 0;
>>>>>>> 56b8fed6

    virtual ~StressStatePolicy() = default;
};

} // namespace Kratos<|MERGE_RESOLUTION|>--- conflicted
+++ resolved
@@ -27,12 +27,8 @@
     virtual double CalculateIntegrationCoefficient(const Geometry<Node>::IntegrationPointType& rIntegrationPoint,
                                                    double                detJ,
                                                    const Geometry<Node>& rGeometry) const = 0;
-<<<<<<< HEAD
-    virtual std::unique_ptr<StressStatePolicy> Clone() const                              = 0;
-=======
     virtual Vector CalculateGreenLagrangeStrain(const Matrix& rTotalDeformationGradient) const = 0;
     virtual std::unique_ptr<StressStatePolicy> Clone() const = 0;
->>>>>>> 56b8fed6
 
     virtual ~StressStatePolicy() = default;
 };
