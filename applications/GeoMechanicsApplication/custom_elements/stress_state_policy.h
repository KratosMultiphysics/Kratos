// KRATOS___
//     //   ) )
//    //         ___      ___
//   //  ____  //___) ) //   ) )
//  //    / / //       //   / /
// ((____/ / ((____   ((___/ /  MECHANICS
//
//  License:         geo_mechanics_application/license.txt
//
//  Main authors:    Richard Faasse
//                   Marjan Fathian
//
#pragma once

#include "geo_mechanics_application_constants.h"
#include "geometries/geometry.h"
#include "includes/node.h"
#include "includes/ublas_interface.h"

namespace Kratos
{

<<<<<<< HEAD
=======
class Serializer;

>>>>>>> 7161952a
class KRATOS_API(GEO_MECHANICS_APPLICATION) StressStatePolicy
{
public:
    virtual ~StressStatePolicy() = default;

    [[nodiscard]] virtual Matrix CalculateBMatrix(const Matrix&         rDN_DX,
                                                  const Vector&         rN,
                                                  const Geometry<Node>& rGeometry) const = 0;
    [[nodiscard]] virtual double CalculateIntegrationCoefficient(const Geometry<Node>::IntegrationPointType& rIntegrationPoint,
                                                                 double DetJ,
                                                                 const Geometry<Node>& rGeometry) const = 0;
    [[nodiscard]] virtual Vector CalculateGreenLagrangeStrain(const Matrix& rDeformationGradient) const = 0;
    [[nodiscard]] virtual std::unique_ptr<StressStatePolicy> Clone() const               = 0;
    [[nodiscard]] virtual const Vector&                      GetVoigtVector() const      = 0;
    [[nodiscard]] virtual SizeType                           GetVoigtSize() const        = 0;
    [[nodiscard]] virtual SizeType                           GetStressTensorSize() const = 0;

protected:
    static const Vector VoigtVector2D;
    static const Vector VoigtVector3D;

    static constexpr SizeType GetVoigtSize2D() { return VOIGT_SIZE_2D_PLANE_STRAIN; }

    static constexpr SizeType GetVoigtSize3D() { return VOIGT_SIZE_3D; }

    static constexpr SizeType GetStressTensorSize2D() { return STRESS_TENSOR_SIZE_2D; }

    static constexpr SizeType GetStressTensorSize3D() { return STRESS_TENSOR_SIZE_3D; }

private:
    static Vector DefineVoigtVector(std::size_t Dimension);

    static constexpr std::size_t GetVoigtSize(std::size_t Dimension)
    {
        return Dimension == N_DIM_3D ? GetVoigtSize3D() : GetVoigtSize2D();
    }

    static constexpr std::size_t GetStressTensorSize(std::size_t Dimension)
    {
        return Dimension == N_DIM_3D ? GetStressTensorSize3D() : GetStressTensorSize2D();
    }
<<<<<<< HEAD
=======

    friend class Serializer;
    virtual void save(Serializer& rSerializer) const = 0;
    virtual void load(Serializer& rSerializer)       = 0;
>>>>>>> 7161952a
};

} // namespace Kratos<|MERGE_RESOLUTION|>--- conflicted
+++ resolved
@@ -20,11 +20,8 @@
 namespace Kratos
 {
 
-<<<<<<< HEAD
-=======
 class Serializer;
 
->>>>>>> 7161952a
 class KRATOS_API(GEO_MECHANICS_APPLICATION) StressStatePolicy
 {
 public:
@@ -66,13 +63,10 @@
     {
         return Dimension == N_DIM_3D ? GetStressTensorSize3D() : GetStressTensorSize2D();
     }
-<<<<<<< HEAD
-=======
 
     friend class Serializer;
     virtual void save(Serializer& rSerializer) const = 0;
     virtual void load(Serializer& rSerializer)       = 0;
->>>>>>> 7161952a
 };
 
 } // namespace Kratos