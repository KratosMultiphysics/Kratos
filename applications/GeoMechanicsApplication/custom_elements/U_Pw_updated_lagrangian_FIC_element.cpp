--- conflicted
+++ resolved
@@ -189,11 +189,7 @@
 
             // Compute strain
             this->CalculateDeformationGradient(Variables, GPoint);
-<<<<<<< HEAD
-            this->CalculateGreenLagrangeStrain(Variables);
-=======
             Variables.StrainVector = this->CalculateGreenLagrangeStrain(Variables.F);
->>>>>>> 43e2cadd
 
             if (rOutput[GPoint].size2() != TDim) rOutput[GPoint].resize(TDim, TDim, false);
 
