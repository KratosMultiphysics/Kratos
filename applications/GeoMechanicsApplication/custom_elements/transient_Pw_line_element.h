// KRATOS___
//     //   ) )
//    //         ___      ___
//   //  ____  //___) ) //   ) )
//  //    / / //       //   / /
// ((____/ / ((____   ((___/ /  MECHANICS
//
//  License:         geo_mechanics_application/license.txt
//
//  Main authors:    Mohamed Nabi
//                   John van Esch
//

#pragma once

#include "calculation_contribution.h"
#include "compressibility_calculator.h"
#include "custom_retention/retention_law_factory.h"
#include "custom_utilities/dof_utilities.h"
#include "custom_utilities/element_utilities.hpp"
<<<<<<< HEAD
=======
#include "filter_compressibility_calculator.h"
>>>>>>> 7161952a
#include "geo_mechanics_application_variables.h"
#include "includes/cfd_variables.h"
#include "includes/element.h"
#include "includes/serializer.h"
#include "permeability_calculator.h"
<<<<<<< HEAD
=======
#include <numeric>
#include <optional>
>>>>>>> 7161952a

namespace Kratos
{

template <unsigned int TDim, unsigned int TNumNodes>
class KRATOS_API(GEO_MECHANICS_APPLICATION) TransientPwLineElement : public Element
{
public:
    KRATOS_CLASS_INTRUSIVE_POINTER_DEFINITION(TransientPwLineElement);

    explicit TransientPwLineElement(IndexType NewId = 0) : Element(NewId) {}

    TransientPwLineElement(IndexType                                   NewId,
                           const GeometryType::Pointer&                pGeometry,
                           const std::vector<CalculationContribution>& rContributions)
        : Element(NewId, pGeometry), mContributions(rContributions)
    {
    }

    TransientPwLineElement(IndexType                                   NewId,
                           const GeometryType::Pointer&                pGeometry,
                           const PropertiesType::Pointer&              pProperties,
                           const std::vector<CalculationContribution>& rContributions)
        : Element(NewId, pGeometry, pProperties), mContributions(rContributions)
    {
    }

    Element::Pointer Create(IndexType NewId, const NodesArrayType& rThisNodes, PropertiesType::Pointer pProperties) const override
    {
        return make_intrusive<TransientPwLineElement>(NewId, GetGeometry().Create(rThisNodes),
                                                      pProperties, mContributions);
    }

    Element::Pointer Create(IndexType NewId, GeometryType::Pointer pGeom, PropertiesType::Pointer pProperties) const override
    {
        return make_intrusive<TransientPwLineElement>(NewId, pGeom, pProperties, mContributions);
    }

    void GetDofList(DofsVectorType& rElementalDofList, const ProcessInfo&) const override
    {
        rElementalDofList = GetDofs();
    }

    void EquationIdVector(EquationIdVectorType& rResult, const ProcessInfo&) const override
    {
        rResult = Geo::DofUtilities::ExtractEquationIdsFrom(GetDofs());
    }

    void Initialize(const ProcessInfo&) override
    {
        mRetentionLawVector.resize(GetGeometry().IntegrationPointsNumber(GetIntegrationMethod()));

        for (auto& r_retention_law : mRetentionLawVector) {
            r_retention_law = RetentionLawFactory::Clone(GetProperties());
        }
    }

    void CalculateLocalSystem(MatrixType&        rLeftHandSideMatrix,
                              VectorType&        rRightHandSideVector,
                              const ProcessInfo& rCurrentProcessInfo) override
    {
        KRATOS_TRY

        rRightHandSideVector = CalculateFluidBodyVector();
        rLeftHandSideMatrix  = ZeroMatrix{TNumNodes, TNumNodes};

        for (const auto& rContribution : mContributions) {
            const auto calculator = CreateCalculator(rContribution, rCurrentProcessInfo);
            const auto [LHSContribution, RHSContribution] = calculator->LocalSystemContribution();
            rLeftHandSideMatrix += LHSContribution;
            rRightHandSideVector += RHSContribution;
        }

        KRATOS_CATCH("")
    }

    void CalculateRightHandSide(VectorType& rRightHandSideVector, const ProcessInfo& rCurrentProcessInfo) override
    {
        rRightHandSideVector = CalculateFluidBodyVector();
        for (const auto& rContribution : mContributions) {
            const auto calculator = CreateCalculator(rContribution, rCurrentProcessInfo);
            rRightHandSideVector += calculator->RHSContribution();
        }
    }

    void CalculateLeftHandSide(MatrixType& rLeftHandSideMatrix, const ProcessInfo& rCurrentProcessInfo) override
    {
        rLeftHandSideMatrix = ZeroMatrix{TNumNodes, TNumNodes};
        for (const auto& rContribution : mContributions) {
            const auto calculator = CreateCalculator(rContribution, rCurrentProcessInfo);
            rLeftHandSideMatrix += calculator->LHSContribution();
        }
    }

    GeometryData::IntegrationMethod GetIntegrationMethod() const override
    {
        switch (TNumNodes) {
        case 2:
        case 3:
            return GeometryData::IntegrationMethod::GI_GAUSS_2;
        case 4:
            return GeometryData::IntegrationMethod::GI_GAUSS_3;
        case 5:
            return GeometryData::IntegrationMethod::GI_GAUSS_5;
        default:
            KRATOS_ERROR << "Can't return integration method: unexpected number of nodes: " << TNumNodes
                         << std::endl;
        }
    }

    int Check(const ProcessInfo& rCurrentProcessInfo) const override
    {
        KRATOS_TRY

        CheckElementLength();
        CheckHasSolutionStepsDataFor(WATER_PRESSURE);
        CheckHasSolutionStepsDataFor(DT_WATER_PRESSURE);
        CheckHasSolutionStepsDataFor(VOLUME_ACCELERATION);
        CheckHasDofsFor(WATER_PRESSURE);
        CheckProperties();
        CheckForNonZeroZCoordinateIn2D();
        CheckRetentionLaw(rCurrentProcessInfo);

        KRATOS_CATCH("")

        return 0;
    }

private:
    std::vector<RetentionLaw::Pointer>   mRetentionLawVector;
    std::vector<CalculationContribution> mContributions;

<<<<<<< HEAD
    void CheckDomainSize() const
=======
    void CheckElementLength() const
>>>>>>> 7161952a
    {
        constexpr auto min_domain_size = 1.0e-15;
        KRATOS_ERROR_IF(GetGeometry().DomainSize() < min_domain_size)
            << "Length smaller than " << min_domain_size << " for element " << Id() << std::endl;
    }

    void CheckHasSolutionStepsDataFor(const VariableData& rVariable) const
    {
        for (const auto& node : GetGeometry()) {
            KRATOS_ERROR_IF_NOT(node.SolutionStepsDataHas(rVariable))
                << "Missing variable " << rVariable.Name() << " on node " << node.Id() << std::endl;
        }
    }

    void CheckHasDofsFor(const Variable<double>& rVariable) const
    {
        for (const auto& node : GetGeometry()) {
            KRATOS_ERROR_IF_NOT(node.HasDofFor(rVariable))
                << "Missing degree of freedom for " << rVariable.Name() << " on node " << node.Id()
                << std::endl;
        }
    }

    void CheckProperties() const
    {
        CheckProperty(DENSITY_WATER);
        CheckProperty(DENSITY_SOLID);
        constexpr auto max_value = 1.0;
        CheckProperty(POROSITY, max_value);
        CheckProperty(BULK_MODULUS_SOLID);
        CheckProperty(BULK_MODULUS_FLUID);
        CheckProperty(DYNAMIC_VISCOSITY);
        CheckProperty(BIOT_COEFFICIENT);
        CheckProperty(PERMEABILITY_XX);
    }

    void CheckProperty(const Kratos::Variable<double>& rVariable, std::optional<double> MaxValue = std::nullopt) const
    {
        KRATOS_ERROR_IF_NOT(GetProperties().Has(rVariable))
            << rVariable.Name()
            << " does not exist in the material properties (Id = " << GetProperties().Id()
            << ") at element " << Id() << std::endl;
        constexpr auto min_value = 0.0;
        if (MaxValue.has_value()) {
            KRATOS_ERROR_IF(GetProperties()[rVariable] < min_value ||
                            GetProperties()[rVariable] > MaxValue.value())
                << rVariable.Name() << " of material Id = " << GetProperties().Id() << " at element "
                << Id() << " has an invalid value " << GetProperties()[rVariable] << " which is outside of the range [ "
                << min_value << ", " << MaxValue.value() << "]" << std::endl;
        } else {
            KRATOS_ERROR_IF(GetProperties()[rVariable] < min_value)
                << rVariable.Name() << " of material Id = " << GetProperties().Id()
                << " at element " << Id() << " has an invalid value " << GetProperties()[rVariable]
                << " which is below the minimum allowed value of " << min_value << std::endl;
        }
    }

    void CheckProperty(const Kratos::Variable<std::string>& rVariable, const std::string& rName) const
    {
        KRATOS_ERROR_IF_NOT(GetProperties().Has(rVariable))
            << rVariable.Name() << " does not exist in the pressure element's properties" << std::endl;
        KRATOS_ERROR_IF_NOT(GetProperties()[rVariable] == rName)
            << rVariable.Name() << " has a value of (" << GetProperties()[rVariable]
            << ") instead of (" << rName << ") at element " << Id() << std::endl;
    }

    void CheckForNonZeroZCoordinateIn2D() const
    {
        if constexpr (TDim == 2) {
            const auto& r_geometry = GetGeometry();
            auto        pos        = std::find_if(r_geometry.begin(), r_geometry.end(),
                                                  [](const auto& node) { return node.Z() != 0.0; });
            KRATOS_ERROR_IF_NOT(pos == r_geometry.end())
                << "Node with non-zero Z coordinate found. Id: " << pos->Id() << std::endl;
        }
    }

<<<<<<< HEAD
=======
    void CheckRetentionLaw(const ProcessInfo& rCurrentProcessInfo) const
    {
        if (!mRetentionLawVector.empty()) {
            mRetentionLawVector[0]->Check(this->GetProperties(), rCurrentProcessInfo);
        }
    }

>>>>>>> 7161952a
    Vector CalculateIntegrationCoefficients(const Vector& rDetJContainer) const
    {
        const auto& r_properties         = GetProperties();
        const auto& r_integration_points = GetGeometry().IntegrationPoints(GetIntegrationMethod());

        auto result = Vector{r_integration_points.size()};
        std::transform(r_integration_points.begin(), r_integration_points.end(), rDetJContainer.begin(),
                       result.begin(), [&r_properties](const auto& rIntegrationPoint, const auto& rDetJ) {
            return rIntegrationPoint.Weight() * rDetJ * r_properties[CROSS_AREA];
        });
        return result;
<<<<<<< HEAD
=======
    }

    array_1d<double, TNumNodes> GetNodalValuesOf(const Variable<double>& rNodalVariable) const
    {
        auto        result     = array_1d<double, TNumNodes>{};
        const auto& r_geometry = GetGeometry();
        std::transform(r_geometry.begin(), r_geometry.end(), result.begin(), [&rNodalVariable](const auto& node) {
            return node.FastGetSolutionStepValue(rNodalVariable);
        });
        return result;
    }

    array_1d<double, TNumNodes> CalculateFluidBodyVector() const
    {
        Vector det_J_container;
        GetGeometry().DeterminantOfJacobian(det_J_container, this->GetIntegrationMethod());
        GeometryType::ShapeFunctionsGradientsType shape_function_gradients =
            GetGeometry().ShapeFunctionsLocalGradients(this->GetIntegrationMethod());
        std::transform(shape_function_gradients.begin(), shape_function_gradients.end(),
                       det_J_container.begin(), shape_function_gradients.begin(), std::divides<>());
        const Matrix& N_container = GetGeometry().ShapeFunctionsValues(GetIntegrationMethod());

        const auto integration_coefficients = CalculateIntegrationCoefficients(det_J_container);

        const auto&                 r_properties = GetProperties();
        BoundedMatrix<double, 1, 1> constitutive_matrix;
        GeoElementUtilities::FillPermeabilityMatrix(constitutive_matrix, r_properties);

        RetentionLaw::Parameters RetentionParameters(GetProperties());

        const auto projected_gravity = CalculateProjectedGravityAtIntegrationPoints(N_container);

        array_1d<double, TNumNodes> fluid_body_vector = ZeroVector(TNumNodes);
        for (unsigned int integration_point_index = 0;
             integration_point_index < GetGeometry().IntegrationPointsNumber(GetIntegrationMethod());
             ++integration_point_index) {
            const auto N = Vector{row(N_container, integration_point_index)};
            double     RelativePermeability =
                mRetentionLawVector[integration_point_index]->CalculateRelativePermeability(RetentionParameters);
            fluid_body_vector +=
                r_properties[DENSITY_WATER] * RelativePermeability *
                prod(prod(shape_function_gradients[integration_point_index], constitutive_matrix),
                     ScalarVector(1, projected_gravity[integration_point_index])) *
                integration_coefficients[integration_point_index] / r_properties[DYNAMIC_VISCOSITY];
        }
        return fluid_body_vector;
    }

    Vector CalculateProjectedGravityAtIntegrationPoints(const Matrix& rNContainer) const
    {
        const auto number_integration_points = GetGeometry().IntegrationPointsNumber(GetIntegrationMethod());
        GeometryType::JacobiansType J_container{number_integration_points};
        for (auto& j : J_container) {
            j.resize(GetGeometry().WorkingSpaceDimension(), GetGeometry().LocalSpaceDimension(), false);
        }
        GetGeometry().Jacobian(J_container, this->GetIntegrationMethod());

        array_1d<double, TNumNodes * TDim> volume_acceleration;
        GeoElementUtilities::GetNodalVariableVector<TDim, TNumNodes>(
            volume_acceleration, GetGeometry(), VOLUME_ACCELERATION);
        array_1d<double, TDim> body_acceleration;

        Vector projected_gravity = ZeroVector(number_integration_points);

        for (unsigned int integration_point_index = 0;
             integration_point_index < number_integration_points; ++integration_point_index) {
            GeoElementUtilities::InterpolateVariableWithComponents<TDim, TNumNodes>(
                body_acceleration, rNContainer, volume_acceleration, integration_point_index);
            array_1d<double, TDim> tangent_vector = column(J_container[integration_point_index], 0);
            tangent_vector /= norm_2(tangent_vector);
            projected_gravity(integration_point_index) = std::inner_product(
                tangent_vector.begin(), tangent_vector.end(), body_acceleration.begin(), 0.0);
        }
        return projected_gravity;
>>>>>>> 7161952a
    }

    std::unique_ptr<ContributionCalculator> CreateCalculator(const CalculationContribution& rContribution,
                                                             const ProcessInfo& rCurrentProcessInfo)
    {
        switch (rContribution) {
        case CalculationContribution::Permeability:
            return std::make_unique<PermeabilityCalculator>(CreatePermeabilityInputProvider());
        case CalculationContribution::Compressibility:
            if (GetProperties()[RETENTION_LAW] == "PressureFilterLaw") {
                return std::make_unique<FilterCompressibilityCalculator>(
                    CreateFilterCompressibilityInputProvider(rCurrentProcessInfo));
            }
            return std::make_unique<CompressibilityCalculator>(CreateCompressibilityInputProvider(rCurrentProcessInfo));
        default:
            KRATOS_ERROR << "Unknown contribution" << std::endl;
        }
    }

<<<<<<< HEAD
    array_1d<double, TNumNodes> CalculateFluidBodyVector() const
    {
        Vector det_J_container;
        GetGeometry().DeterminantOfJacobian(det_J_container, this->GetIntegrationMethod());
        GeometryType::ShapeFunctionsGradientsType shape_function_gradients =
            GetGeometry().ShapeFunctionsLocalGradients(this->GetIntegrationMethod());
        std::transform(shape_function_gradients.begin(), shape_function_gradients.end(),
                       det_J_container.begin(), shape_function_gradients.begin(), std::divides<>());
        const Matrix& N_container = GetGeometry().ShapeFunctionsValues(GetIntegrationMethod());

        const auto integration_coefficients = CalculateIntegrationCoefficients(det_J_container);

        const std::size_t number_integration_points =
            GetGeometry().IntegrationPointsNumber(GetIntegrationMethod());
        GeometryType::JacobiansType J_container;
        J_container.resize(number_integration_points, false);
        for (std::size_t i = 0; i < number_integration_points; ++i) {
            J_container[i].resize(GetGeometry().WorkingSpaceDimension(),
                                  GetGeometry().LocalSpaceDimension(), false);
        }
        GetGeometry().Jacobian(J_container, this->GetIntegrationMethod());

        const auto&                 r_properties = GetProperties();
        BoundedMatrix<double, 1, 1> constitutive_matrix;
        GeoElementUtilities::FillPermeabilityMatrix(constitutive_matrix, r_properties);

        RetentionLaw::Parameters RetentionParameters(GetProperties());

        array_1d<double, TNumNodes * TDim> volume_acceleration;
        GeoElementUtilities::GetNodalVariableVector<TDim, TNumNodes>(
            volume_acceleration, GetGeometry(), VOLUME_ACCELERATION);

        array_1d<double, TNumNodes> fluid_body_vector = ZeroVector(TNumNodes);
        for (unsigned int integration_point_index = 0;
             integration_point_index < GetGeometry().IntegrationPointsNumber(GetIntegrationMethod());
             ++integration_point_index) {
            array_1d<double, TDim> body_acceleration;
            GeoElementUtilities::InterpolateVariableWithComponents<TDim, TNumNodes>(
                body_acceleration, N_container, volume_acceleration, integration_point_index);
=======
    CompressibilityCalculator::InputProvider CreateCompressibilityInputProvider(const ProcessInfo& rCurrentProcessInfo)
    {
        return CompressibilityCalculator::InputProvider(
            MakePropertiesGetter(), MakeRetentionLawsGetter(), MakeNContainerGetter(),
            MakeIntegrationCoefficientsGetter(), MakeMatrixScalarFactorGetter(rCurrentProcessInfo),
            MakeNodalVariableGetter());
    }

    FilterCompressibilityCalculator::InputProvider CreateFilterCompressibilityInputProvider(const ProcessInfo& rCurrentProcessInfo)
    {
        return FilterCompressibilityCalculator::InputProvider(
            MakePropertiesGetter(), MakeNContainerGetter(), MakeIntegrationCoefficientsGetter(),
            MakeProjectedGravityForIntegrationPointsGetter(),
            MakeMatrixScalarFactorGetter(rCurrentProcessInfo), MakeNodalVariableGetter());
    }

    PermeabilityCalculator::InputProvider CreatePermeabilityInputProvider()
    {
        return PermeabilityCalculator::InputProvider(
            MakePropertiesGetter(), MakeRetentionLawsGetter(), MakeIntegrationCoefficientsGetter(),
            MakeNodalVariableGetter(), MakeShapeFunctionLocalGradientsGetter());
    }

    auto MakePropertiesGetter()
    {
        return [this]() -> const Properties& { return GetProperties(); };
    }

    auto MakeRetentionLawsGetter()
    {
        return [this]() -> const std::vector<RetentionLaw::Pointer>& { return mRetentionLawVector; };
    }

    auto MakeNContainerGetter()
    {
        return [this]() -> const Matrix& {
            return GetGeometry().ShapeFunctionsValues(GetIntegrationMethod());
        };
    }

    auto MakeIntegrationCoefficientsGetter()
    {
        return [this]() -> Vector {
            Vector det_J_container;
            GetGeometry().DeterminantOfJacobian(det_J_container, this->GetIntegrationMethod());
            return CalculateIntegrationCoefficients(det_J_container);
        };
    }

    auto MakeProjectedGravityForIntegrationPointsGetter()
    {
        return [this]() -> Vector {
            return CalculateProjectedGravityAtIntegrationPoints(
                GetGeometry().ShapeFunctionsValues(GetIntegrationMethod()));
        };
    }
>>>>>>> 7161952a

    static auto MakeMatrixScalarFactorGetter(const ProcessInfo& rCurrentProcessInfo)
    {
        return [&rCurrentProcessInfo]() { return rCurrentProcessInfo[DT_PRESSURE_COEFFICIENT]; };
    }

<<<<<<< HEAD
            array_1d<double, 1> projected_gravity = ZeroVector(1);
            projected_gravity(0) = MathUtils<double>::Dot(tangent_vector, body_acceleration);
            const auto N         = Vector{row(N_container, integration_point_index)};
            double     RelativePermeability =
                mRetentionLawVector[integration_point_index]->CalculateRelativePermeability(RetentionParameters);
            fluid_body_vector +=
                r_properties[DENSITY_WATER] * RelativePermeability *
                prod(prod(shape_function_gradients[integration_point_index], constitutive_matrix), projected_gravity) *
                integration_coefficients[integration_point_index] / r_properties[DYNAMIC_VISCOSITY];
        }
        return fluid_body_vector;
    }

    std::unique_ptr<ContributionCalculator> CreateCalculator(const CalculationContribution& rContribution,
                                                             const ProcessInfo& rCurrentProcessInfo)
    {
        switch (rContribution) {
        case CalculationContribution::Permeability:
            return std::make_unique<PermeabilityCalculator>(CreatePermeabilityInputProvider());
        case CalculationContribution::Compressibility:
            return std::make_unique<CompressibilityCalculator>(CreateCompressibilityInputProvider(rCurrentProcessInfo));
        default:
            KRATOS_ERROR << "Unknown contribution" << std::endl;
        }
    }

    CompressibilityCalculator::InputProvider CreateCompressibilityInputProvider(const ProcessInfo& rCurrentProcessInfo)
    {
        return CompressibilityCalculator::InputProvider(
            MakePropertiesGetter(), MakeRetentionLawsGetter(), MakeNContainerGetter(),
            MakeIntegrationCoefficientsGetter(), MakeMatrixScalarFactorGetter(rCurrentProcessInfo),
            MakeNodalVariableGetter());
    }

    PermeabilityCalculator::InputProvider CreatePermeabilityInputProvider()
    {
        return PermeabilityCalculator::InputProvider(
            MakePropertiesGetter(), MakeRetentionLawsGetter(), MakeIntegrationCoefficientsGetter(),
            MakeNodalVariableGetter(), MakeShapeFunctionLocalGradientsGetter());
    }

    auto MakePropertiesGetter()
    {
        return [this]() -> const Properties& { return GetProperties(); };
    }

    auto MakeRetentionLawsGetter()
    {
        return [this]() -> const std::vector<RetentionLaw::Pointer>& { return mRetentionLawVector; };
    }

    auto MakeNContainerGetter()
    {
        return [this]() -> const Matrix& {
            return GetGeometry().ShapeFunctionsValues(GetIntegrationMethod());
        };
    }

    auto MakeIntegrationCoefficientsGetter()
    {
        return [this]() -> Vector {
            Vector det_J_container;
            GetGeometry().DeterminantOfJacobian(det_J_container, this->GetIntegrationMethod());
            return CalculateIntegrationCoefficients(det_J_container);
        };
    }

    static auto MakeMatrixScalarFactorGetter(const ProcessInfo& rCurrentProcessInfo)
    {
        return [&rCurrentProcessInfo]() { return rCurrentProcessInfo[DT_PRESSURE_COEFFICIENT]; };
    }

    auto MakeNodalVariableGetter() const
    {
        return
            [this](const Variable<double>& variable) -> Vector { return GetNodalValuesOf(variable); };
    }

=======
    auto MakeNodalVariableGetter() const
    {
        return
            [this](const Variable<double>& variable) -> Vector { return GetNodalValuesOf(variable); };
    }

>>>>>>> 7161952a
    auto MakeShapeFunctionLocalGradientsGetter()
    {
        return [this]() {
            Vector det_J_container;
            GetGeometry().DeterminantOfJacobian(det_J_container, this->GetIntegrationMethod());
            GeometryType::ShapeFunctionsGradientsType dN_dX_container =
                GetGeometry().ShapeFunctionsLocalGradients(this->GetIntegrationMethod());
            std::transform(dN_dX_container.begin(), dN_dX_container.end(), det_J_container.begin(),
                           dN_dX_container.begin(), std::divides<>());

            return dN_dX_container;
        };
    }

    [[nodiscard]] DofsVectorType GetDofs() const
    {
        return Geo::DofUtilities::ExtractDofsFromNodes(GetGeometry(), WATER_PRESSURE);
    }

    friend class Serializer;

    void save(Serializer& rSerializer) const override
    {
        KRATOS_SERIALIZE_SAVE_BASE_CLASS(rSerializer, Element)
        rSerializer.save("RetentionlawVector", mRetentionLawVector);
    }

    void load(Serializer& rSerializer) override
    {
        KRATOS_SERIALIZE_LOAD_BASE_CLASS(rSerializer, Element)
    }
};

} // namespace Kratos<|MERGE_RESOLUTION|>--- conflicted
+++ resolved
@@ -18,20 +18,14 @@
 #include "custom_retention/retention_law_factory.h"
 #include "custom_utilities/dof_utilities.h"
 #include "custom_utilities/element_utilities.hpp"
-<<<<<<< HEAD
-=======
 #include "filter_compressibility_calculator.h"
->>>>>>> 7161952a
 #include "geo_mechanics_application_variables.h"
 #include "includes/cfd_variables.h"
 #include "includes/element.h"
 #include "includes/serializer.h"
 #include "permeability_calculator.h"
-<<<<<<< HEAD
-=======
 #include <numeric>
 #include <optional>
->>>>>>> 7161952a
 
 namespace Kratos
 {
@@ -164,11 +158,7 @@
     std::vector<RetentionLaw::Pointer>   mRetentionLawVector;
     std::vector<CalculationContribution> mContributions;
 
-<<<<<<< HEAD
-    void CheckDomainSize() const
-=======
     void CheckElementLength() const
->>>>>>> 7161952a
     {
         constexpr auto min_domain_size = 1.0e-15;
         KRATOS_ERROR_IF(GetGeometry().DomainSize() < min_domain_size)
@@ -246,8 +236,6 @@
         }
     }
 
-<<<<<<< HEAD
-=======
     void CheckRetentionLaw(const ProcessInfo& rCurrentProcessInfo) const
     {
         if (!mRetentionLawVector.empty()) {
@@ -255,7 +243,6 @@
         }
     }
 
->>>>>>> 7161952a
     Vector CalculateIntegrationCoefficients(const Vector& rDetJContainer) const
     {
         const auto& r_properties         = GetProperties();
@@ -267,8 +254,6 @@
             return rIntegrationPoint.Weight() * rDetJ * r_properties[CROSS_AREA];
         });
         return result;
-<<<<<<< HEAD
-=======
     }
 
     array_1d<double, TNumNodes> GetNodalValuesOf(const Variable<double>& rNodalVariable) const
@@ -343,7 +328,6 @@
                 tangent_vector.begin(), tangent_vector.end(), body_acceleration.begin(), 0.0);
         }
         return projected_gravity;
->>>>>>> 7161952a
     }
 
     std::unique_ptr<ContributionCalculator> CreateCalculator(const CalculationContribution& rContribution,
@@ -363,47 +347,6 @@
         }
     }
 
-<<<<<<< HEAD
-    array_1d<double, TNumNodes> CalculateFluidBodyVector() const
-    {
-        Vector det_J_container;
-        GetGeometry().DeterminantOfJacobian(det_J_container, this->GetIntegrationMethod());
-        GeometryType::ShapeFunctionsGradientsType shape_function_gradients =
-            GetGeometry().ShapeFunctionsLocalGradients(this->GetIntegrationMethod());
-        std::transform(shape_function_gradients.begin(), shape_function_gradients.end(),
-                       det_J_container.begin(), shape_function_gradients.begin(), std::divides<>());
-        const Matrix& N_container = GetGeometry().ShapeFunctionsValues(GetIntegrationMethod());
-
-        const auto integration_coefficients = CalculateIntegrationCoefficients(det_J_container);
-
-        const std::size_t number_integration_points =
-            GetGeometry().IntegrationPointsNumber(GetIntegrationMethod());
-        GeometryType::JacobiansType J_container;
-        J_container.resize(number_integration_points, false);
-        for (std::size_t i = 0; i < number_integration_points; ++i) {
-            J_container[i].resize(GetGeometry().WorkingSpaceDimension(),
-                                  GetGeometry().LocalSpaceDimension(), false);
-        }
-        GetGeometry().Jacobian(J_container, this->GetIntegrationMethod());
-
-        const auto&                 r_properties = GetProperties();
-        BoundedMatrix<double, 1, 1> constitutive_matrix;
-        GeoElementUtilities::FillPermeabilityMatrix(constitutive_matrix, r_properties);
-
-        RetentionLaw::Parameters RetentionParameters(GetProperties());
-
-        array_1d<double, TNumNodes * TDim> volume_acceleration;
-        GeoElementUtilities::GetNodalVariableVector<TDim, TNumNodes>(
-            volume_acceleration, GetGeometry(), VOLUME_ACCELERATION);
-
-        array_1d<double, TNumNodes> fluid_body_vector = ZeroVector(TNumNodes);
-        for (unsigned int integration_point_index = 0;
-             integration_point_index < GetGeometry().IntegrationPointsNumber(GetIntegrationMethod());
-             ++integration_point_index) {
-            array_1d<double, TDim> body_acceleration;
-            GeoElementUtilities::InterpolateVariableWithComponents<TDim, TNumNodes>(
-                body_acceleration, N_container, volume_acceleration, integration_point_index);
-=======
     CompressibilityCalculator::InputProvider CreateCompressibilityInputProvider(const ProcessInfo& rCurrentProcessInfo)
     {
         return CompressibilityCalculator::InputProvider(
@@ -460,80 +403,6 @@
                 GetGeometry().ShapeFunctionsValues(GetIntegrationMethod()));
         };
     }
->>>>>>> 7161952a
-
-    static auto MakeMatrixScalarFactorGetter(const ProcessInfo& rCurrentProcessInfo)
-    {
-        return [&rCurrentProcessInfo]() { return rCurrentProcessInfo[DT_PRESSURE_COEFFICIENT]; };
-    }
-
-<<<<<<< HEAD
-            array_1d<double, 1> projected_gravity = ZeroVector(1);
-            projected_gravity(0) = MathUtils<double>::Dot(tangent_vector, body_acceleration);
-            const auto N         = Vector{row(N_container, integration_point_index)};
-            double     RelativePermeability =
-                mRetentionLawVector[integration_point_index]->CalculateRelativePermeability(RetentionParameters);
-            fluid_body_vector +=
-                r_properties[DENSITY_WATER] * RelativePermeability *
-                prod(prod(shape_function_gradients[integration_point_index], constitutive_matrix), projected_gravity) *
-                integration_coefficients[integration_point_index] / r_properties[DYNAMIC_VISCOSITY];
-        }
-        return fluid_body_vector;
-    }
-
-    std::unique_ptr<ContributionCalculator> CreateCalculator(const CalculationContribution& rContribution,
-                                                             const ProcessInfo& rCurrentProcessInfo)
-    {
-        switch (rContribution) {
-        case CalculationContribution::Permeability:
-            return std::make_unique<PermeabilityCalculator>(CreatePermeabilityInputProvider());
-        case CalculationContribution::Compressibility:
-            return std::make_unique<CompressibilityCalculator>(CreateCompressibilityInputProvider(rCurrentProcessInfo));
-        default:
-            KRATOS_ERROR << "Unknown contribution" << std::endl;
-        }
-    }
-
-    CompressibilityCalculator::InputProvider CreateCompressibilityInputProvider(const ProcessInfo& rCurrentProcessInfo)
-    {
-        return CompressibilityCalculator::InputProvider(
-            MakePropertiesGetter(), MakeRetentionLawsGetter(), MakeNContainerGetter(),
-            MakeIntegrationCoefficientsGetter(), MakeMatrixScalarFactorGetter(rCurrentProcessInfo),
-            MakeNodalVariableGetter());
-    }
-
-    PermeabilityCalculator::InputProvider CreatePermeabilityInputProvider()
-    {
-        return PermeabilityCalculator::InputProvider(
-            MakePropertiesGetter(), MakeRetentionLawsGetter(), MakeIntegrationCoefficientsGetter(),
-            MakeNodalVariableGetter(), MakeShapeFunctionLocalGradientsGetter());
-    }
-
-    auto MakePropertiesGetter()
-    {
-        return [this]() -> const Properties& { return GetProperties(); };
-    }
-
-    auto MakeRetentionLawsGetter()
-    {
-        return [this]() -> const std::vector<RetentionLaw::Pointer>& { return mRetentionLawVector; };
-    }
-
-    auto MakeNContainerGetter()
-    {
-        return [this]() -> const Matrix& {
-            return GetGeometry().ShapeFunctionsValues(GetIntegrationMethod());
-        };
-    }
-
-    auto MakeIntegrationCoefficientsGetter()
-    {
-        return [this]() -> Vector {
-            Vector det_J_container;
-            GetGeometry().DeterminantOfJacobian(det_J_container, this->GetIntegrationMethod());
-            return CalculateIntegrationCoefficients(det_J_container);
-        };
-    }
 
     static auto MakeMatrixScalarFactorGetter(const ProcessInfo& rCurrentProcessInfo)
     {
@@ -546,14 +415,6 @@
             [this](const Variable<double>& variable) -> Vector { return GetNodalValuesOf(variable); };
     }
 
-=======
-    auto MakeNodalVariableGetter() const
-    {
-        return
-            [this](const Variable<double>& variable) -> Vector { return GetNodalValuesOf(variable); };
-    }
-
->>>>>>> 7161952a
     auto MakeShapeFunctionLocalGradientsGetter()
     {
         return [this]() {
