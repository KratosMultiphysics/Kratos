// KRATOS___
//     //   ) )
//    //         ___      ___
//   //  ____  //___) ) //   ) )
//  //    / / //       //   / /
// ((____/ / ((____   ((___/ /  MECHANICS
//
//  License:         geo_mechanics_application/license.txt
//
//  Main authors:    Vahid Galavi
//

#if !defined(KRATOS_GEO_U_PW_SMALL_STRAIN_AXISYMMETRIC_ELEMENT_H_INCLUDED)
#define KRATOS_GEO_U_PW_SMALL_STRAIN_AXISYMMETRIC_ELEMENT_H_INCLUDED

// Project includes
#include "includes/serializer.h"

// Application includes
#include "custom_elements/U_Pw_small_strain_element.hpp"
#include "custom_utilities/element_utilities.hpp"
#include "custom_utilities/stress_strain_utilities.hpp"
#include "geo_mechanics_application_variables.h"

namespace Kratos
{

template <unsigned int TDim, unsigned int TNumNodes>
class KRATOS_API(GEO_MECHANICS_APPLICATION) UPwSmallStrainAxisymmetricElement
    : public UPwSmallStrainElement<TDim, TNumNodes>
{
public:
    KRATOS_CLASS_INTRUSIVE_POINTER_DEFINITION(UPwSmallStrainAxisymmetricElement);

    using IndexType      = std::size_t;
    using PropertiesType = Properties;
    using NodeType       = Node;
    using GeometryType   = Geometry<NodeType>;
    using NodesArrayType = GeometryType::PointsArrayType;
    using VectorType     = Vector;
    using MatrixType     = Matrix;
    using SizeType       = std::size_t;
    using UPwBaseElement<TDim, TNumNodes>::mConstitutiveLawVector;
<<<<<<< HEAD
    using typename UPwSmallStrainElement<TDim, TNumNodes>::ElementVariables;
=======
>>>>>>> 43e2cadd

    /// Default Constructor
    explicit UPwSmallStrainAxisymmetricElement(IndexType NewId = 0)
        : UPwSmallStrainElement<TDim, TNumNodes>(NewId)
    {
    }

    /// Constructor using an array of nodes
    UPwSmallStrainAxisymmetricElement(IndexType NewId, const NodesArrayType& ThisNodes)
        : UPwSmallStrainElement<TDim, TNumNodes>(NewId, ThisNodes)
    {
    }

    /// Constructor using Geometry
    UPwSmallStrainAxisymmetricElement(IndexType NewId, GeometryType::Pointer pGeometry)
        : UPwSmallStrainElement<TDim, TNumNodes>(NewId, pGeometry)
    {
    }

    /// Constructor using Properties
    UPwSmallStrainAxisymmetricElement(IndexType NewId, GeometryType::Pointer pGeometry, PropertiesType::Pointer pProperties)
        : UPwSmallStrainElement<TDim, TNumNodes>(NewId, pGeometry, pProperties)
    {
    }

    /// Destructor
    ~UPwSmallStrainAxisymmetricElement() override {}

    ///----------------------------------------------------------------------------------------------------------------------------------------------------------------------------------

    Element::Pointer Create(IndexType               NewId,
                            NodesArrayType const&   ThisNodes,
                            PropertiesType::Pointer pProperties) const override;

    Element::Pointer Create(IndexType NewId, GeometryType::Pointer pGeom, PropertiesType::Pointer pProperties) const override;

    ///----------------------------------------------------------------------------------------------------------------------------------------------------------------------------------

    // Turn back information as a string.
    std::string Info() const override
    {
        std::stringstream buffer;
        buffer << "U-Pw small strain axial symmetric Element #" << this->Id()
               << "\nConstitutive law: " << mConstitutiveLawVector[0]->Info();
        return buffer.str();
    }

    // Print information about this object.
    void PrintInfo(std::ostream& rOStream) const override
    {
        rOStream << "U-Pw small strain axial symmetric Element #" << this->Id()
                 << "\nConstitutive law: " << mConstitutiveLawVector[0]->Info();
    }

    ///----------------------------------------------------------------------------------------------------------------------------------------------------------------------------------

protected:
    /// Member Variables

    ///----------------------------------------------------------------------------------------------------------------------------------------------------------------------------------

    void CalculateBMatrix(Matrix& rB, const Matrix& GradNpT, const Vector& Np) override;

    double CalculateIntegrationCoefficient(const GeometryType::IntegrationPointsArrayType& IntegrationPoints,
                                           unsigned int PointNumber,
                                           double       detJ) override;

<<<<<<< HEAD
    void CalculateGreenLagrangeStrain(ElementVariables& rVariables) override;
=======
    Vector CalculateGreenLagrangeStrain(const Matrix& rDeformationGradient) override;
>>>>>>> 43e2cadd

    ///----------------------------------------------------------------------------------------------------------------------------------------------------------------------------------

private:
    /// Member Variables

    ///----------------------------------------------------------------------------------------------------------------------------------------------------------------------------------

    /// Serialization

    friend class Serializer;

    void save(Serializer& rSerializer) const override
    {
        KRATOS_SERIALIZE_SAVE_BASE_CLASS(rSerializer, Element)
    }

    void load(Serializer& rSerializer) override{KRATOS_SERIALIZE_LOAD_BASE_CLASS(rSerializer, Element)}

    // Assignment operator.
    UPwSmallStrainAxisymmetricElement&
    operator=(UPwSmallStrainAxisymmetricElement const& rOther);

    // Copy constructor.
    UPwSmallStrainAxisymmetricElement(UPwSmallStrainAxisymmetricElement const& rOther);

    // Private Operations
<<<<<<< HEAD
};

// Class UPwSmallStrainAxisymmetricElement
=======
}; // Class UPwSmallStrainAxisymmetricElement
>>>>>>> 43e2cadd

} // namespace Kratos

#endif // KRATOS_GEO_U_PW_SMALL_STRAIN_AXISYMMETRIC_ELEMENT_H_INCLUDED  defined<|MERGE_RESOLUTION|>--- conflicted
+++ resolved
@@ -41,10 +41,6 @@
     using MatrixType     = Matrix;
     using SizeType       = std::size_t;
     using UPwBaseElement<TDim, TNumNodes>::mConstitutiveLawVector;
-<<<<<<< HEAD
-    using typename UPwSmallStrainElement<TDim, TNumNodes>::ElementVariables;
-=======
->>>>>>> 43e2cadd
 
     /// Default Constructor
     explicit UPwSmallStrainAxisymmetricElement(IndexType NewId = 0)
@@ -112,11 +108,7 @@
                                            unsigned int PointNumber,
                                            double       detJ) override;
 
-<<<<<<< HEAD
-    void CalculateGreenLagrangeStrain(ElementVariables& rVariables) override;
-=======
     Vector CalculateGreenLagrangeStrain(const Matrix& rDeformationGradient) override;
->>>>>>> 43e2cadd
 
     ///----------------------------------------------------------------------------------------------------------------------------------------------------------------------------------
 
@@ -144,13 +136,7 @@
     UPwSmallStrainAxisymmetricElement(UPwSmallStrainAxisymmetricElement const& rOther);
 
     // Private Operations
-<<<<<<< HEAD
-};
-
-// Class UPwSmallStrainAxisymmetricElement
-=======
 }; // Class UPwSmallStrainAxisymmetricElement
->>>>>>> 43e2cadd
 
 } // namespace Kratos
 
