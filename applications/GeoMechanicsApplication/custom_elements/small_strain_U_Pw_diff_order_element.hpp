// KRATOS___
//     //   ) )
//    //         ___      ___
//   //  ____  //___) ) //   ) )
//  //    / / //       //   / /
// ((____/ / ((____   ((___/ /  MECHANICS
//
//  License:         geo_mechanics_application/license.txt
//
//  Main authors:    Ignasi de Pouplana,
//                   Vahid Galavi
//

#if !defined(KRATOS_GEO_SMALL_STRAIN_U_PW_DIFF_ORDER_ELEMENT_H_INCLUDED)
#define KRATOS_GEO_SMALL_STRAIN_U_PW_DIFF_ORDER_ELEMENT_H_INCLUDED

// Project includes
#include "containers/array_1d.h"
#include "custom_retention/retention_law.h"
#include "custom_retention/retention_law_factory.h"
#include "geometries/geometry.h"
#include "includes/constitutive_law.h"
#include "includes/define.h"
#include "includes/element.h"
#include "includes/serializer.h"
#include "utilities/math_utils.h"

// Application includes
#include "custom_utilities/stress_strain_utilities.h"
#include "geo_mechanics_application_variables.h"
#include "stress_state_policy.h"

namespace Kratos
{

class KRATOS_API(GEO_MECHANICS_APPLICATION) SmallStrainUPwDiffOrderElement : public Element
{
public:
    KRATOS_CLASS_INTRUSIVE_POINTER_DEFINITION(SmallStrainUPwDiffOrderElement);

    //----------------------------------------------------------------------------------------------------------------------------------------------------------------------------------
    // Default constructor
    SmallStrainUPwDiffOrderElement();

    // Constructor 1
    SmallStrainUPwDiffOrderElement(IndexType                          NewId,
                                   GeometryType::Pointer              pGeometry,
                                   std::unique_ptr<StressStatePolicy> pStressStatePolicy);

    // Constructor 2
    SmallStrainUPwDiffOrderElement(IndexType                          NewId,
                                   GeometryType::Pointer              pGeometry,
                                   PropertiesType::Pointer            pProperties,
                                   std::unique_ptr<StressStatePolicy> pStressStatePolicy);

    // Destructor
    ~SmallStrainUPwDiffOrderElement() override;

    //----------------------------------------------------------------------------------------------------------------------------------------------------------------------------------
    Element::Pointer Create(IndexType               NewId,
                            NodesArrayType const&   ThisNodes,
                            PropertiesType::Pointer pProperties) const override;

    Element::Pointer Create(IndexType NewId, GeometryType::Pointer pGeom, PropertiesType::Pointer pProperties) const override;

    int Check(const ProcessInfo& rCurrentProcessInfo) const override;

    void GetDofList(DofsVectorType& rElementalDofList, const ProcessInfo&) const override;

    GeometryData::IntegrationMethod GetIntegrationMethod() const override;

    //----------------------------------------------------------------------------------------------------------------------------------------------------------------------------------
    void Initialize(const ProcessInfo& rCurrentProcessInfo) override;

    void InitializeSolutionStep(const ProcessInfo& rCurrentProcessInfo) override;

    void FinalizeSolutionStep(const ProcessInfo& rCurrentProcessInfo) override;

    void ResetConstitutiveLaw() override;

    //----------------------------------------------------------------------------------------------------------------------------------------------------------------------------------
    void CalculateLocalSystem(MatrixType&        rLeftHandSideMatrix,
                              VectorType&        rRightHandSideVector,
                              const ProcessInfo& rCurrentProcessInfo) override;

    void CalculateLeftHandSide(MatrixType& rLeftHandSideMatrix, const ProcessInfo& rCurrentProcessInfo) override;

    void CalculateRightHandSide(VectorType& rRightHandSideVector, const ProcessInfo& rCurrentProcessInfo) override;

    void CalculateMassMatrix(MatrixType& rMassMatrix, const ProcessInfo& rCurrentProcessInfo) override;

    void EquationIdVector(EquationIdVectorType& rResult, const ProcessInfo&) const override;

    void GetFirstDerivativesVector(Vector& rValues, int Step = 0) const override;
    void GetSecondDerivativesVector(Vector& rValues, int Step = 0) const override;

    void CalculateDampingMatrix(MatrixType& rDampingMatrix, const ProcessInfo& rCurrentProcessInfo) override;

    //----------------------------------------------------------------------------------------------------------------------------------------------------------------------------------

    void SetValuesOnIntegrationPoints(const Variable<double>&    rVariable,
                                      const std::vector<double>& rValues,
                                      const ProcessInfo&         rCurrentProcessInfo) override;

    void SetValuesOnIntegrationPoints(const Variable<Vector>&    rVariable,
                                      const std::vector<Vector>& rValues,
                                      const ProcessInfo&         rCurrentProcessInfo) override;

    void SetValuesOnIntegrationPoints(const Variable<Matrix>&    rVariable,
                                      const std::vector<Matrix>& rValues,
                                      const ProcessInfo&         rCurrentProcessInfo) override;

    //----------------------------------------------------------------------------------------------------------------------------------------------------------------------------------
    void CalculateOnIntegrationPoints(const Variable<int>& rVariable,
                                      std::vector<int>&    rValues,
                                      const ProcessInfo&   rCurrentProcessInfo) override;

    void CalculateOnIntegrationPoints(const Variable<double>& rVariable,
                                      std::vector<double>&    rOutput,
                                      const ProcessInfo&      rCurrentProcessInfo) override;

    void CalculateOnIntegrationPoints(const Variable<Vector>& rVariable,
                                      std::vector<Vector>&    rOutput,
                                      const ProcessInfo&      rCurrentProcessInfo) override;

    void CalculateOnIntegrationPoints(const Variable<array_1d<double, 3>>& rVariable,
                                      std::vector<array_1d<double, 3>>&    rOutput,
                                      const ProcessInfo& rCurrentProcessInfo) override;

    void CalculateOnIntegrationPoints(const Variable<Matrix>& rVariable,
                                      std::vector<Matrix>&    rOutput,
                                      const ProcessInfo&      rCurrentProcessInfo) override;

    void CalculateOnIntegrationPoints(const Variable<ConstitutiveLaw::Pointer>& rVariable,
                                      std::vector<ConstitutiveLaw::Pointer>&    rValues,
                                      const ProcessInfo& rCurrentProcessInfo) override;

    // Turn back information as a string.
    std::string Info() const override
    {
        std::stringstream buffer;
        buffer << "U-Pw small strain different order Element #" << Id()
               << "\nConstitutive law: " << mConstitutiveLawVector[0]->Info();
        return buffer.str();
    }

    // Print information about this object.
    void PrintInfo(std::ostream& rOStream) const override
    {
        rOStream << "U-Pw small strain different order Element #" << Id()
                 << "\nConstitutive law: " << mConstitutiveLawVector[0]->Info();
    }

    //----------------------------------------------------------------------------------------------------------------------------------------------------------------------------------

protected:
    struct ElementVariables {
        // Variables at all integration points
        Matrix                                    NuContainer;
        Matrix                                    NpContainer;
        GeometryType::ShapeFunctionsGradientsType DNu_DXContainer;
        GeometryType::ShapeFunctionsGradientsType DNp_DXContainer;
        Vector                                    detJuContainer;

        // Variables at each integration point
        Vector Nu;     // Contains the displacement shape functions at every node
        Vector Np;     // Contains the pressure shape functions at every node
        Matrix DNu_DX; // Contains the global derivatives of the displacement shape functions
        Matrix DNu_DXInitialConfiguration; // Contains the global derivatives of the displacement shape functions

        Matrix DNp_DX; // Contains the global derivatives of the pressure shape functions
        Matrix B;
        double IntegrationCoefficient;
        double IntegrationCoefficientInitialConfiguration;
        Vector StrainVector;
        Vector StressVector;
        Matrix ConstitutiveMatrix;

        // Variables needed for consistency with the general constitutive law
        double detF;
        Matrix F;

        // needed for updated Lagrangian:
        double detJ;                     // displacement
        double detJInitialConfiguration; // displacement

        // Nodal variables
        Vector BodyAcceleration;
        Vector DisplacementVector;
        Vector VelocityVector;
        Vector PressureVector;
        Vector DeltaPressureVector;
        Vector PressureDtVector;

        /// Retention Law parameters
        double FluidPressure;
        double DegreeOfSaturation;
        double DerivativeOfSaturation;
        double RelativePermeability;
        double BishopCoefficient;
        double Density;

        // Properties and processinfo variables
        bool IgnoreUndrained;
        bool UseHenckyStrain;
        bool ConsiderGeometricStiffness;

        // stress/flow variables
        double PermeabilityUpdateFactor;
        double BiotCoefficient;
        double BiotModulusInverse;
        double DynamicViscosityInverse;
        Matrix IntrinsicPermeability;
        double VelocityCoefficient;
        double DtPressureCoefficient;
    };

    // Member Variables

    std::vector<ConstitutiveLaw::Pointer> mConstitutiveLawVector;
    std::vector<RetentionLaw::Pointer>    mRetentionLawVector;

    GeometryType::Pointer mpPressureGeometry;
    std::vector<Vector>   mStressVector;
    std::vector<Vector>   mStateVariablesFinalized;
    bool                  mIsInitialised = false;

    //----------------------------------------------------------------------------------------------------------------------------------------------------------------------------------
    virtual void CalculateMaterialStiffnessMatrix(MatrixType& rStiffnessMatrix, const ProcessInfo& CurrentProcessInfo);

    virtual void CalculateAll(MatrixType&        rLeftHandSideMatrix,
                              VectorType&        rRightHandSideVector,
                              const ProcessInfo& rCurrentProcessInfo,
                              bool               CalculateStiffnessMatrixFlag,
                              bool               CalculateResidualVectorFlag);

    void InitializeElementVariables(ElementVariables& rVariables, const ProcessInfo& rCurrentProcessInfo);

    void InitializeNodalVariables(ElementVariables& rVariables);

    void InitializeProperties(ElementVariables& rVariables);

    void InitializeBiotCoefficients(ElementVariables& rVariables, const bool& hasBiotCoefficient = false);

    void CalculatePermeabilityUpdateFactor(ElementVariables& rVariables);

    virtual void CalculateKinematics(ElementVariables& rVariables, unsigned int GPoint);

    void CalculateDerivativesOnInitialConfiguration(
        double& detJ, Matrix& J0, Matrix& InvJ0, Matrix& DN_DX, unsigned int PointNumber) const;

    void SetConstitutiveParameters(ElementVariables&            rVariables,
                                   ConstitutiveLaw::Parameters& rConstitutiveParameters) const;

    double CalculateIntegrationCoefficient(const GeometryType::IntegrationPointType& rIntegrationPoint,
                                           double detJ) const;
    std::vector<double> CalculateIntegrationCoefficients(const GeometryType::IntegrationPointsArrayType& rIntegrationPoints,
                                                         const Vector& rDetJs) const;

    void CalculateAndAddLHS(MatrixType& rLeftHandSideMatrix, ElementVariables& rVariables);

    void CalculateAndAddStiffnessMatrix(MatrixType& rLeftHandSideMatrix, ElementVariables& rVariables) const;

    void CalculateAndAddCouplingMatrix(MatrixType& rLeftHandSideMatrix, const ElementVariables& rVariables);

    void CalculateAndAddCompressibilityMatrix(MatrixType& rLeftHandSideMatrix, ElementVariables& rVariables) const;

    void CalculateAndAddPermeabilityMatrix(MatrixType& rLeftHandSideMatrix, const ElementVariables& rVariables) const;

    void CalculateAndAddRHS(VectorType& rRightHandSideVector, ElementVariables& rVariables, unsigned int GPoint);

    void CalculateAndAddStiffnessForce(VectorType&       rRightHandSideVector,
                                       ElementVariables& rVariables,
                                       unsigned int      GPoint);

    void CalculateAndAddMixBodyForce(VectorType& rRightHandSideVector, ElementVariables& rVariables);

    void CalculateAndAddCouplingTerms(VectorType& rRightHandSideVector, ElementVariables& rVariables);

    void CalculateAndAddCompressibilityFlow(VectorType&             rRightHandSideVector,
                                            const ElementVariables& rVariables) const;

    void CalculateAndAddPermeabilityFlow(VectorType& rRightHandSideVector, ElementVariables& rVariables) const;

    void CalculateAndAddFluidBodyFlow(VectorType& rRightHandSideVector, ElementVariables& rVariables);

    double CalculateBulkModulus(const Matrix& ConstitutiveMatrix) const;
    double CalculateBiotCoefficient(const ElementVariables& rVariables, const bool& hasBiotCoefficient) const;

    Matrix CalculateBMatrix(const Matrix& rDN_DX, const Vector& rN) const;
    std::vector<Matrix> CalculateBMatrices(const GeometryType::ShapeFunctionsGradientsType& rDN_DXContainer,
                                           const Matrix& rNContainer) const;

    void AssignPressureToIntermediateNodes();

<<<<<<< HEAD
    virtual Vector      CalculateGreenLagrangeStrain(const Matrix& rDeformationGradient);
    virtual Vector      CalculateCauchyStrain(const Matrix& rB, const Vector& rDisplacements) const;
    virtual Vector      CalculateStrain(const Matrix& rDeformationGradient,
                                        const Matrix& rB,
                                        const Vector& rDisplacements,
                                        bool          UseHenckyStrain) const;
    std::vector<Vector> CalculateStrains(const std::vector<Matrix>& rDeformationGradients,
                                         const std::vector<Matrix>& rBs,
                                         const Vector&              rDisplacements,
                                         bool                       UseHenckyStrain) const;

    Matrix              CalculateDeformationGradient(unsigned int GPoint) const;
    std::vector<Matrix> CalculateDeformationGradients() const;
    std::vector<double> CalculateDeterminantsOfDeformationGradients(const std::vector<Matrix>& rDeformationGradients) const;
=======
    virtual Vector CalculateGreenLagrangeStrain(const Matrix& rDeformationGradient) const;
    virtual Vector CalculateCauchyStrain(const Matrix& rB, const Vector& rDisplacements) const;
    virtual Vector CalculateStrain(const Matrix& rDeformationGradient,
                                   const Matrix& rB,
                                   const Vector& rDisplacements,
                                   bool          UseHenckyStrain) const;

    Matrix CalculateDeformationGradient(unsigned int GPoint) const;
>>>>>>> dd524692

    double CalculateFluidPressure(const ElementVariables& rVariables) const;

    void SetRetentionParameters(const ElementVariables&   rVariables,
                                RetentionLaw::Parameters& rRetentionParameters) const;

    void CalculateRetentionResponse(ElementVariables&         rVariables,
                                    RetentionLaw::Parameters& rRetentionParameters,
                                    unsigned int              GPoint);

    void CalculateJacobianOnCurrentConfiguration(double& detJ, Matrix& rJ, Matrix& rInvJ, unsigned int GPoint) const;

    const StressStatePolicy& GetStressStatePolicy() const;

    Vector GetPressureSolutionVector();

    //----------------------------------------------------------------------------------------------------------------------------------------------------------------------------------

private:
    [[nodiscard]] DofsVectorType GetDofs() const;

    // Serialization

    friend class Serializer;

    void save(Serializer& rSerializer) const override
    {
        KRATOS_SERIALIZE_SAVE_BASE_CLASS(rSerializer, Element)
    }

    void load(Serializer& rSerializer) override
    {
        KRATOS_SERIALIZE_LOAD_BASE_CLASS(rSerializer, Element)
    }

    // Private Operations

    template <class TValueType>
    inline void ThreadSafeNodeWrite(NodeType& rNode, const Variable<TValueType>& Var, const TValueType Value)
    {
        rNode.SetLock();
        rNode.FastGetSolutionStepValue(Var) = Value;
        rNode.UnSetLock();
    }

    std::unique_ptr<StressStatePolicy> mpStressStatePolicy;

}; // Class SmallStrainUPwDiffOrderElement

} // namespace Kratos

#endif // KRATOS_GEO_SMALL_STRAIN_U_PW_DIFF_ORDER_ELEMENT_H_INCLUDED  defined<|MERGE_RESOLUTION|>--- conflicted
+++ resolved
@@ -293,8 +293,7 @@
 
     void AssignPressureToIntermediateNodes();
 
-<<<<<<< HEAD
-    virtual Vector      CalculateGreenLagrangeStrain(const Matrix& rDeformationGradient);
+    virtual Vector      CalculateGreenLagrangeStrain(const Matrix& rDeformationGradient) const;
     virtual Vector      CalculateCauchyStrain(const Matrix& rB, const Vector& rDisplacements) const;
     virtual Vector      CalculateStrain(const Matrix& rDeformationGradient,
                                         const Matrix& rB,
@@ -308,16 +307,6 @@
     Matrix              CalculateDeformationGradient(unsigned int GPoint) const;
     std::vector<Matrix> CalculateDeformationGradients() const;
     std::vector<double> CalculateDeterminantsOfDeformationGradients(const std::vector<Matrix>& rDeformationGradients) const;
-=======
-    virtual Vector CalculateGreenLagrangeStrain(const Matrix& rDeformationGradient) const;
-    virtual Vector CalculateCauchyStrain(const Matrix& rB, const Vector& rDisplacements) const;
-    virtual Vector CalculateStrain(const Matrix& rDeformationGradient,
-                                   const Matrix& rB,
-                                   const Vector& rDisplacements,
-                                   bool          UseHenckyStrain) const;
-
-    Matrix CalculateDeformationGradient(unsigned int GPoint) const;
->>>>>>> dd524692
 
     double CalculateFluidPressure(const ElementVariables& rVariables) const;
 
