--- conflicted
+++ resolved
@@ -37,10 +37,6 @@
     KRATOS_CLASS_INTRUSIVE_POINTER_DEFINITION(SmallStrainUPwDiffOrderElement);
 
     using UPwBaseElement::mConstitutiveLawVector;
-<<<<<<< HEAD
-    using UPwBaseElement::mIsInitialised;
-=======
->>>>>>> 7161952a
     using UPwBaseElement::mRetentionLawVector;
     using UPwBaseElement::mStateVariablesFinalized;
     using UPwBaseElement::mStressVector;
@@ -74,11 +70,6 @@
 
     int Check(const ProcessInfo& rCurrentProcessInfo) const override;
 
-<<<<<<< HEAD
-    void InitializeSolutionStep(const ProcessInfo& rCurrentProcessInfo) override;
-
-=======
->>>>>>> 7161952a
     void FinalizeSolutionStep(const ProcessInfo& rCurrentProcessInfo) override;
 
     void CalculateMassMatrix(MatrixType& rMassMatrix, const ProcessInfo& rCurrentProcessInfo) override;
@@ -198,11 +189,7 @@
 
     virtual void CalculateKinematics(ElementVariables& rVariables, unsigned int GPoint);
 
-<<<<<<< HEAD
-    void CalculateAndAddLHS(MatrixType& rLeftHandSideMatrix, ElementVariables& rVariables) const;
-=======
     void CalculateAndAddLHS(MatrixType& rLeftHandSideMatrix, const ElementVariables& rVariables) const;
->>>>>>> 7161952a
 
     void CalculateAndAddStiffnessMatrix(MatrixType& rLeftHandSideMatrix, const ElementVariables& rVariables) const;
 
@@ -238,17 +225,10 @@
     void   AssignPressureToIntermediateNodes();
 
     virtual Vector CalculateGreenLagrangeStrain(const Matrix& rDeformationGradient) const;
-<<<<<<< HEAD
 
     Matrix              CalculateDeformationGradient(unsigned int GPoint) const;
     std::vector<Matrix> CalculateDeformationGradients() const;
 
-=======
-
-    Matrix              CalculateDeformationGradient(unsigned int GPoint) const;
-    std::vector<Matrix> CalculateDeformationGradients() const;
-
->>>>>>> 7161952a
     ///
     /// \brief This function calculates the constitutive matrices, stresses and strains depending on the
     ///        constitutive parameters. Note that depending on the settings in the rConstitutiveParameters
@@ -263,11 +243,7 @@
                                         std::vector<Vector>& rStressVectors,
                                         std::vector<Matrix>& rConstitutiveMatrices);
 
-<<<<<<< HEAD
-    Vector GetPressureSolutionVector();
-=======
     [[nodiscard]] Vector GetPressureSolutionVector() const;
->>>>>>> 7161952a
 
     [[nodiscard]] std::vector<double> CalculateDegreesOfSaturation(const std::vector<double>& rFluidPressures);
     [[nodiscard]] std::vector<double> CalculateDerivativesOfSaturation(const std::vector<double>& rFluidPressures);
