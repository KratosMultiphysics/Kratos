// KRATOS___
//     //   ) )
//    //         ___      ___
//   //  ____  //___) ) //   ) )
//  //    / / //       //   / /
// ((____/ / ((____   ((___/ /  MECHANICS
//
//  License:         geo_mechanics_application/license.txt
//
//  Main authors:    Ignasi de Pouplana,
//                   Vahid Galavi
//

#if !defined(KRATOS_GEO_SMALL_STRAIN_U_PW_DIFF_ORDER_ELEMENT_H_INCLUDED)
#define KRATOS_GEO_SMALL_STRAIN_U_PW_DIFF_ORDER_ELEMENT_H_INCLUDED

// Project includes
#include "containers/array_1d.h"
#include "custom_retention/retention_law.h"
#include "custom_retention/retention_law_factory.h"
#include "geometries/geometry.h"
#include "includes/constitutive_law.h"
#include "includes/define.h"
#include "includes/element.h"
#include "includes/serializer.h"
#include "utilities/math_utils.h"

// Application includes
#include "custom_utilities/stress_strain_utilities.h"
#include "geo_mechanics_application_variables.h"
#include "stress_state_policy.h"

namespace Kratos
{

class KRATOS_API(GEO_MECHANICS_APPLICATION) SmallStrainUPwDiffOrderElement : public Element
{
public:
    KRATOS_CLASS_INTRUSIVE_POINTER_DEFINITION(SmallStrainUPwDiffOrderElement);

    //----------------------------------------------------------------------------------------------------------------------------------------------------------------------------------
    // Default constructor
    SmallStrainUPwDiffOrderElement();

    // Constructor 1
    SmallStrainUPwDiffOrderElement(IndexType                          NewId,
                                   GeometryType::Pointer              pGeometry,
                                   std::unique_ptr<StressStatePolicy> pStressStatePolicy);

    // Constructor 2
    SmallStrainUPwDiffOrderElement(IndexType                          NewId,
                                   GeometryType::Pointer              pGeometry,
                                   PropertiesType::Pointer            pProperties,
                                   std::unique_ptr<StressStatePolicy> pStressStatePolicy);

    // Destructor
    ~SmallStrainUPwDiffOrderElement() override;

    //----------------------------------------------------------------------------------------------------------------------------------------------------------------------------------
    Element::Pointer Create(IndexType               NewId,
                            NodesArrayType const&   ThisNodes,
                            PropertiesType::Pointer pProperties) const override;

    Element::Pointer Create(IndexType NewId, GeometryType::Pointer pGeom, PropertiesType::Pointer pProperties) const override;

    int Check(const ProcessInfo& rCurrentProcessInfo) const override;

    void GetDofList(DofsVectorType& rElementalDofList, const ProcessInfo&) const override;

    GeometryData::IntegrationMethod GetIntegrationMethod() const override;

    //----------------------------------------------------------------------------------------------------------------------------------------------------------------------------------
    void Initialize(const ProcessInfo& rCurrentProcessInfo) override;

    void InitializeSolutionStep(const ProcessInfo& rCurrentProcessInfo) override;

    void FinalizeSolutionStep(const ProcessInfo& rCurrentProcessInfo) override;

    void ResetConstitutiveLaw() override;

    //----------------------------------------------------------------------------------------------------------------------------------------------------------------------------------
    void CalculateLocalSystem(MatrixType&        rLeftHandSideMatrix,
                              VectorType&        rRightHandSideVector,
                              const ProcessInfo& rCurrentProcessInfo) override;

    void CalculateLeftHandSide(MatrixType& rLeftHandSideMatrix, const ProcessInfo& rCurrentProcessInfo) override;

    void CalculateRightHandSide(VectorType& rRightHandSideVector, const ProcessInfo& rCurrentProcessInfo) override;

    void CalculateMassMatrix(MatrixType& rMassMatrix, const ProcessInfo& rCurrentProcessInfo) override;

    void EquationIdVector(EquationIdVectorType& rResult, const ProcessInfo&) const override;

    void GetFirstDerivativesVector(Vector& rValues, int Step = 0) const override;
    void GetSecondDerivativesVector(Vector& rValues, int Step = 0) const override;

    void CalculateDampingMatrix(MatrixType& rDampingMatrix, const ProcessInfo& rCurrentProcessInfo) override;

    //----------------------------------------------------------------------------------------------------------------------------------------------------------------------------------

    void SetValuesOnIntegrationPoints(const Variable<double>&    rVariable,
                                      const std::vector<double>& rValues,
                                      const ProcessInfo&         rCurrentProcessInfo) override;

    void SetValuesOnIntegrationPoints(const Variable<Vector>&    rVariable,
                                      const std::vector<Vector>& rValues,
                                      const ProcessInfo&         rCurrentProcessInfo) override;

    void SetValuesOnIntegrationPoints(const Variable<Matrix>&    rVariable,
                                      const std::vector<Matrix>& rValues,
                                      const ProcessInfo&         rCurrentProcessInfo) override;

    //----------------------------------------------------------------------------------------------------------------------------------------------------------------------------------
    void CalculateOnIntegrationPoints(const Variable<int>& rVariable,
                                      std::vector<int>&    rValues,
                                      const ProcessInfo&   rCurrentProcessInfo) override;

    void CalculateOnIntegrationPoints(const Variable<double>& rVariable,
                                      std::vector<double>&    rOutput,
                                      const ProcessInfo&      rCurrentProcessInfo) override;

    void CalculateOnIntegrationPoints(const Variable<Vector>& rVariable,
                                      std::vector<Vector>&    rOutput,
                                      const ProcessInfo&      rCurrentProcessInfo) override;

    void CalculateOnIntegrationPoints(const Variable<array_1d<double, 3>>& rVariable,
                                      std::vector<array_1d<double, 3>>&    rOutput,
                                      const ProcessInfo& rCurrentProcessInfo) override;

    void CalculateOnIntegrationPoints(const Variable<Matrix>& rVariable,
                                      std::vector<Matrix>&    rOutput,
                                      const ProcessInfo&      rCurrentProcessInfo) override;

    void CalculateOnIntegrationPoints(const Variable<ConstitutiveLaw::Pointer>& rVariable,
                                      std::vector<ConstitutiveLaw::Pointer>&    rValues,
                                      const ProcessInfo& rCurrentProcessInfo) override;

    // Turn back information as a string.
    std::string Info() const override
    {
        std::stringstream buffer;
        buffer << "U-Pw small strain different order Element #" << Id()
               << "\nConstitutive law: " << mConstitutiveLawVector[0]->Info();
        return buffer.str();
    }

    // Print information about this object.
    void PrintInfo(std::ostream& rOStream) const override
    {
        rOStream << "U-Pw small strain different order Element #" << Id()
                 << "\nConstitutive law: " << mConstitutiveLawVector[0]->Info();
    }

    //----------------------------------------------------------------------------------------------------------------------------------------------------------------------------------

protected:
    struct ElementVariables {
        // Variables at all integration points
        Matrix                                    NuContainer;
        Matrix                                    NpContainer;
        GeometryType::ShapeFunctionsGradientsType DNu_DXContainer;
        GeometryType::ShapeFunctionsGradientsType DNp_DXContainer;
        Vector                                    detJuContainer;

        // Variables at each integration point
        Vector Nu;     // Contains the displacement shape functions at every node
        Vector Np;     // Contains the pressure shape functions at every node
        Matrix DNu_DX; // Contains the global derivatives of the displacement shape functions
        Matrix DNu_DXInitialConfiguration; // Contains the global derivatives of the displacement shape functions

        Matrix DNp_DX; // Contains the global derivatives of the pressure shape functions
        Matrix B;
        double IntegrationCoefficient;
        double IntegrationCoefficientInitialConfiguration;
        Vector StrainVector;
        Vector StressVector;
        Matrix ConstitutiveMatrix;

        // Variables needed for consistency with the general constitutive law
        double detF;
        Matrix F;

        // needed for updated Lagrangian:
        double detJ;                     // displacement
        double detJInitialConfiguration; // displacement

        // Nodal variables
        Vector BodyAcceleration;
        Vector DisplacementVector;
        Vector VelocityVector;
        Vector PressureVector;
        Vector DeltaPressureVector;
        Vector PressureDtVector;

        /// Retention Law parameters
        double FluidPressure;
        double DegreeOfSaturation;
        double DerivativeOfSaturation;
        double RelativePermeability;
        double BishopCoefficient;
        double Density;

        // Properties and processinfo variables
        bool IgnoreUndrained;
        bool UseHenckyStrain;
        bool ConsiderGeometricStiffness;

        // stress/flow variables
        double PermeabilityUpdateFactor;
        double BiotCoefficient;
        double BiotModulusInverse;
        double DynamicViscosityInverse;
        Matrix IntrinsicPermeability;
        double VelocityCoefficient;
        double DtPressureCoefficient;
    };

    // Member Variables

    std::vector<ConstitutiveLaw::Pointer> mConstitutiveLawVector;
    std::vector<RetentionLaw::Pointer>    mRetentionLawVector;

    GeometryType::Pointer mpPressureGeometry;
    std::vector<Vector>   mStressVector;
    std::vector<Vector>   mStateVariablesFinalized;
    bool                  mIsInitialised = false;

    //----------------------------------------------------------------------------------------------------------------------------------------------------------------------------------
    virtual void CalculateMaterialStiffnessMatrix(MatrixType& rStiffnessMatrix, const ProcessInfo& CurrentProcessInfo);

    virtual void CalculateAll(MatrixType&        rLeftHandSideMatrix,
                              VectorType&        rRightHandSideVector,
                              const ProcessInfo& rCurrentProcessInfo,
                              bool               CalculateStiffnessMatrixFlag,
                              bool               CalculateResidualVectorFlag);

    void InitializeElementVariables(ElementVariables& rVariables, const ProcessInfo& rCurrentProcessInfo);

    void InitializeNodalVariables(ElementVariables& rVariables);

    void InitializeProperties(ElementVariables& rVariables);

    void InitializeBiotCoefficients(ElementVariables& rVariables, const bool& hasBiotCoefficient = false);

    double CalculatePermeabilityUpdateFactor(const Vector& rStrainVector) const;

    virtual void CalculateKinematics(ElementVariables& rVariables, unsigned int GPoint);

    void CalculateDerivativesOnInitialConfiguration(
        double& detJ, Matrix& J0, Matrix& InvJ0, Matrix& DN_DX, unsigned int PointNumber) const;

    void SetConstitutiveParameters(ElementVariables&            rVariables,
                                   ConstitutiveLaw::Parameters& rConstitutiveParameters) const;

    double CalculateIntegrationCoefficient(const GeometryType::IntegrationPointType& rIntegrationPoint,
                                           double detJ) const;
    std::vector<double> CalculateIntegrationCoefficients(const GeometryType::IntegrationPointsArrayType& rIntegrationPoints,
                                                         const Vector& rDetJs) const;

    void CalculateAndAddLHS(MatrixType& rLeftHandSideMatrix, ElementVariables& rVariables);

    void CalculateAndAddStiffnessMatrix(MatrixType& rLeftHandSideMatrix, ElementVariables& rVariables) const;

    void CalculateAndAddCouplingMatrix(MatrixType& rLeftHandSideMatrix, const ElementVariables& rVariables);

    void CalculateAndAddCompressibilityMatrix(MatrixType& rLeftHandSideMatrix, ElementVariables& rVariables) const;

    void CalculateAndAddPermeabilityMatrix(MatrixType& rLeftHandSideMatrix, const ElementVariables& rVariables) const;

    void CalculateAndAddRHS(VectorType& rRightHandSideVector, ElementVariables& rVariables, unsigned int GPoint);

    void CalculateAndAddStiffnessForce(VectorType&       rRightHandSideVector,
                                       ElementVariables& rVariables,
                                       unsigned int      GPoint);

    void CalculateAndAddMixBodyForce(VectorType& rRightHandSideVector, ElementVariables& rVariables);

    void CalculateAndAddCouplingTerms(VectorType& rRightHandSideVector, ElementVariables& rVariables);

    void CalculateAndAddCompressibilityFlow(VectorType&             rRightHandSideVector,
                                            const ElementVariables& rVariables) const;

    void CalculateAndAddPermeabilityFlow(VectorType& rRightHandSideVector, ElementVariables& rVariables) const;

    void CalculateAndAddFluidBodyFlow(VectorType& rRightHandSideVector, ElementVariables& rVariables);

    double CalculateBulkModulus(const Matrix& ConstitutiveMatrix) const;
    double CalculateBiotCoefficient(const ElementVariables& rVariables, const bool& hasBiotCoefficient) const;

    Matrix CalculateBMatrix(const Matrix& rDN_DX, const Vector& rN) const;
    std::vector<Matrix> CalculateBMatrices(const GeometryType::ShapeFunctionsGradientsType& rDN_DXContainer,
                                           const Matrix& rNContainer) const;

    void AssignPressureToIntermediateNodes();

    virtual Vector      CalculateGreenLagrangeStrain(const Matrix& rDeformationGradient) const;
    virtual Vector      CalculateCauchyStrain(const Matrix& rB, const Vector& rDisplacements) const;
    virtual Vector      CalculateStrain(const Matrix& rDeformationGradient,
                                        const Matrix& rB,
                                        const Vector& rDisplacements,
                                        bool          UseHenckyStrain) const;
    std::vector<Vector> CalculateStrains(const std::vector<Matrix>& rDeformationGradients,
                                         const std::vector<Matrix>& rBs,
                                         const Vector&              rDisplacements,
                                         bool                       UseHenckyStrain) const;

    Matrix              CalculateDeformationGradient(unsigned int GPoint) const;
    std::vector<Matrix> CalculateDeformationGradients() const;

<<<<<<< HEAD
    [[nodiscard]] double CalculateFluidPressure(const ElementVariables& rVariables) const;
    ///
    /// \brief This function calculates the constitutive matrices, stresses and strains depending on the
    ///        constitutive parameters. Note that depending on the settings in the rConstitutiveParameters
    ///        the function could calculate the stress, the constitutive matrix, the strains, or a combination.
    ///        In our elements we generally always calculate the constitutive matrix and sometimes the stress.
    ///
    void CalculateAnyOfMaterialResponse(const std::vector<Matrix>&   rDeformationGradients,
                                        ConstitutiveLaw::Parameters& rConstitutiveParameters,
                                        const Matrix&                rNuContainer,
                                        const GeometryType::ShapeFunctionsGradientsType& rDNu_DXContainer,
                                        std::vector<Vector>& rStrainVectors,
                                        std::vector<Vector>& rStressVectors,
                                        std::vector<Matrix>& rConstitutiveMatrices);
=======
>>>>>>> 407368d3

    void CalculateRetentionResponse(ElementVariables&         rVariables,
                                    RetentionLaw::Parameters& rRetentionParameters,
                                    unsigned int              GPoint);

    void CalculateJacobianOnCurrentConfiguration(double& detJ, Matrix& rJ, Matrix& rInvJ, unsigned int GPoint) const;

    const StressStatePolicy& GetStressStatePolicy() const;

    Vector GetPressureSolutionVector();

    //----------------------------------------------------------------------------------------------------------------------------------------------------------------------------------

private:
    [[nodiscard]] DofsVectorType GetDofs() const;

    // Serialization

    friend class Serializer;

    void save(Serializer& rSerializer) const override
    {
        KRATOS_SERIALIZE_SAVE_BASE_CLASS(rSerializer, Element)
    }

    void load(Serializer& rSerializer) override
    {
        KRATOS_SERIALIZE_LOAD_BASE_CLASS(rSerializer, Element)
    }

    // Private Operations

    template <class TValueType>
    inline void ThreadSafeNodeWrite(NodeType& rNode, const Variable<TValueType>& Var, const TValueType Value)
    {
        rNode.SetLock();
        rNode.FastGetSolutionStepValue(Var) = Value;
        rNode.UnSetLock();
    }

    std::unique_ptr<StressStatePolicy> mpStressStatePolicy;

}; // Class SmallStrainUPwDiffOrderElement

} // namespace Kratos

#endif // KRATOS_GEO_SMALL_STRAIN_U_PW_DIFF_ORDER_ELEMENT_H_INCLUDED  defined<|MERGE_RESOLUTION|>--- conflicted
+++ resolved
@@ -307,8 +307,6 @@
     Matrix              CalculateDeformationGradient(unsigned int GPoint) const;
     std::vector<Matrix> CalculateDeformationGradients() const;
 
-<<<<<<< HEAD
-    [[nodiscard]] double CalculateFluidPressure(const ElementVariables& rVariables) const;
     ///
     /// \brief This function calculates the constitutive matrices, stresses and strains depending on the
     ///        constitutive parameters. Note that depending on the settings in the rConstitutiveParameters
@@ -322,8 +320,6 @@
                                         std::vector<Vector>& rStrainVectors,
                                         std::vector<Vector>& rStressVectors,
                                         std::vector<Matrix>& rConstitutiveMatrices);
-=======
->>>>>>> 407368d3
 
     void CalculateRetentionResponse(ElementVariables&         rVariables,
                                     RetentionLaw::Parameters& rRetentionParameters,
