// KRATOS___
//     //   ) )
//    //         ___      ___
//   //  ____  //___) ) //   ) )
//  //    / / //       //   / /
// ((____/ / ((____   ((___/ /  MECHANICS
//
//  License:         geo_mechanics_application/license.txt
//
//  Main authors:    Ignasi de Pouplana,
//                   Vahid Galavi
//

#pragma once

#include "custom_elements/U_Pw_base_element.hpp"
#include "custom_retention/retention_law.h"
#include "custom_utilities/check_utilities.h"
#include "custom_utilities/constitutive_law_utilities.h"
#include "custom_utilities/dof_utilities.h"
#include "custom_utilities/element_utilities.hpp"
#include "custom_utilities/equation_of_motion_utilities.h"
#include "custom_utilities/math_utilities.h"
#include "custom_utilities/output_utilities.hpp"
#include "custom_utilities/stress_strain_utilities.h"
#include "custom_utilities/transport_equation_utilities.hpp"
#include "geometries/geometry_data.h"
#include "includes/cfd_variables.h"
#include "includes/constitutive_law.h"
#include "includes/define.h"
#include "includes/kratos_export_api.h"
#include "includes/smart_pointers.h"
#include "includes/ublas_interface.h"
#include "stress_state_policy.h"

#include <iosfwd>
#include <memory>
#include <string>
#include <vector>

namespace Kratos
{

template <typename...>
constexpr bool dependent_false = false;

template <unsigned int TDim, unsigned int TNumNodes>
class KRATOS_API(GEO_MECHANICS_APPLICATION) SmallStrainUPwDiffOrderElement : public UPwBaseElement
{
public:
    KRATOS_CLASS_INTRUSIVE_POINTER_DEFINITION(SmallStrainUPwDiffOrderElement);

    using UPwBaseElement::UPwBaseElement;

    static constexpr std::size_t TNumPNodes = []() constexpr {
        if constexpr (TDim == 2) {
            if constexpr (TNumNodes == 6) return 3;   // 2D T6P3
            if constexpr (TNumNodes == 8) return 4;   // 2D Q8P4
            if constexpr (TNumNodes == 9) return 4;   // 2D Q9P4
            if constexpr (TNumNodes == 10) return 6;  // 2D T10P6
            if constexpr (TNumNodes == 15) return 10; // 2D T15P10
        } else if constexpr (TDim == 3) {
            if constexpr (TNumNodes == 10) return 4; // 3D T10P4
            if constexpr (TNumNodes == 20) return 8; // 3D T20P8
            if constexpr (TNumNodes == 27) return 8; // 3D T27P8
        } else {
            static_assert(dependent_false<std::integral_constant<std::size_t, TDim>>,
                          "The number of pressure nodes for the given element is not defined.");
        }
        return 0;
    }();

    SmallStrainUPwDiffOrderElement(IndexType                          NewId,
                                   GeometryType::Pointer              pGeometry,
                                   std::unique_ptr<StressStatePolicy> pStressStatePolicy,
                                   std::unique_ptr<IntegrationCoefficientModifier> pCoefficientModifier = nullptr)
        : UPwBaseElement(NewId, pGeometry, std::move(pStressStatePolicy), std::move(pCoefficientModifier))
    {
        SetUpPressureGeometryPointer();
        if (TNumPNodes != mpPressureGeometry->PointsNumber()) {
            KRATOS_ERROR << "The number of pressure nodes is not correct. Expected: " << TNumPNodes
                         << " - Given: " << mpPressureGeometry->PointsNumber() << std::endl;
        }
    }

    SmallStrainUPwDiffOrderElement(IndexType                          NewId,
                                   GeometryType::Pointer              pGeometry,
                                   PropertiesType::Pointer            pProperties,
                                   std::unique_ptr<StressStatePolicy> pStressStatePolicy,
                                   std::unique_ptr<IntegrationCoefficientModifier> pCoefficientModifier = nullptr)
        : UPwBaseElement(NewId, pGeometry, pProperties, std::move(pStressStatePolicy), std::move(pCoefficientModifier))
    {
        SetUpPressureGeometryPointer();
        if (TNumPNodes != mpPressureGeometry->PointsNumber()) {
            KRATOS_ERROR << "The number of pressure nodes is not correct. Expected: " << TNumPNodes
                         << " - Given: " << mpPressureGeometry->PointsNumber() << std::endl;
        }
    }

    ~SmallStrainUPwDiffOrderElement() override = default;

    Element::Pointer Create(IndexType NewId, NodesArrayType const& ThisNodes, PropertiesType::Pointer pProperties) const override
    {
        return Create(NewId, GetGeometry().Create(ThisNodes), pProperties);
    }

    Element::Pointer Create(IndexType NewId, GeometryType::Pointer pGeom, PropertiesType::Pointer pProperties) const override
    {
        return make_intrusive<SmallStrainUPwDiffOrderElement>(
            NewId, pGeom, pProperties, this->GetStressStatePolicy().Clone(),
            this->CloneIntegrationCoefficientModifier());
    }

    int Check(const ProcessInfo& rCurrentProcessInfo) const override
    {
        KRATOS_TRY

        if (const auto ierr = UPwBaseElement::Check(rCurrentProcessInfo); ierr != 0) return ierr;

        const auto& r_geom     = GetGeometry();
        const auto  element_Id = this->Id();

        CheckUtilities::CheckDomainSize(r_geom.DomainSize(), element_Id);

        // check pressure geometry pointer
        KRATOS_DEBUG_ERROR_IF_NOT(mpPressureGeometry) << "Pressure Geometry is not defined\n";

        const auto&           r_prop = this->GetProperties();
        const CheckProperties check_properties(r_prop, "parameter list", element_Id,
                                               CheckProperties::Bounds::AllExclusive);
        check_properties.CheckAvailability(IGNORE_UNDRAINED);
        if (!r_prop[IGNORE_UNDRAINED]) check_properties.CheckPermeabilityProperties(TDim);

        check_properties.CheckAvailabilityAndSpecified(CONSTITUTIVE_LAW);
        r_prop[CONSTITUTIVE_LAW]->Check(r_prop, r_geom, rCurrentProcessInfo);
        const auto expected_size = this->GetStressStatePolicy().GetVoigtSize();
        ConstitutiveLawUtilities::CheckStrainSize(r_prop, expected_size, element_Id);
        ConstitutiveLawUtilities::CheckHasStrainMeasure_Infinitesimal(r_prop, element_Id);

        return RetentionLaw::Check(mRetentionLawVector, r_prop, rCurrentProcessInfo);

        KRATOS_CATCH("")
    }

    void FinalizeSolutionStep(const ProcessInfo& rCurrentProcessInfo) override
    {
        KRATOS_TRY

        ConstitutiveLaw::Parameters ConstitutiveParameters(GetGeometry(), GetProperties(), rCurrentProcessInfo);
        ConstitutiveParameters.Set(ConstitutiveLaw::USE_ELEMENT_PROVIDED_STRAIN);

        ElementVariables variables;
        this->InitializeElementVariables(variables, rCurrentProcessInfo);

        const auto b_matrices = CalculateBMatrices(variables.DNu_DXContainer, variables.NuContainer);
        const auto deformation_gradients = CalculateDeformationGradients();
        const auto determinants_of_deformation_gradients =
            GeoMechanicsMathUtilities::CalculateDeterminants(deformation_gradients);
        const auto strain_vectors = StressStrainUtilities::CalculateStrains(
            deformation_gradients, b_matrices, variables.DisplacementVector,
            variables.UseHenckyStrain, GetStressStatePolicy().GetVoigtSize());

        const auto number_of_integration_points =
            GetGeometry().IntegrationPointsNumber(GetIntegrationMethod());
        for (unsigned int g_point = 0; g_point < number_of_integration_points; ++g_point) {
            this->CalculateKinematics(variables, g_point);
            variables.B            = b_matrices[g_point];
            variables.F            = deformation_gradients[g_point];
            variables.StrainVector = strain_vectors[g_point];

            ConstitutiveLawUtilities::SetConstitutiveParameters(
                ConstitutiveParameters, variables.StrainVector, variables.ConstitutiveMatrix,
                variables.Nu, variables.DNu_DX, variables.F, determinants_of_deformation_gradients[g_point]);

            // Compute constitutive tensor and/or stresses
            noalias(variables.StressVector) = mStressVector[g_point];
            ConstitutiveParameters.SetStressVector(variables.StressVector);
            mConstitutiveLawVector[g_point]->FinalizeMaterialResponseCauchy(ConstitutiveParameters);
            mStateVariablesFinalized[g_point] = mConstitutiveLawVector[g_point]->GetValue(
                STATE_VARIABLES, mStateVariablesFinalized[g_point]);
        }

        // Assign pressure values to the intermediate nodes for post-processing
        if (!GetProperties()[IGNORE_UNDRAINED]) AssignPressureToIntermediateNodes();

        KRATOS_CATCH("")
    }

    void CalculateMassMatrix(MatrixType& rMassMatrix, const ProcessInfo& rCurrentProcessInfo) override
    {
        KRATOS_TRY

        const GeometryType& r_geom             = GetGeometry();
        const auto          integration_method = this->GetIntegrationMethod();
        const GeometryType::IntegrationPointsArrayType& integration_points =
            r_geom.IntegrationPoints(integration_method);
        const auto Np_container = mpPressureGeometry->ShapeFunctionsValues(integration_method);

        const auto fluid_pressures = GeoTransportEquationUtilities::CalculateFluidPressures(
            Np_container, this->GetPressureSolutionVector());
        const auto degrees_saturation = this->CalculateDegreesOfSaturation(fluid_pressures);

        const auto solid_densities =
            GeoTransportEquationUtilities::CalculateSoilDensities(degrees_saturation, GetProperties());

        const auto det_Js_initial_configuration =
            GeoEquationOfMotionUtilities::CalculateDetJsInitialConfiguration(r_geom, integration_method);

        const auto integration_coefficients =
            this->CalculateIntegrationCoefficients(integration_points, det_Js_initial_configuration);

        const auto mass_matrix_u = GeoEquationOfMotionUtilities::CalculateMassMatrix(
            TDim, TNumNodes, integration_points.size(),
            r_geom.ShapeFunctionsValues(integration_method), solid_densities, integration_coefficients);

        rMassMatrix = ZeroMatrix(GetNumberOfDOF(), GetNumberOfDOF());
        GeoElementUtilities::AssembleUUBlockMatrix(rMassMatrix, mass_matrix_u);

        KRATOS_CATCH("")
    }

    void SetValuesOnIntegrationPoints(const Variable<Vector>&    rVariable,
                                      const std::vector<Vector>& rValues,
                                      const ProcessInfo&         rCurrentProcessInfo) override
    {
        KRATOS_TRY

        if (rVariable == CAUCHY_STRESS_VECTOR) {
            KRATOS_ERROR_IF(rValues.size() != GetGeometry().IntegrationPointsNumber(mThisIntegrationMethod))
                << "Unexpected number of values for "
                   "SmallStrainUPwDiffOrderElement::SetValuesOnIntegrationPoints"
                << std::endl;
            mStressVector.resize(rValues.size());
            std::copy(rValues.begin(), rValues.end(), mStressVector.begin());
        } else {
            KRATOS_ERROR_IF(rValues.size() < mConstitutiveLawVector.size())
                << "Insufficient number of values for "
                   "SmallStrainUPwDiffOrderElement::SetValuesOnIntegrationPoints"
                << std::endl;
            for (unsigned int g_point = 0; g_point < mConstitutiveLawVector.size(); ++g_point) {
                mConstitutiveLawVector[g_point]->SetValue(rVariable, rValues[g_point], rCurrentProcessInfo);
            }
        }

        KRATOS_CATCH("")
    }

    using Element::SetValuesOnIntegrationPoints;

    void CalculateOnIntegrationPoints(const Variable<int>& rVariable,
                                      std::vector<int>&    rValues,
                                      const ProcessInfo&   rCurrentProcessInfo) override
    {
        KRATOS_TRY

        const auto number_of_integration_points =
            GetGeometry().IntegrationPointsNumber(this->GetIntegrationMethod());

        rValues.resize(number_of_integration_points);
        for (auto i = SizeType{0}; i < number_of_integration_points; ++i) {
            rValues[i] = mConstitutiveLawVector[i]->GetValue(rVariable, rValues[i]);
        }

        KRATOS_CATCH("")
    }

    void CalculateOnIntegrationPoints(const Variable<double>& rVariable,
                                      std::vector<double>&    rOutput,
                                      const ProcessInfo&      rCurrentProcessInfo) override
    {
        KRATOS_TRY

        const auto& r_geom       = GetGeometry();
        const auto& r_properties = this->GetProperties();
        const auto  number_of_integration_points =
            r_geom.IntegrationPointsNumber(this->GetIntegrationMethod());

        rOutput.resize(number_of_integration_points);

        auto for_each_integration_point = [](std::size_t number_of_points, auto&& body) {
            for (unsigned int g_point = 0; g_point < number_of_points; ++g_point) {
                body(g_point);
            }
        };

        auto fill_from_stress_vector = [this, &rOutput, number_of_integration_points,
                                        &for_each_integration_point](auto func) {
            for_each_integration_point(number_of_integration_points, [this, &rOutput, &func](unsigned int g_point) {
                rOutput[g_point] = func(mStressVector[g_point]);
            });
        };

        auto fill_from_vector = [this, &rOutput, number_of_integration_points, &rCurrentProcessInfo,
                                 &for_each_integration_point](const Variable<Vector>& rTensorVariable, auto func) {
            std::vector<Vector> tensor_vector;
            CalculateOnIntegrationPoints(rTensorVariable, tensor_vector, rCurrentProcessInfo);
            for_each_integration_point(number_of_integration_points,
                                       [&rOutput, &tensor_vector, &func](unsigned int g_point) {
                rOutput[g_point] = func(tensor_vector[g_point]);
            });
        };

        if (rVariable == VON_MISES_STRESS)
            return fill_from_stress_vector(StressStrainUtilities::CalculateVonMisesStress);

        if (rVariable == MEAN_EFFECTIVE_STRESS)
            return fill_from_stress_vector(StressStrainUtilities::CalculateMeanStress);

        if (rVariable == MEAN_STRESS)
            return fill_from_vector(TOTAL_STRESS_VECTOR, StressStrainUtilities::CalculateMeanStress);

        if (rVariable == ENGINEERING_VON_MISES_STRAIN)
            return fill_from_vector(ENGINEERING_STRAIN_VECTOR, StressStrainUtilities::CalculateVonMisesStrain);

        if (rVariable == ENGINEERING_VOLUMETRIC_STRAIN)
            return fill_from_vector(ENGINEERING_STRAIN_VECTOR, StressStrainUtilities::CalculateTrace);

        if (rVariable == GREEN_LAGRANGE_VON_MISES_STRAIN)
            return fill_from_vector(GREEN_LAGRANGE_STRAIN_VECTOR, StressStrainUtilities::CalculateVonMisesStrain);

        if (rVariable == GREEN_LAGRANGE_VOLUMETRIC_STRAIN)
            return fill_from_vector(GREEN_LAGRANGE_STRAIN_VECTOR, StressStrainUtilities::CalculateTrace);

        if (rVariable == DEGREE_OF_SATURATION || rVariable == EFFECTIVE_SATURATION || rVariable == BISHOP_COEFFICIENT ||
            rVariable == DERIVATIVE_OF_SATURATION || rVariable == RELATIVE_PERMEABILITY) {
            ElementVariables variables;
            this->InitializeElementVariables(variables, rCurrentProcessInfo);

            RetentionLaw::Parameters retention_parameters(r_properties);

            for_each_integration_point(
                number_of_integration_points,
                [this, &variables, &rVariable, &retention_parameters, &rOutput](unsigned int g_point) {
                // Compute Np, GradNpT, B and StrainVector
                this->CalculateKinematics(variables, g_point);

                retention_parameters.SetFluidPressure(GeoTransportEquationUtilities::CalculateFluidPressure(
                    variables.Np, variables.PressureVector));

                rOutput[g_point] = mRetentionLawVector[g_point]->CalculateValue(
                    retention_parameters, rVariable, rOutput[g_point]);
            });
            return;
        }
        if (rVariable == HYDRAULIC_HEAD) {
            constexpr auto numerical_limit = std::numeric_limits<double>::epsilon();

            Vector nodal_hydraulic_head(TNumNodes, 0.0);
            for (unsigned int node = 0; node < TNumNodes; ++node) {
                const auto& r_volume_acceleration =
                    r_geom[node].FastGetSolutionStepValue(VOLUME_ACCELERATION, 0);
                const double g = norm_2(r_volume_acceleration);
                if (g <= numerical_limit) {
                    continue;
                }

                array_1d<double, 3> node_coordinates = ZeroVector(3);
                noalias(node_coordinates)            = r_geom[node].Coordinates();
                const array_1d<double, 3> volume_acceleration_unit_vector = r_volume_acceleration / g;
                const auto water_pressure = r_geom[node].FastGetSolutionStepValue(WATER_PRESSURE);
                const auto fluid_weight   = g * r_properties[DENSITY_WATER];
                nodal_hydraulic_head[node] = -inner_prod(node_coordinates, volume_acceleration_unit_vector) -
                                             PORE_PRESSURE_SIGN_FACTOR * water_pressure / fluid_weight;
            }

            const auto& r_n_container = r_geom.ShapeFunctionsValues(this->GetIntegrationMethod());
            for_each_integration_point(number_of_integration_points,
                                       [&r_n_container, &rOutput, &nodal_hydraulic_head](unsigned int g_point) {
                const auto& r_shape_function = row(r_n_container, g_point);
                rOutput[g_point] = std::inner_product(r_shape_function.begin(), r_shape_function.end(),
                                                      nodal_hydraulic_head.begin(), 0.0);
            });
            return;
        }

        if (rVariable == CONFINED_STIFFNESS || rVariable == SHEAR_STIFFNESS) {
            KRATOS_ERROR_IF(TDim != 2 && TDim != 3) << rVariable.Name() << " can not be retrieved for dim "
                                                    << TDim << " in element: " << this->Id() << std::endl;

            const bool is_confined = (rVariable == CONFINED_STIFFNESS);

            constexpr std::array<std::size_t, 2> confined_indices = {
                static_cast<std::size_t>(INDEX_2D_PLANE_STRAIN_XX), static_cast<std::size_t>(INDEX_3D_XX)};

            constexpr std::array<std::size_t, 2> shear_indices = {
                static_cast<std::size_t>(INDEX_2D_PLANE_STRAIN_XY), static_cast<std::size_t>(INDEX_3D_XZ)};

            const std::size_t variable_index =
                is_confined ? confined_indices[TDim - 2] : shear_indices[TDim - 2];

            ElementVariables variables;
            this->InitializeElementVariables(variables, rCurrentProcessInfo);

            const auto b_matrices = CalculateBMatrices(variables.DNu_DXContainer, variables.NuContainer);
            const auto deformation_gradients = CalculateDeformationGradients();
            auto       strain_vectors        = StressStrainUtilities::CalculateStrains(
                deformation_gradients, b_matrices, variables.DisplacementVector,
                variables.UseHenckyStrain, this->GetStressStatePolicy().GetVoigtSize());

            ConstitutiveLaw::Parameters constitutive_parameters(r_geom, r_properties, rCurrentProcessInfo);
            constitutive_parameters.Set(ConstitutiveLaw::USE_ELEMENT_PROVIDED_STRAIN);
            constitutive_parameters.Set(ConstitutiveLaw::COMPUTE_CONSTITUTIVE_TENSOR);

            std::vector<Matrix> constitutive_matrices;
            this->CalculateAnyOfMaterialResponse(deformation_gradients, constitutive_parameters,
                                                 variables.NuContainer, variables.DNu_DXContainer,
                                                 strain_vectors, mStressVector, constitutive_matrices);

            std::ranges::transform(constitutive_matrices, rOutput.begin(),
                                   [variable_index](const Matrix& constitutive_matrix) {
                return constitutive_matrix(variable_index, variable_index);
            });
            return;
        }
        if (r_properties.Has(rVariable)) {
            // Map initial material property to gauss points, as required for the output
            std::fill_n(rOutput.begin(), number_of_integration_points, r_properties.GetValue(rVariable));
            return;
        }
        if (rVariable == GEO_SHEAR_CAPACITY) {
            OutputUtilities::CalculateShearCapacityValues(mStressVector, rOutput.begin(), r_properties);
            return;
        }

        for_each_integration_point(number_of_integration_points, [this, &rOutput, &rVariable](unsigned int g_point) {
            rOutput[g_point] = mConstitutiveLawVector[g_point]->GetValue(rVariable, rOutput[g_point]);
        });

        KRATOS_CATCH("")
    }

    void CalculateOnIntegrationPoints(const Variable<Vector>& rVariable,
                                      std::vector<Vector>&    rOutput,
                                      const ProcessInfo&      rCurrentProcessInfo) override
    {
        KRATOS_TRY

        const GeometryType& r_geom = GetGeometry();
        const auto          number_of_integration_points =
            r_geom.IntegrationPointsNumber(this->GetIntegrationMethod());
        rOutput.resize(number_of_integration_points);

        if (rVariable == CAUCHY_STRESS_VECTOR) {
            for (unsigned int g_point = 0; g_point < number_of_integration_points; ++g_point) {
                if (rOutput[g_point].size() != mStressVector[g_point].size())
                    rOutput[g_point].resize(mStressVector[g_point].size(), false);

                rOutput[g_point] = mStressVector[g_point];
            }
        } else if (rVariable == TOTAL_STRESS_VECTOR) {
            ElementVariables variables;
            this->InitializeElementVariables(variables, rCurrentProcessInfo);

            ConstitutiveLaw::Parameters ConstitutiveParameters(r_geom, GetProperties(), rCurrentProcessInfo);
            ConstitutiveParameters.Set(ConstitutiveLaw::COMPUTE_CONSTITUTIVE_TENSOR);
            ConstitutiveParameters.Set(ConstitutiveLaw::USE_ELEMENT_PROVIDED_STRAIN);

            const auto b_matrices = CalculateBMatrices(variables.DNu_DXContainer, variables.NuContainer);
            const auto deformation_gradients = CalculateDeformationGradients();
            auto       strain_vectors        = StressStrainUtilities::CalculateStrains(
                deformation_gradients, b_matrices, variables.DisplacementVector,
                variables.UseHenckyStrain, GetStressStatePolicy().GetVoigtSize());
            std::vector<Matrix> constitutive_matrices;
            this->CalculateAnyOfMaterialResponse(deformation_gradients, ConstitutiveParameters,
                                                 variables.NuContainer, variables.DNu_DXContainer,
                                                 strain_vectors, mStressVector, constitutive_matrices);
            const auto biot_coefficients = GeoTransportEquationUtilities::CalculateBiotCoefficients(
                constitutive_matrices, this->GetProperties());
            const auto fluid_pressures = GeoTransportEquationUtilities::CalculateFluidPressures(
                variables.NpContainer, variables.PressureVector);
            const auto bishop_coefficients = this->CalculateBishopCoefficients(fluid_pressures);

            for (unsigned int g_point = 0; g_point < number_of_integration_points; ++g_point) {
                rOutput[g_point] = mStressVector[g_point] +
                                   PORE_PRESSURE_SIGN_FACTOR * biot_coefficients[g_point] *
                                       bishop_coefficients[g_point] * fluid_pressures[g_point] *
                                       GetStressStatePolicy().GetVoigtVector();
            }
        } else if (rVariable == ENGINEERING_STRAIN_VECTOR) {
            ElementVariables variables;
            this->InitializeElementVariables(variables, rCurrentProcessInfo);

            for (unsigned int g_point = 0; g_point < number_of_integration_points; ++g_point) {
                noalias(variables.Nu) = row(variables.NuContainer, g_point);

                Matrix J0;
                Matrix InvJ0;
                this->CalculateDerivativesOnInitialConfiguration(
                    variables.detJInitialConfiguration, J0, InvJ0, variables.DNu_DXInitialConfiguration, g_point);

                // Calculating operator B
                variables.B = this->CalculateBMatrix(variables.DNu_DXInitialConfiguration, variables.Nu);

                // Compute infinitesimal strain
                variables.StrainVector = StressStrainUtilities::CalculateCauchyStrain(
                    variables.B, variables.DisplacementVector);

                if (rOutput[g_point].size() != variables.StrainVector.size())
                    rOutput[g_point].resize(variables.StrainVector.size(), false);

                rOutput[g_point] = variables.StrainVector;
            }
        } else if (rVariable == GREEN_LAGRANGE_STRAIN_VECTOR) {
            ElementVariables variables;
            this->InitializeElementVariables(variables, rCurrentProcessInfo);

            const auto b_matrices = CalculateBMatrices(variables.DNu_DXContainer, variables.NuContainer);
            const auto deformation_gradients = CalculateDeformationGradients();
            rOutput                          = StressStrainUtilities::CalculateStrains(
                deformation_gradients, b_matrices, variables.DisplacementVector,
                variables.UseHenckyStrain, GetStressStatePolicy().GetVoigtSize());
        } else {
            for (unsigned int i = 0; i < number_of_integration_points; ++i)
                rOutput[i] = mConstitutiveLawVector[i]->GetValue(rVariable, rOutput[i]);
        }

        KRATOS_CATCH("")
    }

    void CalculateOnIntegrationPoints(const Variable<array_1d<double, 3>>& rVariable,
                                      std::vector<array_1d<double, 3>>&    rOutput,
                                      const ProcessInfo& rCurrentProcessInfo) override
    {
        KRATOS_TRY

        const auto number_of_integration_points =
            GetGeometry().IntegrationPointsNumber(GetIntegrationMethod());
        rOutput.resize(number_of_integration_points);

        if (rVariable == FLUID_FLUX_VECTOR) {
            ElementVariables variables;
            this->InitializeElementVariables(variables, rCurrentProcessInfo);

            const auto b_matrices = CalculateBMatrices(variables.DNu_DXContainer, variables.NuContainer);
            const auto deformation_gradients = CalculateDeformationGradients();
            const auto strain_vectors        = StressStrainUtilities::CalculateStrains(
                deformation_gradients, b_matrices, variables.DisplacementVector,
                variables.UseHenckyStrain, GetStressStatePolicy().GetVoigtSize());
            auto relative_permeability_values =
                CalculateRelativePermeabilityValues(GeoTransportEquationUtilities::CalculateFluidPressures(
                    variables.NpContainer, variables.PressureVector));
            const auto permeability_update_factors =
                GeoTransportEquationUtilities::CalculatePermeabilityUpdateFactors(strain_vectors,
                                                                                  GetProperties());
            std::ranges::transform(relative_permeability_values, permeability_update_factors,
                                   relative_permeability_values.begin(), std::multiplies<>{});

            // Loop over integration points
            for (unsigned int g_point = 0; g_point < number_of_integration_points; ++g_point) {
                // compute element kinematics (Np, gradNpT, |J|, B, strains)
                this->CalculateKinematics(variables, g_point);
                variables.B = b_matrices[g_point];

                const auto body_acceleration =
                    CalculateBodyAcceleration(variables.Nu, variables.BodyAcceleration);
                const auto relative_permeability = relative_permeability_values[g_point];

                Vector grad_pressure_term(TDim);
                noalias(grad_pressure_term) = prod(trans(variables.DNp_DX), variables.PressureVector);
                noalias(grad_pressure_term) +=
                    PORE_PRESSURE_SIGN_FACTOR * GetProperties()[DENSITY_WATER] * body_acceleration;

                // Compute fluid flux vector q [L/T]
                rOutput[g_point].clear();
                const auto fluid_flux = PORE_PRESSURE_SIGN_FACTOR *
                                        variables.DynamicViscosityInverse * relative_permeability *
                                        prod(variables.IntrinsicPermeability, grad_pressure_term);
                std::copy_n(fluid_flux.begin(), TDim, rOutput[g_point].begin());
            }
        }

        KRATOS_CATCH("")
    }

    void CalculateOnIntegrationPoints(const Variable<Matrix>& rVariable,
                                      std::vector<Matrix>&    rOutput,
                                      const ProcessInfo&      rCurrentProcessInfo) override
    {
        KRATOS_TRY

        const auto number_of_integration_points =
            GetGeometry().IntegrationPointsNumber(this->GetIntegrationMethod());
        rOutput.resize(number_of_integration_points);

        if (rVariable == CAUCHY_STRESS_TENSOR) {
            std::vector<Vector> StressVector;
            this->CalculateOnIntegrationPoints(CAUCHY_STRESS_VECTOR, StressVector, rCurrentProcessInfo);

            for (unsigned int g_point = 0; g_point < number_of_integration_points; ++g_point) {
                rOutput[g_point] = MathUtils<double>::StressVectorToTensor(StressVector[g_point]);
            }
        } else if (rVariable == TOTAL_STRESS_TENSOR) {
            std::vector<Vector> StressVector;
            this->CalculateOnIntegrationPoints(TOTAL_STRESS_VECTOR, StressVector, rCurrentProcessInfo);

            for (unsigned int g_point = 0; g_point < number_of_integration_points; ++g_point) {
                rOutput[g_point] = MathUtils<double>::StressVectorToTensor(StressVector[g_point]);
            }
        } else if (rVariable == ENGINEERING_STRAIN_TENSOR) {
            std::vector<Vector> StrainVector;
            CalculateOnIntegrationPoints(ENGINEERING_STRAIN_VECTOR, StrainVector, rCurrentProcessInfo);

            for (unsigned int g_point = 0; g_point < number_of_integration_points; ++g_point) {
                rOutput[g_point] = MathUtils<double>::StrainVectorToTensor(StrainVector[g_point]);
            }
        } else if (rVariable == GREEN_LAGRANGE_STRAIN_TENSOR) {
            std::vector<Vector> StrainVector;
            CalculateOnIntegrationPoints(GREEN_LAGRANGE_STRAIN_VECTOR, StrainVector, rCurrentProcessInfo);

            for (unsigned int g_point = 0; g_point < number_of_integration_points; ++g_point) {
                rOutput[g_point] = MathUtils<double>::StrainVectorToTensor(StrainVector[g_point]);
            }
        } else {
            for (unsigned int i = 0; i < number_of_integration_points; ++i) {
                rOutput[i] = mConstitutiveLawVector[i]->GetValue(rVariable, rOutput[i]);
            }
        }

        KRATOS_CATCH("")
    }

    using Element::CalculateOnIntegrationPoints;

    void Calculate(const Variable<Vector>& rVariable, Vector& rOutput, const ProcessInfo& rCurrentProcessInfo) override;
    using Element::Calculate;

    // Turn back information as a string.
    std::string Info() const override
    {
        const std::string constitutive_info =
            !mConstitutiveLawVector.empty() ? mConstitutiveLawVector[0]->Info() : "not defined";
        return "U-Pw small strain different order Element #" + std::to_string(Id()) +
               "\nConstitutive law: " + constitutive_info;
    }

    // Print information about this object.
    void PrintInfo(std::ostream& rOStream) const override { rOStream << Info(); }

protected:

    using UPwBaseElement::mConstitutiveLawVector;
    using UPwBaseElement::mRetentionLawVector;
    using UPwBaseElement::mStateVariablesFinalized;
    using UPwBaseElement::mStressVector;

    struct ElementVariables {
        // variables at all integration points
        Matrix                                    NuContainer;
        Matrix                                    NpContainer;
        GeometryType::ShapeFunctionsGradientsType DNu_DXContainer;
        GeometryType::ShapeFunctionsGradientsType DNp_DXContainer;
        Vector                                    detJuContainer;

        // variables at each integration point
        Vector Nu;     // Contains the displacement shape functions at every node
        Vector Np;     // Contains the pressure shape functions at every node
        Matrix DNu_DX; // Contains the global derivatives of the displacement shape functions

        Matrix DNp_DX; // Contains the global derivatives of the pressure shape functions
        Matrix B;
        double IntegrationCoefficient;
        double IntegrationCoefficientInitialConfiguration;
        Vector StrainVector;
        Vector StressVector;
        Matrix ConstitutiveMatrix;

        // variables needed for consistency with the general constitutive law
        Matrix F;

        // needed for updated Lagrangian:
        double detJ;

        // Nodal variables
        Vector BodyAcceleration;
        Vector DisplacementVector;
        Vector VelocityVector;
        Vector PressureVector;
        Vector DeltaPressureVector;
        Vector PressureDtVector;

        /// Retention Law parameters
        double DegreeOfSaturation;
        double DerivativeOfSaturation;
        double RelativePermeability;
        double BishopCoefficient;

        // Properties and processinfo variables
        bool IgnoreUndrained;
        bool UseHenckyStrain;
        bool ConsiderGeometricStiffness;

        // stress/flow variables
        double BiotCoefficient;
        double BiotModulusInverse;
        double DynamicViscosityInverse;
        Matrix IntrinsicPermeability;
        double VelocityCoefficient;
        double DtPressureCoefficient;
    };

    void CalculateMaterialStiffnessMatrix(MatrixType& rStiffnessMatrix, const ProcessInfo& rCurrentProcessInfo) override
    {
        KRATOS_TRY

        const GeometryType& r_geom = GetGeometry();

        // Definition of variables
        ElementVariables variables;
        this->InitializeElementVariables(variables, rCurrentProcessInfo);

        // Create constitutive law parameters:
        ConstitutiveLaw::Parameters ConstitutiveParameters(r_geom, GetProperties(), rCurrentProcessInfo);
        ConstitutiveParameters.GetOptions().Set(ConstitutiveLaw::USE_ELEMENT_PROVIDED_STRAIN);
        ConstitutiveParameters.GetOptions().Set(ConstitutiveLaw::COMPUTE_CONSTITUTIVE_TENSOR);

        // Loop over integration points
        const GeometryType::IntegrationPointsArrayType& r_integration_points =
            r_geom.IntegrationPoints(this->GetIntegrationMethod());

        const auto b_matrices = CalculateBMatrices(variables.DNu_DXContainer, variables.NuContainer);
        const auto deformation_gradients = CalculateDeformationGradients();
        auto       strain_vectors        = StressStrainUtilities::CalculateStrains(
            deformation_gradients, b_matrices, variables.DisplacementVector,
            variables.UseHenckyStrain, this->GetStressStatePolicy().GetVoigtSize());
        std::vector<Matrix> constitutive_matrices;
        this->CalculateAnyOfMaterialResponse(deformation_gradients, ConstitutiveParameters,
                                             variables.NuContainer, variables.DNu_DXContainer,
                                             strain_vectors, mStressVector, constitutive_matrices);
        const auto integration_coefficients =
            this->CalculateIntegrationCoefficients(r_integration_points, variables.detJuContainer);

        const auto stiffness_matrix = GeoEquationOfMotionUtilities::CalculateStiffnessMatrix(
            b_matrices, constitutive_matrices, integration_coefficients);

        GeoElementUtilities::AssembleUUBlockMatrix(rStiffnessMatrix, stiffness_matrix);

        KRATOS_CATCH("")
    }

    void CalculateAll(MatrixType&        rLeftHandSideMatrix,
                      VectorType&        rRightHandSideVector,
                      const ProcessInfo& rCurrentProcessInfo,
                      bool               CalculateStiffnessMatrixFlag,
                      bool               CalculateResidualVectorFlag) override
    {
        KRATOS_TRY

        const auto&                                     r_prop = this->GetProperties();
        const auto&                                     r_geom = GetGeometry();
        const GeometryType::IntegrationPointsArrayType& r_integration_points =
            r_geom.IntegrationPoints(this->GetIntegrationMethod());

        ConstitutiveLaw::Parameters ConstitutiveParameters(r_geom, r_prop, rCurrentProcessInfo);

        // Stiffness matrix is needed to calculate Biot coefficient
        ConstitutiveParameters.Set(ConstitutiveLaw::COMPUTE_CONSTITUTIVE_TENSOR);
        if (CalculateResidualVectorFlag)
            ConstitutiveParameters.Set(ConstitutiveLaw::COMPUTE_STRESS);
        ConstitutiveParameters.Set(ConstitutiveLaw::USE_ELEMENT_PROVIDED_STRAIN);

        ElementVariables variables;
        this->InitializeElementVariables(variables, rCurrentProcessInfo);

        const auto b_matrices = CalculateBMatrices(variables.DNu_DXContainer, variables.NuContainer);
        const auto integration_coefficients =
            this->CalculateIntegrationCoefficients(r_integration_points, variables.detJuContainer);

        const auto det_Js_initial_configuration = GeoEquationOfMotionUtilities::CalculateDetJsInitialConfiguration(
            r_geom, this->GetIntegrationMethod());

        const auto integration_coefficients_on_initial_configuration =
            this->CalculateIntegrationCoefficients(r_integration_points, det_Js_initial_configuration);

        const auto deformation_gradients = CalculateDeformationGradients();
        auto       strain_vectors        = StressStrainUtilities::CalculateStrains(
            deformation_gradients, b_matrices, variables.DisplacementVector,
            variables.UseHenckyStrain, GetStressStatePolicy().GetVoigtSize());
        std::vector<Matrix> constitutive_matrices;
        this->CalculateAnyOfMaterialResponse(deformation_gradients, ConstitutiveParameters,
                                             variables.NuContainer, variables.DNu_DXContainer,
                                             strain_vectors, mStressVector, constitutive_matrices);
        const auto biot_coefficients = GeoTransportEquationUtilities::CalculateBiotCoefficients(
            constitutive_matrices, this->GetProperties());
        const auto fluid_pressures = GeoTransportEquationUtilities::CalculateFluidPressures(
            variables.NpContainer, variables.PressureVector);
        const auto degrees_of_saturation     = CalculateDegreesOfSaturation(fluid_pressures);
        const auto derivatives_of_saturation = CalculateDerivativesOfSaturation(fluid_pressures);
        const auto biot_moduli_inverse = GeoTransportEquationUtilities::CalculateInverseBiotModuli(
            biot_coefficients, degrees_of_saturation, derivatives_of_saturation, r_prop);
        auto relative_permeability_values = CalculateRelativePermeabilityValues(fluid_pressures);
        const auto permeability_update_factors = GetOptionalPermeabilityUpdateFactors(strain_vectors);
        std::ranges::transform(permeability_update_factors, relative_permeability_values,
                               relative_permeability_values.begin(), std::multiplies<>{});

        const auto bishop_coefficients = CalculateBishopCoefficients(fluid_pressures);

        for (unsigned int g_point = 0; g_point < r_integration_points.size(); ++g_point) {
            this->CalculateKinematics(variables, g_point);
            variables.B                  = b_matrices[g_point];
            variables.F                  = deformation_gradients[g_point];
            variables.StrainVector       = strain_vectors[g_point];
            variables.ConstitutiveMatrix = constitutive_matrices[g_point];

            variables.RelativePermeability = relative_permeability_values[g_point];
            variables.BishopCoefficient    = bishop_coefficients[g_point];

            variables.BiotCoefficient        = biot_coefficients[g_point];
            variables.BiotModulusInverse     = biot_moduli_inverse[g_point];
            variables.DegreeOfSaturation     = degrees_of_saturation[g_point];
            variables.IntegrationCoefficient = integration_coefficients[g_point];

            variables.IntegrationCoefficientInitialConfiguration =
                integration_coefficients_on_initial_configuration[g_point];

            // Contributions to the left hand side
            if (CalculateStiffnessMatrixFlag)
                this->CalculateAndAddLHS(rLeftHandSideMatrix, variables);

            // Contributions to the right hand side
            if (CalculateResidualVectorFlag)
                this->CalculateAndAddRHS(rRightHandSideVector, variables, g_point);
        }

        KRATOS_CATCH("")
    }

    void InitializeElementVariables(ElementVariables& rVariables, const ProcessInfo& rCurrentProcessInfo)
    {
        KRATOS_TRY

        const GeometryType& r_geom  = GetGeometry();
        const SizeType num_g_points = r_geom.IntegrationPointsNumber(this->GetIntegrationMethod());

        // variables at all integration points
        rVariables.NuContainer.resize(num_g_points, TNumNodes, false);
        rVariables.NuContainer = r_geom.ShapeFunctionsValues(this->GetIntegrationMethod());

        rVariables.NpContainer.resize(num_g_points, TNumPNodes, false);
        rVariables.NpContainer = mpPressureGeometry->ShapeFunctionsValues(this->GetIntegrationMethod());

        rVariables.Nu.resize(TNumNodes, false);
        rVariables.Np.resize(TNumPNodes, false);

        rVariables.DNu_DXContainer.resize(num_g_points, false);
        for (SizeType i = 0; i < num_g_points; ++i)
            ((rVariables.DNu_DXContainer)[i]).resize(TNumNodes, TDim, false);
        rVariables.DNu_DX.resize(TNumNodes, TDim, false);
        rVariables.DNu_DXInitialConfiguration.resize(TNumNodes, TDim, false);
        rVariables.detJuContainer.resize(num_g_points, false);
        r_geom.ShapeFunctionsIntegrationPointsGradients(
            rVariables.DNu_DXContainer, rVariables.detJuContainer, this->GetIntegrationMethod());

        (rVariables.DNp_DXContainer).resize(num_g_points, false);
        for (SizeType i = 0; i < num_g_points; ++i)
            ((rVariables.DNp_DXContainer)[i]).resize(TNumPNodes, TDim, false);
        (rVariables.DNp_DX).resize(TNumPNodes, TDim, false);
        Vector detJpContainer = ZeroVector(num_g_points);
        mpPressureGeometry->ShapeFunctionsIntegrationPointsGradients(
            rVariables.DNp_DXContainer, detJpContainer, this->GetIntegrationMethod());

        // variables computed at each integration point
        const SizeType VoigtSize = this->GetStressStatePolicy().GetVoigtSize();

        rVariables.B.resize(VoigtSize, TNumNodes * TDim, false);
        noalias(rVariables.B) = ZeroMatrix(VoigtSize, TNumNodes * TDim);

        rVariables.StrainVector.resize(VoigtSize, false);
        rVariables.ConstitutiveMatrix.resize(VoigtSize, VoigtSize, false);

        rVariables.StressVector.resize(VoigtSize, false);

        // Needed parameters for consistency with the general constitutive law
        rVariables.F.resize(TDim, TDim, false);
        noalias(rVariables.F) = identity_matrix<double>(TDim);

<<<<<<< HEAD
        // Nodal variables
        this->InitializeNodalVariables(rVariables);

        // Properties variables
        this->InitializeProperties(rVariables);

        // ProcessInfo variables
        rVariables.VelocityCoefficient   = rCurrentProcessInfo[VELOCITY_COEFFICIENT];
        rVariables.DtPressureCoefficient = rCurrentProcessInfo[DT_PRESSURE_COEFFICIENT];

        // Retention law
        rVariables.DegreeOfSaturation   = 1.0;
        rVariables.RelativePermeability = 1.0;
        rVariables.BishopCoefficient    = 1.0;

        KRATOS_CATCH("")
    }

    void InitializeNodalVariables(ElementVariables& rVariables)
    {
        KRATOS_TRY

        const GeometryType& r_geom = GetGeometry();

        Vector BodyAccelerationAux = ZeroVector(3);
        rVariables.BodyAcceleration.resize(TNumNodes * TDim, false);
        rVariables.DisplacementVector.resize(TNumNodes * TDim, false);
        rVariables.VelocityVector.resize(TNumNodes * TDim, false);

        for (SizeType i = 0; i < TNumNodes; ++i) {
            SizeType Local_i    = i * TDim;
            BodyAccelerationAux = r_geom[i].FastGetSolutionStepValue(VOLUME_ACCELERATION);

            rVariables.BodyAcceleration[Local_i] = BodyAccelerationAux[0];
            rVariables.DisplacementVector[Local_i] = r_geom[i].FastGetSolutionStepValue(DISPLACEMENT_X);
            rVariables.VelocityVector[Local_i] = r_geom[i].FastGetSolutionStepValue(VELOCITY_X);

            rVariables.BodyAcceleration[Local_i + 1] = BodyAccelerationAux[1];
            rVariables.DisplacementVector[Local_i + 1] = r_geom[i].FastGetSolutionStepValue(DISPLACEMENT_Y);
            rVariables.VelocityVector[Local_i + 1] = r_geom[i].FastGetSolutionStepValue(VELOCITY_Y);

            if constexpr (TDim > 2) {
                rVariables.BodyAcceleration[Local_i + 2] = BodyAccelerationAux[2];
                rVariables.DisplacementVector[Local_i + 2] = r_geom[i].FastGetSolutionStepValue(DISPLACEMENT_Z);
                rVariables.VelocityVector[Local_i + 2] = r_geom[i].FastGetSolutionStepValue(VELOCITY_Z);
            }
        }

        rVariables.PressureVector.resize(TNumPNodes, false);
        rVariables.PressureDtVector.resize(TNumPNodes, false);
        rVariables.DeltaPressureVector.resize(TNumPNodes, false);
        const auto& r_p_geometry = *mpPressureGeometry;
        for (SizeType i = 0; i < TNumPNodes; ++i) {
            rVariables.PressureVector[i] = r_p_geometry[i].FastGetSolutionStepValue(WATER_PRESSURE);
            rVariables.PressureDtVector[i] = r_p_geometry[i].FastGetSolutionStepValue(DT_WATER_PRESSURE);
            rVariables.DeltaPressureVector[i] =
                r_p_geometry[i].FastGetSolutionStepValue(WATER_PRESSURE) -
                r_p_geometry[i].FastGetSolutionStepValue(WATER_PRESSURE, 1);
        }

        KRATOS_CATCH("")
    }

    void InitializeProperties(ElementVariables& rVariables)
    {
        KRATOS_TRY

        const PropertiesType& r_properties = this->GetProperties();

        rVariables.IgnoreUndrained = r_properties[IGNORE_UNDRAINED];
        rVariables.UseHenckyStrain =
            r_properties.Has(USE_HENCKY_STRAIN) ? r_properties[USE_HENCKY_STRAIN] : false;
=======
    virtual void ExtractShapeFunctionDataAtIntegrationPoint(ElementVariables& rVariables, unsigned int GPoint);
>>>>>>> e45115e7

        rVariables.ConsiderGeometricStiffness = r_properties.Has(CONSIDER_GEOMETRIC_STIFFNESS)
                                                    ? r_properties[CONSIDER_GEOMETRIC_STIFFNESS]
                                                    : false;

        rVariables.DynamicViscosityInverse = 1.0 / r_properties[DYNAMIC_VISCOSITY];
        // Setting the intrinsic permeability matrix
        rVariables.IntrinsicPermeability = GeoElementUtilities::FillPermeabilityMatrix(r_properties, TDim);

        KRATOS_CATCH("")
    }

    virtual void CalculateKinematics(ElementVariables& rVariables, unsigned int GPoint)
    {
        KRATOS_TRY

        // Setting the vector of shape functions and the matrix of the shape functions global gradients
        noalias(rVariables.Nu) = row(rVariables.NuContainer, GPoint);
        noalias(rVariables.Np) = row(rVariables.NpContainer, GPoint);

        noalias(rVariables.DNu_DX) = rVariables.DNu_DXContainer[GPoint];
        noalias(rVariables.DNp_DX) = rVariables.DNp_DXContainer[GPoint];

        rVariables.detJ = rVariables.detJuContainer[GPoint];

        Matrix J0;
        Matrix InvJ0;
        this->CalculateDerivativesOnInitialConfiguration(rVariables.detJInitialConfiguration, J0, InvJ0,
                                                         rVariables.DNu_DXInitialConfiguration, GPoint);

        KRATOS_CATCH("")
    }

    void CalculateAndAddLHS(MatrixType& rLeftHandSideMatrix, const ElementVariables& rVariables) const
    {
        KRATOS_TRY

        this->CalculateAndAddStiffnessMatrix(rLeftHandSideMatrix, rVariables);

        this->CalculateAndAddCouplingMatrix(rLeftHandSideMatrix, rVariables);

<<<<<<< HEAD
        if (!rVariables.IgnoreUndrained) {
            const auto permeability_matrix = GeoTransportEquationUtilities::CalculatePermeabilityMatrix(
                rVariables.DNp_DX, rVariables.DynamicViscosityInverse, rVariables.IntrinsicPermeability,
                rVariables.RelativePermeability, rVariables.IntegrationCoefficient);
            GeoElementUtilities::AssemblePPBlockMatrix(rLeftHandSideMatrix, permeability_matrix);

            this->CalculateAndAddCompressibilityMatrix(rLeftHandSideMatrix, rVariables);
        }

        KRATOS_CATCH("")
    }

    void CalculateAndAddStiffnessMatrix(MatrixType& rLeftHandSideMatrix, const ElementVariables& rVariables) const
    {
        KRATOS_TRY

        const auto dofs_per_node = rVariables.B.size2();
        Matrix     stiffness_matrix(dofs_per_node, dofs_per_node);

        GeoEquationOfMotionUtilities::CalculateStiffnessMatrixGPoint(
            stiffness_matrix, rVariables.B, rVariables.ConstitutiveMatrix, rVariables.IntegrationCoefficient);

        GeoElementUtilities::AssembleUUBlockMatrix(rLeftHandSideMatrix, stiffness_matrix);

        KRATOS_CATCH("")
    }

    void CalculateAndAddCouplingMatrix(MatrixType& rLeftHandSideMatrix, const ElementVariables& rVariables) const
    {
        KRATOS_TRY

        BoundedMatrix<double, TDim * TNumNodes, TNumPNodes> coupling_matrix;
        GeoTransportEquationUtilities::CalculateCouplingMatrix(
            coupling_matrix, rVariables.B, GetStressStatePolicy().GetVoigtVector(), rVariables.Np,
            rVariables.BiotCoefficient, rVariables.BishopCoefficient, rVariables.IntegrationCoefficient);
        GeoElementUtilities::AssembleUPBlockMatrix(rLeftHandSideMatrix, coupling_matrix);

        if (!rVariables.IgnoreUndrained) {
            GeoTransportEquationUtilities::CalculateCouplingMatrix(
                coupling_matrix, rVariables.B, GetStressStatePolicy().GetVoigtVector(), rVariables.Np,
                rVariables.BiotCoefficient, rVariables.DegreeOfSaturation, rVariables.IntegrationCoefficient);
            GeoElementUtilities::AssemblePUBlockMatrix(
                rLeftHandSideMatrix,
                PORE_PRESSURE_SIGN_FACTOR * rVariables.VelocityCoefficient * trans(coupling_matrix));
        }

        KRATOS_CATCH("")
    }

    void CalculateAndAddCompressibilityMatrix(MatrixType& rLeftHandSideMatrix, const ElementVariables& rVariables) const
    {
        KRATOS_TRY

        const auto compressibility_matrix = GeoTransportEquationUtilities::CalculateCompressibilityMatrix(
            rVariables.Np, rVariables.BiotModulusInverse, rVariables.IntegrationCoefficient);

        GeoElementUtilities::AssemblePPBlockMatrix(
            rLeftHandSideMatrix, compressibility_matrix * rVariables.DtPressureCoefficient);

        KRATOS_CATCH("")
    }

    void CalculateAndAddRHS(VectorType& rRightHandSideVector, ElementVariables& rVariables, unsigned int GPoint)
    {
        KRATOS_TRY

        this->CalculateAndAddStiffnessForce(rRightHandSideVector, rVariables, GPoint);

        this->CalculateAndAddMixBodyForce(rRightHandSideVector, rVariables);

        this->CalculateAndAddCouplingTerms(rRightHandSideVector, rVariables);

        if (!rVariables.IgnoreUndrained) {
            this->CalculateAndAddCompressibilityFlow(rRightHandSideVector, rVariables);

            this->CalculateAndAddPermeabilityFlow(rRightHandSideVector, rVariables);

            this->CalculateAndAddFluidBodyFlow(rRightHandSideVector, rVariables);
        }

        KRATOS_CATCH("")
    }

    void CalculateAndAddStiffnessForce(VectorType&             rRightHandSideVector,
                                       const ElementVariables& rVariables,
                                       unsigned int            GPoint)
    {
        KRATOS_TRY

        Vector stiffness_force =
            -1.0 * prod(trans(rVariables.B), mStressVector[GPoint]) * rVariables.IntegrationCoefficient;
        GeoElementUtilities::AssembleUBlockVector(rRightHandSideVector, stiffness_force);

        KRATOS_CATCH("")
    }

    void CalculateAndAddMixBodyForce(VectorType& rRightHandSideVector, ElementVariables& rVariables)
    {
        KRATOS_TRY

        const auto soil_density = GeoTransportEquationUtilities::CalculateSoilDensity(
            rVariables.DegreeOfSaturation, this->GetProperties());

        const auto body_acceleration = CalculateBodyAcceleration(rVariables.Nu, rVariables.BodyAcceleration);

        SizeType Index;
        for (SizeType i = 0; i < TNumNodes; ++i) {
            Index = i * TDim;
            for (SizeType idim = 0; idim < TDim; ++idim) {
                rRightHandSideVector[Index + idim] +=
                    rVariables.Nu[i] * soil_density * body_acceleration[idim] *
                    rVariables.IntegrationCoefficientInitialConfiguration;
            }
        }

        KRATOS_CATCH("")
    }

    void CalculateAndAddCouplingTerms(VectorType& rRightHandSideVector, const ElementVariables& rVariables) const
    {
        KRATOS_TRY

        BoundedMatrix<double, TDim * TNumNodes, TNumPNodes> coupling_matrix;
        GeoTransportEquationUtilities::CalculateCouplingMatrix(
            coupling_matrix, rVariables.B, GetStressStatePolicy().GetVoigtVector(), rVariables.Np,
            rVariables.BiotCoefficient, rVariables.BishopCoefficient, rVariables.IntegrationCoefficient);
        const Vector coupling_force = prod((-1.0) * coupling_matrix, rVariables.PressureVector);
        GeoElementUtilities::AssembleUBlockVector(rRightHandSideVector, coupling_force);

        if (!rVariables.IgnoreUndrained) {
            GeoTransportEquationUtilities::CalculateCouplingMatrix(
                coupling_matrix, rVariables.B, GetStressStatePolicy().GetVoigtVector(), rVariables.Np,
                rVariables.BiotCoefficient, rVariables.DegreeOfSaturation, rVariables.IntegrationCoefficient);
            const Vector coupling_flow =
                PORE_PRESSURE_SIGN_FACTOR * prod(trans((-1.0) * coupling_matrix), rVariables.VelocityVector);
            GeoElementUtilities::AssemblePBlockVector(rRightHandSideVector, coupling_flow);
        }

        KRATOS_CATCH("")
    }

    void CalculateAndAddCompressibilityFlow(VectorType& rRightHandSideVector, const ElementVariables& rVariables) const
    {
        KRATOS_TRY

        Matrix compressibility_matrix = GeoTransportEquationUtilities::CalculateCompressibilityMatrix(
            rVariables.Np, rVariables.BiotModulusInverse, rVariables.IntegrationCoefficient);
        Vector compressibility_flow = -prod(compressibility_matrix, rVariables.PressureDtVector);
        GeoElementUtilities::AssemblePBlockVector(rRightHandSideVector, compressibility_flow);

        KRATOS_CATCH("")
    }

    [[nodiscard]] std::vector<double> CalculateRelativePermeabilityValues(const std::vector<double>& rFluidPressures) const
    {
        KRATOS_ERROR_IF_NOT(rFluidPressures.size() == mRetentionLawVector.size());

        auto retention_law_params = RetentionLaw::Parameters{this->GetProperties()};

        auto result = std::vector<double>{};
        result.reserve(mRetentionLawVector.size());
        std::ranges::transform(mRetentionLawVector, rFluidPressures, std::back_inserter(result),
                               [&retention_law_params](const auto& pRetentionLaw, auto FluidPressure) {
            retention_law_params.SetFluidPressure(FluidPressure);
            return pRetentionLaw->CalculateRelativePermeability(retention_law_params);
        });
        return result;
    }

    [[nodiscard]] std::vector<double> CalculateBishopCoefficients(const std::vector<double>& rFluidPressures) const
    {
        KRATOS_ERROR_IF_NOT(rFluidPressures.size() == mRetentionLawVector.size());

        auto retention_law_params = RetentionLaw::Parameters{this->GetProperties()};

        auto result = std::vector<double>{};
        result.reserve(mRetentionLawVector.size());
        std::ranges::transform(mRetentionLawVector, rFluidPressures, std::back_inserter(result),
                               [&retention_law_params](const auto& pRetentionLaw, auto FluidPressure) {
            retention_law_params.SetFluidPressure(FluidPressure);
            return pRetentionLaw->CalculateBishopCoefficient(retention_law_params);
        });
        return result;
    }
=======
    void CalculateAndAddStiffnessForce(VectorType&             rRightHandSideVector,
                                       const ElementVariables& rVariables,
                                       unsigned int            GPoint) const;

    void CalculateAndAddMixBodyForce(VectorType& rRightHandSideVector, ElementVariables& rVariables) const;
>>>>>>> e45115e7

    void CalculateAndAddPermeabilityFlow(VectorType& rRightHandSideVector, const ElementVariables& rVariables) const
    {
        KRATOS_TRY

        const Matrix permeability_matrix =
            -PORE_PRESSURE_SIGN_FACTOR * rVariables.DynamicViscosityInverse * rVariables.RelativePermeability *
            prod(rVariables.DNp_DX, Matrix(prod(rVariables.IntrinsicPermeability, trans(rVariables.DNp_DX)))) *
            rVariables.IntegrationCoefficient;
        const Vector permeability_flow = -prod(permeability_matrix, rVariables.PressureVector);
        GeoElementUtilities::AssemblePBlockVector(rRightHandSideVector, permeability_flow);

<<<<<<< HEAD
        KRATOS_CATCH("")
    }

    void CalculateAndAddFluidBodyFlow(VectorType& rRightHandSideVector, const ElementVariables& rVariables)
    {
        KRATOS_TRY

        const Matrix grad_Np_T_perm =
            rVariables.DynamicViscosityInverse * rVariables.BishopCoefficient *
            GetProperties()[DENSITY_WATER] * rVariables.RelativePermeability *
            prod(rVariables.DNp_DX, rVariables.IntrinsicPermeability) * rVariables.IntegrationCoefficient;

        Vector body_acceleration = ZeroVector(TDim);

        SizeType index = 0;
        for (SizeType i = 0; i < TNumNodes; ++i) {
            for (SizeType idim = 0; idim < TDim; ++idim) {
                body_acceleration[idim] += rVariables.Nu[i] * rVariables.BodyAcceleration[index];
                index++;
            }
        }

        const Vector fluid_body_flow = prod(grad_Np_T_perm, body_acceleration);
        GeoElementUtilities::AssemblePBlockVector(rRightHandSideVector, fluid_body_flow);

        KRATOS_CATCH("")
    }

    Matrix CalculateBMatrix(const Matrix& rDN_DX, const Vector& rN) const
    {
        return this->GetStressStatePolicy().CalculateBMatrix(rDN_DX, rN, this->GetGeometry());
    }
=======
    [[nodiscard]] std::vector<double> CalculateBishopCoefficients(const std::vector<double>& rFluidPressures) const;
    void CalculateAndAddPermeabilityFlow(VectorType& rRightHandSideVector, const ElementVariables& rVariables) const;

    void CalculateAndAddFluidBodyFlow(VectorType& rRightHandSideVector, const ElementVariables& rVariables) const;
>>>>>>> e45115e7

    std::vector<Matrix> CalculateBMatrices(const GeometryType::ShapeFunctionsGradientsType& rDN_DXContainer,
                                           const Matrix& rNContainer) const
    {
        std::vector<Matrix> result;
        result.reserve(rDN_DXContainer.size());
        for (unsigned int g_point = 0; g_point < rDN_DXContainer.size(); ++g_point) {
            result.push_back(this->CalculateBMatrix(rDN_DXContainer[g_point], row(rNContainer, g_point)));
        }

        return result;
    }

    void AssignPressureToIntermediateNodes();

    virtual Vector CalculateGreenLagrangeStrain(const Matrix& rDeformationGradient) const
    {
        return this->GetStressStatePolicy().CalculateGreenLagrangeStrain(rDeformationGradient);
    }

    Matrix CalculateDeformationGradient(unsigned int GPoint) const
    {
        KRATOS_TRY

        // Calculation of derivative of shape function with respect to reference
        // configuration derivative of shape function (displacement)
        Matrix J0;
        Matrix InvJ0;
        Matrix DNu_DX0;
        double detJ0;
        this->CalculateDerivativesOnInitialConfiguration(detJ0, J0, InvJ0, DNu_DX0, GPoint);

        // Calculating current Jacobian in order to find deformation gradient
        Matrix J;
        Matrix InvJ;
        double detJ;
        this->CalculateJacobianOnCurrentConfiguration(detJ, J, InvJ, GPoint);

        KRATOS_ERROR_IF(detJ < 0.0)
            << "ERROR:: Element " << this->Id() << " is inverted. DetJ: " << detJ << std::endl
            << "This usually indicates that the deformations are too large for the mesh size." << std::endl;

        return prod(J, InvJ0);

        KRATOS_CATCH("")
    }

    std::vector<Matrix> CalculateDeformationGradients() const
    {
        const auto number_of_integration_points =
            this->GetGeometry().IntegrationPointsNumber(this->GetIntegrationMethod());
        std::vector<Matrix> result;
        result.reserve(number_of_integration_points);
        for (unsigned int integration_point = 0; integration_point < number_of_integration_points;
             ++integration_point) {
            result.push_back(CalculateDeformationGradient(integration_point));
        }

        return result;
    }

    ///
    /// \brief This function calculates the constitutive matrices, stresses and strains depending on the
    ///        constitutive parameters. Note that depending on the settings in the rConstitutiveParameters
    ///        the function could calculate the stress, the constitutive matrix, the strains, or a combination.
    ///        In our elements we generally always calculate the constitutive matrix and sometimes the stress.
    ///
    void CalculateAnyOfMaterialResponse(const std::vector<Matrix>&   rDeformationGradients,
                                        ConstitutiveLaw::Parameters& rConstitutiveParameters,
                                        const Matrix&                rNuContainer,
                                        const GeometryType::ShapeFunctionsGradientsType& rDNu_DXContainer,
                                        std::vector<Vector>& rStrainVectors,
                                        std::vector<Vector>& rStressVectors,
                                        std::vector<Matrix>& rConstitutiveMatrices)
    {
        const SizeType voigt_size = TDim == 3 ? VOIGT_SIZE_3D : VOIGT_SIZE_2D_PLANE_STRAIN;

        if (rStrainVectors.size() != rDeformationGradients.size()) {
            rStrainVectors.resize(rDeformationGradients.size());
            std::fill(rStrainVectors.begin(), rStrainVectors.end(), ZeroVector(voigt_size));
        }
        if (rStressVectors.size() != rDeformationGradients.size()) {
            rStressVectors.resize(rDeformationGradients.size());
            std::fill(rStressVectors.begin(), rStressVectors.end(), ZeroVector(voigt_size));
        }
        if (rConstitutiveMatrices.size() != rDeformationGradients.size()) {
            rConstitutiveMatrices.resize(rDeformationGradients.size());
            std::fill(rConstitutiveMatrices.begin(), rConstitutiveMatrices.end(),
                      ZeroMatrix(voigt_size, voigt_size));
        }

        const auto determinants_of_deformation_gradients =
            GeoMechanicsMathUtilities::CalculateDeterminants(rDeformationGradients);

        for (unsigned int g_point = 0; g_point < rDeformationGradients.size(); ++g_point) {
            // Explicitly convert from `row`'s return type to `Vector` to avoid ending up with a
            // pointer to an implicitly converted object
            const auto shape_function_values = Vector{row(rNuContainer, g_point)};
            ConstitutiveLawUtilities::SetConstitutiveParameters(
                rConstitutiveParameters, rStrainVectors[g_point], rConstitutiveMatrices[g_point],
                shape_function_values, rDNu_DXContainer[g_point], rDeformationGradients[g_point],
                determinants_of_deformation_gradients[g_point]);
            rConstitutiveParameters.SetStressVector(rStressVectors[g_point]);

            mConstitutiveLawVector[g_point]->CalculateMaterialResponseCauchy(rConstitutiveParameters);
        }
    }

    [[nodiscard]] Vector GetPressureSolutionVector() const
    {
        Vector result(TNumPNodes);
        std::transform(mpPressureGeometry->begin(), mpPressureGeometry->end(), result.begin(),
                       [](const auto& node) { return node.FastGetSolutionStepValue(WATER_PRESSURE); });
        return result;
    }

    [[nodiscard]] std::vector<double> CalculateDegreesOfSaturation(const std::vector<double>& rFluidPressures)
    {
        KRATOS_ERROR_IF(rFluidPressures.size() != mRetentionLawVector.size());
        std::vector<double> result;
        result.reserve(rFluidPressures.size());

        auto retention_law_params = RetentionLaw::Parameters{this->GetProperties()};
        std::transform(rFluidPressures.begin(), rFluidPressures.end(), mRetentionLawVector.begin(),
                       std::back_inserter(result),
                       [&retention_law_params](auto fluid_pressure, const auto& pRetentionLaw) {
            retention_law_params.SetFluidPressure(fluid_pressure);
            return pRetentionLaw->CalculateSaturation(retention_law_params);
        });

        return result;
    }

    [[nodiscard]] std::vector<double> CalculateDerivativesOfSaturation(const std::vector<double>& rFluidPressures)
    {
        KRATOS_ERROR_IF(rFluidPressures.size() != mRetentionLawVector.size());
        std::vector<double> result;
        result.reserve(rFluidPressures.size());

        auto retention_law_params = RetentionLaw::Parameters{this->GetProperties()};
        std::transform(rFluidPressures.begin(), rFluidPressures.end(), mRetentionLawVector.begin(),
                       std::back_inserter(result),
                       [&retention_law_params](auto fluid_pressure, const auto& pRetentionLaw) {
            retention_law_params.SetFluidPressure(fluid_pressure);
            return pRetentionLaw->CalculateDerivativeOfSaturation(retention_law_params);
        });

        return result;
    }

    [[nodiscard]] virtual std::vector<double> GetOptionalPermeabilityUpdateFactors(const std::vector<Vector>& rStrainVectors) const
    {
        return GeoTransportEquationUtilities::CalculatePermeabilityUpdateFactors(rStrainVectors,
                                                                                 GetProperties());
    }

    [[nodiscard]] SizeType GetNumberOfDOF() const override { return TNumNodes * TDim + TNumPNodes; }

private:
    GeometryType::Pointer mpPressureGeometry;

    [[nodiscard]] DofsVectorType GetDofs() const override
    {
        return Geo::DofUtilities::ExtractUPwDofsFromNodes(GetGeometry(), *mpPressureGeometry, TDim);
    }

    /**
     * @brief Sets the up the pressure geometry pointer object
     * This function sets the pointer for the auxiliary geometry for the pressure problem
     * The pressure geometry pointer is set according to the element geometry number of nodes and dimension
     */
    void SetUpPressureGeometryPointer();

    // Serialization

    friend class Serializer;

    void save(Serializer& rSerializer) const override
    {
        KRATOS_SERIALIZE_SAVE_BASE_CLASS(rSerializer, UPwBaseElement)
        rSerializer.save("PressureGeometry", mpPressureGeometry);
    }

    void load(Serializer& rSerializer) override
    {
        KRATOS_SERIALIZE_LOAD_BASE_CLASS(rSerializer, UPwBaseElement)
        rSerializer.load("PressureGeometry", mpPressureGeometry);
    }


<<<<<<< HEAD
    Vector CalculateBodyAcceleration(Vector& rNu, Vector rBodyAcceleration) const
    {
        Vector body_acceleration = ZeroVector(TDim);
        for (SizeType i = 0; i < TNumNodes; ++i) {
            if constexpr (TDim == 2) {
                body_acceleration[0] += rNu[i] * rBodyAcceleration[i * 2 + 0];
                body_acceleration[1] += rNu[i] * rBodyAcceleration[i * 2 + 1];
            } else if constexpr (TDim == 3) {
                body_acceleration[0] += rNu[i] * rBodyAcceleration[i * 3 + 0];
                body_acceleration[1] += rNu[i] * rBodyAcceleration[i * 3 + 1];
                body_acceleration[2] += rNu[i] * rBodyAcceleration[i * 3 + 2];
            }
        }
        return body_acceleration;
    }
=======
    Vector CalculateInternalForces(ElementVariables&          Variables,
                                   const std::vector<Matrix>& b_matrices,
                                   const std::vector<double>& integration_coefficients,
                                   const std::vector<double>& biot_coefficients,
                                   const std::vector<double>& degrees_of_saturation,
                                   const std::vector<double>& biot_moduli_inverse,
                                   const std::vector<double>& relative_permeability_values,
                                   const std::vector<double>& bishop_coefficients) const;

    Vector CalculateExternalForces(ElementVariables&          Variables,
                                   const std::vector<double>& integration_coefficients,
                                   const std::vector<double>& integration_coefficients_on_initial_configuration,
                                   const std::vector<double>& degrees_of_saturation,
                                   const std::vector<double>& relative_permeability_values,
                                   const std::vector<double>& bishop_coefficients) const;
>>>>>>> e45115e7
}; // Class SmallStrainUPwDiffOrderElement

} // namespace Kratos<|MERGE_RESOLUTION|>--- conflicted
+++ resolved
@@ -163,7 +163,7 @@
         const auto number_of_integration_points =
             GetGeometry().IntegrationPointsNumber(GetIntegrationMethod());
         for (unsigned int g_point = 0; g_point < number_of_integration_points; ++g_point) {
-            this->CalculateKinematics(variables, g_point);
+            this->ExtractShapeFunctionDataAtIntegrationPoint(variables, g_point);
             variables.B            = b_matrices[g_point];
             variables.F            = deformation_gradients[g_point];
             variables.StrainVector = strain_vectors[g_point];
@@ -331,8 +331,7 @@
             for_each_integration_point(
                 number_of_integration_points,
                 [this, &variables, &rVariable, &retention_parameters, &rOutput](unsigned int g_point) {
-                // Compute Np, GradNpT, B and StrainVector
-                this->CalculateKinematics(variables, g_point);
+                this->ExtractShapeFunctionDataAtIntegrationPoint(variables, g_point);
 
                 retention_parameters.SetFluidPressure(GeoTransportEquationUtilities::CalculateFluidPressure(
                     variables.Np, variables.PressureVector));
@@ -431,7 +430,7 @@
 
     void CalculateOnIntegrationPoints(const Variable<Vector>& rVariable,
                                       std::vector<Vector>&    rOutput,
-                                      const ProcessInfo&      rCurrentProcessInfo) override
+                                      const ProcessInfo&      rCurrentProcessInfo)
     {
         KRATOS_TRY
 
@@ -441,76 +440,78 @@
         rOutput.resize(number_of_integration_points);
 
         if (rVariable == CAUCHY_STRESS_VECTOR) {
-            for (unsigned int g_point = 0; g_point < number_of_integration_points; ++g_point) {
-                if (rOutput[g_point].size() != mStressVector[g_point].size())
-                    rOutput[g_point].resize(mStressVector[g_point].size(), false);
-
-                rOutput[g_point] = mStressVector[g_point];
+            for (unsigned int GPoint = 0; GPoint < number_of_integration_points; ++GPoint) {
+                if (rOutput[GPoint].size() != mStressVector[GPoint].size())
+                    rOutput[GPoint].resize(mStressVector[GPoint].size(), false);
+
+                rOutput[GPoint] = mStressVector[GPoint];
             }
         } else if (rVariable == TOTAL_STRESS_VECTOR) {
-            ElementVariables variables;
-            this->InitializeElementVariables(variables, rCurrentProcessInfo);
+            ElementVariables Variables;
+            this->InitializeElementVariables(Variables, rCurrentProcessInfo);
 
             ConstitutiveLaw::Parameters ConstitutiveParameters(r_geom, GetProperties(), rCurrentProcessInfo);
             ConstitutiveParameters.Set(ConstitutiveLaw::COMPUTE_CONSTITUTIVE_TENSOR);
             ConstitutiveParameters.Set(ConstitutiveLaw::USE_ELEMENT_PROVIDED_STRAIN);
 
-            const auto b_matrices = CalculateBMatrices(variables.DNu_DXContainer, variables.NuContainer);
+            const auto b_matrices = CalculateBMatrices(Variables.DNu_DXContainer, Variables.NuContainer);
             const auto deformation_gradients = CalculateDeformationGradients();
             auto       strain_vectors        = StressStrainUtilities::CalculateStrains(
-                deformation_gradients, b_matrices, variables.DisplacementVector,
-                variables.UseHenckyStrain, GetStressStatePolicy().GetVoigtSize());
+                deformation_gradients, b_matrices, Variables.DisplacementVector,
+                Variables.UseHenckyStrain, GetStressStatePolicy().GetVoigtSize());
             std::vector<Matrix> constitutive_matrices;
             this->CalculateAnyOfMaterialResponse(deformation_gradients, ConstitutiveParameters,
-                                                 variables.NuContainer, variables.DNu_DXContainer,
+                                                 Variables.NuContainer, Variables.DNu_DXContainer,
                                                  strain_vectors, mStressVector, constitutive_matrices);
             const auto biot_coefficients = GeoTransportEquationUtilities::CalculateBiotCoefficients(
                 constitutive_matrices, this->GetProperties());
             const auto fluid_pressures = GeoTransportEquationUtilities::CalculateFluidPressures(
-                variables.NpContainer, variables.PressureVector);
+                Variables.NpContainer, Variables.PressureVector);
             const auto bishop_coefficients = this->CalculateBishopCoefficients(fluid_pressures);
 
-            for (unsigned int g_point = 0; g_point < number_of_integration_points; ++g_point) {
-                rOutput[g_point] = mStressVector[g_point] +
-                                   PORE_PRESSURE_SIGN_FACTOR * biot_coefficients[g_point] *
-                                       bishop_coefficients[g_point] * fluid_pressures[g_point] *
-                                       GetStressStatePolicy().GetVoigtVector();
+            for (unsigned int GPoint = 0; GPoint < mConstitutiveLawVector.size(); ++GPoint) {
+                rOutput[GPoint] =
+                    mStressVector[GPoint] + PORE_PRESSURE_SIGN_FACTOR * biot_coefficients[GPoint] *
+                                                bishop_coefficients[GPoint] * fluid_pressures[GPoint] *
+                                                GetStressStatePolicy().GetVoigtVector();
             }
         } else if (rVariable == ENGINEERING_STRAIN_VECTOR) {
-            ElementVariables variables;
-            this->InitializeElementVariables(variables, rCurrentProcessInfo);
-
-            for (unsigned int g_point = 0; g_point < number_of_integration_points; ++g_point) {
-                noalias(variables.Nu) = row(variables.NuContainer, g_point);
+            ElementVariables Variables;
+            this->InitializeElementVariables(Variables, rCurrentProcessInfo);
+
+            for (unsigned int GPoint = 0; GPoint < mConstitutiveLawVector.size(); ++GPoint) {
+                noalias(Variables.Nu) = row(Variables.NuContainer, GPoint);
 
                 Matrix J0;
                 Matrix InvJ0;
+                double detJInitialConfiguration;
+                Matrix DNu_DXInitialConfiguration;
                 this->CalculateDerivativesOnInitialConfiguration(
-                    variables.detJInitialConfiguration, J0, InvJ0, variables.DNu_DXInitialConfiguration, g_point);
+                    detJInitialConfiguration, J0, InvJ0, DNu_DXInitialConfiguration, GPoint);
 
                 // Calculating operator B
-                variables.B = this->CalculateBMatrix(variables.DNu_DXInitialConfiguration, variables.Nu);
+                Variables.B = this->CalculateBMatrix(DNu_DXInitialConfiguration, Variables.Nu);
 
                 // Compute infinitesimal strain
-                variables.StrainVector = StressStrainUtilities::CalculateCauchyStrain(
-                    variables.B, variables.DisplacementVector);
-
-                if (rOutput[g_point].size() != variables.StrainVector.size())
-                    rOutput[g_point].resize(variables.StrainVector.size(), false);
-
-                rOutput[g_point] = variables.StrainVector;
+                Variables.StrainVector = StressStrainUtilities::CalculateCauchyStrain(
+                    Variables.B, Variables.DisplacementVector);
+
+                if (rOutput[GPoint].size() != Variables.StrainVector.size())
+                    rOutput[GPoint].resize(Variables.StrainVector.size(), false);
+
+                rOutput[GPoint] = Variables.StrainVector;
             }
         } else if (rVariable == GREEN_LAGRANGE_STRAIN_VECTOR) {
-            ElementVariables variables;
-            this->InitializeElementVariables(variables, rCurrentProcessInfo);
-
-            const auto b_matrices = CalculateBMatrices(variables.DNu_DXContainer, variables.NuContainer);
+            ElementVariables Variables;
+            this->InitializeElementVariables(Variables, rCurrentProcessInfo);
+
+            const auto b_matrices = CalculateBMatrices(Variables.DNu_DXContainer, Variables.NuContainer);
             const auto deformation_gradients = CalculateDeformationGradients();
             rOutput                          = StressStrainUtilities::CalculateStrains(
-                deformation_gradients, b_matrices, variables.DisplacementVector,
-                variables.UseHenckyStrain, GetStressStatePolicy().GetVoigtSize());
+                deformation_gradients, b_matrices, Variables.DisplacementVector,
+                Variables.UseHenckyStrain, GetStressStatePolicy().GetVoigtSize());
         } else {
-            for (unsigned int i = 0; i < number_of_integration_points; ++i)
+            for (unsigned int i = 0; i < mConstitutiveLawVector.size(); ++i)
                 rOutput[i] = mConstitutiveLawVector[i]->GetValue(rVariable, rOutput[i]);
         }
 
@@ -536,19 +537,18 @@
             const auto strain_vectors        = StressStrainUtilities::CalculateStrains(
                 deformation_gradients, b_matrices, variables.DisplacementVector,
                 variables.UseHenckyStrain, GetStressStatePolicy().GetVoigtSize());
-            auto relative_permeability_values =
-                CalculateRelativePermeabilityValues(GeoTransportEquationUtilities::CalculateFluidPressures(
-                    variables.NpContainer, variables.PressureVector));
+            auto relative_permeability_values = RetentionLaw::CalculateRelativePermeabilityValues(
+                mRetentionLawVector, this->GetProperties(),
+                GeoTransportEquationUtilities::CalculateFluidPressures(variables.NpContainer,
+                                                                       variables.PressureVector));
             const auto permeability_update_factors =
                 GeoTransportEquationUtilities::CalculatePermeabilityUpdateFactors(strain_vectors,
                                                                                   GetProperties());
             std::ranges::transform(relative_permeability_values, permeability_update_factors,
                                    relative_permeability_values.begin(), std::multiplies<>{});
 
-            // Loop over integration points
             for (unsigned int g_point = 0; g_point < number_of_integration_points; ++g_point) {
-                // compute element kinematics (Np, gradNpT, |J|, B, strains)
-                this->CalculateKinematics(variables, g_point);
+                this->ExtractShapeFunctionDataAtIntegrationPoint(variables, g_point);
                 variables.B = b_matrices[g_point];
 
                 const auto body_acceleration =
@@ -621,9 +621,6 @@
 
     using Element::CalculateOnIntegrationPoints;
 
-    void Calculate(const Variable<Vector>& rVariable, Vector& rOutput, const ProcessInfo& rCurrentProcessInfo) override;
-    using Element::Calculate;
-
     // Turn back information as a string.
     std::string Info() const override
     {
@@ -637,7 +634,6 @@
     void PrintInfo(std::ostream& rOStream) const override { rOStream << Info(); }
 
 protected:
-
     using UPwBaseElement::mConstitutiveLawVector;
     using UPwBaseElement::mRetentionLawVector;
     using UPwBaseElement::mStateVariablesFinalized;
@@ -741,29 +737,28 @@
                       VectorType&        rRightHandSideVector,
                       const ProcessInfo& rCurrentProcessInfo,
                       bool               CalculateStiffnessMatrixFlag,
-                      bool               CalculateResidualVectorFlag) override
-    {
-        KRATOS_TRY
-
-        const auto&                                     r_prop = this->GetProperties();
-        const auto&                                     r_geom = GetGeometry();
+                      bool               CalculateResidualVectorFlag)
+    {
+        KRATOS_TRY
+
+        const PropertiesType&                           r_prop = this->GetProperties();
+        const GeometryType&                             r_geom = GetGeometry();
         const GeometryType::IntegrationPointsArrayType& r_integration_points =
             r_geom.IntegrationPoints(this->GetIntegrationMethod());
 
         ConstitutiveLaw::Parameters ConstitutiveParameters(r_geom, r_prop, rCurrentProcessInfo);
 
-        // Stiffness matrix is needed to calculate Biot coefficient
         ConstitutiveParameters.Set(ConstitutiveLaw::COMPUTE_CONSTITUTIVE_TENSOR);
         if (CalculateResidualVectorFlag)
             ConstitutiveParameters.Set(ConstitutiveLaw::COMPUTE_STRESS);
         ConstitutiveParameters.Set(ConstitutiveLaw::USE_ELEMENT_PROVIDED_STRAIN);
 
-        ElementVariables variables;
-        this->InitializeElementVariables(variables, rCurrentProcessInfo);
-
-        const auto b_matrices = CalculateBMatrices(variables.DNu_DXContainer, variables.NuContainer);
+        ElementVariables Variables;
+        this->InitializeElementVariables(Variables, rCurrentProcessInfo);
+
+        const auto b_matrices = CalculateBMatrices(Variables.DNu_DXContainer, Variables.NuContainer);
         const auto integration_coefficients =
-            this->CalculateIntegrationCoefficients(r_integration_points, variables.detJuContainer);
+            this->CalculateIntegrationCoefficients(r_integration_points, Variables.detJuContainer);
 
         const auto det_Js_initial_configuration = GeoEquationOfMotionUtilities::CalculateDetJsInitialConfiguration(
             r_geom, this->GetIntegrationMethod());
@@ -773,55 +768,139 @@
 
         const auto deformation_gradients = CalculateDeformationGradients();
         auto       strain_vectors        = StressStrainUtilities::CalculateStrains(
-            deformation_gradients, b_matrices, variables.DisplacementVector,
-            variables.UseHenckyStrain, GetStressStatePolicy().GetVoigtSize());
+            deformation_gradients, b_matrices, Variables.DisplacementVector,
+            Variables.UseHenckyStrain, GetStressStatePolicy().GetVoigtSize());
         std::vector<Matrix> constitutive_matrices;
         this->CalculateAnyOfMaterialResponse(deformation_gradients, ConstitutiveParameters,
-                                             variables.NuContainer, variables.DNu_DXContainer,
+                                             Variables.NuContainer, Variables.DNu_DXContainer,
                                              strain_vectors, mStressVector, constitutive_matrices);
         const auto biot_coefficients = GeoTransportEquationUtilities::CalculateBiotCoefficients(
             constitutive_matrices, this->GetProperties());
         const auto fluid_pressures = GeoTransportEquationUtilities::CalculateFluidPressures(
-            variables.NpContainer, variables.PressureVector);
+            Variables.NpContainer, Variables.PressureVector);
         const auto degrees_of_saturation     = CalculateDegreesOfSaturation(fluid_pressures);
         const auto derivatives_of_saturation = CalculateDerivativesOfSaturation(fluid_pressures);
         const auto biot_moduli_inverse = GeoTransportEquationUtilities::CalculateInverseBiotModuli(
             biot_coefficients, degrees_of_saturation, derivatives_of_saturation, r_prop);
-        auto relative_permeability_values = CalculateRelativePermeabilityValues(fluid_pressures);
+        auto relative_permeability_values = RetentionLaw::CalculateRelativePermeabilityValues(
+            mRetentionLawVector, this->GetProperties(), fluid_pressures);
         const auto permeability_update_factors = GetOptionalPermeabilityUpdateFactors(strain_vectors);
         std::ranges::transform(permeability_update_factors, relative_permeability_values,
                                relative_permeability_values.begin(), std::multiplies<>{});
 
         const auto bishop_coefficients = CalculateBishopCoefficients(fluid_pressures);
 
-        for (unsigned int g_point = 0; g_point < r_integration_points.size(); ++g_point) {
-            this->CalculateKinematics(variables, g_point);
-            variables.B                  = b_matrices[g_point];
-            variables.F                  = deformation_gradients[g_point];
-            variables.StrainVector       = strain_vectors[g_point];
-            variables.ConstitutiveMatrix = constitutive_matrices[g_point];
-
-            variables.RelativePermeability = relative_permeability_values[g_point];
-            variables.BishopCoefficient    = bishop_coefficients[g_point];
-
-            variables.BiotCoefficient        = biot_coefficients[g_point];
-            variables.BiotModulusInverse     = biot_moduli_inverse[g_point];
-            variables.DegreeOfSaturation     = degrees_of_saturation[g_point];
-            variables.IntegrationCoefficient = integration_coefficients[g_point];
-
-            variables.IntegrationCoefficientInitialConfiguration =
-                integration_coefficients_on_initial_configuration[g_point];
-
-            // Contributions to the left hand side
-            if (CalculateStiffnessMatrixFlag)
-                this->CalculateAndAddLHS(rLeftHandSideMatrix, variables);
-
-            // Contributions to the right hand side
-            if (CalculateResidualVectorFlag)
-                this->CalculateAndAddRHS(rRightHandSideVector, variables, g_point);
-        }
-
-        KRATOS_CATCH("")
+        if (CalculateStiffnessMatrixFlag) {
+            for (unsigned int GPoint = 0; GPoint < r_integration_points.size(); ++GPoint) {
+                this->ExtractShapeFunctionDataAtIntegrationPoint(Variables, GPoint);
+                Variables.B                  = b_matrices[GPoint];
+                Variables.F                  = deformation_gradients[GPoint];
+                Variables.StrainVector       = strain_vectors[GPoint];
+                Variables.ConstitutiveMatrix = constitutive_matrices[GPoint];
+
+                Variables.RelativePermeability = relative_permeability_values[GPoint];
+                Variables.BishopCoefficient    = bishop_coefficients[GPoint];
+
+                Variables.BiotCoefficient        = biot_coefficients[GPoint];
+                Variables.BiotModulusInverse     = biot_moduli_inverse[GPoint];
+                Variables.DegreeOfSaturation     = degrees_of_saturation[GPoint];
+                Variables.IntegrationCoefficient = integration_coefficients[GPoint];
+
+                Variables.IntegrationCoefficientInitialConfiguration =
+                    integration_coefficients_on_initial_configuration[GPoint];
+
+                this->CalculateAndAddLHS(rLeftHandSideMatrix, Variables);
+            }
+        }
+
+        if (CalculateResidualVectorFlag) {
+            const auto internal_forces = CalculateInternalForces(
+                Variables, b_matrices, integration_coefficients, biot_coefficients, degrees_of_saturation,
+                biot_moduli_inverse, relative_permeability_values, bishop_coefficients);
+
+            const auto external_forces = CalculateExternalForces(
+                Variables, integration_coefficients, integration_coefficients_on_initial_configuration,
+                degrees_of_saturation, relative_permeability_values, bishop_coefficients);
+            rRightHandSideVector = external_forces - internal_forces;
+        }
+        KRATOS_CATCH("")
+    }
+
+    Vector CalculateInternalForces(ElementVariables&          rVariables,
+                                   const std::vector<Matrix>& rBMatrices,
+                                   const std::vector<double>& rIntegrationCoefficients,
+                                   const std::vector<double>& rBiotCoefficients,
+                                   const std::vector<double>& rDegreesOfSaturation,
+                                   const std::vector<double>& rBiotModuliInverse,
+                                   const std::vector<double>& rRelativePermeabilityValues,
+                                   const std::vector<double>& rBishopCoefficients) const
+    {
+        Vector result(this->GetNumberOfDOF(), 0.0);
+        for (unsigned int GPoint = 0; GPoint < rIntegrationCoefficients.size(); ++GPoint) {
+            rVariables.B                      = rBMatrices[GPoint];
+            rVariables.IntegrationCoefficient = rIntegrationCoefficients[GPoint];
+
+            this->CalculateAndAddStiffnessForce(result, rVariables, GPoint);
+        }
+
+        for (unsigned int GPoint = 0; GPoint < rIntegrationCoefficients.size(); ++GPoint) {
+            rVariables.B                      = rBMatrices[GPoint];
+            rVariables.BishopCoefficient      = rBishopCoefficients[GPoint];
+            rVariables.BiotCoefficient        = rBiotCoefficients[GPoint];
+            rVariables.DegreeOfSaturation     = rDegreesOfSaturation[GPoint];
+            rVariables.IntegrationCoefficient = rIntegrationCoefficients[GPoint];
+            noalias(rVariables.Np)            = row(rVariables.NpContainer, GPoint);
+
+            this->CalculateAndAddCouplingTerms(result, rVariables);
+        }
+        if (!rVariables.IgnoreUndrained) {
+            for (unsigned int GPoint = 0; GPoint < rIntegrationCoefficients.size(); ++GPoint) {
+                noalias(rVariables.Np)            = row(rVariables.NpContainer, GPoint);
+                rVariables.BiotModulusInverse     = rBiotModuliInverse[GPoint];
+                rVariables.IntegrationCoefficient = rIntegrationCoefficients[GPoint];
+
+                this->CalculateAndAddCompressibilityFlow(result, rVariables);
+            }
+            for (unsigned int GPoint = 0; GPoint < rIntegrationCoefficients.size(); ++GPoint) {
+                noalias(rVariables.DNp_DX)        = rVariables.DNp_DXContainer[GPoint];
+                rVariables.RelativePermeability   = rRelativePermeabilityValues[GPoint];
+                rVariables.IntegrationCoefficient = rIntegrationCoefficients[GPoint];
+
+                this->CalculateAndAddPermeabilityFlow(result, rVariables);
+            }
+        }
+
+        return result;
+    }
+
+    Vector CalculateExternalForces(ElementVariables&          rVariables,
+                                   const std::vector<double>& rIntegrationCoefficients,
+                                   const std::vector<double>& rIntegrationCoefficientsOnInitialConfiguration,
+                                   const std::vector<double>& rDegreesOfSaturation,
+                                   const std::vector<double>& rRelativePermeabilityValues,
+                                   const std::vector<double>& rBishopCoefficients) const
+    {
+        Vector result = ZeroVector(this->GetNumberOfDOF());
+        for (unsigned int GPoint = 0; GPoint < rIntegrationCoefficients.size(); ++GPoint) {
+            noalias(rVariables.Nu)        = row(rVariables.NuContainer, GPoint);
+            rVariables.DegreeOfSaturation = rDegreesOfSaturation[GPoint];
+            rVariables.IntegrationCoefficientInitialConfiguration =
+                rIntegrationCoefficientsOnInitialConfiguration[GPoint];
+            this->CalculateAndAddMixBodyForce(result, rVariables);
+        }
+        if (!rVariables.IgnoreUndrained) {
+            for (unsigned int GPoint = 0; GPoint < rIntegrationCoefficients.size(); ++GPoint) {
+                noalias(rVariables.Nu)            = row(rVariables.NuContainer, GPoint);
+                noalias(rVariables.DNp_DX)        = rVariables.DNp_DXContainer[GPoint];
+                rVariables.RelativePermeability   = rRelativePermeabilityValues[GPoint];
+                rVariables.BishopCoefficient      = rBishopCoefficients[GPoint];
+                rVariables.IntegrationCoefficient = rIntegrationCoefficients[GPoint];
+
+                this->CalculateAndAddFluidBodyFlow(result, rVariables);
+            }
+        }
+
+        return result;
     }
 
     void InitializeElementVariables(ElementVariables& rVariables, const ProcessInfo& rCurrentProcessInfo)
@@ -845,7 +924,6 @@
         for (SizeType i = 0; i < num_g_points; ++i)
             ((rVariables.DNu_DXContainer)[i]).resize(TNumNodes, TDim, false);
         rVariables.DNu_DX.resize(TNumNodes, TDim, false);
-        rVariables.DNu_DXInitialConfiguration.resize(TNumNodes, TDim, false);
         rVariables.detJuContainer.resize(num_g_points, false);
         r_geom.ShapeFunctionsIntegrationPointsGradients(
             rVariables.DNu_DXContainer, rVariables.detJuContainer, this->GetIntegrationMethod());
@@ -873,7 +951,6 @@
         rVariables.F.resize(TDim, TDim, false);
         noalias(rVariables.F) = identity_matrix<double>(TDim);
 
-<<<<<<< HEAD
         // Nodal variables
         this->InitializeNodalVariables(rVariables);
 
@@ -946,9 +1023,6 @@
         rVariables.IgnoreUndrained = r_properties[IGNORE_UNDRAINED];
         rVariables.UseHenckyStrain =
             r_properties.Has(USE_HENCKY_STRAIN) ? r_properties[USE_HENCKY_STRAIN] : false;
-=======
-    virtual void ExtractShapeFunctionDataAtIntegrationPoint(ElementVariables& rVariables, unsigned int GPoint);
->>>>>>> e45115e7
 
         rVariables.ConsiderGeometricStiffness = r_properties.Has(CONSIDER_GEOMETRIC_STIFFNESS)
                                                     ? r_properties[CONSIDER_GEOMETRIC_STIFFNESS]
@@ -961,11 +1035,10 @@
         KRATOS_CATCH("")
     }
 
-    virtual void CalculateKinematics(ElementVariables& rVariables, unsigned int GPoint)
-    {
-        KRATOS_TRY
-
-        // Setting the vector of shape functions and the matrix of the shape functions global gradients
+    virtual void ExtractShapeFunctionDataAtIntegrationPoint(ElementVariables& rVariables, unsigned int GPoint)
+    {
+        KRATOS_TRY
+
         noalias(rVariables.Nu) = row(rVariables.NuContainer, GPoint);
         noalias(rVariables.Np) = row(rVariables.NpContainer, GPoint);
 
@@ -974,11 +1047,6 @@
 
         rVariables.detJ = rVariables.detJuContainer[GPoint];
 
-        Matrix J0;
-        Matrix InvJ0;
-        this->CalculateDerivativesOnInitialConfiguration(rVariables.detJInitialConfiguration, J0, InvJ0,
-                                                         rVariables.DNu_DXInitialConfiguration, GPoint);
-
         KRATOS_CATCH("")
     }
 
@@ -990,7 +1058,6 @@
 
         this->CalculateAndAddCouplingMatrix(rLeftHandSideMatrix, rVariables);
 
-<<<<<<< HEAD
         if (!rVariables.IgnoreUndrained) {
             const auto permeability_matrix = GeoTransportEquationUtilities::CalculatePermeabilityMatrix(
                 rVariables.DNp_DX, rVariables.DynamicViscosityInverse, rVariables.IntrinsicPermeability,
@@ -1053,41 +1120,19 @@
         KRATOS_CATCH("")
     }
 
-    void CalculateAndAddRHS(VectorType& rRightHandSideVector, ElementVariables& rVariables, unsigned int GPoint)
-    {
-        KRATOS_TRY
-
-        this->CalculateAndAddStiffnessForce(rRightHandSideVector, rVariables, GPoint);
-
-        this->CalculateAndAddMixBodyForce(rRightHandSideVector, rVariables);
-
-        this->CalculateAndAddCouplingTerms(rRightHandSideVector, rVariables);
-
-        if (!rVariables.IgnoreUndrained) {
-            this->CalculateAndAddCompressibilityFlow(rRightHandSideVector, rVariables);
-
-            this->CalculateAndAddPermeabilityFlow(rRightHandSideVector, rVariables);
-
-            this->CalculateAndAddFluidBodyFlow(rRightHandSideVector, rVariables);
-        }
-
-        KRATOS_CATCH("")
-    }
-
     void CalculateAndAddStiffnessForce(VectorType&             rRightHandSideVector,
                                        const ElementVariables& rVariables,
-                                       unsigned int            GPoint)
-    {
-        KRATOS_TRY
-
-        Vector stiffness_force =
-            -1.0 * prod(trans(rVariables.B), mStressVector[GPoint]) * rVariables.IntegrationCoefficient;
+                                       unsigned int            GPoint) const
+    {
+        KRATOS_TRY
+
+        Vector stiffness_force = prod(trans(rVariables.B), mStressVector[GPoint]) * rVariables.IntegrationCoefficient;
         GeoElementUtilities::AssembleUBlockVector(rRightHandSideVector, stiffness_force);
 
         KRATOS_CATCH("")
     }
 
-    void CalculateAndAddMixBodyForce(VectorType& rRightHandSideVector, ElementVariables& rVariables)
+    void CalculateAndAddMixBodyForce(VectorType& rRightHandSideVector, ElementVariables& rVariables) const
     {
         KRATOS_TRY
 
@@ -1125,7 +1170,7 @@
                 coupling_matrix, rVariables.B, GetStressStatePolicy().GetVoigtVector(), rVariables.Np,
                 rVariables.BiotCoefficient, rVariables.DegreeOfSaturation, rVariables.IntegrationCoefficient);
             const Vector coupling_flow =
-                PORE_PRESSURE_SIGN_FACTOR * prod(trans((-1.0) * coupling_matrix), rVariables.VelocityVector);
+                PORE_PRESSURE_SIGN_FACTOR * prod(trans(coupling_matrix), rVariables.VelocityVector);
             GeoElementUtilities::AssemblePBlockVector(rRightHandSideVector, coupling_flow);
         }
 
@@ -1138,26 +1183,10 @@
 
         Matrix compressibility_matrix = GeoTransportEquationUtilities::CalculateCompressibilityMatrix(
             rVariables.Np, rVariables.BiotModulusInverse, rVariables.IntegrationCoefficient);
-        Vector compressibility_flow = -prod(compressibility_matrix, rVariables.PressureDtVector);
+        Vector compressibility_flow = prod(compressibility_matrix, rVariables.PressureDtVector);
         GeoElementUtilities::AssemblePBlockVector(rRightHandSideVector, compressibility_flow);
 
         KRATOS_CATCH("")
-    }
-
-    [[nodiscard]] std::vector<double> CalculateRelativePermeabilityValues(const std::vector<double>& rFluidPressures) const
-    {
-        KRATOS_ERROR_IF_NOT(rFluidPressures.size() == mRetentionLawVector.size());
-
-        auto retention_law_params = RetentionLaw::Parameters{this->GetProperties()};
-
-        auto result = std::vector<double>{};
-        result.reserve(mRetentionLawVector.size());
-        std::ranges::transform(mRetentionLawVector, rFluidPressures, std::back_inserter(result),
-                               [&retention_law_params](const auto& pRetentionLaw, auto FluidPressure) {
-            retention_law_params.SetFluidPressure(FluidPressure);
-            return pRetentionLaw->CalculateRelativePermeability(retention_law_params);
-        });
-        return result;
     }
 
     [[nodiscard]] std::vector<double> CalculateBishopCoefficients(const std::vector<double>& rFluidPressures) const
@@ -1175,13 +1204,6 @@
         });
         return result;
     }
-=======
-    void CalculateAndAddStiffnessForce(VectorType&             rRightHandSideVector,
-                                       const ElementVariables& rVariables,
-                                       unsigned int            GPoint) const;
-
-    void CalculateAndAddMixBodyForce(VectorType& rRightHandSideVector, ElementVariables& rVariables) const;
->>>>>>> e45115e7
 
     void CalculateAndAddPermeabilityFlow(VectorType& rRightHandSideVector, const ElementVariables& rVariables) const
     {
@@ -1191,14 +1213,13 @@
             -PORE_PRESSURE_SIGN_FACTOR * rVariables.DynamicViscosityInverse * rVariables.RelativePermeability *
             prod(rVariables.DNp_DX, Matrix(prod(rVariables.IntrinsicPermeability, trans(rVariables.DNp_DX)))) *
             rVariables.IntegrationCoefficient;
-        const Vector permeability_flow = -prod(permeability_matrix, rVariables.PressureVector);
+        const Vector permeability_flow = prod(permeability_matrix, rVariables.PressureVector);
         GeoElementUtilities::AssemblePBlockVector(rRightHandSideVector, permeability_flow);
 
-<<<<<<< HEAD
-        KRATOS_CATCH("")
-    }
-
-    void CalculateAndAddFluidBodyFlow(VectorType& rRightHandSideVector, const ElementVariables& rVariables)
+        KRATOS_CATCH("")
+    }
+
+    void CalculateAndAddFluidBodyFlow(VectorType& rRightHandSideVector, const ElementVariables& rVariables) const
     {
         KRATOS_TRY
 
@@ -1227,12 +1248,6 @@
     {
         return this->GetStressStatePolicy().CalculateBMatrix(rDN_DX, rN, this->GetGeometry());
     }
-=======
-    [[nodiscard]] std::vector<double> CalculateBishopCoefficients(const std::vector<double>& rFluidPressures) const;
-    void CalculateAndAddPermeabilityFlow(VectorType& rRightHandSideVector, const ElementVariables& rVariables) const;
-
-    void CalculateAndAddFluidBodyFlow(VectorType& rRightHandSideVector, const ElementVariables& rVariables) const;
->>>>>>> e45115e7
 
     std::vector<Matrix> CalculateBMatrices(const GeometryType::ShapeFunctionsGradientsType& rDN_DXContainer,
                                            const Matrix& rNContainer) const
@@ -1422,8 +1437,16 @@
         rSerializer.load("PressureGeometry", mpPressureGeometry);
     }
 
-
-<<<<<<< HEAD
+    // Private Operations
+
+    template <class TValueType>
+    inline void ThreadSafeNodeWrite(NodeType& rNode, const Variable<TValueType>& Var, const TValueType Value)
+    {
+        rNode.SetLock();
+        rNode.FastGetSolutionStepValue(Var) = Value;
+        rNode.UnSetLock();
+    }
+
     Vector CalculateBodyAcceleration(Vector& rNu, Vector rBodyAcceleration) const
     {
         Vector body_acceleration = ZeroVector(TDim);
@@ -1439,23 +1462,6 @@
         }
         return body_acceleration;
     }
-=======
-    Vector CalculateInternalForces(ElementVariables&          Variables,
-                                   const std::vector<Matrix>& b_matrices,
-                                   const std::vector<double>& integration_coefficients,
-                                   const std::vector<double>& biot_coefficients,
-                                   const std::vector<double>& degrees_of_saturation,
-                                   const std::vector<double>& biot_moduli_inverse,
-                                   const std::vector<double>& relative_permeability_values,
-                                   const std::vector<double>& bishop_coefficients) const;
-
-    Vector CalculateExternalForces(ElementVariables&          Variables,
-                                   const std::vector<double>& integration_coefficients,
-                                   const std::vector<double>& integration_coefficients_on_initial_configuration,
-                                   const std::vector<double>& degrees_of_saturation,
-                                   const std::vector<double>& relative_permeability_values,
-                                   const std::vector<double>& bishop_coefficients) const;
->>>>>>> e45115e7
 }; // Class SmallStrainUPwDiffOrderElement
 
 } // namespace Kratos