// KRATOS___
//     //   ) )
//    //         ___      ___
//   //  ____  //___) ) //   ) )
//  //    / / //       //   / /
// ((____/ / ((____   ((___/ /  MECHANICS
//
//  License:         geo_mechanics_application/license.txt
//
//  Main authors:    Ignasi de Pouplana,
//                   Vahid Galavi
//

#if !defined(KRATOS_GEO_SMALL_STRAIN_U_PW_DIFF_ORDER_ELEMENT_H_INCLUDED)
#define KRATOS_GEO_SMALL_STRAIN_U_PW_DIFF_ORDER_ELEMENT_H_INCLUDED

// Project includes
#include "containers/array_1d.h"
#include "custom_retention/retention_law.h"
#include "custom_retention/retention_law_factory.h"
#include "geometries/geometry.h"
#include "includes/constitutive_law.h"
#include "includes/define.h"
#include "includes/element.h"
#include "includes/serializer.h"
#include "utilities/math_utils.h"

// Application includes
#include "custom_utilities/stress_strain_utilities.hpp"
#include "geo_mechanics_application_variables.h"

namespace Kratos
{

class KRATOS_API(GEO_MECHANICS_APPLICATION) SmallStrainUPwDiffOrderElement : public Element
{
public:
    KRATOS_CLASS_INTRUSIVE_POINTER_DEFINITION(SmallStrainUPwDiffOrderElement);

    //----------------------------------------------------------------------------------------------------------------------------------------------------------------------------------
    // Default constructor
    SmallStrainUPwDiffOrderElement();

    // Constructor 1
    SmallStrainUPwDiffOrderElement(IndexType NewId, GeometryType::Pointer pGeometry);

    // Constructor 2
    SmallStrainUPwDiffOrderElement(IndexType NewId, GeometryType::Pointer pGeometry, PropertiesType::Pointer pProperties);

    // Destructor
    ~SmallStrainUPwDiffOrderElement() override;

    //----------------------------------------------------------------------------------------------------------------------------------------------------------------------------------
    Element::Pointer Create(IndexType               NewId,
                            NodesArrayType const&   ThisNodes,
                            PropertiesType::Pointer pProperties) const override;

    Element::Pointer Create(IndexType NewId, GeometryType::Pointer pGeom, PropertiesType::Pointer pProperties) const override;

    int Check(const ProcessInfo& rCurrentProcessInfo) const override;

    void GetDofList(DofsVectorType& rElementalDofList, const ProcessInfo& rCurrentProcessInfo) const override;

    GeometryData::IntegrationMethod GetIntegrationMethod() const override;

    //----------------------------------------------------------------------------------------------------------------------------------------------------------------------------------
    void Initialize(const ProcessInfo& rCurrentProcessInfo) override;

    void InitializeSolutionStep(const ProcessInfo& rCurrentProcessInfo) override;

    void FinalizeSolutionStep(const ProcessInfo& rCurrentProcessInfo) override;

    void ResetConstitutiveLaw() override;

    //----------------------------------------------------------------------------------------------------------------------------------------------------------------------------------
    void CalculateLocalSystem(MatrixType&        rLeftHandSideMatrix,
                              VectorType&        rRightHandSideVector,
                              const ProcessInfo& rCurrentProcessInfo) override;

    void CalculateLeftHandSide(MatrixType& rLeftHandSideMatrix, const ProcessInfo& rCurrentProcessInfo) override;

    void CalculateRightHandSide(VectorType& rRightHandSideVector, const ProcessInfo& rCurrentProcessInfo) override;

    void CalculateMassMatrix(MatrixType& rMassMatrix, const ProcessInfo& rCurrentProcessInfo) override;

    void EquationIdVector(EquationIdVectorType& rResult, const ProcessInfo& rCurrentProcessInfo) const override;

    void GetFirstDerivativesVector(Vector& rValues, int Step = 0) const override;
    void GetSecondDerivativesVector(Vector& rValues, int Step = 0) const override;

    void CalculateDampingMatrix(MatrixType& rDampingMatrix, const ProcessInfo& rCurrentProcessInfo) override;

    //----------------------------------------------------------------------------------------------------------------------------------------------------------------------------------

    void SetValuesOnIntegrationPoints(const Variable<double>&    rVariable,
                                      const std::vector<double>& rValues,
                                      const ProcessInfo&         rCurrentProcessInfo) override;

    void SetValuesOnIntegrationPoints(const Variable<Vector>&    rVariable,
                                      const std::vector<Vector>& rValues,
                                      const ProcessInfo&         rCurrentProcessInfo) override;

    void SetValuesOnIntegrationPoints(const Variable<Matrix>&    rVariable,
                                      const std::vector<Matrix>& rValues,
                                      const ProcessInfo&         rCurrentProcessInfo) override;

    //----------------------------------------------------------------------------------------------------------------------------------------------------------------------------------
    void CalculateOnIntegrationPoints(const Variable<int>& rVariable,
                                      std::vector<int>&    rValues,
                                      const ProcessInfo&   rCurrentProcessInfo) override;

    void CalculateOnIntegrationPoints(const Variable<double>& rVariable,
                                      std::vector<double>&    rOutput,
                                      const ProcessInfo&      rCurrentProcessInfo) override;

    void CalculateOnIntegrationPoints(const Variable<Vector>& rVariable,
                                      std::vector<Vector>&    rOutput,
                                      const ProcessInfo&      rCurrentProcessInfo) override;

    void CalculateOnIntegrationPoints(const Variable<array_1d<double, 3>>& rVariable,
                                      std::vector<array_1d<double, 3>>&    rOutput,
                                      const ProcessInfo& rCurrentProcessInfo) override;

    void CalculateOnIntegrationPoints(const Variable<Matrix>& rVariable,
                                      std::vector<Matrix>&    rOutput,
                                      const ProcessInfo&      rCurrentProcessInfo) override;

    void CalculateOnIntegrationPoints(const Variable<ConstitutiveLaw::Pointer>& rVariable,
                                      std::vector<ConstitutiveLaw::Pointer>&    rValues,
                                      const ProcessInfo& rCurrentProcessInfo) override;

    // Turn back information as a string.
    std::string Info() const override
    {
        std::stringstream buffer;
        buffer << "U-Pw small strain different order Element #" << Id()
               << "\nConstitutive law: " << mConstitutiveLawVector[0]->Info();
        return buffer.str();
    }

    // Print information about this object.
    void PrintInfo(std::ostream& rOStream) const override
    {
        rOStream << "U-Pw small strain different order Element #" << Id()
                 << "\nConstitutive law: " << mConstitutiveLawVector[0]->Info();
    }

    //----------------------------------------------------------------------------------------------------------------------------------------------------------------------------------

protected:
    struct ElementVariables {
        // Variables at all integration points
        Matrix                                    NuContainer;
        Matrix                                    NpContainer;
        GeometryType::ShapeFunctionsGradientsType DNu_DXContainer;
        GeometryType::ShapeFunctionsGradientsType DNp_DXContainer;
        Vector                                    detJuContainer;

        // Variables at each integration point
        Vector Nu;     // Contains the displacement shape functions at every node
        Vector Np;     // Contains the pressure shape functions at every node
        Matrix DNu_DX; // Contains the global derivatives of the displacement shape functions
        Matrix DNu_DXInitialConfiguration; // Contains the global derivatives of the displacement shape functions

        Matrix DNp_DX; // Contains the global derivatives of the pressure shape functions
        Matrix B;
        double IntegrationCoefficient;
        double IntegrationCoefficientInitialConfiguration;
        Vector StrainVector;
        Vector StressVector;
        Matrix ConstitutiveMatrix;

        // Variables needed for consistency with the general constitutive law
        double detF;
        Matrix F;

        // needed for updated Lagrangian:
        double detJ;                     // displacement
        double detJInitialConfiguration; // displacement

        // Nodal variables
        Vector BodyAcceleration;
        Vector DisplacementVector;
        Vector VelocityVector;
        Vector PressureVector;
        Vector DeltaPressureVector;
        Vector PressureDtVector;

        /// Retention Law parameters
        double FluidPressure;
        double DegreeOfSaturation;
        double DerivativeOfSaturation;
        double RelativePermeability;
        double BishopCoefficient;
        double Density;

        // Properties and processinfo variables
        bool IgnoreUndrained;
        bool UseHenckyStrain;
        bool ConsiderGeometricStiffness;

        // stress/flow variables
        double PermeabilityUpdateFactor;
        double BiotCoefficient;
        double BiotModulusInverse;
        double DynamicViscosityInverse;
        Matrix IntrinsicPermeability;
        double VelocityCoefficient;
        double DtPressureCoefficient;
    };

    // Member Variables

    std::vector<ConstitutiveLaw::Pointer> mConstitutiveLawVector;
    std::vector<RetentionLaw::Pointer>    mRetentionLawVector;

    GeometryType::Pointer mpPressureGeometry;
    std::vector<Vector>   mStressVector;
    std::vector<Vector>   mStateVariablesFinalized;
    bool                  mIsInitialised = false;

    //----------------------------------------------------------------------------------------------------------------------------------------------------------------------------------
    virtual void CalculateMaterialStiffnessMatrix(MatrixType& rStiffnessMatrix, const ProcessInfo& CurrentProcessInfo);

    virtual void CalculateAll(MatrixType&        rLeftHandSideMatrix,
                              VectorType&        rRightHandSideVector,
                              const ProcessInfo& rCurrentProcessInfo,
                              bool               CalculateStiffnessMatrixFlag,
                              bool               CalculateResidualVectorFlag);

    void InitializeElementVariables(ElementVariables& rVariables, const ProcessInfo& rCurrentProcessInfo);

    void InitializeNodalVariables(ElementVariables& rVariables);

    void InitializeProperties(ElementVariables& rVariables);

    void InitializeBiotCoefficients(ElementVariables& rVariables, const bool& hasBiotCoefficient = false);

    void CalculatePermeabilityUpdateFactor(ElementVariables& rVariables);

    virtual void CalculateKinematics(ElementVariables& rVariables, unsigned int GPoint);

    void CalculateDerivativesOnInitialConfiguration(
        double& detJ, Matrix& J0, Matrix& InvJ0, Matrix& DN_DX, unsigned int PointNumber) const;

    void SetConstitutiveParameters(ElementVariables&            rVariables,
                                   ConstitutiveLaw::Parameters& rConstitutiveParameters) const;

    virtual double CalculateIntegrationCoefficient(const GeometryType::IntegrationPointsArrayType& IntegrationPoints,
                                                   unsigned int PointNumber,
                                                   double       detJ);

    void CalculateAndAddLHS(MatrixType& rLeftHandSideMatrix, ElementVariables& rVariables);

    void CalculateAndAddStiffnessMatrix(MatrixType& rLeftHandSideMatrix, ElementVariables& rVariables) const;

    void CalculateAndAddCouplingMatrix(MatrixType& rLeftHandSideMatrix, ElementVariables& rVariables);

    void CalculateAndAddCompressibilityMatrix(MatrixType& rLeftHandSideMatrix, ElementVariables& rVariables);

    void CalculateAndAddPermeabilityMatrix(MatrixType& rLeftHandSideMatrix, ElementVariables& rVariables);

    void CalculateAndAddRHS(VectorType& rRightHandSideVector, ElementVariables& rVariables, unsigned int GPoint);

    void CalculateAndAddStiffnessForce(VectorType&       rRightHandSideVector,
                                       ElementVariables& rVariables,
                                       unsigned int      GPoint);

    void CalculateAndAddMixBodyForce(VectorType& rRightHandSideVector, ElementVariables& rVariables);

    void CalculateAndAddCouplingTerms(VectorType& rRightHandSideVector, ElementVariables& rVariables);

    void CalculateAndAddCompressibilityFlow(VectorType& rRightHandSideVector, ElementVariables& rVariables);

    void CalculateAndAddPermeabilityFlow(VectorType& rRightHandSideVector, ElementVariables& rVariables);

    void CalculateAndAddFluidBodyFlow(VectorType& rRightHandSideVector, ElementVariables& rVariables);

    double CalculateBulkModulus(const Matrix& ConstitutiveMatrix) const;
    double CalculateBiotCoefficient(const ElementVariables& rVariables, const bool& hasBiotCoefficient) const;

    virtual void CalculateBMatrix(Matrix& rB, const Matrix& DNu_DX, const Vector& Np);

    void AssignPressureToIntermediateNodes();

    void AssembleUBlockMatrix(Matrix& rLeftHandSideMatrix, const Matrix& StiffnessMatrix) const;

<<<<<<< HEAD
    virtual void CalculateGreenLagrangeStrain(ElementVariables& rVariables);
=======
    virtual Vector CalculateGreenLagrangeStrain(const Matrix& rDeformationGradient);
>>>>>>> 43e2cadd
    virtual void CalculateCauchyStrain(ElementVariables& rVariables);
    virtual void CalculateStrain(ElementVariables& rVariables, unsigned int GPoint);

    virtual void CalculateDeformationGradient(ElementVariables& rVariables, unsigned int GPoint);

    double CalculateFluidPressure(const ElementVariables& rVariables) const;

    void SetRetentionParameters(const ElementVariables&   rVariables,
                                RetentionLaw::Parameters& rRetentionParameters) const;

    void CalculateRetentionResponse(ElementVariables&         rVariables,
                                    RetentionLaw::Parameters& rRetentionParameters,
                                    unsigned int              GPoint);

    void CalculateSoilDensity(ElementVariables& rVariables);

    void CalculateJacobianOnCurrentConfiguration(double& detJ, Matrix& rJ, Matrix& rInvJ, unsigned int GPoint) const;

    //----------------------------------------------------------------------------------------------------------------------------------------------------------------------------------

private:
    // Serialization

    friend class Serializer;

    void save(Serializer& rSerializer) const override
    {
        KRATOS_SERIALIZE_SAVE_BASE_CLASS(rSerializer, Element)
    }

    void load(Serializer& rSerializer) override
    {
        KRATOS_SERIALIZE_LOAD_BASE_CLASS(rSerializer, Element)
    }

    // Private Operations

    template <class TValueType>
    inline void ThreadSafeNodeWrite(NodeType& rNode, const Variable<TValueType>& Var, const TValueType Value)
    {
        rNode.SetLock();
        rNode.FastGetSolutionStepValue(Var) = Value;
        rNode.UnSetLock();
    }

}; // Class SmallStrainUPwDiffOrderElement

} // namespace Kratos

#endif // KRATOS_GEO_SMALL_STRAIN_U_PW_DIFF_ORDER_ELEMENT_H_INCLUDED  defined<|MERGE_RESOLUTION|>--- conflicted
+++ resolved
@@ -285,11 +285,7 @@
 
     void AssembleUBlockMatrix(Matrix& rLeftHandSideMatrix, const Matrix& StiffnessMatrix) const;
 
-<<<<<<< HEAD
-    virtual void CalculateGreenLagrangeStrain(ElementVariables& rVariables);
-=======
     virtual Vector CalculateGreenLagrangeStrain(const Matrix& rDeformationGradient);
->>>>>>> 43e2cadd
     virtual void CalculateCauchyStrain(ElementVariables& rVariables);
     virtual void CalculateStrain(ElementVariables& rVariables, unsigned int GPoint);
 
