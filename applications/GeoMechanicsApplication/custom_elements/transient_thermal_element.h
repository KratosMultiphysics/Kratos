// KRATOS___
//     //   ) )
//    //         ___      ___
//   //  ____  //___) ) //   ) )
//  //    / / //       //   / /
// ((____/ / ((____   ((___/ /  MECHANICS
//
//  License:         geo_mechanics_application/license.txt
//
//  Main authors:    Mohamed Nabi
//                   John van Esch
//                   Gennady Markelov
//

#pragma once

#include "custom_constitutive/thermal_dispersion_law.h"
#include "custom_retention/retention_law_factory.h"
#include "custom_utilities/dof_utilities.h"
#include "geo_mechanics_application_variables.h"
#include "includes/element.h"
#include "includes/serializer.h"

namespace Kratos
{

template <unsigned int TDim, unsigned int TNumNodes>
class KRATOS_API(GEO_MECHANICS_APPLICATION) TransientThermalElement : public Element
{
public:
    KRATOS_CLASS_INTRUSIVE_POINTER_DEFINITION(TransientThermalElement);

    explicit TransientThermalElement(IndexType NewId = 0) : Element(NewId) {}

    TransientThermalElement(IndexType NewId, GeometryType::Pointer pGeometry)
        : Element(NewId, pGeometry)
    {
    }

    TransientThermalElement(IndexType NewId, GeometryType::Pointer pGeometry, PropertiesType::Pointer pProperties)
        : Element(NewId, pGeometry, pProperties)
    {
    }

    Element::Pointer Create(IndexType NewId, const NodesArrayType& rThisNodes, PropertiesType::Pointer pProperties) const override
    {
        return make_intrusive<TransientThermalElement>(NewId, GetGeometry().Create(rThisNodes), pProperties);
    }

    Element::Pointer Create(IndexType NewId, GeometryType::Pointer pGeom, PropertiesType::Pointer pProperties) const override
    {
        return make_intrusive<TransientThermalElement>(NewId, pGeom, pProperties);
    }

    void GetDofList(DofsVectorType& rElementalDofList, const ProcessInfo&) const override
    {
        rElementalDofList = GetDofs();
    }

    void EquationIdVector(EquationIdVectorType& rResult, const ProcessInfo&) const override
    {
        rResult = Geo::DofUtilities::ExtractEquationIdsFrom(GetDofs());
    }

    void CalculateLocalSystem(MatrixType&        rLeftHandSideMatrix,
                              VectorType&        rRightHandSideVector,
                              const ProcessInfo& rCurrentProcessInfo) override
    {
        KRATOS_TRY

        GeometryType::ShapeFunctionsGradientsType dN_dX_container;
        Vector                                    det_J_container;

        // ShapreFunctionsIntegrationsPointsGradients does not allow for the line element in 2D/3D configuration
        // and will produce errors. To circumvent this, the dN_dX_container is separately computed with correct
        // dimensions for the line element.
        if (GetGeometry().LocalSpaceDimension() == 1) {
            GetGeometry().DeterminantOfJacobian(det_J_container, this->GetIntegrationMethod());
            dN_dX_container = GetGeometry().ShapeFunctionsLocalGradients(this->GetIntegrationMethod());
            std::transform(dN_dX_container.begin(), dN_dX_container.end(), det_J_container.begin(),
                           dN_dX_container.begin(), std::divides<>());
        } 
        else {
            GetGeometry().ShapeFunctionsIntegrationPointsGradients(dN_dX_container, det_J_container,
                                                                   GetIntegrationMethod());
        }
        
        const auto integration_coefficients = CalculateIntegrationCoefficients(det_J_container);
        const auto conductivity_matrix =
            CalculateConductivityMatrix(dN_dX_container, integration_coefficients, rCurrentProcessInfo);
        const auto capacity_matrix = CalculateCapacityMatrix(integration_coefficients, rCurrentProcessInfo);

        AddContributionsToLhsMatrix(rLeftHandSideMatrix, conductivity_matrix, capacity_matrix,
                                    rCurrentProcessInfo[DT_TEMPERATURE_COEFFICIENT]);
        AddContributionsToRhsVector(rRightHandSideVector, conductivity_matrix, capacity_matrix);

        KRATOS_CATCH("")
    }

    GeometryData::IntegrationMethod GetIntegrationMethod() const override
    {
        if (GetGeometry().LocalSpaceDimension() == 1)
        {
            switch (TNumNodes) {
            case 2:
            case 3:
                return GeometryData::IntegrationMethod::GI_GAUSS_2;
            case 4:
                return GeometryData::IntegrationMethod::GI_GAUSS_3;
            case 5:
                return GeometryData::IntegrationMethod::GI_GAUSS_5;
            default:
                KRATOS_ERROR << "Can't return integration method: unexpected number of nodes: " << TNumNodes
                             << std::endl;
            }
        }

        switch (TNumNodes) {
        case 3:
        case 4:
        case 6:
        case 8:
        case 9:
        case 20:
        case 27:
            return GeometryData::IntegrationMethod::GI_GAUSS_2;
        case 10:
            return GeometryData::IntegrationMethod::GI_GAUSS_4;
        case 15:
            return GeometryData::IntegrationMethod::GI_GAUSS_5;
        default:
            KRATOS_ERROR << "Can't return integration method: unexpected number of nodes: "
                         << TNumNodes << std::endl;
        }
    }

    int Check(const ProcessInfo&) const override
    {
        KRATOS_TRY

        CheckDomainSize();
        CheckHasSolutionStepsDataFor(TEMPERATURE);
        CheckHasSolutionStepsDataFor(DT_TEMPERATURE);
        CheckHasDofsFor(TEMPERATURE);
        CheckProperties();
        CheckForNonZeroZCoordinateIn2D();

        KRATOS_CATCH("")

        return 0;
    }

private:
    void CheckDomainSize() const
    {
        constexpr auto min_domain_size = 1.0e-15;
        KRATOS_ERROR_IF(GetGeometry().DomainSize() < min_domain_size)
            << "DomainSize smaller than " << min_domain_size << " for element " << Id() << std::endl;
    }

    void CheckHasSolutionStepsDataFor(const Variable<double>& rVariable) const
    {
        for (const auto& node : GetGeometry()) {
            KRATOS_ERROR_IF_NOT(node.SolutionStepsDataHas(rVariable))
                << "Missing variable " << rVariable.Name() << " on node " << node.Id() << std::endl;
        }
    }

    void CheckHasDofsFor(const Variable<double>& rVariable) const
    {
        for (const auto& node : GetGeometry()) {
            KRATOS_ERROR_IF_NOT(node.HasDofFor(rVariable))
                << "Missing degree of freedom for " << rVariable.Name() << " on node " << node.Id()
                << std::endl;
        }
    }

    void CheckProperties() const
    {
        CheckProperty(DENSITY_WATER);
        CheckProperty(POROSITY);
        CheckProperty(RETENTION_LAW, "SaturatedLaw");
        CheckProperty(SATURATED_SATURATION);
        CheckProperty(DENSITY_SOLID);
        CheckProperty(SPECIFIC_HEAT_CAPACITY_WATER);
        CheckProperty(SPECIFIC_HEAT_CAPACITY_SOLID);
        CheckProperty(THERMAL_CONDUCTIVITY_WATER);
        CheckProperty(THERMAL_CONDUCTIVITY_SOLID_XX);
        CheckProperty(THERMAL_CONDUCTIVITY_SOLID_YY);
        CheckProperty(THERMAL_CONDUCTIVITY_SOLID_XY);

        if constexpr (TDim == 3) {
            CheckProperty(THERMAL_CONDUCTIVITY_SOLID_ZZ);
            CheckProperty(THERMAL_CONDUCTIVITY_SOLID_YZ);
            CheckProperty(THERMAL_CONDUCTIVITY_SOLID_XZ);
        }
    }

    void CheckProperty(const Kratos::Variable<double>& rVariable) const
    {
        KRATOS_ERROR_IF_NOT(GetProperties().Has(rVariable))
            << rVariable.Name() << " does not exist in the thermal element's properties" << std::endl;
        KRATOS_ERROR_IF(GetProperties()[rVariable] < 0.0)
            << rVariable.Name() << " has an invalid value at element " << Id() << std::endl;
    }

    void CheckProperty(const Kratos::Variable<std::string>& rVariable, const std::string& rName) const
    {
        KRATOS_ERROR_IF_NOT(GetProperties().Has(rVariable))
            << rVariable.Name() << " does not exist in the thermal element's properties" << std::endl;
        KRATOS_ERROR_IF_NOT(GetProperties()[rVariable] == rName)
            << rVariable.Name() << " has a value of (" << GetProperties()[rVariable]
            << ") instead of (" << rName << ") at element " << Id() << std::endl;
    }

    void CheckForNonZeroZCoordinateIn2D() const
    {
        if constexpr (TDim == 2) {
            const auto& r_geometry = GetGeometry();
            auto        pos        = std::find_if(r_geometry.begin(), r_geometry.end(),
                                                  [](const auto& node) { return node.Z() != 0.0; });
            KRATOS_ERROR_IF_NOT(pos == r_geometry.end())
                << " Node with non-zero Z coordinate found. Id: " << pos->Id() << std::endl;
        }
    }

    static void AddContributionsToLhsMatrix(MatrixType& rLeftHandSideMatrix,
                                            const BoundedMatrix<double, TNumNodes, TNumNodes>& rConductivityMatrix,
                                            const BoundedMatrix<double, TNumNodes, TNumNodes>& rCapacityMatrix,
                                            double DtTemperatureCoefficient)
    {
        rLeftHandSideMatrix = rConductivityMatrix;
        rLeftHandSideMatrix += (DtTemperatureCoefficient * rCapacityMatrix);
    }

    void AddContributionsToRhsVector(VectorType& rRightHandSideVector,
                                     const BoundedMatrix<double, TNumNodes, TNumNodes>& rConductivityMatrix,
                                     const BoundedMatrix<double, TNumNodes, TNumNodes>& rCapacityMatrix) const
    {
        const auto capacity_vector =
            array_1d<double, TNumNodes>{-prod(rCapacityMatrix, GetNodalValuesOf(DT_TEMPERATURE))};
        rRightHandSideVector = capacity_vector;
        const auto conductivity_vector =
            array_1d<double, TNumNodes>{-prod(rConductivityMatrix, GetNodalValuesOf(TEMPERATURE))};
        rRightHandSideVector += conductivity_vector;
    }

    Vector CalculateIntegrationCoefficients(const Vector& rDetJContainer) const
    {
        const auto& r_properties = GetProperties();
        const auto& r_integration_points = GetGeometry().IntegrationPoints(GetIntegrationMethod());

        auto result = Vector{r_integration_points.size()};
        for (unsigned int integration_point_index = 0;
             integration_point_index < r_integration_points.size(); ++integration_point_index) {
            result[integration_point_index] = r_integration_points[integration_point_index].Weight() *
                                              rDetJContainer[integration_point_index];
            if (GetGeometry().LocalSpaceDimension() == 1) {
<<<<<<< HEAD
                result[integration_point_index] *= r_properties[SECTION_AREA];
=======
                result[integration_point_index] *= r_properties[CROSS_AREA];
>>>>>>> 462a2005
            }
        }

        return result;
    }

    BoundedMatrix<double, TNumNodes, TNumNodes> CalculateConductivityMatrix(
        const GeometryType::ShapeFunctionsGradientsType& rShapeFunctionGradients,
        const Vector&                                    rIntegrationCoefficients,
        const ProcessInfo&                               rCurrentProcessInfo) const
    {
        const std::size_t number_of_dimensions = GetGeometry().LocalSpaceDimension();

        GeoThermalDispersionLaw law{number_of_dimensions};
        const auto constitutive_matrix = law.CalculateThermalDispersionMatrix(GetProperties(), rCurrentProcessInfo);

        auto result = BoundedMatrix<double, TNumNodes, TNumNodes>{ZeroMatrix{TNumNodes, TNumNodes}};
        for (unsigned int integration_point_index = 0;
             integration_point_index < GetGeometry().IntegrationPointsNumber(GetIntegrationMethod());
             ++integration_point_index) {
            BoundedMatrix<double, TDim, TNumNodes> Temp =
                prod(constitutive_matrix, trans(rShapeFunctionGradients[integration_point_index]));
            result += prod(rShapeFunctionGradients[integration_point_index], Temp) *
                      rIntegrationCoefficients[integration_point_index];
        }

        return result;
    }

    BoundedMatrix<double, TNumNodes, TNumNodes> CalculateCapacityMatrix(const Vector& rIntegrationCoefficients,
                                                                        const ProcessInfo& rCurrentProcessInfo) const
    {
        const auto&              r_properties = GetProperties();
        RetentionLaw::Parameters parameters(r_properties, rCurrentProcessInfo);
        auto                     retention_law = RetentionLawFactory::Clone(r_properties);
        const double             saturation    = retention_law->CalculateSaturation(parameters);
        const auto c_water = r_properties[POROSITY] * saturation * r_properties[DENSITY_WATER] *
                             r_properties[SPECIFIC_HEAT_CAPACITY_WATER];
        const auto c_solid = (1.0 - r_properties[POROSITY]) * r_properties[DENSITY_SOLID] *
                             r_properties[SPECIFIC_HEAT_CAPACITY_SOLID];

        auto result = BoundedMatrix<double, TNumNodes, TNumNodes>{ZeroMatrix{TNumNodes, TNumNodes}};
        const auto& r_N_container = GetGeometry().ShapeFunctionsValues(GetIntegrationMethod());
        for (unsigned int integration_point_index = 0;
             integration_point_index < GetGeometry().IntegrationPointsNumber(GetIntegrationMethod());
             ++integration_point_index) {
            const auto N = Vector{row(r_N_container, integration_point_index)};
            result += (c_water + c_solid) * outer_prod(N, N) * rIntegrationCoefficients[integration_point_index];
        }

        return result;
    }

    array_1d<double, TNumNodes> GetNodalValuesOf(const Variable<double>& rNodalVariable) const
    {
        auto        result     = array_1d<double, TNumNodes>{};
        const auto& r_geometry = GetGeometry();
        std::transform(r_geometry.begin(), r_geometry.end(), result.begin(), [&rNodalVariable](const auto& node) {
            return node.FastGetSolutionStepValue(rNodalVariable);
        });
        return result;
    }

    [[nodiscard]] DofsVectorType GetDofs() const
    {
        return Geo::DofUtilities::ExtractDofsFromNodes(GetGeometry(), TEMPERATURE);
    }

    friend class Serializer;

    void save(Serializer& rSerializer) const override
    {
        KRATOS_SERIALIZE_SAVE_BASE_CLASS(rSerializer, Element)
    }

    void load(Serializer& rSerializer) override
    {
        KRATOS_SERIALIZE_LOAD_BASE_CLASS(rSerializer, Element)
    }
};

} // namespace Kratos<|MERGE_RESOLUTION|>--- conflicted
+++ resolved
@@ -256,11 +256,7 @@
             result[integration_point_index] = r_integration_points[integration_point_index].Weight() *
                                               rDetJContainer[integration_point_index];
             if (GetGeometry().LocalSpaceDimension() == 1) {
-<<<<<<< HEAD
-                result[integration_point_index] *= r_properties[SECTION_AREA];
-=======
                 result[integration_point_index] *= r_properties[CROSS_AREA];
->>>>>>> 462a2005
             }
         }
 
