--- conflicted
+++ resolved
@@ -126,13 +126,39 @@
     {
         KRATOS_TRY
 
-        CheckUtilities::CheckDomainSize(GetGeometry().DomainSize(), Id());
-        CheckUtilities::CheckHasSolutionStepsDataFor(this->GetGeometry(), TEMPERATURE);
-        CheckUtilities::CheckHasSolutionStepsDataFor(this->GetGeometry(), DT_TEMPERATURE);
-        CheckUtilities::CheckHasDofsFor(this->GetGeometry(), TEMPERATURE);
-        CheckProperties();
-        CheckUtilities::CheckForNonZeroZCoordinateIn2D(TDim, this->GetGeometry());
-
+        const auto element_Id = this->Id();
+        CheckUtilities::CheckDomainSize(GetGeometry().DomainSize(), element_Id);
+
+        CheckUtilities::CheckHasNodalSolutionStepData(
+            GetGeometry(), {std::cref(TEMPERATURE), std::cref(DT_TEMPERATURE)});
+        CheckUtilities::CheckHasDofs(GetGeometry(), {std::cref(TEMPERATURE)});
+
+        CheckUtilities::CheckDomainSize(GetGeometry().DomainSize(), element_Id);
+
+        CheckUtilities::CheckHasNodalSolutionStepData(
+            GetGeometry(), {std::cref(TEMPERATURE), std::cref(DT_TEMPERATURE)});
+        CheckUtilities::CheckHasDofs(GetGeometry(), {std::cref(TEMPERATURE)});
+
+        const PropertiesType& r_properties = this->GetProperties();
+        const CheckProperties check_properties(r_properties, "properties at thermal element",
+                                               element_Id, CheckProperties::Bounds::AllInclusive);
+        check_properties.Check(DENSITY_WATER);
+        constexpr auto max_value = 1.0;
+        check_properties.Check(POROSITY, max_value);
+        check_properties.Check(DENSITY_SOLID);
+        check_properties.Check(SPECIFIC_HEAT_CAPACITY_WATER);
+        check_properties.Check(SPECIFIC_HEAT_CAPACITY_SOLID);
+        check_properties.Check(THERMAL_CONDUCTIVITY_WATER);
+        check_properties.Check(THERMAL_CONDUCTIVITY_SOLID_XX);
+        check_properties.Check(THERMAL_CONDUCTIVITY_SOLID_YY);
+        check_properties.Check(THERMAL_CONDUCTIVITY_SOLID_XY);
+
+        if constexpr (TDim == 3) {
+            check_properties.Check(THERMAL_CONDUCTIVITY_SOLID_ZZ);
+            check_properties.Check(THERMAL_CONDUCTIVITY_SOLID_YZ);
+            check_properties.Check(THERMAL_CONDUCTIVITY_SOLID_XZ);
+        }
+        if constexpr (TDim == 2) CheckUtilities::CheckForNonZeroZCoordinateIn2D(GetGeometry());
         KRATOS_CATCH("")
 
         return 0;
@@ -145,61 +171,6 @@
 
 private:
     IntegrationCoefficientsCalculator mIntegrationCoefficientsCalculator;
-
-    void CheckProperties() const
-    {
-        CheckUtilities::CheckProperty(this->Id(), this->GetProperties(), DENSITY_WATER);
-        CheckUtilities::CheckProperty(this->Id(), this->GetProperties(), POROSITY);
-        CheckUtilities::CheckProperty(this->Id(), this->GetProperties(), RETENTION_LAW, "SaturatedLaw");
-        CheckUtilities::CheckProperty(this->Id(), this->GetProperties(), SATURATED_SATURATION);
-        CheckUtilities::CheckProperty(this->Id(), this->GetProperties(), DENSITY_SOLID);
-        CheckUtilities::CheckProperty(this->Id(), this->GetProperties(), SPECIFIC_HEAT_CAPACITY_WATER);
-        CheckUtilities::CheckProperty(this->Id(), this->GetProperties(), SPECIFIC_HEAT_CAPACITY_SOLID);
-        CheckUtilities::CheckProperty(this->Id(), this->GetProperties(), THERMAL_CONDUCTIVITY_WATER);
-        CheckUtilities::CheckProperty(this->Id(), this->GetProperties(), THERMAL_CONDUCTIVITY_SOLID_XX);
-        CheckUtilities::CheckProperty(this->Id(), this->GetProperties(), THERMAL_CONDUCTIVITY_SOLID_YY);
-        CheckUtilities::CheckProperty(this->Id(), this->GetProperties(), THERMAL_CONDUCTIVITY_SOLID_XY);
-
-        if constexpr (TDim == 3) {
-<<<<<<< HEAD
-            CheckUtilities::CheckProperty(this->Id(), this->GetProperties(), THERMAL_CONDUCTIVITY_SOLID_ZZ);
-            CheckUtilities::CheckProperty(this->Id(), this->GetProperties(), THERMAL_CONDUCTIVITY_SOLID_YZ);
-            CheckUtilities::CheckProperty(this->Id(), this->GetProperties(), THERMAL_CONDUCTIVITY_SOLID_XZ);
-=======
-            CheckProperty(THERMAL_CONDUCTIVITY_SOLID_ZZ);
-            CheckProperty(THERMAL_CONDUCTIVITY_SOLID_YZ);
-            CheckProperty(THERMAL_CONDUCTIVITY_SOLID_XZ);
-        }
-    }
-
-    void CheckProperty(const Kratos::Variable<double>& rVariable) const
-    {
-        KRATOS_ERROR_IF_NOT(GetProperties().Has(rVariable))
-            << rVariable.Name() << " does not exist in the thermal element's properties" << std::endl;
-        KRATOS_ERROR_IF(GetProperties()[rVariable] < 0.0)
-            << rVariable.Name() << " has an invalid value at element " << Id() << std::endl;
-    }
-
-    void CheckProperty(const Kratos::Variable<std::string>& rVariable, const std::string& rName) const
-    {
-        KRATOS_ERROR_IF_NOT(GetProperties().Has(rVariable))
-            << rVariable.Name() << " does not exist in the thermal element's properties" << std::endl;
-        KRATOS_ERROR_IF_NOT(GetProperties()[rVariable] == rName)
-            << rVariable.Name() << " has a value of (" << GetProperties()[rVariable]
-            << ") instead of (" << rName << ") at element " << Id() << std::endl;
-    }
-
-    void CheckForNonZeroZCoordinateIn2D() const
-    {
-        if constexpr (TDim == 2) {
-            const auto& r_geometry = GetGeometry();
-            auto        pos =
-                std::ranges::find_if(r_geometry, [](const auto& node) { return node.Z() != 0.0; });
-            KRATOS_ERROR_IF_NOT(pos == r_geometry.end())
-                << " Node with non-zero Z coordinate found. Id: " << pos->Id() << std::endl;
->>>>>>> b57ab75b
-        }
-    }
 
     static void AddContributionsToLhsMatrix(MatrixType& rLeftHandSideMatrix,
                                             const BoundedMatrix<double, TNumNodes, TNumNodes>& rConductivityMatrix,
