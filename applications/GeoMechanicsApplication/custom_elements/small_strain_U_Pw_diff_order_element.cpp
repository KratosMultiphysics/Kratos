// KRATOS___
//     //   ) )
//    //         ___      ___
//   //  ____  //___) ) //   ) )
//  //    / / //       //   / /
// ((____/ / ((____   ((___/ /  MECHANICS
//
//  License:         geo_mechanics_application/license.txt
//
//  Main authors:    Ignasi de Pouplana,
//                   Vahid Galavi
//

// Project includes
#include "containers/array_1d.h"
#include "geometries/hexahedra_3d_8.h"
#include "geometries/quadrilateral_2d_4.h"
#include "geometries/tetrahedra_3d_4.h"
#include "geometries/triangle_2d_10.h"
#include "geometries/triangle_2d_3.h"
#include "geometries/triangle_2d_6.h"
#include "includes/cfd_variables.h"
#include "includes/serializer.h"
#include "utilities/math_utils.h"

// Application includes
#include "custom_elements/small_strain_U_Pw_diff_order_element.hpp"
#include "custom_utilities/check_utilities.h"
#include "custom_utilities/constitutive_law_utilities.h"
#include "custom_utilities/dof_utilities.h"
#include "custom_utilities/element_utilities.hpp"
#include "custom_utilities/equation_of_motion_utilities.h"
#include "custom_utilities/math_utilities.h"
#include "custom_utilities/node_utilities.h"
#include "custom_utilities/output_utilities.hpp"
#include "custom_utilities/stress_strain_utilities.h"
#include "custom_utilities/transport_equation_utilities.hpp"
#include "stress_state_policy.h"

#include <numeric>

namespace Kratos
{
Element::Pointer SmallStrainUPwDiffOrderElement::Create(IndexType               NewId,
                                                        NodesArrayType const&   ThisNodes,
                                                        PropertiesType::Pointer pProperties) const
{
    return Create(NewId, GetGeometry().Create(ThisNodes), pProperties);
}

Element::Pointer SmallStrainUPwDiffOrderElement::Create(IndexType               NewId,
                                                        GeometryType::Pointer   pGeom,
                                                        PropertiesType::Pointer pProperties) const
{
    return make_intrusive<SmallStrainUPwDiffOrderElement>(NewId, pGeom, pProperties,
                                                          this->GetStressStatePolicy().Clone(),
                                                          this->CloneIntegrationCoefficientModifier());
}

int SmallStrainUPwDiffOrderElement::Check(const ProcessInfo& rCurrentProcessInfo) const
{
    KRATOS_TRY

    if (const auto ierr = UPwBaseElement::Check(rCurrentProcessInfo); ierr != 0) return ierr;

    const auto& r_geom     = GetGeometry();
    const auto  element_Id = this->Id();

    CheckUtilities::CheckDomainSize(r_geom.DomainSize(), element_Id);

    // check pressure geometry pointer
    KRATOS_DEBUG_ERROR_IF_NOT(mpPressureGeometry) << "Pressure Geometry is not defined\n";

    const auto&           r_prop = this->GetProperties();
    const CheckProperties check_properties(r_prop, "parameter list", element_Id,
                                           CheckProperties::Bounds::AllExclusive);
    check_properties.CheckAvailability(IGNORE_UNDRAINED);
    if (!r_prop[IGNORE_UNDRAINED])
        check_properties.CheckPermeabilityProperties(r_geom.WorkingSpaceDimension());

    check_properties.CheckAvailabilityAndSpecified(CONSTITUTIVE_LAW);
    r_prop[CONSTITUTIVE_LAW]->Check(r_prop, r_geom, rCurrentProcessInfo);
    const auto expected_size = this->GetStressStatePolicy().GetVoigtSize();
    ConstitutiveLawUtilities::CheckStrainSize(r_prop, expected_size, element_Id);
    ConstitutiveLawUtilities::CheckHasStrainMeasure_Infinitesimal(r_prop, element_Id);

    return RetentionLaw::Check(mRetentionLawVector, r_prop, rCurrentProcessInfo);

    KRATOS_CATCH("")
}

void SmallStrainUPwDiffOrderElement::CalculateMassMatrix(MatrixType& rMassMatrix, const ProcessInfo& rCurrentProcessInfo)
{
    KRATOS_TRY

    const GeometryType& r_geom             = GetGeometry();
    const auto          integration_method = this->GetIntegrationMethod();
    const GeometryType::IntegrationPointsArrayType& integration_points =
        r_geom.IntegrationPoints(integration_method);
    const auto Np_container = mpPressureGeometry->ShapeFunctionsValues(integration_method);

    const auto fluid_pressures = GeoTransportEquationUtilities::CalculateFluidPressures(
        Np_container, this->GetPressureSolutionVector());
    const auto degrees_saturation = this->CalculateDegreesOfSaturation(fluid_pressures);

    const auto solid_densities =
        GeoTransportEquationUtilities::CalculateSoilDensities(degrees_saturation, GetProperties());

    const auto det_Js_initial_configuration =
        GeoEquationOfMotionUtilities::CalculateDetJsInitialConfiguration(r_geom, integration_method);

    const auto integration_coefficients =
        this->CalculateIntegrationCoefficients(integration_points, det_Js_initial_configuration);

    const auto mass_matrix_u = GeoEquationOfMotionUtilities::CalculateMassMatrix(
        r_geom.WorkingSpaceDimension(), r_geom.PointsNumber(), integration_points.size(),
        r_geom.ShapeFunctionsValues(integration_method), solid_densities, integration_coefficients);

    rMassMatrix = ZeroMatrix(GetNumberOfDOF(), GetNumberOfDOF());
    GeoElementUtilities::AssembleUUBlockMatrix(rMassMatrix, mass_matrix_u);

    KRATOS_CATCH("")
}

void SmallStrainUPwDiffOrderElement::FinalizeSolutionStep(const ProcessInfo& rCurrentProcessInfo)
{
    KRATOS_TRY

    ConstitutiveLaw::Parameters ConstitutiveParameters(GetGeometry(), GetProperties(), rCurrentProcessInfo);
    ConstitutiveParameters.Set(ConstitutiveLaw::USE_ELEMENT_PROVIDED_STRAIN);

    ElementVariables Variables;
    this->InitializeElementVariables(Variables, rCurrentProcessInfo);

    const auto b_matrices = CalculateBMatrices(Variables.DNu_DXContainer, Variables.NuContainer);
    const auto deformation_gradients = CalculateDeformationGradients();
    const auto determinants_of_deformation_gradients =
        GeoMechanicsMathUtilities::CalculateDeterminants(deformation_gradients);
    const auto strain_vectors = StressStrainUtilities::CalculateStrains(
        deformation_gradients, b_matrices, Variables.DisplacementVector, Variables.UseHenckyStrain,
        GetStressStatePolicy().GetVoigtSize());

    const auto number_of_integration_points = GetGeometry().IntegrationPointsNumber(GetIntegrationMethod());
    for (unsigned int GPoint = 0; GPoint < number_of_integration_points; ++GPoint) {
        this->ExtractShapeFunctionDataAtIntegrationPoint(Variables, GPoint);
        Variables.B            = b_matrices[GPoint];
        Variables.F            = deformation_gradients[GPoint];
        Variables.StrainVector = strain_vectors[GPoint];

        ConstitutiveLawUtilities::SetConstitutiveParameters(
            ConstitutiveParameters, Variables.StrainVector, Variables.ConstitutiveMatrix, Variables.Nu,
            Variables.DNu_DX, Variables.F, determinants_of_deformation_gradients[GPoint]);

        // Compute constitutive tensor and/or stresses
        noalias(Variables.StressVector) = mStressVector[GPoint];
        ConstitutiveParameters.SetStressVector(Variables.StressVector);
        mConstitutiveLawVector[GPoint]->FinalizeMaterialResponseCauchy(ConstitutiveParameters);
        mStateVariablesFinalized[GPoint] =
            mConstitutiveLawVector[GPoint]->GetValue(STATE_VARIABLES, mStateVariablesFinalized[GPoint]);
    }

    // Assign pressure values to the intermediate nodes for post-processing
    if (!GetProperties()[IGNORE_UNDRAINED]) AssignPressureToIntermediateNodes();

    KRATOS_CATCH("")
}

Vector SmallStrainUPwDiffOrderElement::GetPressures(const size_t n_nodes) const
{
    const auto& r_geom = GetGeometry();
    Vector      pressure(n_nodes);
    std::transform(r_geom.begin(), r_geom.begin() + n_nodes, pressure.begin(),
                   [](const auto& node) { return node.FastGetSolutionStepValue(WATER_PRESSURE); });
    return pressure;
}

void set_arithmetic_average_pressure(Geometry<Node>&                               rGeometry,
                                     const Vector&                                 rPressure,
                                     const std::vector<std::pair<size_t, size_t>>& rIndexPpairs,
                                     size_t DestinationOffset = 0)
{
    for (size_t i = 0; const auto& [first_index, second_index] : rIndexPpairs) {
        NodeUtilities::ThreadSafeNodeWrite(rGeometry[DestinationOffset + i], WATER_PRESSURE,
                                           0.5 * (rPressure[first_index] + rPressure[second_index]));
        ++i;
    }
}

void set_arithmetic_average_pressure(Geometry<Node>& rGeometry,
                                     const Vector&   rPressure,
                                     const std::vector<std::tuple<size_t, size_t, size_t, size_t>>& rIndices,
                                     size_t DestinationOffset = 0)
{
    for (size_t i = 0; const auto& [first_index, second_index, third_index, fourth_index] : rIndices) {
        NodeUtilities::ThreadSafeNodeWrite(rGeometry[DestinationOffset + i], WATER_PRESSURE,
                                           0.25 * (rPressure[first_index] + rPressure[second_index] +
                                                   rPressure[third_index] + rPressure[fourth_index]));
        ++i;
    }
}

void SmallStrainUPwDiffOrderElement::AssignPressureToIntermediateNodes()
{
    // Assign pressure values to the intermediate nodes for post-processing
    KRATOS_TRY

    GeometryType&  r_geom      = GetGeometry();
    const SizeType num_u_nodes = r_geom.PointsNumber();
    const SizeType n_dim       = r_geom.WorkingSpaceDimension();

    switch (num_u_nodes) {
    case 6: // 2D T6P3
    {
        const Vector                                 pressure = GetPressures(3);
        const std::vector<std::pair<size_t, size_t>> pairs    = {{0, 1}, {1, 2}, {2, 0}};
        set_arithmetic_average_pressure(r_geom, pressure, pairs, 3);
        break;
    }
    case 8: // 2D Q8P4
    {
        const Vector                                 pressure = GetPressures(4);
        const std::vector<std::pair<size_t, size_t>> pairs    = {{0, 1}, {1, 2}, {2, 3}, {3, 0}};
        set_arithmetic_average_pressure(r_geom, pressure, pairs, 4);
        break;
    }
    case 9: // 2D Q9P4
    {
        const Vector                                 pressure = GetPressures(4);
        const std::vector<std::pair<size_t, size_t>> pairs    = {{0, 1}, {1, 2}, {2, 3}, {3, 0}};
        set_arithmetic_average_pressure(r_geom, pressure, pairs, 4);
        const std::vector<std::tuple<size_t, size_t, size_t, size_t>>& indices = {{0, 1, 2, 3}};
        set_arithmetic_average_pressure(r_geom, pressure, indices, 8);
        break;
    }
    case 10: // 3D T10P4  //2D T10P6
    {
        if (n_dim == 3) {
            const Vector                                 pressure = GetPressures(4);
            const std::vector<std::pair<size_t, size_t>> pairs    = {{0, 1}, {1, 2}, {2, 0},
                                                                     {0, 3}, {1, 3}, {2, 3}};
            set_arithmetic_average_pressure(r_geom, pressure, pairs, 4);
        } else if (n_dim == 2) {
            constexpr double c1 = 1.0 / 9.0;
            const Vector     p  = GetPressures(6);
            NodeUtilities::ThreadSafeNodeWrite(r_geom[3], WATER_PRESSURE,
                                               (2.0 * p[0] - p[1] + 8.0 * p[3]) * c1);
            NodeUtilities::ThreadSafeNodeWrite(r_geom[4], WATER_PRESSURE,
                                               (2.0 * p[1] - p[0] + 8.0 * p[3]) * c1);
            NodeUtilities::ThreadSafeNodeWrite(r_geom[5], WATER_PRESSURE,
                                               (2.0 * p[1] - p[2] + 8.0 * p[4]) * c1);
            NodeUtilities::ThreadSafeNodeWrite(r_geom[6], WATER_PRESSURE,
                                               (2.0 * p[2] - p[1] + 8.0 * p[4]) * c1);
            NodeUtilities::ThreadSafeNodeWrite(r_geom[7], WATER_PRESSURE,
                                               (2.0 * p[2] - p[0] + 8.0 * p[5]) * c1);
            NodeUtilities::ThreadSafeNodeWrite(r_geom[8], WATER_PRESSURE,
                                               (2.0 * p[0] - p[2] + 8.0 * p[5]) * c1);
            NodeUtilities::ThreadSafeNodeWrite(
                r_geom[9], WATER_PRESSURE, (4.0 * (p[3] + p[4] + p[5]) - (p[0] + p[1] + p[2])) * c1);
        }
        break;
    }
    case 15: // 2D T15P10
    {
        constexpr double c1 = 0.0390625;
        const Vector     p  = GetPressures(10);
        NodeUtilities::ThreadSafeNodeWrite(r_geom[3], WATER_PRESSURE,
                                           (3.0 * p[0] + p[1] + 27.0 * p[3] - 5.4 * p[4]) * c1);
        NodeUtilities::ThreadSafeNodeWrite(r_geom[4], WATER_PRESSURE,
                                           (14.4 * (p[3] + p[4]) - 1.6 * (p[0] + p[1])) * c1);
        NodeUtilities::ThreadSafeNodeWrite(r_geom[5], WATER_PRESSURE,
                                           (3.0 * p[1] + p[0] + 27.0 * p[4] - 5.4 * p[3]) * c1);
        NodeUtilities::ThreadSafeNodeWrite(r_geom[6], WATER_PRESSURE,
                                           (3.0 * p[1] + p[2] + 27.0 * p[5] - 5.4 * p[6]) * c1);
        NodeUtilities::ThreadSafeNodeWrite(r_geom[7], WATER_PRESSURE,
                                           (14.4 * (p[5] + p[6]) - 1.6 * (p[1] + p[2])) * c1);
        NodeUtilities::ThreadSafeNodeWrite(r_geom[8], WATER_PRESSURE,
                                           (3.0 * p[2] + p[1] + 27.0 * p[6] - 5.4 * p[5]) * c1);
        NodeUtilities::ThreadSafeNodeWrite(r_geom[9], WATER_PRESSURE,
                                           (3.0 * p[2] + p[0] + 27.0 * p[7] - 5.4 * p[8]) * c1);
        NodeUtilities::ThreadSafeNodeWrite(r_geom[10], WATER_PRESSURE,
                                           (14.4 * (p[7] + p[8]) - 1.6 * (p[0] + p[2])) * c1);
        NodeUtilities::ThreadSafeNodeWrite(r_geom[11], WATER_PRESSURE,
                                           (3.0 * p[0] + p[2] + 27.0 * p[8] - 5.4 * p[7]) * c1);
        NodeUtilities::ThreadSafeNodeWrite(r_geom[12], WATER_PRESSURE,
                                           (p[1] + p[2] + 7.2 * (p[3] + p[8]) - 3.6 * (p[4] + p[7]) -
                                            1.8 * (p[5] + p[6]) + 21.6 * p[9] - 1.6 * p[0]) *
                                               c1);
        NodeUtilities::ThreadSafeNodeWrite(r_geom[13], WATER_PRESSURE,
                                           (p[0] + p[2] + 7.2 * (p[4] + p[5]) - 3.6 * (p[3] + p[6]) -
                                            1.8 * (p[7] + p[8]) + 21.6 * p[9] - 1.6 * p[1]) *
                                               c1);
        NodeUtilities::ThreadSafeNodeWrite(r_geom[14], WATER_PRESSURE,
                                           (p[0] + p[1] + 7.2 * (p[6] + p[7]) - 3.6 * (p[5] + p[8]) -
                                            1.8 * (p[3] + p[4]) + 21.6 * p[9] - 1.6 * p[2]) *
                                               c1);
        break;
    }
    case 20: // 3D H20P8
    {
        const Vector                                 pressure = GetPressures(8);
        const std::vector<std::pair<size_t, size_t>> pairs =
            // edges -- bottom
            {{0, 1},
             {1, 2},
             {2, 3},
             {3, 0},
             // edges -- middle
             {4, 0},
             {5, 1},
             {6, 2},
             {7, 3},
             // edges -- top
             {4, 5},
             {5, 6},
             {6, 7},
             {7, 4}};
        set_arithmetic_average_pressure(r_geom, pressure, pairs, 8);
        break;
    }
    case 27: // 3D H27P8
    {
        const Vector                                 pressure = GetPressures(8);
        const std::vector<std::pair<size_t, size_t>> pairs =
            // edges -- bottom
            {{0, 1},
             {1, 2},
             {2, 3},
             {3, 0},
             // edges -- middle
             {4, 0},
             {5, 1},
             {6, 2},
             {7, 3},
             // edges -- top
             {4, 5},
             {5, 6},
             {6, 7},
             {7, 0}};
        set_arithmetic_average_pressure(r_geom, pressure, pairs, 8);
        // face centers
        const std::vector<std::tuple<size_t, size_t, size_t, size_t>>& indices = {
            {0, 1, 2, 3}, {0, 1, 4, 5}, {1, 2, 5, 6}, {2, 3, 6, 7}, {3, 0, 7, 4}, {4, 5, 6, 7}};
        set_arithmetic_average_pressure(r_geom, pressure, indices, 20);
        // element center
        NodeUtilities::ThreadSafeNodeWrite(r_geom[26], WATER_PRESSURE,
                                           0.125 * (pressure[0] + pressure[1] + pressure[2] + pressure[3] +
                                                    pressure[4] + pressure[5] + pressure[6] + pressure[7]));
        break;
    }
    default:
        KRATOS_ERROR << "Unexpected geometry type for different order "
                        "interpolation element"
                     << this->Id() << std::endl;
    }

    KRATOS_CATCH("")
}

void SmallStrainUPwDiffOrderElement::SetValuesOnIntegrationPoints(const Variable<Vector>& rVariable,
                                                                  const std::vector<Vector>& rValues,
                                                                  const ProcessInfo& rCurrentProcessInfo)
{
    KRATOS_TRY

    if (rVariable == CAUCHY_STRESS_VECTOR) {
        KRATOS_ERROR_IF(rValues.size() != GetGeometry().IntegrationPointsNumber(mThisIntegrationMethod))
            << "Unexpected number of values for "
               "SmallStrainUPwDiffOrderElement::SetValuesOnIntegrationPoints"
            << std::endl;
        mStressVector.resize(rValues.size());
        std::copy(rValues.begin(), rValues.end(), mStressVector.begin());
    } else {
        KRATOS_ERROR_IF(rValues.size() < mConstitutiveLawVector.size())
            << "Insufficient number of values for "
               "SmallStrainUPwDiffOrderElement::SetValuesOnIntegrationPoints"
            << std::endl;
        for (unsigned int GPoint = 0; GPoint < mConstitutiveLawVector.size(); ++GPoint) {
            mConstitutiveLawVector[GPoint]->SetValue(rVariable, rValues[GPoint], rCurrentProcessInfo);
        }
    }

    KRATOS_CATCH("")
}

void SmallStrainUPwDiffOrderElement::CalculateOnIntegrationPoints(const Variable<int>& rVariable,
                                                                  std::vector<int>&    rValues,
                                                                  const ProcessInfo& rCurrentProcessInfo)
{
    KRATOS_TRY

    const auto number_of_integration_points =
        GetGeometry().IntegrationPointsNumber(this->GetIntegrationMethod());

    rValues.resize(number_of_integration_points);
    for (auto i = SizeType{0}; i < number_of_integration_points; ++i) {
        rValues[i] = mConstitutiveLawVector[i]->GetValue(rVariable, rValues[i]);
    }

    KRATOS_CATCH("")
}

void SmallStrainUPwDiffOrderElement::CalculateOnIntegrationPoints(const Variable<double>& rVariable,
                                                                  std::vector<double>&    rOutput,
                                                                  const ProcessInfo& rCurrentProcessInfo)
{
    KRATOS_TRY

    const auto& r_geom       = GetGeometry();
    const auto& r_properties = this->GetProperties();
    const auto number_of_integration_points = r_geom.IntegrationPointsNumber(this->GetIntegrationMethod());

    rOutput.resize(number_of_integration_points);

    if (rVariable == VON_MISES_STRESS) {
        for (unsigned int GPoint = 0; GPoint < number_of_integration_points; ++GPoint) {
            rOutput[GPoint] = StressStrainUtilities::CalculateVonMisesStress(mStressVector[GPoint]);
        }
    } else if (rVariable == MEAN_EFFECTIVE_STRESS) {
        for (unsigned int GPoint = 0; GPoint < number_of_integration_points; ++GPoint) {
            rOutput[GPoint] = StressStrainUtilities::CalculateMeanStress(mStressVector[GPoint]);
        }
    } else if (rVariable == MEAN_STRESS) {
        std::vector<Vector> StressVector;
        CalculateOnIntegrationPoints(TOTAL_STRESS_VECTOR, StressVector, rCurrentProcessInfo);

        for (unsigned int GPoint = 0; GPoint < number_of_integration_points; ++GPoint) {
            rOutput[GPoint] = StressStrainUtilities::CalculateMeanStress(StressVector[GPoint]);
        }
    } else if (rVariable == ENGINEERING_VON_MISES_STRAIN) {
        std::vector<Vector> StrainVector;
        CalculateOnIntegrationPoints(ENGINEERING_STRAIN_VECTOR, StrainVector, rCurrentProcessInfo);

        for (unsigned int GPoint = 0; GPoint < number_of_integration_points; ++GPoint) {
            rOutput[GPoint] = StressStrainUtilities::CalculateVonMisesStrain(StrainVector[GPoint]);
        }
    } else if (rVariable == ENGINEERING_VOLUMETRIC_STRAIN) {
        std::vector<Vector> StrainVector;
        CalculateOnIntegrationPoints(ENGINEERING_STRAIN_VECTOR, StrainVector, rCurrentProcessInfo);

        for (unsigned int GPoint = 0; GPoint < number_of_integration_points; ++GPoint) {
            rOutput[GPoint] = StressStrainUtilities::CalculateTrace(StrainVector[GPoint]);
        }
    } else if (rVariable == GREEN_LAGRANGE_VON_MISES_STRAIN) {
        std::vector<Vector> StrainVector;
        CalculateOnIntegrationPoints(GREEN_LAGRANGE_STRAIN_VECTOR, StrainVector, rCurrentProcessInfo);

        for (unsigned int GPoint = 0; GPoint < number_of_integration_points; ++GPoint) {
            rOutput[GPoint] = StressStrainUtilities::CalculateVonMisesStrain(StrainVector[GPoint]);
        }
    } else if (rVariable == GREEN_LAGRANGE_VOLUMETRIC_STRAIN) {
        std::vector<Vector> StrainVector;
        CalculateOnIntegrationPoints(GREEN_LAGRANGE_STRAIN_VECTOR, StrainVector, rCurrentProcessInfo);

        for (unsigned int GPoint = 0; GPoint < number_of_integration_points; ++GPoint) {
            rOutput[GPoint] = StressStrainUtilities::CalculateTrace(StrainVector[GPoint]);
        }
    } else if (rVariable == DEGREE_OF_SATURATION || rVariable == EFFECTIVE_SATURATION ||
               rVariable == BISHOP_COEFFICIENT || rVariable == DERIVATIVE_OF_SATURATION ||
               rVariable == RELATIVE_PERMEABILITY) {
        ElementVariables Variables;
        this->InitializeElementVariables(Variables, rCurrentProcessInfo);

        RetentionLaw::Parameters RetentionParameters(GetProperties());

        for (unsigned int GPoint = 0; GPoint < number_of_integration_points; ++GPoint) {
            // Compute Np, GradNpT, B and StrainVector
            this->ExtractShapeFunctionDataAtIntegrationPoint(Variables, GPoint);

            RetentionParameters.SetFluidPressure(GeoTransportEquationUtilities::CalculateFluidPressure(
                Variables.Np, Variables.PressureVector));

            rOutput[GPoint] = mRetentionLawVector[GPoint]->CalculateValue(
                RetentionParameters, rVariable, rOutput[GPoint]);
        }
    } else if (rVariable == HYDRAULIC_HEAD) {
        constexpr auto numerical_limit = std::numeric_limits<double>::epsilon();
        const auto&    r_prop          = this->GetProperties();

        // Defining the shape functions, the Jacobian and the shape functions local gradients Containers
        const Matrix&  n_container = r_geom.ShapeFunctionsValues(this->GetIntegrationMethod());
        const SizeType num_u_nodes = r_geom.PointsNumber();

        // Defining necessary variables
        Vector nodal_hydraulic_head = ZeroVector(num_u_nodes);
        for (unsigned int node = 0; node < num_u_nodes; ++node) {
            Vector NodeVolumeAcceleration(3);
            noalias(NodeVolumeAcceleration) = r_geom[node].FastGetSolutionStepValue(VOLUME_ACCELERATION, 0);
            const double g = norm_2(NodeVolumeAcceleration);
            if (g > numerical_limit) {
                const auto fluid_weight = g * r_prop[DENSITY_WATER];

                Vector node_coordinates(3);
                noalias(node_coordinates) = r_geom[node].Coordinates();
                Vector node_volume_acceleration_unit_vector(3);
                noalias(node_volume_acceleration_unit_vector) = NodeVolumeAcceleration / g;

                const auto water_pressure = r_geom[node].FastGetSolutionStepValue(WATER_PRESSURE);
                nodal_hydraulic_head[node] =
                    -inner_prod(node_coordinates, node_volume_acceleration_unit_vector) -
                    PORE_PRESSURE_SIGN_FACTOR * water_pressure / fluid_weight;
            } else {
                nodal_hydraulic_head[node] = 0.0;
            }
        }

        for (unsigned int integration_point = 0; integration_point < number_of_integration_points;
             ++integration_point) {
            const auto& shape_function_values = row(n_container, integration_point);
            rOutput[integration_point] =
                std::inner_product(shape_function_values.begin(), shape_function_values.end(),
                                   nodal_hydraulic_head.begin(), 0.0);
        }
    } else if (rVariable == CONFINED_STIFFNESS || rVariable == SHEAR_STIFFNESS) {
        KRATOS_ERROR_IF(r_geom.WorkingSpaceDimension() != 2 && r_geom.WorkingSpaceDimension() != 3)
            << rVariable.Name() << " can not be retrieved for dim "
            << r_geom.WorkingSpaceDimension() << " in element: " << this->Id() << std::endl;
        size_t variable_index = 0;
        if (rVariable == CONFINED_STIFFNESS) {
            variable_index = r_geom.WorkingSpaceDimension() == 2 ? static_cast<size_t>(INDEX_2D_PLANE_STRAIN_XX)
                                                                 : static_cast<size_t>(INDEX_3D_XX);
        } else {
            variable_index = r_geom.WorkingSpaceDimension() == 2 ? static_cast<size_t>(INDEX_2D_PLANE_STRAIN_XY)
                                                                 : static_cast<size_t>(INDEX_3D_XZ);
        }

        ElementVariables Variables;
        this->InitializeElementVariables(Variables, rCurrentProcessInfo);

        const auto b_matrices = CalculateBMatrices(Variables.DNu_DXContainer, Variables.NuContainer);
        const auto deformation_gradients = CalculateDeformationGradients();
        auto       strain_vectors        = StressStrainUtilities::CalculateStrains(
            deformation_gradients, b_matrices, Variables.DisplacementVector,
            Variables.UseHenckyStrain, this->GetStressStatePolicy().GetVoigtSize());

        ConstitutiveLaw::Parameters ConstitutiveParameters(r_geom, r_properties, rCurrentProcessInfo);
        ConstitutiveParameters.Set(ConstitutiveLaw::USE_ELEMENT_PROVIDED_STRAIN);
        ConstitutiveParameters.Set(ConstitutiveLaw::COMPUTE_CONSTITUTIVE_TENSOR);

        std::vector<Matrix> constitutive_matrices;
        this->CalculateAnyOfMaterialResponse(deformation_gradients, ConstitutiveParameters,
                                             Variables.NuContainer, Variables.DNu_DXContainer,
                                             strain_vectors, mStressVector, constitutive_matrices);

        std::transform(constitutive_matrices.begin(), constitutive_matrices.end(), rOutput.begin(),
                       [variable_index](const Matrix& constitutive_matrix) {
            return constitutive_matrix(variable_index, variable_index);
        });
    } else if (r_properties.Has(rVariable)) {
        // Map initial material property to gauss points, as required for the output
        std::fill_n(rOutput.begin(), number_of_integration_points, r_properties.GetValue(rVariable));
    } else if (rVariable == GEO_SHEAR_CAPACITY) {
        OutputUtilities::CalculateShearCapacityValues(mStressVector, rOutput.begin(), GetProperties());
    } else {
        for (unsigned int integration_point = 0; integration_point < number_of_integration_points;
             ++integration_point) {
            rOutput[integration_point] = mConstitutiveLawVector[integration_point]->GetValue(
                rVariable, rOutput[integration_point]);
        }
    }

    KRATOS_CATCH("")
}

void SmallStrainUPwDiffOrderElement::CalculateOnIntegrationPoints(const Variable<array_1d<double, 3>>& rVariable,
                                                                  std::vector<array_1d<double, 3>>& rOutput,
                                                                  const ProcessInfo& rCurrentProcessInfo)
{
    KRATOS_TRY

    const auto& r_geometry = GetGeometry();
    const auto number_of_integration_points = r_geometry.IntegrationPointsNumber(GetIntegrationMethod());
    rOutput.resize(number_of_integration_points);

    if (rVariable == FLUID_FLUX_VECTOR) {
        ElementVariables Variables;
        this->InitializeElementVariables(Variables, rCurrentProcessInfo);

        const auto b_matrices = CalculateBMatrices(Variables.DNu_DXContainer, Variables.NuContainer);
        const auto deformation_gradients = CalculateDeformationGradients();
        const auto strain_vectors        = StressStrainUtilities::CalculateStrains(
            deformation_gradients, b_matrices, Variables.DisplacementVector,
            Variables.UseHenckyStrain, GetStressStatePolicy().GetVoigtSize());
        auto relative_permeability_values = RetentionLaw::CalculateRelativePermeabilityValues(
            mRetentionLawVector, this->GetProperties(),
            GeoTransportEquationUtilities::CalculateFluidPressures(Variables.NpContainer, Variables.PressureVector));
        const auto permeability_update_factors =
            GeoTransportEquationUtilities::CalculatePermeabilityUpdateFactors(strain_vectors, GetProperties());
        std::transform(relative_permeability_values.cbegin(), relative_permeability_values.cend(),
                       permeability_update_factors.cbegin(), relative_permeability_values.begin(),
                       std::multiplies<>{});

        // Loop over integration points
        const SizeType dimension = r_geometry.WorkingSpaceDimension();
        for (unsigned int g_point = 0; g_point < mConstitutiveLawVector.size(); ++g_point) {
            // compute element kinematics (Np, gradNpT, |J|, B, strains)
            this->ExtractShapeFunctionDataAtIntegrationPoint(Variables, g_point);
            Variables.B = b_matrices[g_point];

            Vector   body_acceleration = ZeroVector(dimension);
            SizeType Index             = 0;
            for (SizeType i = 0; i < r_geometry.PointsNumber(); ++i) {
                for (unsigned int idim = 0; idim < dimension; ++idim) {
                    body_acceleration[idim] += Variables.Nu[i] * Variables.BodyAcceleration[Index];
                    ++Index;
                }
            }

            const auto relative_permeability = relative_permeability_values[g_point];

            Vector grad_pressure_term(dimension);
            noalias(grad_pressure_term) = prod(trans(Variables.DNp_DX), Variables.PressureVector);
            noalias(grad_pressure_term) +=
                PORE_PRESSURE_SIGN_FACTOR * GetProperties()[DENSITY_WATER] * body_acceleration;

            // Compute fluid flux vector q [L/T]
            rOutput[g_point].clear();
            const auto fluid_flux = PORE_PRESSURE_SIGN_FACTOR * Variables.DynamicViscosityInverse *
                                    relative_permeability *
                                    prod(Variables.IntrinsicPermeability, grad_pressure_term);
            std::copy_n(fluid_flux.begin(), dimension, rOutput[g_point].begin());
        }
    }

    KRATOS_CATCH("")
}

void SmallStrainUPwDiffOrderElement::CalculateOnIntegrationPoints(const Variable<Vector>& rVariable,
                                                                  std::vector<Vector>&    rOutput,
                                                                  const ProcessInfo& rCurrentProcessInfo)
{
    KRATOS_TRY

    const GeometryType& r_geom = GetGeometry();
    const auto number_of_integration_points = r_geom.IntegrationPointsNumber(this->GetIntegrationMethod());
    rOutput.resize(number_of_integration_points);

    if (rVariable == CAUCHY_STRESS_VECTOR) {
        for (unsigned int GPoint = 0; GPoint < number_of_integration_points; ++GPoint) {
            if (rOutput[GPoint].size() != mStressVector[GPoint].size())
                rOutput[GPoint].resize(mStressVector[GPoint].size(), false);

            rOutput[GPoint] = mStressVector[GPoint];
        }
    } else if (rVariable == TOTAL_STRESS_VECTOR) {
        ElementVariables Variables;
        this->InitializeElementVariables(Variables, rCurrentProcessInfo);

        ConstitutiveLaw::Parameters ConstitutiveParameters(r_geom, GetProperties(), rCurrentProcessInfo);
        ConstitutiveParameters.Set(ConstitutiveLaw::COMPUTE_CONSTITUTIVE_TENSOR);
        ConstitutiveParameters.Set(ConstitutiveLaw::USE_ELEMENT_PROVIDED_STRAIN);

        const auto b_matrices = CalculateBMatrices(Variables.DNu_DXContainer, Variables.NuContainer);
        const auto deformation_gradients = CalculateDeformationGradients();
        auto       strain_vectors        = StressStrainUtilities::CalculateStrains(
            deformation_gradients, b_matrices, Variables.DisplacementVector,
            Variables.UseHenckyStrain, GetStressStatePolicy().GetVoigtSize());
        std::vector<Matrix> constitutive_matrices;
        this->CalculateAnyOfMaterialResponse(deformation_gradients, ConstitutiveParameters,
                                             Variables.NuContainer, Variables.DNu_DXContainer,
                                             strain_vectors, mStressVector, constitutive_matrices);
        const auto biot_coefficients = GeoTransportEquationUtilities::CalculateBiotCoefficients(
            constitutive_matrices, this->GetProperties());
        const auto fluid_pressures = GeoTransportEquationUtilities::CalculateFluidPressures(
            Variables.NpContainer, Variables.PressureVector);
        const auto bishop_coefficients = this->CalculateBishopCoefficients(fluid_pressures);

        for (unsigned int GPoint = 0; GPoint < mConstitutiveLawVector.size(); ++GPoint) {
            rOutput[GPoint] =
                mStressVector[GPoint] + PORE_PRESSURE_SIGN_FACTOR * biot_coefficients[GPoint] *
                                            bishop_coefficients[GPoint] * fluid_pressures[GPoint] *
                                            GetStressStatePolicy().GetVoigtVector();
        }
    } else if (rVariable == ENGINEERING_STRAIN_VECTOR) {
        ElementVariables Variables;
        this->InitializeElementVariables(Variables, rCurrentProcessInfo);

        for (unsigned int GPoint = 0; GPoint < mConstitutiveLawVector.size(); ++GPoint) {
            noalias(Variables.Nu) = row(Variables.NuContainer, GPoint);

            Matrix J0;
            Matrix InvJ0;
            double detJInitialConfiguration;
            Matrix DNu_DXInitialConfiguration;
            this->CalculateDerivativesOnInitialConfiguration(detJInitialConfiguration, J0, InvJ0,
                                                             DNu_DXInitialConfiguration, GPoint);

            // Calculating operator B
            Variables.B = this->CalculateBMatrix(DNu_DXInitialConfiguration, Variables.Nu);

            // Compute infinitesimal strain
            Variables.StrainVector =
                StressStrainUtilities::CalculateCauchyStrain(Variables.B, Variables.DisplacementVector);

            if (rOutput[GPoint].size() != Variables.StrainVector.size())
                rOutput[GPoint].resize(Variables.StrainVector.size(), false);

            rOutput[GPoint] = Variables.StrainVector;
        }
    } else if (rVariable == GREEN_LAGRANGE_STRAIN_VECTOR) {
        ElementVariables Variables;
        this->InitializeElementVariables(Variables, rCurrentProcessInfo);

        const auto b_matrices = CalculateBMatrices(Variables.DNu_DXContainer, Variables.NuContainer);
        const auto deformation_gradients = CalculateDeformationGradients();
        rOutput                          = StressStrainUtilities::CalculateStrains(
            deformation_gradients, b_matrices, Variables.DisplacementVector,
            Variables.UseHenckyStrain, GetStressStatePolicy().GetVoigtSize());
    } else {
        for (unsigned int i = 0; i < mConstitutiveLawVector.size(); ++i)
            rOutput[i] = mConstitutiveLawVector[i]->GetValue(rVariable, rOutput[i]);
    }

    KRATOS_CATCH("")
}

void SmallStrainUPwDiffOrderElement::CalculateOnIntegrationPoints(const Variable<Matrix>& rVariable,
                                                                  std::vector<Matrix>&    rOutput,
                                                                  const ProcessInfo& rCurrentProcessInfo)
{
    KRATOS_TRY

    rOutput.resize(GetGeometry().IntegrationPointsNumber(this->GetIntegrationMethod()));

    if (rVariable == CAUCHY_STRESS_TENSOR) {
        std::vector<Vector> StressVector;
        this->CalculateOnIntegrationPoints(CAUCHY_STRESS_VECTOR, StressVector, rCurrentProcessInfo);

        for (unsigned int GPoint = 0; GPoint < mConstitutiveLawVector.size(); ++GPoint) {
            rOutput[GPoint] = MathUtils<double>::StressVectorToTensor(StressVector[GPoint]);
        }
    } else if (rVariable == TOTAL_STRESS_TENSOR) {
        std::vector<Vector> StressVector;
        this->CalculateOnIntegrationPoints(TOTAL_STRESS_VECTOR, StressVector, rCurrentProcessInfo);

        for (unsigned int GPoint = 0; GPoint < mConstitutiveLawVector.size(); ++GPoint) {
            rOutput[GPoint] = MathUtils<double>::StressVectorToTensor(StressVector[GPoint]);
        }
    } else if (rVariable == ENGINEERING_STRAIN_TENSOR) {
        std::vector<Vector> StrainVector;
        CalculateOnIntegrationPoints(ENGINEERING_STRAIN_VECTOR, StrainVector, rCurrentProcessInfo);

        for (unsigned int GPoint = 0; GPoint < mConstitutiveLawVector.size(); ++GPoint) {
            rOutput[GPoint] = MathUtils<double>::StrainVectorToTensor(StrainVector[GPoint]);
        }
    } else if (rVariable == GREEN_LAGRANGE_STRAIN_TENSOR) {
        std::vector<Vector> StrainVector;
        CalculateOnIntegrationPoints(GREEN_LAGRANGE_STRAIN_VECTOR, StrainVector, rCurrentProcessInfo);

        for (unsigned int GPoint = 0; GPoint < mConstitutiveLawVector.size(); ++GPoint) {
            rOutput[GPoint] = MathUtils<double>::StrainVectorToTensor(StrainVector[GPoint]);
        }
    } else {
        for (unsigned int i = 0; i < mConstitutiveLawVector.size(); ++i) {
            rOutput[i] = mConstitutiveLawVector[i]->GetValue(rVariable, rOutput[i]);
        }
    }

    KRATOS_CATCH("")
}

void SmallStrainUPwDiffOrderElement::Calculate(const Variable<Vector>& rVariable,
                                               Vector&                 rOutput,
                                               const ProcessInfo&      rCurrentProcessInfo)
{
    KRATOS_ERROR_IF_NOT(rVariable == INTERNAL_FORCES_VECTOR || rVariable == EXTERNAL_FORCES_VECTOR)
        << "Variable " << rVariable.Name() << " is unknown for element with Id " << this->GetId() << ".";

    rOutput = Vector(this->GetNumberOfDOF(), 0.0);

    const PropertiesType&                           r_prop = this->GetProperties();
    const GeometryType&                             r_geom = GetGeometry();
    const GeometryType::IntegrationPointsArrayType& r_integration_points =
        r_geom.IntegrationPoints(this->GetIntegrationMethod());

    ConstitutiveLaw::Parameters ConstitutiveParameters(r_geom, r_prop, rCurrentProcessInfo);

    ConstitutiveParameters.Set(ConstitutiveLaw::COMPUTE_CONSTITUTIVE_TENSOR);
    ConstitutiveParameters.Set(ConstitutiveLaw::COMPUTE_STRESS);
    ConstitutiveParameters.Set(ConstitutiveLaw::USE_ELEMENT_PROVIDED_STRAIN);

    ElementVariables Variables;
    this->InitializeElementVariables(Variables, rCurrentProcessInfo);

    const auto b_matrices = CalculateBMatrices(Variables.DNu_DXContainer, Variables.NuContainer);
    const auto integration_coefficients =
        this->CalculateIntegrationCoefficients(r_integration_points, Variables.detJuContainer);

    const auto det_Js_initial_configuration = GeoEquationOfMotionUtilities::CalculateDetJsInitialConfiguration(
        r_geom, this->GetIntegrationMethod());

    const auto deformation_gradients = CalculateDeformationGradients();
    auto       strain_vectors        = StressStrainUtilities::CalculateStrains(
        deformation_gradients, b_matrices, Variables.DisplacementVector, Variables.UseHenckyStrain,
        GetStressStatePolicy().GetVoigtSize());
    std::vector<Matrix> constitutive_matrices;
    this->CalculateAnyOfMaterialResponse(deformation_gradients, ConstitutiveParameters,
                                         Variables.NuContainer, Variables.DNu_DXContainer,
                                         strain_vectors, mStressVector, constitutive_matrices);
    const auto fluid_pressures = GeoTransportEquationUtilities::CalculateFluidPressures(
        Variables.NpContainer, Variables.PressureVector);
    const auto degrees_of_saturation = CalculateDegreesOfSaturation(fluid_pressures);

    auto       relative_permeability_values = CalculateRelativePermeabilityValues(fluid_pressures);
    const auto permeability_update_factors  = GetOptionalPermeabilityUpdateFactors(strain_vectors);
    std::ranges::transform(permeability_update_factors, relative_permeability_values,
                           relative_permeability_values.begin(), std::multiplies<>{});
    const auto bishop_coefficients = CalculateBishopCoefficients(fluid_pressures);

    if (rVariable == INTERNAL_FORCES_VECTOR) {
        const auto derivatives_of_saturation = CalculateDerivativesOfSaturation(fluid_pressures);
        const auto biot_coefficients = GeoTransportEquationUtilities::CalculateBiotCoefficients(
            constitutive_matrices, this->GetProperties());
        const auto biot_moduli_inverse = GeoTransportEquationUtilities::CalculateInverseBiotModuli(
            biot_coefficients, degrees_of_saturation, derivatives_of_saturation, r_prop);
        rOutput = CalculateInternalForces(Variables, b_matrices, integration_coefficients,
                                          biot_coefficients, degrees_of_saturation, biot_moduli_inverse,
                                          relative_permeability_values, bishop_coefficients);
    } else if (rVariable == EXTERNAL_FORCES_VECTOR) {
        const auto integration_coefficients_on_initial_configuration =
            this->CalculateIntegrationCoefficients(r_integration_points, det_Js_initial_configuration);
        rOutput = CalculateExternalForces(
            Variables, integration_coefficients, integration_coefficients_on_initial_configuration,
            degrees_of_saturation, relative_permeability_values, bishop_coefficients);
    }
}

Vector SmallStrainUPwDiffOrderElement::CalculateInternalForces(
    ElementVariables&          Variables,
    const std::vector<Matrix>& b_matrices,
    const std::vector<double>& integration_coefficients,
    const std::vector<double>& biot_coefficients,
    const std::vector<double>& degrees_of_saturation,
    const std::vector<double>& biot_moduli_inverse,
    const std::vector<double>& relative_permeability_values,
    const std::vector<double>& bishop_coefficients) const
{
    Vector result(this->GetNumberOfDOF(), 0.0);
    for (unsigned int GPoint = 0; GPoint < integration_coefficients.size(); ++GPoint) {
        Variables.B                      = b_matrices[GPoint];
        Variables.IntegrationCoefficient = integration_coefficients[GPoint];

        this->CalculateAndAddStiffnessForce(result, Variables, GPoint);
    }

    for (unsigned int GPoint = 0; GPoint < integration_coefficients.size(); ++GPoint) {
        Variables.B                      = b_matrices[GPoint];
        Variables.BishopCoefficient      = bishop_coefficients[GPoint];
        Variables.BiotCoefficient        = biot_coefficients[GPoint];
        Variables.DegreeOfSaturation     = degrees_of_saturation[GPoint];
        Variables.IntegrationCoefficient = integration_coefficients[GPoint];
        noalias(Variables.Np)            = row(Variables.NpContainer, GPoint);

        this->CalculateAndAddCouplingTerms(result, Variables);
    }
    if (!Variables.IgnoreUndrained) {
        for (unsigned int GPoint = 0; GPoint < integration_coefficients.size(); ++GPoint) {
            noalias(Variables.Np)            = row(Variables.NpContainer, GPoint);
            Variables.BiotModulusInverse     = biot_moduli_inverse[GPoint];
            Variables.IntegrationCoefficient = integration_coefficients[GPoint];

            this->CalculateAndAddCompressibilityFlow(result, Variables);
        }
        for (unsigned int GPoint = 0; GPoint < integration_coefficients.size(); ++GPoint) {
            noalias(Variables.DNp_DX)        = Variables.DNp_DXContainer[GPoint];
            Variables.RelativePermeability   = relative_permeability_values[GPoint];
            Variables.IntegrationCoefficient = integration_coefficients[GPoint];

            this->CalculateAndAddPermeabilityFlow(result, Variables);
        }
    }

    return result;
}

Vector SmallStrainUPwDiffOrderElement::CalculateExternalForces(
    ElementVariables&          Variables,
    const std::vector<double>& integration_coefficients,
    const std::vector<double>& integration_coefficients_on_initial_configuration,
    const std::vector<double>& degrees_of_saturation,
    const std::vector<double>& relative_permeability_values,
    const std::vector<double>& bishop_coefficients) const
{
    Vector result = ZeroVector(this->GetNumberOfDOF());
    for (unsigned int GPoint = 0; GPoint < integration_coefficients.size(); ++GPoint) {
        noalias(Variables.Nu)        = row(Variables.NuContainer, GPoint);
        Variables.DegreeOfSaturation = degrees_of_saturation[GPoint];
        Variables.IntegrationCoefficientInitialConfiguration =
            integration_coefficients_on_initial_configuration[GPoint];
        this->CalculateAndAddMixBodyForce(result, Variables);
    }
    if (!Variables.IgnoreUndrained) {
        for (unsigned int GPoint = 0; GPoint < integration_coefficients.size(); ++GPoint) {
            noalias(Variables.Nu)            = row(Variables.NuContainer, GPoint);
            noalias(Variables.DNp_DX)        = Variables.DNp_DXContainer[GPoint];
            Variables.RelativePermeability   = relative_permeability_values[GPoint];
            Variables.BishopCoefficient      = bishop_coefficients[GPoint];
            Variables.IntegrationCoefficient = integration_coefficients[GPoint];

            this->CalculateAndAddFluidBodyFlow(result, Variables);
        }
    }

    return result;
}

void SmallStrainUPwDiffOrderElement::CalculateAll(MatrixType&        rLeftHandSideMatrix,
                                                  VectorType&        rRightHandSideVector,
                                                  const ProcessInfo& rCurrentProcessInfo,
                                                  bool               CalculateStiffnessMatrixFlag,
                                                  bool               CalculateResidualVectorFlag)
{
    KRATOS_TRY

    const PropertiesType&                           r_prop = this->GetProperties();
    const GeometryType&                             r_geom = GetGeometry();
    const GeometryType::IntegrationPointsArrayType& r_integration_points =
        r_geom.IntegrationPoints(this->GetIntegrationMethod());

    ConstitutiveLaw::Parameters ConstitutiveParameters(r_geom, r_prop, rCurrentProcessInfo);

    ConstitutiveParameters.Set(ConstitutiveLaw::COMPUTE_CONSTITUTIVE_TENSOR);
    if (CalculateResidualVectorFlag) ConstitutiveParameters.Set(ConstitutiveLaw::COMPUTE_STRESS);
    ConstitutiveParameters.Set(ConstitutiveLaw::USE_ELEMENT_PROVIDED_STRAIN);

    ElementVariables Variables;
    this->InitializeElementVariables(Variables, rCurrentProcessInfo);

    const auto b_matrices = CalculateBMatrices(Variables.DNu_DXContainer, Variables.NuContainer);
    const auto integration_coefficients =
        this->CalculateIntegrationCoefficients(r_integration_points, Variables.detJuContainer);

    const auto det_Js_initial_configuration = GeoEquationOfMotionUtilities::CalculateDetJsInitialConfiguration(
        r_geom, this->GetIntegrationMethod());

    const auto integration_coefficients_on_initial_configuration =
        this->CalculateIntegrationCoefficients(r_integration_points, det_Js_initial_configuration);

    const auto deformation_gradients = CalculateDeformationGradients();
    auto       strain_vectors        = StressStrainUtilities::CalculateStrains(
        deformation_gradients, b_matrices, Variables.DisplacementVector, Variables.UseHenckyStrain,
        GetStressStatePolicy().GetVoigtSize());
    std::vector<Matrix> constitutive_matrices;
    this->CalculateAnyOfMaterialResponse(deformation_gradients, ConstitutiveParameters,
                                         Variables.NuContainer, Variables.DNu_DXContainer,
                                         strain_vectors, mStressVector, constitutive_matrices);
    const auto biot_coefficients = GeoTransportEquationUtilities::CalculateBiotCoefficients(
        constitutive_matrices, this->GetProperties());
    const auto fluid_pressures = GeoTransportEquationUtilities::CalculateFluidPressures(
        Variables.NpContainer, Variables.PressureVector);
    const auto degrees_of_saturation     = CalculateDegreesOfSaturation(fluid_pressures);
    const auto derivatives_of_saturation = CalculateDerivativesOfSaturation(fluid_pressures);
    const auto biot_moduli_inverse = GeoTransportEquationUtilities::CalculateInverseBiotModuli(
        biot_coefficients, degrees_of_saturation, derivatives_of_saturation, r_prop);
<<<<<<< HEAD
    auto relative_permeability_values = RetentionLaw::CalculateRelativePermeabilityValues(
        mRetentionLawVector, this->GetProperties(), fluid_pressures);
    const auto permeability_update_factors = GetOptionalPermeabilityUpdateFactors(strain_vectors);
    std::transform(permeability_update_factors.cbegin(), permeability_update_factors.cend(),
                   relative_permeability_values.cbegin(), relative_permeability_values.begin(),
                   std::multiplies<>{});
=======
    auto       relative_permeability_values = CalculateRelativePermeabilityValues(fluid_pressures);
    const auto permeability_update_factors  = GetOptionalPermeabilityUpdateFactors(strain_vectors);
    std::ranges::transform(permeability_update_factors, relative_permeability_values,
                           relative_permeability_values.begin(), std::multiplies<>{});
>>>>>>> d75f5961

    const auto bishop_coefficients = CalculateBishopCoefficients(fluid_pressures);

    if (CalculateStiffnessMatrixFlag) {
        for (unsigned int GPoint = 0; GPoint < r_integration_points.size(); ++GPoint) {
            this->ExtractShapeFunctionDataAtIntegrationPoint(Variables, GPoint);
            Variables.B                  = b_matrices[GPoint];
            Variables.F                  = deformation_gradients[GPoint];
            Variables.StrainVector       = strain_vectors[GPoint];
            Variables.ConstitutiveMatrix = constitutive_matrices[GPoint];

            Variables.RelativePermeability = relative_permeability_values[GPoint];
            Variables.BishopCoefficient    = bishop_coefficients[GPoint];

            Variables.BiotCoefficient        = biot_coefficients[GPoint];
            Variables.BiotModulusInverse     = biot_moduli_inverse[GPoint];
            Variables.DegreeOfSaturation     = degrees_of_saturation[GPoint];
            Variables.IntegrationCoefficient = integration_coefficients[GPoint];

            Variables.IntegrationCoefficientInitialConfiguration =
                integration_coefficients_on_initial_configuration[GPoint];

            this->CalculateAndAddLHS(rLeftHandSideMatrix, Variables);
        }
    }

    if (CalculateResidualVectorFlag) {
        const auto internal_forces = CalculateInternalForces(
            Variables, b_matrices, integration_coefficients, biot_coefficients, degrees_of_saturation,
            biot_moduli_inverse, relative_permeability_values, bishop_coefficients);

        const auto external_forces = CalculateExternalForces(
            Variables, integration_coefficients, integration_coefficients_on_initial_configuration,
            degrees_of_saturation, relative_permeability_values, bishop_coefficients);
        rRightHandSideVector = external_forces - internal_forces;
    }
    KRATOS_CATCH("")
}

std::vector<double> SmallStrainUPwDiffOrderElement::GetOptionalPermeabilityUpdateFactors(const std::vector<Vector>& rStrainVectors) const
{
    return GeoTransportEquationUtilities::CalculatePermeabilityUpdateFactors(rStrainVectors, GetProperties());
}

std::vector<double> SmallStrainUPwDiffOrderElement::CalculateDerivativesOfSaturation(const std::vector<double>& rFluidPressures)
{
    KRATOS_ERROR_IF(rFluidPressures.size() != mRetentionLawVector.size());
    std::vector<double> result;
    result.reserve(rFluidPressures.size());

    auto retention_law_params = RetentionLaw::Parameters{this->GetProperties()};
    std::transform(rFluidPressures.begin(), rFluidPressures.end(), mRetentionLawVector.begin(),
                   std::back_inserter(result),
                   [&retention_law_params](auto fluid_pressure, const auto& pRetentionLaw) {
        retention_law_params.SetFluidPressure(fluid_pressure);
        return pRetentionLaw->CalculateDerivativeOfSaturation(retention_law_params);
    });

    return result;
}

std::vector<double> SmallStrainUPwDiffOrderElement::CalculateDegreesOfSaturation(const std::vector<double>& rFluidPressures)
{
    KRATOS_ERROR_IF(rFluidPressures.size() != mRetentionLawVector.size());
    std::vector<double> result;
    result.reserve(rFluidPressures.size());

    auto retention_law_params = RetentionLaw::Parameters{this->GetProperties()};
    std::transform(rFluidPressures.begin(), rFluidPressures.end(), mRetentionLawVector.begin(),
                   std::back_inserter(result),
                   [&retention_law_params](auto fluid_pressure, const auto& pRetentionLaw) {
        retention_law_params.SetFluidPressure(fluid_pressure);
        return pRetentionLaw->CalculateSaturation(retention_law_params);
    });

    return result;
}

void SmallStrainUPwDiffOrderElement::CalculateMaterialStiffnessMatrix(MatrixType& rStiffnessMatrix,
                                                                      const ProcessInfo& rCurrentProcessInfo)
{
    KRATOS_TRY

    const GeometryType& r_geom = GetGeometry();

    // Definition of variables
    ElementVariables Variables;
    this->InitializeElementVariables(Variables, rCurrentProcessInfo);

    // Create constitutive law parameters:
    ConstitutiveLaw::Parameters ConstitutiveParameters(r_geom, GetProperties(), rCurrentProcessInfo);
    ConstitutiveParameters.GetOptions().Set(ConstitutiveLaw::USE_ELEMENT_PROVIDED_STRAIN);
    ConstitutiveParameters.GetOptions().Set(ConstitutiveLaw::COMPUTE_CONSTITUTIVE_TENSOR);

    // Loop over integration points
    const GeometryType::IntegrationPointsArrayType& r_integration_points =
        r_geom.IntegrationPoints(this->GetIntegrationMethod());

    const auto b_matrices = CalculateBMatrices(Variables.DNu_DXContainer, Variables.NuContainer);
    const auto deformation_gradients = CalculateDeformationGradients();
    auto       strain_vectors        = StressStrainUtilities::CalculateStrains(
        deformation_gradients, b_matrices, Variables.DisplacementVector, Variables.UseHenckyStrain,
        this->GetStressStatePolicy().GetVoigtSize());
    std::vector<Matrix> constitutive_matrices;
    this->CalculateAnyOfMaterialResponse(deformation_gradients, ConstitutiveParameters,
                                         Variables.NuContainer, Variables.DNu_DXContainer,
                                         strain_vectors, mStressVector, constitutive_matrices);
    const auto integration_coefficients =
        this->CalculateIntegrationCoefficients(r_integration_points, Variables.detJuContainer);

    const auto stiffness_matrix = GeoEquationOfMotionUtilities::CalculateStiffnessMatrix(
        b_matrices, constitutive_matrices, integration_coefficients);

    GeoElementUtilities::AssembleUUBlockMatrix(rStiffnessMatrix, stiffness_matrix);

    KRATOS_CATCH("")
}

void SmallStrainUPwDiffOrderElement::InitializeElementVariables(ElementVariables& rVariables,
                                                                const ProcessInfo& rCurrentProcessInfo)
{
    KRATOS_TRY

    const GeometryType& r_geom       = GetGeometry();
    const SizeType      num_u_nodes  = r_geom.PointsNumber();
    const SizeType      num_p_nodes  = mpPressureGeometry->PointsNumber();
    const SizeType      num_g_points = r_geom.IntegrationPointsNumber(this->GetIntegrationMethod());
    const SizeType      n_dim        = r_geom.WorkingSpaceDimension();

    // Variables at all integration points
    rVariables.NuContainer.resize(num_g_points, num_u_nodes, false);
    rVariables.NuContainer = r_geom.ShapeFunctionsValues(this->GetIntegrationMethod());

    rVariables.NpContainer.resize(num_g_points, num_p_nodes, false);
    rVariables.NpContainer = mpPressureGeometry->ShapeFunctionsValues(this->GetIntegrationMethod());

    rVariables.Nu.resize(num_u_nodes, false);
    rVariables.Np.resize(num_p_nodes, false);

    rVariables.DNu_DXContainer.resize(num_g_points, false);
    for (SizeType i = 0; i < num_g_points; ++i)
        ((rVariables.DNu_DXContainer)[i]).resize(num_u_nodes, n_dim, false);
    rVariables.DNu_DX.resize(num_u_nodes, n_dim, false);
    rVariables.detJuContainer.resize(num_g_points, false);

    try {
        r_geom.ShapeFunctionsIntegrationPointsGradients(
            rVariables.DNu_DXContainer, rVariables.detJuContainer, this->GetIntegrationMethod());
    } catch (Kratos::Exception& e) {
        KRATOS_INFO("Original error message") << e.what() << std::endl;
#ifdef KRATOS_COMPILED_IN_WINDOWS
        KRATOS_INFO("Error in calculation of dNu/dx. Most probably the element is "
                    "distorted. Element ID: ")
            << this->Id() << std::endl;
#endif
        KRATOS_ERROR << "In calculation of dNu/dx. Most probably the element "
                        "is distorted. Element ID: "
                     << this->Id() << std::endl;
    }

    (rVariables.DNp_DXContainer).resize(num_g_points, false);
    for (SizeType i = 0; i < num_g_points; ++i)
        ((rVariables.DNp_DXContainer)[i]).resize(num_p_nodes, n_dim, false);
    (rVariables.DNp_DX).resize(num_p_nodes, n_dim, false);
    Vector detJpContainer = ZeroVector(num_g_points);

    try {
        mpPressureGeometry->ShapeFunctionsIntegrationPointsGradients(
            rVariables.DNp_DXContainer, detJpContainer, this->GetIntegrationMethod());
    } catch (Kratos::Exception& e) {
        KRATOS_INFO("Original error message") << e.what() << std::endl;
#ifdef KRATOS_COMPILED_IN_WINDOWS
        KRATOS_INFO("Error in calculation of dNp/dx. Most probably the element is "
                    "distorted. Element ID: ")
            << this->Id() << std::endl;
#endif
        KRATOS_ERROR << "In calculation of dNp/dx. Most probably the element "
                        "is distorted. Element ID: "
                     << this->Id() << std::endl;
    }

    // Variables computed at each integration point
    const SizeType VoigtSize = this->GetStressStatePolicy().GetVoigtSize();

    rVariables.B.resize(VoigtSize, num_u_nodes * n_dim, false);
    noalias(rVariables.B) = ZeroMatrix(VoigtSize, num_u_nodes * n_dim);

    rVariables.StrainVector.resize(VoigtSize, false);
    rVariables.ConstitutiveMatrix.resize(VoigtSize, VoigtSize, false);

    rVariables.StressVector.resize(VoigtSize, false);

    // Needed parameters for consistency with the general constitutive law
    rVariables.F.resize(n_dim, n_dim, false);
    noalias(rVariables.F) = identity_matrix<double>(n_dim);

    // Nodal variables
    this->InitializeNodalVariables(rVariables);

    // Properties variables
    this->InitializeProperties(rVariables);

    // ProcessInfo variables
    rVariables.VelocityCoefficient   = rCurrentProcessInfo[VELOCITY_COEFFICIENT];
    rVariables.DtPressureCoefficient = rCurrentProcessInfo[DT_PRESSURE_COEFFICIENT];

    // Retention law
    rVariables.DegreeOfSaturation   = 1.0;
    rVariables.RelativePermeability = 1.0;
    rVariables.BishopCoefficient    = 1.0;

    KRATOS_CATCH("")
}

void SmallStrainUPwDiffOrderElement::InitializeNodalVariables(ElementVariables& rVariables)
{
    KRATOS_TRY

    const GeometryType& r_geom      = GetGeometry();
    const SizeType      n_dim       = r_geom.WorkingSpaceDimension();
    const SizeType      num_u_nodes = r_geom.PointsNumber();
    const SizeType      num_p_nodes = mpPressureGeometry->PointsNumber();

    Vector BodyAccelerationAux = ZeroVector(3);
    rVariables.BodyAcceleration.resize(num_u_nodes * n_dim, false);
    rVariables.DisplacementVector.resize(num_u_nodes * n_dim, false);
    rVariables.VelocityVector.resize(num_u_nodes * n_dim, false);

    for (SizeType i = 0; i < num_u_nodes; ++i) {
        SizeType Local_i    = i * n_dim;
        BodyAccelerationAux = r_geom[i].FastGetSolutionStepValue(VOLUME_ACCELERATION);

        rVariables.BodyAcceleration[Local_i]   = BodyAccelerationAux[0];
        rVariables.DisplacementVector[Local_i] = r_geom[i].FastGetSolutionStepValue(DISPLACEMENT_X);
        rVariables.VelocityVector[Local_i]     = r_geom[i].FastGetSolutionStepValue(VELOCITY_X);

        rVariables.BodyAcceleration[Local_i + 1] = BodyAccelerationAux[1];
        rVariables.DisplacementVector[Local_i + 1] = r_geom[i].FastGetSolutionStepValue(DISPLACEMENT_Y);
        rVariables.VelocityVector[Local_i + 1] = r_geom[i].FastGetSolutionStepValue(VELOCITY_Y);

        if (n_dim > 2) {
            rVariables.BodyAcceleration[Local_i + 2] = BodyAccelerationAux[2];
            rVariables.DisplacementVector[Local_i + 2] = r_geom[i].FastGetSolutionStepValue(DISPLACEMENT_Z);
            rVariables.VelocityVector[Local_i + 2] = r_geom[i].FastGetSolutionStepValue(VELOCITY_Z);
        }
    }

    rVariables.PressureVector.resize(num_p_nodes, false);
    rVariables.PressureDtVector.resize(num_p_nodes, false);
    rVariables.DeltaPressureVector.resize(num_p_nodes, false);
    const auto& r_p_geometry = *mpPressureGeometry;
    for (SizeType i = 0; i < num_p_nodes; ++i) {
        rVariables.PressureVector[i] = r_p_geometry[i].FastGetSolutionStepValue(WATER_PRESSURE);
        rVariables.PressureDtVector[i] = r_p_geometry[i].FastGetSolutionStepValue(DT_WATER_PRESSURE);
        rVariables.DeltaPressureVector[i] = r_p_geometry[i].FastGetSolutionStepValue(WATER_PRESSURE) -
                                            r_p_geometry[i].FastGetSolutionStepValue(WATER_PRESSURE, 1);
    }

    KRATOS_CATCH("")
}

void SmallStrainUPwDiffOrderElement::InitializeProperties(ElementVariables& rVariables)
{
    KRATOS_TRY

    const auto& r_properties = this->GetProperties();

    rVariables.IgnoreUndrained = r_properties[IGNORE_UNDRAINED];
    rVariables.UseHenckyStrain = r_properties.Has(USE_HENCKY_STRAIN) ? r_properties[USE_HENCKY_STRAIN] : false;

    rVariables.ConsiderGeometricStiffness =
        r_properties.Has(CONSIDER_GEOMETRIC_STIFFNESS) ? r_properties[CONSIDER_GEOMETRIC_STIFFNESS] : false;

    rVariables.DynamicViscosityInverse = 1.0 / r_properties[DYNAMIC_VISCOSITY];
    // Setting the intrinsic permeability matrix
    rVariables.IntrinsicPermeability =
        GeoElementUtilities::FillPermeabilityMatrix(r_properties, GetGeometry().WorkingSpaceDimension());

    KRATOS_CATCH("")
}

void SmallStrainUPwDiffOrderElement::ExtractShapeFunctionDataAtIntegrationPoint(ElementVariables& rVariables,
                                                                                unsigned int GPoint)
{
    KRATOS_TRY

    noalias(rVariables.Nu) = row(rVariables.NuContainer, GPoint);
    noalias(rVariables.Np) = row(rVariables.NpContainer, GPoint);

    noalias(rVariables.DNu_DX) = rVariables.DNu_DXContainer[GPoint];
    noalias(rVariables.DNp_DX) = rVariables.DNp_DXContainer[GPoint];

    rVariables.detJ = rVariables.detJuContainer[GPoint];

    KRATOS_CATCH("")
}

Matrix SmallStrainUPwDiffOrderElement::CalculateBMatrix(const Matrix& rDN_DX, const Vector& rN) const
{
    return this->GetStressStatePolicy().CalculateBMatrix(rDN_DX, rN, this->GetGeometry());
}

std::vector<Matrix> SmallStrainUPwDiffOrderElement::CalculateBMatrices(
    const GeometryType::ShapeFunctionsGradientsType& rDN_DXContainer, const Matrix& rNContainer) const
{
    std::vector<Matrix> result;
    result.reserve(rDN_DXContainer.size());
    for (unsigned int GPoint = 0; GPoint < rDN_DXContainer.size(); ++GPoint) {
        result.push_back(this->CalculateBMatrix(rDN_DXContainer[GPoint], row(rNContainer, GPoint)));
    }

    return result;
}

void SmallStrainUPwDiffOrderElement::CalculateAndAddLHS(MatrixType&             rLeftHandSideMatrix,
                                                        const ElementVariables& rVariables) const
{
    KRATOS_TRY

    this->CalculateAndAddStiffnessMatrix(rLeftHandSideMatrix, rVariables);

    this->CalculateAndAddCouplingMatrix(rLeftHandSideMatrix, rVariables);

    if (!rVariables.IgnoreUndrained) {
        const auto permeability_matrix = GeoTransportEquationUtilities::CalculatePermeabilityMatrix(
            rVariables.DNp_DX, rVariables.DynamicViscosityInverse, rVariables.IntrinsicPermeability,
            rVariables.RelativePermeability, rVariables.IntegrationCoefficient);
        GeoElementUtilities::AssemblePPBlockMatrix(rLeftHandSideMatrix, permeability_matrix);

        this->CalculateAndAddCompressibilityMatrix(rLeftHandSideMatrix, rVariables);
    }

    KRATOS_CATCH("")
}

void SmallStrainUPwDiffOrderElement::CalculateAndAddStiffnessMatrix(MatrixType& rLeftHandSideMatrix,
                                                                    const ElementVariables& rVariables) const
{
    KRATOS_TRY

    const auto stiffness_matrix = GeoEquationOfMotionUtilities::CalculateStiffnessMatrixGPoint(
        rVariables.B, rVariables.ConstitutiveMatrix, rVariables.IntegrationCoefficient);

    GeoElementUtilities::AssembleUUBlockMatrix(rLeftHandSideMatrix, stiffness_matrix);

    KRATOS_CATCH("")
}

void SmallStrainUPwDiffOrderElement::CalculateAndAddCouplingMatrix(MatrixType& rLeftHandSideMatrix,
                                                                   const ElementVariables& rVariables) const
{
    KRATOS_TRY

    const Matrix coupling_matrix_up = GeoTransportEquationUtilities::CalculateCouplingMatrix(
        rVariables.B, GetStressStatePolicy().GetVoigtVector(), rVariables.Np,
        rVariables.BiotCoefficient, rVariables.BishopCoefficient, rVariables.IntegrationCoefficient);
    GeoElementUtilities::AssembleUPBlockMatrix(rLeftHandSideMatrix, coupling_matrix_up);

    if (!rVariables.IgnoreUndrained) {
        const Matrix coupling_matrix_pu = GeoTransportEquationUtilities::CalculateCouplingMatrix(
            rVariables.B, GetStressStatePolicy().GetVoigtVector(), rVariables.Np,
            rVariables.BiotCoefficient, rVariables.DegreeOfSaturation, rVariables.IntegrationCoefficient);
        GeoElementUtilities::AssemblePUBlockMatrix(
            rLeftHandSideMatrix,
            PORE_PRESSURE_SIGN_FACTOR * rVariables.VelocityCoefficient * trans(coupling_matrix_pu));
    }

    KRATOS_CATCH("")
}

void SmallStrainUPwDiffOrderElement::CalculateAndAddCompressibilityMatrix(MatrixType& rLeftHandSideMatrix,
                                                                          const ElementVariables& rVariables) const
{
    KRATOS_TRY

    const auto compressibility_matrix = GeoTransportEquationUtilities::CalculateCompressibilityMatrix(
        rVariables.Np, rVariables.BiotModulusInverse, rVariables.IntegrationCoefficient);

    GeoElementUtilities::AssemblePPBlockMatrix(
        rLeftHandSideMatrix, compressibility_matrix * rVariables.DtPressureCoefficient);

    KRATOS_CATCH("")
}

void SmallStrainUPwDiffOrderElement::CalculateAndAddStiffnessForce(VectorType& rRightHandSideVector,
                                                                   const ElementVariables& rVariables,
                                                                   unsigned int GPoint) const
{
    KRATOS_TRY

    Vector stiffness_force = prod(trans(rVariables.B), mStressVector[GPoint]) * rVariables.IntegrationCoefficient;
    GeoElementUtilities::AssembleUBlockVector(rRightHandSideVector, stiffness_force);

    KRATOS_CATCH("")
}

void SmallStrainUPwDiffOrderElement::CalculateAndAddMixBodyForce(VectorType& rRightHandSideVector,
                                                                 ElementVariables& rVariables) const
{
    KRATOS_TRY

    const GeometryType& rGeom     = GetGeometry();
    const SizeType      Dim       = rGeom.WorkingSpaceDimension();
    const SizeType      NumUNodes = rGeom.PointsNumber();

    const auto soil_density = GeoTransportEquationUtilities::CalculateSoilDensity(
        rVariables.DegreeOfSaturation, this->GetProperties());

    Vector   body_acceleration = ZeroVector(Dim);
    SizeType Index             = 0;
    for (SizeType i = 0; i < NumUNodes; ++i) {
        for (SizeType idim = 0; idim < Dim; ++idim) {
            body_acceleration[idim] += rVariables.Nu[i] * rVariables.BodyAcceleration[Index];
            ++Index;
        }
    }

    for (SizeType i = 0; i < NumUNodes; ++i) {
        Index = i * Dim;
        for (SizeType idim = 0; idim < Dim; ++idim) {
            rRightHandSideVector[Index + idim] += rVariables.Nu[i] * soil_density * body_acceleration[idim] *
                                                  rVariables.IntegrationCoefficientInitialConfiguration;
        }
    }

    KRATOS_CATCH("")
}

void SmallStrainUPwDiffOrderElement::CalculateAndAddCouplingTerms(VectorType& rRightHandSideVector,
                                                                  const ElementVariables& rVariables) const
{
    KRATOS_TRY

    const Matrix u_coupling_matrix = GeoTransportEquationUtilities::CalculateCouplingMatrix(
        rVariables.B, GetStressStatePolicy().GetVoigtVector(), rVariables.Np,
        rVariables.BiotCoefficient, rVariables.BishopCoefficient, rVariables.IntegrationCoefficient);
    const Vector coupling_force = prod(u_coupling_matrix, rVariables.PressureVector);
    GeoElementUtilities::AssembleUBlockVector(rRightHandSideVector, coupling_force);

    if (!rVariables.IgnoreUndrained) {
        const Matrix p_coupling_matrix = GeoTransportEquationUtilities::CalculateCouplingMatrix(
            rVariables.B, GetStressStatePolicy().GetVoigtVector(), rVariables.Np,
            rVariables.BiotCoefficient, rVariables.DegreeOfSaturation, rVariables.IntegrationCoefficient);
        const Vector coupling_flow =
            PORE_PRESSURE_SIGN_FACTOR * prod(trans(p_coupling_matrix), rVariables.VelocityVector);
        GeoElementUtilities::AssemblePBlockVector(rRightHandSideVector, coupling_flow);
    }

    KRATOS_CATCH("")
}

void SmallStrainUPwDiffOrderElement::CalculateAndAddCompressibilityFlow(VectorType& rRightHandSideVector,
                                                                        const ElementVariables& rVariables) const
{
    KRATOS_TRY

    Matrix compressibility_matrix = GeoTransportEquationUtilities::CalculateCompressibilityMatrix(
        rVariables.Np, rVariables.BiotModulusInverse, rVariables.IntegrationCoefficient);
    Vector compressibility_flow = prod(compressibility_matrix, rVariables.PressureDtVector);
    GeoElementUtilities::AssemblePBlockVector(rRightHandSideVector, compressibility_flow);

    KRATOS_CATCH("")
}

std::vector<double> SmallStrainUPwDiffOrderElement::CalculateBishopCoefficients(const std::vector<double>& rFluidPressures) const
{
    KRATOS_ERROR_IF_NOT(rFluidPressures.size() == mRetentionLawVector.size());

    auto retention_law_params = RetentionLaw::Parameters{this->GetProperties()};

    auto result = std::vector<double>{};
    result.reserve(mRetentionLawVector.size());
    std::transform(mRetentionLawVector.begin(), mRetentionLawVector.end(), rFluidPressures.begin(),
                   std::back_inserter(result),
                   [&retention_law_params](const auto& pRetentionLaw, auto FluidPressure) {
        retention_law_params.SetFluidPressure(FluidPressure);
        return pRetentionLaw->CalculateBishopCoefficient(retention_law_params);
    });
    return result;
}

void SmallStrainUPwDiffOrderElement::CalculateAndAddPermeabilityFlow(VectorType& rRightHandSideVector,
                                                                     const ElementVariables& rVariables) const
{
    KRATOS_TRY

    const Matrix permeability_matrix =
        -PORE_PRESSURE_SIGN_FACTOR * rVariables.DynamicViscosityInverse * rVariables.RelativePermeability *
        prod(rVariables.DNp_DX, Matrix(prod(rVariables.IntrinsicPermeability, trans(rVariables.DNp_DX)))) *
        rVariables.IntegrationCoefficient;
    const Vector permeability_flow = prod(permeability_matrix, rVariables.PressureVector);
    GeoElementUtilities::AssemblePBlockVector(rRightHandSideVector, permeability_flow);

    KRATOS_CATCH("")
}

void SmallStrainUPwDiffOrderElement::CalculateAndAddFluidBodyFlow(VectorType& rRightHandSideVector,
                                                                  const ElementVariables& rVariables) const
{
    KRATOS_TRY

    const Matrix grad_Np_T_perm = rVariables.DynamicViscosityInverse * rVariables.BishopCoefficient *
                                  GetProperties()[DENSITY_WATER] * rVariables.RelativePermeability *
                                  prod(rVariables.DNp_DX, rVariables.IntrinsicPermeability) *
                                  rVariables.IntegrationCoefficient;

    const GeometryType& r_geom      = GetGeometry();
    const SizeType      dimension   = r_geom.WorkingSpaceDimension();
    const SizeType      num_U_nodes = r_geom.PointsNumber();

    Vector body_acceleration = ZeroVector(dimension);

    SizeType index = 0;
    for (SizeType i = 0; i < num_U_nodes; ++i) {
        for (SizeType idim = 0; idim < dimension; ++idim) {
            body_acceleration[idim] += rVariables.Nu[i] * rVariables.BodyAcceleration[index];
            index++;
        }
    }

    const Vector fluid_body_flow = prod(grad_Np_T_perm, body_acceleration);
    GeoElementUtilities::AssemblePBlockVector(rRightHandSideVector, fluid_body_flow);

    KRATOS_CATCH("")
}

Vector SmallStrainUPwDiffOrderElement::CalculateGreenLagrangeStrain(const Matrix& rDeformationGradient) const
{
    return this->GetStressStatePolicy().CalculateGreenLagrangeStrain(rDeformationGradient);
}

Matrix SmallStrainUPwDiffOrderElement::CalculateDeformationGradient(unsigned int GPoint) const
{
    KRATOS_TRY

    // Calculation of derivative of shape function with respect to reference
    // configuration derivative of shape function (displacement)
    Matrix J0;
    Matrix InvJ0;
    Matrix DNu_DX0;
    double detJ0;
    this->CalculateDerivativesOnInitialConfiguration(detJ0, J0, InvJ0, DNu_DX0, GPoint);

    // Calculating current Jacobian in order to find deformation gradient
    Matrix J;
    Matrix InvJ;
    double detJ;
    this->CalculateJacobianOnCurrentConfiguration(detJ, J, InvJ, GPoint);

    KRATOS_ERROR_IF(detJ < 0.0)
        << "ERROR:: Element " << this->Id() << " is inverted. DetJ: " << detJ << std::endl
        << "This usually indicates that the deformations are too large for the mesh size." << std::endl;

    return prod(J, InvJ0);

    KRATOS_CATCH("")
}

std::vector<Matrix> SmallStrainUPwDiffOrderElement::CalculateDeformationGradients() const
{
    const auto number_of_integration_points =
        this->GetGeometry().IntegrationPointsNumber(this->GetIntegrationMethod());
    std::vector<Matrix> result;
    result.reserve(number_of_integration_points);
    for (unsigned int integration_point = 0; integration_point < number_of_integration_points; ++integration_point) {
        result.push_back(CalculateDeformationGradient(integration_point));
    }

    return result;
}

SizeType SmallStrainUPwDiffOrderElement::GetNumberOfDOF() const
{
    return GetGeometry().PointsNumber() * GetGeometry().WorkingSpaceDimension() +
           mpPressureGeometry->PointsNumber();
}

Element::DofsVectorType SmallStrainUPwDiffOrderElement::GetDofs() const
{
    return Geo::DofUtilities::ExtractUPwDofsFromNodes(GetGeometry(), *mpPressureGeometry,
                                                      GetGeometry().WorkingSpaceDimension());
}

void SmallStrainUPwDiffOrderElement::SetUpPressureGeometryPointer()
{
    const auto& r_geometry        = GetGeometry();
    const auto  number_of_U_nodes = r_geometry.PointsNumber();
    const auto  dimension         = r_geometry.WorkingSpaceDimension();
    switch (number_of_U_nodes) {
    case 6: // 2D T6P3
        mpPressureGeometry = make_shared<Triangle2D3<Node>>(r_geometry(0), r_geometry(1), r_geometry(2));
        break;
    case 8: // 2D Q8P4
        mpPressureGeometry = make_shared<Quadrilateral2D4<Node>>(r_geometry(0), r_geometry(1),
                                                                 r_geometry(2), r_geometry(3));
        break;
    case 9: // 2D Q9P4
        mpPressureGeometry = make_shared<Quadrilateral2D4<Node>>(r_geometry(0), r_geometry(1),
                                                                 r_geometry(2), r_geometry(3));
        break;
    case 10:
        if (dimension == 3) // 3D T10P4
            mpPressureGeometry = make_shared<Tetrahedra3D4<Node>>(r_geometry(0), r_geometry(1),
                                                                  r_geometry(2), r_geometry(3));
        else if (dimension == 2) // 2D T10P6
            mpPressureGeometry = make_shared<Triangle2D6<Node>>(
                r_geometry(0), r_geometry(1), r_geometry(2), r_geometry(3), r_geometry(4), r_geometry(5));
        break;
    case 15: // 2D T15P10
        mpPressureGeometry = make_shared<Triangle2D10<Node>>(
            r_geometry(0), r_geometry(1), r_geometry(2), r_geometry(3), r_geometry(4),
            r_geometry(5), r_geometry(6), r_geometry(7), r_geometry(8), r_geometry(9));
        break;
    case 20: // 3D H20P8
        mpPressureGeometry =
            make_shared<Hexahedra3D8<Node>>(r_geometry(0), r_geometry(1), r_geometry(2), r_geometry(3),
                                            r_geometry(4), r_geometry(5), r_geometry(6), r_geometry(7));
        break;
    case 27: // 3D H27P8
        mpPressureGeometry =
            make_shared<Hexahedra3D8<Node>>(r_geometry(0), r_geometry(1), r_geometry(2), r_geometry(3),
                                            r_geometry(4), r_geometry(5), r_geometry(6), r_geometry(7));
        break;
    default:
        KRATOS_ERROR << "Unexpected geometry type for different order interpolation element "
                     << this->Id() << std::endl;
    }
}

void SmallStrainUPwDiffOrderElement::save(Serializer& rSerializer) const
{
    KRATOS_SERIALIZE_SAVE_BASE_CLASS(rSerializer, UPwBaseElement)
    rSerializer.save("PressureGeometry", mpPressureGeometry);
}

void SmallStrainUPwDiffOrderElement::load(Serializer& rSerializer)
{
    KRATOS_SERIALIZE_LOAD_BASE_CLASS(rSerializer, UPwBaseElement)
    rSerializer.load("PressureGeometry", mpPressureGeometry);
}

Vector SmallStrainUPwDiffOrderElement::GetPressureSolutionVector() const
{
    Vector result(mpPressureGeometry->PointsNumber());
    std::transform(mpPressureGeometry->begin(), mpPressureGeometry->end(), result.begin(),
                   [](const auto& node) { return node.FastGetSolutionStepValue(WATER_PRESSURE); });
    return result;
}

void SmallStrainUPwDiffOrderElement::CalculateAnyOfMaterialResponse(
    const std::vector<Matrix>&                       rDeformationGradients,
    ConstitutiveLaw::Parameters&                     rConstitutiveParameters,
    const Matrix&                                    rNuContainer,
    const GeometryType::ShapeFunctionsGradientsType& rDNu_DXContainer,
    std::vector<Vector>&                             rStrainVectors,
    std::vector<Vector>&                             rStressVectors,
    std::vector<Matrix>&                             rConstitutiveMatrices)
{
    const SizeType voigt_size =
        GetGeometry().WorkingSpaceDimension() == 3 ? VOIGT_SIZE_3D : VOIGT_SIZE_2D_PLANE_STRAIN;

    if (rStrainVectors.size() != rDeformationGradients.size()) {
        rStrainVectors.resize(rDeformationGradients.size());
        std::fill(rStrainVectors.begin(), rStrainVectors.end(), ZeroVector(voigt_size));
    }
    if (rStressVectors.size() != rDeformationGradients.size()) {
        rStressVectors.resize(rDeformationGradients.size());
        std::fill(rStressVectors.begin(), rStressVectors.end(), ZeroVector(voigt_size));
    }
    if (rConstitutiveMatrices.size() != rDeformationGradients.size()) {
        rConstitutiveMatrices.resize(rDeformationGradients.size());
        std::fill(rConstitutiveMatrices.begin(), rConstitutiveMatrices.end(), ZeroMatrix(voigt_size, voigt_size));
    }

    const auto determinants_of_deformation_gradients =
        GeoMechanicsMathUtilities::CalculateDeterminants(rDeformationGradients);

    for (unsigned int GPoint = 0; GPoint < rDeformationGradients.size(); ++GPoint) {
        // Explicitly convert from `row`'s return type to `Vector` to avoid ending up with a pointer
        // to an implicitly converted object
        const auto shape_function_values = Vector{row(rNuContainer, GPoint)};
        ConstitutiveLawUtilities::SetConstitutiveParameters(
            rConstitutiveParameters, rStrainVectors[GPoint], rConstitutiveMatrices[GPoint],
            shape_function_values, rDNu_DXContainer[GPoint], rDeformationGradients[GPoint],
            determinants_of_deformation_gradients[GPoint]);
        rConstitutiveParameters.SetStressVector(rStressVectors[GPoint]);

        mConstitutiveLawVector[GPoint]->CalculateMaterialResponseCauchy(rConstitutiveParameters);
    }
}

} // Namespace Kratos<|MERGE_RESOLUTION|>--- conflicted
+++ resolved
@@ -800,7 +800,8 @@
         Variables.NpContainer, Variables.PressureVector);
     const auto degrees_of_saturation = CalculateDegreesOfSaturation(fluid_pressures);
 
-    auto       relative_permeability_values = CalculateRelativePermeabilityValues(fluid_pressures);
+    auto       relative_permeability_values = RetentionLaw::CalculateRelativePermeabilityValues(
+        mRetentionLawVector, this->GetProperties(), fluid_pressures);
     const auto permeability_update_factors  = GetOptionalPermeabilityUpdateFactors(strain_vectors);
     std::ranges::transform(permeability_update_factors, relative_permeability_values,
                            relative_permeability_values.begin(), std::multiplies<>{});
@@ -951,19 +952,11 @@
     const auto derivatives_of_saturation = CalculateDerivativesOfSaturation(fluid_pressures);
     const auto biot_moduli_inverse = GeoTransportEquationUtilities::CalculateInverseBiotModuli(
         biot_coefficients, degrees_of_saturation, derivatives_of_saturation, r_prop);
-<<<<<<< HEAD
     auto relative_permeability_values = RetentionLaw::CalculateRelativePermeabilityValues(
         mRetentionLawVector, this->GetProperties(), fluid_pressures);
     const auto permeability_update_factors = GetOptionalPermeabilityUpdateFactors(strain_vectors);
-    std::transform(permeability_update_factors.cbegin(), permeability_update_factors.cend(),
-                   relative_permeability_values.cbegin(), relative_permeability_values.begin(),
-                   std::multiplies<>{});
-=======
-    auto       relative_permeability_values = CalculateRelativePermeabilityValues(fluid_pressures);
-    const auto permeability_update_factors  = GetOptionalPermeabilityUpdateFactors(strain_vectors);
     std::ranges::transform(permeability_update_factors, relative_permeability_values,
                            relative_permeability_values.begin(), std::multiplies<>{});
->>>>>>> d75f5961
 
     const auto bishop_coefficients = CalculateBishopCoefficients(fluid_pressures);
 
