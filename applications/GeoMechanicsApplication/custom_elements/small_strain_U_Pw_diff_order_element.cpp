// KRATOS___
//     //   ) )
//    //         ___      ___
//   //  ____  //___) ) //   ) )
//  //    / / //       //   / /
// ((____/ / ((____   ((___/ /  MECHANICS
//
//  License:         geo_mechanics_application/license.txt
//
//  Main authors:    Ignasi de Pouplana,
//                   Vahid Galavi
//

// Project includes
#include "geometries/hexahedra_3d_8.h"
#include "geometries/quadrilateral_2d_4.h"
#include "geometries/tetrahedra_3d_4.h"
#include "geometries/triangle_2d_10.h"
#include "geometries/triangle_2d_3.h"

// Application includes
#include "custom_elements/small_strain_U_Pw_diff_order_element.hpp"
#include "custom_utilities/dof_utilities.h"
#include "custom_utilities/element_utilities.hpp"
#include "custom_utilities/equation_of_motion_utilities.hpp"
#include "custom_utilities/transport_equation_utilities.hpp"

namespace Kratos
{

// Default Constructor
SmallStrainUPwDiffOrderElement::SmallStrainUPwDiffOrderElement() : Element() {}

// Constructor 1
SmallStrainUPwDiffOrderElement::SmallStrainUPwDiffOrderElement(IndexType             NewId,
                                                               GeometryType::Pointer pGeometry,
                                                               std::unique_ptr<StressStatePolicy> pStressStatePolicy)
    : Element(NewId, pGeometry), mpStressStatePolicy(std::move(pStressStatePolicy))
{
}

// Constructor 2
SmallStrainUPwDiffOrderElement::SmallStrainUPwDiffOrderElement(IndexType               NewId,
                                                               GeometryType::Pointer   pGeometry,
                                                               PropertiesType::Pointer pProperties,
                                                               std::unique_ptr<StressStatePolicy> pStressStatePolicy)
    : Element(NewId, pGeometry, pProperties), mpStressStatePolicy(std::move(pStressStatePolicy))
{
}

SmallStrainUPwDiffOrderElement::~SmallStrainUPwDiffOrderElement() = default;

Element::Pointer SmallStrainUPwDiffOrderElement::Create(IndexType               NewId,
                                                        NodesArrayType const&   ThisNodes,
                                                        PropertiesType::Pointer pProperties) const
{
    return Element::Pointer(new SmallStrainUPwDiffOrderElement(
        NewId, GetGeometry().Create(ThisNodes), pProperties, mpStressStatePolicy->Clone()));
}

Element::Pointer SmallStrainUPwDiffOrderElement::Create(IndexType               NewId,
                                                        GeometryType::Pointer   pGeom,
                                                        PropertiesType::Pointer pProperties) const
{
    return Element::Pointer(
        new SmallStrainUPwDiffOrderElement(NewId, pGeom, pProperties, mpStressStatePolicy->Clone()));
}

int SmallStrainUPwDiffOrderElement::Check(const ProcessInfo& rCurrentProcessInfo) const
{
    KRATOS_TRY

    const GeometryType& rGeom = GetGeometry();

    if (rGeom.DomainSize() < 1.0e-15)
        KRATOS_ERROR << "DomainSize < 1.0e-15 for the element " << this->Id() << std::endl;

    // verify that the variables are correctly initialized
    // Verify specific properties
    const PropertiesType& rProp = this->GetProperties();

    if (!rProp.Has(IGNORE_UNDRAINED))
        KRATOS_ERROR << "IGNORE_UNDRAINED does not exist in the parameter list" << this->Id() << std::endl;

    if (!rProp[IGNORE_UNDRAINED]) {
        if (!rProp.Has(PERMEABILITY_XX) || rProp[PERMEABILITY_XX] < 0.0)
            KRATOS_ERROR << "PERMEABILITY_XX has Key zero, is not defined or "
                            "has an invalid value at element"
                         << this->Id() << std::endl;

        if (!rProp.Has(PERMEABILITY_YY) || rProp[PERMEABILITY_YY] < 0.0)
            KRATOS_ERROR << "PERMEABILITY_YY has Key zero, is not defined or "
                            "has an invalid value at element"
                         << this->Id() << std::endl;

        if (!rProp.Has(PERMEABILITY_XY) || rProp[PERMEABILITY_XY] < 0.0)
            KRATOS_ERROR << "PERMEABILITY_XY has Key zero, is not defined or "
                            "has an invalid value at element"
                         << this->Id() << std::endl;

        if (rGeom.WorkingSpaceDimension() > 2) {
            if (!rProp.Has(PERMEABILITY_ZZ) || rProp[PERMEABILITY_ZZ] < 0.0)
                KRATOS_ERROR << "PERMEABILITY_ZZ has Key zero, is not defined "
                                "or has an invalid value at element"
                             << this->Id() << std::endl;

            if (!rProp.Has(PERMEABILITY_YZ) || rProp[PERMEABILITY_YZ] < 0.0)
                KRATOS_ERROR << "PERMEABILITY_YZ has Key zero, is not defined "
                                "or has an invalid value at element"
                             << this->Id() << std::endl;

            if (!rProp.Has(PERMEABILITY_ZX) || rProp[PERMEABILITY_ZX] < 0.0)
                KRATOS_ERROR << "PERMEABILITY_ZX has Key zero, is not defined "
                                "or has an invalid value at element"
                             << this->Id() << std::endl;
        }
    }

    // verify that the dofs exist
    for (unsigned int i = 0; i < rGeom.size(); ++i) {
        if (!rGeom[i].SolutionStepsDataHas(DISPLACEMENT))
            KRATOS_ERROR << "missing variable DISPLACEMENT on node " << rGeom[i].Id() << std::endl;

        if (!rGeom[i].HasDofFor(DISPLACEMENT_X) || !rGeom[i].HasDofFor(DISPLACEMENT_Y) ||
            !rGeom[i].HasDofFor(DISPLACEMENT_Z))
            KRATOS_ERROR << "missing one of the dofs for the variable "
                            "DISPLACEMENT on node "
                         << rGeom[i].Id() << std::endl;

        if (!rGeom[i].SolutionStepsDataHas(WATER_PRESSURE))
            KRATOS_ERROR << "missing variable WATER_PRESSURE on node " << rGeom[i].Id() << std::endl;

        if (!rGeom[i].HasDofFor(WATER_PRESSURE))
            KRATOS_ERROR << "missing the dof for the variable WATER_PRESSURE "
                            "on node "
                         << rGeom[i].Id() << std::endl;
    }

    // Verify that the constitutive law exists
    KRATOS_ERROR_IF_NOT(rProp.Has(CONSTITUTIVE_LAW))
        << "Constitutive law not provided for property " << rProp.Id() << std::endl;

    // verify compatibility with the constitutive law
    ConstitutiveLaw::Features LawFeatures;
    rProp.GetValue(CONSTITUTIVE_LAW)->GetLawFeatures(LawFeatures);

    bool correct_strain_measure = false;
    for (unsigned int i = 0; i < LawFeatures.mStrainMeasures.size(); ++i) {
        if (LawFeatures.mStrainMeasures[i] == ConstitutiveLaw::StrainMeasure_Infinitesimal)
            correct_strain_measure = true;
    }

    if (!correct_strain_measure)
        KRATOS_ERROR << "constitutive law is not compatible with the element "
                        "type StrainMeasure_Infinitesimal "
                     << this->Id() << std::endl;

    rProp.GetValue(CONSTITUTIVE_LAW)->Check(rProp, rGeom, rCurrentProcessInfo);

    // Verify that the constitutive law has the correct dimension
    const SizeType strainSize = this->GetProperties().GetValue(CONSTITUTIVE_LAW)->GetStrainSize();
    if (rGeom.WorkingSpaceDimension() > 2) {
        KRATOS_ERROR_IF_NOT(strainSize == VOIGT_SIZE_3D)
            << "Wrong constitutive law used. This is a 3D element! expected "
               "strain size is "
            << VOIGT_SIZE_3D << " But received: " << strainSize << " in element id: " << this->Id()
            << std::endl;
    } else {
        KRATOS_ERROR_IF_NOT(strainSize == VOIGT_SIZE_2D_PLANE_STRAIN)
            << "Wrong constitutive law used. This is a 2D element! expected "
               "strain size is "
            << VOIGT_SIZE_2D_PLANE_STRAIN << " But received: " << strainSize
            << " in element id: " << this->Id() << std::endl;
    }

    return 0;

    KRATOS_CATCH("")
}

void SmallStrainUPwDiffOrderElement::Initialize(const ProcessInfo& rCurrentProcessInfo)
{
    KRATOS_TRY

    const GeometryType&                             rGeom = GetGeometry();
    const GeometryType::IntegrationPointsArrayType& IntegrationPoints =
        rGeom.IntegrationPoints(this->GetIntegrationMethod());

    if (mConstitutiveLawVector.size() != IntegrationPoints.size())
        mConstitutiveLawVector.resize(IntegrationPoints.size());

    if (GetProperties()[CONSTITUTIVE_LAW] != nullptr) {
        for (unsigned int i = 0; i < mConstitutiveLawVector.size(); ++i) {
            mConstitutiveLawVector[i] = GetProperties()[CONSTITUTIVE_LAW]->Clone();
            mConstitutiveLawVector[i]->InitializeMaterial(
                GetProperties(), rGeom, row(rGeom.ShapeFunctionsValues(this->GetIntegrationMethod()), i));
        }
    } else
        KRATOS_ERROR << "A constitutive law needs to be specified for the "
                        "element with ID "
                     << this->Id() << std::endl;

    // Retention law
    if (mRetentionLawVector.size() != IntegrationPoints.size())
        mRetentionLawVector.resize(IntegrationPoints.size());

    for (unsigned int i = 0; i < mRetentionLawVector.size(); ++i) {
        mRetentionLawVector[i] = RetentionLawFactory::Clone(GetProperties());
        mRetentionLawVector[i]->InitializeMaterial(
            GetProperties(), rGeom, row(rGeom.ShapeFunctionsValues(this->GetIntegrationMethod()), i));
    }

    const SizeType NumUNodes = rGeom.PointsNumber();
    const SizeType NumDim    = rGeom.WorkingSpaceDimension();

    switch (NumUNodes) {
    case 6: // 2D T6P3
        mpPressureGeometry = make_shared<Triangle2D3<Node>>(rGeom(0), rGeom(1), rGeom(2));
        break;
    case 8: // 2D Q8P4
        mpPressureGeometry = make_shared<Quadrilateral2D4<Node>>(rGeom(0), rGeom(1), rGeom(2), rGeom(3));
        break;
    case 9: // 2D Q9P4
        mpPressureGeometry = make_shared<Quadrilateral2D4<Node>>(rGeom(0), rGeom(1), rGeom(2), rGeom(3));
        break;
    case 10: // 3D T10P4  //2D T10P6
        if (NumDim == 3)
            mpPressureGeometry = make_shared<Tetrahedra3D4<Node>>(rGeom(0), rGeom(1), rGeom(2), rGeom(3));
        else if (NumDim == 2)
            mpPressureGeometry = make_shared<Triangle2D6<Node>>(rGeom(0), rGeom(1), rGeom(2),
                                                                rGeom(3), rGeom(4), rGeom(5));
        break;
    case 15: // 2D T15P10
        mpPressureGeometry =
            make_shared<Triangle2D10<Node>>(rGeom(0), rGeom(1), rGeom(2), rGeom(3), rGeom(4),
                                            rGeom(5), rGeom(6), rGeom(7), rGeom(8), rGeom(9));
        break;
    case 20: // 3D H20P8
        mpPressureGeometry = make_shared<Hexahedra3D8<Node>>(
            rGeom(0), rGeom(1), rGeom(2), rGeom(3), rGeom(4), rGeom(5), rGeom(6), rGeom(7));
        break;
    case 27: // 3D H27P8
        mpPressureGeometry = make_shared<Hexahedra3D8<Node>>(
            rGeom(0), rGeom(1), rGeom(2), rGeom(3), rGeom(4), rGeom(5), rGeom(6), rGeom(7));
        break;
    default:
        KRATOS_ERROR << "Unexpected geometry type for different order "
                        "interpolation element"
                     << this->Id() << std::endl;
    }

    // resize mStressVector:
    const SizeType Dim       = rGeom.WorkingSpaceDimension();
    const SizeType VoigtSize = (Dim == N_DIM_3D ? VOIGT_SIZE_3D : VOIGT_SIZE_2D_PLANE_STRAIN);
    if (mStressVector.size() != IntegrationPoints.size()) {
        mStressVector.resize(IntegrationPoints.size());
        for (unsigned int i = 0; i < mStressVector.size(); ++i) {
            mStressVector[i].resize(VoigtSize);
            std::fill(mStressVector[i].begin(), mStressVector[i].end(), 0.0);
        }
    }

    if (mStateVariablesFinalized.size() != IntegrationPoints.size())
        mStateVariablesFinalized.resize(IntegrationPoints.size());

    for (unsigned int i = 0; i < mConstitutiveLawVector.size(); ++i) {
        int nStateVariables = 0;
        nStateVariables = mConstitutiveLawVector[i]->GetValue(NUMBER_OF_UMAT_STATE_VARIABLES, nStateVariables);
        if (nStateVariables > 0) {
            mConstitutiveLawVector[i]->SetValue(STATE_VARIABLES, mStateVariablesFinalized[i], rCurrentProcessInfo);
        }
    }

    mIsInitialised = true;

    KRATOS_CATCH("")
}

void SmallStrainUPwDiffOrderElement::ResetConstitutiveLaw()
{
    KRATOS_TRY

    // erasing stress vectors
    for (unsigned int i = 0; i < mStressVector.size(); ++i) {
        mStressVector[i].clear();
    }
    mStressVector.clear();

    for (unsigned int i = 0; i < mStateVariablesFinalized.size(); ++i) {
        mStateVariablesFinalized[i].clear();
    }
    mStateVariablesFinalized.clear();

    KRATOS_CATCH("")
}

void SmallStrainUPwDiffOrderElement::InitializeSolutionStep(const ProcessInfo& rCurrentProcessInfo)
{
    KRATOS_TRY

    if (!mIsInitialised) this->Initialize(rCurrentProcessInfo);

    // Definition of variables
    ElementVariables Variables;
    this->InitializeElementVariables(Variables, rCurrentProcessInfo);

    // Create constitutive law parameters:
    ConstitutiveLaw::Parameters ConstitutiveParameters(GetGeometry(), GetProperties(), rCurrentProcessInfo);

    // Set constitutive law flags:
    // ConstitutiveParameters.Set(ConstitutiveLaw::COMPUTE_STRESS);
    ConstitutiveParameters.Set(ConstitutiveLaw::USE_ELEMENT_PROVIDED_STRAIN);
    ConstitutiveParameters.Set(ConstitutiveLaw::INITIALIZE_MATERIAL_RESPONSE); // Note: this is for nonlocal damage

    // create general parameters of retention law
    RetentionLaw::Parameters RetentionParameters(GetProperties(), rCurrentProcessInfo);

    // Loop over integration points
    for (unsigned int GPoint = 0; GPoint < mConstitutiveLawVector.size(); ++GPoint) {
        // compute element kinematics (Np, gradNpT, |J|, B, strains)
        this->CalculateKinematics(Variables, GPoint);

        // Compute infinitesimal strain
        this->CalculateStrain(Variables, GPoint);

        // set gauss points variables to constitutive law parameters
        this->SetConstitutiveParameters(Variables, ConstitutiveParameters);

        // compute constitutive tensor and/or stresses
        noalias(Variables.StressVector) = mStressVector[GPoint];
        ConstitutiveParameters.SetStressVector(Variables.StressVector);
        mConstitutiveLawVector[GPoint]->InitializeMaterialResponseCauchy(ConstitutiveParameters);

        // retention law
        mRetentionLawVector[GPoint]->InitializeSolutionStep(RetentionParameters);
    }

    KRATOS_CATCH("")
}

void SmallStrainUPwDiffOrderElement::GetDofList(DofsVectorType& rElementalDofList, const ProcessInfo&) const
{
    rElementalDofList = GetDofs();
}

void SmallStrainUPwDiffOrderElement::CalculateLocalSystem(MatrixType&        rLeftHandSideMatrix,
                                                          VectorType&        rRightHandSideVector,
                                                          const ProcessInfo& rCurrentProcessInfo)
{
    KRATOS_TRY

    const GeometryType& rGeom     = GetGeometry();
    const SizeType      Dim       = rGeom.WorkingSpaceDimension();
    const SizeType      NumUNodes = rGeom.PointsNumber();
    const SizeType      NumPNodes = mpPressureGeometry->PointsNumber();

    const SizeType ElementSize = NumUNodes * Dim + NumPNodes;

    // Resetting the LHS
    if (rLeftHandSideMatrix.size1() != ElementSize)
        rLeftHandSideMatrix.resize(ElementSize, ElementSize, false);
    noalias(rLeftHandSideMatrix) = ZeroMatrix(ElementSize, ElementSize);

    // Resetting the RHS
    if (rRightHandSideVector.size() != ElementSize) rRightHandSideVector.resize(ElementSize, false);
    noalias(rRightHandSideVector) = ZeroVector(ElementSize);

    // calculation flags
    bool CalculateStiffnessMatrixFlag = true;
    bool CalculateResidualVectorFlag  = true;

    CalculateAll(rLeftHandSideMatrix, rRightHandSideVector, rCurrentProcessInfo,
                 CalculateStiffnessMatrixFlag, CalculateResidualVectorFlag);

    KRATOS_CATCH("")
}

void SmallStrainUPwDiffOrderElement::CalculateLeftHandSide(MatrixType&        rLeftHandSideMatrix,
                                                           const ProcessInfo& rCurrentProcessInfo)
{
    KRATOS_TRY

    const GeometryType& rGeom     = GetGeometry();
    const SizeType      Dim       = rGeom.WorkingSpaceDimension();
    const SizeType      NumUNodes = rGeom.PointsNumber();
    const SizeType      NumPNodes = mpPressureGeometry->PointsNumber();

    const SizeType ElementSize = NumUNodes * Dim + NumPNodes;

    // Resetting the LHS
    if (rLeftHandSideMatrix.size1() != ElementSize)
        rLeftHandSideMatrix.resize(ElementSize, ElementSize, false);
    noalias(rLeftHandSideMatrix) = ZeroMatrix(ElementSize, ElementSize);

    // calculation flags
    bool       CalculateStiffnessMatrixFlag = true;
    bool       CalculateResidualVectorFlag  = false;
    VectorType tempRightHandSideVector;

    CalculateAll(rLeftHandSideMatrix, tempRightHandSideVector, rCurrentProcessInfo,
                 CalculateStiffnessMatrixFlag, CalculateResidualVectorFlag);

    KRATOS_CATCH("")
}

void SmallStrainUPwDiffOrderElement::CalculateRightHandSide(VectorType&        rRightHandSideVector,
                                                            const ProcessInfo& rCurrentProcessInfo)
{
    KRATOS_TRY

    const GeometryType& rGeom     = GetGeometry();
    const SizeType      Dim       = rGeom.WorkingSpaceDimension();
    const SizeType      NumUNodes = rGeom.PointsNumber();
    const SizeType      NumPNodes = mpPressureGeometry->PointsNumber();

    const SizeType ElementSize = NumUNodes * Dim + NumPNodes;

    // Resetting the RHS
    if (rRightHandSideVector.size() != ElementSize) rRightHandSideVector.resize(ElementSize, false);
    noalias(rRightHandSideVector) = ZeroVector(ElementSize);

    // calculation flags
    bool CalculateStiffnessMatrixFlag = false;
    bool CalculateResidualVectorFlag  = true;
    auto temp                         = Matrix();

    CalculateAll(temp, rRightHandSideVector, rCurrentProcessInfo, CalculateStiffnessMatrixFlag,
                 CalculateResidualVectorFlag);

    KRATOS_CATCH("")
}

<<<<<<< HEAD
=======
void SmallStrainUPwDiffOrderElement::CalculateMassMatrix(MatrixType& rMassMatrix, const ProcessInfo& rCurrentProcessInfo)
{
    KRATOS_TRY

    const GeometryType&                             rGeom     = GetGeometry();
    const SizeType                                  Dim       = rGeom.WorkingSpaceDimension();
    const SizeType                                  NumUNodes = rGeom.PointsNumber();
    const SizeType                                  BlockElementSize = NumUNodes * Dim;
    const GeometryType::IntegrationPointsArrayType& IntegrationPoints =
        rGeom.IntegrationPoints(this->GetIntegrationMethod());

    ElementVariables Variables;
    this->InitializeElementVariables(Variables, rCurrentProcessInfo);

    // create general parameters of retention law
    RetentionLaw::Parameters RetentionParameters(this->GetProperties(), rCurrentProcessInfo);

    Matrix MassMatrixContribution = ZeroMatrix(BlockElementSize, BlockElementSize);

    // Defining shape functions and the determinant of the jacobian at all integration points

    // Loop over integration points
    Matrix Nu               = ZeroMatrix(Dim, NumUNodes * Dim);
    Matrix AuxDensityMatrix = ZeroMatrix(Dim, NumUNodes * Dim);
    Matrix DensityMatrix    = ZeroMatrix(Dim, Dim);

    for (unsigned int GPoint = 0; GPoint < IntegrationPoints.size(); ++GPoint) {
        // compute element kinematics (Np, gradNpT, |J|, B)
        this->CalculateKinematics(Variables, GPoint);

        // calculating weighting coefficient for integration
        Variables.IntegrationCoefficientInitialConfiguration = this->CalculateIntegrationCoefficient(
            IntegrationPoints[GPoint], Variables.detJInitialConfiguration);

        CalculateRetentionResponse(Variables, RetentionParameters, GPoint);

        this->CalculateSoilDensity(Variables);

        // Setting the shape function matrix
        SizeType Index = 0;
        for (SizeType i = 0; i < NumUNodes; ++i) {
            for (SizeType iDim = 0; iDim < Dim; ++iDim) {
                Nu(iDim, Index++) = Variables.Nu(i);
            }
        }

        GeoElementUtilities::AssembleDensityMatrix(DensityMatrix, Variables.Density);

        noalias(AuxDensityMatrix) = prod(DensityMatrix, Nu);

        // Adding contribution to Mass matrix
        noalias(MassMatrixContribution) +=
            prod(trans(Nu), AuxDensityMatrix) * Variables.IntegrationCoefficientInitialConfiguration;
    }

    // Distribute mass block matrix into the elemental matrix
    const SizeType NumPNodes = mpPressureGeometry->PointsNumber();

    const SizeType ElementSize = BlockElementSize + NumPNodes;

    if (rMassMatrix.size1() != ElementSize || rMassMatrix.size2() != ElementSize)
        rMassMatrix.resize(ElementSize, ElementSize, false);
    noalias(rMassMatrix) = ZeroMatrix(ElementSize, ElementSize);

    for (SizeType i = 0; i < NumUNodes; ++i) {
        SizeType Index_i = i * Dim;

        for (SizeType j = 0; j < NumUNodes; ++j) {
            SizeType Index_j = j * Dim;
            for (SizeType idim = 0; idim < Dim; ++idim) {
                for (SizeType jdim = 0; jdim < Dim; ++jdim) {
                    rMassMatrix(Index_i + idim, Index_j + jdim) +=
                        MassMatrixContribution(Index_i + idim, Index_j + jdim);
                }
            }
        }
    }

    KRATOS_CATCH("")
}

>>>>>>> 83321977
void SmallStrainUPwDiffOrderElement::CalculateDampingMatrix(MatrixType&        rDampingMatrix,
                                                            const ProcessInfo& rCurrentProcessInfo)
{
    KRATOS_TRY

    // Rayleigh Method: Damping Matrix = alpha*M + beta*K
    const GeometryType& rGeom              = GetGeometry();
    const auto          integration_method = this->GetIntegrationMethod();
    const SizeType number_of_integration_points = rGeom.IntegrationPoints(integration_method).size();
    const Matrix Np_container    = mpPressureGeometry->ShapeFunctionsValues(integration_method);
    const auto   solid_densities = GeoTransportEquationUtilities::CalculateSoilDensityVector(
        rGeom, number_of_integration_points, Np_container, mRetentionLawVector,
        this->GetProperties(), rCurrentProcessInfo);

    const auto integration_coefficients = GeoEquationOfMotionUtilities::CalculateIntegrationCoefficientInitialConfiguration(
        rGeom, rGeom.IntegrationPoints(integration_method), integration_method, *mpStressStatePolicy);

    const auto mass_matrix_u = GeoEquationOfMotionUtilities::CalculateMassMatrix(
        this->GetGeometry(), integration_method, solid_densities, integration_coefficients);

    const SizeType ElementSize =
        rGeom.PointsNumber() * rGeom.WorkingSpaceDimension() + mpPressureGeometry->PointsNumber();
    Matrix mass_matrix = ZeroMatrix(ElementSize, ElementSize);
    GeoElementUtilities::AssembleUUBlockMatrix(mass_matrix, mass_matrix_u);

    // Compute Stiffness matrix
    MatrixType StiffnessMatrix(ElementSize, ElementSize);

    this->CalculateMaterialStiffnessMatrix(StiffnessMatrix, rCurrentProcessInfo);

    // Compute Damping Matrix
    if (rDampingMatrix.size1() != ElementSize)
        rDampingMatrix.resize(ElementSize, ElementSize, false);
    noalias(rDampingMatrix) = ZeroMatrix(ElementSize, ElementSize);

    const PropertiesType& rProp = this->GetProperties();

    if (rProp.Has(RAYLEIGH_ALPHA)) noalias(rDampingMatrix) += rProp[RAYLEIGH_ALPHA] * mass_matrix;
    else noalias(rDampingMatrix) += rCurrentProcessInfo[RAYLEIGH_ALPHA] * mass_matrix;

    if (rProp.Has(RAYLEIGH_BETA)) noalias(rDampingMatrix) += rProp[RAYLEIGH_BETA] * StiffnessMatrix;
    else noalias(rDampingMatrix) += rCurrentProcessInfo[RAYLEIGH_BETA] * StiffnessMatrix;

    KRATOS_CATCH("")
}

void SmallStrainUPwDiffOrderElement::EquationIdVector(EquationIdVectorType& rResult, const ProcessInfo&) const
{
    rResult = Geo::DofUtilities::ExtractEquationIdsFrom(GetDofs());
}

void SmallStrainUPwDiffOrderElement::GetFirstDerivativesVector(Vector& rValues, int Step) const
{
    rValues = Geo::DofUtilities::ExtractFirstTimeDerivativesOfUPwDofs(GetDofs(), Step);
}

void SmallStrainUPwDiffOrderElement::GetSecondDerivativesVector(Vector& rValues, int Step) const
{
    rValues = Geo::DofUtilities::ExtractSecondTimeDerivativesOfUPwDofs(GetDofs(), Step);
}

void SmallStrainUPwDiffOrderElement::FinalizeSolutionStep(const ProcessInfo& rCurrentProcessInfo)
{
    KRATOS_TRY

    // Definition of variables
    ElementVariables Variables;
    this->InitializeElementVariables(Variables, rCurrentProcessInfo);

    // Create constitutive law parameters:
    ConstitutiveLaw::Parameters ConstitutiveParameters(GetGeometry(), GetProperties(), rCurrentProcessInfo);
    ConstitutiveParameters.GetOptions().Set(ConstitutiveLaw::USE_ELEMENT_PROVIDED_STRAIN);

    // create general parameters of retention law
    RetentionLaw::Parameters RetentionParameters(GetProperties(), rCurrentProcessInfo);

    // Loop over integration points
    for (unsigned int GPoint = 0; GPoint < mConstitutiveLawVector.size(); ++GPoint) {
        // compute element kinematics (Np, gradNpT, |J|, B, strains)
        this->CalculateKinematics(Variables, GPoint);

        // Compute infinitesimal strain
        this->CalculateStrain(Variables, GPoint);

        // set gauss points variables to constitutive law parameters
        this->SetConstitutiveParameters(Variables, ConstitutiveParameters);

        // compute constitutive tensor and/or stresses
        noalias(Variables.StressVector) = mStressVector[GPoint];
        ConstitutiveParameters.SetStressVector(Variables.StressVector);
        mConstitutiveLawVector[GPoint]->FinalizeMaterialResponseCauchy(ConstitutiveParameters);
        mStateVariablesFinalized[GPoint] =
            mConstitutiveLawVector[GPoint]->GetValue(STATE_VARIABLES, mStateVariablesFinalized[GPoint]);

        // retention law
        mRetentionLawVector[GPoint]->FinalizeSolutionStep(RetentionParameters);
    }

    // Assign pressure values to the intermediate nodes for post-processing
    if (!GetProperties()[IGNORE_UNDRAINED]) AssignPressureToIntermediateNodes();

    KRATOS_CATCH("")
}

void SmallStrainUPwDiffOrderElement::AssignPressureToIntermediateNodes()
{
    // Assign pressure values to the intermediate nodes for post-processing
    KRATOS_TRY

    GeometryType&  rGeom     = GetGeometry();
    const SizeType NumUNodes = rGeom.PointsNumber();
    const SizeType NumDim    = rGeom.WorkingSpaceDimension();

    switch (NumUNodes) {
    case 6: // 2D T6P3
    {
        const double p0 = rGeom[0].FastGetSolutionStepValue(WATER_PRESSURE);
        const double p1 = rGeom[1].FastGetSolutionStepValue(WATER_PRESSURE);
        const double p2 = rGeom[2].FastGetSolutionStepValue(WATER_PRESSURE);
        ThreadSafeNodeWrite(rGeom[3], WATER_PRESSURE, 0.5 * (p0 + p1));
        ThreadSafeNodeWrite(rGeom[4], WATER_PRESSURE, 0.5 * (p1 + p2));
        ThreadSafeNodeWrite(rGeom[5], WATER_PRESSURE, 0.5 * (p2 + p0));
        break;
    }
    case 8: // 2D Q8P4
    {
        const double p0 = rGeom[0].FastGetSolutionStepValue(WATER_PRESSURE);
        const double p1 = rGeom[1].FastGetSolutionStepValue(WATER_PRESSURE);
        const double p2 = rGeom[2].FastGetSolutionStepValue(WATER_PRESSURE);
        const double p3 = rGeom[3].FastGetSolutionStepValue(WATER_PRESSURE);
        ThreadSafeNodeWrite(rGeom[4], WATER_PRESSURE, 0.5 * (p0 + p1));
        ThreadSafeNodeWrite(rGeom[5], WATER_PRESSURE, 0.5 * (p1 + p2));
        ThreadSafeNodeWrite(rGeom[6], WATER_PRESSURE, 0.5 * (p2 + p3));
        ThreadSafeNodeWrite(rGeom[7], WATER_PRESSURE, 0.5 * (p3 + p0));
        break;
    }
    case 9: // 2D Q9P4
    {
        const double p0 = rGeom[0].FastGetSolutionStepValue(WATER_PRESSURE);
        const double p1 = rGeom[1].FastGetSolutionStepValue(WATER_PRESSURE);
        const double p2 = rGeom[2].FastGetSolutionStepValue(WATER_PRESSURE);
        const double p3 = rGeom[3].FastGetSolutionStepValue(WATER_PRESSURE);
        ThreadSafeNodeWrite(rGeom[4], WATER_PRESSURE, 0.5 * (p0 + p1));
        ThreadSafeNodeWrite(rGeom[5], WATER_PRESSURE, 0.5 * (p1 + p2));
        ThreadSafeNodeWrite(rGeom[6], WATER_PRESSURE, 0.5 * (p2 + p3));
        ThreadSafeNodeWrite(rGeom[7], WATER_PRESSURE, 0.5 * (p3 + p0));
        ThreadSafeNodeWrite(rGeom[8], WATER_PRESSURE, 0.25 * (p0 + p1 + p2 + p3));
        break;
    }
    case 10: // 3D T10P4  //2D T10P6
    {
        if (NumDim == 3) {
            const double p0 = rGeom[0].FastGetSolutionStepValue(WATER_PRESSURE);
            const double p1 = rGeom[1].FastGetSolutionStepValue(WATER_PRESSURE);
            const double p2 = rGeom[2].FastGetSolutionStepValue(WATER_PRESSURE);
            const double p3 = rGeom[3].FastGetSolutionStepValue(WATER_PRESSURE);
            ThreadSafeNodeWrite(rGeom[4], WATER_PRESSURE, 0.5 * (p0 + p1));
            ThreadSafeNodeWrite(rGeom[5], WATER_PRESSURE, 0.5 * (p1 + p2));
            ThreadSafeNodeWrite(rGeom[6], WATER_PRESSURE, 0.5 * (p2 + p0));
            ThreadSafeNodeWrite(rGeom[7], WATER_PRESSURE, 0.5 * (p0 + p3));
            ThreadSafeNodeWrite(rGeom[8], WATER_PRESSURE, 0.5 * (p1 + p3));
            ThreadSafeNodeWrite(rGeom[9], WATER_PRESSURE, 0.5 * (p2 + p3));
        } else if (NumDim == 2) {
            constexpr double c1 = 1.0 / 9.0;
            const double     p0 = rGeom[0].FastGetSolutionStepValue(WATER_PRESSURE);
            const double     p1 = rGeom[1].FastGetSolutionStepValue(WATER_PRESSURE);
            const double     p2 = rGeom[2].FastGetSolutionStepValue(WATER_PRESSURE);
            const double     p3 = rGeom[3].FastGetSolutionStepValue(WATER_PRESSURE);
            const double     p4 = rGeom[4].FastGetSolutionStepValue(WATER_PRESSURE);
            const double     p5 = rGeom[5].FastGetSolutionStepValue(WATER_PRESSURE);
            ThreadSafeNodeWrite(rGeom[0], WATER_PRESSURE, p0);
            ThreadSafeNodeWrite(rGeom[1], WATER_PRESSURE, p1);
            ThreadSafeNodeWrite(rGeom[2], WATER_PRESSURE, p2);
            ThreadSafeNodeWrite(rGeom[3], WATER_PRESSURE, (2.0 * p0 - p1 + 8.0 * p3) * c1);
            ThreadSafeNodeWrite(rGeom[4], WATER_PRESSURE, (2.0 * p1 - p0 + 8.0 * p3) * c1);
            ThreadSafeNodeWrite(rGeom[5], WATER_PRESSURE, (2.0 * p1 - p2 + 8.0 * p4) * c1);
            ThreadSafeNodeWrite(rGeom[6], WATER_PRESSURE, (2.0 * p2 - p1 + 8.0 * p4) * c1);
            ThreadSafeNodeWrite(rGeom[7], WATER_PRESSURE, (2.0 * p2 - p0 + 8.0 * p5) * c1);
            ThreadSafeNodeWrite(rGeom[8], WATER_PRESSURE, (2.0 * p0 - p2 + 8.0 * p5) * c1);
            ThreadSafeNodeWrite(rGeom[9], WATER_PRESSURE, (4.0 * (p3 + p4 + p5) - (p0 + p1 + p2)) * c1);
        }
        break;
    }
    case 15: // 2D T15P10
    {
        constexpr double c1 = 0.0390625;
        const double     p0 = rGeom[0].FastGetSolutionStepValue(WATER_PRESSURE);
        const double     p1 = rGeom[1].FastGetSolutionStepValue(WATER_PRESSURE);
        const double     p2 = rGeom[2].FastGetSolutionStepValue(WATER_PRESSURE);
        const double     p3 = rGeom[3].FastGetSolutionStepValue(WATER_PRESSURE);
        const double     p4 = rGeom[4].FastGetSolutionStepValue(WATER_PRESSURE);
        const double     p5 = rGeom[5].FastGetSolutionStepValue(WATER_PRESSURE);
        const double     p6 = rGeom[6].FastGetSolutionStepValue(WATER_PRESSURE);
        const double     p7 = rGeom[7].FastGetSolutionStepValue(WATER_PRESSURE);
        const double     p8 = rGeom[8].FastGetSolutionStepValue(WATER_PRESSURE);
        const double     p9 = rGeom[9].FastGetSolutionStepValue(WATER_PRESSURE);
        ThreadSafeNodeWrite(rGeom[0], WATER_PRESSURE, p0);
        ThreadSafeNodeWrite(rGeom[1], WATER_PRESSURE, p1);
        ThreadSafeNodeWrite(rGeom[2], WATER_PRESSURE, p2);
        ThreadSafeNodeWrite(rGeom[3], WATER_PRESSURE, (3.0 * p0 + p1 + 27.0 * p3 - 5.4 * p4) * c1);
        ThreadSafeNodeWrite(rGeom[4], WATER_PRESSURE, (14.4 * (p3 + p4) - 1.6 * (p0 + p1)) * c1);
        ThreadSafeNodeWrite(rGeom[5], WATER_PRESSURE, (3.0 * p1 + p0 + 27.0 * p4 - 5.4 * p3) * c1);
        ThreadSafeNodeWrite(rGeom[6], WATER_PRESSURE, (3.0 * p1 + p2 + 27.0 * p5 - 5.4 * p6) * c1);
        ThreadSafeNodeWrite(rGeom[7], WATER_PRESSURE, (14.4 * (p5 + p6) - 1.6 * (p1 + p2)) * c1);
        ThreadSafeNodeWrite(rGeom[8], WATER_PRESSURE, (3.0 * p2 + p1 + 27.0 * p6 - 5.4 * p5) * c1);
        ThreadSafeNodeWrite(rGeom[9], WATER_PRESSURE, (3.0 * p2 + p0 + 27.0 * p7 - 5.4 * p8) * c1);
        ThreadSafeNodeWrite(rGeom[10], WATER_PRESSURE, (14.4 * (p7 + p8) - 1.6 * (p0 + p2)) * c1);
        ThreadSafeNodeWrite(rGeom[11], WATER_PRESSURE, (3.0 * p0 + p2 + 27.0 * p8 - 5.4 * p7) * c1);
        ThreadSafeNodeWrite(
            rGeom[12], WATER_PRESSURE,
            (p1 + p2 + 7.2 * (p3 + p8) - 3.6 * (p4 + p7) - 1.8 * (p5 + p6) + 21.6 * p9 - 1.6 * p0) * c1);
        ThreadSafeNodeWrite(
            rGeom[13], WATER_PRESSURE,
            (p0 + p2 + 7.2 * (p4 + p5) - 3.6 * (p3 + p6) - 1.8 * (p7 + p8) + 21.6 * p9 - 1.6 * p1) * c1);
        ThreadSafeNodeWrite(
            rGeom[14], WATER_PRESSURE,
            (p0 + p1 + 7.2 * (p6 + p7) - 3.6 * (p5 + p8) - 1.8 * (p3 + p4) + 21.6 * p9 - 1.6 * p2) * c1);
        break;
    }
    case 20: // 3D H20P8
    {
        const double p0 = rGeom[0].FastGetSolutionStepValue(WATER_PRESSURE);
        const double p1 = rGeom[1].FastGetSolutionStepValue(WATER_PRESSURE);
        const double p2 = rGeom[2].FastGetSolutionStepValue(WATER_PRESSURE);
        const double p3 = rGeom[3].FastGetSolutionStepValue(WATER_PRESSURE);
        const double p4 = rGeom[4].FastGetSolutionStepValue(WATER_PRESSURE);
        const double p5 = rGeom[5].FastGetSolutionStepValue(WATER_PRESSURE);
        const double p6 = rGeom[6].FastGetSolutionStepValue(WATER_PRESSURE);
        const double p7 = rGeom[7].FastGetSolutionStepValue(WATER_PRESSURE);
        // edges -- bottom
        ThreadSafeNodeWrite(rGeom[8], WATER_PRESSURE, 0.5 * (p0 + p1));
        ThreadSafeNodeWrite(rGeom[9], WATER_PRESSURE, 0.5 * (p1 + p2));
        ThreadSafeNodeWrite(rGeom[10], WATER_PRESSURE, 0.5 * (p2 + p3));
        ThreadSafeNodeWrite(rGeom[11], WATER_PRESSURE, 0.5 * (p3 + p0));
        // edges -- middle
        ThreadSafeNodeWrite(rGeom[12], WATER_PRESSURE, 0.5 * (p4 + p0));
        ThreadSafeNodeWrite(rGeom[13], WATER_PRESSURE, 0.5 * (p5 + p1));
        ThreadSafeNodeWrite(rGeom[14], WATER_PRESSURE, 0.5 * (p6 + p2));
        ThreadSafeNodeWrite(rGeom[15], WATER_PRESSURE, 0.5 * (p7 + p3));
        // edges -- top
        ThreadSafeNodeWrite(rGeom[16], WATER_PRESSURE, 0.5 * (p4 + p5));
        ThreadSafeNodeWrite(rGeom[17], WATER_PRESSURE, 0.5 * (p5 + p6));
        ThreadSafeNodeWrite(rGeom[18], WATER_PRESSURE, 0.5 * (p6 + p7));
        ThreadSafeNodeWrite(rGeom[19], WATER_PRESSURE, 0.5 * (p7 + p0));
        break;
    }
    case 27: // 3D H27P8
    {
        const double p0 = rGeom[0].FastGetSolutionStepValue(WATER_PRESSURE);
        const double p1 = rGeom[1].FastGetSolutionStepValue(WATER_PRESSURE);
        const double p2 = rGeom[2].FastGetSolutionStepValue(WATER_PRESSURE);
        const double p3 = rGeom[3].FastGetSolutionStepValue(WATER_PRESSURE);
        const double p4 = rGeom[4].FastGetSolutionStepValue(WATER_PRESSURE);
        const double p5 = rGeom[5].FastGetSolutionStepValue(WATER_PRESSURE);
        const double p6 = rGeom[6].FastGetSolutionStepValue(WATER_PRESSURE);
        const double p7 = rGeom[7].FastGetSolutionStepValue(WATER_PRESSURE);
        // edges -- bottom
        ThreadSafeNodeWrite(rGeom[8], WATER_PRESSURE, 0.5 * (p0 + p1));
        ThreadSafeNodeWrite(rGeom[9], WATER_PRESSURE, 0.5 * (p1 + p2));
        ThreadSafeNodeWrite(rGeom[10], WATER_PRESSURE, 0.5 * (p2 + p3));
        ThreadSafeNodeWrite(rGeom[11], WATER_PRESSURE, 0.5 * (p3 + p0));
        // edges -- middle
        ThreadSafeNodeWrite(rGeom[12], WATER_PRESSURE, 0.5 * (p4 + p0));
        ThreadSafeNodeWrite(rGeom[13], WATER_PRESSURE, 0.5 * (p5 + p1));
        ThreadSafeNodeWrite(rGeom[14], WATER_PRESSURE, 0.5 * (p6 + p2));
        ThreadSafeNodeWrite(rGeom[15], WATER_PRESSURE, 0.5 * (p7 + p3));
        // edges -- top
        ThreadSafeNodeWrite(rGeom[16], WATER_PRESSURE, 0.5 * (p4 + p5));
        ThreadSafeNodeWrite(rGeom[17], WATER_PRESSURE, 0.5 * (p5 + p6));
        ThreadSafeNodeWrite(rGeom[18], WATER_PRESSURE, 0.5 * (p6 + p7));
        ThreadSafeNodeWrite(rGeom[19], WATER_PRESSURE, 0.5 * (p7 + p0));
        // face centers
        ThreadSafeNodeWrite(rGeom[20], WATER_PRESSURE, 0.25 * (p0 + p1 + p2 + p3));
        ThreadSafeNodeWrite(rGeom[21], WATER_PRESSURE, 0.25 * (p0 + p1 + p4 + p5));
        ThreadSafeNodeWrite(rGeom[22], WATER_PRESSURE, 0.25 * (p1 + p2 + p5 + p6));
        ThreadSafeNodeWrite(rGeom[23], WATER_PRESSURE, 0.25 * (p2 + p3 + p6 + p7));
        ThreadSafeNodeWrite(rGeom[24], WATER_PRESSURE, 0.25 * (p3 + p0 + p7 + p4));
        ThreadSafeNodeWrite(rGeom[25], WATER_PRESSURE, 0.25 * (p4 + p5 + p6 + p7));
        // element center
        ThreadSafeNodeWrite(rGeom[26], WATER_PRESSURE, 0.125 * (p0 + p1 + p2 + p3 + p4 + p5 + p6 + p7));
        break;
    }
    default:
        KRATOS_ERROR << "Unexpected geometry type for different order "
                        "interpolation element"
                     << this->Id() << std::endl;
    }

    KRATOS_CATCH("")
}

void SmallStrainUPwDiffOrderElement::SetValuesOnIntegrationPoints(const Variable<double>& rVariable,
                                                                  const std::vector<double>& rValues,
                                                                  const ProcessInfo& rCurrentProcessInfo)
{
    KRATOS_TRY

    for (unsigned int GPoint = 0; GPoint < mConstitutiveLawVector.size(); ++GPoint) {
        mConstitutiveLawVector[GPoint]->SetValue(rVariable, rValues[GPoint], rCurrentProcessInfo);
    }

    KRATOS_CATCH("")
}

void SmallStrainUPwDiffOrderElement::SetValuesOnIntegrationPoints(const Variable<Vector>& rVariable,
                                                                  const std::vector<Vector>& rValues,
                                                                  const ProcessInfo& rCurrentProcessInfo)
{
    KRATOS_TRY

    if (rVariable == CAUCHY_STRESS_VECTOR) {
        KRATOS_ERROR_IF(rValues.size() != mStressVector.size())
            << "Unexpected number of values for "
               "SmallStrainUPwDiffOrderElement::SetValuesOnIntegrationPoints"
            << std::endl;
        std::copy(rValues.begin(), rValues.end(), mStressVector.begin());
    } else {
        KRATOS_ERROR_IF(rValues.size() < mConstitutiveLawVector.size())
            << "Insufficient number of values for "
               "SmallStrainUPwDiffOrderElement::SetValuesOnIntegrationPoints"
            << std::endl;
        for (unsigned int GPoint = 0; GPoint < mConstitutiveLawVector.size(); ++GPoint) {
            mConstitutiveLawVector[GPoint]->SetValue(rVariable, rValues[GPoint], rCurrentProcessInfo);
        }
    }

    KRATOS_CATCH("")
}

void SmallStrainUPwDiffOrderElement::SetValuesOnIntegrationPoints(const Variable<Matrix>& rVariable,
                                                                  const std::vector<Matrix>& rValues,
                                                                  const ProcessInfo& rCurrentProcessInfo)
{
    KRATOS_TRY

    for (unsigned int GPoint = 0; GPoint < mConstitutiveLawVector.size(); ++GPoint) {
        mConstitutiveLawVector[GPoint]->SetValue(rVariable, rValues[GPoint], rCurrentProcessInfo);
    }

    KRATOS_CATCH("")
}

void SmallStrainUPwDiffOrderElement::CalculateOnIntegrationPoints(const Variable<int>& rVariable,
                                                                  std::vector<int>&    rValues,
                                                                  const ProcessInfo& rCurrentProcessInfo)
{
    KRATOS_TRY

    const auto number_of_integration_points =
        GetGeometry().IntegrationPointsNumber(this->GetIntegrationMethod());

    rValues.resize(number_of_integration_points);
    for (auto i = SizeType{0}; i < number_of_integration_points; ++i) {
        rValues[i] = mConstitutiveLawVector[i]->GetValue(rVariable, rValues[i]);
    }

    KRATOS_CATCH("")
}

void SmallStrainUPwDiffOrderElement::CalculateOnIntegrationPoints(const Variable<ConstitutiveLaw::Pointer>& rVariable,
                                                                  std::vector<ConstitutiveLaw::Pointer>& rValues,
                                                                  const ProcessInfo& rCurrentProcessInfo)
{
    KRATOS_TRY

    if (rVariable == CONSTITUTIVE_LAW) {
        if (rValues.size() != mConstitutiveLawVector.size()) {
            rValues.resize(mConstitutiveLawVector.size());
        }
        for (unsigned int i = 0; i < rValues.size(); ++i) {
            rValues[i] = mConstitutiveLawVector[i];
        }
    }

    KRATOS_CATCH("")
}

void SmallStrainUPwDiffOrderElement::CalculateOnIntegrationPoints(const Variable<double>& rVariable,
                                                                  std::vector<double>&    rOutput,
                                                                  const ProcessInfo& rCurrentProcessInfo)
{
    KRATOS_TRY

    const GeometryType& rGeom = GetGeometry();
    const SizeType& IntegrationPointsNumber = rGeom.IntegrationPointsNumber(this->GetIntegrationMethod());

    if (rOutput.size() != IntegrationPointsNumber) rOutput.resize(IntegrationPointsNumber, false);

    if (rVariable == VON_MISES_STRESS) {
        // Loop over integration points
        for (unsigned int GPoint = 0; GPoint < mConstitutiveLawVector.size(); ++GPoint) {
            rOutput[GPoint] = StressStrainUtilities::CalculateVonMisesStress(mStressVector[GPoint]);
        }
    } else if (rVariable == MEAN_EFFECTIVE_STRESS) {
        // Loop over integration points
        for (unsigned int GPoint = 0; GPoint < mConstitutiveLawVector.size(); ++GPoint) {
            rOutput[GPoint] = StressStrainUtilities::CalculateMeanStress(mStressVector[GPoint]);
        }
    } else if (rVariable == MEAN_STRESS) {
        std::vector<Vector> StressVector;
        CalculateOnIntegrationPoints(TOTAL_STRESS_VECTOR, StressVector, rCurrentProcessInfo);

        // loop integration points
        for (unsigned int GPoint = 0; GPoint < mConstitutiveLawVector.size(); ++GPoint) {
            rOutput[GPoint] = StressStrainUtilities::CalculateMeanStress(StressVector[GPoint]);
        }
    } else if (rVariable == ENGINEERING_VON_MISES_STRAIN) {
        std::vector<Vector> StrainVector;
        CalculateOnIntegrationPoints(ENGINEERING_STRAIN_VECTOR, StrainVector, rCurrentProcessInfo);

        // loop integration points
        for (unsigned int GPoint = 0; GPoint < mConstitutiveLawVector.size(); ++GPoint) {
            rOutput[GPoint] = StressStrainUtilities::CalculateVonMisesStrain(StrainVector[GPoint]);
        }
    } else if (rVariable == ENGINEERING_VOLUMETRIC_STRAIN) {
        std::vector<Vector> StrainVector;
        CalculateOnIntegrationPoints(ENGINEERING_STRAIN_VECTOR, StrainVector, rCurrentProcessInfo);

        // loop integration points
        for (unsigned int GPoint = 0; GPoint < mConstitutiveLawVector.size(); ++GPoint) {
            rOutput[GPoint] = StressStrainUtilities::CalculateTrace(StrainVector[GPoint]);
        }
    } else if (rVariable == GREEN_LAGRANGE_VON_MISES_STRAIN) {
        std::vector<Vector> StrainVector;
        CalculateOnIntegrationPoints(GREEN_LAGRANGE_STRAIN_VECTOR, StrainVector, rCurrentProcessInfo);

        // loop integration points
        for (unsigned int GPoint = 0; GPoint < mConstitutiveLawVector.size(); ++GPoint) {
            rOutput[GPoint] = StressStrainUtilities::CalculateVonMisesStrain(StrainVector[GPoint]);
        }
    } else if (rVariable == GREEN_LAGRANGE_VOLUMETRIC_STRAIN) {
        std::vector<Vector> StrainVector;
        CalculateOnIntegrationPoints(GREEN_LAGRANGE_STRAIN_VECTOR, StrainVector, rCurrentProcessInfo);

        // loop integration points
        for (unsigned int GPoint = 0; GPoint < mConstitutiveLawVector.size(); ++GPoint) {
            rOutput[GPoint] = StressStrainUtilities::CalculateTrace(StrainVector[GPoint]);
        }
    } else if (rVariable == DEGREE_OF_SATURATION || rVariable == EFFECTIVE_SATURATION ||
               rVariable == BISHOP_COEFFICIENT || rVariable == DERIVATIVE_OF_SATURATION ||
               rVariable == RELATIVE_PERMEABILITY) {
        // Element variables
        ElementVariables Variables;
        this->InitializeElementVariables(Variables, rCurrentProcessInfo);

        // create general parameters of retention law
        RetentionLaw::Parameters RetentionParameters(GetProperties(), rCurrentProcessInfo);

        // Loop over integration points
        for (unsigned int GPoint = 0; GPoint < mRetentionLawVector.size(); ++GPoint) {
            // Compute Np, GradNpT, B and StrainVector
            this->CalculateKinematics(Variables, GPoint);

            Variables.FluidPressure = CalculateFluidPressure(Variables);
            SetRetentionParameters(Variables, RetentionParameters);

            if (rVariable == DEGREE_OF_SATURATION)
                rOutput[GPoint] = mRetentionLawVector[GPoint]->CalculateSaturation(RetentionParameters);
            if (rVariable == EFFECTIVE_SATURATION)
                rOutput[GPoint] = mRetentionLawVector[GPoint]->CalculateEffectiveSaturation(RetentionParameters);
            if (rVariable == BISHOP_COEFFICIENT)
                rOutput[GPoint] = mRetentionLawVector[GPoint]->CalculateBishopCoefficient(RetentionParameters);
            if (rVariable == DERIVATIVE_OF_SATURATION)
                rOutput[GPoint] =
                    mRetentionLawVector[GPoint]->CalculateDerivativeOfSaturation(RetentionParameters);
            if (rVariable == RELATIVE_PERMEABILITY)
                rOutput[GPoint] =
                    mRetentionLawVector[GPoint]->CalculateRelativePermeability(RetentionParameters);
        }
    } else if (rVariable == HYDRAULIC_HEAD) {
        const double          NumericalLimit = std::numeric_limits<double>::epsilon();
        const PropertiesType& rProp          = this->GetProperties();
        const SizeType NumGPoints = rGeom.IntegrationPointsNumber(this->GetIntegrationMethod());

        // Defining the shape functions, the Jacobian and the shape functions local gradients Containers
        const Matrix&  NContainer = rGeom.ShapeFunctionsValues(this->GetIntegrationMethod());
        const SizeType NumUNodes  = rGeom.PointsNumber();

        // Defining necessary variables
        Vector NodalHydraulicHead = ZeroVector(NumUNodes);
        for (unsigned int node = 0; node < NumUNodes; ++node) {
            Vector NodeVolumeAcceleration(3);
            noalias(NodeVolumeAcceleration) = rGeom[node].FastGetSolutionStepValue(VOLUME_ACCELERATION, 0);
            const double g = norm_2(NodeVolumeAcceleration);
            if (g > NumericalLimit) {
                const double FluidWeight = g * rProp[DENSITY_WATER];

                Vector NodeCoordinates(3);
                noalias(NodeCoordinates) = rGeom[node].Coordinates();
                Vector NodeVolumeAccelerationUnitVector(3);
                noalias(NodeVolumeAccelerationUnitVector) = NodeVolumeAcceleration / g;

                const double WaterPressure = rGeom[node].FastGetSolutionStepValue(WATER_PRESSURE);
                NodalHydraulicHead[node] = -inner_prod(NodeCoordinates, NodeVolumeAccelerationUnitVector) -
                                           PORE_PRESSURE_SIGN_FACTOR * WaterPressure / FluidWeight;
            } else {
                NodalHydraulicHead[node] = 0.0;
            }
        }

        if (rOutput.size() != NumGPoints) rOutput.resize(NumGPoints);

        // Loop over integration points
        for (unsigned int GPoint = 0; GPoint < NumGPoints; GPoint++) {
            double HydraulicHead = 0.0;
            for (unsigned int node = 0; node < NumUNodes; ++node)
                HydraulicHead += NContainer(GPoint, node) * NodalHydraulicHead[node];

            rOutput[GPoint] = HydraulicHead;
        }
    } else {
        for (unsigned int i = 0; i < IntegrationPointsNumber; ++i)
            rOutput[i] = mConstitutiveLawVector[i]->GetValue(rVariable, rOutput[i]);
    }

    KRATOS_CATCH("")
}

void SmallStrainUPwDiffOrderElement::CalculateOnIntegrationPoints(const Variable<array_1d<double, 3>>& rVariable,
                                                                  std::vector<array_1d<double, 3>>& rOutput,
                                                                  const ProcessInfo& rCurrentProcessInfo)
{
    KRATOS_TRY

    const GeometryType& rGeom = GetGeometry();
    const SizeType& IntegrationPointsNumber = rGeom.IntegrationPointsNumber(this->GetIntegrationMethod());

    if (rOutput.size() != IntegrationPointsNumber) rOutput.resize(IntegrationPointsNumber);

    if (rVariable == FLUID_FLUX_VECTOR) {
        // Definition of variables
        ElementVariables Variables;
        this->InitializeElementVariables(Variables, rCurrentProcessInfo);

        // create general parameters of retention law
        RetentionLaw::Parameters RetentionParameters(GetProperties(), rCurrentProcessInfo);

        // Loop over integration points
        for (unsigned int GPoint = 0; GPoint < mConstitutiveLawVector.size(); ++GPoint) {
            // compute element kinematics (Np, gradNpT, |J|, B, strains)
            this->CalculateKinematics(Variables, GPoint);

            // Compute FluidFlux vector q [m/s]
            const SizeType Dim       = rGeom.WorkingSpaceDimension();
            const SizeType NumUNodes = rGeom.PointsNumber();

            Vector   BodyAcceleration = ZeroVector(Dim);
            SizeType Index            = 0;
            for (SizeType i = 0; i < NumUNodes; ++i) {
                for (unsigned int idim = 0; idim < Dim; ++idim)
                    BodyAcceleration[idim] += Variables.Nu[i] * Variables.BodyAcceleration[Index++];
            }

            CalculateFluidPressure(Variables);
            SetRetentionParameters(Variables, RetentionParameters);

            const double RelativePermeability =
                mRetentionLawVector[GPoint]->CalculateRelativePermeability(RetentionParameters);

            // Compute strain, need to update porosity
            this->CalculateStrain(Variables, GPoint);
            this->CalculatePermeabilityUpdateFactor(Variables);

            Vector GradPressureTerm(Dim);
            noalias(GradPressureTerm) = prod(trans(Variables.DNp_DX), Variables.PressureVector);
            noalias(GradPressureTerm) +=
                PORE_PRESSURE_SIGN_FACTOR * GetProperties()[DENSITY_WATER] * BodyAcceleration;

            Vector AuxFluidFlux = ZeroVector(Dim);
            AuxFluidFlux        = PORE_PRESSURE_SIGN_FACTOR * Variables.DynamicViscosityInverse *
                           RelativePermeability * Variables.PermeabilityUpdateFactor *
                           prod(Variables.IntrinsicPermeability, GradPressureTerm);

            Vector FluidFlux = ZeroVector(3);
            for (unsigned int idim = 0; idim < Dim; ++idim)
                FluidFlux[idim] = AuxFluidFlux[idim];

            if (rOutput[GPoint].size() != 3) rOutput[GPoint].resize(3, false);

            rOutput[GPoint] = FluidFlux;
        }
    }

    KRATOS_CATCH("")
}

void SmallStrainUPwDiffOrderElement::CalculateOnIntegrationPoints(const Variable<Vector>& rVariable,
                                                                  std::vector<Vector>&    rOutput,
                                                                  const ProcessInfo& rCurrentProcessInfo)
{
    KRATOS_TRY

    const GeometryType& rGeom = GetGeometry();
    const SizeType& IntegrationPointsNumber = rGeom.IntegrationPointsNumber(this->GetIntegrationMethod());
    const SizeType Dim = rGeom.WorkingSpaceDimension();

    if (rOutput.size() != IntegrationPointsNumber) rOutput.resize(IntegrationPointsNumber);

    if (rVariable == CAUCHY_STRESS_VECTOR) {
        // Loop over integration points
        for (unsigned int GPoint = 0; GPoint < mConstitutiveLawVector.size(); ++GPoint) {
            if (rOutput[GPoint].size() != mStressVector[GPoint].size())
                rOutput[GPoint].resize(mStressVector[GPoint].size(), false);

            rOutput[GPoint] = mStressVector[GPoint];
        }
    } else if (rVariable == ENGINEERING_STRAIN_VECTOR) {
        // Definition of variables
        ElementVariables Variables;
        this->InitializeElementVariables(Variables, rCurrentProcessInfo);

        // Loop over integration points
        for (unsigned int GPoint = 0; GPoint < mConstitutiveLawVector.size(); ++GPoint) {
            noalias(Variables.Nu) = row(Variables.NuContainer, GPoint);

            Matrix J0;
            Matrix InvJ0;
            this->CalculateDerivativesOnInitialConfiguration(
                Variables.detJInitialConfiguration, J0, InvJ0, Variables.DNu_DXInitialConfiguration, GPoint);

            // Calculating operator B
            this->CalculateBMatrix(Variables.B, Variables.DNu_DXInitialConfiguration, Variables.Nu);

            // Compute infinitesimal strain
            this->CalculateCauchyStrain(Variables);

            if (rOutput[GPoint].size() != Variables.StrainVector.size())
                rOutput[GPoint].resize(Variables.StrainVector.size(), false);

            rOutput[GPoint] = Variables.StrainVector;
        }
    } else if (rVariable == GREEN_LAGRANGE_STRAIN_VECTOR) {
        // Definition of variables
        ElementVariables Variables;
        this->InitializeElementVariables(Variables, rCurrentProcessInfo);

        // Loop over integration points
        for (unsigned int GPoint = 0; GPoint < mConstitutiveLawVector.size(); ++GPoint) {
            // compute element kinematics (Np, gradNpT, |J|, B, strains)
            this->CalculateKinematics(Variables, GPoint);

            // Compute infinitesimal strain
            this->CalculateStrain(Variables, GPoint);

            if (rOutput[GPoint].size() != Variables.StrainVector.size())
                rOutput[GPoint].resize(Variables.StrainVector.size(), false);

            rOutput[GPoint] = Variables.StrainVector;
        }
    } else if (rVariable == TOTAL_STRESS_VECTOR) {
        // Definition of variables
        ElementVariables Variables;
        this->InitializeElementVariables(Variables, rCurrentProcessInfo);

        // Create constitutive law parameters:
        ConstitutiveLaw::Parameters ConstitutiveParameters(rGeom, GetProperties(), rCurrentProcessInfo);
        ConstitutiveParameters.GetOptions().Set(ConstitutiveLaw::COMPUTE_CONSTITUTIVE_TENSOR);
        ConstitutiveParameters.GetOptions().Set(ConstitutiveLaw::USE_ELEMENT_PROVIDED_STRAIN);

        const PropertiesType& rProp = this->GetProperties();

        const SizeType VoigtSize   = mStressVector[0].size();
        Vector         VoigtVector = ZeroVector(VoigtSize);
        const SizeType StressTensorSize = (Dim == N_DIM_3D ? STRESS_TENSOR_SIZE_3D : STRESS_TENSOR_SIZE_2D);
        for (unsigned int i = 0; i < StressTensorSize; ++i)
            VoigtVector[i] = 1.0;

        // create general parameters of retention law
        RetentionLaw::Parameters RetentionParameters(GetProperties(), rCurrentProcessInfo);

        const bool hasBiotCoefficient = rProp.Has(BIOT_COEFFICIENT);

        Vector TotalStressVector(mStressVector[0].size());

        // Loop over integration points
        for (unsigned int GPoint = 0; GPoint < mConstitutiveLawVector.size(); ++GPoint) {
            // compute element kinematics (Np, gradNpT, |J|, B, strains)
            this->CalculateKinematics(Variables, GPoint);

            // Compute infinitesimal strain
            this->CalculateStrain(Variables, GPoint);

            // set gauss points variables to constitutive law parameters
            this->SetConstitutiveParameters(Variables, ConstitutiveParameters);

            // compute constitutive tensor and/or stresses
            noalias(Variables.StressVector) = mStressVector[GPoint];
            ConstitutiveParameters.SetStressVector(Variables.StressVector);
            mConstitutiveLawVector[GPoint]->CalculateMaterialResponseCauchy(ConstitutiveParameters);

            Variables.BiotCoefficient = CalculateBiotCoefficient(Variables, hasBiotCoefficient);

            this->CalculateRetentionResponse(Variables, RetentionParameters, GPoint);

            noalias(TotalStressVector) = mStressVector[GPoint];
            noalias(TotalStressVector) += PORE_PRESSURE_SIGN_FACTOR * Variables.BiotCoefficient *
                                          Variables.BishopCoefficient * Variables.FluidPressure * VoigtVector;

            if (rOutput[GPoint].size() != TotalStressVector.size()) {
                rOutput[GPoint].resize(TotalStressVector.size(), false);
            }
            rOutput[GPoint] = TotalStressVector;
        }
    } else {
        for (unsigned int i = 0; i < mConstitutiveLawVector.size(); ++i)
            rOutput[i] = mConstitutiveLawVector[i]->GetValue(rVariable, rOutput[i]);
    }

    KRATOS_CATCH("")
}

void SmallStrainUPwDiffOrderElement::CalculateOnIntegrationPoints(const Variable<Matrix>& rVariable,
                                                                  std::vector<Matrix>&    rOutput,
                                                                  const ProcessInfo& rCurrentProcessInfo)
{
    KRATOS_TRY

    const GeometryType& rGeom = GetGeometry();
    const auto number_of_integration_points = rGeom.IntegrationPointsNumber(this->GetIntegrationMethod());
    const auto dimension = rGeom.WorkingSpaceDimension();

    rOutput.resize(number_of_integration_points);

    if (rVariable == CAUCHY_STRESS_TENSOR) {
        std::vector<Vector> StressVector;

        this->CalculateOnIntegrationPoints(CAUCHY_STRESS_VECTOR, StressVector, rCurrentProcessInfo);

        // loop integration points
        for (unsigned int GPoint = 0; GPoint < mConstitutiveLawVector.size(); ++GPoint) {
            if (rOutput[GPoint].size2() != dimension)
                rOutput[GPoint].resize(dimension, dimension, false);

            rOutput[GPoint] = MathUtils<double>::StressVectorToTensor(StressVector[GPoint]);
        }
    } else if (rVariable == ENGINEERING_STRAIN_TENSOR) {
        std::vector<Vector> StrainVector;

        CalculateOnIntegrationPoints(ENGINEERING_STRAIN_VECTOR, StrainVector, rCurrentProcessInfo);

        // loop integration points
        for (unsigned int GPoint = 0; GPoint < mConstitutiveLawVector.size(); ++GPoint) {
            if (rOutput[GPoint].size2() != dimension)
                rOutput[GPoint].resize(dimension, dimension, false);

            rOutput[GPoint] = MathUtils<double>::StrainVectorToTensor(StrainVector[GPoint]);
        }
    } else if (rVariable == GREEN_LAGRANGE_STRAIN_TENSOR) {
        std::vector<Vector> StrainVector;

        CalculateOnIntegrationPoints(GREEN_LAGRANGE_STRAIN_VECTOR, StrainVector, rCurrentProcessInfo);

        // loop integration points
        for (unsigned int GPoint = 0; GPoint < mConstitutiveLawVector.size(); ++GPoint) {
            if (rOutput[GPoint].size2() != dimension)
                rOutput[GPoint].resize(dimension, dimension, false);

            rOutput[GPoint] = MathUtils<double>::StrainVectorToTensor(StrainVector[GPoint]);
        }
    } else if (rVariable == TOTAL_STRESS_TENSOR) {
        std::vector<Vector> StressVector;

        this->CalculateOnIntegrationPoints(TOTAL_STRESS_VECTOR, StressVector, rCurrentProcessInfo);

        // loop integration points
        for (unsigned int GPoint = 0; GPoint < mConstitutiveLawVector.size(); ++GPoint) {
            if (rOutput[GPoint].size2() != dimension)
                rOutput[GPoint].resize(dimension, dimension, false);

            rOutput[GPoint] = MathUtils<double>::StressVectorToTensor(StressVector[GPoint]);
        }
    } else {
        for (unsigned int i = 0; i < mConstitutiveLawVector.size(); ++i)
            rOutput[i] = mConstitutiveLawVector[i]->GetValue(rVariable, rOutput[i]);
    }

    KRATOS_CATCH("")
}

void SmallStrainUPwDiffOrderElement::CalculateAll(MatrixType&        rLeftHandSideMatrix,
                                                  VectorType&        rRightHandSideVector,
                                                  const ProcessInfo& rCurrentProcessInfo,
                                                  bool               CalculateStiffnessMatrixFlag,
                                                  bool               CalculateResidualVectorFlag)
{
    KRATOS_TRY

    const GeometryType&   rGeom = GetGeometry();
    const PropertiesType& rProp = this->GetProperties();

    // Definition of variables
    ElementVariables Variables;
    this->InitializeElementVariables(Variables, rCurrentProcessInfo);

    // Create constitutive law parameters:
    ConstitutiveLaw::Parameters ConstitutiveParameters(rGeom, rProp, rCurrentProcessInfo);
    ConstitutiveParameters.GetOptions().Set(ConstitutiveLaw::USE_ELEMENT_PROVIDED_STRAIN);

    // Stiffness matrix is always needed to calculate Biot coefficient
    ConstitutiveParameters.GetOptions().Set(ConstitutiveLaw::COMPUTE_CONSTITUTIVE_TENSOR);
    if (CalculateResidualVectorFlag)
        ConstitutiveParameters.GetOptions().Set(ConstitutiveLaw::COMPUTE_STRESS);

    // create general parameters of retention law
    RetentionLaw::Parameters RetentionParameters(rProp, rCurrentProcessInfo);

    // Loop over integration points
    const GeometryType::IntegrationPointsArrayType& IntegrationPoints =
        rGeom.IntegrationPoints(this->GetIntegrationMethod());

    const bool hasBiotCoefficient = rProp.Has(BIOT_COEFFICIENT);

    const auto integration_coefficients =
        CalculateIntegrationCoefficients(IntegrationPoints, Variables.detJuContainer);

    for (unsigned int GPoint = 0; GPoint < IntegrationPoints.size(); ++GPoint) {
        // compute element kinematics (Np, gradNpT, |J|, B, strains)
        this->CalculateKinematics(Variables, GPoint);

        // Compute infinitesimal strain
        this->CalculateStrain(Variables, GPoint);

        // set gauss points variables to constitutive law parameters
        this->SetConstitutiveParameters(Variables, ConstitutiveParameters);

        // compute constitutive tensor and/or stresses
        ConstitutiveParameters.SetStressVector(mStressVector[GPoint]);
        mConstitutiveLawVector[GPoint]->CalculateMaterialResponseCauchy(ConstitutiveParameters);

        CalculateRetentionResponse(Variables, RetentionParameters, GPoint);

        this->InitializeBiotCoefficients(Variables, hasBiotCoefficient);
        this->CalculatePermeabilityUpdateFactor(Variables);

        Variables.IntegrationCoefficient = integration_coefficients[GPoint];

        Variables.IntegrationCoefficientInitialConfiguration = this->CalculateIntegrationCoefficient(
            IntegrationPoints[GPoint], Variables.detJInitialConfiguration);

        // Contributions to the left hand side
        if (CalculateStiffnessMatrixFlag) this->CalculateAndAddLHS(rLeftHandSideMatrix, Variables);

        // Contributions to the right hand side
        if (CalculateResidualVectorFlag)
            this->CalculateAndAddRHS(rRightHandSideVector, Variables, GPoint);
    }

    KRATOS_CATCH("")
}

void SmallStrainUPwDiffOrderElement::CalculateMaterialStiffnessMatrix(MatrixType& rStiffnessMatrix,
                                                                      const ProcessInfo& rCurrentProcessInfo)
{
    KRATOS_TRY

    const GeometryType& rGeom = GetGeometry();

    // Definition of variables
    ElementVariables Variables;
    this->InitializeElementVariables(Variables, rCurrentProcessInfo);

    // Create constitutive law parameters:
    ConstitutiveLaw::Parameters ConstitutiveParameters(rGeom, GetProperties(), rCurrentProcessInfo);
    ConstitutiveParameters.GetOptions().Set(ConstitutiveLaw::USE_ELEMENT_PROVIDED_STRAIN);
    ConstitutiveParameters.GetOptions().Set(ConstitutiveLaw::COMPUTE_CONSTITUTIVE_TENSOR);

    // Loop over integration points
    const GeometryType::IntegrationPointsArrayType& IntegrationPoints =
        rGeom.IntegrationPoints(this->GetIntegrationMethod());

    for (unsigned int GPoint = 0; GPoint < IntegrationPoints.size(); ++GPoint) {
        // compute element kinematics (Np, gradNpT, |J|, B, strains)
        this->CalculateKinematics(Variables, GPoint);

        // Compute infinitesimal strain
        this->CalculateStrain(Variables, GPoint);

        // set gauss points variables to constitutive law parameters
        this->SetConstitutiveParameters(Variables, ConstitutiveParameters);

        // compute constitutive tensor and/or stresses
        noalias(Variables.StressVector) = mStressVector[GPoint];
        ConstitutiveParameters.SetStressVector(Variables.StressVector);
        mConstitutiveLawVector[GPoint]->CalculateMaterialResponseCauchy(ConstitutiveParameters);

        // calculating weighting coefficient for integration
        Variables.IntegrationCoefficient =
            this->CalculateIntegrationCoefficient(IntegrationPoints[GPoint], Variables.detJ);

        // Contributions of material stiffness to the left hand side
        this->CalculateAndAddStiffnessMatrix(rStiffnessMatrix, Variables);
    }

    KRATOS_CATCH("")
}

double SmallStrainUPwDiffOrderElement::CalculateBulkModulus(const Matrix& ConstitutiveMatrix) const
{
    KRATOS_TRY

    const SizeType IndexG = ConstitutiveMatrix.size1() - 1;
    return ConstitutiveMatrix(0, 0) - (4.0 / 3.0) * ConstitutiveMatrix(IndexG, IndexG);

    KRATOS_CATCH("")
}

void SmallStrainUPwDiffOrderElement::InitializeElementVariables(ElementVariables& rVariables,
                                                                const ProcessInfo& rCurrentProcessInfo)
{
    KRATOS_TRY

    const GeometryType& rGeom      = GetGeometry();
    const SizeType      NumUNodes  = rGeom.PointsNumber();
    const SizeType      NumPNodes  = mpPressureGeometry->PointsNumber();
    const SizeType      NumGPoints = rGeom.IntegrationPointsNumber(this->GetIntegrationMethod());
    const SizeType      Dim        = rGeom.WorkingSpaceDimension();

    // Variables at all integration points
    rVariables.NuContainer.resize(NumGPoints, NumUNodes, false);
    rVariables.NuContainer = rGeom.ShapeFunctionsValues(this->GetIntegrationMethod());

    rVariables.NpContainer.resize(NumGPoints, NumPNodes, false);
    rVariables.NpContainer = mpPressureGeometry->ShapeFunctionsValues(this->GetIntegrationMethod());

    rVariables.Nu.resize(NumUNodes, false);
    rVariables.Np.resize(NumPNodes, false);

    rVariables.DNu_DXContainer.resize(NumGPoints, false);
    for (SizeType i = 0; i < NumGPoints; ++i)
        ((rVariables.DNu_DXContainer)[i]).resize(NumUNodes, Dim, false);
    rVariables.DNu_DX.resize(NumUNodes, Dim, false);
    rVariables.DNu_DXInitialConfiguration.resize(NumUNodes, Dim, false);
    rVariables.detJuContainer.resize(NumGPoints, false);

    try {
        rGeom.ShapeFunctionsIntegrationPointsGradients(
            rVariables.DNu_DXContainer, rVariables.detJuContainer, this->GetIntegrationMethod());
    } catch (Kratos::Exception& e) {
        KRATOS_INFO("Original error message") << e.what() << std::endl;
#ifdef KRATOS_COMPILED_IN_WINDOWS
        KRATOS_INFO("Error in calculation of dNu/dx. Most probably the element is "
                    "distorted. Element ID: ")
            << this->Id() << std::endl;
#endif
        KRATOS_ERROR << "In calculation of dNu/dx. Most probably the element "
                        "is distorted. Element ID: "
                     << this->Id() << std::endl;
    }

    (rVariables.DNp_DXContainer).resize(NumGPoints, false);
    for (SizeType i = 0; i < NumGPoints; ++i)
        ((rVariables.DNp_DXContainer)[i]).resize(NumPNodes, Dim, false);
    (rVariables.DNp_DX).resize(NumPNodes, Dim, false);
    Vector detJpContainer = ZeroVector(NumGPoints);

    try {
        mpPressureGeometry->ShapeFunctionsIntegrationPointsGradients(
            rVariables.DNp_DXContainer, detJpContainer, this->GetIntegrationMethod());
    } catch (Kratos::Exception& e) {
        KRATOS_INFO("Original error message") << e.what() << std::endl;
#ifdef KRATOS_COMPILED_IN_WINDOWS
        KRATOS_INFO("Error in calculation of dNp/dx. Most probably the element is "
                    "distorted. Element ID: ")
            << this->Id() << std::endl;
#endif
        KRATOS_ERROR << "In calculation of dNp/dx. Most probably the element "
                        "is distorted. Element ID: "
                     << this->Id() << std::endl;
    }

    // Variables computed at each integration point
    const SizeType VoigtSize = (Dim == 3 ? VOIGT_SIZE_3D : VOIGT_SIZE_2D_PLANE_STRAIN);

    rVariables.B.resize(VoigtSize, NumUNodes * Dim, false);
    noalias(rVariables.B) = ZeroMatrix(VoigtSize, NumUNodes * Dim);

    rVariables.StrainVector.resize(VoigtSize, false);
    rVariables.ConstitutiveMatrix.resize(VoigtSize, VoigtSize, false);

    rVariables.StressVector.resize(VoigtSize, false);

    // Needed parameters for consistency with the general constitutive law
    rVariables.detF = 1.0;
    rVariables.F.resize(Dim, Dim, false);
    noalias(rVariables.F) = identity_matrix<double>(Dim);

    // Nodal variables
    this->InitializeNodalVariables(rVariables);

    // Properties variables
    this->InitializeProperties(rVariables);

    // ProcessInfo variables
    rVariables.VelocityCoefficient   = rCurrentProcessInfo[VELOCITY_COEFFICIENT];
    rVariables.DtPressureCoefficient = rCurrentProcessInfo[DT_PRESSURE_COEFFICIENT];

    // Retention law
    rVariables.FluidPressure          = 0.0;
    rVariables.DegreeOfSaturation     = 1.0;
    rVariables.DerivativeOfSaturation = 0.0;
    rVariables.RelativePermeability   = 1.0;
    rVariables.BishopCoefficient      = 1.0;

    // permeability change
    rVariables.PermeabilityUpdateFactor = 1.0;

    KRATOS_CATCH("")
}

void SmallStrainUPwDiffOrderElement::InitializeNodalVariables(ElementVariables& rVariables)
{
    KRATOS_TRY

    const GeometryType& rGeom     = GetGeometry();
    const SizeType      Dim       = rGeom.WorkingSpaceDimension();
    const SizeType      NumUNodes = rGeom.PointsNumber();
    const SizeType      NumPNodes = mpPressureGeometry->PointsNumber();

    Vector BodyAccelerationAux = ZeroVector(3);
    rVariables.BodyAcceleration.resize(NumUNodes * Dim, false);
    rVariables.DisplacementVector.resize(NumUNodes * Dim, false);
    rVariables.VelocityVector.resize(NumUNodes * Dim, false);

    for (SizeType i = 0; i < NumUNodes; ++i) {
        SizeType Local_i    = i * Dim;
        BodyAccelerationAux = rGeom[i].FastGetSolutionStepValue(VOLUME_ACCELERATION);

        rVariables.BodyAcceleration[Local_i]   = BodyAccelerationAux[0];
        rVariables.DisplacementVector[Local_i] = rGeom[i].FastGetSolutionStepValue(DISPLACEMENT_X);
        rVariables.VelocityVector[Local_i]     = rGeom[i].FastGetSolutionStepValue(VELOCITY_X);

        rVariables.BodyAcceleration[Local_i + 1] = BodyAccelerationAux[1];
        rVariables.DisplacementVector[Local_i + 1] = rGeom[i].FastGetSolutionStepValue(DISPLACEMENT_Y);
        rVariables.VelocityVector[Local_i + 1] = rGeom[i].FastGetSolutionStepValue(VELOCITY_Y);

        if (Dim > 2) {
            rVariables.BodyAcceleration[Local_i + 2] = BodyAccelerationAux[2];
            rVariables.DisplacementVector[Local_i + 2] = rGeom[i].FastGetSolutionStepValue(DISPLACEMENT_Z);
            rVariables.VelocityVector[Local_i + 2] = rGeom[i].FastGetSolutionStepValue(VELOCITY_Z);
        }
    }

    rVariables.PressureVector.resize(NumPNodes, false);
    rVariables.PressureDtVector.resize(NumPNodes, false);
    rVariables.DeltaPressureVector.resize(NumPNodes, false);
    for (SizeType i = 0; i < NumPNodes; ++i) {
        rVariables.PressureVector[i]      = rGeom[i].FastGetSolutionStepValue(WATER_PRESSURE);
        rVariables.PressureDtVector[i]    = rGeom[i].FastGetSolutionStepValue(DT_WATER_PRESSURE);
        rVariables.DeltaPressureVector[i] = rGeom[i].FastGetSolutionStepValue(WATER_PRESSURE) -
                                            rGeom[i].FastGetSolutionStepValue(WATER_PRESSURE, 1);
    }

    KRATOS_CATCH("")
}

double SmallStrainUPwDiffOrderElement::CalculateBiotCoefficient(const ElementVariables& rVariables,
                                                                const bool& hasBiotCoefficient) const
{
    KRATOS_TRY

    const PropertiesType& rProp = this->GetProperties();

    // Properties variables
    if (hasBiotCoefficient) {
        return rProp[BIOT_COEFFICIENT];
    } else {
        // calculate Bulk modulus from stiffness matrix
        return 1.0 - CalculateBulkModulus(rVariables.ConstitutiveMatrix) / rProp[BULK_MODULUS_SOLID];
    }

    KRATOS_CATCH("")
}

void SmallStrainUPwDiffOrderElement::InitializeBiotCoefficients(ElementVariables& rVariables,
                                                                const bool& hasBiotCoefficient)
{
    KRATOS_TRY

    const PropertiesType& rProp = this->GetProperties();

    rVariables.BiotCoefficient = CalculateBiotCoefficient(rVariables, hasBiotCoefficient);

    if (rProp[IGNORE_UNDRAINED]) {
        rVariables.BiotModulusInverse =
            (rVariables.BiotCoefficient - rProp[POROSITY]) / rProp[BULK_MODULUS_SOLID] + rProp[POROSITY] / TINY;
    } else {
        rVariables.BiotModulusInverse =
            (rVariables.BiotCoefficient - rProp[POROSITY]) / rProp[BULK_MODULUS_SOLID] +
            rProp[POROSITY] / rProp[BULK_MODULUS_FLUID];
    }

    rVariables.BiotModulusInverse *= rVariables.DegreeOfSaturation;
    rVariables.BiotModulusInverse -= rVariables.DerivativeOfSaturation * rProp[POROSITY];

    KRATOS_CATCH("")
}

void SmallStrainUPwDiffOrderElement::CalculatePermeabilityUpdateFactor(ElementVariables& rVariables)
{
    KRATOS_TRY

    const PropertiesType& rProp = this->GetProperties();

    if (rProp[PERMEABILITY_CHANGE_INVERSE_FACTOR] > 0.0) {
        const double InverseCK = rProp[PERMEABILITY_CHANGE_INVERSE_FACTOR];
        const double epsV      = StressStrainUtilities::CalculateTrace(rVariables.StrainVector);
        const double ePrevious = rProp[POROSITY] / (1.0 - rProp[POROSITY]);
        const double eCurrent  = (1.0 + ePrevious) * std::exp(epsV) - 1.0;
        const double permLog10 = (eCurrent - ePrevious) * InverseCK;
        rVariables.PermeabilityUpdateFactor = pow(10.0, permLog10);
    } else {
        rVariables.PermeabilityUpdateFactor = 1.0;
    }

    KRATOS_CATCH("")
}

void SmallStrainUPwDiffOrderElement::InitializeProperties(ElementVariables& rVariables)
{
    KRATOS_TRY

    const SizeType        dimension = GetGeometry().WorkingSpaceDimension();
    const PropertiesType& rProp     = this->GetProperties();

    rVariables.IgnoreUndrained = rProp[IGNORE_UNDRAINED];
    rVariables.UseHenckyStrain = false;
    if (rProp.Has(USE_HENCKY_STRAIN)) rVariables.UseHenckyStrain = rProp[USE_HENCKY_STRAIN];

    rVariables.ConsiderGeometricStiffness = false;
    if (rProp.Has(CONSIDER_GEOMETRIC_STIFFNESS))
        rVariables.ConsiderGeometricStiffness = rProp[CONSIDER_GEOMETRIC_STIFFNESS];

    rVariables.DynamicViscosityInverse = 1.0 / rProp[DYNAMIC_VISCOSITY];
    // Setting the intrinsic permeability matrix
    (rVariables.IntrinsicPermeability).resize(dimension, dimension, false);
    rVariables.IntrinsicPermeability(0, 0) = rProp[PERMEABILITY_XX];
    rVariables.IntrinsicPermeability(1, 1) = rProp[PERMEABILITY_YY];
    rVariables.IntrinsicPermeability(0, 1) = rProp[PERMEABILITY_XY];
    rVariables.IntrinsicPermeability(1, 0) = rVariables.IntrinsicPermeability(0, 1);

    if (dimension == 3) {
        rVariables.IntrinsicPermeability(2, 2) = rProp[PERMEABILITY_ZZ];
        rVariables.IntrinsicPermeability(2, 0) = rProp[PERMEABILITY_ZX];
        rVariables.IntrinsicPermeability(1, 2) = rProp[PERMEABILITY_YZ];
        rVariables.IntrinsicPermeability(0, 2) = rVariables.IntrinsicPermeability(2, 0);
        rVariables.IntrinsicPermeability(2, 1) = rVariables.IntrinsicPermeability(1, 2);
    }

    KRATOS_CATCH("")
}

void SmallStrainUPwDiffOrderElement::CalculateKinematics(ElementVariables& rVariables, unsigned int GPoint)

{
    KRATOS_TRY

    // Setting the vector of shape functions and the matrix of the shape functions global gradients
    noalias(rVariables.Nu) = row(rVariables.NuContainer, GPoint);
    noalias(rVariables.Np) = row(rVariables.NpContainer, GPoint);

    noalias(rVariables.DNu_DX) = rVariables.DNu_DXContainer[GPoint];
    noalias(rVariables.DNp_DX) = rVariables.DNp_DXContainer[GPoint];

    // Compute the deformation matrix B
    this->CalculateBMatrix(rVariables.B, rVariables.DNu_DX, rVariables.Nu);

    rVariables.detJ = rVariables.detJuContainer[GPoint];

    Matrix J0;
    Matrix InvJ0;
    this->CalculateDerivativesOnInitialConfiguration(rVariables.detJInitialConfiguration, J0, InvJ0,
                                                     rVariables.DNu_DXInitialConfiguration, GPoint);

    KRATOS_CATCH("")
}

void SmallStrainUPwDiffOrderElement::CalculateDerivativesOnInitialConfiguration(
    double& detJ, Matrix& J0, Matrix& InvJ0, Matrix& DNu_DX0, unsigned int GPoint) const
{
    KRATOS_TRY

    const GeometryType&                             rGeom = this->GetGeometry();
    const GeometryType::IntegrationPointsArrayType& IntegrationPoints =
        rGeom.IntegrationPoints(this->GetIntegrationMethod());

    GeometryUtils::JacobianOnInitialConfiguration(rGeom, IntegrationPoints[GPoint], J0);
    const Matrix& DN_De = rGeom.ShapeFunctionsLocalGradients(this->GetIntegrationMethod())[GPoint];
    MathUtils<double>::InvertMatrix(J0, InvJ0, detJ);
    GeometryUtils::ShapeFunctionsGradients(DN_De, InvJ0, DNu_DX0);

    KRATOS_CATCH("")
}

void SmallStrainUPwDiffOrderElement::CalculateBMatrix(Matrix& rB, const Matrix& DNp_DX, const Vector& Np)
{
    rB = mpStressStatePolicy->CalculateBMatrix(DNp_DX, Np, this->GetGeometry());
}

void SmallStrainUPwDiffOrderElement::SetConstitutiveParameters(ElementVariables& rVariables,
                                                               ConstitutiveLaw::Parameters& rConstitutiveParameters) const
{
    KRATOS_TRY

    rConstitutiveParameters.SetStrainVector(rVariables.StrainVector);
    rConstitutiveParameters.SetConstitutiveMatrix(rVariables.ConstitutiveMatrix);

    // Needed parameters for consistency with the general constitutive law
    rConstitutiveParameters.SetShapeFunctionsDerivatives(rVariables.DNu_DX);
    rConstitutiveParameters.SetShapeFunctionsValues(rVariables.Nu);

    rConstitutiveParameters.SetDeterminantF(rVariables.detF);
    rConstitutiveParameters.SetDeformationGradientF(rVariables.F);

    KRATOS_CATCH("")
}

double SmallStrainUPwDiffOrderElement::CalculateIntegrationCoefficient(const GeometryType::IntegrationPointType& rIntegrationPoint,
                                                                       double detJ) const
{
    return mpStressStatePolicy->CalculateIntegrationCoefficient(rIntegrationPoint, detJ, GetGeometry());
}

std::vector<double> SmallStrainUPwDiffOrderElement::CalculateIntegrationCoefficients(
    const GeometryType::IntegrationPointsArrayType& rIntegrationPoints, const Vector& rDetJs) const
{
    auto result = std::vector<double>{};
    std::transform(rIntegrationPoints.begin(), rIntegrationPoints.end(), rDetJs.begin(),
                   std::back_inserter(result), [this](const auto& rIntegrationPoint, const auto& rDetJ) {
        return this->CalculateIntegrationCoefficient(rIntegrationPoint, rDetJ);
    });
    return result;
}

void SmallStrainUPwDiffOrderElement::CalculateAndAddLHS(MatrixType& rLeftHandSideMatrix, ElementVariables& rVariables)
{
    KRATOS_TRY

    this->CalculateAndAddStiffnessMatrix(rLeftHandSideMatrix, rVariables);
    this->CalculateAndAddCompressibilityMatrix(rLeftHandSideMatrix, rVariables);

    if (!rVariables.IgnoreUndrained) {
        this->CalculateAndAddCouplingMatrix(rLeftHandSideMatrix, rVariables);
        this->CalculateAndAddPermeabilityMatrix(rLeftHandSideMatrix, rVariables);
    }

    KRATOS_CATCH("")
}

void SmallStrainUPwDiffOrderElement::CalculateAndAddStiffnessMatrix(MatrixType& rLeftHandSideMatrix,
                                                                    ElementVariables& rVariables) const
{
    KRATOS_TRY

    Matrix StiffnessMatrix =
        prod(trans(rVariables.B), Matrix(prod(rVariables.ConstitutiveMatrix, rVariables.B))) *
        rVariables.IntegrationCoefficient;

    // Distribute stiffness block matrix into the elemental matrix
    GeoElementUtilities::AssembleUUBlockMatrix(rLeftHandSideMatrix, StiffnessMatrix);

    KRATOS_CATCH("")
}

void SmallStrainUPwDiffOrderElement::CalculateAndAddCouplingMatrix(MatrixType& rLeftHandSideMatrix,
                                                                   const ElementVariables& rVariables)
{
    KRATOS_TRY

    const GeometryType& rGeom     = GetGeometry();
    const SizeType      Dim       = rGeom.WorkingSpaceDimension();
    const SizeType      VoigtSize = (Dim == N_DIM_3D ? VOIGT_SIZE_3D : VOIGT_SIZE_2D_PLANE_STRAIN);
    const SizeType StressTensorSize = (Dim == N_DIM_3D ? STRESS_TENSOR_SIZE_3D : STRESS_TENSOR_SIZE_2D);

    Vector VoigtVector = ZeroVector(VoigtSize);

    for (unsigned int i = 0; i < StressTensorSize; ++i)
        VoigtVector[i] = 1.0;

    Matrix CouplingMatrix = GeoTransportEquationUtilities::CalculateCouplingMatrix(
        rVariables.B, VoigtVector, rVariables.Np, rVariables.BiotCoefficient,
        rVariables.BishopCoefficient, rVariables.IntegrationCoefficient);

    // Distribute coupling block matrix into the elemental matrix
    GeoElementUtilities::AssembleUPBlockMatrix(rLeftHandSideMatrix, CouplingMatrix);

    if (!rVariables.IgnoreUndrained) {
        const double SaturationCoefficient = rVariables.DegreeOfSaturation / rVariables.BishopCoefficient;
        Matrix CouplingMatrixT = PORE_PRESSURE_SIGN_FACTOR * SaturationCoefficient *
                                 rVariables.VelocityCoefficient * trans(CouplingMatrix);

        // Distribute transposed coupling block matrix into the elemental matrix
        GeoElementUtilities::AssemblePUBlockMatrix(rLeftHandSideMatrix, CouplingMatrixT);
    }

    KRATOS_CATCH("")
}

void SmallStrainUPwDiffOrderElement::CalculateAndAddCompressibilityMatrix(MatrixType& rLeftHandSideMatrix,
                                                                          ElementVariables& rVariables) const
{
    KRATOS_TRY

    Matrix CompressibilityMatrix = GeoTransportEquationUtilities::CalculateCompressibilityMatrix(
        rVariables.Np, rVariables.BiotModulusInverse, rVariables.IntegrationCoefficient);

    // Distribute compressibility block matrix into the elemental matrix
    GeoElementUtilities::AssemblePPBlockMatrix(
        rLeftHandSideMatrix, CompressibilityMatrix * rVariables.DtPressureCoefficient);

    KRATOS_CATCH("")
}

void SmallStrainUPwDiffOrderElement::CalculateAndAddPermeabilityMatrix(MatrixType& rLeftHandSideMatrix,
                                                                       const ElementVariables& rVariables) const
{
    KRATOS_TRY

    Matrix PermeabilityMatrix = GeoTransportEquationUtilities::CalculatePermeabilityMatrix(
        rVariables.DNp_DX, rVariables.DynamicViscosityInverse, rVariables.IntrinsicPermeability,
        rVariables.RelativePermeability, rVariables.PermeabilityUpdateFactor, rVariables.IntegrationCoefficient);

    // Distribute permeability block matrix into the elemental matrix
    GeoElementUtilities::AssemblePPBlockMatrix(rLeftHandSideMatrix, PermeabilityMatrix);

    KRATOS_CATCH("")
}

void SmallStrainUPwDiffOrderElement::CalculateAndAddRHS(VectorType&       rRightHandSideVector,
                                                        ElementVariables& rVariables,
                                                        unsigned int      GPoint)
{
    KRATOS_TRY

    this->CalculateAndAddStiffnessForce(rRightHandSideVector, rVariables, GPoint);

    this->CalculateAndAddMixBodyForce(rRightHandSideVector, rVariables);

    this->CalculateAndAddCouplingTerms(rRightHandSideVector, rVariables);

    if (!rVariables.IgnoreUndrained) {
        this->CalculateAndAddCompressibilityFlow(rRightHandSideVector, rVariables);

        this->CalculateAndAddPermeabilityFlow(rRightHandSideVector, rVariables);

        this->CalculateAndAddFluidBodyFlow(rRightHandSideVector, rVariables);
    }

    KRATOS_CATCH("")
}

void SmallStrainUPwDiffOrderElement::CalculateAndAddStiffnessForce(VectorType& rRightHandSideVector,
                                                                   ElementVariables& rVariables,
                                                                   unsigned int      GPoint)
{
    KRATOS_TRY

    Vector StiffnessForce =
        -1.0 * prod(trans(rVariables.B), mStressVector[GPoint]) * rVariables.IntegrationCoefficient;

    // Distribute stiffness block vector into the elemental vector
    GeoElementUtilities::AssembleUBlockVector(rRightHandSideVector, StiffnessForce);

    KRATOS_CATCH("")
}

void SmallStrainUPwDiffOrderElement::CalculateAndAddMixBodyForce(VectorType& rRightHandSideVector,
                                                                 ElementVariables& rVariables)
{
    KRATOS_TRY

    const GeometryType& rGeom     = GetGeometry();
    const SizeType      Dim       = rGeom.WorkingSpaceDimension();
    const SizeType      NumUNodes = rGeom.PointsNumber();

    rVariables.Density = GeoTransportEquationUtilities::CalculateSoilDensity(
        rVariables.DegreeOfSaturation, this->GetProperties());

    Vector   BodyAcceleration = ZeroVector(Dim);
    SizeType Index            = 0;
    for (SizeType i = 0; i < NumUNodes; ++i) {
        for (SizeType idim = 0; idim < Dim; ++idim) {
            BodyAcceleration[idim] += rVariables.Nu[i] * rVariables.BodyAcceleration[Index++];
        }
    }

    for (SizeType i = 0; i < NumUNodes; ++i) {
        Index = i * Dim;
        for (SizeType idim = 0; idim < Dim; ++idim) {
            rRightHandSideVector[Index + idim] +=
                rVariables.Nu[i] * rVariables.Density * BodyAcceleration[idim] *
                rVariables.IntegrationCoefficientInitialConfiguration;
        }
    }

    KRATOS_CATCH("")
}

void SmallStrainUPwDiffOrderElement::CalculateAndAddCouplingTerms(VectorType& rRightHandSideVector,
                                                                  ElementVariables& rVariables)
{
    KRATOS_TRY

    const GeometryType& rGeom     = GetGeometry();
    const SizeType      Dim       = rGeom.WorkingSpaceDimension();
    const SizeType      VoigtSize = (Dim == N_DIM_3D ? VOIGT_SIZE_3D : VOIGT_SIZE_2D_PLANE_STRAIN);
    const SizeType StressTensorSize = (Dim == N_DIM_3D ? STRESS_TENSOR_SIZE_3D : STRESS_TENSOR_SIZE_2D);

    Vector VoigtVector = ZeroVector(VoigtSize);
    for (SizeType idim = 0; idim < StressTensorSize; ++idim)
        VoigtVector[idim] = 1.0;

    Matrix CouplingMatrix = (-1.0) * GeoTransportEquationUtilities::CalculateCouplingMatrix(
                                         rVariables.B, VoigtVector, rVariables.Np, rVariables.BiotCoefficient,
                                         rVariables.BishopCoefficient, rVariables.IntegrationCoefficient);

    Vector CouplingForce = prod(CouplingMatrix, rVariables.PressureVector);

    // Distribute coupling block vector 1 into the elemental vector
    GeoElementUtilities::AssembleUBlockVector(rRightHandSideVector, CouplingForce);

    if (!rVariables.IgnoreUndrained) {
        const double SaturationCoefficient = rVariables.DegreeOfSaturation / rVariables.BishopCoefficient;
        Vector CouplingFlow = PORE_PRESSURE_SIGN_FACTOR * SaturationCoefficient *
                              prod(trans(CouplingMatrix), rVariables.VelocityVector);

        // Distribute coupling block vector 2 into the elemental vector
        GeoElementUtilities::AssemblePBlockVector(rRightHandSideVector, CouplingFlow);
    }

    KRATOS_CATCH("")
}

void SmallStrainUPwDiffOrderElement::CalculateAndAddCompressibilityFlow(VectorType& rRightHandSideVector,
                                                                        const ElementVariables& rVariables) const
{
    KRATOS_TRY

    Matrix CompressibilityMatrix = GeoTransportEquationUtilities::CalculateCompressibilityMatrix(
        rVariables.Np, rVariables.BiotModulusInverse, rVariables.IntegrationCoefficient);

    Vector CompressibilityFlow = -prod(CompressibilityMatrix, rVariables.PressureDtVector);

    // Distribute compressibility block vector into the elemental vector
    GeoElementUtilities::AssemblePBlockVector(rRightHandSideVector, CompressibilityFlow);

    KRATOS_CATCH("")
}

void SmallStrainUPwDiffOrderElement::CalculateAndAddPermeabilityFlow(VectorType& rRightHandSideVector,
                                                                     ElementVariables& rVariables) const
{
    KRATOS_TRY

    Matrix PermeabilityMatrix =
        -PORE_PRESSURE_SIGN_FACTOR * rVariables.DynamicViscosityInverse *
        rVariables.RelativePermeability * rVariables.PermeabilityUpdateFactor *
        prod(rVariables.DNp_DX, Matrix(prod(rVariables.IntrinsicPermeability, trans(rVariables.DNp_DX)))) *
        rVariables.IntegrationCoefficient;

    Vector PermeabilityFlow = -prod(PermeabilityMatrix, rVariables.PressureVector);

    // Distribute permeability block vector into the elemental vector
    GeoElementUtilities::AssemblePBlockVector(rRightHandSideVector, PermeabilityFlow);

    KRATOS_CATCH("")
}

void SmallStrainUPwDiffOrderElement::CalculateAndAddFluidBodyFlow(VectorType& rRightHandSideVector,
                                                                  ElementVariables& rVariables)
{
    KRATOS_TRY

    Matrix GradNpTPerm = rVariables.DynamicViscosityInverse * GetProperties()[DENSITY_WATER] *
                         rVariables.RelativePermeability * rVariables.PermeabilityUpdateFactor *
                         prod(rVariables.DNp_DX, rVariables.IntrinsicPermeability) *
                         rVariables.IntegrationCoefficient;

    const GeometryType& rGeom     = GetGeometry();
    const SizeType      Dim       = rGeom.WorkingSpaceDimension();
    const SizeType      NumUNodes = rGeom.PointsNumber();
    const SizeType      NumPNodes = mpPressureGeometry->PointsNumber();

    Vector BodyAcceleration = ZeroVector(Dim);

    SizeType Index = 0;
    for (SizeType i = 0; i < NumUNodes; ++i) {
        for (SizeType idim = 0; idim < Dim; ++idim) {
            BodyAcceleration[idim] += rVariables.Nu[i] * rVariables.BodyAcceleration[Index++];
        }
    }

    for (SizeType i = 0; i < NumPNodes; ++i) {
        rRightHandSideVector[NumUNodes * Dim + i] += inner_prod(row(GradNpTPerm, i), BodyAcceleration);
    }

    KRATOS_CATCH("")
}

GeometryData::IntegrationMethod SmallStrainUPwDiffOrderElement::GetIntegrationMethod() const
{
    GeometryData::IntegrationMethod GI_GAUSS;
    const GeometryType&             rGeom     = GetGeometry();
    const SizeType                  TNumNodes = rGeom.PointsNumber();
    //
    switch (TNumNodes) {
    case 3:
        GI_GAUSS = GeometryData::IntegrationMethod::GI_GAUSS_2;
        break;
    case 6:
        GI_GAUSS = GeometryData::IntegrationMethod::GI_GAUSS_2;
        break;
    case 10:
        GI_GAUSS = GeometryData::IntegrationMethod::GI_GAUSS_4;
        break;
    case 15:
        GI_GAUSS = GeometryData::IntegrationMethod::GI_GAUSS_5;
        break;
    default:
        GI_GAUSS = GeometryData::IntegrationMethod::GI_GAUSS_2;
        break;
    }

    return GI_GAUSS;
}

void SmallStrainUPwDiffOrderElement::CalculateStrain(ElementVariables& rVariables, unsigned int GPoint)
{
    if (rVariables.UseHenckyStrain) {
        this->CalculateDeformationGradient(rVariables, GPoint);
        const SizeType Dim       = GetGeometry().WorkingSpaceDimension();
        const SizeType VoigtSize = (Dim == N_DIM_3D ? VOIGT_SIZE_3D : VOIGT_SIZE_2D_PLANE_STRAIN);
        noalias(rVariables.StrainVector) = StressStrainUtilities::CalculateHenckyStrain(rVariables.F, VoigtSize);
    } else {
        this->CalculateCauchyStrain(rVariables);
    }
}

void SmallStrainUPwDiffOrderElement::CalculateCauchyStrain(ElementVariables& rVariables)
{
    noalias(rVariables.StrainVector) = prod(rVariables.B, rVariables.DisplacementVector);
}

Vector SmallStrainUPwDiffOrderElement::CalculateGreenLagrangeStrain(const Matrix& rDeformationGradient)
{
    return mpStressStatePolicy->CalculateGreenLagrangeStrain(rDeformationGradient);
}

void SmallStrainUPwDiffOrderElement::CalculateDeformationGradient(ElementVariables& rVariables, unsigned int GPoint)
{
    KRATOS_TRY

    // calculation of derivative of shape function with respect to reference
    // configuration derivative of shape function (displacement)
    Matrix J0;
    Matrix InvJ0;
    Matrix DNu_DX0;
    double detJ0;
    this->CalculateDerivativesOnInitialConfiguration(detJ0, J0, InvJ0, DNu_DX0, GPoint);

    // Calculating current Jacobian in order to find deformation gradient
    Matrix J;
    Matrix InvJ;
    double detJ;
    this->CalculateJacobianOnCurrentConfiguration(detJ, J, InvJ, GPoint);

    KRATOS_ERROR_IF(detJ < 0.0)
        << "ERROR:: Element " << this->Id() << " is inverted. DetJ: " << detJ << std::endl
        << "This usually indicates that the deformations are too large for the "
           "mesh size."
        << std::endl;

    // Deformation gradient
    noalias(rVariables.F) = prod(J, InvJ0);
    rVariables.detF       = MathUtils<double>::Det(rVariables.F);

    KRATOS_CATCH("")
}

void SmallStrainUPwDiffOrderElement::CalculateJacobianOnCurrentConfiguration(double& detJ,
                                                                             Matrix& rJ,
                                                                             Matrix& rInvJ,
                                                                             unsigned int GPoint) const
{
    KRATOS_TRY

    const GeometryType& rGeom = this->GetGeometry();

    rJ = rGeom.Jacobian(rJ, GPoint, this->GetIntegrationMethod());
    MathUtils<double>::InvertMatrix(rJ, rInvJ, detJ);

    KRATOS_CATCH("")
}

double SmallStrainUPwDiffOrderElement::CalculateFluidPressure(const ElementVariables& rVariables) const
{
    KRATOS_TRY

    return inner_prod(rVariables.Np, rVariables.PressureVector);

    KRATOS_CATCH("")
}

void SmallStrainUPwDiffOrderElement::SetRetentionParameters(const ElementVariables& rVariables,
                                                            RetentionLaw::Parameters& rRetentionParameters) const
{
    KRATOS_TRY

    rRetentionParameters.SetFluidPressure(rVariables.FluidPressure);

    KRATOS_CATCH("")
}

void SmallStrainUPwDiffOrderElement::CalculateRetentionResponse(ElementVariables& rVariables,
                                                                RetentionLaw::Parameters& rRetentionParameters,
                                                                unsigned int GPoint)
{
    KRATOS_TRY

    rVariables.FluidPressure = CalculateFluidPressure(rVariables);
    SetRetentionParameters(rVariables, rRetentionParameters);

    rVariables.DegreeOfSaturation = mRetentionLawVector[GPoint]->CalculateSaturation(rRetentionParameters);
    rVariables.DerivativeOfSaturation =
        mRetentionLawVector[GPoint]->CalculateDerivativeOfSaturation(rRetentionParameters);
    rVariables.RelativePermeability =
        mRetentionLawVector[GPoint]->CalculateRelativePermeability(rRetentionParameters);
    rVariables.BishopCoefficient = mRetentionLawVector[GPoint]->CalculateBishopCoefficient(rRetentionParameters);

    KRATOS_CATCH("")
}

Element::DofsVectorType SmallStrainUPwDiffOrderElement::GetDofs() const
{
    return Geo::DofUtilities::ExtractUPwDofsFromNodes(GetGeometry(), *mpPressureGeometry,
                                                      GetGeometry().WorkingSpaceDimension());
}

const StressStatePolicy& SmallStrainUPwDiffOrderElement::GetStressStatePolicy() const
{
    return *mpStressStatePolicy;
}

} // Namespace Kratos<|MERGE_RESOLUTION|>--- conflicted
+++ resolved
@@ -430,90 +430,6 @@
     KRATOS_CATCH("")
 }
 
-<<<<<<< HEAD
-=======
-void SmallStrainUPwDiffOrderElement::CalculateMassMatrix(MatrixType& rMassMatrix, const ProcessInfo& rCurrentProcessInfo)
-{
-    KRATOS_TRY
-
-    const GeometryType&                             rGeom     = GetGeometry();
-    const SizeType                                  Dim       = rGeom.WorkingSpaceDimension();
-    const SizeType                                  NumUNodes = rGeom.PointsNumber();
-    const SizeType                                  BlockElementSize = NumUNodes * Dim;
-    const GeometryType::IntegrationPointsArrayType& IntegrationPoints =
-        rGeom.IntegrationPoints(this->GetIntegrationMethod());
-
-    ElementVariables Variables;
-    this->InitializeElementVariables(Variables, rCurrentProcessInfo);
-
-    // create general parameters of retention law
-    RetentionLaw::Parameters RetentionParameters(this->GetProperties(), rCurrentProcessInfo);
-
-    Matrix MassMatrixContribution = ZeroMatrix(BlockElementSize, BlockElementSize);
-
-    // Defining shape functions and the determinant of the jacobian at all integration points
-
-    // Loop over integration points
-    Matrix Nu               = ZeroMatrix(Dim, NumUNodes * Dim);
-    Matrix AuxDensityMatrix = ZeroMatrix(Dim, NumUNodes * Dim);
-    Matrix DensityMatrix    = ZeroMatrix(Dim, Dim);
-
-    for (unsigned int GPoint = 0; GPoint < IntegrationPoints.size(); ++GPoint) {
-        // compute element kinematics (Np, gradNpT, |J|, B)
-        this->CalculateKinematics(Variables, GPoint);
-
-        // calculating weighting coefficient for integration
-        Variables.IntegrationCoefficientInitialConfiguration = this->CalculateIntegrationCoefficient(
-            IntegrationPoints[GPoint], Variables.detJInitialConfiguration);
-
-        CalculateRetentionResponse(Variables, RetentionParameters, GPoint);
-
-        this->CalculateSoilDensity(Variables);
-
-        // Setting the shape function matrix
-        SizeType Index = 0;
-        for (SizeType i = 0; i < NumUNodes; ++i) {
-            for (SizeType iDim = 0; iDim < Dim; ++iDim) {
-                Nu(iDim, Index++) = Variables.Nu(i);
-            }
-        }
-
-        GeoElementUtilities::AssembleDensityMatrix(DensityMatrix, Variables.Density);
-
-        noalias(AuxDensityMatrix) = prod(DensityMatrix, Nu);
-
-        // Adding contribution to Mass matrix
-        noalias(MassMatrixContribution) +=
-            prod(trans(Nu), AuxDensityMatrix) * Variables.IntegrationCoefficientInitialConfiguration;
-    }
-
-    // Distribute mass block matrix into the elemental matrix
-    const SizeType NumPNodes = mpPressureGeometry->PointsNumber();
-
-    const SizeType ElementSize = BlockElementSize + NumPNodes;
-
-    if (rMassMatrix.size1() != ElementSize || rMassMatrix.size2() != ElementSize)
-        rMassMatrix.resize(ElementSize, ElementSize, false);
-    noalias(rMassMatrix) = ZeroMatrix(ElementSize, ElementSize);
-
-    for (SizeType i = 0; i < NumUNodes; ++i) {
-        SizeType Index_i = i * Dim;
-
-        for (SizeType j = 0; j < NumUNodes; ++j) {
-            SizeType Index_j = j * Dim;
-            for (SizeType idim = 0; idim < Dim; ++idim) {
-                for (SizeType jdim = 0; jdim < Dim; ++jdim) {
-                    rMassMatrix(Index_i + idim, Index_j + jdim) +=
-                        MassMatrixContribution(Index_i + idim, Index_j + jdim);
-                }
-            }
-        }
-    }
-
-    KRATOS_CATCH("")
-}
-
->>>>>>> 83321977
 void SmallStrainUPwDiffOrderElement::CalculateDampingMatrix(MatrixType&        rDampingMatrix,
                                                             const ProcessInfo& rCurrentProcessInfo)
 {
