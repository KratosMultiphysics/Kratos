--- conflicted
+++ resolved
@@ -2162,33 +2162,9 @@
 {
     KRATOS_TRY
 
-<<<<<<< HEAD
-    const GeometryType& rGeom = GetGeometry();
-    const SizeType      Dim   = rGeom.WorkingSpaceDimension();
-
-    const SizeType VoigtSize = (Dim == 3 ? VOIGT_SIZE_3D : VOIGT_SIZE_2D_PLANE_STRAIN);
-    Vector         result    = ZeroVector(VoigtSize);
-
-    //-Compute total deformation gradient
-    Matrix ETensor;
-    ETensor = prod(trans(rDeformationGradient), rDeformationGradient);
-
-    for (unsigned int i = 0; i < Dim; ++i)
-        ETensor(i, i) -= 1.0;
-    ETensor *= 0.5;
-
-    if (Dim == 2) {
-        Vector StrainVector;
-        StrainVector                     = MathUtils<double>::StrainTensorToVector(ETensor);
-        result[INDEX_2D_PLANE_STRAIN_XX] = StrainVector[0];
-        result[INDEX_2D_PLANE_STRAIN_YY] = StrainVector[1];
-        result[INDEX_2D_PLANE_STRAIN_ZZ] = 0.0;
-        result[INDEX_2D_PLANE_STRAIN_XY] = StrainVector[2];
-=======
     std::unique_ptr<StressStatePolicy> p_stress_state_policy;
     if (GetGeometry().WorkingSpaceDimension() == 2) {
         p_stress_state_policy = std::make_unique<PlaneStrainStressState>();
->>>>>>> 1c10370b
     } else {
         p_stress_state_policy = std::make_unique<ThreeDimensionalStressState>();
     }
