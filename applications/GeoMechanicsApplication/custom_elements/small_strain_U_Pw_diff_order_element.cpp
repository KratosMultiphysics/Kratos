--- conflicted
+++ resolved
@@ -1152,31 +1152,14 @@
         // Loop over integration points
         for (unsigned int GPoint = 0; GPoint < mConstitutiveLawVector.size(); ++GPoint) {
             this->CalculateKinematics(Variables, GPoint);
-<<<<<<< HEAD
-            Variables.B = b_matrices[GPoint];
-
-            // Compute infinitesimal strain
-            Variables.F            = deformation_gradients[GPoint];
-            Variables.detF         = determinants_of_deformation_gradients[GPoint];
-            Variables.StrainVector = strain_vectors[GPoint];
-
-            ConstitutiveLawUtilities::SetConstitutiveParameters(
-                ConstitutiveParameters, Variables.StrainVector, Variables.ConstitutiveMatrix,
-                Variables.Nu, Variables.DNu_DX, Variables.F, Variables.detF);
-
-            // compute constitutive tensor and/or stresses
-            noalias(Variables.StressVector) = mStressVector[GPoint];
-            ConstitutiveParameters.SetStressVector(Variables.StressVector);
-            mConstitutiveLawVector[GPoint]->CalculateMaterialResponseCauchy(ConstitutiveParameters);
-
-            Variables.BiotCoefficient = CalculateBiotCoefficient(Variables, hasBiotCoefficient);
-=======
             Variables.B                  = b_matrices[GPoint];
             Variables.F                  = deformation_gradients[GPoint];
             Variables.StrainVector       = strain_vectors[GPoint];
             Variables.ConstitutiveMatrix = constitutive_matrices[GPoint];
+            ConstitutiveLawUtilities::SetConstitutiveParameters(
+                ConstitutiveParameters, Variables.StrainVector, Variables.ConstitutiveMatrix,
+                Variables.Nu, Variables.DNu_DX, Variables.F, Variables.detF);
             Variables.BiotCoefficient    = CalculateBiotCoefficient(Variables, hasBiotCoefficient);
->>>>>>> d759e7f2
 
             this->CalculateRetentionResponse(Variables, RetentionParameters, GPoint);
 
@@ -1314,23 +1297,12 @@
         Variables.B = b_matrices[GPoint];
 
         // Compute infinitesimal strain
-<<<<<<< HEAD
-        Variables.F            = deformation_gradients[GPoint];
-        Variables.detF         = determinants_of_deformation_gradients[GPoint];
-        Variables.StrainVector = strain_vectors[GPoint];
-
+        Variables.F                  = deformation_gradients[GPoint];
+        Variables.StrainVector       = strain_vectors[GPoint];
+        Variables.ConstitutiveMatrix = constitutive_matrices[GPoint];
         ConstitutiveLawUtilities::SetConstitutiveParameters(
             ConstitutiveParameters, Variables.StrainVector, Variables.ConstitutiveMatrix,
             Variables.Nu, Variables.DNu_DX, Variables.F, Variables.detF);
-
-        // compute constitutive tensor and/or stresses
-        ConstitutiveParameters.SetStressVector(mStressVector[GPoint]);
-        mConstitutiveLawVector[GPoint]->CalculateMaterialResponseCauchy(ConstitutiveParameters);
-=======
-        Variables.F                  = deformation_gradients[GPoint];
-        Variables.StrainVector       = strain_vectors[GPoint];
-        Variables.ConstitutiveMatrix = constitutive_matrices[GPoint];
->>>>>>> d759e7f2
 
         CalculateRetentionResponse(Variables, RetentionParameters, GPoint);
 
@@ -1388,24 +1360,12 @@
         Variables.B = b_matrices[GPoint];
 
         // Compute infinitesimal strain
-<<<<<<< HEAD
-        Variables.F            = deformation_gradients[GPoint];
-        Variables.detF         = determinants_of_deformation_gradients[GPoint];
-        Variables.StrainVector = strain_vectors[GPoint];
-
+        Variables.F                  = deformation_gradients[GPoint];
+        Variables.StrainVector       = strain_vectors[GPoint];
+        Variables.ConstitutiveMatrix = constitutive_matrices[GPoint];
         ConstitutiveLawUtilities::SetConstitutiveParameters(
             ConstitutiveParameters, Variables.StrainVector, Variables.ConstitutiveMatrix,
             Variables.Nu, Variables.DNu_DX, Variables.F, Variables.detF);
-
-        // compute constitutive tensor and/or stresses
-        noalias(Variables.StressVector) = mStressVector[GPoint];
-        ConstitutiveParameters.SetStressVector(Variables.StressVector);
-        mConstitutiveLawVector[GPoint]->CalculateMaterialResponseCauchy(ConstitutiveParameters);
-=======
-        Variables.F                  = deformation_gradients[GPoint];
-        Variables.StrainVector       = strain_vectors[GPoint];
-        Variables.ConstitutiveMatrix = constitutive_matrices[GPoint];
->>>>>>> d759e7f2
 
         // calculating weighting coefficient for integration
         Variables.IntegrationCoefficient =
