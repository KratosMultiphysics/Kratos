// KRATOS___
//     //   ) )
//    //         ___      ___
//   //  ____  //___) ) //   ) )
//  //    / / //       //   / /
// ((____/ / ((____   ((___/ /  MECHANICS
//
//  License:         geo_mechanics_application/license.txt
//
//  Main authors:    Ignasi de Pouplana,
//                   Vahid Galavi
//

// Project includes
#include "containers/array_1d.h"
#include "geometries/hexahedra_3d_8.h"
#include "geometries/quadrilateral_2d_4.h"
#include "geometries/tetrahedra_3d_4.h"
#include "geometries/triangle_2d_10.h"
#include "geometries/triangle_2d_3.h"
#include "geometries/triangle_2d_6.h"
#include "includes/cfd_variables.h"
#include "utilities/math_utils.h"

// Application includes
#include "custom_elements/small_strain_U_Pw_diff_order_element.hpp"
#include "custom_utilities/check_utilities.h"
#include "custom_utilities/constitutive_law_utilities.h"
#include "custom_utilities/dof_utilities.h"
#include "custom_utilities/element_utilities.hpp"
#include "custom_utilities/equation_of_motion_utilities.h"
#include "custom_utilities/math_utilities.h"
#include "custom_utilities/output_utilities.hpp"
#include "custom_utilities/stress_strain_utilities.h"
#include "custom_utilities/transport_equation_utilities.hpp"
#include "stress_state_policy.h"

#include <numeric>

namespace Kratos
{
Element::Pointer SmallStrainUPwDiffOrderElement::Create(IndexType               NewId,
                                                        NodesArrayType const&   ThisNodes,
                                                        PropertiesType::Pointer pProperties) const
{
    return Create(NewId, GetGeometry().Create(ThisNodes), pProperties);
}

Element::Pointer SmallStrainUPwDiffOrderElement::Create(IndexType               NewId,
                                                        GeometryType::Pointer   pGeom,
                                                        PropertiesType::Pointer pProperties) const
{
    return make_intrusive<SmallStrainUPwDiffOrderElement>(NewId, pGeom, pProperties,
                                                          this->GetStressStatePolicy().Clone());
}

int SmallStrainUPwDiffOrderElement::Check(const ProcessInfo& rCurrentProcessInfo) const
{
    KRATOS_TRY

    if (const auto ierr = UPwBaseElement::Check(rCurrentProcessInfo); ierr != 0) return ierr;

    const auto& r_geom = GetGeometry();

    CheckUtilities::CheckDomainSize(r_geom.DomainSize(), this->Id());

    // check pressure geometry pointer
    KRATOS_DEBUG_ERROR_IF_NOT(mpPressureGeometry) << "Pressure Geometry is not defined\n";

    // Verify specific properties
    const auto& r_prop = this->GetProperties();

    if (!r_prop.Has(IGNORE_UNDRAINED))
        KRATOS_ERROR << "IGNORE_UNDRAINED does not exist in the parameter list" << this->Id() << std::endl;

    if (!r_prop[IGNORE_UNDRAINED])
        GeoElementUtilities::CheckPermeabilityProperties(r_prop, r_geom.WorkingSpaceDimension());

    // Verify that the constitutive law exists
    KRATOS_ERROR_IF_NOT(r_prop.Has(CONSTITUTIVE_LAW))
        << "Constitutive law not provided for property " << r_prop.Id() << std::endl;

    // verify compatibility with the constitutive law
    ConstitutiveLaw::Features LawFeatures;
    r_prop.GetValue(CONSTITUTIVE_LAW)->GetLawFeatures(LawFeatures);

    KRATOS_ERROR_IF(std::find(LawFeatures.mStrainMeasures.cbegin(), LawFeatures.mStrainMeasures.cend(),
                              ConstitutiveLaw::StrainMeasure_Infinitesimal) ==
                    LawFeatures.mStrainMeasures.cend())
        << "In element " << this->Id()
        << " the constitutive law is not compatible with the element "
           "type StrainMeasure_Infinitesimal."
        << std::endl;

    r_prop.GetValue(CONSTITUTIVE_LAW)->Check(r_prop, r_geom, rCurrentProcessInfo);

    // Verify that the constitutive law has the correct dimension
    const SizeType strainSize = this->GetProperties().GetValue(CONSTITUTIVE_LAW)->GetStrainSize();
    if (r_geom.WorkingSpaceDimension() > 2) {
        KRATOS_ERROR_IF_NOT(strainSize == VOIGT_SIZE_3D)
            << "Wrong constitutive law used. This is a 3D element! expected strain size is " << VOIGT_SIZE_3D
            << " But received: " << strainSize << " in element id: " << this->Id() << std::endl;
    } else {
        KRATOS_ERROR_IF_NOT(strainSize == VOIGT_SIZE_2D_PLANE_STRAIN)
            << "Wrong constitutive law used. This is a 2D element! expected strain size is "
            << VOIGT_SIZE_2D_PLANE_STRAIN << " But received: " << strainSize
            << " in element id: " << this->Id() << std::endl;
    }

    // Check retention law
    if (!mRetentionLawVector.empty()) {
        return mRetentionLawVector[0]->Check(r_prop, rCurrentProcessInfo);
    }

    return 0;

    KRATOS_CATCH("")
}

void SmallStrainUPwDiffOrderElement::CalculateMassMatrix(MatrixType& rMassMatrix, const ProcessInfo& rCurrentProcessInfo)
{
    KRATOS_TRY

    const GeometryType& r_geom             = GetGeometry();
    const auto          integration_method = this->GetIntegrationMethod();
    const GeometryType::IntegrationPointsArrayType& integration_points =
        r_geom.IntegrationPoints(integration_method);
    const auto Np_container = mpPressureGeometry->ShapeFunctionsValues(integration_method);

    const auto fluid_pressures = GeoTransportEquationUtilities::CalculateFluidPressures(
        Np_container, this->GetPressureSolutionVector());
    const auto degrees_saturation = this->CalculateDegreesOfSaturation(fluid_pressures);

    const auto solid_densities =
        GeoTransportEquationUtilities::CalculateSoilDensities(degrees_saturation, GetProperties());

    const auto det_Js_initial_configuration =
        GeoEquationOfMotionUtilities::CalculateDetJsInitialConfiguration(r_geom, integration_method);

    const auto integration_coefficients =
        this->CalculateIntegrationCoefficients(integration_points, det_Js_initial_configuration);

    const auto mass_matrix_u = GeoEquationOfMotionUtilities::CalculateMassMatrix(
        r_geom.WorkingSpaceDimension(), r_geom.PointsNumber(), integration_points.size(),
        r_geom.ShapeFunctionsValues(integration_method), solid_densities, integration_coefficients);

    rMassMatrix = ZeroMatrix(GetNumberOfDOF(), GetNumberOfDOF());
    GeoElementUtilities::AssembleUUBlockMatrix(rMassMatrix, mass_matrix_u);

    KRATOS_CATCH("")
}

void SmallStrainUPwDiffOrderElement::FinalizeSolutionStep(const ProcessInfo& rCurrentProcessInfo)
{
    KRATOS_TRY

    ConstitutiveLaw::Parameters ConstitutiveParameters(GetGeometry(), GetProperties(), rCurrentProcessInfo);
    ConstitutiveParameters.Set(ConstitutiveLaw::USE_ELEMENT_PROVIDED_STRAIN);

    ElementVariables Variables;
    this->InitializeElementVariables(Variables, rCurrentProcessInfo);

    const auto b_matrices = CalculateBMatrices(Variables.DNu_DXContainer, Variables.NuContainer);
    const auto deformation_gradients = CalculateDeformationGradients();
    const auto determinants_of_deformation_gradients =
        GeoMechanicsMathUtilities::CalculateDeterminants(deformation_gradients);
    const auto strain_vectors = StressStrainUtilities::CalculateStrains(
        deformation_gradients, b_matrices, Variables.DisplacementVector, Variables.UseHenckyStrain,
        GetStressStatePolicy().GetVoigtSize());

    const auto number_of_integration_points = GetGeometry().IntegrationPointsNumber(GetIntegrationMethod());
    for (unsigned int GPoint = 0; GPoint < number_of_integration_points; ++GPoint) {
        this->CalculateKinematics(Variables, GPoint);
        Variables.B            = b_matrices[GPoint];
        Variables.F            = deformation_gradients[GPoint];
        Variables.StrainVector = strain_vectors[GPoint];

        ConstitutiveLawUtilities::SetConstitutiveParameters(
            ConstitutiveParameters, Variables.StrainVector, Variables.ConstitutiveMatrix, Variables.Nu,
            Variables.DNu_DX, Variables.F, determinants_of_deformation_gradients[GPoint]);

        // Compute constitutive tensor and/or stresses
        noalias(Variables.StressVector) = mStressVector[GPoint];
        ConstitutiveParameters.SetStressVector(Variables.StressVector);
        mConstitutiveLawVector[GPoint]->FinalizeMaterialResponseCauchy(ConstitutiveParameters);
        mStateVariablesFinalized[GPoint] =
            mConstitutiveLawVector[GPoint]->GetValue(STATE_VARIABLES, mStateVariablesFinalized[GPoint]);
    }

    // Assign pressure values to the intermediate nodes for post-processing
    if (!GetProperties()[IGNORE_UNDRAINED]) AssignPressureToIntermediateNodes();

    KRATOS_CATCH("")
}

Vector SmallStrainUPwDiffOrderElement::GetPressures(const size_t n_nodes) const
{
    const auto& r_geom = GetGeometry();
    Vector      pressure(n_nodes);
    std::transform(r_geom.begin(), r_geom.begin() + n_nodes, pressure.begin(),
                   [](const auto& node) { return node.FastGetSolutionStepValue(WATER_PRESSURE); });
    return pressure;
}

void SmallStrainUPwDiffOrderElement::AssignPressureToIntermediateNodes()
{
    // Assign pressure values to the intermediate nodes for post-processing
    KRATOS_TRY

    GeometryType&  r_geom      = GetGeometry();
    const SizeType num_u_nodes = r_geom.PointsNumber();
    const SizeType n_dim       = r_geom.WorkingSpaceDimension();

    switch (num_u_nodes) {
    case 6: // 2D T6P3
    {
        const Vector p = GetPressures(3);
        ThreadSafeNodeWrite(r_geom[3], WATER_PRESSURE, 0.5 * (p[0] + p[1]));
        ThreadSafeNodeWrite(r_geom[4], WATER_PRESSURE, 0.5 * (p[1] + p[2]));
        ThreadSafeNodeWrite(r_geom[5], WATER_PRESSURE, 0.5 * (p[2] + p[0]));
        break;
    }
    case 8: // 2D Q8P4
    {
        const Vector p = GetPressures(4);
        ThreadSafeNodeWrite(r_geom[4], WATER_PRESSURE, 0.5 * (p[0] + p[1]));
        ThreadSafeNodeWrite(r_geom[5], WATER_PRESSURE, 0.5 * (p[1] + p[2]));
        ThreadSafeNodeWrite(r_geom[6], WATER_PRESSURE, 0.5 * (p[2] + p[3]));
        ThreadSafeNodeWrite(r_geom[7], WATER_PRESSURE, 0.5 * (p[3] + p[0]));
        break;
    }
    case 9: // 2D Q9P4
    {
        const Vector p = GetPressures(4);
        ThreadSafeNodeWrite(r_geom[4], WATER_PRESSURE, 0.5 * (p[0] + p[1]));
        ThreadSafeNodeWrite(r_geom[5], WATER_PRESSURE, 0.5 * (p[1] + p[2]));
        ThreadSafeNodeWrite(r_geom[6], WATER_PRESSURE, 0.5 * (p[2] + p[3]));
        ThreadSafeNodeWrite(r_geom[7], WATER_PRESSURE, 0.5 * (p[3] + p[0]));
        ThreadSafeNodeWrite(r_geom[8], WATER_PRESSURE, 0.25 * (p[0] + p[1] + p[2] + p[3]));
        break;
    }
    case 10: // 3D T10P4  //2D T10P6
    {
        if (n_dim == 3) {
            const Vector p = GetPressures(4);
            ThreadSafeNodeWrite(r_geom[4], WATER_PRESSURE, 0.5 * (p[0] + p[1]));
            ThreadSafeNodeWrite(r_geom[5], WATER_PRESSURE, 0.5 * (p[1] + p[2]));
            ThreadSafeNodeWrite(r_geom[6], WATER_PRESSURE, 0.5 * (p[2] + p[0]));
            ThreadSafeNodeWrite(r_geom[7], WATER_PRESSURE, 0.5 * (p[0] + p[3]));
            ThreadSafeNodeWrite(r_geom[8], WATER_PRESSURE, 0.5 * (p[1] + p[3]));
            ThreadSafeNodeWrite(r_geom[9], WATER_PRESSURE, 0.5 * (p[2] + p[3]));
        } else if (n_dim == 2) {
            constexpr double c1 = 1.0 / 9.0;
            const Vector     p  = GetPressures(6);
            ThreadSafeNodeWrite(r_geom[3], WATER_PRESSURE, (2.0 * p[0] - p[1] + 8.0 * p[3]) * c1);
            ThreadSafeNodeWrite(r_geom[4], WATER_PRESSURE, (2.0 * p[1] - p[0] + 8.0 * p[3]) * c1);
            ThreadSafeNodeWrite(r_geom[5], WATER_PRESSURE, (2.0 * p[1] - p[2] + 8.0 * p[4]) * c1);
            ThreadSafeNodeWrite(r_geom[6], WATER_PRESSURE, (2.0 * p[2] - p[1] + 8.0 * p[4]) * c1);
            ThreadSafeNodeWrite(r_geom[7], WATER_PRESSURE, (2.0 * p[2] - p[0] + 8.0 * p[5]) * c1);
            ThreadSafeNodeWrite(r_geom[8], WATER_PRESSURE, (2.0 * p[0] - p[2] + 8.0 * p[5]) * c1);
            ThreadSafeNodeWrite(r_geom[9], WATER_PRESSURE,
                                (4.0 * (p[3] + p[4] + p[5]) - (p[0] + p[1] + p[2])) * c1);
        }
        break;
    }
    case 15: // 2D T15P10
    {
        constexpr double c1 = 0.0390625;
        const Vector     p  = GetPressures(10);
        ThreadSafeNodeWrite(r_geom[3], WATER_PRESSURE, (3.0 * p[0] + p[1] + 27.0 * p[3] - 5.4 * p[4]) * c1);
        ThreadSafeNodeWrite(r_geom[4], WATER_PRESSURE, (14.4 * (p[3] + p[4]) - 1.6 * (p[0] + p[1])) * c1);
        ThreadSafeNodeWrite(r_geom[5], WATER_PRESSURE, (3.0 * p[1] + p[0] + 27.0 * p[4] - 5.4 * p[3]) * c1);
        ThreadSafeNodeWrite(r_geom[6], WATER_PRESSURE, (3.0 * p[1] + p[2] + 27.0 * p[5] - 5.4 * p[6]) * c1);
        ThreadSafeNodeWrite(r_geom[7], WATER_PRESSURE, (14.4 * (p[5] + p[6]) - 1.6 * (p[1] + p[2])) * c1);
        ThreadSafeNodeWrite(r_geom[8], WATER_PRESSURE, (3.0 * p[2] + p[1] + 27.0 * p[6] - 5.4 * p[5]) * c1);
        ThreadSafeNodeWrite(r_geom[9], WATER_PRESSURE, (3.0 * p[2] + p[0] + 27.0 * p[7] - 5.4 * p[8]) * c1);
        ThreadSafeNodeWrite(r_geom[10], WATER_PRESSURE, (14.4 * (p[7] + p[8]) - 1.6 * (p[0] + p[2])) * c1);
        ThreadSafeNodeWrite(r_geom[11], WATER_PRESSURE, (3.0 * p[0] + p[2] + 27.0 * p[8] - 5.4 * p[7]) * c1);
        ThreadSafeNodeWrite(r_geom[12], WATER_PRESSURE,
                            (p[1] + p[2] + 7.2 * (p[3] + p[8]) - 3.6 * (p[4] + p[7]) -
                             1.8 * (p[5] + p[6]) + 21.6 * p[9] - 1.6 * p[0]) *
                                c1);
        ThreadSafeNodeWrite(r_geom[13], WATER_PRESSURE,
                            (p[0] + p[2] + 7.2 * (p[4] + p[5]) - 3.6 * (p[3] + p[6]) -
                             1.8 * (p[7] + p[8]) + 21.6 * p[9] - 1.6 * p[1]) *
                                c1);
        ThreadSafeNodeWrite(r_geom[14], WATER_PRESSURE,
                            (p[0] + p[1] + 7.2 * (p[6] + p[7]) - 3.6 * (p[5] + p[8]) -
                             1.8 * (p[3] + p[4]) + 21.6 * p[9] - 1.6 * p[2]) *
                                c1);
        break;
    }
    case 20: // 3D H20P8
    {
        const Vector p = GetPressures(8);
        // edges -- bottom
        ThreadSafeNodeWrite(r_geom[8], WATER_PRESSURE, 0.5 * (p[0] + p[1]));
        ThreadSafeNodeWrite(r_geom[9], WATER_PRESSURE, 0.5 * (p[1] + p[2]));
        ThreadSafeNodeWrite(r_geom[10], WATER_PRESSURE, 0.5 * (p[2] + p[3]));
        ThreadSafeNodeWrite(r_geom[11], WATER_PRESSURE, 0.5 * (p[3] + p[0]));
        // edges -- middle
        ThreadSafeNodeWrite(r_geom[12], WATER_PRESSURE, 0.5 * (p[4] + p[0]));
        ThreadSafeNodeWrite(r_geom[13], WATER_PRESSURE, 0.5 * (p[5] + p[1]));
        ThreadSafeNodeWrite(r_geom[14], WATER_PRESSURE, 0.5 * (p[6] + p[2]));
        ThreadSafeNodeWrite(r_geom[15], WATER_PRESSURE, 0.5 * (p[7] + p[3]));
        // edges -- top
        ThreadSafeNodeWrite(r_geom[16], WATER_PRESSURE, 0.5 * (p[4] + p[5]));
        ThreadSafeNodeWrite(r_geom[17], WATER_PRESSURE, 0.5 * (p[5] + p[6]));
        ThreadSafeNodeWrite(r_geom[18], WATER_PRESSURE, 0.5 * (p[6] + p[7]));
        ThreadSafeNodeWrite(r_geom[19], WATER_PRESSURE, 0.5 * (p[7] + p[4]));
        break;
    }
    case 27: // 3D H27P8
    {
        const Vector p = GetPressures(8);
        // edges -- bottom
        ThreadSafeNodeWrite(r_geom[8], WATER_PRESSURE, 0.5 * (p[0] + p[1]));
        ThreadSafeNodeWrite(r_geom[9], WATER_PRESSURE, 0.5 * (p[1] + p[2]));
        ThreadSafeNodeWrite(r_geom[10], WATER_PRESSURE, 0.5 * (p[2] + p[3]));
        ThreadSafeNodeWrite(r_geom[11], WATER_PRESSURE, 0.5 * (p[3] + p[0]));
        // edges -- middle
        ThreadSafeNodeWrite(r_geom[12], WATER_PRESSURE, 0.5 * (p[4] + p[0]));
        ThreadSafeNodeWrite(r_geom[13], WATER_PRESSURE, 0.5 * (p[5] + p[1]));
        ThreadSafeNodeWrite(r_geom[14], WATER_PRESSURE, 0.5 * (p[6] + p[2]));
        ThreadSafeNodeWrite(r_geom[15], WATER_PRESSURE, 0.5 * (p[7] + p[3]));
        // edges -- top
        ThreadSafeNodeWrite(r_geom[16], WATER_PRESSURE, 0.5 * (p[4] + p[5]));
        ThreadSafeNodeWrite(r_geom[17], WATER_PRESSURE, 0.5 * (p[5] + p[6]));
        ThreadSafeNodeWrite(r_geom[18], WATER_PRESSURE, 0.5 * (p[6] + p[7]));
        ThreadSafeNodeWrite(r_geom[19], WATER_PRESSURE, 0.5 * (p[7] + p[0]));
        // face centers
        ThreadSafeNodeWrite(r_geom[20], WATER_PRESSURE, 0.25 * (p[0] + p[1] + p[2] + p[3]));
        ThreadSafeNodeWrite(r_geom[21], WATER_PRESSURE, 0.25 * (p[0] + p[1] + p[4] + p[5]));
        ThreadSafeNodeWrite(r_geom[22], WATER_PRESSURE, 0.25 * (p[1] + p[2] + p[5] + p[6]));
        ThreadSafeNodeWrite(r_geom[23], WATER_PRESSURE, 0.25 * (p[2] + p[3] + p[6] + p[7]));
        ThreadSafeNodeWrite(r_geom[24], WATER_PRESSURE, 0.25 * (p[3] + p[0] + p[7] + p[4]));
        ThreadSafeNodeWrite(r_geom[25], WATER_PRESSURE, 0.25 * (p[4] + p[5] + p[6] + p[7]));
        // element center
        ThreadSafeNodeWrite(r_geom[26], WATER_PRESSURE,
                            0.125 * (p[0] + p[1] + p[2] + p[3] + p[4] + p[5] + p[6] + p[7]));
        break;
    }
    default:
        KRATOS_ERROR << "Unexpected geometry type for different order "
                        "interpolation element"
                     << this->Id() << std::endl;
    }

    KRATOS_CATCH("")
}

void SmallStrainUPwDiffOrderElement::SetValuesOnIntegrationPoints(const Variable<Vector>& rVariable,
                                                                  const std::vector<Vector>& rValues,
                                                                  const ProcessInfo& rCurrentProcessInfo)
{
    KRATOS_TRY

    if (rVariable == CAUCHY_STRESS_VECTOR) {
        KRATOS_ERROR_IF(rValues.size() != mStressVector.size())
            << "Unexpected number of values for "
               "SmallStrainUPwDiffOrderElement::SetValuesOnIntegrationPoints"
            << std::endl;
        std::copy(rValues.begin(), rValues.end(), mStressVector.begin());
    } else {
        KRATOS_ERROR_IF(rValues.size() < mConstitutiveLawVector.size())
            << "Insufficient number of values for "
               "SmallStrainUPwDiffOrderElement::SetValuesOnIntegrationPoints"
            << std::endl;
        for (unsigned int GPoint = 0; GPoint < mConstitutiveLawVector.size(); ++GPoint) {
            mConstitutiveLawVector[GPoint]->SetValue(rVariable, rValues[GPoint], rCurrentProcessInfo);
        }
    }

    KRATOS_CATCH("")
}

void SmallStrainUPwDiffOrderElement::CalculateOnIntegrationPoints(const Variable<int>& rVariable,
                                                                  std::vector<int>&    rValues,
                                                                  const ProcessInfo& rCurrentProcessInfo)
{
    KRATOS_TRY

    const auto number_of_integration_points =
        GetGeometry().IntegrationPointsNumber(this->GetIntegrationMethod());

    rValues.resize(number_of_integration_points);
    for (auto i = SizeType{0}; i < number_of_integration_points; ++i) {
        rValues[i] = mConstitutiveLawVector[i]->GetValue(rVariable, rValues[i]);
    }

    KRATOS_CATCH("")
}

void SmallStrainUPwDiffOrderElement::CalculateOnIntegrationPoints(const Variable<double>& rVariable,
                                                                  std::vector<double>&    rOutput,
                                                                  const ProcessInfo& rCurrentProcessInfo)
{
    KRATOS_TRY

    const auto& r_geom       = GetGeometry();
    const auto&         r_properties = this->GetProperties();
    const auto number_of_integration_points = r_geom.IntegrationPointsNumber(this->GetIntegrationMethod());

    rOutput.resize(number_of_integration_points);

    if (rVariable == VON_MISES_STRESS) {
        for (unsigned int GPoint = 0; GPoint < number_of_integration_points; ++GPoint) {
            rOutput[GPoint] = StressStrainUtilities::CalculateVonMisesStress(mStressVector[GPoint]);
        }
    } else if (rVariable == MEAN_EFFECTIVE_STRESS) {
        for (unsigned int GPoint = 0; GPoint < number_of_integration_points; ++GPoint) {
            rOutput[GPoint] = StressStrainUtilities::CalculateMeanStress(mStressVector[GPoint]);
        }
    } else if (rVariable == MEAN_STRESS) {
        std::vector<Vector> StressVector;
        CalculateOnIntegrationPoints(TOTAL_STRESS_VECTOR, StressVector, rCurrentProcessInfo);

        for (unsigned int GPoint = 0; GPoint < number_of_integration_points; ++GPoint) {
            rOutput[GPoint] = StressStrainUtilities::CalculateMeanStress(StressVector[GPoint]);
        }
    } else if (rVariable == ENGINEERING_VON_MISES_STRAIN) {
        std::vector<Vector> StrainVector;
        CalculateOnIntegrationPoints(ENGINEERING_STRAIN_VECTOR, StrainVector, rCurrentProcessInfo);

        for (unsigned int GPoint = 0; GPoint < number_of_integration_points; ++GPoint) {
            rOutput[GPoint] = StressStrainUtilities::CalculateVonMisesStrain(StrainVector[GPoint]);
        }
    } else if (rVariable == ENGINEERING_VOLUMETRIC_STRAIN) {
        std::vector<Vector> StrainVector;
        CalculateOnIntegrationPoints(ENGINEERING_STRAIN_VECTOR, StrainVector, rCurrentProcessInfo);

        for (unsigned int GPoint = 0; GPoint < number_of_integration_points; ++GPoint) {
            rOutput[GPoint] = StressStrainUtilities::CalculateTrace(StrainVector[GPoint]);
        }
    } else if (rVariable == GREEN_LAGRANGE_VON_MISES_STRAIN) {
        std::vector<Vector> StrainVector;
        CalculateOnIntegrationPoints(GREEN_LAGRANGE_STRAIN_VECTOR, StrainVector, rCurrentProcessInfo);

        for (unsigned int GPoint = 0; GPoint < number_of_integration_points; ++GPoint) {
            rOutput[GPoint] = StressStrainUtilities::CalculateVonMisesStrain(StrainVector[GPoint]);
        }
    } else if (rVariable == GREEN_LAGRANGE_VOLUMETRIC_STRAIN) {
        std::vector<Vector> StrainVector;
        CalculateOnIntegrationPoints(GREEN_LAGRANGE_STRAIN_VECTOR, StrainVector, rCurrentProcessInfo);

        for (unsigned int GPoint = 0; GPoint < number_of_integration_points; ++GPoint) {
            rOutput[GPoint] = StressStrainUtilities::CalculateTrace(StrainVector[GPoint]);
        }
    } else if (rVariable == DEGREE_OF_SATURATION || rVariable == EFFECTIVE_SATURATION ||
               rVariable == BISHOP_COEFFICIENT || rVariable == DERIVATIVE_OF_SATURATION ||
               rVariable == RELATIVE_PERMEABILITY) {
        ElementVariables Variables;
        this->InitializeElementVariables(Variables, rCurrentProcessInfo);

        RetentionLaw::Parameters RetentionParameters(GetProperties());

        for (unsigned int GPoint = 0; GPoint < number_of_integration_points; ++GPoint) {
            // Compute Np, GradNpT, B and StrainVector
            this->CalculateKinematics(Variables, GPoint);

            RetentionParameters.SetFluidPressure(GeoTransportEquationUtilities::CalculateFluidPressure(
                Variables.Np, Variables.PressureVector));

            rOutput[GPoint] = mRetentionLawVector[GPoint]->CalculateValue(
                RetentionParameters, rVariable, rOutput[GPoint]);
        }
    } else if (rVariable == HYDRAULIC_HEAD) {
        constexpr auto        numerical_limit = std::numeric_limits<double>::epsilon();
        const PropertiesType& r_prop          = this->GetProperties();

        // Defining the shape functions, the Jacobian and the shape functions local gradients Containers
        const Matrix&  n_container = r_geom.ShapeFunctionsValues(this->GetIntegrationMethod());
        const SizeType num_u_nodes = r_geom.PointsNumber();

        // Defining necessary variables
        Vector nodal_hydraulic_head = ZeroVector(num_u_nodes);
        for (unsigned int node = 0; node < num_u_nodes; ++node) {
            Vector NodeVolumeAcceleration(3);
            noalias(NodeVolumeAcceleration) = r_geom[node].FastGetSolutionStepValue(VOLUME_ACCELERATION, 0);
            const double g = norm_2(NodeVolumeAcceleration);
            if (g > numerical_limit) {
                const auto fluid_weight = g * r_prop[DENSITY_WATER];

                Vector node_coordinates(3);
                noalias(node_coordinates) = r_geom[node].Coordinates();
                Vector node_volume_acceleration_unit_vector(3);
                noalias(node_volume_acceleration_unit_vector) = NodeVolumeAcceleration / g;

                const auto water_pressure = r_geom[node].FastGetSolutionStepValue(WATER_PRESSURE);
                nodal_hydraulic_head[node] =
                    -inner_prod(node_coordinates, node_volume_acceleration_unit_vector) -
                    PORE_PRESSURE_SIGN_FACTOR * water_pressure / fluid_weight;
            } else {
                nodal_hydraulic_head[node] = 0.0;
            }
        }

        for (unsigned int integration_point = 0; integration_point < number_of_integration_points;
             ++integration_point) {
            const auto& shape_function_values = row(n_container, integration_point);
            rOutput[integration_point] =
                std::inner_product(shape_function_values.begin(), shape_function_values.end(),
                                   nodal_hydraulic_head.begin(), 0.0);
        }
<<<<<<< HEAD
    } else if (rVariable == CONFINED_STIFFNESS || rVariable == SHEAR_STIFFNESS) {
        KRATOS_ERROR_IF(r_geom.WorkingSpaceDimension() != 2 && r_geom.WorkingSpaceDimension() != 3)
            << rVariable.Name() << " can not be retrieved for dim "
            << r_geom.WorkingSpaceDimension() << " in element: " << this->Id() << std::endl;
        size_t variable_index = 0;
        if (rVariable == CONFINED_STIFFNESS) {
            variable_index = r_geom.WorkingSpaceDimension() == 2 ? INDEX_2D_PLANE_STRAIN_XX : INDEX_3D_XX;
        } else {
            // rVariable == SHEAR_STIFFNESS
            variable_index = r_geom.WorkingSpaceDimension() == 2 ? INDEX_2D_PLANE_STRAIN_XY : INDEX_3D_XZ;
        }

        ElementVariables Variables;
        this->InitializeElementVariables(Variables, rCurrentProcessInfo);

        const auto b_matrices = CalculateBMatrices(Variables.DNu_DXContainer, Variables.NuContainer);
        const auto deformation_gradients = CalculateDeformationGradients();
        auto       strain_vectors        = StressStrainUtilities::CalculateStrains(
            deformation_gradients, b_matrices, Variables.DisplacementVector,
            Variables.UseHenckyStrain, this->GetStressStatePolicy().GetVoigtSize());

        ConstitutiveLaw::Parameters ConstitutiveParameters(r_geom, r_properties, rCurrentProcessInfo);
        ConstitutiveParameters.Set(ConstitutiveLaw::USE_ELEMENT_PROVIDED_STRAIN);
        ConstitutiveParameters.Set(ConstitutiveLaw::COMPUTE_CONSTITUTIVE_TENSOR);

        std::vector<Matrix> constitutive_matrices;
        this->CalculateAnyOfMaterialResponse(deformation_gradients, ConstitutiveParameters,
                                             Variables.NuContainer, Variables.DNu_DXContainer,
                                             strain_vectors, mStressVector, constitutive_matrices);

        std::transform(constitutive_matrices.begin(), constitutive_matrices.end(), rOutput.begin(),
                       [variable_index](const Matrix& constitutive_matrix) {
            return constitutive_matrix(variable_index, variable_index);
        });
    } else if (r_properties.Has(rVariable)) {
        // Map initial material property to gauss points, as required for the output
        std::fill_n(rOutput.begin(), number_of_integration_points, r_properties.GetValue(rVariable));
    }

    else {
=======
    } else if (rVariable == GEO_SHEAR_CAPACITY) {
        OutputUtilities::CalculateShearCapacityValues(mStressVector, rOutput.begin(), GetProperties());
    } else {
>>>>>>> 0da5ca9e
        for (unsigned int integration_point = 0; integration_point < number_of_integration_points;
             ++integration_point) {
            rOutput[integration_point] = mConstitutiveLawVector[integration_point]->GetValue(
                rVariable, rOutput[integration_point]);
        }
    }

    KRATOS_CATCH("")
}

void SmallStrainUPwDiffOrderElement::CalculateOnIntegrationPoints(const Variable<array_1d<double, 3>>& rVariable,
                                                                  std::vector<array_1d<double, 3>>& rOutput,
                                                                  const ProcessInfo& rCurrentProcessInfo)
{
    KRATOS_TRY

    const auto& r_geometry = GetGeometry();
    const auto number_of_integration_points = r_geometry.IntegrationPointsNumber(GetIntegrationMethod());
    rOutput.resize(number_of_integration_points);

    if (rVariable == FLUID_FLUX_VECTOR) {
        ElementVariables Variables;
        this->InitializeElementVariables(Variables, rCurrentProcessInfo);

        const auto b_matrices = CalculateBMatrices(Variables.DNu_DXContainer, Variables.NuContainer);
        const auto deformation_gradients = CalculateDeformationGradients();
        const auto strain_vectors        = StressStrainUtilities::CalculateStrains(
            deformation_gradients, b_matrices, Variables.DisplacementVector,
            Variables.UseHenckyStrain, GetStressStatePolicy().GetVoigtSize());
        auto relative_permeability_values =
            CalculateRelativePermeabilityValues(GeoTransportEquationUtilities::CalculateFluidPressures(
                Variables.NpContainer, Variables.PressureVector));
        const auto permeability_update_factors =
            GeoTransportEquationUtilities::CalculatePermeabilityUpdateFactors(strain_vectors, GetProperties());
        std::transform(relative_permeability_values.cbegin(), relative_permeability_values.cend(),
                       permeability_update_factors.cbegin(), relative_permeability_values.begin(),
                       std::multiplies<>{});

        // Loop over integration points
        const SizeType dimension = r_geometry.WorkingSpaceDimension();
        for (unsigned int g_point = 0; g_point < mConstitutiveLawVector.size(); ++g_point) {
            // compute element kinematics (Np, gradNpT, |J|, B, strains)
            this->CalculateKinematics(Variables, g_point);
            Variables.B = b_matrices[g_point];

            Vector   body_acceleration = ZeroVector(dimension);
            SizeType Index             = 0;
            for (SizeType i = 0; i < r_geometry.PointsNumber(); ++i) {
                for (unsigned int idim = 0; idim < dimension; ++idim) {
                    body_acceleration[idim] += Variables.Nu[i] * Variables.BodyAcceleration[Index];
                    ++Index;
                }
            }

            const auto relative_permeability = relative_permeability_values[g_point];

            Vector grad_pressure_term(dimension);
            noalias(grad_pressure_term) = prod(trans(Variables.DNp_DX), Variables.PressureVector);
            noalias(grad_pressure_term) +=
                PORE_PRESSURE_SIGN_FACTOR * GetProperties()[DENSITY_WATER] * body_acceleration;

            // Compute fluid flux vector q [L/T]
            rOutput[g_point].clear();
            const auto fluid_flux = PORE_PRESSURE_SIGN_FACTOR * Variables.DynamicViscosityInverse *
                                    relative_permeability *
                                    prod(Variables.IntrinsicPermeability, grad_pressure_term);
            std::copy_n(fluid_flux.begin(), dimension, rOutput[g_point].begin());
        }
    }

    KRATOS_CATCH("")
}

void SmallStrainUPwDiffOrderElement::CalculateOnIntegrationPoints(const Variable<Vector>& rVariable,
                                                                  std::vector<Vector>&    rOutput,
                                                                  const ProcessInfo& rCurrentProcessInfo)
{
    KRATOS_TRY

    const GeometryType& r_geom = GetGeometry();

    rOutput.resize(r_geom.IntegrationPointsNumber(this->GetIntegrationMethod()));

    if (rVariable == CAUCHY_STRESS_VECTOR) {
        for (unsigned int GPoint = 0; GPoint < mConstitutiveLawVector.size(); ++GPoint) {
            if (rOutput[GPoint].size() != mStressVector[GPoint].size())
                rOutput[GPoint].resize(mStressVector[GPoint].size(), false);

            rOutput[GPoint] = mStressVector[GPoint];
        }
    } else if (rVariable == TOTAL_STRESS_VECTOR) {
        ElementVariables Variables;
        this->InitializeElementVariables(Variables, rCurrentProcessInfo);

        ConstitutiveLaw::Parameters ConstitutiveParameters(r_geom, GetProperties(), rCurrentProcessInfo);
        ConstitutiveParameters.Set(ConstitutiveLaw::COMPUTE_CONSTITUTIVE_TENSOR);
        ConstitutiveParameters.Set(ConstitutiveLaw::USE_ELEMENT_PROVIDED_STRAIN);

        const auto b_matrices = CalculateBMatrices(Variables.DNu_DXContainer, Variables.NuContainer);
        const auto deformation_gradients = CalculateDeformationGradients();
        auto       strain_vectors        = StressStrainUtilities::CalculateStrains(
            deformation_gradients, b_matrices, Variables.DisplacementVector,
            Variables.UseHenckyStrain, GetStressStatePolicy().GetVoigtSize());
        std::vector<Matrix> constitutive_matrices;
        this->CalculateAnyOfMaterialResponse(deformation_gradients, ConstitutiveParameters,
                                             Variables.NuContainer, Variables.DNu_DXContainer,
                                             strain_vectors, mStressVector, constitutive_matrices);
        const auto biot_coefficients = GeoTransportEquationUtilities::CalculateBiotCoefficients(
            constitutive_matrices, this->GetProperties());
        const auto fluid_pressures = GeoTransportEquationUtilities::CalculateFluidPressures(
            Variables.NpContainer, Variables.PressureVector);
        const auto bishop_coefficients = this->CalculateBishopCoefficients(fluid_pressures);

        for (unsigned int GPoint = 0; GPoint < mConstitutiveLawVector.size(); ++GPoint) {
            rOutput[GPoint] =
                mStressVector[GPoint] + PORE_PRESSURE_SIGN_FACTOR * biot_coefficients[GPoint] *
                                            bishop_coefficients[GPoint] * fluid_pressures[GPoint] *
                                            GetStressStatePolicy().GetVoigtVector();
        }
    } else if (rVariable == ENGINEERING_STRAIN_VECTOR) {
        ElementVariables Variables;
        this->InitializeElementVariables(Variables, rCurrentProcessInfo);

        for (unsigned int GPoint = 0; GPoint < mConstitutiveLawVector.size(); ++GPoint) {
            noalias(Variables.Nu) = row(Variables.NuContainer, GPoint);

            Matrix J0;
            Matrix InvJ0;
            this->CalculateDerivativesOnInitialConfiguration(
                Variables.detJInitialConfiguration, J0, InvJ0, Variables.DNu_DXInitialConfiguration, GPoint);

            // Calculating operator B
            Variables.B = this->CalculateBMatrix(Variables.DNu_DXInitialConfiguration, Variables.Nu);

            // Compute infinitesimal strain
            Variables.StrainVector =
                StressStrainUtilities::CalculateCauchyStrain(Variables.B, Variables.DisplacementVector);

            if (rOutput[GPoint].size() != Variables.StrainVector.size())
                rOutput[GPoint].resize(Variables.StrainVector.size(), false);

            rOutput[GPoint] = Variables.StrainVector;
        }
    } else if (rVariable == GREEN_LAGRANGE_STRAIN_VECTOR) {
        ElementVariables Variables;
        this->InitializeElementVariables(Variables, rCurrentProcessInfo);

        const auto b_matrices = CalculateBMatrices(Variables.DNu_DXContainer, Variables.NuContainer);
        const auto deformation_gradients = CalculateDeformationGradients();
        rOutput                          = StressStrainUtilities::CalculateStrains(
            deformation_gradients, b_matrices, Variables.DisplacementVector,
            Variables.UseHenckyStrain, GetStressStatePolicy().GetVoigtSize());
    } else {
        for (unsigned int i = 0; i < mConstitutiveLawVector.size(); ++i)
            rOutput[i] = mConstitutiveLawVector[i]->GetValue(rVariable, rOutput[i]);
    }

    KRATOS_CATCH("")
}

void SmallStrainUPwDiffOrderElement::CalculateOnIntegrationPoints(const Variable<Matrix>& rVariable,
                                                                  std::vector<Matrix>&    rOutput,
                                                                  const ProcessInfo& rCurrentProcessInfo)
{
    KRATOS_TRY

    rOutput.resize(GetGeometry().IntegrationPointsNumber(this->GetIntegrationMethod()));

    if (rVariable == CAUCHY_STRESS_TENSOR) {
        std::vector<Vector> StressVector;
        this->CalculateOnIntegrationPoints(CAUCHY_STRESS_VECTOR, StressVector, rCurrentProcessInfo);

        for (unsigned int GPoint = 0; GPoint < mConstitutiveLawVector.size(); ++GPoint) {
            rOutput[GPoint] = MathUtils<double>::StressVectorToTensor(StressVector[GPoint]);
        }
    } else if (rVariable == TOTAL_STRESS_TENSOR) {
        std::vector<Vector> StressVector;
        this->CalculateOnIntegrationPoints(TOTAL_STRESS_VECTOR, StressVector, rCurrentProcessInfo);

        for (unsigned int GPoint = 0; GPoint < mConstitutiveLawVector.size(); ++GPoint) {
            rOutput[GPoint] = MathUtils<double>::StressVectorToTensor(StressVector[GPoint]);
        }
    } else if (rVariable == ENGINEERING_STRAIN_TENSOR) {
        std::vector<Vector> StrainVector;
        CalculateOnIntegrationPoints(ENGINEERING_STRAIN_VECTOR, StrainVector, rCurrentProcessInfo);

        for (unsigned int GPoint = 0; GPoint < mConstitutiveLawVector.size(); ++GPoint) {
            rOutput[GPoint] = MathUtils<double>::StrainVectorToTensor(StrainVector[GPoint]);
        }
    } else if (rVariable == GREEN_LAGRANGE_STRAIN_TENSOR) {
        std::vector<Vector> StrainVector;
        CalculateOnIntegrationPoints(GREEN_LAGRANGE_STRAIN_VECTOR, StrainVector, rCurrentProcessInfo);

        for (unsigned int GPoint = 0; GPoint < mConstitutiveLawVector.size(); ++GPoint) {
            rOutput[GPoint] = MathUtils<double>::StrainVectorToTensor(StrainVector[GPoint]);
        }
    } else {
        for (unsigned int i = 0; i < mConstitutiveLawVector.size(); ++i) {
            rOutput[i] = mConstitutiveLawVector[i]->GetValue(rVariable, rOutput[i]);
        }
    }

    KRATOS_CATCH("")
}

void SmallStrainUPwDiffOrderElement::CalculateAll(MatrixType&        rLeftHandSideMatrix,
                                                  VectorType&        rRightHandSideVector,
                                                  const ProcessInfo& rCurrentProcessInfo,
                                                  bool               CalculateStiffnessMatrixFlag,
                                                  bool               CalculateResidualVectorFlag)
{
    KRATOS_TRY

    const PropertiesType&                           r_prop = this->GetProperties();
    const GeometryType&                             r_geom = GetGeometry();
    const GeometryType::IntegrationPointsArrayType& r_integration_points =
        r_geom.IntegrationPoints(this->GetIntegrationMethod());

    ConstitutiveLaw::Parameters ConstitutiveParameters(r_geom, r_prop, rCurrentProcessInfo);

    // Stiffness matrix is needed to calculate Biot coefficient
    ConstitutiveParameters.Set(ConstitutiveLaw::COMPUTE_CONSTITUTIVE_TENSOR);
    if (CalculateResidualVectorFlag) ConstitutiveParameters.Set(ConstitutiveLaw::COMPUTE_STRESS);
    ConstitutiveParameters.Set(ConstitutiveLaw::USE_ELEMENT_PROVIDED_STRAIN);

    ElementVariables Variables;
    this->InitializeElementVariables(Variables, rCurrentProcessInfo);

    const auto b_matrices = CalculateBMatrices(Variables.DNu_DXContainer, Variables.NuContainer);
    const auto integration_coefficients =
        this->CalculateIntegrationCoefficients(r_integration_points, Variables.detJuContainer);

    const auto det_Js_initial_configuration = GeoEquationOfMotionUtilities::CalculateDetJsInitialConfiguration(
        r_geom, this->GetIntegrationMethod());

    const auto integration_coefficients_on_initial_configuration =
        this->CalculateIntegrationCoefficients(r_integration_points, det_Js_initial_configuration);

    const auto deformation_gradients = CalculateDeformationGradients();
    auto       strain_vectors        = StressStrainUtilities::CalculateStrains(
        deformation_gradients, b_matrices, Variables.DisplacementVector, Variables.UseHenckyStrain,
        GetStressStatePolicy().GetVoigtSize());
    std::vector<Matrix> constitutive_matrices;
    this->CalculateAnyOfMaterialResponse(deformation_gradients, ConstitutiveParameters,
                                         Variables.NuContainer, Variables.DNu_DXContainer,
                                         strain_vectors, mStressVector, constitutive_matrices);
    const auto biot_coefficients = GeoTransportEquationUtilities::CalculateBiotCoefficients(
        constitutive_matrices, this->GetProperties());
    const auto fluid_pressures = GeoTransportEquationUtilities::CalculateFluidPressures(
        Variables.NpContainer, Variables.PressureVector);
    const auto degrees_of_saturation     = CalculateDegreesOfSaturation(fluid_pressures);
    const auto derivatives_of_saturation = CalculateDerivativesOfSaturation(fluid_pressures);
    const auto biot_moduli_inverse = GeoTransportEquationUtilities::CalculateInverseBiotModuli(
        biot_coefficients, degrees_of_saturation, derivatives_of_saturation, r_prop);
    auto       relative_permeability_values = CalculateRelativePermeabilityValues(fluid_pressures);
    const auto permeability_update_factors  = GetOptionalPermeabilityUpdateFactors(strain_vectors);
    std::transform(permeability_update_factors.cbegin(), permeability_update_factors.cend(),
                   relative_permeability_values.cbegin(), relative_permeability_values.begin(),
                   std::multiplies<>{});

    const auto bishop_coefficients = CalculateBishopCoefficients(fluid_pressures);

    for (unsigned int GPoint = 0; GPoint < r_integration_points.size(); ++GPoint) {
        this->CalculateKinematics(Variables, GPoint);
        Variables.B                  = b_matrices[GPoint];
        Variables.F                  = deformation_gradients[GPoint];
        Variables.StrainVector       = strain_vectors[GPoint];
        Variables.ConstitutiveMatrix = constitutive_matrices[GPoint];

        Variables.RelativePermeability = relative_permeability_values[GPoint];
        Variables.BishopCoefficient    = bishop_coefficients[GPoint];

        Variables.BiotCoefficient        = biot_coefficients[GPoint];
        Variables.BiotModulusInverse     = biot_moduli_inverse[GPoint];
        Variables.DegreeOfSaturation     = degrees_of_saturation[GPoint];
        Variables.IntegrationCoefficient = integration_coefficients[GPoint];

        Variables.IntegrationCoefficientInitialConfiguration =
            integration_coefficients_on_initial_configuration[GPoint];

        // Contributions to the left hand side
        if (CalculateStiffnessMatrixFlag) this->CalculateAndAddLHS(rLeftHandSideMatrix, Variables);

        // Contributions to the right hand side
        if (CalculateResidualVectorFlag)
            this->CalculateAndAddRHS(rRightHandSideVector, Variables, GPoint);
    }

    KRATOS_CATCH("")
}

std::vector<double> SmallStrainUPwDiffOrderElement::GetOptionalPermeabilityUpdateFactors(const std::vector<Vector>& rStrainVectors) const
{
    return GeoTransportEquationUtilities::CalculatePermeabilityUpdateFactors(rStrainVectors, GetProperties());
}

std::vector<double> SmallStrainUPwDiffOrderElement::CalculateDerivativesOfSaturation(const std::vector<double>& rFluidPressures)
{
    KRATOS_ERROR_IF(rFluidPressures.size() != mRetentionLawVector.size());
    std::vector<double> result;
    result.reserve(rFluidPressures.size());

    auto retention_law_params = RetentionLaw::Parameters{this->GetProperties()};
    std::transform(rFluidPressures.begin(), rFluidPressures.end(), mRetentionLawVector.begin(),
                   std::back_inserter(result),
                   [&retention_law_params](auto fluid_pressure, const auto& pRetentionLaw) {
        retention_law_params.SetFluidPressure(fluid_pressure);
        return pRetentionLaw->CalculateDerivativeOfSaturation(retention_law_params);
    });

    return result;
}

std::vector<double> SmallStrainUPwDiffOrderElement::CalculateDegreesOfSaturation(const std::vector<double>& rFluidPressures)
{
    KRATOS_ERROR_IF(rFluidPressures.size() != mRetentionLawVector.size());
    std::vector<double> result;
    result.reserve(rFluidPressures.size());

    auto retention_law_params = RetentionLaw::Parameters{this->GetProperties()};
    std::transform(rFluidPressures.begin(), rFluidPressures.end(), mRetentionLawVector.begin(),
                   std::back_inserter(result),
                   [&retention_law_params](auto fluid_pressure, const auto& pRetentionLaw) {
        retention_law_params.SetFluidPressure(fluid_pressure);
        return pRetentionLaw->CalculateSaturation(retention_law_params);
    });

    return result;
}

void SmallStrainUPwDiffOrderElement::CalculateMaterialStiffnessMatrix(MatrixType& rStiffnessMatrix,
                                                                      const ProcessInfo& rCurrentProcessInfo)
{
    KRATOS_TRY

    const GeometryType& r_geom = GetGeometry();

    // Definition of variables
    ElementVariables Variables;
    this->InitializeElementVariables(Variables, rCurrentProcessInfo);

    // Create constitutive law parameters:
    ConstitutiveLaw::Parameters ConstitutiveParameters(r_geom, GetProperties(), rCurrentProcessInfo);
    ConstitutiveParameters.GetOptions().Set(ConstitutiveLaw::USE_ELEMENT_PROVIDED_STRAIN);
    ConstitutiveParameters.GetOptions().Set(ConstitutiveLaw::COMPUTE_CONSTITUTIVE_TENSOR);

    // Loop over integration points
    const GeometryType::IntegrationPointsArrayType& r_integration_points =
        r_geom.IntegrationPoints(this->GetIntegrationMethod());

    const auto b_matrices = CalculateBMatrices(Variables.DNu_DXContainer, Variables.NuContainer);
    const auto deformation_gradients = CalculateDeformationGradients();
    auto       strain_vectors        = StressStrainUtilities::CalculateStrains(
        deformation_gradients, b_matrices, Variables.DisplacementVector, Variables.UseHenckyStrain,
        this->GetStressStatePolicy().GetVoigtSize());
    std::vector<Matrix> constitutive_matrices;
    this->CalculateAnyOfMaterialResponse(deformation_gradients, ConstitutiveParameters,
                                         Variables.NuContainer, Variables.DNu_DXContainer,
                                         strain_vectors, mStressVector, constitutive_matrices);
    const auto integration_coefficients =
        this->CalculateIntegrationCoefficients(r_integration_points, Variables.detJuContainer);

    const auto stiffness_matrix = GeoEquationOfMotionUtilities::CalculateStiffnessMatrix(
        b_matrices, constitutive_matrices, integration_coefficients);

    GeoElementUtilities::AssembleUUBlockMatrix(rStiffnessMatrix, stiffness_matrix);

    KRATOS_CATCH("")
}

void SmallStrainUPwDiffOrderElement::InitializeElementVariables(ElementVariables& rVariables,
                                                                const ProcessInfo& rCurrentProcessInfo)
{
    KRATOS_TRY

    const GeometryType& r_geom       = GetGeometry();
    const SizeType      num_u_nodes  = r_geom.PointsNumber();
    const SizeType      num_p_nodes  = mpPressureGeometry->PointsNumber();
    const SizeType      num_g_points = r_geom.IntegrationPointsNumber(this->GetIntegrationMethod());
    const SizeType      n_dim        = r_geom.WorkingSpaceDimension();

    // Variables at all integration points
    rVariables.NuContainer.resize(num_g_points, num_u_nodes, false);
    rVariables.NuContainer = r_geom.ShapeFunctionsValues(this->GetIntegrationMethod());

    rVariables.NpContainer.resize(num_g_points, num_p_nodes, false);
    rVariables.NpContainer = mpPressureGeometry->ShapeFunctionsValues(this->GetIntegrationMethod());

    rVariables.Nu.resize(num_u_nodes, false);
    rVariables.Np.resize(num_p_nodes, false);

    rVariables.DNu_DXContainer.resize(num_g_points, false);
    for (SizeType i = 0; i < num_g_points; ++i)
        ((rVariables.DNu_DXContainer)[i]).resize(num_u_nodes, n_dim, false);
    rVariables.DNu_DX.resize(num_u_nodes, n_dim, false);
    rVariables.DNu_DXInitialConfiguration.resize(num_u_nodes, n_dim, false);
    rVariables.detJuContainer.resize(num_g_points, false);

    try {
        r_geom.ShapeFunctionsIntegrationPointsGradients(
            rVariables.DNu_DXContainer, rVariables.detJuContainer, this->GetIntegrationMethod());
    } catch (Kratos::Exception& e) {
        KRATOS_INFO("Original error message") << e.what() << std::endl;
#ifdef KRATOS_COMPILED_IN_WINDOWS
        KRATOS_INFO("Error in calculation of dNu/dx. Most probably the element is "
                    "distorted. Element ID: ")
            << this->Id() << std::endl;
#endif
        KRATOS_ERROR << "In calculation of dNu/dx. Most probably the element "
                        "is distorted. Element ID: "
                     << this->Id() << std::endl;
    }

    (rVariables.DNp_DXContainer).resize(num_g_points, false);
    for (SizeType i = 0; i < num_g_points; ++i)
        ((rVariables.DNp_DXContainer)[i]).resize(num_p_nodes, n_dim, false);
    (rVariables.DNp_DX).resize(num_p_nodes, n_dim, false);
    Vector detJpContainer = ZeroVector(num_g_points);

    try {
        mpPressureGeometry->ShapeFunctionsIntegrationPointsGradients(
            rVariables.DNp_DXContainer, detJpContainer, this->GetIntegrationMethod());
    } catch (Kratos::Exception& e) {
        KRATOS_INFO("Original error message") << e.what() << std::endl;
#ifdef KRATOS_COMPILED_IN_WINDOWS
        KRATOS_INFO("Error in calculation of dNp/dx. Most probably the element is "
                    "distorted. Element ID: ")
            << this->Id() << std::endl;
#endif
        KRATOS_ERROR << "In calculation of dNp/dx. Most probably the element "
                        "is distorted. Element ID: "
                     << this->Id() << std::endl;
    }

    // Variables computed at each integration point
    const SizeType VoigtSize = this->GetStressStatePolicy().GetVoigtSize();

    rVariables.B.resize(VoigtSize, num_u_nodes * n_dim, false);
    noalias(rVariables.B) = ZeroMatrix(VoigtSize, num_u_nodes * n_dim);

    rVariables.StrainVector.resize(VoigtSize, false);
    rVariables.ConstitutiveMatrix.resize(VoigtSize, VoigtSize, false);

    rVariables.StressVector.resize(VoigtSize, false);

    // Needed parameters for consistency with the general constitutive law
    rVariables.F.resize(n_dim, n_dim, false);
    noalias(rVariables.F) = identity_matrix<double>(n_dim);

    // Nodal variables
    this->InitializeNodalVariables(rVariables);

    // Properties variables
    this->InitializeProperties(rVariables);

    // ProcessInfo variables
    rVariables.VelocityCoefficient   = rCurrentProcessInfo[VELOCITY_COEFFICIENT];
    rVariables.DtPressureCoefficient = rCurrentProcessInfo[DT_PRESSURE_COEFFICIENT];

    // Retention law
    rVariables.DegreeOfSaturation   = 1.0;
    rVariables.RelativePermeability = 1.0;
    rVariables.BishopCoefficient    = 1.0;

    KRATOS_CATCH("")
}

void SmallStrainUPwDiffOrderElement::InitializeNodalVariables(ElementVariables& rVariables)
{
    KRATOS_TRY

    const GeometryType& r_geom      = GetGeometry();
    const SizeType      n_dim       = r_geom.WorkingSpaceDimension();
    const SizeType      num_u_nodes = r_geom.PointsNumber();
    const SizeType      num_p_nodes = mpPressureGeometry->PointsNumber();

    Vector BodyAccelerationAux = ZeroVector(3);
    rVariables.BodyAcceleration.resize(num_u_nodes * n_dim, false);
    rVariables.DisplacementVector.resize(num_u_nodes * n_dim, false);
    rVariables.VelocityVector.resize(num_u_nodes * n_dim, false);

    for (SizeType i = 0; i < num_u_nodes; ++i) {
        SizeType Local_i    = i * n_dim;
        BodyAccelerationAux = r_geom[i].FastGetSolutionStepValue(VOLUME_ACCELERATION);

        rVariables.BodyAcceleration[Local_i]   = BodyAccelerationAux[0];
        rVariables.DisplacementVector[Local_i] = r_geom[i].FastGetSolutionStepValue(DISPLACEMENT_X);
        rVariables.VelocityVector[Local_i]     = r_geom[i].FastGetSolutionStepValue(VELOCITY_X);

        rVariables.BodyAcceleration[Local_i + 1] = BodyAccelerationAux[1];
        rVariables.DisplacementVector[Local_i + 1] = r_geom[i].FastGetSolutionStepValue(DISPLACEMENT_Y);
        rVariables.VelocityVector[Local_i + 1] = r_geom[i].FastGetSolutionStepValue(VELOCITY_Y);

        if (n_dim > 2) {
            rVariables.BodyAcceleration[Local_i + 2] = BodyAccelerationAux[2];
            rVariables.DisplacementVector[Local_i + 2] = r_geom[i].FastGetSolutionStepValue(DISPLACEMENT_Z);
            rVariables.VelocityVector[Local_i + 2] = r_geom[i].FastGetSolutionStepValue(VELOCITY_Z);
        }
    }

    rVariables.PressureVector.resize(num_p_nodes, false);
    rVariables.PressureDtVector.resize(num_p_nodes, false);
    rVariables.DeltaPressureVector.resize(num_p_nodes, false);
    const auto& r_p_geometry = *mpPressureGeometry;
    for (SizeType i = 0; i < num_p_nodes; ++i) {
        rVariables.PressureVector[i] = r_p_geometry[i].FastGetSolutionStepValue(WATER_PRESSURE);
        rVariables.PressureDtVector[i] = r_p_geometry[i].FastGetSolutionStepValue(DT_WATER_PRESSURE);
        rVariables.DeltaPressureVector[i] = r_p_geometry[i].FastGetSolutionStepValue(WATER_PRESSURE) -
                                            r_p_geometry[i].FastGetSolutionStepValue(WATER_PRESSURE, 1);
    }

    KRATOS_CATCH("")
}

void SmallStrainUPwDiffOrderElement::InitializeProperties(ElementVariables& rVariables)
{
    KRATOS_TRY

    const PropertiesType& r_properties = this->GetProperties();

    rVariables.IgnoreUndrained = r_properties[IGNORE_UNDRAINED];
    rVariables.UseHenckyStrain = r_properties.Has(USE_HENCKY_STRAIN) ? r_properties[USE_HENCKY_STRAIN] : false;

    rVariables.ConsiderGeometricStiffness =
        r_properties.Has(CONSIDER_GEOMETRIC_STIFFNESS) ? r_properties[CONSIDER_GEOMETRIC_STIFFNESS] : false;

    rVariables.DynamicViscosityInverse = 1.0 / r_properties[DYNAMIC_VISCOSITY];
    // Setting the intrinsic permeability matrix
    rVariables.IntrinsicPermeability =
        GeoElementUtilities::FillPermeabilityMatrix(r_properties, GetGeometry().WorkingSpaceDimension());

    KRATOS_CATCH("")
}

void SmallStrainUPwDiffOrderElement::CalculateKinematics(ElementVariables& rVariables, unsigned int GPoint)
{
    KRATOS_TRY

    // Setting the vector of shape functions and the matrix of the shape functions global gradients
    noalias(rVariables.Nu) = row(rVariables.NuContainer, GPoint);
    noalias(rVariables.Np) = row(rVariables.NpContainer, GPoint);

    noalias(rVariables.DNu_DX) = rVariables.DNu_DXContainer[GPoint];
    noalias(rVariables.DNp_DX) = rVariables.DNp_DXContainer[GPoint];

    rVariables.detJ = rVariables.detJuContainer[GPoint];

    Matrix J0;
    Matrix InvJ0;
    this->CalculateDerivativesOnInitialConfiguration(rVariables.detJInitialConfiguration, J0, InvJ0,
                                                     rVariables.DNu_DXInitialConfiguration, GPoint);

    KRATOS_CATCH("")
}

Matrix SmallStrainUPwDiffOrderElement::CalculateBMatrix(const Matrix& rDN_DX, const Vector& rN) const
{
    return this->GetStressStatePolicy().CalculateBMatrix(rDN_DX, rN, this->GetGeometry());
}

std::vector<Matrix> SmallStrainUPwDiffOrderElement::CalculateBMatrices(
    const GeometryType::ShapeFunctionsGradientsType& rDN_DXContainer, const Matrix& rNContainer) const
{
    std::vector<Matrix> result;
    result.reserve(rDN_DXContainer.size());
    for (unsigned int GPoint = 0; GPoint < rDN_DXContainer.size(); ++GPoint) {
        result.push_back(this->CalculateBMatrix(rDN_DXContainer[GPoint], row(rNContainer, GPoint)));
    }

    return result;
}

void SmallStrainUPwDiffOrderElement::CalculateAndAddLHS(MatrixType&             rLeftHandSideMatrix,
                                                        const ElementVariables& rVariables) const
{
    KRATOS_TRY

    this->CalculateAndAddStiffnessMatrix(rLeftHandSideMatrix, rVariables);

    this->CalculateAndAddCouplingMatrix(rLeftHandSideMatrix, rVariables);

    if (!rVariables.IgnoreUndrained) {
        const auto permeability_matrix = GeoTransportEquationUtilities::CalculatePermeabilityMatrix(
            rVariables.DNp_DX, rVariables.DynamicViscosityInverse, rVariables.IntrinsicPermeability,
            rVariables.RelativePermeability, rVariables.IntegrationCoefficient);
        GeoElementUtilities::AssemblePPBlockMatrix(rLeftHandSideMatrix, permeability_matrix);

        this->CalculateAndAddCompressibilityMatrix(rLeftHandSideMatrix, rVariables);
    }

    KRATOS_CATCH("")
}

void SmallStrainUPwDiffOrderElement::CalculateAndAddStiffnessMatrix(MatrixType& rLeftHandSideMatrix,
                                                                    const ElementVariables& rVariables) const
{
    KRATOS_TRY

    const auto stiffness_matrix = GeoEquationOfMotionUtilities::CalculateStiffnessMatrixGPoint(
        rVariables.B, rVariables.ConstitutiveMatrix, rVariables.IntegrationCoefficient);

    GeoElementUtilities::AssembleUUBlockMatrix(rLeftHandSideMatrix, stiffness_matrix);

    KRATOS_CATCH("")
}

void SmallStrainUPwDiffOrderElement::CalculateAndAddCouplingMatrix(MatrixType& rLeftHandSideMatrix,
                                                                   const ElementVariables& rVariables) const
{
    KRATOS_TRY

    const Matrix coupling_matrix_up = GeoTransportEquationUtilities::CalculateCouplingMatrix(
        rVariables.B, GetStressStatePolicy().GetVoigtVector(), rVariables.Np,
        rVariables.BiotCoefficient, rVariables.BishopCoefficient, rVariables.IntegrationCoefficient);
    GeoElementUtilities::AssembleUPBlockMatrix(rLeftHandSideMatrix, coupling_matrix_up);

    if (!rVariables.IgnoreUndrained) {
        const Matrix coupling_matrix_pu = GeoTransportEquationUtilities::CalculateCouplingMatrix(
            rVariables.B, GetStressStatePolicy().GetVoigtVector(), rVariables.Np,
            rVariables.BiotCoefficient, rVariables.DegreeOfSaturation, rVariables.IntegrationCoefficient);
        GeoElementUtilities::AssemblePUBlockMatrix(
            rLeftHandSideMatrix,
            PORE_PRESSURE_SIGN_FACTOR * rVariables.VelocityCoefficient * trans(coupling_matrix_pu));
    }

    KRATOS_CATCH("")
}

void SmallStrainUPwDiffOrderElement::CalculateAndAddCompressibilityMatrix(MatrixType& rLeftHandSideMatrix,
                                                                          const ElementVariables& rVariables) const
{
    KRATOS_TRY

    const auto compressibility_matrix = GeoTransportEquationUtilities::CalculateCompressibilityMatrix(
        rVariables.Np, rVariables.BiotModulusInverse, rVariables.IntegrationCoefficient);

    GeoElementUtilities::AssemblePPBlockMatrix(
        rLeftHandSideMatrix, compressibility_matrix * rVariables.DtPressureCoefficient);

    KRATOS_CATCH("")
}

void SmallStrainUPwDiffOrderElement::CalculateAndAddRHS(VectorType&       rRightHandSideVector,
                                                        ElementVariables& rVariables,
                                                        unsigned int      GPoint)
{
    KRATOS_TRY

    this->CalculateAndAddStiffnessForce(rRightHandSideVector, rVariables, GPoint);

    this->CalculateAndAddMixBodyForce(rRightHandSideVector, rVariables);

    this->CalculateAndAddCouplingTerms(rRightHandSideVector, rVariables);

    if (!rVariables.IgnoreUndrained) {
        this->CalculateAndAddCompressibilityFlow(rRightHandSideVector, rVariables);

        this->CalculateAndAddPermeabilityFlow(rRightHandSideVector, rVariables);

        this->CalculateAndAddFluidBodyFlow(rRightHandSideVector, rVariables);
    }

    KRATOS_CATCH("")
}

void SmallStrainUPwDiffOrderElement::CalculateAndAddStiffnessForce(VectorType& rRightHandSideVector,
                                                                   const ElementVariables& rVariables,
                                                                   unsigned int GPoint)
{
    KRATOS_TRY

    Vector stiffness_force =
        -1.0 * prod(trans(rVariables.B), mStressVector[GPoint]) * rVariables.IntegrationCoefficient;
    GeoElementUtilities::AssembleUBlockVector(rRightHandSideVector, stiffness_force);

    KRATOS_CATCH("")
}

void SmallStrainUPwDiffOrderElement::CalculateAndAddMixBodyForce(VectorType& rRightHandSideVector,
                                                                 ElementVariables& rVariables)
{
    KRATOS_TRY

    const GeometryType& rGeom     = GetGeometry();
    const SizeType      Dim       = rGeom.WorkingSpaceDimension();
    const SizeType      NumUNodes = rGeom.PointsNumber();

    const auto soil_density = GeoTransportEquationUtilities::CalculateSoilDensity(
        rVariables.DegreeOfSaturation, this->GetProperties());

    Vector   body_acceleration = ZeroVector(Dim);
    SizeType Index             = 0;
    for (SizeType i = 0; i < NumUNodes; ++i) {
        for (SizeType idim = 0; idim < Dim; ++idim) {
            body_acceleration[idim] += rVariables.Nu[i] * rVariables.BodyAcceleration[Index];
            ++Index;
        }
    }

    for (SizeType i = 0; i < NumUNodes; ++i) {
        Index = i * Dim;
        for (SizeType idim = 0; idim < Dim; ++idim) {
            rRightHandSideVector[Index + idim] += rVariables.Nu[i] * soil_density * body_acceleration[idim] *
                                                  rVariables.IntegrationCoefficientInitialConfiguration;
        }
    }

    KRATOS_CATCH("")
}

void SmallStrainUPwDiffOrderElement::CalculateAndAddCouplingTerms(VectorType& rRightHandSideVector,
                                                                  const ElementVariables& rVariables) const
{
    KRATOS_TRY

    const Matrix u_coupling_matrix =
        (-1.0) * GeoTransportEquationUtilities::CalculateCouplingMatrix(
                     rVariables.B, GetStressStatePolicy().GetVoigtVector(), rVariables.Np,
                     rVariables.BiotCoefficient, rVariables.BishopCoefficient, rVariables.IntegrationCoefficient);
    const Vector coupling_force = prod(u_coupling_matrix, rVariables.PressureVector);
    GeoElementUtilities::AssembleUBlockVector(rRightHandSideVector, coupling_force);

    if (!rVariables.IgnoreUndrained) {
        const Matrix p_coupling_matrix =
            (-1.0) * GeoTransportEquationUtilities::CalculateCouplingMatrix(
                         rVariables.B, GetStressStatePolicy().GetVoigtVector(), rVariables.Np,
                         rVariables.BiotCoefficient, rVariables.DegreeOfSaturation,
                         rVariables.IntegrationCoefficient);
        const Vector coupling_flow =
            PORE_PRESSURE_SIGN_FACTOR * prod(trans(p_coupling_matrix), rVariables.VelocityVector);
        GeoElementUtilities::AssemblePBlockVector(rRightHandSideVector, coupling_flow);
    }

    KRATOS_CATCH("")
}

void SmallStrainUPwDiffOrderElement::CalculateAndAddCompressibilityFlow(VectorType& rRightHandSideVector,
                                                                        const ElementVariables& rVariables) const
{
    KRATOS_TRY

    Matrix compressibility_matrix = GeoTransportEquationUtilities::CalculateCompressibilityMatrix(
        rVariables.Np, rVariables.BiotModulusInverse, rVariables.IntegrationCoefficient);
    Vector compressibility_flow = -prod(compressibility_matrix, rVariables.PressureDtVector);
    GeoElementUtilities::AssemblePBlockVector(rRightHandSideVector, compressibility_flow);

    KRATOS_CATCH("")
}

std::vector<double> SmallStrainUPwDiffOrderElement::CalculateRelativePermeabilityValues(const std::vector<double>& rFluidPressures) const
{
    KRATOS_ERROR_IF_NOT(rFluidPressures.size() == mRetentionLawVector.size());

    auto retention_law_params = RetentionLaw::Parameters{this->GetProperties()};

    auto result = std::vector<double>{};
    result.reserve(mRetentionLawVector.size());
    std::transform(mRetentionLawVector.begin(), mRetentionLawVector.end(), rFluidPressures.begin(),
                   std::back_inserter(result),
                   [&retention_law_params](const auto& pRetentionLaw, auto FluidPressure) {
        retention_law_params.SetFluidPressure(FluidPressure);
        return pRetentionLaw->CalculateRelativePermeability(retention_law_params);
    });
    return result;
}

std::vector<double> SmallStrainUPwDiffOrderElement::CalculateBishopCoefficients(const std::vector<double>& rFluidPressures) const
{
    KRATOS_ERROR_IF_NOT(rFluidPressures.size() == mRetentionLawVector.size());

    auto retention_law_params = RetentionLaw::Parameters{this->GetProperties()};

    auto result = std::vector<double>{};
    result.reserve(mRetentionLawVector.size());
    std::transform(mRetentionLawVector.begin(), mRetentionLawVector.end(), rFluidPressures.begin(),
                   std::back_inserter(result),
                   [&retention_law_params](const auto& pRetentionLaw, auto FluidPressure) {
        retention_law_params.SetFluidPressure(FluidPressure);
        return pRetentionLaw->CalculateBishopCoefficient(retention_law_params);
    });
    return result;
}

void SmallStrainUPwDiffOrderElement::CalculateAndAddPermeabilityFlow(VectorType& rRightHandSideVector,
                                                                     const ElementVariables& rVariables) const
{
    KRATOS_TRY

    const Matrix permeability_matrix =
        -PORE_PRESSURE_SIGN_FACTOR * rVariables.DynamicViscosityInverse * rVariables.RelativePermeability *
        prod(rVariables.DNp_DX, Matrix(prod(rVariables.IntrinsicPermeability, trans(rVariables.DNp_DX)))) *
        rVariables.IntegrationCoefficient;
    const Vector permeability_flow = -prod(permeability_matrix, rVariables.PressureVector);
    GeoElementUtilities::AssemblePBlockVector(rRightHandSideVector, permeability_flow);

    KRATOS_CATCH("")
}

void SmallStrainUPwDiffOrderElement::CalculateAndAddFluidBodyFlow(VectorType& rRightHandSideVector,
                                                                  const ElementVariables& rVariables)
{
    KRATOS_TRY

    const Matrix grad_Np_T_perm = rVariables.DynamicViscosityInverse * rVariables.BishopCoefficient *
                                  GetProperties()[DENSITY_WATER] * rVariables.RelativePermeability *
                                  prod(rVariables.DNp_DX, rVariables.IntrinsicPermeability) *
                                  rVariables.IntegrationCoefficient;

    const GeometryType& r_geom      = GetGeometry();
    const SizeType      dimension   = r_geom.WorkingSpaceDimension();
    const SizeType      num_U_nodes = r_geom.PointsNumber();

    Vector body_acceleration = ZeroVector(dimension);

    SizeType index = 0;
    for (SizeType i = 0; i < num_U_nodes; ++i) {
        for (SizeType idim = 0; idim < dimension; ++idim) {
            body_acceleration[idim] += rVariables.Nu[i] * rVariables.BodyAcceleration[index];
            index++;
        }
    }

    const Vector fluid_body_flow = prod(grad_Np_T_perm, body_acceleration);
    GeoElementUtilities::AssemblePBlockVector(rRightHandSideVector, fluid_body_flow);

    KRATOS_CATCH("")
}

Vector SmallStrainUPwDiffOrderElement::CalculateGreenLagrangeStrain(const Matrix& rDeformationGradient) const
{
    return this->GetStressStatePolicy().CalculateGreenLagrangeStrain(rDeformationGradient);
}

Matrix SmallStrainUPwDiffOrderElement::CalculateDeformationGradient(unsigned int GPoint) const
{
    KRATOS_TRY

    // Calculation of derivative of shape function with respect to reference
    // configuration derivative of shape function (displacement)
    Matrix J0;
    Matrix InvJ0;
    Matrix DNu_DX0;
    double detJ0;
    this->CalculateDerivativesOnInitialConfiguration(detJ0, J0, InvJ0, DNu_DX0, GPoint);

    // Calculating current Jacobian in order to find deformation gradient
    Matrix J;
    Matrix InvJ;
    double detJ;
    this->CalculateJacobianOnCurrentConfiguration(detJ, J, InvJ, GPoint);

    KRATOS_ERROR_IF(detJ < 0.0)
        << "ERROR:: Element " << this->Id() << " is inverted. DetJ: " << detJ << std::endl
        << "This usually indicates that the deformations are too large for the mesh size." << std::endl;

    return prod(J, InvJ0);

    KRATOS_CATCH("")
}

std::vector<Matrix> SmallStrainUPwDiffOrderElement::CalculateDeformationGradients() const
{
    const auto number_of_integration_points =
        this->GetGeometry().IntegrationPointsNumber(this->GetIntegrationMethod());
    std::vector<Matrix> result;
    result.reserve(number_of_integration_points);
    for (unsigned int integration_point = 0; integration_point < number_of_integration_points; ++integration_point) {
        result.push_back(CalculateDeformationGradient(integration_point));
    }

    return result;
}

SizeType SmallStrainUPwDiffOrderElement::GetNumberOfDOF() const
{
    return GetGeometry().PointsNumber() * GetGeometry().WorkingSpaceDimension() +
           mpPressureGeometry->PointsNumber();
}

Element::DofsVectorType SmallStrainUPwDiffOrderElement::GetDofs() const
{
    return Geo::DofUtilities::ExtractUPwDofsFromNodes(GetGeometry(), *mpPressureGeometry,
                                                      GetGeometry().WorkingSpaceDimension());
}

void SmallStrainUPwDiffOrderElement::SetUpPressureGeometryPointer()
{
    const auto& r_geometry        = GetGeometry();
    const auto  number_of_U_nodes = r_geometry.PointsNumber();
    const auto  dimension         = r_geometry.WorkingSpaceDimension();
    switch (number_of_U_nodes) {
    case 6: // 2D T6P3
        mpPressureGeometry = make_shared<Triangle2D3<Node>>(r_geometry(0), r_geometry(1), r_geometry(2));
        break;
    case 8: // 2D Q8P4
        mpPressureGeometry = make_shared<Quadrilateral2D4<Node>>(r_geometry(0), r_geometry(1),
                                                                 r_geometry(2), r_geometry(3));
        break;
    case 9: // 2D Q9P4
        mpPressureGeometry = make_shared<Quadrilateral2D4<Node>>(r_geometry(0), r_geometry(1),
                                                                 r_geometry(2), r_geometry(3));
        break;
    case 10:
        if (dimension == 3) // 3D T10P4
            mpPressureGeometry = make_shared<Tetrahedra3D4<Node>>(r_geometry(0), r_geometry(1),
                                                                  r_geometry(2), r_geometry(3));
        else if (dimension == 2) // 2D T10P6
            mpPressureGeometry = make_shared<Triangle2D6<Node>>(
                r_geometry(0), r_geometry(1), r_geometry(2), r_geometry(3), r_geometry(4), r_geometry(5));
        break;
    case 15: // 2D T15P10
        mpPressureGeometry = make_shared<Triangle2D10<Node>>(
            r_geometry(0), r_geometry(1), r_geometry(2), r_geometry(3), r_geometry(4),
            r_geometry(5), r_geometry(6), r_geometry(7), r_geometry(8), r_geometry(9));
        break;
    case 20: // 3D H20P8
        mpPressureGeometry =
            make_shared<Hexahedra3D8<Node>>(r_geometry(0), r_geometry(1), r_geometry(2), r_geometry(3),
                                            r_geometry(4), r_geometry(5), r_geometry(6), r_geometry(7));
        break;
    case 27: // 3D H27P8
        mpPressureGeometry =
            make_shared<Hexahedra3D8<Node>>(r_geometry(0), r_geometry(1), r_geometry(2), r_geometry(3),
                                            r_geometry(4), r_geometry(5), r_geometry(6), r_geometry(7));
        break;
    default:
        KRATOS_ERROR << "Unexpected geometry type for different order interpolation element "
                     << this->Id() << std::endl;
    }
}

Vector SmallStrainUPwDiffOrderElement::GetPressureSolutionVector() const
{
    Vector result(mpPressureGeometry->PointsNumber());
    std::transform(mpPressureGeometry->begin(), mpPressureGeometry->end(), result.begin(),
                   [](const auto& node) { return node.FastGetSolutionStepValue(WATER_PRESSURE); });
    return result;
}

void SmallStrainUPwDiffOrderElement::CalculateAnyOfMaterialResponse(
    const std::vector<Matrix>&                       rDeformationGradients,
    ConstitutiveLaw::Parameters&                     rConstitutiveParameters,
    const Matrix&                                    rNuContainer,
    const GeometryType::ShapeFunctionsGradientsType& rDNu_DXContainer,
    std::vector<Vector>&                             rStrainVectors,
    std::vector<Vector>&                             rStressVectors,
    std::vector<Matrix>&                             rConstitutiveMatrices)
{
    const SizeType voigt_size =
        GetGeometry().WorkingSpaceDimension() == 3 ? VOIGT_SIZE_3D : VOIGT_SIZE_2D_PLANE_STRAIN;

    if (rStrainVectors.size() != rDeformationGradients.size()) {
        rStrainVectors.resize(rDeformationGradients.size());
        std::fill(rStrainVectors.begin(), rStrainVectors.end(), ZeroVector(voigt_size));
    }
    if (rStressVectors.size() != rDeformationGradients.size()) {
        rStressVectors.resize(rDeformationGradients.size());
        std::fill(rStressVectors.begin(), rStressVectors.end(), ZeroVector(voigt_size));
    }
    if (rConstitutiveMatrices.size() != rDeformationGradients.size()) {
        rConstitutiveMatrices.resize(rDeformationGradients.size());
        std::fill(rConstitutiveMatrices.begin(), rConstitutiveMatrices.end(), ZeroMatrix(voigt_size, voigt_size));
    }

    const auto determinants_of_deformation_gradients =
        GeoMechanicsMathUtilities::CalculateDeterminants(rDeformationGradients);

    for (unsigned int GPoint = 0; GPoint < rDeformationGradients.size(); ++GPoint) {
        ConstitutiveLawUtilities::SetConstitutiveParameters(
            rConstitutiveParameters, rStrainVectors[GPoint], rConstitutiveMatrices[GPoint],
            row(rNuContainer, GPoint), rDNu_DXContainer[GPoint], rDeformationGradients[GPoint],
            determinants_of_deformation_gradients[GPoint]);
        rConstitutiveParameters.SetStressVector(rStressVectors[GPoint]);

        mConstitutiveLawVector[GPoint]->CalculateMaterialResponseCauchy(rConstitutiveParameters);
    }
}

} // Namespace Kratos<|MERGE_RESOLUTION|>--- conflicted
+++ resolved
@@ -502,7 +502,6 @@
                 std::inner_product(shape_function_values.begin(), shape_function_values.end(),
                                    nodal_hydraulic_head.begin(), 0.0);
         }
-<<<<<<< HEAD
     } else if (rVariable == CONFINED_STIFFNESS || rVariable == SHEAR_STIFFNESS) {
         KRATOS_ERROR_IF(r_geom.WorkingSpaceDimension() != 2 && r_geom.WorkingSpaceDimension() != 3)
             << rVariable.Name() << " can not be retrieved for dim "
@@ -540,14 +539,9 @@
     } else if (r_properties.Has(rVariable)) {
         // Map initial material property to gauss points, as required for the output
         std::fill_n(rOutput.begin(), number_of_integration_points, r_properties.GetValue(rVariable));
-    }
-
-    else {
-=======
     } else if (rVariable == GEO_SHEAR_CAPACITY) {
         OutputUtilities::CalculateShearCapacityValues(mStressVector, rOutput.begin(), GetProperties());
     } else {
->>>>>>> 0da5ca9e
         for (unsigned int integration_point = 0; integration_point < number_of_integration_points;
              ++integration_point) {
             rOutput[integration_point] = mConstitutiveLawVector[integration_point]->GetValue(
