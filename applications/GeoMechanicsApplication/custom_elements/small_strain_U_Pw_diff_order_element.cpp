--- conflicted
+++ resolved
@@ -330,15 +330,8 @@
         Variables.F = deformation_gradients[GPoint];
 
         // Compute infinitesimal strain
-<<<<<<< HEAD
         Variables.detF         = determinants_of_deformation_gradients[GPoint];
         Variables.StrainVector = strain_vectors[GPoint];
-=======
-        Variables.F            = this->CalculateDeformationGradient(GPoint);
-        Variables.detF         = MathUtils<>::Det(Variables.F);
-        Variables.StrainVector = this->CalculateStrain(
-            Variables.F, Variables.B, Variables.DisplacementVector, Variables.UseHenckyStrain);
->>>>>>> dd524692
 
         // set gauss points variables to constitutive law parameters
         this->SetConstitutiveParameters(Variables, ConstitutiveParameters);
@@ -563,17 +556,9 @@
         Variables.B = b_matrices[GPoint];
 
         // Compute infinitesimal strain
-<<<<<<< HEAD
         Variables.F            = deformation_gradients[GPoint];
         Variables.detF         = determinants_of_deformation_gradients[GPoint];
         Variables.StrainVector = strain_vectors[GPoint];
-=======
-        Variables.F            = this->CalculateDeformationGradient(GPoint);
-        Variables.detF         = MathUtils<>::Det(Variables.F);
-        Variables.StrainVector = this->CalculateStrain(
-            Variables.F, Variables.B, Variables.DisplacementVector, Variables.UseHenckyStrain);
-
->>>>>>> dd524692
         // set gauss points variables to constitutive law parameters
         this->SetConstitutiveParameters(Variables, ConstitutiveParameters);
 
@@ -1055,14 +1040,8 @@
                 mRetentionLawVector[GPoint]->CalculateRelativePermeability(RetentionParameters);
 
             // Compute strain, need to update porosity
-<<<<<<< HEAD
             Variables.F            = deformation_gradients[GPoint];
             Variables.StrainVector = strain_vectors[GPoint];
-=======
-            Variables.F            = this->CalculateDeformationGradient(GPoint);
-            Variables.StrainVector = this->CalculateStrain(
-                Variables.F, Variables.B, Variables.DisplacementVector, Variables.UseHenckyStrain);
->>>>>>> dd524692
             this->CalculatePermeabilityUpdateFactor(Variables);
 
             Vector GradPressureTerm(Dim);
@@ -1138,29 +1117,9 @@
         ElementVariables Variables;
         this->InitializeElementVariables(Variables, rCurrentProcessInfo);
         const auto b_matrices = CalculateBMatrices(Variables.DNu_DXContainer, Variables.NuContainer);
-<<<<<<< HEAD
         const auto deformation_gradients = CalculateDeformationGradients();
         rOutput = CalculateStrains(deformation_gradients, b_matrices, Variables.DisplacementVector,
                                    Variables.UseHenckyStrain);
-=======
-
-        // Loop over integration points
-        for (unsigned int GPoint = 0; GPoint < mConstitutiveLawVector.size(); ++GPoint) {
-            // compute element kinematics (Np, gradNpT, |J|, B, strains)
-            this->CalculateKinematics(Variables, GPoint);
-            Variables.B = b_matrices[GPoint];
-
-            // Compute infinitesimal strain
-            Variables.F            = this->CalculateDeformationGradient(GPoint);
-            Variables.StrainVector = this->CalculateStrain(
-                Variables.F, Variables.B, Variables.DisplacementVector, Variables.UseHenckyStrain);
-
-            if (rOutput[GPoint].size() != Variables.StrainVector.size())
-                rOutput[GPoint].resize(Variables.StrainVector.size(), false);
-
-            rOutput[GPoint] = Variables.StrainVector;
-        }
->>>>>>> dd524692
     } else if (rVariable == TOTAL_STRESS_VECTOR) {
         // Definition of variables
         ElementVariables Variables;
@@ -1200,16 +1159,9 @@
             Variables.B = b_matrices[GPoint];
 
             // Compute infinitesimal strain
-<<<<<<< HEAD
             Variables.F            = deformation_gradients[GPoint];
             Variables.detF         = determinants_of_deformation_gradients[GPoint];
             Variables.StrainVector = strain_vectors[GPoint];
-=======
-            Variables.F            = this->CalculateDeformationGradient(GPoint);
-            Variables.detF         = MathUtils<>::Det(Variables.F);
-            Variables.StrainVector = this->CalculateStrain(
-                Variables.F, Variables.B, Variables.DisplacementVector, Variables.UseHenckyStrain);
->>>>>>> dd524692
 
             // set gauss points variables to constitutive law parameters
             this->SetConstitutiveParameters(Variables, ConstitutiveParameters);
@@ -1355,16 +1307,9 @@
         Variables.B = b_matrices[GPoint];
 
         // Compute infinitesimal strain
-<<<<<<< HEAD
         Variables.F            = deformation_gradients[GPoint];
         Variables.detF         = determinants_of_deformation_gradients[GPoint];
         Variables.StrainVector = strain_vectors[GPoint];
-=======
-        Variables.F            = this->CalculateDeformationGradient(GPoint);
-        Variables.detF         = MathUtils<>::Det(Variables.F);
-        Variables.StrainVector = this->CalculateStrain(
-            Variables.F, Variables.B, Variables.DisplacementVector, Variables.UseHenckyStrain);
->>>>>>> dd524692
 
         // set gauss points variables to constitutive law parameters
         this->SetConstitutiveParameters(Variables, ConstitutiveParameters);
@@ -1427,16 +1372,9 @@
         Variables.B = b_matrices[GPoint];
 
         // Compute infinitesimal strain
-<<<<<<< HEAD
         Variables.F            = deformation_gradients[GPoint];
         Variables.detF         = determinants_of_deformation_gradients[GPoint];
         Variables.StrainVector = strain_vectors[GPoint];
-=======
-        Variables.F            = this->CalculateDeformationGradient(GPoint);
-        Variables.detF         = MathUtils<>::Det(Variables.F);
-        Variables.StrainVector = this->CalculateStrain(
-            Variables.F, Variables.B, Variables.DisplacementVector, Variables.UseHenckyStrain);
->>>>>>> dd524692
 
         // set gauss points variables to constitutive law parameters
         this->SetConstitutiveParameters(Variables, ConstitutiveParameters);
@@ -2094,7 +2032,6 @@
     return GI_GAUSS;
 }
 
-<<<<<<< HEAD
 std::vector<Vector> SmallStrainUPwDiffOrderElement::CalculateStrains(const std::vector<Matrix>& rDeformationGradients,
                                                                      const std::vector<Matrix>& rBs,
                                                                      const Vector& rDisplacements,
@@ -2110,8 +2047,6 @@
     return result;
 }
 
-=======
->>>>>>> dd524692
 Vector SmallStrainUPwDiffOrderElement::CalculateStrain(const Matrix& rDeformationGradient,
                                                        const Matrix& rB,
                                                        const Vector& rDisplacements,
@@ -2121,13 +2056,8 @@
         const SizeType Dim       = GetGeometry().WorkingSpaceDimension();
         const SizeType VoigtSize = (Dim == N_DIM_3D ? VOIGT_SIZE_3D : VOIGT_SIZE_2D_PLANE_STRAIN);
         return StressStrainUtilities::CalculateHenckyStrain(rDeformationGradient, VoigtSize);
-<<<<<<< HEAD
-    } else {
-        return this->CalculateCauchyStrain(rB, rDisplacements);
-=======
->>>>>>> dd524692
-    }
-    
+    }
+
     return this->CalculateCauchyStrain(rB, rDisplacements);
 }
 
@@ -2245,7 +2175,6 @@
     return *mpStressStatePolicy;
 }
 
-<<<<<<< HEAD
 std::vector<double> SmallStrainUPwDiffOrderElement::CalculateDeterminantsOfDeformationGradients(
     const std::vector<Matrix>& rDeformationGradients) const
 {
@@ -2254,14 +2183,15 @@
         rDeformationGradients.cbegin(), rDeformationGradients.cend(), result.begin(),
         [](const auto& rDeformationGradient) { return MathUtils<>::Det(rDeformationGradient); });
 
-=======
+    return result;
+}
+
 Vector SmallStrainUPwDiffOrderElement::GetPressureSolutionVector()
 {
     Vector result(mpPressureGeometry->PointsNumber());
     std::transform(this->GetGeometry().begin(),
                    this->GetGeometry().begin() + mpPressureGeometry->PointsNumber(), result.begin(),
                    [](const auto& node) { return node.FastGetSolutionStepValue(WATER_PRESSURE); });
->>>>>>> dd524692
     return result;
 }
 
