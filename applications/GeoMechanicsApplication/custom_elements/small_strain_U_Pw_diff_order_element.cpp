// KRATOS___
//     //   ) )
//    //         ___      ___
//   //  ____  //___) ) //   ) )
//  //    / / //       //   / /
// ((____/ / ((____   ((___/ /  MECHANICS
//
//  License:         geo_mechanics_application/license.txt
//
//  Main authors:    Ignasi de Pouplana,
//                   Vahid Galavi
//

// Project includes
#include "geometries/hexahedra_3d_8.h"
#include "geometries/quadrilateral_2d_4.h"
#include "geometries/tetrahedra_3d_4.h"
#include "geometries/triangle_2d_10.h"
#include "geometries/triangle_2d_3.h"

// Application includes
#include "custom_elements/small_strain_U_Pw_diff_order_element.hpp"
#include "custom_utilities/constitutive_law_utilities.hpp"
#include "custom_utilities/dof_utilities.h"
#include "custom_utilities/element_utilities.hpp"
#include "custom_utilities/equation_of_motion_utilities.h"
#include "custom_utilities/math_utilities.h"
#include "custom_utilities/transport_equation_utilities.hpp"

namespace Kratos
{

// Default Constructor
SmallStrainUPwDiffOrderElement::SmallStrainUPwDiffOrderElement() : Element() {}

// Constructor 1
SmallStrainUPwDiffOrderElement::SmallStrainUPwDiffOrderElement(IndexType             NewId,
                                                               GeometryType::Pointer pGeometry,
                                                               std::unique_ptr<StressStatePolicy> pStressStatePolicy)
    : Element(NewId, pGeometry), mpStressStatePolicy(std::move(pStressStatePolicy))
{
}

// Constructor 2
SmallStrainUPwDiffOrderElement::SmallStrainUPwDiffOrderElement(IndexType               NewId,
                                                               GeometryType::Pointer   pGeometry,
                                                               PropertiesType::Pointer pProperties,
                                                               std::unique_ptr<StressStatePolicy> pStressStatePolicy)
    : Element(NewId, pGeometry, pProperties), mpStressStatePolicy(std::move(pStressStatePolicy))
{
}

SmallStrainUPwDiffOrderElement::~SmallStrainUPwDiffOrderElement() = default;

Element::Pointer SmallStrainUPwDiffOrderElement::Create(IndexType               NewId,
                                                        NodesArrayType const&   ThisNodes,
                                                        PropertiesType::Pointer pProperties) const
{
    return Element::Pointer(new SmallStrainUPwDiffOrderElement(
        NewId, GetGeometry().Create(ThisNodes), pProperties, mpStressStatePolicy->Clone()));
}

Element::Pointer SmallStrainUPwDiffOrderElement::Create(IndexType               NewId,
                                                        GeometryType::Pointer   pGeom,
                                                        PropertiesType::Pointer pProperties) const
{
    return Element::Pointer(
        new SmallStrainUPwDiffOrderElement(NewId, pGeom, pProperties, mpStressStatePolicy->Clone()));
}

int SmallStrainUPwDiffOrderElement::Check(const ProcessInfo& rCurrentProcessInfo) const
{
    KRATOS_TRY

    const GeometryType& rGeom = GetGeometry();

    if (rGeom.DomainSize() < 1.0e-15)
        KRATOS_ERROR << "DomainSize < 1.0e-15 for the element " << this->Id() << std::endl;

    // verify that the variables are correctly initialized
    // Verify specific properties
    const PropertiesType& rProp = this->GetProperties();

    if (!rProp.Has(IGNORE_UNDRAINED))
        KRATOS_ERROR << "IGNORE_UNDRAINED does not exist in the parameter list" << this->Id() << std::endl;

    if (!rProp[IGNORE_UNDRAINED]) {
        if (!rProp.Has(PERMEABILITY_XX) || rProp[PERMEABILITY_XX] < 0.0)
            KRATOS_ERROR << "PERMEABILITY_XX has Key zero, is not defined or "
                            "has an invalid value at element"
                         << this->Id() << std::endl;

        if (!rProp.Has(PERMEABILITY_YY) || rProp[PERMEABILITY_YY] < 0.0)
            KRATOS_ERROR << "PERMEABILITY_YY has Key zero, is not defined or "
                            "has an invalid value at element"
                         << this->Id() << std::endl;

        if (!rProp.Has(PERMEABILITY_XY) || rProp[PERMEABILITY_XY] < 0.0)
            KRATOS_ERROR << "PERMEABILITY_XY has Key zero, is not defined or "
                            "has an invalid value at element"
                         << this->Id() << std::endl;

        if (rGeom.WorkingSpaceDimension() > 2) {
            if (!rProp.Has(PERMEABILITY_ZZ) || rProp[PERMEABILITY_ZZ] < 0.0)
                KRATOS_ERROR << "PERMEABILITY_ZZ has Key zero, is not defined "
                                "or has an invalid value at element"
                             << this->Id() << std::endl;

            if (!rProp.Has(PERMEABILITY_YZ) || rProp[PERMEABILITY_YZ] < 0.0)
                KRATOS_ERROR << "PERMEABILITY_YZ has Key zero, is not defined "
                                "or has an invalid value at element"
                             << this->Id() << std::endl;

            if (!rProp.Has(PERMEABILITY_ZX) || rProp[PERMEABILITY_ZX] < 0.0)
                KRATOS_ERROR << "PERMEABILITY_ZX has Key zero, is not defined "
                                "or has an invalid value at element"
                             << this->Id() << std::endl;
        }
    }

    // verify that the dofs exist
    for (unsigned int i = 0; i < rGeom.size(); ++i) {
        if (!rGeom[i].SolutionStepsDataHas(DISPLACEMENT))
            KRATOS_ERROR << "missing variable DISPLACEMENT on node " << rGeom[i].Id() << std::endl;

        if (!rGeom[i].HasDofFor(DISPLACEMENT_X) || !rGeom[i].HasDofFor(DISPLACEMENT_Y) ||
            !rGeom[i].HasDofFor(DISPLACEMENT_Z))
            KRATOS_ERROR << "missing one of the dofs for the variable "
                            "DISPLACEMENT on node "
                         << rGeom[i].Id() << std::endl;

        if (!rGeom[i].SolutionStepsDataHas(WATER_PRESSURE))
            KRATOS_ERROR << "missing variable WATER_PRESSURE on node " << rGeom[i].Id() << std::endl;

        if (!rGeom[i].HasDofFor(WATER_PRESSURE))
            KRATOS_ERROR << "missing the dof for the variable WATER_PRESSURE "
                            "on node "
                         << rGeom[i].Id() << std::endl;
    }

    // Verify that the constitutive law exists
    KRATOS_ERROR_IF_NOT(rProp.Has(CONSTITUTIVE_LAW))
        << "Constitutive law not provided for property " << rProp.Id() << std::endl;

    // verify compatibility with the constitutive law
    ConstitutiveLaw::Features LawFeatures;
    rProp.GetValue(CONSTITUTIVE_LAW)->GetLawFeatures(LawFeatures);

    bool correct_strain_measure = false;
    for (unsigned int i = 0; i < LawFeatures.mStrainMeasures.size(); ++i) {
        if (LawFeatures.mStrainMeasures[i] == ConstitutiveLaw::StrainMeasure_Infinitesimal)
            correct_strain_measure = true;
    }

    if (!correct_strain_measure)
        KRATOS_ERROR << "constitutive law is not compatible with the element "
                        "type StrainMeasure_Infinitesimal "
                     << this->Id() << std::endl;

    rProp.GetValue(CONSTITUTIVE_LAW)->Check(rProp, rGeom, rCurrentProcessInfo);

    // Verify that the constitutive law has the correct dimension
    const SizeType strainSize = this->GetProperties().GetValue(CONSTITUTIVE_LAW)->GetStrainSize();
    if (rGeom.WorkingSpaceDimension() > 2) {
        KRATOS_ERROR_IF_NOT(strainSize == VOIGT_SIZE_3D)
            << "Wrong constitutive law used. This is a 3D element! expected "
               "strain size is "
            << VOIGT_SIZE_3D << " But received: " << strainSize << " in element id: " << this->Id()
            << std::endl;
    } else {
        KRATOS_ERROR_IF_NOT(strainSize == VOIGT_SIZE_2D_PLANE_STRAIN)
            << "Wrong constitutive law used. This is a 2D element! expected "
               "strain size is "
            << VOIGT_SIZE_2D_PLANE_STRAIN << " But received: " << strainSize
            << " in element id: " << this->Id() << std::endl;
    }

    return 0;

    KRATOS_CATCH("")
}

void SmallStrainUPwDiffOrderElement::Initialize(const ProcessInfo& rCurrentProcessInfo)
{
    KRATOS_TRY

    const GeometryType&                             rGeom = GetGeometry();
    const GeometryType::IntegrationPointsArrayType& IntegrationPoints =
        rGeom.IntegrationPoints(this->GetIntegrationMethod());

    if (mConstitutiveLawVector.size() != IntegrationPoints.size())
        mConstitutiveLawVector.resize(IntegrationPoints.size());

    if (GetProperties()[CONSTITUTIVE_LAW] != nullptr) {
        for (unsigned int i = 0; i < mConstitutiveLawVector.size(); ++i) {
            mConstitutiveLawVector[i] = GetProperties()[CONSTITUTIVE_LAW]->Clone();
            mConstitutiveLawVector[i]->InitializeMaterial(
                GetProperties(), rGeom, row(rGeom.ShapeFunctionsValues(this->GetIntegrationMethod()), i));
        }
    } else
        KRATOS_ERROR << "A constitutive law needs to be specified for the "
                        "element with ID "
                     << this->Id() << std::endl;

    // Retention law
    if (mRetentionLawVector.size() != IntegrationPoints.size())
        mRetentionLawVector.resize(IntegrationPoints.size());

    for (unsigned int i = 0; i < mRetentionLawVector.size(); ++i) {
        mRetentionLawVector[i] = RetentionLawFactory::Clone(GetProperties());
        mRetentionLawVector[i]->InitializeMaterial(
            GetProperties(), rGeom, row(rGeom.ShapeFunctionsValues(this->GetIntegrationMethod()), i));
    }

    const SizeType NumUNodes = rGeom.PointsNumber();
    const SizeType NumDim    = rGeom.WorkingSpaceDimension();

    switch (NumUNodes) {
    case 6: // 2D T6P3
        mpPressureGeometry = make_shared<Triangle2D3<Node>>(rGeom(0), rGeom(1), rGeom(2));
        break;
    case 8: // 2D Q8P4
        mpPressureGeometry = make_shared<Quadrilateral2D4<Node>>(rGeom(0), rGeom(1), rGeom(2), rGeom(3));
        break;
    case 9: // 2D Q9P4
        mpPressureGeometry = make_shared<Quadrilateral2D4<Node>>(rGeom(0), rGeom(1), rGeom(2), rGeom(3));
        break;
    case 10: // 3D T10P4  //2D T10P6
        if (NumDim == 3)
            mpPressureGeometry = make_shared<Tetrahedra3D4<Node>>(rGeom(0), rGeom(1), rGeom(2), rGeom(3));
        else if (NumDim == 2)
            mpPressureGeometry = make_shared<Triangle2D6<Node>>(rGeom(0), rGeom(1), rGeom(2),
                                                                rGeom(3), rGeom(4), rGeom(5));
        break;
    case 15: // 2D T15P10
        mpPressureGeometry =
            make_shared<Triangle2D10<Node>>(rGeom(0), rGeom(1), rGeom(2), rGeom(3), rGeom(4),
                                            rGeom(5), rGeom(6), rGeom(7), rGeom(8), rGeom(9));
        break;
    case 20: // 3D H20P8
        mpPressureGeometry = make_shared<Hexahedra3D8<Node>>(
            rGeom(0), rGeom(1), rGeom(2), rGeom(3), rGeom(4), rGeom(5), rGeom(6), rGeom(7));
        break;
    case 27: // 3D H27P8
        mpPressureGeometry = make_shared<Hexahedra3D8<Node>>(
            rGeom(0), rGeom(1), rGeom(2), rGeom(3), rGeom(4), rGeom(5), rGeom(6), rGeom(7));
        break;
    default:
        KRATOS_ERROR << "Unexpected geometry type for different order "
                        "interpolation element"
                     << this->Id() << std::endl;
    }

    // resize mStressVector:
    const SizeType VoigtSize = mpStressStatePolicy->GetVoigtSize();
    if (mStressVector.size() != IntegrationPoints.size()) {
        mStressVector.resize(IntegrationPoints.size());
        for (unsigned int i = 0; i < mStressVector.size(); ++i) {
            mStressVector[i].resize(VoigtSize);
            std::fill(mStressVector[i].begin(), mStressVector[i].end(), 0.0);
        }
    }

    if (mStateVariablesFinalized.size() != IntegrationPoints.size())
        mStateVariablesFinalized.resize(IntegrationPoints.size());

    for (unsigned int i = 0; i < mConstitutiveLawVector.size(); ++i) {
        int nStateVariables = 0;
        nStateVariables = mConstitutiveLawVector[i]->GetValue(NUMBER_OF_UMAT_STATE_VARIABLES, nStateVariables);
        if (nStateVariables > 0) {
            mConstitutiveLawVector[i]->SetValue(STATE_VARIABLES, mStateVariablesFinalized[i], rCurrentProcessInfo);
        }
    }

    mIsInitialised = true;

    KRATOS_CATCH("")
}

void SmallStrainUPwDiffOrderElement::ResetConstitutiveLaw()
{
    KRATOS_TRY

    // erasing stress vectors
    for (unsigned int i = 0; i < mStressVector.size(); ++i) {
        mStressVector[i].clear();
    }
    mStressVector.clear();

    for (unsigned int i = 0; i < mStateVariablesFinalized.size(); ++i) {
        mStateVariablesFinalized[i].clear();
    }
    mStateVariablesFinalized.clear();

    KRATOS_CATCH("")
}

void SmallStrainUPwDiffOrderElement::InitializeSolutionStep(const ProcessInfo& rCurrentProcessInfo)
{
    KRATOS_TRY

    if (!mIsInitialised) this->Initialize(rCurrentProcessInfo);

    // Definition of variables
    ElementVariables Variables;
    this->InitializeElementVariables(Variables, rCurrentProcessInfo);

    // Create constitutive law parameters:
    ConstitutiveLaw::Parameters ConstitutiveParameters(GetGeometry(), GetProperties(), rCurrentProcessInfo);

    // Set constitutive law flags:
    // ConstitutiveParameters.Set(ConstitutiveLaw::COMPUTE_STRESS);
    ConstitutiveParameters.Set(ConstitutiveLaw::USE_ELEMENT_PROVIDED_STRAIN);
    ConstitutiveParameters.Set(ConstitutiveLaw::INITIALIZE_MATERIAL_RESPONSE); // Note: this is for nonlocal damage

    RetentionLaw::Parameters RetentionParameters(GetProperties());

    const auto b_matrices = CalculateBMatrices(Variables.DNu_DXContainer, Variables.NuContainer);
    const auto deformation_gradients = CalculateDeformationGradients();
    const auto determinants_of_deformation_gradients =
        GeoMechanicsMathUtilities::CalculateDeterminants(deformation_gradients);
    const auto strain_vectors = StressStrainUtilities::CalculateStrains(
        deformation_gradients, b_matrices, Variables.DisplacementVector, Variables.UseHenckyStrain,
        mpStressStatePolicy->GetVoigtSize());

    // Loop over integration points
    for (unsigned int GPoint = 0; GPoint < mConstitutiveLawVector.size(); ++GPoint) {
        // compute element kinematics (Np, gradNpT, |J|, B, strains)
        this->CalculateKinematics(Variables, GPoint);
        Variables.B = b_matrices[GPoint];
        Variables.F = deformation_gradients[GPoint];

        // Compute infinitesimal strain
        Variables.detF         = determinants_of_deformation_gradients[GPoint];
        Variables.StrainVector = strain_vectors[GPoint];

        ConstitutiveLawUtilities::SetConstitutiveParameters(
            ConstitutiveParameters, Variables.StrainVector, Variables.ConstitutiveMatrix,
            Variables.Nu, Variables.DNu_DX, Variables.F, Variables.detF);

        // compute constitutive tensor and/or stresses
        noalias(Variables.StressVector) = mStressVector[GPoint];
        ConstitutiveParameters.SetStressVector(Variables.StressVector);
        mConstitutiveLawVector[GPoint]->InitializeMaterialResponseCauchy(ConstitutiveParameters);

        // retention law
        mRetentionLawVector[GPoint]->InitializeSolutionStep(RetentionParameters);
    }

    KRATOS_CATCH("")
}

void SmallStrainUPwDiffOrderElement::GetDofList(DofsVectorType& rElementalDofList, const ProcessInfo&) const
{
    rElementalDofList = GetDofs();
}

void SmallStrainUPwDiffOrderElement::CalculateLocalSystem(MatrixType&        rLeftHandSideMatrix,
                                                          VectorType&        rRightHandSideVector,
                                                          const ProcessInfo& rCurrentProcessInfo)
{
    KRATOS_TRY

    const GeometryType& rGeom     = GetGeometry();
    const SizeType      Dim       = rGeom.WorkingSpaceDimension();
    const SizeType      NumUNodes = rGeom.PointsNumber();
    const SizeType      NumPNodes = mpPressureGeometry->PointsNumber();

    const SizeType ElementSize = NumUNodes * Dim + NumPNodes;

    // Resetting the LHS
    if (rLeftHandSideMatrix.size1() != ElementSize)
        rLeftHandSideMatrix.resize(ElementSize, ElementSize, false);
    noalias(rLeftHandSideMatrix) = ZeroMatrix(ElementSize, ElementSize);

    // Resetting the RHS
    if (rRightHandSideVector.size() != ElementSize) rRightHandSideVector.resize(ElementSize, false);
    noalias(rRightHandSideVector) = ZeroVector(ElementSize);

    // calculation flags
    bool CalculateStiffnessMatrixFlag = true;
    bool CalculateResidualVectorFlag  = true;

    CalculateAll(rLeftHandSideMatrix, rRightHandSideVector, rCurrentProcessInfo,
                 CalculateStiffnessMatrixFlag, CalculateResidualVectorFlag);

    KRATOS_CATCH("")
}

void SmallStrainUPwDiffOrderElement::CalculateLeftHandSide(MatrixType&        rLeftHandSideMatrix,
                                                           const ProcessInfo& rCurrentProcessInfo)
{
    KRATOS_TRY

    const GeometryType& rGeom     = GetGeometry();
    const SizeType      Dim       = rGeom.WorkingSpaceDimension();
    const SizeType      NumUNodes = rGeom.PointsNumber();
    const SizeType      NumPNodes = mpPressureGeometry->PointsNumber();

    const SizeType ElementSize = NumUNodes * Dim + NumPNodes;

    // Resetting the LHS
    if (rLeftHandSideMatrix.size1() != ElementSize)
        rLeftHandSideMatrix.resize(ElementSize, ElementSize, false);
    noalias(rLeftHandSideMatrix) = ZeroMatrix(ElementSize, ElementSize);

    // calculation flags
    bool       CalculateStiffnessMatrixFlag = true;
    bool       CalculateResidualVectorFlag  = false;
    VectorType tempRightHandSideVector;

    CalculateAll(rLeftHandSideMatrix, tempRightHandSideVector, rCurrentProcessInfo,
                 CalculateStiffnessMatrixFlag, CalculateResidualVectorFlag);

    KRATOS_CATCH("")
}

void SmallStrainUPwDiffOrderElement::CalculateRightHandSide(VectorType&        rRightHandSideVector,
                                                            const ProcessInfo& rCurrentProcessInfo)
{
    KRATOS_TRY

    const GeometryType& rGeom     = GetGeometry();
    const SizeType      Dim       = rGeom.WorkingSpaceDimension();
    const SizeType      NumUNodes = rGeom.PointsNumber();
    const SizeType      NumPNodes = mpPressureGeometry->PointsNumber();

    const SizeType ElementSize = NumUNodes * Dim + NumPNodes;

    // Resetting the RHS
    if (rRightHandSideVector.size() != ElementSize) rRightHandSideVector.resize(ElementSize, false);
    noalias(rRightHandSideVector) = ZeroVector(ElementSize);

    // calculation flags
    bool CalculateStiffnessMatrixFlag = false;
    bool CalculateResidualVectorFlag  = true;
    auto temp                         = Matrix();

    CalculateAll(temp, rRightHandSideVector, rCurrentProcessInfo, CalculateStiffnessMatrixFlag,
                 CalculateResidualVectorFlag);

    KRATOS_CATCH("")
}

void SmallStrainUPwDiffOrderElement::CalculateMassMatrix(MatrixType& rMassMatrix, const ProcessInfo& rCurrentProcessInfo)
{
    KRATOS_TRY

    const GeometryType& r_geom             = GetGeometry();
    const auto          integration_method = this->GetIntegrationMethod();
    const GeometryType::IntegrationPointsArrayType& integration_points =
        r_geom.IntegrationPoints(integration_method);
    const MatrixType Np_container = mpPressureGeometry->ShapeFunctionsValues(integration_method);
    const PropertiesType& r_prop  = this->GetProperties();

    const auto degrees_saturation = GeoTransportEquationUtilities::CalculateDegreesSaturation(
        this->GetPressureSolutionVector(), Np_container, mRetentionLawVector, r_prop);

    const auto solid_densities =
        GeoTransportEquationUtilities::CalculateSoilDensities(degrees_saturation, r_prop);

    const auto det_Js_initial_configuration =
        GeoEquationOfMotionUtilities::CalculateDetJsInitialConfiguration(r_geom, integration_method);

    const auto integration_coefficients =
        CalculateIntegrationCoefficients(integration_points, det_Js_initial_configuration);

    const auto mass_matrix_u = GeoEquationOfMotionUtilities::CalculateMassMatrix(
        r_geom.WorkingSpaceDimension(), r_geom.PointsNumber(), integration_points.size(),
        r_geom.ShapeFunctionsValues(integration_method), solid_densities, integration_coefficients);

    const SizeType element_size =
        r_geom.PointsNumber() * r_geom.WorkingSpaceDimension() + mpPressureGeometry->PointsNumber();
    if (rMassMatrix.size1() != element_size || rMassMatrix.size2() != element_size)
        rMassMatrix.resize(element_size, element_size, false);
    noalias(rMassMatrix) = ZeroMatrix(element_size, element_size);
    GeoElementUtilities::AssembleUUBlockMatrix(rMassMatrix, mass_matrix_u);

    KRATOS_CATCH("")
}

void SmallStrainUPwDiffOrderElement::CalculateDampingMatrix(MatrixType&        rDampingMatrix,
                                                            const ProcessInfo& rCurrentProcessInfo)
{
    KRATOS_TRY

    const GeometryType&   r_geom = GetGeometry();
    const PropertiesType& r_prop = this->GetProperties();
    const SizeType        element_size =
        r_geom.PointsNumber() * r_geom.WorkingSpaceDimension() + mpPressureGeometry->PointsNumber();

    MatrixType mass_matrix = ZeroMatrix(element_size, element_size);
    this->CalculateMassMatrix(mass_matrix, rCurrentProcessInfo);

    MatrixType stiffness_matrix(element_size, element_size);
    this->CalculateMaterialStiffnessMatrix(stiffness_matrix, rCurrentProcessInfo);

    rDampingMatrix = GeoEquationOfMotionUtilities::CalculateDampingMatrix(
        r_prop.Has(RAYLEIGH_ALPHA) ? r_prop[RAYLEIGH_ALPHA] : rCurrentProcessInfo[RAYLEIGH_ALPHA],
        r_prop.Has(RAYLEIGH_BETA) ? r_prop[RAYLEIGH_BETA] : rCurrentProcessInfo[RAYLEIGH_BETA],
        mass_matrix, stiffness_matrix);

    KRATOS_CATCH("")
}

void SmallStrainUPwDiffOrderElement::EquationIdVector(EquationIdVectorType& rResult, const ProcessInfo&) const
{
    rResult = Geo::DofUtilities::ExtractEquationIdsFrom(GetDofs());
}

void SmallStrainUPwDiffOrderElement::GetFirstDerivativesVector(Vector& rValues, int Step) const
{
    rValues = Geo::DofUtilities::ExtractFirstTimeDerivativesOfUPwDofs(GetDofs(), Step);
}

void SmallStrainUPwDiffOrderElement::GetSecondDerivativesVector(Vector& rValues, int Step) const
{
    rValues = Geo::DofUtilities::ExtractSecondTimeDerivativesOfUPwDofs(GetDofs(), Step);
}

void SmallStrainUPwDiffOrderElement::FinalizeSolutionStep(const ProcessInfo& rCurrentProcessInfo)
{
    KRATOS_TRY

    // Definition of variables
    ElementVariables Variables;
    this->InitializeElementVariables(Variables, rCurrentProcessInfo);

    // Create constitutive law parameters:
    ConstitutiveLaw::Parameters ConstitutiveParameters(GetGeometry(), GetProperties(), rCurrentProcessInfo);
    ConstitutiveParameters.GetOptions().Set(ConstitutiveLaw::USE_ELEMENT_PROVIDED_STRAIN);

    RetentionLaw::Parameters RetentionParameters(GetProperties());

    const auto b_matrices = CalculateBMatrices(Variables.DNu_DXContainer, Variables.NuContainer);
    const auto deformation_gradients = CalculateDeformationGradients();
    const auto determinants_of_deformation_gradients =
        GeoMechanicsMathUtilities::CalculateDeterminants(deformation_gradients);
    const auto strain_vectors = StressStrainUtilities::CalculateStrains(
        deformation_gradients, b_matrices, Variables.DisplacementVector, Variables.UseHenckyStrain,
        mpStressStatePolicy->GetVoigtSize());

    // Loop over integration points
    for (unsigned int GPoint = 0; GPoint < mConstitutiveLawVector.size(); ++GPoint) {
        // compute element kinematics (Np, gradNpT, |J|, B, strains)
        this->CalculateKinematics(Variables, GPoint);
        Variables.B = b_matrices[GPoint];

        // Compute infinitesimal strain
        Variables.F            = deformation_gradients[GPoint];
        Variables.detF         = determinants_of_deformation_gradients[GPoint];
        Variables.StrainVector = strain_vectors[GPoint];

        ConstitutiveLawUtilities::SetConstitutiveParameters(
            ConstitutiveParameters, Variables.StrainVector, Variables.ConstitutiveMatrix,
            Variables.Nu, Variables.DNu_DX, Variables.F, Variables.detF);

        // compute constitutive tensor and/or stresses
        noalias(Variables.StressVector) = mStressVector[GPoint];
        ConstitutiveParameters.SetStressVector(Variables.StressVector);
        mConstitutiveLawVector[GPoint]->FinalizeMaterialResponseCauchy(ConstitutiveParameters);
        mStateVariablesFinalized[GPoint] =
            mConstitutiveLawVector[GPoint]->GetValue(STATE_VARIABLES, mStateVariablesFinalized[GPoint]);

        // retention law
        mRetentionLawVector[GPoint]->FinalizeSolutionStep(RetentionParameters);
    }

    // Assign pressure values to the intermediate nodes for post-processing
    if (!GetProperties()[IGNORE_UNDRAINED]) AssignPressureToIntermediateNodes();

    KRATOS_CATCH("")
}

void SmallStrainUPwDiffOrderElement::AssignPressureToIntermediateNodes()
{
    // Assign pressure values to the intermediate nodes for post-processing
    KRATOS_TRY

    GeometryType&  rGeom     = GetGeometry();
    const SizeType NumUNodes = rGeom.PointsNumber();
    const SizeType NumDim    = rGeom.WorkingSpaceDimension();

    switch (NumUNodes) {
    case 6: // 2D T6P3
    {
        const double p0 = rGeom[0].FastGetSolutionStepValue(WATER_PRESSURE);
        const double p1 = rGeom[1].FastGetSolutionStepValue(WATER_PRESSURE);
        const double p2 = rGeom[2].FastGetSolutionStepValue(WATER_PRESSURE);
        ThreadSafeNodeWrite(rGeom[3], WATER_PRESSURE, 0.5 * (p0 + p1));
        ThreadSafeNodeWrite(rGeom[4], WATER_PRESSURE, 0.5 * (p1 + p2));
        ThreadSafeNodeWrite(rGeom[5], WATER_PRESSURE, 0.5 * (p2 + p0));
        break;
    }
    case 8: // 2D Q8P4
    {
        const double p0 = rGeom[0].FastGetSolutionStepValue(WATER_PRESSURE);
        const double p1 = rGeom[1].FastGetSolutionStepValue(WATER_PRESSURE);
        const double p2 = rGeom[2].FastGetSolutionStepValue(WATER_PRESSURE);
        const double p3 = rGeom[3].FastGetSolutionStepValue(WATER_PRESSURE);
        ThreadSafeNodeWrite(rGeom[4], WATER_PRESSURE, 0.5 * (p0 + p1));
        ThreadSafeNodeWrite(rGeom[5], WATER_PRESSURE, 0.5 * (p1 + p2));
        ThreadSafeNodeWrite(rGeom[6], WATER_PRESSURE, 0.5 * (p2 + p3));
        ThreadSafeNodeWrite(rGeom[7], WATER_PRESSURE, 0.5 * (p3 + p0));
        break;
    }
    case 9: // 2D Q9P4
    {
        const double p0 = rGeom[0].FastGetSolutionStepValue(WATER_PRESSURE);
        const double p1 = rGeom[1].FastGetSolutionStepValue(WATER_PRESSURE);
        const double p2 = rGeom[2].FastGetSolutionStepValue(WATER_PRESSURE);
        const double p3 = rGeom[3].FastGetSolutionStepValue(WATER_PRESSURE);
        ThreadSafeNodeWrite(rGeom[4], WATER_PRESSURE, 0.5 * (p0 + p1));
        ThreadSafeNodeWrite(rGeom[5], WATER_PRESSURE, 0.5 * (p1 + p2));
        ThreadSafeNodeWrite(rGeom[6], WATER_PRESSURE, 0.5 * (p2 + p3));
        ThreadSafeNodeWrite(rGeom[7], WATER_PRESSURE, 0.5 * (p3 + p0));
        ThreadSafeNodeWrite(rGeom[8], WATER_PRESSURE, 0.25 * (p0 + p1 + p2 + p3));
        break;
    }
    case 10: // 3D T10P4  //2D T10P6
    {
        if (NumDim == 3) {
            const double p0 = rGeom[0].FastGetSolutionStepValue(WATER_PRESSURE);
            const double p1 = rGeom[1].FastGetSolutionStepValue(WATER_PRESSURE);
            const double p2 = rGeom[2].FastGetSolutionStepValue(WATER_PRESSURE);
            const double p3 = rGeom[3].FastGetSolutionStepValue(WATER_PRESSURE);
            ThreadSafeNodeWrite(rGeom[4], WATER_PRESSURE, 0.5 * (p0 + p1));
            ThreadSafeNodeWrite(rGeom[5], WATER_PRESSURE, 0.5 * (p1 + p2));
            ThreadSafeNodeWrite(rGeom[6], WATER_PRESSURE, 0.5 * (p2 + p0));
            ThreadSafeNodeWrite(rGeom[7], WATER_PRESSURE, 0.5 * (p0 + p3));
            ThreadSafeNodeWrite(rGeom[8], WATER_PRESSURE, 0.5 * (p1 + p3));
            ThreadSafeNodeWrite(rGeom[9], WATER_PRESSURE, 0.5 * (p2 + p3));
        } else if (NumDim == 2) {
            constexpr double c1 = 1.0 / 9.0;
            const double     p0 = rGeom[0].FastGetSolutionStepValue(WATER_PRESSURE);
            const double     p1 = rGeom[1].FastGetSolutionStepValue(WATER_PRESSURE);
            const double     p2 = rGeom[2].FastGetSolutionStepValue(WATER_PRESSURE);
            const double     p3 = rGeom[3].FastGetSolutionStepValue(WATER_PRESSURE);
            const double     p4 = rGeom[4].FastGetSolutionStepValue(WATER_PRESSURE);
            const double     p5 = rGeom[5].FastGetSolutionStepValue(WATER_PRESSURE);
            ThreadSafeNodeWrite(rGeom[0], WATER_PRESSURE, p0);
            ThreadSafeNodeWrite(rGeom[1], WATER_PRESSURE, p1);
            ThreadSafeNodeWrite(rGeom[2], WATER_PRESSURE, p2);
            ThreadSafeNodeWrite(rGeom[3], WATER_PRESSURE, (2.0 * p0 - p1 + 8.0 * p3) * c1);
            ThreadSafeNodeWrite(rGeom[4], WATER_PRESSURE, (2.0 * p1 - p0 + 8.0 * p3) * c1);
            ThreadSafeNodeWrite(rGeom[5], WATER_PRESSURE, (2.0 * p1 - p2 + 8.0 * p4) * c1);
            ThreadSafeNodeWrite(rGeom[6], WATER_PRESSURE, (2.0 * p2 - p1 + 8.0 * p4) * c1);
            ThreadSafeNodeWrite(rGeom[7], WATER_PRESSURE, (2.0 * p2 - p0 + 8.0 * p5) * c1);
            ThreadSafeNodeWrite(rGeom[8], WATER_PRESSURE, (2.0 * p0 - p2 + 8.0 * p5) * c1);
            ThreadSafeNodeWrite(rGeom[9], WATER_PRESSURE, (4.0 * (p3 + p4 + p5) - (p0 + p1 + p2)) * c1);
        }
        break;
    }
    case 15: // 2D T15P10
    {
        constexpr double c1 = 0.0390625;
        const double     p0 = rGeom[0].FastGetSolutionStepValue(WATER_PRESSURE);
        const double     p1 = rGeom[1].FastGetSolutionStepValue(WATER_PRESSURE);
        const double     p2 = rGeom[2].FastGetSolutionStepValue(WATER_PRESSURE);
        const double     p3 = rGeom[3].FastGetSolutionStepValue(WATER_PRESSURE);
        const double     p4 = rGeom[4].FastGetSolutionStepValue(WATER_PRESSURE);
        const double     p5 = rGeom[5].FastGetSolutionStepValue(WATER_PRESSURE);
        const double     p6 = rGeom[6].FastGetSolutionStepValue(WATER_PRESSURE);
        const double     p7 = rGeom[7].FastGetSolutionStepValue(WATER_PRESSURE);
        const double     p8 = rGeom[8].FastGetSolutionStepValue(WATER_PRESSURE);
        const double     p9 = rGeom[9].FastGetSolutionStepValue(WATER_PRESSURE);
        ThreadSafeNodeWrite(rGeom[0], WATER_PRESSURE, p0);
        ThreadSafeNodeWrite(rGeom[1], WATER_PRESSURE, p1);
        ThreadSafeNodeWrite(rGeom[2], WATER_PRESSURE, p2);
        ThreadSafeNodeWrite(rGeom[3], WATER_PRESSURE, (3.0 * p0 + p1 + 27.0 * p3 - 5.4 * p4) * c1);
        ThreadSafeNodeWrite(rGeom[4], WATER_PRESSURE, (14.4 * (p3 + p4) - 1.6 * (p0 + p1)) * c1);
        ThreadSafeNodeWrite(rGeom[5], WATER_PRESSURE, (3.0 * p1 + p0 + 27.0 * p4 - 5.4 * p3) * c1);
        ThreadSafeNodeWrite(rGeom[6], WATER_PRESSURE, (3.0 * p1 + p2 + 27.0 * p5 - 5.4 * p6) * c1);
        ThreadSafeNodeWrite(rGeom[7], WATER_PRESSURE, (14.4 * (p5 + p6) - 1.6 * (p1 + p2)) * c1);
        ThreadSafeNodeWrite(rGeom[8], WATER_PRESSURE, (3.0 * p2 + p1 + 27.0 * p6 - 5.4 * p5) * c1);
        ThreadSafeNodeWrite(rGeom[9], WATER_PRESSURE, (3.0 * p2 + p0 + 27.0 * p7 - 5.4 * p8) * c1);
        ThreadSafeNodeWrite(rGeom[10], WATER_PRESSURE, (14.4 * (p7 + p8) - 1.6 * (p0 + p2)) * c1);
        ThreadSafeNodeWrite(rGeom[11], WATER_PRESSURE, (3.0 * p0 + p2 + 27.0 * p8 - 5.4 * p7) * c1);
        ThreadSafeNodeWrite(
            rGeom[12], WATER_PRESSURE,
            (p1 + p2 + 7.2 * (p3 + p8) - 3.6 * (p4 + p7) - 1.8 * (p5 + p6) + 21.6 * p9 - 1.6 * p0) * c1);
        ThreadSafeNodeWrite(
            rGeom[13], WATER_PRESSURE,
            (p0 + p2 + 7.2 * (p4 + p5) - 3.6 * (p3 + p6) - 1.8 * (p7 + p8) + 21.6 * p9 - 1.6 * p1) * c1);
        ThreadSafeNodeWrite(
            rGeom[14], WATER_PRESSURE,
            (p0 + p1 + 7.2 * (p6 + p7) - 3.6 * (p5 + p8) - 1.8 * (p3 + p4) + 21.6 * p9 - 1.6 * p2) * c1);
        break;
    }
    case 20: // 3D H20P8
    {
        const double p0 = rGeom[0].FastGetSolutionStepValue(WATER_PRESSURE);
        const double p1 = rGeom[1].FastGetSolutionStepValue(WATER_PRESSURE);
        const double p2 = rGeom[2].FastGetSolutionStepValue(WATER_PRESSURE);
        const double p3 = rGeom[3].FastGetSolutionStepValue(WATER_PRESSURE);
        const double p4 = rGeom[4].FastGetSolutionStepValue(WATER_PRESSURE);
        const double p5 = rGeom[5].FastGetSolutionStepValue(WATER_PRESSURE);
        const double p6 = rGeom[6].FastGetSolutionStepValue(WATER_PRESSURE);
        const double p7 = rGeom[7].FastGetSolutionStepValue(WATER_PRESSURE);
        // edges -- bottom
        ThreadSafeNodeWrite(rGeom[8], WATER_PRESSURE, 0.5 * (p0 + p1));
        ThreadSafeNodeWrite(rGeom[9], WATER_PRESSURE, 0.5 * (p1 + p2));
        ThreadSafeNodeWrite(rGeom[10], WATER_PRESSURE, 0.5 * (p2 + p3));
        ThreadSafeNodeWrite(rGeom[11], WATER_PRESSURE, 0.5 * (p3 + p0));
        // edges -- middle
        ThreadSafeNodeWrite(rGeom[12], WATER_PRESSURE, 0.5 * (p4 + p0));
        ThreadSafeNodeWrite(rGeom[13], WATER_PRESSURE, 0.5 * (p5 + p1));
        ThreadSafeNodeWrite(rGeom[14], WATER_PRESSURE, 0.5 * (p6 + p2));
        ThreadSafeNodeWrite(rGeom[15], WATER_PRESSURE, 0.5 * (p7 + p3));
        // edges -- top
        ThreadSafeNodeWrite(rGeom[16], WATER_PRESSURE, 0.5 * (p4 + p5));
        ThreadSafeNodeWrite(rGeom[17], WATER_PRESSURE, 0.5 * (p5 + p6));
        ThreadSafeNodeWrite(rGeom[18], WATER_PRESSURE, 0.5 * (p6 + p7));
        ThreadSafeNodeWrite(rGeom[19], WATER_PRESSURE, 0.5 * (p7 + p0));
        break;
    }
    case 27: // 3D H27P8
    {
        const double p0 = rGeom[0].FastGetSolutionStepValue(WATER_PRESSURE);
        const double p1 = rGeom[1].FastGetSolutionStepValue(WATER_PRESSURE);
        const double p2 = rGeom[2].FastGetSolutionStepValue(WATER_PRESSURE);
        const double p3 = rGeom[3].FastGetSolutionStepValue(WATER_PRESSURE);
        const double p4 = rGeom[4].FastGetSolutionStepValue(WATER_PRESSURE);
        const double p5 = rGeom[5].FastGetSolutionStepValue(WATER_PRESSURE);
        const double p6 = rGeom[6].FastGetSolutionStepValue(WATER_PRESSURE);
        const double p7 = rGeom[7].FastGetSolutionStepValue(WATER_PRESSURE);
        // edges -- bottom
        ThreadSafeNodeWrite(rGeom[8], WATER_PRESSURE, 0.5 * (p0 + p1));
        ThreadSafeNodeWrite(rGeom[9], WATER_PRESSURE, 0.5 * (p1 + p2));
        ThreadSafeNodeWrite(rGeom[10], WATER_PRESSURE, 0.5 * (p2 + p3));
        ThreadSafeNodeWrite(rGeom[11], WATER_PRESSURE, 0.5 * (p3 + p0));
        // edges -- middle
        ThreadSafeNodeWrite(rGeom[12], WATER_PRESSURE, 0.5 * (p4 + p0));
        ThreadSafeNodeWrite(rGeom[13], WATER_PRESSURE, 0.5 * (p5 + p1));
        ThreadSafeNodeWrite(rGeom[14], WATER_PRESSURE, 0.5 * (p6 + p2));
        ThreadSafeNodeWrite(rGeom[15], WATER_PRESSURE, 0.5 * (p7 + p3));
        // edges -- top
        ThreadSafeNodeWrite(rGeom[16], WATER_PRESSURE, 0.5 * (p4 + p5));
        ThreadSafeNodeWrite(rGeom[17], WATER_PRESSURE, 0.5 * (p5 + p6));
        ThreadSafeNodeWrite(rGeom[18], WATER_PRESSURE, 0.5 * (p6 + p7));
        ThreadSafeNodeWrite(rGeom[19], WATER_PRESSURE, 0.5 * (p7 + p0));
        // face centers
        ThreadSafeNodeWrite(rGeom[20], WATER_PRESSURE, 0.25 * (p0 + p1 + p2 + p3));
        ThreadSafeNodeWrite(rGeom[21], WATER_PRESSURE, 0.25 * (p0 + p1 + p4 + p5));
        ThreadSafeNodeWrite(rGeom[22], WATER_PRESSURE, 0.25 * (p1 + p2 + p5 + p6));
        ThreadSafeNodeWrite(rGeom[23], WATER_PRESSURE, 0.25 * (p2 + p3 + p6 + p7));
        ThreadSafeNodeWrite(rGeom[24], WATER_PRESSURE, 0.25 * (p3 + p0 + p7 + p4));
        ThreadSafeNodeWrite(rGeom[25], WATER_PRESSURE, 0.25 * (p4 + p5 + p6 + p7));
        // element center
        ThreadSafeNodeWrite(rGeom[26], WATER_PRESSURE, 0.125 * (p0 + p1 + p2 + p3 + p4 + p5 + p6 + p7));
        break;
    }
    default:
        KRATOS_ERROR << "Unexpected geometry type for different order "
                        "interpolation element"
                     << this->Id() << std::endl;
    }

    KRATOS_CATCH("")
}

void SmallStrainUPwDiffOrderElement::SetValuesOnIntegrationPoints(const Variable<double>& rVariable,
                                                                  const std::vector<double>& rValues,
                                                                  const ProcessInfo& rCurrentProcessInfo)
{
    KRATOS_TRY

    for (unsigned int GPoint = 0; GPoint < mConstitutiveLawVector.size(); ++GPoint) {
        mConstitutiveLawVector[GPoint]->SetValue(rVariable, rValues[GPoint], rCurrentProcessInfo);
    }

    KRATOS_CATCH("")
}

void SmallStrainUPwDiffOrderElement::SetValuesOnIntegrationPoints(const Variable<Vector>& rVariable,
                                                                  const std::vector<Vector>& rValues,
                                                                  const ProcessInfo& rCurrentProcessInfo)
{
    KRATOS_TRY

    if (rVariable == CAUCHY_STRESS_VECTOR) {
        KRATOS_ERROR_IF(rValues.size() != mStressVector.size())
            << "Unexpected number of values for "
               "SmallStrainUPwDiffOrderElement::SetValuesOnIntegrationPoints"
            << std::endl;
        std::copy(rValues.begin(), rValues.end(), mStressVector.begin());
    } else {
        KRATOS_ERROR_IF(rValues.size() < mConstitutiveLawVector.size())
            << "Insufficient number of values for "
               "SmallStrainUPwDiffOrderElement::SetValuesOnIntegrationPoints"
            << std::endl;
        for (unsigned int GPoint = 0; GPoint < mConstitutiveLawVector.size(); ++GPoint) {
            mConstitutiveLawVector[GPoint]->SetValue(rVariable, rValues[GPoint], rCurrentProcessInfo);
        }
    }

    KRATOS_CATCH("")
}

void SmallStrainUPwDiffOrderElement::SetValuesOnIntegrationPoints(const Variable<Matrix>& rVariable,
                                                                  const std::vector<Matrix>& rValues,
                                                                  const ProcessInfo& rCurrentProcessInfo)
{
    KRATOS_TRY

    for (unsigned int GPoint = 0; GPoint < mConstitutiveLawVector.size(); ++GPoint) {
        mConstitutiveLawVector[GPoint]->SetValue(rVariable, rValues[GPoint], rCurrentProcessInfo);
    }

    KRATOS_CATCH("")
}

void SmallStrainUPwDiffOrderElement::CalculateOnIntegrationPoints(const Variable<int>& rVariable,
                                                                  std::vector<int>&    rValues,
                                                                  const ProcessInfo& rCurrentProcessInfo)
{
    KRATOS_TRY

    const auto number_of_integration_points =
        GetGeometry().IntegrationPointsNumber(this->GetIntegrationMethod());

    rValues.resize(number_of_integration_points);
    for (auto i = SizeType{0}; i < number_of_integration_points; ++i) {
        rValues[i] = mConstitutiveLawVector[i]->GetValue(rVariable, rValues[i]);
    }

    KRATOS_CATCH("")
}

void SmallStrainUPwDiffOrderElement::CalculateOnIntegrationPoints(const Variable<ConstitutiveLaw::Pointer>& rVariable,
                                                                  std::vector<ConstitutiveLaw::Pointer>& rValues,
                                                                  const ProcessInfo& rCurrentProcessInfo)
{
    KRATOS_TRY

    if (rVariable == CONSTITUTIVE_LAW) {
        if (rValues.size() != mConstitutiveLawVector.size()) {
            rValues.resize(mConstitutiveLawVector.size());
        }
        for (unsigned int i = 0; i < rValues.size(); ++i) {
            rValues[i] = mConstitutiveLawVector[i];
        }
    }

    KRATOS_CATCH("")
}

void SmallStrainUPwDiffOrderElement::CalculateOnIntegrationPoints(const Variable<double>& rVariable,
                                                                  std::vector<double>&    rOutput,
                                                                  const ProcessInfo& rCurrentProcessInfo)
{
    KRATOS_TRY

    const GeometryType& rGeom = GetGeometry();
    const SizeType& IntegrationPointsNumber = rGeom.IntegrationPointsNumber(this->GetIntegrationMethod());

    if (rOutput.size() != IntegrationPointsNumber) rOutput.resize(IntegrationPointsNumber, false);

    if (rVariable == VON_MISES_STRESS) {
        // Loop over integration points
        for (unsigned int GPoint = 0; GPoint < mConstitutiveLawVector.size(); ++GPoint) {
            rOutput[GPoint] = StressStrainUtilities::CalculateVonMisesStress(mStressVector[GPoint]);
        }
    } else if (rVariable == MEAN_EFFECTIVE_STRESS) {
        // Loop over integration points
        for (unsigned int GPoint = 0; GPoint < mConstitutiveLawVector.size(); ++GPoint) {
            rOutput[GPoint] = StressStrainUtilities::CalculateMeanStress(mStressVector[GPoint]);
        }
    } else if (rVariable == MEAN_STRESS) {
        std::vector<Vector> StressVector;
        CalculateOnIntegrationPoints(TOTAL_STRESS_VECTOR, StressVector, rCurrentProcessInfo);

        // loop integration points
        for (unsigned int GPoint = 0; GPoint < mConstitutiveLawVector.size(); ++GPoint) {
            rOutput[GPoint] = StressStrainUtilities::CalculateMeanStress(StressVector[GPoint]);
        }
    } else if (rVariable == ENGINEERING_VON_MISES_STRAIN) {
        std::vector<Vector> StrainVector;
        CalculateOnIntegrationPoints(ENGINEERING_STRAIN_VECTOR, StrainVector, rCurrentProcessInfo);

        // loop integration points
        for (unsigned int GPoint = 0; GPoint < mConstitutiveLawVector.size(); ++GPoint) {
            rOutput[GPoint] = StressStrainUtilities::CalculateVonMisesStrain(StrainVector[GPoint]);
        }
    } else if (rVariable == ENGINEERING_VOLUMETRIC_STRAIN) {
        std::vector<Vector> StrainVector;
        CalculateOnIntegrationPoints(ENGINEERING_STRAIN_VECTOR, StrainVector, rCurrentProcessInfo);

        // loop integration points
        for (unsigned int GPoint = 0; GPoint < mConstitutiveLawVector.size(); ++GPoint) {
            rOutput[GPoint] = StressStrainUtilities::CalculateTrace(StrainVector[GPoint]);
        }
    } else if (rVariable == GREEN_LAGRANGE_VON_MISES_STRAIN) {
        std::vector<Vector> StrainVector;
        CalculateOnIntegrationPoints(GREEN_LAGRANGE_STRAIN_VECTOR, StrainVector, rCurrentProcessInfo);

        // loop integration points
        for (unsigned int GPoint = 0; GPoint < mConstitutiveLawVector.size(); ++GPoint) {
            rOutput[GPoint] = StressStrainUtilities::CalculateVonMisesStrain(StrainVector[GPoint]);
        }
    } else if (rVariable == GREEN_LAGRANGE_VOLUMETRIC_STRAIN) {
        std::vector<Vector> StrainVector;
        CalculateOnIntegrationPoints(GREEN_LAGRANGE_STRAIN_VECTOR, StrainVector, rCurrentProcessInfo);

        // loop integration points
        for (unsigned int GPoint = 0; GPoint < mConstitutiveLawVector.size(); ++GPoint) {
            rOutput[GPoint] = StressStrainUtilities::CalculateTrace(StrainVector[GPoint]);
        }
    } else if (rVariable == DEGREE_OF_SATURATION || rVariable == EFFECTIVE_SATURATION ||
               rVariable == BISHOP_COEFFICIENT || rVariable == DERIVATIVE_OF_SATURATION ||
               rVariable == RELATIVE_PERMEABILITY) {
        // Element variables
        ElementVariables Variables;
        this->InitializeElementVariables(Variables, rCurrentProcessInfo);

        RetentionLaw::Parameters RetentionParameters(GetProperties());

        // Loop over integration points
        for (unsigned int GPoint = 0; GPoint < mRetentionLawVector.size(); ++GPoint) {
            // Compute Np, GradNpT, B and StrainVector
            this->CalculateKinematics(Variables, GPoint);

            RetentionParameters.SetFluidPressure(GeoTransportEquationUtilities::CalculateFluidPressure(
                Variables.Np, Variables.PressureVector));

            if (rVariable == DEGREE_OF_SATURATION)
                rOutput[GPoint] = mRetentionLawVector[GPoint]->CalculateSaturation(RetentionParameters);
            else if (rVariable == EFFECTIVE_SATURATION)
                rOutput[GPoint] = mRetentionLawVector[GPoint]->CalculateEffectiveSaturation(RetentionParameters);
            else if (rVariable == BISHOP_COEFFICIENT)
                rOutput[GPoint] = mRetentionLawVector[GPoint]->CalculateBishopCoefficient(RetentionParameters);
            else if (rVariable == DERIVATIVE_OF_SATURATION)
                rOutput[GPoint] =
                    mRetentionLawVector[GPoint]->CalculateDerivativeOfSaturation(RetentionParameters);
            else if (rVariable == RELATIVE_PERMEABILITY)
                rOutput[GPoint] =
                    mRetentionLawVector[GPoint]->CalculateRelativePermeability(RetentionParameters);
        }
    } else if (rVariable == HYDRAULIC_HEAD) {
        const double          NumericalLimit = std::numeric_limits<double>::epsilon();
        const PropertiesType& rProp          = this->GetProperties();
        const SizeType NumGPoints = rGeom.IntegrationPointsNumber(this->GetIntegrationMethod());

        // Defining the shape functions, the Jacobian and the shape functions local gradients Containers
        const Matrix&  NContainer = rGeom.ShapeFunctionsValues(this->GetIntegrationMethod());
        const SizeType NumUNodes  = rGeom.PointsNumber();

        // Defining necessary variables
        Vector NodalHydraulicHead = ZeroVector(NumUNodes);
        for (unsigned int node = 0; node < NumUNodes; ++node) {
            Vector NodeVolumeAcceleration(3);
            noalias(NodeVolumeAcceleration) = rGeom[node].FastGetSolutionStepValue(VOLUME_ACCELERATION, 0);
            const double g = norm_2(NodeVolumeAcceleration);
            if (g > NumericalLimit) {
                const double FluidWeight = g * rProp[DENSITY_WATER];

                Vector NodeCoordinates(3);
                noalias(NodeCoordinates) = rGeom[node].Coordinates();
                Vector NodeVolumeAccelerationUnitVector(3);
                noalias(NodeVolumeAccelerationUnitVector) = NodeVolumeAcceleration / g;

                const double WaterPressure = rGeom[node].FastGetSolutionStepValue(WATER_PRESSURE);
                NodalHydraulicHead[node] = -inner_prod(NodeCoordinates, NodeVolumeAccelerationUnitVector) -
                                           PORE_PRESSURE_SIGN_FACTOR * WaterPressure / FluidWeight;
            } else {
                NodalHydraulicHead[node] = 0.0;
            }
        }

        if (rOutput.size() != NumGPoints) rOutput.resize(NumGPoints);

        // Loop over integration points
        for (unsigned int GPoint = 0; GPoint < NumGPoints; GPoint++) {
            double HydraulicHead = 0.0;
            for (unsigned int node = 0; node < NumUNodes; ++node)
                HydraulicHead += NContainer(GPoint, node) * NodalHydraulicHead[node];

            rOutput[GPoint] = HydraulicHead;
        }
    } else {
        for (unsigned int i = 0; i < IntegrationPointsNumber; ++i)
            rOutput[i] = mConstitutiveLawVector[i]->GetValue(rVariable, rOutput[i]);
    }

    KRATOS_CATCH("")
}

void SmallStrainUPwDiffOrderElement::CalculateOnIntegrationPoints(const Variable<array_1d<double, 3>>& rVariable,
                                                                  std::vector<array_1d<double, 3>>& rOutput,
                                                                  const ProcessInfo& rCurrentProcessInfo)
{
    KRATOS_TRY

    const GeometryType& rGeom = GetGeometry();
    const SizeType& IntegrationPointsNumber = rGeom.IntegrationPointsNumber(this->GetIntegrationMethod());

    if (rOutput.size() != IntegrationPointsNumber) rOutput.resize(IntegrationPointsNumber);

    if (rVariable == FLUID_FLUX_VECTOR) {
        // Definition of variables
        ElementVariables Variables;
        this->InitializeElementVariables(Variables, rCurrentProcessInfo);

        const auto b_matrices = CalculateBMatrices(Variables.DNu_DXContainer, Variables.NuContainer);
        const auto deformation_gradients = CalculateDeformationGradients();
        const auto strain_vectors        = StressStrainUtilities::CalculateStrains(
            deformation_gradients, b_matrices, Variables.DisplacementVector,
<<<<<<< HEAD
            Variables.UseHenckyStrain, GetVoigtSize());
        auto relative_permeability_values =
            CalculateRelativePermeabilityValues(GeoTransportEquationUtilities::CalculateFluidPressures(
                Variables.NpContainer, Variables.PressureVector));
        const auto permeability_update_factors =
            GeoTransportEquationUtilities::CalculatePermeabilityUpdateFactors(strain_vectors, GetProperties());
        std::transform(relative_permeability_values.cbegin(), relative_permeability_values.cend(),
                       permeability_update_factors.cbegin(), relative_permeability_values.begin(),
                       std::multiplies<>{});
=======
            Variables.UseHenckyStrain, mpStressStatePolicy->GetVoigtSize());
>>>>>>> ab4b618d

        // Loop over integration points
        for (unsigned int GPoint = 0; GPoint < mConstitutiveLawVector.size(); ++GPoint) {
            // compute element kinematics (Np, gradNpT, |J|, B, strains)
            this->CalculateKinematics(Variables, GPoint);
            Variables.B = b_matrices[GPoint];

            // Compute FluidFlux vector q [m/s]
            const SizeType Dim       = rGeom.WorkingSpaceDimension();
            const SizeType NumUNodes = rGeom.PointsNumber();

            Vector   BodyAcceleration = ZeroVector(Dim);
            SizeType Index            = 0;
            for (SizeType i = 0; i < NumUNodes; ++i) {
                for (unsigned int idim = 0; idim < Dim; ++idim)
                    BodyAcceleration[idim] += Variables.Nu[i] * Variables.BodyAcceleration[Index++];
            }

            const auto relative_permeability = relative_permeability_values[GPoint];

            // Compute strain, need to update porosity
            Variables.F            = deformation_gradients[GPoint];
            Variables.StrainVector = strain_vectors[GPoint];

            Vector GradPressureTerm(Dim);
            noalias(GradPressureTerm) = prod(trans(Variables.DNp_DX), Variables.PressureVector);
            noalias(GradPressureTerm) +=
                PORE_PRESSURE_SIGN_FACTOR * GetProperties()[DENSITY_WATER] * BodyAcceleration;

            Vector AuxFluidFlux = ZeroVector(Dim);
            AuxFluidFlux        = PORE_PRESSURE_SIGN_FACTOR * Variables.DynamicViscosityInverse *
                           relative_permeability * prod(Variables.IntrinsicPermeability, GradPressureTerm);

            Vector FluidFlux = ZeroVector(3);
            for (unsigned int idim = 0; idim < Dim; ++idim)
                FluidFlux[idim] = AuxFluidFlux[idim];

            if (rOutput[GPoint].size() != 3) rOutput[GPoint].resize(3, false);

            rOutput[GPoint] = FluidFlux;
        }
    }

    KRATOS_CATCH("")
}

void SmallStrainUPwDiffOrderElement::CalculateOnIntegrationPoints(const Variable<Vector>& rVariable,
                                                                  std::vector<Vector>&    rOutput,
                                                                  const ProcessInfo& rCurrentProcessInfo)
{
    KRATOS_TRY

    const GeometryType& rGeom = GetGeometry();

    if (const SizeType& IntegrationPointsNumber = rGeom.IntegrationPointsNumber(this->GetIntegrationMethod());
        rOutput.size() != IntegrationPointsNumber)
        rOutput.resize(IntegrationPointsNumber);

    if (rVariable == CAUCHY_STRESS_VECTOR) {
        // Loop over integration points
        for (unsigned int GPoint = 0; GPoint < mConstitutiveLawVector.size(); ++GPoint) {
            if (rOutput[GPoint].size() != mStressVector[GPoint].size())
                rOutput[GPoint].resize(mStressVector[GPoint].size(), false);

            rOutput[GPoint] = mStressVector[GPoint];
        }
    } else if (rVariable == ENGINEERING_STRAIN_VECTOR) {
        // Definition of variables
        ElementVariables Variables;
        this->InitializeElementVariables(Variables, rCurrentProcessInfo);

        // Loop over integration points
        for (unsigned int GPoint = 0; GPoint < mConstitutiveLawVector.size(); ++GPoint) {
            noalias(Variables.Nu) = row(Variables.NuContainer, GPoint);

            Matrix J0;
            Matrix InvJ0;
            this->CalculateDerivativesOnInitialConfiguration(
                Variables.detJInitialConfiguration, J0, InvJ0, Variables.DNu_DXInitialConfiguration, GPoint);

            // Calculating operator B
            Variables.B = this->CalculateBMatrix(Variables.DNu_DXInitialConfiguration, Variables.Nu);

            // Compute infinitesimal strain
            Variables.StrainVector =
                StressStrainUtilities::CalculateCauchyStrain(Variables.B, Variables.DisplacementVector);

            if (rOutput[GPoint].size() != Variables.StrainVector.size())
                rOutput[GPoint].resize(Variables.StrainVector.size(), false);

            rOutput[GPoint] = Variables.StrainVector;
        }
    } else if (rVariable == GREEN_LAGRANGE_STRAIN_VECTOR) {
        // Definition of variables
        ElementVariables Variables;
        this->InitializeElementVariables(Variables, rCurrentProcessInfo);
        const auto b_matrices = CalculateBMatrices(Variables.DNu_DXContainer, Variables.NuContainer);
        const auto deformation_gradients = CalculateDeformationGradients();
        rOutput                          = StressStrainUtilities::CalculateStrains(
            deformation_gradients, b_matrices, Variables.DisplacementVector,
            Variables.UseHenckyStrain, mpStressStatePolicy->GetVoigtSize());
    } else if (rVariable == TOTAL_STRESS_VECTOR) {
        // Definition of variables
        ElementVariables Variables;
        this->InitializeElementVariables(Variables, rCurrentProcessInfo);

        // Create constitutive law parameters:
        ConstitutiveLaw::Parameters ConstitutiveParameters(rGeom, GetProperties(), rCurrentProcessInfo);
        ConstitutiveParameters.GetOptions().Set(ConstitutiveLaw::COMPUTE_CONSTITUTIVE_TENSOR);
        ConstitutiveParameters.GetOptions().Set(ConstitutiveLaw::USE_ELEMENT_PROVIDED_STRAIN);

        const Vector& VoigtVector = mpStressStatePolicy->GetVoigtVector();

        RetentionLaw::Parameters RetentionParameters(GetProperties());

        const auto b_matrices = CalculateBMatrices(Variables.DNu_DXContainer, Variables.NuContainer);
        const auto deformation_gradients = CalculateDeformationGradients();
        auto       strain_vectors        = StressStrainUtilities::CalculateStrains(
            deformation_gradients, b_matrices, Variables.DisplacementVector,
            Variables.UseHenckyStrain, mpStressStatePolicy->GetVoigtSize());
        std::vector<Matrix> constitutive_matrices;
        this->CalculateAnyOfMaterialResponse(deformation_gradients, ConstitutiveParameters,
                                             Variables.NuContainer, Variables.DNu_DXContainer,
                                             strain_vectors, mStressVector, constitutive_matrices);
        const auto biot_coefficients = GeoTransportEquationUtilities::CalculateBiotCoefficients(
            constitutive_matrices, this->GetProperties());

        for (unsigned int GPoint = 0; GPoint < mConstitutiveLawVector.size(); ++GPoint) {
            this->CalculateKinematics(Variables, GPoint);
            const auto fluid_pressure = GeoTransportEquationUtilities::CalculateFluidPressure(
                Variables.Np, Variables.PressureVector);
            RetentionParameters.SetFluidPressure(fluid_pressure);
            const auto bishop_coefficient =
                mRetentionLawVector[GPoint]->CalculateBishopCoefficient(RetentionParameters);

            rOutput[GPoint] = mStressVector[GPoint] + PORE_PRESSURE_SIGN_FACTOR * biot_coefficients[GPoint] *
                                                          bishop_coefficient * fluid_pressure * VoigtVector;
        }
    } else {
        for (unsigned int i = 0; i < mConstitutiveLawVector.size(); ++i)
            rOutput[i] = mConstitutiveLawVector[i]->GetValue(rVariable, rOutput[i]);
    }

    KRATOS_CATCH("")
}

void SmallStrainUPwDiffOrderElement::CalculateOnIntegrationPoints(const Variable<Matrix>& rVariable,
                                                                  std::vector<Matrix>&    rOutput,
                                                                  const ProcessInfo& rCurrentProcessInfo)
{
    KRATOS_TRY

    const GeometryType& rGeom = GetGeometry();
    const auto number_of_integration_points = rGeom.IntegrationPointsNumber(this->GetIntegrationMethod());
    const auto dimension = rGeom.WorkingSpaceDimension();

    rOutput.resize(number_of_integration_points);

    if (rVariable == CAUCHY_STRESS_TENSOR) {
        std::vector<Vector> StressVector;

        this->CalculateOnIntegrationPoints(CAUCHY_STRESS_VECTOR, StressVector, rCurrentProcessInfo);

        // loop integration points
        for (unsigned int GPoint = 0; GPoint < mConstitutiveLawVector.size(); ++GPoint) {
            if (rOutput[GPoint].size2() != dimension)
                rOutput[GPoint].resize(dimension, dimension, false);

            rOutput[GPoint] = MathUtils<double>::StressVectorToTensor(StressVector[GPoint]);
        }
    } else if (rVariable == ENGINEERING_STRAIN_TENSOR) {
        std::vector<Vector> StrainVector;

        CalculateOnIntegrationPoints(ENGINEERING_STRAIN_VECTOR, StrainVector, rCurrentProcessInfo);

        // loop integration points
        for (unsigned int GPoint = 0; GPoint < mConstitutiveLawVector.size(); ++GPoint) {
            if (rOutput[GPoint].size2() != dimension)
                rOutput[GPoint].resize(dimension, dimension, false);

            rOutput[GPoint] = MathUtils<double>::StrainVectorToTensor(StrainVector[GPoint]);
        }
    } else if (rVariable == GREEN_LAGRANGE_STRAIN_TENSOR) {
        std::vector<Vector> StrainVector;

        CalculateOnIntegrationPoints(GREEN_LAGRANGE_STRAIN_VECTOR, StrainVector, rCurrentProcessInfo);

        // loop integration points
        for (unsigned int GPoint = 0; GPoint < mConstitutiveLawVector.size(); ++GPoint) {
            if (rOutput[GPoint].size2() != dimension)
                rOutput[GPoint].resize(dimension, dimension, false);

            rOutput[GPoint] = MathUtils<double>::StrainVectorToTensor(StrainVector[GPoint]);
        }
    } else if (rVariable == TOTAL_STRESS_TENSOR) {
        std::vector<Vector> StressVector;

        this->CalculateOnIntegrationPoints(TOTAL_STRESS_VECTOR, StressVector, rCurrentProcessInfo);

        // loop integration points
        for (unsigned int GPoint = 0; GPoint < mConstitutiveLawVector.size(); ++GPoint) {
            if (rOutput[GPoint].size2() != dimension)
                rOutput[GPoint].resize(dimension, dimension, false);

            rOutput[GPoint] = MathUtils<double>::StressVectorToTensor(StressVector[GPoint]);
        }
    } else {
        for (unsigned int i = 0; i < mConstitutiveLawVector.size(); ++i)
            rOutput[i] = mConstitutiveLawVector[i]->GetValue(rVariable, rOutput[i]);
    }

    KRATOS_CATCH("")
}

void SmallStrainUPwDiffOrderElement::CalculateAll(MatrixType&        rLeftHandSideMatrix,
                                                  VectorType&        rRightHandSideVector,
                                                  const ProcessInfo& rCurrentProcessInfo,
                                                  bool               CalculateStiffnessMatrixFlag,
                                                  bool               CalculateResidualVectorFlag)
{
    KRATOS_TRY

    const GeometryType&   rGeom = GetGeometry();
    const PropertiesType& rProp = this->GetProperties();

    // Definition of variables
    ElementVariables Variables;
    this->InitializeElementVariables(Variables, rCurrentProcessInfo);

    // Create constitutive law parameters:
    ConstitutiveLaw::Parameters ConstitutiveParameters(rGeom, rProp, rCurrentProcessInfo);
    ConstitutiveParameters.GetOptions().Set(ConstitutiveLaw::USE_ELEMENT_PROVIDED_STRAIN);

    // Stiffness matrix is always needed to calculate Biot coefficient
    ConstitutiveParameters.GetOptions().Set(ConstitutiveLaw::COMPUTE_CONSTITUTIVE_TENSOR);
    if (CalculateResidualVectorFlag)
        ConstitutiveParameters.GetOptions().Set(ConstitutiveLaw::COMPUTE_STRESS);

    RetentionLaw::Parameters RetentionParameters(rProp);

    // Loop over integration points
    const GeometryType::IntegrationPointsArrayType& IntegrationPoints =
        rGeom.IntegrationPoints(this->GetIntegrationMethod());

    const auto b_matrices = CalculateBMatrices(Variables.DNu_DXContainer, Variables.NuContainer);
    const auto deformation_gradients = CalculateDeformationGradients();
    const auto integration_coefficients =
        CalculateIntegrationCoefficients(IntegrationPoints, Variables.detJuContainer);
    auto strain_vectors = StressStrainUtilities::CalculateStrains(
        deformation_gradients, b_matrices, Variables.DisplacementVector, Variables.UseHenckyStrain,
        mpStressStatePolicy->GetVoigtSize());
    std::vector<Matrix> constitutive_matrices;
    this->CalculateAnyOfMaterialResponse(deformation_gradients, ConstitutiveParameters,
                                         Variables.NuContainer, Variables.DNu_DXContainer,
                                         strain_vectors, mStressVector, constitutive_matrices);
    const auto biot_coefficients = GeoTransportEquationUtilities::CalculateBiotCoefficients(
        constitutive_matrices, this->GetProperties());
    auto relative_permeability_values =
        CalculateRelativePermeabilityValues(GeoTransportEquationUtilities::CalculateFluidPressures(
            Variables.NpContainer, Variables.PressureVector));
    const auto permeability_update_factors =
        GeoTransportEquationUtilities::CalculatePermeabilityUpdateFactors(strain_vectors, GetProperties());
    std::transform(relative_permeability_values.cbegin(), relative_permeability_values.cend(),
                   permeability_update_factors.cbegin(), relative_permeability_values.begin(),
                   std::multiplies<>{});

    for (unsigned int GPoint = 0; GPoint < IntegrationPoints.size(); ++GPoint) {
        this->CalculateKinematics(Variables, GPoint);
        Variables.B                  = b_matrices[GPoint];
        Variables.F                  = deformation_gradients[GPoint];
        Variables.StrainVector       = strain_vectors[GPoint];
        Variables.ConstitutiveMatrix = constitutive_matrices[GPoint];

        CalculateRetentionResponse(Variables, RetentionParameters, GPoint);
        Variables.RelativePermeability = relative_permeability_values[GPoint];

        Variables.BiotCoefficient    = biot_coefficients[GPoint];
        Variables.BiotModulusInverse = GeoTransportEquationUtilities::CalculateBiotModulusInverse(
            Variables.BiotCoefficient, Variables.DegreeOfSaturation,
            Variables.DerivativeOfSaturation, this->GetProperties());
        Variables.IntegrationCoefficient = integration_coefficients[GPoint];

        Variables.IntegrationCoefficientInitialConfiguration = this->CalculateIntegrationCoefficient(
            IntegrationPoints[GPoint], Variables.detJInitialConfiguration);

        // Contributions to the left hand side
        if (CalculateStiffnessMatrixFlag) this->CalculateAndAddLHS(rLeftHandSideMatrix, Variables);

        // Contributions to the right hand side
        if (CalculateResidualVectorFlag)
            this->CalculateAndAddRHS(rRightHandSideVector, Variables, GPoint);
    }

    KRATOS_CATCH("")
}

void SmallStrainUPwDiffOrderElement::CalculateMaterialStiffnessMatrix(MatrixType& rStiffnessMatrix,
                                                                      const ProcessInfo& rCurrentProcessInfo)
{
    KRATOS_TRY

    const GeometryType& rGeom = GetGeometry();

    // Definition of variables
    ElementVariables Variables;
    this->InitializeElementVariables(Variables, rCurrentProcessInfo);

    // Create constitutive law parameters:
    ConstitutiveLaw::Parameters ConstitutiveParameters(rGeom, GetProperties(), rCurrentProcessInfo);
    ConstitutiveParameters.GetOptions().Set(ConstitutiveLaw::USE_ELEMENT_PROVIDED_STRAIN);
    ConstitutiveParameters.GetOptions().Set(ConstitutiveLaw::COMPUTE_CONSTITUTIVE_TENSOR);

    // Loop over integration points
    const GeometryType::IntegrationPointsArrayType& IntegrationPoints =
        rGeom.IntegrationPoints(this->GetIntegrationMethod());

    const auto b_matrices = CalculateBMatrices(Variables.DNu_DXContainer, Variables.NuContainer);
    const auto deformation_gradients = CalculateDeformationGradients();
    auto       strain_vectors        = StressStrainUtilities::CalculateStrains(
        deformation_gradients, b_matrices, Variables.DisplacementVector, Variables.UseHenckyStrain,
        mpStressStatePolicy->GetVoigtSize());
    std::vector<Matrix> constitutive_matrices;
    this->CalculateAnyOfMaterialResponse(deformation_gradients, ConstitutiveParameters,
                                         Variables.NuContainer, Variables.DNu_DXContainer,
                                         strain_vectors, mStressVector, constitutive_matrices);
    const auto integration_coefficients =
        CalculateIntegrationCoefficients(IntegrationPoints, Variables.detJuContainer);

    const auto stiffness_matrix = GeoEquationOfMotionUtilities::CalculateStiffnessMatrix(
        b_matrices, constitutive_matrices, integration_coefficients);

    GeoElementUtilities::AssembleUUBlockMatrix(rStiffnessMatrix, stiffness_matrix);

    KRATOS_CATCH("")
}

void SmallStrainUPwDiffOrderElement::InitializeElementVariables(ElementVariables& rVariables,
                                                                const ProcessInfo& rCurrentProcessInfo)
{
    KRATOS_TRY

    const GeometryType& rGeom      = GetGeometry();
    const SizeType      NumUNodes  = rGeom.PointsNumber();
    const SizeType      NumPNodes  = mpPressureGeometry->PointsNumber();
    const SizeType      NumGPoints = rGeom.IntegrationPointsNumber(this->GetIntegrationMethod());
    const SizeType      Dim        = rGeom.WorkingSpaceDimension();

    // Variables at all integration points
    rVariables.NuContainer.resize(NumGPoints, NumUNodes, false);
    rVariables.NuContainer = rGeom.ShapeFunctionsValues(this->GetIntegrationMethod());

    rVariables.NpContainer.resize(NumGPoints, NumPNodes, false);
    rVariables.NpContainer = mpPressureGeometry->ShapeFunctionsValues(this->GetIntegrationMethod());

    rVariables.Nu.resize(NumUNodes, false);
    rVariables.Np.resize(NumPNodes, false);

    rVariables.DNu_DXContainer.resize(NumGPoints, false);
    for (SizeType i = 0; i < NumGPoints; ++i)
        ((rVariables.DNu_DXContainer)[i]).resize(NumUNodes, Dim, false);
    rVariables.DNu_DX.resize(NumUNodes, Dim, false);
    rVariables.DNu_DXInitialConfiguration.resize(NumUNodes, Dim, false);
    rVariables.detJuContainer.resize(NumGPoints, false);

    try {
        rGeom.ShapeFunctionsIntegrationPointsGradients(
            rVariables.DNu_DXContainer, rVariables.detJuContainer, this->GetIntegrationMethod());
    } catch (Kratos::Exception& e) {
        KRATOS_INFO("Original error message") << e.what() << std::endl;
#ifdef KRATOS_COMPILED_IN_WINDOWS
        KRATOS_INFO("Error in calculation of dNu/dx. Most probably the element is "
                    "distorted. Element ID: ")
            << this->Id() << std::endl;
#endif
        KRATOS_ERROR << "In calculation of dNu/dx. Most probably the element "
                        "is distorted. Element ID: "
                     << this->Id() << std::endl;
    }

    (rVariables.DNp_DXContainer).resize(NumGPoints, false);
    for (SizeType i = 0; i < NumGPoints; ++i)
        ((rVariables.DNp_DXContainer)[i]).resize(NumPNodes, Dim, false);
    (rVariables.DNp_DX).resize(NumPNodes, Dim, false);
    Vector detJpContainer = ZeroVector(NumGPoints);

    try {
        mpPressureGeometry->ShapeFunctionsIntegrationPointsGradients(
            rVariables.DNp_DXContainer, detJpContainer, this->GetIntegrationMethod());
    } catch (Kratos::Exception& e) {
        KRATOS_INFO("Original error message") << e.what() << std::endl;
#ifdef KRATOS_COMPILED_IN_WINDOWS
        KRATOS_INFO("Error in calculation of dNp/dx. Most probably the element is "
                    "distorted. Element ID: ")
            << this->Id() << std::endl;
#endif
        KRATOS_ERROR << "In calculation of dNp/dx. Most probably the element "
                        "is distorted. Element ID: "
                     << this->Id() << std::endl;
    }

    // Variables computed at each integration point
    const SizeType VoigtSize = mpStressStatePolicy->GetVoigtSize();

    rVariables.B.resize(VoigtSize, NumUNodes * Dim, false);
    noalias(rVariables.B) = ZeroMatrix(VoigtSize, NumUNodes * Dim);

    rVariables.StrainVector.resize(VoigtSize, false);
    rVariables.ConstitutiveMatrix.resize(VoigtSize, VoigtSize, false);

    rVariables.StressVector.resize(VoigtSize, false);

    // Needed parameters for consistency with the general constitutive law
    rVariables.detF = 1.0;
    rVariables.F.resize(Dim, Dim, false);
    noalias(rVariables.F) = identity_matrix<double>(Dim);

    // Nodal variables
    this->InitializeNodalVariables(rVariables);

    // Properties variables
    this->InitializeProperties(rVariables);

    // ProcessInfo variables
    rVariables.VelocityCoefficient   = rCurrentProcessInfo[VELOCITY_COEFFICIENT];
    rVariables.DtPressureCoefficient = rCurrentProcessInfo[DT_PRESSURE_COEFFICIENT];

    // Retention law
    rVariables.DegreeOfSaturation     = 1.0;
    rVariables.DerivativeOfSaturation = 0.0;
    rVariables.RelativePermeability   = 1.0;
    rVariables.BishopCoefficient      = 1.0;

    KRATOS_CATCH("")
}

void SmallStrainUPwDiffOrderElement::InitializeNodalVariables(ElementVariables& rVariables)
{
    KRATOS_TRY

    const GeometryType& rGeom     = GetGeometry();
    const SizeType      Dim       = rGeom.WorkingSpaceDimension();
    const SizeType      NumUNodes = rGeom.PointsNumber();
    const SizeType      NumPNodes = mpPressureGeometry->PointsNumber();

    Vector BodyAccelerationAux = ZeroVector(3);
    rVariables.BodyAcceleration.resize(NumUNodes * Dim, false);
    rVariables.DisplacementVector.resize(NumUNodes * Dim, false);
    rVariables.VelocityVector.resize(NumUNodes * Dim, false);

    for (SizeType i = 0; i < NumUNodes; ++i) {
        SizeType Local_i    = i * Dim;
        BodyAccelerationAux = rGeom[i].FastGetSolutionStepValue(VOLUME_ACCELERATION);

        rVariables.BodyAcceleration[Local_i]   = BodyAccelerationAux[0];
        rVariables.DisplacementVector[Local_i] = rGeom[i].FastGetSolutionStepValue(DISPLACEMENT_X);
        rVariables.VelocityVector[Local_i]     = rGeom[i].FastGetSolutionStepValue(VELOCITY_X);

        rVariables.BodyAcceleration[Local_i + 1] = BodyAccelerationAux[1];
        rVariables.DisplacementVector[Local_i + 1] = rGeom[i].FastGetSolutionStepValue(DISPLACEMENT_Y);
        rVariables.VelocityVector[Local_i + 1] = rGeom[i].FastGetSolutionStepValue(VELOCITY_Y);

        if (Dim > 2) {
            rVariables.BodyAcceleration[Local_i + 2] = BodyAccelerationAux[2];
            rVariables.DisplacementVector[Local_i + 2] = rGeom[i].FastGetSolutionStepValue(DISPLACEMENT_Z);
            rVariables.VelocityVector[Local_i + 2] = rGeom[i].FastGetSolutionStepValue(VELOCITY_Z);
        }
    }

    rVariables.PressureVector.resize(NumPNodes, false);
    rVariables.PressureDtVector.resize(NumPNodes, false);
    rVariables.DeltaPressureVector.resize(NumPNodes, false);
    for (SizeType i = 0; i < NumPNodes; ++i) {
        rVariables.PressureVector[i]      = rGeom[i].FastGetSolutionStepValue(WATER_PRESSURE);
        rVariables.PressureDtVector[i]    = rGeom[i].FastGetSolutionStepValue(DT_WATER_PRESSURE);
        rVariables.DeltaPressureVector[i] = rGeom[i].FastGetSolutionStepValue(WATER_PRESSURE) -
                                            rGeom[i].FastGetSolutionStepValue(WATER_PRESSURE, 1);
    }

    KRATOS_CATCH("")
}

void SmallStrainUPwDiffOrderElement::InitializeProperties(ElementVariables& rVariables)
{
    KRATOS_TRY

    const SizeType        dimension = GetGeometry().WorkingSpaceDimension();
    const PropertiesType& rProp     = this->GetProperties();

    rVariables.IgnoreUndrained = rProp[IGNORE_UNDRAINED];
    rVariables.UseHenckyStrain = false;
    if (rProp.Has(USE_HENCKY_STRAIN)) rVariables.UseHenckyStrain = rProp[USE_HENCKY_STRAIN];

    rVariables.ConsiderGeometricStiffness = false;
    if (rProp.Has(CONSIDER_GEOMETRIC_STIFFNESS))
        rVariables.ConsiderGeometricStiffness = rProp[CONSIDER_GEOMETRIC_STIFFNESS];

    rVariables.DynamicViscosityInverse = 1.0 / rProp[DYNAMIC_VISCOSITY];
    // Setting the intrinsic permeability matrix
    (rVariables.IntrinsicPermeability).resize(dimension, dimension, false);
    rVariables.IntrinsicPermeability(0, 0) = rProp[PERMEABILITY_XX];
    rVariables.IntrinsicPermeability(1, 1) = rProp[PERMEABILITY_YY];
    rVariables.IntrinsicPermeability(0, 1) = rProp[PERMEABILITY_XY];
    rVariables.IntrinsicPermeability(1, 0) = rVariables.IntrinsicPermeability(0, 1);

    if (dimension == 3) {
        rVariables.IntrinsicPermeability(2, 2) = rProp[PERMEABILITY_ZZ];
        rVariables.IntrinsicPermeability(2, 0) = rProp[PERMEABILITY_ZX];
        rVariables.IntrinsicPermeability(1, 2) = rProp[PERMEABILITY_YZ];
        rVariables.IntrinsicPermeability(0, 2) = rVariables.IntrinsicPermeability(2, 0);
        rVariables.IntrinsicPermeability(2, 1) = rVariables.IntrinsicPermeability(1, 2);
    }

    KRATOS_CATCH("")
}

void SmallStrainUPwDiffOrderElement::CalculateKinematics(ElementVariables& rVariables, unsigned int GPoint)

{
    KRATOS_TRY

    // Setting the vector of shape functions and the matrix of the shape functions global gradients
    noalias(rVariables.Nu) = row(rVariables.NuContainer, GPoint);
    noalias(rVariables.Np) = row(rVariables.NpContainer, GPoint);

    noalias(rVariables.DNu_DX) = rVariables.DNu_DXContainer[GPoint];
    noalias(rVariables.DNp_DX) = rVariables.DNp_DXContainer[GPoint];

    rVariables.detJ = rVariables.detJuContainer[GPoint];

    Matrix J0;
    Matrix InvJ0;
    this->CalculateDerivativesOnInitialConfiguration(rVariables.detJInitialConfiguration, J0, InvJ0,
                                                     rVariables.DNu_DXInitialConfiguration, GPoint);

    KRATOS_CATCH("")
}

void SmallStrainUPwDiffOrderElement::CalculateDerivativesOnInitialConfiguration(
    double& detJ, Matrix& J0, Matrix& InvJ0, Matrix& DNu_DX0, unsigned int GPoint) const
{
    KRATOS_TRY

    const GeometryType&                             rGeom = this->GetGeometry();
    const GeometryType::IntegrationPointsArrayType& IntegrationPoints =
        rGeom.IntegrationPoints(this->GetIntegrationMethod());

    GeometryUtils::JacobianOnInitialConfiguration(rGeom, IntegrationPoints[GPoint], J0);
    const Matrix& DN_De = rGeom.ShapeFunctionsLocalGradients(this->GetIntegrationMethod())[GPoint];
    MathUtils<double>::InvertMatrix(J0, InvJ0, detJ);
    GeometryUtils::ShapeFunctionsGradients(DN_De, InvJ0, DNu_DX0);

    KRATOS_CATCH("")
}

Matrix SmallStrainUPwDiffOrderElement::CalculateBMatrix(const Matrix& rDN_DX, const Vector& rN) const
{
    return mpStressStatePolicy->CalculateBMatrix(rDN_DX, rN, this->GetGeometry());
}

std::vector<Matrix> SmallStrainUPwDiffOrderElement::CalculateBMatrices(
    const GeometryType::ShapeFunctionsGradientsType& rDN_DXContainer, const Matrix& rNContainer) const
{
    std::vector<Matrix> result;
    for (unsigned int GPoint = 0; GPoint < rDN_DXContainer.size(); ++GPoint) {
        result.push_back(this->CalculateBMatrix(rDN_DXContainer[GPoint], row(rNContainer, GPoint)));
    }

    return result;
}

double SmallStrainUPwDiffOrderElement::CalculateIntegrationCoefficient(const GeometryType::IntegrationPointType& rIntegrationPoint,
                                                                       double detJ) const
{
    return mpStressStatePolicy->CalculateIntegrationCoefficient(rIntegrationPoint, detJ, GetGeometry());
}

std::vector<double> SmallStrainUPwDiffOrderElement::CalculateIntegrationCoefficients(
    const GeometryType::IntegrationPointsArrayType& rIntegrationPoints, const Vector& rDetJs) const
{
    auto result = std::vector<double>{};
    std::transform(rIntegrationPoints.begin(), rIntegrationPoints.end(), rDetJs.begin(),
                   std::back_inserter(result), [this](const auto& rIntegrationPoint, const auto& rDetJ) {
        return this->CalculateIntegrationCoefficient(rIntegrationPoint, rDetJ);
    });
    return result;
}

void SmallStrainUPwDiffOrderElement::CalculateAndAddLHS(MatrixType& rLeftHandSideMatrix, ElementVariables& rVariables)
{
    KRATOS_TRY

    this->CalculateAndAddStiffnessMatrix(rLeftHandSideMatrix, rVariables);
    this->CalculateAndAddCompressibilityMatrix(rLeftHandSideMatrix, rVariables);

    if (!rVariables.IgnoreUndrained) {
        this->CalculateAndAddCouplingMatrix(rLeftHandSideMatrix, rVariables);

        const auto permeability_matrix = GeoTransportEquationUtilities::CalculatePermeabilityMatrix(
            rVariables.DNp_DX, rVariables.DynamicViscosityInverse, rVariables.IntrinsicPermeability,
            rVariables.RelativePermeability, rVariables.IntegrationCoefficient);
        GeoElementUtilities::AssemblePPBlockMatrix(rLeftHandSideMatrix, permeability_matrix);
    }

    KRATOS_CATCH("")
}

void SmallStrainUPwDiffOrderElement::CalculateAndAddStiffnessMatrix(MatrixType& rLeftHandSideMatrix,
                                                                    const ElementVariables& rVariables) const
{
    KRATOS_TRY

    const auto stiffness_matrix = GeoEquationOfMotionUtilities::CalculateStiffnessMatrixGPoint(
        rVariables.B, rVariables.ConstitutiveMatrix, rVariables.IntegrationCoefficient);

    GeoElementUtilities::AssembleUUBlockMatrix(rLeftHandSideMatrix, stiffness_matrix);

    KRATOS_CATCH("")
}

void SmallStrainUPwDiffOrderElement::CalculateAndAddCouplingMatrix(MatrixType& rLeftHandSideMatrix,
                                                                   const ElementVariables& rVariables) const
{
    KRATOS_TRY

    const Vector& VoigtVector = mpStressStatePolicy->GetVoigtVector();

    Matrix CouplingMatrix = GeoTransportEquationUtilities::CalculateCouplingMatrix(
        rVariables.B, VoigtVector, rVariables.Np, rVariables.BiotCoefficient,
        rVariables.BishopCoefficient, rVariables.IntegrationCoefficient);

    // Distribute coupling block matrix into the elemental matrix
    GeoElementUtilities::AssembleUPBlockMatrix(rLeftHandSideMatrix, CouplingMatrix);

    if (!rVariables.IgnoreUndrained) {
        const double SaturationCoefficient = rVariables.DegreeOfSaturation / rVariables.BishopCoefficient;
        Matrix CouplingMatrixT = PORE_PRESSURE_SIGN_FACTOR * SaturationCoefficient *
                                 rVariables.VelocityCoefficient * trans(CouplingMatrix);

        // Distribute transposed coupling block matrix into the elemental matrix
        GeoElementUtilities::AssemblePUBlockMatrix(rLeftHandSideMatrix, CouplingMatrixT);
    }

    KRATOS_CATCH("")
}

void SmallStrainUPwDiffOrderElement::CalculateAndAddCompressibilityMatrix(MatrixType& rLeftHandSideMatrix,
                                                                          ElementVariables& rVariables) const
{
    KRATOS_TRY

    Matrix CompressibilityMatrix = GeoTransportEquationUtilities::CalculateCompressibilityMatrix(
        rVariables.Np, rVariables.BiotModulusInverse, rVariables.IntegrationCoefficient);

    // Distribute compressibility block matrix into the elemental matrix
    GeoElementUtilities::AssemblePPBlockMatrix(
        rLeftHandSideMatrix, CompressibilityMatrix * rVariables.DtPressureCoefficient);

    KRATOS_CATCH("")
}

void SmallStrainUPwDiffOrderElement::CalculateAndAddRHS(VectorType&       rRightHandSideVector,
                                                        ElementVariables& rVariables,
                                                        unsigned int      GPoint)
{
    KRATOS_TRY

    this->CalculateAndAddStiffnessForce(rRightHandSideVector, rVariables, GPoint);

    this->CalculateAndAddMixBodyForce(rRightHandSideVector, rVariables);

    this->CalculateAndAddCouplingTerms(rRightHandSideVector, rVariables);

    if (!rVariables.IgnoreUndrained) {
        this->CalculateAndAddCompressibilityFlow(rRightHandSideVector, rVariables);

        this->CalculateAndAddPermeabilityFlow(rRightHandSideVector, rVariables);

        this->CalculateAndAddFluidBodyFlow(rRightHandSideVector, rVariables);
    }

    KRATOS_CATCH("")
}

void SmallStrainUPwDiffOrderElement::CalculateAndAddStiffnessForce(VectorType& rRightHandSideVector,
                                                                   ElementVariables& rVariables,
                                                                   unsigned int      GPoint)
{
    KRATOS_TRY

    Vector StiffnessForce =
        -1.0 * prod(trans(rVariables.B), mStressVector[GPoint]) * rVariables.IntegrationCoefficient;

    // Distribute stiffness block vector into the elemental vector
    GeoElementUtilities::AssembleUBlockVector(rRightHandSideVector, StiffnessForce);

    KRATOS_CATCH("")
}

void SmallStrainUPwDiffOrderElement::CalculateAndAddMixBodyForce(VectorType& rRightHandSideVector,
                                                                 ElementVariables& rVariables)
{
    KRATOS_TRY

    const GeometryType& rGeom     = GetGeometry();
    const SizeType      Dim       = rGeom.WorkingSpaceDimension();
    const SizeType      NumUNodes = rGeom.PointsNumber();

    const auto soil_density = GeoTransportEquationUtilities::CalculateSoilDensity(
        rVariables.DegreeOfSaturation, this->GetProperties());

    Vector   BodyAcceleration = ZeroVector(Dim);
    SizeType Index            = 0;
    for (SizeType i = 0; i < NumUNodes; ++i) {
        for (SizeType idim = 0; idim < Dim; ++idim) {
            BodyAcceleration[idim] += rVariables.Nu[i] * rVariables.BodyAcceleration[Index++];
        }
    }

    for (SizeType i = 0; i < NumUNodes; ++i) {
        Index = i * Dim;
        for (SizeType idim = 0; idim < Dim; ++idim) {
            rRightHandSideVector[Index + idim] += rVariables.Nu[i] * soil_density * BodyAcceleration[idim] *
                                                  rVariables.IntegrationCoefficientInitialConfiguration;
        }
    }

    KRATOS_CATCH("")
}

void SmallStrainUPwDiffOrderElement::CalculateAndAddCouplingTerms(VectorType& rRightHandSideVector,
                                                                  ElementVariables& rVariables) const
{
    KRATOS_TRY

    const Vector& VoigtVector = mpStressStatePolicy->GetVoigtVector();

    Matrix CouplingMatrix = (-1.0) * GeoTransportEquationUtilities::CalculateCouplingMatrix(
                                         rVariables.B, VoigtVector, rVariables.Np, rVariables.BiotCoefficient,
                                         rVariables.BishopCoefficient, rVariables.IntegrationCoefficient);

    Vector CouplingForce = prod(CouplingMatrix, rVariables.PressureVector);

    // Distribute coupling block vector 1 into the elemental vector
    GeoElementUtilities::AssembleUBlockVector(rRightHandSideVector, CouplingForce);

    if (!rVariables.IgnoreUndrained) {
        const double SaturationCoefficient = rVariables.DegreeOfSaturation / rVariables.BishopCoefficient;
        Vector CouplingFlow = PORE_PRESSURE_SIGN_FACTOR * SaturationCoefficient *
                              prod(trans(CouplingMatrix), rVariables.VelocityVector);

        // Distribute coupling block vector 2 into the elemental vector
        GeoElementUtilities::AssemblePBlockVector(rRightHandSideVector, CouplingFlow);
    }

    KRATOS_CATCH("")
}

void SmallStrainUPwDiffOrderElement::CalculateAndAddCompressibilityFlow(VectorType& rRightHandSideVector,
                                                                        const ElementVariables& rVariables) const
{
    KRATOS_TRY

    Matrix CompressibilityMatrix = GeoTransportEquationUtilities::CalculateCompressibilityMatrix(
        rVariables.Np, rVariables.BiotModulusInverse, rVariables.IntegrationCoefficient);

    Vector CompressibilityFlow = -prod(CompressibilityMatrix, rVariables.PressureDtVector);

    // Distribute compressibility block vector into the elemental vector
    GeoElementUtilities::AssemblePBlockVector(rRightHandSideVector, CompressibilityFlow);

    KRATOS_CATCH("")
}

std::vector<double> SmallStrainUPwDiffOrderElement::CalculateRelativePermeabilityValues(const std::vector<double>& rFluidPressures) const
{
    KRATOS_ERROR_IF_NOT(rFluidPressures.size() == mRetentionLawVector.size());

    auto retention_law_params = RetentionLaw::Parameters{this->GetProperties()};

    auto result = std::vector<double>{};
    std::transform(mRetentionLawVector.begin(), mRetentionLawVector.end(), rFluidPressures.begin(),
                   std::back_inserter(result), [&retention_law_params](auto pRetentionLaw, auto FluidPressure) {
        retention_law_params.SetFluidPressure(FluidPressure);
        return pRetentionLaw->CalculateRelativePermeability(retention_law_params);
    });
    return result;
}

void SmallStrainUPwDiffOrderElement::CalculateAndAddPermeabilityFlow(VectorType& rRightHandSideVector,
                                                                     ElementVariables& rVariables) const
{
    KRATOS_TRY

    Matrix PermeabilityMatrix =
        -PORE_PRESSURE_SIGN_FACTOR * rVariables.DynamicViscosityInverse * rVariables.RelativePermeability *
        prod(rVariables.DNp_DX, Matrix(prod(rVariables.IntrinsicPermeability, trans(rVariables.DNp_DX)))) *
        rVariables.IntegrationCoefficient;

    Vector PermeabilityFlow = -prod(PermeabilityMatrix, rVariables.PressureVector);

    // Distribute permeability block vector into the elemental vector
    GeoElementUtilities::AssemblePBlockVector(rRightHandSideVector, PermeabilityFlow);

    KRATOS_CATCH("")
}

void SmallStrainUPwDiffOrderElement::CalculateAndAddFluidBodyFlow(VectorType& rRightHandSideVector,
                                                                  ElementVariables& rVariables)
{
    KRATOS_TRY

    Matrix GradNpTPerm =
        rVariables.DynamicViscosityInverse * GetProperties()[DENSITY_WATER] * rVariables.RelativePermeability *
        prod(rVariables.DNp_DX, rVariables.IntrinsicPermeability) * rVariables.IntegrationCoefficient;

    const GeometryType& rGeom     = GetGeometry();
    const SizeType      Dim       = rGeom.WorkingSpaceDimension();
    const SizeType      NumUNodes = rGeom.PointsNumber();
    const SizeType      NumPNodes = mpPressureGeometry->PointsNumber();

    Vector BodyAcceleration = ZeroVector(Dim);

    SizeType Index = 0;
    for (SizeType i = 0; i < NumUNodes; ++i) {
        for (SizeType idim = 0; idim < Dim; ++idim) {
            BodyAcceleration[idim] += rVariables.Nu[i] * rVariables.BodyAcceleration[Index++];
        }
    }

    for (SizeType i = 0; i < NumPNodes; ++i) {
        rRightHandSideVector[NumUNodes * Dim + i] += inner_prod(row(GradNpTPerm, i), BodyAcceleration);
    }

    KRATOS_CATCH("")
}

GeometryData::IntegrationMethod SmallStrainUPwDiffOrderElement::GetIntegrationMethod() const
{
    GeometryData::IntegrationMethod GI_GAUSS;
    const GeometryType&             rGeom     = GetGeometry();
    const SizeType                  TNumNodes = rGeom.PointsNumber();
    //
    switch (TNumNodes) {
    case 3:
        GI_GAUSS = GeometryData::IntegrationMethod::GI_GAUSS_2;
        break;
    case 6:
        GI_GAUSS = GeometryData::IntegrationMethod::GI_GAUSS_2;
        break;
    case 10:
        GI_GAUSS = GeometryData::IntegrationMethod::GI_GAUSS_4;
        break;
    case 15:
        GI_GAUSS = GeometryData::IntegrationMethod::GI_GAUSS_5;
        break;
    default:
        GI_GAUSS = GeometryData::IntegrationMethod::GI_GAUSS_2;
        break;
    }

    return GI_GAUSS;
}

Vector SmallStrainUPwDiffOrderElement::CalculateGreenLagrangeStrain(const Matrix& rDeformationGradient) const
{
    return mpStressStatePolicy->CalculateGreenLagrangeStrain(rDeformationGradient);
}

Matrix SmallStrainUPwDiffOrderElement::CalculateDeformationGradient(unsigned int GPoint) const
{
    KRATOS_TRY

    // calculation of derivative of shape function with respect to reference
    // configuration derivative of shape function (displacement)
    Matrix J0;
    Matrix InvJ0;
    Matrix DNu_DX0;
    double detJ0;
    this->CalculateDerivativesOnInitialConfiguration(detJ0, J0, InvJ0, DNu_DX0, GPoint);

    // Calculating current Jacobian in order to find deformation gradient
    Matrix J;
    Matrix InvJ;
    double detJ;
    this->CalculateJacobianOnCurrentConfiguration(detJ, J, InvJ, GPoint);

    KRATOS_ERROR_IF(detJ < 0.0)
        << "ERROR:: Element " << this->Id() << " is inverted. DetJ: " << detJ << std::endl
        << "This usually indicates that the deformations are too large for the "
           "mesh size."
        << std::endl;

    return prod(J, InvJ0);

    KRATOS_CATCH("")
}

std::vector<Matrix> SmallStrainUPwDiffOrderElement::CalculateDeformationGradients() const
{
    std::vector<Matrix> result;
    for (unsigned int GPoint = 0;
         GPoint < this->GetGeometry().IntegrationPointsNumber(this->GetIntegrationMethod()); ++GPoint) {
        result.push_back(CalculateDeformationGradient(GPoint));
    }

    return result;
}

void SmallStrainUPwDiffOrderElement::CalculateJacobianOnCurrentConfiguration(double& detJ,
                                                                             Matrix& rJ,
                                                                             Matrix& rInvJ,
                                                                             unsigned int GPoint) const
{
    KRATOS_TRY

    const GeometryType& rGeom = this->GetGeometry();

    rJ = rGeom.Jacobian(rJ, GPoint, this->GetIntegrationMethod());
    MathUtils<double>::InvertMatrix(rJ, rInvJ, detJ);

    KRATOS_CATCH("")
}

void SmallStrainUPwDiffOrderElement::CalculateRetentionResponse(ElementVariables& rVariables,
                                                                RetentionLaw::Parameters& rRetentionParameters,
                                                                unsigned int GPoint)
{
    KRATOS_TRY

    rRetentionParameters.SetFluidPressure(GeoTransportEquationUtilities::CalculateFluidPressure(
        rVariables.Np, rVariables.PressureVector));

    rVariables.DegreeOfSaturation = mRetentionLawVector[GPoint]->CalculateSaturation(rRetentionParameters);
    rVariables.DerivativeOfSaturation =
        mRetentionLawVector[GPoint]->CalculateDerivativeOfSaturation(rRetentionParameters);
    rVariables.BishopCoefficient = mRetentionLawVector[GPoint]->CalculateBishopCoefficient(rRetentionParameters);

    KRATOS_CATCH("")
}

Element::DofsVectorType SmallStrainUPwDiffOrderElement::GetDofs() const
{
    return Geo::DofUtilities::ExtractUPwDofsFromNodes(GetGeometry(), *mpPressureGeometry,
                                                      GetGeometry().WorkingSpaceDimension());
}

const StressStatePolicy& SmallStrainUPwDiffOrderElement::GetStressStatePolicy() const
{
    return *mpStressStatePolicy;
}

Vector SmallStrainUPwDiffOrderElement::GetPressureSolutionVector()
{
    Vector result(mpPressureGeometry->PointsNumber());
    std::transform(this->GetGeometry().begin(),
                   this->GetGeometry().begin() + mpPressureGeometry->PointsNumber(), result.begin(),
                   [](const auto& node) { return node.FastGetSolutionStepValue(WATER_PRESSURE); });
    return result;
}

void SmallStrainUPwDiffOrderElement::CalculateAnyOfMaterialResponse(
    const std::vector<Matrix>&                       rDeformationGradients,
    ConstitutiveLaw::Parameters&                     rConstitutiveParameters,
    const Matrix&                                    rNuContainer,
    const GeometryType::ShapeFunctionsGradientsType& rDNu_DXContainer,
    std::vector<Vector>&                             rStrainVectors,
    std::vector<Vector>&                             rStressVectors,
    std::vector<Matrix>&                             rConstitutiveMatrices)
{
    const SizeType voigt_size =
        GetGeometry().WorkingSpaceDimension() == 3 ? VOIGT_SIZE_3D : VOIGT_SIZE_2D_PLANE_STRAIN;

    if (rStrainVectors.size() != rDeformationGradients.size()) {
        rStrainVectors.resize(rDeformationGradients.size());
        std::fill(rStrainVectors.begin(), rStrainVectors.end(), ZeroVector(voigt_size));
    }
    if (rStressVectors.size() != rDeformationGradients.size()) {
        rStressVectors.resize(rDeformationGradients.size());
        std::fill(rStressVectors.begin(), rStressVectors.end(), ZeroVector(voigt_size));
    }
    if (rConstitutiveMatrices.size() != rDeformationGradients.size()) {
        rConstitutiveMatrices.resize(rDeformationGradients.size());
        std::fill(rConstitutiveMatrices.begin(), rConstitutiveMatrices.end(), ZeroMatrix(voigt_size, voigt_size));
    }

    const auto determinants_of_deformation_gradients =
        GeoMechanicsMathUtilities::CalculateDeterminants(rDeformationGradients);

    for (unsigned int GPoint = 0; GPoint < rDeformationGradients.size(); ++GPoint) {
        ConstitutiveLawUtilities::SetConstitutiveParameters(
            rConstitutiveParameters, rStrainVectors[GPoint], rConstitutiveMatrices[GPoint],
            row(rNuContainer, GPoint), rDNu_DXContainer[GPoint], rDeformationGradients[GPoint],
            determinants_of_deformation_gradients[GPoint]);
        rConstitutiveParameters.SetStressVector(rStressVectors[GPoint]);

        mConstitutiveLawVector[GPoint]->CalculateMaterialResponseCauchy(rConstitutiveParameters);
    }
}

} // Namespace Kratos<|MERGE_RESOLUTION|>--- conflicted
+++ resolved
@@ -1005,8 +1005,7 @@
         const auto deformation_gradients = CalculateDeformationGradients();
         const auto strain_vectors        = StressStrainUtilities::CalculateStrains(
             deformation_gradients, b_matrices, Variables.DisplacementVector,
-<<<<<<< HEAD
-            Variables.UseHenckyStrain, GetVoigtSize());
+            Variables.UseHenckyStrain, mpStressStatePolicy->GetVoigtSize());
         auto relative_permeability_values =
             CalculateRelativePermeabilityValues(GeoTransportEquationUtilities::CalculateFluidPressures(
                 Variables.NpContainer, Variables.PressureVector));
@@ -1015,9 +1014,6 @@
         std::transform(relative_permeability_values.cbegin(), relative_permeability_values.cend(),
                        permeability_update_factors.cbegin(), relative_permeability_values.begin(),
                        std::multiplies<>{});
-=======
-            Variables.UseHenckyStrain, mpStressStatePolicy->GetVoigtSize());
->>>>>>> ab4b618d
 
         // Loop over integration points
         for (unsigned int GPoint = 0; GPoint < mConstitutiveLawVector.size(); ++GPoint) {
