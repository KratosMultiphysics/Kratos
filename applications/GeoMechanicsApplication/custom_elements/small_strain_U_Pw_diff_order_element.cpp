--- conflicted
+++ resolved
@@ -1267,7 +1267,6 @@
 
     const auto biot_coefficients = GeoTransportEquationUtilities::CalculateBiotCoefficients(
         constitutive_matrices, this->GetProperties());
-<<<<<<< HEAD
     const auto fluid_pressures = GeoTransportEquationUtilities::CalculateFluidPressures(
         Variables.NpContainer, Variables.PressureVector);
     const auto degrees_of_saturation = CalculateDegreesOfSaturation(fluid_pressures, RetentionParameters);
@@ -1275,7 +1274,6 @@
         CalculateDerivativesOfSaturation(fluid_pressures, RetentionParameters);
     const auto biot_moduli_inverse = GeoTransportEquationUtilities::CalculateInverseBiotModuli(
         biot_coefficients, degrees_of_saturation, derivatives_of_saturation, rProp);
-=======
     auto relative_permeability_values =
         CalculateRelativePermeabilityValues(GeoTransportEquationUtilities::CalculateFluidPressures(
             Variables.NpContainer, Variables.PressureVector));
@@ -1284,7 +1282,6 @@
     std::transform(relative_permeability_values.cbegin(), relative_permeability_values.cend(),
                    permeability_update_factors.cbegin(), relative_permeability_values.begin(),
                    std::multiplies<>{});
->>>>>>> e49166da
 
     for (unsigned int GPoint = 0; GPoint < IntegrationPoints.size(); ++GPoint) {
         this->CalculateKinematics(Variables, GPoint);
@@ -1296,16 +1293,9 @@
         CalculateRetentionResponse(Variables, RetentionParameters, GPoint);
         Variables.RelativePermeability = relative_permeability_values[GPoint];
 
-        Variables.BiotCoefficient    = biot_coefficients[GPoint];
-<<<<<<< HEAD
-        Variables.BiotModulusInverse = biot_moduli_inverse[GPoint];
-        Variables.PermeabilityUpdateFactor = this->CalculatePermeabilityUpdateFactor(Variables.StrainVector);
+        Variables.BiotCoefficient        = biot_coefficients[GPoint];
+        Variables.BiotModulusInverse     = biot_moduli_inverse[GPoint];
         Variables.DegreeOfSaturation     = degrees_of_saturation[GPoint];
-=======
-        Variables.BiotModulusInverse = GeoTransportEquationUtilities::CalculateBiotModulusInverse(
-            Variables.BiotCoefficient, Variables.DegreeOfSaturation,
-            Variables.DerivativeOfSaturation, this->GetProperties());
->>>>>>> e49166da
         Variables.IntegrationCoefficient = integration_coefficients[GPoint];
 
         Variables.IntegrationCoefficientInitialConfiguration = this->CalculateIntegrationCoefficient(
@@ -1982,14 +1972,6 @@
     rRetentionParameters.SetFluidPressure(GeoTransportEquationUtilities::CalculateFluidPressure(
         rVariables.Np, rVariables.PressureVector));
 
-<<<<<<< HEAD
-    rVariables.RelativePermeability =
-        mRetentionLawVector[GPoint]->CalculateRelativePermeability(rRetentionParameters);
-=======
-    rVariables.DegreeOfSaturation = mRetentionLawVector[GPoint]->CalculateSaturation(rRetentionParameters);
-    rVariables.DerivativeOfSaturation =
-        mRetentionLawVector[GPoint]->CalculateDerivativeOfSaturation(rRetentionParameters);
->>>>>>> e49166da
     rVariables.BishopCoefficient = mRetentionLawVector[GPoint]->CalculateBishopCoefficient(rRetentionParameters);
 
     KRATOS_CATCH("")
