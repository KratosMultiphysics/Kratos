// KRATOS___
//     //   ) )
//    //         ___      ___
//   //  ____  //___) ) //   ) )
//  //    / / //       //   / /
// ((____/ / ((____   ((___/ /  MECHANICS
//
//  License:         geo_mechanics_application/license.txt
//
//  Main authors:    Ignasi de Pouplana,
//                   Vahid Galavi
//

// Project includes
#include "geometries/hexahedra_3d_8.h"
#include "geometries/quadrilateral_2d_4.h"
#include "geometries/tetrahedra_3d_4.h"
#include "geometries/triangle_2d_10.h"
#include "geometries/triangle_2d_3.h"

// Application includes
#include "custom_elements/small_strain_U_Pw_diff_order_element.hpp"
#include "custom_utilities/element_utilities.hpp"
#include "plane_strain_stress_state.h"
#include "three_dimension_stress_state.h"

namespace Kratos
{

// Default Constructor
SmallStrainUPwDiffOrderElement::SmallStrainUPwDiffOrderElement() : Element() {}

// Constructor 1
SmallStrainUPwDiffOrderElement::SmallStrainUPwDiffOrderElement(IndexType NewId, GeometryType::Pointer pGeometry)
    : Element(NewId, pGeometry)
{
}

// Constructor 2
SmallStrainUPwDiffOrderElement::SmallStrainUPwDiffOrderElement(IndexType               NewId,
                                                               GeometryType::Pointer   pGeometry,
                                                               PropertiesType::Pointer pProperties)
    : Element(NewId, pGeometry, pProperties)
{
}

SmallStrainUPwDiffOrderElement::~SmallStrainUPwDiffOrderElement() = default;

Element::Pointer SmallStrainUPwDiffOrderElement::Create(IndexType               NewId,
                                                        NodesArrayType const&   ThisNodes,
                                                        PropertiesType::Pointer pProperties) const
{
    return Element::Pointer(new SmallStrainUPwDiffOrderElement(NewId, GetGeometry().Create(ThisNodes), pProperties));
}

Element::Pointer SmallStrainUPwDiffOrderElement::Create(IndexType               NewId,
                                                        GeometryType::Pointer   pGeom,
                                                        PropertiesType::Pointer pProperties) const
{
    return Element::Pointer(new SmallStrainUPwDiffOrderElement(NewId, pGeom, pProperties));
}

int SmallStrainUPwDiffOrderElement::Check(const ProcessInfo& rCurrentProcessInfo) const
{
    KRATOS_TRY

    const GeometryType& rGeom = GetGeometry();

    if (rGeom.DomainSize() < 1.0e-15)
        KRATOS_ERROR << "DomainSize < 1.0e-15 for the element " << this->Id() << std::endl;

    // verify that the variables are correctly initialized
    // Verify specific properties
    const PropertiesType& rProp = this->GetProperties();

    if (!rProp.Has(IGNORE_UNDRAINED))
        KRATOS_ERROR << "IGNORE_UNDRAINED does not exist in the parameter list" << this->Id() << std::endl;

    if (!rProp[IGNORE_UNDRAINED]) {
        if (!rProp.Has(PERMEABILITY_XX) || rProp[PERMEABILITY_XX] < 0.0)
            KRATOS_ERROR << "PERMEABILITY_XX has Key zero, is not defined or "
                            "has an invalid value at element"
                         << this->Id() << std::endl;

        if (!rProp.Has(PERMEABILITY_YY) || rProp[PERMEABILITY_YY] < 0.0)
            KRATOS_ERROR << "PERMEABILITY_YY has Key zero, is not defined or "
                            "has an invalid value at element"
                         << this->Id() << std::endl;

        if (!rProp.Has(PERMEABILITY_XY) || rProp[PERMEABILITY_XY] < 0.0)
            KRATOS_ERROR << "PERMEABILITY_XY has Key zero, is not defined or "
                            "has an invalid value at element"
                         << this->Id() << std::endl;

        if (rGeom.WorkingSpaceDimension() > 2) {
            if (!rProp.Has(PERMEABILITY_ZZ) || rProp[PERMEABILITY_ZZ] < 0.0)
                KRATOS_ERROR << "PERMEABILITY_ZZ has Key zero, is not defined "
                                "or has an invalid value at element"
                             << this->Id() << std::endl;

            if (!rProp.Has(PERMEABILITY_YZ) || rProp[PERMEABILITY_YZ] < 0.0)
                KRATOS_ERROR << "PERMEABILITY_YZ has Key zero, is not defined "
                                "or has an invalid value at element"
                             << this->Id() << std::endl;

            if (!rProp.Has(PERMEABILITY_ZX) || rProp[PERMEABILITY_ZX] < 0.0)
                KRATOS_ERROR << "PERMEABILITY_ZX has Key zero, is not defined "
                                "or has an invalid value at element"
                             << this->Id() << std::endl;
        }
    }

    // verify that the dofs exist
    for (unsigned int i = 0; i < rGeom.size(); ++i) {
        if (!rGeom[i].SolutionStepsDataHas(DISPLACEMENT))
            KRATOS_ERROR << "missing variable DISPLACEMENT on node " << rGeom[i].Id() << std::endl;

        if (!rGeom[i].HasDofFor(DISPLACEMENT_X) || !rGeom[i].HasDofFor(DISPLACEMENT_Y) ||
            !rGeom[i].HasDofFor(DISPLACEMENT_Z))
            KRATOS_ERROR << "missing one of the dofs for the variable "
                            "DISPLACEMENT on node "
                         << rGeom[i].Id() << std::endl;

        if (!rGeom[i].SolutionStepsDataHas(WATER_PRESSURE))
            KRATOS_ERROR << "missing variable WATER_PRESSURE on node " << rGeom[i].Id() << std::endl;

        if (!rGeom[i].HasDofFor(WATER_PRESSURE))
            KRATOS_ERROR << "missing the dof for the variable WATER_PRESSURE "
                            "on node "
                         << rGeom[i].Id() << std::endl;
    }

    // Verify that the constitutive law exists
    KRATOS_ERROR_IF_NOT(rProp.Has(CONSTITUTIVE_LAW))
        << "Constitutive law not provided for property " << rProp.Id() << std::endl;

    // verify compatibility with the constitutive law
    ConstitutiveLaw::Features LawFeatures;
    rProp.GetValue(CONSTITUTIVE_LAW)->GetLawFeatures(LawFeatures);

    bool correct_strain_measure = false;
    for (unsigned int i = 0; i < LawFeatures.mStrainMeasures.size(); ++i) {
        if (LawFeatures.mStrainMeasures[i] == ConstitutiveLaw::StrainMeasure_Infinitesimal)
            correct_strain_measure = true;
    }

    if (!correct_strain_measure)
        KRATOS_ERROR << "constitutive law is not compatible with the element "
                        "type StrainMeasure_Infinitesimal "
                     << this->Id() << std::endl;

    rProp.GetValue(CONSTITUTIVE_LAW)->Check(rProp, rGeom, rCurrentProcessInfo);

    // Verify that the constitutive law has the correct dimension
    const SizeType strainSize = this->GetProperties().GetValue(CONSTITUTIVE_LAW)->GetStrainSize();
    if (rGeom.WorkingSpaceDimension() > 2) {
        KRATOS_ERROR_IF_NOT(strainSize == VOIGT_SIZE_3D)
            << "Wrong constitutive law used. This is a 3D element! expected "
               "strain size is "
            << VOIGT_SIZE_3D << " But received: " << strainSize << " in element id: " << this->Id()
            << std::endl;
    } else {
        KRATOS_ERROR_IF_NOT(strainSize == VOIGT_SIZE_2D_PLANE_STRAIN)
            << "Wrong constitutive law used. This is a 2D element! expected "
               "strain size is "
            << VOIGT_SIZE_2D_PLANE_STRAIN << " But received: " << strainSize
            << " in element id: " << this->Id() << std::endl;
    }

    return 0;

    KRATOS_CATCH("")
}

void SmallStrainUPwDiffOrderElement::Initialize(const ProcessInfo& rCurrentProcessInfo)
{
    KRATOS_TRY

    const GeometryType&                             rGeom = GetGeometry();
    const GeometryType::IntegrationPointsArrayType& IntegrationPoints =
        rGeom.IntegrationPoints(this->GetIntegrationMethod());

    if (mConstitutiveLawVector.size() != IntegrationPoints.size())
        mConstitutiveLawVector.resize(IntegrationPoints.size());

    if (GetProperties()[CONSTITUTIVE_LAW] != nullptr) {
        for (unsigned int i = 0; i < mConstitutiveLawVector.size(); ++i) {
            mConstitutiveLawVector[i] = GetProperties()[CONSTITUTIVE_LAW]->Clone();
            mConstitutiveLawVector[i]->InitializeMaterial(
                GetProperties(), rGeom, row(rGeom.ShapeFunctionsValues(this->GetIntegrationMethod()), i));
        }
    } else
        KRATOS_ERROR << "A constitutive law needs to be specified for the "
                        "element with ID "
                     << this->Id() << std::endl;

    // Retention law
    if (mRetentionLawVector.size() != IntegrationPoints.size())
        mRetentionLawVector.resize(IntegrationPoints.size());

    for (unsigned int i = 0; i < mRetentionLawVector.size(); ++i) {
        mRetentionLawVector[i] = RetentionLawFactory::Clone(GetProperties());
        mRetentionLawVector[i]->InitializeMaterial(
            GetProperties(), rGeom, row(rGeom.ShapeFunctionsValues(this->GetIntegrationMethod()), i));
    }

    const SizeType NumUNodes = rGeom.PointsNumber();
    const SizeType NumDim    = rGeom.WorkingSpaceDimension();

    switch (NumUNodes) {
    case 6: // 2D T6P3
        mpPressureGeometry = make_shared<Triangle2D3<Node>>(rGeom(0), rGeom(1), rGeom(2));
        break;
    case 8: // 2D Q8P4
        mpPressureGeometry = make_shared<Quadrilateral2D4<Node>>(rGeom(0), rGeom(1), rGeom(2), rGeom(3));
        break;
    case 9: // 2D Q9P4
        mpPressureGeometry = make_shared<Quadrilateral2D4<Node>>(rGeom(0), rGeom(1), rGeom(2), rGeom(3));
        break;
    case 10: // 3D T10P4  //2D T10P6
        if (NumDim == 3)
            mpPressureGeometry = make_shared<Tetrahedra3D4<Node>>(rGeom(0), rGeom(1), rGeom(2), rGeom(3));
        else if (NumDim == 2)
            mpPressureGeometry = make_shared<Triangle2D6<Node>>(rGeom(0), rGeom(1), rGeom(2),
                                                                rGeom(3), rGeom(4), rGeom(5));
        break;
    case 15: // 2D T15P10
        mpPressureGeometry =
            make_shared<Triangle2D10<Node>>(rGeom(0), rGeom(1), rGeom(2), rGeom(3), rGeom(4),
                                            rGeom(5), rGeom(6), rGeom(7), rGeom(8), rGeom(9));
        break;
    case 20: // 3D H20P8
        mpPressureGeometry = make_shared<Hexahedra3D8<Node>>(
            rGeom(0), rGeom(1), rGeom(2), rGeom(3), rGeom(4), rGeom(5), rGeom(6), rGeom(7));
        break;
    case 27: // 3D H27P8
        mpPressureGeometry = make_shared<Hexahedra3D8<Node>>(
            rGeom(0), rGeom(1), rGeom(2), rGeom(3), rGeom(4), rGeom(5), rGeom(6), rGeom(7));
        break;
    default:
        KRATOS_ERROR << "Unexpected geometry type for different order "
                        "interpolation element"
                     << this->Id() << std::endl;
    }

    // resize mStressVector:
    const SizeType Dim       = rGeom.WorkingSpaceDimension();
    const SizeType VoigtSize = (Dim == N_DIM_3D ? VOIGT_SIZE_3D : VOIGT_SIZE_2D_PLANE_STRAIN);
    if (mStressVector.size() != IntegrationPoints.size()) {
        mStressVector.resize(IntegrationPoints.size());
        for (unsigned int i = 0; i < mStressVector.size(); ++i) {
            mStressVector[i].resize(VoigtSize);
            std::fill(mStressVector[i].begin(), mStressVector[i].end(), 0.0);
        }
    }

    if (mStateVariablesFinalized.size() != IntegrationPoints.size())
        mStateVariablesFinalized.resize(IntegrationPoints.size());

    for (unsigned int i = 0; i < mConstitutiveLawVector.size(); ++i) {
        int nStateVariables = 0;
        nStateVariables = mConstitutiveLawVector[i]->GetValue(NUMBER_OF_UMAT_STATE_VARIABLES, nStateVariables);
        if (nStateVariables > 0) {
            mConstitutiveLawVector[i]->SetValue(STATE_VARIABLES, mStateVariablesFinalized[i], rCurrentProcessInfo);
        }
    }

    mIsInitialised = true;

    KRATOS_CATCH("")
}

void SmallStrainUPwDiffOrderElement::ResetConstitutiveLaw()
{
    KRATOS_TRY

    // erasing stress vectors
    for (unsigned int i = 0; i < mStressVector.size(); ++i) {
        mStressVector[i].clear();
    }
    mStressVector.clear();

    for (unsigned int i = 0; i < mStateVariablesFinalized.size(); ++i) {
        mStateVariablesFinalized[i].clear();
    }
    mStateVariablesFinalized.clear();

    KRATOS_CATCH("")
}

void SmallStrainUPwDiffOrderElement::InitializeSolutionStep(const ProcessInfo& rCurrentProcessInfo)
{
    KRATOS_TRY

    if (!mIsInitialised) this->Initialize(rCurrentProcessInfo);

    // Definition of variables
    ElementVariables Variables;
    this->InitializeElementVariables(Variables, rCurrentProcessInfo);

    // Create constitutive law parameters:
    ConstitutiveLaw::Parameters ConstitutiveParameters(GetGeometry(), GetProperties(), rCurrentProcessInfo);

    // Set constitutive law flags:
    // ConstitutiveParameters.Set(ConstitutiveLaw::COMPUTE_STRESS);
    ConstitutiveParameters.Set(ConstitutiveLaw::USE_ELEMENT_PROVIDED_STRAIN);
    ConstitutiveParameters.Set(ConstitutiveLaw::INITIALIZE_MATERIAL_RESPONSE); // Note: this is for nonlocal damage

    // create general parameters of retention law
    RetentionLaw::Parameters RetentionParameters(GetProperties(), rCurrentProcessInfo);

    // Loop over integration points
    for (unsigned int GPoint = 0; GPoint < mConstitutiveLawVector.size(); ++GPoint) {
        // compute element kinematics (Np, gradNpT, |J|, B, strains)
        this->CalculateKinematics(Variables, GPoint);

        // Compute infinitesimal strain
        this->CalculateStrain(Variables, GPoint);

        // set gauss points variables to constitutive law parameters
        this->SetConstitutiveParameters(Variables, ConstitutiveParameters);

        // compute constitutive tensor and/or stresses
        noalias(Variables.StressVector) = mStressVector[GPoint];
        ConstitutiveParameters.SetStressVector(Variables.StressVector);
        mConstitutiveLawVector[GPoint]->InitializeMaterialResponseCauchy(ConstitutiveParameters);

        // retention law
        mRetentionLawVector[GPoint]->InitializeSolutionStep(RetentionParameters);
    }

    KRATOS_CATCH("")
}

void SmallStrainUPwDiffOrderElement::GetDofList(DofsVectorType&    rElementalDofList,
                                                const ProcessInfo& rCurrentProcessInfo) const
{
    KRATOS_TRY

    const GeometryType& rGeom     = GetGeometry();
    const SizeType      Dim       = rGeom.WorkingSpaceDimension();
    const SizeType      NumUNodes = rGeom.PointsNumber();
    const SizeType      NumPNodes = mpPressureGeometry->PointsNumber();

    const SizeType ElementSize = NumUNodes * Dim + NumPNodes;

    if (rElementalDofList.size() != ElementSize) rElementalDofList.resize(ElementSize);

    SizeType Index = 0;
    for (SizeType i = 0; i < NumUNodes; ++i) {
        rElementalDofList[Index] = GetGeometry()[i].pGetDof(DISPLACEMENT_X);
        ++Index;
        rElementalDofList[Index] = GetGeometry()[i].pGetDof(DISPLACEMENT_Y);
        ++Index;
        if (Dim > 2) {
            rElementalDofList[Index] = GetGeometry()[i].pGetDof(DISPLACEMENT_Z);
            ++Index;
        }
    }
    for (SizeType i = 0; i < NumPNodes; ++i) {
        rElementalDofList[Index] = GetGeometry()[i].pGetDof(WATER_PRESSURE);
        ++Index;
    }
    KRATOS_CATCH("")
}

void SmallStrainUPwDiffOrderElement::CalculateLocalSystem(MatrixType&        rLeftHandSideMatrix,
                                                          VectorType&        rRightHandSideVector,
                                                          const ProcessInfo& rCurrentProcessInfo)
{
    KRATOS_TRY

    const GeometryType& rGeom     = GetGeometry();
    const SizeType      Dim       = rGeom.WorkingSpaceDimension();
    const SizeType      NumUNodes = rGeom.PointsNumber();
    const SizeType      NumPNodes = mpPressureGeometry->PointsNumber();

    const SizeType ElementSize = NumUNodes * Dim + NumPNodes;

    // Resetting the LHS
    if (rLeftHandSideMatrix.size1() != ElementSize)
        rLeftHandSideMatrix.resize(ElementSize, ElementSize, false);
    noalias(rLeftHandSideMatrix) = ZeroMatrix(ElementSize, ElementSize);

    // Resetting the RHS
    if (rRightHandSideVector.size() != ElementSize) rRightHandSideVector.resize(ElementSize, false);
    noalias(rRightHandSideVector) = ZeroVector(ElementSize);

    // calculation flags
    bool CalculateStiffnessMatrixFlag = true;
    bool CalculateResidualVectorFlag  = true;

    CalculateAll(rLeftHandSideMatrix, rRightHandSideVector, rCurrentProcessInfo,
                 CalculateStiffnessMatrixFlag, CalculateResidualVectorFlag);

    KRATOS_CATCH("")
}

void SmallStrainUPwDiffOrderElement::CalculateLeftHandSide(MatrixType&        rLeftHandSideMatrix,
                                                           const ProcessInfo& rCurrentProcessInfo)
{
    KRATOS_TRY

    const GeometryType& rGeom     = GetGeometry();
    const SizeType      Dim       = rGeom.WorkingSpaceDimension();
    const SizeType      NumUNodes = rGeom.PointsNumber();
    const SizeType      NumPNodes = mpPressureGeometry->PointsNumber();

    const SizeType ElementSize = NumUNodes * Dim + NumPNodes;

    // Resetting the LHS
    if (rLeftHandSideMatrix.size1() != ElementSize)
        rLeftHandSideMatrix.resize(ElementSize, ElementSize, false);
    noalias(rLeftHandSideMatrix) = ZeroMatrix(ElementSize, ElementSize);

    // calculation flags
    bool       CalculateStiffnessMatrixFlag = true;
    bool       CalculateResidualVectorFlag  = false;
    VectorType tempRightHandSideVector;

    CalculateAll(rLeftHandSideMatrix, tempRightHandSideVector, rCurrentProcessInfo,
                 CalculateStiffnessMatrixFlag, CalculateResidualVectorFlag);

    KRATOS_CATCH("")
}

void SmallStrainUPwDiffOrderElement::CalculateRightHandSide(VectorType&        rRightHandSideVector,
                                                            const ProcessInfo& rCurrentProcessInfo)
{
    KRATOS_TRY

    const GeometryType& rGeom     = GetGeometry();
    const SizeType      Dim       = rGeom.WorkingSpaceDimension();
    const SizeType      NumUNodes = rGeom.PointsNumber();
    const SizeType      NumPNodes = mpPressureGeometry->PointsNumber();

    const SizeType ElementSize = NumUNodes * Dim + NumPNodes;

    // Resetting the RHS
    if (rRightHandSideVector.size() != ElementSize) rRightHandSideVector.resize(ElementSize, false);
    noalias(rRightHandSideVector) = ZeroVector(ElementSize);

    // calculation flags
    bool CalculateStiffnessMatrixFlag = false;
    bool CalculateResidualVectorFlag  = true;
    auto temp                         = Matrix();

    CalculateAll(temp, rRightHandSideVector, rCurrentProcessInfo, CalculateStiffnessMatrixFlag,
                 CalculateResidualVectorFlag);

    KRATOS_CATCH("")
}

void SmallStrainUPwDiffOrderElement::CalculateMassMatrix(MatrixType& rMassMatrix, const ProcessInfo& rCurrentProcessInfo)
{
    KRATOS_TRY

    const GeometryType&                             rGeom     = GetGeometry();
    const SizeType                                  Dim       = rGeom.WorkingSpaceDimension();
    const SizeType                                  NumUNodes = rGeom.PointsNumber();
    const SizeType                                  BlockElementSize = NumUNodes * Dim;
    const GeometryType::IntegrationPointsArrayType& IntegrationPoints =
        rGeom.IntegrationPoints(this->GetIntegrationMethod());

    ElementVariables Variables;
    this->InitializeElementVariables(Variables, rCurrentProcessInfo);

    // create general parameters of retention law
    RetentionLaw::Parameters RetentionParameters(this->GetProperties(), rCurrentProcessInfo);

    Matrix MassMatrixContribution = ZeroMatrix(BlockElementSize, BlockElementSize);

    // Defining shape functions and the determinant of the jacobian at all integration points

    // Loop over integration points
    Matrix Nu               = ZeroMatrix(Dim, NumUNodes * Dim);
    Matrix AuxDensityMatrix = ZeroMatrix(Dim, NumUNodes * Dim);
    Matrix DensityMatrix    = ZeroMatrix(Dim, Dim);

    for (unsigned int GPoint = 0; GPoint < IntegrationPoints.size(); ++GPoint) {
        // compute element kinematics (Np, gradNpT, |J|, B)
        this->CalculateKinematics(Variables, GPoint);

        // calculating weighting coefficient for integration
        Variables.IntegrationCoefficientInitialConfiguration = this->CalculateIntegrationCoefficient(
            IntegrationPoints, GPoint, Variables.detJInitialConfiguration);

        CalculateRetentionResponse(Variables, RetentionParameters, GPoint);

        this->CalculateSoilDensity(Variables);

        // Setting the shape function matrix
        SizeType Index = 0;
        for (SizeType i = 0; i < NumUNodes; ++i) {
            for (SizeType iDim = 0; iDim < Dim; ++iDim) {
                Nu(iDim, Index++) = Variables.Nu(i);
            }
        }

        GeoElementUtilities::AssembleDensityMatrix(DensityMatrix, Variables.Density);

        noalias(AuxDensityMatrix) = prod(DensityMatrix, Nu);

        // Adding contribution to Mass matrix
        noalias(MassMatrixContribution) +=
            prod(trans(Nu), AuxDensityMatrix) * Variables.IntegrationCoefficientInitialConfiguration;
    }

    // Distribute mass block matrix into the elemental matrix
    const SizeType NumPNodes = mpPressureGeometry->PointsNumber();

    const SizeType ElementSize = BlockElementSize + NumPNodes;

    if (rMassMatrix.size1() != ElementSize || rMassMatrix.size2() != ElementSize)
        rMassMatrix.resize(ElementSize, ElementSize, false);
    noalias(rMassMatrix) = ZeroMatrix(ElementSize, ElementSize);

    for (SizeType i = 0; i < NumUNodes; ++i) {
        SizeType Index_i = i * Dim;

        for (SizeType j = 0; j < NumUNodes; ++j) {
            SizeType Index_j = j * Dim;
            for (SizeType idim = 0; idim < Dim; ++idim) {
                for (SizeType jdim = 0; jdim < Dim; ++jdim) {
                    rMassMatrix(Index_i + idim, Index_j + jdim) +=
                        MassMatrixContribution(Index_i + idim, Index_j + jdim);
                }
            }
        }
    }

    KRATOS_CATCH("")
}

void SmallStrainUPwDiffOrderElement::CalculateDampingMatrix(MatrixType&        rDampingMatrix,
                                                            const ProcessInfo& rCurrentProcessInfo)
{
    KRATOS_TRY

    // Rayleigh Method (Damping Matrix = alpha*M + beta*K)
    const GeometryType& rGeom     = GetGeometry();
    const SizeType      Dim       = rGeom.WorkingSpaceDimension();
    const SizeType      NumUNodes = rGeom.PointsNumber();
    const SizeType      NumPNodes = mpPressureGeometry->PointsNumber();

    const SizeType ElementSize = NumUNodes * Dim + NumPNodes;

    // Compute Mass Matrix
    MatrixType MassMatrix(ElementSize, ElementSize);

    this->CalculateMassMatrix(MassMatrix, rCurrentProcessInfo);

    // Compute Stiffness matrix
    MatrixType StiffnessMatrix(ElementSize, ElementSize);

    this->CalculateMaterialStiffnessMatrix(StiffnessMatrix, rCurrentProcessInfo);

    // Compute Damping Matrix
    if (rDampingMatrix.size1() != ElementSize)
        rDampingMatrix.resize(ElementSize, ElementSize, false);
    noalias(rDampingMatrix) = ZeroMatrix(ElementSize, ElementSize);

    const PropertiesType& rProp = this->GetProperties();

    if (rProp.Has(RAYLEIGH_ALPHA)) noalias(rDampingMatrix) += rProp[RAYLEIGH_ALPHA] * MassMatrix;
    else noalias(rDampingMatrix) += rCurrentProcessInfo[RAYLEIGH_ALPHA] * MassMatrix;

    if (rProp.Has(RAYLEIGH_BETA)) noalias(rDampingMatrix) += rProp[RAYLEIGH_BETA] * StiffnessMatrix;
    else noalias(rDampingMatrix) += rCurrentProcessInfo[RAYLEIGH_BETA] * StiffnessMatrix;

    KRATOS_CATCH("")
}

void SmallStrainUPwDiffOrderElement::EquationIdVector(EquationIdVectorType& rResult,
                                                      const ProcessInfo& rCurrentProcessInfo) const
{
    KRATOS_TRY

    const GeometryType& rGeom     = GetGeometry();
    const SizeType      Dim       = rGeom.WorkingSpaceDimension();
    const SizeType      NumUNodes = rGeom.PointsNumber();
    const SizeType      NumPNodes = mpPressureGeometry->PointsNumber();

    const SizeType ElementSize = NumUNodes * Dim + NumPNodes;

    if (rResult.size() != ElementSize) rResult.resize(ElementSize, false);

    SizeType Index = 0;

    for (SizeType i = 0; i < NumUNodes; ++i) {
        rResult[Index] = rGeom[i].GetDof(DISPLACEMENT_X).EquationId();
        ++Index;
        rResult[Index] = rGeom[i].GetDof(DISPLACEMENT_Y).EquationId();
        ++Index;
        if (Dim > 2) {
            rResult[Index] = rGeom[i].GetDof(DISPLACEMENT_Z).EquationId();
            ++Index;
        }
    }
    for (SizeType i = 0; i < NumPNodes; ++i) {
        rResult[Index] = rGeom[i].GetDof(WATER_PRESSURE).EquationId();
        ++Index;
    }

    KRATOS_CATCH("")
}

void SmallStrainUPwDiffOrderElement::GetFirstDerivativesVector(Vector& rValues, int Step) const
{
    KRATOS_TRY

    const GeometryType& rGeom       = GetGeometry();
    const SizeType      Dim         = rGeom.WorkingSpaceDimension();
    const SizeType      NumUNodes   = rGeom.PointsNumber();
    const SizeType      NumPNodes   = mpPressureGeometry->PointsNumber();
    const SizeType      ElementSize = NumUNodes * Dim + NumPNodes;

    if (rValues.size() != ElementSize) rValues.resize(ElementSize, false);

    SizeType Index = 0;

    for (SizeType i = 0; i < NumUNodes; ++i) {
        rValues[Index] = rGeom[i].FastGetSolutionStepValue(VELOCITY_X, Step);
        ++Index;
        rValues[Index] = rGeom[i].FastGetSolutionStepValue(VELOCITY_Y, Step);
        ++Index;
        if (Dim > 2) {
            rValues[Index] = rGeom[i].FastGetSolutionStepValue(VELOCITY_Z, Step);
            ++Index;
        }
    }
    std::fill_n(rValues.begin() + Index, NumPNodes, 0.0);

    KRATOS_CATCH("")
}

void SmallStrainUPwDiffOrderElement::GetSecondDerivativesVector(Vector& rValues, int Step) const
{
    KRATOS_TRY

    const GeometryType& rGeom       = GetGeometry();
    const SizeType      Dim         = rGeom.WorkingSpaceDimension();
    const SizeType      NumUNodes   = rGeom.PointsNumber();
    const SizeType      NumPNodes   = mpPressureGeometry->PointsNumber();
    const SizeType      ElementSize = NumUNodes * Dim + NumPNodes;

    if (rValues.size() != ElementSize) rValues.resize(ElementSize, false);

    SizeType Index = 0;

    for (SizeType i = 0; i < NumUNodes; ++i) {
        rValues[Index] = rGeom[i].FastGetSolutionStepValue(ACCELERATION_X, Step);
        ++Index;
        rValues[Index] = rGeom[i].FastGetSolutionStepValue(ACCELERATION_Y, Step);
        ++Index;
        if (Dim > 2) {
            rValues[Index] = rGeom[i].FastGetSolutionStepValue(ACCELERATION_Z, Step);
            ++Index;
        }
    }
    std::fill_n(rValues.begin() + Index, NumPNodes, 0.0);

    KRATOS_CATCH("")
}

void SmallStrainUPwDiffOrderElement::FinalizeSolutionStep(const ProcessInfo& rCurrentProcessInfo)
{
    KRATOS_TRY

    // Definition of variables
    ElementVariables Variables;
    this->InitializeElementVariables(Variables, rCurrentProcessInfo);

    // Create constitutive law parameters:
    ConstitutiveLaw::Parameters ConstitutiveParameters(GetGeometry(), GetProperties(), rCurrentProcessInfo);
    ConstitutiveParameters.GetOptions().Set(ConstitutiveLaw::USE_ELEMENT_PROVIDED_STRAIN);

    // create general parameters of retention law
    RetentionLaw::Parameters RetentionParameters(GetProperties(), rCurrentProcessInfo);

    // Loop over integration points
    for (unsigned int GPoint = 0; GPoint < mConstitutiveLawVector.size(); ++GPoint) {
        // compute element kinematics (Np, gradNpT, |J|, B, strains)
        this->CalculateKinematics(Variables, GPoint);

        // Compute infinitesimal strain
        this->CalculateStrain(Variables, GPoint);

        // set gauss points variables to constitutive law parameters
        this->SetConstitutiveParameters(Variables, ConstitutiveParameters);

        // compute constitutive tensor and/or stresses
        noalias(Variables.StressVector) = mStressVector[GPoint];
        ConstitutiveParameters.SetStressVector(Variables.StressVector);
        mConstitutiveLawVector[GPoint]->FinalizeMaterialResponseCauchy(ConstitutiveParameters);
        mStateVariablesFinalized[GPoint] =
            mConstitutiveLawVector[GPoint]->GetValue(STATE_VARIABLES, mStateVariablesFinalized[GPoint]);

        // retention law
        mRetentionLawVector[GPoint]->FinalizeSolutionStep(RetentionParameters);
    }

    // Assign pressure values to the intermediate nodes for post-processing
    if (!GetProperties()[IGNORE_UNDRAINED]) AssignPressureToIntermediateNodes();

    KRATOS_CATCH("")
}

void SmallStrainUPwDiffOrderElement::AssignPressureToIntermediateNodes()
{
    // Assign pressure values to the intermediate nodes for post-processing
    KRATOS_TRY

    GeometryType&  rGeom     = GetGeometry();
    const SizeType NumUNodes = rGeom.PointsNumber();
    const SizeType NumDim    = rGeom.WorkingSpaceDimension();

    switch (NumUNodes) {
    case 6: // 2D T6P3
    {
        const double p0 = rGeom[0].FastGetSolutionStepValue(WATER_PRESSURE);
        const double p1 = rGeom[1].FastGetSolutionStepValue(WATER_PRESSURE);
        const double p2 = rGeom[2].FastGetSolutionStepValue(WATER_PRESSURE);
        ThreadSafeNodeWrite(rGeom[3], WATER_PRESSURE, 0.5 * (p0 + p1));
        ThreadSafeNodeWrite(rGeom[4], WATER_PRESSURE, 0.5 * (p1 + p2));
        ThreadSafeNodeWrite(rGeom[5], WATER_PRESSURE, 0.5 * (p2 + p0));
        break;
    }
    case 8: // 2D Q8P4
    {
        const double p0 = rGeom[0].FastGetSolutionStepValue(WATER_PRESSURE);
        const double p1 = rGeom[1].FastGetSolutionStepValue(WATER_PRESSURE);
        const double p2 = rGeom[2].FastGetSolutionStepValue(WATER_PRESSURE);
        const double p3 = rGeom[3].FastGetSolutionStepValue(WATER_PRESSURE);
        ThreadSafeNodeWrite(rGeom[4], WATER_PRESSURE, 0.5 * (p0 + p1));
        ThreadSafeNodeWrite(rGeom[5], WATER_PRESSURE, 0.5 * (p1 + p2));
        ThreadSafeNodeWrite(rGeom[6], WATER_PRESSURE, 0.5 * (p2 + p3));
        ThreadSafeNodeWrite(rGeom[7], WATER_PRESSURE, 0.5 * (p3 + p0));
        break;
    }
    case 9: // 2D Q9P4
    {
        const double p0 = rGeom[0].FastGetSolutionStepValue(WATER_PRESSURE);
        const double p1 = rGeom[1].FastGetSolutionStepValue(WATER_PRESSURE);
        const double p2 = rGeom[2].FastGetSolutionStepValue(WATER_PRESSURE);
        const double p3 = rGeom[3].FastGetSolutionStepValue(WATER_PRESSURE);
        ThreadSafeNodeWrite(rGeom[4], WATER_PRESSURE, 0.5 * (p0 + p1));
        ThreadSafeNodeWrite(rGeom[5], WATER_PRESSURE, 0.5 * (p1 + p2));
        ThreadSafeNodeWrite(rGeom[6], WATER_PRESSURE, 0.5 * (p2 + p3));
        ThreadSafeNodeWrite(rGeom[7], WATER_PRESSURE, 0.5 * (p3 + p0));
        ThreadSafeNodeWrite(rGeom[8], WATER_PRESSURE, 0.25 * (p0 + p1 + p2 + p3));
        break;
    }
    case 10: // 3D T10P4  //2D T10P6
    {
        if (NumDim == 3) {
            const double p0 = rGeom[0].FastGetSolutionStepValue(WATER_PRESSURE);
            const double p1 = rGeom[1].FastGetSolutionStepValue(WATER_PRESSURE);
            const double p2 = rGeom[2].FastGetSolutionStepValue(WATER_PRESSURE);
            const double p3 = rGeom[3].FastGetSolutionStepValue(WATER_PRESSURE);
            ThreadSafeNodeWrite(rGeom[4], WATER_PRESSURE, 0.5 * (p0 + p1));
            ThreadSafeNodeWrite(rGeom[5], WATER_PRESSURE, 0.5 * (p1 + p2));
            ThreadSafeNodeWrite(rGeom[6], WATER_PRESSURE, 0.5 * (p2 + p0));
            ThreadSafeNodeWrite(rGeom[7], WATER_PRESSURE, 0.5 * (p0 + p3));
            ThreadSafeNodeWrite(rGeom[8], WATER_PRESSURE, 0.5 * (p1 + p3));
            ThreadSafeNodeWrite(rGeom[9], WATER_PRESSURE, 0.5 * (p2 + p3));
        } else if (NumDim == 2) {
            constexpr double c1 = 1.0 / 9.0;
            const double     p0 = rGeom[0].FastGetSolutionStepValue(WATER_PRESSURE);
            const double     p1 = rGeom[1].FastGetSolutionStepValue(WATER_PRESSURE);
            const double     p2 = rGeom[2].FastGetSolutionStepValue(WATER_PRESSURE);
            const double     p3 = rGeom[3].FastGetSolutionStepValue(WATER_PRESSURE);
            const double     p4 = rGeom[4].FastGetSolutionStepValue(WATER_PRESSURE);
            const double     p5 = rGeom[5].FastGetSolutionStepValue(WATER_PRESSURE);
            ThreadSafeNodeWrite(rGeom[0], WATER_PRESSURE, p0);
            ThreadSafeNodeWrite(rGeom[1], WATER_PRESSURE, p1);
            ThreadSafeNodeWrite(rGeom[2], WATER_PRESSURE, p2);
            ThreadSafeNodeWrite(rGeom[3], WATER_PRESSURE, (2.0 * p0 - p1 + 8.0 * p3) * c1);
            ThreadSafeNodeWrite(rGeom[4], WATER_PRESSURE, (2.0 * p1 - p0 + 8.0 * p3) * c1);
            ThreadSafeNodeWrite(rGeom[5], WATER_PRESSURE, (2.0 * p1 - p2 + 8.0 * p4) * c1);
            ThreadSafeNodeWrite(rGeom[6], WATER_PRESSURE, (2.0 * p2 - p1 + 8.0 * p4) * c1);
            ThreadSafeNodeWrite(rGeom[7], WATER_PRESSURE, (2.0 * p2 - p0 + 8.0 * p5) * c1);
            ThreadSafeNodeWrite(rGeom[8], WATER_PRESSURE, (2.0 * p0 - p2 + 8.0 * p5) * c1);
            ThreadSafeNodeWrite(rGeom[9], WATER_PRESSURE, (4.0 * (p3 + p4 + p5) - (p0 + p1 + p2)) * c1);
        }
        break;
    }
    case 15: // 2D T15P10
    {
        constexpr double c1 = 0.0390625;
        const double     p0 = rGeom[0].FastGetSolutionStepValue(WATER_PRESSURE);
        const double     p1 = rGeom[1].FastGetSolutionStepValue(WATER_PRESSURE);
        const double     p2 = rGeom[2].FastGetSolutionStepValue(WATER_PRESSURE);
        const double     p3 = rGeom[3].FastGetSolutionStepValue(WATER_PRESSURE);
        const double     p4 = rGeom[4].FastGetSolutionStepValue(WATER_PRESSURE);
        const double     p5 = rGeom[5].FastGetSolutionStepValue(WATER_PRESSURE);
        const double     p6 = rGeom[6].FastGetSolutionStepValue(WATER_PRESSURE);
        const double     p7 = rGeom[7].FastGetSolutionStepValue(WATER_PRESSURE);
        const double     p8 = rGeom[8].FastGetSolutionStepValue(WATER_PRESSURE);
        const double     p9 = rGeom[9].FastGetSolutionStepValue(WATER_PRESSURE);
        ThreadSafeNodeWrite(rGeom[0], WATER_PRESSURE, p0);
        ThreadSafeNodeWrite(rGeom[1], WATER_PRESSURE, p1);
        ThreadSafeNodeWrite(rGeom[2], WATER_PRESSURE, p2);
        ThreadSafeNodeWrite(rGeom[3], WATER_PRESSURE, (3.0 * p0 + p1 + 27.0 * p3 - 5.4 * p4) * c1);
        ThreadSafeNodeWrite(rGeom[4], WATER_PRESSURE, (14.4 * (p3 + p4) - 1.6 * (p0 + p1)) * c1);
        ThreadSafeNodeWrite(rGeom[5], WATER_PRESSURE, (3.0 * p1 + p0 + 27.0 * p4 - 5.4 * p3) * c1);
        ThreadSafeNodeWrite(rGeom[6], WATER_PRESSURE, (3.0 * p1 + p2 + 27.0 * p5 - 5.4 * p6) * c1);
        ThreadSafeNodeWrite(rGeom[7], WATER_PRESSURE, (14.4 * (p5 + p6) - 1.6 * (p1 + p2)) * c1);
        ThreadSafeNodeWrite(rGeom[8], WATER_PRESSURE, (3.0 * p2 + p1 + 27.0 * p6 - 5.4 * p5) * c1);
        ThreadSafeNodeWrite(rGeom[9], WATER_PRESSURE, (3.0 * p2 + p0 + 27.0 * p7 - 5.4 * p8) * c1);
        ThreadSafeNodeWrite(rGeom[10], WATER_PRESSURE, (14.4 * (p7 + p8) - 1.6 * (p0 + p2)) * c1);
        ThreadSafeNodeWrite(rGeom[11], WATER_PRESSURE, (3.0 * p0 + p2 + 27.0 * p8 - 5.4 * p7) * c1);
        ThreadSafeNodeWrite(
            rGeom[12], WATER_PRESSURE,
            (p1 + p2 + 7.2 * (p3 + p8) - 3.6 * (p4 + p7) - 1.8 * (p5 + p6) + 21.6 * p9 - 1.6 * p0) * c1);
        ThreadSafeNodeWrite(
            rGeom[13], WATER_PRESSURE,
            (p0 + p2 + 7.2 * (p4 + p5) - 3.6 * (p3 + p6) - 1.8 * (p7 + p8) + 21.6 * p9 - 1.6 * p1) * c1);
        ThreadSafeNodeWrite(
            rGeom[14], WATER_PRESSURE,
            (p0 + p1 + 7.2 * (p6 + p7) - 3.6 * (p5 + p8) - 1.8 * (p3 + p4) + 21.6 * p9 - 1.6 * p2) * c1);
        break;
    }
    case 20: // 3D H20P8
    {
        const double p0 = rGeom[0].FastGetSolutionStepValue(WATER_PRESSURE);
        const double p1 = rGeom[1].FastGetSolutionStepValue(WATER_PRESSURE);
        const double p2 = rGeom[2].FastGetSolutionStepValue(WATER_PRESSURE);
        const double p3 = rGeom[3].FastGetSolutionStepValue(WATER_PRESSURE);
        const double p4 = rGeom[4].FastGetSolutionStepValue(WATER_PRESSURE);
        const double p5 = rGeom[5].FastGetSolutionStepValue(WATER_PRESSURE);
        const double p6 = rGeom[6].FastGetSolutionStepValue(WATER_PRESSURE);
        const double p7 = rGeom[7].FastGetSolutionStepValue(WATER_PRESSURE);
        // edges -- bottom
        ThreadSafeNodeWrite(rGeom[8], WATER_PRESSURE, 0.5 * (p0 + p1));
        ThreadSafeNodeWrite(rGeom[9], WATER_PRESSURE, 0.5 * (p1 + p2));
        ThreadSafeNodeWrite(rGeom[10], WATER_PRESSURE, 0.5 * (p2 + p3));
        ThreadSafeNodeWrite(rGeom[11], WATER_PRESSURE, 0.5 * (p3 + p0));
        // edges -- middle
        ThreadSafeNodeWrite(rGeom[12], WATER_PRESSURE, 0.5 * (p4 + p0));
        ThreadSafeNodeWrite(rGeom[13], WATER_PRESSURE, 0.5 * (p5 + p1));
        ThreadSafeNodeWrite(rGeom[14], WATER_PRESSURE, 0.5 * (p6 + p2));
        ThreadSafeNodeWrite(rGeom[15], WATER_PRESSURE, 0.5 * (p7 + p3));
        // edges -- top
        ThreadSafeNodeWrite(rGeom[16], WATER_PRESSURE, 0.5 * (p4 + p5));
        ThreadSafeNodeWrite(rGeom[17], WATER_PRESSURE, 0.5 * (p5 + p6));
        ThreadSafeNodeWrite(rGeom[18], WATER_PRESSURE, 0.5 * (p6 + p7));
        ThreadSafeNodeWrite(rGeom[19], WATER_PRESSURE, 0.5 * (p7 + p0));
        break;
    }
    case 27: // 3D H27P8
    {
        const double p0 = rGeom[0].FastGetSolutionStepValue(WATER_PRESSURE);
        const double p1 = rGeom[1].FastGetSolutionStepValue(WATER_PRESSURE);
        const double p2 = rGeom[2].FastGetSolutionStepValue(WATER_PRESSURE);
        const double p3 = rGeom[3].FastGetSolutionStepValue(WATER_PRESSURE);
        const double p4 = rGeom[4].FastGetSolutionStepValue(WATER_PRESSURE);
        const double p5 = rGeom[5].FastGetSolutionStepValue(WATER_PRESSURE);
        const double p6 = rGeom[6].FastGetSolutionStepValue(WATER_PRESSURE);
        const double p7 = rGeom[7].FastGetSolutionStepValue(WATER_PRESSURE);
        // edges -- bottom
        ThreadSafeNodeWrite(rGeom[8], WATER_PRESSURE, 0.5 * (p0 + p1));
        ThreadSafeNodeWrite(rGeom[9], WATER_PRESSURE, 0.5 * (p1 + p2));
        ThreadSafeNodeWrite(rGeom[10], WATER_PRESSURE, 0.5 * (p2 + p3));
        ThreadSafeNodeWrite(rGeom[11], WATER_PRESSURE, 0.5 * (p3 + p0));
        // edges -- middle
        ThreadSafeNodeWrite(rGeom[12], WATER_PRESSURE, 0.5 * (p4 + p0));
        ThreadSafeNodeWrite(rGeom[13], WATER_PRESSURE, 0.5 * (p5 + p1));
        ThreadSafeNodeWrite(rGeom[14], WATER_PRESSURE, 0.5 * (p6 + p2));
        ThreadSafeNodeWrite(rGeom[15], WATER_PRESSURE, 0.5 * (p7 + p3));
        // edges -- top
        ThreadSafeNodeWrite(rGeom[16], WATER_PRESSURE, 0.5 * (p4 + p5));
        ThreadSafeNodeWrite(rGeom[17], WATER_PRESSURE, 0.5 * (p5 + p6));
        ThreadSafeNodeWrite(rGeom[18], WATER_PRESSURE, 0.5 * (p6 + p7));
        ThreadSafeNodeWrite(rGeom[19], WATER_PRESSURE, 0.5 * (p7 + p0));
        // face centers
        ThreadSafeNodeWrite(rGeom[20], WATER_PRESSURE, 0.25 * (p0 + p1 + p2 + p3));
        ThreadSafeNodeWrite(rGeom[21], WATER_PRESSURE, 0.25 * (p0 + p1 + p4 + p5));
        ThreadSafeNodeWrite(rGeom[22], WATER_PRESSURE, 0.25 * (p1 + p2 + p5 + p6));
        ThreadSafeNodeWrite(rGeom[23], WATER_PRESSURE, 0.25 * (p2 + p3 + p6 + p7));
        ThreadSafeNodeWrite(rGeom[24], WATER_PRESSURE, 0.25 * (p3 + p0 + p7 + p4));
        ThreadSafeNodeWrite(rGeom[25], WATER_PRESSURE, 0.25 * (p4 + p5 + p6 + p7));
        // element center
        ThreadSafeNodeWrite(rGeom[26], WATER_PRESSURE, 0.125 * (p0 + p1 + p2 + p3 + p4 + p5 + p6 + p7));
        break;
    }
    default:
        KRATOS_ERROR << "Unexpected geometry type for different order "
                        "interpolation element"
                     << this->Id() << std::endl;
    }

    KRATOS_CATCH("")
}

void SmallStrainUPwDiffOrderElement::SetValuesOnIntegrationPoints(const Variable<double>& rVariable,
                                                                  const std::vector<double>& rValues,
                                                                  const ProcessInfo& rCurrentProcessInfo)
{
    KRATOS_TRY

    for (unsigned int GPoint = 0; GPoint < mConstitutiveLawVector.size(); ++GPoint) {
        mConstitutiveLawVector[GPoint]->SetValue(rVariable, rValues[GPoint], rCurrentProcessInfo);
    }

    KRATOS_CATCH("")
}

void SmallStrainUPwDiffOrderElement::SetValuesOnIntegrationPoints(const Variable<Vector>& rVariable,
                                                                  const std::vector<Vector>& rValues,
                                                                  const ProcessInfo& rCurrentProcessInfo)
{
    KRATOS_TRY

    if (rVariable == CAUCHY_STRESS_VECTOR) {
        KRATOS_ERROR_IF(rValues.size() != mStressVector.size())
            << "Unexpected number of values for "
               "SmallStrainUPwDiffOrderElement::SetValuesOnIntegrationPoints"
            << std::endl;
        std::copy(rValues.begin(), rValues.end(), mStressVector.begin());
    } else {
        KRATOS_ERROR_IF(rValues.size() < mConstitutiveLawVector.size())
            << "Insufficient number of values for "
               "SmallStrainUPwDiffOrderElement::SetValuesOnIntegrationPoints"
            << std::endl;
        for (unsigned int GPoint = 0; GPoint < mConstitutiveLawVector.size(); ++GPoint) {
            mConstitutiveLawVector[GPoint]->SetValue(rVariable, rValues[GPoint], rCurrentProcessInfo);
        }
    }

    KRATOS_CATCH("")
}

void SmallStrainUPwDiffOrderElement::SetValuesOnIntegrationPoints(const Variable<Matrix>& rVariable,
                                                                  const std::vector<Matrix>& rValues,
                                                                  const ProcessInfo& rCurrentProcessInfo)
{
    KRATOS_TRY

    for (unsigned int GPoint = 0; GPoint < mConstitutiveLawVector.size(); ++GPoint) {
        mConstitutiveLawVector[GPoint]->SetValue(rVariable, rValues[GPoint], rCurrentProcessInfo);
    }

    KRATOS_CATCH("")
}

void SmallStrainUPwDiffOrderElement::CalculateOnIntegrationPoints(const Variable<int>& rVariable,
                                                                  std::vector<int>&    rValues,
                                                                  const ProcessInfo& rCurrentProcessInfo)
{
    KRATOS_TRY

    const unsigned int& IntegrationPointsNumber =
        GetGeometry().IntegrationPointsNumber(this->GetIntegrationMethod());

    if (rValues.size() != IntegrationPointsNumber) {
        rValues.resize(IntegrationPointsNumber);
    }
    for (unsigned int i = 0; i < IntegrationPointsNumber; ++i) {
        rValues[i] = mConstitutiveLawVector[i]->GetValue(rVariable, rValues[i]);
    }

    KRATOS_CATCH("")
}

void SmallStrainUPwDiffOrderElement::CalculateOnIntegrationPoints(const Variable<ConstitutiveLaw::Pointer>& rVariable,
                                                                  std::vector<ConstitutiveLaw::Pointer>& rValues,
                                                                  const ProcessInfo& rCurrentProcessInfo)
{
    KRATOS_TRY

    if (rVariable == CONSTITUTIVE_LAW) {
        if (rValues.size() != mConstitutiveLawVector.size()) {
            rValues.resize(mConstitutiveLawVector.size());
        }
        for (unsigned int i = 0; i < rValues.size(); ++i) {
            rValues[i] = mConstitutiveLawVector[i];
        }
    }

    KRATOS_CATCH("")
}

void SmallStrainUPwDiffOrderElement::CalculateOnIntegrationPoints(const Variable<double>& rVariable,
                                                                  std::vector<double>&    rOutput,
                                                                  const ProcessInfo& rCurrentProcessInfo)
{
    KRATOS_TRY

    const GeometryType& rGeom = GetGeometry();
    const SizeType& IntegrationPointsNumber = rGeom.IntegrationPointsNumber(this->GetIntegrationMethod());

    if (rOutput.size() != IntegrationPointsNumber) rOutput.resize(IntegrationPointsNumber, false);

    if (rVariable == VON_MISES_STRESS) {
        // Loop over integration points
        for (unsigned int GPoint = 0; GPoint < mConstitutiveLawVector.size(); ++GPoint) {
            rOutput[GPoint] = StressStrainUtilities::CalculateVonMisesStress(mStressVector[GPoint]);
        }
    } else if (rVariable == MEAN_EFFECTIVE_STRESS) {
        // Loop over integration points
        for (unsigned int GPoint = 0; GPoint < mConstitutiveLawVector.size(); ++GPoint) {
            rOutput[GPoint] = StressStrainUtilities::CalculateMeanStress(mStressVector[GPoint]);
        }
    } else if (rVariable == MEAN_STRESS) {
        std::vector<Vector> StressVector;
        CalculateOnIntegrationPoints(TOTAL_STRESS_VECTOR, StressVector, rCurrentProcessInfo);

        // loop integration points
        for (unsigned int GPoint = 0; GPoint < mConstitutiveLawVector.size(); ++GPoint) {
            rOutput[GPoint] = StressStrainUtilities::CalculateMeanStress(StressVector[GPoint]);
        }
    } else if (rVariable == ENGINEERING_VON_MISES_STRAIN) {
        std::vector<Vector> StrainVector;
        CalculateOnIntegrationPoints(ENGINEERING_STRAIN_VECTOR, StrainVector, rCurrentProcessInfo);

        // loop integration points
        for (unsigned int GPoint = 0; GPoint < mConstitutiveLawVector.size(); ++GPoint) {
            rOutput[GPoint] = StressStrainUtilities::CalculateVonMisesStrain(StrainVector[GPoint]);
        }
    } else if (rVariable == ENGINEERING_VOLUMETRIC_STRAIN) {
        std::vector<Vector> StrainVector;
        CalculateOnIntegrationPoints(ENGINEERING_STRAIN_VECTOR, StrainVector, rCurrentProcessInfo);

        // loop integration points
        for (unsigned int GPoint = 0; GPoint < mConstitutiveLawVector.size(); ++GPoint) {
            rOutput[GPoint] = StressStrainUtilities::CalculateTrace(StrainVector[GPoint]);
        }
    } else if (rVariable == GREEN_LAGRANGE_VON_MISES_STRAIN) {
        std::vector<Vector> StrainVector;
        CalculateOnIntegrationPoints(GREEN_LAGRANGE_STRAIN_VECTOR, StrainVector, rCurrentProcessInfo);

        // loop integration points
        for (unsigned int GPoint = 0; GPoint < mConstitutiveLawVector.size(); ++GPoint) {
            rOutput[GPoint] = StressStrainUtilities::CalculateVonMisesStrain(StrainVector[GPoint]);
        }
    } else if (rVariable == GREEN_LAGRANGE_VOLUMETRIC_STRAIN) {
        std::vector<Vector> StrainVector;
        CalculateOnIntegrationPoints(GREEN_LAGRANGE_STRAIN_VECTOR, StrainVector, rCurrentProcessInfo);

        // loop integration points
        for (unsigned int GPoint = 0; GPoint < mConstitutiveLawVector.size(); ++GPoint) {
            rOutput[GPoint] = StressStrainUtilities::CalculateTrace(StrainVector[GPoint]);
        }
    } else if (rVariable == DEGREE_OF_SATURATION || rVariable == EFFECTIVE_SATURATION ||
               rVariable == BISHOP_COEFFICIENT || rVariable == DERIVATIVE_OF_SATURATION ||
               rVariable == RELATIVE_PERMEABILITY) {
        // Element variables
        ElementVariables Variables;
        this->InitializeElementVariables(Variables, rCurrentProcessInfo);

        // create general parameters of retention law
        RetentionLaw::Parameters RetentionParameters(GetProperties(), rCurrentProcessInfo);

        // Loop over integration points
        for (unsigned int GPoint = 0; GPoint < mRetentionLawVector.size(); ++GPoint) {
            // Compute Np, GradNpT, B and StrainVector
            this->CalculateKinematics(Variables, GPoint);

            Variables.FluidPressure = CalculateFluidPressure(Variables);
            SetRetentionParameters(Variables, RetentionParameters);

            if (rVariable == DEGREE_OF_SATURATION)
                rOutput[GPoint] = mRetentionLawVector[GPoint]->CalculateSaturation(RetentionParameters);
            if (rVariable == EFFECTIVE_SATURATION)
                rOutput[GPoint] = mRetentionLawVector[GPoint]->CalculateEffectiveSaturation(RetentionParameters);
            if (rVariable == BISHOP_COEFFICIENT)
                rOutput[GPoint] = mRetentionLawVector[GPoint]->CalculateBishopCoefficient(RetentionParameters);
            if (rVariable == DERIVATIVE_OF_SATURATION)
                rOutput[GPoint] =
                    mRetentionLawVector[GPoint]->CalculateDerivativeOfSaturation(RetentionParameters);
            if (rVariable == RELATIVE_PERMEABILITY)
                rOutput[GPoint] =
                    mRetentionLawVector[GPoint]->CalculateRelativePermeability(RetentionParameters);
        }
    } else if (rVariable == HYDRAULIC_HEAD) {
        const double          NumericalLimit = std::numeric_limits<double>::epsilon();
        const PropertiesType& rProp          = this->GetProperties();
        const SizeType NumGPoints = rGeom.IntegrationPointsNumber(this->GetIntegrationMethod());

        // Defining the shape functions, the Jacobian and the shape functions local gradients Containers
        const Matrix&  NContainer = rGeom.ShapeFunctionsValues(this->GetIntegrationMethod());
        const SizeType NumUNodes  = rGeom.PointsNumber();

        // Defining necessary variables
        Vector NodalHydraulicHead = ZeroVector(NumUNodes);
        for (unsigned int node = 0; node < NumUNodes; ++node) {
            Vector NodeVolumeAcceleration(3);
            noalias(NodeVolumeAcceleration) = rGeom[node].FastGetSolutionStepValue(VOLUME_ACCELERATION, 0);
            const double g = norm_2(NodeVolumeAcceleration);
            if (g > NumericalLimit) {
                const double FluidWeight = g * rProp[DENSITY_WATER];

                Vector NodeCoordinates(3);
                noalias(NodeCoordinates) = rGeom[node].Coordinates();
                Vector NodeVolumeAccelerationUnitVector(3);
                noalias(NodeVolumeAccelerationUnitVector) = NodeVolumeAcceleration / g;

                const double WaterPressure = rGeom[node].FastGetSolutionStepValue(WATER_PRESSURE);
                NodalHydraulicHead[node] = -inner_prod(NodeCoordinates, NodeVolumeAccelerationUnitVector) -
                                           PORE_PRESSURE_SIGN_FACTOR * WaterPressure / FluidWeight;
            } else {
                NodalHydraulicHead[node] = 0.0;
            }
        }

        if (rOutput.size() != NumGPoints) rOutput.resize(NumGPoints);

        // Loop over integration points
        for (unsigned int GPoint = 0; GPoint < NumGPoints; GPoint++) {
            double HydraulicHead = 0.0;
            for (unsigned int node = 0; node < NumUNodes; ++node)
                HydraulicHead += NContainer(GPoint, node) * NodalHydraulicHead[node];

            rOutput[GPoint] = HydraulicHead;
        }
    } else {
        for (unsigned int i = 0; i < IntegrationPointsNumber; ++i)
            rOutput[i] = mConstitutiveLawVector[i]->GetValue(rVariable, rOutput[i]);
    }

    KRATOS_CATCH("")
}

void SmallStrainUPwDiffOrderElement::CalculateOnIntegrationPoints(const Variable<array_1d<double, 3>>& rVariable,
                                                                  std::vector<array_1d<double, 3>>& rOutput,
                                                                  const ProcessInfo& rCurrentProcessInfo)
{
    KRATOS_TRY

    const GeometryType& rGeom = GetGeometry();
    const SizeType& IntegrationPointsNumber = rGeom.IntegrationPointsNumber(this->GetIntegrationMethod());

    if (rOutput.size() != IntegrationPointsNumber) rOutput.resize(IntegrationPointsNumber);

    if (rVariable == FLUID_FLUX_VECTOR) {
        // Definition of variables
        ElementVariables Variables;
        this->InitializeElementVariables(Variables, rCurrentProcessInfo);

        // create general parameters of retention law
        RetentionLaw::Parameters RetentionParameters(GetProperties(), rCurrentProcessInfo);

        // Loop over integration points
        for (unsigned int GPoint = 0; GPoint < mConstitutiveLawVector.size(); ++GPoint) {
            // compute element kinematics (Np, gradNpT, |J|, B, strains)
            this->CalculateKinematics(Variables, GPoint);

            // Compute FluidFlux vector q [m/s]
            const SizeType Dim       = rGeom.WorkingSpaceDimension();
            const SizeType NumUNodes = rGeom.PointsNumber();

            Vector   BodyAcceleration = ZeroVector(Dim);
            SizeType Index            = 0;
            for (SizeType i = 0; i < NumUNodes; ++i) {
                for (unsigned int idim = 0; idim < Dim; ++idim)
                    BodyAcceleration[idim] += Variables.Nu[i] * Variables.BodyAcceleration[Index++];
            }

            CalculateFluidPressure(Variables);
            SetRetentionParameters(Variables, RetentionParameters);

            const double RelativePermeability =
                mRetentionLawVector[GPoint]->CalculateRelativePermeability(RetentionParameters);

            // Compute strain, need to update porosity
            this->CalculateStrain(Variables, GPoint);
            this->CalculatePermeabilityUpdateFactor(Variables);

            Vector GradPressureTerm(Dim);
            noalias(GradPressureTerm) = prod(trans(Variables.DNp_DX), Variables.PressureVector);
            noalias(GradPressureTerm) +=
                PORE_PRESSURE_SIGN_FACTOR * GetProperties()[DENSITY_WATER] * BodyAcceleration;

            Vector AuxFluidFlux = ZeroVector(Dim);
            AuxFluidFlux        = PORE_PRESSURE_SIGN_FACTOR * Variables.DynamicViscosityInverse *
                           RelativePermeability * Variables.PermeabilityUpdateFactor *
                           prod(Variables.IntrinsicPermeability, GradPressureTerm);

            Vector FluidFlux = ZeroVector(3);
            for (unsigned int idim = 0; idim < Dim; ++idim)
                FluidFlux[idim] = AuxFluidFlux[idim];

            if (rOutput[GPoint].size() != 3) rOutput[GPoint].resize(3, false);

            rOutput[GPoint] = FluidFlux;
        }
    }

    KRATOS_CATCH("")
}

void SmallStrainUPwDiffOrderElement::CalculateOnIntegrationPoints(const Variable<Vector>& rVariable,
                                                                  std::vector<Vector>&    rOutput,
                                                                  const ProcessInfo& rCurrentProcessInfo)
{
    KRATOS_TRY

    const GeometryType& rGeom = GetGeometry();
    const SizeType& IntegrationPointsNumber = rGeom.IntegrationPointsNumber(this->GetIntegrationMethod());
    const SizeType Dim = rGeom.WorkingSpaceDimension();

    if (rOutput.size() != IntegrationPointsNumber) rOutput.resize(IntegrationPointsNumber);

    if (rVariable == CAUCHY_STRESS_VECTOR) {
        // Loop over integration points
        for (unsigned int GPoint = 0; GPoint < mConstitutiveLawVector.size(); ++GPoint) {
            if (rOutput[GPoint].size() != mStressVector[GPoint].size())
                rOutput[GPoint].resize(mStressVector[GPoint].size(), false);

            rOutput[GPoint] = mStressVector[GPoint];
        }
    } else if (rVariable == ENGINEERING_STRAIN_VECTOR) {
        // Definition of variables
        ElementVariables Variables;
        this->InitializeElementVariables(Variables, rCurrentProcessInfo);

        // Loop over integration points
        for (unsigned int GPoint = 0; GPoint < mConstitutiveLawVector.size(); ++GPoint) {
            noalias(Variables.Nu) = row(Variables.NuContainer, GPoint);

            Matrix J0, InvJ0;
            this->CalculateDerivativesOnInitialConfiguration(
                Variables.detJInitialConfiguration, J0, InvJ0, Variables.DNu_DXInitialConfiguration, GPoint);

            // Calculating operator B
            this->CalculateBMatrix(Variables.B, Variables.DNu_DXInitialConfiguration, Variables.Nu);

            // Compute infinitesimal strain
            this->CalculateCauchyStrain(Variables);

            if (rOutput[GPoint].size() != Variables.StrainVector.size())
                rOutput[GPoint].resize(Variables.StrainVector.size(), false);

            rOutput[GPoint] = Variables.StrainVector;
        }
    } else if (rVariable == GREEN_LAGRANGE_STRAIN_VECTOR) {
        // Definition of variables
        ElementVariables Variables;
        this->InitializeElementVariables(Variables, rCurrentProcessInfo);

        // Loop over integration points
        for (unsigned int GPoint = 0; GPoint < mConstitutiveLawVector.size(); ++GPoint) {
            // compute element kinematics (Np, gradNpT, |J|, B, strains)
            this->CalculateKinematics(Variables, GPoint);

            // Compute infinitesimal strain
            this->CalculateStrain(Variables, GPoint);

            if (rOutput[GPoint].size() != Variables.StrainVector.size())
                rOutput[GPoint].resize(Variables.StrainVector.size(), false);

            rOutput[GPoint] = Variables.StrainVector;
        }
    } else if (rVariable == TOTAL_STRESS_VECTOR) {
        // Definition of variables
        ElementVariables Variables;
        this->InitializeElementVariables(Variables, rCurrentProcessInfo);

        // Create constitutive law parameters:
        ConstitutiveLaw::Parameters ConstitutiveParameters(rGeom, GetProperties(), rCurrentProcessInfo);
        ConstitutiveParameters.GetOptions().Set(ConstitutiveLaw::COMPUTE_CONSTITUTIVE_TENSOR);
        ConstitutiveParameters.GetOptions().Set(ConstitutiveLaw::USE_ELEMENT_PROVIDED_STRAIN);

        const PropertiesType& rProp = this->GetProperties();

        const SizeType VoigtSize   = mStressVector[0].size();
        Vector         VoigtVector = ZeroVector(VoigtSize);
        const SizeType StressTensorSize = (Dim == N_DIM_3D ? STRESS_TENSOR_SIZE_3D : STRESS_TENSOR_SIZE_2D);
        for (unsigned int i = 0; i < StressTensorSize; ++i)
            VoigtVector[i] = 1.0;

        // create general parameters of retention law
        RetentionLaw::Parameters RetentionParameters(GetProperties(), rCurrentProcessInfo);

        const bool hasBiotCoefficient = rProp.Has(BIOT_COEFFICIENT);

        Vector TotalStressVector(mStressVector[0].size());

        // Loop over integration points
        for (unsigned int GPoint = 0; GPoint < mConstitutiveLawVector.size(); ++GPoint) {
            // compute element kinematics (Np, gradNpT, |J|, B, strains)
            this->CalculateKinematics(Variables, GPoint);

            // Compute infinitesimal strain
            this->CalculateStrain(Variables, GPoint);

            // set gauss points variables to constitutive law parameters
            this->SetConstitutiveParameters(Variables, ConstitutiveParameters);

            // compute constitutive tensor and/or stresses
            noalias(Variables.StressVector) = mStressVector[GPoint];
            ConstitutiveParameters.SetStressVector(Variables.StressVector);
            mConstitutiveLawVector[GPoint]->CalculateMaterialResponseCauchy(ConstitutiveParameters);

            Variables.BiotCoefficient = CalculateBiotCoefficient(Variables, hasBiotCoefficient);

            this->CalculateRetentionResponse(Variables, RetentionParameters, GPoint);

            noalias(TotalStressVector) = mStressVector[GPoint];
            noalias(TotalStressVector) += PORE_PRESSURE_SIGN_FACTOR * Variables.BiotCoefficient *
                                          Variables.BishopCoefficient * Variables.FluidPressure * VoigtVector;

            if (rOutput[GPoint].size() != TotalStressVector.size()) {
                rOutput[GPoint].resize(TotalStressVector.size(), false);
            }
            rOutput[GPoint] = TotalStressVector;
        }
    } else {
        for (unsigned int i = 0; i < mConstitutiveLawVector.size(); ++i)
            rOutput[i] = mConstitutiveLawVector[i]->GetValue(rVariable, rOutput[i]);
    }

    KRATOS_CATCH("")
}

void SmallStrainUPwDiffOrderElement::CalculateOnIntegrationPoints(const Variable<Matrix>& rVariable,
                                                                  std::vector<Matrix>&    rOutput,
                                                                  const ProcessInfo& rCurrentProcessInfo)
{
    KRATOS_TRY

    const GeometryType& rGeom = GetGeometry();
    const unsigned int& IntegrationPointsNumber =
        rGeom.IntegrationPointsNumber(this->GetIntegrationMethod());
    const unsigned int dimension = rGeom.WorkingSpaceDimension();

    if (rOutput.size() != IntegrationPointsNumber) rOutput.resize(IntegrationPointsNumber);

    if (rVariable == CAUCHY_STRESS_TENSOR) {
        std::vector<Vector> StressVector;

        this->CalculateOnIntegrationPoints(CAUCHY_STRESS_VECTOR, StressVector, rCurrentProcessInfo);

        // loop integration points
        for (unsigned int GPoint = 0; GPoint < mConstitutiveLawVector.size(); ++GPoint) {
            if (rOutput[GPoint].size2() != dimension)
                rOutput[GPoint].resize(dimension, dimension, false);

            rOutput[GPoint] = MathUtils<double>::StressVectorToTensor(StressVector[GPoint]);
        }
    } else if (rVariable == ENGINEERING_STRAIN_TENSOR) {
        std::vector<Vector> StrainVector;

        CalculateOnIntegrationPoints(ENGINEERING_STRAIN_VECTOR, StrainVector, rCurrentProcessInfo);

        // loop integration points
        for (unsigned int GPoint = 0; GPoint < mConstitutiveLawVector.size(); ++GPoint) {
            if (rOutput[GPoint].size2() != dimension)
                rOutput[GPoint].resize(dimension, dimension, false);

            rOutput[GPoint] = MathUtils<double>::StrainVectorToTensor(StrainVector[GPoint]);
        }
    } else if (rVariable == GREEN_LAGRANGE_STRAIN_TENSOR) {
        std::vector<Vector> StrainVector;

        CalculateOnIntegrationPoints(GREEN_LAGRANGE_STRAIN_VECTOR, StrainVector, rCurrentProcessInfo);

        // loop integration points
        for (unsigned int GPoint = 0; GPoint < mConstitutiveLawVector.size(); ++GPoint) {
            if (rOutput[GPoint].size2() != dimension)
                rOutput[GPoint].resize(dimension, dimension, false);

            rOutput[GPoint] = MathUtils<double>::StrainVectorToTensor(StrainVector[GPoint]);
        }
    } else if (rVariable == TOTAL_STRESS_TENSOR) {
        std::vector<Vector> StressVector;

        this->CalculateOnIntegrationPoints(TOTAL_STRESS_VECTOR, StressVector, rCurrentProcessInfo);

        // loop integration points
        for (unsigned int GPoint = 0; GPoint < mConstitutiveLawVector.size(); ++GPoint) {
            if (rOutput[GPoint].size2() != dimension)
                rOutput[GPoint].resize(dimension, dimension, false);

            rOutput[GPoint] = MathUtils<double>::StressVectorToTensor(StressVector[GPoint]);
        }
    } else {
        for (unsigned int i = 0; i < mConstitutiveLawVector.size(); ++i)
            rOutput[i] = mConstitutiveLawVector[i]->GetValue(rVariable, rOutput[i]);
    }

    KRATOS_CATCH("")
}

void SmallStrainUPwDiffOrderElement::CalculateAll(MatrixType&        rLeftHandSideMatrix,
                                                  VectorType&        rRightHandSideVector,
                                                  const ProcessInfo& rCurrentProcessInfo,
                                                  bool               CalculateStiffnessMatrixFlag,
                                                  bool               CalculateResidualVectorFlag)
{
    KRATOS_TRY

    const GeometryType&   rGeom = GetGeometry();
    const PropertiesType& rProp = this->GetProperties();

    // Definition of variables
    ElementVariables Variables;
    this->InitializeElementVariables(Variables, rCurrentProcessInfo);

    // Create constitutive law parameters:
    ConstitutiveLaw::Parameters ConstitutiveParameters(rGeom, rProp, rCurrentProcessInfo);
    ConstitutiveParameters.GetOptions().Set(ConstitutiveLaw::USE_ELEMENT_PROVIDED_STRAIN);

    // Stiffness matrix is always needed to calculate Biot coefficient
    ConstitutiveParameters.GetOptions().Set(ConstitutiveLaw::COMPUTE_CONSTITUTIVE_TENSOR);
    if (CalculateResidualVectorFlag)
        ConstitutiveParameters.GetOptions().Set(ConstitutiveLaw::COMPUTE_STRESS);

    // create general parameters of retention law
    RetentionLaw::Parameters RetentionParameters(rProp, rCurrentProcessInfo);

    // Loop over integration points
    const GeometryType::IntegrationPointsArrayType& IntegrationPoints =
        rGeom.IntegrationPoints(this->GetIntegrationMethod());

    const bool hasBiotCoefficient = rProp.Has(BIOT_COEFFICIENT);

    for (unsigned int GPoint = 0; GPoint < IntegrationPoints.size(); ++GPoint) {
        // compute element kinematics (Np, gradNpT, |J|, B, strains)
        this->CalculateKinematics(Variables, GPoint);

        // Compute infinitesimal strain
        this->CalculateStrain(Variables, GPoint);

        // set gauss points variables to constitutive law parameters
        this->SetConstitutiveParameters(Variables, ConstitutiveParameters);

        // compute constitutive tensor and/or stresses
        ConstitutiveParameters.SetStressVector(mStressVector[GPoint]);
        mConstitutiveLawVector[GPoint]->CalculateMaterialResponseCauchy(ConstitutiveParameters);

        CalculateRetentionResponse(Variables, RetentionParameters, GPoint);

        this->InitializeBiotCoefficients(Variables, hasBiotCoefficient);
        this->CalculatePermeabilityUpdateFactor(Variables);

        // calculating weighting coefficient for integration
        Variables.IntegrationCoefficient =
            this->CalculateIntegrationCoefficient(IntegrationPoints, GPoint, Variables.detJ);

        Variables.IntegrationCoefficientInitialConfiguration = this->CalculateIntegrationCoefficient(
            IntegrationPoints, GPoint, Variables.detJInitialConfiguration);

        // Contributions to the left hand side
        if (CalculateStiffnessMatrixFlag) this->CalculateAndAddLHS(rLeftHandSideMatrix, Variables);

        // Contributions to the right hand side
        if (CalculateResidualVectorFlag)
            this->CalculateAndAddRHS(rRightHandSideVector, Variables, GPoint);
    }

    KRATOS_CATCH("")
}

void SmallStrainUPwDiffOrderElement::CalculateMaterialStiffnessMatrix(MatrixType& rStiffnessMatrix,
                                                                      const ProcessInfo& rCurrentProcessInfo)
{
    KRATOS_TRY

    const GeometryType& rGeom = GetGeometry();

    // Definition of variables
    ElementVariables Variables;
    this->InitializeElementVariables(Variables, rCurrentProcessInfo);

    // Create constitutive law parameters:
    ConstitutiveLaw::Parameters ConstitutiveParameters(rGeom, GetProperties(), rCurrentProcessInfo);
    ConstitutiveParameters.GetOptions().Set(ConstitutiveLaw::USE_ELEMENT_PROVIDED_STRAIN);
    ConstitutiveParameters.GetOptions().Set(ConstitutiveLaw::COMPUTE_CONSTITUTIVE_TENSOR);

    // Loop over integration points
    const GeometryType::IntegrationPointsArrayType& IntegrationPoints =
        rGeom.IntegrationPoints(this->GetIntegrationMethod());

    for (unsigned int GPoint = 0; GPoint < IntegrationPoints.size(); ++GPoint) {
        // compute element kinematics (Np, gradNpT, |J|, B, strains)
        this->CalculateKinematics(Variables, GPoint);

        // Compute infinitesimal strain
        this->CalculateStrain(Variables, GPoint);

        // set gauss points variables to constitutive law parameters
        this->SetConstitutiveParameters(Variables, ConstitutiveParameters);

        // compute constitutive tensor and/or stresses
        noalias(Variables.StressVector) = mStressVector[GPoint];
        ConstitutiveParameters.SetStressVector(Variables.StressVector);
        mConstitutiveLawVector[GPoint]->CalculateMaterialResponseCauchy(ConstitutiveParameters);

        // calculating weighting coefficient for integration
        Variables.IntegrationCoefficient =
            this->CalculateIntegrationCoefficient(IntegrationPoints, GPoint, Variables.detJ);

        // Contributions of material stiffness to the left hand side
        this->CalculateAndAddStiffnessMatrix(rStiffnessMatrix, Variables);
    }

    KRATOS_CATCH("")
}

double SmallStrainUPwDiffOrderElement::CalculateBulkModulus(const Matrix& ConstitutiveMatrix) const
{
    KRATOS_TRY

    const SizeType IndexG = ConstitutiveMatrix.size1() - 1;
    return ConstitutiveMatrix(0, 0) - (4.0 / 3.0) * ConstitutiveMatrix(IndexG, IndexG);

    KRATOS_CATCH("")
}

void SmallStrainUPwDiffOrderElement::InitializeElementVariables(ElementVariables& rVariables,
                                                                const ProcessInfo& rCurrentProcessInfo)
{
    KRATOS_TRY

    const GeometryType& rGeom      = GetGeometry();
    const SizeType      NumUNodes  = rGeom.PointsNumber();
    const SizeType      NumPNodes  = mpPressureGeometry->PointsNumber();
    const SizeType      NumGPoints = rGeom.IntegrationPointsNumber(this->GetIntegrationMethod());
    const SizeType      Dim        = rGeom.WorkingSpaceDimension();

    // Variables at all integration points
    rVariables.NuContainer.resize(NumGPoints, NumUNodes, false);
    rVariables.NuContainer = rGeom.ShapeFunctionsValues(this->GetIntegrationMethod());

    rVariables.NpContainer.resize(NumGPoints, NumPNodes, false);
    rVariables.NpContainer = mpPressureGeometry->ShapeFunctionsValues(this->GetIntegrationMethod());

    rVariables.Nu.resize(NumUNodes, false);
    rVariables.Np.resize(NumPNodes, false);

    rVariables.DNu_DXContainer.resize(NumGPoints, false);
    for (SizeType i = 0; i < NumGPoints; ++i)
        ((rVariables.DNu_DXContainer)[i]).resize(NumUNodes, Dim, false);
    rVariables.DNu_DX.resize(NumUNodes, Dim, false);
    rVariables.DNu_DXInitialConfiguration.resize(NumUNodes, Dim, false);
    rVariables.detJuContainer.resize(NumGPoints, false);

    try {
        rGeom.ShapeFunctionsIntegrationPointsGradients(
            rVariables.DNu_DXContainer, rVariables.detJuContainer, this->GetIntegrationMethod());
    } catch (Kratos::Exception& e) {
        KRATOS_INFO("Original error message") << e.what() << std::endl;
#ifdef KRATOS_COMPILED_IN_WINDOWS
        KRATOS_INFO("Error in calculation of dNu/dx. Most probably the element is "
                    "distorted. Element ID: ")
            << this->Id() << std::endl;
#endif
        KRATOS_ERROR << "In calculation of dNu/dx. Most probably the element "
                        "is distorted. Element ID: "
                     << this->Id() << std::endl;
    }

    (rVariables.DNp_DXContainer).resize(NumGPoints, false);
    for (SizeType i = 0; i < NumGPoints; ++i)
        ((rVariables.DNp_DXContainer)[i]).resize(NumPNodes, Dim, false);
    (rVariables.DNp_DX).resize(NumPNodes, Dim, false);
    Vector detJpContainer = ZeroVector(NumGPoints);

    try {
        mpPressureGeometry->ShapeFunctionsIntegrationPointsGradients(
            rVariables.DNp_DXContainer, detJpContainer, this->GetIntegrationMethod());
    } catch (Kratos::Exception& e) {
        KRATOS_INFO("Original error message") << e.what() << std::endl;
#ifdef KRATOS_COMPILED_IN_WINDOWS
        KRATOS_INFO("Error in calculation of dNp/dx. Most probably the element is "
                    "distorted. Element ID: ")
            << this->Id() << std::endl;
#endif
        KRATOS_ERROR << "In calculation of dNp/dx. Most probably the element "
                        "is distorted. Element ID: "
                     << this->Id() << std::endl;
    }

    // Variables computed at each integration point
    const SizeType VoigtSize = (Dim == 3 ? VOIGT_SIZE_3D : VOIGT_SIZE_2D_PLANE_STRAIN);

    rVariables.B.resize(VoigtSize, NumUNodes * Dim, false);
    noalias(rVariables.B) = ZeroMatrix(VoigtSize, NumUNodes * Dim);

    rVariables.StrainVector.resize(VoigtSize, false);
    rVariables.ConstitutiveMatrix.resize(VoigtSize, VoigtSize, false);

    rVariables.StressVector.resize(VoigtSize, false);

    // Needed parameters for consistency with the general constitutive law
    rVariables.detF = 1.0;
    rVariables.F.resize(Dim, Dim, false);
    noalias(rVariables.F) = identity_matrix<double>(Dim);

    // Nodal variables
    this->InitializeNodalVariables(rVariables);

    // Properties variables
    this->InitializeProperties(rVariables);

    // ProcessInfo variables
    rVariables.VelocityCoefficient   = rCurrentProcessInfo[VELOCITY_COEFFICIENT];
    rVariables.DtPressureCoefficient = rCurrentProcessInfo[DT_PRESSURE_COEFFICIENT];

    // Retention law
    rVariables.FluidPressure          = 0.0;
    rVariables.DegreeOfSaturation     = 1.0;
    rVariables.DerivativeOfSaturation = 0.0;
    rVariables.RelativePermeability   = 1.0;
    rVariables.BishopCoefficient      = 1.0;

    // permeability change
    rVariables.PermeabilityUpdateFactor = 1.0;

    KRATOS_CATCH("")
}

void SmallStrainUPwDiffOrderElement::InitializeNodalVariables(ElementVariables& rVariables)
{
    KRATOS_TRY

    const GeometryType& rGeom     = GetGeometry();
    const SizeType      Dim       = rGeom.WorkingSpaceDimension();
    const SizeType      NumUNodes = rGeom.PointsNumber();
    const SizeType      NumPNodes = mpPressureGeometry->PointsNumber();

    Vector BodyAccelerationAux = ZeroVector(3);
    rVariables.BodyAcceleration.resize(NumUNodes * Dim, false);
    rVariables.DisplacementVector.resize(NumUNodes * Dim, false);
    rVariables.VelocityVector.resize(NumUNodes * Dim, false);

    for (SizeType i = 0; i < NumUNodes; ++i) {
        SizeType Local_i    = i * Dim;
        BodyAccelerationAux = rGeom[i].FastGetSolutionStepValue(VOLUME_ACCELERATION);

        rVariables.BodyAcceleration[Local_i]   = BodyAccelerationAux[0];
        rVariables.DisplacementVector[Local_i] = rGeom[i].FastGetSolutionStepValue(DISPLACEMENT_X);
        rVariables.VelocityVector[Local_i]     = rGeom[i].FastGetSolutionStepValue(VELOCITY_X);

        rVariables.BodyAcceleration[Local_i + 1] = BodyAccelerationAux[1];
        rVariables.DisplacementVector[Local_i + 1] = rGeom[i].FastGetSolutionStepValue(DISPLACEMENT_Y);
        rVariables.VelocityVector[Local_i + 1] = rGeom[i].FastGetSolutionStepValue(VELOCITY_Y);

        if (Dim > 2) {
            rVariables.BodyAcceleration[Local_i + 2] = BodyAccelerationAux[2];
            rVariables.DisplacementVector[Local_i + 2] = rGeom[i].FastGetSolutionStepValue(DISPLACEMENT_Z);
            rVariables.VelocityVector[Local_i + 2] = rGeom[i].FastGetSolutionStepValue(VELOCITY_Z);
        }
    }

    rVariables.PressureVector.resize(NumPNodes, false);
    rVariables.PressureDtVector.resize(NumPNodes, false);
    rVariables.DeltaPressureVector.resize(NumPNodes, false);
    for (SizeType i = 0; i < NumPNodes; ++i) {
        rVariables.PressureVector[i]      = rGeom[i].FastGetSolutionStepValue(WATER_PRESSURE);
        rVariables.PressureDtVector[i]    = rGeom[i].FastGetSolutionStepValue(DT_WATER_PRESSURE);
        rVariables.DeltaPressureVector[i] = rGeom[i].FastGetSolutionStepValue(WATER_PRESSURE) -
                                            rGeom[i].FastGetSolutionStepValue(WATER_PRESSURE, 1);
    }

    KRATOS_CATCH("")
}

double SmallStrainUPwDiffOrderElement::CalculateBiotCoefficient(const ElementVariables& rVariables,
                                                                const bool& hasBiotCoefficient) const
{
    KRATOS_TRY

    const PropertiesType& rProp = this->GetProperties();

    // Properties variables
    if (hasBiotCoefficient) {
        return rProp[BIOT_COEFFICIENT];
    } else {
        // calculate Bulk modulus from stiffness matrix
        return 1.0 - CalculateBulkModulus(rVariables.ConstitutiveMatrix) / rProp[BULK_MODULUS_SOLID];
    }

    KRATOS_CATCH("")
}

void SmallStrainUPwDiffOrderElement::InitializeBiotCoefficients(ElementVariables& rVariables,
                                                                const bool& hasBiotCoefficient)
{
    KRATOS_TRY

    const PropertiesType& rProp = this->GetProperties();

    rVariables.BiotCoefficient = CalculateBiotCoefficient(rVariables, hasBiotCoefficient);

    if (rProp[IGNORE_UNDRAINED]) {
        rVariables.BiotModulusInverse =
            (rVariables.BiotCoefficient - rProp[POROSITY]) / rProp[BULK_MODULUS_SOLID] + rProp[POROSITY] / TINY;
    } else {
        rVariables.BiotModulusInverse =
            (rVariables.BiotCoefficient - rProp[POROSITY]) / rProp[BULK_MODULUS_SOLID] +
            rProp[POROSITY] / rProp[BULK_MODULUS_FLUID];
    }

    rVariables.BiotModulusInverse *= rVariables.DegreeOfSaturation;
    rVariables.BiotModulusInverse -= rVariables.DerivativeOfSaturation * rProp[POROSITY];

    KRATOS_CATCH("")
}

void SmallStrainUPwDiffOrderElement::CalculatePermeabilityUpdateFactor(ElementVariables& rVariables)
{
    KRATOS_TRY

    const PropertiesType& rProp = this->GetProperties();

    if (rProp[PERMEABILITY_CHANGE_INVERSE_FACTOR] > 0.0) {
        const double InverseCK = rProp[PERMEABILITY_CHANGE_INVERSE_FACTOR];
        const double epsV      = StressStrainUtilities::CalculateTrace(rVariables.StrainVector);
        const double ePrevious = rProp[POROSITY] / (1.0 - rProp[POROSITY]);
        const double eCurrent  = (1.0 + ePrevious) * std::exp(epsV) - 1.0;
        const double permLog10 = (eCurrent - ePrevious) * InverseCK;
        rVariables.PermeabilityUpdateFactor = pow(10.0, permLog10);
    } else {
        rVariables.PermeabilityUpdateFactor = 1.0;
    }

    KRATOS_CATCH("")
}

void SmallStrainUPwDiffOrderElement::InitializeProperties(ElementVariables& rVariables)
{
    KRATOS_TRY

    const SizeType        dimension = GetGeometry().WorkingSpaceDimension();
    const PropertiesType& rProp     = this->GetProperties();

    rVariables.IgnoreUndrained = rProp[IGNORE_UNDRAINED];
    rVariables.UseHenckyStrain = false;
    if (rProp.Has(USE_HENCKY_STRAIN)) rVariables.UseHenckyStrain = rProp[USE_HENCKY_STRAIN];

    rVariables.ConsiderGeometricStiffness = false;
    if (rProp.Has(CONSIDER_GEOMETRIC_STIFFNESS))
        rVariables.ConsiderGeometricStiffness = rProp[CONSIDER_GEOMETRIC_STIFFNESS];

    rVariables.DynamicViscosityInverse = 1.0 / rProp[DYNAMIC_VISCOSITY];
    // Setting the intrinsic permeability matrix
    (rVariables.IntrinsicPermeability).resize(dimension, dimension, false);
    rVariables.IntrinsicPermeability(0, 0) = rProp[PERMEABILITY_XX];
    rVariables.IntrinsicPermeability(1, 1) = rProp[PERMEABILITY_YY];
    rVariables.IntrinsicPermeability(0, 1) = rProp[PERMEABILITY_XY];
    rVariables.IntrinsicPermeability(1, 0) = rVariables.IntrinsicPermeability(0, 1);

    if (dimension == 3) {
        rVariables.IntrinsicPermeability(2, 2) = rProp[PERMEABILITY_ZZ];
        rVariables.IntrinsicPermeability(2, 0) = rProp[PERMEABILITY_ZX];
        rVariables.IntrinsicPermeability(1, 2) = rProp[PERMEABILITY_YZ];
        rVariables.IntrinsicPermeability(0, 2) = rVariables.IntrinsicPermeability(2, 0);
        rVariables.IntrinsicPermeability(2, 1) = rVariables.IntrinsicPermeability(1, 2);
    }

    KRATOS_CATCH("")
}

void SmallStrainUPwDiffOrderElement::CalculateKinematics(ElementVariables& rVariables, unsigned int GPoint)

{
    KRATOS_TRY

    // Setting the vector of shape functions and the matrix of the shape functions global gradients
    noalias(rVariables.Nu) = row(rVariables.NuContainer, GPoint);
    noalias(rVariables.Np) = row(rVariables.NpContainer, GPoint);

    noalias(rVariables.DNu_DX) = rVariables.DNu_DXContainer[GPoint];
    noalias(rVariables.DNp_DX) = rVariables.DNp_DXContainer[GPoint];

    // Compute the deformation matrix B
    this->CalculateBMatrix(rVariables.B, rVariables.DNu_DX, rVariables.Nu);

    rVariables.detJ = rVariables.detJuContainer[GPoint];

    Matrix J0, InvJ0;
    this->CalculateDerivativesOnInitialConfiguration(rVariables.detJInitialConfiguration, J0, InvJ0,
                                                     rVariables.DNu_DXInitialConfiguration, GPoint);

    KRATOS_CATCH("")
}

void SmallStrainUPwDiffOrderElement::CalculateDerivativesOnInitialConfiguration(
    double& detJ, Matrix& J0, Matrix& InvJ0, Matrix& DNu_DX0, unsigned int GPoint) const
{
    KRATOS_TRY

    const GeometryType&                             rGeom = this->GetGeometry();
    const GeometryType::IntegrationPointsArrayType& IntegrationPoints =
        rGeom.IntegrationPoints(this->GetIntegrationMethod());

    GeometryUtils::JacobianOnInitialConfiguration(rGeom, IntegrationPoints[GPoint], J0);
    const Matrix& DN_De = rGeom.ShapeFunctionsLocalGradients(this->GetIntegrationMethod())[GPoint];
    MathUtils<double>::InvertMatrix(J0, InvJ0, detJ);
    GeometryUtils::ShapeFunctionsGradients(DN_De, InvJ0, DNu_DX0);

    KRATOS_CATCH("")
}

void SmallStrainUPwDiffOrderElement::CalculateBMatrix(Matrix& rB, const Matrix& DNp_DX, const Vector& Np)
{
    KRATOS_TRY

    const GeometryType& rGeom     = GetGeometry();
    const SizeType      Dim       = rGeom.WorkingSpaceDimension();

    if (Dim > 2) {
        ThreeDimensionStressState stress_state;
        rB = stress_state.CalculateBMatrix(DNp_DX, Np, this->GetGeometry());
    } else {
        PlaneStrainStressState stress_state;
        rB = stress_state.CalculateBMatrix(DNp_DX, Np, this->GetGeometry());
    }

    KRATOS_CATCH("")
}

void SmallStrainUPwDiffOrderElement::SetConstitutiveParameters(ElementVariables& rVariables,
                                                               ConstitutiveLaw::Parameters& rConstitutiveParameters) const
{
    KRATOS_TRY

    rConstitutiveParameters.SetStrainVector(rVariables.StrainVector);
    rConstitutiveParameters.SetConstitutiveMatrix(rVariables.ConstitutiveMatrix);

    // Needed parameters for consistency with the general constitutive law
    rConstitutiveParameters.SetShapeFunctionsDerivatives(rVariables.DNu_DX);
    rConstitutiveParameters.SetShapeFunctionsValues(rVariables.Nu);

    rConstitutiveParameters.SetDeterminantF(rVariables.detF);
    rConstitutiveParameters.SetDeformationGradientF(rVariables.F);

    KRATOS_CATCH("")
}

double SmallStrainUPwDiffOrderElement::CalculateIntegrationCoefficient(
    const GeometryType::IntegrationPointsArrayType& IntegrationPoints, unsigned int GPoint, double detJ)
{
    return IntegrationPoints[GPoint].Weight() * detJ;
}

void SmallStrainUPwDiffOrderElement::CalculateAndAddLHS(MatrixType& rLeftHandSideMatrix, ElementVariables& rVariables)
{
    KRATOS_TRY

    this->CalculateAndAddStiffnessMatrix(rLeftHandSideMatrix, rVariables);
    this->CalculateAndAddCompressibilityMatrix(rLeftHandSideMatrix, rVariables);

    if (!rVariables.IgnoreUndrained) {
        this->CalculateAndAddCouplingMatrix(rLeftHandSideMatrix, rVariables);
        this->CalculateAndAddPermeabilityMatrix(rLeftHandSideMatrix, rVariables);
    }

    KRATOS_CATCH("")
}

void SmallStrainUPwDiffOrderElement::CalculateAndAddStiffnessMatrix(MatrixType& rLeftHandSideMatrix,
                                                                    ElementVariables& rVariables) const
{
    KRATOS_TRY

    Matrix StiffnessMatrix =
        prod(trans(rVariables.B), Matrix(prod(rVariables.ConstitutiveMatrix, rVariables.B))) *
        rVariables.IntegrationCoefficient;

    // Distribute stiffness block matrix into the elemental matrix
    this->AssembleUBlockMatrix(rLeftHandSideMatrix, StiffnessMatrix);

    KRATOS_CATCH("")
}

void SmallStrainUPwDiffOrderElement::AssembleUBlockMatrix(Matrix& rLeftHandSideMatrix, const Matrix& StiffnessMatrix) const
{
    KRATOS_TRY

    const GeometryType& rGeom     = GetGeometry();
    const SizeType      Dim       = rGeom.WorkingSpaceDimension();
    const SizeType      NumUNodes = rGeom.PointsNumber();
    SizeType            Index_i, Index_j;

    for (SizeType i = 0; i < NumUNodes; ++i) {
        Index_i = i * Dim;

        for (SizeType j = 0; j < NumUNodes; ++j) {
            Index_j = j * Dim;

            for (unsigned int idim = 0; idim < Dim; ++idim) {
                for (unsigned int jdim = 0; jdim < Dim; ++jdim) {
                    rLeftHandSideMatrix(Index_i + idim, Index_j + jdim) +=
                        StiffnessMatrix(Index_i + idim, Index_j + jdim);
                }
            }
        }
    }

    KRATOS_CATCH("")
}

void SmallStrainUPwDiffOrderElement::CalculateAndAddCouplingMatrix(MatrixType& rLeftHandSideMatrix,
                                                                   ElementVariables& rVariables)
{
    KRATOS_TRY

    const GeometryType& rGeom     = GetGeometry();
    const SizeType      Dim       = rGeom.WorkingSpaceDimension();
    const SizeType      VoigtSize = (Dim == N_DIM_3D ? VOIGT_SIZE_3D : VOIGT_SIZE_2D_PLANE_STRAIN);
    const SizeType StressTensorSize = (Dim == N_DIM_3D ? STRESS_TENSOR_SIZE_3D : STRESS_TENSOR_SIZE_2D);

    Vector VoigtVector = ZeroVector(VoigtSize);

    for (unsigned int i = 0; i < StressTensorSize; ++i)
        VoigtVector[i] = 1.0;

    Matrix CouplingMatrix = PORE_PRESSURE_SIGN_FACTOR * rVariables.BiotCoefficient * rVariables.BishopCoefficient *
                            prod(trans(rVariables.B), Matrix(outer_prod(VoigtVector, rVariables.Np))) *
                            rVariables.IntegrationCoefficient;

    // Distribute coupling block matrix into the elemental matrix
    const SizeType NumUNodes = rGeom.PointsNumber();
    const SizeType NumPNodes = mpPressureGeometry->PointsNumber();

    for (SizeType i = 0; i < NumUNodes; ++i) {
        SizeType Index_i = i * Dim;
        for (SizeType j = 0; j < NumPNodes; ++j) {
            for (unsigned int idim = 0; idim < Dim; ++idim)
                rLeftHandSideMatrix(Index_i + idim, NumUNodes * Dim + j) +=
                    CouplingMatrix(Index_i + idim, j);
        }
    }

    if (!rVariables.IgnoreUndrained) {
        const double SaturationCoefficient = rVariables.DegreeOfSaturation / rVariables.BishopCoefficient;
        Matrix CouplingMatrixT = PORE_PRESSURE_SIGN_FACTOR * SaturationCoefficient *
                                 rVariables.VelocityCoefficient * trans(CouplingMatrix);

        // Distribute transposed coupling block matrix into the elemental matrix

        for (SizeType i = 0; i < NumPNodes; ++i) {
            for (SizeType j = 0; j < NumUNodes; ++j) {
                SizeType Index_j = j * Dim;
                for (unsigned int idim = 0; idim < Dim; ++idim)
                    rLeftHandSideMatrix(NumUNodes * Dim + i, Index_j + idim) +=
                        CouplingMatrixT(i, Index_j + idim);
            }
        }
    }

    KRATOS_CATCH("")
}

void SmallStrainUPwDiffOrderElement::CalculateAndAddCompressibilityMatrix(MatrixType& rLeftHandSideMatrix,
                                                                          ElementVariables& rVariables)
{
    KRATOS_TRY

    Matrix CompressibilityMatrix =
        -PORE_PRESSURE_SIGN_FACTOR * rVariables.DtPressureCoefficient * rVariables.BiotModulusInverse *
        outer_prod(rVariables.Np, rVariables.Np) * rVariables.IntegrationCoefficient;

    // Distribute compressibility block matrix into the elemental matrix
    const GeometryType& rGeom     = GetGeometry();
    const SizeType      Dim       = rGeom.WorkingSpaceDimension();
    const SizeType      NumUNodes = rGeom.PointsNumber();
    const SizeType      NumPNodes = mpPressureGeometry->PointsNumber();

    for (SizeType i = 0; i < NumPNodes; ++i) {
        for (SizeType j = 0; j < NumPNodes; ++j) {
            rLeftHandSideMatrix(NumUNodes * Dim + i, NumUNodes * Dim + j) += CompressibilityMatrix(i, j);
        }
    }

    KRATOS_CATCH("")
}

void SmallStrainUPwDiffOrderElement::CalculateAndAddPermeabilityMatrix(MatrixType& rLeftHandSideMatrix,
                                                                       ElementVariables& rVariables)
{
    KRATOS_TRY

    Matrix PermeabilityMatrix =
        -PORE_PRESSURE_SIGN_FACTOR * rVariables.DynamicViscosityInverse *
        rVariables.RelativePermeability * rVariables.PermeabilityUpdateFactor *
        prod(rVariables.DNp_DX, Matrix(prod(rVariables.IntrinsicPermeability, trans(rVariables.DNp_DX)))) *
        rVariables.IntegrationCoefficient;

    // Distribute permeability block matrix into the elemental matrix
    const GeometryType& rGeom     = GetGeometry();
    const SizeType      Dim       = rGeom.WorkingSpaceDimension();
    const SizeType      NumUNodes = rGeom.PointsNumber();
    const SizeType      NumPNodes = mpPressureGeometry->PointsNumber();

    for (SizeType i = 0; i < NumPNodes; ++i) {
        for (SizeType j = 0; j < NumPNodes; ++j) {
            rLeftHandSideMatrix(NumUNodes * Dim + i, NumUNodes * Dim + j) += PermeabilityMatrix(i, j);
        }
    }

    KRATOS_CATCH("")
}

void SmallStrainUPwDiffOrderElement::CalculateAndAddRHS(VectorType&       rRightHandSideVector,
                                                        ElementVariables& rVariables,
                                                        unsigned int      GPoint)
{
    KRATOS_TRY

    this->CalculateAndAddStiffnessForce(rRightHandSideVector, rVariables, GPoint);

    this->CalculateAndAddMixBodyForce(rRightHandSideVector, rVariables);

    this->CalculateAndAddCouplingTerms(rRightHandSideVector, rVariables);

    if (!rVariables.IgnoreUndrained) {
        this->CalculateAndAddCompressibilityFlow(rRightHandSideVector, rVariables);

        this->CalculateAndAddPermeabilityFlow(rRightHandSideVector, rVariables);

        this->CalculateAndAddFluidBodyFlow(rRightHandSideVector, rVariables);
    }

    KRATOS_CATCH("")
}

void SmallStrainUPwDiffOrderElement::CalculateAndAddStiffnessForce(VectorType& rRightHandSideVector,
                                                                   ElementVariables& rVariables,
                                                                   unsigned int      GPoint)
{
    KRATOS_TRY

    const GeometryType& rGeom = GetGeometry();
    const SizeType      Dim   = rGeom.WorkingSpaceDimension();

    Vector StiffnessForce = prod(trans(rVariables.B), mStressVector[GPoint]) * rVariables.IntegrationCoefficient;

    // Distribute stiffness block vector into the elemental vector
    const SizeType NumUNodes = rGeom.PointsNumber();

    for (SizeType i = 0; i < NumUNodes; ++i) {
        SizeType Index = i * Dim;
        for (SizeType idim = 0; idim < Dim; ++idim) {
            rRightHandSideVector[Index + idim] -= StiffnessForce[Index + idim];
        }
    }

    KRATOS_CATCH("")
}

void SmallStrainUPwDiffOrderElement::CalculateAndAddMixBodyForce(VectorType& rRightHandSideVector,
                                                                 ElementVariables& rVariables)
{
    KRATOS_TRY

    const GeometryType& rGeom     = GetGeometry();
    const SizeType      Dim       = rGeom.WorkingSpaceDimension();
    const SizeType      NumUNodes = rGeom.PointsNumber();

    this->CalculateSoilDensity(rVariables);

    Vector   BodyAcceleration = ZeroVector(Dim);
    SizeType Index            = 0;
    for (SizeType i = 0; i < NumUNodes; ++i) {
        for (SizeType idim = 0; idim < Dim; ++idim) {
            BodyAcceleration[idim] += rVariables.Nu[i] * rVariables.BodyAcceleration[Index++];
        }
    }

    for (SizeType i = 0; i < NumUNodes; ++i) {
        Index = i * Dim;
        for (SizeType idim = 0; idim < Dim; ++idim) {
            rRightHandSideVector[Index + idim] +=
                rVariables.Nu[i] * rVariables.Density * BodyAcceleration[idim] *
                rVariables.IntegrationCoefficientInitialConfiguration;
        }
    }

    KRATOS_CATCH("")
}

void SmallStrainUPwDiffOrderElement::CalculateSoilDensity(ElementVariables& rVariables)
{
    KRATOS_TRY

    const PropertiesType& rProp = this->GetProperties();

    rVariables.Density = (rVariables.DegreeOfSaturation * rProp[POROSITY] * rProp[DENSITY_WATER]) +
                         (1.0 - rProp[POROSITY]) * rProp[DENSITY_SOLID];

    KRATOS_CATCH("")
}

void SmallStrainUPwDiffOrderElement::CalculateAndAddCouplingTerms(VectorType& rRightHandSideVector,
                                                                  ElementVariables& rVariables)
{
    KRATOS_TRY

    const GeometryType& rGeom     = GetGeometry();
    const SizeType      Dim       = rGeom.WorkingSpaceDimension();
    const SizeType      VoigtSize = (Dim == N_DIM_3D ? VOIGT_SIZE_3D : VOIGT_SIZE_2D_PLANE_STRAIN);
    const SizeType StressTensorSize = (Dim == N_DIM_3D ? STRESS_TENSOR_SIZE_3D : STRESS_TENSOR_SIZE_2D);

    Vector VoigtVector = ZeroVector(VoigtSize);
    for (SizeType idim = 0; idim < StressTensorSize; ++idim)
        VoigtVector[idim] = 1.0;

    Matrix CouplingMatrix = -PORE_PRESSURE_SIGN_FACTOR * rVariables.BiotCoefficient * rVariables.BishopCoefficient *
                            prod(trans(rVariables.B), Matrix(outer_prod(VoigtVector, rVariables.Np))) *
                            rVariables.IntegrationCoefficient;

    Vector CouplingForce = prod(CouplingMatrix, rVariables.PressureVector);

    // Distribute coupling block vector 1 into the elemental vector
    const SizeType NumUNodes = rGeom.PointsNumber();

    for (SizeType i = 0; i < NumUNodes; ++i) {
        SizeType Index = i * Dim;
        for (SizeType idim = 0; idim < Dim; ++idim) {
            rRightHandSideVector[Index + idim] += CouplingForce[Index + idim];
        }
    }

    if (!rVariables.IgnoreUndrained) {
        const double SaturationCoefficient = rVariables.DegreeOfSaturation / rVariables.BishopCoefficient;
        Vector CouplingFlow = PORE_PRESSURE_SIGN_FACTOR * SaturationCoefficient *
                              prod(trans(CouplingMatrix), rVariables.VelocityVector);

        // Distribute coupling block vector 2 into the elemental vector
        const SizeType NumPNodes = mpPressureGeometry->PointsNumber();
        for (SizeType i = 0; i < NumPNodes; ++i) {
            rRightHandSideVector[NumUNodes * Dim + i] += CouplingFlow[i];
        }
    }

    KRATOS_CATCH("")
}

void SmallStrainUPwDiffOrderElement::CalculateAndAddCompressibilityFlow(VectorType& rRightHandSideVector,
                                                                        ElementVariables& rVariables)
{
    KRATOS_TRY

    Matrix CompressibilityMatrix = -PORE_PRESSURE_SIGN_FACTOR * rVariables.BiotModulusInverse *
                                   outer_prod(rVariables.Np, rVariables.Np) * rVariables.IntegrationCoefficient;

    Vector CompressibilityFlow = -prod(CompressibilityMatrix, rVariables.PressureDtVector);

    // Distribute compressibility block vector into the elemental vector
    const GeometryType& rGeom     = GetGeometry();
    const SizeType      Dim       = rGeom.WorkingSpaceDimension();
    const SizeType      NumUNodes = rGeom.PointsNumber();
    const SizeType      NumPNodes = mpPressureGeometry->PointsNumber();

    for (SizeType i = 0; i < NumPNodes; ++i) {
        rRightHandSideVector[NumUNodes * Dim + i] += CompressibilityFlow[i];
    }

    KRATOS_CATCH("")
}

void SmallStrainUPwDiffOrderElement::CalculateAndAddPermeabilityFlow(VectorType& rRightHandSideVector,
                                                                     ElementVariables& rVariables)
{
    KRATOS_TRY

    Matrix PermeabilityMatrix =
        -PORE_PRESSURE_SIGN_FACTOR * rVariables.DynamicViscosityInverse *
        rVariables.RelativePermeability * rVariables.PermeabilityUpdateFactor *
        prod(rVariables.DNp_DX, Matrix(prod(rVariables.IntrinsicPermeability, trans(rVariables.DNp_DX)))) *
        rVariables.IntegrationCoefficient;

    Vector PermeabilityFlow = -prod(PermeabilityMatrix, rVariables.PressureVector);

    // Distribute permeability block vector into the elemental vector
    const GeometryType& rGeom     = GetGeometry();
    const SizeType      Dim       = rGeom.WorkingSpaceDimension();
    const SizeType      NumUNodes = rGeom.PointsNumber();
    const SizeType      NumPNodes = mpPressureGeometry->PointsNumber();

    for (SizeType i = 0; i < NumPNodes; ++i) {
        rRightHandSideVector[NumUNodes * Dim + i] += PermeabilityFlow[i];
    }

    KRATOS_CATCH("")
}

void SmallStrainUPwDiffOrderElement::CalculateAndAddFluidBodyFlow(VectorType& rRightHandSideVector,
                                                                  ElementVariables& rVariables)
{
    KRATOS_TRY

    Matrix GradNpTPerm = rVariables.DynamicViscosityInverse * GetProperties()[DENSITY_WATER] *
                         rVariables.RelativePermeability * rVariables.PermeabilityUpdateFactor *
                         prod(rVariables.DNp_DX, rVariables.IntrinsicPermeability) *
                         rVariables.IntegrationCoefficient;

    const GeometryType& rGeom     = GetGeometry();
    const SizeType      Dim       = rGeom.WorkingSpaceDimension();
    const SizeType      NumUNodes = rGeom.PointsNumber();
    const SizeType      NumPNodes = mpPressureGeometry->PointsNumber();

    Vector BodyAcceleration = ZeroVector(Dim);

    SizeType Index = 0;
    for (SizeType i = 0; i < NumUNodes; ++i) {
        for (SizeType idim = 0; idim < Dim; ++idim) {
            BodyAcceleration[idim] += rVariables.Nu[i] * rVariables.BodyAcceleration[Index++];
        }
    }

    for (SizeType i = 0; i < NumPNodes; ++i) {
        rRightHandSideVector[NumUNodes * Dim + i] += inner_prod(row(GradNpTPerm, i), BodyAcceleration);
    }

    KRATOS_CATCH("")
}

GeometryData::IntegrationMethod SmallStrainUPwDiffOrderElement::GetIntegrationMethod() const
{
    GeometryData::IntegrationMethod GI_GAUSS;
    const GeometryType&             rGeom     = GetGeometry();
    const SizeType                  TNumNodes = rGeom.PointsNumber();
    //
    switch (TNumNodes) {
    case 3:
        GI_GAUSS = GeometryData::IntegrationMethod::GI_GAUSS_2;
        break;
    case 6:
        GI_GAUSS = GeometryData::IntegrationMethod::GI_GAUSS_2;
        break;
    case 10:
        GI_GAUSS = GeometryData::IntegrationMethod::GI_GAUSS_4;
        break;
    case 15:
        GI_GAUSS = GeometryData::IntegrationMethod::GI_GAUSS_5;
        break;
    default:
        GI_GAUSS = GeometryData::IntegrationMethod::GI_GAUSS_2;
        break;
    }

    return GI_GAUSS;
}

void SmallStrainUPwDiffOrderElement::CalculateStrain(ElementVariables& rVariables, unsigned int GPoint)
{
    if (rVariables.UseHenckyStrain) {
        this->CalculateDeformationGradient(rVariables, GPoint);
        const SizeType Dim       = GetGeometry().WorkingSpaceDimension();
        const SizeType VoigtSize = (Dim == N_DIM_3D ? VOIGT_SIZE_3D : VOIGT_SIZE_2D_PLANE_STRAIN);
        noalias(rVariables.StrainVector) = StressStrainUtilities::CalculateHenckyStrain(rVariables.F, VoigtSize);
    } else {
        this->CalculateCauchyStrain(rVariables);
    }
}

void SmallStrainUPwDiffOrderElement::CalculateCauchyStrain(ElementVariables& rVariables)
{
    noalias(rVariables.StrainVector) = prod(rVariables.B, rVariables.DisplacementVector);
}

<<<<<<< HEAD
void SmallStrainUPwDiffOrderElement::CalculateGreenLagrangeStrain(ElementVariables& rVariables)
=======
Vector SmallStrainUPwDiffOrderElement::CalculateGreenLagrangeStrain(const Matrix& rDeformationGradient)
>>>>>>> 43e2cadd
{
    KRATOS_TRY

    const GeometryType& rGeom = GetGeometry();
    const SizeType      Dim   = rGeom.WorkingSpaceDimension();

    const SizeType VoigtSize = (Dim == 3 ? VOIGT_SIZE_3D : VOIGT_SIZE_2D_PLANE_STRAIN);
    Vector         result    = ZeroVector(VoigtSize);

    //-Compute total deformation gradient
    Matrix ETensor;
    ETensor = prod(trans(rDeformationGradient), rDeformationGradient);

    for (unsigned int i = 0; i < Dim; ++i)
        ETensor(i, i) -= 1.0;
    ETensor *= 0.5;

    if (Dim == 2) {
        Vector StrainVector;
        StrainVector = MathUtils<double>::StrainTensorToVector(ETensor);
        result[INDEX_2D_PLANE_STRAIN_XX] = StrainVector[0];
        result[INDEX_2D_PLANE_STRAIN_YY] = StrainVector[1];
        result[INDEX_2D_PLANE_STRAIN_ZZ] = 0.0;
        result[INDEX_2D_PLANE_STRAIN_XY] = StrainVector[2];
    } else {
<<<<<<< HEAD
        ThreeDimensionStressState state;
        rVariables.StrainVector = state.CalculateGreenLagrangeStrain(ETensor);
=======
        result = MathUtils<double>::StrainTensorToVector(ETensor);
>>>>>>> 43e2cadd
    }

    return result;

    KRATOS_CATCH("")
}

void SmallStrainUPwDiffOrderElement::CalculateDeformationGradient(ElementVariables& rVariables, unsigned int GPoint)
{
    KRATOS_TRY

    // calculation of derivative of shape function with respect to reference
    // configuration derivative of shape function (displacement)
    Matrix J0, InvJ0, DNu_DX0;
    double detJ0;
    this->CalculateDerivativesOnInitialConfiguration(detJ0, J0, InvJ0, DNu_DX0, GPoint);

    // Calculating current Jacobian in order to find deformation gradient
    Matrix J, InvJ;
    double detJ;
    this->CalculateJacobianOnCurrentConfiguration(detJ, J, InvJ, GPoint);

    KRATOS_ERROR_IF(detJ < 0.0)
        << "ERROR:: Element " << this->Id() << " is inverted. DetJ: " << detJ << std::endl
        << "This usually indicates that the deformations are too large for the "
           "mesh size."
        << std::endl;

    // Deformation gradient
    noalias(rVariables.F) = prod(J, InvJ0);
    rVariables.detF       = MathUtils<double>::Det(rVariables.F);

    KRATOS_CATCH("")
}

void SmallStrainUPwDiffOrderElement::CalculateJacobianOnCurrentConfiguration(double& detJ,
                                                                             Matrix& rJ,
                                                                             Matrix& rInvJ,
                                                                             unsigned int GPoint) const
{
    KRATOS_TRY

    const GeometryType& rGeom = this->GetGeometry();

    rJ = rGeom.Jacobian(rJ, GPoint, this->GetIntegrationMethod());
    MathUtils<double>::InvertMatrix(rJ, rInvJ, detJ);

    KRATOS_CATCH("")
}

double SmallStrainUPwDiffOrderElement::CalculateFluidPressure(const ElementVariables& rVariables) const
{
    KRATOS_TRY

    return inner_prod(rVariables.Np, rVariables.PressureVector);

    KRATOS_CATCH("")
}

void SmallStrainUPwDiffOrderElement::SetRetentionParameters(const ElementVariables& rVariables,
                                                            RetentionLaw::Parameters& rRetentionParameters) const
{
    KRATOS_TRY

    rRetentionParameters.SetFluidPressure(rVariables.FluidPressure);

    KRATOS_CATCH("")
}

void SmallStrainUPwDiffOrderElement::CalculateRetentionResponse(ElementVariables& rVariables,
                                                                RetentionLaw::Parameters& rRetentionParameters,
                                                                unsigned int GPoint)
{
    KRATOS_TRY

    rVariables.FluidPressure = CalculateFluidPressure(rVariables);
    SetRetentionParameters(rVariables, rRetentionParameters);

    rVariables.DegreeOfSaturation = mRetentionLawVector[GPoint]->CalculateSaturation(rRetentionParameters);
    rVariables.DerivativeOfSaturation =
        mRetentionLawVector[GPoint]->CalculateDerivativeOfSaturation(rRetentionParameters);
    rVariables.RelativePermeability =
        mRetentionLawVector[GPoint]->CalculateRelativePermeability(rRetentionParameters);
    rVariables.BishopCoefficient = mRetentionLawVector[GPoint]->CalculateBishopCoefficient(rRetentionParameters);

    KRATOS_CATCH("")
}

} // Namespace Kratos<|MERGE_RESOLUTION|>--- conflicted
+++ resolved
@@ -2255,11 +2255,7 @@
     noalias(rVariables.StrainVector) = prod(rVariables.B, rVariables.DisplacementVector);
 }
 
-<<<<<<< HEAD
-void SmallStrainUPwDiffOrderElement::CalculateGreenLagrangeStrain(ElementVariables& rVariables)
-=======
 Vector SmallStrainUPwDiffOrderElement::CalculateGreenLagrangeStrain(const Matrix& rDeformationGradient)
->>>>>>> 43e2cadd
 {
     KRATOS_TRY
 
@@ -2285,12 +2281,8 @@
         result[INDEX_2D_PLANE_STRAIN_ZZ] = 0.0;
         result[INDEX_2D_PLANE_STRAIN_XY] = StrainVector[2];
     } else {
-<<<<<<< HEAD
         ThreeDimensionStressState state;
-        rVariables.StrainVector = state.CalculateGreenLagrangeStrain(ETensor);
-=======
-        result = MathUtils<double>::StrainTensorToVector(ETensor);
->>>>>>> 43e2cadd
+        result = state.CalculateGreenLagrangeStrain(ETensor);
     }
 
     return result;
