// KRATOS___
//     //   ) )
//    //         ___      ___
//   //  ____  //___) ) //   ) )
//  //    / / //       //   / /
// ((____/ / ((____   ((___/ /  MECHANICS
//
//  License:         geo_mechanics_application/license.txt
//
//  Main authors:    Ignasi de Pouplana,
//                   Vahid Galavi
//

// Project includes
#include "containers/array_1d.h"
#include "geometries/hexahedra_3d_8.h"
#include "geometries/quadrilateral_2d_4.h"
#include "geometries/tetrahedra_3d_4.h"
#include "geometries/triangle_2d_10.h"
#include "geometries/triangle_2d_3.h"
#include "geometries/triangle_2d_6.h"
#include "includes/cfd_variables.h"
#include "utilities/math_utils.h"

// Application includes
#include "custom_elements/small_strain_U_Pw_diff_order_element.hpp"
#include "custom_utilities/constitutive_law_utilities.hpp"
#include "custom_utilities/dof_utilities.h"
#include "custom_utilities/element_utilities.hpp"
#include "custom_utilities/equation_of_motion_utilities.h"
#include "custom_utilities/math_utilities.h"
#include "custom_utilities/stress_strain_utilities.h"
#include "custom_utilities/transport_equation_utilities.hpp"
#include "stress_state_policy.h"
<<<<<<< HEAD
=======
#include <numeric>
>>>>>>> 7161952a

namespace Kratos
{
Element::Pointer SmallStrainUPwDiffOrderElement::Create(IndexType               NewId,
                                                        NodesArrayType const&   ThisNodes,
                                                        PropertiesType::Pointer pProperties) const
{
    return Create(NewId, GetGeometry().Create(ThisNodes), pProperties);
}

Element::Pointer SmallStrainUPwDiffOrderElement::Create(IndexType               NewId,
                                                        GeometryType::Pointer   pGeom,
                                                        PropertiesType::Pointer pProperties) const
{
    return make_intrusive<SmallStrainUPwDiffOrderElement>(NewId, pGeom, pProperties,
                                                          this->GetStressStatePolicy().Clone());
}

int SmallStrainUPwDiffOrderElement::Check(const ProcessInfo& rCurrentProcessInfo) const
{
    KRATOS_TRY

<<<<<<< HEAD
    const auto& r_geom = GetGeometry();

=======
    if (const auto ierr = UPwBaseElement::Check(rCurrentProcessInfo); ierr != 0) return ierr;

    const auto& r_geom = GetGeometry();

>>>>>>> 7161952a
    if (r_geom.DomainSize() < 1.0e-15)
        KRATOS_ERROR << "DomainSize < 1.0e-15 for the element " << this->Id() << std::endl;

    // check pressure geometry pointer
    KRATOS_DEBUG_ERROR_IF_NOT(mpPressureGeometry) << "Pressure Geometry is not defined\n";

<<<<<<< HEAD
    // verify that the variables are correctly initialized
=======
>>>>>>> 7161952a
    // Verify specific properties
    const auto& r_prop = this->GetProperties();

    if (!r_prop.Has(IGNORE_UNDRAINED))
        KRATOS_ERROR << "IGNORE_UNDRAINED does not exist in the parameter list" << this->Id() << std::endl;

<<<<<<< HEAD
    if (!r_prop[IGNORE_UNDRAINED]) {
        if (!r_prop.Has(PERMEABILITY_XX) || r_prop[PERMEABILITY_XX] < 0.0)
            KRATOS_ERROR << "PERMEABILITY_XX has Key zero, is not defined or "
                            "has an invalid value at element"
                         << this->Id() << std::endl;

        if (!r_prop.Has(PERMEABILITY_YY) || r_prop[PERMEABILITY_YY] < 0.0)
            KRATOS_ERROR << "PERMEABILITY_YY has Key zero, is not defined or "
                            "has an invalid value at element"
                         << this->Id() << std::endl;

        if (!r_prop.Has(PERMEABILITY_XY) || r_prop[PERMEABILITY_XY] < 0.0)
            KRATOS_ERROR << "PERMEABILITY_XY has Key zero, is not defined or "
                            "has an invalid value at element"
                         << this->Id() << std::endl;

        if (r_geom.WorkingSpaceDimension() > 2) {
            if (!r_prop.Has(PERMEABILITY_ZZ) || r_prop[PERMEABILITY_ZZ] < 0.0)
                KRATOS_ERROR << "PERMEABILITY_ZZ has Key zero, is not defined "
                                "or has an invalid value at element"
                             << this->Id() << std::endl;

            if (!r_prop.Has(PERMEABILITY_YZ) || r_prop[PERMEABILITY_YZ] < 0.0)
                KRATOS_ERROR << "PERMEABILITY_YZ has Key zero, is not defined "
                                "or has an invalid value at element"
                             << this->Id() << std::endl;

            if (!r_prop.Has(PERMEABILITY_ZX) || r_prop[PERMEABILITY_ZX] < 0.0)
                KRATOS_ERROR << "PERMEABILITY_ZX has Key zero, is not defined "
                                "or has an invalid value at element"
                             << this->Id() << std::endl;
        }
    }

    // verify that the dofs exist
    for (const auto& r_node : r_geom) {
        if (!r_node.SolutionStepsDataHas(DISPLACEMENT))
            KRATOS_ERROR << "missing variable DISPLACEMENT on node " << r_node.Id() << std::endl;

        if (!r_node.HasDofFor(DISPLACEMENT_X) || !r_node.HasDofFor(DISPLACEMENT_Y) ||
            !r_node.HasDofFor(DISPLACEMENT_Z))
            KRATOS_ERROR << "missing one of the dofs for the variable DISPLACEMENT on node "
                         << r_node.Id() << std::endl;

        if (!r_node.SolutionStepsDataHas(WATER_PRESSURE))
            KRATOS_ERROR << "missing variable WATER_PRESSURE on node " << r_node.Id() << std::endl;

        if (!r_node.HasDofFor(WATER_PRESSURE))
            KRATOS_ERROR << "missing the dof for the variable WATER_PRESSURE on node "
                         << r_node.Id() << std::endl;
    }
=======
    if (!r_prop[IGNORE_UNDRAINED])
        GeoElementUtilities::CheckPermeabilityProperties(r_prop, r_geom.WorkingSpaceDimension());
>>>>>>> 7161952a

    // Verify that the constitutive law exists
    KRATOS_ERROR_IF_NOT(r_prop.Has(CONSTITUTIVE_LAW))
        << "Constitutive law not provided for property " << r_prop.Id() << std::endl;

    // verify compatibility with the constitutive law
    ConstitutiveLaw::Features LawFeatures;
    r_prop.GetValue(CONSTITUTIVE_LAW)->GetLawFeatures(LawFeatures);

    KRATOS_ERROR_IF(std::find(LawFeatures.mStrainMeasures.cbegin(), LawFeatures.mStrainMeasures.cend(),
                              ConstitutiveLaw::StrainMeasure_Infinitesimal) ==
                    LawFeatures.mStrainMeasures.cend())
        << "In element " << this->Id()
        << " the constitutive law is not compatible with the element "
           "type StrainMeasure_Infinitesimal."
        << std::endl;

    r_prop.GetValue(CONSTITUTIVE_LAW)->Check(r_prop, r_geom, rCurrentProcessInfo);

    // Verify that the constitutive law has the correct dimension
    const SizeType strainSize = this->GetProperties().GetValue(CONSTITUTIVE_LAW)->GetStrainSize();
    if (r_geom.WorkingSpaceDimension() > 2) {
        KRATOS_ERROR_IF_NOT(strainSize == VOIGT_SIZE_3D)
            << "Wrong constitutive law used. This is a 3D element! expected strain size is " << VOIGT_SIZE_3D
            << " But received: " << strainSize << " in element id: " << this->Id() << std::endl;
    } else {
        KRATOS_ERROR_IF_NOT(strainSize == VOIGT_SIZE_2D_PLANE_STRAIN)
            << "Wrong constitutive law used. This is a 2D element! expected strain size is "
            << VOIGT_SIZE_2D_PLANE_STRAIN << " But received: " << strainSize
            << " in element id: " << this->Id() << std::endl;
    }

    // Check retention law
    if (!mRetentionLawVector.empty()) {
        return mRetentionLawVector[0]->Check(r_prop, rCurrentProcessInfo);
    }

    return 0;

    KRATOS_CATCH("")
}

<<<<<<< HEAD
void SmallStrainUPwDiffOrderElement::InitializeSolutionStep(const ProcessInfo& rCurrentProcessInfo)
{
    KRATOS_TRY

    if (!mIsInitialised) this->Initialize(rCurrentProcessInfo);

    ConstitutiveLaw::Parameters ConstitutiveParameters(GetGeometry(), GetProperties(), rCurrentProcessInfo);
    ConstitutiveParameters.Set(ConstitutiveLaw::USE_ELEMENT_PROVIDED_STRAIN);
    ConstitutiveParameters.Set(ConstitutiveLaw::INITIALIZE_MATERIAL_RESPONSE); // Note: this is for nonlocal damage

    ElementVariables Variables;
    this->InitializeElementVariables(Variables, rCurrentProcessInfo);

    const auto b_matrices = CalculateBMatrices(Variables.DNu_DXContainer, Variables.NuContainer);
    const auto deformation_gradients = CalculateDeformationGradients();
    const auto determinants_of_deformation_gradients =
        GeoMechanicsMathUtilities::CalculateDeterminants(deformation_gradients);
    const auto strain_vectors = StressStrainUtilities::CalculateStrains(
        deformation_gradients, b_matrices, Variables.DisplacementVector, Variables.UseHenckyStrain,
        GetStressStatePolicy().GetVoigtSize());

    const auto number_of_integration_points = GetGeometry().IntegrationPointsNumber(GetIntegrationMethod());
    for (unsigned int GPoint = 0; GPoint < number_of_integration_points; ++GPoint) {
        this->CalculateKinematics(Variables, GPoint);
        Variables.B            = b_matrices[GPoint];
        Variables.F            = deformation_gradients[GPoint];
        Variables.StrainVector = strain_vectors[GPoint];

        ConstitutiveLawUtilities::SetConstitutiveParameters(
            ConstitutiveParameters, Variables.StrainVector, Variables.ConstitutiveMatrix, Variables.Nu,
            Variables.DNu_DX, Variables.F, determinants_of_deformation_gradients[GPoint]);

        noalias(Variables.StressVector) = mStressVector[GPoint];
        ConstitutiveParameters.SetStressVector(Variables.StressVector);
        mConstitutiveLawVector[GPoint]->InitializeMaterialResponseCauchy(ConstitutiveParameters);
    }

    KRATOS_CATCH("")
}

=======
>>>>>>> 7161952a
void SmallStrainUPwDiffOrderElement::CalculateMassMatrix(MatrixType& rMassMatrix, const ProcessInfo& rCurrentProcessInfo)
{
    KRATOS_TRY

    const GeometryType& r_geom             = GetGeometry();
    const auto          integration_method = this->GetIntegrationMethod();
    const GeometryType::IntegrationPointsArrayType& integration_points =
        r_geom.IntegrationPoints(integration_method);
    const auto Np_container = mpPressureGeometry->ShapeFunctionsValues(integration_method);

    const auto fluid_pressures = GeoTransportEquationUtilities::CalculateFluidPressures(
        Np_container, this->GetPressureSolutionVector());
    const auto degrees_saturation = this->CalculateDegreesOfSaturation(fluid_pressures);

    const auto solid_densities =
        GeoTransportEquationUtilities::CalculateSoilDensities(degrees_saturation, GetProperties());

    const auto det_Js_initial_configuration =
        GeoEquationOfMotionUtilities::CalculateDetJsInitialConfiguration(r_geom, integration_method);

    const auto integration_coefficients =
        this->CalculateIntegrationCoefficients(integration_points, det_Js_initial_configuration);

    const auto mass_matrix_u = GeoEquationOfMotionUtilities::CalculateMassMatrix(
        r_geom.WorkingSpaceDimension(), r_geom.PointsNumber(), integration_points.size(),
        r_geom.ShapeFunctionsValues(integration_method), solid_densities, integration_coefficients);

    rMassMatrix = ZeroMatrix(GetNumberOfDOF(), GetNumberOfDOF());
    GeoElementUtilities::AssembleUUBlockMatrix(rMassMatrix, mass_matrix_u);

    KRATOS_CATCH("")
}

void SmallStrainUPwDiffOrderElement::FinalizeSolutionStep(const ProcessInfo& rCurrentProcessInfo)
{
    KRATOS_TRY

    ConstitutiveLaw::Parameters ConstitutiveParameters(GetGeometry(), GetProperties(), rCurrentProcessInfo);
    ConstitutiveParameters.Set(ConstitutiveLaw::USE_ELEMENT_PROVIDED_STRAIN);

    ElementVariables Variables;
    this->InitializeElementVariables(Variables, rCurrentProcessInfo);

    const auto b_matrices = CalculateBMatrices(Variables.DNu_DXContainer, Variables.NuContainer);
    const auto deformation_gradients = CalculateDeformationGradients();
    const auto determinants_of_deformation_gradients =
        GeoMechanicsMathUtilities::CalculateDeterminants(deformation_gradients);
    const auto strain_vectors = StressStrainUtilities::CalculateStrains(
        deformation_gradients, b_matrices, Variables.DisplacementVector, Variables.UseHenckyStrain,
        GetStressStatePolicy().GetVoigtSize());

    const auto number_of_integration_points = GetGeometry().IntegrationPointsNumber(GetIntegrationMethod());
    for (unsigned int GPoint = 0; GPoint < number_of_integration_points; ++GPoint) {
        this->CalculateKinematics(Variables, GPoint);
        Variables.B            = b_matrices[GPoint];
        Variables.F            = deformation_gradients[GPoint];
        Variables.StrainVector = strain_vectors[GPoint];
<<<<<<< HEAD

        ConstitutiveLawUtilities::SetConstitutiveParameters(
            ConstitutiveParameters, Variables.StrainVector, Variables.ConstitutiveMatrix, Variables.Nu,
            Variables.DNu_DX, Variables.F, determinants_of_deformation_gradients[GPoint]);

=======

        ConstitutiveLawUtilities::SetConstitutiveParameters(
            ConstitutiveParameters, Variables.StrainVector, Variables.ConstitutiveMatrix, Variables.Nu,
            Variables.DNu_DX, Variables.F, determinants_of_deformation_gradients[GPoint]);

>>>>>>> 7161952a
        // Compute constitutive tensor and/or stresses
        noalias(Variables.StressVector) = mStressVector[GPoint];
        ConstitutiveParameters.SetStressVector(Variables.StressVector);
        mConstitutiveLawVector[GPoint]->FinalizeMaterialResponseCauchy(ConstitutiveParameters);
        mStateVariablesFinalized[GPoint] =
            mConstitutiveLawVector[GPoint]->GetValue(STATE_VARIABLES, mStateVariablesFinalized[GPoint]);
    }

    // Assign pressure values to the intermediate nodes for post-processing
    if (!GetProperties()[IGNORE_UNDRAINED]) AssignPressureToIntermediateNodes();

    KRATOS_CATCH("")
}

Vector SmallStrainUPwDiffOrderElement::GetPressures(const size_t n_nodes) const
{
    const auto& r_geom = GetGeometry();
    Vector      pressure(n_nodes);
    std::transform(r_geom.begin(), r_geom.begin() + n_nodes, pressure.begin(),
                   [](const auto& node) { return node.FastGetSolutionStepValue(WATER_PRESSURE); });
    return pressure;
}

void SmallStrainUPwDiffOrderElement::AssignPressureToIntermediateNodes()
{
    // Assign pressure values to the intermediate nodes for post-processing
    KRATOS_TRY

    GeometryType&  r_geom      = GetGeometry();
    const SizeType num_u_nodes = r_geom.PointsNumber();
    const SizeType n_dim       = r_geom.WorkingSpaceDimension();

    switch (num_u_nodes) {
    case 6: // 2D T6P3
    {
        const Vector p = GetPressures(3);
        ThreadSafeNodeWrite(r_geom[3], WATER_PRESSURE, 0.5 * (p[0] + p[1]));
        ThreadSafeNodeWrite(r_geom[4], WATER_PRESSURE, 0.5 * (p[1] + p[2]));
        ThreadSafeNodeWrite(r_geom[5], WATER_PRESSURE, 0.5 * (p[2] + p[0]));
        break;
    }
    case 8: // 2D Q8P4
    {
        const Vector p = GetPressures(4);
        ThreadSafeNodeWrite(r_geom[4], WATER_PRESSURE, 0.5 * (p[0] + p[1]));
        ThreadSafeNodeWrite(r_geom[5], WATER_PRESSURE, 0.5 * (p[1] + p[2]));
        ThreadSafeNodeWrite(r_geom[6], WATER_PRESSURE, 0.5 * (p[2] + p[3]));
        ThreadSafeNodeWrite(r_geom[7], WATER_PRESSURE, 0.5 * (p[3] + p[0]));
        break;
    }
    case 9: // 2D Q9P4
    {
        const Vector p = GetPressures(4);
        ThreadSafeNodeWrite(r_geom[4], WATER_PRESSURE, 0.5 * (p[0] + p[1]));
        ThreadSafeNodeWrite(r_geom[5], WATER_PRESSURE, 0.5 * (p[1] + p[2]));
        ThreadSafeNodeWrite(r_geom[6], WATER_PRESSURE, 0.5 * (p[2] + p[3]));
        ThreadSafeNodeWrite(r_geom[7], WATER_PRESSURE, 0.5 * (p[3] + p[0]));
        ThreadSafeNodeWrite(r_geom[8], WATER_PRESSURE, 0.25 * (p[0] + p[1] + p[2] + p[3]));
        break;
    }
    case 10: // 3D T10P4  //2D T10P6
    {
        if (n_dim == 3) {
            const Vector p = GetPressures(4);
            ThreadSafeNodeWrite(r_geom[4], WATER_PRESSURE, 0.5 * (p[0] + p[1]));
            ThreadSafeNodeWrite(r_geom[5], WATER_PRESSURE, 0.5 * (p[1] + p[2]));
            ThreadSafeNodeWrite(r_geom[6], WATER_PRESSURE, 0.5 * (p[2] + p[0]));
            ThreadSafeNodeWrite(r_geom[7], WATER_PRESSURE, 0.5 * (p[0] + p[3]));
            ThreadSafeNodeWrite(r_geom[8], WATER_PRESSURE, 0.5 * (p[1] + p[3]));
            ThreadSafeNodeWrite(r_geom[9], WATER_PRESSURE, 0.5 * (p[2] + p[3]));
        } else if (n_dim == 2) {
            constexpr double c1 = 1.0 / 9.0;
            const Vector     p  = GetPressures(6);
            ThreadSafeNodeWrite(r_geom[3], WATER_PRESSURE, (2.0 * p[0] - p[1] + 8.0 * p[3]) * c1);
            ThreadSafeNodeWrite(r_geom[4], WATER_PRESSURE, (2.0 * p[1] - p[0] + 8.0 * p[3]) * c1);
            ThreadSafeNodeWrite(r_geom[5], WATER_PRESSURE, (2.0 * p[1] - p[2] + 8.0 * p[4]) * c1);
            ThreadSafeNodeWrite(r_geom[6], WATER_PRESSURE, (2.0 * p[2] - p[1] + 8.0 * p[4]) * c1);
            ThreadSafeNodeWrite(r_geom[7], WATER_PRESSURE, (2.0 * p[2] - p[0] + 8.0 * p[5]) * c1);
            ThreadSafeNodeWrite(r_geom[8], WATER_PRESSURE, (2.0 * p[0] - p[2] + 8.0 * p[5]) * c1);
            ThreadSafeNodeWrite(r_geom[9], WATER_PRESSURE,
                                (4.0 * (p[3] + p[4] + p[5]) - (p[0] + p[1] + p[2])) * c1);
        }
        break;
    }
    case 15: // 2D T15P10
    {
        constexpr double c1 = 0.0390625;
        const Vector     p  = GetPressures(10);
        ThreadSafeNodeWrite(r_geom[3], WATER_PRESSURE, (3.0 * p[0] + p[1] + 27.0 * p[3] - 5.4 * p[4]) * c1);
        ThreadSafeNodeWrite(r_geom[4], WATER_PRESSURE, (14.4 * (p[3] + p[4]) - 1.6 * (p[0] + p[1])) * c1);
        ThreadSafeNodeWrite(r_geom[5], WATER_PRESSURE, (3.0 * p[1] + p[0] + 27.0 * p[4] - 5.4 * p[3]) * c1);
        ThreadSafeNodeWrite(r_geom[6], WATER_PRESSURE, (3.0 * p[1] + p[2] + 27.0 * p[5] - 5.4 * p[6]) * c1);
        ThreadSafeNodeWrite(r_geom[7], WATER_PRESSURE, (14.4 * (p[5] + p[6]) - 1.6 * (p[1] + p[2])) * c1);
        ThreadSafeNodeWrite(r_geom[8], WATER_PRESSURE, (3.0 * p[2] + p[1] + 27.0 * p[6] - 5.4 * p[5]) * c1);
        ThreadSafeNodeWrite(r_geom[9], WATER_PRESSURE, (3.0 * p[2] + p[0] + 27.0 * p[7] - 5.4 * p[8]) * c1);
        ThreadSafeNodeWrite(r_geom[10], WATER_PRESSURE, (14.4 * (p[7] + p[8]) - 1.6 * (p[0] + p[2])) * c1);
        ThreadSafeNodeWrite(r_geom[11], WATER_PRESSURE, (3.0 * p[0] + p[2] + 27.0 * p[8] - 5.4 * p[7]) * c1);
        ThreadSafeNodeWrite(r_geom[12], WATER_PRESSURE,
                            (p[1] + p[2] + 7.2 * (p[3] + p[8]) - 3.6 * (p[4] + p[7]) -
                             1.8 * (p[5] + p[6]) + 21.6 * p[9] - 1.6 * p[0]) *
                                c1);
        ThreadSafeNodeWrite(r_geom[13], WATER_PRESSURE,
                            (p[0] + p[2] + 7.2 * (p[4] + p[5]) - 3.6 * (p[3] + p[6]) -
                             1.8 * (p[7] + p[8]) + 21.6 * p[9] - 1.6 * p[1]) *
                                c1);
        ThreadSafeNodeWrite(r_geom[14], WATER_PRESSURE,
                            (p[0] + p[1] + 7.2 * (p[6] + p[7]) - 3.6 * (p[5] + p[8]) -
                             1.8 * (p[3] + p[4]) + 21.6 * p[9] - 1.6 * p[2]) *
                                c1);
        break;
    }
    case 20: // 3D H20P8
    {
        const Vector p = GetPressures(8);
        // edges -- bottom
        ThreadSafeNodeWrite(r_geom[8], WATER_PRESSURE, 0.5 * (p[0] + p[1]));
        ThreadSafeNodeWrite(r_geom[9], WATER_PRESSURE, 0.5 * (p[1] + p[2]));
        ThreadSafeNodeWrite(r_geom[10], WATER_PRESSURE, 0.5 * (p[2] + p[3]));
        ThreadSafeNodeWrite(r_geom[11], WATER_PRESSURE, 0.5 * (p[3] + p[0]));
        // edges -- middle
        ThreadSafeNodeWrite(r_geom[12], WATER_PRESSURE, 0.5 * (p[4] + p[0]));
        ThreadSafeNodeWrite(r_geom[13], WATER_PRESSURE, 0.5 * (p[5] + p[1]));
        ThreadSafeNodeWrite(r_geom[14], WATER_PRESSURE, 0.5 * (p[6] + p[2]));
        ThreadSafeNodeWrite(r_geom[15], WATER_PRESSURE, 0.5 * (p[7] + p[3]));
        // edges -- top
        ThreadSafeNodeWrite(r_geom[16], WATER_PRESSURE, 0.5 * (p[4] + p[5]));
        ThreadSafeNodeWrite(r_geom[17], WATER_PRESSURE, 0.5 * (p[5] + p[6]));
        ThreadSafeNodeWrite(r_geom[18], WATER_PRESSURE, 0.5 * (p[6] + p[7]));
        ThreadSafeNodeWrite(r_geom[19], WATER_PRESSURE, 0.5 * (p[7] + p[4]));
        break;
    }
    case 27: // 3D H27P8
    {
        const Vector p = GetPressures(8);
        // edges -- bottom
        ThreadSafeNodeWrite(r_geom[8], WATER_PRESSURE, 0.5 * (p[0] + p[1]));
        ThreadSafeNodeWrite(r_geom[9], WATER_PRESSURE, 0.5 * (p[1] + p[2]));
        ThreadSafeNodeWrite(r_geom[10], WATER_PRESSURE, 0.5 * (p[2] + p[3]));
        ThreadSafeNodeWrite(r_geom[11], WATER_PRESSURE, 0.5 * (p[3] + p[0]));
        // edges -- middle
        ThreadSafeNodeWrite(r_geom[12], WATER_PRESSURE, 0.5 * (p[4] + p[0]));
        ThreadSafeNodeWrite(r_geom[13], WATER_PRESSURE, 0.5 * (p[5] + p[1]));
        ThreadSafeNodeWrite(r_geom[14], WATER_PRESSURE, 0.5 * (p[6] + p[2]));
        ThreadSafeNodeWrite(r_geom[15], WATER_PRESSURE, 0.5 * (p[7] + p[3]));
        // edges -- top
        ThreadSafeNodeWrite(r_geom[16], WATER_PRESSURE, 0.5 * (p[4] + p[5]));
        ThreadSafeNodeWrite(r_geom[17], WATER_PRESSURE, 0.5 * (p[5] + p[6]));
        ThreadSafeNodeWrite(r_geom[18], WATER_PRESSURE, 0.5 * (p[6] + p[7]));
        ThreadSafeNodeWrite(r_geom[19], WATER_PRESSURE, 0.5 * (p[7] + p[0]));
        // face centers
        ThreadSafeNodeWrite(r_geom[20], WATER_PRESSURE, 0.25 * (p[0] + p[1] + p[2] + p[3]));
        ThreadSafeNodeWrite(r_geom[21], WATER_PRESSURE, 0.25 * (p[0] + p[1] + p[4] + p[5]));
        ThreadSafeNodeWrite(r_geom[22], WATER_PRESSURE, 0.25 * (p[1] + p[2] + p[5] + p[6]));
        ThreadSafeNodeWrite(r_geom[23], WATER_PRESSURE, 0.25 * (p[2] + p[3] + p[6] + p[7]));
        ThreadSafeNodeWrite(r_geom[24], WATER_PRESSURE, 0.25 * (p[3] + p[0] + p[7] + p[4]));
        ThreadSafeNodeWrite(r_geom[25], WATER_PRESSURE, 0.25 * (p[4] + p[5] + p[6] + p[7]));
        // element center
        ThreadSafeNodeWrite(r_geom[26], WATER_PRESSURE,
                            0.125 * (p[0] + p[1] + p[2] + p[3] + p[4] + p[5] + p[6] + p[7]));
        break;
    }
    default:
        KRATOS_ERROR << "Unexpected geometry type for different order "
                        "interpolation element"
                     << this->Id() << std::endl;
    }

    KRATOS_CATCH("")
}

void SmallStrainUPwDiffOrderElement::SetValuesOnIntegrationPoints(const Variable<Vector>& rVariable,
                                                                  const std::vector<Vector>& rValues,
                                                                  const ProcessInfo& rCurrentProcessInfo)
{
    KRATOS_TRY

    if (rVariable == CAUCHY_STRESS_VECTOR) {
        KRATOS_ERROR_IF(rValues.size() != mStressVector.size())
            << "Unexpected number of values for "
               "SmallStrainUPwDiffOrderElement::SetValuesOnIntegrationPoints"
            << std::endl;
        std::copy(rValues.begin(), rValues.end(), mStressVector.begin());
    } else {
        KRATOS_ERROR_IF(rValues.size() < mConstitutiveLawVector.size())
            << "Insufficient number of values for "
               "SmallStrainUPwDiffOrderElement::SetValuesOnIntegrationPoints"
            << std::endl;
        for (unsigned int GPoint = 0; GPoint < mConstitutiveLawVector.size(); ++GPoint) {
            mConstitutiveLawVector[GPoint]->SetValue(rVariable, rValues[GPoint], rCurrentProcessInfo);
        }
    }

    KRATOS_CATCH("")
}

void SmallStrainUPwDiffOrderElement::CalculateOnIntegrationPoints(const Variable<int>& rVariable,
                                                                  std::vector<int>&    rValues,
                                                                  const ProcessInfo& rCurrentProcessInfo)
{
    KRATOS_TRY

    const auto number_of_integration_points =
        GetGeometry().IntegrationPointsNumber(this->GetIntegrationMethod());

    rValues.resize(number_of_integration_points);
    for (auto i = SizeType{0}; i < number_of_integration_points; ++i) {
        rValues[i] = mConstitutiveLawVector[i]->GetValue(rVariable, rValues[i]);
    }

    KRATOS_CATCH("")
}

void SmallStrainUPwDiffOrderElement::CalculateOnIntegrationPoints(const Variable<double>& rVariable,
                                                                  std::vector<double>&    rOutput,
                                                                  const ProcessInfo& rCurrentProcessInfo)
{
    KRATOS_TRY

    const GeometryType& r_geom = GetGeometry();
    const auto number_of_integration_points = r_geom.IntegrationPointsNumber(this->GetIntegrationMethod());

    rOutput.resize(number_of_integration_points);

    if (rVariable == VON_MISES_STRESS) {
        for (unsigned int GPoint = 0; GPoint < number_of_integration_points; ++GPoint) {
            rOutput[GPoint] = StressStrainUtilities::CalculateVonMisesStress(mStressVector[GPoint]);
        }
    } else if (rVariable == MEAN_EFFECTIVE_STRESS) {
        for (unsigned int GPoint = 0; GPoint < number_of_integration_points; ++GPoint) {
            rOutput[GPoint] = StressStrainUtilities::CalculateMeanStress(mStressVector[GPoint]);
        }
    } else if (rVariable == MEAN_STRESS) {
        std::vector<Vector> StressVector;
        CalculateOnIntegrationPoints(TOTAL_STRESS_VECTOR, StressVector, rCurrentProcessInfo);

        for (unsigned int GPoint = 0; GPoint < number_of_integration_points; ++GPoint) {
            rOutput[GPoint] = StressStrainUtilities::CalculateMeanStress(StressVector[GPoint]);
        }
    } else if (rVariable == ENGINEERING_VON_MISES_STRAIN) {
        std::vector<Vector> StrainVector;
        CalculateOnIntegrationPoints(ENGINEERING_STRAIN_VECTOR, StrainVector, rCurrentProcessInfo);

        for (unsigned int GPoint = 0; GPoint < number_of_integration_points; ++GPoint) {
            rOutput[GPoint] = StressStrainUtilities::CalculateVonMisesStrain(StrainVector[GPoint]);
        }
    } else if (rVariable == ENGINEERING_VOLUMETRIC_STRAIN) {
        std::vector<Vector> StrainVector;
        CalculateOnIntegrationPoints(ENGINEERING_STRAIN_VECTOR, StrainVector, rCurrentProcessInfo);

        for (unsigned int GPoint = 0; GPoint < number_of_integration_points; ++GPoint) {
            rOutput[GPoint] = StressStrainUtilities::CalculateTrace(StrainVector[GPoint]);
        }
    } else if (rVariable == GREEN_LAGRANGE_VON_MISES_STRAIN) {
        std::vector<Vector> StrainVector;
        CalculateOnIntegrationPoints(GREEN_LAGRANGE_STRAIN_VECTOR, StrainVector, rCurrentProcessInfo);

        for (unsigned int GPoint = 0; GPoint < number_of_integration_points; ++GPoint) {
            rOutput[GPoint] = StressStrainUtilities::CalculateVonMisesStrain(StrainVector[GPoint]);
        }
    } else if (rVariable == GREEN_LAGRANGE_VOLUMETRIC_STRAIN) {
        std::vector<Vector> StrainVector;
        CalculateOnIntegrationPoints(GREEN_LAGRANGE_STRAIN_VECTOR, StrainVector, rCurrentProcessInfo);

        for (unsigned int GPoint = 0; GPoint < number_of_integration_points; ++GPoint) {
            rOutput[GPoint] = StressStrainUtilities::CalculateTrace(StrainVector[GPoint]);
        }
    } else if (rVariable == DEGREE_OF_SATURATION || rVariable == EFFECTIVE_SATURATION ||
               rVariable == BISHOP_COEFFICIENT || rVariable == DERIVATIVE_OF_SATURATION ||
               rVariable == RELATIVE_PERMEABILITY) {
        ElementVariables Variables;
        this->InitializeElementVariables(Variables, rCurrentProcessInfo);

        RetentionLaw::Parameters RetentionParameters(GetProperties());

        for (unsigned int GPoint = 0; GPoint < number_of_integration_points; ++GPoint) {
            // Compute Np, GradNpT, B and StrainVector
            this->CalculateKinematics(Variables, GPoint);

            RetentionParameters.SetFluidPressure(GeoTransportEquationUtilities::CalculateFluidPressure(
                Variables.Np, Variables.PressureVector));

            rOutput[GPoint] = mRetentionLawVector[GPoint]->CalculateValue(
                RetentionParameters, rVariable, rOutput[GPoint]);
        }
    } else if (rVariable == HYDRAULIC_HEAD) {
        constexpr auto        numerical_limit = std::numeric_limits<double>::epsilon();
        const PropertiesType& r_prop          = this->GetProperties();

        // Defining the shape functions, the Jacobian and the shape functions local gradients Containers
        const Matrix&  n_container = r_geom.ShapeFunctionsValues(this->GetIntegrationMethod());
        const SizeType num_u_nodes = r_geom.PointsNumber();

        // Defining necessary variables
        Vector nodal_hydraulic_head = ZeroVector(num_u_nodes);
        for (unsigned int node = 0; node < num_u_nodes; ++node) {
            Vector NodeVolumeAcceleration(3);
            noalias(NodeVolumeAcceleration) = r_geom[node].FastGetSolutionStepValue(VOLUME_ACCELERATION, 0);
            const double g = norm_2(NodeVolumeAcceleration);
            if (g > numerical_limit) {
                const auto fluid_weight = g * r_prop[DENSITY_WATER];

                Vector node_coordinates(3);
                noalias(node_coordinates) = r_geom[node].Coordinates();
                Vector node_volume_acceleration_unit_vector(3);
                noalias(node_volume_acceleration_unit_vector) = NodeVolumeAcceleration / g;

                const auto water_pressure = r_geom[node].FastGetSolutionStepValue(WATER_PRESSURE);
                nodal_hydraulic_head[node] =
                    -inner_prod(node_coordinates, node_volume_acceleration_unit_vector) -
                    PORE_PRESSURE_SIGN_FACTOR * water_pressure / fluid_weight;
            } else {
                nodal_hydraulic_head[node] = 0.0;
            }
        }

<<<<<<< HEAD
        for (unsigned int g_point = 0; g_point < number_of_integration_points; g_point++) {
            double hydraulic_head = 0.0;
            for (unsigned int node = 0; node < num_u_nodes; ++node)
                hydraulic_head += n_container(g_point, node) * nodal_hydraulic_head[node];

            rOutput[g_point] = hydraulic_head;
        }
    } else {
        for (unsigned int i = 0; i < number_of_integration_points; ++i) {
            rOutput[i] = mConstitutiveLawVector[i]->GetValue(rVariable, rOutput[i]);
=======
        for (unsigned int integration_point = 0; integration_point < number_of_integration_points;
             ++integration_point) {
            const auto& shape_function_values = row(n_container, integration_point);
            rOutput[integration_point] =
                std::inner_product(shape_function_values.begin(), shape_function_values.end(),
                                   nodal_hydraulic_head.begin(), 0.0);
        }
    } else {
        for (unsigned int integration_point = 0; integration_point < number_of_integration_points;
             ++integration_point) {
            rOutput[integration_point] = mConstitutiveLawVector[integration_point]->GetValue(
                rVariable, rOutput[integration_point]);
>>>>>>> 7161952a
        }
    }

    KRATOS_CATCH("")
}

void SmallStrainUPwDiffOrderElement::CalculateOnIntegrationPoints(const Variable<array_1d<double, 3>>& rVariable,
                                                                  std::vector<array_1d<double, 3>>& rOutput,
                                                                  const ProcessInfo& rCurrentProcessInfo)
{
    KRATOS_TRY

    const auto& r_geometry = GetGeometry();
    const auto number_of_integration_points = r_geometry.IntegrationPointsNumber(GetIntegrationMethod());
    rOutput.resize(number_of_integration_points);

    if (rVariable == FLUID_FLUX_VECTOR) {
        ElementVariables Variables;
        this->InitializeElementVariables(Variables, rCurrentProcessInfo);

        const auto b_matrices = CalculateBMatrices(Variables.DNu_DXContainer, Variables.NuContainer);
        const auto deformation_gradients = CalculateDeformationGradients();
        const auto strain_vectors        = StressStrainUtilities::CalculateStrains(
            deformation_gradients, b_matrices, Variables.DisplacementVector,
            Variables.UseHenckyStrain, GetStressStatePolicy().GetVoigtSize());
        auto relative_permeability_values =
            CalculateRelativePermeabilityValues(GeoTransportEquationUtilities::CalculateFluidPressures(
                Variables.NpContainer, Variables.PressureVector));
        const auto permeability_update_factors =
            GeoTransportEquationUtilities::CalculatePermeabilityUpdateFactors(strain_vectors, GetProperties());
        std::transform(relative_permeability_values.cbegin(), relative_permeability_values.cend(),
                       permeability_update_factors.cbegin(), relative_permeability_values.begin(),
                       std::multiplies<>{});

        // Loop over integration points
<<<<<<< HEAD
=======
        const SizeType dimension = r_geometry.WorkingSpaceDimension();
>>>>>>> 7161952a
        for (unsigned int g_point = 0; g_point < mConstitutiveLawVector.size(); ++g_point) {
            // compute element kinematics (Np, gradNpT, |J|, B, strains)
            this->CalculateKinematics(Variables, g_point);
            Variables.B = b_matrices[g_point];

<<<<<<< HEAD
            // Compute FluidFlux vector q [m/s]
            const SizeType Dim       = r_geometry.WorkingSpaceDimension();
            const SizeType NumUNodes = r_geometry.PointsNumber();

            Vector   BodyAcceleration = ZeroVector(Dim);
            SizeType Index            = 0;
            for (SizeType i = 0; i < NumUNodes; ++i) {
                for (unsigned int idim = 0; idim < Dim; ++idim)
                    BodyAcceleration[idim] += Variables.Nu[i] * Variables.BodyAcceleration[Index++];
            }

            const auto relative_permeability = relative_permeability_values[g_point];

            // Compute strain, need to update porosity
            Variables.F            = deformation_gradients[g_point];
            Variables.StrainVector = strain_vectors[g_point];

            Vector GradPressureTerm(Dim);
            noalias(GradPressureTerm) = prod(trans(Variables.DNp_DX), Variables.PressureVector);
            noalias(GradPressureTerm) +=
                PORE_PRESSURE_SIGN_FACTOR * GetProperties()[DENSITY_WATER] * BodyAcceleration;

            Vector aux_fluid_flux = ZeroVector(Dim);
            aux_fluid_flux        = PORE_PRESSURE_SIGN_FACTOR * Variables.DynamicViscosityInverse *
                             relative_permeability * prod(Variables.IntrinsicPermeability, GradPressureTerm);

            Vector fluid_flux = ZeroVector(3);
            for (unsigned int idim = 0; idim < Dim; ++idim)
                fluid_flux[idim] = aux_fluid_flux[idim];

            rOutput[g_point].resize(3, false);
            rOutput[g_point] = fluid_flux;
=======
            Vector   body_acceleration = ZeroVector(dimension);
            SizeType Index             = 0;
            for (SizeType i = 0; i < r_geometry.PointsNumber(); ++i) {
                for (unsigned int idim = 0; idim < dimension; ++idim) {
                    body_acceleration[idim] += Variables.Nu[i] * Variables.BodyAcceleration[Index];
                    ++Index;
                }
            }

            const auto relative_permeability = relative_permeability_values[g_point];

            Vector grad_pressure_term(dimension);
            noalias(grad_pressure_term) = prod(trans(Variables.DNp_DX), Variables.PressureVector);
            noalias(grad_pressure_term) +=
                PORE_PRESSURE_SIGN_FACTOR * GetProperties()[DENSITY_WATER] * body_acceleration;

            // Compute fluid flux vector q [L/T]
            rOutput[g_point].clear();
            const auto fluid_flux = PORE_PRESSURE_SIGN_FACTOR * Variables.DynamicViscosityInverse *
                                    relative_permeability *
                                    prod(Variables.IntrinsicPermeability, grad_pressure_term);
            std::copy_n(fluid_flux.begin(), dimension, rOutput[g_point].begin());
>>>>>>> 7161952a
        }
    }

    KRATOS_CATCH("")
}

void SmallStrainUPwDiffOrderElement::CalculateOnIntegrationPoints(const Variable<Vector>& rVariable,
                                                                  std::vector<Vector>&    rOutput,
                                                                  const ProcessInfo& rCurrentProcessInfo)
{
    KRATOS_TRY

    const GeometryType& r_geom = GetGeometry();

    rOutput.resize(r_geom.IntegrationPointsNumber(this->GetIntegrationMethod()));

    if (rVariable == CAUCHY_STRESS_VECTOR) {
        for (unsigned int GPoint = 0; GPoint < mConstitutiveLawVector.size(); ++GPoint) {
            if (rOutput[GPoint].size() != mStressVector[GPoint].size())
                rOutput[GPoint].resize(mStressVector[GPoint].size(), false);

            rOutput[GPoint] = mStressVector[GPoint];
        }
    } else if (rVariable == TOTAL_STRESS_VECTOR) {
        ElementVariables Variables;
        this->InitializeElementVariables(Variables, rCurrentProcessInfo);

        ConstitutiveLaw::Parameters ConstitutiveParameters(r_geom, GetProperties(), rCurrentProcessInfo);
        ConstitutiveParameters.Set(ConstitutiveLaw::COMPUTE_CONSTITUTIVE_TENSOR);
        ConstitutiveParameters.Set(ConstitutiveLaw::USE_ELEMENT_PROVIDED_STRAIN);

        const auto b_matrices = CalculateBMatrices(Variables.DNu_DXContainer, Variables.NuContainer);
        const auto deformation_gradients = CalculateDeformationGradients();
        auto       strain_vectors        = StressStrainUtilities::CalculateStrains(
            deformation_gradients, b_matrices, Variables.DisplacementVector,
            Variables.UseHenckyStrain, GetStressStatePolicy().GetVoigtSize());
        std::vector<Matrix> constitutive_matrices;
        this->CalculateAnyOfMaterialResponse(deformation_gradients, ConstitutiveParameters,
                                             Variables.NuContainer, Variables.DNu_DXContainer,
                                             strain_vectors, mStressVector, constitutive_matrices);
        const auto biot_coefficients = GeoTransportEquationUtilities::CalculateBiotCoefficients(
            constitutive_matrices, this->GetProperties());
        const auto fluid_pressures = GeoTransportEquationUtilities::CalculateFluidPressures(
            Variables.NpContainer, Variables.PressureVector);
        const auto bishop_coefficients = this->CalculateBishopCoefficients(fluid_pressures);

        for (unsigned int GPoint = 0; GPoint < mConstitutiveLawVector.size(); ++GPoint) {
            rOutput[GPoint] =
                mStressVector[GPoint] + PORE_PRESSURE_SIGN_FACTOR * biot_coefficients[GPoint] *
                                            bishop_coefficients[GPoint] * fluid_pressures[GPoint] *
                                            GetStressStatePolicy().GetVoigtVector();
        }
    } else if (rVariable == ENGINEERING_STRAIN_VECTOR) {
        ElementVariables Variables;
        this->InitializeElementVariables(Variables, rCurrentProcessInfo);

        for (unsigned int GPoint = 0; GPoint < mConstitutiveLawVector.size(); ++GPoint) {
            noalias(Variables.Nu) = row(Variables.NuContainer, GPoint);

            Matrix J0;
            Matrix InvJ0;
            this->CalculateDerivativesOnInitialConfiguration(
                Variables.detJInitialConfiguration, J0, InvJ0, Variables.DNu_DXInitialConfiguration, GPoint);

            // Calculating operator B
            Variables.B = this->CalculateBMatrix(Variables.DNu_DXInitialConfiguration, Variables.Nu);

            // Compute infinitesimal strain
            Variables.StrainVector =
                StressStrainUtilities::CalculateCauchyStrain(Variables.B, Variables.DisplacementVector);

            if (rOutput[GPoint].size() != Variables.StrainVector.size())
                rOutput[GPoint].resize(Variables.StrainVector.size(), false);

            rOutput[GPoint] = Variables.StrainVector;
        }
    } else if (rVariable == GREEN_LAGRANGE_STRAIN_VECTOR) {
        ElementVariables Variables;
        this->InitializeElementVariables(Variables, rCurrentProcessInfo);

        const auto b_matrices = CalculateBMatrices(Variables.DNu_DXContainer, Variables.NuContainer);
        const auto deformation_gradients = CalculateDeformationGradients();
        rOutput                          = StressStrainUtilities::CalculateStrains(
            deformation_gradients, b_matrices, Variables.DisplacementVector,
            Variables.UseHenckyStrain, GetStressStatePolicy().GetVoigtSize());
    } else {
        for (unsigned int i = 0; i < mConstitutiveLawVector.size(); ++i)
            rOutput[i] = mConstitutiveLawVector[i]->GetValue(rVariable, rOutput[i]);
    }

    KRATOS_CATCH("")
}

void SmallStrainUPwDiffOrderElement::CalculateOnIntegrationPoints(const Variable<Matrix>& rVariable,
                                                                  std::vector<Matrix>&    rOutput,
                                                                  const ProcessInfo& rCurrentProcessInfo)
{
    KRATOS_TRY

    rOutput.resize(GetGeometry().IntegrationPointsNumber(this->GetIntegrationMethod()));

    if (rVariable == CAUCHY_STRESS_TENSOR) {
        std::vector<Vector> StressVector;
        this->CalculateOnIntegrationPoints(CAUCHY_STRESS_VECTOR, StressVector, rCurrentProcessInfo);

        for (unsigned int GPoint = 0; GPoint < mConstitutiveLawVector.size(); ++GPoint) {
            rOutput[GPoint] = MathUtils<double>::StressVectorToTensor(StressVector[GPoint]);
        }
    } else if (rVariable == TOTAL_STRESS_TENSOR) {
        std::vector<Vector> StressVector;
        this->CalculateOnIntegrationPoints(TOTAL_STRESS_VECTOR, StressVector, rCurrentProcessInfo);

        for (unsigned int GPoint = 0; GPoint < mConstitutiveLawVector.size(); ++GPoint) {
            rOutput[GPoint] = MathUtils<double>::StressVectorToTensor(StressVector[GPoint]);
        }
    } else if (rVariable == ENGINEERING_STRAIN_TENSOR) {
        std::vector<Vector> StrainVector;
        CalculateOnIntegrationPoints(ENGINEERING_STRAIN_VECTOR, StrainVector, rCurrentProcessInfo);

<<<<<<< HEAD
        for (unsigned int GPoint = 0; GPoint < mConstitutiveLawVector.size(); ++GPoint) {
            rOutput[GPoint] = MathUtils<double>::StrainVectorToTensor(StrainVector[GPoint]);
        }
    } else if (rVariable == GREEN_LAGRANGE_STRAIN_TENSOR) {
        std::vector<Vector> StrainVector;
        CalculateOnIntegrationPoints(GREEN_LAGRANGE_STRAIN_VECTOR, StrainVector, rCurrentProcessInfo);

        for (unsigned int GPoint = 0; GPoint < mConstitutiveLawVector.size(); ++GPoint) {
            rOutput[GPoint] = MathUtils<double>::StrainVectorToTensor(StrainVector[GPoint]);
=======
        for (unsigned int GPoint = 0; GPoint < mConstitutiveLawVector.size(); ++GPoint) {
            rOutput[GPoint] = MathUtils<double>::StrainVectorToTensor(StrainVector[GPoint]);
        }
    } else if (rVariable == GREEN_LAGRANGE_STRAIN_TENSOR) {
        std::vector<Vector> StrainVector;
        CalculateOnIntegrationPoints(GREEN_LAGRANGE_STRAIN_VECTOR, StrainVector, rCurrentProcessInfo);

        for (unsigned int GPoint = 0; GPoint < mConstitutiveLawVector.size(); ++GPoint) {
            rOutput[GPoint] = MathUtils<double>::StrainVectorToTensor(StrainVector[GPoint]);
>>>>>>> 7161952a
        }
    } else {
        for (unsigned int i = 0; i < mConstitutiveLawVector.size(); ++i) {
            rOutput[i] = mConstitutiveLawVector[i]->GetValue(rVariable, rOutput[i]);
        }
    }

    KRATOS_CATCH("")
}

void SmallStrainUPwDiffOrderElement::CalculateAll(MatrixType&        rLeftHandSideMatrix,
                                                  VectorType&        rRightHandSideVector,
                                                  const ProcessInfo& rCurrentProcessInfo,
                                                  bool               CalculateStiffnessMatrixFlag,
                                                  bool               CalculateResidualVectorFlag)
{
    KRATOS_TRY

    const PropertiesType&                           r_prop = this->GetProperties();
    const GeometryType&                             r_geom = GetGeometry();
    const GeometryType::IntegrationPointsArrayType& r_integration_points =
        r_geom.IntegrationPoints(this->GetIntegrationMethod());

    ConstitutiveLaw::Parameters ConstitutiveParameters(r_geom, r_prop, rCurrentProcessInfo);

    // Stiffness matrix is needed to calculate Biot coefficient
    ConstitutiveParameters.Set(ConstitutiveLaw::COMPUTE_CONSTITUTIVE_TENSOR);
    if (CalculateResidualVectorFlag) ConstitutiveParameters.Set(ConstitutiveLaw::COMPUTE_STRESS);
    ConstitutiveParameters.Set(ConstitutiveLaw::USE_ELEMENT_PROVIDED_STRAIN);

    ElementVariables Variables;
    this->InitializeElementVariables(Variables, rCurrentProcessInfo);

    const auto b_matrices = CalculateBMatrices(Variables.DNu_DXContainer, Variables.NuContainer);
    const auto integration_coefficients =
        this->CalculateIntegrationCoefficients(r_integration_points, Variables.detJuContainer);

    const auto det_Js_initial_configuration = GeoEquationOfMotionUtilities::CalculateDetJsInitialConfiguration(
        r_geom, this->GetIntegrationMethod());

    const auto integration_coefficients_on_initial_configuration =
        this->CalculateIntegrationCoefficients(r_integration_points, det_Js_initial_configuration);

    const auto deformation_gradients = CalculateDeformationGradients();
    auto       strain_vectors        = StressStrainUtilities::CalculateStrains(
        deformation_gradients, b_matrices, Variables.DisplacementVector, Variables.UseHenckyStrain,
        GetStressStatePolicy().GetVoigtSize());
    std::vector<Matrix> constitutive_matrices;
    this->CalculateAnyOfMaterialResponse(deformation_gradients, ConstitutiveParameters,
                                         Variables.NuContainer, Variables.DNu_DXContainer,
                                         strain_vectors, mStressVector, constitutive_matrices);
    const auto biot_coefficients = GeoTransportEquationUtilities::CalculateBiotCoefficients(
        constitutive_matrices, this->GetProperties());
    const auto fluid_pressures = GeoTransportEquationUtilities::CalculateFluidPressures(
        Variables.NpContainer, Variables.PressureVector);
    const auto degrees_of_saturation     = CalculateDegreesOfSaturation(fluid_pressures);
    const auto derivatives_of_saturation = CalculateDerivativesOfSaturation(fluid_pressures);
    const auto biot_moduli_inverse = GeoTransportEquationUtilities::CalculateInverseBiotModuli(
        biot_coefficients, degrees_of_saturation, derivatives_of_saturation, r_prop);
    auto       relative_permeability_values = CalculateRelativePermeabilityValues(fluid_pressures);
    const auto permeability_update_factors  = GetOptionalPermeabilityUpdateFactors(strain_vectors);
    std::transform(permeability_update_factors.cbegin(), permeability_update_factors.cend(),
                   relative_permeability_values.cbegin(), relative_permeability_values.begin(),
                   std::multiplies<>{});

    const auto bishop_coefficients = CalculateBishopCoefficients(fluid_pressures);

    for (unsigned int GPoint = 0; GPoint < r_integration_points.size(); ++GPoint) {
        this->CalculateKinematics(Variables, GPoint);
        Variables.B                  = b_matrices[GPoint];
        Variables.F                  = deformation_gradients[GPoint];
        Variables.StrainVector       = strain_vectors[GPoint];
        Variables.ConstitutiveMatrix = constitutive_matrices[GPoint];

        Variables.RelativePermeability = relative_permeability_values[GPoint];
        Variables.BishopCoefficient    = bishop_coefficients[GPoint];

        Variables.BiotCoefficient        = biot_coefficients[GPoint];
        Variables.BiotModulusInverse     = biot_moduli_inverse[GPoint];
        Variables.DegreeOfSaturation     = degrees_of_saturation[GPoint];
        Variables.IntegrationCoefficient = integration_coefficients[GPoint];

        Variables.IntegrationCoefficientInitialConfiguration =
            integration_coefficients_on_initial_configuration[GPoint];

        // Contributions to the left hand side
        if (CalculateStiffnessMatrixFlag) this->CalculateAndAddLHS(rLeftHandSideMatrix, Variables);

        // Contributions to the right hand side
        if (CalculateResidualVectorFlag)
            this->CalculateAndAddRHS(rRightHandSideVector, Variables, GPoint);
    }

    KRATOS_CATCH("")
}

std::vector<double> SmallStrainUPwDiffOrderElement::GetOptionalPermeabilityUpdateFactors(const std::vector<Vector>& rStrainVectors) const
{
    return GeoTransportEquationUtilities::CalculatePermeabilityUpdateFactors(rStrainVectors, GetProperties());
}

std::vector<double> SmallStrainUPwDiffOrderElement::CalculateDerivativesOfSaturation(const std::vector<double>& rFluidPressures)
{
    KRATOS_ERROR_IF(rFluidPressures.size() != mRetentionLawVector.size());
    std::vector<double> result;
<<<<<<< HEAD

    auto retention_law_params = RetentionLaw::Parameters{this->GetProperties()};
    std::transform(rFluidPressures.begin(), rFluidPressures.end(), mRetentionLawVector.begin(),
                   std::back_inserter(result), [&retention_law_params](auto fluid_pressure, auto pRetentionLaw) {
=======
    result.reserve(rFluidPressures.size());

    auto retention_law_params = RetentionLaw::Parameters{this->GetProperties()};
    std::transform(rFluidPressures.begin(), rFluidPressures.end(), mRetentionLawVector.begin(),
                   std::back_inserter(result),
                   [&retention_law_params](auto fluid_pressure, const auto& pRetentionLaw) {
>>>>>>> 7161952a
        retention_law_params.SetFluidPressure(fluid_pressure);
        return pRetentionLaw->CalculateDerivativeOfSaturation(retention_law_params);
    });

    return result;
}

std::vector<double> SmallStrainUPwDiffOrderElement::CalculateDegreesOfSaturation(const std::vector<double>& rFluidPressures)
{
    KRATOS_ERROR_IF(rFluidPressures.size() != mRetentionLawVector.size());
    std::vector<double> result;
<<<<<<< HEAD

    auto retention_law_params = RetentionLaw::Parameters{this->GetProperties()};
    std::transform(rFluidPressures.begin(), rFluidPressures.end(), mRetentionLawVector.begin(),
                   std::back_inserter(result), [&retention_law_params](auto fluid_pressure, auto pRetentionLaw) {
=======
    result.reserve(rFluidPressures.size());

    auto retention_law_params = RetentionLaw::Parameters{this->GetProperties()};
    std::transform(rFluidPressures.begin(), rFluidPressures.end(), mRetentionLawVector.begin(),
                   std::back_inserter(result),
                   [&retention_law_params](auto fluid_pressure, const auto& pRetentionLaw) {
>>>>>>> 7161952a
        retention_law_params.SetFluidPressure(fluid_pressure);
        return pRetentionLaw->CalculateSaturation(retention_law_params);
    });

    return result;
}

void SmallStrainUPwDiffOrderElement::CalculateMaterialStiffnessMatrix(MatrixType& rStiffnessMatrix,
                                                                      const ProcessInfo& rCurrentProcessInfo)
{
    KRATOS_TRY

    const GeometryType& r_geom = GetGeometry();

    // Definition of variables
    ElementVariables Variables;
    this->InitializeElementVariables(Variables, rCurrentProcessInfo);

    // Create constitutive law parameters:
    ConstitutiveLaw::Parameters ConstitutiveParameters(r_geom, GetProperties(), rCurrentProcessInfo);
    ConstitutiveParameters.GetOptions().Set(ConstitutiveLaw::USE_ELEMENT_PROVIDED_STRAIN);
    ConstitutiveParameters.GetOptions().Set(ConstitutiveLaw::COMPUTE_CONSTITUTIVE_TENSOR);

    // Loop over integration points
    const GeometryType::IntegrationPointsArrayType& r_integration_points =
        r_geom.IntegrationPoints(this->GetIntegrationMethod());

    const auto b_matrices = CalculateBMatrices(Variables.DNu_DXContainer, Variables.NuContainer);
    const auto deformation_gradients = CalculateDeformationGradients();
    auto       strain_vectors        = StressStrainUtilities::CalculateStrains(
        deformation_gradients, b_matrices, Variables.DisplacementVector, Variables.UseHenckyStrain,
        this->GetStressStatePolicy().GetVoigtSize());
    std::vector<Matrix> constitutive_matrices;
    this->CalculateAnyOfMaterialResponse(deformation_gradients, ConstitutiveParameters,
                                         Variables.NuContainer, Variables.DNu_DXContainer,
                                         strain_vectors, mStressVector, constitutive_matrices);
    const auto integration_coefficients =
        this->CalculateIntegrationCoefficients(r_integration_points, Variables.detJuContainer);

    const auto stiffness_matrix = GeoEquationOfMotionUtilities::CalculateStiffnessMatrix(
        b_matrices, constitutive_matrices, integration_coefficients);

    GeoElementUtilities::AssembleUUBlockMatrix(rStiffnessMatrix, stiffness_matrix);

    KRATOS_CATCH("")
}

void SmallStrainUPwDiffOrderElement::InitializeElementVariables(ElementVariables& rVariables,
                                                                const ProcessInfo& rCurrentProcessInfo)
{
    KRATOS_TRY

    const GeometryType& r_geom       = GetGeometry();
    const SizeType      num_u_nodes  = r_geom.PointsNumber();
    const SizeType      num_p_nodes  = mpPressureGeometry->PointsNumber();
    const SizeType      num_g_points = r_geom.IntegrationPointsNumber(this->GetIntegrationMethod());
    const SizeType      n_dim        = r_geom.WorkingSpaceDimension();

    // Variables at all integration points
    rVariables.NuContainer.resize(num_g_points, num_u_nodes, false);
    rVariables.NuContainer = r_geom.ShapeFunctionsValues(this->GetIntegrationMethod());

    rVariables.NpContainer.resize(num_g_points, num_p_nodes, false);
    rVariables.NpContainer = mpPressureGeometry->ShapeFunctionsValues(this->GetIntegrationMethod());

    rVariables.Nu.resize(num_u_nodes, false);
    rVariables.Np.resize(num_p_nodes, false);

    rVariables.DNu_DXContainer.resize(num_g_points, false);
    for (SizeType i = 0; i < num_g_points; ++i)
        ((rVariables.DNu_DXContainer)[i]).resize(num_u_nodes, n_dim, false);
    rVariables.DNu_DX.resize(num_u_nodes, n_dim, false);
    rVariables.DNu_DXInitialConfiguration.resize(num_u_nodes, n_dim, false);
    rVariables.detJuContainer.resize(num_g_points, false);

    try {
        r_geom.ShapeFunctionsIntegrationPointsGradients(
            rVariables.DNu_DXContainer, rVariables.detJuContainer, this->GetIntegrationMethod());
    } catch (Kratos::Exception& e) {
        KRATOS_INFO("Original error message") << e.what() << std::endl;
#ifdef KRATOS_COMPILED_IN_WINDOWS
        KRATOS_INFO("Error in calculation of dNu/dx. Most probably the element is "
                    "distorted. Element ID: ")
            << this->Id() << std::endl;
#endif
        KRATOS_ERROR << "In calculation of dNu/dx. Most probably the element "
                        "is distorted. Element ID: "
                     << this->Id() << std::endl;
    }

    (rVariables.DNp_DXContainer).resize(num_g_points, false);
    for (SizeType i = 0; i < num_g_points; ++i)
        ((rVariables.DNp_DXContainer)[i]).resize(num_p_nodes, n_dim, false);
    (rVariables.DNp_DX).resize(num_p_nodes, n_dim, false);
    Vector detJpContainer = ZeroVector(num_g_points);

    try {
        mpPressureGeometry->ShapeFunctionsIntegrationPointsGradients(
            rVariables.DNp_DXContainer, detJpContainer, this->GetIntegrationMethod());
    } catch (Kratos::Exception& e) {
        KRATOS_INFO("Original error message") << e.what() << std::endl;
#ifdef KRATOS_COMPILED_IN_WINDOWS
        KRATOS_INFO("Error in calculation of dNp/dx. Most probably the element is "
                    "distorted. Element ID: ")
            << this->Id() << std::endl;
#endif
        KRATOS_ERROR << "In calculation of dNp/dx. Most probably the element "
                        "is distorted. Element ID: "
                     << this->Id() << std::endl;
    }

    // Variables computed at each integration point
    const SizeType VoigtSize = this->GetStressStatePolicy().GetVoigtSize();

    rVariables.B.resize(VoigtSize, num_u_nodes * n_dim, false);
    noalias(rVariables.B) = ZeroMatrix(VoigtSize, num_u_nodes * n_dim);

    rVariables.StrainVector.resize(VoigtSize, false);
    rVariables.ConstitutiveMatrix.resize(VoigtSize, VoigtSize, false);

    rVariables.StressVector.resize(VoigtSize, false);

    // Needed parameters for consistency with the general constitutive law
    rVariables.F.resize(n_dim, n_dim, false);
    noalias(rVariables.F) = identity_matrix<double>(n_dim);

    // Nodal variables
    this->InitializeNodalVariables(rVariables);

    // Properties variables
    this->InitializeProperties(rVariables);

    // ProcessInfo variables
    rVariables.VelocityCoefficient   = rCurrentProcessInfo[VELOCITY_COEFFICIENT];
    rVariables.DtPressureCoefficient = rCurrentProcessInfo[DT_PRESSURE_COEFFICIENT];

    // Retention law
    rVariables.DegreeOfSaturation   = 1.0;
    rVariables.RelativePermeability = 1.0;
    rVariables.BishopCoefficient    = 1.0;

    KRATOS_CATCH("")
}

void SmallStrainUPwDiffOrderElement::InitializeNodalVariables(ElementVariables& rVariables)
{
    KRATOS_TRY

    const GeometryType& r_geom      = GetGeometry();
    const SizeType      n_dim       = r_geom.WorkingSpaceDimension();
    const SizeType      num_u_nodes = r_geom.PointsNumber();
    const SizeType      num_p_nodes = mpPressureGeometry->PointsNumber();

    Vector BodyAccelerationAux = ZeroVector(3);
    rVariables.BodyAcceleration.resize(num_u_nodes * n_dim, false);
    rVariables.DisplacementVector.resize(num_u_nodes * n_dim, false);
    rVariables.VelocityVector.resize(num_u_nodes * n_dim, false);

    for (SizeType i = 0; i < num_u_nodes; ++i) {
        SizeType Local_i    = i * n_dim;
        BodyAccelerationAux = r_geom[i].FastGetSolutionStepValue(VOLUME_ACCELERATION);

        rVariables.BodyAcceleration[Local_i]   = BodyAccelerationAux[0];
        rVariables.DisplacementVector[Local_i] = r_geom[i].FastGetSolutionStepValue(DISPLACEMENT_X);
        rVariables.VelocityVector[Local_i]     = r_geom[i].FastGetSolutionStepValue(VELOCITY_X);

        rVariables.BodyAcceleration[Local_i + 1] = BodyAccelerationAux[1];
        rVariables.DisplacementVector[Local_i + 1] = r_geom[i].FastGetSolutionStepValue(DISPLACEMENT_Y);
        rVariables.VelocityVector[Local_i + 1] = r_geom[i].FastGetSolutionStepValue(VELOCITY_Y);

        if (n_dim > 2) {
            rVariables.BodyAcceleration[Local_i + 2] = BodyAccelerationAux[2];
            rVariables.DisplacementVector[Local_i + 2] = r_geom[i].FastGetSolutionStepValue(DISPLACEMENT_Z);
            rVariables.VelocityVector[Local_i + 2] = r_geom[i].FastGetSolutionStepValue(VELOCITY_Z);
        }
    }

    rVariables.PressureVector.resize(num_p_nodes, false);
    rVariables.PressureDtVector.resize(num_p_nodes, false);
    rVariables.DeltaPressureVector.resize(num_p_nodes, false);
<<<<<<< HEAD
    for (SizeType i = 0; i < num_p_nodes; ++i) {
        rVariables.PressureVector[i]      = r_geom[i].FastGetSolutionStepValue(WATER_PRESSURE);
        rVariables.PressureDtVector[i]    = r_geom[i].FastGetSolutionStepValue(DT_WATER_PRESSURE);
        rVariables.DeltaPressureVector[i] = r_geom[i].FastGetSolutionStepValue(WATER_PRESSURE) -
                                            r_geom[i].FastGetSolutionStepValue(WATER_PRESSURE, 1);
=======
    const auto& r_p_geometry = *mpPressureGeometry;
    for (SizeType i = 0; i < num_p_nodes; ++i) {
        rVariables.PressureVector[i] = r_p_geometry[i].FastGetSolutionStepValue(WATER_PRESSURE);
        rVariables.PressureDtVector[i] = r_p_geometry[i].FastGetSolutionStepValue(DT_WATER_PRESSURE);
        rVariables.DeltaPressureVector[i] = r_p_geometry[i].FastGetSolutionStepValue(WATER_PRESSURE) -
                                            r_p_geometry[i].FastGetSolutionStepValue(WATER_PRESSURE, 1);
>>>>>>> 7161952a
    }

    KRATOS_CATCH("")
}

void SmallStrainUPwDiffOrderElement::InitializeProperties(ElementVariables& rVariables)
{
    KRATOS_TRY

    const PropertiesType& r_properties = this->GetProperties();

    rVariables.IgnoreUndrained = r_properties[IGNORE_UNDRAINED];
    rVariables.UseHenckyStrain = r_properties.Has(USE_HENCKY_STRAIN) ? r_properties[USE_HENCKY_STRAIN] : false;

    rVariables.ConsiderGeometricStiffness =
        r_properties.Has(CONSIDER_GEOMETRIC_STIFFNESS) ? r_properties[CONSIDER_GEOMETRIC_STIFFNESS] : false;

    rVariables.DynamicViscosityInverse = 1.0 / r_properties[DYNAMIC_VISCOSITY];
    // Setting the intrinsic permeability matrix
    rVariables.IntrinsicPermeability =
        GeoElementUtilities::FillPermeabilityMatrix(r_properties, GetGeometry().WorkingSpaceDimension());

    KRATOS_CATCH("")
}

void SmallStrainUPwDiffOrderElement::CalculateKinematics(ElementVariables& rVariables, unsigned int GPoint)
{
    KRATOS_TRY

    // Setting the vector of shape functions and the matrix of the shape functions global gradients
    noalias(rVariables.Nu) = row(rVariables.NuContainer, GPoint);
    noalias(rVariables.Np) = row(rVariables.NpContainer, GPoint);

    noalias(rVariables.DNu_DX) = rVariables.DNu_DXContainer[GPoint];
    noalias(rVariables.DNp_DX) = rVariables.DNp_DXContainer[GPoint];

    rVariables.detJ = rVariables.detJuContainer[GPoint];

    Matrix J0;
    Matrix InvJ0;
    this->CalculateDerivativesOnInitialConfiguration(rVariables.detJInitialConfiguration, J0, InvJ0,
                                                     rVariables.DNu_DXInitialConfiguration, GPoint);

    KRATOS_CATCH("")
}

Matrix SmallStrainUPwDiffOrderElement::CalculateBMatrix(const Matrix& rDN_DX, const Vector& rN) const
{
    return this->GetStressStatePolicy().CalculateBMatrix(rDN_DX, rN, this->GetGeometry());
}

std::vector<Matrix> SmallStrainUPwDiffOrderElement::CalculateBMatrices(
    const GeometryType::ShapeFunctionsGradientsType& rDN_DXContainer, const Matrix& rNContainer) const
{
    std::vector<Matrix> result;
    result.reserve(rDN_DXContainer.size());
    for (unsigned int GPoint = 0; GPoint < rDN_DXContainer.size(); ++GPoint) {
        result.push_back(this->CalculateBMatrix(rDN_DXContainer[GPoint], row(rNContainer, GPoint)));
    }

    return result;
}

<<<<<<< HEAD
void SmallStrainUPwDiffOrderElement::CalculateAndAddLHS(MatrixType&       rLeftHandSideMatrix,
                                                        ElementVariables& rVariables) const
=======
void SmallStrainUPwDiffOrderElement::CalculateAndAddLHS(MatrixType&             rLeftHandSideMatrix,
                                                        const ElementVariables& rVariables) const
>>>>>>> 7161952a
{
    KRATOS_TRY

    this->CalculateAndAddStiffnessMatrix(rLeftHandSideMatrix, rVariables);

    this->CalculateAndAddCouplingMatrix(rLeftHandSideMatrix, rVariables);

    if (!rVariables.IgnoreUndrained) {
        const auto permeability_matrix = GeoTransportEquationUtilities::CalculatePermeabilityMatrix(
            rVariables.DNp_DX, rVariables.DynamicViscosityInverse, rVariables.IntrinsicPermeability,
            rVariables.RelativePermeability, rVariables.IntegrationCoefficient);
        GeoElementUtilities::AssemblePPBlockMatrix(rLeftHandSideMatrix, permeability_matrix);

        this->CalculateAndAddCompressibilityMatrix(rLeftHandSideMatrix, rVariables);
    }

    KRATOS_CATCH("")
}

void SmallStrainUPwDiffOrderElement::CalculateAndAddStiffnessMatrix(MatrixType& rLeftHandSideMatrix,
                                                                    const ElementVariables& rVariables) const
{
    KRATOS_TRY

    const auto stiffness_matrix = GeoEquationOfMotionUtilities::CalculateStiffnessMatrixGPoint(
        rVariables.B, rVariables.ConstitutiveMatrix, rVariables.IntegrationCoefficient);

    GeoElementUtilities::AssembleUUBlockMatrix(rLeftHandSideMatrix, stiffness_matrix);

    KRATOS_CATCH("")
}

void SmallStrainUPwDiffOrderElement::CalculateAndAddCouplingMatrix(MatrixType& rLeftHandSideMatrix,
                                                                   const ElementVariables& rVariables) const
{
    KRATOS_TRY

    const Matrix coupling_matrix_up = GeoTransportEquationUtilities::CalculateCouplingMatrix(
        rVariables.B, GetStressStatePolicy().GetVoigtVector(), rVariables.Np,
        rVariables.BiotCoefficient, rVariables.BishopCoefficient, rVariables.IntegrationCoefficient);
    GeoElementUtilities::AssembleUPBlockMatrix(rLeftHandSideMatrix, coupling_matrix_up);

    if (!rVariables.IgnoreUndrained) {
        const Matrix coupling_matrix_pu = GeoTransportEquationUtilities::CalculateCouplingMatrix(
            rVariables.B, GetStressStatePolicy().GetVoigtVector(), rVariables.Np,
            rVariables.BiotCoefficient, rVariables.DegreeOfSaturation, rVariables.IntegrationCoefficient);
        GeoElementUtilities::AssemblePUBlockMatrix(
            rLeftHandSideMatrix,
            PORE_PRESSURE_SIGN_FACTOR * rVariables.VelocityCoefficient * trans(coupling_matrix_pu));
    }

    KRATOS_CATCH("")
}

void SmallStrainUPwDiffOrderElement::CalculateAndAddCompressibilityMatrix(MatrixType& rLeftHandSideMatrix,
                                                                          const ElementVariables& rVariables) const
{
    KRATOS_TRY

    const auto compressibility_matrix = GeoTransportEquationUtilities::CalculateCompressibilityMatrix(
        rVariables.Np, rVariables.BiotModulusInverse, rVariables.IntegrationCoefficient);

    GeoElementUtilities::AssemblePPBlockMatrix(
        rLeftHandSideMatrix, compressibility_matrix * rVariables.DtPressureCoefficient);

    KRATOS_CATCH("")
}

void SmallStrainUPwDiffOrderElement::CalculateAndAddRHS(VectorType&       rRightHandSideVector,
                                                        ElementVariables& rVariables,
                                                        unsigned int      GPoint)
{
    KRATOS_TRY

    this->CalculateAndAddStiffnessForce(rRightHandSideVector, rVariables, GPoint);

    this->CalculateAndAddMixBodyForce(rRightHandSideVector, rVariables);

    this->CalculateAndAddCouplingTerms(rRightHandSideVector, rVariables);

    if (!rVariables.IgnoreUndrained) {
        this->CalculateAndAddCompressibilityFlow(rRightHandSideVector, rVariables);

        this->CalculateAndAddPermeabilityFlow(rRightHandSideVector, rVariables);

        this->CalculateAndAddFluidBodyFlow(rRightHandSideVector, rVariables);
    }

    KRATOS_CATCH("")
}

void SmallStrainUPwDiffOrderElement::CalculateAndAddStiffnessForce(VectorType& rRightHandSideVector,
                                                                   const ElementVariables& rVariables,
                                                                   unsigned int GPoint)
{
    KRATOS_TRY

    Vector stiffness_force =
        -1.0 * prod(trans(rVariables.B), mStressVector[GPoint]) * rVariables.IntegrationCoefficient;
    GeoElementUtilities::AssembleUBlockVector(rRightHandSideVector, stiffness_force);

    KRATOS_CATCH("")
}

void SmallStrainUPwDiffOrderElement::CalculateAndAddMixBodyForce(VectorType& rRightHandSideVector,
                                                                 ElementVariables& rVariables)
{
    KRATOS_TRY

    const GeometryType& rGeom     = GetGeometry();
    const SizeType      Dim       = rGeom.WorkingSpaceDimension();
    const SizeType      NumUNodes = rGeom.PointsNumber();

    const auto soil_density = GeoTransportEquationUtilities::CalculateSoilDensity(
        rVariables.DegreeOfSaturation, this->GetProperties());

    Vector   body_acceleration = ZeroVector(Dim);
    SizeType Index             = 0;
    for (SizeType i = 0; i < NumUNodes; ++i) {
        for (SizeType idim = 0; idim < Dim; ++idim) {
            body_acceleration[idim] += rVariables.Nu[i] * rVariables.BodyAcceleration[Index];
            ++Index;
        }
    }

    for (SizeType i = 0; i < NumUNodes; ++i) {
        Index = i * Dim;
        for (SizeType idim = 0; idim < Dim; ++idim) {
<<<<<<< HEAD
            rRightHandSideVector[Index + idim] += rVariables.Nu[i] * soil_density * BodyAcceleration[idim] *
=======
            rRightHandSideVector[Index + idim] += rVariables.Nu[i] * soil_density * body_acceleration[idim] *
>>>>>>> 7161952a
                                                  rVariables.IntegrationCoefficientInitialConfiguration;
        }
    }

    KRATOS_CATCH("")
}

void SmallStrainUPwDiffOrderElement::CalculateAndAddCouplingTerms(VectorType& rRightHandSideVector,
                                                                  const ElementVariables& rVariables) const
{
    KRATOS_TRY

    const Matrix u_coupling_matrix =
        (-1.0) * GeoTransportEquationUtilities::CalculateCouplingMatrix(
                     rVariables.B, GetStressStatePolicy().GetVoigtVector(), rVariables.Np,
                     rVariables.BiotCoefficient, rVariables.BishopCoefficient, rVariables.IntegrationCoefficient);
    const Vector coupling_force = prod(u_coupling_matrix, rVariables.PressureVector);
    GeoElementUtilities::AssembleUBlockVector(rRightHandSideVector, coupling_force);

    if (!rVariables.IgnoreUndrained) {
        const Matrix p_coupling_matrix =
            (-1.0) * GeoTransportEquationUtilities::CalculateCouplingMatrix(
                         rVariables.B, GetStressStatePolicy().GetVoigtVector(), rVariables.Np,
                         rVariables.BiotCoefficient, rVariables.DegreeOfSaturation,
                         rVariables.IntegrationCoefficient);
        const Vector coupling_flow =
            PORE_PRESSURE_SIGN_FACTOR * prod(trans(p_coupling_matrix), rVariables.VelocityVector);
        GeoElementUtilities::AssemblePBlockVector(rRightHandSideVector, coupling_flow);
    }

    KRATOS_CATCH("")
}

void SmallStrainUPwDiffOrderElement::CalculateAndAddCompressibilityFlow(VectorType& rRightHandSideVector,
                                                                        const ElementVariables& rVariables) const
{
    KRATOS_TRY

    Matrix compressibility_matrix = GeoTransportEquationUtilities::CalculateCompressibilityMatrix(
        rVariables.Np, rVariables.BiotModulusInverse, rVariables.IntegrationCoefficient);
<<<<<<< HEAD
    Vector CompressibilityFlow = -prod(compressibility_matrix, rVariables.PressureDtVector);
    GeoElementUtilities::AssemblePBlockVector(rRightHandSideVector, CompressibilityFlow);
=======
    Vector compressibility_flow = -prod(compressibility_matrix, rVariables.PressureDtVector);
    GeoElementUtilities::AssemblePBlockVector(rRightHandSideVector, compressibility_flow);

    KRATOS_CATCH("")
}

std::vector<double> SmallStrainUPwDiffOrderElement::CalculateRelativePermeabilityValues(const std::vector<double>& rFluidPressures) const
{
    KRATOS_ERROR_IF_NOT(rFluidPressures.size() == mRetentionLawVector.size());

    auto retention_law_params = RetentionLaw::Parameters{this->GetProperties()};
>>>>>>> 7161952a

    auto result = std::vector<double>{};
    result.reserve(mRetentionLawVector.size());
    std::transform(mRetentionLawVector.begin(), mRetentionLawVector.end(), rFluidPressures.begin(),
                   std::back_inserter(result),
                   [&retention_law_params](const auto& pRetentionLaw, auto FluidPressure) {
        retention_law_params.SetFluidPressure(FluidPressure);
        return pRetentionLaw->CalculateRelativePermeability(retention_law_params);
    });
    return result;
}

std::vector<double> SmallStrainUPwDiffOrderElement::CalculateBishopCoefficients(const std::vector<double>& rFluidPressures) const
{
    KRATOS_ERROR_IF_NOT(rFluidPressures.size() == mRetentionLawVector.size());

    auto retention_law_params = RetentionLaw::Parameters{this->GetProperties()};

    auto result = std::vector<double>{};
    result.reserve(mRetentionLawVector.size());
    std::transform(mRetentionLawVector.begin(), mRetentionLawVector.end(), rFluidPressures.begin(),
                   std::back_inserter(result),
                   [&retention_law_params](const auto& pRetentionLaw, auto FluidPressure) {
        retention_law_params.SetFluidPressure(FluidPressure);
        return pRetentionLaw->CalculateBishopCoefficient(retention_law_params);
    });
    return result;
}

std::vector<double> SmallStrainUPwDiffOrderElement::CalculateRelativePermeabilityValues(const std::vector<double>& rFluidPressures) const
{
    KRATOS_ERROR_IF_NOT(rFluidPressures.size() == mRetentionLawVector.size());

    auto retention_law_params = RetentionLaw::Parameters{this->GetProperties()};

    auto result = std::vector<double>{};
    std::transform(mRetentionLawVector.begin(), mRetentionLawVector.end(), rFluidPressures.begin(),
                   std::back_inserter(result), [&retention_law_params](auto pRetentionLaw, auto FluidPressure) {
        retention_law_params.SetFluidPressure(FluidPressure);
        return pRetentionLaw->CalculateRelativePermeability(retention_law_params);
    });
    return result;
}

std::vector<double> SmallStrainUPwDiffOrderElement::CalculateBishopCoefficients(const std::vector<double>& rFluidPressures) const
{
    KRATOS_ERROR_IF_NOT(rFluidPressures.size() == mRetentionLawVector.size());

    auto retention_law_params = RetentionLaw::Parameters{this->GetProperties()};

    auto result = std::vector<double>{};
    std::transform(mRetentionLawVector.begin(), mRetentionLawVector.end(), rFluidPressures.begin(),
                   std::back_inserter(result), [&retention_law_params](auto pRetentionLaw, auto FluidPressure) {
        retention_law_params.SetFluidPressure(FluidPressure);
        return pRetentionLaw->CalculateBishopCoefficient(retention_law_params);
    });
    return result;
}

void SmallStrainUPwDiffOrderElement::CalculateAndAddPermeabilityFlow(VectorType& rRightHandSideVector,
                                                                     const ElementVariables& rVariables) const
{
    KRATOS_TRY

    const Matrix permeability_matrix =
        -PORE_PRESSURE_SIGN_FACTOR * rVariables.DynamicViscosityInverse * rVariables.RelativePermeability *
        prod(rVariables.DNp_DX, Matrix(prod(rVariables.IntrinsicPermeability, trans(rVariables.DNp_DX)))) *
        rVariables.IntegrationCoefficient;
    const Vector permeability_flow = -prod(permeability_matrix, rVariables.PressureVector);
    GeoElementUtilities::AssemblePBlockVector(rRightHandSideVector, permeability_flow);

    KRATOS_CATCH("")
}

void SmallStrainUPwDiffOrderElement::CalculateAndAddFluidBodyFlow(VectorType& rRightHandSideVector,
                                                                  const ElementVariables& rVariables)
{
    KRATOS_TRY

    const Matrix grad_Np_T_perm = rVariables.DynamicViscosityInverse * rVariables.BishopCoefficient *
                                  GetProperties()[DENSITY_WATER] * rVariables.RelativePermeability *
                                  prod(rVariables.DNp_DX, rVariables.IntrinsicPermeability) *
                                  rVariables.IntegrationCoefficient;

    const GeometryType& r_geom      = GetGeometry();
    const SizeType      dimension   = r_geom.WorkingSpaceDimension();
    const SizeType      num_U_nodes = r_geom.PointsNumber();

    Vector body_acceleration = ZeroVector(dimension);

    SizeType index = 0;
    for (SizeType i = 0; i < num_U_nodes; ++i) {
        for (SizeType idim = 0; idim < dimension; ++idim) {
            body_acceleration[idim] += rVariables.Nu[i] * rVariables.BodyAcceleration[index];
            index++;
        }
    }

    const Vector fluid_body_flow = prod(grad_Np_T_perm, body_acceleration);
    GeoElementUtilities::AssemblePBlockVector(rRightHandSideVector, fluid_body_flow);

    KRATOS_CATCH("")
}

Vector SmallStrainUPwDiffOrderElement::CalculateGreenLagrangeStrain(const Matrix& rDeformationGradient) const
{
    return this->GetStressStatePolicy().CalculateGreenLagrangeStrain(rDeformationGradient);
}

Matrix SmallStrainUPwDiffOrderElement::CalculateDeformationGradient(unsigned int GPoint) const
{
    KRATOS_TRY

    // Calculation of derivative of shape function with respect to reference
    // configuration derivative of shape function (displacement)
    Matrix J0;
    Matrix InvJ0;
    Matrix DNu_DX0;
    double detJ0;
    this->CalculateDerivativesOnInitialConfiguration(detJ0, J0, InvJ0, DNu_DX0, GPoint);

    // Calculating current Jacobian in order to find deformation gradient
    Matrix J;
    Matrix InvJ;
    double detJ;
    this->CalculateJacobianOnCurrentConfiguration(detJ, J, InvJ, GPoint);

    KRATOS_ERROR_IF(detJ < 0.0)
        << "ERROR:: Element " << this->Id() << " is inverted. DetJ: " << detJ << std::endl
        << "This usually indicates that the deformations are too large for the mesh size." << std::endl;

    return prod(J, InvJ0);

    KRATOS_CATCH("")
}

std::vector<Matrix> SmallStrainUPwDiffOrderElement::CalculateDeformationGradients() const
{
<<<<<<< HEAD
    std::vector<Matrix> result;
    for (unsigned int GPoint = 0;
         GPoint < this->GetGeometry().IntegrationPointsNumber(this->GetIntegrationMethod()); ++GPoint) {
        result.push_back(CalculateDeformationGradient(GPoint));
=======
    const auto number_of_integration_points =
        this->GetGeometry().IntegrationPointsNumber(this->GetIntegrationMethod());
    std::vector<Matrix> result;
    result.reserve(number_of_integration_points);
    for (unsigned int integration_point = 0; integration_point < number_of_integration_points; ++integration_point) {
        result.push_back(CalculateDeformationGradient(integration_point));
>>>>>>> 7161952a
    }

    return result;
}

SizeType SmallStrainUPwDiffOrderElement::GetNumberOfDOF() const
{
    return GetGeometry().PointsNumber() * GetGeometry().WorkingSpaceDimension() +
           mpPressureGeometry->PointsNumber();
}

Element::DofsVectorType SmallStrainUPwDiffOrderElement::GetDofs() const
{
    return Geo::DofUtilities::ExtractUPwDofsFromNodes(GetGeometry(), *mpPressureGeometry,
                                                      GetGeometry().WorkingSpaceDimension());
}

void SmallStrainUPwDiffOrderElement::SetUpPressureGeometryPointer()
{
    const auto& r_geometry        = GetGeometry();
    const auto  number_of_U_nodes = r_geometry.PointsNumber();
    const auto  dimension         = r_geometry.WorkingSpaceDimension();
    switch (number_of_U_nodes) {
    case 6: // 2D T6P3
        mpPressureGeometry = make_shared<Triangle2D3<Node>>(r_geometry(0), r_geometry(1), r_geometry(2));
        break;
    case 8: // 2D Q8P4
        mpPressureGeometry = make_shared<Quadrilateral2D4<Node>>(r_geometry(0), r_geometry(1),
                                                                 r_geometry(2), r_geometry(3));
        break;
    case 9: // 2D Q9P4
        mpPressureGeometry = make_shared<Quadrilateral2D4<Node>>(r_geometry(0), r_geometry(1),
                                                                 r_geometry(2), r_geometry(3));
        break;
    case 10:
        if (dimension == 3) // 3D T10P4
            mpPressureGeometry = make_shared<Tetrahedra3D4<Node>>(r_geometry(0), r_geometry(1),
                                                                  r_geometry(2), r_geometry(3));
        else if (dimension == 2) // 2D T10P6
            mpPressureGeometry = make_shared<Triangle2D6<Node>>(
                r_geometry(0), r_geometry(1), r_geometry(2), r_geometry(3), r_geometry(4), r_geometry(5));
        break;
    case 15: // 2D T15P10
        mpPressureGeometry = make_shared<Triangle2D10<Node>>(
            r_geometry(0), r_geometry(1), r_geometry(2), r_geometry(3), r_geometry(4),
            r_geometry(5), r_geometry(6), r_geometry(7), r_geometry(8), r_geometry(9));
        break;
    case 20: // 3D H20P8
        mpPressureGeometry =
            make_shared<Hexahedra3D8<Node>>(r_geometry(0), r_geometry(1), r_geometry(2), r_geometry(3),
                                            r_geometry(4), r_geometry(5), r_geometry(6), r_geometry(7));
        break;
    case 27: // 3D H27P8
        mpPressureGeometry =
            make_shared<Hexahedra3D8<Node>>(r_geometry(0), r_geometry(1), r_geometry(2), r_geometry(3),
                                            r_geometry(4), r_geometry(5), r_geometry(6), r_geometry(7));
        break;
    default:
        KRATOS_ERROR << "Unexpected geometry type for different order interpolation element "
                     << this->Id() << std::endl;
    }
}

Vector SmallStrainUPwDiffOrderElement::GetPressureSolutionVector() const
{
    Vector result(mpPressureGeometry->PointsNumber());
    std::transform(mpPressureGeometry->begin(), mpPressureGeometry->end(), result.begin(),
                   [](const auto& node) { return node.FastGetSolutionStepValue(WATER_PRESSURE); });
    return result;
}

void SmallStrainUPwDiffOrderElement::CalculateAnyOfMaterialResponse(
    const std::vector<Matrix>&                       rDeformationGradients,
    ConstitutiveLaw::Parameters&                     rConstitutiveParameters,
    const Matrix&                                    rNuContainer,
    const GeometryType::ShapeFunctionsGradientsType& rDNu_DXContainer,
    std::vector<Vector>&                             rStrainVectors,
    std::vector<Vector>&                             rStressVectors,
    std::vector<Matrix>&                             rConstitutiveMatrices)
{
    const SizeType voigt_size =
        GetGeometry().WorkingSpaceDimension() == 3 ? VOIGT_SIZE_3D : VOIGT_SIZE_2D_PLANE_STRAIN;

    if (rStrainVectors.size() != rDeformationGradients.size()) {
        rStrainVectors.resize(rDeformationGradients.size());
        std::fill(rStrainVectors.begin(), rStrainVectors.end(), ZeroVector(voigt_size));
    }
    if (rStressVectors.size() != rDeformationGradients.size()) {
        rStressVectors.resize(rDeformationGradients.size());
        std::fill(rStressVectors.begin(), rStressVectors.end(), ZeroVector(voigt_size));
    }
    if (rConstitutiveMatrices.size() != rDeformationGradients.size()) {
        rConstitutiveMatrices.resize(rDeformationGradients.size());
        std::fill(rConstitutiveMatrices.begin(), rConstitutiveMatrices.end(), ZeroMatrix(voigt_size, voigt_size));
    }

    const auto determinants_of_deformation_gradients =
        GeoMechanicsMathUtilities::CalculateDeterminants(rDeformationGradients);

    for (unsigned int GPoint = 0; GPoint < rDeformationGradients.size(); ++GPoint) {
        ConstitutiveLawUtilities::SetConstitutiveParameters(
            rConstitutiveParameters, rStrainVectors[GPoint], rConstitutiveMatrices[GPoint],
            row(rNuContainer, GPoint), rDNu_DXContainer[GPoint], rDeformationGradients[GPoint],
            determinants_of_deformation_gradients[GPoint]);
        rConstitutiveParameters.SetStressVector(rStressVectors[GPoint]);

        mConstitutiveLawVector[GPoint]->CalculateMaterialResponseCauchy(rConstitutiveParameters);
    }
}

} // Namespace Kratos<|MERGE_RESOLUTION|>--- conflicted
+++ resolved
@@ -32,10 +32,7 @@
 #include "custom_utilities/stress_strain_utilities.h"
 #include "custom_utilities/transport_equation_utilities.hpp"
 #include "stress_state_policy.h"
-<<<<<<< HEAD
-=======
 #include <numeric>
->>>>>>> 7161952a
 
 namespace Kratos
 {
@@ -58,87 +55,24 @@
 {
     KRATOS_TRY
 
-<<<<<<< HEAD
+    if (const auto ierr = UPwBaseElement::Check(rCurrentProcessInfo); ierr != 0) return ierr;
+
     const auto& r_geom = GetGeometry();
 
-=======
-    if (const auto ierr = UPwBaseElement::Check(rCurrentProcessInfo); ierr != 0) return ierr;
-
-    const auto& r_geom = GetGeometry();
-
->>>>>>> 7161952a
     if (r_geom.DomainSize() < 1.0e-15)
         KRATOS_ERROR << "DomainSize < 1.0e-15 for the element " << this->Id() << std::endl;
 
     // check pressure geometry pointer
     KRATOS_DEBUG_ERROR_IF_NOT(mpPressureGeometry) << "Pressure Geometry is not defined\n";
 
-<<<<<<< HEAD
-    // verify that the variables are correctly initialized
-=======
->>>>>>> 7161952a
     // Verify specific properties
     const auto& r_prop = this->GetProperties();
 
     if (!r_prop.Has(IGNORE_UNDRAINED))
         KRATOS_ERROR << "IGNORE_UNDRAINED does not exist in the parameter list" << this->Id() << std::endl;
 
-<<<<<<< HEAD
-    if (!r_prop[IGNORE_UNDRAINED]) {
-        if (!r_prop.Has(PERMEABILITY_XX) || r_prop[PERMEABILITY_XX] < 0.0)
-            KRATOS_ERROR << "PERMEABILITY_XX has Key zero, is not defined or "
-                            "has an invalid value at element"
-                         << this->Id() << std::endl;
-
-        if (!r_prop.Has(PERMEABILITY_YY) || r_prop[PERMEABILITY_YY] < 0.0)
-            KRATOS_ERROR << "PERMEABILITY_YY has Key zero, is not defined or "
-                            "has an invalid value at element"
-                         << this->Id() << std::endl;
-
-        if (!r_prop.Has(PERMEABILITY_XY) || r_prop[PERMEABILITY_XY] < 0.0)
-            KRATOS_ERROR << "PERMEABILITY_XY has Key zero, is not defined or "
-                            "has an invalid value at element"
-                         << this->Id() << std::endl;
-
-        if (r_geom.WorkingSpaceDimension() > 2) {
-            if (!r_prop.Has(PERMEABILITY_ZZ) || r_prop[PERMEABILITY_ZZ] < 0.0)
-                KRATOS_ERROR << "PERMEABILITY_ZZ has Key zero, is not defined "
-                                "or has an invalid value at element"
-                             << this->Id() << std::endl;
-
-            if (!r_prop.Has(PERMEABILITY_YZ) || r_prop[PERMEABILITY_YZ] < 0.0)
-                KRATOS_ERROR << "PERMEABILITY_YZ has Key zero, is not defined "
-                                "or has an invalid value at element"
-                             << this->Id() << std::endl;
-
-            if (!r_prop.Has(PERMEABILITY_ZX) || r_prop[PERMEABILITY_ZX] < 0.0)
-                KRATOS_ERROR << "PERMEABILITY_ZX has Key zero, is not defined "
-                                "or has an invalid value at element"
-                             << this->Id() << std::endl;
-        }
-    }
-
-    // verify that the dofs exist
-    for (const auto& r_node : r_geom) {
-        if (!r_node.SolutionStepsDataHas(DISPLACEMENT))
-            KRATOS_ERROR << "missing variable DISPLACEMENT on node " << r_node.Id() << std::endl;
-
-        if (!r_node.HasDofFor(DISPLACEMENT_X) || !r_node.HasDofFor(DISPLACEMENT_Y) ||
-            !r_node.HasDofFor(DISPLACEMENT_Z))
-            KRATOS_ERROR << "missing one of the dofs for the variable DISPLACEMENT on node "
-                         << r_node.Id() << std::endl;
-
-        if (!r_node.SolutionStepsDataHas(WATER_PRESSURE))
-            KRATOS_ERROR << "missing variable WATER_PRESSURE on node " << r_node.Id() << std::endl;
-
-        if (!r_node.HasDofFor(WATER_PRESSURE))
-            KRATOS_ERROR << "missing the dof for the variable WATER_PRESSURE on node "
-                         << r_node.Id() << std::endl;
-    }
-=======
     if (!r_prop[IGNORE_UNDRAINED])
         GeoElementUtilities::CheckPermeabilityProperties(r_prop, r_geom.WorkingSpaceDimension());
->>>>>>> 7161952a
 
     // Verify that the constitutive law exists
     KRATOS_ERROR_IF_NOT(r_prop.Has(CONSTITUTIVE_LAW))
@@ -181,16 +115,45 @@
     KRATOS_CATCH("")
 }
 
-<<<<<<< HEAD
-void SmallStrainUPwDiffOrderElement::InitializeSolutionStep(const ProcessInfo& rCurrentProcessInfo)
-{
-    KRATOS_TRY
-
-    if (!mIsInitialised) this->Initialize(rCurrentProcessInfo);
+void SmallStrainUPwDiffOrderElement::CalculateMassMatrix(MatrixType& rMassMatrix, const ProcessInfo& rCurrentProcessInfo)
+{
+    KRATOS_TRY
+
+    const GeometryType& r_geom             = GetGeometry();
+    const auto          integration_method = this->GetIntegrationMethod();
+    const GeometryType::IntegrationPointsArrayType& integration_points =
+        r_geom.IntegrationPoints(integration_method);
+    const auto Np_container = mpPressureGeometry->ShapeFunctionsValues(integration_method);
+
+    const auto fluid_pressures = GeoTransportEquationUtilities::CalculateFluidPressures(
+        Np_container, this->GetPressureSolutionVector());
+    const auto degrees_saturation = this->CalculateDegreesOfSaturation(fluid_pressures);
+
+    const auto solid_densities =
+        GeoTransportEquationUtilities::CalculateSoilDensities(degrees_saturation, GetProperties());
+
+    const auto det_Js_initial_configuration =
+        GeoEquationOfMotionUtilities::CalculateDetJsInitialConfiguration(r_geom, integration_method);
+
+    const auto integration_coefficients =
+        this->CalculateIntegrationCoefficients(integration_points, det_Js_initial_configuration);
+
+    const auto mass_matrix_u = GeoEquationOfMotionUtilities::CalculateMassMatrix(
+        r_geom.WorkingSpaceDimension(), r_geom.PointsNumber(), integration_points.size(),
+        r_geom.ShapeFunctionsValues(integration_method), solid_densities, integration_coefficients);
+
+    rMassMatrix = ZeroMatrix(GetNumberOfDOF(), GetNumberOfDOF());
+    GeoElementUtilities::AssembleUUBlockMatrix(rMassMatrix, mass_matrix_u);
+
+    KRATOS_CATCH("")
+}
+
+void SmallStrainUPwDiffOrderElement::FinalizeSolutionStep(const ProcessInfo& rCurrentProcessInfo)
+{
+    KRATOS_TRY
 
     ConstitutiveLaw::Parameters ConstitutiveParameters(GetGeometry(), GetProperties(), rCurrentProcessInfo);
     ConstitutiveParameters.Set(ConstitutiveLaw::USE_ELEMENT_PROVIDED_STRAIN);
-    ConstitutiveParameters.Set(ConstitutiveLaw::INITIALIZE_MATERIAL_RESPONSE); // Note: this is for nonlocal damage
 
     ElementVariables Variables;
     this->InitializeElementVariables(Variables, rCurrentProcessInfo);
@@ -214,86 +177,6 @@
             ConstitutiveParameters, Variables.StrainVector, Variables.ConstitutiveMatrix, Variables.Nu,
             Variables.DNu_DX, Variables.F, determinants_of_deformation_gradients[GPoint]);
 
-        noalias(Variables.StressVector) = mStressVector[GPoint];
-        ConstitutiveParameters.SetStressVector(Variables.StressVector);
-        mConstitutiveLawVector[GPoint]->InitializeMaterialResponseCauchy(ConstitutiveParameters);
-    }
-
-    KRATOS_CATCH("")
-}
-
-=======
->>>>>>> 7161952a
-void SmallStrainUPwDiffOrderElement::CalculateMassMatrix(MatrixType& rMassMatrix, const ProcessInfo& rCurrentProcessInfo)
-{
-    KRATOS_TRY
-
-    const GeometryType& r_geom             = GetGeometry();
-    const auto          integration_method = this->GetIntegrationMethod();
-    const GeometryType::IntegrationPointsArrayType& integration_points =
-        r_geom.IntegrationPoints(integration_method);
-    const auto Np_container = mpPressureGeometry->ShapeFunctionsValues(integration_method);
-
-    const auto fluid_pressures = GeoTransportEquationUtilities::CalculateFluidPressures(
-        Np_container, this->GetPressureSolutionVector());
-    const auto degrees_saturation = this->CalculateDegreesOfSaturation(fluid_pressures);
-
-    const auto solid_densities =
-        GeoTransportEquationUtilities::CalculateSoilDensities(degrees_saturation, GetProperties());
-
-    const auto det_Js_initial_configuration =
-        GeoEquationOfMotionUtilities::CalculateDetJsInitialConfiguration(r_geom, integration_method);
-
-    const auto integration_coefficients =
-        this->CalculateIntegrationCoefficients(integration_points, det_Js_initial_configuration);
-
-    const auto mass_matrix_u = GeoEquationOfMotionUtilities::CalculateMassMatrix(
-        r_geom.WorkingSpaceDimension(), r_geom.PointsNumber(), integration_points.size(),
-        r_geom.ShapeFunctionsValues(integration_method), solid_densities, integration_coefficients);
-
-    rMassMatrix = ZeroMatrix(GetNumberOfDOF(), GetNumberOfDOF());
-    GeoElementUtilities::AssembleUUBlockMatrix(rMassMatrix, mass_matrix_u);
-
-    KRATOS_CATCH("")
-}
-
-void SmallStrainUPwDiffOrderElement::FinalizeSolutionStep(const ProcessInfo& rCurrentProcessInfo)
-{
-    KRATOS_TRY
-
-    ConstitutiveLaw::Parameters ConstitutiveParameters(GetGeometry(), GetProperties(), rCurrentProcessInfo);
-    ConstitutiveParameters.Set(ConstitutiveLaw::USE_ELEMENT_PROVIDED_STRAIN);
-
-    ElementVariables Variables;
-    this->InitializeElementVariables(Variables, rCurrentProcessInfo);
-
-    const auto b_matrices = CalculateBMatrices(Variables.DNu_DXContainer, Variables.NuContainer);
-    const auto deformation_gradients = CalculateDeformationGradients();
-    const auto determinants_of_deformation_gradients =
-        GeoMechanicsMathUtilities::CalculateDeterminants(deformation_gradients);
-    const auto strain_vectors = StressStrainUtilities::CalculateStrains(
-        deformation_gradients, b_matrices, Variables.DisplacementVector, Variables.UseHenckyStrain,
-        GetStressStatePolicy().GetVoigtSize());
-
-    const auto number_of_integration_points = GetGeometry().IntegrationPointsNumber(GetIntegrationMethod());
-    for (unsigned int GPoint = 0; GPoint < number_of_integration_points; ++GPoint) {
-        this->CalculateKinematics(Variables, GPoint);
-        Variables.B            = b_matrices[GPoint];
-        Variables.F            = deformation_gradients[GPoint];
-        Variables.StrainVector = strain_vectors[GPoint];
-<<<<<<< HEAD
-
-        ConstitutiveLawUtilities::SetConstitutiveParameters(
-            ConstitutiveParameters, Variables.StrainVector, Variables.ConstitutiveMatrix, Variables.Nu,
-            Variables.DNu_DX, Variables.F, determinants_of_deformation_gradients[GPoint]);
-
-=======
-
-        ConstitutiveLawUtilities::SetConstitutiveParameters(
-            ConstitutiveParameters, Variables.StrainVector, Variables.ConstitutiveMatrix, Variables.Nu,
-            Variables.DNu_DX, Variables.F, determinants_of_deformation_gradients[GPoint]);
-
->>>>>>> 7161952a
         // Compute constitutive tensor and/or stresses
         noalias(Variables.StressVector) = mStressVector[GPoint];
         ConstitutiveParameters.SetStressVector(Variables.StressVector);
@@ -609,18 +492,6 @@
             }
         }
 
-<<<<<<< HEAD
-        for (unsigned int g_point = 0; g_point < number_of_integration_points; g_point++) {
-            double hydraulic_head = 0.0;
-            for (unsigned int node = 0; node < num_u_nodes; ++node)
-                hydraulic_head += n_container(g_point, node) * nodal_hydraulic_head[node];
-
-            rOutput[g_point] = hydraulic_head;
-        }
-    } else {
-        for (unsigned int i = 0; i < number_of_integration_points; ++i) {
-            rOutput[i] = mConstitutiveLawVector[i]->GetValue(rVariable, rOutput[i]);
-=======
         for (unsigned int integration_point = 0; integration_point < number_of_integration_points;
              ++integration_point) {
             const auto& shape_function_values = row(n_container, integration_point);
@@ -633,7 +504,6 @@
              ++integration_point) {
             rOutput[integration_point] = mConstitutiveLawVector[integration_point]->GetValue(
                 rVariable, rOutput[integration_point]);
->>>>>>> 7161952a
         }
     }
 
@@ -669,49 +539,12 @@
                        std::multiplies<>{});
 
         // Loop over integration points
-<<<<<<< HEAD
-=======
         const SizeType dimension = r_geometry.WorkingSpaceDimension();
->>>>>>> 7161952a
         for (unsigned int g_point = 0; g_point < mConstitutiveLawVector.size(); ++g_point) {
             // compute element kinematics (Np, gradNpT, |J|, B, strains)
             this->CalculateKinematics(Variables, g_point);
             Variables.B = b_matrices[g_point];
 
-<<<<<<< HEAD
-            // Compute FluidFlux vector q [m/s]
-            const SizeType Dim       = r_geometry.WorkingSpaceDimension();
-            const SizeType NumUNodes = r_geometry.PointsNumber();
-
-            Vector   BodyAcceleration = ZeroVector(Dim);
-            SizeType Index            = 0;
-            for (SizeType i = 0; i < NumUNodes; ++i) {
-                for (unsigned int idim = 0; idim < Dim; ++idim)
-                    BodyAcceleration[idim] += Variables.Nu[i] * Variables.BodyAcceleration[Index++];
-            }
-
-            const auto relative_permeability = relative_permeability_values[g_point];
-
-            // Compute strain, need to update porosity
-            Variables.F            = deformation_gradients[g_point];
-            Variables.StrainVector = strain_vectors[g_point];
-
-            Vector GradPressureTerm(Dim);
-            noalias(GradPressureTerm) = prod(trans(Variables.DNp_DX), Variables.PressureVector);
-            noalias(GradPressureTerm) +=
-                PORE_PRESSURE_SIGN_FACTOR * GetProperties()[DENSITY_WATER] * BodyAcceleration;
-
-            Vector aux_fluid_flux = ZeroVector(Dim);
-            aux_fluid_flux        = PORE_PRESSURE_SIGN_FACTOR * Variables.DynamicViscosityInverse *
-                             relative_permeability * prod(Variables.IntrinsicPermeability, GradPressureTerm);
-
-            Vector fluid_flux = ZeroVector(3);
-            for (unsigned int idim = 0; idim < Dim; ++idim)
-                fluid_flux[idim] = aux_fluid_flux[idim];
-
-            rOutput[g_point].resize(3, false);
-            rOutput[g_point] = fluid_flux;
-=======
             Vector   body_acceleration = ZeroVector(dimension);
             SizeType Index             = 0;
             for (SizeType i = 0; i < r_geometry.PointsNumber(); ++i) {
@@ -734,7 +567,6 @@
                                     relative_permeability *
                                     prod(Variables.IntrinsicPermeability, grad_pressure_term);
             std::copy_n(fluid_flux.begin(), dimension, rOutput[g_point].begin());
->>>>>>> 7161952a
         }
     }
 
@@ -854,7 +686,6 @@
         std::vector<Vector> StrainVector;
         CalculateOnIntegrationPoints(ENGINEERING_STRAIN_VECTOR, StrainVector, rCurrentProcessInfo);
 
-<<<<<<< HEAD
         for (unsigned int GPoint = 0; GPoint < mConstitutiveLawVector.size(); ++GPoint) {
             rOutput[GPoint] = MathUtils<double>::StrainVectorToTensor(StrainVector[GPoint]);
         }
@@ -864,17 +695,6 @@
 
         for (unsigned int GPoint = 0; GPoint < mConstitutiveLawVector.size(); ++GPoint) {
             rOutput[GPoint] = MathUtils<double>::StrainVectorToTensor(StrainVector[GPoint]);
-=======
-        for (unsigned int GPoint = 0; GPoint < mConstitutiveLawVector.size(); ++GPoint) {
-            rOutput[GPoint] = MathUtils<double>::StrainVectorToTensor(StrainVector[GPoint]);
-        }
-    } else if (rVariable == GREEN_LAGRANGE_STRAIN_TENSOR) {
-        std::vector<Vector> StrainVector;
-        CalculateOnIntegrationPoints(GREEN_LAGRANGE_STRAIN_VECTOR, StrainVector, rCurrentProcessInfo);
-
-        for (unsigned int GPoint = 0; GPoint < mConstitutiveLawVector.size(); ++GPoint) {
-            rOutput[GPoint] = MathUtils<double>::StrainVectorToTensor(StrainVector[GPoint]);
->>>>>>> 7161952a
         }
     } else {
         for (unsigned int i = 0; i < mConstitutiveLawVector.size(); ++i) {
@@ -980,19 +800,12 @@
 {
     KRATOS_ERROR_IF(rFluidPressures.size() != mRetentionLawVector.size());
     std::vector<double> result;
-<<<<<<< HEAD
-
-    auto retention_law_params = RetentionLaw::Parameters{this->GetProperties()};
-    std::transform(rFluidPressures.begin(), rFluidPressures.end(), mRetentionLawVector.begin(),
-                   std::back_inserter(result), [&retention_law_params](auto fluid_pressure, auto pRetentionLaw) {
-=======
     result.reserve(rFluidPressures.size());
 
     auto retention_law_params = RetentionLaw::Parameters{this->GetProperties()};
     std::transform(rFluidPressures.begin(), rFluidPressures.end(), mRetentionLawVector.begin(),
                    std::back_inserter(result),
                    [&retention_law_params](auto fluid_pressure, const auto& pRetentionLaw) {
->>>>>>> 7161952a
         retention_law_params.SetFluidPressure(fluid_pressure);
         return pRetentionLaw->CalculateDerivativeOfSaturation(retention_law_params);
     });
@@ -1004,19 +817,12 @@
 {
     KRATOS_ERROR_IF(rFluidPressures.size() != mRetentionLawVector.size());
     std::vector<double> result;
-<<<<<<< HEAD
-
-    auto retention_law_params = RetentionLaw::Parameters{this->GetProperties()};
-    std::transform(rFluidPressures.begin(), rFluidPressures.end(), mRetentionLawVector.begin(),
-                   std::back_inserter(result), [&retention_law_params](auto fluid_pressure, auto pRetentionLaw) {
-=======
     result.reserve(rFluidPressures.size());
 
     auto retention_law_params = RetentionLaw::Parameters{this->GetProperties()};
     std::transform(rFluidPressures.begin(), rFluidPressures.end(), mRetentionLawVector.begin(),
                    std::back_inserter(result),
                    [&retention_law_params](auto fluid_pressure, const auto& pRetentionLaw) {
->>>>>>> 7161952a
         retention_law_params.SetFluidPressure(fluid_pressure);
         return pRetentionLaw->CalculateSaturation(retention_law_params);
     });
@@ -1197,20 +1003,12 @@
     rVariables.PressureVector.resize(num_p_nodes, false);
     rVariables.PressureDtVector.resize(num_p_nodes, false);
     rVariables.DeltaPressureVector.resize(num_p_nodes, false);
-<<<<<<< HEAD
-    for (SizeType i = 0; i < num_p_nodes; ++i) {
-        rVariables.PressureVector[i]      = r_geom[i].FastGetSolutionStepValue(WATER_PRESSURE);
-        rVariables.PressureDtVector[i]    = r_geom[i].FastGetSolutionStepValue(DT_WATER_PRESSURE);
-        rVariables.DeltaPressureVector[i] = r_geom[i].FastGetSolutionStepValue(WATER_PRESSURE) -
-                                            r_geom[i].FastGetSolutionStepValue(WATER_PRESSURE, 1);
-=======
     const auto& r_p_geometry = *mpPressureGeometry;
     for (SizeType i = 0; i < num_p_nodes; ++i) {
         rVariables.PressureVector[i] = r_p_geometry[i].FastGetSolutionStepValue(WATER_PRESSURE);
         rVariables.PressureDtVector[i] = r_p_geometry[i].FastGetSolutionStepValue(DT_WATER_PRESSURE);
         rVariables.DeltaPressureVector[i] = r_p_geometry[i].FastGetSolutionStepValue(WATER_PRESSURE) -
                                             r_p_geometry[i].FastGetSolutionStepValue(WATER_PRESSURE, 1);
->>>>>>> 7161952a
     }
 
     KRATOS_CATCH("")
@@ -1274,13 +1072,8 @@
     return result;
 }
 
-<<<<<<< HEAD
-void SmallStrainUPwDiffOrderElement::CalculateAndAddLHS(MatrixType&       rLeftHandSideMatrix,
-                                                        ElementVariables& rVariables) const
-=======
 void SmallStrainUPwDiffOrderElement::CalculateAndAddLHS(MatrixType&             rLeftHandSideMatrix,
                                                         const ElementVariables& rVariables) const
->>>>>>> 7161952a
 {
     KRATOS_TRY
 
@@ -1409,11 +1202,7 @@
     for (SizeType i = 0; i < NumUNodes; ++i) {
         Index = i * Dim;
         for (SizeType idim = 0; idim < Dim; ++idim) {
-<<<<<<< HEAD
-            rRightHandSideVector[Index + idim] += rVariables.Nu[i] * soil_density * BodyAcceleration[idim] *
-=======
             rRightHandSideVector[Index + idim] += rVariables.Nu[i] * soil_density * body_acceleration[idim] *
->>>>>>> 7161952a
                                                   rVariables.IntegrationCoefficientInitialConfiguration;
         }
     }
@@ -1454,10 +1243,6 @@
 
     Matrix compressibility_matrix = GeoTransportEquationUtilities::CalculateCompressibilityMatrix(
         rVariables.Np, rVariables.BiotModulusInverse, rVariables.IntegrationCoefficient);
-<<<<<<< HEAD
-    Vector CompressibilityFlow = -prod(compressibility_matrix, rVariables.PressureDtVector);
-    GeoElementUtilities::AssemblePBlockVector(rRightHandSideVector, CompressibilityFlow);
-=======
     Vector compressibility_flow = -prod(compressibility_matrix, rVariables.PressureDtVector);
     GeoElementUtilities::AssemblePBlockVector(rRightHandSideVector, compressibility_flow);
 
@@ -1469,7 +1254,6 @@
     KRATOS_ERROR_IF_NOT(rFluidPressures.size() == mRetentionLawVector.size());
 
     auto retention_law_params = RetentionLaw::Parameters{this->GetProperties()};
->>>>>>> 7161952a
 
     auto result = std::vector<double>{};
     result.reserve(mRetentionLawVector.size());
@@ -1499,36 +1283,6 @@
     return result;
 }
 
-std::vector<double> SmallStrainUPwDiffOrderElement::CalculateRelativePermeabilityValues(const std::vector<double>& rFluidPressures) const
-{
-    KRATOS_ERROR_IF_NOT(rFluidPressures.size() == mRetentionLawVector.size());
-
-    auto retention_law_params = RetentionLaw::Parameters{this->GetProperties()};
-
-    auto result = std::vector<double>{};
-    std::transform(mRetentionLawVector.begin(), mRetentionLawVector.end(), rFluidPressures.begin(),
-                   std::back_inserter(result), [&retention_law_params](auto pRetentionLaw, auto FluidPressure) {
-        retention_law_params.SetFluidPressure(FluidPressure);
-        return pRetentionLaw->CalculateRelativePermeability(retention_law_params);
-    });
-    return result;
-}
-
-std::vector<double> SmallStrainUPwDiffOrderElement::CalculateBishopCoefficients(const std::vector<double>& rFluidPressures) const
-{
-    KRATOS_ERROR_IF_NOT(rFluidPressures.size() == mRetentionLawVector.size());
-
-    auto retention_law_params = RetentionLaw::Parameters{this->GetProperties()};
-
-    auto result = std::vector<double>{};
-    std::transform(mRetentionLawVector.begin(), mRetentionLawVector.end(), rFluidPressures.begin(),
-                   std::back_inserter(result), [&retention_law_params](auto pRetentionLaw, auto FluidPressure) {
-        retention_law_params.SetFluidPressure(FluidPressure);
-        return pRetentionLaw->CalculateBishopCoefficient(retention_law_params);
-    });
-    return result;
-}
-
 void SmallStrainUPwDiffOrderElement::CalculateAndAddPermeabilityFlow(VectorType& rRightHandSideVector,
                                                                      const ElementVariables& rVariables) const
 {
@@ -1608,19 +1362,12 @@
 
 std::vector<Matrix> SmallStrainUPwDiffOrderElement::CalculateDeformationGradients() const
 {
-<<<<<<< HEAD
-    std::vector<Matrix> result;
-    for (unsigned int GPoint = 0;
-         GPoint < this->GetGeometry().IntegrationPointsNumber(this->GetIntegrationMethod()); ++GPoint) {
-        result.push_back(CalculateDeformationGradient(GPoint));
-=======
     const auto number_of_integration_points =
         this->GetGeometry().IntegrationPointsNumber(this->GetIntegrationMethod());
     std::vector<Matrix> result;
     result.reserve(number_of_integration_points);
     for (unsigned int integration_point = 0; integration_point < number_of_integration_points; ++integration_point) {
         result.push_back(CalculateDeformationGradient(integration_point));
->>>>>>> 7161952a
     }
 
     return result;
