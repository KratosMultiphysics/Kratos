// KRATOS___
//     //   ) )
//    //         ___      ___
//   //  ____  //___) ) //   ) )
//  //    / / //       //   / /
// ((____/ / ((____   ((___/ /  MECHANICS
//
//  License:         geo_mechanics_application/license.txt
//
//  Main authors:    Ignasi de Pouplana,
//                   Vahid Galavi
//

// Project includes
#include "custom_elements/small_strain_U_Pw_diff_order_element.hpp"
#include "custom_utilities/check_utilities.h"
#include "custom_utilities/element_utilities.hpp"
#include "geometries/hexahedra_3d_8.h"
#include "geometries/quadrilateral_2d_4.h"
#include "geometries/tetrahedra_3d_4.h"
#include "geometries/triangle_2d_10.h"
#include "geometries/triangle_2d_3.h"
#include "geometries/triangle_2d_6.h"
<<<<<<< HEAD
=======
#include "includes/cfd_variables.h"
#include "includes/serializer.h"
#include "utilities/math_utils.h"

// Application includes
#include "custom_elements/small_strain_U_Pw_diff_order_element.hpp"
#include "custom_utilities/check_utilities.h"
#include "custom_utilities/constitutive_law_utilities.h"
#include "custom_utilities/dof_utilities.h"
#include "custom_utilities/element_utilities.hpp"
#include "custom_utilities/equation_of_motion_utilities.h"
#include "custom_utilities/math_utilities.h"
#include "custom_utilities/node_utilities.h"
#include "custom_utilities/output_utilities.hpp"
#include "custom_utilities/stress_strain_utilities.h"
#include "custom_utilities/transport_equation_utilities.hpp"
#include "stress_state_policy.h"

#include <numeric>
>>>>>>> e45115e7

namespace Kratos
{


<<<<<<< HEAD
Vector GetPressures(const Geometry<Node>& rGeometry, size_t n_nodes)
=======
    const auto number_of_integration_points = GetGeometry().IntegrationPointsNumber(GetIntegrationMethod());
    for (unsigned int GPoint = 0; GPoint < number_of_integration_points; ++GPoint) {
        this->ExtractShapeFunctionDataAtIntegrationPoint(Variables, GPoint);
        Variables.B            = b_matrices[GPoint];
        Variables.F            = deformation_gradients[GPoint];
        Variables.StrainVector = strain_vectors[GPoint];

        ConstitutiveLawUtilities::SetConstitutiveParameters(
            ConstitutiveParameters, Variables.StrainVector, Variables.ConstitutiveMatrix, Variables.Nu,
            Variables.DNu_DX, Variables.F, determinants_of_deformation_gradients[GPoint]);

        // Compute constitutive tensor and/or stresses
        noalias(Variables.StressVector) = mStressVector[GPoint];
        ConstitutiveParameters.SetStressVector(Variables.StressVector);
        mConstitutiveLawVector[GPoint]->FinalizeMaterialResponseCauchy(ConstitutiveParameters);
        mStateVariablesFinalized[GPoint] =
            mConstitutiveLawVector[GPoint]->GetValue(STATE_VARIABLES, mStateVariablesFinalized[GPoint]);
    }

    // Assign pressure values to the intermediate nodes for post-processing
    if (!GetProperties()[IGNORE_UNDRAINED]) AssignPressureToIntermediateNodes();

    KRATOS_CATCH("")
}

Vector SmallStrainUPwDiffOrderElement::GetPressures(const size_t n_nodes) const
>>>>>>> e45115e7
{
    Vector      pressure(n_nodes);
    std::transform(rGeometry.begin(), rGeometry.begin() + n_nodes, pressure.begin(),
                   [](const auto& node) { return node.FastGetSolutionStepValue(WATER_PRESSURE); });
    return pressure;
}
<<<<<<< HEAD
template <>
void SmallStrainUPwDiffOrderElement<2, 6>::SetUpPressureGeometryPointer()
=======

void set_arithmetic_average_pressure(Geometry<Node>&                               rGeometry,
                                     const Vector&                                 rPressure,
                                     const std::vector<std::pair<size_t, size_t>>& rIndexPpairs,
                                     size_t DestinationOffset = 0)
{
    for (size_t i = 0; const auto& [first_index, second_index] : rIndexPpairs) {
        NodeUtilities::ThreadSafeNodeWrite(rGeometry[DestinationOffset + i], WATER_PRESSURE,
                                           0.5 * (rPressure[first_index] + rPressure[second_index]));
        ++i;
    }
}

void set_arithmetic_average_pressure(Geometry<Node>& rGeometry,
                                     const Vector&   rPressure,
                                     const std::vector<std::tuple<size_t, size_t, size_t, size_t>>& rIndices,
                                     size_t DestinationOffset = 0)
{
    for (size_t i = 0; const auto& [first_index, second_index, third_index, fourth_index] : rIndices) {
        NodeUtilities::ThreadSafeNodeWrite(rGeometry[DestinationOffset + i], WATER_PRESSURE,
                                           0.25 * (rPressure[first_index] + rPressure[second_index] +
                                                   rPressure[third_index] + rPressure[fourth_index]));
        ++i;
    }
}

void SmallStrainUPwDiffOrderElement::AssignPressureToIntermediateNodes()
{
    // Assign pressure values to the intermediate nodes for post-processing
    KRATOS_TRY

    GeometryType&  r_geom      = GetGeometry();
    const SizeType num_u_nodes = r_geom.PointsNumber();
    const SizeType n_dim       = r_geom.WorkingSpaceDimension();

    switch (num_u_nodes) {
    case 6: // 2D T6P3
    {
        const Vector                                 pressure = GetPressures(3);
        const std::vector<std::pair<size_t, size_t>> pairs    = {{0, 1}, {1, 2}, {2, 0}};
        set_arithmetic_average_pressure(r_geom, pressure, pairs, 3);
        break;
    }
    case 8: // 2D Q8P4
    {
        const Vector                                 pressure = GetPressures(4);
        const std::vector<std::pair<size_t, size_t>> pairs    = {{0, 1}, {1, 2}, {2, 3}, {3, 0}};
        set_arithmetic_average_pressure(r_geom, pressure, pairs, 4);
        break;
    }
    case 9: // 2D Q9P4
    {
        const Vector                                 pressure = GetPressures(4);
        const std::vector<std::pair<size_t, size_t>> pairs    = {{0, 1}, {1, 2}, {2, 3}, {3, 0}};
        set_arithmetic_average_pressure(r_geom, pressure, pairs, 4);
        const std::vector<std::tuple<size_t, size_t, size_t, size_t>>& indices = {{0, 1, 2, 3}};
        set_arithmetic_average_pressure(r_geom, pressure, indices, 8);
        break;
    }
    case 10: // 3D T10P4  //2D T10P6
    {
        if (n_dim == 3) {
            const Vector                                 pressure = GetPressures(4);
            const std::vector<std::pair<size_t, size_t>> pairs    = {{0, 1}, {1, 2}, {2, 0},
                                                                     {0, 3}, {1, 3}, {2, 3}};
            set_arithmetic_average_pressure(r_geom, pressure, pairs, 4);
        } else if (n_dim == 2) {
            constexpr double c1 = 1.0 / 9.0;
            const Vector     p  = GetPressures(6);
            NodeUtilities::ThreadSafeNodeWrite(r_geom[3], WATER_PRESSURE,
                                               (2.0 * p[0] - p[1] + 8.0 * p[3]) * c1);
            NodeUtilities::ThreadSafeNodeWrite(r_geom[4], WATER_PRESSURE,
                                               (2.0 * p[1] - p[0] + 8.0 * p[3]) * c1);
            NodeUtilities::ThreadSafeNodeWrite(r_geom[5], WATER_PRESSURE,
                                               (2.0 * p[1] - p[2] + 8.0 * p[4]) * c1);
            NodeUtilities::ThreadSafeNodeWrite(r_geom[6], WATER_PRESSURE,
                                               (2.0 * p[2] - p[1] + 8.0 * p[4]) * c1);
            NodeUtilities::ThreadSafeNodeWrite(r_geom[7], WATER_PRESSURE,
                                               (2.0 * p[2] - p[0] + 8.0 * p[5]) * c1);
            NodeUtilities::ThreadSafeNodeWrite(r_geom[8], WATER_PRESSURE,
                                               (2.0 * p[0] - p[2] + 8.0 * p[5]) * c1);
            NodeUtilities::ThreadSafeNodeWrite(
                r_geom[9], WATER_PRESSURE, (4.0 * (p[3] + p[4] + p[5]) - (p[0] + p[1] + p[2])) * c1);
        }
        break;
    }
    case 15: // 2D T15P10
    {
        constexpr double c1 = 0.0390625;
        const Vector     p  = GetPressures(10);
        NodeUtilities::ThreadSafeNodeWrite(r_geom[3], WATER_PRESSURE,
                                           (3.0 * p[0] + p[1] + 27.0 * p[3] - 5.4 * p[4]) * c1);
        NodeUtilities::ThreadSafeNodeWrite(r_geom[4], WATER_PRESSURE,
                                           (14.4 * (p[3] + p[4]) - 1.6 * (p[0] + p[1])) * c1);
        NodeUtilities::ThreadSafeNodeWrite(r_geom[5], WATER_PRESSURE,
                                           (3.0 * p[1] + p[0] + 27.0 * p[4] - 5.4 * p[3]) * c1);
        NodeUtilities::ThreadSafeNodeWrite(r_geom[6], WATER_PRESSURE,
                                           (3.0 * p[1] + p[2] + 27.0 * p[5] - 5.4 * p[6]) * c1);
        NodeUtilities::ThreadSafeNodeWrite(r_geom[7], WATER_PRESSURE,
                                           (14.4 * (p[5] + p[6]) - 1.6 * (p[1] + p[2])) * c1);
        NodeUtilities::ThreadSafeNodeWrite(r_geom[8], WATER_PRESSURE,
                                           (3.0 * p[2] + p[1] + 27.0 * p[6] - 5.4 * p[5]) * c1);
        NodeUtilities::ThreadSafeNodeWrite(r_geom[9], WATER_PRESSURE,
                                           (3.0 * p[2] + p[0] + 27.0 * p[7] - 5.4 * p[8]) * c1);
        NodeUtilities::ThreadSafeNodeWrite(r_geom[10], WATER_PRESSURE,
                                           (14.4 * (p[7] + p[8]) - 1.6 * (p[0] + p[2])) * c1);
        NodeUtilities::ThreadSafeNodeWrite(r_geom[11], WATER_PRESSURE,
                                           (3.0 * p[0] + p[2] + 27.0 * p[8] - 5.4 * p[7]) * c1);
        NodeUtilities::ThreadSafeNodeWrite(r_geom[12], WATER_PRESSURE,
                                           (p[1] + p[2] + 7.2 * (p[3] + p[8]) - 3.6 * (p[4] + p[7]) -
                                            1.8 * (p[5] + p[6]) + 21.6 * p[9] - 1.6 * p[0]) *
                                               c1);
        NodeUtilities::ThreadSafeNodeWrite(r_geom[13], WATER_PRESSURE,
                                           (p[0] + p[2] + 7.2 * (p[4] + p[5]) - 3.6 * (p[3] + p[6]) -
                                            1.8 * (p[7] + p[8]) + 21.6 * p[9] - 1.6 * p[1]) *
                                               c1);
        NodeUtilities::ThreadSafeNodeWrite(r_geom[14], WATER_PRESSURE,
                                           (p[0] + p[1] + 7.2 * (p[6] + p[7]) - 3.6 * (p[5] + p[8]) -
                                            1.8 * (p[3] + p[4]) + 21.6 * p[9] - 1.6 * p[2]) *
                                               c1);
        break;
    }
    case 20: // 3D H20P8
    {
        const Vector                                 pressure = GetPressures(8);
        const std::vector<std::pair<size_t, size_t>> pairs =
            // edges -- bottom
            {{0, 1},
             {1, 2},
             {2, 3},
             {3, 0},
             // edges -- middle
             {4, 0},
             {5, 1},
             {6, 2},
             {7, 3},
             // edges -- top
             {4, 5},
             {5, 6},
             {6, 7},
             {7, 4}};
        set_arithmetic_average_pressure(r_geom, pressure, pairs, 8);
        break;
    }
    case 27: // 3D H27P8
    {
        const Vector                                 pressure = GetPressures(8);
        const std::vector<std::pair<size_t, size_t>> pairs =
            // edges -- bottom
            {{0, 1},
             {1, 2},
             {2, 3},
             {3, 0},
             // edges -- middle
             {4, 0},
             {5, 1},
             {6, 2},
             {7, 3},
             // edges -- top
             {4, 5},
             {5, 6},
             {6, 7},
             {7, 0}};
        set_arithmetic_average_pressure(r_geom, pressure, pairs, 8);
        // face centers
        const std::vector<std::tuple<size_t, size_t, size_t, size_t>>& indices = {
            {0, 1, 2, 3}, {0, 1, 4, 5}, {1, 2, 5, 6}, {2, 3, 6, 7}, {3, 0, 7, 4}, {4, 5, 6, 7}};
        set_arithmetic_average_pressure(r_geom, pressure, indices, 20);
        // element center
        NodeUtilities::ThreadSafeNodeWrite(r_geom[26], WATER_PRESSURE,
                                           0.125 * (pressure[0] + pressure[1] + pressure[2] + pressure[3] +
                                                    pressure[4] + pressure[5] + pressure[6] + pressure[7]));
        break;
    }
    default:
        KRATOS_ERROR << "Unexpected geometry type for different order "
                        "interpolation element"
                     << this->Id() << std::endl;
    }

    KRATOS_CATCH("")
}

void SmallStrainUPwDiffOrderElement::SetValuesOnIntegrationPoints(const Variable<Vector>& rVariable,
                                                                  const std::vector<Vector>& rValues,
                                                                  const ProcessInfo& rCurrentProcessInfo)
{
    KRATOS_TRY

    if (rVariable == CAUCHY_STRESS_VECTOR) {
        KRATOS_ERROR_IF(rValues.size() != GetGeometry().IntegrationPointsNumber(mThisIntegrationMethod))
            << "Unexpected number of values for "
               "SmallStrainUPwDiffOrderElement::SetValuesOnIntegrationPoints"
            << std::endl;
        mStressVector.resize(rValues.size());
        std::copy(rValues.begin(), rValues.end(), mStressVector.begin());
    } else {
        KRATOS_ERROR_IF(rValues.size() < mConstitutiveLawVector.size())
            << "Insufficient number of values for "
               "SmallStrainUPwDiffOrderElement::SetValuesOnIntegrationPoints"
            << std::endl;
        for (unsigned int GPoint = 0; GPoint < mConstitutiveLawVector.size(); ++GPoint) {
            mConstitutiveLawVector[GPoint]->SetValue(rVariable, rValues[GPoint], rCurrentProcessInfo);
        }
    }

    KRATOS_CATCH("")
}

void SmallStrainUPwDiffOrderElement::CalculateOnIntegrationPoints(const Variable<int>& rVariable,
                                                                  std::vector<int>&    rValues,
                                                                  const ProcessInfo& rCurrentProcessInfo)
{
    KRATOS_TRY

    const auto number_of_integration_points =
        GetGeometry().IntegrationPointsNumber(this->GetIntegrationMethod());

    rValues.resize(number_of_integration_points);
    for (auto i = SizeType{0}; i < number_of_integration_points; ++i) {
        rValues[i] = mConstitutiveLawVector[i]->GetValue(rVariable, rValues[i]);
    }

    KRATOS_CATCH("")
}

void SmallStrainUPwDiffOrderElement::CalculateOnIntegrationPoints(const Variable<double>& rVariable,
                                                                  std::vector<double>&    rOutput,
                                                                  const ProcessInfo& rCurrentProcessInfo)
{
    KRATOS_TRY

    const auto& r_geom       = GetGeometry();
    const auto& r_properties = this->GetProperties();
    const auto number_of_integration_points = r_geom.IntegrationPointsNumber(this->GetIntegrationMethod());

    rOutput.resize(number_of_integration_points);

    if (rVariable == VON_MISES_STRESS) {
        for (unsigned int GPoint = 0; GPoint < number_of_integration_points; ++GPoint) {
            rOutput[GPoint] = StressStrainUtilities::CalculateVonMisesStress(mStressVector[GPoint]);
        }
    } else if (rVariable == MEAN_EFFECTIVE_STRESS) {
        for (unsigned int GPoint = 0; GPoint < number_of_integration_points; ++GPoint) {
            rOutput[GPoint] = StressStrainUtilities::CalculateMeanStress(mStressVector[GPoint]);
        }
    } else if (rVariable == MEAN_STRESS) {
        std::vector<Vector> StressVector;
        CalculateOnIntegrationPoints(TOTAL_STRESS_VECTOR, StressVector, rCurrentProcessInfo);

        for (unsigned int GPoint = 0; GPoint < number_of_integration_points; ++GPoint) {
            rOutput[GPoint] = StressStrainUtilities::CalculateMeanStress(StressVector[GPoint]);
        }
    } else if (rVariable == ENGINEERING_VON_MISES_STRAIN) {
        std::vector<Vector> StrainVector;
        CalculateOnIntegrationPoints(ENGINEERING_STRAIN_VECTOR, StrainVector, rCurrentProcessInfo);

        for (unsigned int GPoint = 0; GPoint < number_of_integration_points; ++GPoint) {
            rOutput[GPoint] = StressStrainUtilities::CalculateVonMisesStrain(StrainVector[GPoint]);
        }
    } else if (rVariable == ENGINEERING_VOLUMETRIC_STRAIN) {
        std::vector<Vector> StrainVector;
        CalculateOnIntegrationPoints(ENGINEERING_STRAIN_VECTOR, StrainVector, rCurrentProcessInfo);

        for (unsigned int GPoint = 0; GPoint < number_of_integration_points; ++GPoint) {
            rOutput[GPoint] = StressStrainUtilities::CalculateTrace(StrainVector[GPoint]);
        }
    } else if (rVariable == GREEN_LAGRANGE_VON_MISES_STRAIN) {
        std::vector<Vector> StrainVector;
        CalculateOnIntegrationPoints(GREEN_LAGRANGE_STRAIN_VECTOR, StrainVector, rCurrentProcessInfo);

        for (unsigned int GPoint = 0; GPoint < number_of_integration_points; ++GPoint) {
            rOutput[GPoint] = StressStrainUtilities::CalculateVonMisesStrain(StrainVector[GPoint]);
        }
    } else if (rVariable == GREEN_LAGRANGE_VOLUMETRIC_STRAIN) {
        std::vector<Vector> StrainVector;
        CalculateOnIntegrationPoints(GREEN_LAGRANGE_STRAIN_VECTOR, StrainVector, rCurrentProcessInfo);

        for (unsigned int GPoint = 0; GPoint < number_of_integration_points; ++GPoint) {
            rOutput[GPoint] = StressStrainUtilities::CalculateTrace(StrainVector[GPoint]);
        }
    } else if (rVariable == DEGREE_OF_SATURATION || rVariable == EFFECTIVE_SATURATION ||
               rVariable == BISHOP_COEFFICIENT || rVariable == DERIVATIVE_OF_SATURATION ||
               rVariable == RELATIVE_PERMEABILITY) {
        ElementVariables Variables;
        this->InitializeElementVariables(Variables, rCurrentProcessInfo);

        RetentionLaw::Parameters RetentionParameters(GetProperties());

        for (unsigned int GPoint = 0; GPoint < number_of_integration_points; ++GPoint) {
            // Compute Np, GradNpT, B and StrainVector
            this->ExtractShapeFunctionDataAtIntegrationPoint(Variables, GPoint);

            RetentionParameters.SetFluidPressure(GeoTransportEquationUtilities::CalculateFluidPressure(
                Variables.Np, Variables.PressureVector));

            rOutput[GPoint] = mRetentionLawVector[GPoint]->CalculateValue(
                RetentionParameters, rVariable, rOutput[GPoint]);
        }
    } else if (rVariable == HYDRAULIC_HEAD) {
        constexpr auto numerical_limit = std::numeric_limits<double>::epsilon();
        const auto&    r_prop          = this->GetProperties();

        // Defining the shape functions, the Jacobian and the shape functions local gradients Containers
        const Matrix&  n_container = r_geom.ShapeFunctionsValues(this->GetIntegrationMethod());
        const SizeType num_u_nodes = r_geom.PointsNumber();

        // Defining necessary variables
        Vector nodal_hydraulic_head = ZeroVector(num_u_nodes);
        for (unsigned int node = 0; node < num_u_nodes; ++node) {
            Vector NodeVolumeAcceleration(3);
            noalias(NodeVolumeAcceleration) = r_geom[node].FastGetSolutionStepValue(VOLUME_ACCELERATION, 0);
            const double g = norm_2(NodeVolumeAcceleration);
            if (g > numerical_limit) {
                const auto fluid_weight = g * r_prop[DENSITY_WATER];

                Vector node_coordinates(3);
                noalias(node_coordinates) = r_geom[node].Coordinates();
                Vector node_volume_acceleration_unit_vector(3);
                noalias(node_volume_acceleration_unit_vector) = NodeVolumeAcceleration / g;

                const auto water_pressure = r_geom[node].FastGetSolutionStepValue(WATER_PRESSURE);
                nodal_hydraulic_head[node] =
                    -inner_prod(node_coordinates, node_volume_acceleration_unit_vector) -
                    PORE_PRESSURE_SIGN_FACTOR * water_pressure / fluid_weight;
            } else {
                nodal_hydraulic_head[node] = 0.0;
            }
        }

        for (unsigned int integration_point = 0; integration_point < number_of_integration_points;
             ++integration_point) {
            const auto& shape_function_values = row(n_container, integration_point);
            rOutput[integration_point] =
                std::inner_product(shape_function_values.begin(), shape_function_values.end(),
                                   nodal_hydraulic_head.begin(), 0.0);
        }
    } else if (rVariable == CONFINED_STIFFNESS || rVariable == SHEAR_STIFFNESS) {
        KRATOS_ERROR_IF(r_geom.WorkingSpaceDimension() != 2 && r_geom.WorkingSpaceDimension() != 3)
            << rVariable.Name() << " can not be retrieved for dim "
            << r_geom.WorkingSpaceDimension() << " in element: " << this->Id() << std::endl;
        size_t variable_index = 0;
        if (rVariable == CONFINED_STIFFNESS) {
            variable_index = r_geom.WorkingSpaceDimension() == 2 ? static_cast<size_t>(INDEX_2D_PLANE_STRAIN_XX)
                                                                 : static_cast<size_t>(INDEX_3D_XX);
        } else {
            variable_index = r_geom.WorkingSpaceDimension() == 2 ? static_cast<size_t>(INDEX_2D_PLANE_STRAIN_XY)
                                                                 : static_cast<size_t>(INDEX_3D_XZ);
        }

        ElementVariables Variables;
        this->InitializeElementVariables(Variables, rCurrentProcessInfo);

        const auto b_matrices = CalculateBMatrices(Variables.DNu_DXContainer, Variables.NuContainer);
        const auto deformation_gradients = CalculateDeformationGradients();
        auto       strain_vectors        = StressStrainUtilities::CalculateStrains(
            deformation_gradients, b_matrices, Variables.DisplacementVector,
            Variables.UseHenckyStrain, this->GetStressStatePolicy().GetVoigtSize());

        ConstitutiveLaw::Parameters ConstitutiveParameters(r_geom, r_properties, rCurrentProcessInfo);
        ConstitutiveParameters.Set(ConstitutiveLaw::USE_ELEMENT_PROVIDED_STRAIN);
        ConstitutiveParameters.Set(ConstitutiveLaw::COMPUTE_CONSTITUTIVE_TENSOR);

        std::vector<Matrix> constitutive_matrices;
        this->CalculateAnyOfMaterialResponse(deformation_gradients, ConstitutiveParameters,
                                             Variables.NuContainer, Variables.DNu_DXContainer,
                                             strain_vectors, mStressVector, constitutive_matrices);

        std::transform(constitutive_matrices.begin(), constitutive_matrices.end(), rOutput.begin(),
                       [variable_index](const Matrix& constitutive_matrix) {
            return constitutive_matrix(variable_index, variable_index);
        });
    } else if (r_properties.Has(rVariable)) {
        // Map initial material property to gauss points, as required for the output
        std::fill_n(rOutput.begin(), number_of_integration_points, r_properties.GetValue(rVariable));
    } else if (rVariable == GEO_SHEAR_CAPACITY) {
        OutputUtilities::CalculateShearCapacityValues(mStressVector, rOutput.begin(), GetProperties());
    } else {
        for (unsigned int integration_point = 0; integration_point < number_of_integration_points;
             ++integration_point) {
            rOutput[integration_point] = mConstitutiveLawVector[integration_point]->GetValue(
                rVariable, rOutput[integration_point]);
        }
    }

    KRATOS_CATCH("")
}

void SmallStrainUPwDiffOrderElement::CalculateOnIntegrationPoints(const Variable<array_1d<double, 3>>& rVariable,
                                                                  std::vector<array_1d<double, 3>>& rOutput,
                                                                  const ProcessInfo& rCurrentProcessInfo)
>>>>>>> e45115e7
{
    const auto& r_geometry = GetGeometry();
<<<<<<< HEAD
    // 2D T6P3
    mpPressureGeometry = make_shared<Triangle2D3<Node>>(r_geometry(0), r_geometry(1), r_geometry(2));
=======
    const auto number_of_integration_points = r_geometry.IntegrationPointsNumber(GetIntegrationMethod());
    rOutput.resize(number_of_integration_points);

    if (rVariable == FLUID_FLUX_VECTOR) {
        ElementVariables Variables;
        this->InitializeElementVariables(Variables, rCurrentProcessInfo);

        const auto b_matrices = CalculateBMatrices(Variables.DNu_DXContainer, Variables.NuContainer);
        const auto deformation_gradients = CalculateDeformationGradients();
        const auto strain_vectors        = StressStrainUtilities::CalculateStrains(
            deformation_gradients, b_matrices, Variables.DisplacementVector,
            Variables.UseHenckyStrain, GetStressStatePolicy().GetVoigtSize());
        auto relative_permeability_values = RetentionLaw::CalculateRelativePermeabilityValues(
            mRetentionLawVector, this->GetProperties(),
            GeoTransportEquationUtilities::CalculateFluidPressures(Variables.NpContainer, Variables.PressureVector));
        const auto permeability_update_factors =
            GeoTransportEquationUtilities::CalculatePermeabilityUpdateFactors(strain_vectors, GetProperties());
        std::transform(relative_permeability_values.cbegin(), relative_permeability_values.cend(),
                       permeability_update_factors.cbegin(), relative_permeability_values.begin(),
                       std::multiplies<>{});

        // Loop over integration points
        const SizeType dimension = r_geometry.WorkingSpaceDimension();
        for (unsigned int g_point = 0; g_point < mConstitutiveLawVector.size(); ++g_point) {
            // compute element kinematics (Np, gradNpT, |J|, B, strains)
            this->ExtractShapeFunctionDataAtIntegrationPoint(Variables, g_point);
            Variables.B = b_matrices[g_point];

            Vector   body_acceleration = ZeroVector(dimension);
            SizeType Index             = 0;
            for (SizeType i = 0; i < r_geometry.PointsNumber(); ++i) {
                for (unsigned int idim = 0; idim < dimension; ++idim) {
                    body_acceleration[idim] += Variables.Nu[i] * Variables.BodyAcceleration[Index];
                    ++Index;
                }
            }

            const auto relative_permeability = relative_permeability_values[g_point];

            Vector grad_pressure_term(dimension);
            noalias(grad_pressure_term) = prod(trans(Variables.DNp_DX), Variables.PressureVector);
            noalias(grad_pressure_term) +=
                PORE_PRESSURE_SIGN_FACTOR * GetProperties()[DENSITY_WATER] * body_acceleration;

            // Compute fluid flux vector q [L/T]
            rOutput[g_point].clear();
            const auto fluid_flux = PORE_PRESSURE_SIGN_FACTOR * Variables.DynamicViscosityInverse *
                                    relative_permeability *
                                    prod(Variables.IntrinsicPermeability, grad_pressure_term);
            std::copy_n(fluid_flux.begin(), dimension, rOutput[g_point].begin());
        }
    }

    KRATOS_CATCH("")
}

void SmallStrainUPwDiffOrderElement::CalculateOnIntegrationPoints(const Variable<Vector>& rVariable,
                                                                  std::vector<Vector>&    rOutput,
                                                                  const ProcessInfo& rCurrentProcessInfo)
{
    KRATOS_TRY

    const GeometryType& r_geom = GetGeometry();
    const auto number_of_integration_points = r_geom.IntegrationPointsNumber(this->GetIntegrationMethod());
    rOutput.resize(number_of_integration_points);

    if (rVariable == CAUCHY_STRESS_VECTOR) {
        for (unsigned int GPoint = 0; GPoint < number_of_integration_points; ++GPoint) {
            if (rOutput[GPoint].size() != mStressVector[GPoint].size())
                rOutput[GPoint].resize(mStressVector[GPoint].size(), false);

            rOutput[GPoint] = mStressVector[GPoint];
        }
    } else if (rVariable == TOTAL_STRESS_VECTOR) {
        ElementVariables Variables;
        this->InitializeElementVariables(Variables, rCurrentProcessInfo);

        ConstitutiveLaw::Parameters ConstitutiveParameters(r_geom, GetProperties(), rCurrentProcessInfo);
        ConstitutiveParameters.Set(ConstitutiveLaw::COMPUTE_CONSTITUTIVE_TENSOR);
        ConstitutiveParameters.Set(ConstitutiveLaw::USE_ELEMENT_PROVIDED_STRAIN);

        const auto b_matrices = CalculateBMatrices(Variables.DNu_DXContainer, Variables.NuContainer);
        const auto deformation_gradients = CalculateDeformationGradients();
        auto       strain_vectors        = StressStrainUtilities::CalculateStrains(
            deformation_gradients, b_matrices, Variables.DisplacementVector,
            Variables.UseHenckyStrain, GetStressStatePolicy().GetVoigtSize());
        std::vector<Matrix> constitutive_matrices;
        this->CalculateAnyOfMaterialResponse(deformation_gradients, ConstitutiveParameters,
                                             Variables.NuContainer, Variables.DNu_DXContainer,
                                             strain_vectors, mStressVector, constitutive_matrices);
        const auto biot_coefficients = GeoTransportEquationUtilities::CalculateBiotCoefficients(
            constitutive_matrices, this->GetProperties());
        const auto fluid_pressures = GeoTransportEquationUtilities::CalculateFluidPressures(
            Variables.NpContainer, Variables.PressureVector);
        const auto bishop_coefficients = this->CalculateBishopCoefficients(fluid_pressures);

        for (unsigned int GPoint = 0; GPoint < mConstitutiveLawVector.size(); ++GPoint) {
            rOutput[GPoint] =
                mStressVector[GPoint] + PORE_PRESSURE_SIGN_FACTOR * biot_coefficients[GPoint] *
                                            bishop_coefficients[GPoint] * fluid_pressures[GPoint] *
                                            GetStressStatePolicy().GetVoigtVector();
        }
    } else if (rVariable == ENGINEERING_STRAIN_VECTOR) {
        ElementVariables Variables;
        this->InitializeElementVariables(Variables, rCurrentProcessInfo);

        for (unsigned int GPoint = 0; GPoint < mConstitutiveLawVector.size(); ++GPoint) {
            noalias(Variables.Nu) = row(Variables.NuContainer, GPoint);

            Matrix J0;
            Matrix InvJ0;
            double detJInitialConfiguration;
            Matrix DNu_DXInitialConfiguration;
            this->CalculateDerivativesOnInitialConfiguration(detJInitialConfiguration, J0, InvJ0,
                                                             DNu_DXInitialConfiguration, GPoint);

            // Calculating operator B
            Variables.B = this->CalculateBMatrix(DNu_DXInitialConfiguration, Variables.Nu);

            // Compute infinitesimal strain
            Variables.StrainVector =
                StressStrainUtilities::CalculateCauchyStrain(Variables.B, Variables.DisplacementVector);

            if (rOutput[GPoint].size() != Variables.StrainVector.size())
                rOutput[GPoint].resize(Variables.StrainVector.size(), false);

            rOutput[GPoint] = Variables.StrainVector;
        }
    } else if (rVariable == GREEN_LAGRANGE_STRAIN_VECTOR) {
        ElementVariables Variables;
        this->InitializeElementVariables(Variables, rCurrentProcessInfo);

        const auto b_matrices = CalculateBMatrices(Variables.DNu_DXContainer, Variables.NuContainer);
        const auto deformation_gradients = CalculateDeformationGradients();
        rOutput                          = StressStrainUtilities::CalculateStrains(
            deformation_gradients, b_matrices, Variables.DisplacementVector,
            Variables.UseHenckyStrain, GetStressStatePolicy().GetVoigtSize());
    } else {
        for (unsigned int i = 0; i < mConstitutiveLawVector.size(); ++i)
            rOutput[i] = mConstitutiveLawVector[i]->GetValue(rVariable, rOutput[i]);
    }

    KRATOS_CATCH("")
}

void SmallStrainUPwDiffOrderElement::CalculateOnIntegrationPoints(const Variable<Matrix>& rVariable,
                                                                  std::vector<Matrix>&    rOutput,
                                                                  const ProcessInfo& rCurrentProcessInfo)
{
    KRATOS_TRY

    rOutput.resize(GetGeometry().IntegrationPointsNumber(this->GetIntegrationMethod()));

    if (rVariable == CAUCHY_STRESS_TENSOR) {
        std::vector<Vector> StressVector;
        this->CalculateOnIntegrationPoints(CAUCHY_STRESS_VECTOR, StressVector, rCurrentProcessInfo);

        for (unsigned int GPoint = 0; GPoint < mConstitutiveLawVector.size(); ++GPoint) {
            rOutput[GPoint] = MathUtils<double>::StressVectorToTensor(StressVector[GPoint]);
        }
    } else if (rVariable == TOTAL_STRESS_TENSOR) {
        std::vector<Vector> StressVector;
        this->CalculateOnIntegrationPoints(TOTAL_STRESS_VECTOR, StressVector, rCurrentProcessInfo);

        for (unsigned int GPoint = 0; GPoint < mConstitutiveLawVector.size(); ++GPoint) {
            rOutput[GPoint] = MathUtils<double>::StressVectorToTensor(StressVector[GPoint]);
        }
    } else if (rVariable == ENGINEERING_STRAIN_TENSOR) {
        std::vector<Vector> StrainVector;
        CalculateOnIntegrationPoints(ENGINEERING_STRAIN_VECTOR, StrainVector, rCurrentProcessInfo);

        for (unsigned int GPoint = 0; GPoint < mConstitutiveLawVector.size(); ++GPoint) {
            rOutput[GPoint] = MathUtils<double>::StrainVectorToTensor(StrainVector[GPoint]);
        }
    } else if (rVariable == GREEN_LAGRANGE_STRAIN_TENSOR) {
        std::vector<Vector> StrainVector;
        CalculateOnIntegrationPoints(GREEN_LAGRANGE_STRAIN_VECTOR, StrainVector, rCurrentProcessInfo);

        for (unsigned int GPoint = 0; GPoint < mConstitutiveLawVector.size(); ++GPoint) {
            rOutput[GPoint] = MathUtils<double>::StrainVectorToTensor(StrainVector[GPoint]);
        }
    } else {
        for (unsigned int i = 0; i < mConstitutiveLawVector.size(); ++i) {
            rOutput[i] = mConstitutiveLawVector[i]->GetValue(rVariable, rOutput[i]);
        }
    }

    KRATOS_CATCH("")
}

void SmallStrainUPwDiffOrderElement::Calculate(const Variable<Vector>& rVariable,
                                               Vector&                 rOutput,
                                               const ProcessInfo&      rCurrentProcessInfo)
{
    KRATOS_ERROR_IF_NOT(rVariable == INTERNAL_FORCES_VECTOR || rVariable == EXTERNAL_FORCES_VECTOR)
        << "Variable " << rVariable.Name() << " is unknown for element with Id " << this->GetId() << ".";

    rOutput = Vector(this->GetNumberOfDOF(), 0.0);

    const PropertiesType&                           r_prop = this->GetProperties();
    const GeometryType&                             r_geom = GetGeometry();
    const GeometryType::IntegrationPointsArrayType& r_integration_points =
        r_geom.IntegrationPoints(this->GetIntegrationMethod());

    ConstitutiveLaw::Parameters ConstitutiveParameters(r_geom, r_prop, rCurrentProcessInfo);

    ConstitutiveParameters.Set(ConstitutiveLaw::COMPUTE_CONSTITUTIVE_TENSOR);
    ConstitutiveParameters.Set(ConstitutiveLaw::COMPUTE_STRESS);
    ConstitutiveParameters.Set(ConstitutiveLaw::USE_ELEMENT_PROVIDED_STRAIN);

    ElementVariables Variables;
    this->InitializeElementVariables(Variables, rCurrentProcessInfo);

    const auto b_matrices = CalculateBMatrices(Variables.DNu_DXContainer, Variables.NuContainer);
    const auto integration_coefficients =
        this->CalculateIntegrationCoefficients(r_integration_points, Variables.detJuContainer);

    const auto det_Js_initial_configuration = GeoEquationOfMotionUtilities::CalculateDetJsInitialConfiguration(
        r_geom, this->GetIntegrationMethod());

    const auto deformation_gradients = CalculateDeformationGradients();
    auto       strain_vectors        = StressStrainUtilities::CalculateStrains(
        deformation_gradients, b_matrices, Variables.DisplacementVector, Variables.UseHenckyStrain,
        GetStressStatePolicy().GetVoigtSize());
    std::vector<Matrix> constitutive_matrices;
    this->CalculateAnyOfMaterialResponse(deformation_gradients, ConstitutiveParameters,
                                         Variables.NuContainer, Variables.DNu_DXContainer,
                                         strain_vectors, mStressVector, constitutive_matrices);
    const auto fluid_pressures = GeoTransportEquationUtilities::CalculateFluidPressures(
        Variables.NpContainer, Variables.PressureVector);
    const auto degrees_of_saturation = CalculateDegreesOfSaturation(fluid_pressures);

    auto       relative_permeability_values = RetentionLaw::CalculateRelativePermeabilityValues(
        mRetentionLawVector, this->GetProperties(), fluid_pressures);
    const auto permeability_update_factors  = GetOptionalPermeabilityUpdateFactors(strain_vectors);
    std::ranges::transform(permeability_update_factors, relative_permeability_values,
                           relative_permeability_values.begin(), std::multiplies<>{});
    const auto bishop_coefficients = CalculateBishopCoefficients(fluid_pressures);

    if (rVariable == INTERNAL_FORCES_VECTOR) {
        const auto derivatives_of_saturation = CalculateDerivativesOfSaturation(fluid_pressures);
        const auto biot_coefficients = GeoTransportEquationUtilities::CalculateBiotCoefficients(
            constitutive_matrices, this->GetProperties());
        const auto biot_moduli_inverse = GeoTransportEquationUtilities::CalculateInverseBiotModuli(
            biot_coefficients, degrees_of_saturation, derivatives_of_saturation, r_prop);
        rOutput = CalculateInternalForces(Variables, b_matrices, integration_coefficients,
                                          biot_coefficients, degrees_of_saturation, biot_moduli_inverse,
                                          relative_permeability_values, bishop_coefficients);
    } else if (rVariable == EXTERNAL_FORCES_VECTOR) {
        const auto integration_coefficients_on_initial_configuration =
            this->CalculateIntegrationCoefficients(r_integration_points, det_Js_initial_configuration);
        rOutput = CalculateExternalForces(
            Variables, integration_coefficients, integration_coefficients_on_initial_configuration,
            degrees_of_saturation, relative_permeability_values, bishop_coefficients);
    }
}

Vector SmallStrainUPwDiffOrderElement::CalculateInternalForces(
    ElementVariables&          Variables,
    const std::vector<Matrix>& b_matrices,
    const std::vector<double>& integration_coefficients,
    const std::vector<double>& biot_coefficients,
    const std::vector<double>& degrees_of_saturation,
    const std::vector<double>& biot_moduli_inverse,
    const std::vector<double>& relative_permeability_values,
    const std::vector<double>& bishop_coefficients) const
{
    Vector result(this->GetNumberOfDOF(), 0.0);
    for (unsigned int GPoint = 0; GPoint < integration_coefficients.size(); ++GPoint) {
        Variables.B                      = b_matrices[GPoint];
        Variables.IntegrationCoefficient = integration_coefficients[GPoint];

        this->CalculateAndAddStiffnessForce(result, Variables, GPoint);
    }

    for (unsigned int GPoint = 0; GPoint < integration_coefficients.size(); ++GPoint) {
        Variables.B                      = b_matrices[GPoint];
        Variables.BishopCoefficient      = bishop_coefficients[GPoint];
        Variables.BiotCoefficient        = biot_coefficients[GPoint];
        Variables.DegreeOfSaturation     = degrees_of_saturation[GPoint];
        Variables.IntegrationCoefficient = integration_coefficients[GPoint];
        noalias(Variables.Np)            = row(Variables.NpContainer, GPoint);

        this->CalculateAndAddCouplingTerms(result, Variables);
    }
    if (!Variables.IgnoreUndrained) {
        for (unsigned int GPoint = 0; GPoint < integration_coefficients.size(); ++GPoint) {
            noalias(Variables.Np)            = row(Variables.NpContainer, GPoint);
            Variables.BiotModulusInverse     = biot_moduli_inverse[GPoint];
            Variables.IntegrationCoefficient = integration_coefficients[GPoint];

            this->CalculateAndAddCompressibilityFlow(result, Variables);
        }
        for (unsigned int GPoint = 0; GPoint < integration_coefficients.size(); ++GPoint) {
            noalias(Variables.DNp_DX)        = Variables.DNp_DXContainer[GPoint];
            Variables.RelativePermeability   = relative_permeability_values[GPoint];
            Variables.IntegrationCoefficient = integration_coefficients[GPoint];

            this->CalculateAndAddPermeabilityFlow(result, Variables);
        }
    }

    return result;
}

Vector SmallStrainUPwDiffOrderElement::CalculateExternalForces(
    ElementVariables&          Variables,
    const std::vector<double>& integration_coefficients,
    const std::vector<double>& integration_coefficients_on_initial_configuration,
    const std::vector<double>& degrees_of_saturation,
    const std::vector<double>& relative_permeability_values,
    const std::vector<double>& bishop_coefficients) const
{
    Vector result = ZeroVector(this->GetNumberOfDOF());
    for (unsigned int GPoint = 0; GPoint < integration_coefficients.size(); ++GPoint) {
        noalias(Variables.Nu)        = row(Variables.NuContainer, GPoint);
        Variables.DegreeOfSaturation = degrees_of_saturation[GPoint];
        Variables.IntegrationCoefficientInitialConfiguration =
            integration_coefficients_on_initial_configuration[GPoint];
        this->CalculateAndAddMixBodyForce(result, Variables);
    }
    if (!Variables.IgnoreUndrained) {
        for (unsigned int GPoint = 0; GPoint < integration_coefficients.size(); ++GPoint) {
            noalias(Variables.Nu)            = row(Variables.NuContainer, GPoint);
            noalias(Variables.DNp_DX)        = Variables.DNp_DXContainer[GPoint];
            Variables.RelativePermeability   = relative_permeability_values[GPoint];
            Variables.BishopCoefficient      = bishop_coefficients[GPoint];
            Variables.IntegrationCoefficient = integration_coefficients[GPoint];

            this->CalculateAndAddFluidBodyFlow(result, Variables);
        }
    }

    return result;
}

void SmallStrainUPwDiffOrderElement::CalculateAll(MatrixType&        rLeftHandSideMatrix,
                                                  VectorType&        rRightHandSideVector,
                                                  const ProcessInfo& rCurrentProcessInfo,
                                                  bool               CalculateStiffnessMatrixFlag,
                                                  bool               CalculateResidualVectorFlag)
{
    KRATOS_TRY

    const PropertiesType&                           r_prop = this->GetProperties();
    const GeometryType&                             r_geom = GetGeometry();
    const GeometryType::IntegrationPointsArrayType& r_integration_points =
        r_geom.IntegrationPoints(this->GetIntegrationMethod());

    ConstitutiveLaw::Parameters ConstitutiveParameters(r_geom, r_prop, rCurrentProcessInfo);

    ConstitutiveParameters.Set(ConstitutiveLaw::COMPUTE_CONSTITUTIVE_TENSOR);
    if (CalculateResidualVectorFlag) ConstitutiveParameters.Set(ConstitutiveLaw::COMPUTE_STRESS);
    ConstitutiveParameters.Set(ConstitutiveLaw::USE_ELEMENT_PROVIDED_STRAIN);

    ElementVariables Variables;
    this->InitializeElementVariables(Variables, rCurrentProcessInfo);

    const auto b_matrices = CalculateBMatrices(Variables.DNu_DXContainer, Variables.NuContainer);
    const auto integration_coefficients =
        this->CalculateIntegrationCoefficients(r_integration_points, Variables.detJuContainer);

    const auto det_Js_initial_configuration = GeoEquationOfMotionUtilities::CalculateDetJsInitialConfiguration(
        r_geom, this->GetIntegrationMethod());

    const auto integration_coefficients_on_initial_configuration =
        this->CalculateIntegrationCoefficients(r_integration_points, det_Js_initial_configuration);

    const auto deformation_gradients = CalculateDeformationGradients();
    auto       strain_vectors        = StressStrainUtilities::CalculateStrains(
        deformation_gradients, b_matrices, Variables.DisplacementVector, Variables.UseHenckyStrain,
        GetStressStatePolicy().GetVoigtSize());
    std::vector<Matrix> constitutive_matrices;
    this->CalculateAnyOfMaterialResponse(deformation_gradients, ConstitutiveParameters,
                                         Variables.NuContainer, Variables.DNu_DXContainer,
                                         strain_vectors, mStressVector, constitutive_matrices);
    const auto biot_coefficients = GeoTransportEquationUtilities::CalculateBiotCoefficients(
        constitutive_matrices, this->GetProperties());
    const auto fluid_pressures = GeoTransportEquationUtilities::CalculateFluidPressures(
        Variables.NpContainer, Variables.PressureVector);
    const auto degrees_of_saturation     = CalculateDegreesOfSaturation(fluid_pressures);
    const auto derivatives_of_saturation = CalculateDerivativesOfSaturation(fluid_pressures);
    const auto biot_moduli_inverse = GeoTransportEquationUtilities::CalculateInverseBiotModuli(
        biot_coefficients, degrees_of_saturation, derivatives_of_saturation, r_prop);
    auto relative_permeability_values = RetentionLaw::CalculateRelativePermeabilityValues(
        mRetentionLawVector, this->GetProperties(), fluid_pressures);
    const auto permeability_update_factors = GetOptionalPermeabilityUpdateFactors(strain_vectors);
    std::ranges::transform(permeability_update_factors, relative_permeability_values,
                           relative_permeability_values.begin(), std::multiplies<>{});

    const auto bishop_coefficients = CalculateBishopCoefficients(fluid_pressures);

    if (CalculateStiffnessMatrixFlag) {
        for (unsigned int GPoint = 0; GPoint < r_integration_points.size(); ++GPoint) {
            this->ExtractShapeFunctionDataAtIntegrationPoint(Variables, GPoint);
            Variables.B                  = b_matrices[GPoint];
            Variables.F                  = deformation_gradients[GPoint];
            Variables.StrainVector       = strain_vectors[GPoint];
            Variables.ConstitutiveMatrix = constitutive_matrices[GPoint];

            Variables.RelativePermeability = relative_permeability_values[GPoint];
            Variables.BishopCoefficient    = bishop_coefficients[GPoint];

            Variables.BiotCoefficient        = biot_coefficients[GPoint];
            Variables.BiotModulusInverse     = biot_moduli_inverse[GPoint];
            Variables.DegreeOfSaturation     = degrees_of_saturation[GPoint];
            Variables.IntegrationCoefficient = integration_coefficients[GPoint];

            Variables.IntegrationCoefficientInitialConfiguration =
                integration_coefficients_on_initial_configuration[GPoint];

            this->CalculateAndAddLHS(rLeftHandSideMatrix, Variables);
        }
    }

    if (CalculateResidualVectorFlag) {
        const auto internal_forces = CalculateInternalForces(
            Variables, b_matrices, integration_coefficients, biot_coefficients, degrees_of_saturation,
            biot_moduli_inverse, relative_permeability_values, bishop_coefficients);

        const auto external_forces = CalculateExternalForces(
            Variables, integration_coefficients, integration_coefficients_on_initial_configuration,
            degrees_of_saturation, relative_permeability_values, bishop_coefficients);
        rRightHandSideVector = external_forces - internal_forces;
    }
    KRATOS_CATCH("")
}

std::vector<double> SmallStrainUPwDiffOrderElement::GetOptionalPermeabilityUpdateFactors(const std::vector<Vector>& rStrainVectors) const
{
    return GeoTransportEquationUtilities::CalculatePermeabilityUpdateFactors(rStrainVectors, GetProperties());
}

std::vector<double> SmallStrainUPwDiffOrderElement::CalculateDerivativesOfSaturation(const std::vector<double>& rFluidPressures)
{
    KRATOS_ERROR_IF(rFluidPressures.size() != mRetentionLawVector.size());
    std::vector<double> result;
    result.reserve(rFluidPressures.size());

    auto retention_law_params = RetentionLaw::Parameters{this->GetProperties()};
    std::transform(rFluidPressures.begin(), rFluidPressures.end(), mRetentionLawVector.begin(),
                   std::back_inserter(result),
                   [&retention_law_params](auto fluid_pressure, const auto& pRetentionLaw) {
        retention_law_params.SetFluidPressure(fluid_pressure);
        return pRetentionLaw->CalculateDerivativeOfSaturation(retention_law_params);
    });

    return result;
>>>>>>> e45115e7
}

template <>
void SmallStrainUPwDiffOrderElement<2, 8>::SetUpPressureGeometryPointer()
{
<<<<<<< HEAD
    const auto& r_geometry = GetGeometry();
    // 2D Q8P4
    mpPressureGeometry =
        make_shared<Quadrilateral2D4<Node>>(r_geometry(0), r_geometry(1), r_geometry(2), r_geometry(3));
=======
    KRATOS_ERROR_IF(rFluidPressures.size() != mRetentionLawVector.size());
    std::vector<double> result;
    result.reserve(rFluidPressures.size());

    auto retention_law_params = RetentionLaw::Parameters{this->GetProperties()};
    std::transform(rFluidPressures.begin(), rFluidPressures.end(), mRetentionLawVector.begin(),
                   std::back_inserter(result),
                   [&retention_law_params](auto fluid_pressure, const auto& pRetentionLaw) {
        retention_law_params.SetFluidPressure(fluid_pressure);
        return pRetentionLaw->CalculateSaturation(retention_law_params);
    });

    return result;
}

void SmallStrainUPwDiffOrderElement::CalculateMaterialStiffnessMatrix(MatrixType& rStiffnessMatrix,
                                                                      const ProcessInfo& rCurrentProcessInfo)
{
    KRATOS_TRY

    const GeometryType& r_geom = GetGeometry();

    // Definition of variables
    ElementVariables Variables;
    this->InitializeElementVariables(Variables, rCurrentProcessInfo);

    // Create constitutive law parameters:
    ConstitutiveLaw::Parameters ConstitutiveParameters(r_geom, GetProperties(), rCurrentProcessInfo);
    ConstitutiveParameters.GetOptions().Set(ConstitutiveLaw::USE_ELEMENT_PROVIDED_STRAIN);
    ConstitutiveParameters.GetOptions().Set(ConstitutiveLaw::COMPUTE_CONSTITUTIVE_TENSOR);

    // Loop over integration points
    const GeometryType::IntegrationPointsArrayType& r_integration_points =
        r_geom.IntegrationPoints(this->GetIntegrationMethod());

    const auto b_matrices = CalculateBMatrices(Variables.DNu_DXContainer, Variables.NuContainer);
    const auto deformation_gradients = CalculateDeformationGradients();
    auto       strain_vectors        = StressStrainUtilities::CalculateStrains(
        deformation_gradients, b_matrices, Variables.DisplacementVector, Variables.UseHenckyStrain,
        this->GetStressStatePolicy().GetVoigtSize());
    std::vector<Matrix> constitutive_matrices;
    this->CalculateAnyOfMaterialResponse(deformation_gradients, ConstitutiveParameters,
                                         Variables.NuContainer, Variables.DNu_DXContainer,
                                         strain_vectors, mStressVector, constitutive_matrices);
    const auto integration_coefficients =
        this->CalculateIntegrationCoefficients(r_integration_points, Variables.detJuContainer);

    const auto stiffness_matrix = GeoEquationOfMotionUtilities::CalculateStiffnessMatrix(
        b_matrices, constitutive_matrices, integration_coefficients);

    GeoElementUtilities::AssembleUUBlockMatrix(rStiffnessMatrix, stiffness_matrix);

    KRATOS_CATCH("")
}

void SmallStrainUPwDiffOrderElement::InitializeElementVariables(ElementVariables& rVariables,
                                                                const ProcessInfo& rCurrentProcessInfo)
{
    KRATOS_TRY

    const GeometryType& r_geom       = GetGeometry();
    const SizeType      num_u_nodes  = r_geom.PointsNumber();
    const SizeType      num_p_nodes  = mpPressureGeometry->PointsNumber();
    const SizeType      num_g_points = r_geom.IntegrationPointsNumber(this->GetIntegrationMethod());
    const SizeType      n_dim        = r_geom.WorkingSpaceDimension();

    // Variables at all integration points
    rVariables.NuContainer.resize(num_g_points, num_u_nodes, false);
    rVariables.NuContainer = r_geom.ShapeFunctionsValues(this->GetIntegrationMethod());

    rVariables.NpContainer.resize(num_g_points, num_p_nodes, false);
    rVariables.NpContainer = mpPressureGeometry->ShapeFunctionsValues(this->GetIntegrationMethod());

    rVariables.Nu.resize(num_u_nodes, false);
    rVariables.Np.resize(num_p_nodes, false);

    rVariables.DNu_DXContainer.resize(num_g_points, false);
    for (SizeType i = 0; i < num_g_points; ++i)
        ((rVariables.DNu_DXContainer)[i]).resize(num_u_nodes, n_dim, false);
    rVariables.DNu_DX.resize(num_u_nodes, n_dim, false);
    rVariables.detJuContainer.resize(num_g_points, false);

    try {
        r_geom.ShapeFunctionsIntegrationPointsGradients(
            rVariables.DNu_DXContainer, rVariables.detJuContainer, this->GetIntegrationMethod());
    } catch (Kratos::Exception& e) {
        KRATOS_INFO("Original error message") << e.what() << std::endl;
#ifdef KRATOS_COMPILED_IN_WINDOWS
        KRATOS_INFO("Error in calculation of dNu/dx. Most probably the element is "
                    "distorted. Element ID: ")
            << this->Id() << std::endl;
#endif
        KRATOS_ERROR << "In calculation of dNu/dx. Most probably the element "
                        "is distorted. Element ID: "
                     << this->Id() << std::endl;
    }

    (rVariables.DNp_DXContainer).resize(num_g_points, false);
    for (SizeType i = 0; i < num_g_points; ++i)
        ((rVariables.DNp_DXContainer)[i]).resize(num_p_nodes, n_dim, false);
    (rVariables.DNp_DX).resize(num_p_nodes, n_dim, false);
    Vector detJpContainer = ZeroVector(num_g_points);

    try {
        mpPressureGeometry->ShapeFunctionsIntegrationPointsGradients(
            rVariables.DNp_DXContainer, detJpContainer, this->GetIntegrationMethod());
    } catch (Kratos::Exception& e) {
        KRATOS_INFO("Original error message") << e.what() << std::endl;
#ifdef KRATOS_COMPILED_IN_WINDOWS
        KRATOS_INFO("Error in calculation of dNp/dx. Most probably the element is "
                    "distorted. Element ID: ")
            << this->Id() << std::endl;
#endif
        KRATOS_ERROR << "In calculation of dNp/dx. Most probably the element "
                        "is distorted. Element ID: "
                     << this->Id() << std::endl;
    }

    // Variables computed at each integration point
    const SizeType VoigtSize = this->GetStressStatePolicy().GetVoigtSize();

    rVariables.B.resize(VoigtSize, num_u_nodes * n_dim, false);
    noalias(rVariables.B) = ZeroMatrix(VoigtSize, num_u_nodes * n_dim);

    rVariables.StrainVector.resize(VoigtSize, false);
    rVariables.ConstitutiveMatrix.resize(VoigtSize, VoigtSize, false);

    rVariables.StressVector.resize(VoigtSize, false);

    // Needed parameters for consistency with the general constitutive law
    rVariables.F.resize(n_dim, n_dim, false);
    noalias(rVariables.F) = identity_matrix<double>(n_dim);

    // Nodal variables
    this->InitializeNodalVariables(rVariables);

    // Properties variables
    this->InitializeProperties(rVariables);

    // ProcessInfo variables
    rVariables.VelocityCoefficient   = rCurrentProcessInfo[VELOCITY_COEFFICIENT];
    rVariables.DtPressureCoefficient = rCurrentProcessInfo[DT_PRESSURE_COEFFICIENT];

    // Retention law
    rVariables.DegreeOfSaturation   = 1.0;
    rVariables.RelativePermeability = 1.0;
    rVariables.BishopCoefficient    = 1.0;

    KRATOS_CATCH("")
}

void SmallStrainUPwDiffOrderElement::InitializeNodalVariables(ElementVariables& rVariables)
{
    KRATOS_TRY

    const GeometryType& r_geom      = GetGeometry();
    const SizeType      n_dim       = r_geom.WorkingSpaceDimension();
    const SizeType      num_u_nodes = r_geom.PointsNumber();
    const SizeType      num_p_nodes = mpPressureGeometry->PointsNumber();

    Vector BodyAccelerationAux = ZeroVector(3);
    rVariables.BodyAcceleration.resize(num_u_nodes * n_dim, false);
    rVariables.DisplacementVector.resize(num_u_nodes * n_dim, false);
    rVariables.VelocityVector.resize(num_u_nodes * n_dim, false);

    for (SizeType i = 0; i < num_u_nodes; ++i) {
        SizeType Local_i    = i * n_dim;
        BodyAccelerationAux = r_geom[i].FastGetSolutionStepValue(VOLUME_ACCELERATION);

        rVariables.BodyAcceleration[Local_i]   = BodyAccelerationAux[0];
        rVariables.DisplacementVector[Local_i] = r_geom[i].FastGetSolutionStepValue(DISPLACEMENT_X);
        rVariables.VelocityVector[Local_i]     = r_geom[i].FastGetSolutionStepValue(VELOCITY_X);

        rVariables.BodyAcceleration[Local_i + 1] = BodyAccelerationAux[1];
        rVariables.DisplacementVector[Local_i + 1] = r_geom[i].FastGetSolutionStepValue(DISPLACEMENT_Y);
        rVariables.VelocityVector[Local_i + 1] = r_geom[i].FastGetSolutionStepValue(VELOCITY_Y);

        if (n_dim > 2) {
            rVariables.BodyAcceleration[Local_i + 2] = BodyAccelerationAux[2];
            rVariables.DisplacementVector[Local_i + 2] = r_geom[i].FastGetSolutionStepValue(DISPLACEMENT_Z);
            rVariables.VelocityVector[Local_i + 2] = r_geom[i].FastGetSolutionStepValue(VELOCITY_Z);
        }
    }

    rVariables.PressureVector.resize(num_p_nodes, false);
    rVariables.PressureDtVector.resize(num_p_nodes, false);
    rVariables.DeltaPressureVector.resize(num_p_nodes, false);
    const auto& r_p_geometry = *mpPressureGeometry;
    for (SizeType i = 0; i < num_p_nodes; ++i) {
        rVariables.PressureVector[i] = r_p_geometry[i].FastGetSolutionStepValue(WATER_PRESSURE);
        rVariables.PressureDtVector[i] = r_p_geometry[i].FastGetSolutionStepValue(DT_WATER_PRESSURE);
        rVariables.DeltaPressureVector[i] = r_p_geometry[i].FastGetSolutionStepValue(WATER_PRESSURE) -
                                            r_p_geometry[i].FastGetSolutionStepValue(WATER_PRESSURE, 1);
    }

    KRATOS_CATCH("")
}

void SmallStrainUPwDiffOrderElement::InitializeProperties(ElementVariables& rVariables)
{
    KRATOS_TRY

    const auto& r_properties = this->GetProperties();

    rVariables.IgnoreUndrained = r_properties[IGNORE_UNDRAINED];
    rVariables.UseHenckyStrain = r_properties.Has(USE_HENCKY_STRAIN) ? r_properties[USE_HENCKY_STRAIN] : false;

    rVariables.ConsiderGeometricStiffness =
        r_properties.Has(CONSIDER_GEOMETRIC_STIFFNESS) ? r_properties[CONSIDER_GEOMETRIC_STIFFNESS] : false;

    rVariables.DynamicViscosityInverse = 1.0 / r_properties[DYNAMIC_VISCOSITY];
    // Setting the intrinsic permeability matrix
    rVariables.IntrinsicPermeability =
        GeoElementUtilities::FillPermeabilityMatrix(r_properties, GetGeometry().WorkingSpaceDimension());

    KRATOS_CATCH("")
}

void SmallStrainUPwDiffOrderElement::ExtractShapeFunctionDataAtIntegrationPoint(ElementVariables& rVariables,
                                                                                unsigned int GPoint)
{
    KRATOS_TRY

    noalias(rVariables.Nu) = row(rVariables.NuContainer, GPoint);
    noalias(rVariables.Np) = row(rVariables.NpContainer, GPoint);

    noalias(rVariables.DNu_DX) = rVariables.DNu_DXContainer[GPoint];
    noalias(rVariables.DNp_DX) = rVariables.DNp_DXContainer[GPoint];

    rVariables.detJ = rVariables.detJuContainer[GPoint];

    KRATOS_CATCH("")
>>>>>>> e45115e7
}

template <>
void SmallStrainUPwDiffOrderElement<2, 9>::SetUpPressureGeometryPointer()
{
    const auto& r_geometry = GetGeometry();
    // 2D Q9P4
    mpPressureGeometry =
        make_shared<Quadrilateral2D4<Node>>(r_geometry(0), r_geometry(1), r_geometry(2), r_geometry(3));
}

template <>
void SmallStrainUPwDiffOrderElement<3, 10>::SetUpPressureGeometryPointer()
{
    const auto& r_geometry = GetGeometry();
    //  3D T10P4
    mpPressureGeometry =
        make_shared<Tetrahedra3D4<Node>>(r_geometry(0), r_geometry(1), r_geometry(2), r_geometry(3));
}

template <>
void SmallStrainUPwDiffOrderElement<2, 10>::SetUpPressureGeometryPointer()
{
    const auto& r_geometry = GetGeometry();
    // 2D T10P6
    mpPressureGeometry = make_shared<Triangle2D6<Node>>(
        r_geometry(0), r_geometry(1), r_geometry(2), r_geometry(3), r_geometry(4), r_geometry(5));
}

template <>
void SmallStrainUPwDiffOrderElement<2, 15>::SetUpPressureGeometryPointer()
{
    const auto& r_geometry = GetGeometry();
    // 2D T15P10
    mpPressureGeometry = make_shared<Triangle2D10<Node>>(
        r_geometry(0), r_geometry(1), r_geometry(2), r_geometry(3), r_geometry(4), r_geometry(5),
        r_geometry(6), r_geometry(7), r_geometry(8), r_geometry(9));
}

template <>
void SmallStrainUPwDiffOrderElement<3, 20>::SetUpPressureGeometryPointer()
{
    const auto& r_geometry = GetGeometry();
    // 3D H20P8
    mpPressureGeometry =
        make_shared<Hexahedra3D8<Node>>(r_geometry(0), r_geometry(1), r_geometry(2), r_geometry(3),
                                        r_geometry(4), r_geometry(5), r_geometry(6), r_geometry(7));
}

template <>
void SmallStrainUPwDiffOrderElement<3, 27>::SetUpPressureGeometryPointer()
{
    const auto& r_geometry = GetGeometry();
    // 3D H27P8
    mpPressureGeometry =
        make_shared<Hexahedra3D8<Node>>(r_geometry(0), r_geometry(1), r_geometry(2), r_geometry(3),
                                        r_geometry(4), r_geometry(5), r_geometry(6), r_geometry(7));
}

<<<<<<< HEAD
template <>
void SmallStrainUPwDiffOrderElement<2, 6>::AssignPressureToIntermediateNodes()
{
    // Assign pressure values to the intermediate nodes for post-processing
    KRATOS_TRY

    GeometryType& r_geom = GetGeometry();

    // 2D T6P3
    const Vector p = GetPressures(GetGeometry(), 3);
    ThreadSafeNodeWrite(r_geom[3], WATER_PRESSURE, 0.5 * (p[0] + p[1]));
    ThreadSafeNodeWrite(r_geom[4], WATER_PRESSURE, 0.5 * (p[1] + p[2]));
    ThreadSafeNodeWrite(r_geom[5], WATER_PRESSURE, 0.5 * (p[2] + p[0]));
    KRATOS_CATCH("")
}

template <>
void SmallStrainUPwDiffOrderElement<2, 8>::AssignPressureToIntermediateNodes()
=======
void SmallStrainUPwDiffOrderElement::CalculateAndAddStiffnessForce(VectorType& rRightHandSideVector,
                                                                   const ElementVariables& rVariables,
                                                                   unsigned int GPoint) const
>>>>>>> e45115e7
{
    // Assign pressure values to the intermediate nodes for post-processing
    KRATOS_TRY

<<<<<<< HEAD
    GeometryType& r_geom = GetGeometry();
    // 2D Q8P4
    const Vector p = GetPressures(GetGeometry(), 4);
    ThreadSafeNodeWrite(r_geom[4], WATER_PRESSURE, 0.5 * (p[0] + p[1]));
    ThreadSafeNodeWrite(r_geom[5], WATER_PRESSURE, 0.5 * (p[1] + p[2]));
    ThreadSafeNodeWrite(r_geom[6], WATER_PRESSURE, 0.5 * (p[2] + p[3]));
    ThreadSafeNodeWrite(r_geom[7], WATER_PRESSURE, 0.5 * (p[3] + p[0]));
    KRATOS_CATCH("")
}

template <>
void SmallStrainUPwDiffOrderElement<2, 9>::AssignPressureToIntermediateNodes()
=======
    Vector stiffness_force = prod(trans(rVariables.B), mStressVector[GPoint]) * rVariables.IntegrationCoefficient;
    GeoElementUtilities::AssembleUBlockVector(rRightHandSideVector, stiffness_force);

    KRATOS_CATCH("")
}

void SmallStrainUPwDiffOrderElement::CalculateAndAddMixBodyForce(VectorType& rRightHandSideVector,
                                                                 ElementVariables& rVariables) const
>>>>>>> e45115e7
{
    // Assign pressure values to the intermediate nodes for post-processing
    KRATOS_TRY

    GeometryType& r_geom = GetGeometry();
    // 2D Q9P4
    const Vector p = GetPressures(GetGeometry(), 4);
    ThreadSafeNodeWrite(r_geom[4], WATER_PRESSURE, 0.5 * (p[0] + p[1]));
    ThreadSafeNodeWrite(r_geom[5], WATER_PRESSURE, 0.5 * (p[1] + p[2]));
    ThreadSafeNodeWrite(r_geom[6], WATER_PRESSURE, 0.5 * (p[2] + p[3]));
    ThreadSafeNodeWrite(r_geom[7], WATER_PRESSURE, 0.5 * (p[3] + p[0]));
    ThreadSafeNodeWrite(r_geom[8], WATER_PRESSURE, 0.25 * (p[0] + p[1] + p[2] + p[3]));
    KRATOS_CATCH("")
}

template <>
void SmallStrainUPwDiffOrderElement<3, 10>::AssignPressureToIntermediateNodes()
{
    // Assign pressure values to the intermediate nodes for post-processing
    KRATOS_TRY

<<<<<<< HEAD
    GeometryType& r_geom = GetGeometry();
    // 3D T10P4  //2D T10P6
    const Vector p = GetPressures(GetGeometry(), 4);
    ThreadSafeNodeWrite(r_geom[4], WATER_PRESSURE, 0.5 * (p[0] + p[1]));
    ThreadSafeNodeWrite(r_geom[5], WATER_PRESSURE, 0.5 * (p[1] + p[2]));
    ThreadSafeNodeWrite(r_geom[6], WATER_PRESSURE, 0.5 * (p[2] + p[0]));
    ThreadSafeNodeWrite(r_geom[7], WATER_PRESSURE, 0.5 * (p[0] + p[3]));
    ThreadSafeNodeWrite(r_geom[8], WATER_PRESSURE, 0.5 * (p[1] + p[3]));
    ThreadSafeNodeWrite(r_geom[9], WATER_PRESSURE, 0.5 * (p[2] + p[3]));
=======
    const Matrix u_coupling_matrix = GeoTransportEquationUtilities::CalculateCouplingMatrix(
        rVariables.B, GetStressStatePolicy().GetVoigtVector(), rVariables.Np,
        rVariables.BiotCoefficient, rVariables.BishopCoefficient, rVariables.IntegrationCoefficient);
    const Vector coupling_force = prod(u_coupling_matrix, rVariables.PressureVector);
    GeoElementUtilities::AssembleUBlockVector(rRightHandSideVector, coupling_force);

    if (!rVariables.IgnoreUndrained) {
        const Matrix p_coupling_matrix = GeoTransportEquationUtilities::CalculateCouplingMatrix(
            rVariables.B, GetStressStatePolicy().GetVoigtVector(), rVariables.Np,
            rVariables.BiotCoefficient, rVariables.DegreeOfSaturation, rVariables.IntegrationCoefficient);
        const Vector coupling_flow =
            PORE_PRESSURE_SIGN_FACTOR * prod(trans(p_coupling_matrix), rVariables.VelocityVector);
        GeoElementUtilities::AssemblePBlockVector(rRightHandSideVector, coupling_flow);
    }

>>>>>>> e45115e7
    KRATOS_CATCH("")
}

template <>
void SmallStrainUPwDiffOrderElement<2, 10>::AssignPressureToIntermediateNodes()
{
    // Assign pressure values to the intermediate nodes for post-processing
    KRATOS_TRY

<<<<<<< HEAD
    GeometryType&    r_geom = GetGeometry();
    constexpr double c1     = 1.0 / 9.0;
    const Vector     p      = GetPressures(GetGeometry(), 6);
    ThreadSafeNodeWrite(r_geom[3], WATER_PRESSURE, (2.0 * p[0] - p[1] + 8.0 * p[3]) * c1);
    ThreadSafeNodeWrite(r_geom[4], WATER_PRESSURE, (2.0 * p[1] - p[0] + 8.0 * p[3]) * c1);
    ThreadSafeNodeWrite(r_geom[5], WATER_PRESSURE, (2.0 * p[1] - p[2] + 8.0 * p[4]) * c1);
    ThreadSafeNodeWrite(r_geom[6], WATER_PRESSURE, (2.0 * p[2] - p[1] + 8.0 * p[4]) * c1);
    ThreadSafeNodeWrite(r_geom[7], WATER_PRESSURE, (2.0 * p[2] - p[0] + 8.0 * p[5]) * c1);
    ThreadSafeNodeWrite(r_geom[8], WATER_PRESSURE, (2.0 * p[0] - p[2] + 8.0 * p[5]) * c1);
    ThreadSafeNodeWrite(r_geom[9], WATER_PRESSURE, (4.0 * (p[3] + p[4] + p[5]) - (p[0] + p[1] + p[2])) * c1);
    KRATOS_CATCH("")
}

template <>
void SmallStrainUPwDiffOrderElement<2, 15>::AssignPressureToIntermediateNodes()
=======
    Matrix compressibility_matrix = GeoTransportEquationUtilities::CalculateCompressibilityMatrix(
        rVariables.Np, rVariables.BiotModulusInverse, rVariables.IntegrationCoefficient);
    Vector compressibility_flow = prod(compressibility_matrix, rVariables.PressureDtVector);
    GeoElementUtilities::AssemblePBlockVector(rRightHandSideVector, compressibility_flow);

    KRATOS_CATCH("")
}

std::vector<double> SmallStrainUPwDiffOrderElement::CalculateBishopCoefficients(const std::vector<double>& rFluidPressures) const
{
    KRATOS_ERROR_IF_NOT(rFluidPressures.size() == mRetentionLawVector.size());

    auto retention_law_params = RetentionLaw::Parameters{this->GetProperties()};

    auto result = std::vector<double>{};
    result.reserve(mRetentionLawVector.size());
    std::transform(mRetentionLawVector.begin(), mRetentionLawVector.end(), rFluidPressures.begin(),
                   std::back_inserter(result),
                   [&retention_law_params](const auto& pRetentionLaw, auto FluidPressure) {
        retention_law_params.SetFluidPressure(FluidPressure);
        return pRetentionLaw->CalculateBishopCoefficient(retention_law_params);
    });
    return result;
}

void SmallStrainUPwDiffOrderElement::CalculateAndAddPermeabilityFlow(VectorType& rRightHandSideVector,
                                                                     const ElementVariables& rVariables) const
>>>>>>> e45115e7
{
    // Assign pressure values to the intermediate nodes for post-processing
    KRATOS_TRY

<<<<<<< HEAD
    GeometryType& r_geom = GetGeometry();
    // 2D T15P10
    constexpr double c1 = 0.0390625;
    const Vector     p  = GetPressures(GetGeometry(), 10);
    ThreadSafeNodeWrite(r_geom[3], WATER_PRESSURE, (3.0 * p[0] + p[1] + 27.0 * p[3] - 5.4 * p[4]) * c1);
    ThreadSafeNodeWrite(r_geom[4], WATER_PRESSURE, (14.4 * (p[3] + p[4]) - 1.6 * (p[0] + p[1])) * c1);
    ThreadSafeNodeWrite(r_geom[5], WATER_PRESSURE, (3.0 * p[1] + p[0] + 27.0 * p[4] - 5.4 * p[3]) * c1);
    ThreadSafeNodeWrite(r_geom[6], WATER_PRESSURE, (3.0 * p[1] + p[2] + 27.0 * p[5] - 5.4 * p[6]) * c1);
    ThreadSafeNodeWrite(r_geom[7], WATER_PRESSURE, (14.4 * (p[5] + p[6]) - 1.6 * (p[1] + p[2])) * c1);
    ThreadSafeNodeWrite(r_geom[8], WATER_PRESSURE, (3.0 * p[2] + p[1] + 27.0 * p[6] - 5.4 * p[5]) * c1);
    ThreadSafeNodeWrite(r_geom[9], WATER_PRESSURE, (3.0 * p[2] + p[0] + 27.0 * p[7] - 5.4 * p[8]) * c1);
    ThreadSafeNodeWrite(r_geom[10], WATER_PRESSURE, (14.4 * (p[7] + p[8]) - 1.6 * (p[0] + p[2])) * c1);
    ThreadSafeNodeWrite(r_geom[11], WATER_PRESSURE, (3.0 * p[0] + p[2] + 27.0 * p[8] - 5.4 * p[7]) * c1);
    ThreadSafeNodeWrite(r_geom[12], WATER_PRESSURE,
                        (p[1] + p[2] + 7.2 * (p[3] + p[8]) - 3.6 * (p[4] + p[7]) -
                         1.8 * (p[5] + p[6]) + 21.6 * p[9] - 1.6 * p[0]) *
                            c1);
    ThreadSafeNodeWrite(r_geom[13], WATER_PRESSURE,
                        (p[0] + p[2] + 7.2 * (p[4] + p[5]) - 3.6 * (p[3] + p[6]) -
                         1.8 * (p[7] + p[8]) + 21.6 * p[9] - 1.6 * p[1]) *
                            c1);
    ThreadSafeNodeWrite(r_geom[14], WATER_PRESSURE,
                        (p[0] + p[1] + 7.2 * (p[6] + p[7]) - 3.6 * (p[5] + p[8]) -
                         1.8 * (p[3] + p[4]) + 21.6 * p[9] - 1.6 * p[2]) *
                            c1);
    KRATOS_CATCH("")
}

template <>
void SmallStrainUPwDiffOrderElement<3, 20>::AssignPressureToIntermediateNodes()
=======
    const Matrix permeability_matrix =
        -PORE_PRESSURE_SIGN_FACTOR * rVariables.DynamicViscosityInverse * rVariables.RelativePermeability *
        prod(rVariables.DNp_DX, Matrix(prod(rVariables.IntrinsicPermeability, trans(rVariables.DNp_DX)))) *
        rVariables.IntegrationCoefficient;
    const Vector permeability_flow = prod(permeability_matrix, rVariables.PressureVector);
    GeoElementUtilities::AssemblePBlockVector(rRightHandSideVector, permeability_flow);

    KRATOS_CATCH("")
}

void SmallStrainUPwDiffOrderElement::CalculateAndAddFluidBodyFlow(VectorType& rRightHandSideVector,
                                                                  const ElementVariables& rVariables) const
>>>>>>> e45115e7
{
    // Assign pressure values to the intermediate nodes for post-processing
    KRATOS_TRY

    GeometryType& r_geom = GetGeometry();
    // 3D H20P8
    const Vector p = GetPressures(GetGeometry(), 8);
    // edges -- bottom
    ThreadSafeNodeWrite(r_geom[8], WATER_PRESSURE, 0.5 * (p[0] + p[1]));
    ThreadSafeNodeWrite(r_geom[9], WATER_PRESSURE, 0.5 * (p[1] + p[2]));
    ThreadSafeNodeWrite(r_geom[10], WATER_PRESSURE, 0.5 * (p[2] + p[3]));
    ThreadSafeNodeWrite(r_geom[11], WATER_PRESSURE, 0.5 * (p[3] + p[0]));
    // edges -- middle
    ThreadSafeNodeWrite(r_geom[12], WATER_PRESSURE, 0.5 * (p[4] + p[0]));
    ThreadSafeNodeWrite(r_geom[13], WATER_PRESSURE, 0.5 * (p[5] + p[1]));
    ThreadSafeNodeWrite(r_geom[14], WATER_PRESSURE, 0.5 * (p[6] + p[2]));
    ThreadSafeNodeWrite(r_geom[15], WATER_PRESSURE, 0.5 * (p[7] + p[3]));
    // edges -- top
    ThreadSafeNodeWrite(r_geom[16], WATER_PRESSURE, 0.5 * (p[4] + p[5]));
    ThreadSafeNodeWrite(r_geom[17], WATER_PRESSURE, 0.5 * (p[5] + p[6]));
    ThreadSafeNodeWrite(r_geom[18], WATER_PRESSURE, 0.5 * (p[6] + p[7]));
    ThreadSafeNodeWrite(r_geom[19], WATER_PRESSURE, 0.5 * (p[7] + p[4]));
    KRATOS_CATCH("")
}

template <>
void SmallStrainUPwDiffOrderElement<3, 27>::AssignPressureToIntermediateNodes()
{
    // Assign pressure values to the intermediate nodes for post-processing
    KRATOS_TRY

    GeometryType& r_geom = GetGeometry();
    // 3D H27P8
    const Vector p = GetPressures(GetGeometry(), 8);
    // edges -- bottom
    ThreadSafeNodeWrite(r_geom[8], WATER_PRESSURE, 0.5 * (p[0] + p[1]));
    ThreadSafeNodeWrite(r_geom[9], WATER_PRESSURE, 0.5 * (p[1] + p[2]));
    ThreadSafeNodeWrite(r_geom[10], WATER_PRESSURE, 0.5 * (p[2] + p[3]));
    ThreadSafeNodeWrite(r_geom[11], WATER_PRESSURE, 0.5 * (p[3] + p[0]));
    // edges -- middle
    ThreadSafeNodeWrite(r_geom[12], WATER_PRESSURE, 0.5 * (p[4] + p[0]));
    ThreadSafeNodeWrite(r_geom[13], WATER_PRESSURE, 0.5 * (p[5] + p[1]));
    ThreadSafeNodeWrite(r_geom[14], WATER_PRESSURE, 0.5 * (p[6] + p[2]));
    ThreadSafeNodeWrite(r_geom[15], WATER_PRESSURE, 0.5 * (p[7] + p[3]));
    // edges -- top
    ThreadSafeNodeWrite(r_geom[16], WATER_PRESSURE, 0.5 * (p[4] + p[5]));
    ThreadSafeNodeWrite(r_geom[17], WATER_PRESSURE, 0.5 * (p[5] + p[6]));
    ThreadSafeNodeWrite(r_geom[18], WATER_PRESSURE, 0.5 * (p[6] + p[7]));
    ThreadSafeNodeWrite(r_geom[19], WATER_PRESSURE, 0.5 * (p[7] + p[0]));
    // face centers
    ThreadSafeNodeWrite(r_geom[20], WATER_PRESSURE, 0.25 * (p[0] + p[1] + p[2] + p[3]));
    ThreadSafeNodeWrite(r_geom[21], WATER_PRESSURE, 0.25 * (p[0] + p[1] + p[4] + p[5]));
    ThreadSafeNodeWrite(r_geom[22], WATER_PRESSURE, 0.25 * (p[1] + p[2] + p[5] + p[6]));
    ThreadSafeNodeWrite(r_geom[23], WATER_PRESSURE, 0.25 * (p[2] + p[3] + p[6] + p[7]));
    ThreadSafeNodeWrite(r_geom[24], WATER_PRESSURE, 0.25 * (p[3] + p[0] + p[7] + p[4]));
    ThreadSafeNodeWrite(r_geom[25], WATER_PRESSURE, 0.25 * (p[4] + p[5] + p[6] + p[7]));
    // element center
    ThreadSafeNodeWrite(r_geom[26], WATER_PRESSURE,
                        0.125 * (p[0] + p[1] + p[2] + p[3] + p[4] + p[5] + p[6] + p[7]));
    KRATOS_CATCH("")
}

template class SmallStrainUPwDiffOrderElement<2, 6>;
template class SmallStrainUPwDiffOrderElement<2, 8>;
template class SmallStrainUPwDiffOrderElement<2, 9>;
template class SmallStrainUPwDiffOrderElement<2, 10>;
template class SmallStrainUPwDiffOrderElement<2, 15>;
template class SmallStrainUPwDiffOrderElement<3, 10>;
template class SmallStrainUPwDiffOrderElement<3, 20>;
template class SmallStrainUPwDiffOrderElement<3, 27>;
} // Namespace Kratos<|MERGE_RESOLUTION|>--- conflicted
+++ resolved
@@ -15,79 +15,98 @@
 #include "custom_elements/small_strain_U_Pw_diff_order_element.hpp"
 #include "custom_utilities/check_utilities.h"
 #include "custom_utilities/element_utilities.hpp"
+#include "custom_utilities/node_utilities.h"
 #include "geometries/hexahedra_3d_8.h"
 #include "geometries/quadrilateral_2d_4.h"
 #include "geometries/tetrahedra_3d_4.h"
 #include "geometries/triangle_2d_10.h"
 #include "geometries/triangle_2d_3.h"
 #include "geometries/triangle_2d_6.h"
-<<<<<<< HEAD
-=======
-#include "includes/cfd_variables.h"
-#include "includes/serializer.h"
-#include "utilities/math_utils.h"
-
-// Application includes
-#include "custom_elements/small_strain_U_Pw_diff_order_element.hpp"
-#include "custom_utilities/check_utilities.h"
-#include "custom_utilities/constitutive_law_utilities.h"
-#include "custom_utilities/dof_utilities.h"
-#include "custom_utilities/element_utilities.hpp"
-#include "custom_utilities/equation_of_motion_utilities.h"
-#include "custom_utilities/math_utilities.h"
-#include "custom_utilities/node_utilities.h"
-#include "custom_utilities/output_utilities.hpp"
-#include "custom_utilities/stress_strain_utilities.h"
-#include "custom_utilities/transport_equation_utilities.hpp"
-#include "stress_state_policy.h"
-
-#include <numeric>
->>>>>>> e45115e7
 
 namespace Kratos
 {
 
-
-<<<<<<< HEAD
 Vector GetPressures(const Geometry<Node>& rGeometry, size_t n_nodes)
-=======
-    const auto number_of_integration_points = GetGeometry().IntegrationPointsNumber(GetIntegrationMethod());
-    for (unsigned int GPoint = 0; GPoint < number_of_integration_points; ++GPoint) {
-        this->ExtractShapeFunctionDataAtIntegrationPoint(Variables, GPoint);
-        Variables.B            = b_matrices[GPoint];
-        Variables.F            = deformation_gradients[GPoint];
-        Variables.StrainVector = strain_vectors[GPoint];
-
-        ConstitutiveLawUtilities::SetConstitutiveParameters(
-            ConstitutiveParameters, Variables.StrainVector, Variables.ConstitutiveMatrix, Variables.Nu,
-            Variables.DNu_DX, Variables.F, determinants_of_deformation_gradients[GPoint]);
-
-        // Compute constitutive tensor and/or stresses
-        noalias(Variables.StressVector) = mStressVector[GPoint];
-        ConstitutiveParameters.SetStressVector(Variables.StressVector);
-        mConstitutiveLawVector[GPoint]->FinalizeMaterialResponseCauchy(ConstitutiveParameters);
-        mStateVariablesFinalized[GPoint] =
-            mConstitutiveLawVector[GPoint]->GetValue(STATE_VARIABLES, mStateVariablesFinalized[GPoint]);
-    }
-
-    // Assign pressure values to the intermediate nodes for post-processing
-    if (!GetProperties()[IGNORE_UNDRAINED]) AssignPressureToIntermediateNodes();
-
-    KRATOS_CATCH("")
-}
-
-Vector SmallStrainUPwDiffOrderElement::GetPressures(const size_t n_nodes) const
->>>>>>> e45115e7
-{
-    Vector      pressure(n_nodes);
+{
+    Vector pressure(n_nodes);
     std::transform(rGeometry.begin(), rGeometry.begin() + n_nodes, pressure.begin(),
                    [](const auto& node) { return node.FastGetSolutionStepValue(WATER_PRESSURE); });
     return pressure;
 }
-<<<<<<< HEAD
+
 template <>
 void SmallStrainUPwDiffOrderElement<2, 6>::SetUpPressureGeometryPointer()
-=======
+{
+    const auto& r_geometry = GetGeometry();
+    // 2D T6P3
+    mpPressureGeometry = make_shared<Triangle2D3<Node>>(r_geometry(0), r_geometry(1), r_geometry(2));
+}
+
+template <>
+void SmallStrainUPwDiffOrderElement<2, 8>::SetUpPressureGeometryPointer()
+{
+    const auto& r_geometry = GetGeometry();
+    // 2D Q8P4
+    mpPressureGeometry =
+        make_shared<Quadrilateral2D4<Node>>(r_geometry(0), r_geometry(1), r_geometry(2), r_geometry(3));
+}
+
+template <>
+void SmallStrainUPwDiffOrderElement<2, 9>::SetUpPressureGeometryPointer()
+{
+    const auto& r_geometry = GetGeometry();
+    // 2D Q9P4
+    mpPressureGeometry =
+        make_shared<Quadrilateral2D4<Node>>(r_geometry(0), r_geometry(1), r_geometry(2), r_geometry(3));
+}
+
+template <>
+void SmallStrainUPwDiffOrderElement<3, 10>::SetUpPressureGeometryPointer()
+{
+    const auto& r_geometry = GetGeometry();
+    //  3D T10P4
+    mpPressureGeometry =
+        make_shared<Tetrahedra3D4<Node>>(r_geometry(0), r_geometry(1), r_geometry(2), r_geometry(3));
+}
+
+template <>
+void SmallStrainUPwDiffOrderElement<2, 10>::SetUpPressureGeometryPointer()
+{
+    const auto& r_geometry = GetGeometry();
+    // 2D T10P6
+    mpPressureGeometry = make_shared<Triangle2D6<Node>>(
+        r_geometry(0), r_geometry(1), r_geometry(2), r_geometry(3), r_geometry(4), r_geometry(5));
+}
+
+template <>
+void SmallStrainUPwDiffOrderElement<2, 15>::SetUpPressureGeometryPointer()
+{
+    const auto& r_geometry = GetGeometry();
+    // 2D T15P10
+    mpPressureGeometry = make_shared<Triangle2D10<Node>>(
+        r_geometry(0), r_geometry(1), r_geometry(2), r_geometry(3), r_geometry(4), r_geometry(5),
+        r_geometry(6), r_geometry(7), r_geometry(8), r_geometry(9));
+}
+
+template <>
+void SmallStrainUPwDiffOrderElement<3, 20>::SetUpPressureGeometryPointer()
+{
+    const auto& r_geometry = GetGeometry();
+    // 3D H20P8
+    mpPressureGeometry =
+        make_shared<Hexahedra3D8<Node>>(r_geometry(0), r_geometry(1), r_geometry(2), r_geometry(3),
+                                        r_geometry(4), r_geometry(5), r_geometry(6), r_geometry(7));
+}
+
+template <>
+void SmallStrainUPwDiffOrderElement<3, 27>::SetUpPressureGeometryPointer()
+{
+    const auto& r_geometry = GetGeometry();
+    // 3D H27P8
+    mpPressureGeometry =
+        make_shared<Hexahedra3D8<Node>>(r_geometry(0), r_geometry(1), r_geometry(2), r_geometry(3),
+                                        r_geometry(4), r_geometry(5), r_geometry(6), r_geometry(7));
+}
 
 void set_arithmetic_average_pressure(Geometry<Node>&                               rGeometry,
                                      const Vector&                                 rPressure,
@@ -114,1354 +133,156 @@
     }
 }
 
-void SmallStrainUPwDiffOrderElement::AssignPressureToIntermediateNodes()
-{
-    // Assign pressure values to the intermediate nodes for post-processing
-    KRATOS_TRY
-
-    GeometryType&  r_geom      = GetGeometry();
-    const SizeType num_u_nodes = r_geom.PointsNumber();
-    const SizeType n_dim       = r_geom.WorkingSpaceDimension();
-
-    switch (num_u_nodes) {
-    case 6: // 2D T6P3
-    {
-        const Vector                                 pressure = GetPressures(3);
-        const std::vector<std::pair<size_t, size_t>> pairs    = {{0, 1}, {1, 2}, {2, 0}};
-        set_arithmetic_average_pressure(r_geom, pressure, pairs, 3);
-        break;
-    }
-    case 8: // 2D Q8P4
-    {
-        const Vector                                 pressure = GetPressures(4);
-        const std::vector<std::pair<size_t, size_t>> pairs    = {{0, 1}, {1, 2}, {2, 3}, {3, 0}};
-        set_arithmetic_average_pressure(r_geom, pressure, pairs, 4);
-        break;
-    }
-    case 9: // 2D Q9P4
-    {
-        const Vector                                 pressure = GetPressures(4);
-        const std::vector<std::pair<size_t, size_t>> pairs    = {{0, 1}, {1, 2}, {2, 3}, {3, 0}};
-        set_arithmetic_average_pressure(r_geom, pressure, pairs, 4);
-        const std::vector<std::tuple<size_t, size_t, size_t, size_t>>& indices = {{0, 1, 2, 3}};
-        set_arithmetic_average_pressure(r_geom, pressure, indices, 8);
-        break;
-    }
-    case 10: // 3D T10P4  //2D T10P6
-    {
-        if (n_dim == 3) {
-            const Vector                                 pressure = GetPressures(4);
-            const std::vector<std::pair<size_t, size_t>> pairs    = {{0, 1}, {1, 2}, {2, 0},
-                                                                     {0, 3}, {1, 3}, {2, 3}};
-            set_arithmetic_average_pressure(r_geom, pressure, pairs, 4);
-        } else if (n_dim == 2) {
-            constexpr double c1 = 1.0 / 9.0;
-            const Vector     p  = GetPressures(6);
-            NodeUtilities::ThreadSafeNodeWrite(r_geom[3], WATER_PRESSURE,
-                                               (2.0 * p[0] - p[1] + 8.0 * p[3]) * c1);
-            NodeUtilities::ThreadSafeNodeWrite(r_geom[4], WATER_PRESSURE,
-                                               (2.0 * p[1] - p[0] + 8.0 * p[3]) * c1);
-            NodeUtilities::ThreadSafeNodeWrite(r_geom[5], WATER_PRESSURE,
-                                               (2.0 * p[1] - p[2] + 8.0 * p[4]) * c1);
-            NodeUtilities::ThreadSafeNodeWrite(r_geom[6], WATER_PRESSURE,
-                                               (2.0 * p[2] - p[1] + 8.0 * p[4]) * c1);
-            NodeUtilities::ThreadSafeNodeWrite(r_geom[7], WATER_PRESSURE,
-                                               (2.0 * p[2] - p[0] + 8.0 * p[5]) * c1);
-            NodeUtilities::ThreadSafeNodeWrite(r_geom[8], WATER_PRESSURE,
-                                               (2.0 * p[0] - p[2] + 8.0 * p[5]) * c1);
-            NodeUtilities::ThreadSafeNodeWrite(
-                r_geom[9], WATER_PRESSURE, (4.0 * (p[3] + p[4] + p[5]) - (p[0] + p[1] + p[2])) * c1);
-        }
-        break;
-    }
-    case 15: // 2D T15P10
-    {
-        constexpr double c1 = 0.0390625;
-        const Vector     p  = GetPressures(10);
-        NodeUtilities::ThreadSafeNodeWrite(r_geom[3], WATER_PRESSURE,
-                                           (3.0 * p[0] + p[1] + 27.0 * p[3] - 5.4 * p[4]) * c1);
-        NodeUtilities::ThreadSafeNodeWrite(r_geom[4], WATER_PRESSURE,
-                                           (14.4 * (p[3] + p[4]) - 1.6 * (p[0] + p[1])) * c1);
-        NodeUtilities::ThreadSafeNodeWrite(r_geom[5], WATER_PRESSURE,
-                                           (3.0 * p[1] + p[0] + 27.0 * p[4] - 5.4 * p[3]) * c1);
-        NodeUtilities::ThreadSafeNodeWrite(r_geom[6], WATER_PRESSURE,
-                                           (3.0 * p[1] + p[2] + 27.0 * p[5] - 5.4 * p[6]) * c1);
-        NodeUtilities::ThreadSafeNodeWrite(r_geom[7], WATER_PRESSURE,
-                                           (14.4 * (p[5] + p[6]) - 1.6 * (p[1] + p[2])) * c1);
-        NodeUtilities::ThreadSafeNodeWrite(r_geom[8], WATER_PRESSURE,
-                                           (3.0 * p[2] + p[1] + 27.0 * p[6] - 5.4 * p[5]) * c1);
-        NodeUtilities::ThreadSafeNodeWrite(r_geom[9], WATER_PRESSURE,
-                                           (3.0 * p[2] + p[0] + 27.0 * p[7] - 5.4 * p[8]) * c1);
-        NodeUtilities::ThreadSafeNodeWrite(r_geom[10], WATER_PRESSURE,
-                                           (14.4 * (p[7] + p[8]) - 1.6 * (p[0] + p[2])) * c1);
-        NodeUtilities::ThreadSafeNodeWrite(r_geom[11], WATER_PRESSURE,
-                                           (3.0 * p[0] + p[2] + 27.0 * p[8] - 5.4 * p[7]) * c1);
-        NodeUtilities::ThreadSafeNodeWrite(r_geom[12], WATER_PRESSURE,
-                                           (p[1] + p[2] + 7.2 * (p[3] + p[8]) - 3.6 * (p[4] + p[7]) -
-                                            1.8 * (p[5] + p[6]) + 21.6 * p[9] - 1.6 * p[0]) *
-                                               c1);
-        NodeUtilities::ThreadSafeNodeWrite(r_geom[13], WATER_PRESSURE,
-                                           (p[0] + p[2] + 7.2 * (p[4] + p[5]) - 3.6 * (p[3] + p[6]) -
-                                            1.8 * (p[7] + p[8]) + 21.6 * p[9] - 1.6 * p[1]) *
-                                               c1);
-        NodeUtilities::ThreadSafeNodeWrite(r_geom[14], WATER_PRESSURE,
-                                           (p[0] + p[1] + 7.2 * (p[6] + p[7]) - 3.6 * (p[5] + p[8]) -
-                                            1.8 * (p[3] + p[4]) + 21.6 * p[9] - 1.6 * p[2]) *
-                                               c1);
-        break;
-    }
-    case 20: // 3D H20P8
-    {
-        const Vector                                 pressure = GetPressures(8);
-        const std::vector<std::pair<size_t, size_t>> pairs =
-            // edges -- bottom
-            {{0, 1},
-             {1, 2},
-             {2, 3},
-             {3, 0},
-             // edges -- middle
-             {4, 0},
-             {5, 1},
-             {6, 2},
-             {7, 3},
-             // edges -- top
-             {4, 5},
-             {5, 6},
-             {6, 7},
-             {7, 4}};
-        set_arithmetic_average_pressure(r_geom, pressure, pairs, 8);
-        break;
-    }
-    case 27: // 3D H27P8
-    {
-        const Vector                                 pressure = GetPressures(8);
-        const std::vector<std::pair<size_t, size_t>> pairs =
-            // edges -- bottom
-            {{0, 1},
-             {1, 2},
-             {2, 3},
-             {3, 0},
-             // edges -- middle
-             {4, 0},
-             {5, 1},
-             {6, 2},
-             {7, 3},
-             // edges -- top
-             {4, 5},
-             {5, 6},
-             {6, 7},
-             {7, 0}};
-        set_arithmetic_average_pressure(r_geom, pressure, pairs, 8);
-        // face centers
-        const std::vector<std::tuple<size_t, size_t, size_t, size_t>>& indices = {
-            {0, 1, 2, 3}, {0, 1, 4, 5}, {1, 2, 5, 6}, {2, 3, 6, 7}, {3, 0, 7, 4}, {4, 5, 6, 7}};
-        set_arithmetic_average_pressure(r_geom, pressure, indices, 20);
-        // element center
-        NodeUtilities::ThreadSafeNodeWrite(r_geom[26], WATER_PRESSURE,
-                                           0.125 * (pressure[0] + pressure[1] + pressure[2] + pressure[3] +
-                                                    pressure[4] + pressure[5] + pressure[6] + pressure[7]));
-        break;
-    }
-    default:
-        KRATOS_ERROR << "Unexpected geometry type for different order "
-                        "interpolation element"
-                     << this->Id() << std::endl;
-    }
-
-    KRATOS_CATCH("")
-}
-
-void SmallStrainUPwDiffOrderElement::SetValuesOnIntegrationPoints(const Variable<Vector>& rVariable,
-                                                                  const std::vector<Vector>& rValues,
-                                                                  const ProcessInfo& rCurrentProcessInfo)
-{
-    KRATOS_TRY
-
-    if (rVariable == CAUCHY_STRESS_VECTOR) {
-        KRATOS_ERROR_IF(rValues.size() != GetGeometry().IntegrationPointsNumber(mThisIntegrationMethod))
-            << "Unexpected number of values for "
-               "SmallStrainUPwDiffOrderElement::SetValuesOnIntegrationPoints"
-            << std::endl;
-        mStressVector.resize(rValues.size());
-        std::copy(rValues.begin(), rValues.end(), mStressVector.begin());
-    } else {
-        KRATOS_ERROR_IF(rValues.size() < mConstitutiveLawVector.size())
-            << "Insufficient number of values for "
-               "SmallStrainUPwDiffOrderElement::SetValuesOnIntegrationPoints"
-            << std::endl;
-        for (unsigned int GPoint = 0; GPoint < mConstitutiveLawVector.size(); ++GPoint) {
-            mConstitutiveLawVector[GPoint]->SetValue(rVariable, rValues[GPoint], rCurrentProcessInfo);
-        }
-    }
-
-    KRATOS_CATCH("")
-}
-
-void SmallStrainUPwDiffOrderElement::CalculateOnIntegrationPoints(const Variable<int>& rVariable,
-                                                                  std::vector<int>&    rValues,
-                                                                  const ProcessInfo& rCurrentProcessInfo)
-{
-    KRATOS_TRY
-
-    const auto number_of_integration_points =
-        GetGeometry().IntegrationPointsNumber(this->GetIntegrationMethod());
-
-    rValues.resize(number_of_integration_points);
-    for (auto i = SizeType{0}; i < number_of_integration_points; ++i) {
-        rValues[i] = mConstitutiveLawVector[i]->GetValue(rVariable, rValues[i]);
-    }
-
-    KRATOS_CATCH("")
-}
-
-void SmallStrainUPwDiffOrderElement::CalculateOnIntegrationPoints(const Variable<double>& rVariable,
-                                                                  std::vector<double>&    rOutput,
-                                                                  const ProcessInfo& rCurrentProcessInfo)
-{
-    KRATOS_TRY
-
-    const auto& r_geom       = GetGeometry();
-    const auto& r_properties = this->GetProperties();
-    const auto number_of_integration_points = r_geom.IntegrationPointsNumber(this->GetIntegrationMethod());
-
-    rOutput.resize(number_of_integration_points);
-
-    if (rVariable == VON_MISES_STRESS) {
-        for (unsigned int GPoint = 0; GPoint < number_of_integration_points; ++GPoint) {
-            rOutput[GPoint] = StressStrainUtilities::CalculateVonMisesStress(mStressVector[GPoint]);
-        }
-    } else if (rVariable == MEAN_EFFECTIVE_STRESS) {
-        for (unsigned int GPoint = 0; GPoint < number_of_integration_points; ++GPoint) {
-            rOutput[GPoint] = StressStrainUtilities::CalculateMeanStress(mStressVector[GPoint]);
-        }
-    } else if (rVariable == MEAN_STRESS) {
-        std::vector<Vector> StressVector;
-        CalculateOnIntegrationPoints(TOTAL_STRESS_VECTOR, StressVector, rCurrentProcessInfo);
-
-        for (unsigned int GPoint = 0; GPoint < number_of_integration_points; ++GPoint) {
-            rOutput[GPoint] = StressStrainUtilities::CalculateMeanStress(StressVector[GPoint]);
-        }
-    } else if (rVariable == ENGINEERING_VON_MISES_STRAIN) {
-        std::vector<Vector> StrainVector;
-        CalculateOnIntegrationPoints(ENGINEERING_STRAIN_VECTOR, StrainVector, rCurrentProcessInfo);
-
-        for (unsigned int GPoint = 0; GPoint < number_of_integration_points; ++GPoint) {
-            rOutput[GPoint] = StressStrainUtilities::CalculateVonMisesStrain(StrainVector[GPoint]);
-        }
-    } else if (rVariable == ENGINEERING_VOLUMETRIC_STRAIN) {
-        std::vector<Vector> StrainVector;
-        CalculateOnIntegrationPoints(ENGINEERING_STRAIN_VECTOR, StrainVector, rCurrentProcessInfo);
-
-        for (unsigned int GPoint = 0; GPoint < number_of_integration_points; ++GPoint) {
-            rOutput[GPoint] = StressStrainUtilities::CalculateTrace(StrainVector[GPoint]);
-        }
-    } else if (rVariable == GREEN_LAGRANGE_VON_MISES_STRAIN) {
-        std::vector<Vector> StrainVector;
-        CalculateOnIntegrationPoints(GREEN_LAGRANGE_STRAIN_VECTOR, StrainVector, rCurrentProcessInfo);
-
-        for (unsigned int GPoint = 0; GPoint < number_of_integration_points; ++GPoint) {
-            rOutput[GPoint] = StressStrainUtilities::CalculateVonMisesStrain(StrainVector[GPoint]);
-        }
-    } else if (rVariable == GREEN_LAGRANGE_VOLUMETRIC_STRAIN) {
-        std::vector<Vector> StrainVector;
-        CalculateOnIntegrationPoints(GREEN_LAGRANGE_STRAIN_VECTOR, StrainVector, rCurrentProcessInfo);
-
-        for (unsigned int GPoint = 0; GPoint < number_of_integration_points; ++GPoint) {
-            rOutput[GPoint] = StressStrainUtilities::CalculateTrace(StrainVector[GPoint]);
-        }
-    } else if (rVariable == DEGREE_OF_SATURATION || rVariable == EFFECTIVE_SATURATION ||
-               rVariable == BISHOP_COEFFICIENT || rVariable == DERIVATIVE_OF_SATURATION ||
-               rVariable == RELATIVE_PERMEABILITY) {
-        ElementVariables Variables;
-        this->InitializeElementVariables(Variables, rCurrentProcessInfo);
-
-        RetentionLaw::Parameters RetentionParameters(GetProperties());
-
-        for (unsigned int GPoint = 0; GPoint < number_of_integration_points; ++GPoint) {
-            // Compute Np, GradNpT, B and StrainVector
-            this->ExtractShapeFunctionDataAtIntegrationPoint(Variables, GPoint);
-
-            RetentionParameters.SetFluidPressure(GeoTransportEquationUtilities::CalculateFluidPressure(
-                Variables.Np, Variables.PressureVector));
-
-            rOutput[GPoint] = mRetentionLawVector[GPoint]->CalculateValue(
-                RetentionParameters, rVariable, rOutput[GPoint]);
-        }
-    } else if (rVariable == HYDRAULIC_HEAD) {
-        constexpr auto numerical_limit = std::numeric_limits<double>::epsilon();
-        const auto&    r_prop          = this->GetProperties();
-
-        // Defining the shape functions, the Jacobian and the shape functions local gradients Containers
-        const Matrix&  n_container = r_geom.ShapeFunctionsValues(this->GetIntegrationMethod());
-        const SizeType num_u_nodes = r_geom.PointsNumber();
-
-        // Defining necessary variables
-        Vector nodal_hydraulic_head = ZeroVector(num_u_nodes);
-        for (unsigned int node = 0; node < num_u_nodes; ++node) {
-            Vector NodeVolumeAcceleration(3);
-            noalias(NodeVolumeAcceleration) = r_geom[node].FastGetSolutionStepValue(VOLUME_ACCELERATION, 0);
-            const double g = norm_2(NodeVolumeAcceleration);
-            if (g > numerical_limit) {
-                const auto fluid_weight = g * r_prop[DENSITY_WATER];
-
-                Vector node_coordinates(3);
-                noalias(node_coordinates) = r_geom[node].Coordinates();
-                Vector node_volume_acceleration_unit_vector(3);
-                noalias(node_volume_acceleration_unit_vector) = NodeVolumeAcceleration / g;
-
-                const auto water_pressure = r_geom[node].FastGetSolutionStepValue(WATER_PRESSURE);
-                nodal_hydraulic_head[node] =
-                    -inner_prod(node_coordinates, node_volume_acceleration_unit_vector) -
-                    PORE_PRESSURE_SIGN_FACTOR * water_pressure / fluid_weight;
-            } else {
-                nodal_hydraulic_head[node] = 0.0;
-            }
-        }
-
-        for (unsigned int integration_point = 0; integration_point < number_of_integration_points;
-             ++integration_point) {
-            const auto& shape_function_values = row(n_container, integration_point);
-            rOutput[integration_point] =
-                std::inner_product(shape_function_values.begin(), shape_function_values.end(),
-                                   nodal_hydraulic_head.begin(), 0.0);
-        }
-    } else if (rVariable == CONFINED_STIFFNESS || rVariable == SHEAR_STIFFNESS) {
-        KRATOS_ERROR_IF(r_geom.WorkingSpaceDimension() != 2 && r_geom.WorkingSpaceDimension() != 3)
-            << rVariable.Name() << " can not be retrieved for dim "
-            << r_geom.WorkingSpaceDimension() << " in element: " << this->Id() << std::endl;
-        size_t variable_index = 0;
-        if (rVariable == CONFINED_STIFFNESS) {
-            variable_index = r_geom.WorkingSpaceDimension() == 2 ? static_cast<size_t>(INDEX_2D_PLANE_STRAIN_XX)
-                                                                 : static_cast<size_t>(INDEX_3D_XX);
-        } else {
-            variable_index = r_geom.WorkingSpaceDimension() == 2 ? static_cast<size_t>(INDEX_2D_PLANE_STRAIN_XY)
-                                                                 : static_cast<size_t>(INDEX_3D_XZ);
-        }
-
-        ElementVariables Variables;
-        this->InitializeElementVariables(Variables, rCurrentProcessInfo);
-
-        const auto b_matrices = CalculateBMatrices(Variables.DNu_DXContainer, Variables.NuContainer);
-        const auto deformation_gradients = CalculateDeformationGradients();
-        auto       strain_vectors        = StressStrainUtilities::CalculateStrains(
-            deformation_gradients, b_matrices, Variables.DisplacementVector,
-            Variables.UseHenckyStrain, this->GetStressStatePolicy().GetVoigtSize());
-
-        ConstitutiveLaw::Parameters ConstitutiveParameters(r_geom, r_properties, rCurrentProcessInfo);
-        ConstitutiveParameters.Set(ConstitutiveLaw::USE_ELEMENT_PROVIDED_STRAIN);
-        ConstitutiveParameters.Set(ConstitutiveLaw::COMPUTE_CONSTITUTIVE_TENSOR);
-
-        std::vector<Matrix> constitutive_matrices;
-        this->CalculateAnyOfMaterialResponse(deformation_gradients, ConstitutiveParameters,
-                                             Variables.NuContainer, Variables.DNu_DXContainer,
-                                             strain_vectors, mStressVector, constitutive_matrices);
-
-        std::transform(constitutive_matrices.begin(), constitutive_matrices.end(), rOutput.begin(),
-                       [variable_index](const Matrix& constitutive_matrix) {
-            return constitutive_matrix(variable_index, variable_index);
-        });
-    } else if (r_properties.Has(rVariable)) {
-        // Map initial material property to gauss points, as required for the output
-        std::fill_n(rOutput.begin(), number_of_integration_points, r_properties.GetValue(rVariable));
-    } else if (rVariable == GEO_SHEAR_CAPACITY) {
-        OutputUtilities::CalculateShearCapacityValues(mStressVector, rOutput.begin(), GetProperties());
-    } else {
-        for (unsigned int integration_point = 0; integration_point < number_of_integration_points;
-             ++integration_point) {
-            rOutput[integration_point] = mConstitutiveLawVector[integration_point]->GetValue(
-                rVariable, rOutput[integration_point]);
-        }
-    }
-
-    KRATOS_CATCH("")
-}
-
-void SmallStrainUPwDiffOrderElement::CalculateOnIntegrationPoints(const Variable<array_1d<double, 3>>& rVariable,
-                                                                  std::vector<array_1d<double, 3>>& rOutput,
-                                                                  const ProcessInfo& rCurrentProcessInfo)
->>>>>>> e45115e7
-{
-    const auto& r_geometry = GetGeometry();
-<<<<<<< HEAD
+template <>
+void SmallStrainUPwDiffOrderElement<2, 6>::AssignPressureToIntermediateNodes()
+{
+    // Assign pressure values to the intermediate nodes for post-processing
+    KRATOS_TRY
+
+    GeometryType& r_geom = GetGeometry();
+
     // 2D T6P3
-    mpPressureGeometry = make_shared<Triangle2D3<Node>>(r_geometry(0), r_geometry(1), r_geometry(2));
-=======
-    const auto number_of_integration_points = r_geometry.IntegrationPointsNumber(GetIntegrationMethod());
-    rOutput.resize(number_of_integration_points);
-
-    if (rVariable == FLUID_FLUX_VECTOR) {
-        ElementVariables Variables;
-        this->InitializeElementVariables(Variables, rCurrentProcessInfo);
-
-        const auto b_matrices = CalculateBMatrices(Variables.DNu_DXContainer, Variables.NuContainer);
-        const auto deformation_gradients = CalculateDeformationGradients();
-        const auto strain_vectors        = StressStrainUtilities::CalculateStrains(
-            deformation_gradients, b_matrices, Variables.DisplacementVector,
-            Variables.UseHenckyStrain, GetStressStatePolicy().GetVoigtSize());
-        auto relative_permeability_values = RetentionLaw::CalculateRelativePermeabilityValues(
-            mRetentionLawVector, this->GetProperties(),
-            GeoTransportEquationUtilities::CalculateFluidPressures(Variables.NpContainer, Variables.PressureVector));
-        const auto permeability_update_factors =
-            GeoTransportEquationUtilities::CalculatePermeabilityUpdateFactors(strain_vectors, GetProperties());
-        std::transform(relative_permeability_values.cbegin(), relative_permeability_values.cend(),
-                       permeability_update_factors.cbegin(), relative_permeability_values.begin(),
-                       std::multiplies<>{});
-
-        // Loop over integration points
-        const SizeType dimension = r_geometry.WorkingSpaceDimension();
-        for (unsigned int g_point = 0; g_point < mConstitutiveLawVector.size(); ++g_point) {
-            // compute element kinematics (Np, gradNpT, |J|, B, strains)
-            this->ExtractShapeFunctionDataAtIntegrationPoint(Variables, g_point);
-            Variables.B = b_matrices[g_point];
-
-            Vector   body_acceleration = ZeroVector(dimension);
-            SizeType Index             = 0;
-            for (SizeType i = 0; i < r_geometry.PointsNumber(); ++i) {
-                for (unsigned int idim = 0; idim < dimension; ++idim) {
-                    body_acceleration[idim] += Variables.Nu[i] * Variables.BodyAcceleration[Index];
-                    ++Index;
-                }
-            }
-
-            const auto relative_permeability = relative_permeability_values[g_point];
-
-            Vector grad_pressure_term(dimension);
-            noalias(grad_pressure_term) = prod(trans(Variables.DNp_DX), Variables.PressureVector);
-            noalias(grad_pressure_term) +=
-                PORE_PRESSURE_SIGN_FACTOR * GetProperties()[DENSITY_WATER] * body_acceleration;
-
-            // Compute fluid flux vector q [L/T]
-            rOutput[g_point].clear();
-            const auto fluid_flux = PORE_PRESSURE_SIGN_FACTOR * Variables.DynamicViscosityInverse *
-                                    relative_permeability *
-                                    prod(Variables.IntrinsicPermeability, grad_pressure_term);
-            std::copy_n(fluid_flux.begin(), dimension, rOutput[g_point].begin());
-        }
-    }
-
-    KRATOS_CATCH("")
-}
-
-void SmallStrainUPwDiffOrderElement::CalculateOnIntegrationPoints(const Variable<Vector>& rVariable,
-                                                                  std::vector<Vector>&    rOutput,
-                                                                  const ProcessInfo& rCurrentProcessInfo)
-{
-    KRATOS_TRY
-
-    const GeometryType& r_geom = GetGeometry();
-    const auto number_of_integration_points = r_geom.IntegrationPointsNumber(this->GetIntegrationMethod());
-    rOutput.resize(number_of_integration_points);
-
-    if (rVariable == CAUCHY_STRESS_VECTOR) {
-        for (unsigned int GPoint = 0; GPoint < number_of_integration_points; ++GPoint) {
-            if (rOutput[GPoint].size() != mStressVector[GPoint].size())
-                rOutput[GPoint].resize(mStressVector[GPoint].size(), false);
-
-            rOutput[GPoint] = mStressVector[GPoint];
-        }
-    } else if (rVariable == TOTAL_STRESS_VECTOR) {
-        ElementVariables Variables;
-        this->InitializeElementVariables(Variables, rCurrentProcessInfo);
-
-        ConstitutiveLaw::Parameters ConstitutiveParameters(r_geom, GetProperties(), rCurrentProcessInfo);
-        ConstitutiveParameters.Set(ConstitutiveLaw::COMPUTE_CONSTITUTIVE_TENSOR);
-        ConstitutiveParameters.Set(ConstitutiveLaw::USE_ELEMENT_PROVIDED_STRAIN);
-
-        const auto b_matrices = CalculateBMatrices(Variables.DNu_DXContainer, Variables.NuContainer);
-        const auto deformation_gradients = CalculateDeformationGradients();
-        auto       strain_vectors        = StressStrainUtilities::CalculateStrains(
-            deformation_gradients, b_matrices, Variables.DisplacementVector,
-            Variables.UseHenckyStrain, GetStressStatePolicy().GetVoigtSize());
-        std::vector<Matrix> constitutive_matrices;
-        this->CalculateAnyOfMaterialResponse(deformation_gradients, ConstitutiveParameters,
-                                             Variables.NuContainer, Variables.DNu_DXContainer,
-                                             strain_vectors, mStressVector, constitutive_matrices);
-        const auto biot_coefficients = GeoTransportEquationUtilities::CalculateBiotCoefficients(
-            constitutive_matrices, this->GetProperties());
-        const auto fluid_pressures = GeoTransportEquationUtilities::CalculateFluidPressures(
-            Variables.NpContainer, Variables.PressureVector);
-        const auto bishop_coefficients = this->CalculateBishopCoefficients(fluid_pressures);
-
-        for (unsigned int GPoint = 0; GPoint < mConstitutiveLawVector.size(); ++GPoint) {
-            rOutput[GPoint] =
-                mStressVector[GPoint] + PORE_PRESSURE_SIGN_FACTOR * biot_coefficients[GPoint] *
-                                            bishop_coefficients[GPoint] * fluid_pressures[GPoint] *
-                                            GetStressStatePolicy().GetVoigtVector();
-        }
-    } else if (rVariable == ENGINEERING_STRAIN_VECTOR) {
-        ElementVariables Variables;
-        this->InitializeElementVariables(Variables, rCurrentProcessInfo);
-
-        for (unsigned int GPoint = 0; GPoint < mConstitutiveLawVector.size(); ++GPoint) {
-            noalias(Variables.Nu) = row(Variables.NuContainer, GPoint);
-
-            Matrix J0;
-            Matrix InvJ0;
-            double detJInitialConfiguration;
-            Matrix DNu_DXInitialConfiguration;
-            this->CalculateDerivativesOnInitialConfiguration(detJInitialConfiguration, J0, InvJ0,
-                                                             DNu_DXInitialConfiguration, GPoint);
-
-            // Calculating operator B
-            Variables.B = this->CalculateBMatrix(DNu_DXInitialConfiguration, Variables.Nu);
-
-            // Compute infinitesimal strain
-            Variables.StrainVector =
-                StressStrainUtilities::CalculateCauchyStrain(Variables.B, Variables.DisplacementVector);
-
-            if (rOutput[GPoint].size() != Variables.StrainVector.size())
-                rOutput[GPoint].resize(Variables.StrainVector.size(), false);
-
-            rOutput[GPoint] = Variables.StrainVector;
-        }
-    } else if (rVariable == GREEN_LAGRANGE_STRAIN_VECTOR) {
-        ElementVariables Variables;
-        this->InitializeElementVariables(Variables, rCurrentProcessInfo);
-
-        const auto b_matrices = CalculateBMatrices(Variables.DNu_DXContainer, Variables.NuContainer);
-        const auto deformation_gradients = CalculateDeformationGradients();
-        rOutput                          = StressStrainUtilities::CalculateStrains(
-            deformation_gradients, b_matrices, Variables.DisplacementVector,
-            Variables.UseHenckyStrain, GetStressStatePolicy().GetVoigtSize());
-    } else {
-        for (unsigned int i = 0; i < mConstitutiveLawVector.size(); ++i)
-            rOutput[i] = mConstitutiveLawVector[i]->GetValue(rVariable, rOutput[i]);
-    }
-
-    KRATOS_CATCH("")
-}
-
-void SmallStrainUPwDiffOrderElement::CalculateOnIntegrationPoints(const Variable<Matrix>& rVariable,
-                                                                  std::vector<Matrix>&    rOutput,
-                                                                  const ProcessInfo& rCurrentProcessInfo)
-{
-    KRATOS_TRY
-
-    rOutput.resize(GetGeometry().IntegrationPointsNumber(this->GetIntegrationMethod()));
-
-    if (rVariable == CAUCHY_STRESS_TENSOR) {
-        std::vector<Vector> StressVector;
-        this->CalculateOnIntegrationPoints(CAUCHY_STRESS_VECTOR, StressVector, rCurrentProcessInfo);
-
-        for (unsigned int GPoint = 0; GPoint < mConstitutiveLawVector.size(); ++GPoint) {
-            rOutput[GPoint] = MathUtils<double>::StressVectorToTensor(StressVector[GPoint]);
-        }
-    } else if (rVariable == TOTAL_STRESS_TENSOR) {
-        std::vector<Vector> StressVector;
-        this->CalculateOnIntegrationPoints(TOTAL_STRESS_VECTOR, StressVector, rCurrentProcessInfo);
-
-        for (unsigned int GPoint = 0; GPoint < mConstitutiveLawVector.size(); ++GPoint) {
-            rOutput[GPoint] = MathUtils<double>::StressVectorToTensor(StressVector[GPoint]);
-        }
-    } else if (rVariable == ENGINEERING_STRAIN_TENSOR) {
-        std::vector<Vector> StrainVector;
-        CalculateOnIntegrationPoints(ENGINEERING_STRAIN_VECTOR, StrainVector, rCurrentProcessInfo);
-
-        for (unsigned int GPoint = 0; GPoint < mConstitutiveLawVector.size(); ++GPoint) {
-            rOutput[GPoint] = MathUtils<double>::StrainVectorToTensor(StrainVector[GPoint]);
-        }
-    } else if (rVariable == GREEN_LAGRANGE_STRAIN_TENSOR) {
-        std::vector<Vector> StrainVector;
-        CalculateOnIntegrationPoints(GREEN_LAGRANGE_STRAIN_VECTOR, StrainVector, rCurrentProcessInfo);
-
-        for (unsigned int GPoint = 0; GPoint < mConstitutiveLawVector.size(); ++GPoint) {
-            rOutput[GPoint] = MathUtils<double>::StrainVectorToTensor(StrainVector[GPoint]);
-        }
-    } else {
-        for (unsigned int i = 0; i < mConstitutiveLawVector.size(); ++i) {
-            rOutput[i] = mConstitutiveLawVector[i]->GetValue(rVariable, rOutput[i]);
-        }
-    }
-
-    KRATOS_CATCH("")
-}
-
-void SmallStrainUPwDiffOrderElement::Calculate(const Variable<Vector>& rVariable,
-                                               Vector&                 rOutput,
-                                               const ProcessInfo&      rCurrentProcessInfo)
-{
-    KRATOS_ERROR_IF_NOT(rVariable == INTERNAL_FORCES_VECTOR || rVariable == EXTERNAL_FORCES_VECTOR)
-        << "Variable " << rVariable.Name() << " is unknown for element with Id " << this->GetId() << ".";
-
-    rOutput = Vector(this->GetNumberOfDOF(), 0.0);
-
-    const PropertiesType&                           r_prop = this->GetProperties();
-    const GeometryType&                             r_geom = GetGeometry();
-    const GeometryType::IntegrationPointsArrayType& r_integration_points =
-        r_geom.IntegrationPoints(this->GetIntegrationMethod());
-
-    ConstitutiveLaw::Parameters ConstitutiveParameters(r_geom, r_prop, rCurrentProcessInfo);
-
-    ConstitutiveParameters.Set(ConstitutiveLaw::COMPUTE_CONSTITUTIVE_TENSOR);
-    ConstitutiveParameters.Set(ConstitutiveLaw::COMPUTE_STRESS);
-    ConstitutiveParameters.Set(ConstitutiveLaw::USE_ELEMENT_PROVIDED_STRAIN);
-
-    ElementVariables Variables;
-    this->InitializeElementVariables(Variables, rCurrentProcessInfo);
-
-    const auto b_matrices = CalculateBMatrices(Variables.DNu_DXContainer, Variables.NuContainer);
-    const auto integration_coefficients =
-        this->CalculateIntegrationCoefficients(r_integration_points, Variables.detJuContainer);
-
-    const auto det_Js_initial_configuration = GeoEquationOfMotionUtilities::CalculateDetJsInitialConfiguration(
-        r_geom, this->GetIntegrationMethod());
-
-    const auto deformation_gradients = CalculateDeformationGradients();
-    auto       strain_vectors        = StressStrainUtilities::CalculateStrains(
-        deformation_gradients, b_matrices, Variables.DisplacementVector, Variables.UseHenckyStrain,
-        GetStressStatePolicy().GetVoigtSize());
-    std::vector<Matrix> constitutive_matrices;
-    this->CalculateAnyOfMaterialResponse(deformation_gradients, ConstitutiveParameters,
-                                         Variables.NuContainer, Variables.DNu_DXContainer,
-                                         strain_vectors, mStressVector, constitutive_matrices);
-    const auto fluid_pressures = GeoTransportEquationUtilities::CalculateFluidPressures(
-        Variables.NpContainer, Variables.PressureVector);
-    const auto degrees_of_saturation = CalculateDegreesOfSaturation(fluid_pressures);
-
-    auto       relative_permeability_values = RetentionLaw::CalculateRelativePermeabilityValues(
-        mRetentionLawVector, this->GetProperties(), fluid_pressures);
-    const auto permeability_update_factors  = GetOptionalPermeabilityUpdateFactors(strain_vectors);
-    std::ranges::transform(permeability_update_factors, relative_permeability_values,
-                           relative_permeability_values.begin(), std::multiplies<>{});
-    const auto bishop_coefficients = CalculateBishopCoefficients(fluid_pressures);
-
-    if (rVariable == INTERNAL_FORCES_VECTOR) {
-        const auto derivatives_of_saturation = CalculateDerivativesOfSaturation(fluid_pressures);
-        const auto biot_coefficients = GeoTransportEquationUtilities::CalculateBiotCoefficients(
-            constitutive_matrices, this->GetProperties());
-        const auto biot_moduli_inverse = GeoTransportEquationUtilities::CalculateInverseBiotModuli(
-            biot_coefficients, degrees_of_saturation, derivatives_of_saturation, r_prop);
-        rOutput = CalculateInternalForces(Variables, b_matrices, integration_coefficients,
-                                          biot_coefficients, degrees_of_saturation, biot_moduli_inverse,
-                                          relative_permeability_values, bishop_coefficients);
-    } else if (rVariable == EXTERNAL_FORCES_VECTOR) {
-        const auto integration_coefficients_on_initial_configuration =
-            this->CalculateIntegrationCoefficients(r_integration_points, det_Js_initial_configuration);
-        rOutput = CalculateExternalForces(
-            Variables, integration_coefficients, integration_coefficients_on_initial_configuration,
-            degrees_of_saturation, relative_permeability_values, bishop_coefficients);
-    }
-}
-
-Vector SmallStrainUPwDiffOrderElement::CalculateInternalForces(
-    ElementVariables&          Variables,
-    const std::vector<Matrix>& b_matrices,
-    const std::vector<double>& integration_coefficients,
-    const std::vector<double>& biot_coefficients,
-    const std::vector<double>& degrees_of_saturation,
-    const std::vector<double>& biot_moduli_inverse,
-    const std::vector<double>& relative_permeability_values,
-    const std::vector<double>& bishop_coefficients) const
-{
-    Vector result(this->GetNumberOfDOF(), 0.0);
-    for (unsigned int GPoint = 0; GPoint < integration_coefficients.size(); ++GPoint) {
-        Variables.B                      = b_matrices[GPoint];
-        Variables.IntegrationCoefficient = integration_coefficients[GPoint];
-
-        this->CalculateAndAddStiffnessForce(result, Variables, GPoint);
-    }
-
-    for (unsigned int GPoint = 0; GPoint < integration_coefficients.size(); ++GPoint) {
-        Variables.B                      = b_matrices[GPoint];
-        Variables.BishopCoefficient      = bishop_coefficients[GPoint];
-        Variables.BiotCoefficient        = biot_coefficients[GPoint];
-        Variables.DegreeOfSaturation     = degrees_of_saturation[GPoint];
-        Variables.IntegrationCoefficient = integration_coefficients[GPoint];
-        noalias(Variables.Np)            = row(Variables.NpContainer, GPoint);
-
-        this->CalculateAndAddCouplingTerms(result, Variables);
-    }
-    if (!Variables.IgnoreUndrained) {
-        for (unsigned int GPoint = 0; GPoint < integration_coefficients.size(); ++GPoint) {
-            noalias(Variables.Np)            = row(Variables.NpContainer, GPoint);
-            Variables.BiotModulusInverse     = biot_moduli_inverse[GPoint];
-            Variables.IntegrationCoefficient = integration_coefficients[GPoint];
-
-            this->CalculateAndAddCompressibilityFlow(result, Variables);
-        }
-        for (unsigned int GPoint = 0; GPoint < integration_coefficients.size(); ++GPoint) {
-            noalias(Variables.DNp_DX)        = Variables.DNp_DXContainer[GPoint];
-            Variables.RelativePermeability   = relative_permeability_values[GPoint];
-            Variables.IntegrationCoefficient = integration_coefficients[GPoint];
-
-            this->CalculateAndAddPermeabilityFlow(result, Variables);
-        }
-    }
-
-    return result;
-}
-
-Vector SmallStrainUPwDiffOrderElement::CalculateExternalForces(
-    ElementVariables&          Variables,
-    const std::vector<double>& integration_coefficients,
-    const std::vector<double>& integration_coefficients_on_initial_configuration,
-    const std::vector<double>& degrees_of_saturation,
-    const std::vector<double>& relative_permeability_values,
-    const std::vector<double>& bishop_coefficients) const
-{
-    Vector result = ZeroVector(this->GetNumberOfDOF());
-    for (unsigned int GPoint = 0; GPoint < integration_coefficients.size(); ++GPoint) {
-        noalias(Variables.Nu)        = row(Variables.NuContainer, GPoint);
-        Variables.DegreeOfSaturation = degrees_of_saturation[GPoint];
-        Variables.IntegrationCoefficientInitialConfiguration =
-            integration_coefficients_on_initial_configuration[GPoint];
-        this->CalculateAndAddMixBodyForce(result, Variables);
-    }
-    if (!Variables.IgnoreUndrained) {
-        for (unsigned int GPoint = 0; GPoint < integration_coefficients.size(); ++GPoint) {
-            noalias(Variables.Nu)            = row(Variables.NuContainer, GPoint);
-            noalias(Variables.DNp_DX)        = Variables.DNp_DXContainer[GPoint];
-            Variables.RelativePermeability   = relative_permeability_values[GPoint];
-            Variables.BishopCoefficient      = bishop_coefficients[GPoint];
-            Variables.IntegrationCoefficient = integration_coefficients[GPoint];
-
-            this->CalculateAndAddFluidBodyFlow(result, Variables);
-        }
-    }
-
-    return result;
-}
-
-void SmallStrainUPwDiffOrderElement::CalculateAll(MatrixType&        rLeftHandSideMatrix,
-                                                  VectorType&        rRightHandSideVector,
-                                                  const ProcessInfo& rCurrentProcessInfo,
-                                                  bool               CalculateStiffnessMatrixFlag,
-                                                  bool               CalculateResidualVectorFlag)
-{
-    KRATOS_TRY
-
-    const PropertiesType&                           r_prop = this->GetProperties();
-    const GeometryType&                             r_geom = GetGeometry();
-    const GeometryType::IntegrationPointsArrayType& r_integration_points =
-        r_geom.IntegrationPoints(this->GetIntegrationMethod());
-
-    ConstitutiveLaw::Parameters ConstitutiveParameters(r_geom, r_prop, rCurrentProcessInfo);
-
-    ConstitutiveParameters.Set(ConstitutiveLaw::COMPUTE_CONSTITUTIVE_TENSOR);
-    if (CalculateResidualVectorFlag) ConstitutiveParameters.Set(ConstitutiveLaw::COMPUTE_STRESS);
-    ConstitutiveParameters.Set(ConstitutiveLaw::USE_ELEMENT_PROVIDED_STRAIN);
-
-    ElementVariables Variables;
-    this->InitializeElementVariables(Variables, rCurrentProcessInfo);
-
-    const auto b_matrices = CalculateBMatrices(Variables.DNu_DXContainer, Variables.NuContainer);
-    const auto integration_coefficients =
-        this->CalculateIntegrationCoefficients(r_integration_points, Variables.detJuContainer);
-
-    const auto det_Js_initial_configuration = GeoEquationOfMotionUtilities::CalculateDetJsInitialConfiguration(
-        r_geom, this->GetIntegrationMethod());
-
-    const auto integration_coefficients_on_initial_configuration =
-        this->CalculateIntegrationCoefficients(r_integration_points, det_Js_initial_configuration);
-
-    const auto deformation_gradients = CalculateDeformationGradients();
-    auto       strain_vectors        = StressStrainUtilities::CalculateStrains(
-        deformation_gradients, b_matrices, Variables.DisplacementVector, Variables.UseHenckyStrain,
-        GetStressStatePolicy().GetVoigtSize());
-    std::vector<Matrix> constitutive_matrices;
-    this->CalculateAnyOfMaterialResponse(deformation_gradients, ConstitutiveParameters,
-                                         Variables.NuContainer, Variables.DNu_DXContainer,
-                                         strain_vectors, mStressVector, constitutive_matrices);
-    const auto biot_coefficients = GeoTransportEquationUtilities::CalculateBiotCoefficients(
-        constitutive_matrices, this->GetProperties());
-    const auto fluid_pressures = GeoTransportEquationUtilities::CalculateFluidPressures(
-        Variables.NpContainer, Variables.PressureVector);
-    const auto degrees_of_saturation     = CalculateDegreesOfSaturation(fluid_pressures);
-    const auto derivatives_of_saturation = CalculateDerivativesOfSaturation(fluid_pressures);
-    const auto biot_moduli_inverse = GeoTransportEquationUtilities::CalculateInverseBiotModuli(
-        biot_coefficients, degrees_of_saturation, derivatives_of_saturation, r_prop);
-    auto relative_permeability_values = RetentionLaw::CalculateRelativePermeabilityValues(
-        mRetentionLawVector, this->GetProperties(), fluid_pressures);
-    const auto permeability_update_factors = GetOptionalPermeabilityUpdateFactors(strain_vectors);
-    std::ranges::transform(permeability_update_factors, relative_permeability_values,
-                           relative_permeability_values.begin(), std::multiplies<>{});
-
-    const auto bishop_coefficients = CalculateBishopCoefficients(fluid_pressures);
-
-    if (CalculateStiffnessMatrixFlag) {
-        for (unsigned int GPoint = 0; GPoint < r_integration_points.size(); ++GPoint) {
-            this->ExtractShapeFunctionDataAtIntegrationPoint(Variables, GPoint);
-            Variables.B                  = b_matrices[GPoint];
-            Variables.F                  = deformation_gradients[GPoint];
-            Variables.StrainVector       = strain_vectors[GPoint];
-            Variables.ConstitutiveMatrix = constitutive_matrices[GPoint];
-
-            Variables.RelativePermeability = relative_permeability_values[GPoint];
-            Variables.BishopCoefficient    = bishop_coefficients[GPoint];
-
-            Variables.BiotCoefficient        = biot_coefficients[GPoint];
-            Variables.BiotModulusInverse     = biot_moduli_inverse[GPoint];
-            Variables.DegreeOfSaturation     = degrees_of_saturation[GPoint];
-            Variables.IntegrationCoefficient = integration_coefficients[GPoint];
-
-            Variables.IntegrationCoefficientInitialConfiguration =
-                integration_coefficients_on_initial_configuration[GPoint];
-
-            this->CalculateAndAddLHS(rLeftHandSideMatrix, Variables);
-        }
-    }
-
-    if (CalculateResidualVectorFlag) {
-        const auto internal_forces = CalculateInternalForces(
-            Variables, b_matrices, integration_coefficients, biot_coefficients, degrees_of_saturation,
-            biot_moduli_inverse, relative_permeability_values, bishop_coefficients);
-
-        const auto external_forces = CalculateExternalForces(
-            Variables, integration_coefficients, integration_coefficients_on_initial_configuration,
-            degrees_of_saturation, relative_permeability_values, bishop_coefficients);
-        rRightHandSideVector = external_forces - internal_forces;
-    }
-    KRATOS_CATCH("")
-}
-
-std::vector<double> SmallStrainUPwDiffOrderElement::GetOptionalPermeabilityUpdateFactors(const std::vector<Vector>& rStrainVectors) const
-{
-    return GeoTransportEquationUtilities::CalculatePermeabilityUpdateFactors(rStrainVectors, GetProperties());
-}
-
-std::vector<double> SmallStrainUPwDiffOrderElement::CalculateDerivativesOfSaturation(const std::vector<double>& rFluidPressures)
-{
-    KRATOS_ERROR_IF(rFluidPressures.size() != mRetentionLawVector.size());
-    std::vector<double> result;
-    result.reserve(rFluidPressures.size());
-
-    auto retention_law_params = RetentionLaw::Parameters{this->GetProperties()};
-    std::transform(rFluidPressures.begin(), rFluidPressures.end(), mRetentionLawVector.begin(),
-                   std::back_inserter(result),
-                   [&retention_law_params](auto fluid_pressure, const auto& pRetentionLaw) {
-        retention_law_params.SetFluidPressure(fluid_pressure);
-        return pRetentionLaw->CalculateDerivativeOfSaturation(retention_law_params);
-    });
-
-    return result;
->>>>>>> e45115e7
-}
-
-template <>
-void SmallStrainUPwDiffOrderElement<2, 8>::SetUpPressureGeometryPointer()
-{
-<<<<<<< HEAD
-    const auto& r_geometry = GetGeometry();
+    const Vector                                 pressure = GetPressures(this->GetGeometry(), 3);
+    const std::vector<std::pair<size_t, size_t>> pairs    = {{0, 1}, {1, 2}, {2, 0}};
+    set_arithmetic_average_pressure(r_geom, pressure, pairs, 3);
+    KRATOS_CATCH("")
+}
+
+template <>
+void SmallStrainUPwDiffOrderElement<2, 8>::AssignPressureToIntermediateNodes()
+{
+    // Assign pressure values to the intermediate nodes for post-processing
+    KRATOS_TRY
+
+    GeometryType& r_geom = GetGeometry();
     // 2D Q8P4
-    mpPressureGeometry =
-        make_shared<Quadrilateral2D4<Node>>(r_geometry(0), r_geometry(1), r_geometry(2), r_geometry(3));
-=======
-    KRATOS_ERROR_IF(rFluidPressures.size() != mRetentionLawVector.size());
-    std::vector<double> result;
-    result.reserve(rFluidPressures.size());
-
-    auto retention_law_params = RetentionLaw::Parameters{this->GetProperties()};
-    std::transform(rFluidPressures.begin(), rFluidPressures.end(), mRetentionLawVector.begin(),
-                   std::back_inserter(result),
-                   [&retention_law_params](auto fluid_pressure, const auto& pRetentionLaw) {
-        retention_law_params.SetFluidPressure(fluid_pressure);
-        return pRetentionLaw->CalculateSaturation(retention_law_params);
-    });
-
-    return result;
-}
-
-void SmallStrainUPwDiffOrderElement::CalculateMaterialStiffnessMatrix(MatrixType& rStiffnessMatrix,
-                                                                      const ProcessInfo& rCurrentProcessInfo)
-{
-    KRATOS_TRY
-
-    const GeometryType& r_geom = GetGeometry();
-
-    // Definition of variables
-    ElementVariables Variables;
-    this->InitializeElementVariables(Variables, rCurrentProcessInfo);
-
-    // Create constitutive law parameters:
-    ConstitutiveLaw::Parameters ConstitutiveParameters(r_geom, GetProperties(), rCurrentProcessInfo);
-    ConstitutiveParameters.GetOptions().Set(ConstitutiveLaw::USE_ELEMENT_PROVIDED_STRAIN);
-    ConstitutiveParameters.GetOptions().Set(ConstitutiveLaw::COMPUTE_CONSTITUTIVE_TENSOR);
-
-    // Loop over integration points
-    const GeometryType::IntegrationPointsArrayType& r_integration_points =
-        r_geom.IntegrationPoints(this->GetIntegrationMethod());
-
-    const auto b_matrices = CalculateBMatrices(Variables.DNu_DXContainer, Variables.NuContainer);
-    const auto deformation_gradients = CalculateDeformationGradients();
-    auto       strain_vectors        = StressStrainUtilities::CalculateStrains(
-        deformation_gradients, b_matrices, Variables.DisplacementVector, Variables.UseHenckyStrain,
-        this->GetStressStatePolicy().GetVoigtSize());
-    std::vector<Matrix> constitutive_matrices;
-    this->CalculateAnyOfMaterialResponse(deformation_gradients, ConstitutiveParameters,
-                                         Variables.NuContainer, Variables.DNu_DXContainer,
-                                         strain_vectors, mStressVector, constitutive_matrices);
-    const auto integration_coefficients =
-        this->CalculateIntegrationCoefficients(r_integration_points, Variables.detJuContainer);
-
-    const auto stiffness_matrix = GeoEquationOfMotionUtilities::CalculateStiffnessMatrix(
-        b_matrices, constitutive_matrices, integration_coefficients);
-
-    GeoElementUtilities::AssembleUUBlockMatrix(rStiffnessMatrix, stiffness_matrix);
-
-    KRATOS_CATCH("")
-}
-
-void SmallStrainUPwDiffOrderElement::InitializeElementVariables(ElementVariables& rVariables,
-                                                                const ProcessInfo& rCurrentProcessInfo)
-{
-    KRATOS_TRY
-
-    const GeometryType& r_geom       = GetGeometry();
-    const SizeType      num_u_nodes  = r_geom.PointsNumber();
-    const SizeType      num_p_nodes  = mpPressureGeometry->PointsNumber();
-    const SizeType      num_g_points = r_geom.IntegrationPointsNumber(this->GetIntegrationMethod());
-    const SizeType      n_dim        = r_geom.WorkingSpaceDimension();
-
-    // Variables at all integration points
-    rVariables.NuContainer.resize(num_g_points, num_u_nodes, false);
-    rVariables.NuContainer = r_geom.ShapeFunctionsValues(this->GetIntegrationMethod());
-
-    rVariables.NpContainer.resize(num_g_points, num_p_nodes, false);
-    rVariables.NpContainer = mpPressureGeometry->ShapeFunctionsValues(this->GetIntegrationMethod());
-
-    rVariables.Nu.resize(num_u_nodes, false);
-    rVariables.Np.resize(num_p_nodes, false);
-
-    rVariables.DNu_DXContainer.resize(num_g_points, false);
-    for (SizeType i = 0; i < num_g_points; ++i)
-        ((rVariables.DNu_DXContainer)[i]).resize(num_u_nodes, n_dim, false);
-    rVariables.DNu_DX.resize(num_u_nodes, n_dim, false);
-    rVariables.detJuContainer.resize(num_g_points, false);
-
-    try {
-        r_geom.ShapeFunctionsIntegrationPointsGradients(
-            rVariables.DNu_DXContainer, rVariables.detJuContainer, this->GetIntegrationMethod());
-    } catch (Kratos::Exception& e) {
-        KRATOS_INFO("Original error message") << e.what() << std::endl;
-#ifdef KRATOS_COMPILED_IN_WINDOWS
-        KRATOS_INFO("Error in calculation of dNu/dx. Most probably the element is "
-                    "distorted. Element ID: ")
-            << this->Id() << std::endl;
-#endif
-        KRATOS_ERROR << "In calculation of dNu/dx. Most probably the element "
-                        "is distorted. Element ID: "
-                     << this->Id() << std::endl;
-    }
-
-    (rVariables.DNp_DXContainer).resize(num_g_points, false);
-    for (SizeType i = 0; i < num_g_points; ++i)
-        ((rVariables.DNp_DXContainer)[i]).resize(num_p_nodes, n_dim, false);
-    (rVariables.DNp_DX).resize(num_p_nodes, n_dim, false);
-    Vector detJpContainer = ZeroVector(num_g_points);
-
-    try {
-        mpPressureGeometry->ShapeFunctionsIntegrationPointsGradients(
-            rVariables.DNp_DXContainer, detJpContainer, this->GetIntegrationMethod());
-    } catch (Kratos::Exception& e) {
-        KRATOS_INFO("Original error message") << e.what() << std::endl;
-#ifdef KRATOS_COMPILED_IN_WINDOWS
-        KRATOS_INFO("Error in calculation of dNp/dx. Most probably the element is "
-                    "distorted. Element ID: ")
-            << this->Id() << std::endl;
-#endif
-        KRATOS_ERROR << "In calculation of dNp/dx. Most probably the element "
-                        "is distorted. Element ID: "
-                     << this->Id() << std::endl;
-    }
-
-    // Variables computed at each integration point
-    const SizeType VoigtSize = this->GetStressStatePolicy().GetVoigtSize();
-
-    rVariables.B.resize(VoigtSize, num_u_nodes * n_dim, false);
-    noalias(rVariables.B) = ZeroMatrix(VoigtSize, num_u_nodes * n_dim);
-
-    rVariables.StrainVector.resize(VoigtSize, false);
-    rVariables.ConstitutiveMatrix.resize(VoigtSize, VoigtSize, false);
-
-    rVariables.StressVector.resize(VoigtSize, false);
-
-    // Needed parameters for consistency with the general constitutive law
-    rVariables.F.resize(n_dim, n_dim, false);
-    noalias(rVariables.F) = identity_matrix<double>(n_dim);
-
-    // Nodal variables
-    this->InitializeNodalVariables(rVariables);
-
-    // Properties variables
-    this->InitializeProperties(rVariables);
-
-    // ProcessInfo variables
-    rVariables.VelocityCoefficient   = rCurrentProcessInfo[VELOCITY_COEFFICIENT];
-    rVariables.DtPressureCoefficient = rCurrentProcessInfo[DT_PRESSURE_COEFFICIENT];
-
-    // Retention law
-    rVariables.DegreeOfSaturation   = 1.0;
-    rVariables.RelativePermeability = 1.0;
-    rVariables.BishopCoefficient    = 1.0;
-
-    KRATOS_CATCH("")
-}
-
-void SmallStrainUPwDiffOrderElement::InitializeNodalVariables(ElementVariables& rVariables)
-{
-    KRATOS_TRY
-
-    const GeometryType& r_geom      = GetGeometry();
-    const SizeType      n_dim       = r_geom.WorkingSpaceDimension();
-    const SizeType      num_u_nodes = r_geom.PointsNumber();
-    const SizeType      num_p_nodes = mpPressureGeometry->PointsNumber();
-
-    Vector BodyAccelerationAux = ZeroVector(3);
-    rVariables.BodyAcceleration.resize(num_u_nodes * n_dim, false);
-    rVariables.DisplacementVector.resize(num_u_nodes * n_dim, false);
-    rVariables.VelocityVector.resize(num_u_nodes * n_dim, false);
-
-    for (SizeType i = 0; i < num_u_nodes; ++i) {
-        SizeType Local_i    = i * n_dim;
-        BodyAccelerationAux = r_geom[i].FastGetSolutionStepValue(VOLUME_ACCELERATION);
-
-        rVariables.BodyAcceleration[Local_i]   = BodyAccelerationAux[0];
-        rVariables.DisplacementVector[Local_i] = r_geom[i].FastGetSolutionStepValue(DISPLACEMENT_X);
-        rVariables.VelocityVector[Local_i]     = r_geom[i].FastGetSolutionStepValue(VELOCITY_X);
-
-        rVariables.BodyAcceleration[Local_i + 1] = BodyAccelerationAux[1];
-        rVariables.DisplacementVector[Local_i + 1] = r_geom[i].FastGetSolutionStepValue(DISPLACEMENT_Y);
-        rVariables.VelocityVector[Local_i + 1] = r_geom[i].FastGetSolutionStepValue(VELOCITY_Y);
-
-        if (n_dim > 2) {
-            rVariables.BodyAcceleration[Local_i + 2] = BodyAccelerationAux[2];
-            rVariables.DisplacementVector[Local_i + 2] = r_geom[i].FastGetSolutionStepValue(DISPLACEMENT_Z);
-            rVariables.VelocityVector[Local_i + 2] = r_geom[i].FastGetSolutionStepValue(VELOCITY_Z);
-        }
-    }
-
-    rVariables.PressureVector.resize(num_p_nodes, false);
-    rVariables.PressureDtVector.resize(num_p_nodes, false);
-    rVariables.DeltaPressureVector.resize(num_p_nodes, false);
-    const auto& r_p_geometry = *mpPressureGeometry;
-    for (SizeType i = 0; i < num_p_nodes; ++i) {
-        rVariables.PressureVector[i] = r_p_geometry[i].FastGetSolutionStepValue(WATER_PRESSURE);
-        rVariables.PressureDtVector[i] = r_p_geometry[i].FastGetSolutionStepValue(DT_WATER_PRESSURE);
-        rVariables.DeltaPressureVector[i] = r_p_geometry[i].FastGetSolutionStepValue(WATER_PRESSURE) -
-                                            r_p_geometry[i].FastGetSolutionStepValue(WATER_PRESSURE, 1);
-    }
-
-    KRATOS_CATCH("")
-}
-
-void SmallStrainUPwDiffOrderElement::InitializeProperties(ElementVariables& rVariables)
-{
-    KRATOS_TRY
-
-    const auto& r_properties = this->GetProperties();
-
-    rVariables.IgnoreUndrained = r_properties[IGNORE_UNDRAINED];
-    rVariables.UseHenckyStrain = r_properties.Has(USE_HENCKY_STRAIN) ? r_properties[USE_HENCKY_STRAIN] : false;
-
-    rVariables.ConsiderGeometricStiffness =
-        r_properties.Has(CONSIDER_GEOMETRIC_STIFFNESS) ? r_properties[CONSIDER_GEOMETRIC_STIFFNESS] : false;
-
-    rVariables.DynamicViscosityInverse = 1.0 / r_properties[DYNAMIC_VISCOSITY];
-    // Setting the intrinsic permeability matrix
-    rVariables.IntrinsicPermeability =
-        GeoElementUtilities::FillPermeabilityMatrix(r_properties, GetGeometry().WorkingSpaceDimension());
-
-    KRATOS_CATCH("")
-}
-
-void SmallStrainUPwDiffOrderElement::ExtractShapeFunctionDataAtIntegrationPoint(ElementVariables& rVariables,
-                                                                                unsigned int GPoint)
-{
-    KRATOS_TRY
-
-    noalias(rVariables.Nu) = row(rVariables.NuContainer, GPoint);
-    noalias(rVariables.Np) = row(rVariables.NpContainer, GPoint);
-
-    noalias(rVariables.DNu_DX) = rVariables.DNu_DXContainer[GPoint];
-    noalias(rVariables.DNp_DX) = rVariables.DNp_DXContainer[GPoint];
-
-    rVariables.detJ = rVariables.detJuContainer[GPoint];
-
-    KRATOS_CATCH("")
->>>>>>> e45115e7
-}
-
-template <>
-void SmallStrainUPwDiffOrderElement<2, 9>::SetUpPressureGeometryPointer()
-{
-    const auto& r_geometry = GetGeometry();
+    const Vector                                 pressure = GetPressures(this->GetGeometry(), 4);
+    const std::vector<std::pair<size_t, size_t>> pairs    = {{0, 1}, {1, 2}, {2, 3}, {3, 0}};
+    set_arithmetic_average_pressure(r_geom, pressure, pairs, 4);
+    KRATOS_CATCH("")
+}
+
+template <>
+void SmallStrainUPwDiffOrderElement<2, 9>::AssignPressureToIntermediateNodes()
+{
+    // Assign pressure values to the intermediate nodes for post-processing
+    KRATOS_TRY
+
+    GeometryType& r_geom = GetGeometry();
     // 2D Q9P4
-    mpPressureGeometry =
-        make_shared<Quadrilateral2D4<Node>>(r_geometry(0), r_geometry(1), r_geometry(2), r_geometry(3));
-}
-
-template <>
-void SmallStrainUPwDiffOrderElement<3, 10>::SetUpPressureGeometryPointer()
-{
-    const auto& r_geometry = GetGeometry();
-    //  3D T10P4
-    mpPressureGeometry =
-        make_shared<Tetrahedra3D4<Node>>(r_geometry(0), r_geometry(1), r_geometry(2), r_geometry(3));
-}
-
-template <>
-void SmallStrainUPwDiffOrderElement<2, 10>::SetUpPressureGeometryPointer()
-{
-    const auto& r_geometry = GetGeometry();
+    const Vector                                 pressure = GetPressures(this->GetGeometry(), 4);
+    const std::vector<std::pair<size_t, size_t>> pairs    = {{0, 1}, {1, 2}, {2, 3}, {3, 0}};
+    set_arithmetic_average_pressure(r_geom, pressure, pairs, 4);
+    const std::vector<std::tuple<size_t, size_t, size_t, size_t>>& indices = {{0, 1, 2, 3}};
+    set_arithmetic_average_pressure(r_geom, pressure, indices, 8);
+    KRATOS_CATCH("")
+}
+
+template <>
+void SmallStrainUPwDiffOrderElement<3, 10>::AssignPressureToIntermediateNodes()
+{
+    // Assign pressure values to the intermediate nodes for post-processing
+    KRATOS_TRY
+
+    GeometryType& r_geom = GetGeometry();
+    // 3D T10P4
+    const Vector                                 pressure = GetPressures(this->GetGeometry(), 4);
+    const std::vector<std::pair<size_t, size_t>> pairs    = {{0, 1}, {1, 2}, {2, 0},
+                                                             {0, 3}, {1, 3}, {2, 3}};
+    set_arithmetic_average_pressure(r_geom, pressure, pairs, 4);
+    KRATOS_CATCH("")
+}
+
+template <>
+void SmallStrainUPwDiffOrderElement<2, 10>::AssignPressureToIntermediateNodes()
+{
+    // Assign pressure values to the intermediate nodes for post-processing
+    KRATOS_TRY
+
+    GeometryType& r_geom = GetGeometry();
     // 2D T10P6
-    mpPressureGeometry = make_shared<Triangle2D6<Node>>(
-        r_geometry(0), r_geometry(1), r_geometry(2), r_geometry(3), r_geometry(4), r_geometry(5));
-}
-
-template <>
-void SmallStrainUPwDiffOrderElement<2, 15>::SetUpPressureGeometryPointer()
-{
-    const auto& r_geometry = GetGeometry();
-    // 2D T15P10
-    mpPressureGeometry = make_shared<Triangle2D10<Node>>(
-        r_geometry(0), r_geometry(1), r_geometry(2), r_geometry(3), r_geometry(4), r_geometry(5),
-        r_geometry(6), r_geometry(7), r_geometry(8), r_geometry(9));
-}
-
-template <>
-void SmallStrainUPwDiffOrderElement<3, 20>::SetUpPressureGeometryPointer()
-{
-    const auto& r_geometry = GetGeometry();
-    // 3D H20P8
-    mpPressureGeometry =
-        make_shared<Hexahedra3D8<Node>>(r_geometry(0), r_geometry(1), r_geometry(2), r_geometry(3),
-                                        r_geometry(4), r_geometry(5), r_geometry(6), r_geometry(7));
-}
-
-template <>
-void SmallStrainUPwDiffOrderElement<3, 27>::SetUpPressureGeometryPointer()
-{
-    const auto& r_geometry = GetGeometry();
-    // 3D H27P8
-    mpPressureGeometry =
-        make_shared<Hexahedra3D8<Node>>(r_geometry(0), r_geometry(1), r_geometry(2), r_geometry(3),
-                                        r_geometry(4), r_geometry(5), r_geometry(6), r_geometry(7));
-}
-
-<<<<<<< HEAD
-template <>
-void SmallStrainUPwDiffOrderElement<2, 6>::AssignPressureToIntermediateNodes()
-{
-    // Assign pressure values to the intermediate nodes for post-processing
-    KRATOS_TRY
-
-    GeometryType& r_geom = GetGeometry();
-
-    // 2D T6P3
-    const Vector p = GetPressures(GetGeometry(), 3);
-    ThreadSafeNodeWrite(r_geom[3], WATER_PRESSURE, 0.5 * (p[0] + p[1]));
-    ThreadSafeNodeWrite(r_geom[4], WATER_PRESSURE, 0.5 * (p[1] + p[2]));
-    ThreadSafeNodeWrite(r_geom[5], WATER_PRESSURE, 0.5 * (p[2] + p[0]));
-    KRATOS_CATCH("")
-}
-
-template <>
-void SmallStrainUPwDiffOrderElement<2, 8>::AssignPressureToIntermediateNodes()
-=======
-void SmallStrainUPwDiffOrderElement::CalculateAndAddStiffnessForce(VectorType& rRightHandSideVector,
-                                                                   const ElementVariables& rVariables,
-                                                                   unsigned int GPoint) const
->>>>>>> e45115e7
-{
-    // Assign pressure values to the intermediate nodes for post-processing
-    KRATOS_TRY
-
-<<<<<<< HEAD
-    GeometryType& r_geom = GetGeometry();
-    // 2D Q8P4
-    const Vector p = GetPressures(GetGeometry(), 4);
-    ThreadSafeNodeWrite(r_geom[4], WATER_PRESSURE, 0.5 * (p[0] + p[1]));
-    ThreadSafeNodeWrite(r_geom[5], WATER_PRESSURE, 0.5 * (p[1] + p[2]));
-    ThreadSafeNodeWrite(r_geom[6], WATER_PRESSURE, 0.5 * (p[2] + p[3]));
-    ThreadSafeNodeWrite(r_geom[7], WATER_PRESSURE, 0.5 * (p[3] + p[0]));
-    KRATOS_CATCH("")
-}
-
-template <>
-void SmallStrainUPwDiffOrderElement<2, 9>::AssignPressureToIntermediateNodes()
-=======
-    Vector stiffness_force = prod(trans(rVariables.B), mStressVector[GPoint]) * rVariables.IntegrationCoefficient;
-    GeoElementUtilities::AssembleUBlockVector(rRightHandSideVector, stiffness_force);
-
-    KRATOS_CATCH("")
-}
-
-void SmallStrainUPwDiffOrderElement::CalculateAndAddMixBodyForce(VectorType& rRightHandSideVector,
-                                                                 ElementVariables& rVariables) const
->>>>>>> e45115e7
-{
-    // Assign pressure values to the intermediate nodes for post-processing
-    KRATOS_TRY
-
-    GeometryType& r_geom = GetGeometry();
-    // 2D Q9P4
-    const Vector p = GetPressures(GetGeometry(), 4);
-    ThreadSafeNodeWrite(r_geom[4], WATER_PRESSURE, 0.5 * (p[0] + p[1]));
-    ThreadSafeNodeWrite(r_geom[5], WATER_PRESSURE, 0.5 * (p[1] + p[2]));
-    ThreadSafeNodeWrite(r_geom[6], WATER_PRESSURE, 0.5 * (p[2] + p[3]));
-    ThreadSafeNodeWrite(r_geom[7], WATER_PRESSURE, 0.5 * (p[3] + p[0]));
-    ThreadSafeNodeWrite(r_geom[8], WATER_PRESSURE, 0.25 * (p[0] + p[1] + p[2] + p[3]));
-    KRATOS_CATCH("")
-}
-
-template <>
-void SmallStrainUPwDiffOrderElement<3, 10>::AssignPressureToIntermediateNodes()
-{
-    // Assign pressure values to the intermediate nodes for post-processing
-    KRATOS_TRY
-
-<<<<<<< HEAD
-    GeometryType& r_geom = GetGeometry();
-    // 3D T10P4  //2D T10P6
-    const Vector p = GetPressures(GetGeometry(), 4);
-    ThreadSafeNodeWrite(r_geom[4], WATER_PRESSURE, 0.5 * (p[0] + p[1]));
-    ThreadSafeNodeWrite(r_geom[5], WATER_PRESSURE, 0.5 * (p[1] + p[2]));
-    ThreadSafeNodeWrite(r_geom[6], WATER_PRESSURE, 0.5 * (p[2] + p[0]));
-    ThreadSafeNodeWrite(r_geom[7], WATER_PRESSURE, 0.5 * (p[0] + p[3]));
-    ThreadSafeNodeWrite(r_geom[8], WATER_PRESSURE, 0.5 * (p[1] + p[3]));
-    ThreadSafeNodeWrite(r_geom[9], WATER_PRESSURE, 0.5 * (p[2] + p[3]));
-=======
-    const Matrix u_coupling_matrix = GeoTransportEquationUtilities::CalculateCouplingMatrix(
-        rVariables.B, GetStressStatePolicy().GetVoigtVector(), rVariables.Np,
-        rVariables.BiotCoefficient, rVariables.BishopCoefficient, rVariables.IntegrationCoefficient);
-    const Vector coupling_force = prod(u_coupling_matrix, rVariables.PressureVector);
-    GeoElementUtilities::AssembleUBlockVector(rRightHandSideVector, coupling_force);
-
-    if (!rVariables.IgnoreUndrained) {
-        const Matrix p_coupling_matrix = GeoTransportEquationUtilities::CalculateCouplingMatrix(
-            rVariables.B, GetStressStatePolicy().GetVoigtVector(), rVariables.Np,
-            rVariables.BiotCoefficient, rVariables.DegreeOfSaturation, rVariables.IntegrationCoefficient);
-        const Vector coupling_flow =
-            PORE_PRESSURE_SIGN_FACTOR * prod(trans(p_coupling_matrix), rVariables.VelocityVector);
-        GeoElementUtilities::AssemblePBlockVector(rRightHandSideVector, coupling_flow);
-    }
-
->>>>>>> e45115e7
-    KRATOS_CATCH("")
-}
-
-template <>
-void SmallStrainUPwDiffOrderElement<2, 10>::AssignPressureToIntermediateNodes()
-{
-    // Assign pressure values to the intermediate nodes for post-processing
-    KRATOS_TRY
-
-<<<<<<< HEAD
-    GeometryType&    r_geom = GetGeometry();
-    constexpr double c1     = 1.0 / 9.0;
-    const Vector     p      = GetPressures(GetGeometry(), 6);
-    ThreadSafeNodeWrite(r_geom[3], WATER_PRESSURE, (2.0 * p[0] - p[1] + 8.0 * p[3]) * c1);
-    ThreadSafeNodeWrite(r_geom[4], WATER_PRESSURE, (2.0 * p[1] - p[0] + 8.0 * p[3]) * c1);
-    ThreadSafeNodeWrite(r_geom[5], WATER_PRESSURE, (2.0 * p[1] - p[2] + 8.0 * p[4]) * c1);
-    ThreadSafeNodeWrite(r_geom[6], WATER_PRESSURE, (2.0 * p[2] - p[1] + 8.0 * p[4]) * c1);
-    ThreadSafeNodeWrite(r_geom[7], WATER_PRESSURE, (2.0 * p[2] - p[0] + 8.0 * p[5]) * c1);
-    ThreadSafeNodeWrite(r_geom[8], WATER_PRESSURE, (2.0 * p[0] - p[2] + 8.0 * p[5]) * c1);
-    ThreadSafeNodeWrite(r_geom[9], WATER_PRESSURE, (4.0 * (p[3] + p[4] + p[5]) - (p[0] + p[1] + p[2])) * c1);
+    constexpr double c1 = 1.0 / 9.0;
+    const Vector     p  = GetPressures(this->GetGeometry(), 6);
+    NodeUtilities::ThreadSafeNodeWrite(r_geom[3], WATER_PRESSURE, (2.0 * p[0] - p[1] + 8.0 * p[3]) * c1);
+    NodeUtilities::ThreadSafeNodeWrite(r_geom[4], WATER_PRESSURE, (2.0 * p[1] - p[0] + 8.0 * p[3]) * c1);
+    NodeUtilities::ThreadSafeNodeWrite(r_geom[5], WATER_PRESSURE, (2.0 * p[1] - p[2] + 8.0 * p[4]) * c1);
+    NodeUtilities::ThreadSafeNodeWrite(r_geom[6], WATER_PRESSURE, (2.0 * p[2] - p[1] + 8.0 * p[4]) * c1);
+    NodeUtilities::ThreadSafeNodeWrite(r_geom[7], WATER_PRESSURE, (2.0 * p[2] - p[0] + 8.0 * p[5]) * c1);
+    NodeUtilities::ThreadSafeNodeWrite(r_geom[8], WATER_PRESSURE, (2.0 * p[0] - p[2] + 8.0 * p[5]) * c1);
+    NodeUtilities::ThreadSafeNodeWrite(r_geom[9], WATER_PRESSURE,
+                                       (4.0 * (p[3] + p[4] + p[5]) - (p[0] + p[1] + p[2])) * c1);
     KRATOS_CATCH("")
 }
 
 template <>
 void SmallStrainUPwDiffOrderElement<2, 15>::AssignPressureToIntermediateNodes()
-=======
-    Matrix compressibility_matrix = GeoTransportEquationUtilities::CalculateCompressibilityMatrix(
-        rVariables.Np, rVariables.BiotModulusInverse, rVariables.IntegrationCoefficient);
-    Vector compressibility_flow = prod(compressibility_matrix, rVariables.PressureDtVector);
-    GeoElementUtilities::AssemblePBlockVector(rRightHandSideVector, compressibility_flow);
-
-    KRATOS_CATCH("")
-}
-
-std::vector<double> SmallStrainUPwDiffOrderElement::CalculateBishopCoefficients(const std::vector<double>& rFluidPressures) const
-{
-    KRATOS_ERROR_IF_NOT(rFluidPressures.size() == mRetentionLawVector.size());
-
-    auto retention_law_params = RetentionLaw::Parameters{this->GetProperties()};
-
-    auto result = std::vector<double>{};
-    result.reserve(mRetentionLawVector.size());
-    std::transform(mRetentionLawVector.begin(), mRetentionLawVector.end(), rFluidPressures.begin(),
-                   std::back_inserter(result),
-                   [&retention_law_params](const auto& pRetentionLaw, auto FluidPressure) {
-        retention_law_params.SetFluidPressure(FluidPressure);
-        return pRetentionLaw->CalculateBishopCoefficient(retention_law_params);
-    });
-    return result;
-}
-
-void SmallStrainUPwDiffOrderElement::CalculateAndAddPermeabilityFlow(VectorType& rRightHandSideVector,
-                                                                     const ElementVariables& rVariables) const
->>>>>>> e45115e7
-{
-    // Assign pressure values to the intermediate nodes for post-processing
-    KRATOS_TRY
-
-<<<<<<< HEAD
+{
+    // Assign pressure values to the intermediate nodes for post-processing
+    KRATOS_TRY
+
     GeometryType& r_geom = GetGeometry();
     // 2D T15P10
     constexpr double c1 = 0.0390625;
-    const Vector     p  = GetPressures(GetGeometry(), 10);
-    ThreadSafeNodeWrite(r_geom[3], WATER_PRESSURE, (3.0 * p[0] + p[1] + 27.0 * p[3] - 5.4 * p[4]) * c1);
-    ThreadSafeNodeWrite(r_geom[4], WATER_PRESSURE, (14.4 * (p[3] + p[4]) - 1.6 * (p[0] + p[1])) * c1);
-    ThreadSafeNodeWrite(r_geom[5], WATER_PRESSURE, (3.0 * p[1] + p[0] + 27.0 * p[4] - 5.4 * p[3]) * c1);
-    ThreadSafeNodeWrite(r_geom[6], WATER_PRESSURE, (3.0 * p[1] + p[2] + 27.0 * p[5] - 5.4 * p[6]) * c1);
-    ThreadSafeNodeWrite(r_geom[7], WATER_PRESSURE, (14.4 * (p[5] + p[6]) - 1.6 * (p[1] + p[2])) * c1);
-    ThreadSafeNodeWrite(r_geom[8], WATER_PRESSURE, (3.0 * p[2] + p[1] + 27.0 * p[6] - 5.4 * p[5]) * c1);
-    ThreadSafeNodeWrite(r_geom[9], WATER_PRESSURE, (3.0 * p[2] + p[0] + 27.0 * p[7] - 5.4 * p[8]) * c1);
-    ThreadSafeNodeWrite(r_geom[10], WATER_PRESSURE, (14.4 * (p[7] + p[8]) - 1.6 * (p[0] + p[2])) * c1);
-    ThreadSafeNodeWrite(r_geom[11], WATER_PRESSURE, (3.0 * p[0] + p[2] + 27.0 * p[8] - 5.4 * p[7]) * c1);
-    ThreadSafeNodeWrite(r_geom[12], WATER_PRESSURE,
-                        (p[1] + p[2] + 7.2 * (p[3] + p[8]) - 3.6 * (p[4] + p[7]) -
-                         1.8 * (p[5] + p[6]) + 21.6 * p[9] - 1.6 * p[0]) *
-                            c1);
-    ThreadSafeNodeWrite(r_geom[13], WATER_PRESSURE,
-                        (p[0] + p[2] + 7.2 * (p[4] + p[5]) - 3.6 * (p[3] + p[6]) -
-                         1.8 * (p[7] + p[8]) + 21.6 * p[9] - 1.6 * p[1]) *
-                            c1);
-    ThreadSafeNodeWrite(r_geom[14], WATER_PRESSURE,
-                        (p[0] + p[1] + 7.2 * (p[6] + p[7]) - 3.6 * (p[5] + p[8]) -
-                         1.8 * (p[3] + p[4]) + 21.6 * p[9] - 1.6 * p[2]) *
-                            c1);
+    const Vector     p  = GetPressures(this->GetGeometry(), 10);
+    NodeUtilities::ThreadSafeNodeWrite(r_geom[3], WATER_PRESSURE,
+                                       (3.0 * p[0] + p[1] + 27.0 * p[3] - 5.4 * p[4]) * c1);
+    NodeUtilities::ThreadSafeNodeWrite(r_geom[4], WATER_PRESSURE,
+                                       (14.4 * (p[3] + p[4]) - 1.6 * (p[0] + p[1])) * c1);
+    NodeUtilities::ThreadSafeNodeWrite(r_geom[5], WATER_PRESSURE,
+                                       (3.0 * p[1] + p[0] + 27.0 * p[4] - 5.4 * p[3]) * c1);
+    NodeUtilities::ThreadSafeNodeWrite(r_geom[6], WATER_PRESSURE,
+                                       (3.0 * p[1] + p[2] + 27.0 * p[5] - 5.4 * p[6]) * c1);
+    NodeUtilities::ThreadSafeNodeWrite(r_geom[7], WATER_PRESSURE,
+                                       (14.4 * (p[5] + p[6]) - 1.6 * (p[1] + p[2])) * c1);
+    NodeUtilities::ThreadSafeNodeWrite(r_geom[8], WATER_PRESSURE,
+                                       (3.0 * p[2] + p[1] + 27.0 * p[6] - 5.4 * p[5]) * c1);
+    NodeUtilities::ThreadSafeNodeWrite(r_geom[9], WATER_PRESSURE,
+                                       (3.0 * p[2] + p[0] + 27.0 * p[7] - 5.4 * p[8]) * c1);
+    NodeUtilities::ThreadSafeNodeWrite(r_geom[10], WATER_PRESSURE,
+                                       (14.4 * (p[7] + p[8]) - 1.6 * (p[0] + p[2])) * c1);
+    NodeUtilities::ThreadSafeNodeWrite(r_geom[11], WATER_PRESSURE,
+                                       (3.0 * p[0] + p[2] + 27.0 * p[8] - 5.4 * p[7]) * c1);
+    NodeUtilities::ThreadSafeNodeWrite(r_geom[12], WATER_PRESSURE,
+                                       (p[1] + p[2] + 7.2 * (p[3] + p[8]) - 3.6 * (p[4] + p[7]) -
+                                        1.8 * (p[5] + p[6]) + 21.6 * p[9] - 1.6 * p[0]) *
+                                           c1);
+    NodeUtilities::ThreadSafeNodeWrite(r_geom[13], WATER_PRESSURE,
+                                       (p[0] + p[2] + 7.2 * (p[4] + p[5]) - 3.6 * (p[3] + p[6]) -
+                                        1.8 * (p[7] + p[8]) + 21.6 * p[9] - 1.6 * p[1]) *
+                                           c1);
+    NodeUtilities::ThreadSafeNodeWrite(r_geom[14], WATER_PRESSURE,
+                                       (p[0] + p[1] + 7.2 * (p[6] + p[7]) - 3.6 * (p[5] + p[8]) -
+                                        1.8 * (p[3] + p[4]) + 21.6 * p[9] - 1.6 * p[2]) *
+                                           c1);
     KRATOS_CATCH("")
 }
 
 template <>
 void SmallStrainUPwDiffOrderElement<3, 20>::AssignPressureToIntermediateNodes()
-=======
-    const Matrix permeability_matrix =
-        -PORE_PRESSURE_SIGN_FACTOR * rVariables.DynamicViscosityInverse * rVariables.RelativePermeability *
-        prod(rVariables.DNp_DX, Matrix(prod(rVariables.IntrinsicPermeability, trans(rVariables.DNp_DX)))) *
-        rVariables.IntegrationCoefficient;
-    const Vector permeability_flow = prod(permeability_matrix, rVariables.PressureVector);
-    GeoElementUtilities::AssemblePBlockVector(rRightHandSideVector, permeability_flow);
-
-    KRATOS_CATCH("")
-}
-
-void SmallStrainUPwDiffOrderElement::CalculateAndAddFluidBodyFlow(VectorType& rRightHandSideVector,
-                                                                  const ElementVariables& rVariables) const
->>>>>>> e45115e7
 {
     // Assign pressure values to the intermediate nodes for post-processing
     KRATOS_TRY
 
     GeometryType& r_geom = GetGeometry();
     // 3D H20P8
-    const Vector p = GetPressures(GetGeometry(), 8);
-    // edges -- bottom
-    ThreadSafeNodeWrite(r_geom[8], WATER_PRESSURE, 0.5 * (p[0] + p[1]));
-    ThreadSafeNodeWrite(r_geom[9], WATER_PRESSURE, 0.5 * (p[1] + p[2]));
-    ThreadSafeNodeWrite(r_geom[10], WATER_PRESSURE, 0.5 * (p[2] + p[3]));
-    ThreadSafeNodeWrite(r_geom[11], WATER_PRESSURE, 0.5 * (p[3] + p[0]));
-    // edges -- middle
-    ThreadSafeNodeWrite(r_geom[12], WATER_PRESSURE, 0.5 * (p[4] + p[0]));
-    ThreadSafeNodeWrite(r_geom[13], WATER_PRESSURE, 0.5 * (p[5] + p[1]));
-    ThreadSafeNodeWrite(r_geom[14], WATER_PRESSURE, 0.5 * (p[6] + p[2]));
-    ThreadSafeNodeWrite(r_geom[15], WATER_PRESSURE, 0.5 * (p[7] + p[3]));
-    // edges -- top
-    ThreadSafeNodeWrite(r_geom[16], WATER_PRESSURE, 0.5 * (p[4] + p[5]));
-    ThreadSafeNodeWrite(r_geom[17], WATER_PRESSURE, 0.5 * (p[5] + p[6]));
-    ThreadSafeNodeWrite(r_geom[18], WATER_PRESSURE, 0.5 * (p[6] + p[7]));
-    ThreadSafeNodeWrite(r_geom[19], WATER_PRESSURE, 0.5 * (p[7] + p[4]));
+    const Vector                                 pressure = GetPressures(this->GetGeometry(), 8);
+    const std::vector<std::pair<size_t, size_t>> pairs =
+        // edges -- bottom
+        {{0, 1},
+         {1, 2},
+         {2, 3},
+         {3, 0},
+         // edges -- middle
+         {4, 0},
+         {5, 1},
+         {6, 2},
+         {7, 3},
+         // edges -- top
+         {4, 5},
+         {5, 6},
+         {6, 7},
+         {7, 4}};
+    set_arithmetic_average_pressure(r_geom, pressure, pairs, 8);
     KRATOS_CATCH("")
 }
 
@@ -1473,32 +294,32 @@
 
     GeometryType& r_geom = GetGeometry();
     // 3D H27P8
-    const Vector p = GetPressures(GetGeometry(), 8);
-    // edges -- bottom
-    ThreadSafeNodeWrite(r_geom[8], WATER_PRESSURE, 0.5 * (p[0] + p[1]));
-    ThreadSafeNodeWrite(r_geom[9], WATER_PRESSURE, 0.5 * (p[1] + p[2]));
-    ThreadSafeNodeWrite(r_geom[10], WATER_PRESSURE, 0.5 * (p[2] + p[3]));
-    ThreadSafeNodeWrite(r_geom[11], WATER_PRESSURE, 0.5 * (p[3] + p[0]));
-    // edges -- middle
-    ThreadSafeNodeWrite(r_geom[12], WATER_PRESSURE, 0.5 * (p[4] + p[0]));
-    ThreadSafeNodeWrite(r_geom[13], WATER_PRESSURE, 0.5 * (p[5] + p[1]));
-    ThreadSafeNodeWrite(r_geom[14], WATER_PRESSURE, 0.5 * (p[6] + p[2]));
-    ThreadSafeNodeWrite(r_geom[15], WATER_PRESSURE, 0.5 * (p[7] + p[3]));
-    // edges -- top
-    ThreadSafeNodeWrite(r_geom[16], WATER_PRESSURE, 0.5 * (p[4] + p[5]));
-    ThreadSafeNodeWrite(r_geom[17], WATER_PRESSURE, 0.5 * (p[5] + p[6]));
-    ThreadSafeNodeWrite(r_geom[18], WATER_PRESSURE, 0.5 * (p[6] + p[7]));
-    ThreadSafeNodeWrite(r_geom[19], WATER_PRESSURE, 0.5 * (p[7] + p[0]));
+    const Vector                                 pressure = GetPressures(this->GetGeometry(), 8);
+    const std::vector<std::pair<size_t, size_t>> pairs =
+        // edges -- bottom
+        {{0, 1},
+         {1, 2},
+         {2, 3},
+         {3, 0},
+         // edges -- middle
+         {4, 0},
+         {5, 1},
+         {6, 2},
+         {7, 3},
+         // edges -- top
+         {4, 5},
+         {5, 6},
+         {6, 7},
+         {7, 0}};
+    set_arithmetic_average_pressure(r_geom, pressure, pairs, 8);
     // face centers
-    ThreadSafeNodeWrite(r_geom[20], WATER_PRESSURE, 0.25 * (p[0] + p[1] + p[2] + p[3]));
-    ThreadSafeNodeWrite(r_geom[21], WATER_PRESSURE, 0.25 * (p[0] + p[1] + p[4] + p[5]));
-    ThreadSafeNodeWrite(r_geom[22], WATER_PRESSURE, 0.25 * (p[1] + p[2] + p[5] + p[6]));
-    ThreadSafeNodeWrite(r_geom[23], WATER_PRESSURE, 0.25 * (p[2] + p[3] + p[6] + p[7]));
-    ThreadSafeNodeWrite(r_geom[24], WATER_PRESSURE, 0.25 * (p[3] + p[0] + p[7] + p[4]));
-    ThreadSafeNodeWrite(r_geom[25], WATER_PRESSURE, 0.25 * (p[4] + p[5] + p[6] + p[7]));
+    const std::vector<std::tuple<size_t, size_t, size_t, size_t>>& indices = {
+        {0, 1, 2, 3}, {0, 1, 4, 5}, {1, 2, 5, 6}, {2, 3, 6, 7}, {3, 0, 7, 4}, {4, 5, 6, 7}};
+    set_arithmetic_average_pressure(r_geom, pressure, indices, 20);
     // element center
-    ThreadSafeNodeWrite(r_geom[26], WATER_PRESSURE,
-                        0.125 * (p[0] + p[1] + p[2] + p[3] + p[4] + p[5] + p[6] + p[7]));
+    NodeUtilities::ThreadSafeNodeWrite(r_geom[26], WATER_PRESSURE,
+                                       0.125 * (pressure[0] + pressure[1] + pressure[2] + pressure[3] +
+                                                pressure[4] + pressure[5] + pressure[6] + pressure[7]));
     KRATOS_CATCH("")
 }
 
