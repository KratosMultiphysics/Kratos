// KRATOS___
//     //   ) )
//    //         ___      ___
//   //  ____  //___) ) //   ) )
//  //    / / //       //   / /
// ((____/ / ((____   ((___/ /  MECHANICS
//
//  License:         geo_mechanics_application/license.txt
//
//  Main authors:    Vahid Galavi
//

#if !defined(KRATOS_GEO_U_PW_SMALL_STRAIN_DIFFERENT_ORDER_AXISYMMETRIC_ELEMENT_H_INCLUDED)
#define KRATOS_GEO_U_PW_SMALL_STRAIN_DIFFERENT_ORDER_AXISYMMETRIC_ELEMENT_H_INCLUDED

// Project includes
#include "includes/serializer.h"

// Application includes
#include "custom_elements/small_strain_U_Pw_diff_order_element.hpp"
#include "custom_utilities/element_utilities.hpp"
#include "custom_utilities/stress_strain_utilities.hpp"
#include "geo_mechanics_application_variables.h"

namespace Kratos
{

class KRATOS_API(GEO_MECHANICS_APPLICATION) SmallStrainUPwDiffOrderAxisymmetricElement : public SmallStrainUPwDiffOrderElement
{
public:
    KRATOS_CLASS_INTRUSIVE_POINTER_DEFINITION(SmallStrainUPwDiffOrderAxisymmetricElement);

<<<<<<< HEAD
    using IndexType      = std::size_t;
    using PropertiesType = Properties;
    using NodeType       = Node;
    using GeometryType   = Geometry<NodeType>;
    using NodesArrayType = Geometry<NodeType>::PointsArrayType;
    using VectorType     = Vector;
    using MatrixType     = Matrix;
=======
    typedef std::size_t                         IndexType;
    typedef Properties                          PropertiesType;
    typedef Node                                NodeType;
    typedef Geometry<NodeType>                  GeometryType;
    typedef Geometry<NodeType>::PointsArrayType NodesArrayType;
    typedef Vector                              VectorType;
    typedef Matrix                              MatrixType;
>>>>>>> f051af1a
    /// The definition of the sizetype
    using SizeType = std::size_t;
    using SmallStrainUPwDiffOrderElement::mConstitutiveLawVector;

    ///----------------------------------------------------------------------------------------------------------------------------------------------------------------------------------

    /// Default Constructor
    using SmallStrainUPwDiffOrderElement::SmallStrainUPwDiffOrderElement;

    /// Constructor using Geometry
    SmallStrainUPwDiffOrderAxisymmetricElement(IndexType NewId, GeometryType::Pointer pGeometry)
        : SmallStrainUPwDiffOrderElement(NewId, pGeometry)
    {
    }

    /// Constructor using Properties
    SmallStrainUPwDiffOrderAxisymmetricElement(IndexType               NewId,
                                               GeometryType::Pointer   pGeometry,
                                               PropertiesType::Pointer pProperties)
        : SmallStrainUPwDiffOrderElement(NewId, pGeometry, pProperties)
    {
    }

    /// Destructor
    ~SmallStrainUPwDiffOrderAxisymmetricElement() override = default;

    ///----------------------------------------------------------------------------------------------------------------------------------------------------------------------------------

    Element::Pointer Create(IndexType               NewId,
                            NodesArrayType const&   ThisNodes,
                            PropertiesType::Pointer pProperties) const override;

    Element::Pointer Create(IndexType NewId, GeometryType::Pointer pGeom, PropertiesType::Pointer pProperties) const override;

    ///----------------------------------------------------------------------------------------------------------------------------------------------------------------------------------

    // Turn back information as a string.
    std::string Info() const override
    {
        std::stringstream buffer;
        buffer << "Small strain axisymmetric U-Pw Element with different order "
                  "#"
               << this->Id() << "\nConstitutive law: " << mConstitutiveLawVector[0]->Info();
        return buffer.str();
    }

    // Print information about this object.
    void PrintInfo(std::ostream& rOStream) const override
    {
        rOStream << "Small strain axisymmetric U-Pw Element with different "
                    "order #"
                 << this->Id() << "\nConstitutive law: " << mConstitutiveLawVector[0]->Info();
    }

    ///----------------------------------------------------------------------------------------------------------------------------------------------------------------------------------

protected:
    /// Member Variables

    ///----------------------------------------------------------------------------------------------------------------------------------------------------------------------------------

    void CalculateBMatrix(Matrix& rB, const Matrix& GradNpT, const Vector& Np) override;

    double CalculateIntegrationCoefficient(const GeometryType::IntegrationPointsArrayType& IntegrationPoints,
                                           unsigned int PointNumber,
                                           double       detJ) override;

    ///----------------------------------------------------------------------------------------------------------------------------------------------------------------------------------

private:
    /// Member Variables

    ///----------------------------------------------------------------------------------------------------------------------------------------------------------------------------------

    /// Serialization

    friend class Serializer;

    void save(Serializer& rSerializer) const override
    {
        KRATOS_SERIALIZE_SAVE_BASE_CLASS(rSerializer, Element)
    }

    void load(Serializer& rSerializer) override{KRATOS_SERIALIZE_LOAD_BASE_CLASS(rSerializer, Element)}

    // Assignment operator.
    SmallStrainUPwDiffOrderAxisymmetricElement&
    operator=(SmallStrainUPwDiffOrderAxisymmetricElement const& rOther);

    // Copy constructor.
    SmallStrainUPwDiffOrderAxisymmetricElement(SmallStrainUPwDiffOrderAxisymmetricElement const& rOther);

    // Private Operations

    template <class TValueType>
    inline void ThreadSafeNodeWrite(NodeType& rNode, const Variable<TValueType>& Var, const TValueType Value)
    {
        rNode.SetLock();
        rNode.FastGetSolutionStepValue(Var) = Value;
        rNode.UnSetLock();
    }

}; // Class SmallStrainUPwDiffOrderAxisymmetricElement

} // namespace Kratos

#endif // KRATOS_GEO_U_PW_SMALL_STRAIN_DIFFERENT_ORDER_AXISYMMETRIC_ELEMENT_H_INCLUDED defined<|MERGE_RESOLUTION|>--- conflicted
+++ resolved
@@ -30,7 +30,6 @@
 public:
     KRATOS_CLASS_INTRUSIVE_POINTER_DEFINITION(SmallStrainUPwDiffOrderAxisymmetricElement);
 
-<<<<<<< HEAD
     using IndexType      = std::size_t;
     using PropertiesType = Properties;
     using NodeType       = Node;
@@ -38,15 +37,6 @@
     using NodesArrayType = Geometry<NodeType>::PointsArrayType;
     using VectorType     = Vector;
     using MatrixType     = Matrix;
-=======
-    typedef std::size_t                         IndexType;
-    typedef Properties                          PropertiesType;
-    typedef Node                                NodeType;
-    typedef Geometry<NodeType>                  GeometryType;
-    typedef Geometry<NodeType>::PointsArrayType NodesArrayType;
-    typedef Vector                              VectorType;
-    typedef Matrix                              MatrixType;
->>>>>>> f051af1a
     /// The definition of the sizetype
     using SizeType = std::size_t;
     using SmallStrainUPwDiffOrderElement::mConstitutiveLawVector;
