// KRATOS___
//     //   ) )
//    //         ___      ___
//   //  ____  //___) ) //   ) )
//  //    / / //       //   / /
// ((____/ / ((____   ((___/ /  MECHANICS
//
//  License:         geo_mechanics_application/license.txt
//
//  Main authors:    Vahid Galavi
//

#if !defined(KRATOS_GEO_U_PW_SMALL_STRAIN_DIFFERENT_ORDER_AXISYMMETRIC_ELEMENT_H_INCLUDED)
#define KRATOS_GEO_U_PW_SMALL_STRAIN_DIFFERENT_ORDER_AXISYMMETRIC_ELEMENT_H_INCLUDED

// Project includes
#include "includes/serializer.h"

// Application includes
#include "custom_elements/small_strain_U_Pw_diff_order_element.hpp"
#include "custom_utilities/element_utilities.hpp"
#include "custom_utilities/stress_strain_utilities.hpp"
#include "geo_mechanics_application_variables.h"

namespace Kratos
{

class KRATOS_API(GEO_MECHANICS_APPLICATION) SmallStrainUPwDiffOrderAxisymmetricElement : public SmallStrainUPwDiffOrderElement
{
public:
    KRATOS_CLASS_INTRUSIVE_POINTER_DEFINITION(SmallStrainUPwDiffOrderAxisymmetricElement);

    using IndexType      = std::size_t;
    using PropertiesType = Properties;
    using NodeType       = Node;
    using GeometryType   = Geometry<NodeType>;
    using NodesArrayType = Geometry<NodeType>::PointsArrayType;
    using VectorType     = Vector;
    using MatrixType     = Matrix;
<<<<<<< HEAD
    /// The definition of the sizetype
    using SizeType = std::size_t;
=======
    using SizeType       = std::size_t;
>>>>>>> 43e2cadd
    using SmallStrainUPwDiffOrderElement::mConstitutiveLawVector;
    using typename SmallStrainUPwDiffOrderElement::ElementVariables;

    ///----------------------------------------------------------------------------------------------------------------------------------------------------------------------------------

    /// Default Constructor
<<<<<<< HEAD
    using SmallStrainUPwDiffOrderElement::SmallStrainUPwDiffOrderElement;
=======
    SmallStrainUPwDiffOrderAxisymmetricElement() = default;
>>>>>>> 43e2cadd

    /// Constructor using Geometry
    SmallStrainUPwDiffOrderAxisymmetricElement(IndexType NewId, GeometryType::Pointer pGeometry)
        : SmallStrainUPwDiffOrderElement(NewId, pGeometry)
    {
    }

    /// Constructor using Properties
    SmallStrainUPwDiffOrderAxisymmetricElement(IndexType               NewId,
                                               GeometryType::Pointer   pGeometry,
                                               PropertiesType::Pointer pProperties)
        : SmallStrainUPwDiffOrderElement(NewId, pGeometry, pProperties)
    {
    }

    /// Destructor
    ~SmallStrainUPwDiffOrderAxisymmetricElement() override = default;

    ///----------------------------------------------------------------------------------------------------------------------------------------------------------------------------------

    Element::Pointer Create(IndexType               NewId,
                            NodesArrayType const&   ThisNodes,
                            PropertiesType::Pointer pProperties) const override;

    Element::Pointer Create(IndexType NewId, GeometryType::Pointer pGeom, PropertiesType::Pointer pProperties) const override;

    ///----------------------------------------------------------------------------------------------------------------------------------------------------------------------------------

    // Turn back information as a string.
    std::string Info() const override
    {
        std::stringstream buffer;
        buffer << "Small strain axisymmetric U-Pw Element with different order "
                  "#"
               << this->Id() << "\nConstitutive law: " << mConstitutiveLawVector[0]->Info();
        return buffer.str();
    }

    // Print information about this object.
    void PrintInfo(std::ostream& rOStream) const override
    {
        rOStream << "Small strain axisymmetric U-Pw Element with different "
                    "order #"
                 << this->Id() << "\nConstitutive law: " << mConstitutiveLawVector[0]->Info();
    }

    ///----------------------------------------------------------------------------------------------------------------------------------------------------------------------------------

protected:
    /// Member Variables

    ///----------------------------------------------------------------------------------------------------------------------------------------------------------------------------------

    void CalculateBMatrix(Matrix& rB, const Matrix& GradNpT, const Vector& Np) override;

    double CalculateIntegrationCoefficient(const GeometryType::IntegrationPointsArrayType& IntegrationPoints,
                                           unsigned int PointNumber,
                                           double       detJ) override;

<<<<<<< HEAD
    void CalculateGreenLagrangeStrain(ElementVariables& rVariables) override;
=======
    Vector CalculateGreenLagrangeStrain(const Matrix& rDeformationGradient) override;
>>>>>>> 43e2cadd

    ///----------------------------------------------------------------------------------------------------------------------------------------------------------------------------------

private:
    /// Member Variables

    ///----------------------------------------------------------------------------------------------------------------------------------------------------------------------------------

    /// Serialization

    friend class Serializer;

    void save(Serializer& rSerializer) const override
    {
        KRATOS_SERIALIZE_SAVE_BASE_CLASS(rSerializer, Element)
    }

    void load(Serializer& rSerializer) override{KRATOS_SERIALIZE_LOAD_BASE_CLASS(rSerializer, Element)}

    // Assignment operator.
    SmallStrainUPwDiffOrderAxisymmetricElement&
    operator=(SmallStrainUPwDiffOrderAxisymmetricElement const& rOther);

    // Copy constructor.
    SmallStrainUPwDiffOrderAxisymmetricElement(SmallStrainUPwDiffOrderAxisymmetricElement const& rOther);

    // Private Operations

    template <class TValueType>
    inline void ThreadSafeNodeWrite(NodeType& rNode, const Variable<TValueType>& Var, const TValueType Value)
    {
        rNode.SetLock();
        rNode.FastGetSolutionStepValue(Var) = Value;
        rNode.UnSetLock();
    }

}; // Class SmallStrainUPwDiffOrderAxisymmetricElement

} // namespace Kratos

#endif // KRATOS_GEO_U_PW_SMALL_STRAIN_DIFFERENT_ORDER_AXISYMMETRIC_ELEMENT_H_INCLUDED defined<|MERGE_RESOLUTION|>--- conflicted
+++ resolved
@@ -37,23 +37,13 @@
     using NodesArrayType = Geometry<NodeType>::PointsArrayType;
     using VectorType     = Vector;
     using MatrixType     = Matrix;
-<<<<<<< HEAD
-    /// The definition of the sizetype
-    using SizeType = std::size_t;
-=======
     using SizeType       = std::size_t;
->>>>>>> 43e2cadd
     using SmallStrainUPwDiffOrderElement::mConstitutiveLawVector;
-    using typename SmallStrainUPwDiffOrderElement::ElementVariables;
 
     ///----------------------------------------------------------------------------------------------------------------------------------------------------------------------------------
 
     /// Default Constructor
-<<<<<<< HEAD
-    using SmallStrainUPwDiffOrderElement::SmallStrainUPwDiffOrderElement;
-=======
     SmallStrainUPwDiffOrderAxisymmetricElement() = default;
->>>>>>> 43e2cadd
 
     /// Constructor using Geometry
     SmallStrainUPwDiffOrderAxisymmetricElement(IndexType NewId, GeometryType::Pointer pGeometry)
@@ -113,11 +103,7 @@
                                            unsigned int PointNumber,
                                            double       detJ) override;
 
-<<<<<<< HEAD
-    void CalculateGreenLagrangeStrain(ElementVariables& rVariables) override;
-=======
     Vector CalculateGreenLagrangeStrain(const Matrix& rDeformationGradient) override;
->>>>>>> 43e2cadd
 
     ///----------------------------------------------------------------------------------------------------------------------------------------------------------------------------------
 
