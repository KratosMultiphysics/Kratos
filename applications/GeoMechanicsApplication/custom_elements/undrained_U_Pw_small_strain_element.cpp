// KRATOS___
//     //   ) )
//    //         ___      ___
//   //  ____  //___) ) //   ) )
//  //    / / //       //   / /
// ((____/ / ((____   ((___/ /  MECHANICS
//
//  License:         geo_mechanics_application/license.txt
//
//  Main authors:    Vahid Galavi
//

// Application includes
#include "custom_elements/undrained_U_Pw_small_strain_element.hpp"
#include "custom_utilities/check_utilities.h"
#include "custom_utilities/constitutive_law_utilities.h"

namespace Kratos
{

template <unsigned int TDim, unsigned int TNumNodes>
Element::Pointer UndrainedUPwSmallStrainElement<TDim, TNumNodes>::Create(IndexType NewId,
                                                                         NodesArrayType const& ThisNodes,
                                                                         PropertiesType::Pointer pProperties) const
{
    return Element::Pointer(new UndrainedUPwSmallStrainElement(
        NewId, this->GetGeometry().Create(ThisNodes), pProperties,
        this->GetStressStatePolicy().Clone(), this->CloneIntegrationCoefficientModifier()));
}

template <unsigned int TDim, unsigned int TNumNodes>
Element::Pointer UndrainedUPwSmallStrainElement<TDim, TNumNodes>::Create(IndexType NewId,
                                                                         GeometryType::Pointer pGeom,
                                                                         PropertiesType::Pointer pProperties) const
{
    return Element::Pointer(new UndrainedUPwSmallStrainElement(
        NewId, pGeom, pProperties, this->GetStressStatePolicy().Clone(),
        this->CloneIntegrationCoefficientModifier()));
}

template <unsigned int TDim, unsigned int TNumNodes>
int UndrainedUPwSmallStrainElement<TDim, TNumNodes>::Check(const ProcessInfo& rCurrentProcessInfo) const
{
    KRATOS_TRY

    const PropertiesType& r_properties = this->GetProperties();
    const GeometryType&   r_geometry   = this->GetGeometry();

    // Base class checks for positive area and Id > 0
    int ierr = Element::Check(rCurrentProcessInfo);
    if (ierr != 0) return ierr;

<<<<<<< HEAD
    CheckUtilities::CheckDomainSize(r_geometry.DomainSize(), this->Id());
=======
    const auto element_Id = this->Id();
    CheckUtilities::CheckDomainSize(r_geometry.DomainSize(), element_Id);
>>>>>>> 5127b72a

    // Verify generic variables
    ierr = UPwBaseElement::Check(rCurrentProcessInfo);
    if (ierr != 0) return ierr;

<<<<<<< HEAD
    // Verify specific properties
    if (!r_properties.Has(BULK_MODULUS_FLUID) || r_properties[BULK_MODULUS_FLUID] < 0.0)
        KRATOS_ERROR << "BULK_MODULUS_FLUID has Key zero, is not defined or "
                        "has an invalid value at element "
                     << this->Id() << std::endl;
=======
    const CheckProperties check_properties(r_properties, "material properties at element",
                                           element_Id, CheckProperties::Bounds::AllExclusive);
    check_properties.Check(BULK_MODULUS_FLUID);
>>>>>>> 5127b72a

    // Verify that the constitutive law exists
    KRATOS_ERROR_IF_NOT(r_properties.Has(CONSTITUTIVE_LAW))
        << "Constitutive law not provided for property " << r_properties.Id() << std::endl;

<<<<<<< HEAD
    if (!r_properties[CONSTITUTIVE_LAW])
        KRATOS_ERROR << "A constitutive law needs to be specified for the "
                        "element "
                     << this->Id() << std::endl;

    ierr = r_properties[CONSTITUTIVE_LAW]->Check(r_properties, r_geometry, rCurrentProcessInfo);

    const auto expected_sizes = (TDim == 2 ? std::vector<std::size_t>{3, 4} : std::vector<std::size_t>{6});
    ConstitutiveLawUtilities::CheckStrainSize(r_properties, expected_sizes, TDim, this->Id());
=======
    // Verify that the constitutive law has the correct dimension
    const SizeType strain_size = r_properties.GetValue(CONSTITUTIVE_LAW)->GetStrainSize();
    if (TDim == 2) {
        KRATOS_ERROR_IF(strain_size < 3 || strain_size > 4)
            << "Wrong constitutive law used. This is a 2D element! expected "
               "strain size is 3 or 4 (el id = ) "
            << element_Id << std::endl;
    } else {
        KRATOS_ERROR_IF_NOT(strain_size == 6)
            << "Wrong constitutive law used. This is a 3D element! expected "
               "strain size is 6 (el id = ) "
            << element_Id << std::endl;
    }

    // Check constitutive law
    if (!mConstitutiveLawVector.empty()) {
        return mConstitutiveLawVector[0]->Check(r_properties, r_geometry, rCurrentProcessInfo);
    }
>>>>>>> 5127b72a

    return ierr;

    KRATOS_CATCH("")
}

template <unsigned int TDim, unsigned int TNumNodes>
void UndrainedUPwSmallStrainElement<TDim, TNumNodes>::CalculateAndAddLHS(MatrixType& rLeftHandSideMatrix,
                                                                         ElementVariables& rVariables)
{
    KRATOS_TRY

    UPwSmallStrainElement<TDim, TNumNodes>::CalculateAndAddStiffnessMatrix(rLeftHandSideMatrix, rVariables);

    UPwSmallStrainElement<TDim, TNumNodes>::CalculateAndAddCouplingMatrix(rLeftHandSideMatrix, rVariables);

    UPwSmallStrainElement<TDim, TNumNodes>::CalculateAndAddCompressibilityMatrix(rLeftHandSideMatrix, rVariables);

    KRATOS_CATCH("")
}

template <unsigned int TDim, unsigned int TNumNodes>
void UndrainedUPwSmallStrainElement<TDim, TNumNodes>::CalculateAndAddRHS(VectorType& rRightHandSideVector,
                                                                         ElementVariables& rVariables,
                                                                         unsigned int GPoint)
{
    KRATOS_TRY

    UPwSmallStrainElement<TDim, TNumNodes>::CalculateAndAddStiffnessForce(rRightHandSideVector,
                                                                          rVariables, GPoint);

    UPwSmallStrainElement<TDim, TNumNodes>::CalculateAndAddMixBodyForce(rRightHandSideVector, rVariables);

    UPwSmallStrainElement<TDim, TNumNodes>::CalculateAndAddCouplingTerms(rRightHandSideVector, rVariables);

    UPwSmallStrainElement<TDim, TNumNodes>::CalculateAndAddCompressibilityFlow(rRightHandSideVector, rVariables);

    KRATOS_CATCH("")
}

template class UndrainedUPwSmallStrainElement<2, 3>;
template class UndrainedUPwSmallStrainElement<2, 4>;
template class UndrainedUPwSmallStrainElement<3, 4>;
template class UndrainedUPwSmallStrainElement<3, 8>;

} // Namespace Kratos<|MERGE_RESOLUTION|>--- conflicted
+++ resolved
@@ -50,34 +50,21 @@
     int ierr = Element::Check(rCurrentProcessInfo);
     if (ierr != 0) return ierr;
 
-<<<<<<< HEAD
-    CheckUtilities::CheckDomainSize(r_geometry.DomainSize(), this->Id());
-=======
     const auto element_Id = this->Id();
     CheckUtilities::CheckDomainSize(r_geometry.DomainSize(), element_Id);
->>>>>>> 5127b72a
 
     // Verify generic variables
     ierr = UPwBaseElement::Check(rCurrentProcessInfo);
     if (ierr != 0) return ierr;
 
-<<<<<<< HEAD
-    // Verify specific properties
-    if (!r_properties.Has(BULK_MODULUS_FLUID) || r_properties[BULK_MODULUS_FLUID] < 0.0)
-        KRATOS_ERROR << "BULK_MODULUS_FLUID has Key zero, is not defined or "
-                        "has an invalid value at element "
-                     << this->Id() << std::endl;
-=======
     const CheckProperties check_properties(r_properties, "material properties at element",
                                            element_Id, CheckProperties::Bounds::AllExclusive);
     check_properties.Check(BULK_MODULUS_FLUID);
->>>>>>> 5127b72a
 
     // Verify that the constitutive law exists
     KRATOS_ERROR_IF_NOT(r_properties.Has(CONSTITUTIVE_LAW))
         << "Constitutive law not provided for property " << r_properties.Id() << std::endl;
 
-<<<<<<< HEAD
     if (!r_properties[CONSTITUTIVE_LAW])
         KRATOS_ERROR << "A constitutive law needs to be specified for the "
                         "element "
@@ -87,26 +74,6 @@
 
     const auto expected_sizes = (TDim == 2 ? std::vector<std::size_t>{3, 4} : std::vector<std::size_t>{6});
     ConstitutiveLawUtilities::CheckStrainSize(r_properties, expected_sizes, TDim, this->Id());
-=======
-    // Verify that the constitutive law has the correct dimension
-    const SizeType strain_size = r_properties.GetValue(CONSTITUTIVE_LAW)->GetStrainSize();
-    if (TDim == 2) {
-        KRATOS_ERROR_IF(strain_size < 3 || strain_size > 4)
-            << "Wrong constitutive law used. This is a 2D element! expected "
-               "strain size is 3 or 4 (el id = ) "
-            << element_Id << std::endl;
-    } else {
-        KRATOS_ERROR_IF_NOT(strain_size == 6)
-            << "Wrong constitutive law used. This is a 3D element! expected "
-               "strain size is 6 (el id = ) "
-            << element_Id << std::endl;
-    }
-
-    // Check constitutive law
-    if (!mConstitutiveLawVector.empty()) {
-        return mConstitutiveLawVector[0]->Check(r_properties, r_geometry, rCurrentProcessInfo);
-    }
->>>>>>> 5127b72a
 
     return ierr;
 
