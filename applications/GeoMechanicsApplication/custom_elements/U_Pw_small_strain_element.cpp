--- conflicted
+++ resolved
@@ -977,16 +977,11 @@
         constitutive_matrices, this->GetProperties());
     const auto fluid_pressures = GeoTransportEquationUtilities::CalculateFluidPressures(
         Variables.NContainer, Variables.PressureVector);
-<<<<<<< HEAD
-    auto relative_permeability_values = this->CalculateRelativePermeabilityValues(fluid_pressures);
-=======
     const auto degrees_of_saturation     = CalculateDegreesOfSaturation(fluid_pressures);
     const auto derivatives_of_saturation = CalculateDerivativesOfSaturation(fluid_pressures);
     const auto biot_moduli_inverse = GeoTransportEquationUtilities::CalculateInverseBiotModuli(
         biot_coefficients, degrees_of_saturation, derivatives_of_saturation, rProp);
-    auto relative_permeability_values = this->CalculateRelativePermeabilityValues(
-        GeoTransportEquationUtilities::CalculateFluidPressures(Variables.NContainer, Variables.PressureVector));
->>>>>>> 1ddd4f1a
+    auto relative_permeability_values = this->CalculateRelativePermeabilityValues(fluid_pressures);
     const auto permeability_update_factors = GeoTransportEquationUtilities::CalculatePermeabilityUpdateFactors(
         strain_vectors, this->GetProperties());
     std::transform(relative_permeability_values.cbegin(), relative_permeability_values.cend(),
@@ -1609,14 +1604,6 @@
 
     rRetentionParameters.SetFluidPressure(GeoTransportEquationUtilities::CalculateFluidPressure(
         rVariables.Np, rVariables.PressureVector));
-
-<<<<<<< HEAD
-    rVariables.DegreeOfSaturation = mRetentionLawVector[GPoint]->CalculateSaturation(rRetentionParameters);
-    rVariables.DerivativeOfSaturation =
-        mRetentionLawVector[GPoint]->CalculateDerivativeOfSaturation(rRetentionParameters);
-=======
-    rVariables.BishopCoefficient = mRetentionLawVector[GPoint]->CalculateBishopCoefficient(rRetentionParameters);
->>>>>>> 1ddd4f1a
 
     KRATOS_CATCH("")
 }
