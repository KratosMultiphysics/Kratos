// KRATOS___
//     //   ) )
//    //         ___      ___
//   //  ____  //___) ) //   ) )
//  //    / / //       //   / /
// ((____/ / ((____   ((___/ /  MECHANICS
//
//  License:         geo_mechanics_application/license.txt
//
//  Main authors:    Ignasi de Pouplana,
//                   Vahid Galavi
//

// Application includes
#include "custom_elements/U_Pw_small_strain_element.hpp"
#include "custom_utilities/equation_of_motion_utilities.h"
#include "custom_utilities/math_utilities.h"
#include "custom_utilities/transport_equation_utilities.hpp"

namespace Kratos
{

template <unsigned int TDim, unsigned int TNumNodes>
Element::Pointer UPwSmallStrainElement<TDim, TNumNodes>::Create(IndexType             NewId,
                                                                NodesArrayType const& ThisNodes,
                                                                PropertiesType::Pointer pProperties) const
{
    return Element::Pointer(new UPwSmallStrainElement(NewId, this->GetGeometry().Create(ThisNodes),
                                                      pProperties, this->GetStressStatePolicy().Clone()));
}

template <unsigned int TDim, unsigned int TNumNodes>
Element::Pointer UPwSmallStrainElement<TDim, TNumNodes>::Create(IndexType             NewId,
                                                                GeometryType::Pointer pGeom,
                                                                PropertiesType::Pointer pProperties) const
{
    return Element::Pointer(
        new UPwSmallStrainElement(NewId, pGeom, pProperties, this->GetStressStatePolicy().Clone()));
}

template <unsigned int TDim, unsigned int TNumNodes>
int UPwSmallStrainElement<TDim, TNumNodes>::Check(const ProcessInfo& rCurrentProcessInfo) const
{
    KRATOS_TRY

    // Base class checks for positive area and Id > 0
    // Verify generic variables
    int ierr = UPwBaseElement<TDim, TNumNodes>::Check(rCurrentProcessInfo);
    if (ierr != 0) return ierr;

    const PropertiesType& rProp = this->GetProperties();
    const GeometryType&   rGeom = this->GetGeometry();

    KRATOS_ERROR_IF(rGeom.DomainSize() < 1.0e-15)
        << "DomainSize < 1.0e-15 for the element " << this->Id() << std::endl;

    // Verify specific properties
    KRATOS_ERROR_IF_NOT(rProp.Has(IGNORE_UNDRAINED))
        << "IGNORE_UNDRAINED does not exist in the parameter list" << this->Id() << std::endl;

    if (!rProp[IGNORE_UNDRAINED]) {
        KRATOS_ERROR_IF(!rProp.Has(BULK_MODULUS_FLUID) || rProp[BULK_MODULUS_FLUID] < 0.0)
            << "BULK_MODULUS_FLUID has Key zero, is not defined or has an invalid value at element"
            << this->Id() << std::endl;

        KRATOS_ERROR_IF(!rProp.Has(DYNAMIC_VISCOSITY) || rProp[DYNAMIC_VISCOSITY] < 0.0)
            << "DYNAMIC_VISCOSITY has Key zero, is not defined or has an invalid value at element"
            << this->Id() << std::endl;

        KRATOS_ERROR_IF(!rProp.Has(PERMEABILITY_XX) || rProp[PERMEABILITY_XX] < 0.0)
            << "PERMEABILITY_XX has Key zero, is not defined or has an invalid value at element"
            << this->Id() << std::endl;

        KRATOS_ERROR_IF(!rProp.Has(PERMEABILITY_YY) || rProp[PERMEABILITY_YY] < 0.0)
            << "PERMEABILITY_YY has Key zero, is not defined or has an invalid value at element"
            << this->Id() << std::endl;

        KRATOS_ERROR_IF(!rProp.Has(PERMEABILITY_XY) || rProp[PERMEABILITY_XY] < 0.0)
            << "PERMEABILITY_XY has Key zero, is not defined or has an invalid value at element"
            << this->Id() << std::endl;

        if constexpr (TDim > 2) {
            KRATOS_ERROR_IF(!rProp.Has(PERMEABILITY_ZZ) || rProp[PERMEABILITY_ZZ] < 0.0)
                << "PERMEABILITY_ZZ has Key zero, is not defined or has an invalid value at element"
                << this->Id() << std::endl;

            KRATOS_ERROR_IF(!rProp.Has(PERMEABILITY_YZ) || rProp[PERMEABILITY_YZ] < 0.0)
                << "PERMEABILITY_YZ has Key zero, is not defined or has an invalid value at element"
                << this->Id() << std::endl;

            KRATOS_ERROR_IF(!rProp.Has(PERMEABILITY_ZX) || rProp[PERMEABILITY_ZX] < 0.0)
                << "PERMEABILITY_ZX has Key zero, is not defined or has an invalid value at element"
                << this->Id() << std::endl;
        }
    }

    // Verify that the constitutive law exists
    KRATOS_ERROR_IF_NOT(this->GetProperties().Has(CONSTITUTIVE_LAW))
        << "Constitutive law not provided for property " << this->GetProperties().Id() << std::endl;

    // Verify that the constitutive law has the correct dimension
    const SizeType strainSize = this->GetProperties().GetValue(CONSTITUTIVE_LAW)->GetStrainSize();
    if (TDim == 2) {
        KRATOS_ERROR_IF_NOT(strainSize == VOIGT_SIZE_2D_PLANE_STRAIN)
            << "Wrong constitutive law used. This is a 2D element! expected "
               "strain size is "
            << VOIGT_SIZE_2D_PLANE_STRAIN << " But received: " << strainSize
            << " in element id: " << this->Id() << std::endl;
    } else {
        KRATOS_ERROR_IF_NOT(strainSize == VOIGT_SIZE_3D)
            << "Wrong constitutive law used. This is a 3D element! expected "
               "strain size is "
            << VOIGT_SIZE_3D << " But received: " << strainSize << " in element id: " << this->Id()
            << std::endl;
    }

    // Check constitutive law
    if (mConstitutiveLawVector.size() > 0) {
        return mConstitutiveLawVector[0]->Check(rProp, rGeom, rCurrentProcessInfo);
    }

    // Check retention law
    if (mRetentionLawVector.size() > 0) {
        return mRetentionLawVector[0]->Check(rProp, rCurrentProcessInfo);
    }

    return ierr;

    KRATOS_CATCH("")
}

template <unsigned int TDim, unsigned int TNumNodes>
void UPwSmallStrainElement<TDim, TNumNodes>::InitializeSolutionStep(const ProcessInfo& rCurrentProcessInfo)
{
    KRATOS_TRY

    if (!mIsInitialised) this->Initialize(rCurrentProcessInfo);

    // Defining necessary variables
    const GeometryType& rGeom      = this->GetGeometry();
    const IndexType     NumGPoints = rGeom.IntegrationPointsNumber(mThisIntegrationMethod);

    ConstitutiveLaw::Parameters ConstitutiveParameters(rGeom, this->GetProperties(), rCurrentProcessInfo);
    ConstitutiveParameters.Set(ConstitutiveLaw::USE_ELEMENT_PROVIDED_STRAIN);
    ConstitutiveParameters.Set(ConstitutiveLaw::INITIALIZE_MATERIAL_RESPONSE); // Note: this is for nonlocal damage

    // Element variables
    ElementVariables Variables;
    this->InitializeElementVariables(Variables, rCurrentProcessInfo);

    // Create general parameters of retention law
    RetentionLaw::Parameters RetentionParameters(this->GetProperties(), rCurrentProcessInfo);

    const auto b_matrices = CalculateBMatrices(Variables.DN_DXContainer, Variables.NContainer);
    const auto deformation_gradients = CalculateDeformationGradients();
    const auto determinants_of_deformation_gradients =
        GeoMechanicsMathUtilities::CalculateDeterminants(deformation_gradients);
    const auto strain_vectors = CalculateStrains(
        deformation_gradients, b_matrices, Variables.DisplacementVector, Variables.UseHenckyStrain);

    // Loop over integration points
    for (unsigned int GPoint = 0; GPoint < NumGPoints; ++GPoint) {
        // Compute Np, GradNpT, B and StrainVector
        this->CalculateKinematics(Variables, GPoint);
        Variables.B = b_matrices[GPoint];

        // Compute infinitesimal strain
        Variables.F            = deformation_gradients[GPoint];
        Variables.detF         = determinants_of_deformation_gradients[GPoint];
        Variables.StrainVector = strain_vectors[GPoint];

        // Set Gauss points variables to constitutive law parameters
        this->SetConstitutiveParameters(Variables, ConstitutiveParameters);

        // Initialize constitutive law
        noalias(Variables.StressVector) = mStressVector[GPoint];
        ConstitutiveParameters.SetStressVector(Variables.StressVector);
        mConstitutiveLawVector[GPoint]->InitializeMaterialResponseCauchy(ConstitutiveParameters);

        // Initialize retention law
        mRetentionLawVector[GPoint]->InitializeSolutionStep(RetentionParameters);
    }

    // Reset hydraulic discharge
    this->ResetHydraulicDischarge();

    KRATOS_CATCH("")
}

template <unsigned int TDim, unsigned int TNumNodes>
void UPwSmallStrainElement<TDim, TNumNodes>::ResetHydraulicDischarge()
{
    KRATOS_TRY

    // Reset hydraulic discharge
    GeometryType& rGeom = this->GetGeometry();
    for (unsigned int i = 0; i < TNumNodes; ++i) {
        ThreadSafeNodeWrite(rGeom[i], HYDRAULIC_DISCHARGE, 0.0);
    }

    KRATOS_CATCH("")
}

template <unsigned int TDim, unsigned int TNumNodes>
void UPwSmallStrainElement<TDim, TNumNodes>::CalculateHydraulicDischarge(const ProcessInfo& rCurrentProcessInfo)
{
    KRATOS_TRY

    std::vector<array_1d<double, 3>> FluidFlux;
    this->CalculateOnIntegrationPoints(FLUID_FLUX_VECTOR, FluidFlux, rCurrentProcessInfo);

    const GeometryType& rGeom      = this->GetGeometry();
    const IndexType     NumGPoints = rGeom.IntegrationPointsNumber(mThisIntegrationMethod);
    const GeometryType::IntegrationPointsArrayType& IntegrationPoints =
        rGeom.IntegrationPoints(mThisIntegrationMethod);

    ElementVariables Variables;
    // Gradient of shape functions and determinant of Jacobian
    Variables.GradNpTInitialConfiguration.resize(TNumNodes, TDim, false);
    Variables.GradNpT.resize(TNumNodes, TDim, false);
    Variables.detJContainer.resize(NumGPoints, false);
    rGeom.ShapeFunctionsIntegrationPointsGradients(Variables.DN_DXContainer,
                                                   Variables.detJContainer, mThisIntegrationMethod);

    // Loop over integration points
    for (unsigned int GPoint = 0; GPoint < NumGPoints; ++GPoint) {
        noalias(Variables.GradNpT) = Variables.DN_DXContainer[GPoint];
        Variables.detJ             = Variables.detJContainer[GPoint];

        // Compute weighting coefficient for integration
        Variables.IntegrationCoefficient =
            this->CalculateIntegrationCoefficient(IntegrationPoints[GPoint], Variables.detJ);

        for (unsigned int node = 0; node < TNumNodes; ++node) {
            double HydraulicDischarge = 0;
            for (unsigned int iDir = 0; iDir < TDim; ++iDir) {
                HydraulicDischarge += Variables.GradNpT(node, iDir) * FluidFlux[GPoint][iDir];
            }

            HydraulicDischarge *= Variables.IntegrationCoefficient;
            HydraulicDischarge += rGeom[node].FastGetSolutionStepValue(HYDRAULIC_DISCHARGE);
            ThreadSafeNodeWrite(this->GetGeometry()[node], HYDRAULIC_DISCHARGE, HydraulicDischarge);
        }
    }

    KRATOS_CATCH("")
}

template <unsigned int TDim, unsigned int TNumNodes>
void UPwSmallStrainElement<TDim, TNumNodes>::InitializeNonLinearIteration(const ProcessInfo& rCurrentProcessInfo)
{
    KRATOS_TRY

    // Defining necessary variables
    const GeometryType& rGeom      = this->GetGeometry();
    const IndexType     NumGPoints = rGeom.IntegrationPointsNumber(mThisIntegrationMethod);

    // Create constitutive law parameters:
    ConstitutiveLaw::Parameters ConstitutiveParameters(rGeom, this->GetProperties(), rCurrentProcessInfo);
    ConstitutiveParameters.Set(ConstitutiveLaw::COMPUTE_STRESS);
    ConstitutiveParameters.Set(ConstitutiveLaw::USE_ELEMENT_PROVIDED_STRAIN);
    ConstitutiveParameters.Set(ConstitutiveLaw::INITIALIZE_MATERIAL_RESPONSE); // Note: this is for nonlocal damage

    // Element variables
    ElementVariables Variables;
    this->InitializeElementVariables(Variables, rCurrentProcessInfo);

    const auto b_matrices = CalculateBMatrices(Variables.DN_DXContainer, Variables.NContainer);
    const auto deformation_gradients = CalculateDeformationGradients();
    const auto determinants_of_deformation_gradients =
        GeoMechanicsMathUtilities::CalculateDeterminants(deformation_gradients);
    const auto strain_vectors = CalculateStrains(
        deformation_gradients, b_matrices, Variables.DisplacementVector, Variables.UseHenckyStrain);

    // Loop over integration points
    for (unsigned int GPoint = 0; GPoint < NumGPoints; ++GPoint) {
        this->CalculateKinematics(Variables, GPoint);
        Variables.B = b_matrices[GPoint];

        // Compute infinitesimal strain
        Variables.F            = deformation_gradients[GPoint];
        Variables.detF         = determinants_of_deformation_gradients[GPoint];
        Variables.StrainVector = strain_vectors[GPoint];

        // Set gauss points variables to constitutive law parameters
        this->SetConstitutiveParameters(Variables, ConstitutiveParameters);

        // Compute Stress
        ConstitutiveParameters.SetStressVector(mStressVector[GPoint]);
        mConstitutiveLawVector[GPoint]->CalculateMaterialResponseCauchy(ConstitutiveParameters);
    }

    KRATOS_CATCH("")
}

template <unsigned int TDim, unsigned int TNumNodes>
void UPwSmallStrainElement<TDim, TNumNodes>::FinalizeNonLinearIteration(const ProcessInfo& rCurrentProcessInfo)
{
    KRATOS_TRY

    this->InitializeNonLinearIteration(rCurrentProcessInfo);

    KRATOS_CATCH("")
}

template <unsigned int TDim, unsigned int TNumNodes>
void UPwSmallStrainElement<TDim, TNumNodes>::FinalizeSolutionStep(const ProcessInfo& rCurrentProcessInfo)
{
    KRATOS_TRY

    this->CalculateHydraulicDischarge(rCurrentProcessInfo);

    // Defining necessary variables
    const GeometryType& rGeom      = this->GetGeometry();
    const IndexType     NumGPoints = rGeom.IntegrationPointsNumber(mThisIntegrationMethod);

    ConstitutiveLaw::Parameters ConstitutiveParameters(rGeom, this->GetProperties(), rCurrentProcessInfo);
    ConstitutiveParameters.Set(ConstitutiveLaw::USE_ELEMENT_PROVIDED_STRAIN);

    // Element variables
    ElementVariables Variables;
    this->InitializeElementVariables(Variables, rCurrentProcessInfo);

    // Create general parameters of retention law
    RetentionLaw::Parameters RetentionParameters(this->GetProperties(), rCurrentProcessInfo);

    const auto b_matrices = CalculateBMatrices(Variables.DN_DXContainer, Variables.NContainer);
    const auto deformation_gradients = CalculateDeformationGradients();
    const auto determinants_of_deformation_gradients =
        GeoMechanicsMathUtilities::CalculateDeterminants(deformation_gradients);
    const auto strain_vectors = CalculateStrains(
        deformation_gradients, b_matrices, Variables.DisplacementVector, Variables.UseHenckyStrain);

    Matrix StressContainer(NumGPoints, mStressVector[0].size());
    // Loop over integration points
    for (unsigned int GPoint = 0; GPoint < NumGPoints; ++GPoint) {
        this->CalculateKinematics(Variables, GPoint);
        Variables.B = b_matrices[GPoint];

        // Compute infinitesimal strain
        Variables.F            = deformation_gradients[GPoint];
        Variables.detF         = determinants_of_deformation_gradients[GPoint];
        Variables.StrainVector = strain_vectors[GPoint];

        // Set Gauss points variables to constitutive law parameters
        this->SetConstitutiveParameters(Variables, ConstitutiveParameters);

        // Compute constitutive tensor and/or stresses
        noalias(Variables.StressVector) = mStressVector[GPoint];
        ConstitutiveParameters.SetStressVector(Variables.StressVector);
        mConstitutiveLawVector[GPoint]->FinalizeMaterialResponseCauchy(ConstitutiveParameters);
        mStateVariablesFinalized[GPoint] =
            mConstitutiveLawVector[GPoint]->GetValue(STATE_VARIABLES, mStateVariablesFinalized[GPoint]);

        // retention law
        mRetentionLawVector[GPoint]->FinalizeSolutionStep(RetentionParameters);

        if (rCurrentProcessInfo[NODAL_SMOOTHING])
            this->SaveGPStress(StressContainer, mStressVector[GPoint], GPoint);
    }
    if (rCurrentProcessInfo[NODAL_SMOOTHING]) this->ExtrapolateGPValues(StressContainer);

    KRATOS_CATCH("")
}

template <unsigned int TDim, unsigned int TNumNodes>
void UPwSmallStrainElement<TDim, TNumNodes>::SaveGPStress(Matrix&       rStressContainer,
                                                          const Vector& StressVector,
                                                          unsigned int  GPoint)
{
    KRATOS_TRY

    for (unsigned int i = 0; i < StressVector.size(); ++i) {
        rStressContainer(GPoint, i) = StressVector[i];
    }

    /* INFO: (Quadrilateral_2D_4 with GI_GAUSS_2)
     *
     *                      |S0-0 S1-0 S2-0|
     * rStressContainer =   |S0-1 S1-1 S2-1|
     *                      |S0-2 S1-2 S2-2|
     *                      |S0-3 S1-3 S2-3|
     *
     * S1-0 = S[1] at GP 0
     */

    KRATOS_CATCH("")
}

template <unsigned int TDim, unsigned int TNumNodes>
void UPwSmallStrainElement<TDim, TNumNodes>::ExtrapolateGPValues(const Matrix& StressContainer)
{
    KRATOS_TRY

    array_1d<double, TNumNodes> DamageContainer;

    for (unsigned int iNode = 0; iNode < TNumNodes; ++iNode) {
        DamageContainer[iNode] = 0.0;
        DamageContainer[iNode] =
            mConstitutiveLawVector[iNode]->GetValue(DAMAGE_VARIABLE, DamageContainer[iNode]);
    }

    GeometryType&               rGeom = this->GetGeometry();
    const double&               Area  = rGeom.Area(); // In 3D this is volume
    array_1d<Vector, TNumNodes> NodalStressVector;    // List with stresses at each node
    array_1d<Matrix, TNumNodes> NodalStressTensor;

    for (unsigned int iNode = 0; iNode < TNumNodes; ++iNode) {
        NodalStressVector[iNode].resize(VoigtSize);
        NodalStressTensor[iNode].resize(StressTensorSize, StressTensorSize);
    }

    BoundedMatrix<double, TNumNodes, TNumNodes> ExtrapolationMatrix;
    this->CalculateExtrapolationMatrix(ExtrapolationMatrix);

    Matrix AuxNodalStress;
    AuxNodalStress.resize(TNumNodes, VoigtSize);
    noalias(AuxNodalStress) = prod(ExtrapolationMatrix, StressContainer);

    /* INFO:
     *
     *                  |S0-0 S1-0 S2-0|
     * AuxNodalStress = |S0-1 S1-1 S2-1|
     *                  |S0-2 S1-2 S2-2|
     *
     * S1-0 = S[1] at node 0
     */

    array_1d<double, TNumNodes> NodalDamage;
    noalias(NodalDamage) = prod(ExtrapolationMatrix, DamageContainer);

    for (unsigned int i = 0; i < TNumNodes; ++i) {
        noalias(NodalStressVector[i]) = row(AuxNodalStress, i) * Area;
        noalias(NodalStressTensor[i]) = MathUtils<double>::StressVectorToTensor(NodalStressVector[i]);

        rGeom[i].SetLock();
        noalias(rGeom[i].FastGetSolutionStepValue(NODAL_CAUCHY_STRESS_TENSOR)) += NodalStressTensor[i];
        rGeom[i].FastGetSolutionStepValue(NODAL_DAMAGE_VARIABLE) += NodalDamage[i] * Area;
        rGeom[i].FastGetSolutionStepValue(NODAL_AREA) += Area;
        rGeom[i].UnSetLock();
    }

    KRATOS_CATCH("")
}

template <unsigned int TDim, unsigned int TNumNodes>
void UPwSmallStrainElement<TDim, TNumNodes>::SetValuesOnIntegrationPoints(const Variable<Vector>& rVariable,
                                                                          const std::vector<Vector>& rValues,
                                                                          const ProcessInfo& rCurrentProcessInfo)
{
    KRATOS_TRY

    if (rVariable == CAUCHY_STRESS_VECTOR) {
        KRATOS_ERROR_IF(rValues.size() != mStressVector.size())
            << "Unexpected number of values for "
               "UPwSmallStrainElement::SetValuesOnIntegrationPoints"
            << std::endl;
        std::copy(rValues.begin(), rValues.end(), mStressVector.begin());
    } else {
        KRATOS_ERROR_IF(rValues.size() < mConstitutiveLawVector.size())
            << "Insufficient number of values for "
               "UPwSmallStrainElement::SetValuesOnIntegrationPoints"
            << std::endl;
        for (unsigned int GPoint = 0; GPoint < mConstitutiveLawVector.size(); ++GPoint) {
            mConstitutiveLawVector[GPoint]->SetValue(rVariable, rValues[GPoint], rCurrentProcessInfo);
        }
    }

    KRATOS_CATCH("")
}

template <unsigned int TDim, unsigned int TNumNodes>
void UPwSmallStrainElement<TDim, TNumNodes>::CalculateOnIntegrationPoints(const Variable<double>& rVariable,
                                                                          std::vector<double>& rOutput,
                                                                          const ProcessInfo& rCurrentProcessInfo)
{
    KRATOS_TRY
    // Defining necessary variables
    const GeometryType& rGeom      = this->GetGeometry();
    const IndexType     NumGPoints = rGeom.IntegrationPointsNumber(mThisIntegrationMethod);

    auto& r_prop = this->GetProperties();
    if (rOutput.size() != NumGPoints) rOutput.resize(NumGPoints);

    if (rVariable == VON_MISES_STRESS) {
        for (unsigned int GPoint = 0; GPoint < NumGPoints; ++GPoint) {
            rOutput[GPoint] = StressStrainUtilities::CalculateVonMisesStress(mStressVector[GPoint]);
        }
    } else if (rVariable == MEAN_EFFECTIVE_STRESS) {
        for (unsigned int GPoint = 0; GPoint < NumGPoints; ++GPoint) {
            rOutput[GPoint] = StressStrainUtilities::CalculateMeanStress(mStressVector[GPoint]);
        }
    } else if (rVariable == MEAN_STRESS) {
        std::vector<Vector> StressVector;
        CalculateOnIntegrationPoints(TOTAL_STRESS_VECTOR, StressVector, rCurrentProcessInfo);

        for (unsigned int GPoint = 0; GPoint < NumGPoints; ++GPoint) {
            rOutput[GPoint] = StressStrainUtilities::CalculateMeanStress(StressVector[GPoint]);
        }
    } else if (rVariable == ENGINEERING_VON_MISES_STRAIN) {
        std::vector<Vector> StrainVector;
        CalculateOnIntegrationPoints(ENGINEERING_STRAIN_VECTOR, StrainVector, rCurrentProcessInfo);

        for (unsigned int GPoint = 0; GPoint < NumGPoints; ++GPoint) {
            rOutput[GPoint] = StressStrainUtilities::CalculateVonMisesStrain(StrainVector[GPoint]);
        }
    } else if (rVariable == ENGINEERING_VOLUMETRIC_STRAIN) {
        std::vector<Vector> StrainVector;
        CalculateOnIntegrationPoints(ENGINEERING_STRAIN_VECTOR, StrainVector, rCurrentProcessInfo);

        for (unsigned int GPoint = 0; GPoint < NumGPoints; ++GPoint) {
            rOutput[GPoint] = StressStrainUtilities::CalculateTrace(StrainVector[GPoint]);
        }
    } else if (rVariable == GREEN_LAGRANGE_VON_MISES_STRAIN) {
        std::vector<Vector> StrainVector;
        CalculateOnIntegrationPoints(GREEN_LAGRANGE_STRAIN_VECTOR, StrainVector, rCurrentProcessInfo);

        for (unsigned int GPoint = 0; GPoint < NumGPoints; ++GPoint) {
            rOutput[GPoint] = StressStrainUtilities::CalculateVonMisesStrain(StrainVector[GPoint]);
        }
    } else if (rVariable == GREEN_LAGRANGE_VOLUMETRIC_STRAIN) {
        std::vector<Vector> StrainVector;
        CalculateOnIntegrationPoints(GREEN_LAGRANGE_STRAIN_VECTOR, StrainVector, rCurrentProcessInfo);

        for (unsigned int GPoint = 0; GPoint < NumGPoints; ++GPoint) {
            rOutput[GPoint] = StressStrainUtilities::CalculateTrace(StrainVector[GPoint]);
        }
    } else if (rVariable == DEGREE_OF_SATURATION || rVariable == EFFECTIVE_SATURATION ||
               rVariable == BISHOP_COEFFICIENT || rVariable == DERIVATIVE_OF_SATURATION ||
               rVariable == RELATIVE_PERMEABILITY) {
        ElementVariables Variables;
        this->InitializeElementVariables(Variables, rCurrentProcessInfo);

        // create general parameters of retention law
        RetentionLaw::Parameters RetentionParameters(this->GetProperties(), rCurrentProcessInfo);

        for (unsigned int GPoint = 0; GPoint < NumGPoints; ++GPoint) {
            // Compute Np, GradNpT, B and StrainVector
            this->CalculateKinematics(Variables, GPoint);

            this->CalculateRetentionResponse(Variables, RetentionParameters, GPoint);

            if (rVariable == DEGREE_OF_SATURATION) rOutput[GPoint] = Variables.DegreeOfSaturation;
            if (rVariable == EFFECTIVE_SATURATION) rOutput[GPoint] = Variables.EffectiveSaturation;
            if (rVariable == BISHOP_COEFFICIENT) rOutput[GPoint] = Variables.BishopCoefficient;
            if (rVariable == DERIVATIVE_OF_SATURATION)
                rOutput[GPoint] = Variables.DerivativeOfSaturation;
            if (rVariable == RELATIVE_PERMEABILITY)
                rOutput[GPoint] = Variables.RelativePermeability;
        }
    } else if (rVariable == HYDRAULIC_HEAD) {
        const PropertiesType& rProp = this->GetProperties();

        // Defining the shape functions, the Jacobian and the shape functions local gradients containers
        const Matrix& NContainer = rGeom.ShapeFunctionsValues(mThisIntegrationMethod);

        const auto NodalHydraulicHead =
            GeoElementUtilities::CalculateNodalHydraulicHeadFromWaterPressures(rGeom, rProp);

        for (unsigned int GPoint = 0; GPoint < NumGPoints; ++GPoint) {
            double HydraulicHead = 0.0;
            for (unsigned int node = 0; node < TNumNodes; ++node)
                HydraulicHead += NContainer(GPoint, node) * NodalHydraulicHead[node];

            rOutput[GPoint] = HydraulicHead;
        }
    } else if (rVariable == CONFINED_STIFFNESS || rVariable == SHEAR_STIFFNESS) {
        size_t variable_index;
        if (rVariable == CONFINED_STIFFNESS) {
            if (TDim == 2) {
                variable_index = INDEX_2D_PLANE_STRAIN_XX;
            } else if (TDim == 3) {
                variable_index = INDEX_3D_XX;
            } else {
                KRATOS_ERROR << "CONFINED_STIFFNESS can not be retrieved for dim " << TDim
                             << " in element: " << this->Id() << std::endl;
            }
        } else if (rVariable == SHEAR_STIFFNESS) {
            if (TDim == 2) {
                variable_index = INDEX_2D_PLANE_STRAIN_XY;
            } else if (TDim == 3) {
                variable_index = INDEX_3D_XZ;
            } else {
                KRATOS_ERROR << "SHEAR_STIFFNESS can not be retrieved for dim " << TDim
                             << " in element: " << this->Id() << std::endl;
            }
        }

        ElementVariables Variables;
        this->InitializeElementVariables(Variables, rCurrentProcessInfo);

        if (rOutput.size() != mConstitutiveLawVector.size())
            rOutput.resize(mConstitutiveLawVector.size());

        const auto b_matrices = CalculateBMatrices(Variables.DN_DXContainer, Variables.NContainer);
        const auto deformation_gradients = CalculateDeformationGradients();
        const auto determinants_of_deformation_gradients =
            GeoMechanicsMathUtilities::CalculateDeterminants(deformation_gradients);
        const auto strain_vectors = CalculateStrains(
            deformation_gradients, b_matrices, Variables.DisplacementVector, Variables.UseHenckyStrain);

        for (unsigned int GPoint = 0; GPoint < mConstitutiveLawVector.size(); ++GPoint) {
            const PropertiesType& rProp = this->GetProperties();

            ConstitutiveLaw::Parameters ConstitutiveParameters(rGeom, rProp, rCurrentProcessInfo);
            ConstitutiveParameters.Set(ConstitutiveLaw::USE_ELEMENT_PROVIDED_STRAIN);
            ConstitutiveParameters.Set(ConstitutiveLaw::COMPUTE_CONSTITUTIVE_TENSOR);

            // Compute Np, GradNpT, B and StrainVector
            this->CalculateKinematics(Variables, GPoint);
            Variables.B = b_matrices[GPoint];

            // Compute infinitesimal strain
            Variables.F            = deformation_gradients[GPoint];
            Variables.detF         = determinants_of_deformation_gradients[GPoint];
            Variables.StrainVector = strain_vectors[GPoint];

            // set Gauss points variables to constitutive law parameters
            this->SetConstitutiveParameters(Variables, ConstitutiveParameters);

            // compute constitutive tensor and/or stresses
            noalias(Variables.StressVector) = mStressVector[GPoint];
            ConstitutiveParameters.SetStressVector(Variables.StressVector);

            mConstitutiveLawVector[GPoint]->CalculateMaterialResponseCauchy(ConstitutiveParameters);

            rOutput[GPoint] = Variables.ConstitutiveMatrix(variable_index, variable_index);
        }
    } else if (r_prop.Has(rVariable)) {
        // Map initial material property to gauss points, as required for the output
        rOutput.clear();
        std::fill_n(std::back_inserter(rOutput), mConstitutiveLawVector.size(), r_prop.GetValue(rVariable));
    } else {
        if (rOutput.size() != mConstitutiveLawVector.size())
            rOutput.resize(mConstitutiveLawVector.size());

        for (unsigned int i = 0; i < mConstitutiveLawVector.size(); ++i) {
            rOutput[i] = mConstitutiveLawVector[i]->GetValue(rVariable, rOutput[i]);
        }
    }

    KRATOS_CATCH("")
}

template <unsigned int TDim, unsigned int TNumNodes>
void UPwSmallStrainElement<TDim, TNumNodes>::CalculateOnIntegrationPoints(
    const Variable<array_1d<double, 3>>& rVariable, std::vector<array_1d<double, 3>>& rOutput, const ProcessInfo& rCurrentProcessInfo)
{
    KRATOS_TRY

    const GeometryType& rGeom      = this->GetGeometry();
    const IndexType     NumGPoints = rGeom.IntegrationPointsNumber(mThisIntegrationMethod);
    rOutput.resize(NumGPoints);

    if (rVariable == FLUID_FLUX_VECTOR) {
        ElementVariables Variables;
        this->InitializeElementVariables(Variables, rCurrentProcessInfo);

        const auto b_matrices = CalculateBMatrices(Variables.DN_DXContainer, Variables.NContainer);
        const auto deformation_gradients = CalculateDeformationGradients();
        const auto strain_vectors        = CalculateStrains(
            deformation_gradients, b_matrices, Variables.DisplacementVector, Variables.UseHenckyStrain);

        std::vector<double> permeability_update_factors;
        for (unsigned int GPoint = 0; GPoint < NumGPoints; ++GPoint) {
<<<<<<< HEAD
            Variables.StrainVector = strain_vectors[GPoint];
            this->CalculatePermeabilityUpdateFactor(Variables);
            permeability_update_factors.push_back(Variables.PermeabilityUpdateFactor);
=======
            // Compute Np, GradNpT, B and StrainVector
            this->CalculateKinematics(Variables, GPoint);
            Variables.B = b_matrices[GPoint];

            // Compute strain, needed for update permeability
            Variables.F            = this->CalculateDeformationGradient(GPoint);
            Variables.StrainVector = this->CalculateStrain(
                Variables.F, Variables.B, Variables.DisplacementVector, Variables.UseHenckyStrain);
            permeability_update_factors.push_back(this->CalculatePermeabilityUpdateFactor(Variables.StrainVector));
>>>>>>> 271b4001
        }

        const auto fluid_fluxes = CalculateFluidFluxes(permeability_update_factors, rCurrentProcessInfo);
        for (unsigned int GPoint = 0; GPoint < NumGPoints; ++GPoint) {
            GeoElementUtilities::FillArray1dOutput(rOutput[GPoint], fluid_fluxes[GPoint]);
        }
    } else {
        if (rOutput.size() != mConstitutiveLawVector.size())
            rOutput.resize(mConstitutiveLawVector.size());

        for (unsigned int i = 0; i < mConstitutiveLawVector.size(); ++i) {
            noalias(rOutput[i]) = ZeroVector(3);
            rOutput[i]          = mConstitutiveLawVector[i]->GetValue(rVariable, rOutput[i]);
        }
    }

    KRATOS_CATCH("")
}

template <unsigned int TDim, unsigned int TNumNodes>
void UPwSmallStrainElement<TDim, TNumNodes>::CalculateOnIntegrationPoints(const Variable<Vector>& rVariable,
                                                                          std::vector<Vector>& rOutput,
                                                                          const ProcessInfo& rCurrentProcessInfo)
{
    KRATOS_TRY

    // Defining necessary variables
    const GeometryType&   rGeom      = this->GetGeometry();
    const IndexType       NumGPoints = rGeom.IntegrationPointsNumber(mThisIntegrationMethod);
    const PropertiesType& rProp      = this->GetProperties();

    if (rOutput.size() != NumGPoints) rOutput.resize(NumGPoints);

    if (rVariable == CAUCHY_STRESS_VECTOR) {
        for (unsigned int GPoint = 0; GPoint < mConstitutiveLawVector.size(); ++GPoint) {
            if (rOutput[GPoint].size() != mStressVector[GPoint].size())
                rOutput[GPoint].resize(mStressVector[GPoint].size(), false);

            rOutput[GPoint] = mStressVector[GPoint];
        }
    } else if (rVariable == TOTAL_STRESS_VECTOR) {
        // Defining necessary variables
        ConstitutiveLaw::Parameters ConstitutiveParameters(rGeom, rProp, rCurrentProcessInfo);
        ConstitutiveParameters.Set(ConstitutiveLaw::COMPUTE_CONSTITUTIVE_TENSOR);
        ConstitutiveParameters.Set(ConstitutiveLaw::USE_ELEMENT_PROVIDED_STRAIN);

        // Element variables
        ElementVariables Variables;
        this->InitializeElementVariables(Variables, rCurrentProcessInfo);

        // Create general parameters of retention law
        RetentionLaw::Parameters RetentionParameters(this->GetProperties(), rCurrentProcessInfo);

        Vector VoigtVector(mStressVector[0].size());
        noalias(VoigtVector) = ZeroVector(VoigtVector.size());

        for (unsigned int i = 0; i < StressTensorSize; ++i)
            VoigtVector[i] = 1.0;

        const bool hasBiotCoefficient = rProp.Has(BIOT_COEFFICIENT);

        Vector TotalStressVector(mStressVector[0].size());

        const auto b_matrices = CalculateBMatrices(Variables.DN_DXContainer, Variables.NContainer);
        const auto deformation_gradients = CalculateDeformationGradients();
        const auto determinants_of_deformation_gradients =
            GeoMechanicsMathUtilities::CalculateDeterminants(deformation_gradients);
        const auto strain_vectors = CalculateStrains(
            deformation_gradients, b_matrices, Variables.DisplacementVector, Variables.UseHenckyStrain);

        // Loop over integration points
        for (unsigned int GPoint = 0; GPoint < NumGPoints; ++GPoint) {
            // Compute Np, GradNpT, B and StrainVector
            this->CalculateKinematics(Variables, GPoint);
            Variables.B = b_matrices[GPoint];

            // Compute infinitesimal strain
            Variables.F            = deformation_gradients[GPoint];
            Variables.detF         = determinants_of_deformation_gradients[GPoint];
            Variables.StrainVector = strain_vectors[GPoint];

            // Set Gauss points variables to constitutive law parameters
            this->SetConstitutiveParameters(Variables, ConstitutiveParameters);

            // Compute constitutive tensor and/or stresses
            noalias(Variables.StressVector) = mStressVector[GPoint];
            ConstitutiveParameters.SetStressVector(Variables.StressVector);
            mConstitutiveLawVector[GPoint]->CalculateMaterialResponseCauchy(ConstitutiveParameters);

            Variables.BiotCoefficient = CalculateBiotCoefficient(Variables, hasBiotCoefficient);

            this->CalculateRetentionResponse(Variables, RetentionParameters, GPoint);

            noalias(TotalStressVector) = mStressVector[GPoint];
            noalias(TotalStressVector) += PORE_PRESSURE_SIGN_FACTOR * Variables.BiotCoefficient *
                                          Variables.BishopCoefficient * Variables.FluidPressure * VoigtVector;

            if (rOutput[GPoint].size() != TotalStressVector.size())
                rOutput[GPoint].resize(TotalStressVector.size(), false);

            rOutput[GPoint] = TotalStressVector;
        }
    } else if (rVariable == ENGINEERING_STRAIN_VECTOR) {
        // Definition of variables
        ElementVariables Variables;
        this->InitializeElementVariables(Variables, rCurrentProcessInfo);

        for (unsigned int GPoint = 0; GPoint < mConstitutiveLawVector.size(); ++GPoint) {
            noalias(Variables.Np) = row(Variables.NContainer, GPoint);

            Matrix J0, InvJ0;
            this->CalculateDerivativesOnInitialConfiguration(
                Variables.detJInitialConfiguration, J0, InvJ0, Variables.GradNpTInitialConfiguration, GPoint);

            // Calculating operator B
            Variables.B = this->CalculateBMatrix(Variables.GradNpTInitialConfiguration, Variables.Np);

            // Compute infinitesimal strain
            Variables.StrainVector = this->CalculateCauchyStrain(Variables.B, Variables.DisplacementVector);

            if (rOutput[GPoint].size() != Variables.StrainVector.size())
                rOutput[GPoint].resize(Variables.StrainVector.size(), false);

            rOutput[GPoint] = Variables.StrainVector;
        }
    } else if (rVariable == GREEN_LAGRANGE_STRAIN_VECTOR) {
        ElementVariables Variables;
        this->InitializeElementVariables(Variables, rCurrentProcessInfo);

        const auto b_matrices = CalculateBMatrices(Variables.DN_DXContainer, Variables.NContainer);
        const auto deformation_gradients = CalculateDeformationGradients();
        rOutput = CalculateStrains(deformation_gradients, b_matrices, Variables.DisplacementVector,
                                   Variables.UseHenckyStrain);
    } else if (rProp.Has(rVariable)) {
        // Map initial material property to Gauss points, as required for the output
        rOutput.clear();
        std::fill_n(std::back_inserter(rOutput), mConstitutiveLawVector.size(), rProp.GetValue(rVariable));
    } else {
        for (unsigned int i = 0; i < mConstitutiveLawVector.size(); ++i)
            rOutput[i] = mConstitutiveLawVector[i]->GetValue(rVariable, rOutput[i]);
    }

    KRATOS_CATCH("")
}

template <unsigned int TDim, unsigned int TNumNodes>
void UPwSmallStrainElement<TDim, TNumNodes>::CalculateOnIntegrationPoints(const Variable<Matrix>& rVariable,
                                                                          std::vector<Matrix>& rOutput,
                                                                          const ProcessInfo& rCurrentProcessInfo)
{
    KRATOS_TRY

    const GeometryType& rGeom      = this->GetGeometry();
    const IndexType     NumGPoints = rGeom.IntegrationPointsNumber(mThisIntegrationMethod);

    if (rOutput.size() != NumGPoints) rOutput.resize(NumGPoints);

    if (rVariable == CAUCHY_STRESS_TENSOR) {
        for (unsigned int GPoint = 0; GPoint < NumGPoints; ++GPoint) {
            rOutput[GPoint].resize(StressTensorSize, StressTensorSize, false);
            rOutput[GPoint] = MathUtils<double>::StressVectorToTensor(mStressVector[GPoint]);
        }
    } else if (rVariable == TOTAL_STRESS_TENSOR) {
        std::vector<Vector> StressVector;

        this->CalculateOnIntegrationPoints(TOTAL_STRESS_VECTOR, StressVector, rCurrentProcessInfo);

        for (unsigned int GPoint = 0; GPoint < mConstitutiveLawVector.size(); ++GPoint) {
            if (rOutput[GPoint].size2() != TDim) rOutput[GPoint].resize(TDim, TDim, false);

            rOutput[GPoint] = MathUtils<double>::StressVectorToTensor(StressVector[GPoint]);
        }
    } else if (rVariable == ENGINEERING_STRAIN_TENSOR) {
        std::vector<Vector> StrainVector;

        CalculateOnIntegrationPoints(ENGINEERING_STRAIN_VECTOR, StrainVector, rCurrentProcessInfo);

        for (unsigned int GPoint = 0; GPoint < mConstitutiveLawVector.size(); ++GPoint) {
            if (rOutput[GPoint].size2() != TDim) rOutput[GPoint].resize(TDim, TDim, false);

            rOutput[GPoint] = MathUtils<double>::StrainVectorToTensor(StrainVector[GPoint]);
        }
    } else if (rVariable == GREEN_LAGRANGE_STRAIN_TENSOR) {
        std::vector<Vector> StrainVector;

        CalculateOnIntegrationPoints(GREEN_LAGRANGE_STRAIN_VECTOR, StrainVector, rCurrentProcessInfo);

        for (unsigned int GPoint = 0; GPoint < mConstitutiveLawVector.size(); ++GPoint) {
            if (rOutput[GPoint].size2() != TDim) rOutput[GPoint].resize(TDim, TDim, false);

            rOutput[GPoint] = MathUtils<double>::StrainVectorToTensor(StrainVector[GPoint]);
        }
    } else if (rVariable == PERMEABILITY_MATRIX) {
        // If the permeability of the element is a given property
        BoundedMatrix<double, TDim, TDim> PermeabilityMatrix;
        GeoElementUtilities::FillPermeabilityMatrix(PermeabilityMatrix, this->GetProperties());

        for (unsigned int GPoint = 0; GPoint < NumGPoints; ++GPoint) {
            rOutput[GPoint].resize(TDim, TDim, false);
            noalias(rOutput[GPoint]) = PermeabilityMatrix;
        }
    } else {
        if (rOutput.size() != mConstitutiveLawVector.size())
            rOutput.resize(mConstitutiveLawVector.size());

        for (unsigned int i = 0; i < mConstitutiveLawVector.size(); ++i) {
            rOutput[i].resize(TDim, TDim, false);
            noalias(rOutput[i]) = ZeroMatrix(TDim, TDim);
            rOutput[i]          = mConstitutiveLawVector[i]->GetValue(rVariable, rOutput[i]);
        }
    }

    KRATOS_CATCH("")
}

template <unsigned int TDim, unsigned int TNumNodes>
void UPwSmallStrainElement<TDim, TNumNodes>::CalculateMaterialStiffnessMatrix(MatrixType& rStiffnessMatrix,
                                                                              const ProcessInfo& rCurrentProcessInfo)
{
    KRATOS_TRY

    const IndexType N_DOF = TNumNodes * (TDim + 1);

    if (rStiffnessMatrix.size1() != N_DOF) rStiffnessMatrix.resize(N_DOF, N_DOF, false);
    noalias(rStiffnessMatrix) = ZeroMatrix(N_DOF, N_DOF);

    // Previous definitions
    const PropertiesType&                           rProp = this->GetProperties();
    const GeometryType&                             rGeom = this->GetGeometry();
    const GeometryType::IntegrationPointsArrayType& IntegrationPoints =
        rGeom.IntegrationPoints(mThisIntegrationMethod);
    const IndexType NumGPoints = IntegrationPoints.size();

    // Constitutive Law parameters
    ConstitutiveLaw::Parameters ConstitutiveParameters(rGeom, rProp, rCurrentProcessInfo);
    ConstitutiveParameters.Set(ConstitutiveLaw::COMPUTE_CONSTITUTIVE_TENSOR);
    ConstitutiveParameters.Set(ConstitutiveLaw::USE_ELEMENT_PROVIDED_STRAIN);

    ElementVariables Variables;
    this->InitializeElementVariables(Variables, rCurrentProcessInfo);
    const auto b_matrices = CalculateBMatrices(Variables.DN_DXContainer, Variables.NContainer);
    const auto deformation_gradients = CalculateDeformationGradients();
    const auto determinants_of_deformation_gradients =
        GeoMechanicsMathUtilities::CalculateDeterminants(deformation_gradients);
    const auto strain_vectors = CalculateStrains(
        deformation_gradients, b_matrices, Variables.DisplacementVector, Variables.UseHenckyStrain);

    for (unsigned int GPoint = 0; GPoint < NumGPoints; ++GPoint) {
        // Compute Np, GradNpT, B and StrainVector
        this->CalculateKinematics(Variables, GPoint);
        Variables.B = b_matrices[GPoint];

        // Compute infinitesimal strain
        Variables.F            = deformation_gradients[GPoint];
        Variables.detF         = determinants_of_deformation_gradients[GPoint];
        Variables.StrainVector = strain_vectors[GPoint];

        // Set Gauss points variables to constitutive law parameters
        this->SetConstitutiveParameters(Variables, ConstitutiveParameters);

        // Compute constitutive tensor
        noalias(Variables.StressVector) = mStressVector[GPoint];
        ConstitutiveParameters.SetStressVector(Variables.StressVector);
        mConstitutiveLawVector[GPoint]->CalculateMaterialResponseCauchy(ConstitutiveParameters);

        // Compute weighting coefficient for integration
        Variables.IntegrationCoefficient =
            this->CalculateIntegrationCoefficient(IntegrationPoints[GPoint], Variables.detJ);

        // Compute stiffness matrix
        this->CalculateAndAddStiffnessMatrix(rStiffnessMatrix, Variables);
    }

    KRATOS_CATCH("")
}

template <unsigned int TDim, unsigned int TNumNodes>
void UPwSmallStrainElement<TDim, TNumNodes>::CalculateAndAddGeometricStiffnessMatrix(
    MatrixType& rLeftHandSideMatrix, ElementVariables& rVariables, unsigned int GPoint)
{
    KRATOS_TRY

    Matrix StressTensor = MathUtils<double>::StressVectorToTensor(mStressVector[GPoint]);
    Matrix ReducedKgMatrix =
        prod(rVariables.GradNpT,
             rVariables.IntegrationCoefficient * Matrix(prod(StressTensor, trans(rVariables.GradNpT)))); // to be optimized

    Matrix UUMatrix(TNumNodes * TDim, TNumNodes * TDim);
    noalias(UUMatrix) = ZeroMatrix(TNumNodes * TDim, TNumNodes * TDim);
    MathUtils<double>::ExpandAndAddReducedMatrix(UUMatrix, ReducedKgMatrix, TDim);

    // Distribute stiffness block matrix into the elemental matrix
    GeoElementUtilities::AssembleUUBlockMatrix(rLeftHandSideMatrix, UUMatrix);

    KRATOS_CATCH("")
}

template <unsigned int TDim, unsigned int TNumNodes>
void UPwSmallStrainElement<TDim, TNumNodes>::CalculateMassMatrix(MatrixType& rMassMatrix,
                                                                 const ProcessInfo& rCurrentProcessInfo)
{
    KRATOS_TRY

    const IndexType N_DOF = this->GetNumberOfDOF();
    if (rMassMatrix.size1() != N_DOF) rMassMatrix.resize(N_DOF, N_DOF, false);
    noalias(rMassMatrix) = ZeroMatrix(N_DOF, N_DOF);

    const GeometryType& r_geom             = this->GetGeometry();
    const auto          integration_method = this->GetIntegrationMethod();
    const GeometryType::IntegrationPointsArrayType& integration_points =
        r_geom.IntegrationPoints(integration_method);
    const auto N_container = r_geom.ShapeFunctionsValues(integration_method);

    const auto degrees_saturation = GeoTransportEquationUtilities::CalculateDegreesSaturation(
        this->GetPressureSolutionVector(), N_container, mRetentionLawVector, this->GetProperties(),
        rCurrentProcessInfo);

    const auto solid_densities =
        GeoTransportEquationUtilities::CalculateSoilDensities(degrees_saturation, this->GetProperties());

    const auto det_Js_initial_configuration =
        GeoEquationOfMotionUtilities::CalculateDetJsInitialConfiguration(r_geom, integration_method);

    const auto integration_coefficients =
        this->CalculateIntegrationCoefficients(integration_points, det_Js_initial_configuration);

    const auto mass_matrix_u = GeoEquationOfMotionUtilities::CalculateMassMatrix(
        r_geom.WorkingSpaceDimension(), r_geom.PointsNumber(), integration_points.size(),
        r_geom.ShapeFunctionsValues(integration_method), solid_densities, integration_coefficients);

    GeoElementUtilities::AssembleUUBlockMatrix(rMassMatrix, mass_matrix_u);

    KRATOS_CATCH("")
}

template <unsigned int TDim, unsigned int TNumNodes>
void UPwSmallStrainElement<TDim, TNumNodes>::CalculateAll(MatrixType&        rLeftHandSideMatrix,
                                                          VectorType&        rRightHandSideVector,
                                                          const ProcessInfo& rCurrentProcessInfo,
                                                          bool CalculateStiffnessMatrixFlag,
                                                          bool CalculateResidualVectorFlag)
{
    KRATOS_TRY

    // Previous definitions
    const PropertiesType&                           rProp = this->GetProperties();
    const GeometryType&                             rGeom = this->GetGeometry();
    const GeometryType::IntegrationPointsArrayType& IntegrationPoints =
        rGeom.IntegrationPoints(this->mThisIntegrationMethod);
    const IndexType NumGPoints = IntegrationPoints.size();

    // Constitutive Law parameters
    ConstitutiveLaw::Parameters ConstitutiveParameters(rGeom, rProp, rCurrentProcessInfo);

    // Stiffness matrix is needed to calculate Biot coefficient
    ConstitutiveParameters.Set(ConstitutiveLaw::COMPUTE_CONSTITUTIVE_TENSOR);
    if (CalculateResidualVectorFlag) ConstitutiveParameters.Set(ConstitutiveLaw::COMPUTE_STRESS);
    ConstitutiveParameters.Set(ConstitutiveLaw::USE_ELEMENT_PROVIDED_STRAIN);

    ElementVariables Variables;
    this->InitializeElementVariables(Variables, rCurrentProcessInfo);

    // Create general parameters of retention law
    RetentionLaw::Parameters RetentionParameters(this->GetProperties(), rCurrentProcessInfo);

    const bool hasBiotCoefficient = rProp.Has(BIOT_COEFFICIENT);

    const auto b_matrices = CalculateBMatrices(Variables.DN_DXContainer, Variables.NContainer);
    const auto integration_coefficients =
        this->CalculateIntegrationCoefficients(IntegrationPoints, Variables.detJContainer);
    const auto deformation_gradients = CalculateDeformationGradients();
    const auto determinants_of_deformation_gradients =
        GeoMechanicsMathUtilities::CalculateDeterminants(deformation_gradients);
    const auto strain_vectors = CalculateStrains(
        deformation_gradients, b_matrices, Variables.DisplacementVector, Variables.UseHenckyStrain);

    for (unsigned int GPoint = 0; GPoint < NumGPoints; ++GPoint) {
        // Compute GradNpT, B and StrainVector
        this->CalculateKinematics(Variables, GPoint);
        Variables.B = b_matrices[GPoint];

        // Compute infinitesimal strain
        Variables.F            = deformation_gradients[GPoint];
        Variables.detF         = determinants_of_deformation_gradients[GPoint];
        Variables.StrainVector = strain_vectors[GPoint];

        // Set Gauss points variables to constitutive law parameters
        this->SetConstitutiveParameters(Variables, ConstitutiveParameters);

        // Compute Nu and BodyAcceleration
        GeoElementUtilities::CalculateNuMatrix<TDim, TNumNodes>(Variables.Nu, Variables.NContainer, GPoint);
        GeoElementUtilities::InterpolateVariableWithComponents<TDim, TNumNodes>(
            Variables.BodyAcceleration, Variables.NContainer, Variables.VolumeAcceleration, GPoint);

        // Compute constitutive tensor and stresses
        ConstitutiveParameters.SetStressVector(mStressVector[GPoint]);
        mConstitutiveLawVector[GPoint]->CalculateMaterialResponseCauchy(ConstitutiveParameters);

        CalculateRetentionResponse(Variables, RetentionParameters, GPoint);

        this->InitializeBiotCoefficients(Variables, hasBiotCoefficient);
        Variables.PermeabilityUpdateFactor = this->CalculatePermeabilityUpdateFactor(Variables.StrainVector);

        Variables.IntegrationCoefficient = integration_coefficients[GPoint];

        Variables.IntegrationCoefficientInitialConfiguration = this->CalculateIntegrationCoefficient(
            IntegrationPoints[GPoint], Variables.detJInitialConfiguration);

        // Contributions to the left hand side
        if (CalculateStiffnessMatrixFlag) this->CalculateAndAddLHS(rLeftHandSideMatrix, Variables);

        // Contributions to the right hand side
        if (CalculateResidualVectorFlag)
            this->CalculateAndAddRHS(rRightHandSideVector, Variables, GPoint);
    }

    KRATOS_CATCH("")
}

template <unsigned int TDim, unsigned int TNumNodes>
double UPwSmallStrainElement<TDim, TNumNodes>::CalculateBiotCoefficient(const ElementVariables& rVariables,
                                                                        bool hasBiotCoefficient) const
{
    KRATOS_TRY

    const PropertiesType& rProp = this->GetProperties();

    // Properties variables
    if (hasBiotCoefficient) {
        return rProp[BIOT_COEFFICIENT];
    } else {
        // Calculate Bulk modulus from stiffness matrix
        const double BulkModulus = CalculateBulkModulus(rVariables.ConstitutiveMatrix);
        return 1.0 - BulkModulus / rProp[BULK_MODULUS_SOLID];
    }

    KRATOS_CATCH("")
}

template <unsigned int TDim, unsigned int TNumNodes>
void UPwSmallStrainElement<TDim, TNumNodes>::InitializeBiotCoefficients(ElementVariables& rVariables,
                                                                        bool hasBiotCoefficient)
{
    KRATOS_TRY

    const PropertiesType& rProp = this->GetProperties();

    // Properties variables
    rVariables.BiotCoefficient = CalculateBiotCoefficient(rVariables, hasBiotCoefficient);

    if (!rProp[IGNORE_UNDRAINED]) {
        rVariables.BiotModulusInverse =
            (rVariables.BiotCoefficient - rProp[POROSITY]) / rProp[BULK_MODULUS_SOLID] +
            rProp[POROSITY] / rProp[BULK_MODULUS_FLUID];
    } else {
        rVariables.BiotModulusInverse =
            (rVariables.BiotCoefficient - rProp[POROSITY]) / rProp[BULK_MODULUS_SOLID] + rProp[POROSITY] / TINY;
    }

    rVariables.BiotModulusInverse *= rVariables.DegreeOfSaturation;
    rVariables.BiotModulusInverse -= rVariables.DerivativeOfSaturation * rProp[POROSITY];

    KRATOS_CATCH("")
}

template <unsigned int TDim, unsigned int TNumNodes>
std::vector<array_1d<double, TDim>> UPwSmallStrainElement<TDim, TNumNodes>::CalculateFluidFluxes(
    const std::vector<double>& rPermeabilityUpdateFactors, const ProcessInfo& rCurrentProcessInfo)
{
    const GeometryType& rGeom      = this->GetGeometry();
    const IndexType     NumGPoints = rGeom.IntegrationPointsNumber(this->GetIntegrationMethod());

    std::vector<array_1d<double, TDim>> FluidFluxes;
    ElementVariables                    Variables;
    this->InitializeElementVariables(Variables, rCurrentProcessInfo);

    const PropertiesType& rProp = this->GetProperties();

    array_1d<double, TDim> GradPressureTerm;

    // Create general parameters of retention law
    RetentionLaw::Parameters RetentionParameters(this->GetProperties(), rCurrentProcessInfo);

    for (unsigned int GPoint = 0; GPoint < NumGPoints; ++GPoint) {
        this->CalculateKinematics(Variables, GPoint);
        Variables.PermeabilityUpdateFactor = rPermeabilityUpdateFactors[GPoint];

        GeoElementUtilities::InterpolateVariableWithComponents<TDim, TNumNodes>(
            Variables.BodyAcceleration, Variables.NContainer, Variables.VolumeAcceleration, GPoint);
        Variables.FluidPressure = CalculateFluidPressure(Variables);
        RetentionParameters.SetFluidPressure(Variables.FluidPressure);

        Variables.RelativePermeability =
            mRetentionLawVector[GPoint]->CalculateRelativePermeability(RetentionParameters);

        noalias(GradPressureTerm) = prod(trans(Variables.GradNpT), Variables.PressureVector);
        noalias(GradPressureTerm) += PORE_PRESSURE_SIGN_FACTOR * rProp[DENSITY_WATER] * Variables.BodyAcceleration;

        FluidFluxes.push_back(PORE_PRESSURE_SIGN_FACTOR * Variables.DynamicViscosityInverse *
                              Variables.RelativePermeability * Variables.PermeabilityUpdateFactor *
                              prod(Variables.PermeabilityMatrix, GradPressureTerm));
    }

    return FluidFluxes;
}

template <unsigned int TDim, unsigned int TNumNodes>
double UPwSmallStrainElement<TDim, TNumNodes>::CalculatePermeabilityUpdateFactor(const Vector& rStrainVector) const
{
    KRATOS_TRY

<<<<<<< HEAD
    const PropertiesType& rProp = this->GetProperties();

    if (rProp[PERMEABILITY_CHANGE_INVERSE_FACTOR] > 0.0) {
        const double InverseCK = rProp[PERMEABILITY_CHANGE_INVERSE_FACTOR];
        const double epsV      = StressStrainUtilities::CalculateTrace(rVariables.StrainVector);
        const double ePrevious = rProp[POROSITY] / (1.0 - rProp[POROSITY]);
        const double eCurrent  = (1.0 + ePrevious) * std::exp(epsV) - 1.0;
        const double permLog10 = (eCurrent - ePrevious) * InverseCK;
        rVariables.PermeabilityUpdateFactor = pow(10.0, permLog10);
    } else {
        rVariables.PermeabilityUpdateFactor = 1.0;
=======
    if (const auto& r_prop = this->GetProperties(); r_prop[PERMEABILITY_CHANGE_INVERSE_FACTOR] > 0.0) {
        const double InverseCK = r_prop[PERMEABILITY_CHANGE_INVERSE_FACTOR];
        const double epsV      = StressStrainUtilities::CalculateTrace(rStrainVector);
        const double ePrevious = r_prop[POROSITY] / (1.0 - r_prop[POROSITY]);
        const double eCurrent  = (1.0 + ePrevious) * std::exp(epsV) - 1.0;
        const double permLog10 = (eCurrent - ePrevious) * InverseCK;
        return std::pow(10.0, permLog10);
>>>>>>> 271b4001
    }

    return 1.0;

    KRATOS_CATCH("")
}

template <unsigned int TDim, unsigned int TNumNodes>
double UPwSmallStrainElement<TDim, TNumNodes>::CalculateBulkModulus(const Matrix& ConstitutiveMatrix) const
{
    KRATOS_TRY

    const int IndexG = ConstitutiveMatrix.size1() - 1;
    return ConstitutiveMatrix(0, 0) - (4.0 / 3.0) * ConstitutiveMatrix(IndexG, IndexG);

    KRATOS_CATCH("")
}

template <unsigned int TDim, unsigned int TNumNodes>
void UPwSmallStrainElement<TDim, TNumNodes>::InitializeElementVariables(ElementVariables& rVariables,
                                                                        const ProcessInfo& rCurrentProcessInfo)
{
    KRATOS_TRY

    // Properties variables
    this->InitializeProperties(rVariables);

    // ProcessInfo variables
    rVariables.VelocityCoefficient   = rCurrentProcessInfo[VELOCITY_COEFFICIENT];
    rVariables.DtPressureCoefficient = rCurrentProcessInfo[DT_PRESSURE_COEFFICIENT];

    // Nodal Variables
    this->InitializeNodalDisplacementVariables(rVariables);
    this->InitializeNodalPorePressureVariables(rVariables);
    this->InitializeNodalVolumeAccelerationVariables(rVariables);

    // Variables computed at each GP
    rVariables.Nu = ZeroMatrix(TDim, TNumNodes * TDim);
    rVariables.Np.resize(TNumNodes, false);
    rVariables.GradNpT.resize(TNumNodes, TDim, false);
    rVariables.F = identity_matrix<double>(TDim);

    rVariables.detF = 1.0;

    // General Variables
    rVariables.VoigtVector = ZeroVector(VoigtSize);
    std::fill_n(rVariables.VoigtVector.begin(), StressTensorSize, 1.0);

    rVariables.B = ZeroMatrix(VoigtSize, TNumNodes * TDim);

    const GeometryType& rGeom      = this->GetGeometry();
    const IndexType     NumGPoints = rGeom.IntegrationPointsNumber(mThisIntegrationMethod);

    // Shape functions
    rVariables.NContainer = rGeom.ShapeFunctionsValues(mThisIntegrationMethod);

    // Gradient of shape functions and determinant of Jacobian
    rVariables.detJContainer.resize(NumGPoints, false);

    rGeom.ShapeFunctionsIntegrationPointsGradients(
        rVariables.DN_DXContainer, rVariables.detJContainer, mThisIntegrationMethod);

    // Constitutive Law parameters
    rVariables.StressVector.resize(VoigtSize, false);
    rVariables.StrainVector.resize(VoigtSize, false);
    rVariables.ConstitutiveMatrix.resize(VoigtSize, VoigtSize, false);

    // Auxiliary variables
    rVariables.UVoigtMatrix.resize(TNumNodes * TDim, VoigtSize, false);

    // Retention law
    rVariables.FluidPressure          = 0.0;
    rVariables.DegreeOfSaturation     = 1.0;
    rVariables.DerivativeOfSaturation = 0.0;
    rVariables.RelativePermeability   = 1.0;
    rVariables.BishopCoefficient      = 1.0;

    KRATOS_CATCH("")
}

template <unsigned int TDim, unsigned int TNumNodes>
Matrix UPwSmallStrainElement<TDim, TNumNodes>::CalculateBMatrix(const Matrix& rDN_DX, const Vector& rN) const
{
    return this->GetStressStatePolicy().CalculateBMatrix(rDN_DX, rN, this->GetGeometry());
}

template <unsigned int TDim, unsigned int TNumNodes>
std::vector<Matrix> UPwSmallStrainElement<TDim, TNumNodes>::CalculateBMatrices(
    const GeometryType::ShapeFunctionsGradientsType& rDN_DXContainer, const Matrix& rNContainer) const
{
    std::vector<Matrix> result;
    for (unsigned int GPoint = 0; GPoint < rDN_DXContainer.size(); ++GPoint) {
        result.push_back(this->CalculateBMatrix(rDN_DXContainer[GPoint], row(rNContainer, GPoint)));
    }

    return result;
}

template <unsigned int TDim, unsigned int TNumNodes>
void UPwSmallStrainElement<TDim, TNumNodes>::CalculateAndAddLHS(MatrixType& rLeftHandSideMatrix,
                                                                ElementVariables& rVariables)
{
    KRATOS_TRY

    this->CalculateAndAddStiffnessMatrix(rLeftHandSideMatrix, rVariables);
    this->CalculateAndAddCompressibilityMatrix(rLeftHandSideMatrix, rVariables);

    if (!rVariables.IgnoreUndrained) {
        this->CalculateAndAddCouplingMatrix(rLeftHandSideMatrix, rVariables);
        this->CalculateAndAddPermeabilityMatrix(rLeftHandSideMatrix, rVariables);
    }

    KRATOS_CATCH("")
}

template <unsigned int TDim, unsigned int TNumNodes>
void UPwSmallStrainElement<TDim, TNumNodes>::CalculateAndAddStiffnessMatrix(MatrixType& rLeftHandSideMatrix,
                                                                            ElementVariables& rVariables)
{
    KRATOS_TRY

    noalias(rVariables.UVoigtMatrix) = prod(trans(rVariables.B), rVariables.ConstitutiveMatrix);
    noalias(rVariables.UUMatrix) = prod(rVariables.UVoigtMatrix, rVariables.B) * rVariables.IntegrationCoefficient;

    // Distribute stiffness block matrix into the elemental matrix
    GeoElementUtilities::AssembleUUBlockMatrix(rLeftHandSideMatrix, rVariables.UUMatrix);

    KRATOS_CATCH("")
}

template <unsigned int TDim, unsigned int TNumNodes>
void UPwSmallStrainElement<TDim, TNumNodes>::CalculateAndAddCouplingMatrix(MatrixType& rLeftHandSideMatrix,
                                                                           ElementVariables& rVariables)
{
    KRATOS_TRY

    noalias(rVariables.UPMatrix) = GeoTransportEquationUtilities::CalculateCouplingMatrix(
        rVariables.B, rVariables.VoigtVector, rVariables.Np, rVariables.BiotCoefficient,
        rVariables.BishopCoefficient, rVariables.IntegrationCoefficient);

    // Distribute coupling block matrix into the elemental matrix
    GeoElementUtilities::AssembleUPBlockMatrix(rLeftHandSideMatrix, rVariables.UPMatrix);

    if (!rVariables.IgnoreUndrained) {
        const double SaturationCoefficient = rVariables.DegreeOfSaturation / rVariables.BishopCoefficient;
        noalias(rVariables.PUMatrix) = PORE_PRESSURE_SIGN_FACTOR * SaturationCoefficient *
                                       rVariables.VelocityCoefficient * trans(rVariables.UPMatrix);

        // Distribute transposed coupling block matrix into the elemental matrix
        GeoElementUtilities::AssemblePUBlockMatrix(rLeftHandSideMatrix, rVariables.PUMatrix);
    }

    KRATOS_CATCH("")
}

template <unsigned int TDim, unsigned int TNumNodes>
void UPwSmallStrainElement<TDim, TNumNodes>::CalculateAndAddCompressibilityMatrix(MatrixType& rLeftHandSideMatrix,
                                                                                  ElementVariables& rVariables)
{
    KRATOS_TRY

    rVariables.PPMatrix = GeoTransportEquationUtilities::CalculateCompressibilityMatrix(
        rVariables.Np, rVariables.BiotModulusInverse, rVariables.IntegrationCoefficient);

    // Distribute compressibility block matrix into the elemental matrix
    GeoElementUtilities::AssemblePPBlockMatrix(
        rLeftHandSideMatrix, rVariables.PPMatrix * rVariables.DtPressureCoefficient);

    KRATOS_CATCH("")
}

template <unsigned int TDim, unsigned int TNumNodes>
void UPwSmallStrainElement<TDim, TNumNodes>::CalculateAndAddPermeabilityMatrix(MatrixType& rLeftHandSideMatrix,
                                                                               const ElementVariables& rVariables)
{
    KRATOS_TRY

    const auto permeability_matrix = GeoTransportEquationUtilities::CalculatePermeabilityMatrix<TDim, TNumNodes>(
        rVariables.GradNpT, rVariables.DynamicViscosityInverse, rVariables.PermeabilityMatrix,
        rVariables.RelativePermeability, rVariables.PermeabilityUpdateFactor, rVariables.IntegrationCoefficient);

    // Distribute permeability block matrix into the elemental matrix
    GeoElementUtilities::AssemblePPBlockMatrix(rLeftHandSideMatrix, permeability_matrix);

    KRATOS_CATCH("")
}

template <unsigned int TDim, unsigned int TNumNodes>
void UPwSmallStrainElement<TDim, TNumNodes>::CalculateAndAddRHS(VectorType& rRightHandSideVector,
                                                                ElementVariables& rVariables,
                                                                unsigned int      GPoint)
{
    KRATOS_TRY

    this->CalculateAndAddStiffnessForce(rRightHandSideVector, rVariables, GPoint);

    this->CalculateAndAddMixBodyForce(rRightHandSideVector, rVariables);

    this->CalculateAndAddCouplingTerms(rRightHandSideVector, rVariables);

    if (!rVariables.IgnoreUndrained) {
        this->CalculateAndAddCompressibilityFlow(rRightHandSideVector, rVariables);

        this->CalculateAndAddPermeabilityFlow(rRightHandSideVector, rVariables);

        this->CalculateAndAddFluidBodyFlow(rRightHandSideVector, rVariables);
    }

    KRATOS_CATCH("")
}

template <unsigned int TDim, unsigned int TNumNodes>
void UPwSmallStrainElement<TDim, TNumNodes>::CalculateAndAddStiffnessForce(VectorType& rRightHandSideVector,
                                                                           ElementVariables& rVariables,
                                                                           unsigned int GPoint)
{
    KRATOS_TRY

    noalias(rVariables.UVector) =
        -1.0 * prod(trans(rVariables.B), mStressVector[GPoint]) * rVariables.IntegrationCoefficient;

    // Distribute stiffness block vector into elemental vector
    GeoElementUtilities::AssembleUBlockVector(rRightHandSideVector, rVariables.UVector);

    KRATOS_CATCH("")
}

template <unsigned int TDim, unsigned int TNumNodes>
void UPwSmallStrainElement<TDim, TNumNodes>::CalculateAndAddMixBodyForce(VectorType& rRightHandSideVector,
                                                                         ElementVariables& rVariables)
{
    KRATOS_TRY

    this->CalculateSoilGamma(rVariables);

    noalias(rVariables.UVector) = prod(trans(rVariables.Nu), rVariables.SoilGamma) *
                                  rVariables.IntegrationCoefficientInitialConfiguration;

    // Distribute body force block vector into elemental vector
    GeoElementUtilities::AssembleUBlockVector(rRightHandSideVector, rVariables.UVector);

    KRATOS_CATCH("")
}

template <unsigned int TDim, unsigned int TNumNodes>
void UPwSmallStrainElement<TDim, TNumNodes>::CalculateSoilGamma(ElementVariables& rVariables)
{
    KRATOS_TRY

    rVariables.Density = GeoTransportEquationUtilities::CalculateSoilDensity(
        rVariables.DegreeOfSaturation, this->GetProperties());

    noalias(rVariables.SoilGamma) = rVariables.Density * rVariables.BodyAcceleration;

    KRATOS_CATCH("")
}

template <unsigned int TDim, unsigned int TNumNodes>
void UPwSmallStrainElement<TDim, TNumNodes>::CalculateAndAddCouplingTerms(VectorType& rRightHandSideVector,
                                                                          ElementVariables& rVariables)
{
    KRATOS_TRY

    noalias(rVariables.UPMatrix) =
        (-1.0) * GeoTransportEquationUtilities::CalculateCouplingMatrix(
                     rVariables.B, rVariables.VoigtVector, rVariables.Np, rVariables.BiotCoefficient,
                     rVariables.BishopCoefficient, rVariables.IntegrationCoefficient);

    noalias(rVariables.UVector) = prod(rVariables.UPMatrix, rVariables.PressureVector);

    // Distribute coupling block vector 1 into elemental vector
    GeoElementUtilities::AssembleUBlockVector(rRightHandSideVector, rVariables.UVector);

    if (!rVariables.IgnoreUndrained) {
        const double SaturationCoefficient = rVariables.DegreeOfSaturation / rVariables.BishopCoefficient;
        noalias(rVariables.PVector) = PORE_PRESSURE_SIGN_FACTOR * SaturationCoefficient *
                                      prod(trans(rVariables.UPMatrix), rVariables.VelocityVector);

        // Distribute coupling block vector 2 into elemental vector
        GeoElementUtilities::AssemblePBlockVector(rRightHandSideVector, rVariables.PVector);
    }

    KRATOS_CATCH("")
}

template <unsigned int TDim, unsigned int TNumNodes>
void UPwSmallStrainElement<TDim, TNumNodes>::CalculateCompressibilityFlow(
    BoundedMatrix<double, TNumNodes, TNumNodes>& rPMatrix,
    array_1d<double, TNumNodes>&                 rPVector,
    const ElementVariables&                      rVariables) const
{
    KRATOS_TRY

    noalias(rPMatrix) = GeoTransportEquationUtilities::CalculateCompressibilityMatrix(
        rVariables.Np, rVariables.BiotModulusInverse, rVariables.IntegrationCoefficient);

    noalias(rPVector) = -prod(rPMatrix, rVariables.DtPressureVector);

    KRATOS_CATCH("")
}

template <unsigned int TDim, unsigned int TNumNodes>
void UPwSmallStrainElement<TDim, TNumNodes>::CalculateAndAddCompressibilityFlow(VectorType& rRightHandSideVector,
                                                                                ElementVariables& rVariables)
{
    KRATOS_TRY

    this->CalculateCompressibilityFlow(rVariables.PPMatrix, rVariables.PVector, rVariables);

    // Distribute compressibility block vector into elemental vector
    GeoElementUtilities::AssemblePBlockVector(rRightHandSideVector, rVariables.PVector);

    KRATOS_CATCH("")
}

template <unsigned int TDim, unsigned int TNumNodes>
void UPwSmallStrainElement<TDim, TNumNodes>::CalculatePermeabilityFlow(
    BoundedMatrix<double, TNumNodes, TNumNodes>& rPermeabilityMatrix,
    array_1d<double, TNumNodes>&                 rPVector,
    const ElementVariables&                      rVariables) const
{
    KRATOS_TRY

    rPermeabilityMatrix = GeoTransportEquationUtilities::CalculatePermeabilityMatrix<TDim, TNumNodes>(
        rVariables.GradNpT, rVariables.DynamicViscosityInverse, rVariables.PermeabilityMatrix,
        rVariables.RelativePermeability, rVariables.PermeabilityUpdateFactor, rVariables.IntegrationCoefficient);

    noalias(rPVector) = -prod(rPermeabilityMatrix, rVariables.PressureVector);

    KRATOS_CATCH("")
}

template <unsigned int TDim, unsigned int TNumNodes>
void UPwSmallStrainElement<TDim, TNumNodes>::CalculateAndAddPermeabilityFlow(VectorType& rRightHandSideVector,
                                                                             ElementVariables& rVariables)
{
    KRATOS_TRY

    this->CalculatePermeabilityFlow(rVariables.PPMatrix, rVariables.PVector, rVariables);

    // Distribute permeability block vector into elemental vector
    GeoElementUtilities::AssemblePBlockVector(rRightHandSideVector, rVariables.PVector);

    KRATOS_CATCH("")
}

template <unsigned int TDim, unsigned int TNumNodes>
void UPwSmallStrainElement<TDim, TNumNodes>::CalculateFluidBodyFlow(BoundedMatrix<double, TNumNodes, TDim>& rPDimMatrix,
                                                                    array_1d<double, TNumNodes>& rPVector,
                                                                    const ElementVariables& rVariables) const
{
    KRATOS_TRY

    noalias(rPDimMatrix) = prod(rVariables.GradNpT, rVariables.PermeabilityMatrix) * rVariables.IntegrationCoefficient;

    noalias(rPVector) = rVariables.DynamicViscosityInverse * rVariables.FluidDensity *
                        rVariables.RelativePermeability * rVariables.PermeabilityUpdateFactor *
                        prod(rPDimMatrix, rVariables.BodyAcceleration);

    KRATOS_CATCH("")
}

template <unsigned int TDim, unsigned int TNumNodes>
void UPwSmallStrainElement<TDim, TNumNodes>::CalculateAndAddFluidBodyFlow(VectorType& rRightHandSideVector,
                                                                          ElementVariables& rVariables)
{
    KRATOS_TRY

    this->CalculateFluidBodyFlow(rVariables.PDimMatrix, rVariables.PVector, rVariables);

    // Distribute fluid body flow block vector into elemental vector
    GeoElementUtilities::AssemblePBlockVector(rRightHandSideVector, rVariables.PVector);

    KRATOS_CATCH("")
}

template <unsigned int TDim, unsigned int TNumNodes>
Vector UPwSmallStrainElement<TDim, TNumNodes>::CalculateStrain(const Matrix& rDeformationGradient,
                                                               const Matrix& rB,
                                                               const Vector& rDisplacements,
                                                               bool          UseHenckyStrain) const
{
    return UseHenckyStrain ? StressStrainUtilities::CalculateHenckyStrain(rDeformationGradient, VoigtSize)
                           : this->CalculateCauchyStrain(rB, rDisplacements);
}

template <unsigned int TDim, unsigned int TNumNodes>
std::vector<Vector> UPwSmallStrainElement<TDim, TNumNodes>::CalculateStrains(const std::vector<Matrix>& rDeformationGradients,
                                                                             const std::vector<Matrix>& rBs,
                                                                             const Vector& rDisplacements,
                                                                             bool UseHenckyStrain) const
{
    std::vector<Vector> result;
    std::transform(
        rDeformationGradients.begin(), rDeformationGradients.end(), rBs.begin(), std::back_inserter(result),
        [this, &rDisplacements, UseHenckyStrain](const auto& rDeformationGradient, const auto& rB) {
        return CalculateStrain(rDeformationGradient, rB, rDisplacements, UseHenckyStrain);
    });

    return result;
}

template <unsigned int TDim, unsigned int TNumNodes>
Vector UPwSmallStrainElement<TDim, TNumNodes>::CalculateCauchyStrain(const Matrix& rB, const Vector& rDisplacements) const
{
    return prod(rB, rDisplacements);
}

template <unsigned int TDim, unsigned int TNumNodes>
Vector UPwSmallStrainElement<TDim, TNumNodes>::CalculateGreenLagrangeStrain(const Matrix& rDeformationGradient) const
{
    return this->GetStressStatePolicy().CalculateGreenLagrangeStrain(rDeformationGradient);
}

template <unsigned int TDim, unsigned int TNumNodes>
std::vector<Matrix> UPwSmallStrainElement<TDim, TNumNodes>::CalculateDeformationGradients() const
{
    std::vector<Matrix> result;
    for (unsigned int GPoint = 0;
         GPoint < this->GetGeometry().IntegrationPointsNumber(this->GetIntegrationMethod()); ++GPoint) {
        result.push_back(CalculateDeformationGradient(GPoint));
    }

    return result;
}

template <unsigned int TDim, unsigned int TNumNodes>
Matrix UPwSmallStrainElement<TDim, TNumNodes>::CalculateDeformationGradient(unsigned int GPoint) const
{
    KRATOS_TRY

    // Calculation of derivative of shape function with respect to reference
    // configuration derivative of shape function (displacement)
    Matrix J0, InvJ0, DNu_DX0;
    double detJ0;
    this->CalculateDerivativesOnInitialConfiguration(detJ0, J0, InvJ0, DNu_DX0, GPoint);

    // Calculating current Jacobian in order to find deformation gradient
    Matrix J, InvJ, DNu_DX;
    double detJ;
    this->CalculateJacobianOnCurrentConfiguration(detJ, J, InvJ, GPoint);

    KRATOS_ERROR_IF(detJ < 0.0) << "ERROR:: ELEMENT ID: " << this->Id() << " INVERTED. DETJ: " << detJ
                                << " nodes:" << this->GetGeometry() << std::endl;

    return prod(J, InvJ0);

    KRATOS_CATCH("")
}

template <unsigned int TDim, unsigned int TNumNodes>
void UPwSmallStrainElement<TDim, TNumNodes>::InitializeNodalPorePressureVariables(ElementVariables& rVariables)
{
    KRATOS_TRY

    const GeometryType& rGeom = this->GetGeometry();

    // Nodal variables
    for (unsigned int i = 0; i < TNumNodes; ++i) {
        rVariables.PressureVector[i]   = rGeom[i].FastGetSolutionStepValue(WATER_PRESSURE);
        rVariables.DtPressureVector[i] = rGeom[i].FastGetSolutionStepValue(DT_WATER_PRESSURE);
    }

    KRATOS_CATCH("")
}

template <unsigned int TDim, unsigned int TNumNodes>
void UPwSmallStrainElement<TDim, TNumNodes>::InitializeNodalDisplacementVariables(ElementVariables& rVariables)
{
    KRATOS_TRY

    const GeometryType& rGeom = this->GetGeometry();

    // Nodal variables
    GeoElementUtilities::GetNodalVariableVector<TDim, TNumNodes>(rVariables.DisplacementVector, rGeom, DISPLACEMENT);
    GeoElementUtilities::GetNodalVariableVector<TDim, TNumNodes>(rVariables.VelocityVector, rGeom, VELOCITY);

    KRATOS_CATCH("")
}

template <unsigned int TDim, unsigned int TNumNodes>
void UPwSmallStrainElement<TDim, TNumNodes>::InitializeNodalVolumeAccelerationVariables(ElementVariables& rVariables)
{
    KRATOS_TRY

    const GeometryType& rGeom = this->GetGeometry();

    // Nodal variables
    GeoElementUtilities::GetNodalVariableVector<TDim, TNumNodes>(rVariables.VolumeAcceleration,
                                                                 rGeom, VOLUME_ACCELERATION);

    KRATOS_CATCH("")
}

template <unsigned int TDim, unsigned int TNumNodes>
void UPwSmallStrainElement<TDim, TNumNodes>::InitializeProperties(ElementVariables& rVariables)
{
    KRATOS_TRY

    const PropertiesType& rProp = this->GetProperties();

    rVariables.IgnoreUndrained = rProp[IGNORE_UNDRAINED];
    rVariables.UseHenckyStrain = false;
    if (rProp.Has(USE_HENCKY_STRAIN)) rVariables.UseHenckyStrain = rProp[USE_HENCKY_STRAIN];

    rVariables.ConsiderGeometricStiffness = false;
    if (rProp.Has(CONSIDER_GEOMETRIC_STIFFNESS))
        rVariables.ConsiderGeometricStiffness = rProp[CONSIDER_GEOMETRIC_STIFFNESS];

    rVariables.DynamicViscosityInverse = 1.0 / rProp[DYNAMIC_VISCOSITY];
    rVariables.FluidDensity            = rProp[DENSITY_WATER];
    rVariables.SolidDensity            = rProp[DENSITY_SOLID];
    rVariables.Porosity                = rProp[POROSITY];
    GeoElementUtilities::FillPermeabilityMatrix(rVariables.PermeabilityMatrix, rProp);

    rVariables.PermeabilityUpdateFactor = 1.0;

    KRATOS_CATCH("")
}

template <unsigned int TDim, unsigned int TNumNodes>
void UPwSmallStrainElement<TDim, TNumNodes>::CalculateKinematics(ElementVariables& rVariables, unsigned int GPoint)
{
    KRATOS_TRY

    // Setting the vector of shape functions and the matrix of the shape functions global gradients
    noalias(rVariables.Np)      = row(rVariables.NContainer, GPoint);
    noalias(rVariables.GradNpT) = rVariables.DN_DXContainer[GPoint];

    rVariables.detJ = rVariables.detJContainer[GPoint];

    Matrix J0, InvJ0;
    this->CalculateDerivativesOnInitialConfiguration(rVariables.detJInitialConfiguration, J0, InvJ0,
                                                     rVariables.GradNpTInitialConfiguration, GPoint);

    KRATOS_CATCH("")
}

template <unsigned int TDim, unsigned int TNumNodes>
void UPwSmallStrainElement<TDim, TNumNodes>::SetConstitutiveParameters(ElementVariables& rVariables,
                                                                       ConstitutiveLaw::Parameters& rConstitutiveParameters)
{
    KRATOS_TRY

    rConstitutiveParameters.SetStrainVector(rVariables.StrainVector);
    rConstitutiveParameters.SetConstitutiveMatrix(rVariables.ConstitutiveMatrix);
    rConstitutiveParameters.SetShapeFunctionsValues(rVariables.Np);
    rConstitutiveParameters.SetShapeFunctionsDerivatives(rVariables.GradNpT);
    rConstitutiveParameters.SetDeformationGradientF(rVariables.F);
    rConstitutiveParameters.SetDeterminantF(rVariables.detF);

    KRATOS_CATCH("")
}

template <unsigned int TDim, unsigned int TNumNodes>
void UPwSmallStrainElement<TDim, TNumNodes>::SetRetentionParameters(const ElementVariables& rVariables,
                                                                    RetentionLaw::Parameters& rRetentionParameters)
{
    KRATOS_TRY

    rRetentionParameters.SetFluidPressure(rVariables.FluidPressure);

    KRATOS_CATCH("")
}

template <unsigned int TDim, unsigned int TNumNodes>
double UPwSmallStrainElement<TDim, TNumNodes>::CalculateFluidPressure(const ElementVariables& rVariables)
{
    KRATOS_TRY

    return inner_prod(rVariables.Np, rVariables.PressureVector);

    KRATOS_CATCH("")
}

template <unsigned int TDim, unsigned int TNumNodes>
void UPwSmallStrainElement<TDim, TNumNodes>::CalculateRetentionResponse(ElementVariables& rVariables,
                                                                        RetentionLaw::Parameters& rRetentionParameters,
                                                                        unsigned int GPoint)
{
    KRATOS_TRY

    rVariables.FluidPressure = CalculateFluidPressure(rVariables);
    SetRetentionParameters(rVariables, rRetentionParameters);

    rVariables.DegreeOfSaturation = mRetentionLawVector[GPoint]->CalculateSaturation(rRetentionParameters);
    rVariables.DerivativeOfSaturation =
        mRetentionLawVector[GPoint]->CalculateDerivativeOfSaturation(rRetentionParameters);
    rVariables.RelativePermeability =
        mRetentionLawVector[GPoint]->CalculateRelativePermeability(rRetentionParameters);
    rVariables.BishopCoefficient = mRetentionLawVector[GPoint]->CalculateBishopCoefficient(rRetentionParameters);
    rVariables.EffectiveSaturation =
        mRetentionLawVector[GPoint]->CalculateEffectiveSaturation(rRetentionParameters);

    KRATOS_CATCH("")
}

template <unsigned int TDim, unsigned int TNumNodes>
void UPwSmallStrainElement<TDim, TNumNodes>::CalculateExtrapolationMatrix(BoundedMatrix<double, TNumNodes, TNumNodes>& rExtrapolationMatrix)
{
    KRATOS_TRY

    KRATOS_ERROR << "undefined number of nodes in CalculateExtrapolationMatrix "
                    "... TNumNodes:"
                 << TNumNodes << " element: " << this->Id() << std::endl;

    KRATOS_CATCH("")
}

template <>
void UPwSmallStrainElement<2, 3>::CalculateExtrapolationMatrix(BoundedMatrix<double, 3, 3>& rExtrapolationMatrix)
{
    // The matrix contains the shape functions at each GP evaluated at each
    // node. Rows: nodes Columns: GP

    // Triangle_2d_3
    // GI_GAUSS_2
    rExtrapolationMatrix(0, 0) = 1.6666666666666666666;
    rExtrapolationMatrix(0, 1) = -0.33333333333333333333;
    rExtrapolationMatrix(0, 2) = -0.33333333333333333333;
    rExtrapolationMatrix(1, 0) = -0.33333333333333333333;
    rExtrapolationMatrix(1, 1) = 1.6666666666666666666;
    rExtrapolationMatrix(1, 2) = -0.33333333333333333333;
    rExtrapolationMatrix(2, 0) = -0.33333333333333333333;
    rExtrapolationMatrix(2, 1) = -0.33333333333333333333;
    rExtrapolationMatrix(2, 2) = 1.6666666666666666666;
}

template <>
void UPwSmallStrainElement<2, 4>::CalculateExtrapolationMatrix(BoundedMatrix<double, 4, 4>& rExtrapolationMatrix)
{
    // Quadrilateral_2d_4
    // GI_GAUSS_2
    rExtrapolationMatrix(0, 0) = 1.8660254037844386;
    rExtrapolationMatrix(0, 1) = -0.5;
    rExtrapolationMatrix(0, 2) = 0.13397459621556132;
    rExtrapolationMatrix(0, 3) = -0.5;
    rExtrapolationMatrix(1, 0) = -0.5;
    rExtrapolationMatrix(1, 1) = 1.8660254037844386;
    rExtrapolationMatrix(1, 2) = -0.5;
    rExtrapolationMatrix(1, 3) = 0.13397459621556132;
    rExtrapolationMatrix(2, 0) = 0.13397459621556132;
    rExtrapolationMatrix(2, 1) = -0.5;
    rExtrapolationMatrix(2, 2) = 1.8660254037844386;
    rExtrapolationMatrix(2, 3) = -0.5;
    rExtrapolationMatrix(3, 0) = -0.5;
    rExtrapolationMatrix(3, 1) = 0.13397459621556132;
    rExtrapolationMatrix(3, 2) = -0.5;
    rExtrapolationMatrix(3, 3) = 1.8660254037844386;
}

template <>
void UPwSmallStrainElement<3, 4>::CalculateExtrapolationMatrix(BoundedMatrix<double, 4, 4>& rExtrapolationMatrix)
{
    // Tetrahedra_3d_4
    // GI_GAUSS_2
    rExtrapolationMatrix(0, 0) = -0.309016988749894905;
    rExtrapolationMatrix(0, 1) = -0.3090169887498949046;
    rExtrapolationMatrix(0, 2) = -0.309016988749894905;
    rExtrapolationMatrix(0, 3) = 1.9270509662496847144;
    rExtrapolationMatrix(1, 0) = 1.9270509662496847144;
    rExtrapolationMatrix(1, 1) = -0.30901698874989490481;
    rExtrapolationMatrix(1, 2) = -0.3090169887498949049;
    rExtrapolationMatrix(1, 3) = -0.30901698874989490481;
    rExtrapolationMatrix(2, 0) = -0.30901698874989490473;
    rExtrapolationMatrix(2, 1) = 1.9270509662496847143;
    rExtrapolationMatrix(2, 2) = -0.3090169887498949049;
    rExtrapolationMatrix(2, 3) = -0.30901698874989490481;
    rExtrapolationMatrix(3, 0) = -0.3090169887498949048;
    rExtrapolationMatrix(3, 1) = -0.30901698874989490471;
    rExtrapolationMatrix(3, 2) = 1.9270509662496847143;
    rExtrapolationMatrix(3, 3) = -0.30901698874989490481;
}

template <>
void UPwSmallStrainElement<3, 8>::CalculateExtrapolationMatrix(BoundedMatrix<double, 8, 8>& rExtrapolationMatrix)
{
    // Hexahedra_3d_8
    // GI_GAUSS_2
    rExtrapolationMatrix(0, 0) = 2.549038105676658;
    rExtrapolationMatrix(0, 1) = -0.6830127018922192;
    rExtrapolationMatrix(0, 2) = 0.18301270189221927;
    rExtrapolationMatrix(0, 3) = -0.6830127018922192;
    rExtrapolationMatrix(0, 4) = -0.6830127018922192;
    rExtrapolationMatrix(0, 5) = 0.18301270189221927;
    rExtrapolationMatrix(0, 6) = -0.04903810567665795;
    rExtrapolationMatrix(0, 7) = 0.18301270189221927;

    rExtrapolationMatrix(1, 0) = -0.6830127018922192;
    rExtrapolationMatrix(1, 1) = 2.549038105676658;
    rExtrapolationMatrix(1, 2) = -0.6830127018922192;
    rExtrapolationMatrix(1, 3) = 0.18301270189221927;
    rExtrapolationMatrix(1, 4) = 0.18301270189221927;
    rExtrapolationMatrix(1, 5) = -0.6830127018922192;
    rExtrapolationMatrix(1, 6) = 0.18301270189221927;
    rExtrapolationMatrix(1, 7) = -0.04903810567665795;

    rExtrapolationMatrix(2, 0) = 0.18301270189221927;
    rExtrapolationMatrix(2, 1) = -0.6830127018922192;
    rExtrapolationMatrix(2, 2) = 2.549038105676658;
    rExtrapolationMatrix(2, 3) = -0.6830127018922192;
    rExtrapolationMatrix(2, 4) = -0.04903810567665795;
    rExtrapolationMatrix(2, 5) = 0.18301270189221927;
    rExtrapolationMatrix(2, 6) = -0.6830127018922192;
    rExtrapolationMatrix(2, 7) = 0.18301270189221927;

    rExtrapolationMatrix(3, 0) = -0.6830127018922192;
    rExtrapolationMatrix(3, 1) = 0.18301270189221927;
    rExtrapolationMatrix(3, 2) = -0.6830127018922192;
    rExtrapolationMatrix(3, 3) = 2.549038105676658;
    rExtrapolationMatrix(3, 4) = 0.18301270189221927;
    rExtrapolationMatrix(3, 5) = -0.04903810567665795;
    rExtrapolationMatrix(3, 6) = 0.18301270189221927;
    rExtrapolationMatrix(3, 7) = -0.6830127018922192;

    rExtrapolationMatrix(4, 0) = -0.6830127018922192;
    rExtrapolationMatrix(4, 1) = 0.18301270189221927;
    rExtrapolationMatrix(4, 2) = -0.04903810567665795;
    rExtrapolationMatrix(4, 3) = 0.18301270189221927;
    rExtrapolationMatrix(4, 4) = 2.549038105676658;
    rExtrapolationMatrix(4, 5) = -0.6830127018922192;
    rExtrapolationMatrix(4, 6) = 0.18301270189221927;
    rExtrapolationMatrix(4, 7) = -0.6830127018922192;

    rExtrapolationMatrix(5, 0) = 0.18301270189221927;
    rExtrapolationMatrix(5, 1) = -0.6830127018922192;
    rExtrapolationMatrix(5, 2) = 0.18301270189221927;
    rExtrapolationMatrix(5, 3) = -0.04903810567665795;
    rExtrapolationMatrix(5, 4) = -0.6830127018922192;
    rExtrapolationMatrix(5, 5) = 2.549038105676658;
    rExtrapolationMatrix(5, 6) = -0.6830127018922192;
    rExtrapolationMatrix(5, 7) = 0.18301270189221927;

    rExtrapolationMatrix(6, 0) = -0.04903810567665795;
    rExtrapolationMatrix(6, 1) = 0.18301270189221927;
    rExtrapolationMatrix(6, 2) = -0.6830127018922192;
    rExtrapolationMatrix(6, 3) = 0.18301270189221927;
    rExtrapolationMatrix(6, 4) = 0.18301270189221927;
    rExtrapolationMatrix(6, 5) = -0.6830127018922192;
    rExtrapolationMatrix(6, 6) = 2.549038105676658;
    rExtrapolationMatrix(6, 7) = -0.6830127018922192;

    rExtrapolationMatrix(7, 0) = 0.18301270189221927;
    rExtrapolationMatrix(7, 1) = -0.04903810567665795;
    rExtrapolationMatrix(7, 2) = 0.18301270189221927;
    rExtrapolationMatrix(7, 3) = -0.6830127018922192;
    rExtrapolationMatrix(7, 4) = -0.6830127018922192;
    rExtrapolationMatrix(7, 5) = 0.18301270189221927;
    rExtrapolationMatrix(7, 6) = -0.6830127018922192;
    rExtrapolationMatrix(7, 7) = 2.549038105676658;
}

template <unsigned int TDim, unsigned int TNumNodes>
Vector UPwSmallStrainElement<TDim, TNumNodes>::GetPressureSolutionVector()
{
    Vector result(TNumNodes);
    std::transform(this->GetGeometry().begin(), this->GetGeometry().end(), result.begin(),
                   [](const auto& node) { return node.FastGetSolutionStepValue(WATER_PRESSURE); });
    return result;
}

template class UPwSmallStrainElement<2, 3>;
template class UPwSmallStrainElement<2, 4>;
template class UPwSmallStrainElement<3, 4>;
template class UPwSmallStrainElement<3, 8>;

template class UPwSmallStrainElement<2, 6>;
template class UPwSmallStrainElement<2, 8>;
template class UPwSmallStrainElement<2, 9>;
template class UPwSmallStrainElement<2, 10>;
template class UPwSmallStrainElement<2, 15>;
template class UPwSmallStrainElement<3, 10>;
template class UPwSmallStrainElement<3, 20>;
template class UPwSmallStrainElement<3, 27>;

} // Namespace Kratos<|MERGE_RESOLUTION|>--- conflicted
+++ resolved
@@ -663,21 +663,7 @@
 
         std::vector<double> permeability_update_factors;
         for (unsigned int GPoint = 0; GPoint < NumGPoints; ++GPoint) {
-<<<<<<< HEAD
-            Variables.StrainVector = strain_vectors[GPoint];
-            this->CalculatePermeabilityUpdateFactor(Variables);
-            permeability_update_factors.push_back(Variables.PermeabilityUpdateFactor);
-=======
-            // Compute Np, GradNpT, B and StrainVector
-            this->CalculateKinematics(Variables, GPoint);
-            Variables.B = b_matrices[GPoint];
-
-            // Compute strain, needed for update permeability
-            Variables.F            = this->CalculateDeformationGradient(GPoint);
-            Variables.StrainVector = this->CalculateStrain(
-                Variables.F, Variables.B, Variables.DisplacementVector, Variables.UseHenckyStrain);
-            permeability_update_factors.push_back(this->CalculatePermeabilityUpdateFactor(Variables.StrainVector));
->>>>>>> 271b4001
+            permeability_update_factors.push_back(this->CalculatePermeabilityUpdateFactor(strain_vectors[GPoint]));
         }
 
         const auto fluid_fluxes = CalculateFluidFluxes(permeability_update_factors, rCurrentProcessInfo);
@@ -1189,19 +1175,6 @@
 {
     KRATOS_TRY
 
-<<<<<<< HEAD
-    const PropertiesType& rProp = this->GetProperties();
-
-    if (rProp[PERMEABILITY_CHANGE_INVERSE_FACTOR] > 0.0) {
-        const double InverseCK = rProp[PERMEABILITY_CHANGE_INVERSE_FACTOR];
-        const double epsV      = StressStrainUtilities::CalculateTrace(rVariables.StrainVector);
-        const double ePrevious = rProp[POROSITY] / (1.0 - rProp[POROSITY]);
-        const double eCurrent  = (1.0 + ePrevious) * std::exp(epsV) - 1.0;
-        const double permLog10 = (eCurrent - ePrevious) * InverseCK;
-        rVariables.PermeabilityUpdateFactor = pow(10.0, permLog10);
-    } else {
-        rVariables.PermeabilityUpdateFactor = 1.0;
-=======
     if (const auto& r_prop = this->GetProperties(); r_prop[PERMEABILITY_CHANGE_INVERSE_FACTOR] > 0.0) {
         const double InverseCK = r_prop[PERMEABILITY_CHANGE_INVERSE_FACTOR];
         const double epsV      = StressStrainUtilities::CalculateTrace(rStrainVector);
@@ -1209,7 +1182,6 @@
         const double eCurrent  = (1.0 + ePrevious) * std::exp(epsV) - 1.0;
         const double permLog10 = (eCurrent - ePrevious) * InverseCK;
         return std::pow(10.0, permLog10);
->>>>>>> 271b4001
     }
 
     return 1.0;
