// KRATOS___
//     //   ) )
//    //         ___      ___
//   //  ____  //___) ) //   ) )
//  //    / / //       //   / /
// ((____/ / ((____   ((___/ /  MECHANICS
//
//  License:         geo_mechanics_application/license.txt
//
//  Main authors:    Ignasi de Pouplana,
//                   Vahid Galavi
//

// Application includes
#include "custom_elements/U_Pw_small_strain_element.hpp"
#include "plane_strain_stress_state.h"
#include "three_dimensional_stress_state.h"

namespace Kratos
{

template <unsigned int TDim, unsigned int TNumNodes>
Element::Pointer UPwSmallStrainElement<TDim, TNumNodes>::Create(IndexType             NewId,
                                                                NodesArrayType const& ThisNodes,
                                                                PropertiesType::Pointer pProperties) const
{
    return Element::Pointer(new UPwSmallStrainElement(NewId, this->GetGeometry().Create(ThisNodes), pProperties));
}

template <unsigned int TDim, unsigned int TNumNodes>
Element::Pointer UPwSmallStrainElement<TDim, TNumNodes>::Create(IndexType             NewId,
                                                                GeometryType::Pointer pGeom,
                                                                PropertiesType::Pointer pProperties) const
{
    return Element::Pointer(new UPwSmallStrainElement(NewId, pGeom, pProperties));
}

template <unsigned int TDim, unsigned int TNumNodes>
int UPwSmallStrainElement<TDim, TNumNodes>::Check(const ProcessInfo& rCurrentProcessInfo) const
{
    KRATOS_TRY

    // Base class checks for positive area and Id > 0
    // Verify generic variables
    int ierr = UPwBaseElement<TDim, TNumNodes>::Check(rCurrentProcessInfo);
    if (ierr != 0) return ierr;

    const PropertiesType& rProp = this->GetProperties();
    const GeometryType&   rGeom = this->GetGeometry();

    KRATOS_ERROR_IF(rGeom.DomainSize() < 1.0e-15)
        << "DomainSize < 1.0e-15 for the element " << this->Id() << std::endl;

    // Verify specific properties
    KRATOS_ERROR_IF_NOT(rProp.Has(IGNORE_UNDRAINED))
        << "IGNORE_UNDRAINED does not exist in the parameter list" << this->Id() << std::endl;

    if (!rProp[IGNORE_UNDRAINED]) {
        KRATOS_ERROR_IF(!rProp.Has(BULK_MODULUS_FLUID) || rProp[BULK_MODULUS_FLUID] < 0.0)
            << "BULK_MODULUS_FLUID has Key zero, is not defined or has an invalid value at element"
            << this->Id() << std::endl;

        KRATOS_ERROR_IF(!rProp.Has(DYNAMIC_VISCOSITY) || rProp[DYNAMIC_VISCOSITY] < 0.0)
            << "DYNAMIC_VISCOSITY has Key zero, is not defined or has an invalid value at element"
            << this->Id() << std::endl;

        KRATOS_ERROR_IF(!rProp.Has(PERMEABILITY_XX) || rProp[PERMEABILITY_XX] < 0.0)
            << "PERMEABILITY_XX has Key zero, is not defined or has an invalid value at element"
            << this->Id() << std::endl;

        KRATOS_ERROR_IF(!rProp.Has(PERMEABILITY_YY) || rProp[PERMEABILITY_YY] < 0.0)
            << "PERMEABILITY_YY has Key zero, is not defined or has an invalid value at element"
            << this->Id() << std::endl;

        KRATOS_ERROR_IF(!rProp.Has(PERMEABILITY_XY) || rProp[PERMEABILITY_XY] < 0.0)
            << "PERMEABILITY_XY has Key zero, is not defined or has an invalid value at element"
            << this->Id() << std::endl;

        if constexpr (TDim > 2) {
            KRATOS_ERROR_IF(!rProp.Has(PERMEABILITY_ZZ) || rProp[PERMEABILITY_ZZ] < 0.0)
                << "PERMEABILITY_ZZ has Key zero, is not defined or has an invalid value at element"
                << this->Id() << std::endl;

            KRATOS_ERROR_IF(!rProp.Has(PERMEABILITY_YZ) || rProp[PERMEABILITY_YZ] < 0.0)
                << "PERMEABILITY_YZ has Key zero, is not defined or has an invalid value at element"
                << this->Id() << std::endl;

            KRATOS_ERROR_IF(!rProp.Has(PERMEABILITY_ZX) || rProp[PERMEABILITY_ZX] < 0.0)
                << "PERMEABILITY_ZX has Key zero, is not defined or has an invalid value at element"
                << this->Id() << std::endl;
        }
    }

    // Verify that the constitutive law exists
    KRATOS_ERROR_IF_NOT(this->GetProperties().Has(CONSTITUTIVE_LAW))
        << "Constitutive law not provided for property " << this->GetProperties().Id() << std::endl;

    // Verify that the constitutive law has the correct dimension
    const SizeType strainSize = this->GetProperties().GetValue(CONSTITUTIVE_LAW)->GetStrainSize();
    if (TDim == 2) {
        KRATOS_ERROR_IF_NOT(strainSize == VOIGT_SIZE_2D_PLANE_STRAIN)
            << "Wrong constitutive law used. This is a 2D element! expected "
               "strain size is "
            << VOIGT_SIZE_2D_PLANE_STRAIN << " But received: " << strainSize
            << " in element id: " << this->Id() << std::endl;
    } else {
        KRATOS_ERROR_IF_NOT(strainSize == VOIGT_SIZE_3D)
            << "Wrong constitutive law used. This is a 3D element! expected "
               "strain size is "
            << VOIGT_SIZE_3D << " But received: " << strainSize << " in element id: " << this->Id()
            << std::endl;
    }

    // Check constitutive law
    if (mConstitutiveLawVector.size() > 0) {
        return mConstitutiveLawVector[0]->Check(rProp, rGeom, rCurrentProcessInfo);
    }

    // Check retention law
    if (mRetentionLawVector.size() > 0) {
        return mRetentionLawVector[0]->Check(rProp, rCurrentProcessInfo);
    }

    return ierr;

    KRATOS_CATCH("")
}

template <unsigned int TDim, unsigned int TNumNodes>
void UPwSmallStrainElement<TDim, TNumNodes>::InitializeSolutionStep(const ProcessInfo& rCurrentProcessInfo)
{
    KRATOS_TRY

    if (!mIsInitialised) this->Initialize(rCurrentProcessInfo);

    // Defining necessary variables
    const GeometryType& rGeom      = this->GetGeometry();
    const IndexType     NumGPoints = rGeom.IntegrationPointsNumber(mThisIntegrationMethod);

    ConstitutiveLaw::Parameters ConstitutiveParameters(rGeom, this->GetProperties(), rCurrentProcessInfo);
    ConstitutiveParameters.Set(ConstitutiveLaw::USE_ELEMENT_PROVIDED_STRAIN);
    ConstitutiveParameters.Set(ConstitutiveLaw::INITIALIZE_MATERIAL_RESPONSE); // Note: this is for nonlocal damage

    // Element variables
    ElementVariables Variables;
    this->InitializeElementVariables(Variables, rCurrentProcessInfo);

    // Create general parameters of retention law
    RetentionLaw::Parameters RetentionParameters(this->GetProperties(), rCurrentProcessInfo);

    // Loop over integration points
    for (unsigned int GPoint = 0; GPoint < NumGPoints; ++GPoint) {
        // Compute Np, GradNpT, B and StrainVector
        this->CalculateKinematics(Variables, GPoint);

        // Compute infinitesimal strain
        this->CalculateStrain(Variables, GPoint);

        // Set Gauss points variables to constitutive law parameters
        this->SetConstitutiveParameters(Variables, ConstitutiveParameters);

        // Initialize constitutive law
        noalias(Variables.StressVector) = mStressVector[GPoint];
        ConstitutiveParameters.SetStressVector(Variables.StressVector);
        mConstitutiveLawVector[GPoint]->InitializeMaterialResponseCauchy(ConstitutiveParameters);

        // Initialize retention law
        mRetentionLawVector[GPoint]->InitializeSolutionStep(RetentionParameters);
    }

    // Reset hydraulic discharge
    this->ResetHydraulicDischarge();

    KRATOS_CATCH("")
}

template <unsigned int TDim, unsigned int TNumNodes>
void UPwSmallStrainElement<TDim, TNumNodes>::ResetHydraulicDischarge()
{
    KRATOS_TRY

    // Reset hydraulic discharge
    GeometryType& rGeom = this->GetGeometry();
    for (unsigned int i = 0; i < TNumNodes; ++i) {
        ThreadSafeNodeWrite(rGeom[i], HYDRAULIC_DISCHARGE, 0.0);
    }

    KRATOS_CATCH("")
}

template <unsigned int TDim, unsigned int TNumNodes>
void UPwSmallStrainElement<TDim, TNumNodes>::CalculateHydraulicDischarge(const ProcessInfo& rCurrentProcessInfo)
{
    KRATOS_TRY

    std::vector<array_1d<double, 3>> FluidFlux;
    this->CalculateOnIntegrationPoints(FLUID_FLUX_VECTOR, FluidFlux, rCurrentProcessInfo);

    const GeometryType& rGeom      = this->GetGeometry();
    const IndexType     NumGPoints = rGeom.IntegrationPointsNumber(mThisIntegrationMethod);
    const GeometryType::IntegrationPointsArrayType& IntegrationPoints =
        rGeom.IntegrationPoints(mThisIntegrationMethod);

    ElementVariables Variables;
    // Gradient of shape functions and determinant of Jacobian
    Variables.GradNpTInitialConfiguration.resize(TNumNodes, TDim, false);
    Variables.GradNpT.resize(TNumNodes, TDim, false);
    Variables.detJContainer.resize(NumGPoints, false);
    rGeom.ShapeFunctionsIntegrationPointsGradients(Variables.DN_DXContainer,
                                                   Variables.detJContainer, mThisIntegrationMethod);

    // Loop over integration points
    for (unsigned int GPoint = 0; GPoint < NumGPoints; ++GPoint) {
        noalias(Variables.GradNpT) = Variables.DN_DXContainer[GPoint];
        Variables.detJ             = Variables.detJContainer[GPoint];

        // Compute weighting coefficient for integration
        Variables.IntegrationCoefficient =
            this->CalculateIntegrationCoefficient(IntegrationPoints, GPoint, Variables.detJ);

        for (unsigned int node = 0; node < TNumNodes; ++node) {
            double HydraulicDischarge = 0;
            for (unsigned int iDir = 0; iDir < TDim; ++iDir) {
                HydraulicDischarge += Variables.GradNpT(node, iDir) * FluidFlux[GPoint][iDir];
            }

            HydraulicDischarge *= Variables.IntegrationCoefficient;
            HydraulicDischarge += rGeom[node].FastGetSolutionStepValue(HYDRAULIC_DISCHARGE);
            ThreadSafeNodeWrite(this->GetGeometry()[node], HYDRAULIC_DISCHARGE, HydraulicDischarge);
        }
    }

    KRATOS_CATCH("")
}

template <unsigned int TDim, unsigned int TNumNodes>
void UPwSmallStrainElement<TDim, TNumNodes>::InitializeNonLinearIteration(const ProcessInfo& rCurrentProcessInfo)
{
    KRATOS_TRY

    // Defining necessary variables
    const GeometryType& rGeom      = this->GetGeometry();
    const IndexType     NumGPoints = rGeom.IntegrationPointsNumber(mThisIntegrationMethod);

    // Create constitutive law parameters:
    ConstitutiveLaw::Parameters ConstitutiveParameters(rGeom, this->GetProperties(), rCurrentProcessInfo);
    ConstitutiveParameters.Set(ConstitutiveLaw::COMPUTE_STRESS);
    ConstitutiveParameters.Set(ConstitutiveLaw::USE_ELEMENT_PROVIDED_STRAIN);
    ConstitutiveParameters.Set(ConstitutiveLaw::INITIALIZE_MATERIAL_RESPONSE); // Note: this is for nonlocal damage

    // Element variables
    ElementVariables Variables;
    this->InitializeElementVariables(Variables, rCurrentProcessInfo);

    // Loop over integration points
    for (unsigned int GPoint = 0; GPoint < NumGPoints; ++GPoint) {
        this->CalculateKinematics(Variables, GPoint);

        // Compute infinitesimal strain
        this->CalculateStrain(Variables, GPoint);

        // Set gauss points variables to constitutive law parameters
        this->SetConstitutiveParameters(Variables, ConstitutiveParameters);

        // Compute Stress
        ConstitutiveParameters.SetStressVector(mStressVector[GPoint]);
        mConstitutiveLawVector[GPoint]->CalculateMaterialResponseCauchy(ConstitutiveParameters);
    }

    KRATOS_CATCH("")
}

template <unsigned int TDim, unsigned int TNumNodes>
void UPwSmallStrainElement<TDim, TNumNodes>::FinalizeNonLinearIteration(const ProcessInfo& rCurrentProcessInfo)
{
    KRATOS_TRY

    this->InitializeNonLinearIteration(rCurrentProcessInfo);

    KRATOS_CATCH("")
}

template <unsigned int TDim, unsigned int TNumNodes>
void UPwSmallStrainElement<TDim, TNumNodes>::FinalizeSolutionStep(const ProcessInfo& rCurrentProcessInfo)
{
    KRATOS_TRY

    this->CalculateHydraulicDischarge(rCurrentProcessInfo);

    // Defining necessary variables
    const GeometryType& rGeom      = this->GetGeometry();
    const IndexType     NumGPoints = rGeom.IntegrationPointsNumber(mThisIntegrationMethod);

    ConstitutiveLaw::Parameters ConstitutiveParameters(rGeom, this->GetProperties(), rCurrentProcessInfo);
    ConstitutiveParameters.Set(ConstitutiveLaw::USE_ELEMENT_PROVIDED_STRAIN);

    // Element variables
    ElementVariables Variables;
    this->InitializeElementVariables(Variables, rCurrentProcessInfo);

    // Create general parameters of retention law
    RetentionLaw::Parameters RetentionParameters(this->GetProperties(), rCurrentProcessInfo);

    Matrix StressContainer(NumGPoints, mStressVector[0].size());
    // Loop over integration points
    for (unsigned int GPoint = 0; GPoint < NumGPoints; ++GPoint) {
        this->CalculateKinematics(Variables, GPoint);

        // Compute infinitesimal strain
        this->CalculateStrain(Variables, GPoint);

        // Set Gauss points variables to constitutive law parameters
        this->SetConstitutiveParameters(Variables, ConstitutiveParameters);

        // Compute constitutive tensor and/or stresses
        noalias(Variables.StressVector) = mStressVector[GPoint];
        ConstitutiveParameters.SetStressVector(Variables.StressVector);
        mConstitutiveLawVector[GPoint]->FinalizeMaterialResponseCauchy(ConstitutiveParameters);
        mStateVariablesFinalized[GPoint] =
            mConstitutiveLawVector[GPoint]->GetValue(STATE_VARIABLES, mStateVariablesFinalized[GPoint]);

        // retention law
        mRetentionLawVector[GPoint]->FinalizeSolutionStep(RetentionParameters);

        if (rCurrentProcessInfo[NODAL_SMOOTHING])
            this->SaveGPStress(StressContainer, mStressVector[GPoint], GPoint);
    }
    if (rCurrentProcessInfo[NODAL_SMOOTHING]) this->ExtrapolateGPValues(StressContainer);

    KRATOS_CATCH("")
}

template <unsigned int TDim, unsigned int TNumNodes>
void UPwSmallStrainElement<TDim, TNumNodes>::SaveGPStress(Matrix&       rStressContainer,
                                                          const Vector& StressVector,
                                                          unsigned int  GPoint)
{
    KRATOS_TRY

    for (unsigned int i = 0; i < StressVector.size(); ++i) {
        rStressContainer(GPoint, i) = StressVector[i];
    }

    /* INFO: (Quadrilateral_2D_4 with GI_GAUSS_2)
     *
     *                      |S0-0 S1-0 S2-0|
     * rStressContainer =   |S0-1 S1-1 S2-1|
     *                      |S0-2 S1-2 S2-2|
     *                      |S0-3 S1-3 S2-3|
     *
     * S1-0 = S[1] at GP 0
     */

    KRATOS_CATCH("")
}

template <unsigned int TDim, unsigned int TNumNodes>
void UPwSmallStrainElement<TDim, TNumNodes>::ExtrapolateGPValues(const Matrix& StressContainer)
{
    KRATOS_TRY

    array_1d<double, TNumNodes> DamageContainer;

    for (unsigned int iNode = 0; iNode < TNumNodes; ++iNode) {
        DamageContainer[iNode] = 0.0;
        DamageContainer[iNode] =
            mConstitutiveLawVector[iNode]->GetValue(DAMAGE_VARIABLE, DamageContainer[iNode]);
    }

    GeometryType&               rGeom = this->GetGeometry();
    const double&               Area  = rGeom.Area(); // In 3D this is volume
    array_1d<Vector, TNumNodes> NodalStressVector;    // List with stresses at each node
    array_1d<Matrix, TNumNodes> NodalStressTensor;

    for (unsigned int iNode = 0; iNode < TNumNodes; ++iNode) {
        NodalStressVector[iNode].resize(VoigtSize);
        NodalStressTensor[iNode].resize(StressTensorSize, StressTensorSize);
    }

    BoundedMatrix<double, TNumNodes, TNumNodes> ExtrapolationMatrix;
    this->CalculateExtrapolationMatrix(ExtrapolationMatrix);

    Matrix AuxNodalStress;
    AuxNodalStress.resize(TNumNodes, VoigtSize);
    noalias(AuxNodalStress) = prod(ExtrapolationMatrix, StressContainer);

    /* INFO:
     *
     *                  |S0-0 S1-0 S2-0|
     * AuxNodalStress = |S0-1 S1-1 S2-1|
     *                  |S0-2 S1-2 S2-2|
     *
     * S1-0 = S[1] at node 0
     */

    array_1d<double, TNumNodes> NodalDamage;
    noalias(NodalDamage) = prod(ExtrapolationMatrix, DamageContainer);

    for (unsigned int i = 0; i < TNumNodes; ++i) {
        noalias(NodalStressVector[i]) = row(AuxNodalStress, i) * Area;
        noalias(NodalStressTensor[i]) = MathUtils<double>::StressVectorToTensor(NodalStressVector[i]);

        rGeom[i].SetLock();
        noalias(rGeom[i].FastGetSolutionStepValue(NODAL_CAUCHY_STRESS_TENSOR)) += NodalStressTensor[i];
        rGeom[i].FastGetSolutionStepValue(NODAL_DAMAGE_VARIABLE) += NodalDamage[i] * Area;
        rGeom[i].FastGetSolutionStepValue(NODAL_AREA) += Area;
        rGeom[i].UnSetLock();
    }

    KRATOS_CATCH("")
}

template <unsigned int TDim, unsigned int TNumNodes>
void UPwSmallStrainElement<TDim, TNumNodes>::SetValuesOnIntegrationPoints(const Variable<Vector>& rVariable,
                                                                          const std::vector<Vector>& rValues,
                                                                          const ProcessInfo& rCurrentProcessInfo)
{
    KRATOS_TRY

    if (rVariable == CAUCHY_STRESS_VECTOR) {
        KRATOS_ERROR_IF(rValues.size() != mStressVector.size())
            << "Unexpected number of values for "
               "UPwSmallStrainElement::SetValuesOnIntegrationPoints"
            << std::endl;
        std::copy(rValues.begin(), rValues.end(), mStressVector.begin());
    } else {
        KRATOS_ERROR_IF(rValues.size() < mConstitutiveLawVector.size())
            << "Insufficient number of values for "
               "UPwSmallStrainElement::SetValuesOnIntegrationPoints"
            << std::endl;
        for (unsigned int GPoint = 0; GPoint < mConstitutiveLawVector.size(); ++GPoint) {
            mConstitutiveLawVector[GPoint]->SetValue(rVariable, rValues[GPoint], rCurrentProcessInfo);
        }
    }

    KRATOS_CATCH("")
}

template <unsigned int TDim, unsigned int TNumNodes>
void UPwSmallStrainElement<TDim, TNumNodes>::CalculateOnIntegrationPoints(const Variable<double>& rVariable,
                                                                          std::vector<double>& rOutput,
                                                                          const ProcessInfo& rCurrentProcessInfo)
{
    KRATOS_TRY
    // Defining necessary variables
    const GeometryType& rGeom      = this->GetGeometry();
    const IndexType     NumGPoints = rGeom.IntegrationPointsNumber(mThisIntegrationMethod);

    auto& r_prop = this->GetProperties();
    if (rOutput.size() != NumGPoints) rOutput.resize(NumGPoints);

    if (rVariable == VON_MISES_STRESS) {
        for (unsigned int GPoint = 0; GPoint < NumGPoints; ++GPoint) {
            StressStrainUtilities EquivalentStress;
            rOutput[GPoint] = EquivalentStress.CalculateVonMisesStress(mStressVector[GPoint]);
        }
    } else if (rVariable == MEAN_EFFECTIVE_STRESS) {
        for (unsigned int GPoint = 0; GPoint < NumGPoints; ++GPoint) {
            StressStrainUtilities EquivalentStress;
            rOutput[GPoint] = EquivalentStress.CalculateMeanStress(mStressVector[GPoint]);
        }
    } else if (rVariable == MEAN_STRESS) {
        std::vector<Vector> StressVector;
        CalculateOnIntegrationPoints(TOTAL_STRESS_VECTOR, StressVector, rCurrentProcessInfo);

        for (unsigned int GPoint = 0; GPoint < NumGPoints; ++GPoint) {
            StressStrainUtilities EquivalentStress;
            rOutput[GPoint] = EquivalentStress.CalculateMeanStress(StressVector[GPoint]);
        }
    } else if (rVariable == ENGINEERING_VON_MISES_STRAIN) {
        std::vector<Vector> StrainVector;
        CalculateOnIntegrationPoints(ENGINEERING_STRAIN_VECTOR, StrainVector, rCurrentProcessInfo);

        for (unsigned int GPoint = 0; GPoint < NumGPoints; ++GPoint) {
            StressStrainUtilities EquivalentStress;
            rOutput[GPoint] = EquivalentStress.CalculateVonMisesStrain(StrainVector[GPoint]);
        }
    } else if (rVariable == ENGINEERING_VOLUMETRIC_STRAIN) {
        std::vector<Vector> StrainVector;
        CalculateOnIntegrationPoints(ENGINEERING_STRAIN_VECTOR, StrainVector, rCurrentProcessInfo);

        for (unsigned int GPoint = 0; GPoint < NumGPoints; ++GPoint) {
            StressStrainUtilities EquivalentStress;
            rOutput[GPoint] = EquivalentStress.CalculateTrace(StrainVector[GPoint]);
        }
    } else if (rVariable == GREEN_LAGRANGE_VON_MISES_STRAIN) {
        std::vector<Vector> StrainVector;
        CalculateOnIntegrationPoints(GREEN_LAGRANGE_STRAIN_VECTOR, StrainVector, rCurrentProcessInfo);

        for (unsigned int GPoint = 0; GPoint < NumGPoints; ++GPoint) {
            StressStrainUtilities EquivalentStress;
            rOutput[GPoint] = EquivalentStress.CalculateVonMisesStrain(StrainVector[GPoint]);
        }
    } else if (rVariable == GREEN_LAGRANGE_VOLUMETRIC_STRAIN) {
        std::vector<Vector> StrainVector;
        CalculateOnIntegrationPoints(GREEN_LAGRANGE_STRAIN_VECTOR, StrainVector, rCurrentProcessInfo);

        for (unsigned int GPoint = 0; GPoint < NumGPoints; ++GPoint) {
            StressStrainUtilities EquivalentStress;
            rOutput[GPoint] = EquivalentStress.CalculateTrace(StrainVector[GPoint]);
        }
    } else if (rVariable == DEGREE_OF_SATURATION || rVariable == EFFECTIVE_SATURATION ||
               rVariable == BISHOP_COEFFICIENT || rVariable == DERIVATIVE_OF_SATURATION ||
               rVariable == RELATIVE_PERMEABILITY) {
        ElementVariables Variables;
        this->InitializeElementVariables(Variables, rCurrentProcessInfo);

        // create general parameters of retention law
        RetentionLaw::Parameters RetentionParameters(this->GetProperties(), rCurrentProcessInfo);

        for (unsigned int GPoint = 0; GPoint < NumGPoints; ++GPoint) {
            // Compute Np, GradNpT, B and StrainVector
            this->CalculateKinematics(Variables, GPoint);

            this->CalculateRetentionResponse(Variables, RetentionParameters, GPoint);

            if (rVariable == DEGREE_OF_SATURATION) rOutput[GPoint] = Variables.DegreeOfSaturation;
            if (rVariable == EFFECTIVE_SATURATION) rOutput[GPoint] = Variables.EffectiveSaturation;
            if (rVariable == BISHOP_COEFFICIENT) rOutput[GPoint] = Variables.BishopCoefficient;
            if (rVariable == DERIVATIVE_OF_SATURATION)
                rOutput[GPoint] = Variables.DerivativeOfSaturation;
            if (rVariable == RELATIVE_PERMEABILITY)
                rOutput[GPoint] = Variables.RelativePermeability;
        }
    } else if (rVariable == HYDRAULIC_HEAD) {
        const PropertiesType& rProp = this->GetProperties();

        // Defining the shape functions, the Jacobian and the shape functions local gradients containers
        const Matrix& NContainer = rGeom.ShapeFunctionsValues(mThisIntegrationMethod);

        const auto NodalHydraulicHead =
            GeoElementUtilities::CalculateNodalHydraulicHeadFromWaterPressures(rGeom, rProp);

        for (unsigned int GPoint = 0; GPoint < NumGPoints; ++GPoint) {
            double HydraulicHead = 0.0;
            for (unsigned int node = 0; node < TNumNodes; ++node)
                HydraulicHead += NContainer(GPoint, node) * NodalHydraulicHead[node];

            rOutput[GPoint] = HydraulicHead;
        }
    } else if (rVariable == CONFINED_STIFFNESS || rVariable == SHEAR_STIFFNESS) {
        size_t variable_index;
        if (rVariable == CONFINED_STIFFNESS) {
            if (TDim == 2) {
                variable_index = INDEX_2D_PLANE_STRAIN_XX;
            } else if (TDim == 3) {
                variable_index = INDEX_3D_XX;
            } else {
                KRATOS_ERROR << "CONFINED_STIFFNESS can not be retrieved for dim " << TDim
                             << " in element: " << this->Id() << std::endl;
            }
        } else if (rVariable == SHEAR_STIFFNESS) {
            if (TDim == 2) {
                variable_index = INDEX_2D_PLANE_STRAIN_XY;
            } else if (TDim == 3) {
                variable_index = INDEX_3D_XZ;
            } else {
                KRATOS_ERROR << "SHEAR_STIFFNESS can not be retrieved for dim " << TDim
                             << " in element: " << this->Id() << std::endl;
            }
        }

        ElementVariables Variables;
        this->InitializeElementVariables(Variables, rCurrentProcessInfo);

        if (rOutput.size() != mConstitutiveLawVector.size())
            rOutput.resize(mConstitutiveLawVector.size());

        for (unsigned int GPoint = 0; GPoint < mConstitutiveLawVector.size(); ++GPoint) {
            const PropertiesType& rProp = this->GetProperties();

            ConstitutiveLaw::Parameters ConstitutiveParameters(rGeom, rProp, rCurrentProcessInfo);
            ConstitutiveParameters.Set(ConstitutiveLaw::USE_ELEMENT_PROVIDED_STRAIN);
            ConstitutiveParameters.Set(ConstitutiveLaw::COMPUTE_CONSTITUTIVE_TENSOR);

            // Compute Np, GradNpT, B and StrainVector
            this->CalculateKinematics(Variables, GPoint);

            // Compute infinitesimal strain
            this->CalculateStrain(Variables, GPoint);

            // set Gauss points variables to constitutive law parameters
            this->SetConstitutiveParameters(Variables, ConstitutiveParameters);

            // compute constitutive tensor and/or stresses
            noalias(Variables.StressVector) = mStressVector[GPoint];
            ConstitutiveParameters.SetStressVector(Variables.StressVector);

            mConstitutiveLawVector[GPoint]->CalculateMaterialResponseCauchy(ConstitutiveParameters);

            rOutput[GPoint] = Variables.ConstitutiveMatrix(variable_index, variable_index);
        }
    } else if (r_prop.Has(rVariable)) {
        // Map initial material property to gauss points, as required for the output
        rOutput.clear();
        std::fill_n(std::back_inserter(rOutput), mConstitutiveLawVector.size(), r_prop.GetValue(rVariable));
    } else {
        if (rOutput.size() != mConstitutiveLawVector.size())
            rOutput.resize(mConstitutiveLawVector.size());

        for (unsigned int i = 0; i < mConstitutiveLawVector.size(); ++i) {
            rOutput[i] = mConstitutiveLawVector[i]->GetValue(rVariable, rOutput[i]);
        }
    }

    KRATOS_CATCH("")
}

template <unsigned int TDim, unsigned int TNumNodes>
void UPwSmallStrainElement<TDim, TNumNodes>::CalculateOnIntegrationPoints(
    const Variable<array_1d<double, 3>>& rVariable, std::vector<array_1d<double, 3>>& rOutput, const ProcessInfo& rCurrentProcessInfo)
{
    KRATOS_TRY

    const GeometryType& rGeom      = this->GetGeometry();
    const IndexType     NumGPoints = rGeom.IntegrationPointsNumber(mThisIntegrationMethod);
    if (rOutput.size() != NumGPoints) rOutput.resize(NumGPoints);

    if (rVariable == FLUID_FLUX_VECTOR) {
        ElementVariables Variables;
        this->InitializeElementVariables(Variables, rCurrentProcessInfo);

        const PropertiesType& rProp = this->GetProperties();

        array_1d<double, TDim> GradPressureTerm;
        array_1d<double, TDim> FluidFlux;

        // Create general parameters of retention law
        RetentionLaw::Parameters RetentionParameters(this->GetProperties(), rCurrentProcessInfo);

        for (unsigned int GPoint = 0; GPoint < NumGPoints; ++GPoint) {
            // Compute Np, GradNpT, B and StrainVector
            this->CalculateKinematics(Variables, GPoint);

            // Compute strain, needed for update permeability
            this->CalculateStrain(Variables, GPoint);
            this->CalculatePermeabilityUpdateFactor(Variables);

            GeoElementUtilities::InterpolateVariableWithComponents<TDim, TNumNodes>(
                Variables.BodyAcceleration, Variables.NContainer, Variables.VolumeAcceleration, GPoint);
            Variables.FluidPressure = CalculateFluidPressure(Variables);

            RetentionParameters.SetFluidPressure(Variables.FluidPressure);

            Variables.RelativePermeability =
                mRetentionLawVector[GPoint]->CalculateRelativePermeability(RetentionParameters);

            noalias(GradPressureTerm) = prod(trans(Variables.GradNpT), Variables.PressureVector);

            noalias(GradPressureTerm) +=
                PORE_PRESSURE_SIGN_FACTOR * rProp[DENSITY_WATER] * Variables.BodyAcceleration;

            noalias(FluidFlux) = PORE_PRESSURE_SIGN_FACTOR * Variables.DynamicViscosityInverse *
                                 Variables.RelativePermeability * Variables.PermeabilityUpdateFactor *
                                 prod(Variables.PermeabilityMatrix, GradPressureTerm);

            GeoElementUtilities::FillArray1dOutput(rOutput[GPoint], FluidFlux);
        }
    } else {
        if (rOutput.size() != mConstitutiveLawVector.size())
            rOutput.resize(mConstitutiveLawVector.size());

        for (unsigned int i = 0; i < mConstitutiveLawVector.size(); ++i) {
            noalias(rOutput[i]) = ZeroVector(3);
            rOutput[i]          = mConstitutiveLawVector[i]->GetValue(rVariable, rOutput[i]);
        }
    }

    KRATOS_CATCH("")
}

template <unsigned int TDim, unsigned int TNumNodes>
void UPwSmallStrainElement<TDim, TNumNodes>::CalculateOnIntegrationPoints(const Variable<Vector>& rVariable,
                                                                          std::vector<Vector>& rOutput,
                                                                          const ProcessInfo& rCurrentProcessInfo)
{
    KRATOS_TRY

    // Defining necessary variables
    const GeometryType&   rGeom      = this->GetGeometry();
    const IndexType       NumGPoints = rGeom.IntegrationPointsNumber(mThisIntegrationMethod);
    const PropertiesType& rProp      = this->GetProperties();

    if (rOutput.size() != NumGPoints) rOutput.resize(NumGPoints);

    if (rVariable == CAUCHY_STRESS_VECTOR) {
        for (unsigned int GPoint = 0; GPoint < mConstitutiveLawVector.size(); ++GPoint) {
            if (rOutput[GPoint].size() != mStressVector[GPoint].size())
                rOutput[GPoint].resize(mStressVector[GPoint].size(), false);

            rOutput[GPoint] = mStressVector[GPoint];
        }
    } else if (rVariable == TOTAL_STRESS_VECTOR) {
        // Defining necessary variables
        ConstitutiveLaw::Parameters ConstitutiveParameters(rGeom, rProp, rCurrentProcessInfo);
        ConstitutiveParameters.Set(ConstitutiveLaw::COMPUTE_CONSTITUTIVE_TENSOR);
        ConstitutiveParameters.Set(ConstitutiveLaw::USE_ELEMENT_PROVIDED_STRAIN);

        // Element variables
        ElementVariables Variables;
        this->InitializeElementVariables(Variables, rCurrentProcessInfo);

        // Create general parameters of retention law
        RetentionLaw::Parameters RetentionParameters(this->GetProperties(), rCurrentProcessInfo);

        Vector VoigtVector(mStressVector[0].size());
        noalias(VoigtVector) = ZeroVector(VoigtVector.size());

        for (unsigned int i = 0; i < StressTensorSize; ++i)
            VoigtVector[i] = 1.0;

        const bool hasBiotCoefficient = rProp.Has(BIOT_COEFFICIENT);

        Vector TotalStressVector(mStressVector[0].size());

        // Loop over integration points
        for (unsigned int GPoint = 0; GPoint < NumGPoints; ++GPoint) {
            // Compute Np, GradNpT, B and StrainVector
            this->CalculateKinematics(Variables, GPoint);

            // Compute infinitesimal strain
            this->CalculateStrain(Variables, GPoint);

            // Set Gauss points variables to constitutive law parameters
            this->SetConstitutiveParameters(Variables, ConstitutiveParameters);

            // Compute constitutive tensor and/or stresses
            noalias(Variables.StressVector) = mStressVector[GPoint];
            ConstitutiveParameters.SetStressVector(Variables.StressVector);
            mConstitutiveLawVector[GPoint]->CalculateMaterialResponseCauchy(ConstitutiveParameters);

            Variables.BiotCoefficient = CalculateBiotCoefficient(Variables, hasBiotCoefficient);

            this->CalculateRetentionResponse(Variables, RetentionParameters, GPoint);

            noalias(TotalStressVector) = mStressVector[GPoint];
            noalias(TotalStressVector) += PORE_PRESSURE_SIGN_FACTOR * Variables.BiotCoefficient *
                                          Variables.BishopCoefficient * Variables.FluidPressure * VoigtVector;

            if (rOutput[GPoint].size() != TotalStressVector.size())
                rOutput[GPoint].resize(TotalStressVector.size(), false);

            rOutput[GPoint] = TotalStressVector;
        }
    } else if (rVariable == ENGINEERING_STRAIN_VECTOR) {
        // Definition of variables
        ElementVariables Variables;
        this->InitializeElementVariables(Variables, rCurrentProcessInfo);

        for (unsigned int GPoint = 0; GPoint < mConstitutiveLawVector.size(); ++GPoint) {
            noalias(Variables.Np) = row(Variables.NContainer, GPoint);

            Matrix J0, InvJ0;
            this->CalculateDerivativesOnInitialConfiguration(
                Variables.detJInitialConfiguration, J0, InvJ0, Variables.GradNpTInitialConfiguration, GPoint);

            // Calculating operator B
            this->CalculateBMatrix(Variables.B, Variables.GradNpTInitialConfiguration, Variables.Np);

            // Compute infinitesimal strain
            this->CalculateCauchyStrain(Variables);

            if (rOutput[GPoint].size() != Variables.StrainVector.size())
                rOutput[GPoint].resize(Variables.StrainVector.size(), false);

            rOutput[GPoint] = Variables.StrainVector;
        }
    } else if (rVariable == GREEN_LAGRANGE_STRAIN_VECTOR) {
        ElementVariables Variables;
        this->InitializeElementVariables(Variables, rCurrentProcessInfo);

        for (unsigned int GPoint = 0; GPoint < mConstitutiveLawVector.size(); ++GPoint) {
            // Compute element kinematics (Np, gradNpT, |J|, B, strains)
            this->CalculateKinematics(Variables, GPoint);

            this->CalculateStrain(Variables, GPoint);

            if (rOutput[GPoint].size() != Variables.StrainVector.size())
                rOutput[GPoint].resize(Variables.StrainVector.size(), false);

            rOutput[GPoint] = Variables.StrainVector;
        }
    } else if (rProp.Has(rVariable)) {
        // Map initial material property to Gauss points, as required for the output
        rOutput.clear();
        std::fill_n(std::back_inserter(rOutput), mConstitutiveLawVector.size(), rProp.GetValue(rVariable));
    } else {
        for (unsigned int i = 0; i < mConstitutiveLawVector.size(); ++i)
            rOutput[i] = mConstitutiveLawVector[i]->GetValue(rVariable, rOutput[i]);
    }

    KRATOS_CATCH("")
}

template <unsigned int TDim, unsigned int TNumNodes>
void UPwSmallStrainElement<TDim, TNumNodes>::CalculateOnIntegrationPoints(const Variable<Matrix>& rVariable,
                                                                          std::vector<Matrix>& rOutput,
                                                                          const ProcessInfo& rCurrentProcessInfo)
{
    KRATOS_TRY

    const GeometryType& rGeom      = this->GetGeometry();
    const IndexType     NumGPoints = rGeom.IntegrationPointsNumber(mThisIntegrationMethod);

    if (rOutput.size() != NumGPoints) rOutput.resize(NumGPoints);

    if (rVariable == CAUCHY_STRESS_TENSOR) {
        for (unsigned int GPoint = 0; GPoint < NumGPoints; ++GPoint) {
            rOutput[GPoint].resize(StressTensorSize, StressTensorSize, false);
            rOutput[GPoint] = MathUtils<double>::StressVectorToTensor(mStressVector[GPoint]);
        }
    } else if (rVariable == TOTAL_STRESS_TENSOR) {
        std::vector<Vector> StressVector;

        this->CalculateOnIntegrationPoints(TOTAL_STRESS_VECTOR, StressVector, rCurrentProcessInfo);

        for (unsigned int GPoint = 0; GPoint < mConstitutiveLawVector.size(); ++GPoint) {
            if (rOutput[GPoint].size2() != TDim) rOutput[GPoint].resize(TDim, TDim, false);

            rOutput[GPoint] = MathUtils<double>::StressVectorToTensor(StressVector[GPoint]);
        }
    } else if (rVariable == ENGINEERING_STRAIN_TENSOR) {
        std::vector<Vector> StrainVector;

        CalculateOnIntegrationPoints(ENGINEERING_STRAIN_VECTOR, StrainVector, rCurrentProcessInfo);

        for (unsigned int GPoint = 0; GPoint < mConstitutiveLawVector.size(); ++GPoint) {
            if (rOutput[GPoint].size2() != TDim) rOutput[GPoint].resize(TDim, TDim, false);

            rOutput[GPoint] = MathUtils<double>::StrainVectorToTensor(StrainVector[GPoint]);
        }
    } else if (rVariable == GREEN_LAGRANGE_STRAIN_TENSOR) {
        std::vector<Vector> StrainVector;

        CalculateOnIntegrationPoints(GREEN_LAGRANGE_STRAIN_VECTOR, StrainVector, rCurrentProcessInfo);

        for (unsigned int GPoint = 0; GPoint < mConstitutiveLawVector.size(); ++GPoint) {
            if (rOutput[GPoint].size2() != TDim) rOutput[GPoint].resize(TDim, TDim, false);

            rOutput[GPoint] = MathUtils<double>::StrainVectorToTensor(StrainVector[GPoint]);
        }
    } else if (rVariable == PERMEABILITY_MATRIX) {
        // If the permeability of the element is a given property
        BoundedMatrix<double, TDim, TDim> PermeabilityMatrix;
        GeoElementUtilities::FillPermeabilityMatrix(PermeabilityMatrix, this->GetProperties());

        for (unsigned int GPoint = 0; GPoint < NumGPoints; ++GPoint) {
            rOutput[GPoint].resize(TDim, TDim, false);
            noalias(rOutput[GPoint]) = PermeabilityMatrix;
        }
    } else {
        if (rOutput.size() != mConstitutiveLawVector.size())
            rOutput.resize(mConstitutiveLawVector.size());

        for (unsigned int i = 0; i < mConstitutiveLawVector.size(); ++i) {
            rOutput[i].resize(TDim, TDim, false);
            noalias(rOutput[i]) = ZeroMatrix(TDim, TDim);
            rOutput[i]          = mConstitutiveLawVector[i]->GetValue(rVariable, rOutput[i]);
        }
    }

    KRATOS_CATCH("")
}

template <unsigned int TDim, unsigned int TNumNodes>
void UPwSmallStrainElement<TDim, TNumNodes>::CalculateMaterialStiffnessMatrix(MatrixType& rStiffnessMatrix,
                                                                              const ProcessInfo& rCurrentProcessInfo)
{
    KRATOS_TRY

    const IndexType N_DOF = TNumNodes * (TDim + 1);

    if (rStiffnessMatrix.size1() != N_DOF) rStiffnessMatrix.resize(N_DOF, N_DOF, false);
    noalias(rStiffnessMatrix) = ZeroMatrix(N_DOF, N_DOF);

    // Previous definitions
    const PropertiesType&                           rProp = this->GetProperties();
    const GeometryType&                             rGeom = this->GetGeometry();
    const GeometryType::IntegrationPointsArrayType& IntegrationPoints =
        rGeom.IntegrationPoints(mThisIntegrationMethod);
    const IndexType NumGPoints = IntegrationPoints.size();

    // Constitutive Law parameters
    ConstitutiveLaw::Parameters ConstitutiveParameters(rGeom, rProp, rCurrentProcessInfo);
    ConstitutiveParameters.Set(ConstitutiveLaw::COMPUTE_CONSTITUTIVE_TENSOR);
    ConstitutiveParameters.Set(ConstitutiveLaw::USE_ELEMENT_PROVIDED_STRAIN);

    ElementVariables Variables;
    this->InitializeElementVariables(Variables, rCurrentProcessInfo);

    for (unsigned int GPoint = 0; GPoint < NumGPoints; ++GPoint) {
        // Compute Np, GradNpT, B and StrainVector
        this->CalculateKinematics(Variables, GPoint);

        // Compute infinitesimal strain
        this->CalculateStrain(Variables, GPoint);

        // Set Gauss points variables to constitutive law parameters
        this->SetConstitutiveParameters(Variables, ConstitutiveParameters);

        // Compute constitutive tensor
        noalias(Variables.StressVector) = mStressVector[GPoint];
        ConstitutiveParameters.SetStressVector(Variables.StressVector);
        mConstitutiveLawVector[GPoint]->CalculateMaterialResponseCauchy(ConstitutiveParameters);

        // Compute weighting coefficient for integration
        Variables.IntegrationCoefficient =
            this->CalculateIntegrationCoefficient(IntegrationPoints, GPoint, Variables.detJ);

        // Compute stiffness matrix
        this->CalculateAndAddStiffnessMatrix(rStiffnessMatrix, Variables);
    }

    KRATOS_CATCH("")
}

template <unsigned int TDim, unsigned int TNumNodes>
void UPwSmallStrainElement<TDim, TNumNodes>::CalculateAndAddGeometricStiffnessMatrix(
    MatrixType& rLeftHandSideMatrix, ElementVariables& rVariables, unsigned int GPoint)
{
    KRATOS_TRY

    Matrix StressTensor = MathUtils<double>::StressVectorToTensor(mStressVector[GPoint]);
    Matrix ReducedKgMatrix =
        prod(rVariables.GradNpT,
             rVariables.IntegrationCoefficient * Matrix(prod(StressTensor, trans(rVariables.GradNpT)))); // to be optimized

    Matrix UMatrix(TNumNodes * TDim, TNumNodes * TDim);
    noalias(UMatrix) = ZeroMatrix(TNumNodes * TDim, TNumNodes * TDim);
    MathUtils<double>::ExpandAndAddReducedMatrix(UMatrix, ReducedKgMatrix, TDim);

    // Distribute stiffness block matrix into the elemental matrix
    GeoElementUtilities::AssembleUBlockMatrix(rLeftHandSideMatrix, UMatrix, TNumNodes, TDim);

    KRATOS_CATCH("")
}

template <unsigned int TDim, unsigned int TNumNodes>
void UPwSmallStrainElement<TDim, TNumNodes>::CalculateMassMatrix(MatrixType& rMassMatrix,
                                                                 const ProcessInfo& rCurrentProcessInfo)
{
    KRATOS_TRY

    const IndexType N_DOF = this->GetNumberOfDOF();

    if (rMassMatrix.size1() != N_DOF) rMassMatrix.resize(N_DOF, N_DOF, false);
    noalias(rMassMatrix) = ZeroMatrix(N_DOF, N_DOF);

    const GeometryType&                             rGeom = this->GetGeometry();
    const GeometryType::IntegrationPointsArrayType& IntegrationPoints =
        rGeom.IntegrationPoints(this->mThisIntegrationMethod);
    const IndexType NumGPoints = IntegrationPoints.size();

    ElementVariables Variables;
    this->InitializeElementVariables(Variables, rCurrentProcessInfo);

    // Create general parameters of retention law
    RetentionLaw::Parameters RetentionParameters(this->GetProperties(), rCurrentProcessInfo);

    // Defining shape functions at all integration points
    // Defining necessary variables
    BoundedMatrix<double, TDim + 1, TNumNodes*(TDim + 1)> Nut = ZeroMatrix(TDim + 1, TNumNodes * (TDim + 1));
    BoundedMatrix<double, TDim + 1, TNumNodes*(TDim + 1)> AuxDensityMatrix =
        ZeroMatrix(TDim + 1, TNumNodes * (TDim + 1));
    BoundedMatrix<double, TDim + 1, TDim + 1> DensityMatrix = ZeroMatrix(TDim + 1, TDim + 1);

    for (unsigned int GPoint = 0; GPoint < NumGPoints; ++GPoint) {
        GeoElementUtilities::CalculateNuElementMatrix<TDim, TNumNodes>(Nut, Variables.NContainer, GPoint);

        Matrix J0, InvJ0, DNu_DX0;
        this->CalculateDerivativesOnInitialConfiguration(Variables.detJInitialConfiguration, J0,
                                                         InvJ0, DNu_DX0, GPoint);

        // Calculating weighting coefficient for integration
        Variables.IntegrationCoefficientInitialConfiguration = this->CalculateIntegrationCoefficient(
            IntegrationPoints, GPoint, Variables.detJInitialConfiguration);

        CalculateRetentionResponse(Variables, RetentionParameters, GPoint);

        this->CalculateSoilDensity(Variables);

        GeoElementUtilities::AssembleDensityMatrix<TDim>(DensityMatrix, Variables.Density);

        noalias(AuxDensityMatrix) = prod(DensityMatrix, Nut);

        // Adding contribution to Mass matrix
        noalias(rMassMatrix) +=
            prod(trans(Nut), AuxDensityMatrix) * Variables.IntegrationCoefficientInitialConfiguration;
    }

    KRATOS_CATCH("")
}

template <unsigned int TDim, unsigned int TNumNodes>
void UPwSmallStrainElement<TDim, TNumNodes>::CalculateAll(MatrixType&        rLeftHandSideMatrix,
                                                          VectorType&        rRightHandSideVector,
                                                          const ProcessInfo& rCurrentProcessInfo,
                                                          bool CalculateStiffnessMatrixFlag,
                                                          bool CalculateResidualVectorFlag)
{
    KRATOS_TRY

    // Previous definitions
    const PropertiesType&                           rProp = this->GetProperties();
    const GeometryType&                             rGeom = this->GetGeometry();
    const GeometryType::IntegrationPointsArrayType& IntegrationPoints =
        rGeom.IntegrationPoints(this->mThisIntegrationMethod);
    const IndexType NumGPoints = IntegrationPoints.size();

    // Constitutive Law parameters
    ConstitutiveLaw::Parameters ConstitutiveParameters(rGeom, rProp, rCurrentProcessInfo);

    // Stiffness matrix is needed to calculate Biot coefficient
    ConstitutiveParameters.Set(ConstitutiveLaw::COMPUTE_CONSTITUTIVE_TENSOR);
    if (CalculateResidualVectorFlag) ConstitutiveParameters.Set(ConstitutiveLaw::COMPUTE_STRESS);
    ConstitutiveParameters.Set(ConstitutiveLaw::USE_ELEMENT_PROVIDED_STRAIN);

    ElementVariables Variables;
    this->InitializeElementVariables(Variables, rCurrentProcessInfo);

    // Create general parameters of retention law
    RetentionLaw::Parameters RetentionParameters(this->GetProperties(), rCurrentProcessInfo);

    const bool hasBiotCoefficient = rProp.Has(BIOT_COEFFICIENT);

    for (unsigned int GPoint = 0; GPoint < NumGPoints; ++GPoint) {
        // Compute GradNpT, B and StrainVector
        this->CalculateKinematics(Variables, GPoint);

        // Compute infinitesimal strain
        this->CalculateStrain(Variables, GPoint);

        // Set Gauss points variables to constitutive law parameters
        this->SetConstitutiveParameters(Variables, ConstitutiveParameters);

        // Compute Nu and BodyAcceleration
        GeoElementUtilities::CalculateNuMatrix<TDim, TNumNodes>(Variables.Nu, Variables.NContainer, GPoint);
        GeoElementUtilities::InterpolateVariableWithComponents<TDim, TNumNodes>(
            Variables.BodyAcceleration, Variables.NContainer, Variables.VolumeAcceleration, GPoint);

        // Compute constitutive tensor and stresses
        ConstitutiveParameters.SetStressVector(mStressVector[GPoint]);
        mConstitutiveLawVector[GPoint]->CalculateMaterialResponseCauchy(ConstitutiveParameters);

        CalculateRetentionResponse(Variables, RetentionParameters, GPoint);

        this->InitializeBiotCoefficients(Variables, hasBiotCoefficient);
        this->CalculatePermeabilityUpdateFactor(Variables);

        // Compute weighting coefficient for integration
        Variables.IntegrationCoefficient =
            this->CalculateIntegrationCoefficient(IntegrationPoints, GPoint, Variables.detJ);

        Variables.IntegrationCoefficientInitialConfiguration = this->CalculateIntegrationCoefficient(
            IntegrationPoints, GPoint, Variables.detJInitialConfiguration);

        // Contributions to the left hand side
        if (CalculateStiffnessMatrixFlag) this->CalculateAndAddLHS(rLeftHandSideMatrix, Variables);

        // Contributions to the right hand side
        if (CalculateResidualVectorFlag)
            this->CalculateAndAddRHS(rRightHandSideVector, Variables, GPoint);
    }

    KRATOS_CATCH("")
}

template <unsigned int TDim, unsigned int TNumNodes>
double UPwSmallStrainElement<TDim, TNumNodes>::CalculateBiotCoefficient(const ElementVariables& rVariables,
                                                                        bool hasBiotCoefficient) const
{
    KRATOS_TRY

    const PropertiesType& rProp = this->GetProperties();

    // Properties variables
    if (hasBiotCoefficient) {
        return rProp[BIOT_COEFFICIENT];
    } else {
        // Calculate Bulk modulus from stiffness matrix
        const double BulkModulus = CalculateBulkModulus(rVariables.ConstitutiveMatrix);
        return 1.0 - BulkModulus / rProp[BULK_MODULUS_SOLID];
    }

    KRATOS_CATCH("")
}

template <unsigned int TDim, unsigned int TNumNodes>
void UPwSmallStrainElement<TDim, TNumNodes>::InitializeBiotCoefficients(ElementVariables& rVariables,
                                                                        bool hasBiotCoefficient)
{
    KRATOS_TRY

    const PropertiesType& rProp = this->GetProperties();

    // Properties variables
    rVariables.BiotCoefficient = CalculateBiotCoefficient(rVariables, hasBiotCoefficient);

    if (!rProp[IGNORE_UNDRAINED]) {
        rVariables.BiotModulusInverse =
            (rVariables.BiotCoefficient - rProp[POROSITY]) / rProp[BULK_MODULUS_SOLID] +
            rProp[POROSITY] / rProp[BULK_MODULUS_FLUID];
    } else {
        rVariables.BiotModulusInverse =
            (rVariables.BiotCoefficient - rProp[POROSITY]) / rProp[BULK_MODULUS_SOLID] + rProp[POROSITY] / TINY;
    }

    rVariables.BiotModulusInverse *= rVariables.DegreeOfSaturation;
    rVariables.BiotModulusInverse -= rVariables.DerivativeOfSaturation * rProp[POROSITY];

    KRATOS_CATCH("")
}

template <unsigned int TDim, unsigned int TNumNodes>
void UPwSmallStrainElement<TDim, TNumNodes>::CalculatePermeabilityUpdateFactor(ElementVariables& rVariables)
{
    KRATOS_TRY

    const PropertiesType& rProp = this->GetProperties();

    if (rProp[PERMEABILITY_CHANGE_INVERSE_FACTOR] > 0.0) {
        const double          InverseCK = rProp[PERMEABILITY_CHANGE_INVERSE_FACTOR];
        StressStrainUtilities EquivalentStress;
        const double          epsV      = EquivalentStress.CalculateTrace(rVariables.StrainVector);
        const double          ePrevious = rProp[POROSITY] / (1.0 - rProp[POROSITY]);
        const double          eCurrent  = (1.0 + ePrevious) * std::exp(epsV) - 1.0;
        const double          permLog10 = (eCurrent - ePrevious) * InverseCK;
        rVariables.PermeabilityUpdateFactor = pow(10.0, permLog10);
    } else {
        rVariables.PermeabilityUpdateFactor = 1.0;
    }

    KRATOS_CATCH("")
}

template <unsigned int TDim, unsigned int TNumNodes>
double UPwSmallStrainElement<TDim, TNumNodes>::CalculateBulkModulus(const Matrix& ConstitutiveMatrix) const
{
    KRATOS_TRY

    const int IndexG = ConstitutiveMatrix.size1() - 1;
    return ConstitutiveMatrix(0, 0) - (4.0 / 3.0) * ConstitutiveMatrix(IndexG, IndexG);

    KRATOS_CATCH("")
}

template <unsigned int TDim, unsigned int TNumNodes>
void UPwSmallStrainElement<TDim, TNumNodes>::InitializeElementVariables(ElementVariables& rVariables,
                                                                        const ProcessInfo& rCurrentProcessInfo)
{
    KRATOS_TRY

    // Properties variables
    this->InitializeProperties(rVariables);

    // ProcessInfo variables
    rVariables.VelocityCoefficient   = rCurrentProcessInfo[VELOCITY_COEFFICIENT];
    rVariables.DtPressureCoefficient = rCurrentProcessInfo[DT_PRESSURE_COEFFICIENT];

    // Nodal Variables
    this->InitializeNodalDisplacementVariables(rVariables);
    this->InitializeNodalPorePressureVariables(rVariables);
    this->InitializeNodalVolumeAccelerationVariables(rVariables);

    // Variables computed at each GP
    rVariables.Nu = ZeroMatrix(TDim, TNumNodes * TDim);
    rVariables.Np.resize(TNumNodes, false);
    rVariables.GradNpT.resize(TNumNodes, TDim, false);
    rVariables.F = identity_matrix<double>(TDim);

    rVariables.detF = 1.0;

    // General Variables
    rVariables.VoigtVector = ZeroVector(VoigtSize);
    std::fill_n(rVariables.VoigtVector.begin(), StressTensorSize, 1.0);

    rVariables.B = ZeroMatrix(VoigtSize, TNumNodes * TDim);

    const GeometryType& rGeom      = this->GetGeometry();
    const IndexType     NumGPoints = rGeom.IntegrationPointsNumber(mThisIntegrationMethod);

    // Shape functions
    rVariables.NContainer = rGeom.ShapeFunctionsValues(mThisIntegrationMethod);

    // Gradient of shape functions and determinant of Jacobian
    rVariables.detJContainer.resize(NumGPoints, false);

    rGeom.ShapeFunctionsIntegrationPointsGradients(
        rVariables.DN_DXContainer, rVariables.detJContainer, mThisIntegrationMethod);

    // Constitutive Law parameters
    rVariables.StressVector.resize(VoigtSize, false);
    rVariables.StrainVector.resize(VoigtSize, false);
    rVariables.ConstitutiveMatrix.resize(VoigtSize, VoigtSize, false);

    // Auxiliary variables
    rVariables.UVoigtMatrix.resize(TNumNodes * TDim, VoigtSize, false);

    // Retention law
    rVariables.FluidPressure          = 0.0;
    rVariables.DegreeOfSaturation     = 1.0;
    rVariables.DerivativeOfSaturation = 0.0;
    rVariables.RelativePermeability   = 1.0;
    rVariables.BishopCoefficient      = 1.0;

    KRATOS_CATCH("")
}

template <unsigned int TDim, unsigned int TNumNodes>
void UPwSmallStrainElement<TDim, TNumNodes>::CalculateBMatrix(Matrix& rB, const Matrix& GradNpT, const Vector& Np)
{
    KRATOS_TRY

<<<<<<< HEAD
    std::unique_ptr<StressStatePolicy> stress_state_policy;
    if constexpr (TDim == 2) {
        stress_state_policy = std::make_unique<PlaneStrainStressState>();
    } else {
        stress_state_policy = std::make_unique<ThreeDimensionalStressState>();
    }

    rB = stress_state_policy->CalculateBMatrix(GradNpT, Np, this->GetGeometry());
=======
    std::unique_ptr<StressStatePolicy> p_stress_state_policy;
    if constexpr (TDim == 2) {
        p_stress_state_policy = std::make_unique<PlaneStrainStressState>();
    } else {
        p_stress_state_policy = std::make_unique<ThreeDimensionalStressState>();
    }

    rB = p_stress_state_policy->CalculateBMatrix(GradNpT, Np, this->GetGeometry());
>>>>>>> cb2819c7

    KRATOS_CATCH("")
}

template <unsigned int TDim, unsigned int TNumNodes>
void UPwSmallStrainElement<TDim, TNumNodes>::CalculateAndAddLHS(MatrixType& rLeftHandSideMatrix,
                                                                ElementVariables& rVariables)
{
    KRATOS_TRY

    this->CalculateAndAddStiffnessMatrix(rLeftHandSideMatrix, rVariables);
    this->CalculateAndAddCompressibilityMatrix(rLeftHandSideMatrix, rVariables);

    if (!rVariables.IgnoreUndrained) {
        this->CalculateAndAddCouplingMatrix(rLeftHandSideMatrix, rVariables);
        this->CalculateAndAddPermeabilityMatrix(rLeftHandSideMatrix, rVariables);
    }

    KRATOS_CATCH("")
}

template <unsigned int TDim, unsigned int TNumNodes>
void UPwSmallStrainElement<TDim, TNumNodes>::CalculateAndAddStiffnessMatrix(MatrixType& rLeftHandSideMatrix,
                                                                            ElementVariables& rVariables)
{
    KRATOS_TRY

    noalias(rVariables.UVoigtMatrix) = prod(trans(rVariables.B), rVariables.ConstitutiveMatrix);
    noalias(rVariables.UMatrix) = prod(rVariables.UVoigtMatrix, rVariables.B) * rVariables.IntegrationCoefficient;

    // Distribute stiffness block matrix into the elemental matrix
    GeoElementUtilities::AssembleUBlockMatrix<TDim, TNumNodes>(rLeftHandSideMatrix, rVariables.UMatrix);

    KRATOS_CATCH("")
}

template <unsigned int TDim, unsigned int TNumNodes>
void UPwSmallStrainElement<TDim, TNumNodes>::CalculateAndAddCouplingMatrix(MatrixType& rLeftHandSideMatrix,
                                                                           ElementVariables& rVariables)
{
    KRATOS_TRY

    noalias(rVariables.UVector) = prod(trans(rVariables.B), rVariables.VoigtVector);

    noalias(rVariables.UPMatrix) =
        PORE_PRESSURE_SIGN_FACTOR * rVariables.BiotCoefficient * rVariables.BishopCoefficient *
        outer_prod(rVariables.UVector, rVariables.Np) * rVariables.IntegrationCoefficient;

    // Distribute coupling block matrix into the elemental matrix
    GeoElementUtilities::AssembleUPBlockMatrix<TDim, TNumNodes>(rLeftHandSideMatrix, rVariables.UPMatrix);

    if (!rVariables.IgnoreUndrained) {
        const double SaturationCoefficient = rVariables.DegreeOfSaturation / rVariables.BishopCoefficient;
        noalias(rVariables.PUMatrix) = PORE_PRESSURE_SIGN_FACTOR * SaturationCoefficient *
                                       rVariables.VelocityCoefficient * trans(rVariables.UPMatrix);

        // Distribute transposed coupling block matrix into the elemental matrix
        GeoElementUtilities::AssemblePUBlockMatrix<TDim, TNumNodes>(rLeftHandSideMatrix, rVariables.PUMatrix);
    }

    KRATOS_CATCH("")
}

template <unsigned int TDim, unsigned int TNumNodes>
void UPwSmallStrainElement<TDim, TNumNodes>::CalculateCompressibilityMatrix(
    BoundedMatrix<double, TNumNodes, TNumNodes>& rPMatrix, const ElementVariables& rVariables) const
{
    KRATOS_TRY

    noalias(rPMatrix) = -PORE_PRESSURE_SIGN_FACTOR * rVariables.DtPressureCoefficient *
                        rVariables.BiotModulusInverse * outer_prod(rVariables.Np, rVariables.Np) *
                        rVariables.IntegrationCoefficient;

    KRATOS_CATCH("")
}

template <unsigned int TDim, unsigned int TNumNodes>
void UPwSmallStrainElement<TDim, TNumNodes>::CalculateAndAddCompressibilityMatrix(MatrixType& rLeftHandSideMatrix,
                                                                                  ElementVariables& rVariables)
{
    KRATOS_TRY

    this->CalculateCompressibilityMatrix(rVariables.PMatrix, rVariables);

    // Distribute compressibility block matrix into the elemental matrix
    GeoElementUtilities::AssemblePBlockMatrix<TDim, TNumNodes>(rLeftHandSideMatrix, rVariables.PMatrix);

    KRATOS_CATCH("")
}

template <unsigned int TDim, unsigned int TNumNodes>
void UPwSmallStrainElement<TDim, TNumNodes>::CalculatePermeabilityMatrix(
    BoundedMatrix<double, TNumNodes, TDim>&      rPDimMatrix,
    BoundedMatrix<double, TNumNodes, TNumNodes>& rPMatrix,
    const ElementVariables&                      rVariables) const
{
    KRATOS_TRY

    noalias(rPDimMatrix) = -PORE_PRESSURE_SIGN_FACTOR * prod(rVariables.GradNpT, rVariables.PermeabilityMatrix);

    noalias(rPMatrix) = rVariables.DynamicViscosityInverse * rVariables.RelativePermeability *
                        rVariables.PermeabilityUpdateFactor *
                        prod(rPDimMatrix, trans(rVariables.GradNpT)) * rVariables.IntegrationCoefficient;

    KRATOS_CATCH("")
}

template <unsigned int TDim, unsigned int TNumNodes>
void UPwSmallStrainElement<TDim, TNumNodes>::CalculateAndAddPermeabilityMatrix(MatrixType& rLeftHandSideMatrix,
                                                                               ElementVariables& rVariables)
{
    KRATOS_TRY

    this->CalculatePermeabilityMatrix(rVariables.PDimMatrix, rVariables.PMatrix, rVariables);

    // Distribute permeability block matrix into the elemental matrix
    GeoElementUtilities::AssemblePBlockMatrix<TDim, TNumNodes>(rLeftHandSideMatrix, rVariables.PMatrix);

    KRATOS_CATCH("")
}

template <unsigned int TDim, unsigned int TNumNodes>
void UPwSmallStrainElement<TDim, TNumNodes>::CalculateAndAddRHS(VectorType& rRightHandSideVector,
                                                                ElementVariables& rVariables,
                                                                unsigned int      GPoint)
{
    KRATOS_TRY

    this->CalculateAndAddStiffnessForce(rRightHandSideVector, rVariables, GPoint);

    this->CalculateAndAddMixBodyForce(rRightHandSideVector, rVariables);

    this->CalculateAndAddCouplingTerms(rRightHandSideVector, rVariables);

    if (!rVariables.IgnoreUndrained) {
        this->CalculateAndAddCompressibilityFlow(rRightHandSideVector, rVariables);

        this->CalculateAndAddPermeabilityFlow(rRightHandSideVector, rVariables);

        this->CalculateAndAddFluidBodyFlow(rRightHandSideVector, rVariables);
    }

    KRATOS_CATCH("")
}

template <unsigned int TDim, unsigned int TNumNodes>
void UPwSmallStrainElement<TDim, TNumNodes>::CalculateAndAddStiffnessForce(VectorType& rRightHandSideVector,
                                                                           ElementVariables& rVariables,
                                                                           unsigned int GPoint)
{
    KRATOS_TRY

    noalias(rVariables.UVector) =
        -1.0 * prod(trans(rVariables.B), mStressVector[GPoint]) * rVariables.IntegrationCoefficient;

    // Distribute stiffness block vector into elemental vector
    GeoElementUtilities::AssembleUBlockVector<TDim, TNumNodes>(rRightHandSideVector, rVariables.UVector);

    KRATOS_CATCH("")
}

template <unsigned int TDim, unsigned int TNumNodes>
void UPwSmallStrainElement<TDim, TNumNodes>::CalculateAndAddMixBodyForce(VectorType& rRightHandSideVector,
                                                                         ElementVariables& rVariables)
{
    KRATOS_TRY

    this->CalculateSoilGamma(rVariables);

    noalias(rVariables.UVector) = prod(trans(rVariables.Nu), rVariables.SoilGamma) *
                                  rVariables.IntegrationCoefficientInitialConfiguration;

    // Distribute body force block vector into elemental vector
    GeoElementUtilities::AssembleUBlockVector<TDim, TNumNodes>(rRightHandSideVector, rVariables.UVector);

    KRATOS_CATCH("")
}

template <unsigned int TDim, unsigned int TNumNodes>
void UPwSmallStrainElement<TDim, TNumNodes>::CalculateSoilDensity(ElementVariables& rVariables)
{
    KRATOS_TRY

    rVariables.Density = rVariables.DegreeOfSaturation * rVariables.Porosity * rVariables.FluidDensity +
                         (1.0 - rVariables.Porosity) * rVariables.SolidDensity;

    KRATOS_CATCH("")
}

template <unsigned int TDim, unsigned int TNumNodes>
void UPwSmallStrainElement<TDim, TNumNodes>::CalculateSoilGamma(ElementVariables& rVariables)
{
    KRATOS_TRY

    this->CalculateSoilDensity(rVariables);

    noalias(rVariables.SoilGamma) = rVariables.Density * rVariables.BodyAcceleration;

    KRATOS_CATCH("")
}

template <unsigned int TDim, unsigned int TNumNodes>
void UPwSmallStrainElement<TDim, TNumNodes>::CalculateAndAddCouplingTerms(VectorType& rRightHandSideVector,
                                                                          ElementVariables& rVariables)
{
    KRATOS_TRY

    noalias(rVariables.UVector) = prod(trans(rVariables.B), rVariables.VoigtVector);

    noalias(rVariables.UPMatrix) =
        -PORE_PRESSURE_SIGN_FACTOR * rVariables.BiotCoefficient * rVariables.BishopCoefficient *
        outer_prod(rVariables.UVector, rVariables.Np) * rVariables.IntegrationCoefficient;

    noalias(rVariables.UVector) = prod(rVariables.UPMatrix, rVariables.PressureVector);

    // Distribute coupling block vector 1 into elemental vector
    GeoElementUtilities::AssembleUBlockVector<TDim, TNumNodes>(rRightHandSideVector, rVariables.UVector);

    if (!rVariables.IgnoreUndrained) {
        const double SaturationCoefficient = rVariables.DegreeOfSaturation / rVariables.BishopCoefficient;
        noalias(rVariables.PVector) = PORE_PRESSURE_SIGN_FACTOR * SaturationCoefficient *
                                      prod(trans(rVariables.UPMatrix), rVariables.VelocityVector);

        // Distribute coupling block vector 2 into elemental vector
        GeoElementUtilities::AssemblePBlockVector<TDim, TNumNodes>(rRightHandSideVector, rVariables.PVector);
    }

    KRATOS_CATCH("")
}

template <unsigned int TDim, unsigned int TNumNodes>
void UPwSmallStrainElement<TDim, TNumNodes>::CalculateCompressibilityFlow(
    BoundedMatrix<double, TNumNodes, TNumNodes>& rPMatrix,
    array_1d<double, TNumNodes>&                 rPVector,
    const ElementVariables&                      rVariables) const
{
    KRATOS_TRY

    noalias(rPMatrix) = -PORE_PRESSURE_SIGN_FACTOR * rVariables.BiotModulusInverse *
                        outer_prod(rVariables.Np, rVariables.Np) * rVariables.IntegrationCoefficient;

    noalias(rPVector) = -prod(rPMatrix, rVariables.DtPressureVector);

    KRATOS_CATCH("")
}

template <unsigned int TDim, unsigned int TNumNodes>
void UPwSmallStrainElement<TDim, TNumNodes>::CalculateAndAddCompressibilityFlow(VectorType& rRightHandSideVector,
                                                                                ElementVariables& rVariables)
{
    KRATOS_TRY

    this->CalculateCompressibilityFlow(rVariables.PMatrix, rVariables.PVector, rVariables);

    // Distribute compressibility block vector into elemental vector
    GeoElementUtilities::AssemblePBlockVector<TDim, TNumNodes>(rRightHandSideVector, rVariables.PVector);

    KRATOS_CATCH("")
}

template <unsigned int TDim, unsigned int TNumNodes>
void UPwSmallStrainElement<TDim, TNumNodes>::CalculatePermeabilityFlow(
    BoundedMatrix<double, TNumNodes, TDim>&      rPDimMatrix,
    BoundedMatrix<double, TNumNodes, TNumNodes>& rPMatrix,
    array_1d<double, TNumNodes>&                 rPVector,
    const ElementVariables&                      rVariables) const
{
    KRATOS_TRY

    noalias(rPDimMatrix) = prod(rVariables.GradNpT, rVariables.PermeabilityMatrix);

    noalias(rPMatrix) = -PORE_PRESSURE_SIGN_FACTOR * rVariables.DynamicViscosityInverse *
                        rVariables.RelativePermeability * rVariables.PermeabilityUpdateFactor *
                        prod(rPDimMatrix, trans(rVariables.GradNpT)) * rVariables.IntegrationCoefficient;

    noalias(rPVector) = -prod(rPMatrix, rVariables.PressureVector);

    KRATOS_CATCH("")
}

template <unsigned int TDim, unsigned int TNumNodes>
void UPwSmallStrainElement<TDim, TNumNodes>::CalculateAndAddPermeabilityFlow(VectorType& rRightHandSideVector,
                                                                             ElementVariables& rVariables)
{
    KRATOS_TRY

    this->CalculatePermeabilityFlow(rVariables.PDimMatrix, rVariables.PMatrix, rVariables.PVector, rVariables);

    // Distribute permeability block vector into elemental vector
    GeoElementUtilities::AssemblePBlockVector<TDim, TNumNodes>(rRightHandSideVector, rVariables.PVector);

    KRATOS_CATCH("")
}

template <unsigned int TDim, unsigned int TNumNodes>
void UPwSmallStrainElement<TDim, TNumNodes>::CalculateFluidBodyFlow(BoundedMatrix<double, TNumNodes, TDim>& rPDimMatrix,
                                                                    array_1d<double, TNumNodes>& rPVector,
                                                                    const ElementVariables& rVariables) const
{
    KRATOS_TRY

    noalias(rPDimMatrix) = prod(rVariables.GradNpT, rVariables.PermeabilityMatrix) * rVariables.IntegrationCoefficient;

    noalias(rPVector) = rVariables.DynamicViscosityInverse * rVariables.FluidDensity *
                        rVariables.RelativePermeability * rVariables.PermeabilityUpdateFactor *
                        prod(rPDimMatrix, rVariables.BodyAcceleration);

    KRATOS_CATCH("")
}

template <unsigned int TDim, unsigned int TNumNodes>
void UPwSmallStrainElement<TDim, TNumNodes>::CalculateAndAddFluidBodyFlow(VectorType& rRightHandSideVector,
                                                                          ElementVariables& rVariables)
{
    KRATOS_TRY

    this->CalculateFluidBodyFlow(rVariables.PDimMatrix, rVariables.PVector, rVariables);

    // Distribute fluid body flow block vector into elemental vector
    GeoElementUtilities::AssemblePBlockVector<TDim, TNumNodes>(rRightHandSideVector, rVariables.PVector);

    KRATOS_CATCH("")
}

template <unsigned int TDim, unsigned int TNumNodes>
void UPwSmallStrainElement<TDim, TNumNodes>::CalculateStrain(ElementVariables& rVariables, unsigned int GPoint)
{
    if (rVariables.UseHenckyStrain) {
        this->CalculateDeformationGradient(rVariables, GPoint);
        noalias(rVariables.StrainVector) = StressStrainUtilities::CalculateHenckyStrain(rVariables.F, VoigtSize);
    } else {
        this->CalculateCauchyStrain(rVariables);
    }
}

template <unsigned int TDim, unsigned int TNumNodes>
void UPwSmallStrainElement<TDim, TNumNodes>::CalculateCauchyStrain(ElementVariables& rVariables)
{
    noalias(rVariables.StrainVector) = prod(rVariables.B, rVariables.DisplacementVector);
}

template <unsigned int TDim, unsigned int TNumNodes>
Vector UPwSmallStrainElement<TDim, TNumNodes>::CalculateGreenLagrangeStrain(const Matrix& rDeformationGradient)
{
    KRATOS_TRY

<<<<<<< HEAD
    std::unique_ptr<StressStatePolicy> stress_state_policy;
    if constexpr (TDim == 2) {
        stress_state_policy = std::make_unique<PlaneStrainStressState>();
    } else {
        stress_state_policy = std::make_unique<ThreeDimensionalStressState>();
    }

    return stress_state_policy->CalculateGreenLagrangeStrain(rDeformationGradient);
=======
    std::unique_ptr<StressStatePolicy> p_stress_state_policy;
    if constexpr (TDim == 2) {
        p_stress_state_policy = std::make_unique<PlaneStrainStressState>();
    } else {
        p_stress_state_policy = std::make_unique<ThreeDimensionalStressState>();
    }

    return p_stress_state_policy->CalculateGreenLagrangeStrain(rDeformationGradient);
>>>>>>> cb2819c7

    KRATOS_CATCH("")
}

template <unsigned int TDim, unsigned int TNumNodes>
void UPwSmallStrainElement<TDim, TNumNodes>::CalculateDeformationGradient(ElementVariables& rVariables,
                                                                          unsigned int GPoint)
{
    KRATOS_TRY

    // Calculation of derivative of shape function with respect to reference
    // configuration derivative of shape function (displacement)
    Matrix J0, InvJ0, DNu_DX0;
    double detJ0;
    this->CalculateDerivativesOnInitialConfiguration(detJ0, J0, InvJ0, DNu_DX0, GPoint);

    // Calculating current Jacobian in order to find deformation gradient
    Matrix J, InvJ, DNu_DX;
    double detJ;
    this->CalculateJacobianOnCurrentConfiguration(detJ, J, InvJ, GPoint);

    KRATOS_ERROR_IF(detJ < 0.0) << "ERROR:: ELEMENT ID: " << this->Id() << " INVERTED. DETJ: " << detJ
                                << " nodes:" << this->GetGeometry() << std::endl;

    // Deformation gradient
    noalias(rVariables.F) = prod(J, InvJ0);
    rVariables.detF       = MathUtils<double>::Det(rVariables.F);

    KRATOS_CATCH("")
}

template <unsigned int TDim, unsigned int TNumNodes>
void UPwSmallStrainElement<TDim, TNumNodes>::InitializeNodalPorePressureVariables(ElementVariables& rVariables)
{
    KRATOS_TRY

    const GeometryType& rGeom = this->GetGeometry();

    // Nodal variables
    for (unsigned int i = 0; i < TNumNodes; ++i) {
        rVariables.PressureVector[i]   = rGeom[i].FastGetSolutionStepValue(WATER_PRESSURE);
        rVariables.DtPressureVector[i] = rGeom[i].FastGetSolutionStepValue(DT_WATER_PRESSURE);
    }

    KRATOS_CATCH("")
}

template <unsigned int TDim, unsigned int TNumNodes>
void UPwSmallStrainElement<TDim, TNumNodes>::InitializeNodalDisplacementVariables(ElementVariables& rVariables)
{
    KRATOS_TRY

    const GeometryType& rGeom = this->GetGeometry();

    // Nodal variables
    GeoElementUtilities::GetNodalVariableVector<TDim, TNumNodes>(rVariables.DisplacementVector, rGeom, DISPLACEMENT);
    GeoElementUtilities::GetNodalVariableVector<TDim, TNumNodes>(rVariables.VelocityVector, rGeom, VELOCITY);

    KRATOS_CATCH("")
}

template <unsigned int TDim, unsigned int TNumNodes>
void UPwSmallStrainElement<TDim, TNumNodes>::InitializeNodalVolumeAccelerationVariables(ElementVariables& rVariables)
{
    KRATOS_TRY

    const GeometryType& rGeom = this->GetGeometry();

    // Nodal variables
    GeoElementUtilities::GetNodalVariableVector<TDim, TNumNodes>(rVariables.VolumeAcceleration,
                                                                 rGeom, VOLUME_ACCELERATION);

    KRATOS_CATCH("")
}

template <unsigned int TDim, unsigned int TNumNodes>
void UPwSmallStrainElement<TDim, TNumNodes>::InitializeProperties(ElementVariables& rVariables)
{
    KRATOS_TRY

    const PropertiesType& rProp = this->GetProperties();

    rVariables.IgnoreUndrained = rProp[IGNORE_UNDRAINED];
    rVariables.UseHenckyStrain = false;
    if (rProp.Has(USE_HENCKY_STRAIN)) rVariables.UseHenckyStrain = rProp[USE_HENCKY_STRAIN];

    rVariables.ConsiderGeometricStiffness = false;
    if (rProp.Has(CONSIDER_GEOMETRIC_STIFFNESS))
        rVariables.ConsiderGeometricStiffness = rProp[CONSIDER_GEOMETRIC_STIFFNESS];

    rVariables.DynamicViscosityInverse = 1.0 / rProp[DYNAMIC_VISCOSITY];
    rVariables.FluidDensity            = rProp[DENSITY_WATER];
    rVariables.SolidDensity            = rProp[DENSITY_SOLID];
    rVariables.Porosity                = rProp[POROSITY];
    GeoElementUtilities::FillPermeabilityMatrix(rVariables.PermeabilityMatrix, rProp);

    rVariables.PermeabilityUpdateFactor = 1.0;

    KRATOS_CATCH("")
}

template <unsigned int TDim, unsigned int TNumNodes>
void UPwSmallStrainElement<TDim, TNumNodes>::CalculateKinematics(ElementVariables& rVariables, unsigned int GPoint)
{
    KRATOS_TRY

    // Setting the vector of shape functions and the matrix of the shape functions global gradients
    noalias(rVariables.Np)      = row(rVariables.NContainer, GPoint);
    noalias(rVariables.GradNpT) = rVariables.DN_DXContainer[GPoint];

    rVariables.detJ = rVariables.detJContainer[GPoint];

    // Compute the deformation matrix B
    this->CalculateBMatrix(rVariables.B, rVariables.GradNpT, rVariables.Np);

    Matrix J0, InvJ0;
    this->CalculateDerivativesOnInitialConfiguration(rVariables.detJInitialConfiguration, J0, InvJ0,
                                                     rVariables.GradNpTInitialConfiguration, GPoint);

    KRATOS_CATCH("")
}

template <unsigned int TDim, unsigned int TNumNodes>
void UPwSmallStrainElement<TDim, TNumNodes>::SetConstitutiveParameters(ElementVariables& rVariables,
                                                                       ConstitutiveLaw::Parameters& rConstitutiveParameters)
{
    KRATOS_TRY

    rConstitutiveParameters.SetStrainVector(rVariables.StrainVector);
    rConstitutiveParameters.SetConstitutiveMatrix(rVariables.ConstitutiveMatrix);
    rConstitutiveParameters.SetShapeFunctionsValues(rVariables.Np);
    rConstitutiveParameters.SetShapeFunctionsDerivatives(rVariables.GradNpT);
    rConstitutiveParameters.SetDeformationGradientF(rVariables.F);
    rConstitutiveParameters.SetDeterminantF(rVariables.detF);

    KRATOS_CATCH("")
}

template <unsigned int TDim, unsigned int TNumNodes>
void UPwSmallStrainElement<TDim, TNumNodes>::SetRetentionParameters(const ElementVariables& rVariables,
                                                                    RetentionLaw::Parameters& rRetentionParameters)
{
    KRATOS_TRY

    rRetentionParameters.SetFluidPressure(rVariables.FluidPressure);

    KRATOS_CATCH("")
}

template <unsigned int TDim, unsigned int TNumNodes>
double UPwSmallStrainElement<TDim, TNumNodes>::CalculateFluidPressure(const ElementVariables& rVariables)
{
    KRATOS_TRY

    return inner_prod(rVariables.Np, rVariables.PressureVector);

    KRATOS_CATCH("")
}

template <unsigned int TDim, unsigned int TNumNodes>
void UPwSmallStrainElement<TDim, TNumNodes>::CalculateRetentionResponse(ElementVariables& rVariables,
                                                                        RetentionLaw::Parameters& rRetentionParameters,
                                                                        unsigned int GPoint)
{
    KRATOS_TRY

    rVariables.FluidPressure = CalculateFluidPressure(rVariables);
    SetRetentionParameters(rVariables, rRetentionParameters);

    rVariables.DegreeOfSaturation = mRetentionLawVector[GPoint]->CalculateSaturation(rRetentionParameters);
    rVariables.DerivativeOfSaturation =
        mRetentionLawVector[GPoint]->CalculateDerivativeOfSaturation(rRetentionParameters);
    rVariables.RelativePermeability =
        mRetentionLawVector[GPoint]->CalculateRelativePermeability(rRetentionParameters);
    rVariables.BishopCoefficient = mRetentionLawVector[GPoint]->CalculateBishopCoefficient(rRetentionParameters);
    rVariables.EffectiveSaturation =
        mRetentionLawVector[GPoint]->CalculateEffectiveSaturation(rRetentionParameters);

    KRATOS_CATCH("")
}

template <unsigned int TDim, unsigned int TNumNodes>
void UPwSmallStrainElement<TDim, TNumNodes>::CalculateExtrapolationMatrix(BoundedMatrix<double, TNumNodes, TNumNodes>& rExtrapolationMatrix)
{
    KRATOS_TRY

    KRATOS_ERROR << "undefined number of nodes in CalculateExtrapolationMatrix "
                    "... TNumNodes:"
                 << TNumNodes << " element: " << this->Id() << std::endl;

    KRATOS_CATCH("")
}

template <>
void UPwSmallStrainElement<2, 3>::CalculateExtrapolationMatrix(BoundedMatrix<double, 3, 3>& rExtrapolationMatrix)
{
    // The matrix contains the shape functions at each GP evaluated at each
    // node. Rows: nodes Columns: GP

    // Triangle_2d_3
    // GI_GAUSS_2
    rExtrapolationMatrix(0, 0) = 1.6666666666666666666;
    rExtrapolationMatrix(0, 1) = -0.33333333333333333333;
    rExtrapolationMatrix(0, 2) = -0.33333333333333333333;
    rExtrapolationMatrix(1, 0) = -0.33333333333333333333;
    rExtrapolationMatrix(1, 1) = 1.6666666666666666666;
    rExtrapolationMatrix(1, 2) = -0.33333333333333333333;
    rExtrapolationMatrix(2, 0) = -0.33333333333333333333;
    rExtrapolationMatrix(2, 1) = -0.33333333333333333333;
    rExtrapolationMatrix(2, 2) = 1.6666666666666666666;
}

template <>
void UPwSmallStrainElement<2, 4>::CalculateExtrapolationMatrix(BoundedMatrix<double, 4, 4>& rExtrapolationMatrix)
{
    // Quadrilateral_2d_4
    // GI_GAUSS_2
    rExtrapolationMatrix(0, 0) = 1.8660254037844386;
    rExtrapolationMatrix(0, 1) = -0.5;
    rExtrapolationMatrix(0, 2) = 0.13397459621556132;
    rExtrapolationMatrix(0, 3) = -0.5;
    rExtrapolationMatrix(1, 0) = -0.5;
    rExtrapolationMatrix(1, 1) = 1.8660254037844386;
    rExtrapolationMatrix(1, 2) = -0.5;
    rExtrapolationMatrix(1, 3) = 0.13397459621556132;
    rExtrapolationMatrix(2, 0) = 0.13397459621556132;
    rExtrapolationMatrix(2, 1) = -0.5;
    rExtrapolationMatrix(2, 2) = 1.8660254037844386;
    rExtrapolationMatrix(2, 3) = -0.5;
    rExtrapolationMatrix(3, 0) = -0.5;
    rExtrapolationMatrix(3, 1) = 0.13397459621556132;
    rExtrapolationMatrix(3, 2) = -0.5;
    rExtrapolationMatrix(3, 3) = 1.8660254037844386;
}

template <>
void UPwSmallStrainElement<3, 4>::CalculateExtrapolationMatrix(BoundedMatrix<double, 4, 4>& rExtrapolationMatrix)
{
    // Tetrahedra_3d_4
    // GI_GAUSS_2
    rExtrapolationMatrix(0, 0) = -0.309016988749894905;
    rExtrapolationMatrix(0, 1) = -0.3090169887498949046;
    rExtrapolationMatrix(0, 2) = -0.309016988749894905;
    rExtrapolationMatrix(0, 3) = 1.9270509662496847144;
    rExtrapolationMatrix(1, 0) = 1.9270509662496847144;
    rExtrapolationMatrix(1, 1) = -0.30901698874989490481;
    rExtrapolationMatrix(1, 2) = -0.3090169887498949049;
    rExtrapolationMatrix(1, 3) = -0.30901698874989490481;
    rExtrapolationMatrix(2, 0) = -0.30901698874989490473;
    rExtrapolationMatrix(2, 1) = 1.9270509662496847143;
    rExtrapolationMatrix(2, 2) = -0.3090169887498949049;
    rExtrapolationMatrix(2, 3) = -0.30901698874989490481;
    rExtrapolationMatrix(3, 0) = -0.3090169887498949048;
    rExtrapolationMatrix(3, 1) = -0.30901698874989490471;
    rExtrapolationMatrix(3, 2) = 1.9270509662496847143;
    rExtrapolationMatrix(3, 3) = -0.30901698874989490481;
}

template <>
void UPwSmallStrainElement<3, 8>::CalculateExtrapolationMatrix(BoundedMatrix<double, 8, 8>& rExtrapolationMatrix)
{
    // Hexahedra_3d_8
    // GI_GAUSS_2
    rExtrapolationMatrix(0, 0) = 2.549038105676658;
    rExtrapolationMatrix(0, 1) = -0.6830127018922192;
    rExtrapolationMatrix(0, 2) = 0.18301270189221927;
    rExtrapolationMatrix(0, 3) = -0.6830127018922192;
    rExtrapolationMatrix(0, 4) = -0.6830127018922192;
    rExtrapolationMatrix(0, 5) = 0.18301270189221927;
    rExtrapolationMatrix(0, 6) = -0.04903810567665795;
    rExtrapolationMatrix(0, 7) = 0.18301270189221927;

    rExtrapolationMatrix(1, 0) = -0.6830127018922192;
    rExtrapolationMatrix(1, 1) = 2.549038105676658;
    rExtrapolationMatrix(1, 2) = -0.6830127018922192;
    rExtrapolationMatrix(1, 3) = 0.18301270189221927;
    rExtrapolationMatrix(1, 4) = 0.18301270189221927;
    rExtrapolationMatrix(1, 5) = -0.6830127018922192;
    rExtrapolationMatrix(1, 6) = 0.18301270189221927;
    rExtrapolationMatrix(1, 7) = -0.04903810567665795;

    rExtrapolationMatrix(2, 0) = 0.18301270189221927;
    rExtrapolationMatrix(2, 1) = -0.6830127018922192;
    rExtrapolationMatrix(2, 2) = 2.549038105676658;
    rExtrapolationMatrix(2, 3) = -0.6830127018922192;
    rExtrapolationMatrix(2, 4) = -0.04903810567665795;
    rExtrapolationMatrix(2, 5) = 0.18301270189221927;
    rExtrapolationMatrix(2, 6) = -0.6830127018922192;
    rExtrapolationMatrix(2, 7) = 0.18301270189221927;

    rExtrapolationMatrix(3, 0) = -0.6830127018922192;
    rExtrapolationMatrix(3, 1) = 0.18301270189221927;
    rExtrapolationMatrix(3, 2) = -0.6830127018922192;
    rExtrapolationMatrix(3, 3) = 2.549038105676658;
    rExtrapolationMatrix(3, 4) = 0.18301270189221927;
    rExtrapolationMatrix(3, 5) = -0.04903810567665795;
    rExtrapolationMatrix(3, 6) = 0.18301270189221927;
    rExtrapolationMatrix(3, 7) = -0.6830127018922192;

    rExtrapolationMatrix(4, 0) = -0.6830127018922192;
    rExtrapolationMatrix(4, 1) = 0.18301270189221927;
    rExtrapolationMatrix(4, 2) = -0.04903810567665795;
    rExtrapolationMatrix(4, 3) = 0.18301270189221927;
    rExtrapolationMatrix(4, 4) = 2.549038105676658;
    rExtrapolationMatrix(4, 5) = -0.6830127018922192;
    rExtrapolationMatrix(4, 6) = 0.18301270189221927;
    rExtrapolationMatrix(4, 7) = -0.6830127018922192;

    rExtrapolationMatrix(5, 0) = 0.18301270189221927;
    rExtrapolationMatrix(5, 1) = -0.6830127018922192;
    rExtrapolationMatrix(5, 2) = 0.18301270189221927;
    rExtrapolationMatrix(5, 3) = -0.04903810567665795;
    rExtrapolationMatrix(5, 4) = -0.6830127018922192;
    rExtrapolationMatrix(5, 5) = 2.549038105676658;
    rExtrapolationMatrix(5, 6) = -0.6830127018922192;
    rExtrapolationMatrix(5, 7) = 0.18301270189221927;

    rExtrapolationMatrix(6, 0) = -0.04903810567665795;
    rExtrapolationMatrix(6, 1) = 0.18301270189221927;
    rExtrapolationMatrix(6, 2) = -0.6830127018922192;
    rExtrapolationMatrix(6, 3) = 0.18301270189221927;
    rExtrapolationMatrix(6, 4) = 0.18301270189221927;
    rExtrapolationMatrix(6, 5) = -0.6830127018922192;
    rExtrapolationMatrix(6, 6) = 2.549038105676658;
    rExtrapolationMatrix(6, 7) = -0.6830127018922192;

    rExtrapolationMatrix(7, 0) = 0.18301270189221927;
    rExtrapolationMatrix(7, 1) = -0.04903810567665795;
    rExtrapolationMatrix(7, 2) = 0.18301270189221927;
    rExtrapolationMatrix(7, 3) = -0.6830127018922192;
    rExtrapolationMatrix(7, 4) = -0.6830127018922192;
    rExtrapolationMatrix(7, 5) = 0.18301270189221927;
    rExtrapolationMatrix(7, 6) = -0.6830127018922192;
    rExtrapolationMatrix(7, 7) = 2.549038105676658;
}

template class UPwSmallStrainElement<2, 3>;
template class UPwSmallStrainElement<2, 4>;
template class UPwSmallStrainElement<3, 4>;
template class UPwSmallStrainElement<3, 8>;

template class UPwSmallStrainElement<2, 6>;
template class UPwSmallStrainElement<2, 8>;
template class UPwSmallStrainElement<2, 9>;
template class UPwSmallStrainElement<2, 10>;
template class UPwSmallStrainElement<2, 15>;
template class UPwSmallStrainElement<3, 10>;
template class UPwSmallStrainElement<3, 20>;
template class UPwSmallStrainElement<3, 27>;

} // Namespace Kratos<|MERGE_RESOLUTION|>--- conflicted
+++ resolved
@@ -1211,16 +1211,6 @@
 {
     KRATOS_TRY
 
-<<<<<<< HEAD
-    std::unique_ptr<StressStatePolicy> stress_state_policy;
-    if constexpr (TDim == 2) {
-        stress_state_policy = std::make_unique<PlaneStrainStressState>();
-    } else {
-        stress_state_policy = std::make_unique<ThreeDimensionalStressState>();
-    }
-
-    rB = stress_state_policy->CalculateBMatrix(GradNpT, Np, this->GetGeometry());
-=======
     std::unique_ptr<StressStatePolicy> p_stress_state_policy;
     if constexpr (TDim == 2) {
         p_stress_state_policy = std::make_unique<PlaneStrainStressState>();
@@ -1229,7 +1219,6 @@
     }
 
     rB = p_stress_state_policy->CalculateBMatrix(GradNpT, Np, this->GetGeometry());
->>>>>>> cb2819c7
 
     KRATOS_CATCH("")
 }
@@ -1576,16 +1565,6 @@
 {
     KRATOS_TRY
 
-<<<<<<< HEAD
-    std::unique_ptr<StressStatePolicy> stress_state_policy;
-    if constexpr (TDim == 2) {
-        stress_state_policy = std::make_unique<PlaneStrainStressState>();
-    } else {
-        stress_state_policy = std::make_unique<ThreeDimensionalStressState>();
-    }
-
-    return stress_state_policy->CalculateGreenLagrangeStrain(rDeformationGradient);
-=======
     std::unique_ptr<StressStatePolicy> p_stress_state_policy;
     if constexpr (TDim == 2) {
         p_stress_state_policy = std::make_unique<PlaneStrainStressState>();
@@ -1594,7 +1573,6 @@
     }
 
     return p_stress_state_policy->CalculateGreenLagrangeStrain(rDeformationGradient);
->>>>>>> cb2819c7
 
     KRATOS_CATCH("")
 }
