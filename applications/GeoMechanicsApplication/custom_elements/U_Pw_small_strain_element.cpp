--- conflicted
+++ resolved
@@ -1049,12 +1049,10 @@
 
     const bool hasBiotCoefficient = rProp.Has(BIOT_COEFFICIENT);
 
-<<<<<<< HEAD
     const auto b_matrices = CalculateBMatrices(Variables.NContainer, Variables.DN_DXContainer);
-=======
+
     const auto integration_coefficients =
         this->CalculateIntegrationCoefficients(IntegrationPoints, Variables.detJContainer);
->>>>>>> 83321977
 
     for (unsigned int GPoint = 0; GPoint < NumGPoints; ++GPoint) {
         // Compute GradNpT, B and StrainVector
