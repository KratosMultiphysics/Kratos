--- conflicted
+++ resolved
@@ -1562,19 +1562,6 @@
 Vector UPwSmallStrainElement<TDim, TNumNodes>::CalculateStrain(const Matrix& rDeformationGradient,
                                                                const Matrix& rB,
                                                                const Vector& rDisplacements,
-<<<<<<< HEAD
-                                                               bool          UseHenckyStrain)
-{
-    if (UseHenckyStrain) {
-        return StressStrainUtilities::CalculateHenckyStrain(rDeformationGradient, VoigtSize);
-    } else {
-        return this->CalculateCauchyStrain(rB, rDisplacements);
-    }
-}
-
-template <unsigned int TDim, unsigned int TNumNodes>
-Vector UPwSmallStrainElement<TDim, TNumNodes>::CalculateCauchyStrain(const Matrix& rB, const Vector& rDisplacements)
-=======
                                                                bool          UseHenckyStrain) const
 {
     return UseHenckyStrain ? StressStrainUtilities::CalculateHenckyStrain(rDeformationGradient, VoigtSize)
@@ -1583,7 +1570,6 @@
 
 template <unsigned int TDim, unsigned int TNumNodes>
 Vector UPwSmallStrainElement<TDim, TNumNodes>::CalculateCauchyStrain(const Matrix& rB, const Vector& rDisplacements) const
->>>>>>> dd524692
 {
     return prod(rB, rDisplacements);
 }
