--- conflicted
+++ resolved
@@ -72,8 +72,6 @@
 
 SizeType AxisymmetricStressState::GetStressTensorSize() const { return GetStressTensorSize2D(); }
 
-<<<<<<< HEAD
-=======
 void AxisymmetricStressState::save(Serializer&) const
 {
     // No data members to be saved (yet)
@@ -84,5 +82,4 @@
     // No data members to be loaded (yet)
 }
 
->>>>>>> 7161952a
 } // namespace Kratos