// KRATOS___
//     //   ) )
//    //         ___      ___
//   //  ____  //___) ) //   ) )
//  //    / / //       //   / /
// ((____/ / ((____   ((___/ /  MECHANICS
//
//  License:         geo_mechanics_application/license.txt
//
//  Main authors:    Vahid Galavi
//

// External includes

// Project includes
#include "custom_elements/updated_lagrangian_U_Pw_diff_order_element.hpp"
#include "custom_utilities/math_utilities.h"
#include "custom_utilities/transport_equation_utilities.hpp"
#include "utilities/math_utils.h"

namespace Kratos
{

//----------------------------------------------------------------------------------------
Element::Pointer UpdatedLagrangianUPwDiffOrderElement::Create(IndexType             NewId,
                                                              NodesArrayType const& ThisNodes,
                                                              PropertiesType::Pointer pProperties) const
{
    return Element::Pointer(new UpdatedLagrangianUPwDiffOrderElement(
        NewId, this->GetGeometry().Create(ThisNodes), pProperties, this->GetStressStatePolicy().Clone()));
}

//----------------------------------------------------------------------------------------
Element::Pointer UpdatedLagrangianUPwDiffOrderElement::Create(IndexType             NewId,
                                                              GeometryType::Pointer pGeom,
                                                              PropertiesType::Pointer pProperties) const
{
    return Element::Pointer(new UpdatedLagrangianUPwDiffOrderElement(
        NewId, pGeom, pProperties, this->GetStressStatePolicy().Clone()));
}

//----------------------------------------------------------------------------------------
void UpdatedLagrangianUPwDiffOrderElement::CalculateAll(MatrixType&        rLeftHandSideMatrix,
                                                        VectorType&        rRightHandSideVector,
                                                        const ProcessInfo& rCurrentProcessInfo,
                                                        bool CalculateStiffnessMatrixFlag,
                                                        bool CalculateResidualVectorFlag)
{
    KRATOS_TRY

    SmallStrainUPwDiffOrderElement::CalculateAll(rLeftHandSideMatrix, rRightHandSideVector,
                                                 rCurrentProcessInfo, CalculateStiffnessMatrixFlag,
                                                 CalculateResidualVectorFlag);

    ElementVariables Variables;
    this->InitializeElementVariables(Variables, rCurrentProcessInfo);

    if (CalculateStiffnessMatrixFlag && Variables.ConsiderGeometricStiffness) {
        const GeometryType& rGeom = GetGeometry();

        const GeometryType::IntegrationPointsArrayType& IntegrationPoints =
            rGeom.IntegrationPoints(this->GetIntegrationMethod());
        const auto integration_coefficients =
            this->CalculateIntegrationCoefficients(IntegrationPoints, Variables.detJuContainer);

        for (IndexType GPoint = 0; GPoint < IntegrationPoints.size(); ++GPoint) {
            this->CalculateAndAddGeometricStiffnessMatrix(rLeftHandSideMatrix, GPoint,
                                                          Variables.DNu_DXContainer[GPoint],
                                                          integration_coefficients[GPoint]);
        }
    }

    KRATOS_CATCH("")
}

//----------------------------------------------------------------------------------------
void UpdatedLagrangianUPwDiffOrderElement::CalculateAndAddGeometricStiffnessMatrix(
<<<<<<< HEAD
    MatrixType& rLeftHandSideMatrix, unsigned int GPoint, const Matrix& rDNuDx, const double IntegrationCoefficient)
=======
    MatrixType& rLeftHandSideMatrix, const ElementVariables& rVariables, unsigned int GPoint)
>>>>>>> 877cd7aa
{
    KRATOS_TRY

    const GeometryType& r_geom      = GetGeometry();
    const SizeType      num_U_nodes = r_geom.PointsNumber();
    const SizeType      dimension   = r_geom.WorkingSpaceDimension();

    const auto stress_tensor = MathUtils<double>::StressVectorToTensor(mStressVector[GPoint]);

<<<<<<< HEAD
    Matrix ReducedKgMatrix =
        prod(rDNuDx, IntegrationCoefficient * Matrix(prod(StressTensor, trans(rDNuDx))));
=======
    const Matrix reduced_Kg_matrix =
        prod(rVariables.DNu_DX,
             rVariables.IntegrationCoefficient * Matrix(prod(stress_tensor, trans(rVariables.DNu_DX)))); // to be optimized
>>>>>>> 877cd7aa

    Matrix geometric_stiffness_matrix = ZeroMatrix(num_U_nodes * dimension, num_U_nodes * dimension);
    MathUtils<double>::ExpandAndAddReducedMatrix(geometric_stiffness_matrix, reduced_Kg_matrix, dimension);

    GeoElementUtilities::AssembleUUBlockMatrix(rLeftHandSideMatrix, geometric_stiffness_matrix);

    KRATOS_CATCH("")
}

//----------------------------------------------------------------------------------------
void UpdatedLagrangianUPwDiffOrderElement::CalculateOnIntegrationPoints(const Variable<double>& rVariable,
                                                                        std::vector<double>& rOutput,
                                                                        const ProcessInfo& rCurrentProcessInfo)
{
    if (rVariable == REFERENCE_DEFORMATION_GRADIENT_DETERMINANT) {
        rOutput = GeoMechanicsMathUtilities::CalculateDeterminants(this->CalculateDeformationGradients());
    } else {
        SmallStrainUPwDiffOrderElement::CalculateOnIntegrationPoints(rVariable, rOutput, rCurrentProcessInfo);
    }
}

//----------------------------------------------------------------------------------------------------------------------------------------------------------------------------------
void UpdatedLagrangianUPwDiffOrderElement::CalculateOnIntegrationPoints(const Variable<Vector>& rVariable,
                                                                        std::vector<Vector>& rOutput,
                                                                        const ProcessInfo& rCurrentProcessInfo)
{
    KRATOS_TRY

    rOutput.resize(this->GetGeometry().IntegrationPointsNumber(this->GetIntegrationMethod()));

    if (rVariable == GREEN_LAGRANGE_STRAIN_VECTOR) {
        const auto deformation_gradients = this->CalculateDeformationGradients();

        std::transform(deformation_gradients.begin(), deformation_gradients.end(), rOutput.begin(),
                       [this](const Matrix& rDeformationGradient) {
            return this->CalculateGreenLagrangeStrain(rDeformationGradient);
        });
    } else {
        SmallStrainUPwDiffOrderElement::CalculateOnIntegrationPoints(rVariable, rOutput, rCurrentProcessInfo);
    }

    KRATOS_CATCH("")
}

//----------------------------------------------------------------------------------------
void UpdatedLagrangianUPwDiffOrderElement::CalculateOnIntegrationPoints(const Variable<Matrix>& rVariable,
                                                                        std::vector<Matrix>& rOutput,
                                                                        const ProcessInfo& rCurrentProcessInfo)
{
    rOutput.resize(mConstitutiveLawVector.size());

    if (rVariable == REFERENCE_DEFORMATION_GRADIENT) {
        rOutput = this->CalculateDeformationGradients();
    } else {
        SmallStrainUPwDiffOrderElement::CalculateOnIntegrationPoints(rVariable, rOutput, rCurrentProcessInfo);
    }
}

std::vector<double> Kratos::UpdatedLagrangianUPwDiffOrderElement::GetPermeabilityUpdateFactors(const std::vector<Vector>&) const
{
    return {};
}

//----------------------------------------------------------------------------------------
void UpdatedLagrangianUPwDiffOrderElement::save(Serializer& rSerializer) const
{
    KRATOS_SERIALIZE_SAVE_BASE_CLASS(rSerializer, SmallStrainUPwDiffOrderElement)
}

//----------------------------------------------------------------------------------------
void UpdatedLagrangianUPwDiffOrderElement::load(Serializer& rSerializer)
{
    KRATOS_SERIALIZE_LOAD_BASE_CLASS(rSerializer, SmallStrainUPwDiffOrderElement)
}

} // Namespace Kratos
<|MERGE_RESOLUTION|>--- conflicted
+++ resolved
@@ -1,175 +1,165 @@
-// KRATOS___
-//     //   ) )
-//    //         ___      ___
-//   //  ____  //___) ) //   ) )
-//  //    / / //       //   / /
-// ((____/ / ((____   ((___/ /  MECHANICS
-//
-//  License:         geo_mechanics_application/license.txt
-//
-//  Main authors:    Vahid Galavi
-//
-
-// External includes
-
-// Project includes
-#include "custom_elements/updated_lagrangian_U_Pw_diff_order_element.hpp"
-#include "custom_utilities/math_utilities.h"
-#include "custom_utilities/transport_equation_utilities.hpp"
-#include "utilities/math_utils.h"
-
-namespace Kratos
-{
-
-//----------------------------------------------------------------------------------------
-Element::Pointer UpdatedLagrangianUPwDiffOrderElement::Create(IndexType             NewId,
-                                                              NodesArrayType const& ThisNodes,
-                                                              PropertiesType::Pointer pProperties) const
-{
-    return Element::Pointer(new UpdatedLagrangianUPwDiffOrderElement(
-        NewId, this->GetGeometry().Create(ThisNodes), pProperties, this->GetStressStatePolicy().Clone()));
-}
-
-//----------------------------------------------------------------------------------------
-Element::Pointer UpdatedLagrangianUPwDiffOrderElement::Create(IndexType             NewId,
-                                                              GeometryType::Pointer pGeom,
-                                                              PropertiesType::Pointer pProperties) const
-{
-    return Element::Pointer(new UpdatedLagrangianUPwDiffOrderElement(
-        NewId, pGeom, pProperties, this->GetStressStatePolicy().Clone()));
-}
-
-//----------------------------------------------------------------------------------------
-void UpdatedLagrangianUPwDiffOrderElement::CalculateAll(MatrixType&        rLeftHandSideMatrix,
-                                                        VectorType&        rRightHandSideVector,
-                                                        const ProcessInfo& rCurrentProcessInfo,
-                                                        bool CalculateStiffnessMatrixFlag,
-                                                        bool CalculateResidualVectorFlag)
-{
-    KRATOS_TRY
-
-    SmallStrainUPwDiffOrderElement::CalculateAll(rLeftHandSideMatrix, rRightHandSideVector,
-                                                 rCurrentProcessInfo, CalculateStiffnessMatrixFlag,
-                                                 CalculateResidualVectorFlag);
-
-    ElementVariables Variables;
-    this->InitializeElementVariables(Variables, rCurrentProcessInfo);
-
-    if (CalculateStiffnessMatrixFlag && Variables.ConsiderGeometricStiffness) {
-        const GeometryType& rGeom = GetGeometry();
-
-        const GeometryType::IntegrationPointsArrayType& IntegrationPoints =
-            rGeom.IntegrationPoints(this->GetIntegrationMethod());
-        const auto integration_coefficients =
-            this->CalculateIntegrationCoefficients(IntegrationPoints, Variables.detJuContainer);
-
-        for (IndexType GPoint = 0; GPoint < IntegrationPoints.size(); ++GPoint) {
-            this->CalculateAndAddGeometricStiffnessMatrix(rLeftHandSideMatrix, GPoint,
-                                                          Variables.DNu_DXContainer[GPoint],
-                                                          integration_coefficients[GPoint]);
-        }
-    }
-
-    KRATOS_CATCH("")
-}
-
-//----------------------------------------------------------------------------------------
-void UpdatedLagrangianUPwDiffOrderElement::CalculateAndAddGeometricStiffnessMatrix(
-<<<<<<< HEAD
-    MatrixType& rLeftHandSideMatrix, unsigned int GPoint, const Matrix& rDNuDx, const double IntegrationCoefficient)
-=======
-    MatrixType& rLeftHandSideMatrix, const ElementVariables& rVariables, unsigned int GPoint)
->>>>>>> 877cd7aa
-{
-    KRATOS_TRY
-
-    const GeometryType& r_geom      = GetGeometry();
-    const SizeType      num_U_nodes = r_geom.PointsNumber();
-    const SizeType      dimension   = r_geom.WorkingSpaceDimension();
-
-    const auto stress_tensor = MathUtils<double>::StressVectorToTensor(mStressVector[GPoint]);
-
-<<<<<<< HEAD
-    Matrix ReducedKgMatrix =
-        prod(rDNuDx, IntegrationCoefficient * Matrix(prod(StressTensor, trans(rDNuDx))));
-=======
-    const Matrix reduced_Kg_matrix =
-        prod(rVariables.DNu_DX,
-             rVariables.IntegrationCoefficient * Matrix(prod(stress_tensor, trans(rVariables.DNu_DX)))); // to be optimized
->>>>>>> 877cd7aa
-
-    Matrix geometric_stiffness_matrix = ZeroMatrix(num_U_nodes * dimension, num_U_nodes * dimension);
-    MathUtils<double>::ExpandAndAddReducedMatrix(geometric_stiffness_matrix, reduced_Kg_matrix, dimension);
-
-    GeoElementUtilities::AssembleUUBlockMatrix(rLeftHandSideMatrix, geometric_stiffness_matrix);
-
-    KRATOS_CATCH("")
-}
-
-//----------------------------------------------------------------------------------------
-void UpdatedLagrangianUPwDiffOrderElement::CalculateOnIntegrationPoints(const Variable<double>& rVariable,
-                                                                        std::vector<double>& rOutput,
-                                                                        const ProcessInfo& rCurrentProcessInfo)
-{
-    if (rVariable == REFERENCE_DEFORMATION_GRADIENT_DETERMINANT) {
-        rOutput = GeoMechanicsMathUtilities::CalculateDeterminants(this->CalculateDeformationGradients());
-    } else {
-        SmallStrainUPwDiffOrderElement::CalculateOnIntegrationPoints(rVariable, rOutput, rCurrentProcessInfo);
-    }
-}
-
-//----------------------------------------------------------------------------------------------------------------------------------------------------------------------------------
-void UpdatedLagrangianUPwDiffOrderElement::CalculateOnIntegrationPoints(const Variable<Vector>& rVariable,
-                                                                        std::vector<Vector>& rOutput,
-                                                                        const ProcessInfo& rCurrentProcessInfo)
-{
-    KRATOS_TRY
-
-    rOutput.resize(this->GetGeometry().IntegrationPointsNumber(this->GetIntegrationMethod()));
-
-    if (rVariable == GREEN_LAGRANGE_STRAIN_VECTOR) {
-        const auto deformation_gradients = this->CalculateDeformationGradients();
-
-        std::transform(deformation_gradients.begin(), deformation_gradients.end(), rOutput.begin(),
-                       [this](const Matrix& rDeformationGradient) {
-            return this->CalculateGreenLagrangeStrain(rDeformationGradient);
-        });
-    } else {
-        SmallStrainUPwDiffOrderElement::CalculateOnIntegrationPoints(rVariable, rOutput, rCurrentProcessInfo);
-    }
-
-    KRATOS_CATCH("")
-}
-
-//----------------------------------------------------------------------------------------
-void UpdatedLagrangianUPwDiffOrderElement::CalculateOnIntegrationPoints(const Variable<Matrix>& rVariable,
-                                                                        std::vector<Matrix>& rOutput,
-                                                                        const ProcessInfo& rCurrentProcessInfo)
-{
-    rOutput.resize(mConstitutiveLawVector.size());
-
-    if (rVariable == REFERENCE_DEFORMATION_GRADIENT) {
-        rOutput = this->CalculateDeformationGradients();
-    } else {
-        SmallStrainUPwDiffOrderElement::CalculateOnIntegrationPoints(rVariable, rOutput, rCurrentProcessInfo);
-    }
-}
-
-std::vector<double> Kratos::UpdatedLagrangianUPwDiffOrderElement::GetPermeabilityUpdateFactors(const std::vector<Vector>&) const
-{
-    return {};
-}
-
-//----------------------------------------------------------------------------------------
-void UpdatedLagrangianUPwDiffOrderElement::save(Serializer& rSerializer) const
-{
-    KRATOS_SERIALIZE_SAVE_BASE_CLASS(rSerializer, SmallStrainUPwDiffOrderElement)
-}
-
-//----------------------------------------------------------------------------------------
-void UpdatedLagrangianUPwDiffOrderElement::load(Serializer& rSerializer)
-{
-    KRATOS_SERIALIZE_LOAD_BASE_CLASS(rSerializer, SmallStrainUPwDiffOrderElement)
-}
-
-} // Namespace Kratos
+// KRATOS___
+//     //   ) )
+//    //         ___      ___
+//   //  ____  //___) ) //   ) )
+//  //    / / //       //   / /
+// ((____/ / ((____   ((___/ /  MECHANICS
+//
+//  License:         geo_mechanics_application/license.txt
+//
+//  Main authors:    Vahid Galavi
+//
+
+// External includes
+
+// Project includes
+#include "custom_elements/updated_lagrangian_U_Pw_diff_order_element.hpp"
+#include "custom_utilities/math_utilities.h"
+#include "custom_utilities/transport_equation_utilities.hpp"
+#include "utilities/math_utils.h"
+
+namespace Kratos
+{
+
+//----------------------------------------------------------------------------------------
+Element::Pointer UpdatedLagrangianUPwDiffOrderElement::Create(IndexType             NewId,
+                                                              NodesArrayType const& ThisNodes,
+                                                              PropertiesType::Pointer pProperties) const
+{
+    return Element::Pointer(new UpdatedLagrangianUPwDiffOrderElement(
+        NewId, this->GetGeometry().Create(ThisNodes), pProperties, this->GetStressStatePolicy().Clone()));
+}
+
+//----------------------------------------------------------------------------------------
+Element::Pointer UpdatedLagrangianUPwDiffOrderElement::Create(IndexType             NewId,
+                                                              GeometryType::Pointer pGeom,
+                                                              PropertiesType::Pointer pProperties) const
+{
+    return Element::Pointer(new UpdatedLagrangianUPwDiffOrderElement(
+        NewId, pGeom, pProperties, this->GetStressStatePolicy().Clone()));
+}
+
+//----------------------------------------------------------------------------------------
+void UpdatedLagrangianUPwDiffOrderElement::CalculateAll(MatrixType&        rLeftHandSideMatrix,
+                                                        VectorType&        rRightHandSideVector,
+                                                        const ProcessInfo& rCurrentProcessInfo,
+                                                        bool CalculateStiffnessMatrixFlag,
+                                                        bool CalculateResidualVectorFlag)
+{
+    KRATOS_TRY
+
+    SmallStrainUPwDiffOrderElement::CalculateAll(rLeftHandSideMatrix, rRightHandSideVector,
+                                                 rCurrentProcessInfo, CalculateStiffnessMatrixFlag,
+                                                 CalculateResidualVectorFlag);
+
+    ElementVariables Variables;
+    this->InitializeElementVariables(Variables, rCurrentProcessInfo);
+
+    if (CalculateStiffnessMatrixFlag && Variables.ConsiderGeometricStiffness) {
+        const GeometryType& rGeom = GetGeometry();
+
+        const GeometryType::IntegrationPointsArrayType& IntegrationPoints =
+            rGeom.IntegrationPoints(this->GetIntegrationMethod());
+        const auto integration_coefficients =
+            this->CalculateIntegrationCoefficients(IntegrationPoints, Variables.detJuContainer);
+
+        for (IndexType GPoint = 0; GPoint < IntegrationPoints.size(); ++GPoint) {
+            this->CalculateAndAddGeometricStiffnessMatrix(rLeftHandSideMatrix, GPoint,
+                                                          Variables.DNu_DXContainer[GPoint],
+                                                          integration_coefficients[GPoint]);
+        }
+    }
+
+    KRATOS_CATCH("")
+}
+
+//----------------------------------------------------------------------------------------
+void UpdatedLagrangianUPwDiffOrderElement::CalculateAndAddGeometricStiffnessMatrix(
+    MatrixType& rLeftHandSideMatrix, unsigned int GPoint, const Matrix& rDNuDx, const double IntegrationCoefficient)
+{
+    KRATOS_TRY
+
+    const GeometryType& r_geom      = GetGeometry();
+    const SizeType      num_U_nodes = r_geom.PointsNumber();
+    const SizeType      dimension   = r_geom.WorkingSpaceDimension();
+
+    const auto stress_tensor = MathUtils<double>::StressVectorToTensor(mStressVector[GPoint]);
+
+    const Matrix reduced_Kg_matrix =
+        prod(rDNuDx, IntegrationCoefficient * Matrix(prod(stress_tensor, trans(rDNuDx))));
+
+    Matrix geometric_stiffness_matrix = ZeroMatrix(num_U_nodes * dimension, num_U_nodes * dimension);
+    MathUtils<double>::ExpandAndAddReducedMatrix(geometric_stiffness_matrix, reduced_Kg_matrix, dimension);
+
+    GeoElementUtilities::AssembleUUBlockMatrix(rLeftHandSideMatrix, geometric_stiffness_matrix);
+
+    KRATOS_CATCH("")
+}
+
+//----------------------------------------------------------------------------------------
+void UpdatedLagrangianUPwDiffOrderElement::CalculateOnIntegrationPoints(const Variable<double>& rVariable,
+                                                                        std::vector<double>& rOutput,
+                                                                        const ProcessInfo& rCurrentProcessInfo)
+{
+    if (rVariable == REFERENCE_DEFORMATION_GRADIENT_DETERMINANT) {
+        rOutput = GeoMechanicsMathUtilities::CalculateDeterminants(this->CalculateDeformationGradients());
+    } else {
+        SmallStrainUPwDiffOrderElement::CalculateOnIntegrationPoints(rVariable, rOutput, rCurrentProcessInfo);
+    }
+}
+
+//----------------------------------------------------------------------------------------------------------------------------------------------------------------------------------
+void UpdatedLagrangianUPwDiffOrderElement::CalculateOnIntegrationPoints(const Variable<Vector>& rVariable,
+                                                                        std::vector<Vector>& rOutput,
+                                                                        const ProcessInfo& rCurrentProcessInfo)
+{
+    KRATOS_TRY
+
+    rOutput.resize(this->GetGeometry().IntegrationPointsNumber(this->GetIntegrationMethod()));
+
+    if (rVariable == GREEN_LAGRANGE_STRAIN_VECTOR) {
+        const auto deformation_gradients = this->CalculateDeformationGradients();
+
+        std::transform(deformation_gradients.begin(), deformation_gradients.end(), rOutput.begin(),
+                       [this](const Matrix& rDeformationGradient) {
+            return this->CalculateGreenLagrangeStrain(rDeformationGradient);
+        });
+    } else {
+        SmallStrainUPwDiffOrderElement::CalculateOnIntegrationPoints(rVariable, rOutput, rCurrentProcessInfo);
+    }
+
+    KRATOS_CATCH("")
+}
+
+//----------------------------------------------------------------------------------------
+void UpdatedLagrangianUPwDiffOrderElement::CalculateOnIntegrationPoints(const Variable<Matrix>& rVariable,
+                                                                        std::vector<Matrix>& rOutput,
+                                                                        const ProcessInfo& rCurrentProcessInfo)
+{
+    rOutput.resize(mConstitutiveLawVector.size());
+
+    if (rVariable == REFERENCE_DEFORMATION_GRADIENT) {
+        rOutput = this->CalculateDeformationGradients();
+    } else {
+        SmallStrainUPwDiffOrderElement::CalculateOnIntegrationPoints(rVariable, rOutput, rCurrentProcessInfo);
+    }
+}
+
+std::vector<double> Kratos::UpdatedLagrangianUPwDiffOrderElement::GetPermeabilityUpdateFactors(const std::vector<Vector>&) const
+{
+    return {};
+}
+
+//----------------------------------------------------------------------------------------
+void UpdatedLagrangianUPwDiffOrderElement::save(Serializer& rSerializer) const
+{
+    KRATOS_SERIALIZE_SAVE_BASE_CLASS(rSerializer, SmallStrainUPwDiffOrderElement)
+}
+
+//----------------------------------------------------------------------------------------
+void UpdatedLagrangianUPwDiffOrderElement::load(Serializer& rSerializer)
+{
+    KRATOS_SERIALIZE_LOAD_BASE_CLASS(rSerializer, SmallStrainUPwDiffOrderElement)
+}
+
+} // Namespace Kratos