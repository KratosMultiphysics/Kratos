// KRATOS___
//     //   ) )
//    //         ___      ___
//   //  ____  //___) ) //   ) )
//  //    / / //       //   / /
// ((____/ / ((____   ((___/ /  MECHANICS
//
//  License:         geo_mechanics_application/license.txt
//
//  Main authors:    Vahid Galavi
//

// External includes

// Project includes
#include "custom_elements/updated_lagrangian_U_Pw_diff_order_element.hpp"
#include "utilities/math_utils.h"

namespace Kratos
{

//----------------------------------------------------------------------------------------
Element::Pointer UpdatedLagrangianUPwDiffOrderElement::Create(IndexType             NewId,
                                                              NodesArrayType const& ThisNodes,
                                                              PropertiesType::Pointer pProperties) const
{
    return Element::Pointer(new UpdatedLagrangianUPwDiffOrderElement(
        NewId, this->GetGeometry().Create(ThisNodes), pProperties));
}

//----------------------------------------------------------------------------------------
Element::Pointer UpdatedLagrangianUPwDiffOrderElement::Create(IndexType             NewId,
                                                              GeometryType::Pointer pGeom,
                                                              PropertiesType::Pointer pProperties) const
{
    return Element::Pointer(new UpdatedLagrangianUPwDiffOrderElement(NewId, pGeom, pProperties));
}

//----------------------------------------------------------------------------------------
void UpdatedLagrangianUPwDiffOrderElement::CalculateAll(MatrixType&        rLeftHandSideMatrix,
                                                        VectorType&        rRightHandSideVector,
                                                        const ProcessInfo& rCurrentProcessInfo,
                                                        const bool CalculateStiffnessMatrixFlag,
                                                        const bool CalculateResidualVectorFlag)
{
    KRATOS_TRY

    const GeometryType&   rGeom = GetGeometry();
    const PropertiesType& rProp = this->GetProperties();

    // Definition of variables
    ElementVariables Variables;
    this->InitializeElementVariables(Variables, rCurrentProcessInfo);

    // Create constitutive law parameters:
    ConstitutiveLaw::Parameters ConstitutiveParameters(rGeom, rProp, rCurrentProcessInfo);
    ConstitutiveParameters.GetOptions().Set(ConstitutiveLaw::USE_ELEMENT_PROVIDED_STRAIN);

    // Stiffness matrix is always needed to calculate Biot coefficient
    ConstitutiveParameters.GetOptions().Set(ConstitutiveLaw::COMPUTE_CONSTITUTIVE_TENSOR);
    if (CalculateResidualVectorFlag)
        ConstitutiveParameters.GetOptions().Set(ConstitutiveLaw::COMPUTE_STRESS);

    // create general parameters of retention law
    RetentionLaw::Parameters RetentionParameters(rProp, rCurrentProcessInfo);

    // Loop over integration points
    const GeometryType::IntegrationPointsArrayType& IntegrationPoints =
        rGeom.IntegrationPoints(this->GetIntegrationMethod());

    const bool hasBiotCoefficient = rProp.Has(BIOT_COEFFICIENT);

    // Computing in all integrations points
    for (IndexType GPoint = 0; GPoint < IntegrationPoints.size(); ++GPoint) {
        // Compute element kinematics B, F, DNu_DX ...
        this->CalculateKinematics(Variables, GPoint);

        // Compute strain
        this->CalculateStrain(Variables, GPoint);

        // set gauss points variables to constitutivelaw parameters
        this->SetConstitutiveParameters(Variables, ConstitutiveParameters);

        // Compute constitutive tensor and stresses
        ConstitutiveParameters.SetStressVector(mStressVector[GPoint]);
        mConstitutiveLawVector[GPoint]->CalculateMaterialResponseCauchy(ConstitutiveParameters);

        CalculateRetentionResponse(Variables, RetentionParameters, GPoint);

        // calculate Bulk modulus from stiffness matrix
        this->InitializeBiotCoefficients(Variables, hasBiotCoefficient);

        // Calculating weights for integration on the reference configuration
        Variables.IntegrationCoefficient =
            this->CalculateIntegrationCoefficient(IntegrationPoints, GPoint, Variables.detJ);

        Variables.IntegrationCoefficientInitialConfiguration = this->CalculateIntegrationCoefficient(
            IntegrationPoints, GPoint, Variables.detJInitialConfiguration);

        if (CalculateStiffnessMatrixFlag) {
            // Contributions to stiffness matrix calculated on the reference config
            /* Material stiffness matrix */
            this->CalculateAndAddLHS(rLeftHandSideMatrix, Variables);

            /* Geometric stiffness matrix */
            if (Variables.ConsiderGeometricStiffness)
                this->CalculateAndAddGeometricStiffnessMatrix(rLeftHandSideMatrix, Variables, GPoint);
        }

        if (CalculateResidualVectorFlag) {
            // Contributions to the right hand side
            this->CalculateAndAddRHS(rRightHandSideVector, Variables, GPoint);
        }
    }

    KRATOS_CATCH("")
}

//----------------------------------------------------------------------------------------
void UpdatedLagrangianUPwDiffOrderElement::CalculateAndAddGeometricStiffnessMatrix(MatrixType& rLeftHandSideMatrix,
                                                                                   ElementVariables& rVariables,
                                                                                   unsigned int GPoint)
{
    KRATOS_TRY

    const GeometryType& rGeom     = GetGeometry();
    const SizeType      NumUNodes = rGeom.PointsNumber();
    const SizeType      Dim       = rGeom.WorkingSpaceDimension();

    Matrix StressTensor = MathUtils<double>::StressVectorToTensor(mStressVector[GPoint]);

    Matrix ReducedKgMatrix =
        prod(rVariables.DNu_DX,
             rVariables.IntegrationCoefficient * Matrix(prod(StressTensor, trans(rVariables.DNu_DX)))); // to be optimized

    Matrix UMatrix(NumUNodes * Dim, NumUNodes * Dim);
    noalias(UMatrix) = ZeroMatrix(NumUNodes * Dim, NumUNodes * Dim);
    MathUtils<double>::ExpandAndAddReducedMatrix(UMatrix, ReducedKgMatrix, Dim);

    // Distribute stiffness block matrix into the elemental matrix
    this->AssembleUBlockMatrix(rLeftHandSideMatrix, UMatrix);

    KRATOS_CATCH("")
}

//----------------------------------------------------------------------------------------
void UpdatedLagrangianUPwDiffOrderElement::CalculateOnIntegrationPoints(const Variable<double>& rVariable,
                                                                        std::vector<double>& rOutput,
                                                                        const ProcessInfo& rCurrentProcessInfo)
{
    if (rVariable == REFERENCE_DEFORMATION_GRADIENT_DETERMINANT) {
        if (rOutput.size() != mConstitutiveLawVector.size())
            rOutput.resize(mConstitutiveLawVector.size());

        ElementVariables Variables;
        this->InitializeElementVariables(Variables, rCurrentProcessInfo);

        // Loop over integration points
        for (unsigned int GPoint = 0; GPoint < mConstitutiveLawVector.size(); ++GPoint) {
            this->CalculateDeformationGradient(Variables, GPoint);
            rOutput[GPoint] = Variables.detF;
        }
    } else {
        SmallStrainUPwDiffOrderElement::CalculateOnIntegrationPoints(rVariable, rOutput, rCurrentProcessInfo);
    }
}

//----------------------------------------------------------------------------------------------------------------------------------------------------------------------------------
void UpdatedLagrangianUPwDiffOrderElement::CalculateOnIntegrationPoints(const Variable<Vector>& rVariable,
                                                                        std::vector<Vector>& rOutput,
                                                                        const ProcessInfo& rCurrentProcessInfo)
{
    KRATOS_TRY

    const GeometryType& rGeom = GetGeometry();
    const unsigned int& IntegrationPointsNumber =
        rGeom.IntegrationPointsNumber(this->GetIntegrationMethod());

    if (rOutput.size() != IntegrationPointsNumber) rOutput.resize(IntegrationPointsNumber);

    if (rVariable == GREEN_LAGRANGE_STRAIN_VECTOR) {
        // Definition of variables
        ElementVariables Variables;
        this->InitializeElementVariables(Variables, rCurrentProcessInfo);

        // Loop over integration points
        for (unsigned int GPoint = 0; GPoint < mConstitutiveLawVector.size(); ++GPoint) {
            this->CalculateDeformationGradient(Variables, GPoint);
<<<<<<< HEAD
            this->CalculateGreenLagrangeStrain(Variables);
=======
            Variables.StrainVector = this->CalculateGreenLagrangeStrain(Variables.F);
>>>>>>> 43e2cadd

            if (rOutput[GPoint].size() != Variables.StrainVector.size())
                rOutput[GPoint].resize(Variables.StrainVector.size(), false);

            rOutput[GPoint] = Variables.StrainVector;
        }
    } else {
        SmallStrainUPwDiffOrderElement::CalculateOnIntegrationPoints(rVariable, rOutput, rCurrentProcessInfo);
    }

    KRATOS_CATCH("")
}

//----------------------------------------------------------------------------------------
void UpdatedLagrangianUPwDiffOrderElement::CalculateOnIntegrationPoints(const Variable<Matrix>& rVariable,
                                                                        std::vector<Matrix>& rOutput,
                                                                        const ProcessInfo& rCurrentProcessInfo)
{
    const GeometryType& rGeom = GetGeometry();
    const SizeType      Dim   = rGeom.WorkingSpaceDimension();

    if (rOutput.size() != mConstitutiveLawVector.size())
        rOutput.resize(mConstitutiveLawVector.size());

    if (rVariable == REFERENCE_DEFORMATION_GRADIENT) {
        ElementVariables Variables;
        this->InitializeElementVariables(Variables, rCurrentProcessInfo);

        // Loop over integration points
        for (unsigned int GPoint = 0; GPoint < mConstitutiveLawVector.size(); ++GPoint) {
            this->CalculateDeformationGradient(Variables, GPoint);

            if (rOutput[GPoint].size2() != Dim) rOutput[GPoint].resize(Dim, Dim, false);

            rOutput[GPoint] = Variables.F;
        }
    } else {
        SmallStrainUPwDiffOrderElement::CalculateOnIntegrationPoints(rVariable, rOutput, rCurrentProcessInfo);
    }
}

//----------------------------------------------------------------------------------------
void UpdatedLagrangianUPwDiffOrderElement::save(Serializer& rSerializer) const
{
    KRATOS_SERIALIZE_SAVE_BASE_CLASS(rSerializer, SmallStrainUPwDiffOrderElement)
}

//----------------------------------------------------------------------------------------
void UpdatedLagrangianUPwDiffOrderElement::load(Serializer& rSerializer)
{
    KRATOS_SERIALIZE_LOAD_BASE_CLASS(rSerializer, SmallStrainUPwDiffOrderElement)
}

} // Namespace Kratos
<|MERGE_RESOLUTION|>--- conflicted
+++ resolved
@@ -1,247 +1,243 @@
-// KRATOS___
-//     //   ) )
-//    //         ___      ___
-//   //  ____  //___) ) //   ) )
-//  //    / / //       //   / /
-// ((____/ / ((____   ((___/ /  MECHANICS
-//
-//  License:         geo_mechanics_application/license.txt
-//
-//  Main authors:    Vahid Galavi
-//
-
-// External includes
-
-// Project includes
-#include "custom_elements/updated_lagrangian_U_Pw_diff_order_element.hpp"
-#include "utilities/math_utils.h"
-
-namespace Kratos
-{
-
-//----------------------------------------------------------------------------------------
-Element::Pointer UpdatedLagrangianUPwDiffOrderElement::Create(IndexType             NewId,
-                                                              NodesArrayType const& ThisNodes,
-                                                              PropertiesType::Pointer pProperties) const
-{
-    return Element::Pointer(new UpdatedLagrangianUPwDiffOrderElement(
-        NewId, this->GetGeometry().Create(ThisNodes), pProperties));
-}
-
-//----------------------------------------------------------------------------------------
-Element::Pointer UpdatedLagrangianUPwDiffOrderElement::Create(IndexType             NewId,
-                                                              GeometryType::Pointer pGeom,
-                                                              PropertiesType::Pointer pProperties) const
-{
-    return Element::Pointer(new UpdatedLagrangianUPwDiffOrderElement(NewId, pGeom, pProperties));
-}
-
-//----------------------------------------------------------------------------------------
-void UpdatedLagrangianUPwDiffOrderElement::CalculateAll(MatrixType&        rLeftHandSideMatrix,
-                                                        VectorType&        rRightHandSideVector,
-                                                        const ProcessInfo& rCurrentProcessInfo,
-                                                        const bool CalculateStiffnessMatrixFlag,
-                                                        const bool CalculateResidualVectorFlag)
-{
-    KRATOS_TRY
-
-    const GeometryType&   rGeom = GetGeometry();
-    const PropertiesType& rProp = this->GetProperties();
-
-    // Definition of variables
-    ElementVariables Variables;
-    this->InitializeElementVariables(Variables, rCurrentProcessInfo);
-
-    // Create constitutive law parameters:
-    ConstitutiveLaw::Parameters ConstitutiveParameters(rGeom, rProp, rCurrentProcessInfo);
-    ConstitutiveParameters.GetOptions().Set(ConstitutiveLaw::USE_ELEMENT_PROVIDED_STRAIN);
-
-    // Stiffness matrix is always needed to calculate Biot coefficient
-    ConstitutiveParameters.GetOptions().Set(ConstitutiveLaw::COMPUTE_CONSTITUTIVE_TENSOR);
-    if (CalculateResidualVectorFlag)
-        ConstitutiveParameters.GetOptions().Set(ConstitutiveLaw::COMPUTE_STRESS);
-
-    // create general parameters of retention law
-    RetentionLaw::Parameters RetentionParameters(rProp, rCurrentProcessInfo);
-
-    // Loop over integration points
-    const GeometryType::IntegrationPointsArrayType& IntegrationPoints =
-        rGeom.IntegrationPoints(this->GetIntegrationMethod());
-
-    const bool hasBiotCoefficient = rProp.Has(BIOT_COEFFICIENT);
-
-    // Computing in all integrations points
-    for (IndexType GPoint = 0; GPoint < IntegrationPoints.size(); ++GPoint) {
-        // Compute element kinematics B, F, DNu_DX ...
-        this->CalculateKinematics(Variables, GPoint);
-
-        // Compute strain
-        this->CalculateStrain(Variables, GPoint);
-
-        // set gauss points variables to constitutivelaw parameters
-        this->SetConstitutiveParameters(Variables, ConstitutiveParameters);
-
-        // Compute constitutive tensor and stresses
-        ConstitutiveParameters.SetStressVector(mStressVector[GPoint]);
-        mConstitutiveLawVector[GPoint]->CalculateMaterialResponseCauchy(ConstitutiveParameters);
-
-        CalculateRetentionResponse(Variables, RetentionParameters, GPoint);
-
-        // calculate Bulk modulus from stiffness matrix
-        this->InitializeBiotCoefficients(Variables, hasBiotCoefficient);
-
-        // Calculating weights for integration on the reference configuration
-        Variables.IntegrationCoefficient =
-            this->CalculateIntegrationCoefficient(IntegrationPoints, GPoint, Variables.detJ);
-
-        Variables.IntegrationCoefficientInitialConfiguration = this->CalculateIntegrationCoefficient(
-            IntegrationPoints, GPoint, Variables.detJInitialConfiguration);
-
-        if (CalculateStiffnessMatrixFlag) {
-            // Contributions to stiffness matrix calculated on the reference config
-            /* Material stiffness matrix */
-            this->CalculateAndAddLHS(rLeftHandSideMatrix, Variables);
-
-            /* Geometric stiffness matrix */
-            if (Variables.ConsiderGeometricStiffness)
-                this->CalculateAndAddGeometricStiffnessMatrix(rLeftHandSideMatrix, Variables, GPoint);
-        }
-
-        if (CalculateResidualVectorFlag) {
-            // Contributions to the right hand side
-            this->CalculateAndAddRHS(rRightHandSideVector, Variables, GPoint);
-        }
-    }
-
-    KRATOS_CATCH("")
-}
-
-//----------------------------------------------------------------------------------------
-void UpdatedLagrangianUPwDiffOrderElement::CalculateAndAddGeometricStiffnessMatrix(MatrixType& rLeftHandSideMatrix,
-                                                                                   ElementVariables& rVariables,
-                                                                                   unsigned int GPoint)
-{
-    KRATOS_TRY
-
-    const GeometryType& rGeom     = GetGeometry();
-    const SizeType      NumUNodes = rGeom.PointsNumber();
-    const SizeType      Dim       = rGeom.WorkingSpaceDimension();
-
-    Matrix StressTensor = MathUtils<double>::StressVectorToTensor(mStressVector[GPoint]);
-
-    Matrix ReducedKgMatrix =
-        prod(rVariables.DNu_DX,
-             rVariables.IntegrationCoefficient * Matrix(prod(StressTensor, trans(rVariables.DNu_DX)))); // to be optimized
-
-    Matrix UMatrix(NumUNodes * Dim, NumUNodes * Dim);
-    noalias(UMatrix) = ZeroMatrix(NumUNodes * Dim, NumUNodes * Dim);
-    MathUtils<double>::ExpandAndAddReducedMatrix(UMatrix, ReducedKgMatrix, Dim);
-
-    // Distribute stiffness block matrix into the elemental matrix
-    this->AssembleUBlockMatrix(rLeftHandSideMatrix, UMatrix);
-
-    KRATOS_CATCH("")
-}
-
-//----------------------------------------------------------------------------------------
-void UpdatedLagrangianUPwDiffOrderElement::CalculateOnIntegrationPoints(const Variable<double>& rVariable,
-                                                                        std::vector<double>& rOutput,
-                                                                        const ProcessInfo& rCurrentProcessInfo)
-{
-    if (rVariable == REFERENCE_DEFORMATION_GRADIENT_DETERMINANT) {
-        if (rOutput.size() != mConstitutiveLawVector.size())
-            rOutput.resize(mConstitutiveLawVector.size());
-
-        ElementVariables Variables;
-        this->InitializeElementVariables(Variables, rCurrentProcessInfo);
-
-        // Loop over integration points
-        for (unsigned int GPoint = 0; GPoint < mConstitutiveLawVector.size(); ++GPoint) {
-            this->CalculateDeformationGradient(Variables, GPoint);
-            rOutput[GPoint] = Variables.detF;
-        }
-    } else {
-        SmallStrainUPwDiffOrderElement::CalculateOnIntegrationPoints(rVariable, rOutput, rCurrentProcessInfo);
-    }
-}
-
-//----------------------------------------------------------------------------------------------------------------------------------------------------------------------------------
-void UpdatedLagrangianUPwDiffOrderElement::CalculateOnIntegrationPoints(const Variable<Vector>& rVariable,
-                                                                        std::vector<Vector>& rOutput,
-                                                                        const ProcessInfo& rCurrentProcessInfo)
-{
-    KRATOS_TRY
-
-    const GeometryType& rGeom = GetGeometry();
-    const unsigned int& IntegrationPointsNumber =
-        rGeom.IntegrationPointsNumber(this->GetIntegrationMethod());
-
-    if (rOutput.size() != IntegrationPointsNumber) rOutput.resize(IntegrationPointsNumber);
-
-    if (rVariable == GREEN_LAGRANGE_STRAIN_VECTOR) {
-        // Definition of variables
-        ElementVariables Variables;
-        this->InitializeElementVariables(Variables, rCurrentProcessInfo);
-
-        // Loop over integration points
-        for (unsigned int GPoint = 0; GPoint < mConstitutiveLawVector.size(); ++GPoint) {
-            this->CalculateDeformationGradient(Variables, GPoint);
-<<<<<<< HEAD
-            this->CalculateGreenLagrangeStrain(Variables);
-=======
-            Variables.StrainVector = this->CalculateGreenLagrangeStrain(Variables.F);
->>>>>>> 43e2cadd
-
-            if (rOutput[GPoint].size() != Variables.StrainVector.size())
-                rOutput[GPoint].resize(Variables.StrainVector.size(), false);
-
-            rOutput[GPoint] = Variables.StrainVector;
-        }
-    } else {
-        SmallStrainUPwDiffOrderElement::CalculateOnIntegrationPoints(rVariable, rOutput, rCurrentProcessInfo);
-    }
-
-    KRATOS_CATCH("")
-}
-
-//----------------------------------------------------------------------------------------
-void UpdatedLagrangianUPwDiffOrderElement::CalculateOnIntegrationPoints(const Variable<Matrix>& rVariable,
-                                                                        std::vector<Matrix>& rOutput,
-                                                                        const ProcessInfo& rCurrentProcessInfo)
-{
-    const GeometryType& rGeom = GetGeometry();
-    const SizeType      Dim   = rGeom.WorkingSpaceDimension();
-
-    if (rOutput.size() != mConstitutiveLawVector.size())
-        rOutput.resize(mConstitutiveLawVector.size());
-
-    if (rVariable == REFERENCE_DEFORMATION_GRADIENT) {
-        ElementVariables Variables;
-        this->InitializeElementVariables(Variables, rCurrentProcessInfo);
-
-        // Loop over integration points
-        for (unsigned int GPoint = 0; GPoint < mConstitutiveLawVector.size(); ++GPoint) {
-            this->CalculateDeformationGradient(Variables, GPoint);
-
-            if (rOutput[GPoint].size2() != Dim) rOutput[GPoint].resize(Dim, Dim, false);
-
-            rOutput[GPoint] = Variables.F;
-        }
-    } else {
-        SmallStrainUPwDiffOrderElement::CalculateOnIntegrationPoints(rVariable, rOutput, rCurrentProcessInfo);
-    }
-}
-
-//----------------------------------------------------------------------------------------
-void UpdatedLagrangianUPwDiffOrderElement::save(Serializer& rSerializer) const
-{
-    KRATOS_SERIALIZE_SAVE_BASE_CLASS(rSerializer, SmallStrainUPwDiffOrderElement)
-}
-
-//----------------------------------------------------------------------------------------
-void UpdatedLagrangianUPwDiffOrderElement::load(Serializer& rSerializer)
-{
-    KRATOS_SERIALIZE_LOAD_BASE_CLASS(rSerializer, SmallStrainUPwDiffOrderElement)
-}
-
-} // Namespace Kratos
+// KRATOS___
+//     //   ) )
+//    //         ___      ___
+//   //  ____  //___) ) //   ) )
+//  //    / / //       //   / /
+// ((____/ / ((____   ((___/ /  MECHANICS
+//
+//  License:         geo_mechanics_application/license.txt
+//
+//  Main authors:    Vahid Galavi
+//
+
+// External includes
+
+// Project includes
+#include "custom_elements/updated_lagrangian_U_Pw_diff_order_element.hpp"
+#include "utilities/math_utils.h"
+
+namespace Kratos
+{
+
+//----------------------------------------------------------------------------------------
+Element::Pointer UpdatedLagrangianUPwDiffOrderElement::Create(IndexType             NewId,
+                                                              NodesArrayType const& ThisNodes,
+                                                              PropertiesType::Pointer pProperties) const
+{
+    return Element::Pointer(new UpdatedLagrangianUPwDiffOrderElement(
+        NewId, this->GetGeometry().Create(ThisNodes), pProperties));
+}
+
+//----------------------------------------------------------------------------------------
+Element::Pointer UpdatedLagrangianUPwDiffOrderElement::Create(IndexType             NewId,
+                                                              GeometryType::Pointer pGeom,
+                                                              PropertiesType::Pointer pProperties) const
+{
+    return Element::Pointer(new UpdatedLagrangianUPwDiffOrderElement(NewId, pGeom, pProperties));
+}
+
+//----------------------------------------------------------------------------------------
+void UpdatedLagrangianUPwDiffOrderElement::CalculateAll(MatrixType&        rLeftHandSideMatrix,
+                                                        VectorType&        rRightHandSideVector,
+                                                        const ProcessInfo& rCurrentProcessInfo,
+                                                        const bool CalculateStiffnessMatrixFlag,
+                                                        const bool CalculateResidualVectorFlag)
+{
+    KRATOS_TRY
+
+    const GeometryType&   rGeom = GetGeometry();
+    const PropertiesType& rProp = this->GetProperties();
+
+    // Definition of variables
+    ElementVariables Variables;
+    this->InitializeElementVariables(Variables, rCurrentProcessInfo);
+
+    // Create constitutive law parameters:
+    ConstitutiveLaw::Parameters ConstitutiveParameters(rGeom, rProp, rCurrentProcessInfo);
+    ConstitutiveParameters.GetOptions().Set(ConstitutiveLaw::USE_ELEMENT_PROVIDED_STRAIN);
+
+    // Stiffness matrix is always needed to calculate Biot coefficient
+    ConstitutiveParameters.GetOptions().Set(ConstitutiveLaw::COMPUTE_CONSTITUTIVE_TENSOR);
+    if (CalculateResidualVectorFlag)
+        ConstitutiveParameters.GetOptions().Set(ConstitutiveLaw::COMPUTE_STRESS);
+
+    // create general parameters of retention law
+    RetentionLaw::Parameters RetentionParameters(rProp, rCurrentProcessInfo);
+
+    // Loop over integration points
+    const GeometryType::IntegrationPointsArrayType& IntegrationPoints =
+        rGeom.IntegrationPoints(this->GetIntegrationMethod());
+
+    const bool hasBiotCoefficient = rProp.Has(BIOT_COEFFICIENT);
+
+    // Computing in all integrations points
+    for (IndexType GPoint = 0; GPoint < IntegrationPoints.size(); ++GPoint) {
+        // Compute element kinematics B, F, DNu_DX ...
+        this->CalculateKinematics(Variables, GPoint);
+
+        // Compute strain
+        this->CalculateStrain(Variables, GPoint);
+
+        // set gauss points variables to constitutivelaw parameters
+        this->SetConstitutiveParameters(Variables, ConstitutiveParameters);
+
+        // Compute constitutive tensor and stresses
+        ConstitutiveParameters.SetStressVector(mStressVector[GPoint]);
+        mConstitutiveLawVector[GPoint]->CalculateMaterialResponseCauchy(ConstitutiveParameters);
+
+        CalculateRetentionResponse(Variables, RetentionParameters, GPoint);
+
+        // calculate Bulk modulus from stiffness matrix
+        this->InitializeBiotCoefficients(Variables, hasBiotCoefficient);
+
+        // Calculating weights for integration on the reference configuration
+        Variables.IntegrationCoefficient =
+            this->CalculateIntegrationCoefficient(IntegrationPoints, GPoint, Variables.detJ);
+
+        Variables.IntegrationCoefficientInitialConfiguration = this->CalculateIntegrationCoefficient(
+            IntegrationPoints, GPoint, Variables.detJInitialConfiguration);
+
+        if (CalculateStiffnessMatrixFlag) {
+            // Contributions to stiffness matrix calculated on the reference config
+            /* Material stiffness matrix */
+            this->CalculateAndAddLHS(rLeftHandSideMatrix, Variables);
+
+            /* Geometric stiffness matrix */
+            if (Variables.ConsiderGeometricStiffness)
+                this->CalculateAndAddGeometricStiffnessMatrix(rLeftHandSideMatrix, Variables, GPoint);
+        }
+
+        if (CalculateResidualVectorFlag) {
+            // Contributions to the right hand side
+            this->CalculateAndAddRHS(rRightHandSideVector, Variables, GPoint);
+        }
+    }
+
+    KRATOS_CATCH("")
+}
+
+//----------------------------------------------------------------------------------------
+void UpdatedLagrangianUPwDiffOrderElement::CalculateAndAddGeometricStiffnessMatrix(MatrixType& rLeftHandSideMatrix,
+                                                                                   ElementVariables& rVariables,
+                                                                                   unsigned int GPoint)
+{
+    KRATOS_TRY
+
+    const GeometryType& rGeom     = GetGeometry();
+    const SizeType      NumUNodes = rGeom.PointsNumber();
+    const SizeType      Dim       = rGeom.WorkingSpaceDimension();
+
+    Matrix StressTensor = MathUtils<double>::StressVectorToTensor(mStressVector[GPoint]);
+
+    Matrix ReducedKgMatrix =
+        prod(rVariables.DNu_DX,
+             rVariables.IntegrationCoefficient * Matrix(prod(StressTensor, trans(rVariables.DNu_DX)))); // to be optimized
+
+    Matrix UMatrix(NumUNodes * Dim, NumUNodes * Dim);
+    noalias(UMatrix) = ZeroMatrix(NumUNodes * Dim, NumUNodes * Dim);
+    MathUtils<double>::ExpandAndAddReducedMatrix(UMatrix, ReducedKgMatrix, Dim);
+
+    // Distribute stiffness block matrix into the elemental matrix
+    this->AssembleUBlockMatrix(rLeftHandSideMatrix, UMatrix);
+
+    KRATOS_CATCH("")
+}
+
+//----------------------------------------------------------------------------------------
+void UpdatedLagrangianUPwDiffOrderElement::CalculateOnIntegrationPoints(const Variable<double>& rVariable,
+                                                                        std::vector<double>& rOutput,
+                                                                        const ProcessInfo& rCurrentProcessInfo)
+{
+    if (rVariable == REFERENCE_DEFORMATION_GRADIENT_DETERMINANT) {
+        if (rOutput.size() != mConstitutiveLawVector.size())
+            rOutput.resize(mConstitutiveLawVector.size());
+
+        ElementVariables Variables;
+        this->InitializeElementVariables(Variables, rCurrentProcessInfo);
+
+        // Loop over integration points
+        for (unsigned int GPoint = 0; GPoint < mConstitutiveLawVector.size(); ++GPoint) {
+            this->CalculateDeformationGradient(Variables, GPoint);
+            rOutput[GPoint] = Variables.detF;
+        }
+    } else {
+        SmallStrainUPwDiffOrderElement::CalculateOnIntegrationPoints(rVariable, rOutput, rCurrentProcessInfo);
+    }
+}
+
+//----------------------------------------------------------------------------------------------------------------------------------------------------------------------------------
+void UpdatedLagrangianUPwDiffOrderElement::CalculateOnIntegrationPoints(const Variable<Vector>& rVariable,
+                                                                        std::vector<Vector>& rOutput,
+                                                                        const ProcessInfo& rCurrentProcessInfo)
+{
+    KRATOS_TRY
+
+    const GeometryType& rGeom = GetGeometry();
+    const unsigned int& IntegrationPointsNumber =
+        rGeom.IntegrationPointsNumber(this->GetIntegrationMethod());
+
+    if (rOutput.size() != IntegrationPointsNumber) rOutput.resize(IntegrationPointsNumber);
+
+    if (rVariable == GREEN_LAGRANGE_STRAIN_VECTOR) {
+        // Definition of variables
+        ElementVariables Variables;
+        this->InitializeElementVariables(Variables, rCurrentProcessInfo);
+
+        // Loop over integration points
+        for (unsigned int GPoint = 0; GPoint < mConstitutiveLawVector.size(); ++GPoint) {
+            this->CalculateDeformationGradient(Variables, GPoint);
+            Variables.StrainVector = this->CalculateGreenLagrangeStrain(Variables.F);
+
+            if (rOutput[GPoint].size() != Variables.StrainVector.size())
+                rOutput[GPoint].resize(Variables.StrainVector.size(), false);
+
+            rOutput[GPoint] = Variables.StrainVector;
+        }
+    } else {
+        SmallStrainUPwDiffOrderElement::CalculateOnIntegrationPoints(rVariable, rOutput, rCurrentProcessInfo);
+    }
+
+    KRATOS_CATCH("")
+}
+
+//----------------------------------------------------------------------------------------
+void UpdatedLagrangianUPwDiffOrderElement::CalculateOnIntegrationPoints(const Variable<Matrix>& rVariable,
+                                                                        std::vector<Matrix>& rOutput,
+                                                                        const ProcessInfo& rCurrentProcessInfo)
+{
+    const GeometryType& rGeom = GetGeometry();
+    const SizeType      Dim   = rGeom.WorkingSpaceDimension();
+
+    if (rOutput.size() != mConstitutiveLawVector.size())
+        rOutput.resize(mConstitutiveLawVector.size());
+
+    if (rVariable == REFERENCE_DEFORMATION_GRADIENT) {
+        ElementVariables Variables;
+        this->InitializeElementVariables(Variables, rCurrentProcessInfo);
+
+        // Loop over integration points
+        for (unsigned int GPoint = 0; GPoint < mConstitutiveLawVector.size(); ++GPoint) {
+            this->CalculateDeformationGradient(Variables, GPoint);
+
+            if (rOutput[GPoint].size2() != Dim) rOutput[GPoint].resize(Dim, Dim, false);
+
+            rOutput[GPoint] = Variables.F;
+        }
+    } else {
+        SmallStrainUPwDiffOrderElement::CalculateOnIntegrationPoints(rVariable, rOutput, rCurrentProcessInfo);
+    }
+}
+
+//----------------------------------------------------------------------------------------
+void UpdatedLagrangianUPwDiffOrderElement::save(Serializer& rSerializer) const
+{
+    KRATOS_SERIALIZE_SAVE_BASE_CLASS(rSerializer, SmallStrainUPwDiffOrderElement)
+}
+
+//----------------------------------------------------------------------------------------
+void UpdatedLagrangianUPwDiffOrderElement::load(Serializer& rSerializer)
+{
+    KRATOS_SERIALIZE_LOAD_BASE_CLASS(rSerializer, SmallStrainUPwDiffOrderElement)
+}
+
+} // Namespace Kratos