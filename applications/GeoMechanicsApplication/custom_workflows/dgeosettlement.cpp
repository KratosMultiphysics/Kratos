--- conflicted
+++ resolved
@@ -162,13 +162,9 @@
     mProcessFactory->AddCreator("ApplyK0ProcedureProcess", MakeCreatorWithModelFor<ApplyK0ProcedureProcess>());
     mProcessFactory->AddCreator("GeoExtrapolateIntegrationPointValuesToNodesProcess",
                                 MakeCreatorFor<GeoExtrapolateIntegrationPointValuesToNodesProcess>());
-<<<<<<< HEAD
-    mProcessFactory->AddCreator("ApplyCPhiReductionProcess", MakeCreatorFor<ApplyCPhiReductionProcess>());
-
-=======
+    mProcessFactory->AddCreator("ApplyCPhiReductionProcess", MakeCreatorWithModelFor<ApplyCPhiReductionProcess>());
     mProcessFactory->AddCreator("FixWaterPressuresAbovePhreaticLineProcess",
                                 MakeCreatorFor<FixWaterPressuresAbovePhreaticLineProcess>());
->>>>>>> 0d00fa13
     mProcessFactory->SetCallBackWhenProcessIsUnknown([](const std::string& rProcessName) {
         KRATOS_ERROR << "Unexpected process (" << rProcessName << "), calculation is aborted";
     });
