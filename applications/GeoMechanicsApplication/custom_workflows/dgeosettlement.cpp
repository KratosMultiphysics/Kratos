// KRATOS___
//     //   ) )
//    //         ___      ___
//   //  ____  //___) ) //   ) )
//  //    / / //       //   / /
// ((____/ / ((____   ((___/ /  MECHANICS
//
//  License:         geo_mechanics_application/license.txt
//
//  Main authors:    Anne van de Graaf
//
#include "dgeosettlement.h"
#include "input_output/logger.h"
#include "time_loop_executor_interface.h"

#include "utilities/variable_utils.h"

#include "custom_processes/apply_scalar_constraint_table_process.h"
#include "custom_processes/apply_vector_constraint_table_process.h"
#include "custom_processes/set_parameter_field_process.hpp"
#include "custom_processes/apply_k0_procedure_process.hpp"
#include "custom_processes/apply_excavation_process.hpp"

#include "custom_utilities/input_utility.h"
#include "custom_utilities/process_factory.hpp"
#include "custom_utilities/process_info_parser.h"
#include "custom_utilities/solving_strategy_factory.hpp"
#include "spaces/ublas_space.h"

namespace
{

using namespace Kratos;

using SparseSpaceType = UblasSpace<double, CompressedMatrix, Vector>;
using DenseSpaceType = UblasSpace<double, Matrix, Vector>;
using LinearSolverType = LinearSolver<SparseSpaceType, DenseSpaceType>;
using SolvingStrategyFactoryType = SolvingStrategyFactory<SparseSpaceType, DenseSpaceType, LinearSolverType>;

}



namespace Kratos
{

KratosGeoSettlement::KratosGeoSettlement(std::unique_ptr<InputUtility> pInputUtility,
                                         std::unique_ptr<ProcessInfoParser> pProcessInfoParser,
                                         std::unique_ptr<TimeLoopExecutorInterface> pTimeLoopExecutorInterface) :
    mpInputUtility{std::move(pInputUtility)},
    mpProcessInfoParser{std::move(pProcessInfoParser)},
    mpTimeLoopExecutor{std::move(pTimeLoopExecutorInterface)}
{
    KRATOS_INFO("KratosGeoSettlement") << "Setting up Kratos" << std::endl;
    KRATOS_ERROR_IF_NOT(mpInputUtility) << "Invalid Input Utility";

    if (!mKernel.IsImported("GeoMechanicsApplication"))
    {
        KRATOS_INFO("KratosGeoSettlement") << "Importing GeoMechanicsApplication" << std::endl;
        mpGeoApp = Kratos::make_shared<KratosGeoMechanicsApplication>();
        mKernel.ImportApplication(mpGeoApp);
    }

    InitializeProcessFactory();
}

void KratosGeoSettlement::InitializeProcessFactory()
{
    mProcessFactory->AddCreator("ApplyScalarConstraintTableProcess",
                                [this](const Parameters& rParameters)
                                {
                                    return std::make_unique<ApplyScalarConstraintTableProcess>(mModel.GetModelPart(mModelPartName),
                                                                                               rParameters);
                                });

    mProcessFactory->AddCreator("ApplyVectorConstraintTableProcess",
                                [this](const Parameters& rParameters)
                                {
                                    return std::make_unique<ApplyVectorConstraintTableProcess>(mModel.GetModelPart(mModelPartName),
                                                                                               rParameters);
                                });

    mProcessFactory->AddCreator("SetParameterFieldProcess",
                                [this](const Parameters& rParameters)
                                {
                                    return std::make_unique<SetParameterFieldProcess>(mModel.GetModelPart(mModelPartName),
                                                                                      rParameters);
                                });

    mProcessFactory->AddCreator("ApplyExcavationProcess",
                                [this](const Parameters& rParameters)
                                {
                                    return std::make_unique<ApplyExcavationProcess>(mModel.GetModelPart(mModelPartName),
                                                                                    rParameters);
                                });

    mProcessFactory->AddCreator("ApplyK0ProcedureProcess",
                                [this](const Parameters& rParameters)
                                {
                                    return std::make_unique<ApplyK0ProcedureProcess>(mModel.GetModelPart(mModelPartName),
                                                                                     rParameters);
                                });

    mProcessFactory->SetCallBackWhenProcessIsUnknown([](const std::string& rProcessName)
    {
        KRATOS_ERROR << "Unexpected process (" << rProcessName << "), calculation is aborted";
    });
}

int KratosGeoSettlement::RunStage(const std::filesystem::path&            rWorkingDirectory,
                                  const std::filesystem::path&            rProjectParametersFile,
                                  const std::function<void(const char*)>& rLogCallback,
                                  const std::function<void(double)>&      ,
                                  const std::function<void(const char*)>& ,
                                  const std::function<bool()>&            )
{
    std::stringstream kratos_log_buffer;
    LoggerOutput::Pointer logger_output = CreateLoggingOutput(kratos_log_buffer);

    try {
        KRATOS_INFO("KratosGeoSettlement") << "About to run a stage..." << std::endl;

        const auto project_parameters_file_path = rWorkingDirectory / rProjectParametersFile;
        const auto project_parameters = mpInputUtility->ProjectParametersFromFile(
                project_parameters_file_path.generic_string());
        KRATOS_INFO("KratosGeoSettlement") << "Parsed project parameters file " << project_parameters_file_path << std::endl;

        mModelPartName = project_parameters["solver_settings"]["model_part_name"].GetString();
        if (const auto model_part_name = project_parameters["solver_settings"]["model_part_name"].GetString();
            !mModel.HasModelPart(model_part_name)) {
            auto& model_part = AddNewModelPart(model_part_name);
            const auto mesh_file_name = project_parameters["solver_settings"]["model_import_settings"]["input_filename"].GetString();
            mpInputUtility->ReadModelFromFile(rWorkingDirectory / mesh_file_name, model_part);
        }

        if (project_parameters["solver_settings"].Has("material_import_settings")) {
            const auto material_file_name = project_parameters["solver_settings"]["material_import_settings"]["materials_filename"].GetString();
            const auto material_file_path = rWorkingDirectory / material_file_name;
            mpInputUtility->AddMaterialsFromFile(material_file_path.generic_string(), mModel);
            KRATOS_INFO("KratosGeoSettlement") << "Read the materials from " << material_file_path << std::endl;
        }

        std::vector<std::shared_ptr<Process>> processes = GetProcesses(project_parameters);
        std::vector<std::weak_ptr<Process>> process_observables(processes.begin(), processes.end());

<<<<<<< HEAD
        if (mpTimeLoopExecutor) {
            mpTimeLoopExecutor->SetProcessObservables(process_observables);
=======
        auto solving_strategy = SolvingStrategyFactoryType::Create(project_parameters["solver_settings"], mModel.GetModelPart(mModelPartName));

        if (mpTimeLoopExecutor)
        {
            mpTimeLoopExecutor->SetProcessReferences(process_observables);
>>>>>>> 90bdea47
        }

        FlushLoggingOutput(rLogCallback, logger_output, kratos_log_buffer);

        return 0;
    }
    catch (const std::exception &exc)
    {
        KRATOS_INFO("KratosGeoSettlement") << exc.what();

        FlushLoggingOutput(rLogCallback, logger_output, kratos_log_buffer);

        return 1;
    }
}

ModelPart& KratosGeoSettlement::AddNewModelPart(const std::string& rModelPartName)
{
    auto& result = mModel.CreateModelPart(rModelPartName);
    KRATOS_INFO("KratosGeoSettlement") << "Created a new model part named '" << rModelPartName << "'" << std::endl;

    result.SetBufferSize(2);

    AddNodalSolutionStepVariablesTo(result);
    KRATOS_INFO("KratosGeoSettlement") << "Added nodal solution step variables" << std::endl;

    AddDegreesOfFreedomTo(result);
    KRATOS_INFO("KratosGeoSettlement") << "Added degrees of freedom" << std::endl;

    return result;
}

void KratosGeoSettlement::AddNodalSolutionStepVariablesTo(ModelPart& rModelPart)
{
    rModelPart.AddNodalSolutionStepVariable(VELOCITY);
    rModelPart.AddNodalSolutionStepVariable(ACCELERATION);

    // Displacement
    rModelPart.AddNodalSolutionStepVariable(DISPLACEMENT);
    rModelPart.AddNodalSolutionStepVariable(TOTAL_DISPLACEMENT);
    rModelPart.AddNodalSolutionStepVariable(REACTION);
    rModelPart.AddNodalSolutionStepVariable(POINT_LOAD);
    rModelPart.AddNodalSolutionStepVariable(LINE_LOAD);
    rModelPart.AddNodalSolutionStepVariable(SURFACE_LOAD);
    rModelPart.AddNodalSolutionStepVariable(VOLUME_ACCELERATION);
    rModelPart.AddNodalSolutionStepVariable(NORMAL_CONTACT_STRESS);
    rModelPart.AddNodalSolutionStepVariable(TANGENTIAL_CONTACT_STRESS);

    // Water
    rModelPart.AddNodalSolutionStepVariable(WATER_PRESSURE);
    rModelPart.AddNodalSolutionStepVariable(REACTION_WATER_PRESSURE);
    rModelPart.AddNodalSolutionStepVariable(DT_WATER_PRESSURE);
    rModelPart.AddNodalSolutionStepVariable(NORMAL_FLUID_FLUX);
    rModelPart.AddNodalSolutionStepVariable(HYDRAULIC_DISCHARGE);
}

void KratosGeoSettlement::AddDegreesOfFreedomTo(Kratos::ModelPart &rModelPart)
{
    VariableUtils().AddDofWithReaction(DISPLACEMENT_X, REACTION_X, rModelPart);
    VariableUtils().AddDofWithReaction(DISPLACEMENT_Y, REACTION_Y, rModelPart);
    VariableUtils().AddDofWithReaction(DISPLACEMENT_Z, REACTION_Z, rModelPart);

    VariableUtils().AddDofWithReaction(WATER_PRESSURE, REACTION_WATER_PRESSURE, rModelPart);
    VariableUtils().AddDof(VOLUME_ACCELERATION_X, rModelPart);
    VariableUtils().AddDof(VOLUME_ACCELERATION_Y, rModelPart);
    VariableUtils().AddDof(VOLUME_ACCELERATION_Z, rModelPart);
}

LoggerOutput::Pointer KratosGeoSettlement::CreateLoggingOutput(std::stringstream& rKratosLogBuffer) const
{
    auto logger_output = std::make_shared<LoggerOutput>(rKratosLogBuffer);
    Logger::AddOutput(logger_output);
    return logger_output;
}

void KratosGeoSettlement::FlushLoggingOutput(const std::function<void(const char*)>& rLogCallback,
                                             LoggerOutput::Pointer pLoggerOutput,
                                             const std::stringstream& rKratosLogBuffer) const
{
    rLogCallback(rKratosLogBuffer.str().c_str());
    Logger::RemoveOutput(pLoggerOutput);
}

const InputUtility* KratosGeoSettlement::GetInterfaceInputUtility() const
{
    return mpInputUtility.get();
}

std::vector<std::shared_ptr<Process>> KratosGeoSettlement::GetProcesses(const Parameters& project_parameters) const
{
    std::vector<std::shared_ptr<Process>> result;
    if (project_parameters.Has("processes")) {
        const auto processes = mpProcessInfoParser->GetProcessList(project_parameters["processes"]);
        for (const auto &process: processes) {
            result.emplace_back(mProcessFactory->Create(process.name, process.parameters));
        }
    }

    return result;
}

// This default destructor is added in the cpp to be able to forward member variables in a unique_ptr
KratosGeoSettlement::~KratosGeoSettlement() = default;

}<|MERGE_RESOLUTION|>--- conflicted
+++ resolved
@@ -143,16 +143,11 @@
         std::vector<std::shared_ptr<Process>> processes = GetProcesses(project_parameters);
         std::vector<std::weak_ptr<Process>> process_observables(processes.begin(), processes.end());
 
-<<<<<<< HEAD
-        if (mpTimeLoopExecutor) {
-            mpTimeLoopExecutor->SetProcessObservables(process_observables);
-=======
         auto solving_strategy = SolvingStrategyFactoryType::Create(project_parameters["solver_settings"], mModel.GetModelPart(mModelPartName));
 
         if (mpTimeLoopExecutor)
         {
-            mpTimeLoopExecutor->SetProcessReferences(process_observables);
->>>>>>> 90bdea47
+            mpTimeLoopExecutor->SetProcessObservables(process_observables);
         }
 
         FlushLoggingOutput(rLogCallback, logger_output, kratos_log_buffer);
