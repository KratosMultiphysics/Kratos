--- conflicted
+++ resolved
@@ -19,11 +19,8 @@
 #include "input_output/logger_output.h"
 #include "input_output/logger_table_output.h"
 
-<<<<<<< HEAD
 #include <format>
-=======
 #include <filesystem>
->>>>>>> 7dc7c5ab
 #include <iomanip>
 #include <sstream>
 
@@ -411,13 +408,8 @@
     out_stream << "{\n";
     out_stream << "\t \"PipeData\":\t{\n";
     if (mPipingSuccess) {
-<<<<<<< HEAD
-        critical_head_file << "\t\t \"Success\": \"True\",\n";
-        critical_head_file << std::format("\t\t \"CriticalHead\": \"{}\"\n", mCriticalHead);
-=======
         out_stream << "\t\t \"Success\": \"True\",\n";
-        out_stream << "\t\t \"CriticalHead\": \"" + std::to_string(mCriticalHead) + "\"\n";
->>>>>>> 7dc7c5ab
+        out_stream << std::format("\t\t \"CriticalHead\": \"{}\"\n", mCriticalHead);
     } else {
         out_stream << "\t\t \"Success\": \"False\"\n";
     }
