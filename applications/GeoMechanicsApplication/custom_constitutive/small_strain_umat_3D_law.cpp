// KRATOS___
//     //   ) )
//    //         ___      ___
//   //  ____  //___) ) //   ) )
//  //    / / //       //   / /
// ((____/ / ((____   ((___/ /  MECHANICS
//
//  License:         geo_mechanics_application/license.txt
//
//  Main authors:    Vahid Galavi
//

// System includes

// External includes

#include "custom_constitutive/small_strain_umat_3D_law.hpp"
#include "custom_utilities/constitutive_law_utilities.hpp"

#ifdef KRATOS_COMPILED_IN_WINDOWS
#include "windows.hpp"
#endif

#ifdef KRATOS_COMPILED_IN_LINUX
#include <dlfcn.h>
#endif

namespace Kratos
{

#ifdef KRATOS_COMPILED_IN_WINDOWS
typedef void(__stdcall* f_UMATMod)(double*       STRESS,
                                   double*       STATEV,
                                   double**      DDSDDE,
                                   double*       SSE,
                                   double*       SPD,
                                   double*       SCD,
                                   double*       RPL,
                                   double*       DDSDDT,
                                   double*       DRPLDE,
                                   double*       DRPLDT,
                                   double*       STRAN,
                                   double*       DSTRAN,
                                   double*       TIME,
                                   double*       DTIME,
                                   double*       TEMP,
                                   double*       DTEMP,
                                   double*       PREDEF,
                                   double*       DPRED,
                                   char*         MATERL,
                                   int*          NDI,
                                   int*          NSHR,
                                   int*          NTENS,
                                   int*          NSTATV,
                                   const double* PROPS,
                                   int*          NPROPS,
                                   double*       COORDS,
                                   double**      DROT,
                                   double*       PNEWDT,
                                   double*       CELENT,
                                   double**      DFGRD0,
                                   double**      DFGRD1,
                                   int*          NOEL,
                                   int*          NPT,
                                   double*       KSLAY,
                                   double*       KSPT,
                                   int*          KSTEP,
                                   int*          KINC);
#endif

#ifdef KRATOS_COMPILED_IN_LINUX
typedef void (*f_UMATMod)(double*       STRESS,
                          double*       STATEV,
                          double**      DDSDDE,
                          double*       SSE,
                          double*       SPD,
                          double*       SCD,
                          double*       rpl,
                          double*       ddsddt,
                          double*       drplde,
                          double*       drpldt,
                          double*       stran,
                          double*       dstran,
                          double*       time,
                          double*       dtime,
                          double*       temp,
                          double*       dtemp,
                          double*       predef,
                          double*       dpred,
                          char*         materl,
                          int*          ndi,
                          int*          nshr,
                          int*          ntens,
                          int*          nstatv,
                          const double* props,
                          int*          nprops,
                          double*       coords,
                          double**      drot,
                          double*       pnewdt,
                          double*       celent,
                          double**      dfgrd0,
                          double**      dfgrd1,
                          int*          noel,
                          int*          npt,
                          double*       kslay,
                          double*       kspt,
                          int*          kstep,
                          int*          kinc);
#endif

SmallStrainUMAT3DLaw::SmallStrainUMAT3DLaw(const SmallStrainUMAT3DLaw& rOther)
    : ConstitutiveLaw(rOther),
      mStressVector(rOther.mStressVector),
      mStressVectorFinalized(rOther.mStressVectorFinalized),
      mDeltaStrainVector(rOther.mDeltaStrainVector),
      mStrainVectorFinalized(rOther.mStrainVectorFinalized),
      mIsModelInitialized(rOther.mIsModelInitialized),
      mIsUMATLoaded(rOther.mIsUMATLoaded),
      mStateVariables(rOther.mStateVariables),
      mStateVariablesFinalized(rOther.mStateVariablesFinalized)

{
    KRATOS_TRY

    for (unsigned int i = 0; i < VOIGT_SIZE_3D; ++i)
        for (unsigned int j = 0; j < VOIGT_SIZE_3D; ++j)
            mMatrixD[i][j] = rOther.mMatrixD[i][j];

    KRATOS_CATCH("")
}

ConstitutiveLaw::Pointer SmallStrainUMAT3DLaw::Clone() const
{
    KRATOS_TRY

    return Kratos::make_shared<SmallStrainUMAT3DLaw>(*this);

    KRATOS_CATCH("")
}

SmallStrainUMAT3DLaw& SmallStrainUMAT3DLaw::operator=(const SmallStrainUMAT3DLaw& rOther)
{
    KRATOS_TRY

    ConstitutiveLaw::operator=(rOther);
    this->mIsModelInitialized      = rOther.mIsModelInitialized;
    this->mIsUMATLoaded            = rOther.mIsUMATLoaded;
    this->mStateVariables          = rOther.mStateVariables;
    this->mStateVariablesFinalized = rOther.mStateVariablesFinalized;
    this->mStressVector            = rOther.mStressVector;
    this->mStressVectorFinalized   = rOther.mStressVectorFinalized;
    this->mDeltaStrainVector       = rOther.mDeltaStrainVector;
    this->mStrainVectorFinalized   = rOther.mStrainVectorFinalized;

    for (unsigned int i = 0; i < VOIGT_SIZE_3D; ++i)
        for (unsigned int j = 0; j < VOIGT_SIZE_3D; ++j)
            this->mMatrixD[i][j] = rOther.mMatrixD[i][j];

    return *this;

    KRATOS_CATCH("")
}

void SmallStrainUMAT3DLaw::GetLawFeatures(Features& rFeatures)
{
    // Set the type of law
    rFeatures.mOptions.Set(THREE_DIMENSIONAL_LAW);
    rFeatures.mOptions.Set(INFINITESIMAL_STRAINS);

    rFeatures.mOptions.Set(ISOTROPIC);

    // Set strain measure required by the constitutive law
    rFeatures.mStrainMeasures.push_back(StrainMeasure_Infinitesimal);

    // Set the space dimension
    rFeatures.mSpaceDimension = WorkingSpaceDimension();

    // Set the strain size
    rFeatures.mStrainSize = GetStrainSize();
}

int SmallStrainUMAT3DLaw::Check(const Properties&   rMaterialProperties,
                                const GeometryType& rElementGeometry,
                                const ProcessInfo&  rCurrentProcessInfo) const
{
    // Verify Properties variables
    if (!rMaterialProperties.Has(UDSM_NAME) || rMaterialProperties[UDSM_NAME] == "")
        KRATOS_ERROR << "UDSM_NAME has Key zero, is not defined for property"
                     << rMaterialProperties.Id() << std::endl;

    KRATOS_ERROR_IF_NOT(rMaterialProperties.Has(IS_FORTRAN_UDSM))
        << "IS_FORTRAN_UDSM is not defined for property" << rMaterialProperties.Id() << std::endl;

    return 0;
}

void SmallStrainUMAT3DLaw::InitializeMaterial(const Properties&   rMaterialProperties,
                                              const GeometryType& rElementGeometry,
                                              const Vector&       rShapeFunctionsValues)

{
    KRATOS_TRY
    // we need to check if the model is loaded or not
    mIsUMATLoaded = loadUMAT(rMaterialProperties);

    if (!mIsUMATLoaded)
        KRATOS_ERROR << "cannot load the specified UMAT" << rMaterialProperties[UDSM_NAME] << std::endl;

    ResetMaterial(rMaterialProperties, rElementGeometry, rShapeFunctionsValues);

    KRATOS_CATCH("")
}

void SmallStrainUMAT3DLaw::ResetStateVariables(const Properties& rMaterialProperties)
{
    KRATOS_TRY
    // reset state variables

    const auto& StateVariables  = rMaterialProperties[STATE_VARIABLES];
    const auto  nStateVariables = StateVariables.size();

    mStateVariables.resize(nStateVariables);
    mStateVariablesFinalized.resize(nStateVariables);

    noalias(mStateVariables)          = StateVariables;
    noalias(mStateVariablesFinalized) = StateVariables;

    KRATOS_CATCH("")
}

void SmallStrainUMAT3DLaw::ResetMaterial(const Properties&   rMaterialProperties,
                                         const GeometryType& rElementGeometry,
                                         const Vector&       rShapeFunctionsValues)
{
    KRATOS_TRY

    // reset state variables
    ResetStateVariables(rMaterialProperties);

    // set stress vectors:
    noalias(mStressVector)          = ZeroVector(mStressVector.size());
    noalias(mStressVectorFinalized) = ZeroVector(mStressVectorFinalized.size());

    // set strain vectors:
    noalias(mDeltaStrainVector)     = ZeroVector(mDeltaStrainVector.size());
    noalias(mStrainVectorFinalized) = ZeroVector(mStrainVectorFinalized.size());

    for (unsigned int i = 0; i < VOIGT_SIZE_3D; ++i)
        for (unsigned int j = 0; j < VOIGT_SIZE_3D; ++j)
            mMatrixD[i][j] = 0.0;

    mIsModelInitialized = false;

    KRATOS_CATCH("")
}

bool SmallStrainUMAT3DLaw::loadUMAT(const Properties& rMaterialProperties)
{
    KRATOS_TRY

#ifdef KRATOS_COMPILED_IN_WINDOWS
    return loadUMATWindows(rMaterialProperties);
#elif defined(KRATOS_COMPILED_IN_LINUX) || defined(KRATOS_COMPILED_IN_OS)
    return loadUMATLinux(rMaterialProperties);
#else
    KRATOS_ERROR << "loadUMAT is not supported yet for Mac OS applications" << std::endl;
#endif

    KRATOS_CATCH("")
}

bool SmallStrainUMAT3DLaw::loadUMATLinux(const Properties& rMaterialProperties)
{
#ifdef KRATOS_COMPILED_IN_LINUX
    void* lib_handle;

    lib_handle = dlopen((rMaterialProperties[UDSM_NAME]).c_str(), RTLD_LAZY);
    if (!lib_handle) {
        std::string name = rMaterialProperties[UDSM_NAME];
        // check if the name of the file is based on Windows extension
        std::size_t found = name.find(".dll");
        if (found != std::string::npos) {
            // check if there is an equivalent .so file
            name.replace(found, 4, ".so");
            lib_handle = dlopen(name.c_str(), RTLD_LAZY);
        }
    }

    if (!lib_handle) {
        KRATOS_ERROR << "cannot load the specified UMAT " << rMaterialProperties[UDSM_NAME] << std::endl;
        return false;
    }
    if (rMaterialProperties[IS_FORTRAN_UDSM]) {
        mpUserMod = (f_UMATMod)dlsym(lib_handle, "umat_");
    } else {
        mpUserMod = (f_UMATMod)dlsym(lib_handle, "umat");
    }

    if (!mpUserMod) {
        KRATOS_ERROR << "cannot load function User_Mod in the specified UMAT "
                     << rMaterialProperties[UDSM_NAME] << std::endl;
        return false;
    }

    return true;

#else
    KRATOS_ERROR << "loadUMATLinux should be called in Linux applications"
                 << rMaterialProperties[UDSM_NAME] << std::endl;
#endif
}

bool SmallStrainUMAT3DLaw::loadUMATWindows(const Properties& rMaterialProperties)
{
#ifdef KRATOS_COMPILED_IN_WINDOWS

    HINSTANCE hGetProcIDDLL = LoadLibrary((rMaterialProperties[UDSM_NAME]).c_str());

    if (!hGetProcIDDLL) {
        std::string name = rMaterialProperties[UDSM_NAME];
        // check if the name of the file is based on Linux extension
        std::size_t found = name.find(".so");
        if (found != std::string::npos) {
            // check if there is an equivalent .dll file
            name.replace(found, 3, ".dll");
            hGetProcIDDLL = LoadLibrary(name.c_str());
        }
    }

    if (!hGetProcIDDLL) {
        KRATOS_INFO("Error in loadUMATWindows")
            << "cannot load the specified UMAT: " << rMaterialProperties[UDSM_NAME] << std::endl;
        KRATOS_ERROR << "cannot load the specified UMAT " << rMaterialProperties[UDSM_NAME] << std::endl;
    }

    mpUserMod = (f_UMATMod)GetProcAddress(hGetProcIDDLL, "umat");
    if (!mpUserMod) {
        KRATOS_INFO("Error in loadUMATWindows")
            << "cannot load function umat in the specified UMAT: " << rMaterialProperties[UDSM_NAME]
            << std::endl;
        KRATOS_ERROR << "cannot load function umat in the specified UMAT "
                     << rMaterialProperties[UDSM_NAME] << std::endl;
    }

    return true;
#else
    KRATOS_ERROR << "loadUMATWindows should be called in Windows applications"
                 << rMaterialProperties[UDSM_NAME] << std::endl;
    return false;
#endif
}

void SmallStrainUMAT3DLaw::CalculateMaterialResponsePK1(ConstitutiveLaw::Parameters& rValues)
{
    KRATOS_TRY

    CalculateMaterialResponseCauchy(rValues);

    KRATOS_CATCH("")
}

void SmallStrainUMAT3DLaw::CalculateMaterialResponsePK2(ConstitutiveLaw::Parameters& rValues)
{
    KRATOS_TRY

    CalculateMaterialResponseCauchy(rValues);

    KRATOS_CATCH("")
}

void SmallStrainUMAT3DLaw::CalculateMaterialResponseKirchhoff(ConstitutiveLaw::Parameters& rValues)
{
    KRATOS_TRY

    CalculateMaterialResponseCauchy(rValues);

    KRATOS_CATCH("")
}

void SmallStrainUMAT3DLaw::CalculateMaterialResponseCauchy(ConstitutiveLaw::Parameters& rValues)
{
    KRATOS_TRY

    // Get Values to compute the constitutive law:
    const Flags& rOptions = rValues.GetOptions();

    KRATOS_DEBUG_ERROR_IF(rOptions.IsNot(ConstitutiveLaw::USE_ELEMENT_PROVIDED_STRAIN))
    << "The GeoLinearElasticLaw needs an element provided strain" << std::endl;

    KRATOS_ERROR_IF(!rValues.IsSetStrainVector() || rValues.GetStrainVector().size() != GetStrainSize())
        << "Constitutive laws in the geomechanics application need a valid provided strain" << std::endl;

    if (rOptions.Is(ConstitutiveLaw::COMPUTE_STRESS)) {
        Vector& rStressVector = rValues.GetStressVector();
        CalculateStress(rValues, rStressVector);
    }

    if (rOptions.Is(ConstitutiveLaw::COMPUTE_CONSTITUTIVE_TENSOR)) {
        // Constitutive matrix (D matrix)
        Matrix& rConstitutiveMatrix = rValues.GetConstitutiveMatrix();
        CalculateConstitutiveMatrix(rValues, rConstitutiveMatrix);
    }

    KRATOS_CATCH("")
}

void SmallStrainUMAT3DLaw::UpdateInternalDeltaStrainVector(ConstitutiveLaw::Parameters& rValues)
{
    const Vector& rStrainVector = rValues.GetStrainVector();

    for (unsigned int i = 0; i < mDeltaStrainVector.size(); ++i) {
        mDeltaStrainVector[i] = rStrainVector(i) - mStrainVectorFinalized[i];
    }
}

void SmallStrainUMAT3DLaw::SetExternalStressVector(Vector& rStressVector)
{
    for (unsigned int i = 0; i < rStressVector.size(); ++i) {
        rStressVector(i) = mStressVector[i];
    }
}

void SmallStrainUMAT3DLaw::SetInternalStressVector(const Vector& rStressVector)
{
    for (unsigned int i = 0; i < mStressVectorFinalized.size(); ++i) {
        mStressVectorFinalized[i] = rStressVector(i);
    }
}

void SmallStrainUMAT3DLaw::SetInternalStrainVector(const Vector& rStrainVector)
{
    for (unsigned int i = 0; i < mStrainVectorFinalized.size(); ++i) {
        mStrainVectorFinalized[i] = rStrainVector(i);
    }
}

void SmallStrainUMAT3DLaw::CopyConstitutiveMatrix(ConstitutiveLaw::Parameters& rValues, Matrix& rConstitutiveMatrix)
{
    if (rValues.GetMaterialProperties()[IS_FORTRAN_UDSM]) {
        // transfer fortran style matrix to C++ style
        for (unsigned int i = 0; i < VOIGT_SIZE_3D; i++) {
            for (unsigned int j = 0; j < VOIGT_SIZE_3D; j++) {
                rConstitutiveMatrix(i, j) = mMatrixD[j][i];
            }
        }
    } else {
        for (unsigned int i = 0; i < VOIGT_SIZE_3D; i++) {
            for (unsigned int j = 0; j < VOIGT_SIZE_3D; j++) {
                rConstitutiveMatrix(i, j) = mMatrixD[i][j];
            }
        }
    }
}

void SmallStrainUMAT3DLaw::CalculateConstitutiveMatrix(ConstitutiveLaw::Parameters& rValues, Matrix& rConstitutiveMatrix)
{
    KRATOS_TRY

    // update strain vector
    UpdateInternalDeltaStrainVector(rValues);

    CallUMAT(rValues);

    CopyConstitutiveMatrix(rValues, rConstitutiveMatrix);

    KRATOS_CATCH("")
}

void SmallStrainUMAT3DLaw::CalculateStress(ConstitutiveLaw::Parameters& rValues, Vector& rStressVector)
{
    KRATOS_TRY

    // update strain vector
    UpdateInternalDeltaStrainVector(rValues);

    CallUMAT(rValues);

    SetExternalStressVector(rStressVector);

    KRATOS_CATCH("")
}

void SmallStrainUMAT3DLaw::CallUMAT(ConstitutiveLaw::Parameters& rValues)
{
    KRATOS_TRY

    // process data
    double deltaTime = rValues.GetProcessInfo()[DELTA_TIME];
    double time      = rValues.GetProcessInfo()[TIME] - deltaTime;
    int    iStep     = rValues.GetProcessInfo()[STEP];
    int    iteration = rValues.GetProcessInfo()[NL_ITERATION_NUMBER];

    // number of the model in the shared libaray (DLL)

    // number of state variables
    auto nStateVariables = static_cast<int>(mStateVariablesFinalized.size());

    // not needed:
    int    iElement          = 0;
    int    integrationNumber = 0;
    double SPD; // specific plastic dissipation
    double SSE; // ?
    double SCD; // ?
    char   materialName;

    int ndi   = N_DIM_3D;
    int nshr  = 3;
    int ntens = VOIGT_SIZE_3D;

    // stresses and state variables in the beginning of the steps needs to be given:
    mStressVector   = mStressVectorFinalized;
    mStateVariables = mStateVariablesFinalized;

    // variable to check if an error happened in the model:
    const auto& MaterialParameters = rValues.GetMaterialProperties()[UMAT_PARAMETERS];
    auto        nProperties        = static_cast<int>(MaterialParameters.size());
    mpUserMod(&(mStressVector.data()[0]), &(mStateVariables.data()[0]), (double**)mMatrixD, &SSE,
              &SPD, &SCD, nullptr, nullptr, nullptr, nullptr, &(mStrainVectorFinalized.data()[0]),
              &(mDeltaStrainVector.data()[0]), &time, &deltaTime, nullptr, nullptr, nullptr,
              nullptr, &materialName, &ndi, &nshr, &ntens, &nStateVariables,
              &(MaterialParameters.data()[0]), &nProperties, nullptr, nullptr, nullptr, nullptr,
              nullptr, nullptr, &iElement, &integrationNumber, nullptr, nullptr, &iStep, &iteration);

    KRATOS_CATCH("")
}

void SmallStrainUMAT3DLaw::InitializeMaterialResponsePK1(ConstitutiveLaw::Parameters& rValues)
{
    // Small deformation so we can call the Cauchy method
    InitializeMaterialResponseCauchy(rValues);
}

void SmallStrainUMAT3DLaw::InitializeMaterialResponsePK2(ConstitutiveLaw::Parameters& rValues)
{
    // Small deformation so we can call the Cauchy method
    InitializeMaterialResponseCauchy(rValues);
}

void SmallStrainUMAT3DLaw::InitializeMaterialResponseKirchhoff(ConstitutiveLaw::Parameters& rValues)
{
    // Small deformation so we can call the Cauchy method
    InitializeMaterialResponseCauchy(rValues);
}

void SmallStrainUMAT3DLaw::InitializeMaterialResponseCauchy(ConstitutiveLaw::Parameters& rValues)
{
    KRATOS_TRY

    if (!mIsModelInitialized) {
        // stress and strain vectors must be initialized:
        const Vector& rStressVector = rValues.GetStressVector();
        const Vector& rStrainVector = rValues.GetStrainVector();

        SetInternalStressVector(rStressVector);

        SetInternalStrainVector(rStrainVector);

        CallUMAT(rValues);
        mIsModelInitialized = true;
    }

    KRATOS_CATCH("")
}

void SmallStrainUMAT3DLaw::FinalizeMaterialResponsePK1(ConstitutiveLaw::Parameters& rValues)
{
    // Small deformation so we can call the Cauchy method
    FinalizeMaterialResponseCauchy(rValues);
}

void SmallStrainUMAT3DLaw::FinalizeMaterialResponsePK2(ConstitutiveLaw::Parameters& rValues)
{
    // Small deformation so we can call the Cauchy method
    FinalizeMaterialResponseCauchy(rValues);
}

void SmallStrainUMAT3DLaw::FinalizeMaterialResponseKirchhoff(ConstitutiveLaw::Parameters& rValues)
{
    // Small deformation so we can call the Cauchy method
    FinalizeMaterialResponseCauchy(rValues);
}

void SmallStrainUMAT3DLaw::FinalizeMaterialResponseCauchy(ConstitutiveLaw::Parameters& rValues)
{
    UpdateInternalStrainVectorFinalized(rValues);
    mStateVariablesFinalized = mStateVariables;
    mStressVectorFinalized   = mStressVector;
}

void SmallStrainUMAT3DLaw::UpdateInternalStrainVectorFinalized(ConstitutiveLaw::Parameters& rValues)
{
    const Vector& rStrainVector = rValues.GetStrainVector();
    this->SetInternalStrainVector(rStrainVector);
}

<<<<<<< HEAD
void SmallStrainUMAT3DLaw::CalculateCauchyGreenStrain(ConstitutiveLaw::Parameters& rValues, Vector& rStrainVector)
{
    const SizeType space_dimension = this->WorkingSpaceDimension();

    // Compute total deformation gradient
    const Matrix& F = rValues.GetDeformationGradientF();
    KRATOS_DEBUG_ERROR_IF(F.size1() != space_dimension || F.size2() != space_dimension)
        << "expected size of F " << space_dimension << "x" << space_dimension << ", got "
        << F.size1() << "x" << F.size2() << std::endl;

    Matrix E_tensor = prod(trans(F), F);
    for (unsigned int i = 0; i < space_dimension; ++i)
        E_tensor(i, i) -= 1.0;
    E_tensor *= 0.5;

    noalias(rStrainVector) = MathUtils<double>::StrainTensorToVector(E_tensor);
}

=======
>>>>>>> 3e10ca1a
double& SmallStrainUMAT3DLaw::CalculateValue(ConstitutiveLaw::Parameters& rParameterValues,
                                             const Variable<double>&      rThisVariable,
                                             double&                      rValue)
{
    Vector& rStrainVector = rParameterValues.GetStrainVector();
    Vector& rStressVector = rParameterValues.GetStressVector();

    if (rThisVariable == STRAIN_ENERGY) {
        this->CalculateStress(rParameterValues, rStressVector);

        rValue = 0.5 * inner_prod(rStrainVector, rStressVector); // Strain energy = 0.5*E:C:E
    }

    return rValue;
}

Vector& SmallStrainUMAT3DLaw::CalculateValue(ConstitutiveLaw::Parameters& rParameterValues,
                                             const Variable<Vector>&      rThisVariable,
                                             Vector&                      rValue)
{
    if (rThisVariable == STRESSES || rThisVariable == CAUCHY_STRESS_VECTOR ||
        rThisVariable == KIRCHHOFF_STRESS_VECTOR || rThisVariable == PK2_STRESS_VECTOR) {
        // Get Values to compute the constitutive law:
        Flags& rFlags = rParameterValues.GetOptions();

        // Previous flags saved
        const bool flagConstTensor = rFlags.Is(ConstitutiveLaw::COMPUTE_CONSTITUTIVE_TENSOR);
        const bool flagStress      = rFlags.Is(ConstitutiveLaw::COMPUTE_STRESS);

        rFlags.Set(ConstitutiveLaw::COMPUTE_CONSTITUTIVE_TENSOR, true);
        rFlags.Set(ConstitutiveLaw::COMPUTE_STRESS, true);

        // We compute the stress
        SmallStrainUMAT3DLaw::CalculateMaterialResponseCauchy(rParameterValues);
        rValue = rParameterValues.GetStressVector();

        // Previous flags restored
        rFlags.Set(ConstitutiveLaw::COMPUTE_CONSTITUTIVE_TENSOR, flagConstTensor);
        rFlags.Set(ConstitutiveLaw::COMPUTE_STRESS, flagStress);
    }

    return rValue;
}

Matrix& SmallStrainUMAT3DLaw::CalculateValue(ConstitutiveLaw::Parameters& rParameterValues,
                                             const Variable<Matrix>&      rThisVariable,
                                             Matrix&                      rValue)
{
    if (rThisVariable == CONSTITUTIVE_MATRIX || rThisVariable == CONSTITUTIVE_MATRIX_PK2 ||
        rThisVariable == CONSTITUTIVE_MATRIX_KIRCHHOFF) {
        this->CalculateConstitutiveMatrix(rParameterValues, rValue);
    }

    return rValue;
}

Vector& SmallStrainUMAT3DLaw::GetValue(const Variable<Vector>& rThisVariable, Vector& rValue)
{
    if (rThisVariable == STATE_VARIABLES) {
        if (rValue.size() != mStateVariablesFinalized.size())
            rValue.resize(mStateVariablesFinalized.size());

        noalias(rValue) = mStateVariablesFinalized;
    } else if (rThisVariable == CAUCHY_STRESS_VECTOR) {
        if (rValue.size() != mStressVectorFinalized.size())
            rValue.resize(mStressVectorFinalized.size());

        noalias(rValue) = mStressVectorFinalized;
    }

    return rValue;
}

double& SmallStrainUMAT3DLaw::GetValue(const Variable<double>& rThisVariable, double& rValue)
{
    int index = ConstitutiveLawUtilities::GetStateVariableIndex(rThisVariable);

    KRATOS_DEBUG_ERROR_IF(index < 0 || index > (static_cast<int>(mStateVariablesFinalized.size()) - 1))
        << "GetValue: State variable does not exist in UDSM. Requested index: " << index << std::endl;

    rValue = mStateVariablesFinalized[index];

    return rValue;
}

int& SmallStrainUMAT3DLaw::GetValue(const Variable<int>& rThisVariable, int& rValue)
{
    if (rThisVariable == NUMBER_OF_UMAT_STATE_VARIABLES)
        rValue = static_cast<int>(mStateVariablesFinalized.size());

    return rValue;
}

void SmallStrainUMAT3DLaw::SetValue(const Variable<double>& rThisVariable,
                                    const double&           rValue,
                                    const ProcessInfo&      rCurrentProcessInfo)
{
    const int index = ConstitutiveLawUtilities::GetStateVariableIndex(rThisVariable);

    KRATOS_DEBUG_ERROR_IF(index < 0 || index > (static_cast<int>(mStateVariablesFinalized.size()) - 1))
        << "SetValue: State variable does not exist in UDSM. Requested index: " << index << std::endl;

    mStateVariablesFinalized[index] = rValue;
}

void SmallStrainUMAT3DLaw::SetValue(const Variable<Vector>& rThisVariable,
                                    const Vector&           rValue,
                                    const ProcessInfo&      rCurrentProcessInfo)
{
    if ((rThisVariable == STATE_VARIABLES) && (rValue.size() == mStateVariablesFinalized.size())) {
        std::copy(rValue.begin(), rValue.end(), mStateVariablesFinalized.begin());
    } else if ((rThisVariable == CAUCHY_STRESS_VECTOR) && (rValue.size() == mStressVectorFinalized.size())) {
        std::copy(rValue.begin(), rValue.end(), mStressVectorFinalized.begin());
    }
}

} // Namespace Kratos<|MERGE_RESOLUTION|>--- conflicted
+++ resolved
@@ -593,27 +593,6 @@
     this->SetInternalStrainVector(rStrainVector);
 }
 
-<<<<<<< HEAD
-void SmallStrainUMAT3DLaw::CalculateCauchyGreenStrain(ConstitutiveLaw::Parameters& rValues, Vector& rStrainVector)
-{
-    const SizeType space_dimension = this->WorkingSpaceDimension();
-
-    // Compute total deformation gradient
-    const Matrix& F = rValues.GetDeformationGradientF();
-    KRATOS_DEBUG_ERROR_IF(F.size1() != space_dimension || F.size2() != space_dimension)
-        << "expected size of F " << space_dimension << "x" << space_dimension << ", got "
-        << F.size1() << "x" << F.size2() << std::endl;
-
-    Matrix E_tensor = prod(trans(F), F);
-    for (unsigned int i = 0; i < space_dimension; ++i)
-        E_tensor(i, i) -= 1.0;
-    E_tensor *= 0.5;
-
-    noalias(rStrainVector) = MathUtils<double>::StrainTensorToVector(E_tensor);
-}
-
-=======
->>>>>>> 3e10ca1a
 double& SmallStrainUMAT3DLaw::CalculateValue(ConstitutiveLaw::Parameters& rParameterValues,
                                              const Variable<double>&      rThisVariable,
                                              double&                      rValue)
