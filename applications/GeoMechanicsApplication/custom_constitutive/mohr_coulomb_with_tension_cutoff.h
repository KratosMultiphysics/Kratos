--- conflicted
+++ resolved
@@ -77,11 +77,6 @@
     [[nodiscard]] Vector CalculateTrialStressVector(const Vector& rStrainVector,
                                                     double        YoungsModulus,
                                                     double        PoissonsRatio) const;
-<<<<<<< HEAD
-=======
-    [[nodiscard]] bool   IsAdmissiblePrincipalStressState(const Vector& rPrincipalStresses) const;
->>>>>>> b4490eaf
-
     friend class Serializer;
     void save(Serializer& rSerializer) const override;
     void load(Serializer& rSerializer) override;
