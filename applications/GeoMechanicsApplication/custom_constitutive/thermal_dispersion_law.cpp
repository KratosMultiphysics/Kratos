--- conflicted
+++ resolved
@@ -26,24 +26,8 @@
         << "Got invalid number of dimensions: " << mNumberOfDimensions << std::endl;
 }
 
-<<<<<<< HEAD
-ConstitutiveLaw::Pointer GeoThermalDispersionLaw::Clone() const
-{
-    return Kratos::make_shared<GeoThermalDispersionLaw>(*this);
-}
-
-SizeType GeoThermalDispersionLaw::WorkingSpaceDimension()
-{
-    return mNumberOfDimensions;
-}
-
-Matrix GeoThermalDispersionLaw::CalculateThermalDispersionMatrix(
-    const Properties& rProp, 
-    const ProcessInfo& rProcessInfo) const
-=======
 Matrix GeoThermalDispersionLaw::CalculateThermalDispersionMatrix(const Properties& rProp,
                                                                  const ProcessInfo& rProcessInfo) const
->>>>>>> 281c6d3c
 {
     Matrix result = ZeroMatrix(mNumberOfDimensions, mNumberOfDimensions);
 
@@ -75,8 +59,6 @@
     }
     
     return result;
-
-    KRATOS_CATCH("")
 }
 
 
@@ -84,8 +66,6 @@
                                                                  const ProcessInfo& rProcessInfo,
                                                                  const Vector& dischargeVector) const
 {
-    KRATOS_TRY
-
     Matrix result = this->CalculateThermalDispersionMatrix(rProp, rProcessInfo);
 
     double totalDischarge = MathUtils<>::Norm(dischargeVector);
