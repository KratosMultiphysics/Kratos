// KRATOS___
//     //   ) )
//    //         ___      ___
//   //  ____  //___) ) //   ) )
//  //    / / //       //   / /
// ((____/ / ((____   ((___/ /  MECHANICS
//
//  License:         geo_mechanics_application/license.txt
//
//  Main authors:    Anne van de Graaf
//

#include "linear_elastic_law.h"
#include "custom_utilities/stress_strain_utilities.h"
#include "includes/mat_variables.h"

namespace Kratos
{

bool GeoLinearElasticLaw::RequiresInitializeMaterialResponse()
{
    // Avoid that `ConstitutiveLaw::InitializeMaterialResponse` throws
    // an exception
    return false;
}

bool GeoLinearElasticLaw::RequiresFinalizeMaterialResponse()
{
    // Avoid that `ConstitutiveLaw::FinalizeMaterialResponse` throws
    // an exception
    return false;
}

ConstitutiveLaw::StrainMeasure GeoLinearElasticLaw::GetStrainMeasure()
{
    return StrainMeasure_Infinitesimal;
}

ConstitutiveLaw::StressMeasure GeoLinearElasticLaw::GetStressMeasure()
{
    return StressMeasure_Cauchy;
}

// NOTE: Since we are in the hypothesis of small strains we can use the same function for everything
void GeoLinearElasticLaw::CalculateMaterialResponsePK1(ConstitutiveLaw::Parameters& rValues)
{
    CalculateMaterialResponsePK2(rValues);
}

void GeoLinearElasticLaw::CalculateMaterialResponsePK2(ConstitutiveLaw::Parameters& rValues)
{
    KRATOS_TRY

    const Flags& r_options = rValues.GetOptions();

    KRATOS_DEBUG_ERROR_IF(r_options.IsNot(ConstitutiveLaw::USE_ELEMENT_PROVIDED_STRAIN))
        << "The GeoLinearElasticLaw needs an element provided strain" << std::endl;

<<<<<<< HEAD
    KRATOS_ERROR_IF_NOT(r_options.Is(ConstitutiveLaw::USE_ELEMENT_PROVIDED_STRAIN))
        << "The GeoLinearElasticLaw needs an element provided strain" << std::endl;
=======
    KRATOS_ERROR_IF(!rValues.IsSetStrainVector() || rValues.GetStrainVector().size() != GetStrainSize())
        << "Constitutive laws in the geomechanics application need a valid provided strain"
        << std::endl;
>>>>>>> 3e10ca1a

    if (r_options.Is(ConstitutiveLaw::COMPUTE_CONSTITUTIVE_TENSOR)) {
        CalculateElasticMatrix(rValues.GetConstitutiveMatrix(), rValues);
    }

    if (r_options.Is(ConstitutiveLaw::COMPUTE_STRESS)) {
        CalculatePK2Stress(rValues.GetStrainVector(), rValues.GetStressVector(), rValues);
    }

    KRATOS_CATCH("")
}

void GeoLinearElasticLaw::CalculateMaterialResponseKirchhoff(ConstitutiveLaw::Parameters& rValues)
{
    CalculateMaterialResponsePK2(rValues);
}

void GeoLinearElasticLaw::CalculateMaterialResponseCauchy(ConstitutiveLaw::Parameters& rValues)
{
    CalculateMaterialResponsePK2(rValues);
}

double& GeoLinearElasticLaw::CalculateValue(ConstitutiveLaw::Parameters& rParameterValues,
                                            const Variable<double>&      rThisVariable,
                                            double&                      rValue)
{
    if (rThisVariable == STRAIN_ENERGY) {
        Vector& r_strain_vector = rParameterValues.GetStrainVector();
        Vector& r_stress_vector = rParameterValues.GetStressVector();
        this->CalculatePK2Stress(r_strain_vector, r_stress_vector, rParameterValues);

        rValue = 0.5 * inner_prod(r_strain_vector, r_stress_vector); // Strain energy = 0.5*E:C:E
    }

    return rValue;
}

Vector& GeoLinearElasticLaw::CalculateValue(ConstitutiveLaw::Parameters& rParameterValues,
                                            const Variable<Vector>&      rThisVariable,
                                            Vector&                      rValue)
{
    if (rThisVariable == STRESSES || rThisVariable == CAUCHY_STRESS_VECTOR ||
        rThisVariable == KIRCHHOFF_STRESS_VECTOR || rThisVariable == PK2_STRESS_VECTOR) {
        // Get Values to compute the constitutive law:
        Flags& r_flags = rParameterValues.GetOptions();

        // Previous flags saved
        const bool flag_strain       = r_flags.Is(ConstitutiveLaw::USE_ELEMENT_PROVIDED_STRAIN);
        const bool flag_const_tensor = r_flags.Is(ConstitutiveLaw::COMPUTE_CONSTITUTIVE_TENSOR);
        const bool flag_stress       = r_flags.Is(ConstitutiveLaw::COMPUTE_STRESS);

        r_flags.Set(ConstitutiveLaw::USE_ELEMENT_PROVIDED_STRAIN, false);
        r_flags.Set(ConstitutiveLaw::COMPUTE_CONSTITUTIVE_TENSOR, true);
        r_flags.Set(ConstitutiveLaw::COMPUTE_STRESS, true);

        // We compute the stress
        CalculateMaterialResponseCauchy(rParameterValues);
        rValue = rParameterValues.GetStressVector();

        // Previous flags restored
        r_flags.Set(ConstitutiveLaw::USE_ELEMENT_PROVIDED_STRAIN, flag_strain);
        r_flags.Set(ConstitutiveLaw::COMPUTE_CONSTITUTIVE_TENSOR, flag_const_tensor);
        r_flags.Set(ConstitutiveLaw::COMPUTE_STRESS, flag_stress);
    }

    return rValue;
}

Matrix& GeoLinearElasticLaw::CalculateValue(ConstitutiveLaw::Parameters& rParameterValues,
                                            const Variable<Matrix>&      rThisVariable,
                                            Matrix&                      rValue)
{
    if (rThisVariable == CONSTITUTIVE_MATRIX || rThisVariable == CONSTITUTIVE_MATRIX_PK2 ||
        rThisVariable == CONSTITUTIVE_MATRIX_KIRCHHOFF) {
        CalculateElasticMatrix(rValue, rParameterValues);
    }

    return rValue;
}

void GeoLinearElasticLaw::SetValue(const Variable<double>&, const double&, const ProcessInfo&)
{
    // Since `ConstitutiveLaw::SetValue` always throws an exception, an override
    // is required when that is undesired behavior
}

void GeoLinearElasticLaw::SetValue(const Variable<Vector>&, const Vector&, const ProcessInfo&)
{
    // Since `ConstitutiveLaw::SetValue` always throws an exception, an override
    // is required when that is undesired behavior
}

int GeoLinearElasticLaw::Check(const Properties&   rMaterialProperties,
                               const GeometryType& rElementGeometry,
                               const ProcessInfo&  rCurrentProcessInfo) const
{
    KRATOS_ERROR_IF_NOT(rMaterialProperties.Has(YOUNG_MODULUS))
        << "YOUNG_MODULUS is not available in material parameters" << std::endl;
    KRATOS_ERROR_IF(rMaterialProperties[YOUNG_MODULUS] <= 0.0)
        << "YOUNG_MODULUS is invalid value " << std::endl;

    KRATOS_ERROR_IF_NOT(rMaterialProperties.Has(POISSON_RATIO))
        << "POISSON_RATIO is not available in material parameters" << std::endl;

    const double& nu = rMaterialProperties[POISSON_RATIO];
    KRATOS_ERROR_IF((nu > 0.499 && nu < 0.501) || (nu < -0.999 && nu > -1.01))
        << "POISSON_RATIO has invalid value " << std::endl;

    return 0;
}

void GeoLinearElasticLaw::SetConsiderDiagonalEntriesOnlyAndNoShear(bool Whether)
{
    mConsiderDiagonalEntriesOnlyAndNoShear = Whether;
}

bool GeoLinearElasticLaw::GetConsiderDiagonalEntriesOnlyAndNoShear() const
{
    return mConsiderDiagonalEntriesOnlyAndNoShear;
}

void GeoLinearElasticLaw::save(Serializer& rSerializer) const
{
    KRATOS_SERIALIZE_SAVE_BASE_CLASS(rSerializer, ConstitutiveLaw)
    // Since `mConsiderDiagonalEntriesOnlyAndNoShear` is supposed to be changed only during the
    // execution of a stage that includes the K0 procedure, there is no need to serialize it
}

void GeoLinearElasticLaw::load(Serializer& rSerializer)
{
    KRATOS_SERIALIZE_LOAD_BASE_CLASS(rSerializer, ConstitutiveLaw)
    // Since `mConsiderDiagonalEntriesOnlyAndNoShear` is supposed to be changed only during the
    // execution of a stage that includes the K0 procedure, there is no need to serialize it
}

} // namespace Kratos<|MERGE_RESOLUTION|>--- conflicted
+++ resolved
@@ -11,7 +11,6 @@
 //
 
 #include "linear_elastic_law.h"
-#include "custom_utilities/stress_strain_utilities.h"
 #include "includes/mat_variables.h"
 
 namespace Kratos
@@ -56,14 +55,9 @@
     KRATOS_DEBUG_ERROR_IF(r_options.IsNot(ConstitutiveLaw::USE_ELEMENT_PROVIDED_STRAIN))
         << "The GeoLinearElasticLaw needs an element provided strain" << std::endl;
 
-<<<<<<< HEAD
-    KRATOS_ERROR_IF_NOT(r_options.Is(ConstitutiveLaw::USE_ELEMENT_PROVIDED_STRAIN))
-        << "The GeoLinearElasticLaw needs an element provided strain" << std::endl;
-=======
     KRATOS_ERROR_IF(!rValues.IsSetStrainVector() || rValues.GetStrainVector().size() != GetStrainSize())
         << "Constitutive laws in the geomechanics application need a valid provided strain"
         << std::endl;
->>>>>>> 3e10ca1a
 
     if (r_options.Is(ConstitutiveLaw::COMPUTE_CONSTITUTIVE_TENSOR)) {
         CalculateElasticMatrix(rValues.GetConstitutiveMatrix(), rValues);
