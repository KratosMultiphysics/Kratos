--- conflicted
+++ resolved
@@ -203,19 +203,9 @@
                                           const GeometryType& rElementGeometry,
                                           const ProcessInfo&  rCurrentProcessInfo) const
 {
-<<<<<<< HEAD
     const CheckProperties check_properties(rMaterialProperties, "property", CheckProperties::Bounds::AllExclusive);
     check_properties.CheckAvailabilityAndEmpty(UDSM_NAME);
     check_properties.CheckAvailabilityOnly(IS_FORTRAN_UDSM);
-=======
-    // Verify Properties variables
-    if (!rMaterialProperties.Has(UDSM_NAME) || rMaterialProperties[UDSM_NAME].empty())
-        KRATOS_ERROR << "UDSM_NAME has Key zero, is not defined for property"
-                     << rMaterialProperties.Id() << std::endl;
-
-    KRATOS_ERROR_IF_NOT(rMaterialProperties.Has(IS_FORTRAN_UDSM))
-        << "IS_FORTRAN_UDSM is not defined for property" << rMaterialProperties.Id() << std::endl;
->>>>>>> 747fe654
 
     return 0;
 }
