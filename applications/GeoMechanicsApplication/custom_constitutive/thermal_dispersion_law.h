// KRATOS___
//     //   ) )
//    //         ___      ___
//   //  ____  //___) ) //   ) )
//  //    / / //       //   / /
// ((____/ / ((____   ((___/ /  MECHANICS
//
//  License:         geo_mechanics_application/license.txt
//
//  Main authors:    Mohamed Nabi
//                   John van Esch
//                   Gennady Markelov
//

#pragma once

#include "custom_constitutive/thermal_law.h"

namespace Kratos
{

class RetentionLaw;

class KRATOS_API(GEO_MECHANICS_APPLICATION) GeoThermalDispersionLaw : public GeoThermalLaw
{
public:
    KRATOS_CLASS_POINTER_DEFINITION(GeoThermalDispersionLaw);

    GeoThermalDispersionLaw() = default;

    explicit GeoThermalDispersionLaw(SizeType NumberOfDimensions);

<<<<<<< HEAD
    ConstitutiveLaw::Pointer Clone() const override;

    SizeType WorkingSpaceDimension() override;

    Matrix CalculateThermalDispersionMatrix(const Properties& rProp, const ProcessInfo& rProcessInfo) const;
    Matrix CalculateThermalDispersionMatrix(const Properties& rProp,
                                            const ProcessInfo& rProcessInfo,
                                            const Vector& dischargeVector) const;
=======
    Matrix CalculateThermalDispersionMatrix(const Properties& rProp, const ProcessInfo& rProcessInfo) const override;
>>>>>>> 281c6d3c

private:
    std::size_t mNumberOfDimensions = 2;

    friend class Serializer;

    void save(Serializer& rSerializer) const override
    {
        rSerializer.save("NumberOfDimensions", mNumberOfDimensions);
    }

    void load(Serializer& rSerializer) override
    {
        rSerializer.load("NumberOfDimensions", mNumberOfDimensions);
    }
};
} // namespace Kratos.<|MERGE_RESOLUTION|>--- conflicted
+++ resolved
@@ -30,19 +30,10 @@
 
     explicit GeoThermalDispersionLaw(SizeType NumberOfDimensions);
 
-<<<<<<< HEAD
-    ConstitutiveLaw::Pointer Clone() const override;
-
-    SizeType WorkingSpaceDimension() override;
-
-    Matrix CalculateThermalDispersionMatrix(const Properties& rProp, const ProcessInfo& rProcessInfo) const;
+    Matrix CalculateThermalDispersionMatrix(const Properties& rProp, const ProcessInfo& rProcessInfo) const override;
     Matrix CalculateThermalDispersionMatrix(const Properties& rProp,
                                             const ProcessInfo& rProcessInfo,
                                             const Vector& dischargeVector) const;
-=======
-    Matrix CalculateThermalDispersionMatrix(const Properties& rProp, const ProcessInfo& rProcessInfo) const override;
->>>>>>> 281c6d3c
-
 private:
     std::size_t mNumberOfDimensions = 2;
 
