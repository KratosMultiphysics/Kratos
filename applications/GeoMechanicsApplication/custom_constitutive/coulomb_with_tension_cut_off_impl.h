// KRATOS___
//     //   ) )
//    //         ___      ___
//   //  ____  //___) ) //   ) )
//  //    / / //       //   / /
// ((____/ / ((____   ((___/ /  MECHANICS
//
//  License:         geo_mechanics_application/license.txt
//
//
//  Main authors:    Mohamed Nabi
//                   Wijtze Pieter Kikstra
//                   Anne van de Graaf
//

#pragma once

#include "coulomb_yield_surface.h"
#include "tension_cutoff.h"

namespace Kratos
{

class Properties;
class Serializer;

class CoulombWithTensionCutOffImpl
{
public:
    CoulombWithTensionCutOffImpl() = default;
    explicit CoulombWithTensionCutOffImpl(const Properties& rMaterialProperties);

    [[nodiscard]] bool   IsAdmissibleSigmaTau(const Vector& rTrialSigmaTau) const;
<<<<<<< HEAD
    [[nodiscard]] Vector DoReturnMapping(const Properties&                         rProperties,
                                         const Vector&                             rTrialSigmaTau,
                                         CoulombYieldSurface::CoulombAveragingType AveragingType);
=======
    [[nodiscard]] Vector DoReturnMapping(const Vector& rTrialSigmaTau,
                                         CoulombYieldSurface::CoulombAveragingType AveragingType) const;
>>>>>>> fc4132dc

private:
    CoulombYieldSurface mCoulombYieldSurface;
    TensionCutoff       mTensionCutOff;

    double CalculateEquivalentPlasticStrain(const Vector&                             rSigmaTau,
                                            CoulombYieldSurface::CoulombAveragingType AveragingType,
                                            double                                    lambda) const;

    friend class Serializer;
    void save(Serializer& rSerializer) const;
    void load(Serializer& rSerializer);
};

} // namespace Kratos<|MERGE_RESOLUTION|>--- conflicted
+++ resolved
@@ -31,15 +31,8 @@
     explicit CoulombWithTensionCutOffImpl(const Properties& rMaterialProperties);
 
     [[nodiscard]] bool   IsAdmissibleSigmaTau(const Vector& rTrialSigmaTau) const;
-<<<<<<< HEAD
-    [[nodiscard]] Vector DoReturnMapping(const Properties&                         rProperties,
-                                         const Vector&                             rTrialSigmaTau,
+    [[nodiscard]] Vector DoReturnMapping(const Vector& rTrialSigmaTau,
                                          CoulombYieldSurface::CoulombAveragingType AveragingType);
-=======
-    [[nodiscard]] Vector DoReturnMapping(const Vector& rTrialSigmaTau,
-                                         CoulombYieldSurface::CoulombAveragingType AveragingType) const;
->>>>>>> fc4132dc
-
 private:
     CoulombYieldSurface mCoulombYieldSurface;
     TensionCutoff       mTensionCutOff;
