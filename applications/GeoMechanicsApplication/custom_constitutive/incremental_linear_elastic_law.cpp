// KRATOS___
//     //   ) )
//    //         ___      ___
//   //  ____  //___) ) //   ) )
//  //    / / //       //   / /
// ((____/ / ((____   ((___/ /  MECHANICS
//
//  License:         geo_mechanics_application/license.txt
//
//  Main authors:    Wijtze Pieter Kikstra
//                   Richard Faasse

#include "custom_constitutive/incremental_linear_elastic_law.h"
#include "constitutive_law_dimension.h"
#include "geo_mechanics_application_variables.h"

namespace Kratos
{

GeoIncrementalLinearElasticLaw::GeoIncrementalLinearElasticLaw() = default;

GeoIncrementalLinearElasticLaw::GeoIncrementalLinearElasticLaw(std::unique_ptr<ConstitutiveLawDimension> pConstitutiveDimension)
    : GeoLinearElasticLaw{},
      mpConstitutiveDimension(std::move(pConstitutiveDimension)),
      mStressVector(ZeroVector(mpConstitutiveDimension->GetStrainSize())),
      mStressVectorFinalized(ZeroVector(mpConstitutiveDimension->GetStrainSize())),
      mDeltaStrainVector(ZeroVector(mpConstitutiveDimension->GetStrainSize())),
      mStrainVectorFinalized(ZeroVector(mpConstitutiveDimension->GetStrainSize()))
{
}

GeoIncrementalLinearElasticLaw::GeoIncrementalLinearElasticLaw(const GeoIncrementalLinearElasticLaw& rOther)
    : GeoLinearElasticLaw(rOther),
      mStressVector(rOther.mStressVector),
      mStressVectorFinalized(rOther.mStressVectorFinalized),
      mDeltaStrainVector(rOther.mDeltaStrainVector),
      mStrainVectorFinalized(rOther.mStrainVectorFinalized),
      mIsModelInitialized(rOther.mIsModelInitialized)
{
    if (rOther.mpConstitutiveDimension)
        mpConstitutiveDimension = rOther.mpConstitutiveDimension->Clone();
}

GeoIncrementalLinearElasticLaw& GeoIncrementalLinearElasticLaw::operator=(const GeoIncrementalLinearElasticLaw& rOther)
{
    GeoLinearElasticLaw::operator=(rOther);
    mStressVector          = rOther.mStressVector;
    mStressVectorFinalized = rOther.mStressVectorFinalized;
    mDeltaStrainVector     = rOther.mDeltaStrainVector;
    mStrainVectorFinalized = rOther.mStrainVectorFinalized;
    mIsModelInitialized    = rOther.mIsModelInitialized;
    if (rOther.mpConstitutiveDimension)
        mpConstitutiveDimension = rOther.mpConstitutiveDimension->Clone();

    return *this;
}

GeoIncrementalLinearElasticLaw::GeoIncrementalLinearElasticLaw(GeoIncrementalLinearElasticLaw&& rOther) noexcept = default;
GeoIncrementalLinearElasticLaw& GeoIncrementalLinearElasticLaw::operator=(GeoIncrementalLinearElasticLaw&& rOther) noexcept = default;
GeoIncrementalLinearElasticLaw::~GeoIncrementalLinearElasticLaw() = default;

ConstitutiveLaw::Pointer GeoIncrementalLinearElasticLaw::Clone() const
{
    return Kratos::make_shared<GeoIncrementalLinearElasticLaw>(*this);
}

bool& GeoIncrementalLinearElasticLaw::GetValue(const Variable<bool>& rThisVariable, bool& rValue)
{
    // This Constitutive Law has been checked with Stenberg Stabilization
    if (rThisVariable == STENBERG_SHEAR_STABILIZATION_SUITABLE) rValue = true;
    return rValue;
}

void GeoIncrementalLinearElasticLaw::GetLawFeatures(Features& rFeatures)
{
    rFeatures.mOptions.Set(mpConstitutiveDimension->GetSpatialType());
    rFeatures.mOptions.Set(INFINITESIMAL_STRAINS);
    rFeatures.mOptions.Set(ISOTROPIC);

    rFeatures.mStrainMeasures.push_back(StrainMeasure_Infinitesimal);
    rFeatures.mStrainMeasures.push_back(StrainMeasure_Deformation_Gradient);

    rFeatures.mStrainSize     = GetStrainSize();
    rFeatures.mSpaceDimension = WorkingSpaceDimension();
}

SizeType GeoIncrementalLinearElasticLaw::WorkingSpaceDimension()
{
    return mpConstitutiveDimension->GetDimension();
}

SizeType GeoIncrementalLinearElasticLaw::GetStrainSize() const
{
    return mpConstitutiveDimension->GetStrainSize();
}

bool GeoIncrementalLinearElasticLaw::IsIncremental() { return true; }

void GeoIncrementalLinearElasticLaw::CalculateElasticMatrix(Matrix& C, ConstitutiveLaw::Parameters& rValues)
{
    KRATOS_TRY

    const Properties& r_material_properties = rValues.GetMaterialProperties();
    const auto        E                     = r_material_properties[YOUNG_MODULUS];
    const auto        NU                    = r_material_properties[POISSON_RATIO];

    const double c0 = E / ((1.0 + NU) * (1.0 - 2.0 * NU));
    const double c1 = (1.0 - NU) * c0;
    const double c2 = this->GetConsiderDiagonalEntriesOnlyAndNoShear() ? 0.0 : c0 * NU;
    const double c3 = this->GetConsiderDiagonalEntriesOnlyAndNoShear() ? 0.0 : (0.5 - NU) * c0;

    C = mpConstitutiveDimension->FillConstitutiveMatrix(c1, c2, c3);

    KRATOS_CATCH("")
}

void GeoIncrementalLinearElasticLaw::CalculatePK2Stress(const Vector&                rStrainVector,
                                                        Vector&                      rStressVector,
                                                        ConstitutiveLaw::Parameters& rValues)
{
    KRATOS_TRY

    mDeltaStrainVector = rValues.GetStrainVector() - mStrainVectorFinalized;

    Matrix C;
    this->CalculateElasticMatrix(C, rValues);

    // Incremental formulation
    noalias(mStressVector) = mStressVectorFinalized + prod(C, mDeltaStrainVector);

    rStressVector = mStressVector;

    KRATOS_CATCH("")
}

bool GeoIncrementalLinearElasticLaw::RequiresInitializeMaterialResponse() { return true; }

void GeoIncrementalLinearElasticLaw::InitializeMaterialResponseCauchy(ConstitutiveLaw::Parameters& rValues)
{
    KRATOS_TRY
    if (!mIsModelInitialized) {
        // stress vector must be initialized:
        mStressVectorFinalized = rValues.GetStressVector();
        mStrainVectorFinalized = rValues.GetStrainVector();
        mIsModelInitialized    = true;
    }
    KRATOS_CATCH("")
}

bool GeoIncrementalLinearElasticLaw::RequiresFinalizeMaterialResponse() { return true; }

void GeoIncrementalLinearElasticLaw::FinalizeMaterialResponseCauchy(ConstitutiveLaw::Parameters& rValues)
{
    mStrainVectorFinalized = rValues.GetStrainVector();
    mStressVectorFinalized = mStressVector;
}

void GeoIncrementalLinearElasticLaw::FinalizeMaterialResponsePK2(ConstitutiveLaw::Parameters& rValues)
{
    // Small deformation so we can call the Cauchy method
    FinalizeMaterialResponseCauchy(rValues);
}

<<<<<<< HEAD
void GeoIncrementalLinearElasticLaw::ResetMaterial(const Properties& rMaterialProperties,
	const GeometryType& rElementGeometry,
	const Vector& rShapeFunctionsValues)
{
    mStressVector = ZeroVector(mStressVector.size());
    mStressVectorFinalized = ZeroVector(mStressVectorFinalized.size());

    // set strain vectors:
    mDeltaStrainVector = ZeroVector(mDeltaStrainVector.size());
    mStrainVectorFinalized = ZeroVector(mStrainVectorFinalized.size());

	mIsModelInitialized = false;
=======
void GeoIncrementalLinearElasticLaw::ResetMaterial(const Properties&, const GeometryType&, const Vector&)
{
    mStressVector          = ZeroVector(mStressVector.size());
    mStressVectorFinalized = ZeroVector(mStressVectorFinalized.size());

    // set strain vectors:
    mDeltaStrainVector     = ZeroVector(mDeltaStrainVector.size());
    mStrainVectorFinalized = ZeroVector(mStrainVectorFinalized.size());

    mIsModelInitialized = false;
>>>>>>> f84dab65
}

void GeoIncrementalLinearElasticLaw::save(Serializer& rSerializer) const
{
    KRATOS_SERIALIZE_SAVE_BASE_CLASS(rSerializer, GeoLinearElasticLaw)
    rSerializer.save("StressVector", mStressVector);
    rSerializer.save("StressVectorFinalized", mStressVectorFinalized);
    rSerializer.save("DeltaStrainVector", mDeltaStrainVector);
    rSerializer.save("StrainVectorFinalized", mStrainVectorFinalized);
    rSerializer.save("mIsModelInitialized", mIsModelInitialized);
}

void GeoIncrementalLinearElasticLaw::load(Serializer& rSerializer)
{
    KRATOS_SERIALIZE_LOAD_BASE_CLASS(rSerializer, GeoLinearElasticLaw)
    rSerializer.load("StressVector", mStressVector);
    rSerializer.load("StressVectorFinalized", mStressVectorFinalized);
    rSerializer.load("DeltaStrainVector", mDeltaStrainVector);
    rSerializer.load("StrainVectorFinalized", mStrainVectorFinalized);
    rSerializer.load("mIsModelInitialized", mIsModelInitialized);
}

} // Namespace Kratos<|MERGE_RESOLUTION|>--- conflicted
+++ resolved
@@ -161,20 +161,6 @@
     FinalizeMaterialResponseCauchy(rValues);
 }
 
-<<<<<<< HEAD
-void GeoIncrementalLinearElasticLaw::ResetMaterial(const Properties& rMaterialProperties,
-	const GeometryType& rElementGeometry,
-	const Vector& rShapeFunctionsValues)
-{
-    mStressVector = ZeroVector(mStressVector.size());
-    mStressVectorFinalized = ZeroVector(mStressVectorFinalized.size());
-
-    // set strain vectors:
-    mDeltaStrainVector = ZeroVector(mDeltaStrainVector.size());
-    mStrainVectorFinalized = ZeroVector(mStrainVectorFinalized.size());
-
-	mIsModelInitialized = false;
-=======
 void GeoIncrementalLinearElasticLaw::ResetMaterial(const Properties&, const GeometryType&, const Vector&)
 {
     mStressVector          = ZeroVector(mStressVector.size());
@@ -185,7 +171,6 @@
     mStrainVectorFinalized = ZeroVector(mStrainVectorFinalized.size());
 
     mIsModelInitialized = false;
->>>>>>> f84dab65
 }
 
 void GeoIncrementalLinearElasticLaw::save(Serializer& rSerializer) const
