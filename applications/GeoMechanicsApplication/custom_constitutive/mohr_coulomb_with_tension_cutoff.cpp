// KRATOS___
//     //   ) )
//    //         ___      ___
//   //  ____  //___) ) //   ) )
//  //    / / //       //   / /
// ((____/ / ((____   ((___/ /  MECHANICS
//
//  License:         geo_mechanics_application/license.txt
//
//
//  Main authors:    Mohamed Nabi,
//                   Wijtze Pieter Kikstra
//

// Application includes
#include "custom_constitutive/mohr_coulomb_with_tension_cutoff.h"
#include "custom_constitutive/constitutive_law_dimension.h"
#include "custom_utilities/constitutive_law_utilities.h"
#include "custom_utilities/math_utilities.h"
#include "custom_utilities/stress_strain_utilities.h"
#include "geo_mechanics_application_variables.h"

#include <cmath>

namespace
{
using namespace Kratos;

std::size_t AveragingTypeToArrayIndex(CoulombYieldSurface::CoulombAveragingType AveragingType)
{
    switch (AveragingType) {
    case CoulombYieldSurface::CoulombAveragingType::LOWEST_PRINCIPAL_STRESSES:
        return 0;
    case CoulombYieldSurface::CoulombAveragingType::HIGHEST_PRINCIPAL_STRESSES:
        return 2;
    default:
        return 1;
    }
}

Vector AveragePrincipalStressComponents(const Vector& rPrincipalStressVector,
                                        CoulombYieldSurface::CoulombAveragingType AveragingType)
{
    auto result = rPrincipalStressVector;
    switch (AveragingType) {
    case CoulombYieldSurface::CoulombAveragingType::LOWEST_PRINCIPAL_STRESSES:
        std::fill(result.begin(), result.begin() + 1,
                  (rPrincipalStressVector[0] + rPrincipalStressVector[1]) * 0.5);
        break;
    case CoulombYieldSurface::CoulombAveragingType::HIGHEST_PRINCIPAL_STRESSES:
        std::fill(result.begin() + 1, result.begin() + 2,
                  (rPrincipalStressVector[1] + rPrincipalStressVector[2]) * 0.5);
        break;
    default:
        break;
    }
    return result;
}

CoulombYieldSurface::CoulombAveragingType FindAveragingType(const Vector& rMappedPrincipalStressVector)
{
    if (rMappedPrincipalStressVector[0] < rMappedPrincipalStressVector[1]) {
        return CoulombYieldSurface::CoulombAveragingType::LOWEST_PRINCIPAL_STRESSES;
    }
    if (rMappedPrincipalStressVector[1] < rMappedPrincipalStressVector[2]) {
        return CoulombYieldSurface::CoulombAveragingType::HIGHEST_PRINCIPAL_STRESSES;
    }
    return CoulombYieldSurface::CoulombAveragingType::NO_AVERAGING;
}

} // namespace

namespace Kratos
{

MohrCoulombWithTensionCutOff::MohrCoulombWithTensionCutOff(std::unique_ptr<ConstitutiveLawDimension> pConstitutiveDimension)
    : mpConstitutiveDimension(std::move(pConstitutiveDimension)),
      mStressVector(ZeroVector(mpConstitutiveDimension->GetStrainSize())),
      mStressVectorFinalized(ZeroVector(mpConstitutiveDimension->GetStrainSize())),
      mStrainVectorFinalized(ZeroVector(mpConstitutiveDimension->GetStrainSize()))
{
}

ConstitutiveLaw::Pointer MohrCoulombWithTensionCutOff::Clone() const
{
    auto p_result = std::make_shared<MohrCoulombWithTensionCutOff>(mpConstitutiveDimension->Clone());
    p_result->mStressVector                 = mStressVector;
    p_result->mStressVectorFinalized        = mStressVectorFinalized;
    p_result->mStrainVectorFinalized        = mStrainVectorFinalized;
    p_result->mCoulombWithTensionCutOffImpl = mCoulombWithTensionCutOffImpl;
    return p_result;
}

Vector& MohrCoulombWithTensionCutOff::GetValue(const Variable<Vector>& rVariable, Vector& rValue)
{
    if (rVariable == CAUCHY_STRESS_VECTOR) {
        rValue = mStressVector;
    } else {
        rValue = ConstitutiveLaw::GetValue(rVariable, rValue);
    }
    return rValue;
}

void MohrCoulombWithTensionCutOff::SetValue(const Variable<Vector>& rVariable,
                                            const Vector&           rValue,
                                            const ProcessInfo&      rCurrentProcessInfo)
{
    if (rVariable == CAUCHY_STRESS_VECTOR) {
        mStressVector = rValue;
    } else {
        KRATOS_ERROR << "Can't set value of " << rVariable.Name() << ": unsupported variable\n";
    }
}

SizeType MohrCoulombWithTensionCutOff::WorkingSpaceDimension()
{
    return mpConstitutiveDimension->GetDimension();
}

int MohrCoulombWithTensionCutOff::Check(const Properties&   rMaterialProperties,
                                        const GeometryType& rElementGeometry,
                                        const ProcessInfo&  rCurrentProcessInfo) const
{
    const auto result = ConstitutiveLaw::Check(rMaterialProperties, rElementGeometry, rCurrentProcessInfo);

    ConstitutiveLawUtilities::CheckProperty(rMaterialProperties, GEO_COHESION);
    ConstitutiveLawUtilities::CheckProperty(rMaterialProperties, GEO_FRICTION_ANGLE);
    ConstitutiveLawUtilities::CheckProperty(rMaterialProperties, GEO_DILATANCY_ANGLE,
                                            rMaterialProperties[GEO_FRICTION_ANGLE]);
    ConstitutiveLawUtilities::CheckProperty(
        rMaterialProperties, GEO_TENSILE_STRENGTH,
        rMaterialProperties[GEO_COHESION] /
            std::tan(MathUtils<>::DegreesToRadians(rMaterialProperties[GEO_FRICTION_ANGLE])));
    ConstitutiveLawUtilities::CheckProperty(rMaterialProperties, YOUNG_MODULUS);
    ConstitutiveLawUtilities::CheckProperty(rMaterialProperties, POISSON_RATIO, 0.5);
    return result;
}

ConstitutiveLaw::StressMeasure MohrCoulombWithTensionCutOff::GetStressMeasure()
{
    return ConstitutiveLaw::StressMeasure_Cauchy;
}

SizeType MohrCoulombWithTensionCutOff::GetStrainSize() const
{
    return mpConstitutiveDimension->GetStrainSize();
}

ConstitutiveLaw::StrainMeasure MohrCoulombWithTensionCutOff::GetStrainMeasure()
{
    return ConstitutiveLaw::StrainMeasure_Infinitesimal;
}

bool MohrCoulombWithTensionCutOff::IsIncremental() { return true; }

bool MohrCoulombWithTensionCutOff::RequiresInitializeMaterialResponse() { return true; }

void MohrCoulombWithTensionCutOff::InitializeMaterial(const Properties& rMaterialProperties,
                                                      const Geometry<Node>&,
                                                      const Vector&)
{
    mCoulombWithTensionCutOffImpl = CoulombWithTensionCutOffImpl{
        ConstitutiveLawUtilities::GetFrictionAngleInRadians(rMaterialProperties),
        ConstitutiveLawUtilities::GetCohesion(rMaterialProperties),
        MathUtils<>::DegreesToRadians(rMaterialProperties[GEO_DILATANCY_ANGLE]),
        rMaterialProperties[GEO_TENSILE_STRENGTH]};
}

void MohrCoulombWithTensionCutOff::InitializeMaterialResponseCauchy(Parameters& rValues)
{
    if (!mIsModelInitialized) {
        mStressVectorFinalized = rValues.GetStressVector();
        mStrainVectorFinalized = rValues.GetStrainVector();
        mIsModelInitialized    = true;
    }
}

void MohrCoulombWithTensionCutOff::GetLawFeatures(Features& rFeatures)
{
    auto options = Flags{};
    options.Set(mpConstitutiveDimension->GetSpatialType());
    options.Set(ConstitutiveLaw::INFINITESIMAL_STRAINS);
    options.Set(ConstitutiveLaw::ISOTROPIC);
    rFeatures.SetOptions(options);

    rFeatures.SetStrainMeasure(StrainMeasure_Infinitesimal);
    rFeatures.SetStrainSize(GetStrainSize());
    rFeatures.SetSpaceDimension(WorkingSpaceDimension());
}

void MohrCoulombWithTensionCutOff::CalculateMaterialResponseCauchy(ConstitutiveLaw::Parameters& rParameters)
{
    const auto& r_properties = rParameters.GetMaterialProperties();

    if (rParameters.GetOptions().Is(ConstitutiveLaw::COMPUTE_CONSTITUTIVE_TENSOR)) {
        rParameters.GetConstitutiveMatrix() = mpConstitutiveDimension->CalculateElasticMatrix(r_properties);
    }

<<<<<<< HEAD
    const auto trail_stress_vector = CalculateTrialStressVector(rParameters.GetStrainVector(), r_properties);
=======
    const auto trial_stress_vector = CalculateTrialStressVector(
        rParameters.GetStrainVector(), r_prop[YOUNG_MODULUS], r_prop[POISSON_RATIO]);
>>>>>>> e99fb968

    Vector principal_trial_stress_vector;
    Matrix rotation_matrix;
    StressStrainUtilities::CalculatePrincipalStresses(
        trial_stress_vector, principal_trial_stress_vector, rotation_matrix);

    auto trial_sigma_tau =
        StressStrainUtilities::TransformPrincipalStressesToSigmaTau(principal_trial_stress_vector);
<<<<<<< HEAD
    while (!mCoulombWithTensionCutOffImpl.IsAdmissibleSigmaTau(trial_sigma_tau)) {
        trial_sigma_tau = mCoulombWithTensionCutOffImpl.DoReturnMapping(r_properties, trial_sigma_tau);
        principal_trial_stress_vector = StressStrainUtilities::TransformSigmaTauToPrincipalStresses(
            trial_sigma_tau, principal_trial_stress_vector);

        StressStrainUtilities::ReorderEigenValuesAndVectors(principal_trial_stress_vector, rotation_matrix);
        trial_sigma_tau =
            StressStrainUtilities::TransformPrincipalStressesToSigmaTau(principal_trial_stress_vector);
=======

    if (mCoulombWithTensionCutOffImpl.IsAdmissibleSigmaTau(trial_sigma_tau)) {
        mStressVector = trial_stress_vector;
    } else {
        auto mapped_sigma_tau = mCoulombWithTensionCutOffImpl.DoReturnMapping(
            r_prop, trial_sigma_tau, CoulombYieldSurface::CoulombAveragingType::NO_AVERAGING);
        auto mapped_principal_stress_vector = StressStrainUtilities::TransformSigmaTauToPrincipalStresses(
            mapped_sigma_tau, principal_trial_stress_vector);

        // for interchanging principal stresses, retry mapping with averaged principal stresses.
        const auto averaging_type = FindAveragingType(mapped_principal_stress_vector);
        if (averaging_type != CoulombYieldSurface::CoulombAveragingType::NO_AVERAGING) {
            const auto averaged_principal_trial_stress_vector =
                AveragePrincipalStressComponents(principal_trial_stress_vector, averaging_type);
            trial_sigma_tau = StressStrainUtilities::TransformPrincipalStressesToSigmaTau(
                averaged_principal_trial_stress_vector);
            mapped_sigma_tau =
                mCoulombWithTensionCutOffImpl.DoReturnMapping(r_prop, trial_sigma_tau, averaging_type);
            mapped_principal_stress_vector = StressStrainUtilities::TransformSigmaTauToPrincipalStresses(
                mapped_sigma_tau, averaged_principal_trial_stress_vector);
            mapped_principal_stress_vector[1] =
                mapped_principal_stress_vector[AveragingTypeToArrayIndex(averaging_type)];
        }
        mStressVector = StressStrainUtilities::RotatePrincipalStresses(
            mapped_principal_stress_vector, rotation_matrix, mpConstitutiveDimension->GetStrainSize());
>>>>>>> e99fb968
    }

    rParameters.GetStressVector() = mStressVector;
}

Vector MohrCoulombWithTensionCutOff::CalculateTrialStressVector(const Vector&     rStrainVector,
                                                                const Properties& rProperties) const
{
    return mStressVectorFinalized + prod(mpConstitutiveDimension->CalculateElasticMatrix(rProperties),
                                         rStrainVector - mStrainVectorFinalized);
}

void MohrCoulombWithTensionCutOff::FinalizeMaterialResponseCauchy(ConstitutiveLaw::Parameters& rValues)
{
    mStrainVectorFinalized = rValues.GetStrainVector();
    mStressVectorFinalized = mStressVector;
}

void MohrCoulombWithTensionCutOff::save(Serializer& rSerializer) const
{
    KRATOS_SERIALIZE_SAVE_BASE_CLASS(rSerializer, ConstitutiveLaw)
    rSerializer.save("ConstitutiveLawDimension", mpConstitutiveDimension);
    rSerializer.save("StressVector", mStressVector);
    rSerializer.save("StressVectorFinalized", mStressVectorFinalized);
    rSerializer.save("StrainVectorFinalized", mStrainVectorFinalized);
    rSerializer.save("CoulombWithTensionCutOffImpl", mCoulombWithTensionCutOffImpl);
    rSerializer.save("IsModelInitialized", mIsModelInitialized);
}

void MohrCoulombWithTensionCutOff::load(Serializer& rSerializer)
{
    KRATOS_SERIALIZE_LOAD_BASE_CLASS(rSerializer, ConstitutiveLaw)
    rSerializer.load("ConstitutiveLawDimension", mpConstitutiveDimension);
    rSerializer.load("StressVector", mStressVector);
    rSerializer.load("StressVectorFinalized", mStressVectorFinalized);
    rSerializer.load("StrainVectorFinalized", mStrainVectorFinalized);
    rSerializer.load("CoulombWithTensionCutOffImpl", mCoulombWithTensionCutOffImpl);
    rSerializer.load("IsModelInitialized", mIsModelInitialized);
}

} // Namespace Kratos<|MERGE_RESOLUTION|>--- conflicted
+++ resolved
@@ -196,12 +196,7 @@
         rParameters.GetConstitutiveMatrix() = mpConstitutiveDimension->CalculateElasticMatrix(r_properties);
     }
 
-<<<<<<< HEAD
-    const auto trail_stress_vector = CalculateTrialStressVector(rParameters.GetStrainVector(), r_properties);
-=======
-    const auto trial_stress_vector = CalculateTrialStressVector(
-        rParameters.GetStrainVector(), r_prop[YOUNG_MODULUS], r_prop[POISSON_RATIO]);
->>>>>>> e99fb968
+    const auto trial_stress_vector = CalculateTrialStressVector(rParameters.GetStrainVector(), r_properties);
 
     Vector principal_trial_stress_vector;
     Matrix rotation_matrix;
@@ -210,22 +205,12 @@
 
     auto trial_sigma_tau =
         StressStrainUtilities::TransformPrincipalStressesToSigmaTau(principal_trial_stress_vector);
-<<<<<<< HEAD
-    while (!mCoulombWithTensionCutOffImpl.IsAdmissibleSigmaTau(trial_sigma_tau)) {
-        trial_sigma_tau = mCoulombWithTensionCutOffImpl.DoReturnMapping(r_properties, trial_sigma_tau);
-        principal_trial_stress_vector = StressStrainUtilities::TransformSigmaTauToPrincipalStresses(
-            trial_sigma_tau, principal_trial_stress_vector);
-
-        StressStrainUtilities::ReorderEigenValuesAndVectors(principal_trial_stress_vector, rotation_matrix);
-        trial_sigma_tau =
-            StressStrainUtilities::TransformPrincipalStressesToSigmaTau(principal_trial_stress_vector);
-=======
 
     if (mCoulombWithTensionCutOffImpl.IsAdmissibleSigmaTau(trial_sigma_tau)) {
         mStressVector = trial_stress_vector;
     } else {
         auto mapped_sigma_tau = mCoulombWithTensionCutOffImpl.DoReturnMapping(
-            r_prop, trial_sigma_tau, CoulombYieldSurface::CoulombAveragingType::NO_AVERAGING);
+            r_properties, trial_sigma_tau, CoulombYieldSurface::CoulombAveragingType::NO_AVERAGING);
         auto mapped_principal_stress_vector = StressStrainUtilities::TransformSigmaTauToPrincipalStresses(
             mapped_sigma_tau, principal_trial_stress_vector);
 
@@ -237,7 +222,7 @@
             trial_sigma_tau = StressStrainUtilities::TransformPrincipalStressesToSigmaTau(
                 averaged_principal_trial_stress_vector);
             mapped_sigma_tau =
-                mCoulombWithTensionCutOffImpl.DoReturnMapping(r_prop, trial_sigma_tau, averaging_type);
+                mCoulombWithTensionCutOffImpl.DoReturnMapping(r_properties, trial_sigma_tau, averaging_type);
             mapped_principal_stress_vector = StressStrainUtilities::TransformSigmaTauToPrincipalStresses(
                 mapped_sigma_tau, averaged_principal_trial_stress_vector);
             mapped_principal_stress_vector[1] =
@@ -245,7 +230,6 @@
         }
         mStressVector = StressStrainUtilities::RotatePrincipalStresses(
             mapped_principal_stress_vector, rotation_matrix, mpConstitutiveDimension->GetStrainSize());
->>>>>>> e99fb968
     }
 
     rParameters.GetStressVector() = mStressVector;
