--- conflicted
+++ resolved
@@ -898,17 +898,9 @@
     return rValue;
 }
 
-<<<<<<< HEAD
-void SmallStrainUDSM3DLaw::SetValue(const Variable<double>& rThisVariable,
-                                    const double&           rValue,
-                                    const ProcessInfo&      rCurrentProcessInfo)
-{
-    const int index = ConstitutiveLawUtilities::GetStateVariableIndex(rThisVariable);
-=======
 void SmallStrainUDSM3DLaw::SetValue(const Variable<double>& rVariable, const double& rValue, const ProcessInfo& rCurrentProcessInfo)
 {
     const int index = ConstitutiveLawUtilities::GetStateVariableIndex(rVariable);
->>>>>>> 5f9fda43
 
     KRATOS_DEBUG_ERROR_IF(index < 0 || index > (static_cast<int>(mStateVariablesFinalized.size()) - 1))
         << "GetValue: Variable: " << rVariable
