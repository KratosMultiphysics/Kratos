--- conflicted
+++ resolved
@@ -29,8 +29,6 @@
     return [Value](double /* unused kappa */) { return Value; };
 }
 
-<<<<<<< HEAD
-=======
 std::string GetCoulombHardeningTypeFrom(const Properties& rMaterialProperties)
 {
     auto result   = rMaterialProperties[GEO_COULOMB_HARDENING_TYPE];
@@ -75,7 +73,6 @@
                  << rMaterialProperties.Id() << ": unknown hardening type '" << hardening_type << "'\n";
 }
 
->>>>>>> 148dccb5
 } // namespace
 
 namespace Kratos
@@ -83,16 +80,10 @@
 
 CoulombYieldSurface::CoulombYieldSurface()
 {
-<<<<<<< HEAD
-    mMaterialProperties[GEO_FRICTION_ANGLE]  = 0.0;
-    mMaterialProperties[GEO_COHESION]        = 0.0;
-    mMaterialProperties[GEO_DILATANCY_ANGLE] = 0.0;
-=======
     mMaterialProperties[GEO_COULOMB_HARDENING_TYPE] = "None";
     mMaterialProperties[GEO_FRICTION_ANGLE]         = 0.0;
     mMaterialProperties[GEO_COHESION]               = 0.0;
     mMaterialProperties[GEO_DILATANCY_ANGLE]        = 0.0;
->>>>>>> 148dccb5
 
     InitializeKappaDependentFunctions();
 }
@@ -100,14 +91,11 @@
 CoulombYieldSurface::CoulombYieldSurface(Properties MaterialProperties)
     : mMaterialProperties{std::move(MaterialProperties)}
 {
-<<<<<<< HEAD
-=======
     // For backward compatibility, if no hardening type is given, we assume no hardening at all
     if (!mMaterialProperties.Has(GEO_COULOMB_HARDENING_TYPE)) {
         mMaterialProperties[GEO_COULOMB_HARDENING_TYPE] = "None";
     }
 
->>>>>>> 148dccb5
     InitializeKappaDependentFunctions();
 }
 
@@ -157,18 +145,9 @@
 
 void CoulombYieldSurface::InitializeKappaDependentFunctions()
 {
-<<<<<<< HEAD
-    // At present, we only support properties that are independent of kappa
-    mFrictionAngleCalculator =
-        MakeConstantFunction(ConstitutiveLawUtilities::GetFrictionAngleInRadians(mMaterialProperties));
-    mCohesionCalculator = MakeConstantFunction(ConstitutiveLawUtilities::GetCohesion(mMaterialProperties));
-    mDilatancyAngleCalculator =
-        MakeConstantFunction(MathUtils<>::DegreesToRadians(mMaterialProperties[GEO_DILATANCY_ANGLE]));
-=======
     mFrictionAngleCalculator  = MakeFrictionAngleCalculator(mMaterialProperties);
     mCohesionCalculator       = MakeCohesionCalculator(mMaterialProperties);
     mDilatancyAngleCalculator = MakeDilatancyAngleCalculator(mMaterialProperties);
->>>>>>> 148dccb5
 }
 
 void CoulombYieldSurface::save(Serializer& rSerializer) const
