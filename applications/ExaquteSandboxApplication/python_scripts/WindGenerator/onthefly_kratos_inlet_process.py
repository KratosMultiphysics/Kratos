'''An inlet boundary condition process for KratosMultiphysics

license: license.txt
'''

__all__ = ['Factory', 'ImposeWindInletProcess']

from collections import namedtuple
from collections import Mapping
#from math import isclose
def isclose(a, b, rel_tol=1e-9, abs_tol=0.):
    return abs(a-b) <= max(rel_tol * max(abs(a), abs(b)), abs_tol)

from math import floor
from math import ceil
from math import log

import numpy as np
from scipy.special import comb
import matplotlib.pyplot as plt

import h5py
from pyevtk.hl import imageToVTK

import KratosMultiphysics
from KratosMultiphysics import TIME
from KratosMultiphysics import DELTA_TIME
from KratosMultiphysics import VELOCITY_X
from KratosMultiphysics import VELOCITY_Y
from KratosMultiphysics import VELOCITY_Z
from KratosMultiphysics import Logger

from time import time

from KratosMultiphysics.ExaquteSandboxApplication.WindGenerator.GaussianRandomField import *
from KratosMultiphysics.ExaquteSandboxApplication.WindGenerator.CovarianceKernels import VonKarmanCovariance, MannCovariance
from KratosMultiphysics.ExaquteSandboxApplication.WindGenerator.GenerateWind import GenerateWind
from KratosMultiphysics import IsDistributedRun
if IsDistributedRun():
    import KratosMultiphysics.mpi as KratosMPI
    import KratosMultiphysics.MappingApplication

##DONE: added support for power law
##DONE: read all mean profile parameters from json file
##DONE: can choose between power law and logarithmic profile

class Parameters(Mapping):

    def __init__(self, kratos_parameters):
        self._kratos_parameters = kratos_parameters

    def __getitem__(self, key):
        param = self._kratos_parameters[key]
        if param.IsDouble():
            value = param.GetDouble()
        elif param.IsInt():
            value = param.GetInt()
        elif param.IsString():
            value = param.GetString()
        else:
            value = param
        return value

    def __iter__(self):
        yield from self._kratos_parameters.keys()

    def __len__(self):
        return self._kratos_parameters.size()


def Factory(settings, Model):
    if IsDistributedRun():
        return ImposeMPIWindInletProcess(Model, Parameters(settings['Parameters']))
    else:
        return ImposeWindInletProcess(Model, Parameters(settings['Parameters']))


Extent = namedtuple('Extent', ['lower', 'upper'])


class RegularGrid1D:

    @property
    def lower_bound(self):
        return self.extent.lower

    @property
    def upper_bound(self):
        return self.extent.upper

    def __init__(self, start_pos, length, size):
        self.extent = Extent(start_pos, start_pos+length)
        self.size = size
        self.step_size = (self.upper_bound-self.lower_bound) / (self.size-1)

    def __getitem__(self, index):
        return self.lower_bound + self.step_size*index

    def __len__(self):
        return self.size

    def floor_index(self, coord):
        if isclose(coord, self.lower_bound, abs_tol=1e-4):
            # Guard against negative index due to floating point representation.
            return 0
        local_coord = coord - self.lower_bound
        return int(floor(local_coord / self.step_size))

    def ceil_index(self, coord):
        if isclose(coord, self.upper_bound, abs_tol=1e-4):
            return len(self) - 1
        local_coord = coord - self.lower_bound
        return int(ceil(local_coord / self.step_size))

    def has(self, coord):
        return (self.floor_index(coord) >= 0
                and self.ceil_index(coord) < len(self))


IndexSpan = namedtuple('IndexSpan', ['begin', 'end'])


class SubGrid1D:

    @property
    def lower_bound(self):
        return self.grid[self.span.begin]

    @property
    def upper_bound(self):
        return self.grid[self.span.end]

    @property
    def step_size(self):
        return self.grid.step_size

    @property
    def gslice(self):
        return slice(self.span.begin, self.span.end+1)

    def __init__(self, grid, start_pos, end_pos):
        self.grid = grid
        start_index = grid.floor_index(start_pos)
        end_index = grid.ceil_index(end_pos)
        end_index = max(end_index, start_index+1)
        self.span = IndexSpan(start_index, end_index)

    def __getitem__(self, index):
        return self.grid[self.span.begin + index]

    def __len__(self):
        return self.span.end - self.span.begin + 1

    def has(self, coord):
        return (self.floor_index(coord) >= 0
                and self.ceil_index(coord) < len(self))

    def floor_index(self, coord):
        if isclose(coord, self.lower_bound, abs_tol=1e-4):
            return 0
        return self.grid.floor_index(coord) - self.span.begin

    def ceil_index(self, coord):
        if isclose(coord, self.upper_bound, abs_tol=1e-4):
            return len(self) - 1
        return self.grid.ceil_index(coord) - self.span.begin


Grid3D = namedtuple('Grid3D', ['x', 'y', 'z'])

class InletPanel3D:

    def __init__(self, grid, data):
        self.grid = grid
        self.data = data
        self.dy = self.grid.y.step_size
        self.dz = self.grid.z.step_size
        self.y0 = self.grid.y.lower_bound
        self.z0 = self.grid.z.lower_bound

    def update(self, pos):
        i = self.grid.x.floor_index(pos)
        tx = (pos-self.grid.x[i]) / self.grid.x.step_size
        data_0 = self.data[i, self.grid.y.gslice, self.grid.z.gslice]
        data_1 = self.data[i+1, self.grid.y.gslice, self.grid.z.gslice]
        self.cut_data = (1.0 - tx) * data_0 + tx * data_1

    def interpolate(self, node):
        # xi and eta are local mesh cell coordinates in the interval [-1, 1].
        eps = 1e-8 # to counteract roundoff error which appears when performing modular arithmetic with doubles
        xi = ((node.Y - self.y0 + eps) % self.dy - eps) / self.dy
        eta = ((node.Z - self.z0 + eps) % self.dz - eps) / self.dz
        xi = 2.0 * (xi-0.5)
        eta = 2.0 * (eta-0.5)
        # Interpolate using bilinear shape functions.
        weights = np.array([
            0.25 * (1.0-xi) * (1.0-eta),
            0.25 * (1.0+xi) * (1.0-eta),
            0.25 * (1.0+xi) * (1.0+eta),
            0.25 * (1.0-xi) * (1.0+eta)
        ])
        j = self.grid.y.floor_index(node.Y)
        k = self.grid.z.floor_index(node.Z)
        if max(abs(weights[1:])) < 1e-11:
            return (weights[0] * self.cut_data[j, k])
        elif max(abs(weights[1:3])) < 1e-11:
            return (weights[0] * self.cut_data[j, k] + weights[3] * self.cut_data[j, k+1])
        elif max(abs(weights[2:])) < 1e-11:
            return (weights[0] * self.cut_data[j, k] + weights[1] * self.cut_data[j+1, k])
        else:
            return (
                weights[0] * self.cut_data[j, k]
                + weights[1] * self.cut_data[j+1, k]
                + weights[2] * self.cut_data[j+1, k+1]
                + weights[3] * self.cut_data[j, k+1]
            )


def weak_min(nodes, key): return key(min(nodes, key=key))


def weak_max(nodes, key): return key(max(nodes, key=key))


def get_extent(nodes, key):
    lower_bound = weak_min(nodes, key=key)
    upper_bound = weak_max(nodes, key=key)
    return Extent(lower_bound, upper_bound)


class LogMeanProfile:

    def __init__(self, friction_velocity, roughness_height, bulk_wind_speed, dim):

        self.friction_velocity = friction_velocity
        self.roughness_height = roughness_height
        self.bulk_wind_speed = bulk_wind_speed
        self.dim = dim

    def get_height(self,node):
        if self.dim == 2:
            height = node.Y
        elif self.dim == 3:
            height = node.Z
        return height

    def wind_speed(self, node):
        return (self.friction_velocity / 0.41
                * log((self.get_height(node) + self.roughness_height) / self.roughness_height))

class ImposeWindInletProcess:

    @property
    def inlet_nodes(self):
        return self.model_part.Nodes

    def __init__(self, Model, settings):
        for name, value in settings.items():
            setattr(self, name, value)
        self.model_part = Model[self.inlet_model_part_name]
        self.x0 = 0.0

        if len(self.inlet_nodes) > 0:
            # define dimensions of the inlet domain
            y_extent = get_extent(self.inlet_nodes, key=lambda node: node.Y)
            z_extent = get_extent(self.inlet_nodes, key=lambda node: node.Z)
            setattr(self, 'ly', y_extent.upper - y_extent.lower)
            setattr(self, 'lz', z_extent.upper - z_extent.lower)
            self.mean_profile = self.CreateMeanProfile()
            # x_extent = Extent(0, self.time_interval_length * self.mean_profile.bulk_wind_speed)
            # setattr(self, 'lx', x_extent.upper - x_extent.lower)
            self.inlet_position = 0.0

            # define wind field and map
            grid_dimensions = [self.lx, self.ly, self.lz]
            self.wind = GenerateWind(self.friction_velocity, self.reference_height, grid_dimensions, self.wind_grid_levels, self.seed)
            self.block_num=0
            self.blend_region, self.mappers = self.Create3DMappers(self.wind)

            # total_wind = self.wind.total_wind
            # plt.imshow(total_wind[:,0,:,0])
            # plt.show()

    def ExecuteInitialize(self):
        for node in self.inlet_nodes:
            for var, _ in self.mappers:
                node.Fix(var)

    def ExecuteInitializeSolutionStep(self):
        self.UpdateInletPosition()
        Logger.PrintInfo('ImposeWindInletProcess',
                         'inlet position = %e' % self.inlet_position)
        self.AssignVelocity()
        self.ApplyRamp()

    def CreateMeanProfile(self, dim=3):
        reference_height = self.reference_height
        # lz = self.lz
        umean = self.umean
        roughness_height = self.roughness_height
        self.bulk_wind_speed = umean
        # self.bulk_wind_speed = umean * (log(lz/roughness_height) - 1.0) / log(reference_height/roughness_height)
        self.friction_velocity = umean * 0.41 / log((reference_height + roughness_height) / roughness_height)
        return LogMeanProfile(self.friction_velocity, roughness_height, self.bulk_wind_speed, dim)

    def smoothstep(self, x, x_min=0.0, x_max=1.0, N=3):
        x = np.clip((x - x_min) / (x_max - x_min), 0.0, 1.0)

        result = 0
        for n in range(0, N + 1):
            result += comb(N + n, n) * comb(2 * N + 1, N - n) * (-x) ** n

        result *= x ** (N + 1)

        return result

    def Create3DMappers(self, wind, old_blend_region=None):
        output_wind_field = False

        wind_field = wind()
        new_blend_region = wind.blend_region
        blend_num = wind.blend_num

        if old_blend_region is not None:

            # diff = wind_field[:blend_num,...] - old_blend_region.copy()
            # fig, ax = plt.subplots(nrows=1)
            # im = ax.imshow(diff[0,...,0])
            # fig.colorbar(im, fraction=.1, orientation='horizontal')
            # plt.show()

            for i in range(0,blend_num):
                factor = (i+1)/(blend_num+1)
                factor = self.smoothstep(factor)
                wind_field[i,...] = (1-factor)* old_blend_region[i,...] + factor*wind_field[i,...]

        if output_wind_field is True:
            self.wind_field = wind_field
            self.ExportToVTK()
            self.block_num += 1

        nx, ny, nz = wind_field[...,0].shape
        x_grid = RegularGrid1D(self.x0, self.lx, nx)
        y_grid = RegularGrid1D(self.y0, self.ly, ny)
        z_grid = RegularGrid1D(self.z0, self.lz, nz)
        y_extent = get_extent(self.inlet_nodes, key=lambda node: node.Y)
        z_extent = get_extent(self.inlet_nodes, key=lambda node: node.Z)
        y_subgrid = SubGrid1D(y_grid, y_extent.lower, y_extent.upper)
        z_subgrid = SubGrid1D(z_grid, z_extent.lower, z_extent.upper)
        grid = Grid3D(x_grid, y_subgrid, z_subgrid)
        mappers = ((VELOCITY_X, InletPanel3D(grid, wind_field[...,0])),
                   (VELOCITY_Y, InletPanel3D(grid, wind_field[...,1])),
                   (VELOCITY_Z, InletPanel3D(grid, wind_field[...,2])))
        return new_blend_region, mappers

    def UpdateInletPosition(self):
        dt = self.model_part.ProcessInfo[DELTA_TIME]
        self.inlet_position += dt * self.mean_profile.bulk_wind_speed

        #If the end of the time block is reached, generate a new wind block and reset map
        if self.inlet_position >= self.x0 + self.lx:
            self.x0 += self.lx
            self.blend_region, self.mappers = self.Create3DMappers(self.wind, self.blend_region)
            # total_wind = self.wind.total_wind
            # plt.imshow(total_wind[:,0,:,0])
            # plt.show()


    def AssignVelocity(self):
        for var, mapper in self.mappers:
            mapper.update(self.inlet_position)
            if var == VELOCITY_X:
                for node in self.inlet_nodes:
                    vel = self.mean_profile.wind_speed(node)
                    vel += mapper.interpolate(node)
                    node.SetSolutionStepValue(var, vel)
            else:
                for node in self.inlet_nodes:
                    vel = mapper.interpolate(node)
                    node.SetSolutionStepValue(var, vel)

    def ApplyRamp(self):
        time = self.model_part.ProcessInfo[TIME]
        if time < self.ramp_time:
            scal = time / self.ramp_time
            for node in self.inlet_nodes:
                for var, _ in self.mappers:
                    vel = node.GetSolutionStepValue(var)
                    node.SetSolutionStepValue(var, scal * vel)

    def Check(self):
        pass

    def ExecuteBeforeSolutionLoop(self):
        pass

    def ExecuteFinalizeSolutionStep(self):
        pass

    def ExecuteBeforeOutputStep(self):
        pass

    def ExecuteAfterOutputStep(self):
        pass

    def ExecuteFinalize(self):
        pass

    def ExportToVTK(self):
        FileName = 'WindField_' + str(self.block_num)
        h = 1/self.wind_field.shape[0]
        spacing = (h,h,h)

        wind_field_ = tuple([np.copy(self.wind_field[...,i], order='C') for i in range(3)])

        cellData = {'grid': np.zeros(self.wind_field[...,0].shape), 'velocity': wind_field_}
        imageToVTK(FileName, cellData = cellData, spacing=spacing)

class ImposeMPIWindInletProcess(ImposeWindInletProcess):

    def __init__(self, Model, settings):
        for name, value in settings.items():
            setattr(self, name, value)
        # mpi modelpart
        self.mpi_model_part = Model[self.inlet_model_part_name]
        self.data_comm = self.mpi_model_part.GetCommunicator().GetDataCommunicator()
        # serial inlet
        if not Model.HasModelPart("wind_inlet_serial"):
            self.model_part = Model.CreateModelPart("wind_inlet_serial")
            self.model_part.AddNodalSolutionStepVariable(KratosMultiphysics.VELOCITY)
            self.model_part.AddNodalSolutionStepVariable(KratosMultiphysics.PARTITION_INDEX)
            if self.data_comm.Rank() == 0:
                KratosMultiphysics.ModelPartIO(self.wind_inlet_aux_file_name).ReadModelPart(self.model_part)
        else:
            self.model_part = Model.GetModelPart("wind_inlet_serial")

        ParallelFillCommunicator = KratosMPI.ParallelFillCommunicator(self.model_part, self.data_comm)
        ParallelFillCommunicator.Execute()

        self.x0 = 0.0
        if self.data_comm.Rank() == 0:
            if len(self.inlet_nodes) > 0:
                # define dimensions of the inlet domain
                y_extent = get_extent(self.inlet_nodes, key=lambda node: node.Y)
                z_extent = get_extent(self.inlet_nodes, key=lambda node: node.Z)
                setattr(self, 'ly', y_extent.upper - y_extent.lower)
                setattr(self, 'lz', z_extent.upper - z_extent.lower)
                self.mean_profile = self.CreateMeanProfile()
                # x_extent = Extent(0, self.time_interval_length * self.mean_profile.bulk_wind_speed)
                # setattr(self, 'lx', x_extent.upper - x_extent.lower)
                self.inlet_position = 0.0

                # define wind field and map
                grid_dimensions = [self.lx, self.ly, self.lz]
                self.wind = GenerateWind(self.friction_velocity, self.reference_height, grid_dimensions, self.wind_grid_levels, self.seed)
                self.block_num=0
                self.blend_region, self.mappers = self.Create3DMappers(self.wind)


    def UpdateInletPosition(self):
        dt = self.mpi_model_part.ProcessInfo[KratosMultiphysics.DELTA_TIME]
        self.inlet_position += dt * self.mean_profile.bulk_wind_speed

        #If the end of the time block is reached, generate a new wind block and reset map
        if self.inlet_position >= self.x0 + self.lx:
            self.x0 += self.lx
            self.blend_region, self.mappers = self.Create3DMappers(self.wind, self.blend_region)

    def ApplyRamp(self):
        time = self.mpi_model_part.ProcessInfo[KratosMultiphysics.TIME]
        if time < self.ramp_time:
            scal = time / self.ramp_time
            for node in self.inlet_nodes:
                for var, _ in self.mappers:
                    vel = node.GetSolutionStepValue(var)
                    node.SetSolutionStepValue(var, scal * vel)

    def ExecuteInitialize(self):
        for node in self.mpi_model_part.Nodes:
            node.Fix(KratosMultiphysics.VELOCITY_X)
            node.Fix(KratosMultiphysics.VELOCITY_Y)
            node.Fix(KratosMultiphysics.VELOCITY_Z)

<<<<<<< HEAD
        mapping_parameters = KratosMultiphysics.Parameters("""{
            "mapper_type": "nearest_element",
            "echo_level" : 0
            }""")
        self.mapper = KratosMultiphysics.MappingApplication.MapperFactory.CreateMPIMapper(self.model_part, self.mpi_model_part,mapping_parameters)

=======
>>>>>>> f67347e9
    def ExecuteInitializeSolutionStep(self):
        if self.data_comm.Rank() == 0:
            super().ExecuteInitializeSolutionStep()
        # map from current model part of interest to reference model part
<<<<<<< HEAD
        self.mapper.Map(KratosMultiphysics.VELOCITY, \
            KratosMultiphysics.VELOCITY)
=======
        mapping_parameters = KratosMultiphysics.Parameters("""{
            "mapper_type": "nearest_element",
            "echo_level" : 0
            }""")
        mapper = KratosMultiphysics.MappingApplication.MPIExtension.MPIMapperFactory.CreateMapper(self.model_part, self.mpi_model_part,mapping_parameters)
        mapper.Map(KratosMultiphysics.VELOCITY, \
            KratosMultiphysics.VELOCITY)
        self.mpi_model_part.GetCommunicator().SynchronizeVariable(KratosMultiphysics.VELOCITY)
        self.mpi_model_part.GetCommunicator().SynchronizeVariable(KratosMultiphysics.PRESSURE)
>>>>>>> f67347e9
<|MERGE_RESOLUTION|>--- conflicted
+++ resolved
@@ -481,30 +481,15 @@
             node.Fix(KratosMultiphysics.VELOCITY_Y)
             node.Fix(KratosMultiphysics.VELOCITY_Z)
 
-<<<<<<< HEAD
         mapping_parameters = KratosMultiphysics.Parameters("""{
             "mapper_type": "nearest_element",
             "echo_level" : 0
             }""")
         self.mapper = KratosMultiphysics.MappingApplication.MapperFactory.CreateMPIMapper(self.model_part, self.mpi_model_part,mapping_parameters)
 
-=======
->>>>>>> f67347e9
     def ExecuteInitializeSolutionStep(self):
         if self.data_comm.Rank() == 0:
             super().ExecuteInitializeSolutionStep()
         # map from current model part of interest to reference model part
-<<<<<<< HEAD
         self.mapper.Map(KratosMultiphysics.VELOCITY, \
-            KratosMultiphysics.VELOCITY)
-=======
-        mapping_parameters = KratosMultiphysics.Parameters("""{
-            "mapper_type": "nearest_element",
-            "echo_level" : 0
-            }""")
-        mapper = KratosMultiphysics.MappingApplication.MPIExtension.MPIMapperFactory.CreateMapper(self.model_part, self.mpi_model_part,mapping_parameters)
-        mapper.Map(KratosMultiphysics.VELOCITY, \
-            KratosMultiphysics.VELOCITY)
-        self.mpi_model_part.GetCommunicator().SynchronizeVariable(KratosMultiphysics.VELOCITY)
-        self.mpi_model_part.GetCommunicator().SynchronizeVariable(KratosMultiphysics.PRESSURE)
->>>>>>> f67347e9
+            KratosMultiphysics.VELOCITY)