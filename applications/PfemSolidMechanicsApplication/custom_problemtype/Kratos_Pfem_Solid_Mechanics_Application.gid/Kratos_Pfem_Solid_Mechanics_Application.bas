*# Element and condition indices. We renumber them so each type is numbered from one.
*set var ielem=0
*set var icond=0

*# ModelPart block

Begin ModelPartData
//  VARIABLE_NAME value
End ModelPartData

*# Property blocks

Begin Properties 0
End Properties

*loop materials
*if(strcmp(MatProp(Type),"Elastic")==0)
*format "%i"
Begin Properties *MatNum
*format "%10.5e"
 DENSITY *MatProp(DENSITY,real)
*format "%10.5e"
 YOUNG_MODULUS *MatProp(YOUNG_MODULUS,real)
*format "%10.5e"
 POISSON_RATIO *MatProp(POISSON_RATIO,real)
*format "%10.5e"
 THICKNESS *MatProp(THICKNESS,real)
End Properties

*endif
*end materials
*loop materials
*if(strcmp(MatProp(Type),"Damage")==0)
*format "%i"
Begin Properties *MatNum
*format "%10.5e"
 DENSITY *MatProp(DENSITY,real)
*format "%10.5e"
 YOUNG_MODULUS *MatProp(YOUNG_MODULUS,real)
*format "%10.5e"
 POISSON_RATIO *MatProp(POISSON_RATIO,real)
*if(strcmp(MatProp(HARDENING_MODEL),"SIMO_JU")==0)
*format "%10.5e"
 STRENGTH_RATIO *MatProp(STRENGTH_RATIO,real)
*format "%10.5e"
 FRACTURE_ENERGY *MatProp(FRACTURE_ENERGY,real)
*format "%10.5e"
 DAMAGE_THRESHOLD *MatProp(DAMAGE_THRESHOLD,real)
*endif
*format "%10.5e"
 THICKNESS *MatProp(THICKNESS,real)
End Properties

*endif
*end materials
*loop materials
*if(strcmp(MatProp(Type),"Plastic")==0)
*format "%i"
Begin Properties *MatNum
*format "%10.5e"
 DENSITY *MatProp(DENSITY,real)
*format "%10.5e"
 YOUNG_MODULUS *MatProp(YOUNG_MODULUS,real)
*format "%10.5e"
 POISSON_RATIO *MatProp(POISSON_RATIO,real)
*if(strcmp(MatProp(HARDENING_MODEL),"SIMO")==0)
*format "%10.5e"
 YIELD_STRESS *MatProp(YIELD_STRESS,real)
*format "%10.5e"
 KINEMATIC_HARDENING_MODULUS *MatProp(KINEMATIC_HARDENING_MODULUS,real)
*format "%10.5e"
 HARDENING_EXPONENT *MatProp(HARDENING_EXPONENT,real)
*format "%10.5e"
 REFERENCE_HARDENING_MODULUS *MatProp(REFERENCE_HARDENING_MODULUS,real)
*format "%10.5e"
 INFINITY_HARDENING_MODULUS *MatProp(INFINITY_HARDENING,real)
*elseif(strcmp(MatProp(HARDENING_MODEL),"BASIC_TRESCA")==0)
*format "%10.5e"
 YIELD_STRESS *MatProp(YIELD_STRESS,real)
*format "%10.5e"
 DENSITY_WATER *MatProp(WATER_DENSITY,real)
*format "%10.5e"
 WATER_BULK_MODULUS *MatProp(WATER_BULK_MODULUS,real)
*format "%10.5e"
 PERMEABILITY *MatProp(PERMEABILITY,real)
*format "%10.5e"
 STABILIZATION_FACTOR *MatProp(STABILIZATION_FACTOR,real)
*format "%10.5e"
 CONTACT_ADHESION *MatProp(CONTACT_ADHESION,real)
*format "%10.5e"
 CONTACT_FRICTION_ANGLE *MatProp(CONTACT_FRICTION_ANGLE,real)
*format "%10.5e"
 K0 *MatProp(K0,real)
*elseif(strcmp(MatProp(HARDENING_MODEL),"MOHR_C")==0)
*format "%10.5e"
 INTERNAL_FRICTION_ANGLE *MatProp(INTERNAL_FRICTION_ANGLE,real)
*format "%10.5e"
 INTERNAL_DILATANCY_ANGLE *MatProp(INTERNAL_DILATANCY_ANGLE,real)
*format "%10.5e"
 COHESION *MatProp(COHESION,real)
*format "%10.5e"
 DENSITY_WATER *MatProp(WATER_DENSITY,real)
*format "%10.5e"
 WATER_BULK_MODULUS *MatProp(WATER_BULK_MODULUS,real)
*format "%10.5e"
 PERMEABILITY *MatProp(PERMEABILITY,real)
*format "%10.5e"
 STABILIZATION_FACTOR *MatProp(STABILIZATION_FACTOR,real)
*format "%10.5e"
 CONTACT_ADHESION *MatProp(CONTACT_ADHESION,real)
*format "%10.5e"
 CONTACT_FRICTION_ANGLE *MatProp(CONTACT_FRICTION_ANGLE,real)
*format "%10.5e"
 K0 *MatProp(K0,real)
*endif
*format "%10.5e"
 THICKNESS *MatProp(THICKNESS,real)
End Properties

*endif
*end materials
*loop materials
*if(strcmp(MatProp(Type),"CriticalStatePlasticity")==0)
*format "%i"
Begin Properties *MatNum
*format "%10.5e"
 DENSITY *MatProp(DENSITY,real)
*format "%10.5e"
 YOUNG_MODULUS *MatProp(YOUNG_MODULUS,real)
*format "%10.5e"
 SWELLING_SLOPE *MatProp(SWELLING_SLOPE,real)
*format "%10.5e"
 INITIAL_SHEAR_MODULUS *MatProp(INITIAL_SHEAR_MODULUS,real)
*format "%10.5e"
 ALPHA_SHEAR *MatProp(ALPHA_SHEAR,real)
*format "%10.5e"
 PRE_CONSOLIDATION_STRESS *MatProp(PRE_CONSOLIDATION_STRESS,real)
*format "%10.5e"
 OVER_CONSOLIDATION_RATIO *MatProp(OVER_CONSOLIDATION_RATIO,real)
*format "%10.5e"
 NORMAL_COMPRESSION_SLOPE *MatProp(NORMAL_COMPRESSION_SLOPE,real)
*format "%10.5e"
 CRITICAL_STATE_LINE *MatProp(CRITICAL_STATE_LINE,real)
*format "%10.5e"
 INTERNAL_FRICTION_ANGLE *MatProp(INTERNAL_FRICTION_ANGLE,real)
*format "%10.5e"
 DENSITY_WATER *MatProp(WATER_DENSITY,real)
*format "%10.5e"
 WATER_BULK_MODULUS *MatProp(WATER_BULK_MODULUS,real)
*format "%10.5e"
 PERMEABILITY *MatProp(PERMEABILITY,real)
*format "%10.5e"
 STABILIZATION_FACTOR *MatProp(STABILIZATION_FACTOR,real)
*format "%10.5e"
 CONTACT_ADHESION *MatProp(CONTACT_ADHESION,real)
*format "%10.5e"
 CONTACT_FRICTION_ANGLE *MatProp(CONTACT_FRICTION_ANGLE,real)
*format "%10.5e"
 K0 *MatProp(K0,real)
*format "%10.5e"
 THICKNESS *MatProp(THICKNESS,real)
End Properties

*endif
*end materials


*# Mesh0 block

*# Nodes block
Begin Nodes
*#// id	  X	Y	Z
*loop nodes
*format "%i%10.5e%10.5e%10.5e"
*NodesNum	*NodesCoord(1)	*NodesCoord(2)	*NodesCoord(3)
*end nodes
End Nodes


*# Element blocks

*set cond surface_UpdatedLagrangianElement2D3N *elems
*if(CondNumEntities > 0)
Begin Elements UpdatedLagrangianElement2D3N
*#// id prop_id	 n1	n2	n3	...
*loop elems *OnlyInCond
*set var ielem=operation(ielem+1)
*set var i=0
*set var j=ElemsNnode
*format "%i%i%i%i%i%i%i%i"
*ElemsNum *ElemsMat*\
*for(i=1;i<=j;i=i+1)*\
 *ElemsConec(*i)*\
*end

*end elems
End Elements

*endif
*set cond surface_UpdatedLagrangianUwPElement2D3N *elems
*if(CondNumEntities > 0)
Begin Elements UpdatedLagrangianUwPElement2D3N
*#// id prop_id	 n1	n2	n3	...
*loop elems *OnlyInCond
*set var ielem=operation(ielem+1)
*set var i=0
*set var j=ElemsNnode
*format "%i%i%i%i%i%i%i%i"
*ElemsNum *ElemsMat*\
*for(i=1;i<=j;i=i+1)*\
 *ElemsConec(*i)*\
*end

*end elems
End Elements

*endif
*set cond surface_UpdatedLagrangianUWElement2D3N *elems
*if(CondNumEntities > 0)
Begin Elements UpdatedLagrangianUWElement2D3N
*#// id prop_id	 n1	n2	n3	...
*loop elems *OnlyInCond
*set var ielem=operation(ielem+1)
*set var i=0
*set var j=ElemsNnode
*format "%i%i%i%i%i%i%i%i"
*ElemsNum *ElemsMat*\
*for(i=1;i<=j;i=i+1)*\
 *ElemsConec(*i)*\
*end

*end elems
End Elements

*endif
*set cond surface_UpdatedLagrangianUWwPElement2D3N *elems
<<<<<<< HEAD
*if(CondNumEntities > 0)
Begin Elements UpdatedLagrangianUWwPElement2D3N
*#// id prop_id	 n1	n2	n3	...
*loop elems *OnlyInCond
*set var ielem=operation(ielem+1)
*set var i=0
*set var j=ElemsNnode
*format "%i%i%i%i%i%i%i%i"
*ElemsNum *ElemsMat*\
*for(i=1;i<=j;i=i+1)*\
 *ElemsConec(*i)*\
*end

*end elems
End Elements

*endif
*set cond surface_UpdatedLagrangianUwPStabElement2D3N *elems
=======
>>>>>>> 597e3bdf
*if(CondNumEntities > 0)
Begin Elements UpdatedLagrangianUWwPElement2D3N
*#// id prop_id	 n1	n2	n3	...
*loop elems *OnlyInCond
*set var ielem=operation(ielem+1)
*set var i=0
*set var j=ElemsNnode
*format "%i%i%i%i%i%i%i%i"
*ElemsNum *ElemsMat*\
*for(i=1;i<=j;i=i+1)*\
 *ElemsConec(*i)*\
*end

*end elems
End Elements

*endif
*set cond surface_UpdatedLagrangianUwPStabElement2D3N *elems
*if(CondNumEntities > 0)
Begin Elements UpdatedLagrangianUwPStabElement2D3N
*#// id prop_id	 n1	n2	n3	...
*loop elems *OnlyInCond
*set var ielem=operation(ielem+1)
*set var i=0
*set var j=ElemsNnode
*format "%i%i%i%i%i%i%i%i"
*ElemsNum *ElemsMat*\
*for(i=1;i<=j;i=i+1)*\
 *ElemsConec(*i)*\
*end

*end elems
End Elements

*endif
*set cond surface_AxisymUpdatedLagrangianUwPStabElement2D3N *elems
*if(CondNumEntities > 0)
Begin Elements AxisymUpdatedLagrangianUwPStabElement2D3N
*#// id prop_id	 n1	n2	n3	...
*loop elems *OnlyInCond
*set var ielem=operation(ielem+1)
*set var i=0
*set var j=ElemsNnode
*format "%i%i%i%i%i%i%i%i"
*ElemsNum *ElemsMat*\
*for(i=1;i<=j;i=i+1)*\
 *ElemsConec(*i)*\
*end

*end elems
End Elements

*endif
*set cond surface_AxisymUpdatedLagrangianUJwPElement2D3N *elems
*if(CondNumEntities > 0)
Begin Elements AxisymUpdatedLagrangianUJwPElement2D3N
*#// id prop_id	 n1	n2	n3	...
*loop elems *OnlyInCond
*set var ielem=operation(ielem+1)
*set var i=0
*set var j=ElemsNnode
*format "%i%i%i%i%i%i%i%i"
*ElemsNum *ElemsMat*\
*for(i=1;i<=j;i=i+1)*\
 *ElemsConec(*i)*\
*end

*end elems
End Elements

*endif
*set cond surface_AxisymUpdatedLagrangianUJElement2D3N *elems
*if(CondNumEntities > 0)
Begin Elements AxisymUpdatedLagrangianUJElement2D3N
*#// id prop_id	 n1	n2	n3	...
*loop elems *OnlyInCond
*set var ielem=operation(ielem+1)
*set var i=0
*set var j=ElemsNnode
*format "%i%i%i%i%i%i%i%i"
*ElemsNum *ElemsMat*\
*for(i=1;i<=j;i=i+1)*\
 *ElemsConec(*i)*\
*end

*end elems
End Elements

*endif
*set cond surface_UpdatedLagrangianUPElement2D3N *elems
*if(CondNumEntities > 0)
Begin Elements UpdatedLagrangianUPElement2D3N
*#// id prop_id	 n1	n2	n3	...
*loop elems *OnlyInCond
*set var ielem=operation(ielem+1)
*set var i=0
*set var j=ElemsNnode
*format "%i%i%i%i%i%i%i%i"
*ElemsNum *ElemsMat*\
*for(i=1;i<=j;i=i+1)*\
 *ElemsConec(*i)*\
*end

*end elems
End Elements

*endif
*set cond surface_AxisymUpdatedLagrangianElement2D3N *elems
*if(CondNumEntities > 0)
Begin Elements AxisymUpdatedLagrangianElement2D3N
*#// id prop_id	 n1	n2	n3	...
*loop elems *OnlyInCond
*set var ielem=operation(ielem+1)
*set var i=0
*set var j=ElemsNnode
*format "%i%i%i%i%i%i%i%i"
*ElemsNum *ElemsMat*\
*for(i=1;i<=j;i=i+1)*\
 *ElemsConec(*i)*\
*end

*end elems
End Elements

*endif
*set cond surface_AxisymUpdatedLagrangianUPElement2D3N *elems
*if(CondNumEntities > 0)
Begin Elements AxisymUpdatedLagrangianUPElement2D3N
*#// id prop_id	 n1	n2	n3	...
*loop elems *OnlyInCond
*set var ielem=operation(ielem+1)
*set var i=0
*set var j=ElemsNnode
*format "%i%i%i%i%i%i%i%i"
*ElemsNum *ElemsMat*\
*for(i=1;i<=j;i=i+1)*\
 *ElemsConec(*i)*\
*end

*end elems
End Elements

*endif
*Set cond volume_UpdatedLagrangianElement3D4N *elems
*if(CondNumEntities > 0)
Begin Elements UpdatedLagrangianElement3D4N
*#// id prop_id	 n1	n2	n3	...
*loop elems *OnlyInCond
*set var ielem=operation(ielem+1)
*set var i=0
*set var j=ElemsNnode
*format "%i%i%i%i%i%i%i%i"
*ElemsNum *ElemsMat*\
*for(i=1;i<=j;i=i+1)*\
 *ElemsConec(*i)*\
*end

*end elems
End Elements

*endif
*Set cond volume_UpdatedLagrangianUPElement3D4N *elems
*if(CondNumEntities > 0)
Begin Elements UpdatedLagrangianUPElement3D4N
*#// id prop_id	 n1	n2	n3	...
*loop elems *OnlyInCond
*set var ielem=operation(ielem+1)
*set var i=0
*set var j=ElemsNnode
*format "%i%i%i%i%i%i%i%i"
*ElemsNum *ElemsMat*\
*for(i=1;i<=j;i=i+1)*\
 *ElemsConec(*i)*\
*end

*end elems
End Elements

*endif

*set cond volume_UpdatedLagrangianUwPStabElement3D4N *elems
*if(CondNumEntities > 0)
Begin Elements UpdatedLagrangianUwPStabElement3D4N
*#// id prop_id	 n1	n2	n3	...
*loop elems *OnlyInCond
*set var ielem=operation(ielem+1)
*set var i=0
*set var j=ElemsNnode
*format "%i%i%i%i%i%i%i%i"
*ElemsNum *ElemsMat*\
*for(i=1;i<=j;i=i+1)*\
 *ElemsConec(*i)*\
*end

*end elems
End Elements

*endif
*set cond volume_UpdatedLagrangianUJElement3D4N *elems
*if(CondNumEntities > 0)
Begin Elements UpdatedLagrangianUJElement3D4N
*#// id prop_id	 n1	n2	n3	...
*loop elems *OnlyInCond
*set var ielem=operation(ielem+1)
*set var i=0
*set var j=ElemsNnode
*format "%i%i%i%i%i%i%i%i"
*ElemsNum *ElemsMat*\
*for(i=1;i<=j;i=i+1)*\
 *ElemsConec(*i)*\
*end

*end elems
End Elements

*endif
*set cond volume_UpdatedLagrangianUJwPElement3D4N *elems
*if(CondNumEntities > 0)
Begin Elements UpdatedLagrangianUJwPElement3D4N
*#// id prop_id	 n1	n2	n3	...
*loop elems *OnlyInCond
*set var ielem=operation(ielem+1)
*set var i=0
*set var j=ElemsNnode
*format "%i%i%i%i%i%i%i%i"
*ElemsNum *ElemsMat*\
*for(i=1;i<=j;i=i+1)*\
 *ElemsConec(*i)*\
*end

*end elems
End Elements

*endif
*set cond group_RigidBodies *groups
*if(CondNumEntities > 0)
*loop groups *OnlyInCond
*if(strcmp(cond(Parametric_Wall),"False")==0)
*if(strcmp(cond(Body_Surface),"False")==0)
*if(GenData(DIMENSION,INT) == 3)
Begin Elements Element3D4N
*else
Begin Elements Element2D3N
*endif
*#// id prop_id	 n1	n2	n3	...
*set group *GroupName *elems
*loop elems *onlyingroup
*set var ielem=operation(ielem+1)
*set var i=0
*set var j=ElemsNnode
*format "%i%i%i%i%i"
*ielem *ElemsMat *\
*for(i=1;i<=j;i=i+1)*\
 *ElemsConec(*i)*\
*end

*end elems
End Elements

*endif
*endif
*end groups
*endif

*# Condition Blocks
*# start number for each condition type:
*set var RigidWallsstart = icond

*set cond group_RigidBodies *groups
*if(CondNumEntities > 0)
*loop groups *OnlyInCond
*if(strcmp(cond(Body_Surface),"True")==0 || strcmp(cond(Parametric_Wall),"True")==0)
*if(GenData(DIMENSION,INT) == 3)
Begin Elements Element3D3N
*else
Begin Elements Element2D2N
*endif
*#// id prop_id	 n1	n2	n3	...
*set group *GroupName *elems
*loop elems *onlyingroup
*set var ielem=operation(ielem+1)
*set var i=0
*set var j=ElemsNnode
*format "%i%i%i%i%i"
*ielem *ElemsMat *\
*for(i=1;i<=j;i=i+1)*\
 *ElemsConec(*i)*\
*end

*end elems
End Elements

*endif
*end groups
*endif

*set cond group_POINT_LOAD *groups
*if(CondNumEntities > 0)
*loop groups *OnlyInCond
Begin Conditions *cond(ConditionType)
*#// id prop_id	 n1	n2	n3	...
*set group *GroupName *nodes
*loop nodes *onlyingroup
*format "%i%i%i"
 *Tcl( setCondId *NodesNum 0 ) 0 *NodesNum
*end nodes
End Conditions

*end groups
*endif

*set cond group_LINE_LOAD *groups
*if(CondNumEntities > 0)
*loop groups *OnlyInCond
Begin Conditions *cond(ConditionType)
*#// id prop_id	 n1	n2	n3	...
*set group *GroupName *faces
*loop faces *onlyingroup
 *Tcl(Print2DFaceElement *FaceElemsNum *FaceIndex)
*end faces
End Conditions

*end groups
*endif

*set cond group_SURFACE_LOAD *groups
*if(CondNumEntities > 0)
*loop groups *OnlyInCond
Begin Conditions *cond(ConditionType)
*#// id prop_id	 n1	n2	n3	...
*set group *GroupName *faces
*loop faces *onlyingroup
 *Tcl(Print3DFaceElement *FaceElemsNum *FaceIndex)
*end faces
End Conditions

*end groups
*endif

*set cond group_LINE_PRESSURE *groups
*if(CondNumEntities > 0)
*loop groups *OnlyInCond
Begin Conditions *cond(ConditionType)
*#// id prop_id	 n1	n2	n3	...
*set group *GroupName *faces
*loop faces *onlyingroup
 *Tcl(Print2DFaceElement *FaceElemsNum *FaceIndex)
*end faces
End Conditions

*end groups
*endif

*set cond group_SURFACE_PRESSURE *groups
*if(CondNumEntities > 0)
*loop groups *OnlyInCond
Begin Conditions *cond(ConditionType)
*#// id prop_id	 n1	n2	n3	...
*set group *GroupName *faces
*loop faces *onlyingroup
 *Tcl(Print3DFaceElement *FaceElemsNum *FaceIndex)
*end faces
End Conditions

*end groups
*endif

*set cond group_POINT_MOMENT *groups
*if(CondNumEntities > 0)
*loop groups *OnlyInCond
Begin Conditions *cond(ConditionType)
*#// id prop_id	 n1	n2	n3	...
*set group *GroupName *nodes
*loop nodes *onlyingroup
*format "%i%i%i"
 *Tcl( setCondId *NodesNum 0 ) 0 *NodesNum
*end nodes
End Conditions

*end groups
*endif


*# SubModelPart Blocks
*set cond group_DeformableBodies *groups
*if(CondNumEntities > 0)
*loop groups *OnlyInCond
Begin SubModelPart *GroupName // *GroupNum

 Begin SubModelPartNodes
*set group *GroupName *nodes
*if(GroupNumEntities > 0)
*loop nodes *onlyingroup
 *NodesNum
*end nodes
*endif
 End SubModelPartNodes

 Begin SubModelPartElements
*set group *GroupName *elems 
*if(GroupNumEntities > 0) 
*loop elems *onlyingroup 
*format "%i"
 *ElemsNum
*end elems
*endif
 End SubModelPartElements
      
 Begin SubModelPartConditions
 End SubModelPartConditions

End SubModelPart
*end groups    
*endif
*set cond group_LINEAR_MOVEMENT *groups
*if(CondNumEntities > 0)
*loop groups *OnlyInCond
Begin SubModelPart *GroupName // *GroupNum

 Begin SubModelPartNodes
*set group *GroupName *nodes
*if(GroupNumEntities)
*loop nodes *onlyingroup
 *NodesNum
*end nodes
*endif
 End SubModelPartNodes

 Begin SubModelPartElements
 End SubModelPartElements
      
 Begin SubModelPartConditions
 End SubModelPartConditions

End SubModelPart
*end groups    
*endif
*set cond group_ANGULAR_MOVEMENT *groups
*if(CondNumEntities > 0)
*loop groups *OnlyInCond
Begin SubModelPart *GroupName // *GroupNum

 Begin SubModelPartNodes
*set group *GroupName *nodes
*if(GroupNumEntities)
*loop nodes *onlyingroup
 *NodesNum
*end nodes
*endif
 End SubModelPartNodes

 Begin SubModelPartElements
 End SubModelPartElements
      
 Begin SubModelPartConditions
 End SubModelPartConditions

End SubModelPart
*end groups    
*endif
*set cond group_WATER_PRESSURE *groups
*if(CondNumEntities > 0)
*loop groups *OnlyInCond
Begin SubModelPart *GroupName // *GroupNum

 Begin SubModelPartNodes
*set group *GroupName *nodes
*if(GroupNumEntities)
*loop nodes *onlyingroup
 *NodesNum
*end nodes
*endif
 End SubModelPartNodes

 Begin SubModelPartElements
 End SubModelPartElements
      
 Begin SubModelPartConditions
 End SubModelPartConditions

End SubModelPart
*end groups    
*endif
*set cond group_WATER_MOVEMENT *groups
*if(CondNumEntities > 0)
*loop groups *OnlyInCond
Begin SubModelPart *GroupName // *GroupNum

 Begin SubModelPartNodes
*set group *GroupName *nodes
*if(GroupNumEntities)
*loop nodes *onlyingroup
 *NodesNum
*end nodes
*endif
 End SubModelPartNodes

 Begin SubModelPartElements
 End SubModelPartElements
      
 Begin SubModelPartConditions
 End SubModelPartConditions

End SubModelPart
*end groups    
*endif
*set cond group_POINT_LOAD *groups
*if(CondNumEntities)
*loop groups *OnlyInCond
Begin SubModelPart *GroupName // *GroupNum

 Begin SubModelPartNodes
*set group *GroupName *nodes
*if(GroupNumEntities)
*loop nodes *onlyingroup
 *NodesNum
*end nodes
*endif
 End SubModelPartNodes

 Begin SubModelPartElements
 End SubModelPartElements
      
 Begin SubModelPartConditions
*set group *GroupName *nodes
*if(GroupNumEntities)
*loop nodes *onlyingroup
*format "%i"
 *Tcl( getCondId *NodesNum 0 )
*end nodes
*endif
 End SubModelPartConditions

End SubModelPart
*end groups    
*endif
*set cond group_LINE_LOAD *groups
*if(CondNumEntities > 0)
*loop groups *OnlyInCond
Begin SubModelPart *GroupName // *GroupNum

 Begin SubModelPartNodes
*set group *GroupName *nodes
*if(GroupNumEntities)
*loop nodes *onlyingroup
 *NodesNum
*end nodes
*endif
 End SubModelPartNodes

 Begin SubModelPartElements
 End SubModelPartElements
      
 Begin SubModelPartConditions
*set group *GroupName *faces
*if(GroupNumEntities)
*loop faces *onlyingroup
 *Tcl( getCondId *FaceElemsNum *FaceIndex )
*end faces
*endif
 End SubModelPartConditions

End SubModelPart
*end groups    
*endif
*set cond group_LINE_PRESSURE *groups
*if(CondNumEntities > 0)
*loop groups *OnlyInCond
Begin SubModelPart *GroupName // *GroupNum

 Begin SubModelPartNodes
*set group *GroupName *nodes
*if(GroupNumEntities)
*loop nodes *onlyingroup
 *NodesNum
*end nodes
*endif
 End SubModelPartNodes

 Begin SubModelPartElements
 End SubModelPartElements
      
 Begin SubModelPartConditions
*set group *GroupName *faces
*if(GroupNumEntities)
*loop faces *onlyingroup
 *Tcl( getCondId *FaceElemsNum *FaceIndex )
*end faces
*endif
 End SubModelPartConditions

End SubModelPart
*end groups    
*endif
*set cond group_SURFACE_LOAD *groups
*if(CondNumEntities > 0)
*loop groups *OnlyInCond
Begin SubModelPart *GroupName // *GroupNum

 Begin SubModelPartNodes
*set group *GroupName *nodes
*if(GroupNumEntities)
*loop nodes *onlyingroup
 *NodesNum
*end nodes
*endif
 End SubModelPartNodes

 Begin SubModelPartElements
 End SubModelPartElements
      
 Begin SubModelPartConditions
*set group *GroupName *faces
*if(GroupNumEntities)
*loop faces *onlyingroup
 *Tcl( getCondId *FaceElemsNum *FaceIndex )
*end faces
*endif
 End SubModelPartConditions

End SubModelPart
*end groups    
*endif
*set cond group_SURFACE_PRESSURE *groups
*if(CondNumEntities > 0)
*loop groups *OnlyInCond
Begin SubModelPart *GroupName // *GroupNum

 Begin SubModelPartNodes
*set group *GroupName *nodes
*if(GroupNumEntities)
*loop nodes *onlyingroup
 *NodesNum
*end nodes
*endif
 End SubModelPartNodes

 Begin SubModelPartElements
 End SubModelPartElements
      
 Begin SubModelPartConditions
*set group *GroupName *faces
*if(GroupNumEntities)
*loop faces *onlyingroup
 *Tcl( getCondId *FaceElemsNum *FaceIndex )
*end faces
*endif
 End SubModelPartConditions

End SubModelPart
*end groups    
*endif
*set cond group_POINT_MOMENT *groups
*if(CondNumEntities > 0)
*loop groups *OnlyInCond
Begin SubModelPart *GroupName // *GroupNum

 Begin SubModelPartNodes
*set group *GroupName *nodes
*if(GroupNumEntities)
*loop nodes *onlyingroup
 *NodesNum
*end nodes
*endif
 End SubModelPartNodes

 Begin SubModelPartElements
 End SubModelPartElements
      
 Begin SubModelPartConditions
*set group *GroupName *nodes
*if(GroupNumEntities)
*loop nodes *onlyingroup
*format "%i"
 *Tcl( getCondId *NodesNum 0 )
*end nodes
*endif
 End SubModelPartConditions

End SubModelPart
*end groups    
*endif
*set cond group_VOLUME_ACCELERATION *groups
*if(CondNumEntities > 0)
*loop groups *OnlyInCond
Begin SubModelPart *GroupName // *GroupNum

 Begin SubModelPartNodes
*set group *GroupName *nodes
*if(GroupNumEntities)
*loop nodes *onlyingroup
 *NodesNum
*end nodes
*endif
 End SubModelPartNodes

 Begin SubModelPartElements
 End SubModelPartElements
      
 Begin SubModelPartConditions
 End SubModelPartConditions

End SubModelPart
*end groups    
*endif

*set var RigidWallsElemNum = 0
*set var RigidWallsCondNum = 0
*set cond group_RigidBodies *groups
*if(CondNumEntities > 0)
*loop groups *OnlyInCond
Begin SubModelPart *GroupName // *GroupNum

 Begin SubModelPartNodes
*set group *GroupName *nodes
*if(GroupNumEntities)
*loop nodes *onlyingroup
 *NodesNum
*end nodes
*endif
 End SubModelPartNodes

 Begin SubModelPartElements
*set group *GroupName *elems 
*if(GroupNumEntities > 0) 
*loop elems *onlyingroup 
*format "%i"
 *ElemsNum
*end elems
*endif
 End SubModelPartElements
      
 Begin SubModelPartConditions
 End SubModelPartConditions
End SubModelPart
*end groups        
*endif

*# Note: About elements/conditions: it is important that point elements/conditions are added AFTER regular points/conditions to keep numeration of elemental/conditional data consistent.
*# This is why point elements/conditions get their own blocks.
*#
*Tcl(resetCondId) *\
*# Clear list of condition Ids<|MERGE_RESOLUTION|>--- conflicted
+++ resolved
@@ -234,27 +234,6 @@
 
 *endif
 *set cond surface_UpdatedLagrangianUWwPElement2D3N *elems
-<<<<<<< HEAD
-*if(CondNumEntities > 0)
-Begin Elements UpdatedLagrangianUWwPElement2D3N
-*#// id prop_id	 n1	n2	n3	...
-*loop elems *OnlyInCond
-*set var ielem=operation(ielem+1)
-*set var i=0
-*set var j=ElemsNnode
-*format "%i%i%i%i%i%i%i%i"
-*ElemsNum *ElemsMat*\
-*for(i=1;i<=j;i=i+1)*\
- *ElemsConec(*i)*\
-*end
-
-*end elems
-End Elements
-
-*endif
-*set cond surface_UpdatedLagrangianUwPStabElement2D3N *elems
-=======
->>>>>>> 597e3bdf
 *if(CondNumEntities > 0)
 Begin Elements UpdatedLagrangianUWwPElement2D3N
 *#// id prop_id	 n1	n2	n3	...
