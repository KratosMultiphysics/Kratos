{
    "problem_data"             : {
        "problem_name"    : "*tcl(file tail [GiD_Info Project ModelName])",
        "model_part_name" : "Main_Domain",
        "dimension"       : *GenData(DIMENSION,INT),
	"time_step"       : *GenData(Time_Step),
        "start_time"      : *GenData(Start_Time),
        "end_time"        : *GenData(End_Time),
        "echo_level"      : *GenData(Echo_Level),
        "threads"         : *GenData(Number_of_threads,INT)
    },
    "solver_settings"          : {
        "echo_level"                         : 0,
        "buffer_size"                        : 2,
*if(strcmp(GenData(Solver_Type),"DynamicSolver")==0)
        "solution_type"                      : "Dynamic",
*if(strcmp(GenData(Time_Integration_Method),"Explicit")==0)
        "solver_type"                        : "solid_mechanics_explicit_dynamic_solver",
        "time_integration_method"            : "Explicit",
        "scheme_type"                        : "CentralDifferences",        
*elseif(strcmp(GenData(Time_Integration_Method),"Implicit")==0)
*if(strcmp(GenData(DOFS),"U-W")==0)
        "solver_type"                        : "pfem_solid_mechanics_implicit_dynamic_solver",
        "time_integration_method"            : "Implicit",
        "scheme_type"                        : "Bossak",
*else
        "solver_type"                        : "solid_mechanics_implicit_dynamic_solver",
        "time_integration_method"            : "Implicit",
        "scheme_type"                        : "Bossak",
*endif
*endif
*else
        "solver_type"                        : "pfem_solid_mechanics_static_solver",
        "solution_type"                      : "Static",
*if(strcmp(GenData(Solver_Type),"StaticSolver")==0)
        "scheme_type"                        : "Linear",
*elseif(strcmp(GenData(Solver_Type),"QuasiStaticSolver")==0)
        "scheme_type"                        : "Non-Linear",
*endif
*endif
        "model_import_settings"              : {
*if(strcmp(GenData(Load_Restart),"True")==0)
            "input_type"       : "rest",
            "input_filename"   : "*tcl(file tail [GiD_Info Project ModelName])",
	    "input_file_label" : "*GenData(Load_Step)"
*else
            "input_type"       : "mdpa",
            "input_filename"   : "*tcl(file tail [GiD_Info Project ModelName])",
	    "input_file_label" : "0"
*endif
        },
        "line_search"                        : *tcl(string tolower *GenData(LineSearch)),
        "implex"                             : *tcl(string tolower *GenData(Implex)),
        "compute_reactions"                  : *tcl(string tolower *GenData(Write_Reactions)),
	"compute_contact_forces"             : *tcl(string tolower *GenData(Write_Contact_Forces)),
        "convergence_criterion"              : "*GenData(Convergence_Criteria)",
*if( strcmp(GenData(DOFS),"U-P")==0 || strcmp(GenData(DOFS),"U-wP")==0)
        "stabilization_factor"               : *GenData(Stabilization_Factor),
*endif
        "dofs"                               : [
*if(strcmp(GenData(DOFS),"ROTATIONS")==0)
                                                "ROTATION",
*endif
*if(strcmp(GenData(DOFS),"U-P")==0)
                                                "PRESSURE",
*endif
*if(strcmp(GenData(DOFS),"U-wP")==0 || strcmp(GenData(DOFS),"U-J-wP")==0 )
                                                "WATER_PRESSURE",
*endif
*if(strcmp(GenData(DOFS),"U-J-wP")==0 || strcmp(GenData(DOFS),"U-J")==0 )
						"JACOBIAN",
*endif
*if(strcmp(GenData(DOFS),"U-W")==0)
						"WATER_DISPLACEMENT"
*endif
<<<<<<< HEAD
*if(strcmp(GenData(DOFS),"U-wP")==0)
        "water_pressure_dofs"                : true,
*endif
*if(strcmp(GenData(DOFS),"U-J-wP")==0)
        "jacobian_dofs"                      : true,
        "water_pressure_dofs"                : true,
*endif
=======
					       ],
>>>>>>> d687f72b
        "reform_dofs_at_each_step"           : true,
        "displacement_relative_tolerance"    : *GenData(Convergence_Tolerance),
        "displacement_absolute_tolerance"    : *GenData(Absolute_Tolerance),
        "residual_relative_tolerance"        : *GenData(Convergence_Tolerance),
        "residual_absolute_tolerance"        : *GenData(Absolute_Tolerance),
        "max_iteration"                      : *GenData(Max_Iter,INT),
        "linear_solver_settings"             : {
             "solver_type" : "*GenData(Linear_Solver)",
             "tolerance"   : 1e-7,
             "max_iteration" : *GenData(Linear_Solver_Max_Iteration,INT),
             "scaling"     : false
         },
	"bodies_list":[
*set cond group_DeformableBodies *groups
*add cond group_RigidBodies *groups
*if(CondNumEntities > 0)
*set var GroupNumber = 0
*loop groups *OnlyInCond
*set var GroupNumber=operation(GroupNumber+1)
*end groups
*set var Counter = 0
*loop groups *OnlyInCond
*set var Counter=operation(Counter+1)
     	 {
     	 "body_type": "*cond(Structural_Type)",
     	 "body_name": "*cond(Structural_Type)_*GroupName",
     	 "parts_list": ["*GroupName"]
*if( Counter == GroupNumber )
     	 }
*else
     	 },
*endif
*end groups
*endif
	],
        "problem_domain_sub_model_part_list" : [
*set cond group_DeformableBodies *groups
*add cond group_RigidBodies *groups
*if(CondNumEntities > 0)
*set var GroupNumber = 0
*loop groups *OnlyInCond
*set var GroupNumber=operation(GroupNumber+1)
*end groups
*set var Counter = 0
*loop groups *OnlyInCond
*set var Counter=operation(Counter+1)
*if( Counter == GroupNumber )
     	 "*GroupName"
*else
     	 "*GroupName",
*endif
*end groups
*endif
	],
        "processes_sub_model_part_list" : [
*set cond group_LINEAR_MOVEMENT *groups
*add cond group_ANGULAR_MOVEMENT *groups
*add cond group_POINT_LOAD *groups
*add cond group_LINE_LOAD *groups
*add cond group_SURFACE_LOAD *groups
*add cond group_LINE_PRESSURE *groups
*add cond group_SURFACE_PRESSURE *groups
*add cond group_POINT_MOMENT *groups
*add cond group_VOLUME_ACCELERATION *groups
*add cond group_WATER_PRESSURE *groups
<<<<<<< HEAD
=======
*add cond group_WATER_MOVEMENT *groups
>>>>>>> d687f72b
*if(CondNumEntities > 0)
*set var GroupNumber = 0
*loop groups *OnlyInCond
*set var GroupNumber=operation(GroupNumber+1)
*end groups
*set var Counter = 0
*loop groups *OnlyInCond
*set var Counter=operation(Counter+1)
*if( Counter == GroupNumber )
     	 "*GroupName"
*else
     	 "*GroupName",
*endif
*end groups
*endif
	]
    },
    "problem_process_list" : [{
        "help"            : "This process applies meshing to the problem domains",
        "kratos_module"   : "KratosMultiphysics.PfemApplication",
        "python_module"   : "remesh_domains_process",
        "process_name"    : "RemeshDomainsProcess",
        "Parameters"      : {
	    "model_part_name"       : "Main_Domain",
            "meshing_control_type"  : "step",
            "meshing_frequency"     : 0.0,
            "meshing_before_output" : true,
	    "meshing_domains" : [
*set var numberofdomains= 0
*set cond group_DeformableBodies *groups
*loop groups *OnlyInCond
*set var numberofdomains(int)=Operation(numberofdomains(int)+1)
*end groups
*set var Counter = 0
*set cond group_DeformableBodies *groups
*loop groups *OnlyInCond           
*set var Counter=operation(Counter+1)
            {
		"python_module": "meshing_domain",
		"model_part_name": "*cond(Structural_Type)_*GroupName",
		"alpha_shape": 2.4,
		"offset_factor": *GenData(Offset_Factor),
		"meshing_strategy":{
		    "python_module": "meshing_strategy",
		    "meshing_frequency": *cond(Meshing_Frequency),
		    "remesh": *tcl(string tolower *cond(Remesh)),
		    "refine": *tcl(string tolower *cond(Refine)),
		    "reconnect": *tcl(string tolower *cond(Remesh)),
		    "transfer": *tcl(string tolower *cond(Transfer)),
		    "constrained": *tcl(string tolower *cond(Constrained)),
		    "mesh_smoothing": *tcl(string tolower *cond(MeshSmoothing)),
		    "variables_smoothing": *tcl(string tolower *cond(JacobiSmoothing)),
		    "elemental_variables_to_smooth":[ "DETERMINANT_F" ],
*if(GenData(DIMENSION,INT)==2)
		    "reference_element_type": "Element2D3N",
		    "reference_condition_type": "CompositeCondition2D2N"
*elseif(GenData(DIMENSION,INT)==3)
		    "reference_element_type": "Element3D4N" ,
		    "reference_condition_type": "CompositeCondition3D3N"
*endif
	    },
	    "spatial_bounding_box":{
		"upper_point": [0.0, 0.0, 0.0],
		"lower_point": [0.0, 0.0, 0.0],
		"velocity": [0.0, 0.0, 0.0]
	    },
	    "refining_parameters":{
		"critical_size": *cond(Critical_Mesh_Size),
		"threshold_variable": "*cond(Dissipation_Variable)",
		"reference_threshold" : *cond(Critical_Dissipation),
		"error_variable": "*cond(Error_Variable)",
		"reference_error" : *cond(Critical_Error),
		"add_nodes": true,
		"insert_nodes": false,
		"remove_nodes": {
			"apply_removal": false,
			"on_distance": true,
			"on_threshold": false,
			"on_error": true
		},
		"remove_boundary": {
			"apply_removal": false,
			"on_distance": true,
			"on_threshold": false,
			"on_error": false
		},
		"refine_elements": {
			"apply_refinement": false,
			"on_distance": true,
			"on_threshold": true,
			"on_error": false
		},
		"refine_boundary": {
			"apply_refinement": false,
			"on_distance": false,
			"on_threshold": false,
			"on_error": false
		},              
		"refining_box":{
			"refine_in_box_only": *tcl(string tolower *cond(Refine_on_box_only)),
			"upper_point": [*tcl(JoinByComma *cond(Upper_Point_rbox))],
			"lower_point": [*tcl(JoinByComma *cond(Lower_Point_rbox))],
			"velocity": [*tcl(JoinByComma *cond(Velocity_rbox))]
		}
	    },            
	    "elemental_variables_to_transfer":[ "CAUCHY_STRESS_VECTOR", "DEFORMATION_GRADIENT" ]
*if( Counter == numberofdomains )
        }
*else
	},
*endif
*end groups
            ]
        }
*if(strcmp(GenData(FindContacts),"True")==0)
    },{
        "help"             : "This process applies contact domain search by remeshing outer boundaries",    
        "kratos_module"    : "KratosMultiphysics.ContactMechanicsApplication",   
        "python_module"    : "contact_domain_process",
        "process_name"     : "ContactDomainProcess",
        "Parameters"       : {
	    "model_part_name"       : "Main_Domain",
            "meshing_control_type"  : "step",
            "meshing_frequency"     : 0.0,
            "meshing_before_output" : true,
	    "meshing_domains" : [
		{
		    "python_module": "contact_domain",
		    "model_part_name": "contact_domain",
		    "alpha_shape": 1.4,
		    "offset_factor": *GenData(Offset_Factor),
		    "meshing_strategy":{
			"python_module": "contact_meshing_strategy",
			"meshing_frequency": *GenData(Contact_Search_Frequency),
			"remesh": true,
			"constrained": *tcl(string tolower *GenData(Constrained_Contact)),
			"contact_parameters":{
			    "contact_condition_type": "*GenData(ContactCondition)",
			    "kratos_module": "KratosMultiphysics.ContactMechanicsApplication",			    
			    "friction_law_type": "HardeningCoulombFrictionLaw",
			    "variables_of_properties":{
				"FRICTION_ACTIVE": *tcl(string tolower *GenData(Friction_Active)),
				"MU_STATIC": 0.3,
				"MU_DYNAMIC": 0.2,
				"PENALTY_PARAMETER": *GenData(Penalty_Parameter),
				"TANGENTIAL_PENALTY_RATIO": 0.1,
				"TAU_STAB": *GenData(Stability_Parameter)
			    }
			}
		    },
		    "elemental_variables_to_transfer":[ "CAUCHY_STRESS_VECTOR", "DEFORMATION_GRADIENT" ],
                    "contact_sub_model_part_list" : [
*set cond group_DeformableBodies *groups
*if(CondNumEntities > 0)
*set var GroupNumber = 0
*loop groups *OnlyInCond
*set var GroupNumber=operation(GroupNumber+1)
*end groups
*set var Counter = 0
*loop groups *OnlyInCond
*set var Counter=operation(Counter+1)
*if( Counter == GroupNumber )
         "*cond(Structural_Type)_*GroupName"
*else
	 "*cond(Structural_Type)_*GroupName",
*endif
*end groups
*endif
      	            ]
		}
            ]
        }
*endif
*set var numberofwalls= 0
*set cond group_RigidBodies *groups
*loop groups *OnlyInCond
*if(strcmp(cond(Parametric_Wall),"True")==0)
*set var numberofwalls(int)=Operation(numberofwalls(int)+1)
*endif
*end groups
*if( numberofwalls > 0 )
    },{
        "help"            : "This process applies parametric walls and search contact",
	"kratos_module"   : "KratosMultiphysics.ContactMechanicsApplication", 	       
        "python_module"   : "parametric_walls_process",
        "process_name"    : "ParametricWallsProcess",
        "Parameters"      : {
	    "model_part_name"      : "Main_Domain",
            "search_control_type"  : "step",
            "search_frequency"     : 0.0,
	    "parametric_walls" : [
*set var Counter = 0
*set cond group_RigidBodies *groups
*loop groups *OnlyInCond
*if(strcmp(cond(Parametric_Wall),"True")==0)
*set var Counter=operation(Counter+1)
		{
		    "python_module": "parametric_wall",
		    "model_part_name" : "*cond(Structural_Type)_*GroupName",
		    "rigid_body_settings":{
			"rigid_body_element_type": "*cond(Rigid_Element)",
			"fixed_body": true,
			"compute_body_parameters": *tcl(string tolower *cond(Compute_Weight_Centroid_and_Inertia)),
			"rigid_body_model_part_name": "*cond(Structural_Type)_*GroupName",
			"rigid_body_parameters":{
			    "center_of_gravity": [*tcl(JoinByComma *cond(Centroid))],
			    "mass": *cond(Mass),
			    "main_inertias": [*cond(LocalInertiaTensor,1), *cond(LocalInertiaTensor,2), *cond(LocalInertiaTensor,3)],
			    "main_axes": [ [*tcl(JoinByComma *cond(LocalAxisX))], [*tcl(JoinByComma *cond(LocalAxisY))], [*tcl(JoinByComma *cond(LocalAxisZ))] ]
			}
		    },
		    "bounding_box_settings":{
			"kratos_module": "KratosMultiphysics.ContactMechanicsApplication",
*if(strcmp(cond(Wall_Type),"PLANE")==0)
			"bounding_box_type": "PlaneBoundingBox",
			"bounding_box_parameters":{
			    "parameters_list":[
			      {
				"point": [*cond(Wall_Plane,1), *cond(Wall_Plane,2), *cond(Wall_Plane,3)],
				"normal": [*cond(Wall_Plane,4), *cond(Wall_Plane,5), *cond(Wall_Plane,6)],
				"convexity": *cond(Wall_Circle,5)
			      }
			    ],
			    "velocity" : [*tcl(JoinByComma *cond(Linear_Velocity))],
			    "plane_size": *cond(Plane_Size)
			}
*elseif(strcmp(cond(Wall_Type),"CIRCLE")==0)
			"bounding_box_type": "CircleBoundingBox",
			"bounding_box_parameters":{
			    "parameters_list":[
			      {
				"center": [*cond(Wall_Circle,1), *cond(Wall_Circle,2), *cond(Wall_Circle,3)],
				"radius": *cond(Wall_Circle,4),
				"convexity": *cond(Wall_Circle,5)
			      }
			    ],
			    "velocity" : [0.0, 0.0, 0.0]
			}
*elseif(strcmp(cond(Wall_Type),"CYLINDER")==0)
			"bounding_box_type": "CylinderBoundingBox",
			"bounding_box_parameters":{
			    "parameters_list":[
			      {
				"first_center": [*cond(Wall_Cylinder,1), *cond(Wall_Cylinder,2), *cond(Wall_Cylinder,3)],
				"second_center": [*cond(Wall_Cylinder,5), *cond(Wall_Cylinder,6), *cond(Wall_Cylinder,7)],	
				"radius": *cond(Wall_Cylinder,4),
				"convexity": *cond(Wall_Cylinder,8)
			      }
			    ],
			    "velocity" : [0.0, 0.0, 0.0]
			}
*elseif(strcmp(cond(Wall_Type),"SPHERE")==0)
			"bounding_box_type": "SphereBoundingBox",
			"bounding_box_parameters":{
			    "parameters_list":[
			      {
				"center": [*cond(Wall_Sphere,1), *cond(Wall_Sphere,2), *cond(Wall_Sphere,3)],
				"radius": *cond(Wall_Sphere,4),
				"convexity": *cond(Wall_Sphere,5)
			      }
			    ],
			    "velocity" : [0.0, 0.0, 0.0]
			}			
*elseif(strcmp(cond(Wall_Type),"NOSE-WALL")==0)
			"bounding_box_type": "CompoundNosesBoundingBox",
			"bounding_box_parameters":{
			    "parameters_list":[
*for(i=1;i<=cond(Wall_Noses,INT);i=i+7)
				{  
				   "radius": *cond(Wall_Noses,*Operation(i+3)),		       
				   "center": [*cond(Wall_Noses,*i), *cond(Wall_Noses,*Operation(i+1)), *cond(Wall_Noses,*Operation(i+2))],
				   "rake_angle": *cond(Wall_Noses,*Operation(i+4)),
				   "clearance_angle": *cond(Wall_Noses,*Operation(i+5)),
				   "convexity": *cond(Wall_Noses,*Operation(i+6))
*if( i+7>=cond(Wall_Noses,INT) )
				}
*else
				},
*endif
*end
			    ],
			    "velocity" : [0.0, 0.0, 0.0],
			    "plane_size": *cond(Plane_Size)
			}

*endif
		    },		    
		    "contact_search_settings":{
			"kratos_module": "KratosMultiphysics.ContactMechanicsApplication",
			"contact_search_type": "ParametricWallContactSearch",
			"contact_parameters":{
			    "contact_condition_type": "*cond(Contact_Condition)",
			    "kratos_module": "KratosMultiphysics.ContactMechanicsApplication",			    
			    "friction_law_type": "HardeningCoulombFrictionLaw",
			    "variables_of_properties":{
				"FRICTION_ACTIVE": *tcl(string tolower *cond(Friction_active)),
				"MU_STATIC": *cond(Static_friction_coeffitient),
				"MU_DYNAMIC": *cond(Dynamic_friction_coeffitient),
				"PENALTY_PARAMETER": *cond(Penalty_Parameter),
				"TANGENTIAL_PENALTY_RATIO": *cond(Tangent_penalty_ratio),
				"TAU_STAB": 1
			    }
			}
		    }
*if( Counter == numberofwalls )
		}
*else
		},
*endif
*endif
*end groups
	    ]
	}
*endif	
*set var numberofrigidbodies= 0
*set cond group_RigidBodies *groups
*loop groups *OnlyInCond
*if(strcmp(cond(Parametric_Wall),"False")==0)
*set var numberofrigidbodies(int)=Operation(numberofrigidbodies(int)+1)
*endif
*end groups
*if( numberofrigidbodies > 0 )
    },{
        "help"         : "This process creates the rigid bodies of the model",
        "kratos_module": "KratosMultiphysics.ContactMechanicsApplication",
        "python_module": "rigid_bodies_process",
        "process_name" : "RigidBodyProcess",
	"Parameters"   : {
	    "model_part_name" : "Main_Domain",
	    "rigid_bodies"    : [
*set var Counter = 0
*set cond group_RigidBodies *groups
*loop groups *OnlyInCond
*if(strcmp(cond(Parametric_Wall),"False")==0)
*set var Counter=operation(Counter+1)
		{
		    "python_module"  : "rigid_body",
		    "model_part_name": "*cond(Structural_Type)_*GroupName",
		    "rigid_body_settings":{
			"rigid_body_element_type": "RigidBodyElement2D1N",
			"fixed_body": false,
			"compute_body_parameters": *tcl(string tolower *cond(Compute_Weight_Centroid_and_Inertia)),
			"rigid_body_model_part_name": "*cond(Structural_Type)_*GroupName",
			"rigid_body_parameters":{
			    "center_of_gravity": [*tcl(JoinByComma *cond(Centroid))],
			    "mass": *cond(Mass),
			    "main_inertias": [*cond(LocalInertiaTensor,1), *cond(LocalInertiaTensor,2), *cond(LocalInertiaTensor,3)],
			    "main_axes": [ [*tcl(JoinByComma *cond(LocalAxisX))], [*tcl(JoinByComma *cond(LocalAxisY))], [*tcl(JoinByComma *cond(LocalAxisZ))] ]
			}
		    }
*if( Counter == numberofrigidbodies )
		}
*else
		},
*endif
*endif
*end groups
	    ]
    	}
*endif
    }],
    "constraints_process_list" : [
*set var numberconstraints= 0
*set cond group_WATER_MOVEMENT *groups 
*add cond group_LINEAR_MOVEMENT *groups
*add cond group_ANGULAR_MOVEMENT *groups
*add cond group_WATER_PRESSURE *groups
*loop groups *OnlyInCond
*set var numberconstraints(int)=Operation(numberconstraints(int)+1)
*end groups
*set var Counter = 0
*set cond group_LINEAR_MOVEMENT *groups
*add cond group_ANGULAR_MOVEMENT *groups
*add cond group_WATER_MOVEMENT *groups
*if(strcmp(GenData(Set_initial_state),"True")==0)
*set var numberconstraints(int)=Operation(numberconstraints(int)+1)
*endif
*loop groups *OnlyInCond
*set var Counter=operation(Counter+1)
     	{
        "help"            : "This process imposes a vector constraint",	
        "kratos_module"   : "KratosMultiphysics.SolidMechanicsApplication",
        "python_module"   : "assign_vector_components_to_nodes_process",
        "process_name"    : "AssignVectorComponentsToNodesProcess",
        "Parameters"      : {
            "model_part_name" : "*GroupName",
            "variable_name"   : "*cond(Variable)",
*if(strcmp(cond(Time_Evolution),"INITIAL")==0)
	    "interval"        : [*GenData(Start_Time), *GenData(Start_Time)],
*elseif(strcmp(cond(Time_Evolution),"FULL")==0)
	    "interval"        : [*GenData(Start_Time), "End"],
*elseif(strcmp(cond(Time_Evolution),"INTERVAL")==0)
	    "interval"        : [*cond(Time_Interval,1), *cond(Time_Interval,2)],
*endif
	    "value"           : [
*if(strcmp(cond(Set_X),"True")==0 )
*if(strcmp(cond(by_function_X),"True")==0 )
	    			"*cond(X_Function)",
*else
	    			*cond(X_Value),
*endif				
*else
				null,
*endif				
*if(strcmp(cond(Set_Y),"True")==0 )
*if(strcmp(cond(by_function_Y),"True")==0 )
	    			"*cond(Y_Function)",
*else
	    			*cond(Y_Value),
*endif				
*else
				null,
*endif
*if(strcmp(cond(Set_Z),"True")==0 )
*if(strcmp(cond(by_function_Z),"True")==0 )
	    			"*cond(Z_Function)"
*else
	    			*cond(Z_Value)
*endif				
*else
				null
*endif
				]
	    }
*if( Counter == numberconstraints )
        }
*else
	},
*endif
*end groups
*set cond group_WATER_PRESSURE *groups
*loop groups *OnlyInCond
*set var Counter=operation(Counter+1)
        {
        "help"            : "This process tries to fix water pressure",
        "kratos_module"   : "KratosMultiphysics.SolidMechanicsApplication",
        "python_module"   : "assign_scalar_to_nodes_process",
        "process_name"    : "AssignScalarToNodesProcess",
	"Parameters"      : {
<<<<<<< HEAD
	   "mesh_id": 0,
=======
>>>>>>> d687f72b
	   "variable_name":    "WATER_PRESSURE",
           "model_part_name":  "*GroupName",
*if(strcmp(cond(Time_Evolution),"INITIAL")==0)
	    "interval"        : [*GenData(Start_Time), *GenData(Start_Time)],
*elseif(strcmp(cond(Time_Evolution),"FULL")==0)
	    "interval"        : [*GenData(Start_Time), "End"],
*elseif(strcmp(cond(Time_Evolution),"INTERVAL")==0)
	    "interval"        : [*cond(Time_Interval,1), *cond(Time_Interval,2)],
*endif
*if(strcmp(cond(by_function),"True")==0 )
	    "value"           :	"*cond(Function)"
*else
	    "value"           :	*cond(Value)
*endif			
	    }
*if( Counter == numberconstraints )
        }
*else
	},
*endif
*end groups
<<<<<<< HEAD
=======
*if(strcmp(GenData(Set_initial_state),"True")==0)
        {
        "help"            : "This process tries to set the initial state of the soil",
        "kratos_module"   : "KratosMultiphysics.PfemSolidMechanicsApplication",
        "python_module"   : "assign_initial_HM_state_process",
        "process_name"    : "SetInitialStateProcess",
        "Parameters"      : {
             "model_part_name": "Main_Domain",
*if(strcmp(GenData(Constant_weight),"True")==0)
             "gravity_active":              false,
             "constant_horizontal_stress":  *GenData(SX), 
             "constant_vertical_stress":    *GenData(SY),
             "constant_water_pressure":     *GenData(WP)
*else 
             "gravity_active":   true
*endif
             }
         }
*endif
>>>>>>> d687f72b
    ],
    "loads_process_list"       : [
*set var numberloads= 0
*set cond group_POINT_LOAD *groups
*add cond group_LINE_LOAD *groups
*add cond group_SURFACE_LOAD *groups
*add cond group_LINE_PRESSURE *groups
*add cond group_SURFACE_PRESSURE *groups
*add cond group_POINT_MOMENT *groups
*add cond group_VOLUME_ACCELERATION *groups
*loop groups *OnlyInCond
*set var numberloads(int)=Operation(numberloads(int)+1)
*end groups
*set var Counter = 0
*set cond group_POINT_LOAD *groups
*add cond group_POINT_MOMENT *groups
*loop groups *OnlyInCond       
*set var Counter=operation(Counter+1)
        {
        "help"            : "This process assigns a load value on conditions",	
        "kratos_module"   : "KratosMultiphysics.SolidMechanicsApplication",	
        "python_module"   : "assign_modulus_and_direction_to_conditions_process",
        "process_name"    : "AssignModulusAndDirectionToConditionsProcess",
        "Parameters"      : {
            "model_part_name" : "*GroupName",
            "variable_name"   : "*cond(Variable)",
*if(strcmp(cond(Time_Evolution),"INITIAL")==0)
	    "interval"        : [*GenData(Start_Time), *GenData(Start_Time)],
*elseif(strcmp(cond(Time_Evolution),"FULL")==0)
	    "interval"        : [*GenData(Start_Time), "End"],
*elseif(strcmp(cond(Time_Evolution),"INTERVAL")==0)
	    "interval"        : [*cond(Time_Interval,1), *cond(Time_Interval,2)],
*endif
*if(strcmp(cond(by_function),"True")==0 )
            "modulus"         : "*cond(Function)",
*else
            "modulus"         : *cond(Value),
*endif	    
            "direction"       : [*tcl(JoinByComma *cond(Direction))]
	    }
*if( Counter == numberloads )
        }
*else
	},
*endif
*end groups
*set cond group_LINE_LOAD *groups
*add cond group_SURFACE_LOAD *groups
*loop groups *OnlyInCond       
*set var Counter=operation(Counter+1)
        {
        "help"            : "This process assigns a load value on conditions",	
        "kratos_module"   : "KratosMultiphysics.SolidMechanicsApplication",	
        "python_module"   : "assign_modulus_and_direction_to_conditions_process",
        "process_name"    : "AssignModulusAndDirectionToConditionsProcess",
        "Parameters"      : {
            "model_part_name" : "*GroupName",
*if(strcmp(cond(by_function),"True")==0 )	    
            "variable_name"   : "*cond(Variable)_VECTOR",
*else
            "variable_name"   : "*cond(Variable)",
*endif	
*if(strcmp(cond(Time_Evolution),"INITIAL")==0)
	    "interval"        : [*GenData(Start_Time), *GenData(Start_Time)],
*elseif(strcmp(cond(Time_Evolution),"FULL")==0)
	    "interval"        : [*GenData(Start_Time), "End"],
*elseif(strcmp(cond(Time_Evolution),"INTERVAL")==0)
	    "interval"        : [*cond(Time_Interval,1), *cond(Time_Interval,2)],
*endif
*if(strcmp(cond(by_function),"True")==0 )
            "modulus"         : "*cond(Function)",
*else
            "modulus"         : *cond(Value),
*endif	    
            "direction"       : [*tcl(JoinByComma *cond(Direction))]
	    }
*if( Counter == numberloads )
        }
*else
	},
*endif
*end groups
*set cond group_VOLUME_ACCELERATION *groups
*loop groups *OnlyInCond       
*set var Counter=operation(Counter+1)
        {
        "help"            : "This process applies a volume acceleration",	
        "kratos_module"   : "KratosMultiphysics.SolidMechanicsApplication",
        "python_module"   : "assign_modulus_and_direction_to_nodes_process",
        "process_name"    : "AssignModulusAndDirectionToNodesProcess",
        "Parameters"      : {
            "model_part_name" : "*GroupName",
            "variable_name"   : "*cond(Variable)",
*if(strcmp(cond(Time_Evolution),"INITIAL")==0)
	    "interval"        : [*GenData(Start_Time), *GenData(Start_Time)],
*elseif(strcmp(cond(Time_Evolution),"FULL")==0)
	    "interval"        : [*GenData(Start_Time), "End"],
*elseif(strcmp(cond(Time_Evolution),"INTERVAL")==0)
	    "interval"        : [*cond(Time_Interval,1), *cond(Time_Interval,2)],
*endif
*if(strcmp(cond(by_function),"True")==0 )
            "modulus"         : "*cond(Function)",
*else
            "modulus"         : *cond(Value),
*endif
            "direction"       : [*tcl(JoinByComma *cond(Direction))]
	    }
*if( Counter == numberloads )
        }
*else
	},
*endif
*end groups
*set cond group_LINE_PRESSURE *groups
*add cond group_SURFACE_PRESSURE *groups
*loop groups *OnlyInCond    
*set var Counter=operation(Counter+1)
        }
        "help"            : "This process applies a pressure load",	
        "kratos_module"   : "KratosMultiphysics.SolidMechanicsApplication",
        "python_module"   : "assign_scalar_to_conditions_process",
        "process_name"    : "AssignScalarToConditionsProcess",
        "Parameters"      : {
            "model_part_name" : "*GroupName",
*if(strcmp(cond(by_function),"True")==0 )	    
            "variable_name"   : "*cond(Variable)_VECTOR",
*else
            "variable_name"   : "*cond(Variable)",
*endif	    
*if(strcmp(cond(Time_Evolution),"INITIAL")==0)
	    "interval"        : [*GenData(Start_Time), *GenData(Start_Time)],
*elseif(strcmp(cond(Time_Evolution),"FULL")==0)
	    "interval"        : [*GenData(Start_Time), "End"],
*elseif(strcmp(cond(Time_Evolution),"INTERVAL")==0)
	    "interval"        : [*cond(Time_Interval,1), *cond(Time_Interval,2)],
*endif
*if(strcmp(cond(by_function),"True")==0 )
            "value"         : "*cond(Function)"
*else
            "value"         : *cond(Value)
*endif
	    }
*if( Counter == numberloads )
        }
*else
	},
*endif
*end groups
    ],
    "output_process_list" : [{
        "help"            : "This process writes restart files",    
        "kratos_module"   : "KratosMultiphysics.SolidMechanicsApplication",    
        "python_module"   : "restart_process",
        "process_name"    : "RestartProcess",
        "Parameters"      : {
            "model_part_name"     : "Main_Domain",
            "save_restart"        : *tcl(string tolower *GenData(Print_Restart)),
            "restart_file_name"   : "*tcl(file tail [GiD_Info Project ModelName])",
            "restart_file_label"  : "step",
            "output_control_type" : "time",
            "output_frequency"    : *GenData(Restart_Frequency),
            "json_output"         : false
        }
    }],
    "output_configuration"     : {
        "result_file_configuration" : {
            "gidpost_flags"       : {
*if(strcmp(GenData(File_Format),"Binary")==0)
                "GiDPostMode"           : "GiD_PostBinary",
*elseif(strcmp(GenData(File_Format),"Ascii")==0)
                "GiDPostMode"           : "GiD_PostAscii",
*endif
*if(strcmp(GenData(Write_Mesh),"Deformed")==0)
                "WriteDeformedMeshFlag" : "WriteDeformed",
*else
                "WriteDeformedMeshFlag" : "WriteUndeformed",
*endif
*if(strcmp(GenData(Write_Conditions),"True")==0)
		"WriteConditionsFlag"   : "WriteConditions",
*else
                "WriteConditionsFlag" : "WriteElementsOnly",
*endif
                "MultiFileFlag"         : "MultipleFiles"
            },
            "file_label"          : "step",
            "output_control_type" : "time",
            "output_frequency"    : *GenData(Write_Frequency),
            "body_output"         : true,
            "node_output"         : *tcl(string tolower *GenData(Write_Particles)),
            "skin_output"         : false,
            "plane_output"        : [],
	    "nodal_results"       : [
*if(strcmp(GenData(Solver_Type),"DynamicSolver")==0)
                                      "VELOCITY",
				      "ACCELERATION",
*if(strcmp(GenData(DOFS),"U-W")==0)
                                      "WATER_DISPLACEMENT",
                                      "WATER_VELOCITY",
				      "WATER_ACCELERATION",
*endif
*endif
*if(strcmp(GenData(Write_Reactions),"True")==0)
				      "REACTION",
*endif
*if(strcmp(GenData(Write_Contact_Forces),"True")==0)
				      "NORMAL",
				      "CONTACT_FORCE",
				      "CONTACT_STRESS",
*endif
*if(strcmp(GenData(DOFS),"U-P")==0)
				      "PRESSURE",
*endif
*if(strcmp(GenData(DOFS),"U-J-wP")==0)
				      "WATER_PRESSURE",
				      "JACOBIAN",
*endif
*if(strcmp(GenData(DOFS),"U-wP")==0)
				      "WATER_PRESSURE",
*if(strcmp(GenData(Write_Contact_Forces),"True")==0)
				      "EFFECTIVE_CONTACT_FORCE",
				      "EFFECTIVE_CONTACT_STRESS",
*endif
*endif
				      "DISPLACEMENT"
				    ],
            "gauss_point_results" : [
*if(strcmp(GenData(Problem_Type),"mechanical")==0)
				      "CAUCHY_STRESS_TENSOR",
				      "GREEN_LAGRANGE_STRAIN_TENSOR",
*endif
*if(strcmp(GenData(DOFS),"U-W")==0)
				      "WATER_PRESSURE",
*endif
				      "VON_MISES_STRESS"
				    ],
	    "additional_list_files": [
*for(i=1;i<=GenData(List_Files,INT);i=i+1)
*if( i<GenData(List_Files,INT) )
			     	  *GenData(List_Files,*i),
*else
			     	  *GenData(List_Files,*i)
*endif
*end
	    			 ]
        },
        "point_data_configuration"  : []
    }

}<|MERGE_RESOLUTION|>--- conflicted
+++ resolved
@@ -73,17 +73,7 @@
 *if(strcmp(GenData(DOFS),"U-W")==0)
 						"WATER_DISPLACEMENT"
 *endif
-<<<<<<< HEAD
-*if(strcmp(GenData(DOFS),"U-wP")==0)
-        "water_pressure_dofs"                : true,
-*endif
-*if(strcmp(GenData(DOFS),"U-J-wP")==0)
-        "jacobian_dofs"                      : true,
-        "water_pressure_dofs"                : true,
-*endif
-=======
 					       ],
->>>>>>> d687f72b
         "reform_dofs_at_each_step"           : true,
         "displacement_relative_tolerance"    : *GenData(Convergence_Tolerance),
         "displacement_absolute_tolerance"    : *GenData(Absolute_Tolerance),
@@ -149,10 +139,7 @@
 *add cond group_POINT_MOMENT *groups
 *add cond group_VOLUME_ACCELERATION *groups
 *add cond group_WATER_PRESSURE *groups
-<<<<<<< HEAD
-=======
 *add cond group_WATER_MOVEMENT *groups
->>>>>>> d687f72b
 *if(CondNumEntities > 0)
 *set var GroupNumber = 0
 *loop groups *OnlyInCond
@@ -592,10 +579,6 @@
         "python_module"   : "assign_scalar_to_nodes_process",
         "process_name"    : "AssignScalarToNodesProcess",
 	"Parameters"      : {
-<<<<<<< HEAD
-	   "mesh_id": 0,
-=======
->>>>>>> d687f72b
 	   "variable_name":    "WATER_PRESSURE",
            "model_part_name":  "*GroupName",
 *if(strcmp(cond(Time_Evolution),"INITIAL")==0)
@@ -617,8 +600,6 @@
 	},
 *endif
 *end groups
-<<<<<<< HEAD
-=======
 *if(strcmp(GenData(Set_initial_state),"True")==0)
         {
         "help"            : "This process tries to set the initial state of the soil",
@@ -638,7 +619,6 @@
              }
          }
 *endif
->>>>>>> d687f72b
     ],
     "loads_process_list"       : [
 *set var numberloads= 0
