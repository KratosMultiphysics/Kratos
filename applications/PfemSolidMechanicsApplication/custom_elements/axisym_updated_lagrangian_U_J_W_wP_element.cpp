--- conflicted
+++ resolved
@@ -661,13 +661,7 @@
       for (unsigned int i = 0; i < number_of_nodes; i++) {
          const double & rWaterPressure = GetGeometry()[i].FastGetSolutionStepValue(WATER_PRESSURE);
          for (unsigned int iDim = 0; iDim < dimension; iDim++) {
-<<<<<<< HEAD
             GradP(iDim ) += rVariables.DN_DX(i,iDim) * rWaterPressure;
-=======
-            GradP(iDim ) += rVariables.DN_DX(i,iDim) * WaterPressure;
-            //if (iDim==0)
-             //  GradP(iDim ) += rVariables.N(i) * WaterPressure/rVariables.CurrentRadius;
->>>>>>> dad9da19
          }
       }
 
