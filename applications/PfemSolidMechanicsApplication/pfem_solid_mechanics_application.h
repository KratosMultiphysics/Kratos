//-------------------------------------------------------------
//         ___  __           ___      _ _    _ 
//  KRATOS| _ \/ _|___ _ __ / __| ___| (_)__| |
//        |  _/  _/ -_) '  \\__ \/ _ \ | / _` |
//        |_| |_| \___|_|_|_|___/\___/_|_\__,_|MECHANICS
//                                            
//  License:(BSD)    PfemSolidMechanicsApplication/license.txt
//
//  Main authors:    Josep Maria Carbonell
//                   Lluis Monforte 
//
//-------------------------------------------------------------
//
//   Project Name:        KratosPfemSolidMechanicsApplication $
//   Created by:          $Author:                JMCarbonell $
//   Last modified by:    $Co-Author:                         $
//   Date:                $Date:                    July 2013 $
//   Revision:            $Revision:                      0.0 $
//
//

#if !defined(KRATOS_PFEM_SOLID_MECHANICS_APPLICATION_H_INCLUDED )
#define  KRATOS_PFEM_SOLID_MECHANICS_APPLICATION_H_INCLUDED

// System includes

// External includes 

// Project includes

// Core applications
#include "solid_mechanics_application.h"
#include "contact_mechanics_application.h"

//conditions
#include "custom_conditions/axisym_point_rigid_contact_penalty_water_2D_condition.hpp"

//elements
#include "custom_elements/total_updated_lagrangian_element.hpp"
#include "custom_elements/total_updated_lagrangian_U_P_element.hpp"
#include "custom_elements/updated_lagrangian_U_wP_element.hpp"
#include "custom_elements/updated_lagrangian_U_wP_Stab_element.hpp"
<<<<<<< HEAD
=======


>>>>>>> 95a85d31
#include "custom_elements/axisym_updated_lagrangian_U_wP_element.hpp"
#include "custom_elements/axisym_updated_lagrangian_U_wP_Stab_element.hpp"


#include "custom_elements/updated_lagrangian_U_J_element.hpp"
#include "custom_elements/updated_lagrangian_U_J_P_element.hpp"
#include "custom_elements/updated_lagrangian_U_Pressure_element.hpp"

#include "custom_elements/updated_lagrangian_U_P_wP_element.hpp"
#include "custom_elements/updated_lagrangian_U_J_wP_element.hpp"

#include "custom_elements/axisym_updated_lagrangian_U_J_element.hpp"
#include "custom_elements/axisym_updated_lagrangian_U_J_wP_element.hpp"

#include "custom_elements/axisym_updated_lagrangian_U_Pressure_element.hpp"
#include "custom_elements/axisym_updated_lagrangian_U_P_wP_element.hpp"

//constitutive laws
#include "containers/flags.h"
#include "includes/variables.h"
#include "includes/ublas_interface.h"

// yield Criteria
#include "custom_constitutive/custom_yield_criteria/cam_clay_yield_criterion.hpp"
#include "custom_constitutive/custom_yield_criteria/J2_yield_criterion.hpp"
#include "custom_constitutive/custom_yield_criteria/tresca_yield_criterion.hpp"

//flow rule
#include "custom_constitutive/custom_flow_rules/non_associative_explicit_flow_rule.hpp"
#include "custom_constitutive/custom_flow_rules/borja_cam_clay_explicit_plastic_flow_rule.hpp"
#include "custom_constitutive/custom_flow_rules/J2_explicit_plastic_flow_rule.hpp"
#include "custom_constitutive/custom_flow_rules/tresca_explicit_plastic_flow_rule.hpp"

//hardening laws
#include "custom_constitutive/custom_hardening_laws/cam_clay_hardening_law.hpp"

//constitutive laws
<<<<<<< HEAD
=======
#include "custom_constitutive/borja_hencky_cam_clay_3D_law.hpp"
>>>>>>> 95a85d31
#include "custom_constitutive/borja_hencky_cam_clay_axisym_2D_law.hpp"
#include "custom_constitutive/borja_hencky_cam_clay_plane_strain_2D_law.hpp"
#include "custom_constitutive/hencky_J2_plane_strain_2D_law.hpp"
#include "custom_constitutive/hencky_J2_axisym_2D_law.hpp"
#include "custom_constitutive/hencky_tresca_3D_law.hpp"
#include "custom_constitutive/hencky_tresca_plane_strain_2D_law.hpp"
#include "custom_constitutive/hencky_tresca_axisym_2D_law.hpp"
//#include "custom_constitutive/hencky_mohr_coulomb_plane_strain_2D_law.hpp"
//#include "custom_constitutive/hencky_mohr_coulomb_axisym_2D_law.hpp"
#include "custom_constitutive/hencky_U_P_J2_axisym_2D_law.hpp"
#include "custom_constitutive/hencky_U_P_J2_plane_strain_2D_law.hpp"
#include "custom_constitutive/hencky_U_P_Tresca_axisym_2D_law.hpp"
#include "custom_constitutive/hencky_U_P_Tresca_plane_strain_2D_law.hpp"
#include "pfem_solid_mechanics_application_variables.h"

namespace Kratos
{
  ///@name Type	Definitions
  ///@{

  ///@name Kratos Globals
  ///@{ 

  ///@} 
  ///@name Type Definitions
  ///@{ 

  ///@} 
  ///@name  Enum's
  ///@{

  ///@}
  ///@name  Functions 
  ///@{

  ///@}
  ///@name Kratos Classes
  ///@{

  /// Short class definition.
  /** Detail class definition.
   */
  class KratosPfemSolidMechanicsApplication : public KratosApplication
  {
  public:


    ///@name Type Definitions
    ///@{
		

    /// Pointer definition of KratosPfemSolidMechanicsApplication
    KRATOS_CLASS_POINTER_DEFINITION(KratosPfemSolidMechanicsApplication);


    ///@}
    ///@name Life Cycle 
    ///@{ 

    /// Default constructor.
    KratosPfemSolidMechanicsApplication();

    /// Destructor.
    virtual ~KratosPfemSolidMechanicsApplication(){}


    ///@}
    ///@name Operators 
    ///@{


    ///@}
    ///@name Operations
    ///@{

    virtual void Register();

    ///@}
    ///@name Access
    ///@{ 


    ///@}
    ///@name Inquiry
    ///@{


    ///@}      
    ///@name Input and output
    ///@{

    /// Turn back information as a string.
    virtual std::string Info() const
      {
	return "KratosPfemSolidMechanicsApplication";
      }

    /// Print information about this object.
    virtual void PrintInfo(std::ostream& rOStream) const
    {
      rOStream << Info();
      PrintData(rOStream);
    }

    ///// Print object's data.
    virtual void PrintData(std::ostream& rOStream) const
    {
      KRATOS_WATCH( "in KratosPfemSolidMechanicsApplication" ) 
      KRATOS_WATCH( KratosComponents<VariableData>::GetComponents().size() )
      rOStream << "Variables:" << std::endl;
      KratosComponents<VariableData>().PrintData(rOStream);
      rOStream << std::endl;
      rOStream << "Elements:" << std::endl;
      KratosComponents<Element>().PrintData(rOStream);
      rOStream << std::endl;
      rOStream << "Conditions:" << std::endl;
      KratosComponents<Condition>().PrintData(rOStream);
    }


    ///@}      
    ///@name Friends
    ///@{


    ///@}

  protected:
    ///@name Protected static Member Variables 
    ///@{ 


    ///@} 
    ///@name Protected member Variables 
    ///@{ 


    ///@} 
    ///@name Protected Operators
    ///@{ 


    ///@} 
    ///@name Protected Operations
    ///@{ 


    ///@} 
    ///@name Protected  Access 
    ///@{ 


    ///@}      
    ///@name Protected Inquiry 
    ///@{ 


    ///@}    
    ///@name Protected LifeCycle 
    ///@{ 


    ///@}

  private:
    ///@name Static Member Variables 
    ///@{ 

    ///@} 
    ///@name Member Variables 
    ///@{ 

    //total updated lagrangian
    const TotalUpdatedLagrangianElement mTotalUpdatedLagrangianElement2D3N;
    const TotalUpdatedLagrangianElement mTotalUpdatedLagrangianElement2D4N;
    const TotalUpdatedLagrangianElement mTotalUpdatedLagrangianElement2D6N;
    const TotalUpdatedLagrangianElement mTotalUpdatedLagrangianElement2D8N;

    const TotalUpdatedLagrangianElement mTotalUpdatedLagrangianElement3D4N;
    const TotalUpdatedLagrangianElement mTotalUpdatedLagrangianElement3D6N;
    const TotalUpdatedLagrangianElement mTotalUpdatedLagrangianElement3D8N;
    const TotalUpdatedLagrangianElement mTotalUpdatedLagrangianElement3D10N;
    const TotalUpdatedLagrangianElement mTotalUpdatedLagrangianElement3D15N;
    const TotalUpdatedLagrangianElement mTotalUpdatedLagrangianElement3D20N;
    const TotalUpdatedLagrangianElement mTotalUpdatedLagrangianElement3D27N;

    const TotalUpdatedLagrangianUPElement mTotalUpdatedLagrangianUPElement2D3N;

    //updated lagrangian
    const UpdatedLagrangianUwPElement                      mUpdatedLagrangianUwPElement2D3N;
    const UpdatedLagrangianUwPElement                      mUpdatedLagrangianUwPElement3D4N;
    const UpdatedLagrangianUwPStabElement              mUpdatedLagrangianUwPStabElement2D3N;
    const UpdatedLagrangianUwPStabElement              mUpdatedLagrangianUwPStabElement3D4N;

    const AxisymUpdatedLagrangianUwPElement          mAxisymUpdatedLagrangianUwPElement2D3N;
    const AxisymUpdatedLagrangianUwPStabElement  mAxisymUpdatedLagrangianUwPStabElement2D3N;

    const UpdatedLagrangianUJElement         mUpdatedLagrangianUJElement2D3N;
    const UpdatedLagrangianUJElement         mUpdatedLagrangianUJElement3D4N;
    const UpdatedLagrangianUJPElement        mUpdatedLagrangianUJPElement2D3N;
    const UpdatedLagrangianUPressureElement mUpdatedLagrangianUPressureElement2D3N;


    const UpdatedLagrangianUJwPElement   mUpdatedLagrangianUJwPElement2D3N;
    const UpdatedLagrangianUJwPElement   mUpdatedLagrangianUJwPElement3D4N;
    const UpdatedLagrangianUPwPElement mUpdatedLagrangianUPwPElement2D3N;

    const AxisymUpdatedLagrangianUJElement      mAxisymUpdatedLagrangianUJElement2D3N; 
    const AxisymUpdatedLagrangianUJwPElement    mAxisymUpdatedLagrangianUJwPElement2D3N; 

    const AxisymUpdatedLagrangianUPressureElement mAxisymUpdatedLagrangianUPressureElement2D3N; 
    const AxisymUpdatedLagrangianUPwPElement mAxisymUpdatedLagrangianUPwPElement2D3N; 
<<<<<<< HEAD

=======


    const BorjaHenckyCamClayPlastic3DLaw                        mBorjaHenckyCamClayPlastic3DLaw;
>>>>>>> 95a85d31
    const BorjaHenckyCamClayPlasticAxisym2DLaw                        mBorjaHenckyCamClayPlasticAxisym2DLaw;
    const BorjaHenckyCamClayPlasticPlaneStrain2DLaw              mBorjaHenckyCamClayPlasticPlaneStrain2DLaw;
    const HenckyJ2PlasticPlaneStrain2DLaw                                  mHenckyJ2PlasticPlaneStrain2DLaw;
    const HenckyJ2PlasticAxisym2DLaw                                            mHenckyJ2PlasticAxisym2DLaw;
    const HenckyTrescaPlasticAxisym2DLaw                                    mHenckyTrescaPlasticAxisym2DLaw;
    const HenckyTrescaPlasticPlaneStrain2DLaw                          mHenckyTrescaPlasticPlaneStrain2DLaw;
    const HenckyTresca3DLaw                                                              mHenckyTresca3DLaw;
    //const HenckyMohrCoulombPlasticAxisym2DLaw                          mHenckyMohrCoulombPlasticAxisym2DLaw;
    //const HenckyMohrCoulombPlasticPlaneStrain2DLaw                mHenckyMohrCoulombPlasticPlaneStrain2DLaw;

    const HenckyPlasticUPJ2Axisym2DLaw                        mHenckyPlasticUPJ2Axisym2DLaw;
    const HenckyPlasticUPJ2PlaneStrain2DLaw                   mHenckyPlasticUPJ2PlaneStrain2DLaw;
    const HenckyPlasticUPTrescaAxisym2DLaw                    mHenckyPlasticUPTrescaAxisym2DLaw;
    const HenckyPlasticUPTrescaPlaneStrain2DLaw               mHenckyPlasticUPTrescaPlaneStrain2DLaw;


    const J2ExplicitFlowRule                 mJ2ExplicitFlowRule; 
    const TrescaExplicitFlowRule             mTrescaExplicitFlowRule; 
<<<<<<< HEAD
    const MohrCoulombExplicitFlowRule        mMohrCoulombExplicitFlowRule; 
=======
    //const MohrCoulombExplicitFlowRule        mMohrCoulombExplicitFlowRule; 
>>>>>>> 95a85d31
    const BorjaCamClayExplicitFlowRule       mBorjaCamClayExplicitFlowRule;



    const J2YieldCriterion                   mJ2YieldCriterion;
    const TrescaYieldCriterion               mTrescaYieldCriterion;
    //const MohrCoulombYieldCriterion          mMohrCoulombYieldCriterion;
    const CamClayYieldCriterion              mCamClayYieldCriterion;

    const CamClayKinematicHardeningLaw       mCamClayKinematicHardeningLaw;


    ///@} 
    ///@name Private Operators
    ///@{ 


    ///@} 
    ///@name Private Operations
    ///@{ 


    ///@} 
    ///@name Private  Access 
    ///@{ 


    ///@}    
    ///@name Private Inquiry 
    ///@{ 


    ///@}    
    ///@name Un accessible methods 
    ///@{ 

    /// Assignment operator.
    KratosPfemSolidMechanicsApplication& operator=(KratosPfemSolidMechanicsApplication const& rOther);

    /// Copy constructor.
    KratosPfemSolidMechanicsApplication(KratosPfemSolidMechanicsApplication const& rOther);


    ///@}    

  }; // Class KratosPfemSolidMechanicsApplication 

  ///@} 


  ///@name Type Definitions       
  ///@{ 


  ///@} 
  ///@name Input and output 
  ///@{ 

  ///@} 


}  // namespace Kratos.

#endif // KRATOS_PFEM_SOLID_MECHANICS_APPLICATION_H_INCLUDED  defined 

<|MERGE_RESOLUTION|>--- conflicted
+++ resolved
@@ -40,11 +40,8 @@
 #include "custom_elements/total_updated_lagrangian_U_P_element.hpp"
 #include "custom_elements/updated_lagrangian_U_wP_element.hpp"
 #include "custom_elements/updated_lagrangian_U_wP_Stab_element.hpp"
-<<<<<<< HEAD
-=======
-
-
->>>>>>> 95a85d31
+
+
 #include "custom_elements/axisym_updated_lagrangian_U_wP_element.hpp"
 #include "custom_elements/axisym_updated_lagrangian_U_wP_Stab_element.hpp"
 
@@ -82,10 +79,7 @@
 #include "custom_constitutive/custom_hardening_laws/cam_clay_hardening_law.hpp"
 
 //constitutive laws
-<<<<<<< HEAD
-=======
 #include "custom_constitutive/borja_hencky_cam_clay_3D_law.hpp"
->>>>>>> 95a85d31
 #include "custom_constitutive/borja_hencky_cam_clay_axisym_2D_law.hpp"
 #include "custom_constitutive/borja_hencky_cam_clay_plane_strain_2D_law.hpp"
 #include "custom_constitutive/hencky_J2_plane_strain_2D_law.hpp"
@@ -298,13 +292,9 @@
 
     const AxisymUpdatedLagrangianUPressureElement mAxisymUpdatedLagrangianUPressureElement2D3N; 
     const AxisymUpdatedLagrangianUPwPElement mAxisymUpdatedLagrangianUPwPElement2D3N; 
-<<<<<<< HEAD
-
-=======
 
 
     const BorjaHenckyCamClayPlastic3DLaw                        mBorjaHenckyCamClayPlastic3DLaw;
->>>>>>> 95a85d31
     const BorjaHenckyCamClayPlasticAxisym2DLaw                        mBorjaHenckyCamClayPlasticAxisym2DLaw;
     const BorjaHenckyCamClayPlasticPlaneStrain2DLaw              mBorjaHenckyCamClayPlasticPlaneStrain2DLaw;
     const HenckyJ2PlasticPlaneStrain2DLaw                                  mHenckyJ2PlasticPlaneStrain2DLaw;
@@ -323,11 +313,7 @@
 
     const J2ExplicitFlowRule                 mJ2ExplicitFlowRule; 
     const TrescaExplicitFlowRule             mTrescaExplicitFlowRule; 
-<<<<<<< HEAD
-    const MohrCoulombExplicitFlowRule        mMohrCoulombExplicitFlowRule; 
-=======
     //const MohrCoulombExplicitFlowRule        mMohrCoulombExplicitFlowRule; 
->>>>>>> 95a85d31
     const BorjaCamClayExplicitFlowRule       mBorjaCamClayExplicitFlowRule;
 
 
