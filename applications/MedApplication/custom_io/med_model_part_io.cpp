--- conflicted
+++ resolved
@@ -523,23 +523,7 @@
     // create SubModelPart hierarchy
     for (auto& r_map : groups_by_fam) {
         for (auto& r_smp_name : r_map.second) {
-<<<<<<< HEAD
-            // Trim whitespace from group names
-            // Trime left
-            r_smp_name.erase(r_smp_name.begin(),
-                             std::find_if(r_smp_name.begin(),
-                                          r_smp_name.end(),
-                                          [](std::string::value_type c) {return !std::isspace(c);}));
-
-            // Trim right
-            r_smp_name.erase(std::find_if(r_smp_name.rbegin(),
-                                          r_smp_name.rend(),
-                                          [](std::string::value_type c) {return !std::isspace(c);}).base(),
-                             r_smp_name.end());
-
-=======
             RemovePadding(r_smp_name);
->>>>>>> 9df1fc19
             if (!rThisModelPart.HasSubModelPart(r_smp_name)) {
                 rThisModelPart.CreateSubModelPart(r_smp_name);
             }
