--- conflicted
+++ resolved
@@ -42,11 +42,7 @@
 ///@name Kratos Classes
 ///@{
 
-<<<<<<< HEAD
-class KratosEigenSolversApplication : public KratosApplication
-=======
 class KRATOS_API(EIGENSOLVERS_APPLICATION) KratosEigenSolversApplication : public KratosApplication
->>>>>>> 29e3c7cf
 {
 public:
     ///@name Type Definitions
