/*
//  KRATOS _______
//        / ____(_)___ ____  ____
//       / __/ / / __ `/ _ \/ __ \
//      / /___/ / /_/ /  __/ / / /
//     /_____/_/\__, /\___/_/ /_/ SolversApplication
//             /____/
//
//  Author: Thomas Oberbichler
*/

#if defined(KRATOS_PYTHON)

// System includes
#include <pybind11/pybind11.h>

// External includes

// Project includes
#include "includes/define_python.h"
#include "eigen_solvers_application.h"
#include "custom_python/add_custom_solvers_to_python.h"
#include "custom_python/add_custom_processes_to_python.h"

namespace Kratos {
namespace Python {

PYBIND11_MODULE(KratosEigenSolversApplication, m)
{
    namespace py = pybind11;

    py::class_<KratosEigenSolversApplication,
           KratosEigenSolversApplication::Pointer,
           KratosApplication>(m, "KratosEigenSolversApplication")
        .def(py::init<>())
        ;

    AddCustomSolversToPython(m);
<<<<<<< HEAD
    AddCustomProcessesToPython(m);
=======

    m.def("HasMKL", []() {
#if defined(USE_EIGEN_MKL)
        return true;
#else
        return false;
#endif
        });

    m.def("HasFEAST", []() {
#if defined(USE_EIGEN_FEAST)
        return true;
#else
        return false;
#endif
        });
>>>>>>> da4e985d
}

} // namespace Python
} // namespace Kratos

#endif // defined(KRATOS_PYTHON)<|MERGE_RESOLUTION|>--- conflicted
+++ resolved
@@ -36,9 +36,7 @@
         ;
 
     AddCustomSolversToPython(m);
-<<<<<<< HEAD
     AddCustomProcessesToPython(m);
-=======
 
     m.def("HasMKL", []() {
 #if defined(USE_EIGEN_MKL)
@@ -55,7 +53,6 @@
         return false;
 #endif
         });
->>>>>>> da4e985d
 }
 
 } // namespace Python
