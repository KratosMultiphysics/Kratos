--- conflicted
+++ resolved
@@ -24,48 +24,6 @@
     """Return a process for multiple mesh temporal output with HDF5.
 
     The input settings are given in the following table:
-<<<<<<< HEAD
-    +-------------------------------------+------------+-----------------------------------------------+
-    | Setting                             | Type       | Default Value                                 |
-    +-------------------------------------+------------+-----------------------------------------------+
-    | "model_part_name"                   | String     | ""                                            |
-    +-------------------------------------+------------+-----------------------------------------------+
-    | "file_settings"                     | Parameters | "file_name": "<model_part_name>"              |
-    |                                     |            | "time_format": "0.4f"                         |
-    |                                     |            | "file_access_mode": "exclusive"               |
-    |                                     |            | "max_files_to_keep": "unlimited"              |
-    |                                     |            | "echo_level":  0                              |
-    +-------------------------------------+------------+-----------------------------------------------+
-    | "output_time_settings"              | Parameters | "time_frequency": 1.0                         |
-    |                                     |            | "step_frequency": 1                           |
-    +-------------------------------------+------------+-----------------------------------------------+
-    | "model_part_output_settings"        | Parameters | "prefix": "/ModelData"                        |
-    |                                     |            | "mesh_update_indication_variable_name": "None"|
-    |                                     |            | "mesh_update_indication_variable_value": 1.0  |
-    +-------------------------------------+------------+-----------------------------------------------+
-    | "nodal_solution_step_data_settings" | Parameters | "prefix": "/ResultsData"                      |
-    |                                     |            | "list_of_variables": []                       |
-    |                                     |            | "step": 0                                     |
-    +-------------------------------------+------------+-----------------------------------------------+
-    | "nodal_data_value_settings"         | Parameters | "prefix": "/ResultsData"                      |
-    |                                     |            | "list_of_variables": []                       |
-    +-------------------------------------+------------+-----------------------------------------------+
-    | "element_data_value_settings"       | Parameters | "prefix": "/ResultsData"                      |
-    |                                     |            | "list_of_variables": []                       |
-    +-------------------------------------+------------+-----------------------------------------------+
-    | "nodal_flag_value_settings"         | Parameters | "prefix": "/ResultsData"                      |
-    |                                     |            | "list_of_variables": []                       |
-    +-------------------------------------+------------+-----------------------------------------------+
-    | "element_flag_value_settings"       | Parameters | "prefix": "/ResultsData"                      |
-    |                                     |            | "list_of_variables": []                       |
-    +-------------------------------------+------------+-----------------------------------------------+
-    | "condition_flag_value_settings"     | Parameters | "prefix": "/ResultsData"                      |
-    |                                     |            | "list_of_variables": []                       |
-    +-------------------------------------+------------+-----------------------------------------------+
-    | "condition_data_value_settings"     | Parameters | "prefix": "/ResultsData"                      |
-    |                                     |            | "list_of_variables": []                       |
-    +-------------------------------------+------------+-----------------------------------------------+
-=======
     +---------------------------------------------+------------+---------------------------------+
     | Setting                                     | Type       | Default Value                   |
     +---------------------------------------------+------------+---------------------------------+
@@ -109,7 +67,6 @@
     | "condition_gauss_point_value_settings"      | Parameters | "prefix": "/ResultsData"        |
     |                                             |            | "list_of_variables": []         |
     +---------------------------------------------+------------+---------------------------------+
->>>>>>> 26bb2ddb
     """
     core_settings = CreateCoreSettings(settings["Parameters"], Model)
     return MultipleMeshTemporalOutputProcessFactory(core_settings, Model)
