--- conflicted
+++ resolved
@@ -33,23 +33,11 @@
     Model this_model;
     ModelPart& r_test_model_part = this_model.CreateModelPart("TestModelPart");
     TestModelPartFactory::CreateModelPart(r_test_model_part);
-<<<<<<< HEAD
-    KRATOS_CHECK(r_test_model_part.NumberOfNodes() > 0);
+    KRATOS_EXPECT_TRUE(r_test_model_part.NumberOfNodes() > 0);
 
     HDF5::Internals::PointsData<HDF5::Internals::NodesIO> data("/Nodes", pGetTestSerialFile());
     data.Write(r_test_model_part.Nodes(), HDF5::Internals::NodesIO{}, Parameters(R"({})"));
 
-=======
-    KRATOS_EXPECT_TRUE(r_test_model_part.NumberOfNodes() > 0);
-    HDF5::Internals::PointsData data;
-    data.SetData(r_test_model_part.Nodes());
-    auto test_file = GetTestSerialFile();
-    HDF5::WriteInfo info;
-    data.WriteData(test_file, "/Nodes", info);
-    data.Clear();
-    KRATOS_EXPECT_TRUE(data.size() == 0);
-    data.ReadData(test_file, "/Nodes", info.StartIndex, info.BlockSize);
->>>>>>> d514c62e
     HDF5::NodesContainerType new_nodes;
     data.Read(new_nodes, HDF5::Internals::NodesIO{});
     CompareNodes(new_nodes, r_test_model_part.Nodes());
