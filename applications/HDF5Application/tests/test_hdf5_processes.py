--- conflicted
+++ resolved
@@ -245,33 +245,18 @@
         process = multiple_mesh_temporal_output_process.Factory(
             settings, self.model)
         process.ExecuteBeforeSolutionLoop()
-<<<<<<< HEAD
-        self.assertEqual(self.HDF5File.call_count, 1)
-        self.assertEqual(
-            self.HDF5File.call_args[0][0]['file_name'].GetString(), 'kratos-0.0000.h5')
-=======
->>>>>>> 82c039de
         for time in [0.09999999, 0.19999998]:
             self.model_part.CloneTimeStep(time)
             self.model_part.ProcessInfo[KratosMultiphysics.STEP] += 1
             process.ExecuteFinalizeSolutionStep()
-<<<<<<< HEAD
-        self.assertEqual(self.HDF5File.call_count, 3)
-=======
         self.assertEqual(self.HDF5FileSerial.call_count, 2)
->>>>>>> 82c039de
         self.assertEqual(
             self.HDF5File.call_args[0][0]['file_name'].GetString(), 'kratos-0.2000.h5')
         self.assertEqual(
             self.HDF5File.call_args[0][0]['file_access_mode'].GetString(), 'exclusive')
         self.assertEqual(
-<<<<<<< HEAD
-            self.HDF5File.call_args[0][0]['echo_level'].GetInt(), 0)
-        self.assertEqual(self.HDF5ModelPartIO.call_count, 3)
-=======
             self.HDF5FileSerial.call_args[0][0]['echo_level'].GetInt(), 0)
         self.assertEqual(self.HDF5ModelPartIO.call_count, 2)
->>>>>>> 82c039de
         self.HDF5ModelPartIO.assert_called_with(
             self.HDF5File.return_value, '/ModelData')
         self.assertEqual(
