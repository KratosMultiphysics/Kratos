--- conflicted
+++ resolved
@@ -274,13 +274,6 @@
             << "The reserved keyword \"__data_name\" is found. Please remove it from attributes.";
         Attributes.AddString("__data_name", rComponentName);
 
-<<<<<<< HEAD
-        KRATOS_ERROR_IF(Attributes.Has("__data_type"))
-            << "The reserved keyword \"__data_type\" is found. Please remove it from attributes.";
-        Attributes.AddString("__data_type", "Variable");
-
-=======
->>>>>>> 76ecb443
         // now write the attributes
         mpFile->WriteAttribute(r_data_set_path, Attributes);
         return true;
@@ -350,15 +343,7 @@
         if (attributes.Has("__container_type")) attributes.RemoveValue("__container_type");
         if (attributes.Has("__data_name")) attributes.RemoveValue("__data_name");
         if (attributes.Has("__data_location")) attributes.RemoveValue("__data_location");
-<<<<<<< HEAD
-        if (attributes.Has("__data_type")) {
-            KRATOS_ERROR_IF_NOT(attributes["__data_type"].GetString() == "Variable")
-                << "The dataset at \"" << r_data_set_path << "\" is not of a variable.\n";
-            attributes.RemoveValue("__data_type");
-        }
-=======
         if (attributes.Has("__mesh_location")) attributes.RemoveValue("__mesh_location");
->>>>>>> 76ecb443
 
         rAttributesMap[rComponentName] = attributes;
 
@@ -389,11 +374,7 @@
         if (attributes.Has("__container_type")) attributes.RemoveValue("__container_type");
         if (attributes.Has("__data_name")) attributes.RemoveValue("__data_name");
         if (attributes.Has("__data_location")) attributes.RemoveValue("__data_location");
-<<<<<<< HEAD
-        if (attributes.Has("__data_type")) attributes.RemoveValue("__data_type");
-=======
         if (attributes.Has("__mesh_location")) attributes.RemoveValue("__mesh_location");
->>>>>>> 76ecb443
 
         attributes_map[r_component_name] = attributes;
     }
