--- conflicted
+++ resolved
@@ -718,28 +718,16 @@
     if (!rContainerItems.empty()) {
         rData.resize(rContainerItems.size(),
                     rContainerItems.front()->GetValue(rVariable).size(), false);
-<<<<<<< HEAD
-        #pragma omp parallel for
-        for (int i = 0; i < static_cast<int>(rContainerItems.size()); ++i) {
-            const TContainerItemType& r_item = *rContainerItems[i];
-=======
 
         IndexPartition<int>(rContainerItems.size()).for_each([&rVariable, &rContainerItems, &rData](int i_item){
             const TContainerItemType& r_item = *rContainerItems[i_item];
->>>>>>> 1666e614
             Vector<double> const& r_vec = r_item.GetValue(rVariable);
             KRATOS_ERROR_IF(r_vec.size() != rData.size2())
                 << "Invalid dimension.\n";
             for (std::size_t j = 0; j < rData.size2(); ++j) {
-<<<<<<< HEAD
-                rData(i, j) = r_vec(j);
-            }
-        } // for item in rContainerItems
-=======
                 rData(i_item, j) = r_vec(j);
             }
         }); // for item in rContainerItems
->>>>>>> 1666e614
     } // // if rContainerItems
 
     KRATOS_CATCH("");
@@ -754,29 +742,16 @@
 
     if (!rContainerItems.empty()) {
         rData.resize(rContainerItems.size(),
-<<<<<<< HEAD
-                    rContainerItems.front()->GetValue(rVariable).data().size(), false);
-        #pragma omp parallel for
-        for (int i = 0; i < static_cast<int>(rContainerItems.size()); ++i) {
-            const TContainerItemType& r_item = *rContainerItems[i];
-=======
                      rContainerItems.front()->GetValue(rVariable).data().size(), false);
         IndexPartition<int>(rContainerItems.size()).for_each([&rVariable, &rContainerItems, &rData](int i_item){
             const TContainerItemType& r_item = *rContainerItems[i_item];
->>>>>>> 1666e614
             const auto& r_data = r_item.GetValue(rVariable).data();
             KRATOS_ERROR_IF(r_data.size() != rData.size2())
                 << "Invalid dimension.\n";
             for (std::size_t j = 0; j < rData.size2(); ++j) {
-<<<<<<< HEAD
-                rData(i, j) = r_data[j];
-            }
-        } // for item in rContainerItems
-=======
                 rData(i_item, j) = r_data[j];
             }
         }); // for item in rContainerItems
->>>>>>> 1666e614
     } // if rContainerItems
 
     KRATOS_CATCH("");
