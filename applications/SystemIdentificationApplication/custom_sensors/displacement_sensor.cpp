//    |  /           |
//    ' /   __| _` | __|  _ \   __|
//    . \  |   (   | |   (   |\__ `
//   _|\_\_|  \__,_|\__|\___/ ____/
//                   Multi-Physics
//
//  License:         SystemIdentificationApplication/license.txt
//
//  Main authors:    Suneth Warnakulasuriya
//

// System includes
#include <cmath>
#include <limits>

// External includes

// Project includes
#include "utilities/brute_force_point_locator.h"

// Application includes
#include "custom_utilities/sensor_utils.h"
#include "system_identification_application_variables.h"

// Include base h
#include "displacement_sensor.h"

namespace Kratos {

/// Constructor.
DisplacementSensor::DisplacementSensor(
    const std::string& rName,
    Node::Pointer pNode,
    const array_1d<double, 3>& rDirection,
    const Element& rElement,
    const double Weight)
    : BaseType(rName, pNode, Weight),
      mElementId(rElement.Id()),
      mDirection(rDirection)
{
    const auto direction_norm = norm_2(mDirection);

    if (std::abs(norm_2(mDirection) - 1) > 1e-6) {
        mDirection /= direction_norm;
    }

    const auto& r_geometry = rElement.GetGeometry();
    const auto& current_sensor_location = *(this->GetNode());

    Point local_point;
    if (r_geometry.IsInside(current_sensor_location, local_point)) {
        // point is within the geometry. Use shape function evaluations
        // from the element geometry to get the shape function values.
        r_geometry.ShapeFunctionsValues(mNs, local_point);
    } else {
        // resize the shape functions
        if (mNs.size() != r_geometry.size()) {
            mNs.resize(r_geometry.size(), false);
        }

        // then first clear the shape functions
        mNs.clear();

        // point can be either on a node or on an edge
        bool is_point_on_a_node{false}, is_point_on_an_edge{false};

        // check if the point is on a node.
        for (IndexType i_node = 0; i_node < r_geometry.size(); ++i_node) {
            if (norm_2(r_geometry[i_node] - current_sensor_location) < std::numeric_limits<double>::epsilon()) {
                mNs[i_node] = 1.0;
                is_point_on_a_node = true;
                break;
            }
        }

        // point is not on a node, then check if it is on an edge.
        if (!is_point_on_a_node) {
            for (IndexType i_node = 0; i_node < r_geometry.size(); ++i_node) {
                const auto& r_node_1 = r_geometry[i_node];
                const auto& r_node_2 = r_geometry[(i_node + 1) % r_geometry.size()];

                // compute the area of the triangle from the 3 points
                const double area = r_node_1.X() * (r_node_2.Y() - current_sensor_location.Y()) + r_node_2.X() * (current_sensor_location.Y() - r_node_1.Y()) + current_sensor_location.X() * (r_node_1.Y() - r_node_2.Y());
                if (std::abs(area) <= std::numeric_limits<double>::epsilon()) {
                    const double r = norm_2(current_sensor_location - r_node_1) / norm_2(r_node_2 - r_node_1);
                    mNs[i_node] = 1 - r;
                    mNs[(i_node + 1) % r_geometry.size()] = r;
                    is_point_on_an_edge = true;
                    break;
                }
            }
        }

        KRATOS_ERROR_IF_NOT(is_point_on_a_node || is_point_on_an_edge)
                << "The point " << this->GetNode()->Coordinates() << " is not inside or on the boundary of the geometry of element with id "
                << mElementId << ".";
    }

    this->GetNode()->SetValue(SENSOR_ELEMENT_ID, static_cast<int>(mElementId));
}

<<<<<<< HEAD
Parameters DisplacementSensor::GetSensorParameters() const
{
    auto parameters = Sensor::GetSensorParameters();
=======
Sensor::Pointer DisplacementSensor::Create(
    ModelPart& rDomainModelPart,
    ModelPart& rSensorModelPart,
    const IndexType Id,
    Parameters SensorParameters)
{
    KRATOS_TRY

    SensorParameters.ValidateAndAssignDefaults(DisplacementSensor::GetDefaultParameters());

    const auto& direction = SensorParameters["direction"].GetVector();
    KRATOS_ERROR_IF_NOT(direction.size() == 3)
        << "Direction of the sensor \"" << SensorParameters["name"].GetString()
        << "\" should have 3 components. [ direction = " << direction << " ].\n";

    const auto& location = SensorParameters["location"].GetVector();
    KRATOS_ERROR_IF_NOT(location.size() == 3)
        << "Location of the sensor \"" << SensorParameters["name"].GetString()
        << "\" should have 3 components. [ location = " << location << " ].\n";

    Point loc(location[0], location[1], location[2]);

    Vector dummy_shape_functions;

    const auto element_id = BruteForcePointLocator(rDomainModelPart).FindElement(loc, dummy_shape_functions);
    const auto& r_element = rDomainModelPart.GetElement(element_id);

    auto p_node = rSensorModelPart.CreateNewNode(Id, location[0], location[1], location[2]);

    auto p_sensor = Kratos::make_shared<DisplacementSensor>(
        SensorParameters["name"].GetString(),
        p_node,
        array_1d<double, 3>{direction[0], direction[1], direction[2]},
        r_element,
        SensorParameters["weight"].GetDouble()
    );

    SensorUtils::ReadVariableData(p_sensor->GetNode()->GetData(), SensorParameters["variable_data"]);

    return p_sensor;

    KRATOS_CATCH("");
}

Parameters DisplacementSensor::GetSensorParameters() const
{
    auto parameters = BaseType::GetSensorParameters();
>>>>>>> 267c6bf8
    parameters.AddString("type", "displacement_sensor");
    parameters.AddVector("direction", mDirection);
    return parameters;
}

Parameters DisplacementSensor::GetDefaultParameters()
{
    return Parameters(R"(
    {
        "type"         : "displacement_sensor",
        "name"         : "",
        "value"        : 0,
        "location"     : [0.0, 0.0, 0.0],
        "direction"    : [0.0, 0.0, 0.0],
        "weight"       : 1.0,
        "variable_data": {}
    })" );
}

double DisplacementSensor::CalculateValue(ModelPart& rModelPart)
{
    double directional_displacement = 0.0;
    if (rModelPart.HasElement(mElementId)) {
        const auto& r_element = rModelPart.GetElement(mElementId);
        const auto& r_geometry = r_element.GetGeometry();

        array_1d<double, 3> displacement = ZeroVector(3);
        for (IndexType i = 0; i < r_geometry.size(); ++i) {
            displacement += r_geometry[i].FastGetSolutionStepValue(DISPLACEMENT) * mNs[i];
        }

        directional_displacement = inner_prod(displacement, mDirection);
    }
    return rModelPart.GetCommunicator().GetDataCommunicator().SumAll(directional_displacement);
}

void DisplacementSensor::CalculateGradient(
    const Element& rAdjointElement,
    const Matrix& rResidualGradient,
    Vector& rResponseGradient,
    const ProcessInfo& rProcessInfo)
{
    KRATOS_TRY;

    if (rResponseGradient.size() != rResidualGradient.size1()) {
        rResponseGradient.resize(rResidualGradient.size1(), false);
    }

    rResponseGradient.clear();

    if (rAdjointElement.Id() == mElementId) {
        const auto& r_geometry = rAdjointElement.GetGeometry();
        const IndexType block_size = rResidualGradient.size1() / r_geometry.size();

        for (IndexType i = 0; i < r_geometry.size(); ++i) {
            rResponseGradient[i * block_size] = mNs[i] * mDirection[0];
            rResponseGradient[i * block_size + 1] = mNs[i] * mDirection[1];
            rResponseGradient[i * block_size + 2] = mNs[i] * mDirection[2];
        }
    }

    KRATOS_CATCH("");
}

void DisplacementSensor::CalculateGradient(
    const Condition& rAdjointCondition,
    const Matrix& rResidualGradient,
    Vector& rResponseGradient,
    const ProcessInfo& rProcessInfo)
{
    SetVectorToZero(rResponseGradient, rResidualGradient.size1());
}

void DisplacementSensor::CalculateFirstDerivativesGradient(
    const Element& rAdjointElement,
    const Matrix& rResidualGradient,
    Vector& rResponseGradient,
    const ProcessInfo& rProcessInfo)
{
    SetVectorToZero(rResponseGradient, rResidualGradient.size1());
}

void DisplacementSensor::CalculateFirstDerivativesGradient(
    const Condition& rAdjointCondition,
    const Matrix& rResidualGradient,
    Vector& rResponseGradient,
    const ProcessInfo& rProcessInfo)
{
    SetVectorToZero(rResponseGradient, rResidualGradient.size1());
}

void DisplacementSensor::CalculateSecondDerivativesGradient(
    const Element& rAdjointElement,
    const Matrix& rResidualGradient,
    Vector& rResponseGradient,
    const ProcessInfo& rProcessInfo)
{
    SetVectorToZero(rResponseGradient, rResidualGradient.size1());
}

void DisplacementSensor::CalculateSecondDerivativesGradient(
    const Condition& rAdjointCondition,
    const Matrix& rResidualGradient,
    Vector& rResponseGradient,
    const ProcessInfo& rProcessInfo)
{
    SetVectorToZero(rResponseGradient, rResidualGradient.size1());
}

void DisplacementSensor::CalculatePartialSensitivity(
    Element& rAdjointElement,
    const Variable<double>& rVariable,
    const Matrix& rSensitivityMatrix,
    Vector& rSensitivityGradient,
    const ProcessInfo& rProcessInfo)
{
    SetVectorToZero(rSensitivityGradient, rSensitivityMatrix.size1());
}

void DisplacementSensor::CalculatePartialSensitivity(
    Condition& rAdjointCondition,
    const Variable<double>& rVariable,
    const Matrix& rSensitivityMatrix,
    Vector& rSensitivityGradient,
    const ProcessInfo& rProcessInfo)
{
    SetVectorToZero(rSensitivityGradient, rSensitivityMatrix.size1());
}

void DisplacementSensor::CalculatePartialSensitivity(
    Element& rAdjointElement,
    const Variable<array_1d<double, 3>>& rVariable,
    const Matrix& rSensitivityMatrix,
    Vector& rSensitivityGradient,
    const ProcessInfo& rProcessInfo)
{
    SetVectorToZero(rSensitivityGradient, rSensitivityMatrix.size1());
}

void DisplacementSensor::CalculatePartialSensitivity(
    Condition& rAdjointCondition,
    const Variable<array_1d<double, 3>>& rVariable,
    const Matrix& rSensitivityMatrix,
    Vector& rSensitivityGradient,
    const ProcessInfo& rProcessInfo)
{
    SetVectorToZero(rSensitivityGradient, rSensitivityMatrix.size1());
}

std::string DisplacementSensor::Info() const
{
    std::stringstream msg;
    msg << "DisplacementSensor " << this->GetName();
    return msg.str();
}

void DisplacementSensor::PrintInfo(std::ostream& rOStream) const
{
    rOStream << Info() << std::endl;
}

void DisplacementSensor::PrintData(std::ostream& rOStream) const
{
    rOStream << "    Direction: " << mDirection << std::endl;
    rOStream << "    Element Id: " << mElementId << std::endl;
    Sensor::PrintData(rOStream);
}

void DisplacementSensor::SetVectorToZero(
    Vector& rVector,
    const IndexType Size)
{
    if (rVector.size() != Size) {
        rVector.resize(Size, false);
    }

    rVector.clear();
}

}; // namespace Kratos<|MERGE_RESOLUTION|>--- conflicted
+++ resolved
@@ -99,11 +99,6 @@
     this->GetNode()->SetValue(SENSOR_ELEMENT_ID, static_cast<int>(mElementId));
 }
 
-<<<<<<< HEAD
-Parameters DisplacementSensor::GetSensorParameters() const
-{
-    auto parameters = Sensor::GetSensorParameters();
-=======
 Sensor::Pointer DisplacementSensor::Create(
     ModelPart& rDomainModelPart,
     ModelPart& rSensorModelPart,
@@ -151,7 +146,6 @@
 Parameters DisplacementSensor::GetSensorParameters() const
 {
     auto parameters = BaseType::GetSensorParameters();
->>>>>>> 267c6bf8
     parameters.AddString("type", "displacement_sensor");
     parameters.AddVector("direction", mDirection);
     return parameters;
