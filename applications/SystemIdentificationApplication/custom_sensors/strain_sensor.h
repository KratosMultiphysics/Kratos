//    |  /           |
//    ' /   __| _` | __|  _ \   __|
//    . \  |   (   | |   (   |\__ `
//   _|\_\_|  \__,_|\__|\___/ ____/
//                   Multi-Physics
//
//  License:         SystemIdentificationApplication/license.txt
//
//  Main authors:    Suneth Warnakulasuriya
//

#pragma once

// System includes
#include <string>

// External includes

// Project includes
#include "includes/element.h"

// Application includes
#include "sensor.h"


namespace Kratos
{
///@addtogroup SystemIdentificationApplication
///@{

///@name Kratos Classes
///@{

class KRATOS_API(SYSTEM_IDENTIFICATION_APPLICATION) StrainSensor : public Sensor
{
public:
    ///@name Type Definitions
    ///@{

    using IndexType = std::size_t;

    using BaseType = Sensor;

    KRATOS_CLASS_POINTER_DEFINITION(StrainSensor);

    ///@}
    ///@name Enums
    ///@{

    enum StrainType
    {
        STRAIN_XX = 0,
        STRAIN_YY = 4,
        STRAIN_ZZ = 8,
        STRAIN_XY = 1,
        STRAIN_XZ = 2,
        STRAIN_YZ = 5
    };

    ///@}
    ///@name Life Cycle
    ///@{

    /// Constructor.
    StrainSensor(
        const std::string& rName,
        Node::Pointer pNode,
        const Variable<Matrix>& rStrainVariable,
        const StrainType& rStrainType,
        const Element& rElement,
        const double Weight);

    /// Destructor.
    ~StrainSensor() override = default;

    ///@}
    ///@name Static operations
    ///@{

    static Sensor::Pointer Create(
        ModelPart& rDomainModelPart,
        ModelPart& rSensorModelPart,
        const IndexType Id,
        Parameters SensorParameters);

    static Parameters GetDefaultParameters();

<<<<<<< HEAD
=======
    ///@}
    ///@name Operations
    ///@{

>>>>>>> 267c6bf8
    Parameters GetSensorParameters() const override;

    double CalculateValue(ModelPart& rModelPart) override;

    void CalculateGradient(
        const Element& rAdjointElement,
        const Matrix& rResidualGradient,
        Vector& rResponseGradient,
        const ProcessInfo& rProcessInfo) override;

    void CalculateGradient(
        const Condition& rAdjointCondition,
        const Matrix& rResidualGradient,
        Vector& rResponseGradient,
        const ProcessInfo& rProcessInfo) override;

    void CalculateFirstDerivativesGradient(
        const Element& rAdjointElement,
        const Matrix& rResidualGradient,
        Vector& rResponseGradient,
        const ProcessInfo& rProcessInfo) override;

    void CalculateFirstDerivativesGradient(
        const Condition& rAdjointCondition,
        const Matrix& rResidualGradient,
        Vector& rResponseGradient,
        const ProcessInfo& rProcessInfo) override;

    void CalculateSecondDerivativesGradient(
        const Element& rAdjointElement,
        const Matrix& rResidualGradient,
        Vector& rResponseGradient,
        const ProcessInfo& rProcessInfo) override;

    void CalculateSecondDerivativesGradient(
        const Condition& rAdjointCondition,
        const Matrix& rResidualGradient,
        Vector& rResponseGradient,
        const ProcessInfo& rProcessInfo) override;

    void CalculatePartialSensitivity(
        Element& rAdjointElement,
        const Variable<double>& rVariable,
        const Matrix& rSensitivityMatrix,
        Vector& rSensitivityGradient,
        const ProcessInfo& rProcessInfo) override;

    void CalculatePartialSensitivity(
        Condition& rAdjointCondition,
        const Variable<double>& rVariable,
        const Matrix& rSensitivityMatrix,
        Vector& rSensitivityGradient,
        const ProcessInfo& rProcessInfo) override;

    void CalculatePartialSensitivity(
        Element& rAdjointElement,
        const Variable<array_1d<double, 3>>& rVariable,
        const Matrix& rSensitivityMatrix,
        Vector& rSensitivityGradient,
        const ProcessInfo& rProcessInfo) override;

    void CalculatePartialSensitivity(
        Condition& rAdjointCondition,
        const Variable<array_1d<double, 3>>& rVariable,
        const Matrix& rSensitivityMatrix,
        Vector& rSensitivityGradient,
        const ProcessInfo& rProcessInfo) override;

    ///@}
    ///@name Input and output
    ///@{

    std::string Info() const override;

    void PrintInfo(std::ostream& rOStream) const override;

    void PrintData(std::ostream& rOStream) const override;

    ///@}

private:
    ///@name Member Variables
    ///@{

    const IndexType mElementId;

    StrainType mStrainType;

    IndexType mStrainIndex;

    Point mLocalPoint;

    const Variable<Matrix>& mrStrainVariable;

    ///@}
    ///@name Private operations
    ///@{

    void SetVectorToZero(
        Vector& rVector,
        const IndexType Size);

    double CalculateStrainDirectionalSensitivity(
        const double Perturbation,
        const Variable<double>& rPerturbationVariable,
        ModelPart::NodeType& rNode,
        ModelPart::ElementType& rElement,
        std::vector<Matrix>& rPerturbedStrains,
        const std::vector<Matrix>& rRefStrains,
        const ProcessInfo& rProcessInfo) const;

    ///@}
};

///@} // Kratos Classes

///@} //Digital Twin Application group

} /* namespace Kratos.*/<|MERGE_RESOLUTION|>--- conflicted
+++ resolved
@@ -85,13 +85,10 @@
 
     static Parameters GetDefaultParameters();
 
-<<<<<<< HEAD
-=======
     ///@}
     ///@name Operations
     ///@{
 
->>>>>>> 267c6bf8
     Parameters GetSensorParameters() const override;
 
     double CalculateValue(ModelPart& rModelPart) override;
