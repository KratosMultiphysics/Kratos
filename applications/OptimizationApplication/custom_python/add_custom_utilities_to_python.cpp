--- conflicted
+++ resolved
@@ -26,8 +26,8 @@
 #include "custom_utilities/container_variable_data_holder/container_variable_data_holder.h"
 #include "custom_utilities/container_variable_data_holder_utils.h"
 
-#include "custom_utilities/mappers/container_data_mapper.h"
-#include "custom_utilities/mappers/vertex_morphing_container_data_mapper.h"
+// #include "custom_utilities/mappers/container_data_mapper.h"
+// #include "custom_utilities/mappers/vertex_morphing_container_data_mapper.h"
 
 // Include base h
 #include "add_custom_utilities_to_python.h"
@@ -56,27 +56,6 @@
 {
     namespace py = pybind11;
 
-<<<<<<< HEAD
-    py::class_<ContainerData, ContainerData::Pointer>(m, "ContainerData")
-        .def(py::init<ModelPart&, const ContainerData::ContainerDataType&>())
-        .def(py::init<const ContainerData&>())
-        .def("AssignDataToContainerVariable", &ContainerData::AssignDataToContainerVariable<double>)
-        .def("AssignDataToContainerVariable", &ContainerData::AssignDataToContainerVariable<array_1d<double, 3>>)
-        .def("ReadDataFromContainerVariable", &ContainerData::ReadDataFromContainerVariable<double>)
-        .def("ReadDataFromContainerVariable", &ContainerData::ReadDataFromContainerVariable<array_1d<double, 3>>)
-        .def("SetDataForContainerVariable", &ContainerData::SetDataForContainerVariable<double>)
-        .def("SetDataForContainerVariable", &ContainerData::SetDataForContainerVariable<array_1d<double, 3>>)
-        .def("Clone", &ContainerData::Clone)
-        .def("IsSameContainer", &ContainerData::IsSameContainer)
-        .def("NormInf", &ContainerData::NormInf)
-        .def("InnerProduct", &ContainerData::InnerProduct)
-        .def("GetContainerDataType", &ContainerData::GetContainerDataType)
-        .def("GetData", py::overload_cast<>(&ContainerData::GetData))
-        .def("GetDataDimension", &ContainerData::GetDataDimension)
-        .def("GetModelPart", py::overload_cast<>(&ContainerData::GetModelPart))
-        .def("GetContainer", py::overload_cast<>(&ContainerData::GetContainer))
-        .def(py::self + py::self)
-=======
     using container_type = ContainerVariableDataHolder<TContainerType, TContainerIO>;
     py::class_<container_type, typename container_type::Pointer, ContainerVariableDataHolderBase<TContainerType>>(m, rName.c_str())
         .def(py::init<ModelPart&>(), py::arg("model_part"), py::doc("Creates a new container data object with model_part."))
@@ -92,7 +71,6 @@
         .def("SetDataForContainerVariableToZero", &container_type::template SetDataForContainerVariableToZero<array_1d<double, 3>>, py::arg("Array3_variable"))
         .def("Clone", &container_type::Clone)
         .def(py::self +  py::self)
->>>>>>> 111ab91f
         .def(py::self += py::self)
         .def(py::self +  float())
         .def(py::self += float())
@@ -153,16 +131,16 @@
         ;
 
     // add mappers
-    py::class_<ContainerDataMapper, ContainerDataMapper::Pointer>(m, "ContainerDataMapper")
-        .def(py::init<>())
-        .def("Update", &ContainerDataMapper::Update)
-        .def("Map", &ContainerDataMapper::Map)
-        .def("InverseMap", &ContainerDataMapper::InverseMap)
-        ;
+    // py::class_<ContainerDataMapper, ContainerDataMapper::Pointer>(m, "ContainerDataMapper")
+    //     .def(py::init<>())
+    //     .def("Update", &ContainerDataMapper::Update)
+    //     .def("Map", &ContainerDataMapper::Map)
+    //     .def("InverseMap", &ContainerDataMapper::InverseMap)
+    //     ;
 
-    py::class_<VertexMorphingContainerDataMapper, VertexMorphingContainerDataMapper::Pointer, ContainerDataMapper>(m, "VertexMorphingContainerDataMapper")
-        .def(py::init<ModelPart&, ModelPart&, const ContainerData::ContainerDataType&>())
-        ;
+    // py::class_<VertexMorphingContainerDataMapper, VertexMorphingContainerDataMapper::Pointer, ContainerDataMapper>(m, "VertexMorphingContainerDataMapper")
+    //     .def(py::init<ModelPart&, ModelPart&, const ContainerData::ContainerDataType&>())
+    //     ;
 }
 
 }  // namespace Python.
