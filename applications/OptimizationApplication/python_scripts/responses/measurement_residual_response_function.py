from __future__ import annotations
import json
<<<<<<< HEAD
from typing import Optional
=======
import math
>>>>>>> c9587ce9

import numpy as np

import KratosMultiphysics as Kratos
import KratosMultiphysics.OptimizationApplication as KratosOA
from KratosMultiphysics.OptimizationApplication.utilities.optimization_problem import OptimizationProblem
from KratosMultiphysics.OptimizationApplication.execution_policies.execution_policy_decorator import ExecutionPolicyDecorator
from KratosMultiphysics.OptimizationApplication.responses.response_function import ResponseFunction
from KratosMultiphysics.OptimizationApplication.responses.response_function import SupportedSensitivityFieldVariableTypes
from KratosMultiphysics.OptimizationApplication.utilities.model_part_utilities import ModelPartOperation
from KratosMultiphysics.OptimizationApplication.utilities.model_part_utilities import ModelPartUtilities

from KratosMultiphysics.StructuralMechanicsApplication import structural_mechanics_analysis


def Factory(model: Kratos.Model, parameters: Kratos.Parameters, optimization_problem: OptimizationProblem) -> ResponseFunction:
    if not parameters.Has("name"):
        raise RuntimeError(f"MeasurementResidualResponseFunction instantiation requires a \"name\" in parameters [ parameters = {parameters}].")
    if not parameters.Has("settings"):
        raise RuntimeError(f"MeasurementResidualResponseFunction instantiation requires a \"settings\" in parameters [ parameters = {parameters}].")

    return MeasurementResidualResponseFunction(parameters["name"].GetString(), model, parameters["settings"], optimization_problem)


class MeasurementResidualResponseFunction(ResponseFunction):
    def __init__(self, name: str, model: Kratos.Model, parameters: Kratos.Parameters, optimization_problem: OptimizationProblem):
        super().__init__(name)

        default_settings = Kratos.Parameters("""{
            "measurement_data_file"          : "MeasurementData.json",
            "measurement_standard_deviation"  : 1.0,
            "perturbation_size"              : 1e-8,
            "analysis_sets": [{
                "primal_analysis_name": "",
                "adjoint_analysis_settings_file_name": "",
                "load_case_in_measurement_file": -1
            }],
            "evaluated_model_part_names"     : [
                "PLEASE_PROVIDE_A_MODEL_PART_NAME"
            ]
        }""")
        parameters.ValidateAndAssignDefaults(default_settings)

        self.perturbation_size = parameters["perturbation_size"].GetDouble()
        self.model = model

        # Standard setup
        evaluated_model_part_names = parameters["evaluated_model_part_names"].GetStringArray()
        if len(evaluated_model_part_names) == 0:
            raise RuntimeError(f"No model parts were provided for LinearStrainEnergyResponseFunction. [ response name = \"{self.GetName()}\"]")

        self.model_part_operation = ModelPartOperation(self.model, ModelPartOperation.OperationType.UNION, f"response_{self.GetName()}", evaluated_model_part_names, False)
        self.model_part: Optional[Kratos.ModelPart] = None

        # Specific setup
        self.measurement_data_file = parameters["measurement_data_file"].GetString()
        self.measurement_std = parameters["measurement_standard_deviation"].GetDouble()

        self.analysis_sets = parameters["analysis_sets"]

        if self.analysis_sets.size() == 0:
            raise RuntimeError("MeasurementResidualResponseFunction:: Please provide analysis sets for the response function.")

        self.primal_analysis_execution_policy_decorators: "List(ExecutionPolicyDecorator)" = []
        for analysis_set in self.analysis_sets:
            self.primal_analysis_execution_policy_decorators.append(optimization_problem.GetExecutionPolicy(analysis_set["primal_analysis_name"].GetString()))

        self.latest_objective_values = np.zeros(self.analysis_sets.size())

    def GetImplementedPhysicalKratosVariables(self) -> list[SupportedSensitivityFieldVariableTypes]:
        return [Kratos.YOUNG_MODULUS]

    def Initialize(self) -> None:
        self.model_part = self.model_part_operation.GetModelPart()

        if not KratosOA.ModelPartUtils.CheckModelPartStatus(self.model_part, "element_specific_properties_created"):
            KratosOA.OptimizationUtils.CreateEntitySpecificPropertiesForContainer(self.model_part, self.model_part.Elements)
            KratosOA.ModelPartUtils.LogModelPartStatus(self.model_part, "element_specific_properties_created")

        file = open(self.measurement_data_file)
        self.measurement_data = json.load(file)

    def Check(self) -> None:
        KratosOA.PropertiesVariableExpressionIO.Check(Kratos.Expression.ElementExpression(self.model_part), Kratos.YOUNG_MODULUS)

    def Finalize(self) -> None:
        pass

    def GetEvaluatedModelPart(self) -> Kratos.ModelPart:
        if self.model_part is None:
            raise RuntimeError("Please call MeasurementResidualResponseFunction::Initialize first.")
        return self.model_part

    def GetAnalysisModelPart(self) -> Kratos.ModelPart:
        return self.primal_analysis_execution_policy_decorators[0].GetAnalysisModelPart()

    def CalculateValue(self) -> float:

        objective_value = 0
        # max_abs_max_obj = -1

        for i, execution_policy in enumerate(self.primal_analysis_execution_policy_decorators):
            execution_policy.Execute()

            load_case = self.analysis_sets[i]["load_case_in_measurement_file"].GetInt()
            temp_objective = 0
            square_error = 0
            # abs_max_obj = 0

            for sensor in self.measurement_data["load_cases"][load_case]["sensors_infos"]:
                measured_displacement = sensor["measured_value"]
                measured_direction = Kratos.Array3(sensor["measurement_direction_normal"])

                mesh_node = self.model_part.GetNode(sensor["mesh_node_id"])

                node_displacement = mesh_node.GetSolutionStepValue(Kratos.KratosGlobals.GetVariable(sensor["type_of_sensor"]))
                in_measurement_direction_projected_vector = (measured_direction[0]*node_displacement[0])+(measured_direction[1]*node_displacement[1])+(measured_direction[2]*node_displacement[2])

                # MSE
                square_error = (measured_displacement-in_measurement_direction_projected_vector)**2
                temp_objective += square_error

                # x^p error
                # p = 4.0
                # error = (measured_displacement-in_measurement_direction_projected_vector)**p
                # temp_objective += error

                # KS - 10.7712/140121.7952.18383
                # square_error = (measured_displacement-in_measurement_direction_projected_vector)**2
                # radius = 30.0
                # ks_error = math.exp(square_error/(2 * radius))-1.0
                # temp_objective += ks_error

                # if abs(square_error) > abs_max_obj:
                #     abs_max_obj = abs(square_error)

            # temp_objective /= abs_max_obj
            self.latest_objective_values[i] = temp_objective

            # if abs_max_obj > max_abs_max_obj:
            #     max_abs_max_obj = abs_max_obj

        # input(f"objs: {self.latest_objective_values} | {load_case} | {i}")

        objective_value = np.sum(self.latest_objective_values) * 0.5 * 1/self.measurement_std

        # input(f"objs: {self.latest_objective_values}, obj: {objective_value}")

        return float(objective_value)

    def transform_sensitivities_to_continuous_space(self, expression: Kratos.Expression) -> None:
        sensitivities = expression.Evaluate()

        for i, element in enumerate(expression.GetModelPart().GetElements()):
            occupied_space = -1
            geometry = element.GetGeometry()
            try:
                occupied_space = geometry.Area()
            except:
                pass

            try:
                occupied_space = geometry.Volume()
            except:
                pass

            if occupied_space == -1:
                raise RuntimeError(
                    f"MeasurementResidualResponseFunction:: Error in normalize_sensitivities_to_element_area. The Geometry object {geometry} of the provided element {element} can not calculate an area or volume.")

            sensitivities[i] /= occupied_space

        Kratos.Expression.CArrayExpressionIO.Read(expression, sensitivities)

    def CalculateGradient(self, physical_variable_collective_expressions: "dict[SupportedSensitivityFieldVariableTypes, KratosOA.CollectiveExpression]") -> None:
        # first merge all the model parts
        merged_model_part_map = ModelPartUtilities.GetMergedMap(physical_variable_collective_expressions, False)

        # now get the intersected model parts
        intersected_model_part_map = ModelPartUtilities.GetIntersectedMap(self.model_part, merged_model_part_map, True)

        print("MeasurementResidualResponseFunction:: Start gradient calculation")
        for variable, collective_expression in physical_variable_collective_expressions.items():

            if variable.Name() != "YOUNG_MODULUS":
                raise RuntimeError("MeasurementResidualResponseFunction:: CalculateGradient currently only supports 'YOUNG_MODULUS' as property")

            summed_gradients: np.ndarray = np.ndarray([])
            current_sensitivities: np.ndarray = np.ndarray([])

            for i, analysis_set in enumerate(self.analysis_sets):

                with open(analysis_set["adjoint_analysis_settings_file_name"].GetString(), 'r') as parameter_file:
                    self.adjoint_parameters = Kratos.Parameters(parameter_file.read())

                self.adjoint_parameters["solver_settings"]["sensitivity_settings"]["element_data_value_sensitivity_variables"].SetStringArray([variable.Name()])
                self.adjoint_parameters["solver_settings"]["response_function_settings"]["measurement_load_case_to_use"].SetInt(analysis_set["load_case_in_measurement_file"].GetInt())

                adjoint_analysis = Kratos.Model()
                adjoint_analysis = structural_mechanics_analysis.StructuralMechanicsAnalysis(adjoint_analysis, self.adjoint_parameters)
                adjoint_model_part: Kratos.ModelPart = adjoint_analysis._GetSolver().GetComputingModelPart()

                adjoint_analysis.Initialize()

                # create element specific properties in adjoint model part
                KratosOA.OptimizationUtils.CreateEntitySpecificPropertiesForContainer(adjoint_model_part, adjoint_model_part.Elements)

                # read primal E
                primal_youngs_modulus = Kratos.Expression.ElementExpression(self.model_part)
                KratosOA.PropertiesVariableExpressionIO.Read(primal_youngs_modulus, Kratos.YOUNG_MODULUS)

                # assign primal E to adjoint
                adjoint_young_modulus = Kratos.Expression.ElementExpression(adjoint_model_part)
                adjoint_young_modulus.SetExpression(primal_youngs_modulus.GetExpression())
                KratosOA.PropertiesVariableExpressionIO.Write(adjoint_young_modulus, Kratos.YOUNG_MODULUS)

                adjoint_analysis.RunSolutionLoop()
                adjoint_analysis.Finalize()

                adjoint_young_modulus_sensitivity = Kratos.Expression.ElementExpression(adjoint_model_part)
                Kratos.Expression.VariableExpressionIO.Read(adjoint_young_modulus_sensitivity, KratosOA.YOUNG_MODULUS_SENSITIVITY)

                current_sensitivities = adjoint_young_modulus_sensitivity.Evaluate()

                # Is stable but not very useful
                # if i == 2: #self.latest_objective_values[i] == np.max(self.latest_objective_values):
                #     weight = 1.0
                # else:
                #     weight = 0.0

                # Is unstable
                # weight = self.latest_objective_values[i] / np.sum(self.latest_objective_values)

                # input(f"objs: {self.latest_objective_values} | {weight} | {i}")

                # current_sensitivities *= weight
                if summed_gradients.size == 1:
                    summed_gradients = current_sensitivities
                else:
                    summed_gradients += current_sensitivities

            # now fill the collective expressions
            summed_gradients /= self.analysis_sets.size()
            for expression in collective_expression.GetContainerExpressions():
                Kratos.Expression.CArrayExpressionIO.Read(expression, summed_gradients)
                self.transform_sensitivities_to_continuous_space(expression)

            # Calculate via finite differencing
            # for expression in collective_expression.GetContainerExpressions():
            #     gradient = self.CalculateGradientWithFiniteDifferencing(physical_variable_collective_expressions)
            #     np_gradient = np.array(gradient)

            #     adjoint_young_modulus_sensitivity = Kratos.Expression.ElementExpression(expression.GetModelPart())
            #     Kratos.Expression.CArrayExpressionIO.Read(adjoint_young_modulus_sensitivity, np_gradient)
            #     expression.SetExpression(adjoint_young_modulus_sensitivity.GetExpression())

    def CalculateGradientWithFiniteDifferencing(self, physical_variable_collective_expressions: "dict[SupportedSensitivityFieldVariableTypes, KratosOA.CollectiveExpression]") -> "list(float)":
        # for element in self.model_part.Elements:
        #     E = element.Properties[Kratos.YOUNG_MODULUS]
        #     element.Properties[Kratos.YOUNG_MODULUS] = E

        # # checking
        # check_expression = Kratos.Expression.ElementExpression(expression.GetModelPart())
        # KratosOA.PropertiesVariableExpressionIO.Read(check_expression, StructuralMechanicsApplication.YOUNG_MODULUS_SENSITIVITY)
        # numpy_array = check_expression.Evaluate()
        # Kratos.Expression.CArrayExpressionIO.Read(check_expression, numpy_array)
        # Kratos.Expression.CArrayExpressionIO.Move(check_expression, numpy_array)
        # Kratos.Expression.CArrayExpressionIO.Write(check_expression, numpy_array)

        # first merge all the model parts
        merged_model_part_map = ModelPartUtilities.GetMergedMap(physical_variable_collective_expressions, False)

        # now get the intersected model parts
        intersected_model_part_map = ModelPartUtilities.GetIntersectedMap(self.model_part, merged_model_part_map, True)

        model_part = self.GetAnalysisModelPart()

        if not KratosOA.ModelPartUtils.CheckModelPartStatus(model_part, "element_specific_properties_created"):
            KratosOA.OptimizationUtils.CreateEntitySpecificPropertiesForContainer(model_part, model_part.Elements)
            KratosOA.ModelPartUtils.LogModelPartStatus(model_part, "element_specific_properties_created")

        perturbation = model_part.GetElement(1).Properties[Kratos.YOUNG_MODULUS] * 1e-6

        for variable, collective_expression in physical_variable_collective_expressions.items():

            reference_value = self.CalculateValue()

            gradient = []

            for i, element in enumerate(model_part.Elements):

                old_stiffness = element.Properties[Kratos.YOUNG_MODULUS]
                element.Properties[Kratos.YOUNG_MODULUS] += perturbation

                objective_value = self.CalculateValue()

                gradient.append((reference_value-objective_value)/perturbation)
                element.Properties[Kratos.YOUNG_MODULUS] = old_stiffness

            return gradient

    def __str__(self) -> str:
        return f"Response [type = {self.__class__.__name__}, name = {self.GetName()}, model part name = {self.model_part.FullName()}]"<|MERGE_RESOLUTION|>--- conflicted
+++ resolved
@@ -1,10 +1,7 @@
 from __future__ import annotations
 import json
-<<<<<<< HEAD
 from typing import Optional
-=======
 import math
->>>>>>> c9587ce9
 
 import numpy as np
 
