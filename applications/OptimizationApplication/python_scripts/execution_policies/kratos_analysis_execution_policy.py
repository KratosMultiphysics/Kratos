from importlib import import_module
from typing import Any

import KratosMultiphysics as Kratos
from KratosMultiphysics.analysis_stage import AnalysisStage
from KratosMultiphysics.OptimizationApplication.execution_policies.execution_policy import ExecutionPolicy
from KratosMultiphysics.OptimizationApplication.utilities.helper_utilities import GetClassModuleFromKratos
from KratosMultiphysics.OptimizationApplication.utilities.optimization_problem import OptimizationProblem
from KratosMultiphysics.OptimizationApplication.utilities.component_data_view import ComponentDataView

def Factory(model: Kratos.Model, parameters: Kratos.Parameters, optimization_problem: OptimizationProblem) -> ExecutionPolicy:
    if not parameters.Has("name"):
        raise RuntimeError(f"KratosAnalysisExecutionPolicy instantiation requires a \"name\" in parameters [ parameters = {parameters}].")
    if not parameters.Has("settings"):
        raise RuntimeError(f"KratosAnalysisExecutionPolicy instantiation requires a \"settings\" in parameters [ parameters = {parameters}].")

    return KratosAnalysisExecutionPolicy(parameters["name"].GetString(), model, parameters["settings"], optimization_problem)

class KratosAnalysisExecutionPolicy(ExecutionPolicy):
    def __init__(self, name: str, model: Kratos.Model, parameters: Kratos.Parameters, optimization_problem: OptimizationProblem):
        super().__init__(name)

        default_settings = Kratos.Parameters("""{
            "model_part_names" : [],
            "analysis_module"  : "KratosMultiphysics",
            "analysis_type"    : "",
            "analysis_settings": {},
            "analysis_output_settings": {
                     "nodal_solution_step_data_variables": [],
                     "nodal_data_value_variables"        : [],
                     "element_data_value_variables"      : [],
                     "condition_data_value_variables"    : []
            }
        }""")
        self.model = model
        self.parameters = parameters
        self.optimization_problem = optimization_problem
        self.parameters.ValidateAndAssignDefaults(default_settings)
        self.parameters["analysis_output_settings"].ValidateAndAssignDefaults(default_settings["analysis_output_settings"])

        analysis_module = parameters["analysis_module"].GetString()
        analysis_type = parameters["analysis_type"].GetString()
        analysis_settings = parameters["analysis_settings"]

        if analysis_module == "KratosMultiphysics":
            analysis_module = GetClassModuleFromKratos(analysis_type)

        self.model_parts: 'list[Kratos.ModelPart]' = []
        analysis_full_module = f"{analysis_module}.{Kratos.StringUtilities.ConvertCamelCaseToSnakeCase(analysis_type)}"
        self.analysis: AnalysisStage = getattr(import_module(analysis_full_module), analysis_type)(self.model, analysis_settings.Clone())

<<<<<<< HEAD
        analysis_output_settings = self.parameters["analysis_output_settings"]
        analysis_output_settings.ValidateAndAssignDefaults(default_settings["analysis_output_settings"])
        self.nodal_solution_step_data_variables = KratosAnalysisExecutionPolicy.__GetVariablesList(analysis_output_settings["nodal_solution_step_data_variables"].GetStringArray())
        self.nodal_data_value_variables = KratosAnalysisExecutionPolicy.__GetVariablesList(analysis_output_settings["nodal_data_value_variables"].GetStringArray())
        self.element_data_value_variables = KratosAnalysisExecutionPolicy.__GetVariablesList(analysis_output_settings["element_data_value_variables"].GetStringArray())
        self.condition_data_value_variables = KratosAnalysisExecutionPolicy.__GetVariablesList(analysis_output_settings["condition_data_value_variables"].GetStringArray())
=======
        self.nodal_solution_step_data_variables = self.parameters["analysis_output_settings"]["nodal_solution_step_data_variables"]
        self.nodal_data_value_variables = self.parameters["analysis_output_settings"]["nodal_data_value_variables"]
        self.element_data_value_variables = self.parameters["analysis_output_settings"]["element_data_value_variables"]
        self.condition_data_value_variables = self.parameters["analysis_output_settings"]["condition_data_value_variables"]
>>>>>>> 61021a47

    def GetAnalysisModelPart(self):
        return self.analysis._GetSolver().GetComputingModelPart()

    def Initialize(self):
        self.analysis.Initialize()

        # initialize model parts
        self.model_parts = [self.model[model_part_name] for model_part_name in self.parameters["model_part_names"].GetStringArray()]

    def Check(self) -> None:
        pass

    def Finalize(self) -> None:
        self.analysis.Finalize()

    def Execute(self):
        self.analysis.time = self.analysis.project_parameters["problem_data"]["start_time"].GetDouble()
        for model_part in self.model_parts:
            model_part.ProcessInfo.SetValue(Kratos.STEP, 0)
            model_part.ProcessInfo.SetValue(Kratos.TIME, 0)
            model_part.ProcessInfo.SetValue(Kratos.DELTA_TIME, 0)
        self.analysis.RunSolutionLoop()

        self._OutputAnalysisData()

    def _OutputAnalysisData(self):
        unbuffered_data = ComponentDataView(self, self.optimization_problem).GetUnBufferedData()
        for model_part in self.model_parts:
            for variable in self.nodal_solution_step_data_variables:
                nodal_field = Kratos.Expression.NodalExpression(model_part)
<<<<<<< HEAD
                Kratos.Expression.VariableExpressionIO.Read(nodal_field, variable, True)
                unbuffered_data.SetValue(variable.Name(), nodal_field.Clone(), overwrite=True)
            for variable in self.nodal_data_value_variables:
                nodal_field = Kratos.Expression.NodalExpression(model_part)
                Kratos.Expression.VariableExpressionIO.Read(nodal_field, variable, False)
                unbuffered_data.SetValue(variable.Name(), nodal_field.Clone(), overwrite=True)
            for variable in self.element_data_value_variables:
                elem_field = Kratos.Expression.ElementExpression(model_part)
                Kratos.Expression.VariableExpressionIO.Read(elem_field, variable)
                unbuffered_data.SetValue(variable.Name(), elem_field.Clone(), overwrite=True)
            for variable in self.condition_data_value_variables:
                cond_field = Kratos.Expression.ConditionExpression(model_part)
                Kratos.Expression.VariableExpressionIO.Read(cond_field, variable)
                unbuffered_data.SetValue(variable.Name(), cond_field.Clone(), overwrite=True)
=======
                Kratos.Expression.VariableExpressionIO.Read(nodal_field, Kratos.KratosGlobals.GetVariable(nodal_data.GetString()), True)
                if unbuffered_data.HasValue(nodal_data.GetString()): del unbuffered_data[nodal_data.GetString()]
                unbuffered_data[nodal_data.GetString()] = nodal_field.Clone()
            for nodal_data in self.nodal_data_value_variables:
                nodal_field = Kratos.Expression.NodalExpression(model_part)
                Kratos.Expression.VariableExpressionIO.Read(nodal_field, Kratos.KratosGlobals.GetVariable(nodal_data.GetString()), False)
                if unbuffered_data.HasValue(nodal_data.GetString()): del unbuffered_data[nodal_data.GetString()]
                unbuffered_data[nodal_data.GetString()] = nodal_field.Clone()
            for elem_data in self.element_data_value_variables:
                elem_field = Kratos.Expression.ElementExpression(model_part)
                Kratos.Expression.VariableExpressionIO.Read(elem_field, Kratos.KratosGlobals.GetVariable(elem_data.GetString()))
                if unbuffered_data.HasValue(elem_field.GetString()): del unbuffered_data[elem_field.GetString()]
                unbuffered_data[elem_field.GetString()] = elem_field.Clone()
            for cond_data in self.condition_data_value_variables:
                cond_field = Kratos.Expression.ConditionExpression(model_part)
                Kratos.Expression.VariableExpressionIO.Read(cond_field, Kratos.KratosGlobals.GetVariable(cond_data.GetString()))
                if unbuffered_data.HasValue(cond_field.GetString()): del unbuffered_data[cond_field.GetString()]
                unbuffered_data[cond_field.GetString()] = cond_field.Clone()

>>>>>>> 61021a47

    @staticmethod
    def __GetVariablesList(variable_names_list: 'list[str]') -> 'list[Any]':
        return [Kratos.KratosGlobals.GetVariable(variable_name) for variable_name in variable_names_list]


<|MERGE_RESOLUTION|>--- conflicted
+++ resolved
@@ -49,19 +49,12 @@
         analysis_full_module = f"{analysis_module}.{Kratos.StringUtilities.ConvertCamelCaseToSnakeCase(analysis_type)}"
         self.analysis: AnalysisStage = getattr(import_module(analysis_full_module), analysis_type)(self.model, analysis_settings.Clone())
 
-<<<<<<< HEAD
         analysis_output_settings = self.parameters["analysis_output_settings"]
         analysis_output_settings.ValidateAndAssignDefaults(default_settings["analysis_output_settings"])
         self.nodal_solution_step_data_variables = KratosAnalysisExecutionPolicy.__GetVariablesList(analysis_output_settings["nodal_solution_step_data_variables"].GetStringArray())
         self.nodal_data_value_variables = KratosAnalysisExecutionPolicy.__GetVariablesList(analysis_output_settings["nodal_data_value_variables"].GetStringArray())
         self.element_data_value_variables = KratosAnalysisExecutionPolicy.__GetVariablesList(analysis_output_settings["element_data_value_variables"].GetStringArray())
         self.condition_data_value_variables = KratosAnalysisExecutionPolicy.__GetVariablesList(analysis_output_settings["condition_data_value_variables"].GetStringArray())
-=======
-        self.nodal_solution_step_data_variables = self.parameters["analysis_output_settings"]["nodal_solution_step_data_variables"]
-        self.nodal_data_value_variables = self.parameters["analysis_output_settings"]["nodal_data_value_variables"]
-        self.element_data_value_variables = self.parameters["analysis_output_settings"]["element_data_value_variables"]
-        self.condition_data_value_variables = self.parameters["analysis_output_settings"]["condition_data_value_variables"]
->>>>>>> 61021a47
 
     def GetAnalysisModelPart(self):
         return self.analysis._GetSolver().GetComputingModelPart()
@@ -93,7 +86,6 @@
         for model_part in self.model_parts:
             for variable in self.nodal_solution_step_data_variables:
                 nodal_field = Kratos.Expression.NodalExpression(model_part)
-<<<<<<< HEAD
                 Kratos.Expression.VariableExpressionIO.Read(nodal_field, variable, True)
                 unbuffered_data.SetValue(variable.Name(), nodal_field.Clone(), overwrite=True)
             for variable in self.nodal_data_value_variables:
@@ -108,27 +100,6 @@
                 cond_field = Kratos.Expression.ConditionExpression(model_part)
                 Kratos.Expression.VariableExpressionIO.Read(cond_field, variable)
                 unbuffered_data.SetValue(variable.Name(), cond_field.Clone(), overwrite=True)
-=======
-                Kratos.Expression.VariableExpressionIO.Read(nodal_field, Kratos.KratosGlobals.GetVariable(nodal_data.GetString()), True)
-                if unbuffered_data.HasValue(nodal_data.GetString()): del unbuffered_data[nodal_data.GetString()]
-                unbuffered_data[nodal_data.GetString()] = nodal_field.Clone()
-            for nodal_data in self.nodal_data_value_variables:
-                nodal_field = Kratos.Expression.NodalExpression(model_part)
-                Kratos.Expression.VariableExpressionIO.Read(nodal_field, Kratos.KratosGlobals.GetVariable(nodal_data.GetString()), False)
-                if unbuffered_data.HasValue(nodal_data.GetString()): del unbuffered_data[nodal_data.GetString()]
-                unbuffered_data[nodal_data.GetString()] = nodal_field.Clone()
-            for elem_data in self.element_data_value_variables:
-                elem_field = Kratos.Expression.ElementExpression(model_part)
-                Kratos.Expression.VariableExpressionIO.Read(elem_field, Kratos.KratosGlobals.GetVariable(elem_data.GetString()))
-                if unbuffered_data.HasValue(elem_field.GetString()): del unbuffered_data[elem_field.GetString()]
-                unbuffered_data[elem_field.GetString()] = elem_field.Clone()
-            for cond_data in self.condition_data_value_variables:
-                cond_field = Kratos.Expression.ConditionExpression(model_part)
-                Kratos.Expression.VariableExpressionIO.Read(cond_field, Kratos.KratosGlobals.GetVariable(cond_data.GetString()))
-                if unbuffered_data.HasValue(cond_field.GetString()): del unbuffered_data[cond_field.GetString()]
-                unbuffered_data[cond_field.GetString()] = cond_field.Clone()
-
->>>>>>> 61021a47
 
     @staticmethod
     def __GetVariablesList(variable_names_list: 'list[str]') -> 'list[Any]':
