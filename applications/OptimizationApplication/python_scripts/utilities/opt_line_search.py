import KratosMultiphysics as Kratos
import KratosMultiphysics.OptimizationApplication as KratosOA
from KratosMultiphysics.OptimizationApplication.utilities.optimization_problem import OptimizationProblem
from KratosMultiphysics.OptimizationApplication.utilities.component_data_view import ComponentDataView
from KratosMultiphysics.OptimizationApplication.utilities.logger_utilities import DictLogger
from KratosMultiphysics.OptimizationApplication.utilities.logger_utilities import TimeLogger
import math


def CreateLineSearch(parameters: Kratos.Parameters, optimization_problem: OptimizationProblem):
    type = parameters["type"].GetString()
    if type == "const_step":
        return ConstStep(parameters, optimization_problem)
    else:
        raise RuntimeError(f"CreateConvergenceCriteria: unsupported convergence type {type}.")


class ConstStep(object):
    @classmethod
    def GetDefaultParameters(cls):
        return Kratos.Parameters("""{
            "type"               : "const_step",
            "init_step"          : 0,
            "gradient_scaling": ": inf_norm"
        }""")

    def __init__(self, parameters: Kratos.Parameters, optimization_problem: OptimizationProblem):
        parameters.ValidateAndAssignDefaults(self.GetDefaultParameters())
        self.init_step = parameters["init_step"].GetDouble()
        self.__optimization_problem = optimization_problem
        self.__gradient_scaling = parameters["gradient_scaling"].GetString()

    def ComputeStep(self) -> float:
<<<<<<< HEAD
        algorithm_buffered_data = ComponentDataView("algorithm", self.__optimization_problem).GetBufferedData()

        if not algorithm_buffered_data.HasValue("search_direction"):
            raise RuntimeError(f"Algorithm data does not contain computed \"search_direction\".\nData:\n{algorithm_buffered_data}")

        if self.__gradient_scaling == "inf_norm":
            norm = KratosOA.ExpressionUtils.NormInf(algorithm_buffered_data["search_direction"])
        elif self.__gradient_scaling == "l2_norm":
            norm = KratosOA.ExpressionUtils.NormL2(algorithm_buffered_data["search_direction"])
        elif self.__gradient_scaling == "none":
            norm = 1.0
        else:
            raise RuntimeError("\"gradient_scaling\" has unknown type.")
        if not math.isclose(norm, 0.0, abs_tol=1e-16):
            step = self.init_step / norm
        else:
            step = self.init_step
        msg = f"""\t Line Search info:
            type          : constant
            unscaled_step : {self.init_step:0.6e}
            scaled_step   : {step:0.6e}"""
        print(msg)
        return step
=======
        with TimeLogger("ConstStep::ComputeStep", None, "Finished"):
            algorithm_buffered_data = ComponentDataView("algorithm", self.__optimization_problem).GetBufferedData()

            if not algorithm_buffered_data.HasValue("search_direction"):
                raise RuntimeError(f"Algorithm data does not contain computed \"search_direction\".\nData:\n{algorithm_buffered_data}" )

            if self.__gradient_scaling == "inf_norm":
                norm = KratosOA.ExpressionUtils.NormInf(algorithm_buffered_data["search_direction"])
            elif self.__gradient_scaling == "l2_norm":
                norm = KratosOA.ExpressionUtils.NormL2(algorithm_buffered_data["search_direction"])
            elif self.__gradient_scaling == "none":
                norm = 1.0
            else:
                raise RuntimeError("\"gradient_scaling\" has unknown type.")
            if not math.isclose(norm, 0.0, abs_tol=1e-16):
                self.step = self.init_step / norm
            else:
                self.step =  self.init_step

            DictLogger("Line Search info",self.GetInfo())

        return self.step

    def GetInfo(self) -> dict:
        info = {'type': 'constant',
                'unscaled_step': self.init_step,
                'scaled_step': self.step}

        return info
>>>>>>> 2373e880
<|MERGE_RESOLUTION|>--- conflicted
+++ resolved
@@ -31,36 +31,11 @@
         self.__gradient_scaling = parameters["gradient_scaling"].GetString()
 
     def ComputeStep(self) -> float:
-<<<<<<< HEAD
-        algorithm_buffered_data = ComponentDataView("algorithm", self.__optimization_problem).GetBufferedData()
-
-        if not algorithm_buffered_data.HasValue("search_direction"):
-            raise RuntimeError(f"Algorithm data does not contain computed \"search_direction\".\nData:\n{algorithm_buffered_data}")
-
-        if self.__gradient_scaling == "inf_norm":
-            norm = KratosOA.ExpressionUtils.NormInf(algorithm_buffered_data["search_direction"])
-        elif self.__gradient_scaling == "l2_norm":
-            norm = KratosOA.ExpressionUtils.NormL2(algorithm_buffered_data["search_direction"])
-        elif self.__gradient_scaling == "none":
-            norm = 1.0
-        else:
-            raise RuntimeError("\"gradient_scaling\" has unknown type.")
-        if not math.isclose(norm, 0.0, abs_tol=1e-16):
-            step = self.init_step / norm
-        else:
-            step = self.init_step
-        msg = f"""\t Line Search info:
-            type          : constant
-            unscaled_step : {self.init_step:0.6e}
-            scaled_step   : {step:0.6e}"""
-        print(msg)
-        return step
-=======
         with TimeLogger("ConstStep::ComputeStep", None, "Finished"):
             algorithm_buffered_data = ComponentDataView("algorithm", self.__optimization_problem).GetBufferedData()
 
             if not algorithm_buffered_data.HasValue("search_direction"):
-                raise RuntimeError(f"Algorithm data does not contain computed \"search_direction\".\nData:\n{algorithm_buffered_data}" )
+                raise RuntimeError(f"Algorithm data does not contain computed \"search_direction\".\nData:\n{algorithm_buffered_data}")
 
             if self.__gradient_scaling == "inf_norm":
                 norm = KratosOA.ExpressionUtils.NormInf(algorithm_buffered_data["search_direction"])
@@ -73,9 +48,9 @@
             if not math.isclose(norm, 0.0, abs_tol=1e-16):
                 self.step = self.init_step / norm
             else:
-                self.step =  self.init_step
+                self.step = self.init_step
 
-            DictLogger("Line Search info",self.GetInfo())
+            DictLogger("Line Search info", self.GetInfo())
 
         return self.step
 
@@ -84,5 +59,4 @@
                 'unscaled_step': self.init_step,
                 'scaled_step': self.step}
 
-        return info
->>>>>>> 2373e880
+        return info