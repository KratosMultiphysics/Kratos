import KratosMultiphysics as Kratos
import KratosMultiphysics.OptimizationApplication as KratosOA
from KratosMultiphysics.OptimizationApplication.utilities.optimization_problem import OptimizationProblem
from KratosMultiphysics.OptimizationApplication.utilities.component_data_view import ComponentDataView
from KratosMultiphysics.OptimizationApplication.utilities.logger_utilities import DictLogger
from KratosMultiphysics.OptimizationApplication.utilities.logger_utilities import time_decorator
import numpy

import math

def CreateLineSearch(parameters: Kratos.Parameters, optimization_problem: OptimizationProblem):
    type = parameters["type"].GetString()
    if type == "const_step":
        return ConstStep(parameters, optimization_problem)
    elif type == "BB_step":
        return BBStep(parameters, optimization_problem)
<<<<<<< HEAD
    elif type == "QNBB_step":
        return QNBBStep(parameters, optimization_problem)
=======
>>>>>>> c508e57f
    else:
        raise RuntimeError(f"CreateConvergenceCriteria: unsupported convergence type {type}.")

class ConstStep():
    @classmethod
    def GetDefaultParameters(cls):
        return Kratos.Parameters("""{
            "type"               : "const_step",
            "init_step"          : 0,
            "gradient_scaling": ": inf_norm"
        }""")

    def __init__(self, parameters: Kratos.Parameters, optimization_problem: OptimizationProblem):
        parameters.ValidateAndAssignDefaults(self.GetDefaultParameters())
        self._init_step = parameters["init_step"].GetDouble()
        self._optimization_problem = optimization_problem
        self._gradient_scaling = parameters["gradient_scaling"].GetString()

    def ComputeScaleFactor(self) -> float:
        algorithm_buffered_data = ComponentDataView("algorithm", self._optimization_problem).GetBufferedData()

        if not algorithm_buffered_data.HasValue("search_direction"):
            raise RuntimeError(f"Algorithm data does not contain computed \"search_direction\".\nData:\n{algorithm_buffered_data}" )

        if self._gradient_scaling == "inf_norm":
            norm = KratosOA.ExpressionUtils.NormInf(algorithm_buffered_data["search_direction"])
        elif self._gradient_scaling == "l2_norm":
            norm = KratosOA.ExpressionUtils.NormL2(algorithm_buffered_data["search_direction"])
        elif self._gradient_scaling == "none":
            norm = 1.0
        else:
            raise RuntimeError("\"gradient_scaling\" has unknown type.")

        return norm
    
    @time_decorator()
    def ComputeStep(self) -> float:
        norm = self.ComputeScaleFactor()
        if not math.isclose(norm, 0.0, abs_tol=1e-16):
            self.step = self._init_step / norm
        else:
            self.step =  self._init_step

        DictLogger("Line Search info",self.GetInfo())

        return self.step

    def GetInfo(self) -> dict:
        info = {'type': 'constant',
                'unscaled_step': self._init_step,
                'scaled_step': self.step}
        return info
    
class BBStep(ConstStep):
    @classmethod
    def GetDefaultParameters(cls):
        return Kratos.Parameters("""{
            "type"               : "BB_step",
            "init_step"          : 0,
            "max_step"           : 0,
            "gradient_scaling"   : "inf_norm"
        }""")

    def __init__(self, parameters: Kratos.Parameters, optimization_problem: OptimizationProblem):
        parameters.ValidateAndAssignDefaults(self.GetDefaultParameters())
        self._init_step = parameters["init_step"].GetDouble()
        self._max_step = parameters["max_step"].GetDouble()
        self._optimization_problem = optimization_problem
        self._gradient_scaling = parameters["gradient_scaling"].GetString()

    @time_decorator()
    def ComputeStep(self) -> KratosOA.CollectiveExpression:
        algorithm_buffered_data = ComponentDataView("algorithm", self._optimization_problem).GetBufferedData()
        norm = self.ComputeScaleFactor()
        if self._optimization_problem.GetStep() == 0:
            self.unscaled_step = self._init_step
        else:
            current_search_direction = algorithm_buffered_data.GetValue("search_direction", 0)
            previous_search_direction = algorithm_buffered_data.GetValue("search_direction", 1)
            y = previous_search_direction - current_search_direction
            d = algorithm_buffered_data.GetValue("control_field_update", 1)
            dy = KratosOA.ExpressionUtils.InnerProduct(d,y)
            dd = KratosOA.ExpressionUtils.InnerProduct(d,d)
            if not math.isclose(dy, 0.0, abs_tol=1e-16):
                self.unscaled_step = abs( dd / dy )
            if math.isclose(dy, 0.0, abs_tol=1e-16):
                self.unscaled_step = self._max_step
            if math.isclose(dd, 0.0, abs_tol=1e-16):
                self.unscaled_step = 0.0

        if not math.isclose(norm, 0.0, abs_tol=1e-16):
            self.step = self.unscaled_step / norm
        else:
            self.step =  self.unscaled_step

        if self.step > self._max_step:
            self.step = self._max_step

        DictLogger("Line Search info",self.GetInfo())

        return self.step

    def GetInfo(self) -> dict:
        info = {'type': 'BB_step',
                'unscaled_step': self.unscaled_step,
                'scaled_step': self.step,
                'max_step': self._max_step,
                'init_step': self._init_step}

        return info

class QNBBStep(BBStep):
    @time_decorator()
    def ComputeStep(self) -> KratosOA.CollectiveExpression:
        algorithm_buffered_data = ComponentDataView("algorithm", self._optimization_problem).GetBufferedData()
        norm = self.ComputeScaleFactor()
        self.step = algorithm_buffered_data.GetValue("search_direction", 0).Clone()
        self.step *= 0.0
        if not algorithm_buffered_data.HasValue("step_size"):
            algorithm_buffered_data["step_size"] = self.step
        self.step_numpy = self.step.Evaluate()
        if self._optimization_problem.GetStep() == 0:
            self.step_numpy[:] = self._init_step
        else:
            current_search_direction = algorithm_buffered_data.GetValue("search_direction", 0)
            previous_search_direction = algorithm_buffered_data.GetValue("search_direction", 1)
            y = previous_search_direction - current_search_direction
            y = y.Evaluate()
            d = algorithm_buffered_data.GetValue("control_field_update", 1)
            d = d.Evaluate()
            for i in range(len(y)):
                yy = y[i] * y[i]
                yd = y[i] * d[i]
                if math.isclose(yy, 0.0, abs_tol=1e-16):
                    self.step_numpy[i] = self._max_step
                elif not math.isclose(yy, 0.0, abs_tol=1e-16):
                    self.step_numpy[i] = abs( yd / yy )
                elif math.isclose(yd, 0.0, abs_tol=1e-16):
                    self.step_numpy[i] = 0.0
                if self.step_numpy[i] > self._max_step:
                    self.step_numpy[i] = self._max_step

        if not math.isclose(norm, 0.0, abs_tol=1e-16):
            self.step_numpy[:] /= norm

        DictLogger("Line Search info",self.GetInfo())

        shape = [c.GetItemShape() for c in self.step.GetContainerExpressions()]
        KratosOA.CollectiveExpressionIO.Read(self.step, self.step_numpy, shape)
        return self.step
    
    def GetInfo(self) -> dict:
        info = {'type': 'QNBB_step',
                # 'max scaled_step': self.step.max(),
                'max_step': self._max_step,
                'init_step': self._init_step}

        return info
    
class BBStep():
    @classmethod
    def GetDefaultParameters(cls):
        return Kratos.Parameters("""{
            "type"               : "BB_step",
            "init_step"          : 0,
            "max_step"           : 0,
            "gradient_scaling"   : "inf_norm"
        }""")

    def __init__(self, parameters: Kratos.Parameters, optimization_problem: OptimizationProblem):
        parameters.ValidateAndAssignDefaults(self.GetDefaultParameters())
        self.init_step = parameters["init_step"].GetDouble()
        self.max_step = parameters["max_step"].GetDouble()
        self.__optimization_problem = optimization_problem
        self.__gradient_scaling = parameters["gradient_scaling"].GetString()

    @time_decorator()
    def ComputeStep(self) -> float:
        algorithm_buffered_data = ComponentDataView("algorithm", self.__optimization_problem).GetBufferedData()

        if not algorithm_buffered_data.HasValue("search_direction"):
            raise RuntimeError(f"Algorithm data does not contain computed \"search_direction\".\nData:\n{algorithm_buffered_data}" )

        if self.__gradient_scaling == "inf_norm":
            norm = KratosOA.ExpressionUtils.NormInf(algorithm_buffered_data["search_direction"])
        elif self.__gradient_scaling == "l2_norm":
            norm = KratosOA.ExpressionUtils.NormL2(algorithm_buffered_data["search_direction"])
        elif self.__gradient_scaling == "none":
            norm = 1.0
        else:
            raise RuntimeError("\"gradient_scaling\" has unknown type.")
        
        if self.__optimization_problem.GetStep() == 0:
            self.unscaled_step = self.init_step
        else:
            current_search_direction = algorithm_buffered_data.GetValue("search_direction", 0)
            previous_search_direction = algorithm_buffered_data.GetValue("search_direction", 1)
            y = previous_search_direction - current_search_direction
            d = algorithm_buffered_data.GetValue("control_field_update", 1)
            dy = KratosOA.ExpressionUtils.InnerProduct(d,y)
            dd = KratosOA.ExpressionUtils.InnerProduct(d,d)
            if not math.isclose(dy, 0.0, abs_tol=1e-16):
                self.unscaled_step = abs(dd / dy)
            if math.isclose(dy, 0.0, abs_tol=1e-16):
                self.unscaled_step = self.max_step
            if math.isclose(dd, 0.0, abs_tol=1e-16):
                self.unscaled_step = 0.0

        if not math.isclose(norm, 0.0, abs_tol=1e-16):
            self.step = self.unscaled_step / norm
        else:
            self.step =  self.unscaled_step

        if self.step > self.max_step:
            self.step = self.max_step

        DictLogger("Line Search info",self.GetInfo())

        return self.step

    def GetInfo(self) -> dict:
        info = {'type': 'BB_step',
                'unscaled_step': self.unscaled_step,
                'scaled_step': self.step,
                'max_step': self.max_step,
                'init_step': self.init_step}

        return info<|MERGE_RESOLUTION|>--- conflicted
+++ resolved
@@ -14,11 +14,6 @@
         return ConstStep(parameters, optimization_problem)
     elif type == "BB_step":
         return BBStep(parameters, optimization_problem)
-<<<<<<< HEAD
-    elif type == "QNBB_step":
-        return QNBBStep(parameters, optimization_problem)
-=======
->>>>>>> c508e57f
     else:
         raise RuntimeError(f"CreateConvergenceCriteria: unsupported convergence type {type}.")
 
@@ -129,54 +124,6 @@
                 'init_step': self._init_step}
 
         return info
-
-class QNBBStep(BBStep):
-    @time_decorator()
-    def ComputeStep(self) -> KratosOA.CollectiveExpression:
-        algorithm_buffered_data = ComponentDataView("algorithm", self._optimization_problem).GetBufferedData()
-        norm = self.ComputeScaleFactor()
-        self.step = algorithm_buffered_data.GetValue("search_direction", 0).Clone()
-        self.step *= 0.0
-        if not algorithm_buffered_data.HasValue("step_size"):
-            algorithm_buffered_data["step_size"] = self.step
-        self.step_numpy = self.step.Evaluate()
-        if self._optimization_problem.GetStep() == 0:
-            self.step_numpy[:] = self._init_step
-        else:
-            current_search_direction = algorithm_buffered_data.GetValue("search_direction", 0)
-            previous_search_direction = algorithm_buffered_data.GetValue("search_direction", 1)
-            y = previous_search_direction - current_search_direction
-            y = y.Evaluate()
-            d = algorithm_buffered_data.GetValue("control_field_update", 1)
-            d = d.Evaluate()
-            for i in range(len(y)):
-                yy = y[i] * y[i]
-                yd = y[i] * d[i]
-                if math.isclose(yy, 0.0, abs_tol=1e-16):
-                    self.step_numpy[i] = self._max_step
-                elif not math.isclose(yy, 0.0, abs_tol=1e-16):
-                    self.step_numpy[i] = abs( yd / yy )
-                elif math.isclose(yd, 0.0, abs_tol=1e-16):
-                    self.step_numpy[i] = 0.0
-                if self.step_numpy[i] > self._max_step:
-                    self.step_numpy[i] = self._max_step
-
-        if not math.isclose(norm, 0.0, abs_tol=1e-16):
-            self.step_numpy[:] /= norm
-
-        DictLogger("Line Search info",self.GetInfo())
-
-        shape = [c.GetItemShape() for c in self.step.GetContainerExpressions()]
-        KratosOA.CollectiveExpressionIO.Read(self.step, self.step_numpy, shape)
-        return self.step
-    
-    def GetInfo(self) -> dict:
-        info = {'type': 'QNBB_step',
-                # 'max scaled_step': self.step.max(),
-                'max_step': self._max_step,
-                'init_step': self._init_step}
-
-        return info
     
 class BBStep():
     @classmethod
