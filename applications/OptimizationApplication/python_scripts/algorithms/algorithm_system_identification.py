from abc import ABC, abstractmethod

import scipy.sparse.linalg as ssl
import numpy as np
import plotly.express as px

from KratosMultiphysics.OptimizationApplication.utilities.optimization_problem import OptimizationProblem
from KratosMultiphysics.OptimizationApplication.utilities.helper_utilities import CallOnAll

import KratosMultiphysics as Kratos
import KratosMultiphysics.OptimizationApplication as KratosOA
from KratosMultiphysics.OptimizationApplication.controls.control import Control
from KratosMultiphysics.OptimizationApplication.utilities.optimization_problem import OptimizationProblem
from KratosMultiphysics.OptimizationApplication.algorithms.standardized_objective import StandardizedObjective
from KratosMultiphysics.OptimizationApplication.controls.master_control import MasterControl
from KratosMultiphysics.OptimizationApplication.algorithms.algorithm import Algorithm
from KratosMultiphysics.OptimizationApplication.utilities.component_data_view import ComponentDataView
from KratosMultiphysics.OptimizationApplication.utilities.helper_utilities import CallOnAll
from KratosMultiphysics.OptimizationApplication.utilities.opt_convergence import CreateConvergenceCriteria
from KratosMultiphysics.OptimizationApplication.utilities.opt_line_search import CreateLineSearch
from KratosMultiphysics.OptimizationApplication.utilities.logger_utilities import time_decorator
from KratosMultiphysics.OptimizationApplication.utilities.logger_utilities import OptimizationAlgorithmTimeLogger
from KratosMultiphysics.OptimizationApplication.execution_policies.execution_policy_decorator import ExecutionPolicyDecorator


def Factory(model: Kratos.Model, parameters: Kratos.Parameters, optimization_problem: OptimizationProblem):
    return AlgorithmSystemIdentification(model, parameters, optimization_problem)


class AlgorithmSystemIdentification(Algorithm):
    #     def __init__(self, optimization_problem: OptimizationProblem) -> None:
    #         self._optimization_problem = optimization_problem

    @classmethod
    def GetDefaultParameters(cls):
        return Kratos.Parameters("""{
            "module"            : "KratosMultiphysics.OptimizationApplication.algorithms",
            "type"              : "PLEASE_PROVIDE_AN_ALGORITHM_CLASS_NAME",
            "objective"         : {},
            "controls"          : [],
            "echo_level"        : 0,
            "settings"          : {
                "echo_level"      : 0,
                "line_search"     : {},
                "conv_settings"   : {}
            }
        }""")

    def __init__(self, model: Kratos.Model, parameters: Kratos.Parameters, optimization_problem: OptimizationProblem):
        self.model = model
        self.parameters = parameters
        self._optimization_problem = optimization_problem

        parameters.ValidateAndAssignDefaults(self.GetDefaultParameters())

        self.master_control = MasterControl()  # Need to fill it with controls

        for control_name in parameters["controls"].GetStringArray():
            control = optimization_problem.GetControl(control_name)
            self.master_control.AddControl(control)

        settings = parameters["settings"]
        settings.ValidateAndAssignDefaults(self.GetDefaultParameters()["settings"])

        self.echo_level = settings["echo_level"].GetInt()

        ComponentDataView("algorithm", self._optimization_problem).SetDataBuffer(self.GetMinimumBufferSize())

        self.__convergence_criteria = CreateConvergenceCriteria(settings["conv_settings"], self._optimization_problem)

        self.__objective = StandardizedObjective(parameters["objective"], self.master_control, self._optimization_problem)
        self.__control_field: KratosOA.CollectiveExpression = None
        self.__obj_val = None
        self.algorithm_data = None

        self.__line_search_method = CreateLineSearch(settings["line_search"], self._optimization_problem, self.__objective)

    def GetMinimumBufferSize(self) -> int:
        return 2

    def Check(self):
        pass

    def Initialize(self):
        self.converged = False
        self.__obj_val = None
        self.__objective.Initialize()
        self.__objective.Check()
        self.master_control.Initialize()
        self.__control_field = self.master_control.GetControlField()
        self.algorithm_data = ComponentDataView("algorithm", self._optimization_problem)

    def Finalize(self):
        self._optimization_problem.AdvanceStep()

        self.__objective.Finalize()
        self.master_control.Finalize()

    @time_decorator()
    def ComputeSearchDirection(self, obj_gradient_expressions_input):

        obj_gradient_expressions_output = obj_gradient_expressions_input.Clone()

        search_direction = None

        for container_expression in obj_gradient_expressions_output.GetContainerExpressions():

<<<<<<< HEAD
            # Automated adjustment of the initial step
            elements = container_expression.GetModelPart().Elements
            gradient_vector = np.reshape(container_expression.Evaluate(), (len(elements), 1))

            if search_direction == None:
                search_direction = np.zeros(shape=(len(elements)))

            gauss_newton_likelihood = gradient_vector * self.GetCurrentObjValue()
            gauss_newton_gradient = gradient_vector@gradient_vector.T

            search_direction += ssl.lsmr(
                gauss_newton_gradient,
                gauss_newton_likelihood,
                damp=0.0,
                # damp=1e-26,
            )[0]

            search_direction *= -1.0

            # Standrad version
            # search_direction = container_expression.Evaluate() * -1

            Kratos.Expression.CArrayExpressionIO.Read(container_expression, search_direction)
=======
                container_expression *= -1

                # # Automated adjustment of the initial step
                # elements = container_expression.GetModelPart().Elements
                # gradient_vector = np.reshape(container_expression.Evaluate(), (len(elements), 1))

                # if search_direction == None:
                #     search_direction = np.zeros(shape=(len(elements)))

                # gauss_newton_likelihood = gradient_vector * self.GetCurrentObjValue()
                # gauss_newton_gradient = gradient_vector@gradient_vector.T

                # search_direction += ssl.lsmr(
                #     gauss_newton_gradient,
                #     gauss_newton_likelihood,
                #     damp=0.0,
                #     # damp=1e-26,
                # )[0]

                # search_direction *= -1.0

                # # Standrad version
                # # search_direction = container_expression.Evaluate() * -1

                # Kratos.Expression.CArrayExpressionIO.Read(container_expression, search_direction)
>>>>>>> c9587ce9

        self.algorithm_data.GetBufferedData()["search_direction"] = obj_gradient_expressions_output

    @time_decorator()
    def ComputeControlUpdate(self, alpha):
        search_direction = self.algorithm_data.GetBufferedData()["search_direction"]
        if isinstance(alpha, float):
            update = search_direction * alpha
        elif isinstance(alpha, KratosOA.CollectiveExpression):
            update = search_direction.Scale(alpha)
        self.algorithm_data.GetBufferedData()["parameter_update_in_iteration"] = update.Clone()

<<<<<<< HEAD
    @time_decorator()
    def UpdateControl(self):
        update = self.algorithm_data.GetBufferedData()["parameter_update_in_iteration"]
        self.__control_field += update
=======
    def ComputeControlUpdate(self, alpha) -> KratosOA.CollectiveExpression:
        with TimeLogger("AlgorithmSystemIdentification::ComputeControlUpdate", None, "Finished"):
            search_direction = self.algorithm_data.GetBufferedData()["search_direction"]
            if isinstance(alpha, float):
                update = search_direction * alpha
            elif isinstance(alpha, KratosOA.CollectiveExpression):
                update = search_direction.Scale(alpha)
            self.algorithm_data.GetBufferedData()["parameter_update_in_iteration"] = update.Clone()

            # update = self.algorithm_data.GetBufferedData()["search_direction"] * alpha
            # self.algorithm_data.GetBufferedData()["parameter_update_in_iteration"] = update
>>>>>>> c9587ce9

        for expression in self.__control_field.GetContainerExpressions():
            Kratos.Expression.CArrayExpressionIO.Read(expression, expression.Evaluate())

        self.algorithm_data.GetBufferedData()["Stiffness_in_iteration"] = self.__control_field

    @time_decorator()
    def Output(self):
        self.CallOnAllProcesses(["output_processes"], Kratos.OutputProcess.PrintOutput)

    def GetCurrentObjValue(self) -> float:
        return self.__obj_val

    def GetCurrentControlField(self):
        return self.__control_field

    @time_decorator()
    def SolveOptimizationProblem(self) -> bool:
        self.Initialize()
        self.Solve()
        return self.converged

    @time_decorator()
    def Solve(self) -> bool:
        np.random.seed = 123456789
        iteration_counter = 0

        self.algorithm_data = ComponentDataView("algorithm", self._optimization_problem)
        while not self.converged:
            with OptimizationAlgorithmTimeLogger("AlgorithmSystemIdentification", self._optimization_problem.GetStep()):
                iteration_counter += 1
                self.algorithm_data.GetBufferedData()["iteration"] = iteration_counter

                self.__obj_val = self.__objective.CalculateStandardizedValue(self.__control_field)

                obj_info = self.__objective.GetInfo()
                self.algorithm_data.GetBufferedData()["std_obj_value"] = obj_info["value"]
                self.algorithm_data.GetBufferedData()["rel_obj_change[%]"] = obj_info["rel_change [%]"]
                if "abs_change [%]" in obj_info:
                    self.algorithm_data.GetBufferedData()["abs_obj_change[%]"] = obj_info["abs_change [%]"]

                obj_grad = self.__objective.CalculateStandardizedGradient()
                self.algorithm_data.GetBufferedData()["standardized_gradient"] = obj_grad

                self.ComputeSearchDirection(obj_grad)
                alpha = self.__line_search_method.ComputeStep()

                self.algorithm_data.GetBufferedData()["step_size"] = alpha

                self.ComputeControlUpdate(alpha)

                self.UpdateControl()

                self.Output()

                self.converged = self.__convergence_criteria.IsConverged()

                self.Finalize()

        return self.converged

    def GetOptimizedObjectiveValue(self) -> float:
        if self.converged:
            return self.__obj_val
        else:
            raise RuntimeError("Optimization problem hasn't been solved.")<|MERGE_RESOLUTION|>--- conflicted
+++ resolved
@@ -105,7 +105,6 @@
 
         for container_expression in obj_gradient_expressions_output.GetContainerExpressions():
 
-<<<<<<< HEAD
             # Automated adjustment of the initial step
             elements = container_expression.GetModelPart().Elements
             gradient_vector = np.reshape(container_expression.Evaluate(), (len(elements), 1))
@@ -129,33 +128,6 @@
             # search_direction = container_expression.Evaluate() * -1
 
             Kratos.Expression.CArrayExpressionIO.Read(container_expression, search_direction)
-=======
-                container_expression *= -1
-
-                # # Automated adjustment of the initial step
-                # elements = container_expression.GetModelPart().Elements
-                # gradient_vector = np.reshape(container_expression.Evaluate(), (len(elements), 1))
-
-                # if search_direction == None:
-                #     search_direction = np.zeros(shape=(len(elements)))
-
-                # gauss_newton_likelihood = gradient_vector * self.GetCurrentObjValue()
-                # gauss_newton_gradient = gradient_vector@gradient_vector.T
-
-                # search_direction += ssl.lsmr(
-                #     gauss_newton_gradient,
-                #     gauss_newton_likelihood,
-                #     damp=0.0,
-                #     # damp=1e-26,
-                # )[0]
-
-                # search_direction *= -1.0
-
-                # # Standrad version
-                # # search_direction = container_expression.Evaluate() * -1
-
-                # Kratos.Expression.CArrayExpressionIO.Read(container_expression, search_direction)
->>>>>>> c9587ce9
 
         self.algorithm_data.GetBufferedData()["search_direction"] = obj_gradient_expressions_output
 
@@ -168,24 +140,10 @@
             update = search_direction.Scale(alpha)
         self.algorithm_data.GetBufferedData()["parameter_update_in_iteration"] = update.Clone()
 
-<<<<<<< HEAD
     @time_decorator()
     def UpdateControl(self):
         update = self.algorithm_data.GetBufferedData()["parameter_update_in_iteration"]
         self.__control_field += update
-=======
-    def ComputeControlUpdate(self, alpha) -> KratosOA.CollectiveExpression:
-        with TimeLogger("AlgorithmSystemIdentification::ComputeControlUpdate", None, "Finished"):
-            search_direction = self.algorithm_data.GetBufferedData()["search_direction"]
-            if isinstance(alpha, float):
-                update = search_direction * alpha
-            elif isinstance(alpha, KratosOA.CollectiveExpression):
-                update = search_direction.Scale(alpha)
-            self.algorithm_data.GetBufferedData()["parameter_update_in_iteration"] = update.Clone()
-
-            # update = self.algorithm_data.GetBufferedData()["search_direction"] * alpha
-            # self.algorithm_data.GetBufferedData()["parameter_update_in_iteration"] = update
->>>>>>> c9587ce9
 
         for expression in self.__control_field.GetContainerExpressions():
             Kratos.Expression.CArrayExpressionIO.Read(expression, expression.Evaluate())
