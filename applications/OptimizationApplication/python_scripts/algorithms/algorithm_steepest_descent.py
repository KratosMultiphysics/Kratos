--- conflicted
+++ resolved
@@ -9,8 +9,10 @@
 from KratosMultiphysics.OptimizationApplication.utilities.opt_line_search import CreateLineSearch
 from KratosMultiphysics.OptimizationApplication.utilities.logger_utilities import TimeLogger
 
+
 def Factory(model: Kratos.Model, parameters: Kratos.Parameters, optimization_problem: OptimizationProblem):
     return AlgorithmSteepestDescent(model, parameters, optimization_problem)
+
 
 class AlgorithmSteepestDescent(Algorithm):
     """
@@ -31,24 +33,19 @@
                 "conv_settings"   : {}
             }
         }""")
-<<<<<<< HEAD
-    
-=======
 
->>>>>>> 5f1ff098
-    def __init__(self, model:Kratos.Model, parameters: Kratos.Parameters, optimization_problem: OptimizationProblem):
+    def __init__(self, model: Kratos.Model, parameters: Kratos.Parameters, optimization_problem: OptimizationProblem):
         self.model = model
         self.parameters = parameters
         self._optimization_problem = optimization_problem
 
         parameters.ValidateAndAssignDefaults(self.GetDefaultParameters())
 
-        self.master_control = MasterControl() # Need to fill it with controls
+        self.master_control = MasterControl()  # Need to fill it with controls
 
         for control_name in parameters["controls"].GetStringArray():
             control = optimization_problem.GetControl(control_name)
             self.master_control.AddControl(control)
-
 
         settings = parameters["settings"]
         settings.ValidateAndAssignDefaults(self.GetDefaultParameters()["settings"])
@@ -69,30 +66,17 @@
 
     def Check(self):
         pass
-<<<<<<< HEAD
-        
-=======
 
->>>>>>> 5f1ff098
     def Initialize(self):
         self.converged = False
         self.__obj_val = None
         self.__objective.Initialize()
         self.__objective.Check()
         self.master_control.Initialize()
-        self.__control_field = self.master_control.GetControlField() # GetInitialControlFields() later
+        self.__control_field = self.master_control.GetControlField()  # GetInitialControlFields() later
 
     def Finalize(self):
         pass
-<<<<<<< HEAD
-    
-    def ComputeSearchDirection(self, obj_grad) -> KratosOA.ContainerExpression.CollectiveExpressions:
-        return obj_grad * -1.0
-    
-    def GetCurrentObjValue(self) -> float:
-        return self.__obj_val
-    
-=======
 
     def ComputeSearchDirection(self, obj_grad) -> KratosOA.CollectiveExpression:
         return obj_grad * -1.0
@@ -100,7 +84,6 @@
     def GetCurrentObjValue(self) -> float:
         return self.__obj_val
 
->>>>>>> 5f1ff098
     def GetCurrentControlField(self):
         return self.__control_field
 
@@ -109,11 +92,7 @@
         with TimeLogger("Solve Optimization problem", "Start", "End"):
             self.Solve()
         return self.converged
-<<<<<<< HEAD
-    
-=======
 
->>>>>>> 5f1ff098
     def Solve(self):
         algorithm_data = ComponentDataView("algorithm", self._optimization_problem)
         while not self.converged:
@@ -121,11 +100,7 @@
             with TimeLogger("Optimization", f" Start Iteration {self._optimization_problem.GetStep()}", f"End Iteration {self._optimization_problem.GetStep()}"):
 
                 with TimeLogger("Calculate objective value", "Start", "End"):
-<<<<<<< HEAD
-                    self.__obj_val = self.__objective.CalculateStandardizedValue(self.__control_field) 
-=======
                     self.__obj_val = self.__objective.CalculateStandardizedValue(self.__control_field)
->>>>>>> 5f1ff098
                     algorithm_data.GetBufferedData()["std_obj_value"] = self.__obj_val
                     algorithm_data.GetBufferedData()["rel_obj[%]"] = self.__objective.GetRelativeChange() * 100
                     initial_value = self.__objective.GetInitialValue()
@@ -135,11 +110,6 @@
 
                 with TimeLogger("Calculate gradient", "Start", "End"):
                     obj_grad = self.__objective.CalculateStandardizedGradient()
-<<<<<<< HEAD
-                
-=======
-
->>>>>>> 5f1ff098
                 with TimeLogger("Calculate design update", "Start", "End"):
                     search_direction = self.ComputeSearchDirection(obj_grad)
                     algorithm_data.GetBufferedData()["search_direction"] = search_direction
@@ -159,11 +129,7 @@
                 self._optimization_problem.AdvanceStep()
 
             self.Finalize()
-<<<<<<< HEAD
-    
-=======
 
->>>>>>> 5f1ff098
     def GetOptimizedObjectiveValue(self) -> float:
         if self.converged:
             return self.__obj_val
