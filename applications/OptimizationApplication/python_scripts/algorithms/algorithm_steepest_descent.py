import KratosMultiphysics as Kratos
import KratosMultiphysics.OptimizationApplication as KratosOA
from KratosMultiphysics.OptimizationApplication.utilities.optimization_problem import OptimizationProblem
from KratosMultiphysics.OptimizationApplication.algorithms.standardized_objective import StandardizedObjective
from KratosMultiphysics.OptimizationApplication.controls.master_control import MasterControl
from KratosMultiphysics.OptimizationApplication.algorithms.algorithm import Algorithm
from KratosMultiphysics.OptimizationApplication.utilities.component_data_view import ComponentDataView
from KratosMultiphysics.OptimizationApplication.utilities.opt_convergence import CreateConvergenceCriteria
from KratosMultiphysics.OptimizationApplication.utilities.opt_line_search import CreateLineSearch
from KratosMultiphysics.OptimizationApplication.utilities.logger_utilities import time_decorator
from KratosMultiphysics.OptimizationApplication.utilities.logger_utilities import OptimizationAlgorithmTimeLogger

def Factory(model: Kratos.Model, parameters: Kratos.Parameters, optimization_problem: OptimizationProblem):
    return AlgorithmSteepestDescent(model, parameters, optimization_problem)

class AlgorithmSteepestDescent(Algorithm):
    """
        A classical steepest descent algorithm to solve unconstrainted optimization problems.
    """

    @classmethod
    def GetDefaultParameters(cls):
        return Kratos.Parameters("""{
            "module"            : "KratosMultiphysics.OptimizationApplication.algorithms",
            "type"              : "PLEASE_PROVIDE_AN_ALGORITHM_CLASS_NAME",
            "objective"         : {},
            "controls"          : [],
            "echo_level"        : 0,
            "settings"          : {
                "echo_level"      : 0,
                "line_search"     : {},
                "conv_settings"   : {}
            }
        }""")

    def __init__(self, model:Kratos.Model, parameters: Kratos.Parameters, optimization_problem: OptimizationProblem):
        self.model = model
        self.parameters = parameters
        self._optimization_problem = optimization_problem

        parameters.ValidateAndAssignDefaults(self.GetDefaultParameters())

        self.master_control = MasterControl() # Need to fill it with controls

        for control_name in parameters["controls"].GetStringArray():
            control = optimization_problem.GetControl(control_name)
            self.master_control.AddControl(control)


        settings = parameters["settings"]
        settings.ValidateAndAssignDefaults(self.GetDefaultParameters()["settings"])

        self.echo_level = settings["echo_level"].GetInt()

        ComponentDataView("algorithm", self._optimization_problem).SetDataBuffer(self.GetMinimumBufferSize())

        self.__convergence_criteria = CreateConvergenceCriteria(settings["conv_settings"], self._optimization_problem)
        self.__line_search_method = CreateLineSearch(settings["line_search"], self._optimization_problem)

        self.__objective = StandardizedObjective(parameters["objective"], self.master_control, self._optimization_problem)
        self.__control_field = None
        self.__obj_val = None

    def GetMinimumBufferSize(self) -> int:
        return 2

    def Check(self):
        pass

    @time_decorator()
    def Initialize(self):
        self.converged = False
        self.__obj_val = None
        self.__objective.Initialize()
        self.__objective.Check()
        self.master_control.Initialize()
        self.__control_field = self.master_control.GetControlField()
        self.algorithm_data = ComponentDataView("algorithm", self._optimization_problem)

    def Finalize(self):
        self.__objective.Finalize()
        self.master_control.Finalize()

    @time_decorator()
    def ComputeSearchDirection(self, obj_grad) -> KratosOA.CollectiveExpression:
        search_direction = obj_grad * -1.0
        self.algorithm_data.GetBufferedData()["search_direction"] = search_direction
        return search_direction

<<<<<<< HEAD
    @time_decorator()
    def UpdateControlField(self, alpha) -> KratosOA.CollectiveExpression:
        update = self.algorithm_data.GetBufferedData()["search_direction"] * alpha
        self.__control_field += update
        self.algorithm_data.GetBufferedData()["parameter_update"] = update
        self.algorithm_data.GetBufferedData()["control_field"] = self.__control_field
=======
    def ComputeControlUpdate(self, alpha) -> KratosOA.CollectiveExpression:
        with TimeLogger("AlgorithmSteepestDescent::ComputeControlUpdate", None, "Finished"):
            update = self.algorithm_data.GetBufferedData()["search_direction"] * alpha
            self.algorithm_data.GetBufferedData()["control_field_update"] = update

    def UpdateControl(self) -> KratosOA.CollectiveExpression:
        with TimeLogger("AlgorithmSteepestDescent::UpdateControl", None, "Finished"):
            update = self.algorithm_data.GetBufferedData()["control_field_update"]
            self.__control_field += update
            self.algorithm_data.GetBufferedData()["control_field"] = self.__control_field
>>>>>>> 8f3464dc

    def Output(self) -> KratosOA.CollectiveExpression:
        with TimeLogger("AlgorithmSteepestDescent::Output", None, "Finished"):
            self.CallOnAllProcesses(["output_processes"], Kratos.OutputProcess.PrintOutput)

    def GetCurrentObjValue(self) -> float:
        return self.__obj_val

    def GetCurrentControlField(self):
        return self.__control_field

    @time_decorator()
    def Solve(self):
        while not self.converged:
            with OptimizationAlgorithmTimeLogger("AlgorithmSteepestDescent",self._optimization_problem.GetStep()):
                self.__obj_val = self.__objective.CalculateStandardizedValue(self.__control_field)
                obj_info = self.__objective.GetInfo()
                self.algorithm_data.GetBufferedData()["std_obj_value"] = obj_info["value"]
                self.algorithm_data.GetBufferedData()["rel_obj[%]"] = obj_info["rel_change [%]"]
                if "abs_change [%]" in obj_info:
                    self.algorithm_data.GetBufferedData()["abs_obj[%]"] = obj_info["abs_change [%]"]

                obj_grad = self.__objective.CalculateStandardizedGradient()

                self.ComputeSearchDirection(obj_grad)

                alpha = self.__line_search_method.ComputeStep()

                self.ComputeControlUpdate(alpha)

                self.Output()

                self.UpdateControl()

                self.converged = self.__convergence_criteria.IsConverged()

                self._optimization_problem.AdvanceStep()

        return self.converged

    def GetOptimizedObjectiveValue(self) -> float:
        if self.converged:
            return self.__obj_val
        else:
            raise RuntimeError("Optimization problem hasn't been solved.")<|MERGE_RESOLUTION|>--- conflicted
+++ resolved
@@ -87,29 +87,20 @@
         self.algorithm_data.GetBufferedData()["search_direction"] = search_direction
         return search_direction
 
-<<<<<<< HEAD
     @time_decorator()
-    def UpdateControlField(self, alpha) -> KratosOA.CollectiveExpression:
+    def ComputeControlUpdate(self, alpha) -> KratosOA.CollectiveExpression:
         update = self.algorithm_data.GetBufferedData()["search_direction"] * alpha
+        self.algorithm_data.GetBufferedData()["control_field_update"] = update
+
+    @time_decorator()
+    def UpdateControl(self) -> KratosOA.CollectiveExpression:
+        update = self.algorithm_data.GetBufferedData()["control_field_update"]
         self.__control_field += update
-        self.algorithm_data.GetBufferedData()["parameter_update"] = update
         self.algorithm_data.GetBufferedData()["control_field"] = self.__control_field
-=======
-    def ComputeControlUpdate(self, alpha) -> KratosOA.CollectiveExpression:
-        with TimeLogger("AlgorithmSteepestDescent::ComputeControlUpdate", None, "Finished"):
-            update = self.algorithm_data.GetBufferedData()["search_direction"] * alpha
-            self.algorithm_data.GetBufferedData()["control_field_update"] = update
 
-    def UpdateControl(self) -> KratosOA.CollectiveExpression:
-        with TimeLogger("AlgorithmSteepestDescent::UpdateControl", None, "Finished"):
-            update = self.algorithm_data.GetBufferedData()["control_field_update"]
-            self.__control_field += update
-            self.algorithm_data.GetBufferedData()["control_field"] = self.__control_field
->>>>>>> 8f3464dc
-
+    @time_decorator()
     def Output(self) -> KratosOA.CollectiveExpression:
-        with TimeLogger("AlgorithmSteepestDescent::Output", None, "Finished"):
-            self.CallOnAllProcesses(["output_processes"], Kratos.OutputProcess.PrintOutput)
+        self.CallOnAllProcesses(["output_processes"], Kratos.OutputProcess.PrintOutput)
 
     def GetCurrentObjValue(self) -> float:
         return self.__obj_val
