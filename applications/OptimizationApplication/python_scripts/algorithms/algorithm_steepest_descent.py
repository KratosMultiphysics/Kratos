--- conflicted
+++ resolved
@@ -91,15 +91,7 @@
     @time_decorator()
     def ComputeControlUpdate(self, alpha):
         search_direction = self.algorithm_data.GetBufferedData()["search_direction"]
-<<<<<<< HEAD
-        if isinstance(alpha, float):
-            update = search_direction * alpha
-        elif isinstance(alpha, KratosOA.CollectiveExpression):
-            update = search_direction
-            KratosOA.ExpressionUtils.Scale(update, alpha)
-=======
         update = KratosOA.ExpressionUtils.Scale(search_direction, alpha)
->>>>>>> 08b191eb
         self.algorithm_data.GetBufferedData()["control_field_update"] = update.Clone()
 
     @time_decorator()
