import KratosMultiphysics as Kratos
import KratosMultiphysics.OptimizationApplication as KratosOA
from KratosMultiphysics.OptimizationApplication.utilities.optimization_problem import OptimizationProblem
from KratosMultiphysics.OptimizationApplication.responses.response_routine import ResponseRoutine
from KratosMultiphysics.OptimizationApplication.controls.master_control import MasterControl
from KratosMultiphysics.OptimizationApplication.utilities.component_data_view import ComponentDataView

class StandardizedObjective(ResponseRoutine):
    """Standardized objective response function

    This class transformed a user-given optimization problem into the standard format.
    Supported objective types:
        "minimization",
        "maximization"

    """
    def __init__(self, parameters: Kratos.Parameters, master_control: MasterControl, optimization_problem: OptimizationProblem, required_buffer_size: int = 2):
        default_parameters = Kratos.Parameters("""{
            "response_name": "",
            "type"         : "",
            "scaling"      : 1.0
        }""")
        parameters.ValidateAndAssignDefaults(default_parameters)

        response = optimization_problem.GetResponse(parameters["response_name"].GetString())

        super().__init__(master_control, response)

        if required_buffer_size < 2:
            raise RuntimeError(f"Standardized objective requires 2 as minimum buffer size. [ response name = {self.GetReponse().GetName()} ]")

        component_data_view = ComponentDataView(response, optimization_problem)
        component_data_view.SetDataBuffer(required_buffer_size)

        self.__optimization_problem = optimization_problem
        self.__buffered_data = component_data_view.GetBufferedData()
        self.__unbuffered_data = component_data_view.GetUnBufferedData()

        scaling = parameters["scaling"].GetDouble()
        if scaling < 0.0:
            raise RuntimeError(f"Scaling should be always positive [ given scale = {scaling}]")

        self.__objective_type = parameters["type"].GetString()
        if self.__objective_type == "minimization":
            self.__scaling = scaling
        elif self.__objective_type == "maximization":
            self.__scaling = -scaling
        else:
            raise RuntimeError(f"Requesting unsupported type {self.__objective_type} for objective response function. Supported types are: \n\tminimization\n\tmaximization")

    def GetInitialValue(self) -> float:
        if self.__unbuffered_data.HasValue("initial_value"):
            return self.__unbuffered_data["initial_value"] * self.__scaling
        else:
            raise RuntimeError(f"Response value for {self.GetReponse().GetName()} is not calculated yet.")

    def CalculateStandardizedValue(self, control_field: KratosOA.CollectiveExpression, save_value: bool = True) -> float:
        response_value = self.CalculateValue(control_field)
        standardized_response_value = response_value * self.__scaling

        if not self.__unbuffered_data.HasValue("initial_value"):
            self.__unbuffered_data["initial_value"] = response_value

        if save_value:
            if self.__buffered_data.HasValue("value"): del self.__buffered_data["value"]
            self.__buffered_data["value"] = response_value

        return standardized_response_value

    def GetValue(self, step_index: int = 0) -> float:
        return self.__buffered_data.GetValue("value", step_index)

    def GetStandardizedValue(self, step_index: int = 0) -> float:
        return self.GetValue(step_index) * self.__scaling

    def CalculateStandardizedGradient(self, save_field: bool = True) -> KratosOA.CollectiveExpression:
        gradient_collective_expression = self.CalculateGradient()

        if save_field:
            # save the physical gradients for post processing in unbuffered data container.
            for physical_var, physical_gradient in self.GetRequiredPhysicalGradients().items():
                variable_name = f"d{self.GetReponse().GetName()}_d{physical_var.Name()}"
                for physical_gradient_expression in physical_gradient.GetContainerExpressions():
                    if self.__unbuffered_data.HasValue(variable_name): del self.__unbuffered_data[variable_name]
                    # cloning is a cheap operation, it only moves underlying pointers
                    # does not create additional memory.
                    self.__unbuffered_data[variable_name] = physical_gradient_expression.Clone()

            # save the filtered gradients for post processing in unbuffered data container.
            for gradient_container_expression, control in zip(gradient_collective_expression.GetContainerExpressions(), self.GetMasterControl().GetListOfControls()):
                variable_name = f"d{self.GetReponse().GetName()}_d{control.GetName()}"
                if self.__unbuffered_data.HasValue(variable_name): del self.__unbuffered_data[variable_name]
                # cloning is a cheap operation, it only moves underlying pointers
                # does not create additional memory.
                self.__unbuffered_data[variable_name] = gradient_container_expression.Clone()

        return gradient_collective_expression * self.__scaling

    def GetRelativeChange(self) -> float:
        if self.__optimization_problem.GetStep() > 0:
            return self.GetStandardizedValue() / self.GetStandardizedValue(1) - 1.0 if abs(self.GetStandardizedValue(1)) > 1e-12 else self.GetStandardizedValue()
        else:
            return 0.0

    def GetAbsoluteChange(self) -> float:
        return self.GetValue() - self.GetInitialValue()

    def GetInfo(self) -> str:
<<<<<<< HEAD
        msg = f"""\t Objective info: 
            name          : {self.GetReponse().GetName()}
            type          : {self.__objective_type} 
            value         : {self.GetValue():0.6e} 
            abs_change    : {self.GetAbsoluteChange():0.6e} 
=======
        msg = f"""\t Objective info:
            name          : {self.GetReponse().GetName()}
            type          : {self.__objective_type}
            value         : {self.GetValue():0.6e}
            abs_change    : {self.GetAbsoluteChange():0.6e}
>>>>>>> 34902a35
            rel_change [%]: {self.GetRelativeChange() * 100.0:0.6e}"""
        init_value = self.GetInitialValue()
        if init_value:
            msg = f"{msg} \n\t    abs_change [%]: {self.GetAbsoluteChange()/init_value * 100:0.6e} "
        return msg<|MERGE_RESOLUTION|>--- conflicted
+++ resolved
@@ -106,19 +106,11 @@
         return self.GetValue() - self.GetInitialValue()
 
     def GetInfo(self) -> str:
-<<<<<<< HEAD
-        msg = f"""\t Objective info: 
-            name          : {self.GetReponse().GetName()}
-            type          : {self.__objective_type} 
-            value         : {self.GetValue():0.6e} 
-            abs_change    : {self.GetAbsoluteChange():0.6e} 
-=======
         msg = f"""\t Objective info:
             name          : {self.GetReponse().GetName()}
             type          : {self.__objective_type}
             value         : {self.GetValue():0.6e}
             abs_change    : {self.GetAbsoluteChange():0.6e}
->>>>>>> 34902a35
             rel_change [%]: {self.GetRelativeChange() * 100.0:0.6e}"""
         init_value = self.GetInitialValue()
         if init_value:
