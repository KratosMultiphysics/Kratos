import KratosMultiphysics as Kratos
import KratosMultiphysics.OptimizationApplication as KratosOA
from KratosMultiphysics.OptimizationApplication.utilities.optimization_problem import OptimizationProblem
from KratosMultiphysics.OptimizationApplication.responses.response_routine import ResponseRoutine
from KratosMultiphysics.OptimizationApplication.controls.master_control import MasterControl
from KratosMultiphysics.OptimizationApplication.utilities.component_data_view import ComponentDataView

class StandardizedObjective(ResponseRoutine):
    """Standardized objective response function

    This class transformed a user-given optimization problem into the standard format.
    Supported objective types:
        "minimization",
        "maximization"

    """
    def __init__(self, parameters: Kratos.Parameters, master_control: MasterControl, optimization_problem: OptimizationProblem, required_buffer_size: int = 2):
        default_parameters = Kratos.Parameters("""{
            "response_name": "",
            "type"         : "",
            "scaling"      : 1.0
        }""")
        parameters.ValidateAndAssignDefaults(default_parameters)

        response = optimization_problem.GetResponse(parameters["response_name"].GetString())

        super().__init__(master_control, response)

        if required_buffer_size < 2:
            raise RuntimeError(f"Standardized objective requires 2 as minimum buffer size. [ response name = {self.GetReponse().GetName()} ]")

        component_data_view = ComponentDataView(response, optimization_problem)
        component_data_view.SetDataBuffer(required_buffer_size)

        self.__optimization_problem = optimization_problem
        self.__buffered_data = component_data_view.GetBufferedData()
        self.__unbuffered_data = component_data_view.GetUnBufferedData()

        scaling = parameters["scaling"].GetDouble()
        if scaling < 0.0:
            raise RuntimeError(f"Scaling should be always positive [ given scale = {scaling}]")

        self.__objective_type = parameters["type"].GetString()
        if self.__objective_type == "minimization":
            self.__scaling = scaling
        elif self.__objective_type == "maximization":
            self.__scaling = -scaling
        else:
            raise RuntimeError(f"Requesting unsupported type {self.__objective_type} for objective response function. Supported types are: \n\tminimization\n\tmaximization")

    def GetInitialValue(self) -> float:
        if self.__unbuffered_data.HasValue("initial_value"):
            return self.__unbuffered_data["initial_value"] * self.__scaling
        else:
            raise RuntimeError(f"Response value for {self.GetReponse().GetName()} is not calculated yet.")

    def CalculateStandardizedValue(self, control_field: KratosOA.CollectiveExpression, save_value: bool = True) -> float:
        response_value = self.CalculateValue(control_field)
        standardized_response_value = response_value * self.__scaling

        if not self.__unbuffered_data.HasValue("initial_value"):
            self.__unbuffered_data["initial_value"] = response_value

        if save_value:
            if self.__buffered_data.HasValue("value"): del self.__buffered_data["value"]
            self.__buffered_data["value"] = response_value

        return standardized_response_value

    def GetValue(self, step_index: int = 0) -> float:
        return self.__buffered_data.GetValue("value", step_index)

    def GetStandardizedValue(self, step_index: int = 0) -> float:
        return self.GetValue(step_index) * self.__scaling

    def CalculateStandardizedGradient(self, save_field: bool = True) -> KratosOA.CollectiveExpression:
        gradient_collective_expression = self.CalculateGradient()

        if save_field:
            # save the physical gradients for post processing in unbuffered data container.
            for physical_var, physical_gradient in self.GetRequiredPhysicalGradients().items():
                variable_name = f"d{self.GetReponse().GetName()}_d{physical_var.Name()}"
                for physical_gradient_expression in physical_gradient.GetContainerExpressions():
                    if self.__unbuffered_data.HasValue(variable_name): del self.__unbuffered_data[variable_name]
                    # cloning is a cheap operation, it only moves underlying pointers
                    # does not create additional memory.
                    self.__unbuffered_data[variable_name] = physical_gradient_expression.Clone()

            # save the filtered gradients for post processing in unbuffered data container.
            for gradient_container_expression, control in zip(gradient_collective_expression.GetContainerExpressions(), self.GetMasterControl().GetListOfControls()):
                variable_name = f"d{self.GetReponse().GetName()}_d{control.GetName()}"
                if self.__unbuffered_data.HasValue(variable_name): del self.__unbuffered_data[variable_name]
                # cloning is a cheap operation, it only moves underlying pointers
                # does not create additional memory.
                self.__unbuffered_data[variable_name] = gradient_container_expression.Clone()

        return gradient_collective_expression * self.__scaling

    def GetRelativeChange(self) -> float:
        if self.__optimization_problem.GetStep() > 0:
            return self.GetStandardizedValue() / self.GetStandardizedValue(1) - 1.0 if abs(self.GetStandardizedValue(1)) > 1e-12 else self.GetStandardizedValue()
        else:
            return 0.0

    def GetAbsoluteChange(self) -> float:
        return self.GetValue() - self.GetInitialValue()

    def GetInfo(self) -> str:
<<<<<<< HEAD
        msg = f"""\t Objective info: 
            name          : {self.GetReponse().GetName()}
            type          : {self.__objective_type} 
            value         : {self.GetValue():0.6e} 
            abs_change    : {self.GetAbsoluteChange():0.6e} 
=======
        msg = f"""\t Objective info:
            name          : {self.GetReponse().GetName()}
            type          : {self.__objective_type}
            value         : {self.GetValue():0.6e}
            abs_change    : {self.GetAbsoluteChange():0.6e}
>>>>>>> 5f1ff098
            rel_change [%]: {self.GetRelativeChange() * 100.0:0.6e}"""
        init_value = self.GetInitialValue()
        if init_value:
            msg = f"{msg} \n\t    abs_change [%]: {self.GetAbsoluteChange()/init_value * 100:0.6e} "
        return msg<|MERGE_RESOLUTION|>--- conflicted
+++ resolved
@@ -4,6 +4,7 @@
 from KratosMultiphysics.OptimizationApplication.responses.response_routine import ResponseRoutine
 from KratosMultiphysics.OptimizationApplication.controls.master_control import MasterControl
 from KratosMultiphysics.OptimizationApplication.utilities.component_data_view import ComponentDataView
+
 
 class StandardizedObjective(ResponseRoutine):
     """Standardized objective response function
@@ -14,6 +15,7 @@
         "maximization"
 
     """
+
     def __init__(self, parameters: Kratos.Parameters, master_control: MasterControl, optimization_problem: OptimizationProblem, required_buffer_size: int = 2):
         default_parameters = Kratos.Parameters("""{
             "response_name": "",
@@ -62,7 +64,8 @@
             self.__unbuffered_data["initial_value"] = response_value
 
         if save_value:
-            if self.__buffered_data.HasValue("value"): del self.__buffered_data["value"]
+            if self.__buffered_data.HasValue("value"):
+                del self.__buffered_data["value"]
             self.__buffered_data["value"] = response_value
 
         return standardized_response_value
@@ -81,7 +84,8 @@
             for physical_var, physical_gradient in self.GetRequiredPhysicalGradients().items():
                 variable_name = f"d{self.GetReponse().GetName()}_d{physical_var.Name()}"
                 for physical_gradient_expression in physical_gradient.GetContainerExpressions():
-                    if self.__unbuffered_data.HasValue(variable_name): del self.__unbuffered_data[variable_name]
+                    if self.__unbuffered_data.HasValue(variable_name):
+                        del self.__unbuffered_data[variable_name]
                     # cloning is a cheap operation, it only moves underlying pointers
                     # does not create additional memory.
                     self.__unbuffered_data[variable_name] = physical_gradient_expression.Clone()
@@ -89,7 +93,8 @@
             # save the filtered gradients for post processing in unbuffered data container.
             for gradient_container_expression, control in zip(gradient_collective_expression.GetContainerExpressions(), self.GetMasterControl().GetListOfControls()):
                 variable_name = f"d{self.GetReponse().GetName()}_d{control.GetName()}"
-                if self.__unbuffered_data.HasValue(variable_name): del self.__unbuffered_data[variable_name]
+                if self.__unbuffered_data.HasValue(variable_name):
+                    del self.__unbuffered_data[variable_name]
                 # cloning is a cheap operation, it only moves underlying pointers
                 # does not create additional memory.
                 self.__unbuffered_data[variable_name] = gradient_container_expression.Clone()
@@ -106,19 +111,11 @@
         return self.GetValue() - self.GetInitialValue()
 
     def GetInfo(self) -> str:
-<<<<<<< HEAD
-        msg = f"""\t Objective info: 
-            name          : {self.GetReponse().GetName()}
-            type          : {self.__objective_type} 
-            value         : {self.GetValue():0.6e} 
-            abs_change    : {self.GetAbsoluteChange():0.6e} 
-=======
         msg = f"""\t Objective info:
             name          : {self.GetReponse().GetName()}
             type          : {self.__objective_type}
             value         : {self.GetValue():0.6e}
             abs_change    : {self.GetAbsoluteChange():0.6e}
->>>>>>> 5f1ff098
             rel_change [%]: {self.GetRelativeChange() * 100.0:0.6e}"""
         init_value = self.GetInitialValue()
         if init_value:
