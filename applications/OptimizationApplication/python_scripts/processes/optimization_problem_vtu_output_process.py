from typing import Any, Union
from abc import ABC, abstractmethod
from pathlib import Path

import KratosMultiphysics as Kratos
import KratosMultiphysics.kratos_utilities as kratos_utils
import KratosMultiphysics.OptimizationApplication as KratosOA
from KratosMultiphysics.OptimizationApplication.responses.response_function import ResponseFunction
from KratosMultiphysics.OptimizationApplication.controls.control import Control
from KratosMultiphysics.OptimizationApplication.execution_policies.execution_policy import ExecutionPolicy
from KratosMultiphysics.OptimizationApplication.utilities.optimization_problem import OptimizationProblem
from KratosMultiphysics.OptimizationApplication.utilities.component_data_view import ComponentDataView
from KratosMultiphysics.OptimizationApplication.utilities.helper_utilities import GetAllComponentFullNamesWithData
from KratosMultiphysics.OptimizationApplication.utilities.helper_utilities import GetComponentHavingDataByFullName
from KratosMultiphysics.OptimizationApplication.utilities.union_utilities import ContainerExpressionTypes


def Factory(_: Kratos.Model, parameters: Kratos.Parameters, optimization_problem: OptimizationProblem) -> Any:
    if not parameters.Has("settings"):
        raise RuntimeError(f"OptimizationProblemVtuOutputProcess instantiation requires a \"settings\" in parameters [ parameters = {parameters}].")
    return OptimizationProblemVtuOutputProcess(parameters["settings"], optimization_problem)


class ExpressionData(ABC):
    def __init__(self, expression_path: str, container_expression: ContainerExpressionTypes) -> None:
        self.expression_path = expression_path
        self.container_expression_type = type(container_expression)
        self.model_part = container_expression.GetModelPart()

    def GetContainerExpressionType(self) -> Any:
        return self.container_expression_type

    def GetContainerExpressionName(self) -> str:
        return self.expression_path[self.expression_path.rfind("/")+1:]

    def GetExpressionPath(self) -> str:
        return self.expression_path

    def GetModelPart(self) -> Kratos.ModelPart:
        return self.model_part

    def _IsValidContainerExpression(self, container_expression: ContainerExpressionTypes) -> bool:
        return isinstance(container_expression, self.container_expression_type) and self.model_part == container_expression.GetModelPart()

    @abstractmethod
    def GetContainerExpression(self, optiization_problem: OptimizationProblem) -> ContainerExpressionTypes:
        pass


class ContainerExpressionData(ExpressionData):
    def __inif__(self, expression_path: str, container_expression: ContainerExpressionTypes):
        super().__init__(expression_path, container_expression)

    def GetContainerExpression(self, optiization_problem: OptimizationProblem) -> ContainerExpressionTypes:
        data = optiization_problem.GetProblemDataContainer()[self.expression_path]
        if not self._IsValidContainerExpression(data):
            raise RuntimeError(
                f"The data at \"{self.expression_path}\" is not valid. The original data found at this location is of type {self.container_expression_type.__name__} with {self.model_part.FullName()}. Found data = {data}")
        return data


class CollectiveExpressionData(ExpressionData):
    def __init__(self, collective_expression_path: str, collective_expression: KratosOA.CollectiveExpression, container_expression_index: int):
        super().__init__(collective_expression_path, collective_expression.GetContainerExpressions()[container_expression_index])
        self.container_expression_index = container_expression_index

    def GetContainerExpression(self, optiization_problem: OptimizationProblem) -> ContainerExpressionTypes:
        data = optiization_problem.GetProblemDataContainer()[self.expression_path]
        if not isinstance(data, KratosOA.CollectiveExpression):
            raise RuntimeError(f"The data type at \"{self.expression_path}\" changed from {KratosOA.CollectiveExpression.__name__} to {type(data).__class__.__name__}.")
        data = data.GetContainerExpressions()[self.container_expression_index]
        if not self._IsValidContainerExpression(data):
            raise RuntimeError(
                f"The data at \"{self.expression_path}\" is not valid. The original data found at this location is of type {self.container_expression_type.__name__} with {self.model_part.FullName()}. Found data = {data}")
        return data


class ExpressionVtuOutput:
    def __init__(self, parameters: 'dict[str, Any]', model_part: Kratos.ModelPart, optimization_problem: OptimizationProblem):
        self.model_part = model_part
        self.optimization_problem = optimization_problem
        self.output_file_name_prefix = parameters["output_file_name_prefix"]

        if parameters["save_output_files_in_folder"]:
            self.output_path = Path(parameters["output_path"])
            if not self.model_part.ProcessInfo[Kratos.IS_RESTARTED]:
                kratos_utils.DeleteDirectoryIfExisting(str(self.output_path))
            self.model_part.GetCommunicator().GetDataCommunicator().Barrier()
            # now create the output path
            Kratos.FilesystemExtensions.MPISafeCreateDirectories(str(self.output_path))
        else:
            self.output_path = Path(".")

        self.vtu_output: Kratos.VtuOutput = Kratos.VtuOutput(model_part, parameters["is_initial_configuration"], parameters["writer_format"], parameters["precision"])
        self.dict_of_expression_data: 'dict[Any, dict[str, ExpressionData]]' = {}

        # vtu output gives priority to elements over conditions if both are present.
        # nodal container expression is allowed in any case. hence that is added first
        self.dict_of_expression_data[Kratos.Expression.NodalExpression] = {}

        # now check for elements
        communicator: Kratos.Communicator = self.model_part.GetCommunicator()
        if communicator.GlobalNumberOfElements() > 0:
            self.dict_of_expression_data[Kratos.Expression.ElementExpression] = {}
        elif communicator.GlobalNumberOfConditions() > 0:
            self.dict_of_expression_data[Kratos.Expression.ConditionExpression] = {}

    def AddExpressionData(self, expression_data: ExpressionData) -> bool:
        if expression_data.GetModelPart() == self.vtu_output.GetModelPart():
            current_expression_type = expression_data.GetContainerExpressionType()
            if current_expression_type not in self.dict_of_expression_data.keys():
                raise RuntimeError(f"The {current_expression_type.__name__} is not supported to be written in vtu format for {self.model_part.FullName()}")

            dict_of_current_expression_type = self.dict_of_expression_data[current_expression_type]

            current_expression_name = expression_data.GetContainerExpressionName()
            if current_expression_name not in dict_of_current_expression_type.keys():
                dict_of_current_expression_type[current_expression_name] = expression_data
            else:
                raise RuntimeError(
                    f"Trying to add a duplicate expression with the name = \"{current_expression_name}\" [ The original data path = \"{dict_of_current_expression_type[current_expression_name].GetExpressionPath()}\", current data path = \"{expression_data.GetExpressionPath()}\"].")

            return True

        return False

    def WriteOutput(self):
        for current_expression_name_data_pair in self.dict_of_expression_data.values():
            for expression_data in current_expression_name_data_pair.values():
                self.vtu_output.AddContainerExpression(expression_data.GetContainerExpressionName(), expression_data.GetContainerExpression(self.optimization_problem))

        output_file_name = self.output_file_name_prefix
        output_file_name = output_file_name.replace("<model_part_full_name>", self.model_part.FullName())
        output_file_name = output_file_name.replace("<model_part_name>", self.model_part.Name)
        output_file_name = output_file_name.replace("<step>", str(self.optimization_problem.GetStep()))
        self.vtu_output.PrintOutput(str(self.output_path /output_file_name))


class OptimizationProblemVtuOutputProcess(Kratos.OutputProcess):
    def GetDefaultParameters(self):
        return Kratos.Parameters(
            """
            {
                "file_name"                   : "<model_part_full_name>_<step>",
                "file_format"                 : "binary",
                "output_path"                 : "Optimization_Results",
                "save_output_files_in_folder" : true,
                "write_deformed_configuration": false,
                "list_of_output_components"   : ["all"],
                "output_precision"            : 7,
                "output_interval"             : 1,
                "echo_level"                  : 0
            }
            """
        )

    def __init__(self, parameters: Kratos.Parameters, optimization_problem: OptimizationProblem) -> None:
        super().__init__()

        parameters.ValidateAndAssignDefaults(self.GetDefaultParameters())

        self.optimization_problem = optimization_problem

        self.echo_level = parameters["echo_level"].GetInt()
        self.file_name = parameters["file_name"].GetString()
        self.output_path = parameters["output_path"].GetString()
        self.save_output_files_in_folder = parameters["save_output_files_in_folder"].GetBool()
        self.write_deformed_configuration = parameters["write_deformed_configuration"].GetBool()
        self.output_precision = parameters["output_precision"].GetInt()
        file_format = parameters["file_format"].GetString()
        if file_format == "ascii":
            self.writer_format = Kratos.VtuOutput.ASCII
        elif file_format == "binary":
            self.writer_format = Kratos.VtuOutput.BINARY
        else:
            raise RuntimeError(f"Only supports \"ascii\" and \"binary\" file_format. [ provided file_format = \"{file_format}\" ].")

        self.list_of_component_names = parameters["list_of_output_components"].GetStringArray()
        self.list_of_expresson_vtu_outputs: 'list[ExpressionVtuOutput]' = []
        self.initialized_vtu_outputs = False

    def PrintOutput(self) -> None:
        if not self.initialized_vtu_outputs:
            self.InitializeVtuOutputIO()
            self.initialized_vtu_outputs = True

        for expression_vtu_output in self.list_of_expresson_vtu_outputs:
            expression_vtu_output.WriteOutput()

    def InitializeVtuOutputIO(self) -> None:
        # get all the component names at the first writing point
        if len(self.list_of_component_names) == 1 and self.list_of_component_names[0] == "all":
            self.list_of_component_names = GetAllComponentFullNamesWithData(self.optimization_problem)

        list_of_components: 'list[Union[str, ResponseFunction, Control, ExecutionPolicy]]' = []
        for component_name in self.list_of_component_names:
            list_of_components.append(GetComponentHavingDataByFullName(component_name, self.optimization_problem))

        global_values_map = self.optimization_problem.GetProblemDataContainer().GetMap()
        for global_k, global_v in global_values_map.items():
            # first check whether this is part of requested list of components
            found_valid_component = False
            for component in list_of_components:
                component_data = ComponentDataView(component, self.optimization_problem)
                if global_k.startswith(component_data.GetDataPath()):
                    found_valid_component = True
                    break

            # if a valid component is found, add the expression
            if found_valid_component:
                if isinstance(global_v, Kratos.Expression.NodalExpression) or \
                   isinstance(global_v, Kratos.Expression.ConditionExpression) or \
                   isinstance(global_v, Kratos.Expression.ElementExpression):
                    self._AddContainerExpression(ContainerExpressionData(global_k, global_v))
                elif isinstance(global_v, KratosOA.CollectiveExpression):
                    for i, _ in enumerate(global_v.GetContainerExpressions()):
                        self._AddContainerExpression(CollectiveExpressionData(global_k, global_v, i))

    def _AddContainerExpression(self, expression_data: ExpressionData):
        found_vtu_output = False
        for expression_vtu_output in self.list_of_expresson_vtu_outputs:
            if expression_vtu_output.AddExpressionData(expression_data):
                found_vtu_output = True
                break

        if not found_vtu_output:
<<<<<<< HEAD
            expression_vtu_output = ExpressionVtuOutput(self.file_name, expression_data.GetModelPart(), not self.write_deformed_configuration,
                                                        self.writer_format, self.output_precision, self.optimization_problem)
=======
            vtu_parameters = {
                "output_file_name_prefix": self.file_name,
                "is_initial_configuration": not self.write_deformed_configuration,
                "writer_format": self.writer_format,
                "precision": self.output_precision,
                "save_output_files_in_folder": self.save_output_files_in_folder,
                "output_path": self.output_path
            }

            expression_vtu_output = ExpressionVtuOutput(vtu_parameters, expression_data.GetModelPart(), self.optimization_problem)
>>>>>>> 2373e880
            expression_vtu_output.AddExpressionData(expression_data)
            self.list_of_expresson_vtu_outputs.append(expression_vtu_output)
            if self.echo_level > 0:
                Kratos.Logger.PrintInfo(self.__class__.__name__, f"Created expression vtu output for {expression_data.GetModelPart().FullName()}.")<|MERGE_RESOLUTION|>--- conflicted
+++ resolved
@@ -133,7 +133,7 @@
         output_file_name = output_file_name.replace("<model_part_full_name>", self.model_part.FullName())
         output_file_name = output_file_name.replace("<model_part_name>", self.model_part.Name)
         output_file_name = output_file_name.replace("<step>", str(self.optimization_problem.GetStep()))
-        self.vtu_output.PrintOutput(str(self.output_path /output_file_name))
+        self.vtu_output.PrintOutput(str(self.output_path / output_file_name))
 
 
 class OptimizationProblemVtuOutputProcess(Kratos.OutputProcess):
@@ -224,10 +224,6 @@
                 break
 
         if not found_vtu_output:
-<<<<<<< HEAD
-            expression_vtu_output = ExpressionVtuOutput(self.file_name, expression_data.GetModelPart(), not self.write_deformed_configuration,
-                                                        self.writer_format, self.output_precision, self.optimization_problem)
-=======
             vtu_parameters = {
                 "output_file_name_prefix": self.file_name,
                 "is_initial_configuration": not self.write_deformed_configuration,
@@ -238,7 +234,6 @@
             }
 
             expression_vtu_output = ExpressionVtuOutput(vtu_parameters, expression_data.GetModelPart(), self.optimization_problem)
->>>>>>> 2373e880
             expression_vtu_output.AddExpressionData(expression_data)
             self.list_of_expresson_vtu_outputs.append(expression_vtu_output)
             if self.echo_level > 0:
