--- conflicted
+++ resolved
@@ -69,11 +69,7 @@
         return data
 
 class ExpressionVtuOutput:
-<<<<<<< HEAD
-    def __init__(self, parameters: list, model_part: Kratos.ModelPart, optimization_problem: OptimizationProblem):
-=======
     def __init__(self, parameters: 'dict[str, Any]', model_part: Kratos.ModelPart, optimization_problem: OptimizationProblem):
->>>>>>> a07c162b
         self.model_part = model_part
         self.optimization_problem = optimization_problem
         self.output_file_name_prefix = parameters["output_file_name_prefix"]
@@ -84,11 +80,7 @@
                 kratos_utils.DeleteDirectoryIfExisting(str(self.output_path))
             self.model_part.GetCommunicator().GetDataCommunicator().Barrier()
             # now create the output path
-<<<<<<< HEAD
-            self.output_path.mkdir(parents=True, exist_ok=True)
-=======
             Kratos.FilesystemExtensions.MPISafeCreateDirectories(str(self.output_path))
->>>>>>> a07c162b
         else:
             self.output_path = Path(".")
 
@@ -174,21 +166,7 @@
         else:
             raise RuntimeError(f"Only supports \"ascii\" and \"binary\" file_format. [ provided file_format = \"{file_format}\" ].")
 
-<<<<<<< HEAD
-        self.list_of_components: 'list[Union[str, ResponseFunction, Control, ExecutionPolicy]]' = []
         self.list_of_component_names = parameters["list_of_output_components"].GetStringArray()
-        optimization_problem_data = self.optimization_problem.GetProblemDataContainer()
-        if optimization_problem_data.HasValue("requested_vtu_outputs") and optimization_problem_data.GetValue("requested_vtu_outputs") != ["all"]:
-            if len(self.list_of_component_names) == 1 and self.list_of_component_names[0] == "all":
-                optimization_problem_data["requested_vtu_outputs"] = ["all"]
-            else:
-                optimization_problem_data["requested_vtu_outputs"].extend(self.list_of_component_names)
-        else:
-            optimization_problem_data["requested_vtu_outputs"] =  self.list_of_component_names
-
-=======
-        self.list_of_component_names = parameters["list_of_output_components"].GetStringArray()
->>>>>>> a07c162b
         self.list_of_expresson_vtu_outputs: 'list[ExpressionVtuOutput]' = []
         self.initialized_vtu_outputs = False
 
@@ -201,22 +179,13 @@
             expression_vtu_output.WriteOutput()
 
     def InitializeVtuOutputIO(self) -> None:
-<<<<<<< HEAD
-
-=======
->>>>>>> a07c162b
         # get all the component names at the first writing point
         if len(self.list_of_component_names) == 1 and self.list_of_component_names[0] == "all":
             self.list_of_component_names = GetAllComponentFullNamesWithData(self.optimization_problem)
 
-<<<<<<< HEAD
-        for component_name in self.list_of_component_names:
-            self.list_of_components.append(GetComponentHavingDataByFullName(component_name, self.optimization_problem))
-=======
         list_of_components: 'list[Union[str, ResponseFunction, Control, ExecutionPolicy]]' = []
         for component_name in self.list_of_component_names:
             list_of_components.append(GetComponentHavingDataByFullName(component_name, self.optimization_problem))
->>>>>>> a07c162b
 
         global_values_map = self.optimization_problem.GetProblemDataContainer().GetMap()
         for global_k, global_v in global_values_map.items():
@@ -246,14 +215,6 @@
                 break
 
         if not found_vtu_output:
-<<<<<<< HEAD
-            vtu_parameters = {"output_file_name_prefix": self.file_name,
-                              "is_initial_configuration": not self.write_deformed_configuration,
-                              "writer_format": self.writer_format,
-                              "precision": self.output_precision,
-                              "save_output_files_in_folder": self.save_output_files_in_folder,
-                              "output_path": self.output_path}
-=======
             vtu_parameters = {
                 "output_file_name_prefix": self.file_name,
                 "is_initial_configuration": not self.write_deformed_configuration,
@@ -263,7 +224,6 @@
                 "output_path": self.output_path
             }
 
->>>>>>> a07c162b
             expression_vtu_output = ExpressionVtuOutput(vtu_parameters, expression_data.GetModelPart(), self.optimization_problem)
             expression_vtu_output.AddExpressionData(expression_data)
             self.list_of_expresson_vtu_outputs.append(expression_vtu_output)
