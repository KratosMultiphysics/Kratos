--- conflicted
+++ resolved
@@ -31,11 +31,8 @@
 
 using SizeType = std::size_t;
 using IndexType = std::size_t;
-<<<<<<< HEAD
-=======
 // using NodeType = Node::NodeType;
 typedef Node NodeType;
->>>>>>> a824278e
 
 typedef NodeType Node;
 ///@name Kratos Classes
