import KratosMultiphysics as Kratos
import KratosMultiphysics.OptimizationApplication as KratosOA
import KratosMultiphysics.KratosUnittest as kratos_unittest
from KratosMultiphysics.OptimizationApplication.utilities.opt_line_search import *
from KratosMultiphysics.OptimizationApplication.utilities.optimization_problem import OptimizationProblem
from KratosMultiphysics.OptimizationApplication.utilities.component_data_view import ComponentDataView

class TestLineSearch(kratos_unittest.TestCase):
    @classmethod
    def setUpClass(cls):
        cls.model = Kratos.Model()
        cls.model_part = cls.model.CreateModelPart("test")
        cls.CreateElements()

        cls.optimization_problem = OptimizationProblem()
        cls.optimization_problem_one_step = OptimizationProblem()
        ComponentDataView("algorithm", cls.optimization_problem).SetDataBuffer(2)
        ComponentDataView("algorithm", cls.optimization_problem_one_step).SetDataBuffer(2)

        sensitivity = KratosOA.CollectiveExpression([Kratos.Expression.ElementExpression(cls.model_part)])
        KratosOA.CollectiveExpressionIO.Read(sensitivity, KratosOA.CollectiveExpressionIO.PropertiesVariable(Kratos.DENSITY))
        ComponentDataView("algorithm", cls.optimization_problem).GetBufferedData()["search_direction"] = sensitivity * 10
        ComponentDataView("algorithm", cls.optimization_problem_one_step).GetBufferedData()["search_direction"] = sensitivity
        ComponentDataView("algorithm", cls.optimization_problem).GetBufferedData()["control_field_update"] = sensitivity * 0.2
        cls.optimization_problem.AdvanceStep()
        ComponentDataView("algorithm", cls.optimization_problem).GetBufferedData()["search_direction"] = sensitivity
    @classmethod
    def CreateElements(cls):
        cls.model_part.CreateNewNode(1, 0.0, 0.0, 0.0)
        cls.model_part.CreateNewNode(2, 1.0, 0.0, 0.0)
        cls.model_part.CreateNewNode(3, 1.0, 1.0, 0.0)
        cls.model_part.CreateNewNode(4, 0.0, 1.0, 0.0)

        properties = cls.model_part.CreateNewProperties(1)
        properties[Kratos.DENSITY] = 2.0
        properties[Kratos.THICKNESS] = 3.0
        cls.model_part.CreateNewElement("Element2D3N", 1, [1, 2, 3], properties)

        properties = cls.model_part.CreateNewProperties(2)
        properties[Kratos.DENSITY] = 4.0
        properties[Kratos.THICKNESS] = 6.0
        cls.model_part.CreateNewElement("Element2D3N", 2, [4, 1, 3], properties)

    def test_ConstantLineSearchInfNorm(self):
        line_search_settings = Kratos.Parameters("""{
            "type"              : "const_step",
            "gradient_scaling": "inf_norm",
            "init_step"          : 3.0
        }""")
        line_search = CreateLineSearch(line_search_settings, self.optimization_problem)
        alpha = line_search.ComputeStep()
        self.assertEqual(alpha, 0.75)

    def test_ConstantLineSearchL2Norm(self):
        line_search_settings = Kratos.Parameters("""{
            "type"              : "const_step",
            "gradient_scaling": "l2_norm",
            "init_step"          : 3.0
        }""")
        line_search = CreateLineSearch(line_search_settings, self.optimization_problem)
        alpha = line_search.ComputeStep()
        self.assertEqual(alpha, 0.6708203932499369)

    def test_ConstantLineSearchNoneNorm(self):
        line_search_settings = Kratos.Parameters("""{
            "type"              : "const_step",
            "gradient_scaling"  : "none",
            "init_step"         : 3.0
<<<<<<< HEAD
=======
        }""")
        line_search = CreateLineSearch(line_search_settings, self.optimization_problem)
        alpha = line_search.ComputeStep()
        self.assertEqual(alpha, 3.0)

    def test_BBStepDefParam(self):
        line_search_settings = Kratos.Parameters("""{
            "type"              : "BB_step",
            "gradient_scaling"  : "inf_norm",
            "init_step"         : 0.0,
            "max_step"          : 0.0
        }""")
        line_search = CreateLineSearch(line_search_settings, self.optimization_problem)
        alpha = line_search.ComputeStep()
        self.assertEqual(alpha, 0.0)

    def test_BBStepInfNorm(self):
        line_search_settings = Kratos.Parameters("""{
            "type"              : "BB_step",
            "gradient_scaling"  : "inf_norm",
            "init_step"         : 3.0,
            "max_step"          : 10.0
        }""")
        line_search = CreateLineSearch(line_search_settings, self.optimization_problem)
        alpha = line_search.ComputeStep()
        self.assertEqual(alpha, 0.005555555555555557)

    def test_BBStepL2Norm(self):
        line_search_settings = Kratos.Parameters("""{
            "type"              : "BB_step",
            "gradient_scaling"  : "l2_norm",
            "init_step"         : 3.0,
            "max_step"          : 10.0
        }""")
        line_search = CreateLineSearch(line_search_settings, self.optimization_problem)
        alpha = line_search.ComputeStep()
        self.assertEqual(alpha, 0.004969039949999534)

    def test_BBStepNoneNorm(self):
        line_search_settings = Kratos.Parameters("""{
            "type"              : "BB_step",
            "gradient_scaling"  : "none",
            "init_step"         : 3.0,
            "max_step"          : 10.0
        }""")
        line_search = CreateLineSearch(line_search_settings, self.optimization_problem)
        alpha = line_search.ComputeStep()
        self.assertEqual(alpha, 0.022222222222222227)

    def test_BBStepNoneNormMaxStep(self):
        line_search_settings = Kratos.Parameters("""{
            "type"              : "BB_step",
            "gradient_scaling"  : "none",
            "init_step"         : 0.001,
            "max_step"          : 0.01
>>>>>>> c508e57f
        }""")
        line_search = CreateLineSearch(line_search_settings, self.optimization_problem)
        alpha = line_search.ComputeStep()
        self.assertEqual(alpha, 0.01)

    def test_BBStepNoneNormInitStep(self):
        line_search_settings = Kratos.Parameters("""{
            "type"              : "BB_step",
            "gradient_scaling"  : "none",
            "init_step"         : 3.0,
            "max_step"          : 10.0
        }""")
        line_search = CreateLineSearch(line_search_settings, self.optimization_problem_one_step)
        alpha = line_search.ComputeStep()
        self.assertEqual(alpha, 3.0)

    def test_BBStepDefParam(self):
        line_search_settings = Kratos.Parameters("""{
            "type"              : "BB_step",
            "gradient_scaling"  : "inf_norm",
            "init_step"         : 0.0,
            "max_step"          : 0.0
        }""")
        line_search = CreateLineSearch(line_search_settings, self.optimization_problem)
        alpha = line_search.ComputeStep()
        self.assertEqual(alpha, 0.0)

    def test_BBStepInfNorm(self):
        line_search_settings = Kratos.Parameters("""{
            "type"              : "BB_step",
            "gradient_scaling"  : "inf_norm",
            "init_step"         : 3.0,
            "max_step"          : 10.0
        }""")
        line_search = CreateLineSearch(line_search_settings, self.optimization_problem)
        alpha = line_search.ComputeStep()
        self.assertEqual(alpha, 0.005555555555555557)

    def test_BBStepL2Norm(self):
        line_search_settings = Kratos.Parameters("""{
            "type"              : "BB_step",
            "gradient_scaling"  : "l2_norm",
            "init_step"         : 3.0,
            "max_step"          : 10.0
        }""")
        line_search = CreateLineSearch(line_search_settings, self.optimization_problem)
        alpha = line_search.ComputeStep()
        self.assertEqual(alpha, 0.004969039949999534)

    def test_BBStepNoneNorm(self):
        line_search_settings = Kratos.Parameters("""{
            "type"              : "BB_step",
            "gradient_scaling"  : "none",
            "init_step"         : 3.0,
            "max_step"          : 10.0
        }""")
        line_search = CreateLineSearch(line_search_settings, self.optimization_problem)
        alpha = line_search.ComputeStep()
        self.assertEqual(alpha, 0.022222222222222227)

    def test_BBStepNoneNormMaxStep(self):
        line_search_settings = Kratos.Parameters("""{
            "type"              : "BB_step",
            "gradient_scaling"  : "none",
            "init_step"         : 0.001,
            "max_step"          : 0.01
        }""")
        line_search = CreateLineSearch(line_search_settings, self.optimization_problem)
        alpha = line_search.ComputeStep()
        self.assertEqual(alpha, 0.01)

    def test_BBStepNoneNormInitStep(self):
        line_search_settings = Kratos.Parameters("""{
            "type"              : "BB_step",
            "gradient_scaling"  : "none",
            "init_step"         : 3.0,
            "max_step"          : 10.0
        }""")
        line_search = CreateLineSearch(line_search_settings, self.optimization_problem_one_step)
        alpha = line_search.ComputeStep()
        self.assertEqual(alpha, 3.0)

    def test_QNBBStepDefParam(self):
        line_search_settings = Kratos.Parameters("""{
            "type"              : "QNBB_step",
            "gradient_scaling"  : "inf_norm",
            "init_step"         : 0.0,
            "max_step"          : 0.0
        }""")
        line_search = CreateLineSearch(line_search_settings, self.optimization_problem)
        alpha = line_search.ComputeStep()
        self.assertTrue(all(numpy.isclose(alpha.Evaluate(), [0.0, 0.0])))

    def test_QNBBStepInfNormStep(self):
        line_search_settings = Kratos.Parameters("""{
            "type"              : "QNBB_step",
            "gradient_scaling"  : "inf_norm",
            "init_step"         : 3.0,
            "max_step"          : 10.0
        }""")
        line_search = CreateLineSearch(line_search_settings, self.optimization_problem)
        alpha = line_search.ComputeStep()
        self.assertTrue(all(numpy.isclose(alpha.Evaluate(), [0.00555556, 0.00555556])))

    def test_QNBBStepL2NormStep(self):
        line_search_settings = Kratos.Parameters("""{
            "type"              : "QNBB_step",
            "gradient_scaling"  : "l2_norm",
            "init_step"         : 3.0,
            "max_step"          : 10.0
        }""")
        line_search = CreateLineSearch(line_search_settings, self.optimization_problem)
        alpha = line_search.ComputeStep()
        self.assertTrue(all(numpy.isclose(alpha.Evaluate(), [0.00496904, 0.00496904])))

    def test_QNBBStepNoneNormStep(self):
        line_search_settings = Kratos.Parameters("""{
            "type"              : "QNBB_step",
            "gradient_scaling"  : "none",
            "init_step"         : 3.0,
            "max_step"          : 10.0
        }""")
        line_search = CreateLineSearch(line_search_settings, self.optimization_problem)
        alpha = line_search.ComputeStep()
        self.assertTrue(all(numpy.isclose(alpha.Evaluate(), [0.02222222, 0.02222222])))

    def test_QNBBStepNoneNormMaxStep(self):
        line_search_settings = Kratos.Parameters("""{
            "type"              : "QNBB_step",
            "gradient_scaling"  : "none",
            "init_step"         : 0.001,
            "max_step"          : 0.01
        }""")
        line_search = CreateLineSearch(line_search_settings, self.optimization_problem)
        alpha = line_search.ComputeStep()
        self.assertTrue(all(numpy.isclose(alpha.Evaluate(), [0.01, 0.01])))

    def test_QNBBStepNoneNormInitStep(self):
        line_search_settings = Kratos.Parameters("""{
            "type"              : "QNBB_step",
            "gradient_scaling"  : "none",
            "init_step"         : 3.0,
            "max_step"          : 10.0
        }""")
        line_search = CreateLineSearch(line_search_settings, self.optimization_problem_one_step)
        alpha = line_search.ComputeStep()
        self.assertTrue(all(numpy.isclose(alpha.Evaluate(), [3.0, 3.0])))

if __name__ == "__main__":
    Kratos.Tester.SetVerbosity(Kratos.Tester.Verbosity.PROGRESS)  # TESTS_OUTPUTS
    kratos_unittest.main()<|MERGE_RESOLUTION|>--- conflicted
+++ resolved
@@ -66,77 +66,8 @@
             "type"              : "const_step",
             "gradient_scaling"  : "none",
             "init_step"         : 3.0
-<<<<<<< HEAD
-=======
         }""")
         line_search = CreateLineSearch(line_search_settings, self.optimization_problem)
-        alpha = line_search.ComputeStep()
-        self.assertEqual(alpha, 3.0)
-
-    def test_BBStepDefParam(self):
-        line_search_settings = Kratos.Parameters("""{
-            "type"              : "BB_step",
-            "gradient_scaling"  : "inf_norm",
-            "init_step"         : 0.0,
-            "max_step"          : 0.0
-        }""")
-        line_search = CreateLineSearch(line_search_settings, self.optimization_problem)
-        alpha = line_search.ComputeStep()
-        self.assertEqual(alpha, 0.0)
-
-    def test_BBStepInfNorm(self):
-        line_search_settings = Kratos.Parameters("""{
-            "type"              : "BB_step",
-            "gradient_scaling"  : "inf_norm",
-            "init_step"         : 3.0,
-            "max_step"          : 10.0
-        }""")
-        line_search = CreateLineSearch(line_search_settings, self.optimization_problem)
-        alpha = line_search.ComputeStep()
-        self.assertEqual(alpha, 0.005555555555555557)
-
-    def test_BBStepL2Norm(self):
-        line_search_settings = Kratos.Parameters("""{
-            "type"              : "BB_step",
-            "gradient_scaling"  : "l2_norm",
-            "init_step"         : 3.0,
-            "max_step"          : 10.0
-        }""")
-        line_search = CreateLineSearch(line_search_settings, self.optimization_problem)
-        alpha = line_search.ComputeStep()
-        self.assertEqual(alpha, 0.004969039949999534)
-
-    def test_BBStepNoneNorm(self):
-        line_search_settings = Kratos.Parameters("""{
-            "type"              : "BB_step",
-            "gradient_scaling"  : "none",
-            "init_step"         : 3.0,
-            "max_step"          : 10.0
-        }""")
-        line_search = CreateLineSearch(line_search_settings, self.optimization_problem)
-        alpha = line_search.ComputeStep()
-        self.assertEqual(alpha, 0.022222222222222227)
-
-    def test_BBStepNoneNormMaxStep(self):
-        line_search_settings = Kratos.Parameters("""{
-            "type"              : "BB_step",
-            "gradient_scaling"  : "none",
-            "init_step"         : 0.001,
-            "max_step"          : 0.01
->>>>>>> c508e57f
-        }""")
-        line_search = CreateLineSearch(line_search_settings, self.optimization_problem)
-        alpha = line_search.ComputeStep()
-        self.assertEqual(alpha, 0.01)
-
-    def test_BBStepNoneNormInitStep(self):
-        line_search_settings = Kratos.Parameters("""{
-            "type"              : "BB_step",
-            "gradient_scaling"  : "none",
-            "init_step"         : 3.0,
-            "max_step"          : 10.0
-        }""")
-        line_search = CreateLineSearch(line_search_settings, self.optimization_problem_one_step)
         alpha = line_search.ComputeStep()
         self.assertEqual(alpha, 3.0)
 
@@ -206,72 +137,6 @@
         alpha = line_search.ComputeStep()
         self.assertEqual(alpha, 3.0)
 
-    def test_QNBBStepDefParam(self):
-        line_search_settings = Kratos.Parameters("""{
-            "type"              : "QNBB_step",
-            "gradient_scaling"  : "inf_norm",
-            "init_step"         : 0.0,
-            "max_step"          : 0.0
-        }""")
-        line_search = CreateLineSearch(line_search_settings, self.optimization_problem)
-        alpha = line_search.ComputeStep()
-        self.assertTrue(all(numpy.isclose(alpha.Evaluate(), [0.0, 0.0])))
-
-    def test_QNBBStepInfNormStep(self):
-        line_search_settings = Kratos.Parameters("""{
-            "type"              : "QNBB_step",
-            "gradient_scaling"  : "inf_norm",
-            "init_step"         : 3.0,
-            "max_step"          : 10.0
-        }""")
-        line_search = CreateLineSearch(line_search_settings, self.optimization_problem)
-        alpha = line_search.ComputeStep()
-        self.assertTrue(all(numpy.isclose(alpha.Evaluate(), [0.00555556, 0.00555556])))
-
-    def test_QNBBStepL2NormStep(self):
-        line_search_settings = Kratos.Parameters("""{
-            "type"              : "QNBB_step",
-            "gradient_scaling"  : "l2_norm",
-            "init_step"         : 3.0,
-            "max_step"          : 10.0
-        }""")
-        line_search = CreateLineSearch(line_search_settings, self.optimization_problem)
-        alpha = line_search.ComputeStep()
-        self.assertTrue(all(numpy.isclose(alpha.Evaluate(), [0.00496904, 0.00496904])))
-
-    def test_QNBBStepNoneNormStep(self):
-        line_search_settings = Kratos.Parameters("""{
-            "type"              : "QNBB_step",
-            "gradient_scaling"  : "none",
-            "init_step"         : 3.0,
-            "max_step"          : 10.0
-        }""")
-        line_search = CreateLineSearch(line_search_settings, self.optimization_problem)
-        alpha = line_search.ComputeStep()
-        self.assertTrue(all(numpy.isclose(alpha.Evaluate(), [0.02222222, 0.02222222])))
-
-    def test_QNBBStepNoneNormMaxStep(self):
-        line_search_settings = Kratos.Parameters("""{
-            "type"              : "QNBB_step",
-            "gradient_scaling"  : "none",
-            "init_step"         : 0.001,
-            "max_step"          : 0.01
-        }""")
-        line_search = CreateLineSearch(line_search_settings, self.optimization_problem)
-        alpha = line_search.ComputeStep()
-        self.assertTrue(all(numpy.isclose(alpha.Evaluate(), [0.01, 0.01])))
-
-    def test_QNBBStepNoneNormInitStep(self):
-        line_search_settings = Kratos.Parameters("""{
-            "type"              : "QNBB_step",
-            "gradient_scaling"  : "none",
-            "init_step"         : 3.0,
-            "max_step"          : 10.0
-        }""")
-        line_search = CreateLineSearch(line_search_settings, self.optimization_problem_one_step)
-        alpha = line_search.ComputeStep()
-        self.assertTrue(all(numpy.isclose(alpha.Evaluate(), [3.0, 3.0])))
-
 if __name__ == "__main__":
     Kratos.Tester.SetVerbosity(Kratos.Tester.Verbosity.PROGRESS)  # TESTS_OUTPUTS
     kratos_unittest.main()