# import Kratos
import KratosMultiphysics

# Import Kratos "wrapper" for unittests
import KratosMultiphysics.KratosUnittest as KratosUnittest

# Import the tests o test_classes to create the suits
from thermal_static_test_files.test_ROM import ROMStationaryConvDiff
from thermal_dynamic_test_files.test_ROM import ROMDynamicConvDiff
from structural_static_test_files.test_ROM import ROMStaticStruct
from structural_dynamic_test_files.test_ROM import ROMDynamicStruct
from test_randomized_singular_value_decomposition import TestRandomizedSVD
<<<<<<< HEAD
from test_empirical_cubature_method import TestEmpiricalCubatureMethod
=======
>>>>>>> 32c07e8d

def AssembleTestSuites():
    ''' Populates the test suites to run.

    Populates the test suites to run. At least, it should pupulate the suites:
    "small", "nighlty" and "all"

    Return
    ------

    suites: A dictionary of suites
        The set of suites with its test_cases added.
    '''

    suites = KratosUnittest.KratosSuites

    # Create a test suit with the selected tests (Small tests):
    # smallSuite will contain the following tests:
    # - testSmallExample
    smallSuite = suites['small']
    smallSuite.addTest(ROMStationaryConvDiff('test_ConvDiff_Stationary_ROM_2D'))
    smallSuite.addTest(ROMDynamicConvDiff('test_ConvDiff_Dynamic_ROM_2D'))
    smallSuite.addTest(ROMStaticStruct('test_Struct_Static_ROM_2D'))
    smallSuite.addTest(ROMStaticStruct('test_Struct_Static_HROM_2D'))
    smallSuite.addTest(ROMDynamicStruct('test_Struct_Dynamic_ROM_2D'))
    smallSuite.addTest(TestRandomizedSVD('test_radomized_svd'))
<<<<<<< HEAD
    smallSuite.addTest(TestEmpiricalCubatureMethod('test_empirical_cubature_method'))
=======
>>>>>>> 32c07e8d

    # Create a test suit that contains all the tests from every testCase
    # in the list:
    allSuite = suites['all']
    allSuite.addTests(smallSuite)

    return suites

if __name__ == '__main__':
    KratosUnittest.runTests(AssembleTestSuites())<|MERGE_RESOLUTION|>--- conflicted
+++ resolved
@@ -10,10 +10,8 @@
 from structural_static_test_files.test_ROM import ROMStaticStruct
 from structural_dynamic_test_files.test_ROM import ROMDynamicStruct
 from test_randomized_singular_value_decomposition import TestRandomizedSVD
-<<<<<<< HEAD
 from test_empirical_cubature_method import TestEmpiricalCubatureMethod
-=======
->>>>>>> 32c07e8d
+
 
 def AssembleTestSuites():
     ''' Populates the test suites to run.
@@ -40,10 +38,8 @@
     smallSuite.addTest(ROMStaticStruct('test_Struct_Static_HROM_2D'))
     smallSuite.addTest(ROMDynamicStruct('test_Struct_Dynamic_ROM_2D'))
     smallSuite.addTest(TestRandomizedSVD('test_radomized_svd'))
-<<<<<<< HEAD
     smallSuite.addTest(TestEmpiricalCubatureMethod('test_empirical_cubature_method'))
-=======
->>>>>>> 32c07e8d
+
 
     # Create a test suit that contains all the tests from every testCase
     # in the list:
