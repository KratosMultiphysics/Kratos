--- conflicted
+++ resolved
@@ -461,11 +461,7 @@
 
                 const Matrix& nodal_rom_basis = it_node->GetValue(ROM_BASIS);
 
-<<<<<<< HEAD
-                auto variable_key = r_dof.GetVariable().Key();
-=======
                 const auto variable_key = r_dof.GetVariable().Key();
->>>>>>> 6400827c
                 const Matrix::size_type row_id = rVarToRowMapping.at(variable_key);
 
                 noalias(row(rPhiElemental, i)) = row(nodal_rom_basis, row_id);
