--- conflicted
+++ resolved
@@ -1,42 +1,38 @@
-//    |  /           |
-//    ' /   __| _` | __|  _ \   __|
-//    . \  |   (   | |   (   |\__ `
-//   _|\_\_|  \__,_|\__|\___/ ____/
-//                   Multi-Physics
-//
-//  License:        BSD License
-//                  Kratos default license: kratos/license.txt
-//
-//  Main authors:   Raul Bravo
-//
-
-
-
-#if !defined(KRATOS_ROM_APPLICATION_VARIABLES_H_INCLUDED )
-#define  KRATOS_ROM_APPLICATION_VARIABLES_H_INCLUDED
-
-// System includes
-
-// External includes
-
-// Project includes
-#include "includes/define.h"
-#include "includes/variables.h"
-#include "includes/kratos_application.h"
-
-namespace Kratos
-{
-    KRATOS_DEFINE_APPLICATION_VARIABLE( ROM_APPLICATION, Matrix, ROM_BASIS )
-    KRATOS_DEFINE_APPLICATION_VARIABLE( ROM_APPLICATION, Matrix, ROM_LEFT_BASIS )
-    KRATOS_DEFINE_APPLICATION_VARIABLE( ROM_APPLICATION, double, HROM_WEIGHT )
-<<<<<<< HEAD
-    KRATOS_DEFINE_APPLICATION_VARIABLE( ROM_APPLICATION, Vector, ROM_SOLUTION_INCREMENT )
-    KRATOS_DEFINE_APPLICATION_VARIABLE( ROM_APPLICATION, int, NUMBER_OF_ROM_MODES )
-}
-=======
-    KRATOS_DEFINE_APPLICATION_VARIABLE( ROM_APPLICATION, Vector, ROM_CURRENT_NON_LINEAR_INCREMENT )
-    KRATOS_DEFINE_APPLICATION_VARIABLE( ROM_APPLICATION, Vector, ROM_LAST_SOLUTION_TOTAL )
-    KRATOS_DEFINE_APPLICATION_VARIABLE( ROM_APPLICATION, Vector, ROM_CURRENT_SOLUTION_TOTAL )}
->>>>>>> 66707db4
-
-#endif	/* KRATOS_ROM_APPLICATION_VARIABLES_H_INCLUDED */
+//    |  /           |
+//    ' /   __| _` | __|  _ \   __|
+//    . \  |   (   | |   (   |\__ `
+//   _|\_\_|  \__,_|\__|\___/ ____/
+//                   Multi-Physics
+//
+//  License:        BSD License
+//                  Kratos default license: kratos/license.txt
+//
+//  Main authors:   Raul Bravo
+//
+
+
+
+#if !defined(KRATOS_ROM_APPLICATION_VARIABLES_H_INCLUDED )
+#define  KRATOS_ROM_APPLICATION_VARIABLES_H_INCLUDED
+
+// System includes
+
+// External includes
+
+// Project includes
+#include "includes/define.h"
+#include "includes/variables.h"
+#include "includes/kratos_application.h"
+
+namespace Kratos
+{
+    KRATOS_DEFINE_APPLICATION_VARIABLE( ROM_APPLICATION, Matrix, ROM_BASIS )
+    KRATOS_DEFINE_APPLICATION_VARIABLE( ROM_APPLICATION, Matrix, ROM_LEFT_BASIS )
+    KRATOS_DEFINE_APPLICATION_VARIABLE( ROM_APPLICATION, double, HROM_WEIGHT )
+    KRATOS_DEFINE_APPLICATION_VARIABLE( ROM_APPLICATION, int, NUMBER_OF_ROM_MODES )
+    KRATOS_DEFINE_APPLICATION_VARIABLE( ROM_APPLICATION, Vector, ROM_CURRENT_NON_LINEAR_INCREMENT )
+    KRATOS_DEFINE_APPLICATION_VARIABLE( ROM_APPLICATION, Vector, ROM_LAST_SOLUTION_TOTAL )
+    KRATOS_DEFINE_APPLICATION_VARIABLE( ROM_APPLICATION, Vector, ROM_CURRENT_SOLUTION_TOTAL )
+}
+
+#endif	/* KRATOS_ROM_APPLICATION_VARIABLES_H_INCLUDED */