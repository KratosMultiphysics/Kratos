//    |  /           |
//    ' /   __| _` | __|  _ \   __|
//    . \  |   (   | |   (   |\__ `
//   _|\_\_|  \__,_|\__|\___/ ____/
//                   Multi-Physics
//
//  License:        BSD License
//                  Kratos default license: kratos/license.txt
//
//  Main authors:   Raul Bravo
//
//


// System includes


// External includes
#include <pybind11/pybind11.h>


// Project includes
#include "includes/define_python.h"
#include "custom_python/add_custom_strategies_to_python.h"


#include "spaces/ublas_space.h"

//strategies
#include "solving_strategies/strategies/implicit_solving_strategy.h"
#include "custom_strategies/rom_residualbased_newton_raphson_strategy.h"
#include "custom_strategies/rom_line_search_strategy.h"
#include "custom_strategies/rom_builder_and_solver.h"
#include "custom_strategies/lspg_rom_builder_and_solver.h"
#include "custom_strategies/petrov_galerkin_rom_builder_and_solver.h"
#include "custom_strategies/global_rom_builder_and_solver.h"
#include "custom_strategies/global_petrov_galerkin_rom_builder_and_solver.h"

//linear solvers
#include "linear_solvers/linear_solver.h"


namespace Kratos {
namespace Python {

void  AddCustomStrategiesToPython(pybind11::module& m)
{
    namespace py = pybind11;

    typedef UblasSpace<double, CompressedMatrix, boost::numeric::ublas::vector<double>> SparseSpaceType;
    typedef UblasSpace<double, Matrix, Vector> LocalSpaceType;

    typedef LinearSolver<SparseSpaceType, LocalSpaceType > LinearSolverType;

    typedef BuilderAndSolver< SparseSpaceType, LocalSpaceType, LinearSolverType > BuilderAndSolverType;

    //********************************************************************
    //********************************************************************
<<<<<<< HEAD
=======

    typedef RomResidualBasedNewtonRaphsonStrategy< SparseSpaceType, LocalSpaceType, LinearSolverType > RomResidualBasedNewtonRaphsonStrategyType;
    typedef ImplicitSolvingStrategy< SparseSpaceType, LocalSpaceType, LinearSolverType > ImplicitSolvingStrategyType;
    typedef ConvergenceCriteria<SparseSpaceType, LocalSpaceType> ConvergenceCriteriaType;

    py::class_< RomResidualBasedNewtonRaphsonStrategyType, typename RomResidualBasedNewtonRaphsonStrategyType::Pointer, ImplicitSolvingStrategyType >
        (m,"RomResidualBasedNewtonRaphsonStrategy")
        .def(py::init<ModelPart&, Parameters >() )
        .def(py::init < ModelPart&, BaseSchemeType::Pointer, LinearSolverType::Pointer, ConvergenceCriteriaType::Pointer, int, bool, bool, bool >())
        .def(py::init < ModelPart&, BaseSchemeType::Pointer, ConvergenceCriteriaType::Pointer, BuilderAndSolverType::Pointer, int, bool, bool, bool >())
        .def(py::init < ModelPart&, BaseSchemeType::Pointer, LinearSolverType::Pointer, ConvergenceCriteriaType::Pointer, Parameters>())
        .def(py::init < ModelPart&, BaseSchemeType::Pointer, ConvergenceCriteriaType::Pointer, BuilderAndSolverType::Pointer, Parameters>())
        .def(py::init([](ModelPart& rModelPart, BaseSchemeType::Pointer pScheme, LinearSolverType::Pointer pLinearSolver, ConvergenceCriteriaType::Pointer pConvergenceCriteria, BuilderAndSolverType::Pointer pBuilderAndSolver, int MaxIterations, bool CalculateReactions, bool ReformDofSetAtEachStep, bool MoveMeshFlag) {
                KRATOS_WARNING("RomResidualBasedNewtonRaphsonStrategy") << "Using deprecated constructor. Please use constructor without linear solver.";
                return std::shared_ptr<RomResidualBasedNewtonRaphsonStrategyType>(new RomResidualBasedNewtonRaphsonStrategyType(rModelPart, pScheme, pConvergenceCriteria, pBuilderAndSolver, MaxIterations, CalculateReactions, ReformDofSetAtEachStep, MoveMeshFlag));
            }))
        .def(py::init([](ModelPart& rModelPart, BaseSchemeType::Pointer pScheme, LinearSolverType::Pointer pLinearSolver, ConvergenceCriteriaType::Pointer pConvergenceCriteria, BuilderAndSolverType::Pointer pBuilderAndSolver, Parameters Settings) {
                KRATOS_WARNING("RomResidualBasedNewtonRaphsonStrategy") << "Using deprecated constructor. Please use constructor without linear solver.";
                return std::shared_ptr<RomResidualBasedNewtonRaphsonStrategyType>(new RomResidualBasedNewtonRaphsonStrategyType(rModelPart, pScheme, pConvergenceCriteria, pBuilderAndSolver, Settings));
            }))
        .def("SetMaxIterationNumber", &RomResidualBasedNewtonRaphsonStrategyType::SetMaxIterationNumber)
        .def("GetMaxIterationNumber", &RomResidualBasedNewtonRaphsonStrategyType::GetMaxIterationNumber)
        .def("SetKeepSystemConstantDuringIterations", &RomResidualBasedNewtonRaphsonStrategyType::SetKeepSystemConstantDuringIterations)
        .def("GetKeepSystemConstantDuringIterations", &RomResidualBasedNewtonRaphsonStrategyType::GetKeepSystemConstantDuringIterations)
        .def("SetInitializePerformedFlag", &RomResidualBasedNewtonRaphsonStrategyType::SetInitializePerformedFlag)
        .def("GetInitializePerformedFlag", &RomResidualBasedNewtonRaphsonStrategyType::GetInitializePerformedFlag)
        .def("SetUseOldStiffnessInFirstIterationFlag", &RomResidualBasedNewtonRaphsonStrategyType::SetUseOldStiffnessInFirstIterationFlag)
        .def("GetUseOldStiffnessInFirstIterationFlag", &RomResidualBasedNewtonRaphsonStrategyType::GetUseOldStiffnessInFirstIterationFlag)
        .def("SetReformDofSetAtEachStepFlag", &RomResidualBasedNewtonRaphsonStrategyType::SetReformDofSetAtEachStepFlag)
        .def("GetReformDofSetAtEachStepFlag", &RomResidualBasedNewtonRaphsonStrategyType::GetReformDofSetAtEachStepFlag)
        .def("GetNonconvergedSolutions", &RomResidualBasedNewtonRaphsonStrategyType::GetNonconvergedSolutions)
        .def("SetUpNonconvergedSolutionsFlag", &RomResidualBasedNewtonRaphsonStrategyType::SetUpNonconvergedSolutionsFlag)
        ;

    typedef RomLineSearchStrategy< SparseSpaceType, LocalSpaceType, LinearSolverType > RomLineSearchStrategyType;
    py::class_< RomLineSearchStrategyType, typename RomLineSearchStrategyType::Pointer, RomResidualBasedNewtonRaphsonStrategyType >
        (m,"RomLineSearchStrategy")
        .def(py::init<ModelPart&, Parameters >() )
        .def(py::init < ModelPart&, BaseSchemeType::Pointer, LinearSolverType::Pointer, ConvergenceCriteriaType::Pointer, int, bool, bool, bool >())
        .def(py::init < ModelPart&, BaseSchemeType::Pointer, LinearSolverType::Pointer, ConvergenceCriteriaType::Pointer, Parameters >())
        .def(py::init < ModelPart&, BaseSchemeType::Pointer, ConvergenceCriteriaType::Pointer, BuilderAndSolverType::Pointer, int, bool, bool, bool >())
        .def(py::init([](ModelPart& rModelPart, BaseSchemeType::Pointer pScheme, LinearSolverType::Pointer pLinearSolver, ConvergenceCriteriaType::Pointer pConvergenceCriteria, BuilderAndSolverType::Pointer pBuilderAndSolver, int MaxIterations, bool CalculateReactions, bool ReformDofSetAtEachStep, bool MoveMeshFlag) {
                KRATOS_WARNING("RomLineSearchStrategy") << "Using deprecated constructor. Please use constructor without linear solver.";
                return std::shared_ptr<RomLineSearchStrategyType>(new RomLineSearchStrategyType(rModelPart, pScheme, pConvergenceCriteria, pBuilderAndSolver, MaxIterations, CalculateReactions, ReformDofSetAtEachStep, MoveMeshFlag));
            }))
        .def(py::init < ModelPart&, BaseSchemeType::Pointer, ConvergenceCriteriaType::Pointer, BuilderAndSolverType::Pointer, Parameters >())
        ;

    //********************************************************************
    //********************************************************************
>>>>>>> ed64dede
    typedef ROMBuilderAndSolver<SparseSpaceType, LocalSpaceType, LinearSolverType> ROMBuilderAndSolverType;

     py::class_<ROMBuilderAndSolverType, typename ROMBuilderAndSolverType::Pointer, BuilderAndSolverType>(m, "ROMBuilderAndSolver")
        .def(py::init< LinearSolverType::Pointer, Parameters>() )
        ;

    typedef PetrovGalerkinROMBuilderAndSolver<SparseSpaceType, LocalSpaceType, LinearSolverType> PetrovGalerkinROMBuilderAndSolverType;

     py::class_<PetrovGalerkinROMBuilderAndSolverType, typename PetrovGalerkinROMBuilderAndSolverType::Pointer, ROMBuilderAndSolverType, BuilderAndSolverType>(m, "PetrovGalerkinROMBuilderAndSolver")
        .def(py::init< LinearSolverType::Pointer, Parameters>() )
        ;

    typedef GlobalROMBuilderAndSolver<SparseSpaceType, LocalSpaceType, LinearSolverType> GlobalROMBuilderAndSolverType;
    typedef ResidualBasedBlockBuilderAndSolver<SparseSpaceType, LocalSpaceType, LinearSolverType> ResidualBasedBlockBuilderAndSolverType;

    py::class_<GlobalROMBuilderAndSolverType, typename GlobalROMBuilderAndSolverType::Pointer, ResidualBasedBlockBuilderAndSolverType>(m, "GlobalROMBuilderAndSolver")
        .def(py::init< LinearSolverType::Pointer, Parameters>() )
        ;

    typedef LeastSquaresPetrovGalerkinROMBuilderAndSolver<SparseSpaceType, LocalSpaceType, LinearSolverType> LeastSquaresPetrovGalerkinROMBuilderAndSolverType;

    py::class_<LeastSquaresPetrovGalerkinROMBuilderAndSolverType, typename LeastSquaresPetrovGalerkinROMBuilderAndSolverType::Pointer, GlobalROMBuilderAndSolverType>(m, "LeastSquaresPetrovGalerkinROMBuilderAndSolver")
    .def(py::init< LinearSolverType::Pointer, Parameters>() )
    .def("BuildAndApplyDirichletConditions", &LeastSquaresPetrovGalerkinROMBuilderAndSolverType::BuildAndApplyDirichletConditions)
    .def("GetRightROMBasis", &LeastSquaresPetrovGalerkinROMBuilderAndSolverType::GetRightROMBasis)
    ;

    typedef GlobalPetrovGalerkinROMBuilderAndSolver<SparseSpaceType, LocalSpaceType, LinearSolverType> GlobalPetrovGalerkinROMBuilderAndSolverType;

    py::class_<GlobalPetrovGalerkinROMBuilderAndSolverType, typename GlobalPetrovGalerkinROMBuilderAndSolverType::Pointer, GlobalROMBuilderAndSolverType>(m, "GlobalPetrovGalerkinROMBuilderAndSolver")
        .def(py::init< LinearSolverType::Pointer, Parameters>() )
        ;


    //********************************************************************
    //********************************************************************

    typedef RomResidualBasedNewtonRaphsonStrategy< SparseSpaceType, LocalSpaceType, LinearSolverType > RomResidualBasedNewtonRaphsonStrategyType;
    typedef ImplicitSolvingStrategy< SparseSpaceType, LocalSpaceType, LinearSolverType > ImplicitSolvingStrategyType;
    typedef ConvergenceCriteria<SparseSpaceType, LocalSpaceType> ConvergenceCriteriaType;

    py::class_< RomResidualBasedNewtonRaphsonStrategyType, typename RomResidualBasedNewtonRaphsonStrategyType::Pointer, ImplicitSolvingStrategyType >
        (m,"RomResidualBasedNewtonRaphsonStrategy")
        .def(py::init<ModelPart&, Parameters >() )
        .def(py::init < ModelPart&, BaseSchemeType::Pointer, LinearSolverType::Pointer, ConvergenceCriteriaType::Pointer, int, bool, bool, bool >())
        .def(py::init < ModelPart&, BaseSchemeType::Pointer, ConvergenceCriteriaType::Pointer, GlobalROMBuilderAndSolverType::Pointer, int, bool, bool, bool >())
        .def(py::init < ModelPart&, BaseSchemeType::Pointer, LinearSolverType::Pointer, ConvergenceCriteriaType::Pointer, Parameters>())
        .def(py::init < ModelPart&, BaseSchemeType::Pointer, ConvergenceCriteriaType::Pointer, GlobalROMBuilderAndSolverType::Pointer, Parameters>())
        .def(py::init([](ModelPart& rModelPart, BaseSchemeType::Pointer pScheme, LinearSolverType::Pointer pLinearSolver, ConvergenceCriteriaType::Pointer pConvergenceCriteria, GlobalROMBuilderAndSolverType::Pointer pBuilderAndSolver, int MaxIterations, bool CalculateReactions, bool ReformDofSetAtEachStep, bool MoveMeshFlag) {
                KRATOS_WARNING("RomResidualBasedNewtonRaphsonStrategy") << "Using deprecated constructor. Please use constructor without linear solver.";
                return std::shared_ptr<RomResidualBasedNewtonRaphsonStrategyType>(new RomResidualBasedNewtonRaphsonStrategyType(rModelPart, pScheme, pConvergenceCriteria, pBuilderAndSolver, MaxIterations, CalculateReactions, ReformDofSetAtEachStep, MoveMeshFlag));
            }))
        .def(py::init([](ModelPart& rModelPart, BaseSchemeType::Pointer pScheme, LinearSolverType::Pointer pLinearSolver, ConvergenceCriteriaType::Pointer pConvergenceCriteria, GlobalROMBuilderAndSolverType::Pointer pBuilderAndSolver, Parameters Settings) {
                KRATOS_WARNING("RomResidualBasedNewtonRaphsonStrategy") << "Using deprecated constructor. Please use constructor without linear solver.";
                return std::shared_ptr<RomResidualBasedNewtonRaphsonStrategyType>(new RomResidualBasedNewtonRaphsonStrategyType(rModelPart, pScheme, pConvergenceCriteria, pBuilderAndSolver, Settings));
            }))
        .def("SetMaxIterationNumber", &RomResidualBasedNewtonRaphsonStrategyType::SetMaxIterationNumber)
        .def("GetMaxIterationNumber", &RomResidualBasedNewtonRaphsonStrategyType::GetMaxIterationNumber)
        .def("SetKeepSystemConstantDuringIterations", &RomResidualBasedNewtonRaphsonStrategyType::SetKeepSystemConstantDuringIterations)
        .def("GetKeepSystemConstantDuringIterations", &RomResidualBasedNewtonRaphsonStrategyType::GetKeepSystemConstantDuringIterations)
        .def("SetInitializePerformedFlag", &RomResidualBasedNewtonRaphsonStrategyType::SetInitializePerformedFlag)
        .def("GetInitializePerformedFlag", &RomResidualBasedNewtonRaphsonStrategyType::GetInitializePerformedFlag)
        .def("SetUseOldStiffnessInFirstIterationFlag", &RomResidualBasedNewtonRaphsonStrategyType::SetUseOldStiffnessInFirstIterationFlag)
        .def("GetUseOldStiffnessInFirstIterationFlag", &RomResidualBasedNewtonRaphsonStrategyType::GetUseOldStiffnessInFirstIterationFlag)
        .def("SetReformDofSetAtEachStepFlag", &RomResidualBasedNewtonRaphsonStrategyType::SetReformDofSetAtEachStepFlag)
        .def("GetReformDofSetAtEachStepFlag", &RomResidualBasedNewtonRaphsonStrategyType::GetReformDofSetAtEachStepFlag)
        .def("GetNonconvergedSolutions", &RomResidualBasedNewtonRaphsonStrategyType::GetNonconvergedSolutions)
        .def("SetUpNonconvergedSolutionsFlag", &RomResidualBasedNewtonRaphsonStrategyType::SetUpNonconvergedSolutionsFlag)
        ;

}

} // namespace Python.
} // Namespace Kratos
<|MERGE_RESOLUTION|>--- conflicted
+++ resolved
@@ -54,61 +54,9 @@
 
     typedef BuilderAndSolver< SparseSpaceType, LocalSpaceType, LinearSolverType > BuilderAndSolverType;
 
-    //********************************************************************
-    //********************************************************************
-<<<<<<< HEAD
-=======
-
-    typedef RomResidualBasedNewtonRaphsonStrategy< SparseSpaceType, LocalSpaceType, LinearSolverType > RomResidualBasedNewtonRaphsonStrategyType;
-    typedef ImplicitSolvingStrategy< SparseSpaceType, LocalSpaceType, LinearSolverType > ImplicitSolvingStrategyType;
-    typedef ConvergenceCriteria<SparseSpaceType, LocalSpaceType> ConvergenceCriteriaType;
-
-    py::class_< RomResidualBasedNewtonRaphsonStrategyType, typename RomResidualBasedNewtonRaphsonStrategyType::Pointer, ImplicitSolvingStrategyType >
-        (m,"RomResidualBasedNewtonRaphsonStrategy")
-        .def(py::init<ModelPart&, Parameters >() )
-        .def(py::init < ModelPart&, BaseSchemeType::Pointer, LinearSolverType::Pointer, ConvergenceCriteriaType::Pointer, int, bool, bool, bool >())
-        .def(py::init < ModelPart&, BaseSchemeType::Pointer, ConvergenceCriteriaType::Pointer, BuilderAndSolverType::Pointer, int, bool, bool, bool >())
-        .def(py::init < ModelPart&, BaseSchemeType::Pointer, LinearSolverType::Pointer, ConvergenceCriteriaType::Pointer, Parameters>())
-        .def(py::init < ModelPart&, BaseSchemeType::Pointer, ConvergenceCriteriaType::Pointer, BuilderAndSolverType::Pointer, Parameters>())
-        .def(py::init([](ModelPart& rModelPart, BaseSchemeType::Pointer pScheme, LinearSolverType::Pointer pLinearSolver, ConvergenceCriteriaType::Pointer pConvergenceCriteria, BuilderAndSolverType::Pointer pBuilderAndSolver, int MaxIterations, bool CalculateReactions, bool ReformDofSetAtEachStep, bool MoveMeshFlag) {
-                KRATOS_WARNING("RomResidualBasedNewtonRaphsonStrategy") << "Using deprecated constructor. Please use constructor without linear solver.";
-                return std::shared_ptr<RomResidualBasedNewtonRaphsonStrategyType>(new RomResidualBasedNewtonRaphsonStrategyType(rModelPart, pScheme, pConvergenceCriteria, pBuilderAndSolver, MaxIterations, CalculateReactions, ReformDofSetAtEachStep, MoveMeshFlag));
-            }))
-        .def(py::init([](ModelPart& rModelPart, BaseSchemeType::Pointer pScheme, LinearSolverType::Pointer pLinearSolver, ConvergenceCriteriaType::Pointer pConvergenceCriteria, BuilderAndSolverType::Pointer pBuilderAndSolver, Parameters Settings) {
-                KRATOS_WARNING("RomResidualBasedNewtonRaphsonStrategy") << "Using deprecated constructor. Please use constructor without linear solver.";
-                return std::shared_ptr<RomResidualBasedNewtonRaphsonStrategyType>(new RomResidualBasedNewtonRaphsonStrategyType(rModelPart, pScheme, pConvergenceCriteria, pBuilderAndSolver, Settings));
-            }))
-        .def("SetMaxIterationNumber", &RomResidualBasedNewtonRaphsonStrategyType::SetMaxIterationNumber)
-        .def("GetMaxIterationNumber", &RomResidualBasedNewtonRaphsonStrategyType::GetMaxIterationNumber)
-        .def("SetKeepSystemConstantDuringIterations", &RomResidualBasedNewtonRaphsonStrategyType::SetKeepSystemConstantDuringIterations)
-        .def("GetKeepSystemConstantDuringIterations", &RomResidualBasedNewtonRaphsonStrategyType::GetKeepSystemConstantDuringIterations)
-        .def("SetInitializePerformedFlag", &RomResidualBasedNewtonRaphsonStrategyType::SetInitializePerformedFlag)
-        .def("GetInitializePerformedFlag", &RomResidualBasedNewtonRaphsonStrategyType::GetInitializePerformedFlag)
-        .def("SetUseOldStiffnessInFirstIterationFlag", &RomResidualBasedNewtonRaphsonStrategyType::SetUseOldStiffnessInFirstIterationFlag)
-        .def("GetUseOldStiffnessInFirstIterationFlag", &RomResidualBasedNewtonRaphsonStrategyType::GetUseOldStiffnessInFirstIterationFlag)
-        .def("SetReformDofSetAtEachStepFlag", &RomResidualBasedNewtonRaphsonStrategyType::SetReformDofSetAtEachStepFlag)
-        .def("GetReformDofSetAtEachStepFlag", &RomResidualBasedNewtonRaphsonStrategyType::GetReformDofSetAtEachStepFlag)
-        .def("GetNonconvergedSolutions", &RomResidualBasedNewtonRaphsonStrategyType::GetNonconvergedSolutions)
-        .def("SetUpNonconvergedSolutionsFlag", &RomResidualBasedNewtonRaphsonStrategyType::SetUpNonconvergedSolutionsFlag)
-        ;
-
-    typedef RomLineSearchStrategy< SparseSpaceType, LocalSpaceType, LinearSolverType > RomLineSearchStrategyType;
-    py::class_< RomLineSearchStrategyType, typename RomLineSearchStrategyType::Pointer, RomResidualBasedNewtonRaphsonStrategyType >
-        (m,"RomLineSearchStrategy")
-        .def(py::init<ModelPart&, Parameters >() )
-        .def(py::init < ModelPart&, BaseSchemeType::Pointer, LinearSolverType::Pointer, ConvergenceCriteriaType::Pointer, int, bool, bool, bool >())
-        .def(py::init < ModelPart&, BaseSchemeType::Pointer, LinearSolverType::Pointer, ConvergenceCriteriaType::Pointer, Parameters >())
-        .def(py::init < ModelPart&, BaseSchemeType::Pointer, ConvergenceCriteriaType::Pointer, BuilderAndSolverType::Pointer, int, bool, bool, bool >())
-        .def(py::init([](ModelPart& rModelPart, BaseSchemeType::Pointer pScheme, LinearSolverType::Pointer pLinearSolver, ConvergenceCriteriaType::Pointer pConvergenceCriteria, BuilderAndSolverType::Pointer pBuilderAndSolver, int MaxIterations, bool CalculateReactions, bool ReformDofSetAtEachStep, bool MoveMeshFlag) {
-                KRATOS_WARNING("RomLineSearchStrategy") << "Using deprecated constructor. Please use constructor without linear solver.";
-                return std::shared_ptr<RomLineSearchStrategyType>(new RomLineSearchStrategyType(rModelPart, pScheme, pConvergenceCriteria, pBuilderAndSolver, MaxIterations, CalculateReactions, ReformDofSetAtEachStep, MoveMeshFlag));
-            }))
-        .def(py::init < ModelPart&, BaseSchemeType::Pointer, ConvergenceCriteriaType::Pointer, BuilderAndSolverType::Pointer, Parameters >())
-        ;
 
     //********************************************************************
     //********************************************************************
->>>>>>> ed64dede
     typedef ROMBuilderAndSolver<SparseSpaceType, LocalSpaceType, LinearSolverType> ROMBuilderAndSolverType;
 
      py::class_<ROMBuilderAndSolverType, typename ROMBuilderAndSolverType::Pointer, BuilderAndSolverType>(m, "ROMBuilderAndSolver")
@@ -179,6 +127,20 @@
         .def("SetUpNonconvergedSolutionsFlag", &RomResidualBasedNewtonRaphsonStrategyType::SetUpNonconvergedSolutionsFlag)
         ;
 
+    typedef RomLineSearchStrategy< SparseSpaceType, LocalSpaceType, LinearSolverType > RomLineSearchStrategyType;
+    py::class_< RomLineSearchStrategyType, typename RomLineSearchStrategyType::Pointer, RomResidualBasedNewtonRaphsonStrategyType >
+        (m,"RomLineSearchStrategy")
+        .def(py::init<ModelPart&, Parameters >() )
+        .def(py::init < ModelPart&, BaseSchemeType::Pointer, LinearSolverType::Pointer, ConvergenceCriteriaType::Pointer, int, bool, bool, bool >())
+        .def(py::init < ModelPart&, BaseSchemeType::Pointer, LinearSolverType::Pointer, ConvergenceCriteriaType::Pointer, Parameters >())
+        .def(py::init < ModelPart&, BaseSchemeType::Pointer, ConvergenceCriteriaType::Pointer, GlobalROMBuilderAndSolverType::Pointer, int, bool, bool, bool >())
+        .def(py::init([](ModelPart& rModelPart, BaseSchemeType::Pointer pScheme, LinearSolverType::Pointer pLinearSolver, ConvergenceCriteriaType::Pointer pConvergenceCriteria, GlobalROMBuilderAndSolverType::Pointer pBuilderAndSolver, int MaxIterations, bool CalculateReactions, bool ReformDofSetAtEachStep, bool MoveMeshFlag) {
+                KRATOS_WARNING("RomLineSearchStrategy") << "Using deprecated constructor. Please use constructor without linear solver.";
+                return std::shared_ptr<RomLineSearchStrategyType>(new RomLineSearchStrategyType(rModelPart, pScheme, pConvergenceCriteria, pBuilderAndSolver, MaxIterations, CalculateReactions, ReformDofSetAtEachStep, MoveMeshFlag));
+            }))
+        .def(py::init < ModelPart&, BaseSchemeType::Pointer, ConvergenceCriteriaType::Pointer, GlobalROMBuilderAndSolverType::Pointer, Parameters >())
+        ;
+
 }
 
 } // namespace Python.
