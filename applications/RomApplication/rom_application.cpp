--- conflicted
+++ resolved
@@ -1,50 +1,45 @@
-//    |  /           |
-//    ' /   __| _` | __|  _ \   __|
-//    . \  |   (   | |   (   |\__ `
-//   _|\_\_|  \__,_|\__|\___/ ____/
-//                   Multi-Physics
-//
-//  License:      BSD License
-//                Kratos default license: kratos/license.txt
-//
-//  Main authors: Riccardo Rossi
-//                Raul Bravo
-//
-
-
-// System includes
-
-
-// External includes
-
-
-// Project includes
-#include "rom_application.h"
-#include "rom_application_variables.h"
-
-
-namespace Kratos {
-
-KratosRomApplication::KratosRomApplication():
-    KratosApplication("RomApplication")
-    {}
-
-void KratosRomApplication::Register()
-{
-    KRATOS_INFO("") << "Initializing KratosRomApplication..." << std::endl;
-
-    KRATOS_REGISTER_MODELER("HRomVisualizationMeshModeler", mHRomVisualizationMeshModeler);
-
-    KRATOS_REGISTER_VARIABLE( ROM_BASIS )
-    KRATOS_REGISTER_VARIABLE( ROM_LEFT_BASIS )
-    KRATOS_REGISTER_VARIABLE ( HROM_WEIGHT )
-<<<<<<< HEAD
-    KRATOS_REGISTER_VARIABLE ( ROM_SOLUTION_INCREMENT )
-    KRATOS_REGISTER_VARIABLE ( NUMBER_OF_ROM_MODES )
-}
-=======
-    KRATOS_REGISTER_VARIABLE ( ROM_CURRENT_NON_LINEAR_INCREMENT )
-    KRATOS_REGISTER_VARIABLE ( ROM_LAST_SOLUTION_TOTAL )
-    KRATOS_REGISTER_VARIABLE ( ROM_CURRENT_SOLUTION_TOTAL )}
->>>>>>> 66707db4
-}  // namespace Kratos.
+//    |  /           |
+//    ' /   __| _` | __|  _ \   __|
+//    . \  |   (   | |   (   |\__ `
+//   _|\_\_|  \__,_|\__|\___/ ____/
+//                   Multi-Physics
+//
+//  License:      BSD License
+//                Kratos default license: kratos/license.txt
+//
+//  Main authors: Riccardo Rossi
+//                Raul Bravo
+//
+
+
+// System includes
+
+
+// External includes
+
+
+// Project includes
+#include "rom_application.h"
+#include "rom_application_variables.h"
+
+
+namespace Kratos {
+
+KratosRomApplication::KratosRomApplication():
+    KratosApplication("RomApplication")
+    {}
+
+void KratosRomApplication::Register()
+{
+    KRATOS_INFO("") << "Initializing KratosRomApplication..." << std::endl;
+
+    KRATOS_REGISTER_MODELER("HRomVisualizationMeshModeler", mHRomVisualizationMeshModeler);
+
+    KRATOS_REGISTER_VARIABLE( ROM_BASIS )
+    KRATOS_REGISTER_VARIABLE( ROM_LEFT_BASIS )
+    KRATOS_REGISTER_VARIABLE ( HROM_WEIGHT )
+    KRATOS_REGISTER_VARIABLE ( NUMBER_OF_ROM_MODES )
+    KRATOS_REGISTER_VARIABLE ( ROM_CURRENT_NON_LINEAR_INCREMENT )
+    KRATOS_REGISTER_VARIABLE ( ROM_LAST_SOLUTION_TOTAL )
+    KRATOS_REGISTER_VARIABLE ( ROM_CURRENT_SOLUTION_TOTAL )}
+}  // namespace Kratos.