--- conflicted
+++ resolved
@@ -10,7 +10,9 @@
     return {
         "KratosMultiphysics.FluidDynamicsApplication"       : "python_solvers_wrapper_fluid",
         "KratosMultiphysics.StructuralMechanicsApplication" : "python_solvers_wrapper_structural",
-        "KratosMultiphysics.ConvectionDiffusionApplication" : "python_solvers_wrapper_convection_diffusion"
+        "KratosMultiphysics.ConvectionDiffusionApplication" : "python_solvers_wrapper_convection_diffusion",
+        "KratosMultiphysics.CompressiblePotentialFlowApplication" : "python_solvers_wrapper_compressible_potential"
+
     }
 
 
@@ -30,16 +32,7 @@
 
     # Filter and retrieve the Python solvers wrapper from the corresponding application
     #TODO: This filtering wouldn't be required if we were using a unified solvers wrapper module name
-<<<<<<< HEAD
-    available_modules = {
-        "KratosMultiphysics.FluidDynamicsApplication"       : "python_solvers_wrapper_fluid",
-        "KratosMultiphysics.StructuralMechanicsApplication" : "python_solvers_wrapper_structural",
-        "KratosMultiphysics.ConvectionDiffusionApplication" : "python_solvers_wrapper_convection_diffusion",
-        "KratosMultiphysics.CompressiblePotentialFlowApplication" : "python_solvers_wrapper_compressible_potential"
-    }
-=======
     available_modules = _GetAvailableSolverWrapperModules()
->>>>>>> a4de896f
 
     if application_module_name in available_modules:
         solvers_wrapper_module_module_name = available_modules[application_module_name]
