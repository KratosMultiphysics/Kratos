--- conflicted
+++ resolved
@@ -537,7 +537,6 @@
 
     def _StoreSnapshotsMatrix(self, string_numpy_array_name, numpy_array):
 
-<<<<<<< HEAD
         # Define the directory and file path
         directory = './SnapshotsMatrices'
         file_path = os.path.join(directory, string_numpy_array_name + '.npy')
@@ -547,6 +546,4 @@
             os.makedirs(directory)
 
         #save the array inside the chosen directory
-        np.save(file_path, numpy_array)
-=======
->>>>>>> cc587e45
+        np.save(file_path, numpy_array)