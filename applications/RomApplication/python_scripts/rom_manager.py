import KratosMultiphysics
from KratosMultiphysics.RomApplication.rom_testing_utilities import SetUpSimulationInstance
from KratosMultiphysics.RomApplication.calculate_rom_basis_output_process import CalculateRomBasisOutputProcess
from KratosMultiphysics.RomApplication.randomized_singular_value_decomposition import RandomizedSingularValueDecomposition
import numpy as np
import importlib
import json
from pathlib import Path



class RomManager(object):

    def __init__(self,project_parameters_name, general_rom_manager_parameters, CustomizeSimulation, UpdateProjectParameters,UpdateMaterialParametersFile):
        #FIXME:
        # - Use a method (upcoming) for smothly retrieving solutions. In here we are using the RomBasisOutput process in order to store the solutions
        # - There is some redundancy between the methods that launch the simulations. Can we create a single method?
        # - We must use the Hyper-Reduced model part for the HROM simulations. (The one in which we have eliminated the non selected elements and conditions)
        # - Not yet paralellised with COMPSs
        self.project_parameters_name = project_parameters_name
        self.general_rom_manager_parameters = general_rom_manager_parameters
        self.rom_training_parameters = self._SetRomTrainingParameters()
        self.hrom_training_parameters = self.SetHromTrainingParameters()
        self.CustomizeSimulation = CustomizeSimulation
        self.UpdateProjectParameters = UpdateProjectParameters
        self.UpdateMaterialParametersFile = UpdateMaterialParametersFile
        self.SetUpQuantityOfInterestContainers()


    def Fit(self, mu_train=[None], store_all_snapshots=False, store_fom_snapshots=False, store_rom_snapshots=False, store_hrom_snapshots=False, store_residuals_projected = False):
        chosen_projection_strategy = self.general_rom_manager_parameters["projection_strategy"].GetString()
        training_stages = self.general_rom_manager_parameters["rom_stages_to_train"].GetStringArray()
        #######################
        ######  Galerkin ######
        if chosen_projection_strategy == "galerkin":
            if any(item == "ROM" for item in training_stages):
                fom_snapshots = self.__LaunchTrainROM(mu_train)
                if store_all_snapshots or store_fom_snapshots:
                    self._StoreSnapshotsMatrix('fom_snapshots', fom_snapshots)
                self._ChangeRomFlags(simulation_to_run = "GalerkinROM")
                rom_snapshots = self.__LaunchROM(mu_train)
                if store_all_snapshots or store_rom_snapshots:
                    self._StoreSnapshotsMatrix('rom_snapshots', rom_snapshots)
                self.ROMvsFOM_train = np.linalg.norm(fom_snapshots - rom_snapshots)/ np.linalg.norm(fom_snapshots)

            if any(item == "HROM" for item in training_stages):
                #FIXME there will be an error if we only train HROM, but not ROM
                self._ChangeRomFlags(simulation_to_run = "trainHROMGalerkin")
                self.__LaunchTrainHROM(mu_train, store_residuals_projected)
                self._ChangeRomFlags(simulation_to_run = "runHROMGalerkin")
                hrom_snapshots = self.__LaunchHROM(mu_train)
                if store_all_snapshots or store_hrom_snapshots:
                    self._StoreSnapshotsMatrix('hrom_snapshots', hrom_snapshots)
                self.ROMvsHROM_train = np.linalg.norm(rom_snapshots - hrom_snapshots) / np.linalg.norm(rom_snapshots)
        #######################

        #######################################
        ##  Least-Squares Petrov Galerkin   ###
        elif chosen_projection_strategy == "lspg":
            if any(item == "ROM" for item in training_stages):
                fom_snapshots = self.__LaunchTrainROM(mu_train)
                if store_all_snapshots or store_fom_snapshots:
                    self._StoreSnapshotsMatrix('fom_snapshots', fom_snapshots)
                self._ChangeRomFlags(simulation_to_run = "lspg")
                rom_snapshots = self.__LaunchROM(mu_train)
                if store_all_snapshots or store_rom_snapshots:
                    self._StoreSnapshotsMatrix('rom_snapshots', rom_snapshots)
                self.ROMvsFOM_train = np.linalg.norm(fom_snapshots - rom_snapshots)/ np.linalg.norm(fom_snapshots)
            if any(item == "HROM" for item in training_stages):
                # Change the flags to train the HROM for LSPG
                self._ChangeRomFlags(simulation_to_run = "trainHROMLSPG")
                self.__LaunchTrainHROM(mu_train, store_residuals_projected)

                # Change the flags to run the HROM for LSPG
                self._ChangeRomFlags(simulation_to_run = "runHROMLSPG")
                hrom_snapshots = self.__LaunchHROM(mu_train)

                if store_all_snapshots or store_hrom_snapshots:
                    self._StoreSnapshotsMatrix('hrom_snapshots', hrom_snapshots)

                self.ROMvsHROM_train = np.linalg.norm(rom_snapshots - hrom_snapshots) / np.linalg.norm(rom_snapshots)
                #######################################

        ##########################
        ###  Petrov Galerkin   ###
        elif chosen_projection_strategy == "petrov_galerkin":
            if any(item == "ROM" for item in training_stages):
                fom_snapshots = self.__LaunchTrainROM(mu_train)
                if store_all_snapshots or store_fom_snapshots:
                    self._StoreSnapshotsMatrix('fom_snapshots', fom_snapshots)
                self._ChangeRomFlags(simulation_to_run = "TrainPG")
                self.__LaunchTrainPG(mu_train)
                self._ChangeRomFlags(simulation_to_run = "PG")
                rom_snapshots = self.__LaunchROM(mu_train)
                if store_all_snapshots or store_rom_snapshots:
                    self._StoreSnapshotsMatrix('rom_snapshots', rom_snapshots)
                self.ROMvsFOM_train = np.linalg.norm(fom_snapshots - rom_snapshots)/ np.linalg.norm(fom_snapshots)
            if any(item == "HROM" for item in training_stages):
                #FIXME there will be an error if we only train HROM, but not ROM
                self._ChangeRomFlags(simulation_to_run = "trainHROMPetrovGalerkin")
                self.__LaunchTrainHROM(mu_train, store_residuals_projected)
                self._ChangeRomFlags(simulation_to_run = "runHROMPetrovGalerkin")
                hrom_snapshots = self.__LaunchHROM(mu_train)
                if store_all_snapshots or store_hrom_snapshots:
                    self._StoreSnapshotsMatrix('hrom_snapshots', hrom_snapshots)
                self.ROMvsHROM_train = np.linalg.norm(rom_snapshots - hrom_snapshots) / np.linalg.norm(rom_snapshots)
        ##########################
        else:
            err_msg = f'Provided projection strategy {chosen_projection_strategy} is not supported. Available options are \'galerkin\', \'lspg\' and \'petrov_galerkin\'.'
            raise Exception(err_msg)



    def Test(self, mu_test=[None]):
        chosen_projection_strategy = self.general_rom_manager_parameters["projection_strategy"].GetString()
        testing_stages = self.general_rom_manager_parameters["rom_stages_to_test"].GetStringArray()
        #######################
        ######  Galerkin ######
        if chosen_projection_strategy == "galerkin":
            if any(item == "ROM" for item in testing_stages):
                fom_snapshots = self.__LaunchTestFOM(mu_test)
                self._ChangeRomFlags(simulation_to_run = "GalerkinROM")
                rom_snapshots = self.__LaunchTestROM(mu_test)
                self.ROMvsFOM_test = np.linalg.norm(fom_snapshots - rom_snapshots)/ np.linalg.norm(fom_snapshots)

            if any(item == "HROM" for item in testing_stages):
                #FIXME there will be an error if we only test HROM, but not ROM
                self._ChangeRomFlags(simulation_to_run = "runHROMGalerkin")
                hrom_snapshots = self.__LaunchTestHROM(mu_test)
                self.ROMvsHROM_test = np.linalg.norm(rom_snapshots - hrom_snapshots) / np.linalg.norm(rom_snapshots)


        #######################################
        ##  Least-Squares Petrov Galerkin   ###
        elif chosen_projection_strategy == "lspg":
            if any(item == "ROM" for item in testing_stages):
                fom_snapshots = self.__LaunchTestFOM(mu_test)
                self._ChangeRomFlags(simulation_to_run = "lspg")
                rom_snapshots = self.__LaunchTestROM(mu_test)
                self.ROMvsFOM_test = np.linalg.norm(fom_snapshots - rom_snapshots)/ np.linalg.norm(fom_snapshots)
            if any(item == "HROM" for item in testing_stages):
                self._ChangeRomFlags(simulation_to_run = "runHROMLSPG")
                hrom_snapshots = self.__LaunchTestHROM(mu_test)
                self.ROMvsHROM_test = np.linalg.norm(rom_snapshots - hrom_snapshots) / np.linalg.norm(rom_snapshots)
        #######################################


        ##########################
        ###  Petrov Galerkin   ###
        elif chosen_projection_strategy == "petrov_galerkin":
            if any(item == "ROM" for item in testing_stages):
                fom_snapshots = self.__LaunchTestFOM(mu_test)
                self._ChangeRomFlags(simulation_to_run = "PG")
                rom_snapshots = self.__LaunchTestROM(mu_test)
                self.ROMvsFOM_test = np.linalg.norm(fom_snapshots - rom_snapshots)/ np.linalg.norm(fom_snapshots)
            if any(item == "HROM" for item in testing_stages):
                #FIXME there will be an error if we only train HROM, but not ROM
                self._ChangeRomFlags(simulation_to_run = "runHROMPetrovGalerkin")
                hrom_snapshots = self.__LaunchTestHROM(mu_test)
                self.ROMvsHROM_test = np.linalg.norm(rom_snapshots - hrom_snapshots) / np.linalg.norm(rom_snapshots)
        ##########################
        else:
            err_msg = f'Provided projection strategy {chosen_projection_strategy} is not supported. Available options are \'galerkin\', \'lspg\' and \'petrov_galerkin\'.'
            raise Exception(err_msg)




    def RunFOM(self, mu_run=[None]):
        self.__LaunchRunFOM(mu_run)

    def RunROM(self, mu_run=[None], nn_rom_interface=None, output_path=None):
        customROM=None ## This is temporary and should be done in a better way
        chosen_projection_strategy = self.general_rom_manager_parameters["projection_strategy"].GetString()
        #######################
        ######  Galerkin ######
        if chosen_projection_strategy == "galerkin":
            self._ChangeRomFlags(simulation_to_run = "GalerkinROM")
        #######################################
        ##  Least-Squares Petrov Galerkin   ###
        elif chosen_projection_strategy == "lspg":
            self._ChangeRomFlags(simulation_to_run = "lspg")
        ##########################
        ###  Petrov Galerkin   ###
        elif chosen_projection_strategy == "petrov_galerkin":
            self._ChangeRomFlags(simulation_to_run = "PG")
        #########################################
        ######  Custom ROM (Galerkin-like) ######
        elif chosen_projection_strategy == "custom":
            print("Got custom strategy string")
            self._ChangeRomFlags(simulation_to_run = "custom")
            customROM='annprom'
        #########################################
        ######  POD ROM (Galerkin-like) ######
        elif chosen_projection_strategy == "pod":
            print("Got POD (custom phi) strategy string")
            self._ChangeRomFlags(simulation_to_run = "pod")
            customROM='pod'
        else:
            err_msg = f'Provided projection strategy {chosen_projection_strategy} is not supported. Available options are \'galerkin\', \'lspg\' and \'petrov_galerkin\'.'
            raise Exception(err_msg)
        self.__LaunchRunROM(mu_run, customROM, nn_rom_interface, output_path)

    def RunHROM(self, mu_run=[None], use_full_model_part = False):
        chosen_projection_strategy = self.general_rom_manager_parameters["projection_strategy"].GetString()
        #######################
        ######  Galerkin ######
        if chosen_projection_strategy == "galerkin":
            self._ChangeRomFlags(simulation_to_run = "runHROMGalerkin")
        #######################################
        ##  Least-Squares Petrov Galerkin   ###
        elif chosen_projection_strategy == "lspg":
            self._ChangeRomFlags(simulation_to_run = "runHROMLSPG")
        ##########################
        ###  Petrov Galerkin   ###
        elif chosen_projection_strategy == "petrov_galerkin":
            self._ChangeRomFlags(simulation_to_run = "runHROMPetrovGalerkin")
        else:
            err_msg = f'Provided projection strategy {chosen_projection_strategy} is not supported. Available options are \'galerkin\', \'lspg\' and \'petrov_galerkin\'.'
            raise Exception(err_msg)
        self.__LaunchRunHROM(mu_run, use_full_model_part)


    def PrintErrors(self):
        chosen_projection_strategy = self.general_rom_manager_parameters["projection_strategy"].GetString()
        training_stages = self.general_rom_manager_parameters["rom_stages_to_train"].GetStringArray()
        testing_stages = self.general_rom_manager_parameters["rom_stages_to_test"].GetStringArray()
        if any(item == "ROM" for item in training_stages):
            print("approximation error in train set FOM vs ROM: ", self.ROMvsFOM_train)
        if any(item == "HROM" for item in training_stages):
            print("approximation error in train set ROM vs HROM: ", self.ROMvsHROM_train)
        if any(item == "ROM" for item in testing_stages):
            print("approximation error in test set FOM vs ROM: ", self.ROMvsFOM_test)
        if any(item == "HROM" for item in testing_stages):
            print("approximation error in test set ROM vs HROM: ",  self.ROMvsHROM_test)


    def __LaunchTrainROM(self, mu_train):
        """
        This method should be parallel capable
        """
        with open(self.project_parameters_name,'r') as parameter_file:
            parameters = KratosMultiphysics.Parameters(parameter_file.read())
        SnapshotsMatrix = []
        for Id, mu in enumerate(mu_train):
            parameters_copy = self.UpdateProjectParameters(parameters.Clone(), mu)
            parameters_copy = self._AddBasisCreationToProjectParameters(parameters_copy) #TODO stop using the RomBasisOutputProcess to store the snapshots. Use instead the upcoming build-in function
            parameters_copy = self._StoreResultsByName(parameters_copy,'FOM_Fit',mu,Id)
            materials_file_name = parameters_copy["solver_settings"]["material_import_settings"]["materials_filename"].GetString()
            self.UpdateMaterialParametersFile(materials_file_name, mu)
            model = KratosMultiphysics.Model()
            analysis_stage_class = self._GetAnalysisStageClass(parameters_copy)
            simulation = self.CustomizeSimulation(analysis_stage_class,model,parameters_copy)
            simulation.Run()
            self.QoI_Fit_FOM.append(simulation.GetFinalData())
            for process in simulation._GetListOfOutputProcesses():
                if isinstance(process, CalculateRomBasisOutputProcess):
                    BasisOutputProcess = process
            SnapshotsMatrix.append(BasisOutputProcess._GetSnapshotsMatrix()) #TODO add a CustomMethod() as a standard method in the Analysis Stage to retrive some solution
        SnapshotsMatrix = np.block(SnapshotsMatrix)
        BasisOutputProcess._PrintRomBasis(SnapshotsMatrix) #Calling the RomOutput Process for creating the RomParameter.json

        return SnapshotsMatrix


    def __LaunchROM(self, mu_train):
        """
        This method should be parallel capable
        """
        with open(self.project_parameters_name,'r') as parameter_file:
            parameters = KratosMultiphysics.Parameters(parameter_file.read())

        SnapshotsMatrix = []
        for Id, mu in enumerate(mu_train):
            parameters_copy = self.UpdateProjectParameters(parameters.Clone(), mu)
            parameters_copy = self._AddBasisCreationToProjectParameters(parameters_copy)  #TODO stop using the RomBasisOutputProcess to store the snapshots. Use instead the upcoming build-in function
            parameters_copy = self._StoreResultsByName(parameters_copy,'ROM_Fit',mu,Id)
            materials_file_name = parameters_copy["solver_settings"]["material_import_settings"]["materials_filename"].GetString()
            self.UpdateMaterialParametersFile(materials_file_name, mu)
            model = KratosMultiphysics.Model()
            analysis_stage_class = type(SetUpSimulationInstance(model, parameters_copy))
            simulation = self.CustomizeSimulation(analysis_stage_class,model,parameters_copy)
            simulation.Run()
            self.QoI_Fit_ROM.append(simulation.GetFinalData())
            for process in simulation._GetListOfOutputProcesses():
                if isinstance(process, CalculateRomBasisOutputProcess):
                    BasisOutputProcess = process
            SnapshotsMatrix.append(BasisOutputProcess._GetSnapshotsMatrix()) #TODO add a CustomMethod() as a standard method in the Analysis Stage to retrive some solution
        SnapshotsMatrix = np.block(SnapshotsMatrix)

        return SnapshotsMatrix


    def __LaunchTrainPG(self, mu_train):
        """
        This method should be parallel capable
        """
        with open(self.project_parameters_name,'r') as parameter_file:
            parameters = KratosMultiphysics.Parameters(parameter_file.read())

        PetrovGalerkinTrainMatrix = []
        for Id, mu in enumerate(mu_train):
            parameters_copy = self.UpdateProjectParameters(parameters.Clone(), mu)
            parameters_copy = self._AddBasisCreationToProjectParameters(parameters_copy)
            parameters_copy = self._StoreNoResults(parameters_copy)
            materials_file_name = parameters_copy["solver_settings"]["material_import_settings"]["materials_filename"].GetString()
            self.UpdateMaterialParametersFile(materials_file_name, mu)
            model = KratosMultiphysics.Model()
            analysis_stage_class = type(SetUpSimulationInstance(model, parameters_copy))
            simulation = self.CustomizeSimulation(analysis_stage_class,model,parameters_copy)
            simulation.Run()
            PetrovGalerkinTrainMatrix.append(simulation.GetPetrovGalerkinTrainUtility()._GetSnapshotsMatrix()) #TODO is the best way of extracting the Projected Residuals calling the HROM residuals utility?
        simulation.GetPetrovGalerkinTrainUtility().CalculateAndSaveBasis(np.block(PetrovGalerkinTrainMatrix))


    def __LaunchTrainHROM(self, mu_train, store_residuals_projected=False):
        """
        This method should be parallel capable
        """
        with open(self.project_parameters_name,'r') as parameter_file:
            parameters = KratosMultiphysics.Parameters(parameter_file.read())

        RedidualsSnapshotsMatrix = []
        for mu in mu_train:
            parameters_copy = self.UpdateProjectParameters(parameters.Clone(), mu)
            parameters_copy = self._AddBasisCreationToProjectParameters(parameters_copy)
            parameters_copy = self._StoreNoResults(parameters_copy)
            materials_file_name = parameters_copy["solver_settings"]["material_import_settings"]["materials_filename"].GetString()
            self.UpdateMaterialParametersFile(materials_file_name, mu)
            model = KratosMultiphysics.Model()
            analysis_stage_class = type(SetUpSimulationInstance(model, parameters_copy))
            simulation = self.CustomizeSimulation(analysis_stage_class,model,parameters_copy)
            simulation.Run()
            RedidualsSnapshotsMatrix.append(simulation.GetHROM_utility()._GetResidualsProjectedMatrix()) #TODO is the best way of extracting the Projected Residuals calling the HROM residuals utility?
        RedidualsSnapshotsMatrix = np.block(RedidualsSnapshotsMatrix)
        if store_residuals_projected:
            self._StoreSnapshotsMatrix('residuals_projected',RedidualsSnapshotsMatrix)
        u,_,_,_ = RandomizedSingularValueDecomposition(COMPUTE_V=False).Calculate(RedidualsSnapshotsMatrix,
        self.hrom_training_parameters["element_selection_svd_truncation_tolerance"].GetDouble())
        simulation.GetHROM_utility().hyper_reduction_element_selector.SetUp(u, InitialCandidatesSet = simulation.GetHROM_utility().candidate_ids)
        simulation.GetHROM_utility().hyper_reduction_element_selector.Run()
        if not simulation.GetHROM_utility().hyper_reduction_element_selector.success:
            KratosMultiphysics.Logger.PrintWarning("HRomTrainingUtility", "The Empirical Cubature Method did not converge using the initial set of candidates. Launching again without initial candidates.")
            #Imposing an initial candidate set can lead to no convergence. Restart without imposing the initial candidate set
            simulation.GetHROM_utility().hyper_reduction_element_selector.SetUp(u, InitialCandidatesSet = None)
            simulation.GetHROM_utility().hyper_reduction_element_selector.Run()
        simulation.GetHROM_utility().AppendHRomWeightsToRomParameters()
        simulation.GetHROM_utility().CreateHRomModelParts()


    def __LaunchHROM(self, mu_train):
        """
        This method should be parallel capable
        """
        with open(self.project_parameters_name,'r') as parameter_file:
            parameters = KratosMultiphysics.Parameters(parameter_file.read())

        SnapshotsMatrix = []
        for Id, mu in enumerate(mu_train):
            parameters_copy = self.UpdateProjectParameters(parameters.Clone(), mu)
            parameters_copy = self._AddBasisCreationToProjectParameters(parameters_copy)
            parameters_copy = self._StoreResultsByName(parameters_copy,'HROM_Fit',mu,Id)
            materials_file_name = parameters_copy["solver_settings"]["material_import_settings"]["materials_filename"].GetString()
            self.UpdateMaterialParametersFile(materials_file_name, mu)
            model = KratosMultiphysics.Model()
            analysis_stage_class = type(SetUpSimulationInstance(model, parameters_copy))
            simulation = self.CustomizeSimulation(analysis_stage_class,model,parameters_copy)
            simulation.Run()
            self.QoI_Fit_HROM.append(simulation.GetFinalData())
            for process in simulation._GetListOfOutputProcesses():
                if isinstance(process, CalculateRomBasisOutputProcess):
                    BasisOutputProcess = process
            SnapshotsMatrix.append(BasisOutputProcess._GetSnapshotsMatrix()) #TODO add a CustomMethod() as a standard method in the Analysis Stage to retrive some solution
        SnapshotsMatrix = np.block(SnapshotsMatrix)

        return SnapshotsMatrix


    def __LaunchTestFOM(self, mu_test):
        """
        This method should be parallel capable
        """
        # FIXME We must include a method to retrive solutions in the nodes and stop using the CalculateRomBasisOutputProcess to stote snapshots
        with open(self.project_parameters_name,'r') as parameter_file:
            parameters = KratosMultiphysics.Parameters(parameter_file.read())
        SnapshotsMatrix = []
        for Id, mu in enumerate(mu_test):
            parameters_copy = self.UpdateProjectParameters(parameters.Clone(), mu)
            parameters_copy = self._AddBasisCreationToProjectParameters(parameters_copy) #TODO stop using the RomBasisOutputProcess to store the snapshots. Use instead the upcoming build-in function
            parameters_copy = self._StoreResultsByName(parameters_copy,'FOM_Test',mu,Id)
            materials_file_name = parameters_copy["solver_settings"]["material_import_settings"]["materials_filename"].GetString()
            self.UpdateMaterialParametersFile(materials_file_name, mu)
            model = KratosMultiphysics.Model()
            analysis_stage_class = self._GetAnalysisStageClass(parameters_copy)
            simulation = self.CustomizeSimulation(analysis_stage_class,model,parameters_copy)
            simulation.Run()
            self.QoI_Test_FOM.append(simulation.GetFinalData())
            for process in simulation._GetListOfOutputProcesses():
                if isinstance(process, CalculateRomBasisOutputProcess):
                    BasisOutputProcess = process
            SnapshotsMatrix.append(BasisOutputProcess._GetSnapshotsMatrix()) #TODO add a CustomMethod() as a standard method in the Analysis Stage to retrive some solution
        SnapshotsMatrix = np.block(SnapshotsMatrix)


        return SnapshotsMatrix


    def __LaunchTestROM(self, mu_test):
        """
        This method should be parallel capable
        """
        with open(self.project_parameters_name,'r') as parameter_file:
            parameters = KratosMultiphysics.Parameters(parameter_file.read())

        SnapshotsMatrix = []
        for Id, mu in enumerate(mu_test):
            parameters_copy = self.UpdateProjectParameters(parameters.Clone(), mu)
            parameters_copy = self._AddBasisCreationToProjectParameters(parameters_copy)  #TODO stop using the RomBasisOutputProcess to store the snapshots. Use instead the upcoming build-in function
            parameters_copy = self._StoreResultsByName(parameters_copy,'ROM_Test',mu,Id)
            materials_file_name = parameters_copy["solver_settings"]["material_import_settings"]["materials_filename"].GetString()
            self.UpdateMaterialParametersFile(materials_file_name, mu)
            model = KratosMultiphysics.Model()
            analysis_stage_class = type(SetUpSimulationInstance(model, parameters_copy))
            simulation = self.CustomizeSimulation(analysis_stage_class,model,parameters_copy)
            simulation.Run()
            self.QoI_Test_ROM.append(simulation.GetFinalData())
            for process in simulation._GetListOfOutputProcesses():
                if isinstance(process, CalculateRomBasisOutputProcess):
                    BasisOutputProcess = process
            SnapshotsMatrix.append(BasisOutputProcess._GetSnapshotsMatrix()) #TODO add a CustomMethod() as a standard method in the Analysis Stage to retrive some solution
        SnapshotsMatrix = np.block(SnapshotsMatrix)

        return SnapshotsMatrix



    def __LaunchTestHROM(self, mu_test):
        """
        This method should be parallel capable
        """
        with open(self.project_parameters_name,'r') as parameter_file:
            parameters = KratosMultiphysics.Parameters(parameter_file.read())

        SnapshotsMatrix = []
        for Id, mu in enumerate(mu_test):
            parameters_copy = self.UpdateProjectParameters(parameters.Clone(), mu)
            parameters_copy = self._AddBasisCreationToProjectParameters(parameters_copy)
            parameters_copy = self._StoreResultsByName(parameters_copy,'HROM_Test',mu,Id)
            materials_file_name = parameters_copy["solver_settings"]["material_import_settings"]["materials_filename"].GetString()
            self.UpdateMaterialParametersFile(materials_file_name, mu)
            model = KratosMultiphysics.Model()
            analysis_stage_class = type(SetUpSimulationInstance(model, parameters_copy))
            simulation = self.CustomizeSimulation(analysis_stage_class,model,parameters_copy)
            simulation.Run()
            self.QoI_Test_HROM.append(simulation.GetFinalData())
            for process in simulation._GetListOfOutputProcesses():
                if isinstance(process, CalculateRomBasisOutputProcess):
                    BasisOutputProcess = process
            SnapshotsMatrix.append(BasisOutputProcess._GetSnapshotsMatrix()) #TODO add a CustomMethod() as a standard method in the Analysis Stage to retrive some solution
        SnapshotsMatrix = np.block(SnapshotsMatrix)

        return SnapshotsMatrix


    def __LaunchRunFOM(self, mu_run):
        """
        This method should be parallel capable
        """
        with open(self.project_parameters_name,'r') as parameter_file:
            parameters = KratosMultiphysics.Parameters(parameter_file.read())

        for Id, mu in enumerate(mu_run):
            parameters_copy = self.UpdateProjectParameters(parameters.Clone(), mu)
            parameters_copy = self._StoreResultsByName(parameters_copy,'FOM_Run',mu,Id)
            materials_file_name = parameters_copy["solver_settings"]["material_import_settings"]["materials_filename"].GetString()
            self.UpdateMaterialParametersFile(materials_file_name, mu)
            model = KratosMultiphysics.Model()
            analysis_stage_class = self._GetAnalysisStageClass(parameters_copy)
            simulation = self.CustomizeSimulation(analysis_stage_class,model,parameters_copy)
            simulation.Run()
            self.QoI_Run_FOM.append(simulation.GetFinalData())


    def __LaunchRunROM(self, mu_run, customROM=None, nn_rom_interface=None, output_path=None):
        """
        This method should be parallel capable
        """
        with open(self.project_parameters_name,'r') as parameter_file:
            parameters = KratosMultiphysics.Parameters(parameter_file.read())

        for Id, mu in enumerate(mu_run):
            parameters_copy = self.UpdateProjectParameters(parameters.Clone(), mu)
            parameters_copy = self._StoreResultsByName(parameters_copy,'ROM_Run',mu,Id,output_path)
            materials_file_name = parameters_copy["solver_settings"]["material_import_settings"]["materials_filename"].GetString()
            self.UpdateMaterialParametersFile(materials_file_name, mu)
            model = KratosMultiphysics.Model()
            analysis_stage_class = type(SetUpSimulationInstance(model, parameters_copy, customROM=customROM))
            simulation = self.CustomizeSimulation(analysis_stage_class,model,parameters_copy, nn_rom_interface=nn_rom_interface)
            simulation.Run()
            self.QoI_Run_ROM.append(simulation.GetFinalData())


    def __LaunchRunHROM(self, mu_run, use_full_model_part):
        """
        This method should be parallel capable
        """
        with open(self.project_parameters_name,'r') as parameter_file:
            parameters = KratosMultiphysics.Parameters(parameter_file.read())
        if not use_full_model_part:
            model_part_name = parameters["solver_settings"]["model_import_settings"]["input_filename"].GetString()
            parameters["solver_settings"]["model_import_settings"]["input_filename"].SetString(f"{model_part_name}HROM")

        for Id, mu in enumerate(mu_run):
            parameters_copy = self.UpdateProjectParameters(parameters.Clone(), mu)
            parameters_copy = self._StoreResultsByName(parameters_copy,'HROM_Run',mu,Id)
            materials_file_name = parameters_copy["solver_settings"]["material_import_settings"]["materials_filename"].GetString()
            self.UpdateMaterialParametersFile(materials_file_name, mu)
            model = KratosMultiphysics.Model()
            analysis_stage_class = type(SetUpSimulationInstance(model, parameters_copy))
            simulation = self.CustomizeSimulation(analysis_stage_class,model,parameters_copy)
            simulation.Run()
            self.QoI_Run_HROM.append(simulation.GetFinalData())


    def _AddHromParametersToRomParameters(self,f):
        f["hrom_settings"]["element_selection_type"] = self.hrom_training_parameters["element_selection_type"].GetString()
        f["hrom_settings"]["element_selection_svd_truncation_tolerance"] = self.hrom_training_parameters["element_selection_svd_truncation_tolerance"].GetDouble()
        f["hrom_settings"]["create_hrom_visualization_model_part"] = self.hrom_training_parameters["create_hrom_visualization_model_part"].GetBool()
        f["hrom_settings"]["echo_level"] = self.hrom_training_parameters["echo_level"].GetInt()
        f["hrom_settings"]["include_condition_parents"] = self.hrom_training_parameters["include_condition_parents"].GetBool()
        f["hrom_settings"]["initial_candidate_elements_model_part_list"] = self.hrom_training_parameters["initial_candidate_elements_model_part_list"].GetStringArray()
        f["hrom_settings"]["initial_candidate_conditions_model_part_list"] = self.hrom_training_parameters["initial_candidate_conditions_model_part_list"].GetStringArray()
        f["hrom_settings"]["constraint_sum_weights"] = self.hrom_training_parameters["constraint_sum_weights"].GetBool()

    def _ChangeRomFlags(self, simulation_to_run = 'ROM'):
        """
        This method updates the Flags present in the RomParameters.json file
        for launching the correct part of the ROM workflow
        """
        #other options: "trainHROM", "runHROM"
        parameters_file_folder = self.general_rom_manager_parameters["ROM"]["rom_basis_output_folder"].GetString() if self.general_rom_manager_parameters["ROM"].Has("rom_basis_output_folder") else "rom_data"
        parameters_file_name = self.general_rom_manager_parameters["ROM"]["rom_basis_output_name"].GetString() if self.general_rom_manager_parameters["ROM"].Has("rom_basis_output_name") else "RomParameters"

        # Convert to Path objects
        parameters_file_folder = Path(parameters_file_folder)
        parameters_file_name = Path(parameters_file_name)

        parameters_file_path = parameters_file_folder / parameters_file_name.with_suffix('.json')

        with parameters_file_path.open('r+') as parameter_file:
            f=json.load(parameter_file)
            f['assembling_strategy'] = self.general_rom_manager_parameters['assembling_strategy'].GetString() if self.general_rom_manager_parameters.Has('assembling_strategy') else 'global'
            self._AddHromParametersToRomParameters(f)
            if simulation_to_run=='GalerkinROM':
                f['projection_strategy']="galerkin"
                f['train_hrom']=False
                f['run_hrom']=False
                f["rom_settings"]['rom_bns_settings'] = self._SetGalerkinBnSParameters()
            elif simulation_to_run=='trainHROMGalerkin':
                f['train_hrom']=True
                f['run_hrom']=False
                f["rom_settings"]['rom_bns_settings'] = self._SetGalerkinBnSParameters()
            elif simulation_to_run=='runHROMGalerkin':
                f['projection_strategy']="galerkin"
                f['train_hrom']=False
                f['run_hrom']=True
                f["rom_settings"]['rom_bns_settings'] = self._SetGalerkinBnSParameters()
            elif simulation_to_run == 'lspg':
                f['train_hrom'] = False
                f['run_hrom'] = False
                f['projection_strategy'] = "lspg"
                f["rom_settings"]['rom_bns_settings'] = self._SetLSPGBnSParameters()
            elif simulation_to_run == 'trainHROMLSPG':
                f['train_hrom'] = True
                f['run_hrom'] = False
                f['projection_strategy'] = "lspg"
                f["rom_settings"]['rom_bns_settings'] = self._SetLSPGBnSParameters()
            elif simulation_to_run == 'runHROMLSPG':
                f['train_hrom'] = False
                f['run_hrom'] = True
                f['projection_strategy'] = "lspg"
                f["rom_settings"]['rom_bns_settings'] = self._SetLSPGBnSParameters()
            elif simulation_to_run == 'TrainPG':
                f['train_hrom'] = False
                f['run_hrom'] = False
                f['projection_strategy'] = "lspg"
                f["rom_settings"]['rom_bns_settings'] = self._SetLSPGBnSParameters()
                f["rom_settings"]['rom_bns_settings']['train_petrov_galerkin'] = True  # Override the default
            elif simulation_to_run=='PG':
                f['train_hrom']=False
                f['run_hrom']=False
                f['projection_strategy']="petrov_galerkin"
                f["rom_settings"]['rom_bns_settings'] = self._SetPetrovGalerkinBnSParameters()
            elif simulation_to_run=='trainHROMPetrovGalerkin':
                f['train_hrom']=True
                f['run_hrom']=False
                f['projection_strategy']="petrov_galerkin"
                f["rom_settings"]['rom_bns_settings'] = self._SetPetrovGalerkinBnSParameters()
            elif simulation_to_run=='runHROMPetrovGalerkin':
                f['train_hrom']=False
                f['run_hrom']=True
                f['projection_strategy']="petrov_galerkin"
<<<<<<< HEAD
                f["rom_settings"]['rom_bns_settings']['train_petrov_galerkin'] = False
            elif simulation_to_run=='custom':
                f['train_hrom']=False
                f['run_hrom']=False
                f['projection_strategy']="custom"
            elif simulation_to_run=='pod':
                f['train_hrom']=False
                f['run_hrom']=False
                f['projection_strategy']="pod"
            # elif simulation_to_run=='custom_lspg':
            #     f['train_hrom']=False
            #     f['run_hrom']=False
            #     f['projection_strategy']="custom_lspg"
            #     self.set_lspg_rom_bns_settings(f)
=======
                f["rom_settings"]['rom_bns_settings'] = self._SetPetrovGalerkinBnSParameters()
>>>>>>> 327d0a78
            else:
                raise Exception(f'Unknown flag "{simulation_to_run}" change for RomParameters.json')
            parameter_file.seek(0)
            json.dump(f,parameter_file,indent=4)
            parameter_file.truncate()

    def _SetGalerkinBnSParameters(self):
        # Retrieve the default parameters as a JSON string and parse it into a dictionary
        defaults_json = self._GetGalerkinBnSParameters()
        defaults = json.loads(defaults_json)

        # Ensure 'galerkin_rom_bns_settings' exists in ROM parameters
        if not self.general_rom_manager_parameters["ROM"].Has("galerkin_rom_bns_settings"):
            self.general_rom_manager_parameters["ROM"].AddEmptyValue("galerkin_rom_bns_settings")

        # Get the ROM parameters for Galerkin
        rom_params = self.general_rom_manager_parameters["ROM"]["galerkin_rom_bns_settings"]

        # Update defaults with any existing ROM parameters
        self._UpdateDefaultsWithRomParams(defaults, rom_params)

        return defaults

    def _SetLSPGBnSParameters(self):
        # Retrieve the default parameters as a JSON string and parse it into a dictionary
        defaults_json = self._GetLSPGBnSParameters()
        defaults = json.loads(defaults_json)

        # Ensure 'lspg_rom_bns_settings' exists in ROM parameters
        if not self.general_rom_manager_parameters["ROM"].Has("lspg_rom_bns_settings"):
            self.general_rom_manager_parameters["ROM"].AddEmptyValue("lspg_rom_bns_settings")

        # Get the ROM parameters for LSPG
        rom_params = self.general_rom_manager_parameters["ROM"]["lspg_rom_bns_settings"]

        # Update defaults with any existing ROM parameters
        self._UpdateDefaultsWithRomParams(defaults, rom_params)

        return defaults

    def _SetPetrovGalerkinBnSParameters(self):
        # Retrieve the default parameters as a JSON string and parse it into a dictionary
        defaults_json = self._GetPetrovGalerkinBnSParameters()
        defaults = json.loads(defaults_json)

        # Ensure 'petrov_galerkin_rom_bns_settings' exists in ROM parameters
        if not self.general_rom_manager_parameters["ROM"].Has("petrov_galerkin_rom_bns_settings"):
            self.general_rom_manager_parameters["ROM"].AddEmptyValue("petrov_galerkin_rom_bns_settings")

        # Get the ROM parameters for Petrov-Galerkin
        rom_params = self.general_rom_manager_parameters["ROM"]["petrov_galerkin_rom_bns_settings"]

        # Update defaults with any existing ROM parameters
        self._UpdateDefaultsWithRomParams(defaults, rom_params)

        return defaults

    def _UpdateDefaultsWithRomParams(self, defaults, rom_params):
        for key, default_value in defaults.items():
            if rom_params.Has(key):
                if isinstance(default_value, bool):
                    defaults[key] = rom_params[key].GetBool()
                elif isinstance(default_value, str):
                    defaults[key] = rom_params[key].GetString()
                elif isinstance(default_value, float):
                    defaults[key] = rom_params[key].GetDouble()
        return defaults

    def _AddBasisCreationToProjectParameters(self, parameters):
        #FIXME make sure no other rom_output already existed. If so, erase the prior and keep only the one in self.rom_training_parameters
        parameters["output_processes"].AddEmptyArray("rom_output")
        parameters["output_processes"]["rom_output"].Append(self.rom_training_parameters)

        return parameters

    
    def _StoreResultsByName(self,parameters,results_name,mu, Id, output_path=None):

        if  self.general_rom_manager_parameters["output_name"].GetString() == "mu":
            case_name = (", ".join(map(str, mu)))
        elif self.general_rom_manager_parameters["output_name"].GetString() == "id":
            case_name = str(Id)
        
        if output_path is None:
            output_path='Results/'

        if self.general_rom_manager_parameters["save_gid_output"].GetBool():
            parameters["output_processes"]["gid_output"][0]["Parameters"]["output_name"].SetString(output_path+ results_name +  case_name)
        else:
            parameters["output_processes"].RemoveValue("gid_output")
        if self.general_rom_manager_parameters["save_vtk_output"].GetBool():
            parameters["output_processes"]["vtk_output"][0]["Parameters"]["output_path"].SetString(output_path+'/vtk_output_'+ results_name + case_name)
        else:
            parameters["output_processes"].RemoveValue("vtk_output")

        return parameters


    def _StoreNoResults(self, parameters):
        parameters["output_processes"].RemoveValue("gid_output")
        parameters["output_processes"].RemoveValue("vtk_output")

        return parameters



    def _SetRomTrainingParameters(self):
        defaults = self._GetDefaulRomBasisOutputParameters()
        defaults["Parameters"]["rom_manager"].SetBool(True)  # Set the flag to true when inside the RomManager to trigger particular behavior for multiple parameters

        rom_params = self.general_rom_manager_parameters["ROM"]

        keys_to_copy = [
            "svd_truncation_tolerance",
            "model_part_name",
            "rom_basis_output_format",
            "rom_basis_output_name",
            "rom_basis_output_folder",
            "nodal_unknowns",
            "snapshots_interval",
        ]

        for key in keys_to_copy:
            if key in rom_params.keys():
                defaults["Parameters"][key] = rom_params[key]

        return defaults




    def SetHromTrainingParameters(self):
        defaults = self._GetDefaulHromTrainingParameters()
        hrom_params = self.general_rom_manager_parameters["HROM"]

        keys_to_copy = [
            "element_selection_type",
            "element_selection_svd_truncation_tolerance",
            "create_hrom_visualization_model_part",
            "echo_level",
            "constraint_sum_weights",
        ]

        for key in keys_to_copy:
            if key in hrom_params.keys():
                defaults[key] = hrom_params[key]

        return defaults



    def _GetAnalysisStageClass(self, parameters):

        analysis_stage_module_name = parameters["analysis_stage"].GetString()
        analysis_stage_class_name = analysis_stage_module_name.split('.')[-1]
        analysis_stage_class_name = ''.join(x.title() for x in analysis_stage_class_name.split('_'))

        analysis_stage_module = importlib.import_module(analysis_stage_module_name)
        analysis_stage_class = getattr(analysis_stage_module, analysis_stage_class_name)

        return analysis_stage_class


    def _GetDefaulRomBasisOutputParameters(self):
        rom_training_parameters = KratosMultiphysics.Parameters("""{
                "python_module" : "calculate_rom_basis_output_process",
                "kratos_module" : "KratosMultiphysics.RomApplication",
                "process_name"  : "CalculateRomBasisOutputProcess",
                "help"          : "This process should write the Rom basis",
                "Parameters"    :
                {
                    "model_part_name": "",
                    "rom_manager" : false,      // set to false for manual manipulation of ROM via flags in the RomParameters
                    "snapshots_control_type": "step",
                    "snapshots_interval": 1.0,
                    "nodal_unknowns":  [],
                    "rom_basis_output_format": "json",
                    "rom_basis_output_name": "RomParameters",
                    "rom_basis_output_folder": "rom_data",
                    "svd_truncation_tolerance": 1e-3
                }
            }""")
        return rom_training_parameters


    def _GetDefaulHromTrainingParameters(self):
        hrom_training_parameters = KratosMultiphysics.Parameters("""{
                "hrom_format": "numpy",
                "element_selection_type": "empirical_cubature",
                "element_selection_svd_truncation_tolerance": 1.0e-6,
                "echo_level" : 0,
                "create_hrom_visualization_model_part" : true,
                "projection_strategy": "galerkin",
                "include_conditions_model_parts_list": [],
                "include_elements_model_parts_list": [],
                "initial_candidate_elements_model_part_list" : [],
                "initial_candidate_conditions_model_part_list" : [],
                "include_nodal_neighbouring_elements_model_parts_list":[],
                "include_minimum_condition": false,
                "include_condition_parents": false,
                "constraint_sum_weights": true
            }""")
        return hrom_training_parameters


    def _StoreSnapshotsMatrix(self, string_numpy_array_name, numpy_array):

        # Define the directory and file path
        rom_output_folder_name = self.rom_training_parameters["Parameters"]["rom_basis_output_folder"].GetString()
        directory = Path(rom_output_folder_name) / 'SnapshotsMatrices'
        file_path = directory / f'{string_numpy_array_name}.npy'

        # Create the directory if it doesn't exist
        directory.mkdir(parents=True, exist_ok=True)

        #save the array inside the chosen directory
        np.save(file_path, numpy_array)


    def SetUpQuantityOfInterestContainers(self):
        #TODO implement more options if the QoI is too large to keep in RAM
        self.QoI_Fit_FOM = []
        self.QoI_Fit_ROM = []
        self.QoI_Fit_HROM = []
        self.QoI_Test_FOM = []
        self.QoI_Test_ROM = []
        self.QoI_Test_HROM = []
        self.QoI_Run_FOM = []
        self.QoI_Run_ROM = []
        self.QoI_Run_HROM = []


    def _GetGalerkinBnSParameters(self):
        # Define the default settings in JSON format for Galerkin BnS
        rom_bns_settings = """{
            "monotonicity_preserving": false
        }"""
        return rom_bns_settings

    def _GetPetrovGalerkinBnSParameters(self):
        # Define the default settings in JSON format for Petrov-Galerkin BnS
        rom_bns_settings = """{
            "monotonicity_preserving": false
        }"""
        return rom_bns_settings

    def _GetLSPGBnSParameters(self):
        # Define the default settings in JSON format
        # Comments:
        # - basis_strategy: Options include 'residuals', 'jacobian', 'reactions'
        # - solving_technique: Options include 'normal_equations', 'qr_decomposition'
        rom_bns_settings = """{
            "train_petrov_galerkin": false,
            "basis_strategy": "residuals",
            "include_phi": false,
            "svd_truncation_tolerance": 1e-8,
            "solving_technique": "normal_equations",
            "monotonicity_preserving": false
        }"""
        return rom_bns_settings<|MERGE_RESOLUTION|>--- conflicted
+++ resolved
@@ -600,8 +600,7 @@
                 f['train_hrom']=False
                 f['run_hrom']=True
                 f['projection_strategy']="petrov_galerkin"
-<<<<<<< HEAD
-                f["rom_settings"]['rom_bns_settings']['train_petrov_galerkin'] = False
+                f["rom_settings"]['rom_bns_settings'] = self._SetPetrovGalerkinBnSParameters()
             elif simulation_to_run=='custom':
                 f['train_hrom']=False
                 f['run_hrom']=False
@@ -615,9 +614,6 @@
             #     f['run_hrom']=False
             #     f['projection_strategy']="custom_lspg"
             #     self.set_lspg_rom_bns_settings(f)
-=======
-                f["rom_settings"]['rom_bns_settings'] = self._SetPetrovGalerkinBnSParameters()
->>>>>>> 327d0a78
             else:
                 raise Exception(f'Unknown flag "{simulation_to_run}" change for RomParameters.json')
             parameter_file.seek(0)
