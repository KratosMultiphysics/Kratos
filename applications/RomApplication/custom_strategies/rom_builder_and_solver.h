//    |  /           |
//    ' /   __| _` | __|  _ \   __|
//    . \  |   (   | |   (   |\__ `
//   _|\_\_|  \__,_|\__|\___/ ____/
//                   Multi-Physics
//
//  License:        BSD License
//                  Kratos default license: kratos/license.txt
//
//  Main authors:   Riccardo Rossi
//                  Raul Bravo
//

#if !defined(KRATOS_ROM_BUILDER_AND_SOLVER)
#define KRATOS_ROM_BUILDER_AND_SOLVER

/* System includes */

/* External includes */

/* Project includes */
#include "includes/define.h"
#include "includes/model_part.h"
#include "solving_strategies/schemes/scheme.h"
#include "solving_strategies/builder_and_solvers/builder_and_solver.h"
#include "utilities/builtin_timer.h"

/* Application includes */
#include "rom_application_variables.h"

namespace Kratos
{

///@name Kratos Globals
///@{


///@}
///@name Type Definitions
///@{


///@}
///@name  Enum's
///@{


///@}
///@name  Functions
///@{


///@}
///@name Kratos Classes
///@{

template <class TSparseSpace, class TDenseSpace, class TLinearSolver>
class ROMBuilderAndSolver : public BuilderAndSolver<TSparseSpace, TDenseSpace, TLinearSolver>
{
public:

    //TODO: UPDATE THIS
    /**
     * This struct is used in the component wise calculation only
     * is defined here and is used to declare a member variable in the component wise builder and solver
     * private pointers can only be accessed by means of set and get functions
     * this allows to set and not copy the Element_Variables and Condition_Variables
     * which will be asked and set by another strategy object
     */

    ///@name Type Definitions
    ///@{

    // Class pointer definition
    KRATOS_CLASS_POINTER_DEFINITION(ROMBuilderAndSolver);

    // The size_t types
    typedef std::size_t SizeType;
    typedef std::size_t IndexType;

    /// The definition of the current class
    typedef ROMBuilderAndSolver<TSparseSpace, TDenseSpace, TLinearSolver> ClassType;

    /// Definition of the classes from the base class
    typedef BuilderAndSolver<TSparseSpace, TDenseSpace, TLinearSolver> BaseType;
    typedef typename BaseType::TSchemeType TSchemeType;
    typedef typename BaseType::DofsArrayType DofsArrayType;
    typedef typename BaseType::TSystemMatrixType TSystemMatrixType;
    typedef typename BaseType::TSystemVectorType TSystemVectorType;
    typedef typename BaseType::LocalSystemVectorType LocalSystemVectorType;
    typedef typename BaseType::LocalSystemMatrixType LocalSystemMatrixType;
    typedef typename BaseType::TSystemMatrixPointerType TSystemMatrixPointerType;
    typedef typename BaseType::TSystemVectorPointerType TSystemVectorPointerType;
    typedef typename BaseType::ElementsArrayType ElementsArrayType;
    typedef typename BaseType::ConditionsArrayType ConditionsArrayType;

    /// Additional definitions
    typedef Element::EquationIdVectorType EquationIdVectorType;
    typedef Element::DofsVectorType DofsVectorType;
    typedef boost::numeric::ublas::compressed_matrix<double> CompressedMatrixType;

    /// DoF types definition
    typedef Node<3> NodeType;
    typedef typename NodeType::DofType DofType;
    typedef typename DofType::Pointer DofPointerType;
    typedef typename std::unordered_set<DofPointerType, DofPointerHasher> DofSetType;

    ///@}
    ///@name Life cycle
    ///@{

    explicit ROMBuilderAndSolver(
        typename TLinearSolver::Pointer pNewLinearSystemSolver,
        Parameters ThisParameters)
        : BuilderAndSolver<TSparseSpace, TDenseSpace, TLinearSolver>(pNewLinearSystemSolver)
    {
        // Validate and assign defaults
<<<<<<< HEAD
        ThisParameters = this->ValidateAndAssignParameters(ThisParameters, this->GetDefaultParameters());
        this->AssignSettings(ThisParameters);
=======
        Parameters this_parameters_copy = ThisParameters.Clone();
        this_parameters_copy = this->ValidateAndAssignParameters(this_parameters_copy, this->GetDefaultParameters());
        this->AssignSettings(this_parameters_copy);
>>>>>>> 6ea51fce
    }

    ~ROMBuilderAndSolver() = default;

    ///@}
    ///@name Operators
    ///@{


    ///@}
    ///@name Operations
    ///@{

    typename BaseType::Pointer Create(
        typename TLinearSolver::Pointer pNewLinearSystemSolver,
        Parameters ThisParameters) const override
    {
        return Kratos::make_shared<ClassType>(pNewLinearSystemSolver,ThisParameters);
    }

    void SetUpDofSet(
        typename TSchemeType::Pointer pScheme,
        ModelPart &rModelPart) override
    {
        KRATOS_TRY;

        KRATOS_INFO_IF("ROMBuilderAndSolver", (this->GetEchoLevel() > 1 && rModelPart.GetCommunicator().MyPID() == 0)) << "Setting up the dofs" << std::endl;
        KRATOS_INFO_IF("ROMBuilderAndSolver", (this->GetEchoLevel() > 2)) << "Number of threads" << ParallelUtilities::GetNumThreads() << "\n" << std::endl;
        KRATOS_INFO_IF("ROMBuilderAndSolver", (this->GetEchoLevel() > 2)) << "Initializing element loop" << std::endl;

        // Get model part data
        const auto& r_elements_array = rModelPart.Elements();
        const auto& r_conditions_array = rModelPart.Conditions();
        const auto& r_constraints_array = rModelPart.MasterSlaveConstraints();
        const int number_of_elements = static_cast<int>(r_elements_array.size());
        const int number_of_conditions = static_cast<int>(r_conditions_array.size());
        const int number_of_constraints = static_cast<int>(r_constraints_array.size());
        const auto& r_current_process_info = rModelPart.GetProcessInfo();

        DofsVectorType dof_list;
        DofsVectorType second_dof_list; // NOTE: The second dof list is only used on constraints to include master/slave relations

        DofSetType dof_global_set;
        dof_global_set.reserve(number_of_elements * 20);

        if (mHromWeightsInitialized == false){
            int number_of_hrom_entities = 0;
            #pragma omp parallel firstprivate(dof_list, second_dof_list) reduction(+:number_of_hrom_entities)
            {
                // We create the temporal set and we reserve some space on them
                DofSetType dofs_tmp_set;
                dofs_tmp_set.reserve(20000);

                // Loop the array of elements
                ElementsArrayType selected_elements_private;
                #pragma omp for schedule(guided, 512) nowait
                for (int i = 0; i < number_of_elements; ++i) {
                    auto it_elem = r_elements_array.begin() + i;

                    // Detect whether the element has an hyperreduced weight (H-ROM simulation) or not (ROM simulation)
                    if ((it_elem)->Has(HROM_WEIGHT)){
                        selected_elements_private.push_back(*it_elem.base());
                        number_of_hrom_entities++;
                    } else {
                        it_elem->SetValue(HROM_WEIGHT, 1.0);
                    }

                    // Gets list of DOF involved on every element
                    pScheme->GetDofList(*it_elem, dof_list, r_current_process_info);
                    dofs_tmp_set.insert(dof_list.begin(), dof_list.end());
                }

                // Loop the array of conditions
                ConditionsArrayType selected_conditions_private;
                #pragma omp for schedule(guided, 512) nowait
                for (int i = 0; i < number_of_conditions; ++i) {
                    auto it_cond = r_conditions_array.begin() + i;

                    // Detect whether the condition has an hyperreduced weight (H-ROM simulation) or not (ROM simulation)
                    // Note that those conditions used for displaying results are to be ignored as they will not be assembled
                    if (it_cond->Has(HROM_WEIGHT)){
                        selected_conditions_private.push_back(*it_cond.base());
                        number_of_hrom_entities++;
                    } else {
                        it_cond->SetValue(HROM_WEIGHT, 1.0);
                    }

                    // Gets list of DOF involved on every condition
                    pScheme->GetDofList(*it_cond, dof_list, r_current_process_info);
                    dofs_tmp_set.insert(dof_list.begin(), dof_list.end());
                }

                // Loop the array of constraints
                #pragma omp for schedule(guided, 512) nowait
                for (int i = 0; i < number_of_constraints; ++i) {
                    auto it_const = r_constraints_array.begin() + i;

                    // Gets list of Dof involved on every constraint
                    it_const->GetDofList(dof_list, second_dof_list, r_current_process_info);
                    dofs_tmp_set.insert(dof_list.begin(), dof_list.end());
                    dofs_tmp_set.insert(second_dof_list.begin(), second_dof_list.end());
                }

                #pragma omp critical
                {
                    // Collect the elements and conditions belonging to the H-ROM mesh
                    // These are those that feature a weight and are to be assembled
                    for (auto &r_cond : selected_conditions_private){
                        mSelectedConditions.push_back(&r_cond);
                    }
                    for (auto &r_elem : selected_elements_private){
                        mSelectedElements.push_back(&r_elem);
                    }

                    // We merge all the sets in one thread
                    dof_global_set.insert(dofs_tmp_set.begin(), dofs_tmp_set.end());
                }
            }

            // Update H-ROM flags
            if (number_of_hrom_entities) {
                mHromSimulation = true;
            }
            mHromWeightsInitialized = true;

        } else {
            #pragma omp parallel firstprivate(dof_list, second_dof_list)
            {
                // We create the temporal set and we reserve some space on them
                DofSetType dofs_tmp_set;
                dofs_tmp_set.reserve(20000);

                // Loop the array of elements
                ElementsArrayType selected_elements_private;
                #pragma omp for schedule(guided, 512) nowait
                for (int i = 0; i < number_of_elements; ++i) {
                    auto it_elem = r_elements_array.begin() + i;

                    // Gets list of DOF involved on every element
                    pScheme->GetDofList(*it_elem, dof_list, r_current_process_info);
                    dofs_tmp_set.insert(dof_list.begin(), dof_list.end());
                }

                // Loop the array of conditions
                ConditionsArrayType selected_conditions_private;
                #pragma omp for schedule(guided, 512) nowait
                for (int i = 0; i < number_of_conditions; ++i) {
                    auto it_cond = r_conditions_array.begin() + i;

                    // Gets list of DOF involved on every condition
                    pScheme->GetDofList(*it_cond, dof_list, r_current_process_info);
                    dofs_tmp_set.insert(dof_list.begin(), dof_list.end());
                }

                // Loop the array of constraints
                #pragma omp for schedule(guided, 512) nowait
                for (int i = 0; i < number_of_constraints; ++i) {
                    auto it_const = r_constraints_array.begin() + i;

                    // Gets list of Dof involved on every constraint
                    it_const->GetDofList(dof_list, second_dof_list, r_current_process_info);
                    dofs_tmp_set.insert(dof_list.begin(), dof_list.end());
                    dofs_tmp_set.insert(second_dof_list.begin(), second_dof_list.end());
                }

                #pragma omp critical
                {
                    // We merge all the sets in one thread
                    dof_global_set.insert(dofs_tmp_set.begin(), dofs_tmp_set.end());
                }
            }
        }

        // Fill a sorted auxiliary array of with the DOFs set
        KRATOS_INFO_IF("ROMBuilderAndSolver", (this->GetEchoLevel() > 2)) << "Initializing ordered array filling\n" << std::endl;
        DofsArrayType Doftemp;
        Doftemp.reserve(dof_global_set.size());
        for (auto it = dof_global_set.begin(); it != dof_global_set.end(); it++) {
            Doftemp.push_back(*it);
        }
        Doftemp.Sort();

        // Update base builder and solver DOFs array and set corresponding flag
        BaseType::GetDofSet() = Doftemp;
        BaseType::SetDofSetIsInitializedFlag(true);

        // Throw an exception if there are no DOFs involved in the analysis
        KRATOS_ERROR_IF(BaseType::GetDofSet().size() == 0) << "No degrees of freedom!" << std::endl;
        KRATOS_INFO_IF("ROMBuilderAndSolver", (this->GetEchoLevel() > 2)) << "Number of degrees of freedom:" << BaseType::mDofSet.size() << std::endl;
        KRATOS_INFO_IF("ROMBuilderAndSolver", (this->GetEchoLevel() > 2 && rModelPart.GetCommunicator().MyPID() == 0)) << "Finished setting up the dofs" << std::endl;

#ifdef KRATOS_DEBUG
        // If reactions are to be calculated, we check if all the dofs have reactions defined
        if (BaseType::GetCalculateReactionsFlag()) {
            for (auto dof_iterator = BaseType::mDofSet.begin(); dof_iterator != BaseType::mDofSet.end(); ++dof_iterator) {
                KRATOS_ERROR_IF_NOT(dof_iterator->HasReaction())
                    << "Reaction variable not set for the following : " << std::endl
                    << "Node : " << dof_iterator->Id() << std::endl
                    << "Dof : " << (*dof_iterator) << std::endl
                    << "Not possible to calculate reactions." << std::endl;
            }
        }
#endif
        KRATOS_CATCH("");
    }

    void SetUpSystem(ModelPart &rModelPart) override
    {
        auto& r_dof_set = BaseType::GetDofSet();
        BaseType::mEquationSystemSize = r_dof_set.size();
        int ndofs = static_cast<int>(r_dof_set.size());

        #pragma omp parallel for firstprivate(ndofs)
        for (int i = 0; i < ndofs; i++){
            auto dof_iterator = r_dof_set.begin() + i;
            dof_iterator->SetEquationId(i);
        }
    }

    // Vector ProjectToReducedBasis(
	// 	const TSystemVectorType& rX,
	// 	ModelPart::NodesContainerType& rNodes
	// )
    // {
    //     Vector rom_unknowns = ZeroVector(mNumberOfRomModes);
    //     for(const auto& node : rNodes)
    //     {
    //         unsigned int node_aux_id = node.GetValue(AUX_ID);
    //         const auto& nodal_rom_basis = node.GetValue(ROM_BASIS);
	// 			for (int i = 0; i < mNumberOfRomModes; ++i) {
	// 				for (int j = 0; j < mNodalDofs; ++j) {
	// 					rom_unknowns[i] += nodal_rom_basis(j, i)*rX(node_aux_id*mNodalDofs + j);
	// 				}
	// 			}
    //     }
    //     return rom_unknowns;
	// }

    void ProjectToFineBasis(
        const TSystemVectorType& rRomUnkowns,
        ModelPart& rModelPart,
        TSystemVectorType& rDx)
    {
        auto& r_dof_set = BaseType::GetDofSet();
        const int dofs_number = r_dof_set.size();
        const auto dofs_begin = r_dof_set.begin();

        #pragma omp parallel firstprivate(dofs_begin, dofs_number)
        {
            const Matrix *pcurrent_rom_nodal_basis = nullptr;
            unsigned int old_dof_id;
            #pragma omp for nowait
            for (int k = 0; k < dofs_number; k++) {
                auto dof = dofs_begin + k;
                if (pcurrent_rom_nodal_basis == nullptr) {
                    pcurrent_rom_nodal_basis = &(rModelPart.pGetNode(dof->Id())->GetValue(ROM_BASIS));
                    old_dof_id = dof->Id();
                } else if (dof->Id() != old_dof_id ) {
                    pcurrent_rom_nodal_basis = &(rModelPart.pGetNode(dof->Id())->GetValue(ROM_BASIS));
                    old_dof_id = dof->Id();
                }
                rDx[dof->EquationId()] = inner_prod(row(*pcurrent_rom_nodal_basis, mMapPhi[dof->GetVariable().Key()]), rRomUnkowns);
            }
        }
    }

    void GetPhiElemental(
        Matrix &PhiElemental,
        const Element::DofsVectorType& rDofs,
        const Element::GeometryType& rGeom)
    {
        const Matrix *pcurrent_rom_nodal_basis = nullptr;
        int counter = 0;
        for(int k = 0; k < static_cast<int>(rDofs.size()); ++k){
            auto variable_key = rDofs[k]->GetVariable().Key();
            if(k==0) {
                pcurrent_rom_nodal_basis = &(rGeom[counter].GetValue(ROM_BASIS));
            } else if(rDofs[k]->Id() != rDofs[k-1]->Id()) {
                counter++;
                pcurrent_rom_nodal_basis = &(rGeom[counter].GetValue(ROM_BASIS));
            }

            if (rDofs[k]->IsFixed()) {
                noalias(row(PhiElemental, k)) = ZeroVector(PhiElemental.size2());
            } else {
                noalias(row(PhiElemental, k)) = row(*pcurrent_rom_nodal_basis, mMapPhi[variable_key]);
            }
        }
    }

    void BuildAndSolve(
        typename TSchemeType::Pointer pScheme,
        ModelPart &rModelPart,
        TSystemMatrixType &A,
        TSystemVectorType &Dx,
        TSystemVectorType &b) override
    {
        // Define a dense matrix to hold the reduced problem
        Matrix Arom = ZeroMatrix(mNumberOfRomModes, mNumberOfRomModes);
        Vector brom = ZeroVector(mNumberOfRomModes);
<<<<<<< HEAD
        TSystemVectorType x(Dx.size());

        const auto forward_projection_timer = BuiltinTimer();
        Vector xrom = ZeroVector(mNumberOfRomModes);
        //this->ProjectToReducedBasis(x, rModelPart.Nodes(),xrom);
        KRATOS_INFO_IF("ROMBuilderAndSolver", (this->GetEchoLevel() > 0 && rModelPart.GetCommunicator().MyPID() == 0)) << "Project to reduced basis time: " << forward_projection_timer.ElapsedSeconds() << std::endl;
=======
        // TSystemVectorType x(Dx.size());

        // const auto forward_projection_timer = BuiltinTimer();
        // Vector xrom = ZeroVector(mNumberOfRomModes);
        //this->ProjectToReducedBasis(x, rModelPart.Nodes(),xrom);
        // KRATOS_INFO_IF("ROMBuilderAndSolver", (this->GetEchoLevel() > 0 && rModelPart.GetCommunicator().MyPID() == 0)) << "Project to reduced basis time: " << forward_projection_timer.ElapsedSeconds() << std::endl;
>>>>>>> 6ea51fce

        // Build the system matrix by looping over elements and conditions and assembling to A
        KRATOS_ERROR_IF(!pScheme) << "No scheme provided!" << std::endl;

        // Getting the elements from the model
        // Only selected conditions and elements are used for the calculation in an H-ROM simulation
        const auto el_begin = mHromSimulation ? mSelectedElements.begin() : rModelPart.ElementsBegin();
        const int nelements = mHromSimulation ? mSelectedElements.size() : rModelPart.NumberOfElements();
        const auto cond_begin = mHromSimulation ? mSelectedConditions.begin() : rModelPart.ConditionsBegin();
        const int nconditions = mHromSimulation ? mSelectedConditions.size() : rModelPart.NumberOfConditions();

        // Get ProcessInfo from main model part
        const ProcessInfo& r_current_process_info = rModelPart.GetProcessInfo();

        // Contributions to the system
        LocalSystemMatrixType LHS_Contribution = LocalSystemMatrixType(0, 0);
        LocalSystemVectorType RHS_Contribution = LocalSystemVectorType(0);

        // Vector containing the localization in the system of the different terms
        Element::EquationIdVectorType EquationId;

        // Assemble all entities
        const auto assembling_timer = BuiltinTimer();
        #pragma omp parallel firstprivate(nelements, nconditions, LHS_Contribution, RHS_Contribution, EquationId, el_begin, cond_begin)
        {
            Matrix PhiElemental;
            Matrix tempA = ZeroMatrix(mNumberOfRomModes,mNumberOfRomModes);
            Vector tempb = ZeroVector(mNumberOfRomModes);
            Matrix aux;

            #pragma omp for nowait
            for (int k = 0; k < static_cast<int>(nelements); k++) {
                auto it_el = el_begin + k;

                // Detect if the element is active or not. If the user did not make any choice the element is active by default
                bool element_is_active = true;
                if ((it_el)->IsDefined(ACTIVE)) {
                    element_is_active = (it_el)->Is(ACTIVE);
                }

                // Calculate elemental contribution
                if (element_is_active){
                    pScheme->CalculateSystemContributions(*it_el, LHS_Contribution, RHS_Contribution, EquationId, r_current_process_info);
                    Element::DofsVectorType dofs;
                    it_el->GetDofList(dofs, r_current_process_info);
                    const auto &geom = it_el->GetGeometry();
                    if(PhiElemental.size1() != dofs.size() || PhiElemental.size2() != mNumberOfRomModes) {
                        PhiElemental.resize(dofs.size(), mNumberOfRomModes,false);
                    }
                    if(aux.size1() != dofs.size() || aux.size2() != mNumberOfRomModes) {
                        aux.resize(dofs.size(), mNumberOfRomModes,false);
                    }
                    GetPhiElemental(PhiElemental, dofs, geom);
                    noalias(aux) = prod(LHS_Contribution, PhiElemental);
                    double h_rom_weight = it_el->GetValue(HROM_WEIGHT);
                    noalias(tempA) += prod(trans(PhiElemental), aux) * h_rom_weight;
                    noalias(tempb) += prod(trans(PhiElemental), RHS_Contribution) * h_rom_weight;
                }
            }

            #pragma omp for nowait
            for (int k = 0; k < static_cast<int>(nconditions); k++){
                auto it = cond_begin + k;

                // Detect if the element is active or not. If the user did not make any choice the condition is active by default
                bool condition_is_active = true;
                if ((it)->IsDefined(ACTIVE)) {
                    condition_is_active = (it)->Is(ACTIVE);
                }

                // Calculate condition contribution
                if (condition_is_active) {
                    Condition::DofsVectorType dofs;
                    it->GetDofList(dofs, r_current_process_info);
                    pScheme->CalculateSystemContributions(*it, LHS_Contribution, RHS_Contribution, EquationId, r_current_process_info);
                    const auto &geom = it->GetGeometry();
                    if(PhiElemental.size1() != dofs.size() || PhiElemental.size2() != mNumberOfRomModes) {
                        PhiElemental.resize(dofs.size(), mNumberOfRomModes,false);
                    }
                    if(aux.size1() != dofs.size() || aux.size2() != mNumberOfRomModes) {
                        aux.resize(dofs.size(), mNumberOfRomModes,false);
                    }
                    GetPhiElemental(PhiElemental, dofs, geom);
                    noalias(aux) = prod(LHS_Contribution, PhiElemental);
                    double h_rom_weight = it->GetValue(HROM_WEIGHT);
                    noalias(tempA) += prod(trans(PhiElemental), aux) * h_rom_weight;
                    noalias(tempb) += prod(trans(PhiElemental), RHS_Contribution) * h_rom_weight;
                }
            }

            #pragma omp critical
            {
                noalias(Arom) += tempA;
                noalias(brom) += tempb;
            }

        }

        KRATOS_INFO_IF("ROMBuilderAndSolver", (this->GetEchoLevel() > 0 && rModelPart.GetCommunicator().MyPID() == 0)) << "Build time: " << assembling_timer.ElapsedSeconds() << std::endl;
        KRATOS_INFO_IF("ROMBuilderAndSolver", (this->GetEchoLevel() > 2 && rModelPart.GetCommunicator().MyPID() == 0)) << "Finished parallel building" << std::endl;

        //solve for the rom unkowns dunk = Arom^-1 * brom
        Vector dxrom(mNumberOfRomModes);
        const auto solving_timer = BuiltinTimer();
        MathUtils<double>::Solve(Arom, dxrom, brom);
        KRATOS_INFO_IF("ROMBuilderAndSolver", (this->GetEchoLevel() > 0 && rModelPart.GetCommunicator().MyPID() == 0)) << "Solve reduced system time: " << solving_timer.ElapsedSeconds() << std::endl;
<<<<<<< HEAD
=======

        // Save the ROM solution increment in the root modelpart database
        // This can be used later on to recover the solution in a visualization submodelpart
        auto& r_root_mp = rModelPart.GetRootModelPart();
        r_root_mp.GetValue(ROM_SOLUTION_INCREMENT) = dxrom;
>>>>>>> 6ea51fce

        // //update database
        // noalias(xrom) += dxrom;

        // project reduced solution back to full order model
        const auto backward_projection_timer = BuiltinTimer();
        ProjectToFineBasis(dxrom, rModelPart, Dx);
        KRATOS_INFO_IF("ROMBuilderAndSolver", (this->GetEchoLevel() > 0 && rModelPart.GetCommunicator().MyPID() == 0)) << "Project to fine basis time: " << backward_projection_timer.ElapsedSeconds() << std::endl;
    }

    void ResizeAndInitializeVectors(
        typename TSchemeType::Pointer pScheme,
        TSystemMatrixPointerType &pA,
        TSystemVectorPointerType &pDx,
        TSystemVectorPointerType &pb,
        ModelPart &rModelPart) override
    {
        KRATOS_TRY
        // If not initialized, initalize the system arrays to an empty vector/matrix
        if (!pA) {
            TSystemMatrixPointerType p_new_A = Kratos::make_shared<TSystemMatrixType>(0, 0);
            pA.swap(p_new_A);
        }
        if (!pDx) {
            TSystemVectorPointerType p_new_Dx = Kratos::make_shared<TSystemVectorType>(0);
            pDx.swap(p_new_Dx);
        }
        if (!pb) {
            TSystemVectorPointerType p_new_b = Kratos::make_shared<TSystemVectorType>(0);
            pb.swap(p_new_b);
        }

        TSystemVectorType& r_Dx = *pDx;
        if (r_Dx.size() != BaseType::GetEquationSystemSize()) {
            r_Dx.resize(BaseType::GetEquationSystemSize(), false);
        }

        TSystemVectorType& r_b = *pb;
        if (r_b.size() != BaseType::GetEquationSystemSize()) {
            r_b.resize(BaseType::GetEquationSystemSize(), false);
        }

        KRATOS_CATCH("")
    }

    Parameters GetDefaultParameters() const override
    {
        Parameters default_parameters = Parameters(R"(
        {
            "name" : "rom_builder_and_solver",
            "nodal_unknowns" : [],
            "number_of_rom_dofs" : 10
        })");
        default_parameters.AddMissingParameters(BaseType::GetDefaultParameters());
<<<<<<< HEAD

        return default_parameters;
    }

    static std::string Name()
    {
        return "rom_builder_and_solver";
    }

=======

        return default_parameters;
    }

    static std::string Name()
    {
        return "rom_builder_and_solver";
    }

>>>>>>> 6ea51fce
    ///@}
    ///@name Access
    ///@{


    ///@}
    ///@name Inquiry
    ///@{


    ///@}
    ///@name Input and output
    ///@{

    /// Turn back information as a string.
    virtual std::string Info() const override
    {
        return "ROMBuilderAndSolver";
    }

    /// Print information about this object.
    virtual void PrintInfo(std::ostream &rOStream) const override
    {
        rOStream << Info();
    }

    /// Print object's data.
    virtual void PrintData(std::ostream &rOStream) const override
    {
        rOStream << Info();
    }

    ///@}
    ///@name Friends
    ///@{


    ///@}
protected:
    ///@}
    ///@name Protected static member variables
    ///@{


    ///@}
    ///@name Protected member variables
    ///@{

    SizeType mNodalDofs;
    SizeType mNumberOfRomModes;
    std::unordered_map<Kratos::VariableData::KeyType,int> mMapPhi;

    ElementsArrayType mSelectedElements;
    ConditionsArrayType mSelectedConditions;

    bool mHromSimulation = false;
    bool mHromWeightsInitialized = false;

    ///@}
    ///@name Protected operators
    ///@{


    ///@}
    ///@name Protected operations
    ///@{

    void AssignSettings(const Parameters ThisParameters) override
    {
        BaseType::AssignSettings(ThisParameters);

        // Set member variables
        mNodalDofs = ThisParameters["nodal_unknowns"].size();
        mNumberOfRomModes = ThisParameters["number_of_rom_dofs"].GetInt();

        // Set up a map with key the variable key and value the correct row in ROM basis
        IndexType k = 0;
        for (const auto& r_var_name : ThisParameters["nodal_unknowns"].GetStringArray()) {
            if(KratosComponents<Variable<double>>::Has(r_var_name)) {
                const auto& var = KratosComponents<Variable<double>>::Get(r_var_name);
                mMapPhi[var.Key()] = k++;
            } else {
                KRATOS_ERROR << "Variable \""<< r_var_name << "\" not valid" << std::endl;
            }
        }
    }

    ///@}
    ///@name Protected access
    ///@{


    ///@}
    ///@name Protected inquiry
    ///@{


    ///@}
    ///@name Protected life cycle
    ///@{


    ///@}
}; /* Class ROMBuilderAndSolver */

///@}
///@name Type Definitions
///@{


///@}

} /* namespace Kratos.*/

#endif /* KRATOS_ROM_BUILDER_AND_SOLVER  defined */
<|MERGE_RESOLUTION|>--- conflicted
+++ resolved
@@ -1,744 +1,715 @@
-//    |  /           |
-//    ' /   __| _` | __|  _ \   __|
-//    . \  |   (   | |   (   |\__ `
-//   _|\_\_|  \__,_|\__|\___/ ____/
-//                   Multi-Physics
-//
-//  License:        BSD License
-//                  Kratos default license: kratos/license.txt
-//
-//  Main authors:   Riccardo Rossi
-//                  Raul Bravo
-//
-
-#if !defined(KRATOS_ROM_BUILDER_AND_SOLVER)
-#define KRATOS_ROM_BUILDER_AND_SOLVER
-
-/* System includes */
-
-/* External includes */
-
-/* Project includes */
-#include "includes/define.h"
-#include "includes/model_part.h"
-#include "solving_strategies/schemes/scheme.h"
-#include "solving_strategies/builder_and_solvers/builder_and_solver.h"
-#include "utilities/builtin_timer.h"
-
-/* Application includes */
-#include "rom_application_variables.h"
-
-namespace Kratos
-{
-
-///@name Kratos Globals
-///@{
-
-
-///@}
-///@name Type Definitions
-///@{
-
-
-///@}
-///@name  Enum's
-///@{
-
-
-///@}
-///@name  Functions
-///@{
-
-
-///@}
-///@name Kratos Classes
-///@{
-
-template <class TSparseSpace, class TDenseSpace, class TLinearSolver>
-class ROMBuilderAndSolver : public BuilderAndSolver<TSparseSpace, TDenseSpace, TLinearSolver>
-{
-public:
-
-    //TODO: UPDATE THIS
-    /**
-     * This struct is used in the component wise calculation only
-     * is defined here and is used to declare a member variable in the component wise builder and solver
-     * private pointers can only be accessed by means of set and get functions
-     * this allows to set and not copy the Element_Variables and Condition_Variables
-     * which will be asked and set by another strategy object
-     */
-
-    ///@name Type Definitions
-    ///@{
-
-    // Class pointer definition
-    KRATOS_CLASS_POINTER_DEFINITION(ROMBuilderAndSolver);
-
-    // The size_t types
-    typedef std::size_t SizeType;
-    typedef std::size_t IndexType;
-
-    /// The definition of the current class
-    typedef ROMBuilderAndSolver<TSparseSpace, TDenseSpace, TLinearSolver> ClassType;
-
-    /// Definition of the classes from the base class
-    typedef BuilderAndSolver<TSparseSpace, TDenseSpace, TLinearSolver> BaseType;
-    typedef typename BaseType::TSchemeType TSchemeType;
-    typedef typename BaseType::DofsArrayType DofsArrayType;
-    typedef typename BaseType::TSystemMatrixType TSystemMatrixType;
-    typedef typename BaseType::TSystemVectorType TSystemVectorType;
-    typedef typename BaseType::LocalSystemVectorType LocalSystemVectorType;
-    typedef typename BaseType::LocalSystemMatrixType LocalSystemMatrixType;
-    typedef typename BaseType::TSystemMatrixPointerType TSystemMatrixPointerType;
-    typedef typename BaseType::TSystemVectorPointerType TSystemVectorPointerType;
-    typedef typename BaseType::ElementsArrayType ElementsArrayType;
-    typedef typename BaseType::ConditionsArrayType ConditionsArrayType;
-
-    /// Additional definitions
-    typedef Element::EquationIdVectorType EquationIdVectorType;
-    typedef Element::DofsVectorType DofsVectorType;
-    typedef boost::numeric::ublas::compressed_matrix<double> CompressedMatrixType;
-
-    /// DoF types definition
-    typedef Node<3> NodeType;
-    typedef typename NodeType::DofType DofType;
-    typedef typename DofType::Pointer DofPointerType;
-    typedef typename std::unordered_set<DofPointerType, DofPointerHasher> DofSetType;
-
-    ///@}
-    ///@name Life cycle
-    ///@{
-
-    explicit ROMBuilderAndSolver(
-        typename TLinearSolver::Pointer pNewLinearSystemSolver,
-        Parameters ThisParameters)
-        : BuilderAndSolver<TSparseSpace, TDenseSpace, TLinearSolver>(pNewLinearSystemSolver)
-    {
-        // Validate and assign defaults
-<<<<<<< HEAD
-        ThisParameters = this->ValidateAndAssignParameters(ThisParameters, this->GetDefaultParameters());
-        this->AssignSettings(ThisParameters);
-=======
-        Parameters this_parameters_copy = ThisParameters.Clone();
-        this_parameters_copy = this->ValidateAndAssignParameters(this_parameters_copy, this->GetDefaultParameters());
-        this->AssignSettings(this_parameters_copy);
->>>>>>> 6ea51fce
-    }
-
-    ~ROMBuilderAndSolver() = default;
-
-    ///@}
-    ///@name Operators
-    ///@{
-
-
-    ///@}
-    ///@name Operations
-    ///@{
-
-    typename BaseType::Pointer Create(
-        typename TLinearSolver::Pointer pNewLinearSystemSolver,
-        Parameters ThisParameters) const override
-    {
-        return Kratos::make_shared<ClassType>(pNewLinearSystemSolver,ThisParameters);
-    }
-
-    void SetUpDofSet(
-        typename TSchemeType::Pointer pScheme,
-        ModelPart &rModelPart) override
-    {
-        KRATOS_TRY;
-
-        KRATOS_INFO_IF("ROMBuilderAndSolver", (this->GetEchoLevel() > 1 && rModelPart.GetCommunicator().MyPID() == 0)) << "Setting up the dofs" << std::endl;
-        KRATOS_INFO_IF("ROMBuilderAndSolver", (this->GetEchoLevel() > 2)) << "Number of threads" << ParallelUtilities::GetNumThreads() << "\n" << std::endl;
-        KRATOS_INFO_IF("ROMBuilderAndSolver", (this->GetEchoLevel() > 2)) << "Initializing element loop" << std::endl;
-
-        // Get model part data
-        const auto& r_elements_array = rModelPart.Elements();
-        const auto& r_conditions_array = rModelPart.Conditions();
-        const auto& r_constraints_array = rModelPart.MasterSlaveConstraints();
-        const int number_of_elements = static_cast<int>(r_elements_array.size());
-        const int number_of_conditions = static_cast<int>(r_conditions_array.size());
-        const int number_of_constraints = static_cast<int>(r_constraints_array.size());
-        const auto& r_current_process_info = rModelPart.GetProcessInfo();
-
-        DofsVectorType dof_list;
-        DofsVectorType second_dof_list; // NOTE: The second dof list is only used on constraints to include master/slave relations
-
-        DofSetType dof_global_set;
-        dof_global_set.reserve(number_of_elements * 20);
-
-        if (mHromWeightsInitialized == false){
-            int number_of_hrom_entities = 0;
-            #pragma omp parallel firstprivate(dof_list, second_dof_list) reduction(+:number_of_hrom_entities)
-            {
-                // We create the temporal set and we reserve some space on them
-                DofSetType dofs_tmp_set;
-                dofs_tmp_set.reserve(20000);
-
-                // Loop the array of elements
-                ElementsArrayType selected_elements_private;
-                #pragma omp for schedule(guided, 512) nowait
-                for (int i = 0; i < number_of_elements; ++i) {
-                    auto it_elem = r_elements_array.begin() + i;
-
-                    // Detect whether the element has an hyperreduced weight (H-ROM simulation) or not (ROM simulation)
-                    if ((it_elem)->Has(HROM_WEIGHT)){
-                        selected_elements_private.push_back(*it_elem.base());
-                        number_of_hrom_entities++;
-                    } else {
-                        it_elem->SetValue(HROM_WEIGHT, 1.0);
-                    }
-
-                    // Gets list of DOF involved on every element
-                    pScheme->GetDofList(*it_elem, dof_list, r_current_process_info);
-                    dofs_tmp_set.insert(dof_list.begin(), dof_list.end());
-                }
-
-                // Loop the array of conditions
-                ConditionsArrayType selected_conditions_private;
-                #pragma omp for schedule(guided, 512) nowait
-                for (int i = 0; i < number_of_conditions; ++i) {
-                    auto it_cond = r_conditions_array.begin() + i;
-
-                    // Detect whether the condition has an hyperreduced weight (H-ROM simulation) or not (ROM simulation)
-                    // Note that those conditions used for displaying results are to be ignored as they will not be assembled
-                    if (it_cond->Has(HROM_WEIGHT)){
-                        selected_conditions_private.push_back(*it_cond.base());
-                        number_of_hrom_entities++;
-                    } else {
-                        it_cond->SetValue(HROM_WEIGHT, 1.0);
-                    }
-
-                    // Gets list of DOF involved on every condition
-                    pScheme->GetDofList(*it_cond, dof_list, r_current_process_info);
-                    dofs_tmp_set.insert(dof_list.begin(), dof_list.end());
-                }
-
-                // Loop the array of constraints
-                #pragma omp for schedule(guided, 512) nowait
-                for (int i = 0; i < number_of_constraints; ++i) {
-                    auto it_const = r_constraints_array.begin() + i;
-
-                    // Gets list of Dof involved on every constraint
-                    it_const->GetDofList(dof_list, second_dof_list, r_current_process_info);
-                    dofs_tmp_set.insert(dof_list.begin(), dof_list.end());
-                    dofs_tmp_set.insert(second_dof_list.begin(), second_dof_list.end());
-                }
-
-                #pragma omp critical
-                {
-                    // Collect the elements and conditions belonging to the H-ROM mesh
-                    // These are those that feature a weight and are to be assembled
-                    for (auto &r_cond : selected_conditions_private){
-                        mSelectedConditions.push_back(&r_cond);
-                    }
-                    for (auto &r_elem : selected_elements_private){
-                        mSelectedElements.push_back(&r_elem);
-                    }
-
-                    // We merge all the sets in one thread
-                    dof_global_set.insert(dofs_tmp_set.begin(), dofs_tmp_set.end());
-                }
-            }
-
-            // Update H-ROM flags
-            if (number_of_hrom_entities) {
-                mHromSimulation = true;
-            }
-            mHromWeightsInitialized = true;
-
-        } else {
-            #pragma omp parallel firstprivate(dof_list, second_dof_list)
-            {
-                // We create the temporal set and we reserve some space on them
-                DofSetType dofs_tmp_set;
-                dofs_tmp_set.reserve(20000);
-
-                // Loop the array of elements
-                ElementsArrayType selected_elements_private;
-                #pragma omp for schedule(guided, 512) nowait
-                for (int i = 0; i < number_of_elements; ++i) {
-                    auto it_elem = r_elements_array.begin() + i;
-
-                    // Gets list of DOF involved on every element
-                    pScheme->GetDofList(*it_elem, dof_list, r_current_process_info);
-                    dofs_tmp_set.insert(dof_list.begin(), dof_list.end());
-                }
-
-                // Loop the array of conditions
-                ConditionsArrayType selected_conditions_private;
-                #pragma omp for schedule(guided, 512) nowait
-                for (int i = 0; i < number_of_conditions; ++i) {
-                    auto it_cond = r_conditions_array.begin() + i;
-
-                    // Gets list of DOF involved on every condition
-                    pScheme->GetDofList(*it_cond, dof_list, r_current_process_info);
-                    dofs_tmp_set.insert(dof_list.begin(), dof_list.end());
-                }
-
-                // Loop the array of constraints
-                #pragma omp for schedule(guided, 512) nowait
-                for (int i = 0; i < number_of_constraints; ++i) {
-                    auto it_const = r_constraints_array.begin() + i;
-
-                    // Gets list of Dof involved on every constraint
-                    it_const->GetDofList(dof_list, second_dof_list, r_current_process_info);
-                    dofs_tmp_set.insert(dof_list.begin(), dof_list.end());
-                    dofs_tmp_set.insert(second_dof_list.begin(), second_dof_list.end());
-                }
-
-                #pragma omp critical
-                {
-                    // We merge all the sets in one thread
-                    dof_global_set.insert(dofs_tmp_set.begin(), dofs_tmp_set.end());
-                }
-            }
-        }
-
-        // Fill a sorted auxiliary array of with the DOFs set
-        KRATOS_INFO_IF("ROMBuilderAndSolver", (this->GetEchoLevel() > 2)) << "Initializing ordered array filling\n" << std::endl;
-        DofsArrayType Doftemp;
-        Doftemp.reserve(dof_global_set.size());
-        for (auto it = dof_global_set.begin(); it != dof_global_set.end(); it++) {
-            Doftemp.push_back(*it);
-        }
-        Doftemp.Sort();
-
-        // Update base builder and solver DOFs array and set corresponding flag
-        BaseType::GetDofSet() = Doftemp;
-        BaseType::SetDofSetIsInitializedFlag(true);
-
-        // Throw an exception if there are no DOFs involved in the analysis
-        KRATOS_ERROR_IF(BaseType::GetDofSet().size() == 0) << "No degrees of freedom!" << std::endl;
-        KRATOS_INFO_IF("ROMBuilderAndSolver", (this->GetEchoLevel() > 2)) << "Number of degrees of freedom:" << BaseType::mDofSet.size() << std::endl;
-        KRATOS_INFO_IF("ROMBuilderAndSolver", (this->GetEchoLevel() > 2 && rModelPart.GetCommunicator().MyPID() == 0)) << "Finished setting up the dofs" << std::endl;
-
-#ifdef KRATOS_DEBUG
-        // If reactions are to be calculated, we check if all the dofs have reactions defined
-        if (BaseType::GetCalculateReactionsFlag()) {
-            for (auto dof_iterator = BaseType::mDofSet.begin(); dof_iterator != BaseType::mDofSet.end(); ++dof_iterator) {
-                KRATOS_ERROR_IF_NOT(dof_iterator->HasReaction())
-                    << "Reaction variable not set for the following : " << std::endl
-                    << "Node : " << dof_iterator->Id() << std::endl
-                    << "Dof : " << (*dof_iterator) << std::endl
-                    << "Not possible to calculate reactions." << std::endl;
-            }
-        }
-#endif
-        KRATOS_CATCH("");
-    }
-
-    void SetUpSystem(ModelPart &rModelPart) override
-    {
-        auto& r_dof_set = BaseType::GetDofSet();
-        BaseType::mEquationSystemSize = r_dof_set.size();
-        int ndofs = static_cast<int>(r_dof_set.size());
-
-        #pragma omp parallel for firstprivate(ndofs)
-        for (int i = 0; i < ndofs; i++){
-            auto dof_iterator = r_dof_set.begin() + i;
-            dof_iterator->SetEquationId(i);
-        }
-    }
-
-    // Vector ProjectToReducedBasis(
-	// 	const TSystemVectorType& rX,
-	// 	ModelPart::NodesContainerType& rNodes
-	// )
-    // {
-    //     Vector rom_unknowns = ZeroVector(mNumberOfRomModes);
-    //     for(const auto& node : rNodes)
-    //     {
-    //         unsigned int node_aux_id = node.GetValue(AUX_ID);
-    //         const auto& nodal_rom_basis = node.GetValue(ROM_BASIS);
-	// 			for (int i = 0; i < mNumberOfRomModes; ++i) {
-	// 				for (int j = 0; j < mNodalDofs; ++j) {
-	// 					rom_unknowns[i] += nodal_rom_basis(j, i)*rX(node_aux_id*mNodalDofs + j);
-	// 				}
-	// 			}
-    //     }
-    //     return rom_unknowns;
-	// }
-
-    void ProjectToFineBasis(
-        const TSystemVectorType& rRomUnkowns,
-        ModelPart& rModelPart,
-        TSystemVectorType& rDx)
-    {
-        auto& r_dof_set = BaseType::GetDofSet();
-        const int dofs_number = r_dof_set.size();
-        const auto dofs_begin = r_dof_set.begin();
-
-        #pragma omp parallel firstprivate(dofs_begin, dofs_number)
-        {
-            const Matrix *pcurrent_rom_nodal_basis = nullptr;
-            unsigned int old_dof_id;
-            #pragma omp for nowait
-            for (int k = 0; k < dofs_number; k++) {
-                auto dof = dofs_begin + k;
-                if (pcurrent_rom_nodal_basis == nullptr) {
-                    pcurrent_rom_nodal_basis = &(rModelPart.pGetNode(dof->Id())->GetValue(ROM_BASIS));
-                    old_dof_id = dof->Id();
-                } else if (dof->Id() != old_dof_id ) {
-                    pcurrent_rom_nodal_basis = &(rModelPart.pGetNode(dof->Id())->GetValue(ROM_BASIS));
-                    old_dof_id = dof->Id();
-                }
-                rDx[dof->EquationId()] = inner_prod(row(*pcurrent_rom_nodal_basis, mMapPhi[dof->GetVariable().Key()]), rRomUnkowns);
-            }
-        }
-    }
-
-    void GetPhiElemental(
-        Matrix &PhiElemental,
-        const Element::DofsVectorType& rDofs,
-        const Element::GeometryType& rGeom)
-    {
-        const Matrix *pcurrent_rom_nodal_basis = nullptr;
-        int counter = 0;
-        for(int k = 0; k < static_cast<int>(rDofs.size()); ++k){
-            auto variable_key = rDofs[k]->GetVariable().Key();
-            if(k==0) {
-                pcurrent_rom_nodal_basis = &(rGeom[counter].GetValue(ROM_BASIS));
-            } else if(rDofs[k]->Id() != rDofs[k-1]->Id()) {
-                counter++;
-                pcurrent_rom_nodal_basis = &(rGeom[counter].GetValue(ROM_BASIS));
-            }
-
-            if (rDofs[k]->IsFixed()) {
-                noalias(row(PhiElemental, k)) = ZeroVector(PhiElemental.size2());
-            } else {
-                noalias(row(PhiElemental, k)) = row(*pcurrent_rom_nodal_basis, mMapPhi[variable_key]);
-            }
-        }
-    }
-
-    void BuildAndSolve(
-        typename TSchemeType::Pointer pScheme,
-        ModelPart &rModelPart,
-        TSystemMatrixType &A,
-        TSystemVectorType &Dx,
-        TSystemVectorType &b) override
-    {
-        // Define a dense matrix to hold the reduced problem
-        Matrix Arom = ZeroMatrix(mNumberOfRomModes, mNumberOfRomModes);
-        Vector brom = ZeroVector(mNumberOfRomModes);
-<<<<<<< HEAD
-        TSystemVectorType x(Dx.size());
-
-        const auto forward_projection_timer = BuiltinTimer();
-        Vector xrom = ZeroVector(mNumberOfRomModes);
-        //this->ProjectToReducedBasis(x, rModelPart.Nodes(),xrom);
-        KRATOS_INFO_IF("ROMBuilderAndSolver", (this->GetEchoLevel() > 0 && rModelPart.GetCommunicator().MyPID() == 0)) << "Project to reduced basis time: " << forward_projection_timer.ElapsedSeconds() << std::endl;
-=======
-        // TSystemVectorType x(Dx.size());
-
-        // const auto forward_projection_timer = BuiltinTimer();
-        // Vector xrom = ZeroVector(mNumberOfRomModes);
-        //this->ProjectToReducedBasis(x, rModelPart.Nodes(),xrom);
-        // KRATOS_INFO_IF("ROMBuilderAndSolver", (this->GetEchoLevel() > 0 && rModelPart.GetCommunicator().MyPID() == 0)) << "Project to reduced basis time: " << forward_projection_timer.ElapsedSeconds() << std::endl;
->>>>>>> 6ea51fce
-
-        // Build the system matrix by looping over elements and conditions and assembling to A
-        KRATOS_ERROR_IF(!pScheme) << "No scheme provided!" << std::endl;
-
-        // Getting the elements from the model
-        // Only selected conditions and elements are used for the calculation in an H-ROM simulation
-        const auto el_begin = mHromSimulation ? mSelectedElements.begin() : rModelPart.ElementsBegin();
-        const int nelements = mHromSimulation ? mSelectedElements.size() : rModelPart.NumberOfElements();
-        const auto cond_begin = mHromSimulation ? mSelectedConditions.begin() : rModelPart.ConditionsBegin();
-        const int nconditions = mHromSimulation ? mSelectedConditions.size() : rModelPart.NumberOfConditions();
-
-        // Get ProcessInfo from main model part
-        const ProcessInfo& r_current_process_info = rModelPart.GetProcessInfo();
-
-        // Contributions to the system
-        LocalSystemMatrixType LHS_Contribution = LocalSystemMatrixType(0, 0);
-        LocalSystemVectorType RHS_Contribution = LocalSystemVectorType(0);
-
-        // Vector containing the localization in the system of the different terms
-        Element::EquationIdVectorType EquationId;
-
-        // Assemble all entities
-        const auto assembling_timer = BuiltinTimer();
-        #pragma omp parallel firstprivate(nelements, nconditions, LHS_Contribution, RHS_Contribution, EquationId, el_begin, cond_begin)
-        {
-            Matrix PhiElemental;
-            Matrix tempA = ZeroMatrix(mNumberOfRomModes,mNumberOfRomModes);
-            Vector tempb = ZeroVector(mNumberOfRomModes);
-            Matrix aux;
-
-            #pragma omp for nowait
-            for (int k = 0; k < static_cast<int>(nelements); k++) {
-                auto it_el = el_begin + k;
-
-                // Detect if the element is active or not. If the user did not make any choice the element is active by default
-                bool element_is_active = true;
-                if ((it_el)->IsDefined(ACTIVE)) {
-                    element_is_active = (it_el)->Is(ACTIVE);
-                }
-
-                // Calculate elemental contribution
-                if (element_is_active){
-                    pScheme->CalculateSystemContributions(*it_el, LHS_Contribution, RHS_Contribution, EquationId, r_current_process_info);
-                    Element::DofsVectorType dofs;
-                    it_el->GetDofList(dofs, r_current_process_info);
-                    const auto &geom = it_el->GetGeometry();
-                    if(PhiElemental.size1() != dofs.size() || PhiElemental.size2() != mNumberOfRomModes) {
-                        PhiElemental.resize(dofs.size(), mNumberOfRomModes,false);
-                    }
-                    if(aux.size1() != dofs.size() || aux.size2() != mNumberOfRomModes) {
-                        aux.resize(dofs.size(), mNumberOfRomModes,false);
-                    }
-                    GetPhiElemental(PhiElemental, dofs, geom);
-                    noalias(aux) = prod(LHS_Contribution, PhiElemental);
-                    double h_rom_weight = it_el->GetValue(HROM_WEIGHT);
-                    noalias(tempA) += prod(trans(PhiElemental), aux) * h_rom_weight;
-                    noalias(tempb) += prod(trans(PhiElemental), RHS_Contribution) * h_rom_weight;
-                }
-            }
-
-            #pragma omp for nowait
-            for (int k = 0; k < static_cast<int>(nconditions); k++){
-                auto it = cond_begin + k;
-
-                // Detect if the element is active or not. If the user did not make any choice the condition is active by default
-                bool condition_is_active = true;
-                if ((it)->IsDefined(ACTIVE)) {
-                    condition_is_active = (it)->Is(ACTIVE);
-                }
-
-                // Calculate condition contribution
-                if (condition_is_active) {
-                    Condition::DofsVectorType dofs;
-                    it->GetDofList(dofs, r_current_process_info);
-                    pScheme->CalculateSystemContributions(*it, LHS_Contribution, RHS_Contribution, EquationId, r_current_process_info);
-                    const auto &geom = it->GetGeometry();
-                    if(PhiElemental.size1() != dofs.size() || PhiElemental.size2() != mNumberOfRomModes) {
-                        PhiElemental.resize(dofs.size(), mNumberOfRomModes,false);
-                    }
-                    if(aux.size1() != dofs.size() || aux.size2() != mNumberOfRomModes) {
-                        aux.resize(dofs.size(), mNumberOfRomModes,false);
-                    }
-                    GetPhiElemental(PhiElemental, dofs, geom);
-                    noalias(aux) = prod(LHS_Contribution, PhiElemental);
-                    double h_rom_weight = it->GetValue(HROM_WEIGHT);
-                    noalias(tempA) += prod(trans(PhiElemental), aux) * h_rom_weight;
-                    noalias(tempb) += prod(trans(PhiElemental), RHS_Contribution) * h_rom_weight;
-                }
-            }
-
-            #pragma omp critical
-            {
-                noalias(Arom) += tempA;
-                noalias(brom) += tempb;
-            }
-
-        }
-
-        KRATOS_INFO_IF("ROMBuilderAndSolver", (this->GetEchoLevel() > 0 && rModelPart.GetCommunicator().MyPID() == 0)) << "Build time: " << assembling_timer.ElapsedSeconds() << std::endl;
-        KRATOS_INFO_IF("ROMBuilderAndSolver", (this->GetEchoLevel() > 2 && rModelPart.GetCommunicator().MyPID() == 0)) << "Finished parallel building" << std::endl;
-
-        //solve for the rom unkowns dunk = Arom^-1 * brom
-        Vector dxrom(mNumberOfRomModes);
-        const auto solving_timer = BuiltinTimer();
-        MathUtils<double>::Solve(Arom, dxrom, brom);
-        KRATOS_INFO_IF("ROMBuilderAndSolver", (this->GetEchoLevel() > 0 && rModelPart.GetCommunicator().MyPID() == 0)) << "Solve reduced system time: " << solving_timer.ElapsedSeconds() << std::endl;
-<<<<<<< HEAD
-=======
-
-        // Save the ROM solution increment in the root modelpart database
-        // This can be used later on to recover the solution in a visualization submodelpart
-        auto& r_root_mp = rModelPart.GetRootModelPart();
-        r_root_mp.GetValue(ROM_SOLUTION_INCREMENT) = dxrom;
->>>>>>> 6ea51fce
-
-        // //update database
-        // noalias(xrom) += dxrom;
-
-        // project reduced solution back to full order model
-        const auto backward_projection_timer = BuiltinTimer();
-        ProjectToFineBasis(dxrom, rModelPart, Dx);
-        KRATOS_INFO_IF("ROMBuilderAndSolver", (this->GetEchoLevel() > 0 && rModelPart.GetCommunicator().MyPID() == 0)) << "Project to fine basis time: " << backward_projection_timer.ElapsedSeconds() << std::endl;
-    }
-
-    void ResizeAndInitializeVectors(
-        typename TSchemeType::Pointer pScheme,
-        TSystemMatrixPointerType &pA,
-        TSystemVectorPointerType &pDx,
-        TSystemVectorPointerType &pb,
-        ModelPart &rModelPart) override
-    {
-        KRATOS_TRY
-        // If not initialized, initalize the system arrays to an empty vector/matrix
-        if (!pA) {
-            TSystemMatrixPointerType p_new_A = Kratos::make_shared<TSystemMatrixType>(0, 0);
-            pA.swap(p_new_A);
-        }
-        if (!pDx) {
-            TSystemVectorPointerType p_new_Dx = Kratos::make_shared<TSystemVectorType>(0);
-            pDx.swap(p_new_Dx);
-        }
-        if (!pb) {
-            TSystemVectorPointerType p_new_b = Kratos::make_shared<TSystemVectorType>(0);
-            pb.swap(p_new_b);
-        }
-
-        TSystemVectorType& r_Dx = *pDx;
-        if (r_Dx.size() != BaseType::GetEquationSystemSize()) {
-            r_Dx.resize(BaseType::GetEquationSystemSize(), false);
-        }
-
-        TSystemVectorType& r_b = *pb;
-        if (r_b.size() != BaseType::GetEquationSystemSize()) {
-            r_b.resize(BaseType::GetEquationSystemSize(), false);
-        }
-
-        KRATOS_CATCH("")
-    }
-
-    Parameters GetDefaultParameters() const override
-    {
-        Parameters default_parameters = Parameters(R"(
-        {
-            "name" : "rom_builder_and_solver",
-            "nodal_unknowns" : [],
-            "number_of_rom_dofs" : 10
-        })");
-        default_parameters.AddMissingParameters(BaseType::GetDefaultParameters());
-<<<<<<< HEAD
-
-        return default_parameters;
-    }
-
-    static std::string Name()
-    {
-        return "rom_builder_and_solver";
-    }
-
-=======
-
-        return default_parameters;
-    }
-
-    static std::string Name()
-    {
-        return "rom_builder_and_solver";
-    }
-
->>>>>>> 6ea51fce
-    ///@}
-    ///@name Access
-    ///@{
-
-
-    ///@}
-    ///@name Inquiry
-    ///@{
-
-
-    ///@}
-    ///@name Input and output
-    ///@{
-
-    /// Turn back information as a string.
-    virtual std::string Info() const override
-    {
-        return "ROMBuilderAndSolver";
-    }
-
-    /// Print information about this object.
-    virtual void PrintInfo(std::ostream &rOStream) const override
-    {
-        rOStream << Info();
-    }
-
-    /// Print object's data.
-    virtual void PrintData(std::ostream &rOStream) const override
-    {
-        rOStream << Info();
-    }
-
-    ///@}
-    ///@name Friends
-    ///@{
-
-
-    ///@}
-protected:
-    ///@}
-    ///@name Protected static member variables
-    ///@{
-
-
-    ///@}
-    ///@name Protected member variables
-    ///@{
-
-    SizeType mNodalDofs;
-    SizeType mNumberOfRomModes;
-    std::unordered_map<Kratos::VariableData::KeyType,int> mMapPhi;
-
-    ElementsArrayType mSelectedElements;
-    ConditionsArrayType mSelectedConditions;
-
-    bool mHromSimulation = false;
-    bool mHromWeightsInitialized = false;
-
-    ///@}
-    ///@name Protected operators
-    ///@{
-
-
-    ///@}
-    ///@name Protected operations
-    ///@{
-
-    void AssignSettings(const Parameters ThisParameters) override
-    {
-        BaseType::AssignSettings(ThisParameters);
-
-        // Set member variables
-        mNodalDofs = ThisParameters["nodal_unknowns"].size();
-        mNumberOfRomModes = ThisParameters["number_of_rom_dofs"].GetInt();
-
-        // Set up a map with key the variable key and value the correct row in ROM basis
-        IndexType k = 0;
-        for (const auto& r_var_name : ThisParameters["nodal_unknowns"].GetStringArray()) {
-            if(KratosComponents<Variable<double>>::Has(r_var_name)) {
-                const auto& var = KratosComponents<Variable<double>>::Get(r_var_name);
-                mMapPhi[var.Key()] = k++;
-            } else {
-                KRATOS_ERROR << "Variable \""<< r_var_name << "\" not valid" << std::endl;
-            }
-        }
-    }
-
-    ///@}
-    ///@name Protected access
-    ///@{
-
-
-    ///@}
-    ///@name Protected inquiry
-    ///@{
-
-
-    ///@}
-    ///@name Protected life cycle
-    ///@{
-
-
-    ///@}
-}; /* Class ROMBuilderAndSolver */
-
-///@}
-///@name Type Definitions
-///@{
-
-
-///@}
-
-} /* namespace Kratos.*/
-
-#endif /* KRATOS_ROM_BUILDER_AND_SOLVER  defined */
+//    |  /           |
+//    ' /   __| _` | __|  _ \   __|
+//    . \  |   (   | |   (   |\__ `
+//   _|\_\_|  \__,_|\__|\___/ ____/
+//                   Multi-Physics
+//
+//  License:        BSD License
+//                  Kratos default license: kratos/license.txt
+//
+//  Main authors:   Riccardo Rossi
+//                  Raul Bravo
+//
+
+#if !defined(KRATOS_ROM_BUILDER_AND_SOLVER)
+#define KRATOS_ROM_BUILDER_AND_SOLVER
+
+/* System includes */
+
+/* External includes */
+
+/* Project includes */
+#include "includes/define.h"
+#include "includes/model_part.h"
+#include "solving_strategies/schemes/scheme.h"
+#include "solving_strategies/builder_and_solvers/builder_and_solver.h"
+#include "utilities/builtin_timer.h"
+
+/* Application includes */
+#include "rom_application_variables.h"
+
+namespace Kratos
+{
+
+///@name Kratos Globals
+///@{
+
+
+///@}
+///@name Type Definitions
+///@{
+
+
+///@}
+///@name  Enum's
+///@{
+
+
+///@}
+///@name  Functions
+///@{
+
+
+///@}
+///@name Kratos Classes
+///@{
+
+template <class TSparseSpace, class TDenseSpace, class TLinearSolver>
+class ROMBuilderAndSolver : public BuilderAndSolver<TSparseSpace, TDenseSpace, TLinearSolver>
+{
+public:
+
+    //TODO: UPDATE THIS
+    /**
+     * This struct is used in the component wise calculation only
+     * is defined here and is used to declare a member variable in the component wise builder and solver
+     * private pointers can only be accessed by means of set and get functions
+     * this allows to set and not copy the Element_Variables and Condition_Variables
+     * which will be asked and set by another strategy object
+     */
+
+    ///@name Type Definitions
+    ///@{
+
+    // Class pointer definition
+    KRATOS_CLASS_POINTER_DEFINITION(ROMBuilderAndSolver);
+
+    // The size_t types
+    typedef std::size_t SizeType;
+    typedef std::size_t IndexType;
+
+    /// The definition of the current class
+    typedef ROMBuilderAndSolver<TSparseSpace, TDenseSpace, TLinearSolver> ClassType;
+
+    /// Definition of the classes from the base class
+    typedef BuilderAndSolver<TSparseSpace, TDenseSpace, TLinearSolver> BaseType;
+    typedef typename BaseType::TSchemeType TSchemeType;
+    typedef typename BaseType::DofsArrayType DofsArrayType;
+    typedef typename BaseType::TSystemMatrixType TSystemMatrixType;
+    typedef typename BaseType::TSystemVectorType TSystemVectorType;
+    typedef typename BaseType::LocalSystemVectorType LocalSystemVectorType;
+    typedef typename BaseType::LocalSystemMatrixType LocalSystemMatrixType;
+    typedef typename BaseType::TSystemMatrixPointerType TSystemMatrixPointerType;
+    typedef typename BaseType::TSystemVectorPointerType TSystemVectorPointerType;
+    typedef typename BaseType::ElementsArrayType ElementsArrayType;
+    typedef typename BaseType::ConditionsArrayType ConditionsArrayType;
+
+    /// Additional definitions
+    typedef Element::EquationIdVectorType EquationIdVectorType;
+    typedef Element::DofsVectorType DofsVectorType;
+    typedef boost::numeric::ublas::compressed_matrix<double> CompressedMatrixType;
+
+    /// DoF types definition
+    typedef Node<3> NodeType;
+    typedef typename NodeType::DofType DofType;
+    typedef typename DofType::Pointer DofPointerType;
+    typedef typename std::unordered_set<DofPointerType, DofPointerHasher> DofSetType;
+
+    ///@}
+    ///@name Life cycle
+    ///@{
+
+    explicit ROMBuilderAndSolver(
+        typename TLinearSolver::Pointer pNewLinearSystemSolver,
+        Parameters ThisParameters)
+        : BuilderAndSolver<TSparseSpace, TDenseSpace, TLinearSolver>(pNewLinearSystemSolver)
+    {
+        // Validate and assign defaults
+        Parameters this_parameters_copy = ThisParameters.Clone();
+        this_parameters_copy = this->ValidateAndAssignParameters(this_parameters_copy, this->GetDefaultParameters());
+        this->AssignSettings(this_parameters_copy);
+    }
+
+    ~ROMBuilderAndSolver() = default;
+
+    ///@}
+    ///@name Operators
+    ///@{
+
+
+    ///@}
+    ///@name Operations
+    ///@{
+
+    typename BaseType::Pointer Create(
+        typename TLinearSolver::Pointer pNewLinearSystemSolver,
+        Parameters ThisParameters) const override
+    {
+        return Kratos::make_shared<ClassType>(pNewLinearSystemSolver,ThisParameters);
+    }
+
+    void SetUpDofSet(
+        typename TSchemeType::Pointer pScheme,
+        ModelPart &rModelPart) override
+    {
+        KRATOS_TRY;
+
+        KRATOS_INFO_IF("ROMBuilderAndSolver", (this->GetEchoLevel() > 1 && rModelPart.GetCommunicator().MyPID() == 0)) << "Setting up the dofs" << std::endl;
+        KRATOS_INFO_IF("ROMBuilderAndSolver", (this->GetEchoLevel() > 2)) << "Number of threads" << ParallelUtilities::GetNumThreads() << "\n" << std::endl;
+        KRATOS_INFO_IF("ROMBuilderAndSolver", (this->GetEchoLevel() > 2)) << "Initializing element loop" << std::endl;
+
+        // Get model part data
+        const auto& r_elements_array = rModelPart.Elements();
+        const auto& r_conditions_array = rModelPart.Conditions();
+        const auto& r_constraints_array = rModelPart.MasterSlaveConstraints();
+        const int number_of_elements = static_cast<int>(r_elements_array.size());
+        const int number_of_conditions = static_cast<int>(r_conditions_array.size());
+        const int number_of_constraints = static_cast<int>(r_constraints_array.size());
+        const auto& r_current_process_info = rModelPart.GetProcessInfo();
+
+        DofsVectorType dof_list;
+        DofsVectorType second_dof_list; // NOTE: The second dof list is only used on constraints to include master/slave relations
+
+        DofSetType dof_global_set;
+        dof_global_set.reserve(number_of_elements * 20);
+
+        if (mHromWeightsInitialized == false){
+            int number_of_hrom_entities = 0;
+            #pragma omp parallel firstprivate(dof_list, second_dof_list) reduction(+:number_of_hrom_entities)
+            {
+                // We create the temporal set and we reserve some space on them
+                DofSetType dofs_tmp_set;
+                dofs_tmp_set.reserve(20000);
+
+                // Loop the array of elements
+                ElementsArrayType selected_elements_private;
+                #pragma omp for schedule(guided, 512) nowait
+                for (int i = 0; i < number_of_elements; ++i) {
+                    auto it_elem = r_elements_array.begin() + i;
+
+                    // Detect whether the element has an hyperreduced weight (H-ROM simulation) or not (ROM simulation)
+                    if ((it_elem)->Has(HROM_WEIGHT)){
+                        selected_elements_private.push_back(*it_elem.base());
+                        number_of_hrom_entities++;
+                    } else {
+                        it_elem->SetValue(HROM_WEIGHT, 1.0);
+                    }
+
+                    // Gets list of DOF involved on every element
+                    pScheme->GetDofList(*it_elem, dof_list, r_current_process_info);
+                    dofs_tmp_set.insert(dof_list.begin(), dof_list.end());
+                }
+
+                // Loop the array of conditions
+                ConditionsArrayType selected_conditions_private;
+                #pragma omp for schedule(guided, 512) nowait
+                for (int i = 0; i < number_of_conditions; ++i) {
+                    auto it_cond = r_conditions_array.begin() + i;
+
+                    // Detect whether the condition has an hyperreduced weight (H-ROM simulation) or not (ROM simulation)
+                    // Note that those conditions used for displaying results are to be ignored as they will not be assembled
+                    if (it_cond->Has(HROM_WEIGHT)){
+                        selected_conditions_private.push_back(*it_cond.base());
+                        number_of_hrom_entities++;
+                    } else {
+                        it_cond->SetValue(HROM_WEIGHT, 1.0);
+                    }
+
+                    // Gets list of DOF involved on every condition
+                    pScheme->GetDofList(*it_cond, dof_list, r_current_process_info);
+                    dofs_tmp_set.insert(dof_list.begin(), dof_list.end());
+                }
+
+                // Loop the array of constraints
+                #pragma omp for schedule(guided, 512) nowait
+                for (int i = 0; i < number_of_constraints; ++i) {
+                    auto it_const = r_constraints_array.begin() + i;
+
+                    // Gets list of Dof involved on every constraint
+                    it_const->GetDofList(dof_list, second_dof_list, r_current_process_info);
+                    dofs_tmp_set.insert(dof_list.begin(), dof_list.end());
+                    dofs_tmp_set.insert(second_dof_list.begin(), second_dof_list.end());
+                }
+
+                #pragma omp critical
+                {
+                    // Collect the elements and conditions belonging to the H-ROM mesh
+                    // These are those that feature a weight and are to be assembled
+                    for (auto &r_cond : selected_conditions_private){
+                        mSelectedConditions.push_back(&r_cond);
+                    }
+                    for (auto &r_elem : selected_elements_private){
+                        mSelectedElements.push_back(&r_elem);
+                    }
+
+                    // We merge all the sets in one thread
+                    dof_global_set.insert(dofs_tmp_set.begin(), dofs_tmp_set.end());
+                }
+            }
+
+            // Update H-ROM flags
+            if (number_of_hrom_entities) {
+                mHromSimulation = true;
+            }
+            mHromWeightsInitialized = true;
+
+        } else {
+            #pragma omp parallel firstprivate(dof_list, second_dof_list)
+            {
+                // We create the temporal set and we reserve some space on them
+                DofSetType dofs_tmp_set;
+                dofs_tmp_set.reserve(20000);
+
+                // Loop the array of elements
+                ElementsArrayType selected_elements_private;
+                #pragma omp for schedule(guided, 512) nowait
+                for (int i = 0; i < number_of_elements; ++i) {
+                    auto it_elem = r_elements_array.begin() + i;
+
+                    // Gets list of DOF involved on every element
+                    pScheme->GetDofList(*it_elem, dof_list, r_current_process_info);
+                    dofs_tmp_set.insert(dof_list.begin(), dof_list.end());
+                }
+
+                // Loop the array of conditions
+                ConditionsArrayType selected_conditions_private;
+                #pragma omp for schedule(guided, 512) nowait
+                for (int i = 0; i < number_of_conditions; ++i) {
+                    auto it_cond = r_conditions_array.begin() + i;
+
+                    // Gets list of DOF involved on every condition
+                    pScheme->GetDofList(*it_cond, dof_list, r_current_process_info);
+                    dofs_tmp_set.insert(dof_list.begin(), dof_list.end());
+                }
+
+                // Loop the array of constraints
+                #pragma omp for schedule(guided, 512) nowait
+                for (int i = 0; i < number_of_constraints; ++i) {
+                    auto it_const = r_constraints_array.begin() + i;
+
+                    // Gets list of Dof involved on every constraint
+                    it_const->GetDofList(dof_list, second_dof_list, r_current_process_info);
+                    dofs_tmp_set.insert(dof_list.begin(), dof_list.end());
+                    dofs_tmp_set.insert(second_dof_list.begin(), second_dof_list.end());
+                }
+
+                #pragma omp critical
+                {
+                    // We merge all the sets in one thread
+                    dof_global_set.insert(dofs_tmp_set.begin(), dofs_tmp_set.end());
+                }
+            }
+        }
+
+        // Fill a sorted auxiliary array of with the DOFs set
+        KRATOS_INFO_IF("ROMBuilderAndSolver", (this->GetEchoLevel() > 2)) << "Initializing ordered array filling\n" << std::endl;
+        DofsArrayType Doftemp;
+        Doftemp.reserve(dof_global_set.size());
+        for (auto it = dof_global_set.begin(); it != dof_global_set.end(); it++) {
+            Doftemp.push_back(*it);
+        }
+        Doftemp.Sort();
+
+        // Update base builder and solver DOFs array and set corresponding flag
+        BaseType::GetDofSet() = Doftemp;
+        BaseType::SetDofSetIsInitializedFlag(true);
+
+        // Throw an exception if there are no DOFs involved in the analysis
+        KRATOS_ERROR_IF(BaseType::GetDofSet().size() == 0) << "No degrees of freedom!" << std::endl;
+        KRATOS_INFO_IF("ROMBuilderAndSolver", (this->GetEchoLevel() > 2)) << "Number of degrees of freedom:" << BaseType::mDofSet.size() << std::endl;
+        KRATOS_INFO_IF("ROMBuilderAndSolver", (this->GetEchoLevel() > 2 && rModelPart.GetCommunicator().MyPID() == 0)) << "Finished setting up the dofs" << std::endl;
+
+#ifdef KRATOS_DEBUG
+        // If reactions are to be calculated, we check if all the dofs have reactions defined
+        if (BaseType::GetCalculateReactionsFlag()) {
+            for (auto dof_iterator = BaseType::mDofSet.begin(); dof_iterator != BaseType::mDofSet.end(); ++dof_iterator) {
+                KRATOS_ERROR_IF_NOT(dof_iterator->HasReaction())
+                    << "Reaction variable not set for the following : " << std::endl
+                    << "Node : " << dof_iterator->Id() << std::endl
+                    << "Dof : " << (*dof_iterator) << std::endl
+                    << "Not possible to calculate reactions." << std::endl;
+            }
+        }
+#endif
+        KRATOS_CATCH("");
+    }
+
+    void SetUpSystem(ModelPart &rModelPart) override
+    {
+        auto& r_dof_set = BaseType::GetDofSet();
+        BaseType::mEquationSystemSize = r_dof_set.size();
+        int ndofs = static_cast<int>(r_dof_set.size());
+
+        #pragma omp parallel for firstprivate(ndofs)
+        for (int i = 0; i < ndofs; i++){
+            auto dof_iterator = r_dof_set.begin() + i;
+            dof_iterator->SetEquationId(i);
+        }
+    }
+
+    // Vector ProjectToReducedBasis(
+	// 	const TSystemVectorType& rX,
+	// 	ModelPart::NodesContainerType& rNodes
+	// )
+    // {
+    //     Vector rom_unknowns = ZeroVector(mNumberOfRomModes);
+    //     for(const auto& node : rNodes)
+    //     {
+    //         unsigned int node_aux_id = node.GetValue(AUX_ID);
+    //         const auto& nodal_rom_basis = node.GetValue(ROM_BASIS);
+	// 			for (int i = 0; i < mNumberOfRomModes; ++i) {
+	// 				for (int j = 0; j < mNodalDofs; ++j) {
+	// 					rom_unknowns[i] += nodal_rom_basis(j, i)*rX(node_aux_id*mNodalDofs + j);
+	// 				}
+	// 			}
+    //     }
+    //     return rom_unknowns;
+	// }
+
+    void ProjectToFineBasis(
+        const TSystemVectorType& rRomUnkowns,
+        ModelPart& rModelPart,
+        TSystemVectorType& rDx)
+    {
+        auto& r_dof_set = BaseType::GetDofSet();
+        const int dofs_number = r_dof_set.size();
+        const auto dofs_begin = r_dof_set.begin();
+
+        #pragma omp parallel firstprivate(dofs_begin, dofs_number)
+        {
+            const Matrix *pcurrent_rom_nodal_basis = nullptr;
+            unsigned int old_dof_id;
+            #pragma omp for nowait
+            for (int k = 0; k < dofs_number; k++) {
+                auto dof = dofs_begin + k;
+                if (pcurrent_rom_nodal_basis == nullptr) {
+                    pcurrent_rom_nodal_basis = &(rModelPart.pGetNode(dof->Id())->GetValue(ROM_BASIS));
+                    old_dof_id = dof->Id();
+                } else if (dof->Id() != old_dof_id ) {
+                    pcurrent_rom_nodal_basis = &(rModelPart.pGetNode(dof->Id())->GetValue(ROM_BASIS));
+                    old_dof_id = dof->Id();
+                }
+                rDx[dof->EquationId()] = inner_prod(row(*pcurrent_rom_nodal_basis, mMapPhi[dof->GetVariable().Key()]), rRomUnkowns);
+            }
+        }
+    }
+
+    void GetPhiElemental(
+        Matrix &PhiElemental,
+        const Element::DofsVectorType& rDofs,
+        const Element::GeometryType& rGeom)
+    {
+        const Matrix *pcurrent_rom_nodal_basis = nullptr;
+        int counter = 0;
+        for(int k = 0; k < static_cast<int>(rDofs.size()); ++k){
+            auto variable_key = rDofs[k]->GetVariable().Key();
+            if(k==0) {
+                pcurrent_rom_nodal_basis = &(rGeom[counter].GetValue(ROM_BASIS));
+            } else if(rDofs[k]->Id() != rDofs[k-1]->Id()) {
+                counter++;
+                pcurrent_rom_nodal_basis = &(rGeom[counter].GetValue(ROM_BASIS));
+            }
+
+            if (rDofs[k]->IsFixed()) {
+                noalias(row(PhiElemental, k)) = ZeroVector(PhiElemental.size2());
+            } else {
+                noalias(row(PhiElemental, k)) = row(*pcurrent_rom_nodal_basis, mMapPhi[variable_key]);
+            }
+        }
+    }
+
+    void BuildAndSolve(
+        typename TSchemeType::Pointer pScheme,
+        ModelPart &rModelPart,
+        TSystemMatrixType &A,
+        TSystemVectorType &Dx,
+        TSystemVectorType &b) override
+    {
+        // Define a dense matrix to hold the reduced problem
+        Matrix Arom = ZeroMatrix(mNumberOfRomModes, mNumberOfRomModes);
+        Vector brom = ZeroVector(mNumberOfRomModes);
+        // TSystemVectorType x(Dx.size());
+
+        // const auto forward_projection_timer = BuiltinTimer();
+        // Vector xrom = ZeroVector(mNumberOfRomModes);
+        //this->ProjectToReducedBasis(x, rModelPart.Nodes(),xrom);
+        // KRATOS_INFO_IF("ROMBuilderAndSolver", (this->GetEchoLevel() > 0 && rModelPart.GetCommunicator().MyPID() == 0)) << "Project to reduced basis time: " << forward_projection_timer.ElapsedSeconds() << std::endl;
+
+        // Build the system matrix by looping over elements and conditions and assembling to A
+        KRATOS_ERROR_IF(!pScheme) << "No scheme provided!" << std::endl;
+
+        // Getting the elements from the model
+        // Only selected conditions and elements are used for the calculation in an H-ROM simulation
+        const auto el_begin = mHromSimulation ? mSelectedElements.begin() : rModelPart.ElementsBegin();
+        const int nelements = mHromSimulation ? mSelectedElements.size() : rModelPart.NumberOfElements();
+        const auto cond_begin = mHromSimulation ? mSelectedConditions.begin() : rModelPart.ConditionsBegin();
+        const int nconditions = mHromSimulation ? mSelectedConditions.size() : rModelPart.NumberOfConditions();
+
+        // Get ProcessInfo from main model part
+        const ProcessInfo& r_current_process_info = rModelPart.GetProcessInfo();
+
+        // Contributions to the system
+        LocalSystemMatrixType LHS_Contribution = LocalSystemMatrixType(0, 0);
+        LocalSystemVectorType RHS_Contribution = LocalSystemVectorType(0);
+
+        // Vector containing the localization in the system of the different terms
+        Element::EquationIdVectorType EquationId;
+
+        // Assemble all entities
+        const auto assembling_timer = BuiltinTimer();
+        #pragma omp parallel firstprivate(nelements, nconditions, LHS_Contribution, RHS_Contribution, EquationId, el_begin, cond_begin)
+        {
+            Matrix PhiElemental;
+            Matrix tempA = ZeroMatrix(mNumberOfRomModes,mNumberOfRomModes);
+            Vector tempb = ZeroVector(mNumberOfRomModes);
+            Matrix aux;
+
+            #pragma omp for nowait
+            for (int k = 0; k < static_cast<int>(nelements); k++) {
+                auto it_el = el_begin + k;
+
+                // Detect if the element is active or not. If the user did not make any choice the element is active by default
+                bool element_is_active = true;
+                if ((it_el)->IsDefined(ACTIVE)) {
+                    element_is_active = (it_el)->Is(ACTIVE);
+                }
+
+                // Calculate elemental contribution
+                if (element_is_active){
+                    pScheme->CalculateSystemContributions(*it_el, LHS_Contribution, RHS_Contribution, EquationId, r_current_process_info);
+                    Element::DofsVectorType dofs;
+                    it_el->GetDofList(dofs, r_current_process_info);
+                    const auto &geom = it_el->GetGeometry();
+                    if(PhiElemental.size1() != dofs.size() || PhiElemental.size2() != mNumberOfRomModes) {
+                        PhiElemental.resize(dofs.size(), mNumberOfRomModes,false);
+                    }
+                    if(aux.size1() != dofs.size() || aux.size2() != mNumberOfRomModes) {
+                        aux.resize(dofs.size(), mNumberOfRomModes,false);
+                    }
+                    GetPhiElemental(PhiElemental, dofs, geom);
+                    noalias(aux) = prod(LHS_Contribution, PhiElemental);
+                    double h_rom_weight = it_el->GetValue(HROM_WEIGHT);
+                    noalias(tempA) += prod(trans(PhiElemental), aux) * h_rom_weight;
+                    noalias(tempb) += prod(trans(PhiElemental), RHS_Contribution) * h_rom_weight;
+                }
+            }
+
+            #pragma omp for nowait
+            for (int k = 0; k < static_cast<int>(nconditions); k++){
+                auto it = cond_begin + k;
+
+                // Detect if the element is active or not. If the user did not make any choice the condition is active by default
+                bool condition_is_active = true;
+                if ((it)->IsDefined(ACTIVE)) {
+                    condition_is_active = (it)->Is(ACTIVE);
+                }
+
+                // Calculate condition contribution
+                if (condition_is_active) {
+                    Condition::DofsVectorType dofs;
+                    it->GetDofList(dofs, r_current_process_info);
+                    pScheme->CalculateSystemContributions(*it, LHS_Contribution, RHS_Contribution, EquationId, r_current_process_info);
+                    const auto &geom = it->GetGeometry();
+                    if(PhiElemental.size1() != dofs.size() || PhiElemental.size2() != mNumberOfRomModes) {
+                        PhiElemental.resize(dofs.size(), mNumberOfRomModes,false);
+                    }
+                    if(aux.size1() != dofs.size() || aux.size2() != mNumberOfRomModes) {
+                        aux.resize(dofs.size(), mNumberOfRomModes,false);
+                    }
+                    GetPhiElemental(PhiElemental, dofs, geom);
+                    noalias(aux) = prod(LHS_Contribution, PhiElemental);
+                    double h_rom_weight = it->GetValue(HROM_WEIGHT);
+                    noalias(tempA) += prod(trans(PhiElemental), aux) * h_rom_weight;
+                    noalias(tempb) += prod(trans(PhiElemental), RHS_Contribution) * h_rom_weight;
+                }
+            }
+
+            #pragma omp critical
+            {
+                noalias(Arom) += tempA;
+                noalias(brom) += tempb;
+            }
+
+        }
+
+        KRATOS_INFO_IF("ROMBuilderAndSolver", (this->GetEchoLevel() > 0 && rModelPart.GetCommunicator().MyPID() == 0)) << "Build time: " << assembling_timer.ElapsedSeconds() << std::endl;
+        KRATOS_INFO_IF("ROMBuilderAndSolver", (this->GetEchoLevel() > 2 && rModelPart.GetCommunicator().MyPID() == 0)) << "Finished parallel building" << std::endl;
+
+        //solve for the rom unkowns dunk = Arom^-1 * brom
+        Vector dxrom(mNumberOfRomModes);
+        const auto solving_timer = BuiltinTimer();
+        MathUtils<double>::Solve(Arom, dxrom, brom);
+        KRATOS_INFO_IF("ROMBuilderAndSolver", (this->GetEchoLevel() > 0 && rModelPart.GetCommunicator().MyPID() == 0)) << "Solve reduced system time: " << solving_timer.ElapsedSeconds() << std::endl;
+
+        // Save the ROM solution increment in the root modelpart database
+        // This can be used later on to recover the solution in a visualization submodelpart
+        auto& r_root_mp = rModelPart.GetRootModelPart();
+        r_root_mp.GetValue(ROM_SOLUTION_INCREMENT) = dxrom;
+
+        // //update database
+        // noalias(xrom) += dxrom;
+
+        // project reduced solution back to full order model
+        const auto backward_projection_timer = BuiltinTimer();
+        ProjectToFineBasis(dxrom, rModelPart, Dx);
+        KRATOS_INFO_IF("ROMBuilderAndSolver", (this->GetEchoLevel() > 0 && rModelPart.GetCommunicator().MyPID() == 0)) << "Project to fine basis time: " << backward_projection_timer.ElapsedSeconds() << std::endl;
+    }
+
+    void ResizeAndInitializeVectors(
+        typename TSchemeType::Pointer pScheme,
+        TSystemMatrixPointerType &pA,
+        TSystemVectorPointerType &pDx,
+        TSystemVectorPointerType &pb,
+        ModelPart &rModelPart) override
+    {
+        KRATOS_TRY
+        // If not initialized, initalize the system arrays to an empty vector/matrix
+        if (!pA) {
+            TSystemMatrixPointerType p_new_A = Kratos::make_shared<TSystemMatrixType>(0, 0);
+            pA.swap(p_new_A);
+        }
+        if (!pDx) {
+            TSystemVectorPointerType p_new_Dx = Kratos::make_shared<TSystemVectorType>(0);
+            pDx.swap(p_new_Dx);
+        }
+        if (!pb) {
+            TSystemVectorPointerType p_new_b = Kratos::make_shared<TSystemVectorType>(0);
+            pb.swap(p_new_b);
+        }
+
+        TSystemVectorType& r_Dx = *pDx;
+        if (r_Dx.size() != BaseType::GetEquationSystemSize()) {
+            r_Dx.resize(BaseType::GetEquationSystemSize(), false);
+        }
+
+        TSystemVectorType& r_b = *pb;
+        if (r_b.size() != BaseType::GetEquationSystemSize()) {
+            r_b.resize(BaseType::GetEquationSystemSize(), false);
+        }
+
+        KRATOS_CATCH("")
+    }
+
+    Parameters GetDefaultParameters() const override
+    {
+        Parameters default_parameters = Parameters(R"(
+        {
+            "name" : "rom_builder_and_solver",
+            "nodal_unknowns" : [],
+            "number_of_rom_dofs" : 10
+        })");
+        default_parameters.AddMissingParameters(BaseType::GetDefaultParameters());
+
+        return default_parameters;
+    }
+
+    static std::string Name()
+    {
+        return "rom_builder_and_solver";
+    }
+
+    ///@}
+    ///@name Access
+    ///@{
+
+
+    ///@}
+    ///@name Inquiry
+    ///@{
+
+
+    ///@}
+    ///@name Input and output
+    ///@{
+
+    /// Turn back information as a string.
+    virtual std::string Info() const override
+    {
+        return "ROMBuilderAndSolver";
+    }
+
+    /// Print information about this object.
+    virtual void PrintInfo(std::ostream &rOStream) const override
+    {
+        rOStream << Info();
+    }
+
+    /// Print object's data.
+    virtual void PrintData(std::ostream &rOStream) const override
+    {
+        rOStream << Info();
+    }
+
+    ///@}
+    ///@name Friends
+    ///@{
+
+
+    ///@}
+protected:
+    ///@}
+    ///@name Protected static member variables
+    ///@{
+
+
+    ///@}
+    ///@name Protected member variables
+    ///@{
+
+    SizeType mNodalDofs;
+    SizeType mNumberOfRomModes;
+    std::unordered_map<Kratos::VariableData::KeyType,int> mMapPhi;
+
+    ElementsArrayType mSelectedElements;
+    ConditionsArrayType mSelectedConditions;
+
+    bool mHromSimulation = false;
+    bool mHromWeightsInitialized = false;
+
+    ///@}
+    ///@name Protected operators
+    ///@{
+
+
+    ///@}
+    ///@name Protected operations
+    ///@{
+
+    void AssignSettings(const Parameters ThisParameters) override
+    {
+        BaseType::AssignSettings(ThisParameters);
+
+        // Set member variables
+        mNodalDofs = ThisParameters["nodal_unknowns"].size();
+        mNumberOfRomModes = ThisParameters["number_of_rom_dofs"].GetInt();
+
+        // Set up a map with key the variable key and value the correct row in ROM basis
+        IndexType k = 0;
+        for (const auto& r_var_name : ThisParameters["nodal_unknowns"].GetStringArray()) {
+            if(KratosComponents<Variable<double>>::Has(r_var_name)) {
+                const auto& var = KratosComponents<Variable<double>>::Get(r_var_name);
+                mMapPhi[var.Key()] = k++;
+            } else {
+                KRATOS_ERROR << "Variable \""<< r_var_name << "\" not valid" << std::endl;
+            }
+        }
+    }
+
+    ///@}
+    ///@name Protected access
+    ///@{
+
+
+    ///@}
+    ///@name Protected inquiry
+    ///@{
+
+
+    ///@}
+    ///@name Protected life cycle
+    ///@{
+
+
+    ///@}
+}; /* Class ROMBuilderAndSolver */
+
+///@}
+///@name Type Definitions
+///@{
+
+
+///@}
+
+} /* namespace Kratos.*/
+
+#endif /* KRATOS_ROM_BUILDER_AND_SOLVER  defined */