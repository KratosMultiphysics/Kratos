--- conflicted
+++ resolved
@@ -817,11 +817,7 @@
     /**
      * Projects the reduced system of equations
      */
-<<<<<<< HEAD
-    virtual void NewProjectROM(
-=======
     virtual void DEIMProjectROM(
->>>>>>> d7fbbffc
         ModelPart &rModelPart,
         TSystemMatrixType &rA,
         TSystemVectorType &rMaskedB)
