# ==============================================================================
# Imports
# ==============================================================================

# Making KratosMultiphysics backward compatible with python 2.6 and 2.7
from __future__ import print_function, absolute_import, division

# Import Kratos "wrapper" for unittests
import KratosMultiphysics as km
import KratosMultiphysics.KratosUnittest as KratosUnittest

# ==============================================================================
# Import the tests or test_classes to create the suits
# ==============================================================================

# Small tests
from shape_optimization_test_factory import opt_process_shell_test
from shape_optimization_test_factory import opt_process_solid_test
from shape_optimization_test_factory import opt_process_vertex_morphing_test
from shape_optimization_test_factory import opt_process_vertex_morphing_small_test
from shape_optimization_test_factory import opt_process_eigenfrequency_test
from shape_optimization_test_factory import opt_process_weighted_eigenfrequency_test
from shape_optimization_test_factory import algorithm_steepest_descent_test
from shape_optimization_test_factory import algorithm_penalized_projection_test
from shape_optimization_test_factory import algorithm_trust_region_test
from shape_optimization_test_factory import trust_region_projector_test
from shape_optimization_test_factory import algorithm_gradient_projection_test
from shape_optimization_test_factory import algorithm_bead_optimization_test
from shape_optimization_test_factory import opt_process_step_adaption_test
from shape_optimization_test_factory import mapper_test
from shape_optimization_test_factory import opt_process_multiobjective_test
from shape_optimization_test_factory import opt_process_stress_test
from shape_optimization_test_factory import sensitivity_verification_semi_analytic_process_test
from shape_optimization_test_factory import sensitivity_verification_in_design_space_process_test
from shape_optimization_test_factory import sensitivity_verification_in_geometry_space_process_test
from shape_optimization_test_factory import in_plane_opt_test
from shape_optimization_test_factory import packaging_mesh_based_test
from shape_optimization_test_factory import packaging_plane_based_test
from shape_optimization_test_factory import remeshing_opt_process_test
from shape_optimization_test_factory import sliding_opt_test
from wrl_io_test.test_wrl_io import WrlIOTest
from surface_normal_shape_change_response_test.test_surface_normal_shape_change_response import SurfaceNormalShapeChangeTest
from face_angle_response_test.test_face_angle_response import FaceAngleTest
from mapper_plane_symmetry_test.plane_symmetry_test import PlaneSymmetryMapperTest
from mapper_revolution_test.revolution_test import RevolutionMapperTest
from shape_optimization_test_factory import direction_damping_test

# Nightly tests

# Validation tests

# ==============================================================================
# Test assembly
# ==============================================================================
def AssembleTestSuites():
    ''' Populates the test suites to run.

    Populates the test suites to run. At least, it should pupulate the suites:
    "small", "nighlty" and "all"

    Return
    ------

    suites: A dictionary of suites
        The set of suites with its test_cases added.
    '''
    suites = KratosUnittest.KratosSuites

    # Adding small tests (tests that take < 1s)
    smallSuite = suites['small']
    smallSuite.addTest(mapper_test('test_execution'))
    smallSuite.addTest(opt_process_vertex_morphing_small_test('test_execution'))
    smallSuite.addTests(KratosUnittest.TestLoader().loadTestsFromTestCases([WrlIOTest]))
    smallSuite.addTests(KratosUnittest.TestLoader().loadTestsFromTestCases([SurfaceNormalShapeChangeTest]))
    smallSuite.addTests(KratosUnittest.TestLoader().loadTestsFromTestCases([FaceAngleTest]))
    smallSuite.addTests(KratosUnittest.TestLoader().loadTestsFromTestCases([PlaneSymmetryMapperTest]))
    smallSuite.addTests(KratosUnittest.TestLoader().loadTestsFromTestCases([RevolutionMapperTest]))
    smallSuite.addTest(algorithm_gradient_projection_test('test_execution'))
    smallSuite.addTest(remeshing_opt_process_test('test_execution'))
<<<<<<< HEAD
    smallSuite.addTest(sliding_opt_test('test_execution'))
=======
    smallSuite.addTest(direction_damping_test('test_execution'))
>>>>>>> b55f1d56

    # Adding nightly tests (tests that take < 10min)
    nightSuite = suites['nightly']
    nightSuite.addTest(opt_process_shell_test('test_execution'))
    nightSuite.addTest(opt_process_solid_test('test_execution'))
    nightSuite.addTest(algorithm_bead_optimization_test('test_execution'))
    nightSuite.addTest(opt_process_step_adaption_test('test_execution'))
    nightSuite.addTest(in_plane_opt_test('test_execution'))
    nightSuite.addTest(packaging_mesh_based_test('test_execution'))
    nightSuite.addTest(packaging_plane_based_test('test_execution'))
    nightSuite.addTest(opt_process_vertex_morphing_test('test_execution'))
    nightSuite.addTest(opt_process_eigenfrequency_test('test_execution'))
    nightSuite.addTest(opt_process_weighted_eigenfrequency_test('test_execution'))
    nightSuite.addTest(algorithm_steepest_descent_test('test_execution'))
    nightSuite.addTest(algorithm_penalized_projection_test('test_execution'))
    nightSuite.addTest(algorithm_trust_region_test('test_execution'))
    nightSuite.addTest(trust_region_projector_test('test_execution'))
    nightSuite.addTest(opt_process_multiobjective_test('test_execution'))
    nightSuite.addTest(opt_process_stress_test('test_execution'))
    nightSuite.addTest(sensitivity_verification_semi_analytic_process_test('test_execution'))
    nightSuite.addTest(sensitivity_verification_in_design_space_process_test('test_execution'))
    nightSuite.addTest(sensitivity_verification_in_geometry_space_process_test('test_execution'))

    # Adding small tests to nightly tests
    nightSuite.addTests(smallSuite)

    # Adding validation tests
    validationSuite = suites['validation']

    # Creating a test suit that contains all tests:
    allSuite = suites['all']
    # allSuite.addTests(smallSuite) #Already added to small tests
    allSuite.addTests(nightSuite)
    allSuite.addTests(validationSuite)

    return suites

# ==============================================================================
# Main
# ==============================================================================
if __name__ == '__main__':
    KratosUnittest.runTests(AssembleTestSuites())

# ==============================================================================<|MERGE_RESOLUTION|>--- conflicted
+++ resolved
@@ -77,11 +77,8 @@
     smallSuite.addTests(KratosUnittest.TestLoader().loadTestsFromTestCases([RevolutionMapperTest]))
     smallSuite.addTest(algorithm_gradient_projection_test('test_execution'))
     smallSuite.addTest(remeshing_opt_process_test('test_execution'))
-<<<<<<< HEAD
     smallSuite.addTest(sliding_opt_test('test_execution'))
-=======
     smallSuite.addTest(direction_damping_test('test_execution'))
->>>>>>> b55f1d56
 
     # Adding nightly tests (tests that take < 10min)
     nightSuite = suites['nightly']
