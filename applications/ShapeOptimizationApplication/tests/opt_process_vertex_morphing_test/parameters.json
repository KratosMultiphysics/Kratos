--- conflicted
+++ resolved
@@ -41,8 +41,7 @@
             }
         },
         "output" : {
-<<<<<<< HEAD
-            "design_output_mode" : "WriteDesignSurface",
+            "design_output_mode" : "none",
             "nodal_results"      : [
                 "SHAPE_UPDATE",
                 "SHAPE_CHANGE",
@@ -52,11 +51,6 @@
                 "CONTROL_POINT_UPDATE",
                 "CONTROL_POINT_CHANGE"
             ],
-=======
-            "design_output_mode" : "none",
-            "nodal_results"      : [ "SHAPE_UPDATE",
-                                     "SHAPE_CHANGE" ],
->>>>>>> 214850ea
             "output_format" : {
                 "name": "vtk"
             }
