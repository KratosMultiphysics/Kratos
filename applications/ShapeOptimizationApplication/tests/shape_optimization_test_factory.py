--- conflicted
+++ resolved
@@ -114,13 +114,11 @@
     execution_directory = "sensitivity_verification_process_test"
     execution_file = "run_sensitivity_verification_in_geometry_space"
 
-<<<<<<< HEAD
 @kratos_unittest.skipUnless(has_mapping_app,"Missing required application: MappingApplication")
 class in_plane_opt_test(ShapeOptimizationTestFactory):
     execution_directory = "in_plane_opt_test"
     execution_file = "run_test"
 
-=======
 class mesh_based_packaging_test(ShapeOptimizationTestFactory):
     execution_directory = "mesh_based_packaging_test"
     execution_file = "run_test"
@@ -130,5 +128,4 @@
     execution_file = "run_test"
 
 
->>>>>>> e84ebec4
 # ==============================================================================