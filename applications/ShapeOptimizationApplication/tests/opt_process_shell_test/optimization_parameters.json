--- conflicted
+++ resolved
@@ -55,11 +55,7 @@
             }
         },
         "output" : {
-<<<<<<< HEAD
-            "design_output_mode" : "None",
-=======
             "design_output_mode" : "none",
->>>>>>> 214850ea
             "nodal_results"      : [ "SHAPE_CHANGE" ],
             "output_format" : {
                 "name": "gid"
