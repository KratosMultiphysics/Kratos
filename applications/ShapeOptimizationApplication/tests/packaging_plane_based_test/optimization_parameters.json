{
    "optimization_settings" : {
        "model_settings" : {
            "domain_size"              : 3,
            "model_part_name"          : "structure",
            "model_import_settings"    : {
                "input_type"       : "mdpa",
                "input_filename"   : "structure"
            },
            "design_surface_sub_model_part_name" : "design_surface",
            "damping" : {
                "apply_damping" : true,
                "damping_regions" : [{
                        "sub_model_part_name"   : "support",
                        "damp_X"                : true,
                        "damp_Y"                : true,
                        "damp_Z"                : true,
                        "damping_function_type" : "linear",
                        "damping_radius"        : 0.5
                    }]
            },
            "mesh_motion" : {
                "apply_mesh_solver" : false
            }
        },
        "objectives" : [{
            "identifier" : "z_distance",
            "type"       : "minimization",
            "analyzer"   : "external",
            "response_settings" :{
            },
            "project_gradient_on_surface_normals" : true
        }],
        "constraints" : [
            {
                "identifier" : "plane_based_packaging",
                "type"       : "<=",
                "reference"  : "specified_value",
                "reference_value" : 0,
                "analyzer"   : "kratos",
                "response_settings":{
                    "response_type"   : "plane_based_packaging",
                    "model_part_name" : "structure",
                    "plane_origin"    : [0.0, 0.0, 0.2],
                    "plane_normal"    : [0.0, 0.0, -1.0],
                    "feasible_in_normal_direction" : true
                }
            }
        ],
        "design_variables" : {
            "type"  : "vertex_morphing",
            "filter" : {
                "filter_function_type"       : "linear",
                "filter_radius"              : 0.5,
                "max_nodes_in_filter_radius" : 1000
            }
        },
        "optimization_algorithm" : {
            "name"                    : "penalized_projection",
            "correction_scaling"      : 0.1,
            "use_adaptive_correction" : true,
            "max_iterations"     : 10,
            "relative_tolerance" : 1e-10,
            "line_search" : {
                "line_search_type"           : "manual_stepping",
                "normalize_search_direction" : true,
                "step_size"                  : 0.1
            }
        },
        "output" : {
<<<<<<< HEAD
            "design_output_mode" : "None",
=======
            "design_output_mode" : "none",
>>>>>>> 214850ea
            "nodal_results"      : [ "DF1DX", "DC1DX", "SHAPE_CHANGE" ],
            "output_format" : {
                "name": "gid"
            }
        }
    }
}<|MERGE_RESOLUTION|>--- conflicted
+++ resolved
@@ -68,11 +68,7 @@
             }
         },
         "output" : {
-<<<<<<< HEAD
-            "design_output_mode" : "None",
-=======
             "design_output_mode" : "none",
->>>>>>> 214850ea
             "nodal_results"      : [ "DF1DX", "DC1DX", "SHAPE_CHANGE" ],
             "output_format" : {
                 "name": "gid"
