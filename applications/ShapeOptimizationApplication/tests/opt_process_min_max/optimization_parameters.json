--- conflicted
+++ resolved
@@ -120,11 +120,7 @@
             }
         },
         "output" : {
-<<<<<<< HEAD
-            "design_output_mode" : "None",
-=======
             "design_output_mode" : "none",
->>>>>>> 214850ea
             "nodal_results"      : [ "SHAPE_CHANGE", "DF1DX" ],
             "output_format" : {
                 "name": "gid"
