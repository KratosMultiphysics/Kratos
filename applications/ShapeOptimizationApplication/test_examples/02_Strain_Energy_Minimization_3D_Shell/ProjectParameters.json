{
    "problem_data"             : {
        "problem_name"    : "3D_Shell",
        "model_part_name" : "Structure",
        "domain_size"     : 3,
        "time_step"       : 1.1,
        "start_time"      : 0.0,
        "end_time"        : 1.0,
        "echo_level"      : 0
    },
    "solver_settings"          : {
        "solver_type"                        : "solid_mechanics_static_solver",
        "echo_level"                         : 0,
        "solution_type"                      : "Static",
        "analysis_type"                      : "Linear",
        "model_import_settings"              : {
            "input_type"     : "mdpa",
            "input_filename" : "3D_Shell"
        },
        "line_search"                        : false,
        "convergence_criterion"              : "Residual_criterion",
        "displacement_relative_tolerance"    : 0.0001,
        "displacement_absolute_tolerance"    : 1e-9,
        "residual_relative_tolerance"        : 0.0001,
        "residual_absolute_tolerance"        : 1e-9,
        "max_iteration"                      : 10,
        "linear_solver_settings"             : {
            "solver_type" : "Super_LU",
            "scaling"     : false,
            "verbosity"   : 0
        },
        "problem_domain_sub_model_part_list" : ["Parts_solid"],
        "processes_sub_model_part_list"      : ["DISPLACEMENT_disp_fix","DISPLACEMENT_disp_slide","PointLoad3D_load"],
        "rotation_dofs"                      : true
    },
    "constraints_process_list" : [{
        "python_module"   : "impose_vector_value_by_components_process",
        "kratos_module" : "KratosMultiphysics",
        "help"                  : "This process fixes the selected components of a given vector variable",
        "process_name"          : "ImposeVectorValueByComponentsProcess",
        "Parameters"            : {
            "mesh_id"         : 0,
            "model_part_name" : "DISPLACEMENT_disp_fix",
            "variable_name"   : "DISPLACEMENT",
            "is_fixed_x"      : true,
            "is_fixed_y"      : true,
            "is_fixed_z"      : true,
            "value"           : [0.0,0.0,0.0]
        }
    },{
        "python_module"   : "impose_vector_value_by_components_process",
        "kratos_module" : "KratosMultiphysics",
        "help"                  : "This process fixes the selected components of a given vector variable",
        "process_name"          : "ImposeVectorValueByComponentsProcess",
        "Parameters"            : {
            "mesh_id"         : 0,
            "model_part_name" : "DISPLACEMENT_disp_slide",
            "variable_name"   : "DISPLACEMENT",
            "is_fixed_x"      : false,
            "is_fixed_y"      : true,
            "is_fixed_z"      : true,
            "value"           : [0.0,0.0,0.0]
        }
    }],
    "loads_process_list"       : [{
        "python_module"   : "process_factory",
        "kratos_module" : "KratosMultiphysics",
        "check"                 : "DirectorVectorNonZero direction",
        "help"                  : "This process ",
        "process_name"          : "ApplyConstantVectorValueProcess",
        "Parameters"            : {
            "mesh_id"         : 0,
            "model_part_name" : "PointLoad3D_load",
            "variable_name"   : "POINT_LOAD",
            "modulus"          : 100000.0,
            "direction"       : [0.0,-1,0.0]
        }
    }],
    "output_configuration"     : {
        "result_file_configuration" : {
            "gidpost_flags"       : {
                "GiDPostMode"           : "GiD_PostBinary",
                "WriteDeformedMeshFlag" : "WriteDeformed",
                "WriteConditionsFlag"   : "WriteConditions",
                "MultiFileFlag"         : "SingleFile"
            },
            "file_label"          : "step",
            "output_control_type" : "step",
            "output_frequency"    : 1.0,
            "body_output"         : true,
            "node_output"         : false,
            "skin_output"         : false,
            "plane_output"        : [],
            "nodal_results"       : ["DISPLACEMENT","REACTION","ROTATION","POINT_LOAD"],
            "gauss_point_results" : []
        },
        "point_data_configuration"  : []
    },
    "restart_options"          : {
        "SaveRestart"      : false,
        "RestartFrequency" : 0,
        "LoadRestart"      : false,
        "Restart_Step"     : 0
    },
    "constraints_data"         : {
        "incremental_load"         : false,
        "incremental_displacement" : false
    },
    "optimization_settings" : {
        "objectives" : [{
                "identifier"    : "strain_energy",
                "use_kratos"    : true,
                "gradient_mode" : "semi_analytic",
                "step_size"     : 1e-8
        }],
        "constraints" : [],
        "design_variables" : {
<<<<<<< HEAD
            "design_variables_type"     : "vertex_morphing",
            "iterative_mapping"         : true,
            "integration"               : false,
            "integration_method"        : 2,
            "use_transpose"             : true,
=======
            "design_variables_type"     : "vertex_morphing", 
>>>>>>> a3bc8616
            "input_model_part_name"     : "3D_Shell",
            "design_submodel_part_name" : "design_surface",
            "domain_size"               : 3,
            "filter" : {
                "filter_function_type"       : "linear",
                "filter_radius"              : 3,
                "max_nodes_in_filter_radius" : 10000,
                "matrix_free_filtering"      : false 
            },
            "damping" : {
                "perform_damping" : true,
                "damping_regions" : [{
                        "sub_model_part_name"   : "support_edges",
                        "damp_X"                : false,
                        "damp_Y"                : true,
                        "damp_Z"                : true,
                        "damping_function_type" : "linear",
                        "damping_radius"        : 3
                    },{
                        "sub_model_part_name"   : "side_edges",
                        "damp_X"                : false,
                        "damp_Y"                : false,
                        "damp_Z"                : true,
                        "damping_function_type" : "linear",
                        "damping_radius"        : 3
                }]
            }
        },
        "optimization_algorithm" : {
            "name"               : "steepest_descent",
            "max_iterations"     : 100,
            "relative_tolerance" : 1e-1
        },
        "line_search" : {
            "line_search_type"           : "manual_stepping",
            "normalize_search_direction" : true,
            "step_size"                  : 0.1
        },
        "output" : {
            "output_directory"        : "Optimization_Results",
            "design_history_filename" : "design_history",
            "response_log_filename"   : "response_log",
            "nodal_results"           : [ "NORMALIZED_SURFACE_NORMAL",
                                          "OBJECTIVE_SENSITIVITY",
                                          "MAPPED_OBJECTIVE_SENSITIVITY",
                                          "DESIGN_UPDATE",
                                          "DESIGN_CHANGE_ABSOLUTE",
                                          "SHAPE_UPDATE",
                                          "SHAPE_CHANGE_ABSOLUTE" ],
            "output_format" : {
                "name"                   : "gid",
                "VolumeOutput"           : true,
                "GiDPostMode"            : "Binary",
                "GiDWriteMeshFlag"       : true,
                "GiDWriteConditionsFlag" : true,
                "GiDMultiFileFlag"       : "Single"
            }
        }
    }
}<|MERGE_RESOLUTION|>--- conflicted
+++ resolved
@@ -115,15 +115,11 @@
         }],
         "constraints" : [],
         "design_variables" : {
-<<<<<<< HEAD
             "design_variables_type"     : "vertex_morphing",
             "iterative_mapping"         : true,
             "integration"               : false,
             "integration_method"        : 2,
             "use_transpose"             : true,
-=======
-            "design_variables_type"     : "vertex_morphing", 
->>>>>>> a3bc8616
             "input_model_part_name"     : "3D_Shell",
             "design_submodel_part_name" : "design_surface",
             "domain_size"               : 3,
