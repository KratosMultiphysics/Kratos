--- conflicted
+++ resolved
@@ -175,14 +175,12 @@
     // For face angle response
     KRATOS_CREATE_VARIABLE(bool, CONSIDER_FACE_ANGLE);
 
-<<<<<<< HEAD
     // For water drain response
     KRATOS_CREATE_VARIABLE(double, WATER_LEVEL);
     KRATOS_CREATE_VARIABLE(int, WATER_VOLUMES);
-=======
+
     // For directional derivative response
     KRATOS_CREATE_VARIABLE(GlobalPointersVector<Condition>, ADJACENT_FACES);
->>>>>>> f5fb0a0c
 
 	// For sensitivity heatmap
     KRATOS_CREATE_3D_VARIABLE_WITH_COMPONENTS(HEATMAP_DF1DX);
@@ -387,14 +385,12 @@
         // For face angle response
         KRATOS_REGISTER_VARIABLE(CONSIDER_FACE_ANGLE);
 
-<<<<<<< HEAD
         // For water drain response
         KRATOS_REGISTER_VARIABLE(WATER_LEVEL);
         KRATOS_REGISTER_VARIABLE(WATER_VOLUMES);
-=======
+
         // For directional derivative response
         KRATOS_REGISTER_VARIABLE(ADJACENT_FACES);
->>>>>>> f5fb0a0c
 
 	    // For sensitivity heatmap
         KRATOS_REGISTER_3D_VARIABLE_WITH_COMPONENTS(HEATMAP_DF1DX);
