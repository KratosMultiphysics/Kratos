# ==============================================================================
#  KratosShapeOptimizationApplication
#
#  License:         BSD License
#                   license: ShapeOptimizationApplication/license.txt
#
#  Main authors:    Baumgaertner Daniel, https://github.com/dbaumgaertner
#
# ==============================================================================

# Making KratosMultiphysics backward compatible with python 2.6 and 2.7
from __future__ import print_function, absolute_import, division

# Kratos Core and Apps
import KratosMultiphysics as KM
import KratosMultiphysics.ShapeOptimizationApplication as KSO

# Additional imports
from .algorithm_base import OptimizationAlgorithm
from . import mapper_factory
from . import data_logger_factory
from . import custom_math as cm
from .custom_timer import Timer
from .custom_variable_utilities import WriteDictionaryDataOnNodalVariable, ReadNodalVariableToList, WriteListToNodalVariable
import copy

# ==============================================================================
class AlgorithmTrustRegion(OptimizationAlgorithm):
    # --------------------------------------------------------------------------
    def __init__(self, optimization_settings, analyzer, communicator, model_part_controller):
        default_algorithm_settings = KM.Parameters("""
        {
            "name"                          : "trust_region",
            "max_step_length"               : 1.0,
            "step_length_tolerance"         : 1e-3,
            "step_length_reduction_factor"  : 0.5,
            "max_iterations"                : 10,
            "far_away_length"               : 2.0,
            "subopt_max_itr"                : 50,
            "subopt_tolerance"              : 1e-10,
            "bisectioning_max_itr"          : 30,
            "bisectioning_tolerance"        : 1e-2,
            "obj_share_during_correction"   : 1
        }""")
        self.algorithm_settings =  optimization_settings["optimization_algorithm"]
        self.algorithm_settings.RecursivelyValidateAndAssignDefaults(default_algorithm_settings)

        self.optimization_settings = optimization_settings
        self.mapper_settings = optimization_settings["design_variables"]["filter"]

        self.analyzer = analyzer
        self.communicator = communicator
        self.model_part_controller = model_part_controller

        self.design_surface = None
        self.mapper = None
        self.data_logger = None
        self.optimization_utilities = None

        self.objectives = optimization_settings["objectives"]
        self.constraints = optimization_settings["constraints"]

        self.optimization_model_part = model_part_controller.GetOptimizationModelPart()

    # --------------------------------------------------------------------------
    def CheckApplicability(self):
        if self.objectives.size() > 1:
            raise RuntimeError("Trust-region algorithm only supports one objective function!")

    # --------------------------------------------------------------------------
    def InitializeOptimizationLoop(self):
        self.model_part_controller.Initialize()

        self.analyzer.InitializeBeforeOptimizationLoop()

        self.design_surface = self.model_part_controller.GetDesignSurface()

        self.mapper = mapper_factory.CreateMapper(self.design_surface, self.design_surface, self.mapper_settings)
        self.mapper.Initialize()

        self.data_logger = data_logger_factory.CreateDataLogger(self.model_part_controller, self.communicator, self.optimization_settings)
        self.data_logger.InitializeDataLogging()

        self.optimization_utilities = KSO.OptimizationUtilities(self.design_surface, self.optimization_settings)

    # --------------------------------------------------------------------------
    def RunOptimizationLoop(self):
        timer = Timer()
        timer.StartTimer()

        for self.opt_iteration in range(1,self.algorithm_settings["max_iterations"].GetInt()+1):
            KM.Logger.Print("")
            KM.Logger.Print("===============================================================================")
            KM.Logger.PrintInfo("ShapeOpt", timer.GetTimeStamp(), ": Starting optimization iteration ",self.opt_iteration)
            KM.Logger.Print("===============================================================================\n")

            timer.StartNewLap()

            self.__InitializeNewShape()

            self.__AnalyzeShape()

            self.__PostProcessGradientsObtainedFromAnalysis()

            len_obj, dir_obj, len_eqs, dir_eqs, len_ineqs, dir_ineqs =  self.__ConvertAnalysisResultsToLengthDirectionFormat()

            step_length = self.__DetermineMaxStepLength()

            len_bar_obj, len_bar_eqs, len_bar_ineqs = self.__ExpressInStepLengthUnit(len_obj, len_eqs, len_ineqs, step_length)

            dX_bar, process_details = self.__DetermineStep(len_bar_obj, dir_obj, len_bar_eqs, dir_eqs, len_bar_ineqs, dir_ineqs)

            dX = self.__ComputeShapeUpdate(dX_bar, step_length)

            values_to_be_logged = {}
            values_to_be_logged["len_bar_obj"] = len_bar_obj
            values_to_be_logged["len_bar_cons"] = self.__CombineConstraintDataToOrderedList(len_bar_eqs, len_bar_ineqs)
            values_to_be_logged["step_length"] = step_length
            values_to_be_logged["test_norm_dX_bar"] = process_details["test_norm_dX"]
            values_to_be_logged["bi_itrs"] = process_details["bi_itrs"]
            values_to_be_logged["bi_err"] = process_details["bi_err"]
            values_to_be_logged["adj_len_bar_obj"] = process_details["adj_len_obj"]
            values_to_be_logged["adj_len_bar_cons"] = self.__CombineConstraintDataToOrderedList(process_details["adj_len_eqs"], process_details["adj_len_ineqs"])
            values_to_be_logged["norm_dX"] = cm.NormInf3D(dX)

            self.__LogCurrentOptimizationStep(values_to_be_logged)

            KM.Logger.Print("")
            KM.Logger.PrintInfo("ShapeOpt", "Time needed for current optimization step = ", timer.GetLapTime(), "s")
            KM.Logger.PrintInfo("ShapeOpt", "Time needed for total optimization so far = ", timer.GetTotalTime(), "s")

    # --------------------------------------------------------------------------
    def FinalizeOptimizationLoop(self):
        self.analyzer.FinalizeAfterOptimizationLoop()
        self.data_logger.FinalizeDataLogging()

    # --------------------------------------------------------------------------
    def __InitializeNewShape(self):
        self.model_part_controller.UpdateTimeStep(self.opt_iteration)
        self.model_part_controller.UpdateMeshAccordingInputVariable(KSO.SHAPE_UPDATE)
        self.model_part_controller.SetReferenceMeshToMesh()

    # --------------------------------------------------------------------------
    def __AnalyzeShape(self):
            self.communicator.initializeCommunication()

            obj_id = self.objectives[0]["identifier"].GetString()
            self.communicator.requestValueOf(obj_id)
            self.communicator.requestGradientOf(obj_id)

            for itr in range(self.constraints.size()):
                con_id =  self.constraints[itr]["identifier"].GetString()
                self.communicator.requestValueOf(con_id)
                self.communicator.requestGradientOf(con_id)

            self.analyzer.AnalyzeDesignAndReportToCommunicator(self.optimization_model_part, self.opt_iteration, self.communicator)

    # --------------------------------------------------------------------------
    def __PostProcessGradientsObtainedFromAnalysis(self):
        # Compute surface normals if required
        if self.objectives[0]["project_gradient_on_surface_normals"].GetBool():
            self.model_part_controller.ComputeUnitSurfaceNormals()
        else:
            for itr in range(self.constraints.size()):
                if self.constraints[itr]["project_gradient_on_surface_normals"].GetBool():
                    self.model_part_controller.ComputeUnitSurfaceNormals()

        # Process objective gradients
        obj = self.objectives[0]
        obj_id = obj["identifier"].GetString()

        obj_gradients_dict = self.communicator.getStandardizedGradient(obj_id)

        nodal_variable = KM.KratosGlobals.GetVariable("DF1DX")
        WriteDictionaryDataOnNodalVariable(obj_gradients_dict, self.optimization_model_part, nodal_variable)

        # Projection on surface normals
        if obj["project_gradient_on_surface_normals"].GetBool():
            self.model_part_controller.ProjectNodalVariableOnUnitSurfaceNormals(nodal_variable)

        # Damping
        self.model_part_controller.DampNodalVariableIfSpecified(nodal_variable)

        # Mapping
        nodal_variable_mapped = KM.KratosGlobals.GetVariable("DF1DX_MAPPED")
        self.mapper.Update()
        self.mapper.InverseMap(nodal_variable, nodal_variable_mapped)
        self.mapper.Map(nodal_variable_mapped, nodal_variable_mapped)

        # Damping
        self.model_part_controller.DampNodalVariableIfSpecified(nodal_variable_mapped)

        # Process constraint gradients
        for itr in range(self.constraints.size()):
            con = self.constraints[itr]
            con_id = con["identifier"].GetString()

            eq_gradients_dict = self.communicator.getStandardizedGradient(con_id)

            nodal_variable = KM.KratosGlobals.GetVariable("DC"+str(itr+1)+"DX")
            WriteDictionaryDataOnNodalVariable(eq_gradients_dict, self.optimization_model_part, nodal_variable)

            # Projection on surface normals
            if con["project_gradient_on_surface_normals"].GetBool():
                self.model_part_controller.ProjectNodalVariableOnUnitSurfaceNormals(nodal_variable)

            # Damping
            self.model_part_controller.DampNodalVariableIfSpecified(nodal_variable)

            # Mapping
            nodal_variable_mapped = KM.KratosGlobals.GetVariable("DC"+str(itr+1)+"DX_MAPPED")
            self.mapper.InverseMap(nodal_variable, nodal_variable_mapped)
            self.mapper.Map(nodal_variable_mapped, nodal_variable_mapped)

            # Damping
            self.model_part_controller.DampNodalVariableIfSpecified(nodal_variable_mapped)

    # --------------------------------------------------------------------------
    def __ConvertAnalysisResultsToLengthDirectionFormat(self):
        # Convert objective results
        obj = self.objectives[0]
        obj_id = obj["identifier"].GetString()

        nodal_variable = KM.KratosGlobals.GetVariable("DF1DX")
        nodal_variable_mapped = KM.KratosGlobals.GetVariable("DF1DX_MAPPED")

        obj_value = self.communicator.getStandardizedValue(obj_id)
        obj_gradient = ReadNodalVariableToList(self.design_surface, nodal_variable)
        obj_gradient_mapped = ReadNodalVariableToList(self.design_surface, nodal_variable_mapped)

        dir_obj, len_obj = self.__ConvertToLengthDirectionFormat(obj_value, obj_gradient, obj_gradient_mapped)
        dir_obj = dir_obj

        # Convert constraints
        len_eqs = []
        dir_eqs = []
        len_ineqs = []
        dir_ineqs = []

        for itr in range(self.constraints.size()):
            con = self.constraints[itr]
            con_id = con["identifier"].GetString()

            nodal_variable = KM.KratosGlobals.GetVariable("DC"+str(itr+1)+"DX")
            nodal_variable_mapped = KM.KratosGlobals.GetVariable("DC"+str(itr+1)+"DX_MAPPED")

            value = self.communicator.getStandardizedValue(con_id)
            gradient = ReadNodalVariableToList(self.design_surface, nodal_variable)
            gradient_mapped = ReadNodalVariableToList(self.design_surface, nodal_variable_mapped)

            direction, length = self.__ConvertToLengthDirectionFormat(value, gradient, gradient_mapped)

            if con["type"].GetString()=="=":
                dir_eqs.append(direction)
                len_eqs.append(length)
            else:
                dir_ineqs.append(direction)
                len_ineqs.append(length)

        return len_obj, dir_obj, len_eqs, dir_eqs, len_ineqs, dir_ineqs

    # --------------------------------------------------------------------------
    @staticmethod
    def __ConvertToLengthDirectionFormat(value, gradient, modified_gradient):
        norm_inf = cm.NormInf3D(modified_gradient)
        if norm_inf > 1e-12:
            direction = cm.ScalarVectorProduct(-1/norm_inf,modified_gradient)
            length = -value/cm.Dot(gradient, direction)
        else:
<<<<<<< HEAD
            KM.Logger.PrintWarning("ShapeOptimization", "Vanishing norm-infinity for gradient detected!")
=======
            KM.Logger.PrintWarning("ShapeOpt::AlgorithmTrustRegion", "Vanishing norm-infinity for gradient detected!")
>>>>>>> d2f75213
            direction = modified_gradient
            length = 0.0

        return direction, length

    # --------------------------------------------------------------------------
    def __DetermineMaxStepLength(self):
        if self.opt_iteration < 4:
            return self.algorithm_settings["max_step_length"].GetDouble()
        else:
            obj_id = self.objectives[0]["identifier"].GetString()
            current_obj_val = self.communicator.getStandardizedValue(obj_id)
            obj_history = self.data_logger.GetValues("response_value")[obj_id]
            step_history = self.data_logger.GetValues("step_length")

            # Check for osciallation
            objective_is_oscillating = False
            is_decrease_1 = (current_obj_val - obj_history[self.opt_iteration-1])< 0
            is_decrease_2 = (obj_history[self.opt_iteration-1] - obj_history[self.opt_iteration-2])<0
            is_decrease_3 = (current_obj_val - obj_history[self.opt_iteration-3])< 0
            if (is_decrease_1 and is_decrease_2== False and is_decrease_3) or (is_decrease_1== False and is_decrease_2 and is_decrease_3==False):
                objective_is_oscillating = True

            # Reduce step length if certain conditions are fullfilled
            if objective_is_oscillating:
                return step_history[self.opt_iteration-1]*self.algorithm_settings["step_length_reduction_factor"].GetDouble()
            else:
                return step_history[self.opt_iteration-1]

    # --------------------------------------------------------------------------
    @staticmethod
    def __ExpressInStepLengthUnit(len_obj, len_eqs, len_ineqs, step_length):
        len_bar_obj = 1/step_length * len_obj
        len_bar_eqs = cm.ScalarVectorProduct(1/step_length, len_eqs)
        len_bar_ineqs = cm.ScalarVectorProduct(1/step_length, len_ineqs)
        return len_bar_obj, len_bar_eqs, len_bar_ineqs

    # --------------------------------------------------------------------------
    def __DetermineStep(self, len_obj, dir_obj, len_eqs, dir_eqs, len_ineqs, dir_ineqs):
        KM.Logger.Print("")
        KM.Logger.PrintInfo("ShapeOpt", "Starting determination of step...")

        timer = Timer()
        timer.StartTimer()

        # Create projector object wich can do the projection in the orthogonalized subspace
        projector = Projector(len_obj, dir_obj, len_eqs, dir_eqs, len_ineqs, dir_ineqs, self.algorithm_settings)

        # 1. Test projection if there is room for objective improvement
        # I.e., the actual step length to become feasible for an inactive threshold is smaller than 1 and hence a part of the step can be dedicated to objective improvement
        len_obj_test = 0.01
        inactive_threshold = 100
        test_norm_dX, is_projection_sucessfull = projector.RunProjection(len_obj_test, inactive_threshold)

        KM.Logger.PrintInfo("ShapeOpt", "Time needed for one projection step = ", timer.GetTotalTime(), "s")

        # 2. Determine step following two different modes depending on the previos found step length to the feasible domain
        if is_projection_sucessfull:
            if test_norm_dX < 1: # Minimizing mode
                print ("\n> Computing projection case 1...")

                func = lambda len_obj: projector.RunProjection(len_obj, inactive_threshold)

                len_obj_min = len_obj_test
                len_obj_max = 1.3
                bi_target = 1
                bi_tolerance = self.algorithm_settings["bisectioning_tolerance"].GetDouble()
                bi_max_itr = self.algorithm_settings["bisectioning_max_itr"].GetInt()
                len_obj_result, bi_itrs, bi_err = cm.PerformBisectioning(func, len_obj_min, len_obj_max, bi_target, bi_tolerance, bi_max_itr)

                projection_results = projector.GetDetailedResultsOfLatestProjection()

            else: # Correction mode
                print ("\n> Computing projection case 2...")

                len_obj = self.algorithm_settings["obj_share_during_correction"].GetDouble()
                func = lambda threshold: projector.RunProjection(len_obj, threshold)

                threshold_min = 0
                threshold_max = 1.3
                bi_target = 1
                bi_tolerance = self.algorithm_settings["bisectioning_tolerance"].GetDouble()
                bi_max_itr = self.algorithm_settings["bisectioning_max_itr"].GetInt()
                l_threshold_result, bi_itrs, bi_err = cm.PerformBisectioning(func, threshold_min, threshold_max, bi_target, bi_tolerance, bi_max_itr)

                projection_results = projector.GetDetailedResultsOfLatestProjection()
        else:
            raise RuntimeError("Case of not converged test projection not yet implemented yet!")

        KM.Logger.Print("")
        KM.Logger.PrintInfo("ShapeOpt", "Time needed for determining step = ", timer.GetTotalTime(), "s")

        process_details = { "test_norm_dX": test_norm_dX,
                            "bi_itrs":bi_itrs,
                            "bi_err":bi_err,
                            "adj_len_obj": projection_results["adj_len_obj"],
                            "adj_len_eqs": projection_results["adj_len_eqs"],
                            "adj_len_ineqs": projection_results["adj_len_ineqs"] }

        return projection_results["dX"], process_details

    # --------------------------------------------------------------------------
    def __ComputeShapeUpdate(self, dX_bar, step_length):
        # Compute update in regular units
        dX = cm.ScalarVectorProduct(step_length,dX_bar)

        WriteListToNodalVariable(dX, self.design_surface, KSO.SHAPE_UPDATE)
        self.optimization_utilities.AddFirstVariableToSecondVariable(KSO.SHAPE_UPDATE, KSO.SHAPE_CHANGE)

        return dX

    # --------------------------------------------------------------------------
    def __LogCurrentOptimizationStep(self, additional_values_to_log):
        self.data_logger.LogCurrentValues(self.opt_iteration, additional_values_to_log)
        self.data_logger.LogCurrentDesign(self.opt_iteration)

    # --------------------------------------------------------------------------
    def __CombineConstraintDataToOrderedList(self, eqs_data_list, ineqs_data_list):
        num_eqs = 0
        num_ineqs = 0
        combined_list = []

        # Order is given by appearance of constraints in optimization settings
        for itr in range(self.constraints.size()):
            if self.constraints[itr]["type"].GetString()=="=":
                combined_list.append(eqs_data_list[num_eqs])
                num_eqs = num_eqs+1
            else:
                combined_list.append(ineqs_data_list[num_ineqs])
                num_ineqs = num_ineqs+1

        return combined_list

# ==============================================================================
class Projector():
    # --------------------------------------------------------------------------
    def __init__(self, len_obj, dir_obj, len_eqs, dir_eqs, len_ineqs, dir_ineqs, settings):

        # Store settings
        self.far_away_length = settings["far_away_length"].GetDouble()
        self.subopt_max_itr = settings["subopt_max_itr"].GetInt()
        self.subopt_tolerance = settings["subopt_tolerance"].GetDouble()

        # Initialize projection results
        self.are_projection_restuls_stored = False
        self.projection_results = {}

        # Reduce input data to relevant info
        self.input_len_obj = len_obj
        self.input_len_eqs = len_eqs
        self.input_len_ineqs = len_ineqs

        len_eqs, dir_eqs, remaining_eqs_entries = self.__ReduceToRelevantEqualityConstraints(len_eqs, dir_eqs)
        len_ineqs, dir_ineqs, remaining_ineqs_entries = self.__ReduceToRelevantInequalityConstraints(len_ineqs, dir_ineqs)

        # Store some working variables depening on data reduction
        self.remaining_eqs_entries = remaining_eqs_entries
        self.remaining_ineqs_entries = remaining_ineqs_entries
        self.len_eqs = len_eqs
        self.len_ineqs = len_ineqs
        self.num_eqs = len(len_eqs)
        self.num_ineqs = len(len_ineqs)
        self.num_unknowns = 1 + self.num_eqs + self.num_ineqs

        # Create orthogonal basis
        vector_space = [dir_obj]
        for itr in range(len(dir_eqs)):
            vector_space = cm.HorzCat(vector_space, dir_eqs[itr])
        for itr in range(len(dir_ineqs)):
            vector_space = cm.HorzCat(vector_space, dir_ineqs[itr])
        self.ortho_basis = cm.PerformGramSchmidtOrthogonalization(vector_space)

        # Transform directions to orthogonal space since they don't change with different projections
        self.dir_obj_o = cm.TranslateToNewBasis(dir_obj, self.ortho_basis)
        self.dir_eqs_o = cm.TranslateToNewBasis(dir_eqs, self.ortho_basis)
        self.dir_ineqs_o = cm.TranslateToNewBasis(dir_ineqs, self.ortho_basis)

        # Make sure directions of constraints are stored as matrix
        self.dir_eqs_o = cm.SafeConvertVectorToMatrix(self.dir_eqs_o)
        self.dir_ineqs_o = cm.SafeConvertVectorToMatrix(self.dir_ineqs_o)

    # --------------------------------------------------------------------------
    def RunProjection(self, len_obj, threshold):

        # Adjust halfspaces according input
        adj_len_obj, adj_len_eqs, adj_len_ineqs = self.__AdjustHalfSpacesAndHyperplanes(len_obj, threshold)

        # Determine position of border of halfspaces and hyperplanes
        pos_obj_o, pos_eqs_o, pos_ineqs_o = self.__DetermineConstraintBorders(adj_len_obj, adj_len_eqs, adj_len_ineqs)

        # Project current position onto intersection of
        current_position = cm.ZeroVector(self.num_unknowns)
        dlambda_hp = self.__ProjectToHyperplanes(current_position, self.dir_eqs_o, pos_eqs_o)

        # Project position and direction of halfspaces onto intersection of hyperplanes
        zero_position_eqs_o = cm.ZeroMatrix(self.num_unknowns,self.num_eqs)

        pos_obj_hp = self.__ProjectToHyperplanes(pos_obj_o, cm.HorzCat(self.dir_eqs_o, self.dir_obj_o), cm.HorzCat(pos_eqs_o, pos_obj_o))
        dir_obj_hp = self.__ProjectToHyperplanes(self.dir_obj_o, self.dir_eqs_o, zero_position_eqs_o)

        pos_ineqs_hp = []
        dir_ineqs_hp = []
        for itr in range(self.num_ineqs):
            pos_ineqs_hp_i = self.__ProjectToHyperplanes(pos_ineqs_o[itr], cm.HorzCat(self.dir_eqs_o, self.dir_ineqs_o[itr]), cm.HorzCat(pos_eqs_o, pos_ineqs_o[itr]))
            dir_ineqs_hp_i = self.__ProjectToHyperplanes(self.dir_ineqs_o[itr], self.dir_eqs_o, zero_position_eqs_o)

            pos_ineqs_hp.append(pos_ineqs_hp_i)
            dir_ineqs_hp.append(dir_ineqs_hp_i)

        # Project onto adjusted halfspaces along the intersection of hyperplanes
        dX_o, _, _, exit_code = self.__ProjectToHalfSpaces(dlambda_hp, cm.HorzCat(pos_ineqs_hp, pos_obj_hp), cm.HorzCat(dir_ineqs_hp, dir_obj_hp))

        # Determine return values
        if exit_code == 0:
            is_projection_sucessfull = True

            # Backtransformation and multiplication with -1 because the direction vectors are chosen opposite to the gradients such that the lengths are positive if violated
            dX = cm.ScalarVectorProduct(-1, cm.TranslateToOriginalBasis(dX_o, self.ortho_basis))
            norm_dX = cm.NormInf3D(dX)
        else:
            is_projection_sucessfull = False

            dX = []
            norm_dX = 1e10

        self.__StoreProjectionResults(norm_dX, dX, is_projection_sucessfull, adj_len_obj, adj_len_eqs, adj_len_ineqs)

        return norm_dX, is_projection_sucessfull


    # --------------------------------------------------------------------------
    def GetDetailedResultsOfLatestProjection(self):
        if self.are_projection_restuls_stored == False:
            raise RuntimeError("Projector::__StoreProjectionResults: No projection results stored yet!")

        return self.projection_results

    # --------------------------------------------------------------------------
    @staticmethod
    def __ReduceToRelevantEqualityConstraints(len_eqs, dir_eqs):
        len_eqs_relevant = []
        dir_eqs_relevant = []
        remaining_entries = []

        for itr in range(len(dir_eqs)):
            len_i = len_eqs[itr]
            dir_i = dir_eqs[itr]

            is_no_gradient_info_available = cm.NormInf3D(dir_i) < 1e-13

            if is_no_gradient_info_available:
                pass
            else:
                remaining_entries.append(itr)
                len_eqs_relevant.append(len_i)
                dir_eqs_relevant.append(dir_i)

        return len_eqs_relevant, dir_eqs_relevant, remaining_entries

    # --------------------------------------------------------------------------
    def __ReduceToRelevantInequalityConstraints(self, len_ineqs, dir_ineqs):
        len_ineqs_relevant = []
        dir_ineqs_relevant = []
        remaining_entries = []

        for itr in range(len(dir_ineqs)):
            len_i = len_ineqs[itr]
            dir_i = dir_ineqs[itr]

            is_no_gradient_info_available = cm.NormInf3D(dir_i) < 1e-13
            is_constraint_inactive_and_far_away = len_i < -self.far_away_length

            if is_no_gradient_info_available or is_constraint_inactive_and_far_away:
                pass
            else:
                remaining_entries.append(itr)
                len_ineqs_relevant.append(len_i)
                dir_ineqs_relevant.append(dir_i)

        return len_ineqs_relevant, dir_ineqs_relevant, remaining_entries

    # --------------------------------------------------------------------------
    def __AdjustHalfSpacesAndHyperplanes(self, len_obj, threshold):
        if threshold<len_obj:
            len_obj = threshold

        len_eqs = copy.deepcopy(self.len_eqs)
        len_ineqs = copy.deepcopy(self.len_ineqs)

        for itr in range(self.num_eqs):
            len_eqs[itr] = min(max(self.len_eqs[itr],-threshold),threshold)

        for itr in range(self.num_ineqs):
            len_ineqs[itr] = min(self.len_ineqs[itr],threshold)

        return len_obj, len_eqs, len_ineqs

    # --------------------------------------------------------------------------
    def __DetermineConstraintBorders(self, len_obj, len_eqs, len_ineqs):
        pos_obj = cm.ScalarVectorProduct(-len_obj,self.dir_obj_o)

        pos_eqs = []
        pos_ineqs = []
        for i in range(self.num_eqs):
            pos_eqs.append(cm.ScalarVectorProduct(-len_eqs[i],self.dir_eqs_o[i]))

        for i in range(self.num_ineqs):
            pos_ineqs.append(cm.ScalarVectorProduct(-len_ineqs[i],self.dir_ineqs_o[i]))

        return pos_obj, pos_eqs, pos_ineqs

    # --------------------------------------------------------------------------
    @staticmethod
    def __ProjectToHyperplanes(vector, dir_hps, pos_hps):
        if cm.IsEmpty(dir_hps):
            return vector

        num_hps = len(dir_hps)

        tmp_mat = cm.Prod(cm.Trans(dir_hps),dir_hps)
        tmp_vec = [ cm.Dot(dir_hps[j],cm.Minus(pos_hps[j],vector)) for j in range(num_hps) ]

        tmp_solution = cm.SolveLinearSystem(tmp_mat,tmp_vec)

        return cm.Plus(cm.Prod(dir_hps,tmp_solution),vector)

    # --------------------------------------------------------------------------
    def __ProjectToHalfSpaces(self, dX0, pos_hss, dir_hss):
        A = cm.Trans(dir_hss)
        b = [ cm.Dot(pos_hss[i],dir_hss[i]) for i in range(cm.RowSize(A)) ]

        dX_o, subopt_itr, error, exit_code = cm.QuadProg(A, b, self.subopt_max_itr, self.subopt_tolerance)

        # Consider initial delta
        dX_o = cm.Plus(dX_o,dX0)

        return dX_o, subopt_itr, error, exit_code

    # --------------------------------------------------------------------------
    def __StoreProjectionResults(self, norm_dX, dX, is_projection_sucessfull, adj_len_obj, adj_len_eqs, adj_len_ineqs):
        self.are_projection_restuls_stored = True
        self.projection_results["norm_dX"] = norm_dX
        self.projection_results["dX"] = dX
        self.projection_results["is_projection_sucessfull"] = is_projection_sucessfull
        self.projection_results["adj_len_obj"] = adj_len_obj
        self.projection_results["adj_len_eqs"], self.projection_results["adj_len_ineqs"] = self.__CompleteConstraintLengthsWithRemovedEntries(adj_len_eqs, adj_len_ineqs)

    # --------------------------------------------------------------------------
    def __CompleteConstraintLengthsWithRemovedEntries(self, len_eqs, len_ineqs):
        # Complete list of eqs
        complete_list_eqs = copy.deepcopy(self.input_len_eqs)
        for itr in range(len(len_eqs)):
            original_eq_number = self.remaining_eqs_entries[itr]
            complete_list_eqs[original_eq_number] = len_eqs[itr]

        # Complete list of ineqs
        complete_list_ineqs = copy.deepcopy(self.input_len_ineqs)
        for itr in range(len(len_ineqs)):
            original_eq_number = self.remaining_ineqs_entries[itr]
            complete_list_ineqs[original_eq_number] = len_ineqs[itr]

        return complete_list_eqs, complete_list_ineqs

# ==============================================================================<|MERGE_RESOLUTION|>--- conflicted
+++ resolved
@@ -267,11 +267,7 @@
             direction = cm.ScalarVectorProduct(-1/norm_inf,modified_gradient)
             length = -value/cm.Dot(gradient, direction)
         else:
-<<<<<<< HEAD
-            KM.Logger.PrintWarning("ShapeOptimization", "Vanishing norm-infinity for gradient detected!")
-=======
             KM.Logger.PrintWarning("ShapeOpt::AlgorithmTrustRegion", "Vanishing norm-infinity for gradient detected!")
->>>>>>> d2f75213
             direction = modified_gradient
             length = 0.0
 
