--- conflicted
+++ resolved
@@ -49,13 +49,9 @@
             },
             "mesh_motion" : {
                 "apply_mesh_solver" : false
-<<<<<<< HEAD
             },
             "iteration_directory": "optimization_iterations",
             "write_iteration_restart_files": false
-=======
-            }
->>>>>>> 26bb2ddb
         }""")
 
         self.model_settings.ValidateAndAssignDefaults(default_settings)
@@ -83,13 +79,9 @@
 
         self.design_surface = None
         self.damping_utility = None
-<<<<<<< HEAD
 
         self.iteration_directory = self.model_settings["iteration_directory"].GetString()
         self.is_iteration_restart_files_written = self.model_settings["write_iteration_restart_files"].GetBool()
-=======
-        self.direction_dampings = []
->>>>>>> 26bb2ddb
 
     # --------------------------------------------------------------------------
     def Initialize(self):
@@ -173,18 +165,14 @@
             direction_damping.DampNodalVariable(variable)
 
     # --------------------------------------------------------------------------
-<<<<<<< HEAD
     def IsIterationRestartFilesWritten(self):
         return self.is_iteration_restart_files_written
 
     # --------------------------------------------------------------------------
-    def DampNodalVariableIfSpecified(self, variable):
-=======
     def DampNodalUpdateVariableIfSpecified(self, variable):
         for direction_damping in self.direction_dampings:
             direction_damping.DampNodalVariable(variable)
 
->>>>>>> 26bb2ddb
         if self.model_settings["damping"]["apply_damping"].GetBool():
             self.damping_utility.DampNodalVariable(variable)
 
