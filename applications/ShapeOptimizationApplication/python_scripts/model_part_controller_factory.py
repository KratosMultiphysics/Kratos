--- conflicted
+++ resolved
@@ -81,26 +81,18 @@
         model_part_io = ModelPartIO(input_filename)
         model_part_io.ReadModelPart(self.optimization_model_part)
 
-<<<<<<< HEAD
         # initialize custom processes after the model part was imported!
         for i in range(0, self.model_settings["custom_damping"].size()):
             custom_damping = self.model_settings["custom_damping"][i]
             python_module = __import__(custom_damping["python_module"].GetString())
             self.custom_damping_objects.append(python_module.Factory(self.GetModel(), custom_damping))
 
-        # if self.optimization_model_part.HasSubModelPart("point_mass"):
-        #     nodal_mass_mdpa = self.optimization_model_part.GetSubModelPart("point_mass")
-        #     print("\n\n########ADD NODAL MASS TO \n {} \n".format(nodal_mass_mdpa))
-        #     for element in nodal_mass_mdpa.Elements:
-        #         element.SetValue(NODAL_MASS, 0.025)
-=======
         self.SetMinimalBufferSize(1)
 
     # --------------------------------------------------------------------------
     def SetMinimalBufferSize(self, buffer_size):
         if self.optimization_model_part.GetBufferSize() < buffer_size:
             self.optimization_model_part.SetBufferSize(buffer_size)
->>>>>>> 573b1822
 
     # --------------------------------------------------------------------------
     def InitializeMeshController(self):
