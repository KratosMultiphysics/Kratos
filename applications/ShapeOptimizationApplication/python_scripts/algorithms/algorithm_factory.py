--- conflicted
+++ resolved
@@ -44,21 +44,18 @@
                                          analyzer,
                                          communicator,
                                          model_part_controller)
-<<<<<<< HEAD
     elif algorithm_name == "relaxed_gradient_projection":
         from .algorithm_relaxed_gradient_projection import AlgorithmRelaxedGradientProjection
         return AlgorithmRelaxedGradientProjection(optimization_settings,
                                                   analyzer,
                                                   communicator,
                                                   model_part_controller)
-=======
     elif algorithm_name == "shape_fraction_optimization":
         from .algorithm_shape_fraction_optimization import AlgorithmShapeFractionOptimization
         return AlgorithmShapeFractionOptimization(optimization_settings,
                                          analyzer,
                                          communicator,
                                          model_part_controller)
->>>>>>> 9d378e72
     else:
         raise NameError("The following optimization algorithm is not supported by the algorithm factory: " + algorithm_name)
 
