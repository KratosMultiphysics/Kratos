# ==============================================================================
#  KratosShapeOptimizationApplication
#
#  License:         BSD License
#                   license: ShapeOptimizationApplication/license.txt
#
#  Main authors:    Baumgaertner Daniel, https://github.com/dbaumgaertner
#                   Geiser Armin, https://github.com/armingeiser
#
# ==============================================================================

import os, pathlib, sys

# Kratos Core and Apps
import KratosMultiphysics as KM

# Additional imports
from KratosMultiphysics.ShapeOptimizationApplication.analyzers.analyzer_base import AnalyzerBaseClass
from KratosMultiphysics.ShapeOptimizationApplication.response_functions import response_function_factory as sho_response_factory
try:
    from KratosMultiphysics.StructuralMechanicsApplication import structural_response_function_factory as csm_response_factory
    import KratosMultiphysics.StructuralMechanicsApplication as KSM
except ImportError:
    csm_response_factory = None
    KSM = None
try:
    from KratosMultiphysics.ConvectionDiffusionApplication.response_functions import convection_diffusion_response_function_factory as convdiff_response_factory
except ImportError:
    convdiff_response_factory = None
try:
    from KratosMultiphysics.CompressiblePotentialFlowApplication import potential_flow_response_function_factory as potential_flow_response_factory
except ImportError:
    potential_flow_response_factory = None

import time as timer

class IterationScope:
    def __init__(self, response_id, iteration_number, is_evaluated_in_folder):
        self.is_evaluated_in_folder = is_evaluated_in_folder
        if (self.is_evaluated_in_folder):
            self.currentPath = pathlib.Path.cwd()
            output_path = pathlib.Path("Design_Iterations")
            response_text = "{:}/{:d}".format(response_id, iteration_number)
            self.scope = output_path / response_text

    def __enter__(self):
        if (self.is_evaluated_in_folder):
            self.scope.mkdir(parents=True, exist_ok=True)
            sys.path.insert(0, str(self.scope.absolute()))
            os.chdir(str(self.scope))

    def __exit__(self, exc_type, exc_value, traceback):
        if (self.is_evaluated_in_folder):
            os.chdir(self.currentPath)
            sys.path.remove(str(self.scope.absolute()))


# ==============================================================================
class KratosInternalAnalyzer( AnalyzerBaseClass ):
    # --------------------------------------------------------------------------
    def __init__( self, specified_responses, model_part_controller ):
        self.model_part_controller = model_part_controller
        self.response_functions = self.__CreateResponseFunctions(specified_responses, model_part_controller.GetModel())

    # --------------------------------------------------------------------------
    def InitializeBeforeOptimizationLoop( self ):
        for response in self.response_functions.values():
            response.Initialize()

    # --------------------------------------------------------------------------
    def AnalyzeDesignAndReportToCommunicator( self, currentDesign, optimizationIteration, communicator ):
        optimization_model_part = self.model_part_controller.GetOptimizationModelPart()

        time_before_analysis = optimization_model_part.ProcessInfo.GetValue(KM.TIME)
        step_before_analysis = optimization_model_part.ProcessInfo.GetValue(KM.STEP)
        delta_time_before_analysis = optimization_model_part.ProcessInfo.GetValue(KM.DELTA_TIME)

        for identifier, response in self.response_functions.items():

            # Reset step/time iterators such that they match the optimization iteration after calling CalculateValue (which internally calls CloneTimeStep)
            optimization_model_part.ProcessInfo.SetValue(KM.STEP, step_before_analysis-1)
            optimization_model_part.ProcessInfo.SetValue(KM.TIME, time_before_analysis-1)
            optimization_model_part.ProcessInfo.SetValue(KM.DELTA_TIME, 0)

            # now we scope in to the directory where response operations are done
            with IterationScope(identifier, optimizationIteration, response.IsEvaluatedInFolder()):
                response.UpdateDesign(optimization_model_part, KM.SHAPE_SENSITIVITY)

                response.InitializeSolutionStep()

                # response values
                if communicator.isRequestingValueOf(identifier):
                    response.CalculateValue()
                    communicator.reportValue(identifier, response.GetValue())

                # response gradients
                if communicator.isRequestingGradientOf(identifier) or communicator.isRequestingThicknessGradientOf(identifier):
                    response.CalculateGradient()

                # response shape gradients
                if communicator.isRequestingGradientOf(identifier):
                    communicator.reportGradient(identifier, response.GetNodalGradient(KM.SHAPE_SENSITIVITY))

                # response thickness gradients
                if communicator.isRequestingThicknessGradientOf(identifier):
                    if KSM is None:
                        raise RuntimeError(f"ThicknessOpt: {identifier} response function requires StructuralMechanicsApplication.")
                    communicator.reportThicknessGradient(identifier, response.GetElementalGradient(KSM.THICKNESS_SENSITIVITY))

                response.FinalizeSolutionStep()

            # Clear results or modifications on model part
            optimization_model_part.ProcessInfo.SetValue(KM.STEP, step_before_analysis)
            optimization_model_part.ProcessInfo.SetValue(KM.TIME, time_before_analysis)
            optimization_model_part.ProcessInfo.SetValue(KM.DELTA_TIME, delta_time_before_analysis)

            self.model_part_controller.SetMeshToReferenceMesh()
            self.model_part_controller.SetDeformationVariablesToZero()

    # --------------------------------------------------------------------------
    def FinalizeAfterOptimizationLoop( self ):
        for response in self.response_functions.values():
            response.Finalize()

    # --------------------------------------------------------------------------
    @staticmethod
    def __CreateResponseFunctions( specified_responses, model ):
        response_functions = {}

        sho_response_functions = [
            "plane_based_packaging",
            "mesh_based_packaging",
            "surface_normal_shape_change",
            "face_angle",
<<<<<<< HEAD
            "water_drain",
=======
            "directional_derivative",
>>>>>>> f5fb0a0c
            "airfoil_angle_of_attack",
            "airfoil_chord_length",
            "airfoil_perimeter"
        ]
<<<<<<< HEAD
        csm_response_functions = ["strain_energy", "mass", "eigenfrequency", "adjoint_local_stress", "adjoint_max_stress", "adjoint_nodal_displacement", "adjoint_linear_strain_energy", "adjoint_nodal_reaction"]
=======
        csm_response_functions = ["strain_energy", "mass", "eigenfrequency", "adjoint_linear_strain_energy", "adjoint_local_stress", "adjoint_max_stress"]
>>>>>>> f5fb0a0c
        cps_response_functions = ["adjoint_lift_potential_jump", "stochastic_adjoint_lift_potential_jump"]
        convdiff_response_functions = ["point_temperature"]

        for (response_id, response_settings) in specified_responses:
            if response_id in response_functions.keys():
                raise NameError("There are multiple response functions with the following identifier: " + response_id)

            response_type = response_settings["response_type"].GetString()

            if response_type in csm_response_functions:
                if csm_response_factory is None:
                    raise RuntimeError("ShapeOpt: {} response function requires StructuralMechanicsApplication.".format(response_type))
                response_functions[response_id] = csm_response_factory.CreateResponseFunction(response_id, response_settings, model)
            elif response_type in convdiff_response_functions:
                if convdiff_response_factory is None:
                    raise RuntimeError("ShapeOpt: {} response function requires ConvectionDiffusionApplication.".format(response_type))
                response_functions[response_id] = convdiff_response_factory.CreateResponseFunction(response_id, response_settings, model)
            elif response_type in cps_response_functions:
                if potential_flow_response_factory is None:
                    raise RuntimeError("ShapeOpt: {} response function requires CompressiblePotentialFlowApplication.".format(response_type))
                response_functions[response_id] = potential_flow_response_factory.CreateResponseFunction(response_id, response_settings, model)
            elif response_type in sho_response_functions:
                response_functions[response_id] = sho_response_factory.CreateResponseFunction(response_id, response_settings, model)
            else:
                raise NameError("The response function '{}' of type '{}' is not available.".format(response_id, response_type))

        return response_functions<|MERGE_RESOLUTION|>--- conflicted
+++ resolved
@@ -132,20 +132,13 @@
             "mesh_based_packaging",
             "surface_normal_shape_change",
             "face_angle",
-<<<<<<< HEAD
             "water_drain",
-=======
             "directional_derivative",
->>>>>>> f5fb0a0c
             "airfoil_angle_of_attack",
             "airfoil_chord_length",
             "airfoil_perimeter"
         ]
-<<<<<<< HEAD
-        csm_response_functions = ["strain_energy", "mass", "eigenfrequency", "adjoint_local_stress", "adjoint_max_stress", "adjoint_nodal_displacement", "adjoint_linear_strain_energy", "adjoint_nodal_reaction"]
-=======
         csm_response_functions = ["strain_energy", "mass", "eigenfrequency", "adjoint_linear_strain_energy", "adjoint_local_stress", "adjoint_max_stress"]
->>>>>>> f5fb0a0c
         cps_response_functions = ["adjoint_lift_potential_jump", "stochastic_adjoint_lift_potential_jump"]
         convdiff_response_functions = ["point_temperature"]
 
