--- conflicted
+++ resolved
@@ -175,17 +175,10 @@
             self.optimization_utilities.ComputeSearchDirectionSteepestDescent()
         self.optimization_utilities.ComputeControlPointUpdate(self.step_size)
 
-<<<<<<< HEAD
-        self.ModelPartController.ApplyCustomDampingToNodalUpdateVariable(SHAPE_UPDATE)
-
-    # --------------------------------------------------------------------------
-    def __mapSensitivitiesToDesignSpace(self):
-        self.Mapper.MapToDesignSpace(DF1DX, DF1DX_MAPPED)
-        self.Mapper.MapToDesignSpace(DC1DX, DC1DX_MAPPED)
-=======
         self.mapper.Map(CONTROL_POINT_UPDATE, SHAPE_UPDATE)
         self.model_part_controller.DampNodalVariableIfSpecified(SHAPE_UPDATE)
->>>>>>> 573b1822
+
+        self.ModelPartController.ApplyCustomDampingToNodalUpdateVariable(SHAPE_UPDATE)
 
     # --------------------------------------------------------------------------
     def __isConstraintActive(self, constraintValue):
