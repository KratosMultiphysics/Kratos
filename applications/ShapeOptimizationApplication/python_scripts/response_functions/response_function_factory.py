# ==============================================================================
#  KratosShapeOptimizationApplication
#
#  License:         BSD License
#                   license: ShapeOptimizationApplication/license.txt
#
#  Main authors:    Geiser Armin, https://github.com/armingeiser
#
# ==============================================================================

from . import plane_based_packaging
from . import mesh_based_packaging
from . import surface_normal_shape_change
from . import face_angle
<<<<<<< HEAD
from . import water_drain
=======
from . import directional_derivative
>>>>>>> f5fb0a0c
from . import airfoil_2d_responses
from . import total_volume

def CreateResponseFunction(response_id, response_settings, model):
    response_type = response_settings["response_type"].GetString()

    if response_type == "plane_based_packaging":
        return plane_based_packaging.PlaneBasedPackaging(response_id, response_settings, model)
    elif response_type == "mesh_based_packaging":
        return mesh_based_packaging.MeshBasedPackaging(response_id, response_settings, model)
    elif response_type == "surface_normal_shape_change":
        return surface_normal_shape_change.SurfaceNormalShapeChange(response_id, response_settings, model)
    elif response_type == "face_angle":
        return face_angle.FaceAngleResponseFunction(response_id, response_settings, model)
<<<<<<< HEAD
    elif response_type == "water_drain":
        return water_drain.WaterDrainResponseFunction(response_id, response_settings, model)
=======
    elif response_type == "directional_derivative":
        return directional_derivative.DirectionalDerivativeResponseFunction(response_id, response_settings, model)
>>>>>>> f5fb0a0c
    elif response_type == "airfoil_angle_of_attack":
        return airfoil_2d_responses.AngleOfAttackResponseFunction(response_id, response_settings, model)
    elif response_type == "airfoil_chord_length":
        return airfoil_2d_responses.ChordLengthResponseFunction(response_id, response_settings, model)
    elif response_type == "airfoil_perimeter":
        return airfoil_2d_responses.PerimeterResponseFunction(response_id, response_settings, model)
    elif response_type == "total_volume":
        return total_volume.TotalVolume(response_id, response_settings, model)
    else:
        raise NameError("The type of the following response function is not specified: "+ response_id +
                        ".\nAvailable types are: 'plane_based_packaging', 'mesh_based_packaging', 'face_angle', " +
                        "'airfoil_angle_of_attack', 'airfoil_chord_length', 'airfoil_perimeter.")<|MERGE_RESOLUTION|>--- conflicted
+++ resolved
@@ -12,11 +12,8 @@
 from . import mesh_based_packaging
 from . import surface_normal_shape_change
 from . import face_angle
-<<<<<<< HEAD
 from . import water_drain
-=======
 from . import directional_derivative
->>>>>>> f5fb0a0c
 from . import airfoil_2d_responses
 from . import total_volume
 
@@ -31,13 +28,10 @@
         return surface_normal_shape_change.SurfaceNormalShapeChange(response_id, response_settings, model)
     elif response_type == "face_angle":
         return face_angle.FaceAngleResponseFunction(response_id, response_settings, model)
-<<<<<<< HEAD
     elif response_type == "water_drain":
         return water_drain.WaterDrainResponseFunction(response_id, response_settings, model)
-=======
     elif response_type == "directional_derivative":
         return directional_derivative.DirectionalDerivativeResponseFunction(response_id, response_settings, model)
->>>>>>> f5fb0a0c
     elif response_type == "airfoil_angle_of_attack":
         return airfoil_2d_responses.AngleOfAttackResponseFunction(response_id, response_settings, model)
     elif response_type == "airfoil_chord_length":
