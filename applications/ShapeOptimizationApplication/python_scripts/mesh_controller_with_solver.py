--- conflicted
+++ resolved
@@ -21,11 +21,6 @@
 from KratosMultiphysics.MeshMovingApplication.mesh_moving_analysis import MeshMovingAnalysis
 
 try:
-<<<<<<< HEAD
-    from KratosMultiphysics.MeshingApplication.mmg_process import MmgProcess as automatic_mesh_refinement_process
-except ImportError:
-    automatic_mesh_refinement_process = None
-=======
     import KratosMultiphysics.MeshingApplication as KMA
     from KratosMultiphysics.MeshingApplication.mmg_process import MmgProcess as automatic_remeshing_process
     if not hasattr(KMA, "MmgProcess2D"):
@@ -34,7 +29,6 @@
 except ImportError as err:
     automatic_remeshing_process = None
     automatic_remeshing_error_msg = str(err)
->>>>>>> 6bdd314c
 
 # # ==============================================================================
 class MeshControllerWithSolver(MeshController) :
@@ -64,20 +58,12 @@
                     "tolerance": 1e-7
                 },
                 "compute_reactions"                : false,
-<<<<<<< HEAD
-                "calculate_mesh_velocity"          : false,
-                "reinitialize_model_part_each_step": false
-=======
                 "calculate_mesh_velocity"          : false
->>>>>>> 6bdd314c
             },
             "processes" : {
                 "boundary_conditions_process_list" : []
             },
             "use_automatic_remeshing"     : false,
-<<<<<<< HEAD
-            "automatic_remeshing_settings": {}
-=======
             "automatic_remeshing_settings": {
                 "strategy"        : "optimization",
                 "step_frequency"  : 1,
@@ -92,7 +78,6 @@
                 "force_min" : true,
                 "force_max" : true
             }
->>>>>>> 6bdd314c
         }""")
         self.MeshSolverSettings = MeshSolverSettings
         self.MeshSolverSettings.ValidateAndAssignDefaults(default_settings)
@@ -116,24 +101,6 @@
         else:
             self.has_automatic_boundary_process = False
 
-<<<<<<< HEAD
-        self.is_mesh_refinement_used = self.MeshSolverSettings["use_automatic_remeshing"].GetBool()
-        if (self.is_mesh_refinement_used):
-            automatic_mesh_refinement_process_settings = self.MeshSolverSettings["automatic_remeshing_settings"]
-            if (automatic_mesh_refinement_process is None):
-                raise RuntimeError("Automatic mesh refinement requires MeshingApplication. Please compile/install it.")
-
-            self.__CheckAndSetAutomaticMeshRefinementSettings(automatic_mesh_refinement_process_settings)
-            self.mesh_refinement_process = automatic_mesh_refinement_process(model, automatic_mesh_refinement_process_settings)
-
-            # here we set mesh movement solving strategy to reinitialize after each step to support automatic mesh refinement
-            if (self.MeshSolverSettings["solver_settings"].Has("reinitialize_model_part_each_step")):
-                self.MeshSolverSettings["solver_settings"]["reinitialize_model_part_each_step"].SetBool(True)
-            else:
-                self.MeshSolverSettings["solver_settings"].AddBool("reinitialize_model_part_each_step", True)
-
-            KM.Logger.PrintInfo("ShapeOpt", "Initialized automatic mesh refinement process")
-=======
         self.is_remeshing_used = self.MeshSolverSettings["use_automatic_remeshing"].GetBool()
         if (self.is_remeshing_used):
             automatic_remeshing_process_settings = self.MeshSolverSettings["automatic_remeshing_settings"]
@@ -147,7 +114,6 @@
             self.MeshSolverSettings["solver_settings"].AddBool("reinitialize_model_part_each_step", True)
 
             KM.Logger.PrintInfo("ShapeOpt", "Initialized automatic automatic remeshing process")
->>>>>>> 6bdd314c
 
         self._mesh_moving_analysis = MeshMovingAnalysis(model, self.MeshSolverSettings)
 
@@ -157,13 +123,8 @@
             KSO.GeometryUtilities(self.OptimizationModelPart).ExtractBoundaryNodes("auto_surface_nodes")
 
         self._mesh_moving_analysis.Initialize()
-<<<<<<< HEAD
-        if self.is_mesh_refinement_used:
-            self.mesh_refinement_process.ExecuteInitialize()
-=======
         if self.is_remeshing_used:
             self.remeshing_process.ExecuteInitialize()
->>>>>>> 6bdd314c
 
     # --------------------------------------------------------------------------
     def UpdateMeshAccordingInputVariable(self, variable):
@@ -190,17 +151,10 @@
             self._mesh_moving_analysis.end_time += 1
         self._mesh_moving_analysis.RunSolutionLoop()
 
-<<<<<<< HEAD
-        if self.is_mesh_refinement_used:
-            self.OptimizationModelPart.Set(KM.MODIFIED, False)
-            self.mesh_refinement_process.ExecuteInitializeSolutionStep()
-            self.mesh_refinement_process.ExecuteFinalizeSolutionStep()
-=======
         if self.is_remeshing_used:
             self.OptimizationModelPart.Set(KM.MODIFIED, False)
             self.remeshing_process.ExecuteInitializeSolutionStep()
             self.remeshing_process.ExecuteFinalizeSolutionStep()
->>>>>>> 6bdd314c
 
         KSO.MeshControllerUtilities(self.OptimizationModelPart).LogMeshChangeAccordingInputVariable(KM.MESH_DISPLACEMENT)
 
@@ -214,13 +168,8 @@
     def Finalize(self):
         self._mesh_moving_analysis.Finalize()
 
-<<<<<<< HEAD
-        if self.is_mesh_refinement_used:
-            self.mesh_refinement_process.ExecuteFinalize()
-=======
         if self.is_remeshing_used:
             self.remeshing_process.ExecuteFinalize()
->>>>>>> 6bdd314c
 
     # --------------------------------------------------------------------------
     @staticmethod
@@ -261,44 +210,28 @@
     def __CheckAndSetAutomaticMeshRefinementSettings(self, parameters):
         if (parameters.Has("interpolate_nodal_values")):
             if (parameters["interpolate_nodal_values"].GetBool()):
-<<<<<<< HEAD
-                KM.Logger.PrintWarning("ShapeOpt", "Historical value interpolation is not allowed in automatic mesh refinement. Turning it off.")
-=======
                 KM.Logger.PrintWarning("ShapeOpt", "Historical value interpolation is not allowed in automatic remeshing. Turning it off.")
->>>>>>> 6bdd314c
             parameters["interpolate_nodal_values"].SetBool(False)
         else:
             parameters.AddBool("interpolate_nodal_values", False)
 
         if (parameters.Has("interpolate_non_historical")):
             if (parameters["interpolate_non_historical"].GetBool()):
-<<<<<<< HEAD
-                KM.Logger.PrintWarning("ShapeOpt", "Non-historical value interpolation is not allowed in automatic mesh refinement. Turning it off.")
-=======
                 KM.Logger.PrintWarning("ShapeOpt", "Non-historical value interpolation is not allowed in automatic remeshing. Turning it off.")
->>>>>>> 6bdd314c
             parameters["interpolate_non_historical"].SetBool(False)
         else:
             parameters.AddBool("interpolate_non_historical", False)
 
         if (parameters.Has("extrapolate_contour_values")):
             if (parameters["extrapolate_contour_values"].GetBool()):
-<<<<<<< HEAD
-                KM.Logger.PrintWarning("ShapeOpt", "Value extrapolation is not allowed in automatic mesh refinement. Turning it off.")
-=======
                 KM.Logger.PrintWarning("ShapeOpt", "Value extrapolation is not allowed in automatic remeshing. Turning it off.")
->>>>>>> 6bdd314c
             parameters["extrapolate_contour_values"].SetBool(False)
         else:
             parameters.AddBool("extrapolate_contour_values", False)
 
         if (parameters.Has("model_part_name")):
             if (parameters["model_part_name"].GetString() != self.OptimizationModelPart.Name):
-<<<<<<< HEAD
-                KM.Logger.PrintWarning("ShapeOpt", "Mismatching model part name provided for automatic mesh refinement [ " + parameters["model_part_name"].GetString() + " ]. Using the optimization model part [ " + self.OptimizationModelPart.Name + " ].")
-=======
                 KM.Logger.PrintWarning("ShapeOpt", "Mismatching model part name provided for automatic remeshing [ " + parameters["model_part_name"].GetString() + " ]. Using the optimization model part [ " + self.OptimizationModelPart.Name + " ].")
->>>>>>> 6bdd314c
             parameters["model_part_name"].SetString(self.OptimizationModelPart.Name)
         else:
             parameters.AddString("model_part_name", self.OptimizationModelPart.Name)
