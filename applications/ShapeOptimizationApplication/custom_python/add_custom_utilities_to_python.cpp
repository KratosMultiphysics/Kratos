// ==============================================================================
//  KratosShapeOptimizationApplication
//
//  License:         BSD License
//                   license: ShapeOptimizationApplication/license.txt
//
//  Main authors:    Baumgaertner Daniel, https://github.com/dbaumgaertner
//
// ==============================================================================

// ------------------------------------------------------------------------------
// System includes
// ------------------------------------------------------------------------------

// // ------------------------------------------------------------------------------
// // External includes
// // ------------------------------------------------------------------------------

// ------------------------------------------------------------------------------
// Project includes
// ------------------------------------------------------------------------------
#include "includes/define.h"
#include "includes/kratos_parameters.h"
#include "processes/process.h"
#include "custom_python/add_custom_utilities_to_python.h"
#include "custom_utilities/optimization_utilities.h"
#include "custom_utilities/geometry_utilities.h"
#include "custom_utilities/mapping/mapper_vertex_morphing.h"
#include "custom_utilities/mapping/mapper_vertex_morphing_matrix_free.h"
#include "custom_utilities/mapping/mapper_vertex_morphing_improved_integration.h"
#include "custom_utilities/mapping/mapper_vertex_morphing_mesh_independent.h"
#include "custom_utilities/mapping/mapper_vertex_morphing_normal.h"
#include "custom_utilities/mapping/mapper_vertex_morphing_mesh_independent_normal.h"
#include "custom_utilities/mapping/mapper_vertex_morphing_symmetric.h"
#include "custom_utilities/damping/damping_utilities.h"
#include "custom_utilities/mesh_controller_utilities.h"
#include "custom_utilities/input_output/universal_file_io.h"
#include "custom_utilities/search_based_functions.h"
#include "custom_utilities/lumped_integration_utility.h"
#include "custom_utilities/response_functions/surface_area_response_function_utility.h"
#include "custom_utilities/response_functions/face_angle_response_function_utility.h"

// ==============================================================================

namespace Kratos {
namespace Python {

// Overloaded functions
template<typename TMapper>
inline void MapVector(TMapper& mapper,
                const Variable< array_1d<double, 3> >& origin_variable,
                const Variable< array_1d<double, 3> >& destination_variable)
{
    mapper.Map(origin_variable, destination_variable);
}
template<typename TMapper>
inline void MapScalar(TMapper& mapper,
                const Variable< double >& origin_variable,
                const Variable< double >& destination_variable)
{
    mapper.Map(origin_variable, destination_variable);
}
template<typename TMapper>
inline void MapMixed(TMapper& mapper,
                const Variable< double >& origin_variable,
                const Variable< array_1d<double, 3> >& destination_variable)
{
    mapper.Map(origin_variable, destination_variable);
}


template<typename TMapper>
inline void InverseMapVector(TMapper& mapper,
                       const Variable< array_1d<double, 3> >& destination_variable,
                       const Variable< array_1d<double, 3> >& origin_variable)
{
    mapper.InverseMap(destination_variable, origin_variable);
}
template<typename TMapper>
inline void InverseMapScalar(TMapper& mapper,
                       const Variable< double >& destination_variable,
                       const Variable< double >& origin_variable)
{
    mapper.InverseMap(destination_variable, origin_variable);
}
template<typename TMapper>
inline void InverseMapMixed(TMapper& mapper,
                       const Variable< array_1d<double, 3> >& destination_variable,
                       const Variable< double >& origin_variable)
{
    mapper.InverseMap(destination_variable, origin_variable);
}

inline void ComputeSearchDirectionSteepestDescentScalar(OptimizationUtilities& utils, const Variable<double>& rSearchDirection, const Variable<double>& rObjectiveGradient)
{
    return utils.ComputeSearchDirectionSteepestDescent(rSearchDirection, rObjectiveGradient);
}

inline void ComputeSearchDirectionSteepestDescentVector(OptimizationUtilities& utils, const Variable<array_1d<double, 3>>& rSearchDirection, const Variable<array_1d<double, 3>>& rObjectiveGradient)
{
    return utils.ComputeSearchDirectionSteepestDescent(rSearchDirection, rObjectiveGradient);
}

inline void ComputeProjectedSearchDirectionScalar(OptimizationUtilities& utils, const Variable<double>& rSearchDirection, const Variable<double>& rObjectiveGradient, const Variable<double>& rConstraintGradient)
{
    return utils.ComputeProjectedSearchDirection(rSearchDirection, rObjectiveGradient, rConstraintGradient);
}

inline void ComputeProjectedSearchDirectionVector(OptimizationUtilities& utils, const Variable<array_1d<double, 3>>& rSearchDirection, const Variable<array_1d<double, 3>>& rObjectiveGradient, const Variable<array_1d<double, 3>>& rConstraintGradient)
{
    return utils.ComputeProjectedSearchDirection(rSearchDirection, rObjectiveGradient, rConstraintGradient);
}

inline void CorrectProjectedSearchDirectionScalar(OptimizationUtilities& utils, double ConstraintValue, const Variable<double>& rSearchDirection, const Variable<double>& rConstraintGradient)
{
    return utils.CorrectProjectedSearchDirection(ConstraintValue, rSearchDirection, rConstraintGradient);
}

inline void CorrectProjectedSearchDirectionVector(OptimizationUtilities& utils, double ConstraintValue, const Variable<array_1d<double, 3>>& rSearchDirection, const Variable<array_1d<double, 3>>& rConstraintGradient)
{
    return utils.CorrectProjectedSearchDirection(ConstraintValue, rSearchDirection, rConstraintGradient);
}

inline void ComputeControlPointUpdateScalar(OptimizationUtilities& utils, const double StepSize, const Variable<double>& rSearchDirection, const Variable<double>& rControlUpdate)
{
    return utils.ComputeControlPointUpdate(StepSize, rSearchDirection, rControlUpdate);
}

inline void ComputeControlPointUpdateVector(OptimizationUtilities& utils, const double StepSize, const Variable<array_1d<double, 3>>& rSearchDirection, const Variable<array_1d<double, 3>>& rControlUpdate)
{
    return utils.ComputeControlPointUpdate(StepSize, rSearchDirection, rControlUpdate);
}

inline void AddFirstVariableToSecondVariableScalar(OptimizationUtilities& utils, const Variable<double>& rVariable1, const Variable<double>& rVariable2)
{
    return utils.AddFirstVariableToSecondVariable(rVariable1, rVariable2);
}

inline void AddFirstVariableToSecondVariableVector(OptimizationUtilities& utils, const Variable<array_1d<double, 3>>& rVariable1, const Variable<array_1d<double, 3>>& rVariable2)
{
    return utils.AddFirstVariableToSecondVariable(rVariable1, rVariable2);
}

<<<<<<< HEAD
inline double ComputeL2NormScalar(OptimizationUtilities& utils, const Variable< double >& variable)
{
    return utils.ComputeL2NormOfNodalVariable(variable);
}

inline double ComputeL2NormVector(OptimizationUtilities& utils, const Variable< array_1d<double, 3> >& variable)
{
    return utils.ComputeL2NormOfNodalVariable(variable);
}

inline double ComputeMaxNormScalar(OptimizationUtilities& utils, const Variable< double >& variable)
{
    return utils.ComputeMaxNormOfNodalVariable(variable);
}

inline double ComputeMaxNormVector(OptimizationUtilities& utils, const Variable< array_1d<double, 3> >& variable)
{
    return utils.ComputeMaxNormOfNodalVariable(variable);
}

inline void AssembleMatrixForScalarVariableList(
    OptimizationUtilities& utils,
    Matrix& rMatrix,
    pybind11::list& rVariables)
{
    std::size_t list_length = pybind11::len(rVariables);
    std::vector<Variable<double>*> variables_vector(list_length);
    for (std::size_t i = 0; i < list_length; i++)
    {
        variables_vector[i] = (rVariables[i]).cast<Variable<double>*>();
    }
    return utils.AssembleMatrix(rMatrix, variables_vector);
}

inline void AssembleMatrixForVectorVariableList(
    OptimizationUtilities& utils,
=======
inline void AssembleMatrixForVariableList(
    ModelPart& rModelPart,
>>>>>>> f245eea0
    Matrix& rMatrix,
    pybind11::list& rVariables)
{
    std::size_t list_length = pybind11::len(rVariables);
    std::vector<Variable<OptimizationUtilities::array_3d>*> variables_vector(list_length);
    for (std::size_t i = 0; i < list_length; i++)
    {
        variables_vector[i] = (rVariables[i]).cast<Variable<OptimizationUtilities::array_3d>*>();
    }
    return OptimizationUtilities::AssembleMatrix(rModelPart, rMatrix, variables_vector);
}

inline void IntegrateScalarVariable(LumpedIntegrationUtility& util, const Variable< double >& variable)
{
    util.Integrate(variable);
}

inline void IntegrateVectorVariable(LumpedIntegrationUtility& util, const Variable< array_1d<double, 3> >& variable)
{
    util.Integrate(variable);
}

inline void AssembleScalarToVector(OptimizationUtilities& util, Vector& rVector, const Variable<double> &rVariable)
{
    util.AssembleVector(rVector, rVariable);
}
inline void AssembleVectorToVector(OptimizationUtilities& util, Vector& rVector, const Variable<array_1d<double, 3>> &rVariable)
{
    util.AssembleVector(rVector, rVariable);
}

inline void AssignVectorToScalarVariable(OptimizationUtilities& util, const Vector& rVector, const Variable<double> &rVariable)
{
    util.AssignVectorToVariable(rVector, rVariable);
}
inline void AssignVectorToVectorVariable(OptimizationUtilities& util, const Vector& rVector, const Variable<array_1d<double, 3>> &rVariable)
{
    util.AssignVectorToVariable(rVector, rVariable);
}

// ==============================================================================
void  AddCustomUtilitiesToPython(pybind11::module& m)
{
    namespace py = pybind11;

    // ================================================================
    // For perfoming the mapping according to Vertex Morphing
    // ================================================================
    py::class_<MapperVertexMorphing >(m, "MapperVertexMorphing")
        .def(py::init<ModelPart&, ModelPart&, Parameters>())
        .def("Initialize", &MapperVertexMorphing::Initialize)
        .def("Update", &MapperVertexMorphing::Update)
        .def("Map", MapScalar<MapperVertexMorphing>)
        .def("Map", MapVector<MapperVertexMorphing>)
        .def("InverseMap", InverseMapScalar<MapperVertexMorphing>)
        .def("InverseMap", InverseMapVector<MapperVertexMorphing>)
        ;
    py::class_<MapperVertexMorphingMatrixFree >(m, "MapperVertexMorphingMatrixFree")
        .def(py::init<ModelPart&, ModelPart&, Parameters>())
        .def("Initialize", &MapperVertexMorphingMatrixFree::Initialize)
        .def("Update", &MapperVertexMorphingMatrixFree::Update)
        .def("Map", MapScalar<MapperVertexMorphingMatrixFree>)
        .def("Map", MapVector<MapperVertexMorphingMatrixFree>)
        .def("InverseMap", InverseMapScalar<MapperVertexMorphingMatrixFree>)
        .def("InverseMap", InverseMapVector<MapperVertexMorphingMatrixFree>)
        ;
    py::class_<MapperVertexMorphingImprovedIntegration >(m, "MapperVertexMorphingImprovedIntegration")
        .def(py::init<ModelPart&, ModelPart&, Parameters>())
        .def("Initialize", &MapperVertexMorphingImprovedIntegration::Initialize)
        .def("Update", &MapperVertexMorphingImprovedIntegration::Update)
        .def("Map", MapScalar<MapperVertexMorphingImprovedIntegration>)
        .def("Map", MapVector<MapperVertexMorphingImprovedIntegration>)
        .def("InverseMap", InverseMapScalar<MapperVertexMorphingImprovedIntegration>)
        .def("InverseMap", InverseMapVector<MapperVertexMorphingImprovedIntegration>)
        ;
    py::class_<MapperVertexMorphingMeshIndependent >(m, "MapperVertexMorphingMeshIndependent")
        .def(py::init<ModelPart&, ModelPart&, Parameters>())
        .def("Initialize", &MapperVertexMorphingMeshIndependent::Initialize)
        .def("Update", &MapperVertexMorphingMeshIndependent::Update)
        .def("Map", MapScalar<MapperVertexMorphingMeshIndependent>)
        .def("Map", MapVector<MapperVertexMorphingMeshIndependent>)
        .def("InverseMap", InverseMapScalar<MapperVertexMorphingMeshIndependent>)
        .def("InverseMap", InverseMapVector<MapperVertexMorphingMeshIndependent>)
        ;
    py::class_<MapperVertexMorphingNormal >(m, "MapperVertexMorphingNormal")
        .def(py::init<ModelPart&, ModelPart&, Parameters>())
        .def("Initialize", &MapperVertexMorphingNormal::Initialize)
        .def("Update", &MapperVertexMorphingNormal::Update)
        .def("Map", MapMixed<MapperVertexMorphingNormal>)
        .def("InverseMap", InverseMapMixed<MapperVertexMorphingNormal>)
        ;
    py::class_<MapperVertexMorphingMeshIndependentNormal >(m, "MapperVertexMorphingMeshIndependentNormal")
        .def(py::init<ModelPart&, ModelPart&, Parameters>())
        .def("Initialize", &MapperVertexMorphingMeshIndependentNormal::Initialize)
        .def("Update", &MapperVertexMorphingMeshIndependentNormal::Update)
        .def("Map", MapMixed<MapperVertexMorphingMeshIndependentNormal>)
        .def("InverseMap", InverseMapMixed<MapperVertexMorphingMeshIndependentNormal>)
        ;
    py::class_<MapperVertexMorphingSymmetric >(m, "MapperVertexMorphingSymmetric")
        .def(py::init<ModelPart&, ModelPart&, Parameters>())
        .def("Initialize", &MapperVertexMorphingSymmetric::Initialize)
        .def("Update", &MapperVertexMorphingSymmetric::Update)
        .def("Map", MapScalar<MapperVertexMorphingSymmetric>) // TODO
        .def("Map", MapVector<MapperVertexMorphingSymmetric>)
        .def("InverseMap", InverseMapScalar<MapperVertexMorphingSymmetric>) // TODO
        .def("InverseMap", InverseMapVector<MapperVertexMorphingSymmetric>)
        ;

    // ================================================================
    // For a possible damping of nodal variables
    // ================================================================
    py::class_<DampingUtilities >(m, "DampingUtilities")
        .def(py::init<ModelPart&, pybind11::dict, Parameters>())
        .def("DampNodalVariable", &DampingUtilities::DampNodalVariable)
        ;

    // ========================================================================
    // For performing individual steps of an optimization algorithm
    // ========================================================================
    py::class_<OptimizationUtilities >(m, "OptimizationUtilities")
        // ----------------------------------------------------------------
        // For running unconstrained descent methods
        // ----------------------------------------------------------------
<<<<<<< HEAD
        .def("ComputeSearchDirectionSteepestDescent", &ComputeSearchDirectionSteepestDescentScalar)
        .def("ComputeSearchDirectionSteepestDescent", &ComputeSearchDirectionSteepestDescentVector)
        // ----------------------------------------------------------------
        // For running penalized projection method
        // ----------------------------------------------------------------
        .def("ComputeProjectedSearchDirection", &ComputeProjectedSearchDirectionScalar)
        .def("ComputeProjectedSearchDirection", &ComputeProjectedSearchDirectionVector)
        .def("CorrectProjectedSearchDirection", &CorrectProjectedSearchDirectionScalar)
        .def("CorrectProjectedSearchDirection", &CorrectProjectedSearchDirectionVector)
        .def("GetCorrectionScaling", &OptimizationUtilities::GetCorrectionScaling)
        // ----------------------------------------------------------------
        // General optimization operations
        // ----------------------------------------------------------------
        .def("ComputeControlPointUpdate", &ComputeControlPointUpdateScalar)
        .def("ComputeControlPointUpdate", &ComputeControlPointUpdateVector)
        .def("AddFirstVariableToSecondVariable", &AddFirstVariableToSecondVariableScalar)
        .def("AddFirstVariableToSecondVariable", &AddFirstVariableToSecondVariableVector)
        .def("ComputeL2NormOfNodalVariable", ComputeL2NormScalar)
        .def("ComputeL2NormOfNodalVariable", ComputeL2NormVector)
        .def("ComputeMaxNormOfNodalVariable", ComputeMaxNormScalar)
        .def("ComputeMaxNormOfNodalVariable", ComputeMaxNormVector)
        .def("AssembleVector", &AssembleVectorToVector)
        .def("AssignVectorToVariable", &AssignVectorToVectorVariable)
        .def("AssembleMatrixForVector", &AssembleMatrixForVectorVariableList)
        .def("AssembleVector", &AssembleScalarToVector)
        .def("AssignVectorToVariable", &AssignVectorToScalarVariable)
        .def("AssembleMatrixForScalar", &AssembleMatrixForScalarVariableList)
        .def("CalculateProjectedSearchDirectionAndCorrection", &OptimizationUtilities::CalculateProjectedSearchDirectionAndCorrection)
=======
        .def_static("ComputeSearchDirectionSteepestDescent", &OptimizationUtilities::ComputeSearchDirectionSteepestDescent)
        // ----------------------------------------------------------------
        // For running penalized projection method
        // ----------------------------------------------------------------
        .def_static("ComputeProjectedSearchDirection", &OptimizationUtilities::ComputeProjectedSearchDirection)
        .def_static("CorrectProjectedSearchDirection", &OptimizationUtilities::CorrectProjectedSearchDirection)
        // ----------------------------------------------------------------
        // General optimization operations
        // ----------------------------------------------------------------
        .def_static("ComputeControlPointUpdate", &OptimizationUtilities::ComputeControlPointUpdate)
        .def_static("AddFirstVariableToSecondVariable", &OptimizationUtilities::AddFirstVariableToSecondVariable)
        .def_static("ComputeL2NormOfNodalVariable", [](ModelPart& rModelPart, const Variable< double >& rVariable){
                                                        return OptimizationUtilities::ComputeL2NormOfNodalVariable(rModelPart, rVariable);
                                                    })
        .def_static("ComputeL2NormOfNodalVariable", [](ModelPart& rModelPart, const Variable< array_1d<double, 3> >& rVariable){
                                                        return OptimizationUtilities::ComputeL2NormOfNodalVariable(rModelPart, rVariable);
                                                    })
        .def_static("ComputeMaxNormOfNodalVariable", [](ModelPart& rModelPart, const Variable< double >& rVariable){
                                                        return OptimizationUtilities::ComputeMaxNormOfNodalVariable(rModelPart, rVariable);
                                                        })
        .def_static("ComputeMaxNormOfNodalVariable", [](ModelPart& rModelPart, const Variable< array_1d<double, 3> >& rVariable){
                                                        return OptimizationUtilities::ComputeMaxNormOfNodalVariable(rModelPart, rVariable);
                                                        })
        .def_static("AssembleVector", &OptimizationUtilities::AssembleVector)
        .def_static("AssignVectorToVariable", &OptimizationUtilities::AssignVectorToVariable)
        .def_static("AssembleMatrix", [](ModelPart& rModelPart, Matrix& rMatrix, pybind11::list& rVariables){
                                            std::size_t list_length = pybind11::len(rVariables);
                                            std::vector<Variable<OptimizationUtilities::array_3d>*> variables_vector(list_length);
                                            for (std::size_t i = 0; i < list_length; i++)
                                            {
                                                variables_vector[i] = (rVariables[i]).cast<Variable<OptimizationUtilities::array_3d>*>();
                                            }
                                            return OptimizationUtilities::AssembleMatrix(rModelPart, rMatrix, variables_vector);
                                        })
        .def_static("CalculateProjectedSearchDirectionAndCorrection", &OptimizationUtilities::CalculateProjectedSearchDirectionAndCorrection)
>>>>>>> f245eea0
        ;

    // ========================================================================
    // For pre- and post-processing of geometry data
    // ========================================================================
    py::class_<GeometryUtilities >(m, "GeometryUtilities")
        .def(py::init<ModelPart&>())
        .def("ComputeUnitSurfaceNormals", &GeometryUtilities::ComputeUnitSurfaceNormals)
        .def("ProjectNodalVariableOnUnitSurfaceNormals", &GeometryUtilities::ProjectNodalVariableOnUnitSurfaceNormals)
        .def("ProjectNodalVariableOnDirection", &GeometryUtilities::ProjectNodalVariableOnDirection)
        .def("ProjectNodalVariableOnTangentPlane", &GeometryUtilities::ProjectNodalVariableOnTangentPlane)
        .def("ExtractBoundaryNodes", &GeometryUtilities::ExtractBoundaryNodes)
        .def("ComputeDistancesToBoundingModelPart", &GeometryUtilities::ComputeDistancesToBoundingModelPart)
        .def("CalculateLength",&GeometryUtilities::CalculateLength<ModelPart::ElementsContainerType>)
        .def("CalculateLength",&GeometryUtilities::CalculateLength<ModelPart::ConditionsContainerType>)
        ;

    // ========================================================================
    // For mesh handling
    // ========================================================================
    py::class_<MeshControllerUtilities >(m, "MeshControllerUtilities")
        .def(py::init<ModelPart&>())
        .def("UpdateMeshAccordingInputVariable", &MeshControllerUtilities::UpdateMeshAccordingInputVariable)
        .def("RevertMeshUpdateAccordingInputVariable", &MeshControllerUtilities::RevertMeshUpdateAccordingInputVariable)
        .def("LogMeshChangeAccordingInputVariable", &MeshControllerUtilities::LogMeshChangeAccordingInputVariable)
        .def("SetMeshToReferenceMesh", &MeshControllerUtilities::SetMeshToReferenceMesh)
        .def("SetReferenceMeshToMesh", &MeshControllerUtilities::SetReferenceMeshToMesh)
        .def("SetDeformationVariablesToZero", &MeshControllerUtilities::SetDeformationVariablesToZero)
        .def("WriteCoordinatesToVariable", &MeshControllerUtilities::WriteCoordinatesToVariable)
        .def("SubtractCoordinatesFromVariable", &MeshControllerUtilities::SubtractCoordinatesFromVariable)
        .def("AddFirstVariableToSecondVariable", &MeshControllerUtilities::AddFirstVariableToSecondVariable)
        ;

    // ========================================================================
    // For input / output
    // ========================================================================
    py::class_<UniversalFileIO >(m, "UniversalFileIO")
        .def(py::init<ModelPart&, std::string, std::string, Parameters>())
        .def("InitializeLogging", &UniversalFileIO::InitializeLogging)
        .def("LogNodalResults", &UniversalFileIO::LogNodalResults)
        ;

    // ========================================================================
    // For geometric response functions
    // ========================================================================
    py::class_<FaceAngleResponseFunctionUtility >(m, "FaceAngleResponseFunctionUtility")
        .def(py::init<ModelPart&, Parameters>())
        .def("Initialize", &FaceAngleResponseFunctionUtility::Initialize)
        .def("CalculateValue", &FaceAngleResponseFunctionUtility::CalculateValue)
        .def("CalculateGradient", &FaceAngleResponseFunctionUtility::CalculateGradient)
        ;

    // ========================================================================
    // Additional operations
    // ========================================================================
    py::class_<SearchBasedFunctions >(m, "SearchBasedFunctions")
        .def(py::init<ModelPart&>())
        .def("FlagNodesInRadius", &SearchBasedFunctions::FlagNodesInRadius)
        ;

    py::class_<LumpedIntegrationUtility>(m, "LumpedIntegrationUtility")
        .def(py::init<ModelPart&>())
        .def("CalculateLumpedAreas", &LumpedIntegrationUtility::CalculateLumpedAreas)
        .def("Integrate", IntegrateVectorVariable)
        .def("Integrate", IntegrateScalarVariable)
        ;

    py::class_<SurfaceAreaResponseFunctionUtility>(m, "SurfaceAreaResponseFunctionUtility")
        .def(py::init<ModelPart&, Parameters>())
        .def("CalculateValue", &SurfaceAreaResponseFunctionUtility::CalculateValue)
        .def("CalculateGradient", &SurfaceAreaResponseFunctionUtility::CalculateGradient)
        ;
}

}  // namespace Python.
} // Namespace Kratos
<|MERGE_RESOLUTION|>--- conflicted
+++ resolved
@@ -29,8 +29,6 @@
 #include "custom_utilities/mapping/mapper_vertex_morphing_matrix_free.h"
 #include "custom_utilities/mapping/mapper_vertex_morphing_improved_integration.h"
 #include "custom_utilities/mapping/mapper_vertex_morphing_mesh_independent.h"
-#include "custom_utilities/mapping/mapper_vertex_morphing_normal.h"
-#include "custom_utilities/mapping/mapper_vertex_morphing_mesh_independent_normal.h"
 #include "custom_utilities/mapping/mapper_vertex_morphing_symmetric.h"
 #include "custom_utilities/damping/damping_utilities.h"
 #include "custom_utilities/mesh_controller_utilities.h"
@@ -91,97 +89,8 @@
     mapper.InverseMap(destination_variable, origin_variable);
 }
 
-inline void ComputeSearchDirectionSteepestDescentScalar(OptimizationUtilities& utils, const Variable<double>& rSearchDirection, const Variable<double>& rObjectiveGradient)
-{
-    return utils.ComputeSearchDirectionSteepestDescent(rSearchDirection, rObjectiveGradient);
-}
-
-inline void ComputeSearchDirectionSteepestDescentVector(OptimizationUtilities& utils, const Variable<array_1d<double, 3>>& rSearchDirection, const Variable<array_1d<double, 3>>& rObjectiveGradient)
-{
-    return utils.ComputeSearchDirectionSteepestDescent(rSearchDirection, rObjectiveGradient);
-}
-
-inline void ComputeProjectedSearchDirectionScalar(OptimizationUtilities& utils, const Variable<double>& rSearchDirection, const Variable<double>& rObjectiveGradient, const Variable<double>& rConstraintGradient)
-{
-    return utils.ComputeProjectedSearchDirection(rSearchDirection, rObjectiveGradient, rConstraintGradient);
-}
-
-inline void ComputeProjectedSearchDirectionVector(OptimizationUtilities& utils, const Variable<array_1d<double, 3>>& rSearchDirection, const Variable<array_1d<double, 3>>& rObjectiveGradient, const Variable<array_1d<double, 3>>& rConstraintGradient)
-{
-    return utils.ComputeProjectedSearchDirection(rSearchDirection, rObjectiveGradient, rConstraintGradient);
-}
-
-inline void CorrectProjectedSearchDirectionScalar(OptimizationUtilities& utils, double ConstraintValue, const Variable<double>& rSearchDirection, const Variable<double>& rConstraintGradient)
-{
-    return utils.CorrectProjectedSearchDirection(ConstraintValue, rSearchDirection, rConstraintGradient);
-}
-
-inline void CorrectProjectedSearchDirectionVector(OptimizationUtilities& utils, double ConstraintValue, const Variable<array_1d<double, 3>>& rSearchDirection, const Variable<array_1d<double, 3>>& rConstraintGradient)
-{
-    return utils.CorrectProjectedSearchDirection(ConstraintValue, rSearchDirection, rConstraintGradient);
-}
-
-inline void ComputeControlPointUpdateScalar(OptimizationUtilities& utils, const double StepSize, const Variable<double>& rSearchDirection, const Variable<double>& rControlUpdate)
-{
-    return utils.ComputeControlPointUpdate(StepSize, rSearchDirection, rControlUpdate);
-}
-
-inline void ComputeControlPointUpdateVector(OptimizationUtilities& utils, const double StepSize, const Variable<array_1d<double, 3>>& rSearchDirection, const Variable<array_1d<double, 3>>& rControlUpdate)
-{
-    return utils.ComputeControlPointUpdate(StepSize, rSearchDirection, rControlUpdate);
-}
-
-inline void AddFirstVariableToSecondVariableScalar(OptimizationUtilities& utils, const Variable<double>& rVariable1, const Variable<double>& rVariable2)
-{
-    return utils.AddFirstVariableToSecondVariable(rVariable1, rVariable2);
-}
-
-inline void AddFirstVariableToSecondVariableVector(OptimizationUtilities& utils, const Variable<array_1d<double, 3>>& rVariable1, const Variable<array_1d<double, 3>>& rVariable2)
-{
-    return utils.AddFirstVariableToSecondVariable(rVariable1, rVariable2);
-}
-
-<<<<<<< HEAD
-inline double ComputeL2NormScalar(OptimizationUtilities& utils, const Variable< double >& variable)
-{
-    return utils.ComputeL2NormOfNodalVariable(variable);
-}
-
-inline double ComputeL2NormVector(OptimizationUtilities& utils, const Variable< array_1d<double, 3> >& variable)
-{
-    return utils.ComputeL2NormOfNodalVariable(variable);
-}
-
-inline double ComputeMaxNormScalar(OptimizationUtilities& utils, const Variable< double >& variable)
-{
-    return utils.ComputeMaxNormOfNodalVariable(variable);
-}
-
-inline double ComputeMaxNormVector(OptimizationUtilities& utils, const Variable< array_1d<double, 3> >& variable)
-{
-    return utils.ComputeMaxNormOfNodalVariable(variable);
-}
-
-inline void AssembleMatrixForScalarVariableList(
-    OptimizationUtilities& utils,
-    Matrix& rMatrix,
-    pybind11::list& rVariables)
-{
-    std::size_t list_length = pybind11::len(rVariables);
-    std::vector<Variable<double>*> variables_vector(list_length);
-    for (std::size_t i = 0; i < list_length; i++)
-    {
-        variables_vector[i] = (rVariables[i]).cast<Variable<double>*>();
-    }
-    return utils.AssembleMatrix(rMatrix, variables_vector);
-}
-
-inline void AssembleMatrixForVectorVariableList(
-    OptimizationUtilities& utils,
-=======
 inline void AssembleMatrixForVariableList(
     ModelPart& rModelPart,
->>>>>>> f245eea0
     Matrix& rMatrix,
     pybind11::list& rVariables)
 {
@@ -204,24 +113,6 @@
     util.Integrate(variable);
 }
 
-inline void AssembleScalarToVector(OptimizationUtilities& util, Vector& rVector, const Variable<double> &rVariable)
-{
-    util.AssembleVector(rVector, rVariable);
-}
-inline void AssembleVectorToVector(OptimizationUtilities& util, Vector& rVector, const Variable<array_1d<double, 3>> &rVariable)
-{
-    util.AssembleVector(rVector, rVariable);
-}
-
-inline void AssignVectorToScalarVariable(OptimizationUtilities& util, const Vector& rVector, const Variable<double> &rVariable)
-{
-    util.AssignVectorToVariable(rVector, rVariable);
-}
-inline void AssignVectorToVectorVariable(OptimizationUtilities& util, const Vector& rVector, const Variable<array_1d<double, 3>> &rVariable)
-{
-    util.AssignVectorToVariable(rVector, rVariable);
-}
-
 // ==============================================================================
 void  AddCustomUtilitiesToPython(pybind11::module& m)
 {
@@ -257,29 +148,6 @@
         .def("InverseMap", InverseMapScalar<MapperVertexMorphingImprovedIntegration>)
         .def("InverseMap", InverseMapVector<MapperVertexMorphingImprovedIntegration>)
         ;
-    py::class_<MapperVertexMorphingMeshIndependent >(m, "MapperVertexMorphingMeshIndependent")
-        .def(py::init<ModelPart&, ModelPart&, Parameters>())
-        .def("Initialize", &MapperVertexMorphingMeshIndependent::Initialize)
-        .def("Update", &MapperVertexMorphingMeshIndependent::Update)
-        .def("Map", MapScalar<MapperVertexMorphingMeshIndependent>)
-        .def("Map", MapVector<MapperVertexMorphingMeshIndependent>)
-        .def("InverseMap", InverseMapScalar<MapperVertexMorphingMeshIndependent>)
-        .def("InverseMap", InverseMapVector<MapperVertexMorphingMeshIndependent>)
-        ;
-    py::class_<MapperVertexMorphingNormal >(m, "MapperVertexMorphingNormal")
-        .def(py::init<ModelPart&, ModelPart&, Parameters>())
-        .def("Initialize", &MapperVertexMorphingNormal::Initialize)
-        .def("Update", &MapperVertexMorphingNormal::Update)
-        .def("Map", MapMixed<MapperVertexMorphingNormal>)
-        .def("InverseMap", InverseMapMixed<MapperVertexMorphingNormal>)
-        ;
-    py::class_<MapperVertexMorphingMeshIndependentNormal >(m, "MapperVertexMorphingMeshIndependentNormal")
-        .def(py::init<ModelPart&, ModelPart&, Parameters>())
-        .def("Initialize", &MapperVertexMorphingMeshIndependentNormal::Initialize)
-        .def("Update", &MapperVertexMorphingMeshIndependentNormal::Update)
-        .def("Map", MapMixed<MapperVertexMorphingMeshIndependentNormal>)
-        .def("InverseMap", InverseMapMixed<MapperVertexMorphingMeshIndependentNormal>)
-        ;
     py::class_<MapperVertexMorphingSymmetric >(m, "MapperVertexMorphingSymmetric")
         .def(py::init<ModelPart&, ModelPart&, Parameters>())
         .def("Initialize", &MapperVertexMorphingSymmetric::Initialize)
@@ -305,36 +173,6 @@
         // ----------------------------------------------------------------
         // For running unconstrained descent methods
         // ----------------------------------------------------------------
-<<<<<<< HEAD
-        .def("ComputeSearchDirectionSteepestDescent", &ComputeSearchDirectionSteepestDescentScalar)
-        .def("ComputeSearchDirectionSteepestDescent", &ComputeSearchDirectionSteepestDescentVector)
-        // ----------------------------------------------------------------
-        // For running penalized projection method
-        // ----------------------------------------------------------------
-        .def("ComputeProjectedSearchDirection", &ComputeProjectedSearchDirectionScalar)
-        .def("ComputeProjectedSearchDirection", &ComputeProjectedSearchDirectionVector)
-        .def("CorrectProjectedSearchDirection", &CorrectProjectedSearchDirectionScalar)
-        .def("CorrectProjectedSearchDirection", &CorrectProjectedSearchDirectionVector)
-        .def("GetCorrectionScaling", &OptimizationUtilities::GetCorrectionScaling)
-        // ----------------------------------------------------------------
-        // General optimization operations
-        // ----------------------------------------------------------------
-        .def("ComputeControlPointUpdate", &ComputeControlPointUpdateScalar)
-        .def("ComputeControlPointUpdate", &ComputeControlPointUpdateVector)
-        .def("AddFirstVariableToSecondVariable", &AddFirstVariableToSecondVariableScalar)
-        .def("AddFirstVariableToSecondVariable", &AddFirstVariableToSecondVariableVector)
-        .def("ComputeL2NormOfNodalVariable", ComputeL2NormScalar)
-        .def("ComputeL2NormOfNodalVariable", ComputeL2NormVector)
-        .def("ComputeMaxNormOfNodalVariable", ComputeMaxNormScalar)
-        .def("ComputeMaxNormOfNodalVariable", ComputeMaxNormVector)
-        .def("AssembleVector", &AssembleVectorToVector)
-        .def("AssignVectorToVariable", &AssignVectorToVectorVariable)
-        .def("AssembleMatrixForVector", &AssembleMatrixForVectorVariableList)
-        .def("AssembleVector", &AssembleScalarToVector)
-        .def("AssignVectorToVariable", &AssignVectorToScalarVariable)
-        .def("AssembleMatrixForScalar", &AssembleMatrixForScalarVariableList)
-        .def("CalculateProjectedSearchDirectionAndCorrection", &OptimizationUtilities::CalculateProjectedSearchDirectionAndCorrection)
-=======
         .def_static("ComputeSearchDirectionSteepestDescent", &OptimizationUtilities::ComputeSearchDirectionSteepestDescent)
         // ----------------------------------------------------------------
         // For running penalized projection method
@@ -370,7 +208,6 @@
                                             return OptimizationUtilities::AssembleMatrix(rModelPart, rMatrix, variables_vector);
                                         })
         .def_static("CalculateProjectedSearchDirectionAndCorrection", &OptimizationUtilities::CalculateProjectedSearchDirectionAndCorrection)
->>>>>>> f245eea0
         ;
 
     // ========================================================================
