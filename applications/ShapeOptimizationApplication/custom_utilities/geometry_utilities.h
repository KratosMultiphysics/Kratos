--- conflicted
+++ resolved
@@ -16,31 +16,14 @@
 // ------------------------------------------------------------------------------
 #include <iostream>
 #include <string>
-<<<<<<< HEAD
-#include <algorithm>
-#include <unordered_map>
-#include <functional>
-
-#include <pybind11/pybind11.h>
-=======
->>>>>>> 26bb2ddb
 
 // ------------------------------------------------------------------------------
 // Project includes
 // ------------------------------------------------------------------------------
 #include "includes/define.h"
 #include "includes/model_part.h"
-<<<<<<< HEAD
-#include "includes/key_hash.h"
-#include "shape_optimization_application.h"
-#include "utilities/variable_utils.h"
-#include "utilities/element_size_calculator.h"
-
-#include "spatial_containers/spatial_containers.h"
-=======
 #include "utilities/parallel_utilities.h"
 #include "utilities/reduction_utilities.h"
->>>>>>> 26bb2ddb
 
 // ==============================================================================
 
@@ -84,8 +67,6 @@
     typedef ModelPart::ElementType::GeometryType GeometryType;
     typedef std::size_t SizeType;
 
-    using GeometryType = ModelPart::ElementType::GeometryType;
-
     /// Pointer definition of GeometryUtilities
     KRATOS_CLASS_POINTER_DEFINITION(GeometryUtilities);
 
@@ -143,182 +124,6 @@
     void ComputeVolumeShapeDerivatives(const Variable<array_3d>& rDerivativeVariable);
 
     // --------------------------------------------------------------------------
-    double ComputeVolume(ModelPart& rModelPart)
-    {
-        KRATOS_TRY
-
-        std::function<double(const GeometryType&)> volume_method;
-
-        const int domain_size = rModelPart.GetProcessInfo()[DOMAIN_SIZE];
-        int number_of_nodes = -1;
-        if (rModelPart.NumberOfElements() > 0) {
-            number_of_nodes = rModelPart.Elements().front().GetGeometry().PointsNumber();
-
-            block_for_each(rModelPart.Elements(), [&](const ModelPart::ElementType& rElement) {
-                KRATOS_ERROR_IF(static_cast<int>(rElement.GetGeometry().PointsNumber()) != number_of_nodes)
-                    << "Mismatching geometries with different number of nodes "
-                       "found in "
-                    << rModelPart.Name() << ". All geometries should be of same type. [ First element's geometry's nodes = "
-                    << number_of_nodes << ", current_element_id = " << rElement.Id()
-                    << ", current element's geometry's number of nodes = "
-                    << rElement.GetGeometry().PointsNumber() << " ].\n";
-            });
-        }
-        number_of_nodes = rModelPart.GetCommunicator().GetDataCommunicator().MaxAll(number_of_nodes);
-
-        KRATOS_ERROR_IF(number_of_nodes == -1)
-            << "No elements were found in " << rModelPart.Name()
-            << ". Please use a model part with elements.\n";
-
-        if (domain_size == 2) {
-            if (number_of_nodes == 3) {
-                volume_method = [](const GeometryType& rGeometry) {
-                    return std::pow(
-                        ElementSizeCalculator<2, 3>::AverageElementSize(rGeometry), 2);
-                };
-            } else if (number_of_nodes == 4) {
-                volume_method = [](const GeometryType& rGeometry) {
-                    return std::pow(
-                        ElementSizeCalculator<2, 4>::AverageElementSize(rGeometry), 2);
-                };
-            } else {
-                KRATOS_ERROR
-                    << "Unsupported geometry type. Only geometries with 3 and "
-                       "4 nodes are supported in 2D. [ number_of_nodes = "
-                    << number_of_nodes << " ].\n";
-            }
-        } else if (domain_size == 3) {
-            if (number_of_nodes == 4) {
-                volume_method = [](const GeometryType& rGeometry) {
-                    return std::pow(
-                        ElementSizeCalculator<3, 4>::AverageElementSize(rGeometry), 3);
-                };
-            } else if (number_of_nodes == 6) {
-                volume_method = [](const GeometryType& rGeometry) {
-                    return std::pow(
-                        ElementSizeCalculator<3, 6>::AverageElementSize(rGeometry), 3);
-                };
-            } else if (number_of_nodes == 8) {
-                volume_method = [](const GeometryType& rGeometry) {
-                    return std::pow(
-                        ElementSizeCalculator<3, 8>::AverageElementSize(rGeometry), 3);
-                };
-            } else {
-                KRATOS_ERROR
-                    << "Unsupported geometry type. Only geometries with 4, 6 and "
-                       "8 nodes are supported in 3D. [ number_of_nodes = "
-                    << number_of_nodes << " ].\n";
-            }
-        } else {
-            KRATOS_ERROR << "Unsupported domain size. Only 2D and 3D is "
-                            "supported [ domain_size = "
-                         << domain_size << " ].\n";
-        }
-
-        const double volume = block_for_each<SumReduction<double>>(
-            rModelPart.Elements(), [&](const ModelPart::ElementType& rElement) {
-                return volume_method(rElement.GetGeometry());
-            });
-
-        return rModelPart.GetCommunicator().GetDataCommunicator().SumAll(volume);
-
-        KRATOS_CATCH("");
-    }
-
-    // --------------------------------------------------------------------------
-    void ComputeVolumeShapeDerivatives(
-        ModelPart& rModelPart,
-        const Variable<array_3d>& rDerivativeVariable)
-    {
-        KRATOS_TRY
-
-        using CUInt = const unsigned int;
-
-        VariableUtils().SetHistoricalVariableToZero(rDerivativeVariable, rModelPart.Nodes());
-
-        const int domain_size = rModelPart.GetProcessInfo()[DOMAIN_SIZE];
-        int number_of_nodes = -1;
-        if (rModelPart.NumberOfElements() > 0) {
-            number_of_nodes = rModelPart.Elements().front().GetGeometry().PointsNumber();
-
-            block_for_each(rModelPart.Elements(), [&](const ModelPart::ElementType& rElement) {
-                KRATOS_ERROR_IF(static_cast<int>(rElement.GetGeometry().PointsNumber()) != number_of_nodes)
-                    << "Mismatching geometries with different number of nodes "
-                       "found in "
-                    << rModelPart.Name() << ". All geometries should be of same type. [ First element's geometry's nodes = "
-                    << number_of_nodes << ", current_element_id = " << rElement.Id()
-                    << ", current element's geometry's number of nodes = "
-                    << rElement.GetGeometry().PointsNumber() << " ].\n";
-            });
-        }
-        number_of_nodes = rModelPart.GetCommunicator().GetDataCommunicator().MaxAll(number_of_nodes);
-
-        KRATOS_ERROR_IF(number_of_nodes == -1)
-            << "No elements were found in " << rModelPart.Name()
-            << ". Please use a model part with elements.\n";
-
-        std::function<double(CUInt, CUInt, const GeometryType&)> volume_derivative_method;
-
-        if (domain_size == 2) {
-            if (number_of_nodes == 3) {
-                volume_derivative_method = [](CUInt NodeIndex, CUInt DirectionIndex,  const GeometryType& rGeometry) {
-                    return 2.0 * ElementSizeCalculator<2, 3>::AverageElementSize(rGeometry) * ElementSizeCalculator<2, 3>::AverageElementSizeDerivative(NodeIndex, DirectionIndex, rGeometry);
-                };
-            } else if (number_of_nodes == 4) {
-                volume_derivative_method = [](CUInt NodeIndex, CUInt DirectionIndex,  const GeometryType& rGeometry) {
-                    return 2.0 * ElementSizeCalculator<2, 4>::AverageElementSize(rGeometry) * ElementSizeCalculator<2, 4>::AverageElementSizeDerivative(NodeIndex, DirectionIndex, rGeometry);
-                };
-            } else {
-                KRATOS_ERROR
-                    << "Unsupported geometry type. Only geometries with 3 and "
-                       "4 nodes are supported in 2D. [ number_of_nodes = "
-                    << number_of_nodes << " ].\n";
-            }
-        } else if (domain_size == 3) {
-            if (number_of_nodes == 4) {
-                volume_derivative_method = [](CUInt NodeIndex, CUInt DirectionIndex,  const GeometryType& rGeometry) {
-                    return 3.0 * std::pow(ElementSizeCalculator<3, 4>::AverageElementSize(rGeometry), 2) * ElementSizeCalculator<3, 4>::AverageElementSizeDerivative(NodeIndex, DirectionIndex, rGeometry);
-                };
-            } else if (number_of_nodes == 6) {
-                volume_derivative_method = [](CUInt NodeIndex, CUInt DirectionIndex,  const GeometryType& rGeometry) {
-                    return 3.0 * std::pow(ElementSizeCalculator<3, 6>::AverageElementSize(rGeometry), 2) * ElementSizeCalculator<3, 6>::AverageElementSizeDerivative(NodeIndex, DirectionIndex, rGeometry);
-                };
-            } else if (number_of_nodes == 8) {
-                volume_derivative_method = [](CUInt NodeIndex, CUInt DirectionIndex,  const GeometryType& rGeometry) {
-                    return 3.0 * std::pow(ElementSizeCalculator<3, 8>::AverageElementSize(rGeometry), 2) * ElementSizeCalculator<3, 8>::AverageElementSizeDerivative(NodeIndex, DirectionIndex, rGeometry);
-                };
-            } else {
-                KRATOS_ERROR
-                    << "Unsupported geometry type. Only geometries with 4, 6 and "
-                       "8 nodes are supported in 3D. [ number_of_nodes = "
-                    << number_of_nodes << " ].\n";
-            }
-        } else {
-            KRATOS_ERROR << "Unsupported domain size. Only 2D and 3D is "
-                            "supported [ domain_size = "
-                         << domain_size << " ].\n";
-        }
-
-        block_for_each(rModelPart.Elements(), [&](ModelPart::ElementType& rElement){
-            auto& r_geometry = rElement.GetGeometry();
-            for (int c = 0; c < static_cast<int>(r_geometry.PointsNumber()); ++c) {
-                auto& r_node = r_geometry[c];
-
-                for (int k = 0; k < domain_size; ++k) {
-                    const double derivative_value = volume_derivative_method(c, k, r_geometry);
-
-                    r_node.SetLock();
-                    auto& r_derivative_value = r_node.FastGetSolutionStepValue(rDerivativeVariable);
-                    r_derivative_value[k] += derivative_value;
-                    r_node.UnSetLock();
-                }
-            }
-        });
-
-        rModelPart.GetCommunicator().AssembleCurrentData(rDerivativeVariable);
-
-        KRATOS_CATCH("");
-    }
 
     ///@}
     ///@name Access
