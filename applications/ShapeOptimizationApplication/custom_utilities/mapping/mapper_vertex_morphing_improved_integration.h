// ==============================================================================
//  KratosShapeOptimizationApplication
//
//  License:         BSD License
//                   license: ShapeOptimizationApplication/license.txt
//
//  Main authors:    Baumgärtner Daniel, https://github.com/dbaumgaertner
//                   Geiser Armin, https://github.com/armingeiser
//
// ==============================================================================

#ifndef MAPPER_VERTEX_MORPHING_IMPROVED_INTEGRATION_H
#define MAPPER_VERTEX_MORPHING_IMPROVED_INTEGRATION_H

// ------------------------------------------------------------------------------
// System includes
// ------------------------------------------------------------------------------
#include <iostream>
#include <string>

// ------------------------------------------------------------------------------
// Project includes
// ------------------------------------------------------------------------------
#include "mapper_vertex_morphing.h"
#include "processes/find_conditions_neighbours_process.h"
#include "utilities/math_utils.h"

// ==============================================================================

namespace Kratos
{

///@name Kratos Globals
///@{

///@}
///@name Type Definitions
///@{

///@}
///@name  Enum's
///@{

///@}
///@name  Functions
///@{

///@}
///@name Kratos Classes
///@{

/// Short class definition.
/** Detail class definition.
*/

class MapperVertexMorphingImprovedIntegration : public MapperVertexMorphing
{
public:
    ///@name Type Definitions
    ///@{

    /// Pointer definition of MapperVertexMorphingImprovedIntegration
    KRATOS_CLASS_POINTER_DEFINITION(MapperVertexMorphingImprovedIntegration);

    ///@}
    ///@name Life Cycle
    ///@{

    /// Default constructor.
    MapperVertexMorphingImprovedIntegration( ModelPart& rOriginModelPart, ModelPart& rDestinationModelPart, Parameters MapperSettings )
        : MapperVertexMorphing(rOriginModelPart, rDestinationModelPart, MapperSettings)
    {
    }

    /// Destructor.
    virtual ~MapperVertexMorphingImprovedIntegration()
    {
    }


    ///@}
    ///@name Operators
    ///@{


    ///@}
    ///@name Operations
    ///@{

    // --------------------------------------------------------------------------
    void Initialize() override
    {
        if (mIsMappingInitialized == false)
        {
            SetIntegrationMethod();
            FindNeighbourConditions();
        }

        MapperVertexMorphing::Initialize();
    }
    // --------------------------------------------------------------------------

    ///@}
    ///@name Access
    ///@{


    ///@}
    ///@name Inquiry
    ///@{


    ///@}
    ///@name Input and output
    ///@{

    /// Turn back information as a string.
    std::string Info() const override
    {
        return "MapperVertexMorphingImprovedIntegration";
    }

    /// Print information about this object.
    void PrintInfo(std::ostream& rOStream) const override
    {
        rOStream << "MapperVertexMorphingImprovedIntegration";
    }

    /// Print object's data.
    void PrintData(std::ostream& rOStream) const override
    {
    }


    ///@}
    ///@name Friends
    ///@{


    ///@}

protected:
    ///@name Protected static Member Variables
    ///@{


    ///@}
    ///@name Protected member Variables
    ///@{


    ///@}
    ///@name Protected Operators
    ///@{


    ///@}
    ///@name Protected Operations
    ///@{


    ///@}
    ///@name Protected  Access
    ///@{


    ///@}
    ///@name Protected Inquiry
    ///@{


    ///@}
    ///@name Protected LifeCycle
    ///@{


    ///@}

private:
    ///@name Static Member Variables
    ///@{


    ///@}
    ///@name Member Variables
    ///@{

    Element::IntegrationMethod mIntegrationMethod;
    bool mAreaWeightedNodeSum;
    std::vector<double> nodalAreas;

    ///@}
    ///@name Private Operators
    ///@{


    ///@}
    ///@name Private Operations
    ///@{

    // --------------------------------------------------------------------------
    void SetIntegrationMethod()
    {
        std::string integration_method = mMapperSettings["integration_method"].GetString();
        int number_of_gauss_points = mMapperSettings["number_of_gauss_points"].GetInt();

        if (integration_method.compare("area_weighted_sum") == 0)
            mAreaWeightedNodeSum = true;
        else if (integration_method.compare("gauss_integration") == 0)
        {
            mAreaWeightedNodeSum = false;
            if (number_of_gauss_points == 1)
                mIntegrationMethod = GeometryData::GI_GAUSS_1;
            else if (number_of_gauss_points == 2)
                mIntegrationMethod = GeometryData::GI_GAUSS_2;
            else if (number_of_gauss_points == 3)
                mIntegrationMethod = GeometryData::GI_GAUSS_3;
            else if (number_of_gauss_points == 4)
                mIntegrationMethod = GeometryData::GI_GAUSS_4;
            else if (number_of_gauss_points == 5)
                mIntegrationMethod = GeometryData::GI_GAUSS_5;
            else
            {
<<<<<<< HEAD
                KRATOS_WARNING("") <<  "\n> Number_of_gauss_points: " << number_of_gauss_points << " not valid! Using default: 2 " << std::endl;
=======
                KRATOS_WARNING("") << "\n> Number_of_gauss_points: " << number_of_gauss_points << " not valid! Using default: 2 " << std::endl;
>>>>>>> b5a554f2
                mIntegrationMethod = GeometryData::GI_GAUSS_2;
            }
        }
        else{
            KRATOS_ERROR << "\n> Integration method " << integration_method << " unknown!" << std::endl;
        }
    }

    // --------------------------------------------------------------------------
    void FindNeighbourConditions()
    {
        KRATOS_INFO("ShapeOptimization") << "Computing neighbour conditions ..." << std::endl;
        FindConditionsNeighboursProcess find_conditions_neighbours_process(mrOriginModelPart, mrOriginModelPart.GetProcessInfo()[DOMAIN_SIZE]);
        find_conditions_neighbours_process.Execute();
    }

    // --------------------------------------------------------------------------
    void ComputeWeightForAllNeighbors(  ModelPart::NodeType& node_i,
                                        NodeVector& neighbor_nodes,
                                        unsigned int number_of_neighbors,
                                        std::vector<double>& list_of_weights,
                                        double& sum_of_weights ) override
    {
        for(unsigned int j_itr = 0 ; j_itr<number_of_neighbors ; j_itr++)
        {
            // Get node information
            ModelPart::NodeType& node_j = *neighbor_nodes[j_itr];

            // Get all neighbour conditions
            if (mAreaWeightedNodeSum){
                // Computation of weight according specified weighting function
                // Note that we did not compute the square root of the distances to save this expensive computation (it is not needed here)
                double Aij = mpFilterFunction->compute_weight(node_j.Coordinates(),node_i.Coordinates());
                Aij *= nodalAreas[node_j.GetValue(MAPPING_ID)];

                // Add values to list
                list_of_weights[j_itr] += Aij;

                // Computed for integration of weighting function later using post-scaling
                sum_of_weights += Aij;
            }
            else
            {
                const GlobalPointersVector<Condition>& rConditions = node_j.GetValue(NEIGHBOUR_CONDITIONS);

                // loop conditions
                for(unsigned int c_itr=0; c_itr<rConditions.size(); c_itr++)
                {
                    // Get geometry of current condition
                    Condition rCondition = rConditions[c_itr];
                    Condition::GeometryType& geom_i = rCondition.GetGeometry();

                    // Get geometry information of current condition
                    unsigned int n_nodes = geom_i.size();
                    int localNodeIndex = -1;
                    for (unsigned int node_ctr=0; node_ctr<n_nodes; node_ctr++)
                    {
                        if (geom_i[node_ctr].Id() == node_j.Id())
                            localNodeIndex = node_ctr;
                    }

                    // Evaluate shape functions of design surface according specified integration method
                    const Condition::GeometryType::IntegrationPointsArrayType& integrationPoints = geom_i.IntegrationPoints(mIntegrationMethod);
                    const unsigned int numberOfIntegrationPoints = integrationPoints.size();
                    const Matrix& N_container = geom_i.ShapeFunctionsValues(mIntegrationMethod);

                    for ( unsigned int pointNumber = 0; pointNumber < numberOfIntegrationPoints; pointNumber++ )
                    {

                        // Get FEM-shape-function-value for current integration point
                        Vector N_FEM_GPi = row( N_container, pointNumber);

                        // Get gp coordinates
                        NodeType::CoordinatesArrayType gp_i_coord;
                        geom_i.GlobalCoordinates(gp_i_coord, integrationPoints[pointNumber].Coordinates());

                        // Computation of weight according specified weighting function
                        // Note that we did not compute the square root of the distances to save this expensive computation (it is not needed here)
                        double Aij = mpFilterFunction->compute_weight(gp_i_coord,node_i.Coordinates());

                        // multiply with evaluation of shape function at gauss point
                        Aij *= geom_i.ShapeFunctionValue(pointNumber,localNodeIndex,mIntegrationMethod);;

                        // Get weight for integration
                        Aij *= integrationPoints[pointNumber].Weight();

                        // consider jacobian
                        Aij *= geom_i.DeterminantOfJacobian(pointNumber,mIntegrationMethod);

                        // Add values to list
                        list_of_weights[j_itr] += Aij;

                        // Computed for integration of weighting function later using post-scaling
                        sum_of_weights += Aij;
                    }
                }
            }
        }
    }

    // --------------------------------------------------------------------------
    void InitializeComputationOfMappingMatrix() override
    {
        // from base class
        MapperVertexMorphing::InitializeComputationOfMappingMatrix();

        // necessary for this class
        if (mAreaWeightedNodeSum)
        {
            nodalAreas.resize(mrOriginModelPart.Nodes().size(),0.0);
            for(auto& node_i : mrOriginModelPart.Nodes())
            {
                const int& i = node_i.GetValue(MAPPING_ID);

                // Get all neighbour conditions
                const GlobalPointersVector<Condition>& rConditions = node_i.GetValue(NEIGHBOUR_CONDITIONS);

                // loop conditions
                for(unsigned int c_itr=0; c_itr<rConditions.size(); c_itr++)
                {
                    // Get geometry of current condition
                    Condition rCondition = rConditions[c_itr];
                    Condition::GeometryType& geom_i = rCondition.GetGeometry();
                    nodalAreas[i] += geom_i.DomainSize() / geom_i.size();
                }
            }
        }
    }
    // --------------------------------------------------------------------------

    ///@}
    ///@name Private  Access
    ///@{


    ///@}
    ///@name Private Inquiry
    ///@{


    ///@}
    ///@name Un accessible methods
    ///@{

    /// Assignment operator.
//      MapperVertexMorphingImprovedIntegration& operator=(MapperVertexMorphingImprovedIntegration const& rOther);

    /// Copy constructor.
//      MapperVertexMorphingImprovedIntegration(MapperVertexMorphingImprovedIntegration const& rOther);


    ///@}

}; // Class MapperVertexMorphingImprovedIntegration

///@}

///@name Type Definitions
///@{


///@}
///@name Input and output
///@{

///@}


}  // namespace Kratos.

#endif // MAPPER_VERTEX_MORPHING_IMPROVED_INTEGRATION_H<|MERGE_RESOLUTION|>--- conflicted
+++ resolved
@@ -221,11 +221,7 @@
                 mIntegrationMethod = GeometryData::GI_GAUSS_5;
             else
             {
-<<<<<<< HEAD
-                KRATOS_WARNING("") <<  "\n> Number_of_gauss_points: " << number_of_gauss_points << " not valid! Using default: 2 " << std::endl;
-=======
                 KRATOS_WARNING("") << "\n> Number_of_gauss_points: " << number_of_gauss_points << " not valid! Using default: 2 " << std::endl;
->>>>>>> b5a554f2
                 mIntegrationMethod = GeometryData::GI_GAUSS_2;
             }
         }
