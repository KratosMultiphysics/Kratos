//    |  /           |
//    ' /   __| _` | __|  _ \   __|
//    . \  |   (   | |   (   |\__ `
//   _|\_\_|  \__,_|\__|\___/ ____/
//                   Multi-Physics
//
//  License:         BSD License
//                   Kratos default license: kratos/license.txt
//
//  Main authors:    Uxue Chasco
//

// System includes


// External includes


// Project includes
#include "processes/find_global_nodal_neighbours_process.h"
#include "includes/global_pointer_variables.h"
#include "utilities/parallel_utilities.h"
#include "utilities/reduction_utilities.h"
#include "spatial_containers/bins_dynamic.h"
#include "utilities/rbf_shape_functions_utility.h"
#include "utilities/divide_triangle_3d_3.h"
#include "../../FluidDynamicsApplication/custom_utilities/fluid_auxiliary_utilities.h"
#include "../../FluidDynamicsApplication/fluid_dynamics_application_variables.h"

// Application includes
#include "hydraulic_fluid_auxiliary_utilities.h"

namespace Kratos
{
double HydraulicFluidAuxiliaryUtilities::CalculateWettedPetimeter(
    ModelPart &rModelPart,
    const Flags &rSkinFlag,
    const Variable<double>& rDistanceVariable,
    const bool IsHistorical)
{
    // Auxiliary function to have the posssibility of having non historical or hitorical inlet distance function.
    std::function<double(NodeType&, const Variable<double>&)> distance_getter;
    if (IsHistorical)
    {
        distance_getter = [](NodeType& rNode, const Variable<double>& rDistanceVariable) -> double {return rNode.FastGetSolutionStepValue(rDistanceVariable);};
    } else {
        distance_getter = [](NodeType& rNode, const Variable<double>& rDistanceVariable) -> double {return rNode.GetValue(rDistanceVariable);};
    }

    // Check that there are conditions and distance_inlet variable in the nodal database
    KRATOS_ERROR_IF(rModelPart.GetProcessInfo()[DOMAIN_SIZE] < 3 )<< "Wetted perimeter is only implemented for 3D." << std::endl;

    const auto &r_communicator = rModelPart.GetCommunicator();
    double wedded_perimeter = 0.0;
    if (r_communicator.LocalMesh().NumberOfNodes() != 0)
    {
        KRATOS_ERROR_IF(IsHistorical && !r_communicator.LocalMesh().NodesBegin()->SolutionStepsDataHas(AUX_DISTANCE)) << "Nodal solution step data has no \'AUX_DISTANCE\' variable. Wetted perimeter cannot be computed" << std::endl;

        // Create a vector where all the face edges id are stored.
        std::pair<int,int> aux_pair;
        std::unordered_map<std::pair<int, int>, EdgeDataContainer> edges_map;

        for (auto& r_cond : rModelPart.Conditions())
        {
            if (r_cond.Is(rSkinFlag))
            {
                auto& r_geom = r_cond.GetGeometry();
                const SizeType n_nodes = r_geom.PointsNumber();
                KRATOS_ERROR_IF(n_nodes != 3) << "This function only supports Triangle3D3N geometries." << std::endl;

                // Loop through pairs of nodes to identify unique edges
                for (IndexType i = 0; i < n_nodes - 1; ++i)
                {
                    const IndexType i_id = r_geom[i].Id();
                    for (IndexType j = i + 1; j < n_nodes; ++j)
                    {
                        const IndexType j_id = r_geom[j].Id();

                        // Ensure consistent ordering of node pairs for uniqueness
                        if (i_id < j_id) {
                            aux_pair = std::make_pair<int, int>(i_id, j_id);
                        } else{
                            aux_pair = std::make_pair<int, int>(j_id, i_id);
                        }

                        // Check if the edge is already in the map
                        auto found = edges_map.find(aux_pair);
                        // If not, create a new entry in the map
                        if (found == edges_map.end())
                        {
                            EdgeDataContainer edge_data;
                            edge_data.pNodeI = i_id < j_id ? r_geom(i) : r_geom(j);
                            edge_data.pNodeJ = i_id < j_id ? r_geom(j) : r_geom(i);
                            edge_data.NumberOfRepetitions = 1;
                            edges_map.insert(std::make_pair(aux_pair, edge_data));
                        }
                        // If the edge is already in the map, update the repetition count
                        else
                        {
                            auto &r_edge_data = found->second;
                            r_edge_data.NumberOfRepetitions += 1;
                        }
                    }
                }
            }
        }

        for (auto it = edges_map.begin(); it != edges_map.end();)
        {   // Delete all edges that have more than one repetition, since they are not part of the perimeter
            const auto& r_edge_data = it->second;
            if (r_edge_data.NumberOfRepetitions > 1) {
                it = edges_map.erase(it);
            } else {
                ++it;
            }
        }
        // Calculate de distance of each edge belonging to the perimeter.
        array_1d<double, 3> edge_vector;
        for (auto it = edges_map.begin(); it != edges_map.end(); ++it)
        {
            const auto& r_edge_data = it->second;
            const double distance_value_j = distance_getter(*(r_edge_data.pNodeJ), rDistanceVariable);
            const double distance_value_i = distance_getter(*(r_edge_data.pNodeI), rDistanceVariable);
            // Case 1: The edge is completly wetted
            if ((distance_value_i<0.0) && (distance_value_j<0.0) ){
                edge_vector = r_edge_data.pNodeJ->Coordinates() - r_edge_data.pNodeI->Coordinates();
                const double edge_length = norm_2(edge_vector);
                wedded_perimeter += edge_length;
            }
            // Case 2: The edge is cut. Interpolate the wetted distance.
            else if (distance_value_i * distance_value_j<0){

                const double phi_neg = distance_value_i<0? distance_value_i: distance_value_j;
                const double phi_pos = distance_value_i>0? distance_value_i: distance_value_j;
                const double distance_int = std::abs(phi_neg)/ (std::abs(phi_neg)+  std::abs(phi_pos));
                edge_vector = r_edge_data.pNodeJ->Coordinates() - r_edge_data.pNodeI->Coordinates();
                const double edge_length = norm_2(edge_vector);
                wedded_perimeter += distance_int*edge_length;
            }
        }
    }

    return wedded_perimeter;
}

double HydraulicFluidAuxiliaryUtilities::CalculateWettedArea(
    ModelPart &rModelPart,
    const Flags &rSkinFlag,
    const Variable<double> &rDistanceVariable,
    bool IsHistorical)
{
    // Auxiliary function to have the posssibility of having non historical or hitorical inlet distance function.
    std::function<double(NodeType &, const Variable<double> &)> distance_getter;
    if (IsHistorical)
    {
        distance_getter = [](NodeType &rNode, const Variable<double> &rDistanceVariable) -> double
        { return rNode.FastGetSolutionStepValue(rDistanceVariable); };
    }
    else
    {
        distance_getter = [](NodeType &rNode, const Variable<double> &rDistanceVariable) -> double
        { return rNode.GetValue(rDistanceVariable); };
    }

    KRATOS_ERROR_IF(rModelPart.GetProcessInfo()[DOMAIN_SIZE] < 3) << "Wetted perimeter is only implemented for 3D." << std::endl;

    // Auxiliary container for the fake Triangle2D3 geometries' points
    GeometryType::PointsArrayType aux_points;
    double wetted_area = 0.0;

    for (auto &r_cond : rModelPart.Conditions())
    {   // Create an auxiliary element based on the rskinflag condition.
        if (r_cond.Is(rSkinFlag))
        {
            std::vector<ModelPart::IndexType> elem_nodes_id;
            auto &r_geom = r_cond.GetGeometry();

            // Fill the points array and distances vector
            Vector aux_distances(3);
            for (IndexType i_nodes = 0; i_nodes < r_geom.PointsNumber(); i_nodes++)
            {
                aux_points.push_back(r_geom(i_nodes));
                aux_distances[i_nodes] = r_geom[i_nodes].GetValue(rDistanceVariable);
                // TODO: It should be posible to have an historical distance variable.
                // aux_distances[i_nodes] =distance_getter;
            }
            // Calculate the water area (wetted area) of the cut conditions
            if (FluidAuxiliaryUtilities::IsSplit(aux_distances))
            {
                auto p_splitting_util = Kratos::make_unique<DivideTriangle3D3<NodeType>>(r_geom, aux_distances);
                p_splitting_util->GenerateDivision();
                const auto& r_neg_subdivisions = p_splitting_util->GetNegativeSubdivisions();
                for (const auto& rp_neg_subdivision : r_neg_subdivisions) {
                    wetted_area += rp_neg_subdivision->Area();
                }
            }
            // Calculate the water area (wetted area)
            else if (FluidAuxiliaryUtilities::IsNegative(aux_distances))
            {
                wetted_area += r_geom.Area();
            }
            aux_points.clear();
        }
    }
    return wetted_area;
}

double HydraulicFluidAuxiliaryUtilities::InitialWaterDepth(ModelPart &rModelPart)
{

   //Determine the initial estimate for water depth by considering the average of the maximum and minimum coordinates.
    KRATOS_INFO("HydraulicFluidAuxiliaryUtilities") << "The water depth is assumed to be in the Z direction" << std::endl;
    // double max_value = std::numeric_limits<double>::lowest();
    // double min_value = std::numeric_limits<double>::max();
    // for (auto &r_node : rModelPart.Nodes())
    // {
    //     if (r_node.Z() > max_value)
    //     {
    //         max_value = r_node.Z();
    //     }
    //     if (r_node.Z() < min_value)
    //     {
    //         min_value = r_node.Z();
    //     }
    // }

    double min_value, max_value;
    std::tie(min_value, max_value) = block_for_each<CombinedReduction<MinReduction<double>,MaxReduction<double>>>(rModelPart.Nodes(), [](NodeType& rNode){
        return std::make_tuple(rNode.Z(), rNode.Z());
    });

    return 0.5 * std::abs(max_value - min_value);
}

void HydraulicFluidAuxiliaryUtilities::SetInletVelocity(
    ModelPart &rModelPart,
    double InletVelocity,
    const Variable<double> &rDistanceVariable)
{
    struct AuxTLS
    {
        array_1d<double,3> InletNorm;
        array_1d<double,3> InletVelocity;
    };

    block_for_each(rModelPart.Nodes(), AuxTLS(), [&](NodeType &rNode, AuxTLS &rTLS)
    {
        // Get TLS variables
        auto& inlet_norm = rTLS.InletNorm;
        auto& inlet_velocity = rTLS.InletVelocity;

        inlet_norm = rNode.GetValue(INLET_NORMAL);

        const double n_norm = norm_2(inlet_norm);
        // Orient the velocity vector in the opposite direction of the outer normal to ensure it is directed inwards.

        if (n_norm > 1.0e-12)
        {
            inlet_norm /= -n_norm;
        }
        else
        {
            KRATOS_WARNING("SetInletVelocity") << "Node " << rNode.Id() << " INLET_NORMAL is close to zero." << std::endl;
            inlet_norm /= -1.0;
        }
        //  Inlet velocity vector.
        inlet_velocity = inlet_norm * InletVelocity;

        //  Assign the velocity vector to each node representing water in the inlet condition and fix its value
        if (rNode.GetValue(rDistanceVariable) < 0.0)
        {
            rNode.FastGetSolutionStepValue(VELOCITY) =  inlet_velocity;
            rNode.Fix(VELOCITY_X);
            rNode.Fix(VELOCITY_Y);
            rNode.Fix(VELOCITY_Z);
        }
        else{
            // The air velocity in the inlet node is assumed to be null.
            rNode.FastGetSolutionStepValue(VELOCITY_X) = 0.0;
            rNode.FastGetSolutionStepValue(VELOCITY_Y) = 0.0;
            rNode.FastGetSolutionStepValue(VELOCITY_Z) = 0.0;
            rNode.Fix(VELOCITY_X);
            rNode.Fix(VELOCITY_Y);
            rNode.Fix(VELOCITY_Z);
        }
    });
}
void HydraulicFluidAuxiliaryUtilities::FreeInlet(ModelPart& rModelPart)
{
    // Free the velocity.
    block_for_each(rModelPart.Nodes(), [](NodeType &rNode){
        rNode.Free(VELOCITY_X);
        rNode.Free(VELOCITY_Y);
        rNode.Free(VELOCITY_Z);
        rNode.Free(DISTANCE);
    });
}
void HydraulicFluidAuxiliaryUtilities::SetInletFreeSurface(ModelPart &rModelPart, const Flags &rSkinFlag,  const Variable<double> &rDistanceVariable)
{
    // Assign the water depth (DISTANCE) to all nodes within the inlet model part to be equal to the water depth corresponding to a Froude number of 1 (&rDistanceVariable).
    block_for_each(rModelPart.Nodes(), [&](NodeType& rNode){
        if (rNode.Is(rSkinFlag)){
            double inlet_dist = rNode.GetValue(rDistanceVariable);
            rNode.FastGetSolutionStepValue(DISTANCE) = inlet_dist;
            rNode.Fix(DISTANCE);
        }
    });
}

<<<<<<< HEAD
void HydraulicFluidAuxiliaryUtilities::CalculateArtificialViscosity(ModelPart &rModelPart,double WaterDynamicViscosityMax){
    const auto &r_process_info = rModelPart.GetProcessInfo();
    block_for_each(rModelPart.Elements(), [&](Element &rElement)
    {
    double artificial_viscosity;
    rElement.Calculate(ARTIFICIAL_DYNAMIC_VISCOSITY,artificial_viscosity ,r_process_info);
        if (artificial_viscosity > WaterDynamicViscosityMax)
        {
            artificial_viscosity = WaterDynamicViscosityMax;
        }
=======
void HydraulicFluidAuxiliaryUtilities::CalculateNonIntersectedElementsArtificialViscosity(
    ModelPart &rModelPart,
    double DynamicViscosityMax)
    {   
    const auto &r_process_info = rModelPart.GetProcessInfo();
    block_for_each(rModelPart.Elements(), [&](Element &rElement)
    {
        double artificial_viscosity;
        // Check if the element is cut
>>>>>>> 0771a884
        double neg_nodes = 0.0;
        double pos_nodes=0.0;
        for (auto &r_node : rElement.GetGeometry())
        {
            double distance = r_node.FastGetSolutionStepValue(DISTANCE);
<<<<<<< HEAD
            
            if (distance > 0){
                pos_nodes += 1;
            }
            else{
                neg_nodes += 1;
            }
        }
        if (neg_nodes > 0 && pos_nodes > 0){
            artificial_viscosity = 0.0;
            }
            rElement.SetValue(ARTIFICIAL_DYNAMIC_VISCOSITY, artificial_viscosity);
    });
}

void HydraulicFluidAuxiliaryUtilities::ApplyOutletInflowLimiter(ModelPart &rModelPart,const Variable<array_1d<double, 3>>& rVariable)
=======
            if (distance > 0)
            {
                pos_nodes += 1;
            }
            else
            {
                neg_nodes += 1;
            }
        }
        // Calculate the artificial viscosity
        if (neg_nodes > 0 && pos_nodes > 0) 
        {
            // If the element is cut, the artificial viscosity is set to zero.
            artificial_viscosity = 0.0;
        }
        else
        {
            // If the element is NOT cut, the artificial viscosity is calculated.
            rElement.Calculate(ARTIFICIAL_DYNAMIC_VISCOSITY,artificial_viscosity ,r_process_info);
            if (artificial_viscosity > DynamicViscosityMax)
            {
                artificial_viscosity = DynamicViscosityMax;
            }
        }
        rElement.SetValue(ARTIFICIAL_DYNAMIC_VISCOSITY, artificial_viscosity);
    });
}

void HydraulicFluidAuxiliaryUtilities::ApplyOutletInflowLimiter(
    ModelPart &rModelPart,
    const Variable<array_1d<double, 3>>& rVariable,
    const Variable<array_1d<double, 3>>& rVariableNormal)
>>>>>>> 0771a884
{

    block_for_each(rModelPart.Nodes(), [&](NodeType& rNode)
    {
        array_1d<double, 3>& r_velocity = rNode.FastGetSolutionStepValue(rVariable);
<<<<<<< HEAD
        const array_1d<double, 3>& r_normal = rNode.FastGetSolutionStepValue(NORMAL);

        const double norm_n = norm_2(r_normal);
        if (norm_n > 0.0) {
            array_1d<double, 3> n_unit = r_normal / norm_n;
            const double aux = inner_prod(r_velocity, n_unit);
            if (aux < 0.0) {
=======
        // We use a non-historical variable in case rVariableNormal is not the NORMAL variable and an auxiliary variable is used
        const array_1d<double, 3>& r_normal = rNode.GetValue(rVariableNormal);
        const double norm_n = norm_2(r_normal);
        if (norm_n > 0.0) 
        {
            array_1d<double, 3> n_unit = r_normal / norm_n;
            const double aux = inner_prod(r_velocity, n_unit);
            if (aux < 0.0)
            {
>>>>>>> 0771a884
                noalias(r_velocity) -= aux * n_unit;
            }
        }
    });
}

} // namespace Kratos<|MERGE_RESOLUTION|>--- conflicted
+++ resolved
@@ -307,18 +307,6 @@
     });
 }
 
-<<<<<<< HEAD
-void HydraulicFluidAuxiliaryUtilities::CalculateArtificialViscosity(ModelPart &rModelPart,double WaterDynamicViscosityMax){
-    const auto &r_process_info = rModelPart.GetProcessInfo();
-    block_for_each(rModelPart.Elements(), [&](Element &rElement)
-    {
-    double artificial_viscosity;
-    rElement.Calculate(ARTIFICIAL_DYNAMIC_VISCOSITY,artificial_viscosity ,r_process_info);
-        if (artificial_viscosity > WaterDynamicViscosityMax)
-        {
-            artificial_viscosity = WaterDynamicViscosityMax;
-        }
-=======
 void HydraulicFluidAuxiliaryUtilities::CalculateNonIntersectedElementsArtificialViscosity(
     ModelPart &rModelPart,
     double DynamicViscosityMax)
@@ -328,30 +316,11 @@
     {
         double artificial_viscosity;
         // Check if the element is cut
->>>>>>> 0771a884
         double neg_nodes = 0.0;
         double pos_nodes=0.0;
         for (auto &r_node : rElement.GetGeometry())
         {
             double distance = r_node.FastGetSolutionStepValue(DISTANCE);
-<<<<<<< HEAD
-            
-            if (distance > 0){
-                pos_nodes += 1;
-            }
-            else{
-                neg_nodes += 1;
-            }
-        }
-        if (neg_nodes > 0 && pos_nodes > 0){
-            artificial_viscosity = 0.0;
-            }
-            rElement.SetValue(ARTIFICIAL_DYNAMIC_VISCOSITY, artificial_viscosity);
-    });
-}
-
-void HydraulicFluidAuxiliaryUtilities::ApplyOutletInflowLimiter(ModelPart &rModelPart,const Variable<array_1d<double, 3>>& rVariable)
-=======
             if (distance > 0)
             {
                 pos_nodes += 1;
@@ -384,21 +353,11 @@
     ModelPart &rModelPart,
     const Variable<array_1d<double, 3>>& rVariable,
     const Variable<array_1d<double, 3>>& rVariableNormal)
->>>>>>> 0771a884
 {
 
     block_for_each(rModelPart.Nodes(), [&](NodeType& rNode)
     {
         array_1d<double, 3>& r_velocity = rNode.FastGetSolutionStepValue(rVariable);
-<<<<<<< HEAD
-        const array_1d<double, 3>& r_normal = rNode.FastGetSolutionStepValue(NORMAL);
-
-        const double norm_n = norm_2(r_normal);
-        if (norm_n > 0.0) {
-            array_1d<double, 3> n_unit = r_normal / norm_n;
-            const double aux = inner_prod(r_velocity, n_unit);
-            if (aux < 0.0) {
-=======
         // We use a non-historical variable in case rVariableNormal is not the NORMAL variable and an auxiliary variable is used
         const array_1d<double, 3>& r_normal = rNode.GetValue(rVariableNormal);
         const double norm_n = norm_2(r_normal);
@@ -408,7 +367,6 @@
             const double aux = inner_prod(r_velocity, n_unit);
             if (aux < 0.0)
             {
->>>>>>> 0771a884
                 noalias(r_velocity) -= aux * n_unit;
             }
         }
