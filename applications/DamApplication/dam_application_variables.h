--- conflicted
+++ resolved
@@ -47,14 +47,10 @@
 
     // Others
     KRATOS_DEFINE_VARIABLE( double, NODAL_YOUNG_MODULUS )
-<<<<<<< HEAD
     KRATOS_DEFINE_VARIABLE( double, ADDED_MASS )    
     KRATOS_DEFINE_VARIABLE( double, NODAL_REFERENCE_TEMPERATURE )
     
-=======
-    KRATOS_DEFINE_VARIABLE( double, ADDED_MASS )
 
->>>>>>> b7553e23
 
 }  // namespace Kratos.
 
