//   
//   Project Name:           
//   Last modified by:    $Author:  $
//   Date:                $Date:  $
//   Revision:            $Revision: $
//

// System includes 
#include <boost/python.hpp>
#include <boost/python/suite/indexing/vector_indexing_suite.hpp>

// Project includes
#include "includes/define.h"
#include "includes/model_part.h"
#include "processes/process.h"
#include "custom_python/add_custom_processes_to_python.h"
#include "spaces/ublas_space.h"
#include "includes/kratos_parameters.h"

// Processes
#include "custom_processes/dam_bofang_condition_temperature_process.hpp"
#include "custom_processes/dam_reservoir_constant_temperature_process.hpp"
#include "custom_processes/dam_hydro_condition_load_process.hpp"
#include "custom_processes/dam_uplift_condition_load_process.hpp"
#include "custom_processes/dam_uplift_circular_condition_load_process.hpp"
#include "custom_processes/dam_westergaard_condition_load_process.hpp"
#include "custom_processes/dam_nodal_young_modulus_process.hpp"
<<<<<<< HEAD
#include "custom_processes/dam_temperature_by_device_process.hpp"
#include "custom_processes/dam_construction_process.hpp"
=======
#include "custom_processes/dam_chemo_mechanical_aging_young_process.hpp"
#include "custom_processes/dam_temperature_by_device_process.hpp"
>>>>>>> d70d9c5f
#include "custom_processes/dam_added_mass_condition_process.hpp"
#include "custom_processes/dam_t_sol_air_heat_flux_process.hpp"
#include "custom_processes/dam_noorzai_heat_source_process.hpp"
#include "custom_processes/dam_azenha_heat_source_process.hpp"


namespace Kratos
{
	
namespace Python
{

using namespace boost::python;

void  AddCustomProcessesToPython() 
{    
    // Bofang Process
<<<<<<< HEAD
    class_< BofangConditionTemperatureProcess, bases< Process >, boost::noncopyable > ( "BofangConditionTemperatureProcess",
=======
    class_< DamBofangConditionTemperatureProcess, bases< Process >, boost::noncopyable > ( "DamBofangConditionTemperatureProcess",
>>>>>>> d70d9c5f
        init < ModelPart&, Parameters&>());

    // Uniform Reservoir Temperature Process
    class_< DamReservoirConstantTemperatureProcess, bases< Process >, boost::noncopyable > ( "DamReservoirConstantTemperatureProcess",
        init < ModelPart&, Parameters&>());
        
    // Hydrostatic condition
    class_< DamHydroConditionLoadProcess, bases< Process >, boost::noncopyable > ( "DamHydroConditionLoadProcess",
        init < ModelPart&, Parameters&>());
        
    // Uplift Condition
    class_< DamUpliftConditionLoadProcess, bases< Process >, boost::noncopyable > ( "DamUpliftConditionLoadProcess",
        init < ModelPart&, Parameters&>());
    
    // Uplift Condition for arch dams   
    class_< DamUpliftCircularConditionLoadProcess, bases< Process >, boost::noncopyable > ( "DamUpliftCircularConditionLoadProcess",
        init < ModelPart&, Parameters&>());
   
   // Westergaard Condition (for hydrostatic + hydrodynamic pressure)     
    class_< DamWestergaardConditionLoadProcess, bases< Process >, boost::noncopyable > ( "DamWestergaardConditionLoadProcess",
        init < ModelPart&, Parameters&>());

    // Nodal Young Modulus Process     
    class_< DamNodalYoungModulusProcess, bases< Process >, boost::noncopyable > ( "DamNodalYoungModulusProcess",
        init < ModelPart&, Parameters&>());

<<<<<<< HEAD
    // Construction Process     
    class_< DamConstructionProcess, bases< Process >, boost::noncopyable > ( "DamConstructionProcess",
=======
    // Chemo Mechanical Aging Young Modulus Process     
    class_< DamChemoMechanicalAgingYoungProcess, bases< Process >, boost::noncopyable > ( "DamChemoMechanicalAgingYoungProcess",
>>>>>>> d70d9c5f
        init < ModelPart&, Parameters&>());

    // Added Mass Distribution     
    class_< DamAddedMassConditionProcess, bases< Process >, boost::noncopyable > ( "DamAddedMassConditionProcess",
        init < ModelPart&, Parameters&>());

    //Temperature by device     
    class_< DamTemperaturebyDeviceProcess, bases< Process >, boost::noncopyable > ( "DamTemperaturebyDeviceProcess",
        init < ModelPart&, Parameters&>());
<<<<<<< HEAD
}
=======

    // Heat Flux by t_sol_air      
    class_< DamTSolAirHeatFluxProcess, bases< Process >, boost::noncopyable > ( "DamTSolAirHeatFluxProcess",
        init < ModelPart&, Parameters&>());

    // Heat Source According Noorzai (Adiabatic Hidratation)      
    class_< DamNoorzaiHeatFluxProcess, bases< Process >, boost::noncopyable > ( "DamNoorzaiHeatFluxProcess",
        init < ModelPart&, Parameters&>());
    
    // Heat Source according Azenha (Arrhenius formulation NonAdiabatic Hidratation)
    class_< DamAzenhaHeatFluxProcess, bases< Process >, boost::noncopyable > ( "DamAzenhaHeatFluxProcess",
    init < ModelPart&, Parameters&>());

    }
>>>>>>> d70d9c5f

}  // namespace Python.
} // Namespace Kratos
<|MERGE_RESOLUTION|>--- conflicted
+++ resolved
@@ -25,13 +25,8 @@
 #include "custom_processes/dam_uplift_circular_condition_load_process.hpp"
 #include "custom_processes/dam_westergaard_condition_load_process.hpp"
 #include "custom_processes/dam_nodal_young_modulus_process.hpp"
-<<<<<<< HEAD
-#include "custom_processes/dam_temperature_by_device_process.hpp"
-#include "custom_processes/dam_construction_process.hpp"
-=======
 #include "custom_processes/dam_chemo_mechanical_aging_young_process.hpp"
 #include "custom_processes/dam_temperature_by_device_process.hpp"
->>>>>>> d70d9c5f
 #include "custom_processes/dam_added_mass_condition_process.hpp"
 #include "custom_processes/dam_t_sol_air_heat_flux_process.hpp"
 #include "custom_processes/dam_noorzai_heat_source_process.hpp"
@@ -49,11 +44,7 @@
 void  AddCustomProcessesToPython() 
 {    
     // Bofang Process
-<<<<<<< HEAD
-    class_< BofangConditionTemperatureProcess, bases< Process >, boost::noncopyable > ( "BofangConditionTemperatureProcess",
-=======
     class_< DamBofangConditionTemperatureProcess, bases< Process >, boost::noncopyable > ( "DamBofangConditionTemperatureProcess",
->>>>>>> d70d9c5f
         init < ModelPart&, Parameters&>());
 
     // Uniform Reservoir Temperature Process
@@ -80,13 +71,8 @@
     class_< DamNodalYoungModulusProcess, bases< Process >, boost::noncopyable > ( "DamNodalYoungModulusProcess",
         init < ModelPart&, Parameters&>());
 
-<<<<<<< HEAD
-    // Construction Process     
-    class_< DamConstructionProcess, bases< Process >, boost::noncopyable > ( "DamConstructionProcess",
-=======
     // Chemo Mechanical Aging Young Modulus Process     
     class_< DamChemoMechanicalAgingYoungProcess, bases< Process >, boost::noncopyable > ( "DamChemoMechanicalAgingYoungProcess",
->>>>>>> d70d9c5f
         init < ModelPart&, Parameters&>());
 
     // Added Mass Distribution     
@@ -96,9 +82,6 @@
     //Temperature by device     
     class_< DamTemperaturebyDeviceProcess, bases< Process >, boost::noncopyable > ( "DamTemperaturebyDeviceProcess",
         init < ModelPart&, Parameters&>());
-<<<<<<< HEAD
-}
-=======
 
     // Heat Flux by t_sol_air      
     class_< DamTSolAirHeatFluxProcess, bases< Process >, boost::noncopyable > ( "DamTSolAirHeatFluxProcess",
@@ -113,7 +96,6 @@
     init < ModelPart&, Parameters&>());
 
     }
->>>>>>> d70d9c5f
 
 }  // namespace Python.
 } // Namespace Kratos
