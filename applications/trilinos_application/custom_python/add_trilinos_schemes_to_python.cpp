//  KRATOS  _____     _ _ _
//         |_   _| __(_) (_)_ __   ___  ___
//           | || '__| | | | '_ \ / _ \/ __|
//           | || |  | | | | | | | (_) \__
//           |_||_|  |_|_|_|_| |_|\___/|___/ APPLICATION
//
//  License:             BSD License
//                                       Kratos default license: kratos/license.txt
//
//  Main authors:    Riccardo Rossi
//
// System includes

#if defined(KRATOS_PYTHON)
// External includes
#include <pybind11/pybind11.h>

// Project includes
#include "includes/define_python.h"

#include "custom_python/add_trilinos_schemes_to_python.h"

//Trilinos includes
#include "mpi.h"
#include "Epetra_MpiComm.h"
#include "Epetra_Comm.h"
#include "Epetra_Map.h"
#include "Epetra_Vector.h"
#include "Epetra_FECrsGraph.h"
#include "Epetra_FECrsMatrix.h"
#include "Epetra_FEVector.h"
#include "Epetra_IntSerialDenseVector.h"
#include "Epetra_SerialDenseMatrix.h"


// Project includes
#include "trilinos_application.h"
#include "trilinos_space.h"
#include "spaces/ublas_space.h"
// #include "add_trilinos_linear_solvers_to_python.h"
#include "includes/model_part.h"
#include "includes/kratos_parameters.h"

//strategies
// #include "solving_strategies/strategies/solving_strategy.h"
// #include "solving_strategies/strategies/residualbased_linear_strategy.h"
// #include "solving_strategies/strategies/residualbased_newton_raphson_strategy.h"

//schemes
#include "solving_strategies/schemes/scheme.h"
#include "custom_strategies/schemes/trilinos_residualbased_incrementalupdate_static_scheme.h"
#include "custom_strategies/schemes/trilinos_residualbased_incrementalupdate_static_scheme_slip.h"
#include "custom_strategies/schemes/trilinos_residualbased_lagrangian_monolithic_scheme.h"
#include "custom_strategies/schemes/trilinos_residualbased_newmark_scheme.h"
#include "custom_strategies/schemes/trilinos_residual_based_bossak_displacement_scheme.h"
#include "../../incompressible_fluid_application/custom_strategies/strategies/residualbased_predictorcorrector_velocity_bossak_scheme.h"
#include "custom_strategies/schemes/trilinos_predictorcorrector_velocity_bossak_scheme.h"
#include "../../FluidDynamicsApplication/custom_strategies/strategies/residualbased_predictorcorrector_velocity_bossak_scheme_turbulent.h"
#include "custom_strategies/schemes/trilinos_residualbased_predictorcorrector_velocity_bdf_scheme.h"
#include "../../FluidDynamicsApplication/custom_strategies/strategies/residualbased_predictorcorrector_velocity_bdf_scheme_turbulent.h"
#include "custom_strategies/schemes/trilinos_predictorcorrector_velocity_bossak_scheme_turbulent.h"
#include "custom_strategies/schemes/trilinos_residualbased_predictorcorrector_velocity_bossak_scheme_dpg_enriched.h"
#include "custom_strategies/schemes/trilinos_residualbased_incrementalupdate_variable_property_static_scheme.h"

#include "../../FluidDynamicsApplication/custom_strategies/strategies/gear_scheme.h"
#include "custom_strategies/schemes/trilinos_gear_scheme.h"

// AdjointFluidApplication
#include "solving_strategies/response_functions/response_function.h"
#include "solving_strategies/schemes/residual_based_adjoint_static_scheme.h"
#include "solving_strategies/schemes/residual_based_adjoint_steady_scheme.h"
#include "../../AdjointFluidApplication/custom_schemes/adjoint_bossak_scheme.h"

//linear solvers
#include "linear_solvers/linear_solver.h"

//teuchos parameter list
#include "Teuchos_ParameterList.hpp"

#include "external_includes/aztec_solver.h"
#include "external_includes/amesos_solver.h"
#include "external_includes/ml_solver.h"



namespace Kratos
{

namespace Python
{

using namespace pybind11;

typedef TrilinosSpace<Epetra_FECrsMatrix, Epetra_FEVector> TrilinosSparseSpaceType;
typedef UblasSpace<double, Matrix, Vector> TrilinosLocalSpaceType;

void MoveMesh( Scheme< TrilinosSparseSpaceType, TrilinosLocalSpaceType >& dummy, ModelPart::NodesContainerType& rNodes )
{
    for ( ModelPart::NodeIterator i = rNodes.begin(); i != rNodes.end(); ++i )
    {
        const array_1d<double, 3 > & disp = i->FastGetSolutionStepValue( DISPLACEMENT );
        ( i )->X() = ( i )->X0() + disp[0];
        ( i )->Y() = ( i )->Y0() + disp[1];
        ( i )->Z() = ( i )->Z0() + disp[2];
    }
}

void  AddSchemes(pybind11::module& m)
{
    typedef TrilinosSpace<Epetra_FECrsMatrix, Epetra_FEVector> TrilinosSparseSpaceType;
    typedef UblasSpace<double, Matrix, Vector> TrilinosLocalSpaceType;
    typedef Scheme< TrilinosSparseSpaceType, TrilinosLocalSpaceType > TrilinosBaseSchemeType;
    typedef TrilinosResidualBasedIncrementalUpdateStaticScheme< TrilinosSparseSpaceType, TrilinosLocalSpaceType> TrilinosResidualBasedIncrementalUpdateStaticSchemeType;

//********************************************************************
    //********************************************************************
    class_< TrilinosBaseSchemeType, typename TrilinosBaseSchemeType::Pointer >
    (m, "TrilinosScheme").def(init< >() )
    .def( "Initialize", &TrilinosBaseSchemeType::Initialize )
    .def( "SchemeIsInitialized", &TrilinosBaseSchemeType::SchemeIsInitialized )
    .def( "ElementsAreInitialized", &TrilinosBaseSchemeType::ElementsAreInitialized )
    .def( "ConditionsAreInitialized", &TrilinosBaseSchemeType::ConditionsAreInitialized )
    .def( "InitializeElements", &TrilinosBaseSchemeType::InitializeElements )
    .def( "InitializeConditions", &TrilinosBaseSchemeType::InitializeConditions )
    .def( "InitializeSolutionStep", &TrilinosBaseSchemeType::InitializeSolutionStep )
    .def( "FinalizeSolutionStep", &TrilinosBaseSchemeType::FinalizeSolutionStep )
    .def( "InitializeNonLinIteration", &TrilinosBaseSchemeType::InitializeNonLinIteration )
    .def( "FinalizeNonLinIteration", &TrilinosBaseSchemeType::FinalizeNonLinIteration )
    .def( "Predict", &TrilinosBaseSchemeType::Predict )
    .def( "Update", &TrilinosBaseSchemeType::Update )
    .def( "CalculateOutputData", &TrilinosBaseSchemeType::CalculateOutputData )
    .def( "Clean", &TrilinosBaseSchemeType::Clean )
    .def( "Clear", &TrilinosBaseSchemeType::Clear )
    .def( "MoveMesh", MoveMesh )
    .def("Check", &TrilinosBaseSchemeType::Check )
    ;

    class_ <
        TrilinosResidualBasedIncrementalUpdateStaticScheme< TrilinosSparseSpaceType, TrilinosLocalSpaceType>,
        typename TrilinosResidualBasedIncrementalUpdateStaticScheme< TrilinosSparseSpaceType, TrilinosLocalSpaceType>::Pointer,
        TrilinosBaseSchemeType >
           (m,"TrilinosResidualBasedIncrementalUpdateStaticScheme")
           .def(init< >() );

    class_ <
        TrilinosResidualBasedIncrementalUpdateStaticSchemeSlip< TrilinosSparseSpaceType, TrilinosLocalSpaceType>,
        typename TrilinosResidualBasedIncrementalUpdateStaticSchemeSlip< TrilinosSparseSpaceType, TrilinosLocalSpaceType>::Pointer,
        TrilinosResidualBasedIncrementalUpdateStaticScheme< TrilinosSparseSpaceType, TrilinosLocalSpaceType>  >
           (
               m,"TrilinosResidualBasedIncrementalUpdateStaticSchemeSlip").def(init< unsigned int, unsigned int >()
           );

    class_ <
        TrilinosResidualBasedLagrangianMonolithicScheme< TrilinosSparseSpaceType, TrilinosLocalSpaceType>,
        typename TrilinosResidualBasedLagrangianMonolithicScheme< TrilinosSparseSpaceType, TrilinosLocalSpaceType>::Pointer,
        TrilinosBaseSchemeType >
           (
               m,"TrilinosResidualBasedLagrangianMonolithicScheme").def(init<int >()
           );

    class_ <
        TrilinosResidualBasedNewmarkScheme< TrilinosSparseSpaceType, TrilinosLocalSpaceType>,
        typename TrilinosResidualBasedNewmarkScheme< TrilinosSparseSpaceType, TrilinosLocalSpaceType>::Pointer,
        TrilinosBaseSchemeType >
           (
               m,"TrilinosResidualBasedNewmarkScheme").def(init<double >()
           );

    class_ <
        TrilinosResidualBasedBossakDisplacementScheme< TrilinosSparseSpaceType, TrilinosLocalSpaceType>,
        typename TrilinosResidualBasedBossakDisplacementScheme< TrilinosSparseSpaceType, TrilinosLocalSpaceType>::Pointer,
        TrilinosBaseSchemeType >
           (
               m,"TrilinosResidualBasedBossakDisplacementScheme").def(init<double >()
           );

    typedef ResidualBasedPredictorCorrectorVelocityBossakScheme< TrilinosSparseSpaceType, TrilinosLocalSpaceType > TrilinosResidualBasedPredictorCorrectorVelocityBossak_BaseScheme;

    class_ <
        TrilinosResidualBasedPredictorCorrectorVelocityBossak_BaseScheme,
        typename TrilinosResidualBasedPredictorCorrectorVelocityBossak_BaseScheme::Pointer,
        TrilinosBaseSchemeType >
           (
               m,"TrilinosResidualBasedPredictorCorrectorVelocityBossak_BaseScheme").def(init<double, double >()
           );

    class_ <
        TrilinosPredictorCorrectorVelocityBossakScheme< TrilinosSparseSpaceType, TrilinosLocalSpaceType>,
        typename TrilinosPredictorCorrectorVelocityBossakScheme< TrilinosSparseSpaceType, TrilinosLocalSpaceType>::Pointer,
        TrilinosResidualBasedPredictorCorrectorVelocityBossak_BaseScheme >
           (
               m,"TrilinosPredictorCorrectorVelocityBossakScheme").def(init<double, double >()
           );

    typedef ResidualBasedPredictorCorrectorVelocityBossakSchemeTurbulent< TrilinosSparseSpaceType, TrilinosLocalSpaceType > TurbulentBossakBaseType;

    class_ < TurbulentBossakBaseType, typename TurbulentBossakBaseType::Pointer,
           TrilinosBaseSchemeType >
           (
               m,"TurbulentBossakBaseType").def(init<double, double, unsigned int, Process::Pointer >()
           );

    class_ <
        TrilinosPredictorCorrectorVelocityBossakSchemeTurbulent< TrilinosSparseSpaceType, TrilinosLocalSpaceType>,
        typename TrilinosPredictorCorrectorVelocityBossakSchemeTurbulent< TrilinosSparseSpaceType, TrilinosLocalSpaceType>::Pointer,
        TurbulentBossakBaseType > (m,"TrilinosPredictorCorrectorVelocityBossakSchemeTurbulent")
            .def(init<double, double, unsigned int, Process::Pointer >())
            .def(init<double,double,unsigned int >())// constructor without a turbulence model
            .def(init<double,double,unsigned int, const Variable<int>&>())
           ;

    class_ <
        ResidualBasedPredictorCorrectorBDFSchemeTurbulent< TrilinosSparseSpaceType, TrilinosLocalSpaceType>,
        typename ResidualBasedPredictorCorrectorBDFSchemeTurbulent< TrilinosSparseSpaceType, TrilinosLocalSpaceType>::Pointer,
        TrilinosBaseSchemeType >(m,"ResidualBasedPredictorCorrectorBDFSchemeTurbulent")
        .def(init<unsigned int>());

    class_<
        TrilinosResidualBasedPredictorCorrectorBDFScheme<TrilinosSparseSpaceType, TrilinosLocalSpaceType>,
        typename TrilinosResidualBasedPredictorCorrectorBDFScheme<TrilinosSparseSpaceType, TrilinosLocalSpaceType>::Pointer,
        ResidualBasedPredictorCorrectorBDFSchemeTurbulent< TrilinosSparseSpaceType, TrilinosLocalSpaceType> >
        (m,"TrilinosResidualBasedPredictorCorrectorBDFScheme")
        .def(init<unsigned int, Variable<double>& >() );


    class_ <
        TrilinosResidualBasedPredictorCorrectorVelocityBossakSchemeDPGEnriched< TrilinosSparseSpaceType, TrilinosLocalSpaceType>,
        typename TrilinosResidualBasedPredictorCorrectorVelocityBossakSchemeDPGEnriched< TrilinosSparseSpaceType, TrilinosLocalSpaceType>::Pointer,
        TrilinosPredictorCorrectorVelocityBossakScheme< TrilinosSparseSpaceType, TrilinosLocalSpaceType> >
        (m,"TrilinosResidualBasedPredictorCorrectorVelocityBossakSchemeDPGEnriched")
        .def(init<double, double, unsigned int>() );

    class_ <
        TrilinosResidualBasedIncrementalUpdateStaticVariablePropertyScheme< TrilinosSparseSpaceType, TrilinosLocalSpaceType>,
        typename TrilinosResidualBasedIncrementalUpdateStaticVariablePropertyScheme< TrilinosSparseSpaceType, TrilinosLocalSpaceType>::Pointer,
        TrilinosResidualBasedIncrementalUpdateStaticSchemeType >
        (m,"TrilinosResidualBasedIncrementalUpdateStaticVariablePropertyScheme")
        .def(init< >());

    typedef GearScheme<TrilinosSparseSpaceType, TrilinosLocalSpaceType> GearSchemeBaseType;

    class_ < GearSchemeBaseType, typename GearSchemeBaseType::Pointer,
            TrilinosBaseSchemeType >
            ( m,"GearSchemeBaseType").def(init<Process::Pointer >() );

    class_< TrilinosGearScheme<TrilinosSparseSpaceType,TrilinosLocalSpaceType>,
            typename TrilinosGearScheme<TrilinosSparseSpaceType,TrilinosLocalSpaceType>::Pointer,
            GearSchemeBaseType >
            ( m,"TrilinosGearScheme").def(init<Process::Pointer>() )
            .def(init<>()) // constructor without a turbulence model
            .def(init<const Variable<int>&>()) // constructor for periodic conditions
            ;

<<<<<<< HEAD
    typedef ResidualBasedAdjointStaticScheme<TrilinosSparseSpaceType, TrilinosLocalSpaceType> ResidualBasedAdjointStaticSchemeType;
    class_<ResidualBasedAdjointStaticSchemeType, bases<TrilinosBaseSchemeType>, boost::noncopyable>(
        "TrilinosResidualBasedAdjointStaticScheme", init<ResponseFunction::Pointer>());

    class_<ResidualBasedAdjointSteadyScheme<TrilinosSparseSpaceType, TrilinosLocalSpaceType>,
           bases<ResidualBasedAdjointStaticSchemeType>, boost::noncopyable>(
        "TrilinosResidualBasedAdjointSteadyScheme", init<ResponseFunction::Pointer>());

    class_<AdjointBossakScheme<TrilinosSparseSpaceType, TrilinosLocalSpaceType>,
           bases<TrilinosBaseSchemeType>, boost::noncopyable>(
        "TrilinosAdjointBossakScheme", init<Parameters&, ResponseFunction::Pointer>());
=======
    class_<
        AdjointSteadyVelocityPressureScheme<TrilinosSparseSpaceType,TrilinosLocalSpaceType>,
        typename AdjointSteadyVelocityPressureScheme<TrilinosSparseSpaceType,TrilinosLocalSpaceType>::Pointer,
        TrilinosBaseSchemeType >( m,"TrilinosAdjointSteadyVelocityPressureScheme")
        .def(init<Parameters&, ResponseFunction::Pointer>() );

    class_<
        AdjointBossakScheme<TrilinosSparseSpaceType,TrilinosLocalSpaceType>,
        typename AdjointBossakScheme<TrilinosSparseSpaceType,TrilinosLocalSpaceType>::Pointer,
        TrilinosBaseSchemeType >( m,"TrilinosAdjointBossakScheme")
        .def(init<Parameters&, ResponseFunction::Pointer>() );
>>>>>>> ecf6617f
}

} // namespace Python.

} // namespace Kratos.

#endif // KRATOS_PYTHON defined<|MERGE_RESOLUTION|>--- conflicted
+++ resolved
@@ -251,31 +251,28 @@
             .def(init<const Variable<int>&>()) // constructor for periodic conditions
             ;
 
-<<<<<<< HEAD
-    typedef ResidualBasedAdjointStaticScheme<TrilinosSparseSpaceType, TrilinosLocalSpaceType> ResidualBasedAdjointStaticSchemeType;
-    class_<ResidualBasedAdjointStaticSchemeType, bases<TrilinosBaseSchemeType>, boost::noncopyable>(
-        "TrilinosResidualBasedAdjointStaticScheme", init<ResponseFunction::Pointer>());
-
-    class_<ResidualBasedAdjointSteadyScheme<TrilinosSparseSpaceType, TrilinosLocalSpaceType>,
-           bases<ResidualBasedAdjointStaticSchemeType>, boost::noncopyable>(
-        "TrilinosResidualBasedAdjointSteadyScheme", init<ResponseFunction::Pointer>());
-
-    class_<AdjointBossakScheme<TrilinosSparseSpaceType, TrilinosLocalSpaceType>,
-           bases<TrilinosBaseSchemeType>, boost::noncopyable>(
-        "TrilinosAdjointBossakScheme", init<Parameters&, ResponseFunction::Pointer>());
-=======
     class_<
         AdjointSteadyVelocityPressureScheme<TrilinosSparseSpaceType,TrilinosLocalSpaceType>,
         typename AdjointSteadyVelocityPressureScheme<TrilinosSparseSpaceType,TrilinosLocalSpaceType>::Pointer,
         TrilinosBaseSchemeType >( m,"TrilinosAdjointSteadyVelocityPressureScheme")
         .def(init<Parameters&, ResponseFunction::Pointer>() );
 
+    typedef ResidualBasedAdjointStaticScheme<TrilinosSparseSpaceType, TrilinosLocalSpaceType> ResidualBasedAdjointStaticSchemeType;
+    class_<ResidualBasedAdjointStaticSchemeType, typename ResidualBasedAdjointStaticSchemeType::Pointer, TrilinosBaseSchemeType>
+        (m, "TrilinosResidualBasedAdjointStaticScheme")
+        .def(init<ResponseFunction::Pointer>());
+
+    class_<ResidualBasedAdjointSteadyScheme<TrilinosSparseSpaceType, TrilinosLocalSpaceType>,
+           typename ResidualBasedAdjointSteadyScheme<TrilinosSparseSpaceType, TrilinosLocalSpaceType>::Pointer,
+           ResidualBasedAdjointStaticSchemeType>
+           (m, "TrilinosResidualBasedAdjointSteadyScheme")
+           .def( init<ResponseFunction::Pointer>());
+
     class_<
         AdjointBossakScheme<TrilinosSparseSpaceType,TrilinosLocalSpaceType>,
         typename AdjointBossakScheme<TrilinosSparseSpaceType,TrilinosLocalSpaceType>::Pointer,
         TrilinosBaseSchemeType >( m,"TrilinosAdjointBossakScheme")
         .def(init<Parameters&, ResponseFunction::Pointer>() );
->>>>>>> ecf6617f
 }
 
 } // namespace Python.
