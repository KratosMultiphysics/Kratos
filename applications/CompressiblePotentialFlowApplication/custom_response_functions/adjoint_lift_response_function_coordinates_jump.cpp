--- conflicted
+++ resolved
@@ -41,11 +41,7 @@
 
         Element tracedElem = rModelPart.GetElement(mpNeighboringElement->Id());
         const array_1d<double, 3> v_inf = rModelPart.GetProcessInfo().GetValue(FREE_STREAM_VELOCITY);
-<<<<<<< HEAD
-        double vinfinity_norm = norm_2(v_inf);
-=======
         double free_stream_velocity_norm = norm_2(v_inf);
->>>>>>> ea88e25b
         unsigned int NumNodes = tracedElem.GetGeometry().size();
         double lift_coefficient=0.0;
         for(IndexType i = 0; i < NumNodes; ++i)
