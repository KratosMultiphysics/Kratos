//    |  /           |
//    ' /   __| _` | __|  _ \   __|
//    . \  |   (   | |   (   |\__ `
//   _|\_\_|  \__,_|\__|\___/ ____/
//                   Multi-Physics
//
//  License:		 BSD License
//					 Kratos default license: kratos/license.txt
//
//  Main authors:    Inigo Lopez and Riccardo Rossi
//

#ifndef KRATOS_POTENTIAL_WALL_CONDITION_H
#define KRATOS_POTENTIAL_WALL_CONDITION_H

// System includes
#include <string>
#include <iostream>

#include "includes/kratos_flags.h"
#include "includes/deprecated_variables.h"

// External includes

// Project includes
#include "includes/define.h"
#include "includes/serializer.h"
#include "includes/condition.h"
#include "includes/process_info.h"
#include "includes/cfd_variables.h"

// Application includes
#include "compressible_potential_flow_application_variables.h"

namespace Kratos
{
///@addtogroup FluidDynamicsApplication
///@{

///@name Kratos Globals
///@{

///@}
///@name Type Definitions
///@{

///@}
///@name  Enum's
///@{

///@}
///@name  Functions
///@{

///@}
///@name Kratos Classes
///@{

/// Implements a wall condition for the potential flow formulation
template <unsigned int TDim, unsigned int TNumNodes = TDim>
class KRATOS_API(COMPRESSIBLE_POTENTIAL_FLOW_APPLICATION) PotentialWallCondition : public Condition
{
public:
    ///@name Type Definitions
    ///@{

    /// Pointer definition of PotentialWallCondition
    KRATOS_CLASS_INTRUSIVE_POINTER_DEFINITION(PotentialWallCondition);

    static constexpr int NumNodes = TNumNodes;
    static constexpr int Dim = TDim;

    typedef Node<3> NodeType;

    typedef Properties PropertiesType;

    typedef Geometry<NodeType> GeometryType;

    typedef Geometry<NodeType>::PointsArrayType NodesArrayType;

    typedef Vector VectorType;

    typedef Matrix MatrixType;

    typedef std::size_t IndexType;

    typedef std::size_t SizeType;

    typedef std::vector<std::size_t> EquationIdVectorType;

    typedef std::vector<Dof<double>::Pointer> DofsVectorType;

    typedef PointerVectorSet<Dof<double>, IndexedObject> DofsArrayType;

    typedef Element::WeakPointer ElementWeakPointerType;

    typedef Element::Pointer ElementPointerType;

    ///@}
    ///@name Life Cycle
    ///@{

    /// Default constructor.
    /** Admits an Id as a parameter.
      @param NewId Index for the new condition
      */
    explicit PotentialWallCondition(IndexType NewId = 0) : Condition(NewId)
    {
    }

    /// Constructor using an array of nodes
    /**
     @param NewId Index of the new condition
     @param ThisNodes An array containing the nodes of the new condition
     */
    PotentialWallCondition(IndexType NewId, const NodesArrayType& ThisNodes)
        : Condition(NewId, ThisNodes)
    {
    }

    /// Constructor using Geometry
    /**
     @param NewId Index of the new condition
     @param pGeometry Pointer to a geometry object
     */
    PotentialWallCondition(IndexType NewId, GeometryType::Pointer pGeometry)
        : Condition(NewId, pGeometry)
    {
    }

    /// Constructor using Properties
    /**
     @param NewId Index of the new element
     @param pGeometry Pointer to a geometry object
     @param pProperties Pointer to the element's properties
     */
    PotentialWallCondition(IndexType NewId,
                           GeometryType::Pointer pGeometry,
                           PropertiesType::Pointer pProperties)
        : Condition(NewId, pGeometry, pProperties)
    {
    }

    /// Copy constructor
    PotentialWallCondition(PotentialWallCondition const& rOther) = delete;

    /// Move constructor
    PotentialWallCondition(PotentialWallCondition&& rOther) = delete;

    /// Destructor.
    ~PotentialWallCondition() override
    {
    }

    ///@}
    ///@name Operators
    ///@{

    /// Assignment operator.
    PotentialWallCondition& operator=(PotentialWallCondition const& rOther)
    {
        Condition::operator=(rOther);
        return *this;
    }

    /// Move operator.
    PotentialWallCondition& operator=(PotentialWallCondition&& rOther)
    {
        Condition::operator=(rOther);
        return *this;
    }

    ///@}
    ///@name Operations
    ///@{

    Condition::Pointer Create(IndexType NewId,
                              NodesArrayType const& ThisNodes,
                              PropertiesType::Pointer pProperties) const override;

    Condition::Pointer Create(IndexType NewId,
                              Condition::GeometryType::Pointer pGeom,
                              PropertiesType::Pointer pProperties) const override;

    Condition::Pointer Clone(IndexType NewId, NodesArrayType const& rThisNodes) const override;

    // Find the condition's parent element.
    void Initialize() override;

    void CalculateLeftHandSide(MatrixType& rLeftHandSideMatrix,
                               ProcessInfo& rCurrentProcessInfo) override;

    void CalculateRightHandSide(VectorType& rRightHandSideVector,
                               ProcessInfo& rCurrentProcessInfo) override;

    void CalculateLocalSystem(MatrixType& rLeftHandSideMatrix,
                              VectorType& rRightHandSideVector,
                              ProcessInfo& rCurrentProcessInfo) override;

    void EquationIdVector(EquationIdVectorType& rResult,
                          ProcessInfo& rCurrentProcessInfo) override;

    void GetDofList(DofsVectorType& ConditionDofList, ProcessInfo& CurrentProcessInfo) override;

    void FinalizeSolutionStep(ProcessInfo& rCurrentProcessInfo) override;

    ///@}
    ///@name Access
    ///@{

    ///@}
    ///@name Inquiry
    ///@{

    int Check(const ProcessInfo& rCurrentProcessInfo) override;

    ///@}
    ///@name Input and output
    ///@{

    /// Turn back information as a string.
    std::string Info() const override;

    /// Print information about this object.
    void PrintInfo(std::ostream& rOStream) const override;

    /// Print object's data.
    void PrintData(std::ostream& rOStream) const override;

    ///@}
    ///@name Friends
    ///@{

    ///@}

protected:
    ///@name Protected static Member Variables
    ///@{

    ///@}
    ///@name Protected member Variables
    ///@{

    ///@}
    ///@name Protected Operators
    ///@{

    ///@}
    ///@name Protected Operations
    ///@{

    ///@}
    ///@name Protected  Access
    ///@{

    ///@}
    ///@name Protected Inquiry
    ///@{

    ///@}
    ///@name Protected LifeCycle
    ///@{

    ///@}

private:
    ///@name Static Member Variables
    ///@{

    ///@}
    ///@name Member Variables
    ///@{

    bool mInitializeWasPerformed = false;

    GlobalPointer<Element> mpElement;

    void CalculateNormal2D(array_1d<double, 3>& An) const;

    void CalculateNormal3D(array_1d<double, 3>& An) const;

    ///@}
    ///@name Serialization
    ///@{

    friend class Serializer;

    void save(Serializer& rSerializer) const override;

    void load(Serializer& rSerializer) override;

    ///@}
    ///@name Private Operators
    ///@{

<<<<<<< HEAD
    inline ElementPointerType pGetElement();
=======
    inline GlobalPointer<Element> pGetElement() const;
>>>>>>> 7853313e

    void GetElementCandidates(GlobalPointersVector<Element>& ElementCandidates,
                              const GeometryType& rGeom) const;

    void GetSortedIds(std::vector<IndexType>& Ids, const GeometryType& rGeom) const;

    void FindParentElement(std::vector<IndexType>& NodeIds,
                           std::vector<IndexType>& ElementNodeIds,
                           GlobalPointersVector<Element> ElementCandidates);

    ///@}
    ///@name Private Operations
    ///@{

    ///@}
    ///@name Private  Access
    ///@{

    ///@}
    ///@name Private Inquiry
    ///@{

    ///@}
    ///@name Un accessible methods
    ///@{

    ///@}

}; // Class PotentialWallCondition

///@}

///@name Type Definitions
///@{

///@}
///@name Input and output
///@{

/// input stream function
template <unsigned int TDim, unsigned int TNumNodes>
inline std::istream& operator>>(std::istream& rIStream,
                                PotentialWallCondition<TDim, TNumNodes>& rThis)
{
    return rIStream;
}

/// output stream function
template <unsigned int TDim, unsigned int TNumNodes>
inline std::ostream& operator<<(std::ostream& rOStream,
                                const PotentialWallCondition<TDim, TNumNodes>& rThis)
{
    rThis.PrintInfo(rOStream);
    rOStream << std::endl;
    rThis.PrintData(rOStream);

    return rOStream;
}

///@}

///@} addtogroup block

} // namespace Kratos.

#endif // KRATOS_POTENTIAL_WALL_CONDITION_H<|MERGE_RESOLUTION|>--- conflicted
+++ resolved
@@ -293,11 +293,7 @@
     ///@name Private Operators
     ///@{
 
-<<<<<<< HEAD
-    inline ElementPointerType pGetElement();
-=======
     inline GlobalPointer<Element> pGetElement() const;
->>>>>>> 7853313e
 
     void GetElementCandidates(GlobalPointersVector<Element>& ElementCandidates,
                               const GeometryType& rGeom) const;
