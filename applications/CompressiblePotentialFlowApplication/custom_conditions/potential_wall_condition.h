--- conflicted
+++ resolved
@@ -163,169 +163,6 @@
     /// Move operator.
     PotentialWallCondition& operator=(PotentialWallCondition&& rOther)
     {
-<<<<<<< HEAD
-        return Condition::Pointer(new PotentialWallCondition(NewId, GetGeometry().Create(ThisNodes), pProperties));
-    }
-
-
-    Condition::Pointer Create(IndexType NewId, Condition::GeometryType::Pointer pGeom, PropertiesType::Pointer pProperties) const override
-    {
-        return Condition::Pointer(new PotentialWallCondition(NewId, pGeom, pProperties));
-    }
-
-    /**
-     * Clones the selected element variables, creating a new one
-     * @param NewId: the ID of the new element
-     * @param ThisNodes: the nodes of the new element
-     * @param pProperties: the properties assigned to the new element
-     * @return a Pointer to the new element
-     */
-
-    Condition::Pointer Clone(IndexType NewId, NodesArrayType const& rThisNodes) const override
-    {
-        Condition::Pointer pNewCondition = Create(NewId, GetGeometry().Create( rThisNodes ), pGetProperties() );
-
-        pNewCondition->SetData(this->GetData());
-        pNewCondition->SetFlags(this->GetFlags());
-
-        return pNewCondition;
-    }
-
-    //Find the condition's parent element.
-    void Initialize(const ProcessInfo& rCurrentProcessInfo) override
-    {
-        KRATOS_TRY;
-
-        const array_1d<double, 3> &rNormal = this->GetValue(NORMAL);
-
-        KRATOS_ERROR_IF(norm_2(rNormal) < std::numeric_limits<double>::epsilon())
-            << "Error on condition -> " << this->Id() << "\n"
-            << "NORMAL must be calculated before using this condition." << std::endl;
-
-        if (mInitializeWasPerformed)
-            return;
-
-        mInitializeWasPerformed = true;
-
-        GeometryType &rGeom = this->GetGeometry();
-        WeakPointerVector<Element> ElementCandidates;
-        GetElementCandidates(ElementCandidates, rGeom);
-
-        std::vector<IndexType> NodeIds, ElementNodeIds;
-        GetSortedIds(NodeIds, rGeom);
-        FindParentElement(NodeIds, ElementNodeIds, ElementCandidates);
-
-        KRATOS_ERROR_IF(!mpElement.lock()) << "error in condition # " << this->Id() << "\n"
-                                           << "Condition cannot find parent element" << std::endl;
-        KRATOS_CATCH("");
-    }
-
-    void CalculateLeftHandSide(MatrixType &rLeftHandSideMatrix,
-                               const ProcessInfo &rCurrentProcessInfo) override
-    {
-        VectorType RHS;
-        this->CalculateLocalSystem(rLeftHandSideMatrix, RHS, rCurrentProcessInfo);
-    }
-
-    /// Calculate wall stress term for all nodes with IS_STRUCTURE != 0.0
-    /**
-      @param rDampingMatrix Left-hand side matrix
-      @param rRightHandSideVector Right-hand side vector
-      @param rCurrentProcessInfo ProcessInfo instance (unused)
-      */
-    void CalculateLocalSystem(MatrixType &rLeftHandSideMatrix,
-                              VectorType &rRightHandSideVector,
-                              const ProcessInfo &rCurrentProcessInfo) override
-    {
-        if (rLeftHandSideMatrix.size1() != TNumNodes)
-            rLeftHandSideMatrix.resize(TNumNodes, TNumNodes, false);
-        if (rRightHandSideVector.size() != TNumNodes)
-            rRightHandSideVector.resize(TNumNodes, false);
-        rLeftHandSideMatrix.clear();
-
-        array_1d<double, 3> An;
-        if (TDim == 2)
-            CalculateNormal2D(An);
-        else
-            CalculateNormal3D(An);
-
-        const PotentialWallCondition &r_this = *this;
-        const array_1d<double, 3> &v = r_this.GetValue(VELOCITY_INFINITY);
-        const double value = -inner_prod(v, An) / static_cast<double>(TNumNodes);
-
-        for (unsigned int i = 0; i < TNumNodes; ++i)
-            rRightHandSideVector[i] = value;
-    }
-
-    /// Check that all data required by this condition is available and reasonable
-    int Check(const ProcessInfo& rCurrentProcessInfo) const override
-    {
-        KRATOS_TRY;
-
-        int Check = Condition::Check(rCurrentProcessInfo); // Checks id > 0 and area > 0
-
-        if (Check != 0)
-        {
-            return Check;
-        }
-        else
-        {
-            // Check that all required variables have been registered
-            if(POSITIVE_FACE_PRESSURE.Key() == 0)
-                KRATOS_ERROR << "POSITIVE_FACE_PRESSURE Key is 0. Check if the application was correctly registered.";
-            if(NEGATIVE_FACE_PRESSURE.Key() == 0)
-                KRATOS_ERROR << "NEGATIVE_FACE_PRESSURE Key is 0. Check if the application was correctly registered.";
-
-            // Checks on nodes
-
-            // Check that the element's nodes contain all required SolutionStepData and Degrees of freedom
-            for(unsigned int i=0; i<this->GetGeometry().size(); ++i)
-            {
-
-                if(this->GetGeometry()[i].SolutionStepsDataHas(POSITIVE_FACE_PRESSURE) == false)
-                    KRATOS_ERROR << "missing POSITIVE_FACE_PRESSURE variable on solution step data for node " << this->GetGeometry()[i].Id();
-                if(this->GetGeometry()[i].SolutionStepsDataHas(NEGATIVE_FACE_PRESSURE) == false)
-                    KRATOS_ERROR << "missing NEGATIVE_FACE_PRESSURE variable on solution step data for node " << this->GetGeometry()[i].Id();
-
-
-                return Check;
-            }
-        }
-        return 0;
-
-            KRATOS_CATCH("");
-        }
-
-        /// Provides the global indices for each one of this element's local rows.
-        /** This determines the elemental equation ID vector for all elemental DOFs
-         * @param rResult A vector containing the global Id of each row
-         * @param rCurrentProcessInfo the current process info object (unused)
-         */
-        void EquationIdVector(EquationIdVectorType& rResult,
-                                      const ProcessInfo& rCurrentProcessInfo) const override
-        {
-            if (rResult.size() != TNumNodes)
-                rResult.resize(TNumNodes, false);
-
-            for (unsigned int i = 0; i < TNumNodes; i++)
-                rResult[i] = GetGeometry()[i].GetDof(POSITIVE_FACE_PRESSURE).EquationId();
-        }
-
-
-        /// Returns a list of the element's Dofs
-        /**
-         * @param ElementalDofList the list of DOFs
-         * @param rCurrentProcessInfo the current process info instance
-         */
-        void GetDofList(DofsVectorType& ConditionDofList,
-                                const ProcessInfo& CurrentProcessInfo) const override
-        {
-            if (ConditionDofList.size() != TNumNodes)
-                ConditionDofList.resize(TNumNodes);
-
-            for (unsigned int i = 0; i < TNumNodes; i++)
-                ConditionDofList[i] = GetGeometry()[i].pGetDof(POSITIVE_FACE_PRESSURE);
-=======
         Condition::operator=(rOther);
         return *this;
     }
@@ -333,25 +170,14 @@
     ///@}
     ///@name Operations
     ///@{
->>>>>>> f4300022
 
     Condition::Pointer Create(IndexType NewId,
                               NodesArrayType const& ThisNodes,
                               PropertiesType::Pointer pProperties) const override;
 
-<<<<<<< HEAD
-        void FinalizeSolutionStep(const ProcessInfo& rCurrentProcessInfo) override
-        {
-            std::vector<double> rValues;
-            ElementPointerType pElem = pGetElement();
-            pElem->GetValueOnIntegrationPoints(PRESSURE, rValues, rCurrentProcessInfo);
-            this->SetValue(PRESSURE,rValues[0]);
-        }
-=======
     Condition::Pointer Create(IndexType NewId,
                               Condition::GeometryType::Pointer pGeom,
                               PropertiesType::Pointer pProperties) const override;
->>>>>>> f4300022
 
     Condition::Pointer Clone(IndexType NewId, NodesArrayType const& rThisNodes) const override;
 
