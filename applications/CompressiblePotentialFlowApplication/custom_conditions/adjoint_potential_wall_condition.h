--- conflicted
+++ resolved
@@ -95,13 +95,9 @@
 
     void FinalizeSolutionStep(const ProcessInfo& rCurrentProcessInfo) override;
 
-<<<<<<< HEAD
-    void FinalizeNonLinearIteration(ProcessInfo& rCurrentProcessInfo) override;
+    void FinalizeNonLinearIteration(const ProcessInfo& rCurrentProcessInfo) override;
 
-    void GetValuesVector(Vector& rValues, int Step=0)  override;
-=======
     void GetValuesVector(Vector& rValues, int Step=0) const override;
->>>>>>> 1aebae99
 
     void CalculateSensitivityMatrix(const Variable<double>& rDesignVariable,
                                         Matrix& rOutput,
