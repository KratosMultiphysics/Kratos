--- conflicted
+++ resolved
@@ -189,7 +189,6 @@
     pElem->CalculateOnIntegrationPoints(DENSITY, density, rCurrentProcessInfo);
     this->SetValue(DENSITY, density[0]);
 
-<<<<<<< HEAD
     // Get local mach number
     std::vector<double> local_mach_number;
     pElem->CalculateOnIntegrationPoints(MACH, local_mach_number, rCurrentProcessInfo);
@@ -199,11 +198,10 @@
     std::vector<double> local_speed_of_sound;
     pElem->CalculateOnIntegrationPoints(SOUND_VELOCITY, local_speed_of_sound, rCurrentProcessInfo);
     this->SetValue(SOUND_VELOCITY, local_speed_of_sound[0]);
-=======
-    auto normal = this->GetValue(NORMAL);
+
+    auto& normal = this->GetValue(NORMAL);
     pElem->SetValue(NORMAL, normal);
 
->>>>>>> f7e6dc08
 }
 
 ///////////////////////////////////////////////////////////////////////////////////////////////////
