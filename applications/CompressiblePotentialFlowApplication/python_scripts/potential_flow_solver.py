from __future__ import print_function, absolute_import, division  # makes KratosMultiphysics backward compatible with python 2.6 and 2.7

# Importing the Kratos Library
import KratosMultiphysics
import KratosMultiphysics.CompressiblePotentialFlowApplication as KCPFApp

# Importing the base class
from KratosMultiphysics.FluidDynamicsApplication.fluid_solver import FluidSolver

class PotentialFlowFormulation(object):
    def __init__(self, formulation_settings):
        self.element_name = None
        self.condition_name = None
        self.process_info_data = {}

        if formulation_settings.Has("element_type"):
            element_type = formulation_settings["element_type"].GetString()
            if element_type == "incompressible":
                self._SetUpIncompressibleElement(formulation_settings)
            elif element_type == "compressible":
                self._SetUpCompressibleElement(formulation_settings)
            elif element_type == "embedded_incompressible":
                self._SetUpEmbeddedIncompressibleElement(formulation_settings)
            elif element_type == "embedded_compressible":
                self._SetUpEmbeddedCompressibleElement(formulation_settings)
            elif element_type == "perturbation_incompressible":
                self._SetUpIncompressiblePerturbationElement(formulation_settings)
            elif element_type == "perturbation_compressible":
                self._SetUpCompressiblePerturbationElement(formulation_settings)
            elif element_type == "perturbation_transonic":
                self._SetUpTransonicPerturbationElement(formulation_settings)
        else:
            raise RuntimeError("Argument \'element_type\' not found in formulation settings.")

    def SetProcessInfo(self, model_part):
        for variable,value in self.process_info_data.items():
            model_part.ProcessInfo[variable] = value

    def _SetUpIncompressibleElement(self, formulation_settings):
        default_settings = KratosMultiphysics.Parameters(r"""{
            "element_type": "incompressible"
        }""")
        formulation_settings.ValidateAndAssignDefaults(default_settings)

        self.element_name = "IncompressiblePotentialFlowElement"
        self.condition_name = "PotentialWallCondition"

    def _SetUpCompressibleElement(self, formulation_settings):
        default_settings = KratosMultiphysics.Parameters(r"""{
            "element_type": "compressible"
        }""")
        formulation_settings.ValidateAndAssignDefaults(default_settings)

        self.element_name = "CompressiblePotentialFlowElement"
        self.condition_name = "PotentialWallCondition"

    def _SetUpIncompressiblePerturbationElement(self, formulation_settings):
        default_settings = KratosMultiphysics.Parameters(r"""{
            "element_type": "perturbation_incompressible"
        }""")
        formulation_settings.ValidateAndAssignDefaults(default_settings)

        self.element_name = "IncompressiblePerturbationPotentialFlowElement"
        self.condition_name = "PotentialWallCondition"

    def _SetUpCompressiblePerturbationElement(self, formulation_settings):
        default_settings = KratosMultiphysics.Parameters(r"""{
            "element_type": "perturbation_compressible"
        }""")
        formulation_settings.ValidateAndAssignDefaults(default_settings)

        self.element_name = "CompressiblePerturbationPotentialFlowElement"
        self.condition_name = "PotentialWallCondition"

    def _SetUpTransonicPerturbationElement(self, formulation_settings):
        default_settings = KratosMultiphysics.Parameters(r"""{
            "element_type": "perturbation_transonic"
        }""")
        formulation_settings.ValidateAndAssignDefaults(default_settings)

        self.element_name = "TransonicPerturbationPotentialFlowElement"
        self.condition_name = "PotentialWallCondition"

    def _SetUpEmbeddedIncompressibleElement(self, formulation_settings):
        default_settings = KratosMultiphysics.Parameters(r"""{
            "element_type": "embedded_incompressible",
            "penalty_coefficient": 0.0

        }""")
        formulation_settings.ValidateAndAssignDefaults(default_settings)

        self.element_name = "EmbeddedIncompressiblePotentialFlowElement"
        self.condition_name = "PotentialWallCondition"
        self.process_info_data[KratosMultiphysics.FluidDynamicsApplication.PENALTY_COEFFICIENT] = formulation_settings["penalty_coefficient"].GetDouble()

    def _SetUpEmbeddedCompressibleElement(self, formulation_settings):
        default_settings = KratosMultiphysics.Parameters(r"""{
            "element_type": "embedded_compressible"
        }""")
        formulation_settings.ValidateAndAssignDefaults(default_settings)

        self.element_name = "EmbeddedCompressiblePotentialFlowElement"
        self.condition_name = "PotentialWallCondition"

def CreateSolver(model, custom_settings):
    return PotentialFlowSolver(model, custom_settings)

class PotentialFlowSolver(FluidSolver):

    @classmethod
    def GetDefaultSettings(cls):
        # Default settings string in json format
        default_settings = KratosMultiphysics.Parameters(r'''{
            "solver_type": "potential_flow_solver",
            "model_part_name": "PotentialFluidModelPart",
            "domain_size": -1,
            "model_import_settings": {
                "input_type": "mdpa",
                "input_filename": "unknown_name"
            },
            "material_import_settings": {
                "materials_filename": ""
            },
            "formulation": {
                "element_type": "incompressible"
            },
            "maximum_iterations": 10,
            "echo_level": 0,
            "relative_tolerance": 1e-12,
            "absolute_tolerance": 1e-12,
            "compute_reactions": false,
            "reform_dofs_at_each_step": false,
            "calculate_solution_norm": false,
            "linear_solver_settings": {
                "solver_type": "amgcl"
            },
            "volume_model_part_name": "volume_model_part",
            "skin_parts":[""],
            "assign_neighbour_elements_to_conditions": false,
            "no_skin_parts": [""],
            "move_mesh_flag": false,
            "reference_chord": 1.0,
            "time_stepping"                : {
                "automatic_time_step" : false,
                "minimum_delta_time"  : 1e-4,
                "maximum_delta_time"  : 1.0,
                "time_step":            1.0
            },
            "auxiliary_variables_list" : []
        }''')

        default_settings.AddMissingParameters(super(PotentialFlowSolver, cls).GetDefaultSettings())
        return default_settings

    def __init__(self, model, custom_settings):

        self._validate_settings_in_baseclass=True # To be removed eventually
        super(PotentialFlowSolver, self).__init__(model, custom_settings)

        # Set the element and condition names for the replace settings
        self.formulation = PotentialFlowFormulation(self.settings["formulation"])
        self.element_name = self.formulation.element_name
        self.condition_name = self.formulation.condition_name
        self.formulation.SetProcessInfo(self.main_model_part)
        self.min_buffer_size = 1
        self.domain_size = custom_settings["domain_size"].GetInt()
        self.reference_chord = custom_settings["reference_chord"].GetDouble()
        self.main_model_part.ProcessInfo.SetValue(KCPFApp.REFERENCE_CHORD,self.reference_chord)
        self.element_has_nodal_properties = False

    def AddVariables(self):
        # Degrees of freedom
        self.main_model_part.AddNodalSolutionStepVariable(KCPFApp.VELOCITY_POTENTIAL)
        self.main_model_part.AddNodalSolutionStepVariable(KCPFApp.AUXILIARY_VELOCITY_POTENTIAL)

        # Add variables that the user defined in the ProjectParameters
        for i in range(self.settings["auxiliary_variables_list"].size()):
            variable_name = self.settings["auxiliary_variables_list"][i].GetString()
            variable = KratosMultiphysics.KratosGlobals.GetVariable(variable_name)
            self.main_model_part.AddNodalSolutionStepVariable(variable)

        KratosMultiphysics.Logger.PrintInfo(self.__class__.__name__, "Variables ADDED")

    def AddDofs(self):
        KratosMultiphysics.VariableUtils().AddDof(KCPFApp.VELOCITY_POTENTIAL, self.main_model_part)
        KratosMultiphysics.VariableUtils().AddDof(KCPFApp.AUXILIARY_VELOCITY_POTENTIAL, self.main_model_part)

    def Initialize(self):
<<<<<<< HEAD
        self._ComputeNodalNeighbours()

        time_scheme = KratosMultiphysics.ResidualBasedIncrementalUpdateStaticScheme()
        strategy = self._GetStrategyType()
        if strategy == "linear":
            # TODO: Rename to self.strategy once we upgrade the base FluidDynamicsApplication solvers
            self.solver = KratosMultiphysics.ResidualBasedLinearStrategy(
                self.GetComputingModelPart(),
                time_scheme,
                self.linear_solver,
                self.settings["compute_reactions"].GetBool(),
                self.settings["reform_dofs_at_each_step"].GetBool(),
                self.settings["calculate_solution_norm"].GetBool(),
                self.settings["move_mesh_flag"].GetBool())
        elif strategy == "non_linear":
            conv_criteria = KratosMultiphysics.ResidualCriteria(
                self.settings["relative_tolerance"].GetDouble(),
                self.settings["absolute_tolerance"].GetDouble())
            max_iterations = self.settings["maximum_iterations"].GetInt()

            self.solver = KratosMultiphysics.ResidualBasedNewtonRaphsonStrategy(
            #self.solver = KratosMultiphysics.LineSearchStrategy(
                self.GetComputingModelPart(),
                time_scheme,
                self.linear_solver,
                conv_criteria,
                max_iterations,
                self.settings["compute_reactions"].GetBool(),
                self.settings["reform_dofs_at_each_step"].GetBool(),
                self.settings["move_mesh_flag"].GetBool())
        elif strategy == "upwind_non_linear":
            conv_criteria = KratosMultiphysics.ResidualCriteria(
                self.settings["relative_tolerance"].GetDouble(),
                self.settings["absolute_tolerance"].GetDouble())
            max_iterations = self.settings["maximum_iterations"].GetInt()

            self.solver = KCPFApp.UpwindResidualBasedNewtonRaphsonStrategy(
            #self.solver = KCPFApp.UpwindLineSearchStrategy(
                self.GetComputingModelPart(),
                time_scheme,
                self.linear_solver,
                conv_criteria,
                max_iterations,
                self.settings["compute_reactions"].GetBool(),
                self.settings["reform_dofs_at_each_step"].GetBool(),
                self.settings["move_mesh_flag"].GetBool())
        else:
            raise Exception("Element not implemented")
=======
        self.compute_nodal_neighbours()
>>>>>>> 9e3900e5

        solution_strategy = self.get_solution_strategy()
        solution_strategy.SetEchoLevel(self.settings["echo_level"].GetInt())
        solution_strategy.Initialize()

        KratosMultiphysics.Logger.PrintInfo(self.__class__.__name__, "Solver initialization finished.")

    # def AdvanceInTime(self, current_time):
    #     raise Exception("AdvanceInTime is not implemented. Potential Flow simulations are steady state.")

    def compute_nodal_neighbours(self):
        # Find nodal neigbours util call
        data_communicator  = KratosMultiphysics.DataCommunicator.GetDefault()
        KratosMultiphysics.FindGlobalNodalElementalNeighboursProcess(
            data_communicator,
            self.GetComputingModelPart()).Execute()

    def _get_strategy_type(self):
        element_type = self.settings["formulation"]["element_type"].GetString()
        if "incompressible" in element_type:
            if not self.settings["formulation"].Has("penalty_coefficient"):
                strategy_type = "linear"
            elif self.settings["formulation"]["penalty_coefficient"].GetDouble() == 0.0:
                strategy_type = "linear"
            else:
                strategy_type = "non_linear"
        elif "compressible" in element_type:
<<<<<<< HEAD
            strategy = "non_linear"
        elif "transonic" in element_type:
            strategy = "upwind_non_linear"
=======
            strategy_type = "non_linear"
>>>>>>> 9e3900e5
        else:
            strategy_type = None
        return strategy_type

    def _create_solution_scheme(self):
        # Fake scheme creation to do the solution update
        solution_scheme = KratosMultiphysics.ResidualBasedIncrementalUpdateStaticScheme()
        return solution_scheme

    def _create_convergence_criterion(self):
        convergence_criterion = KratosMultiphysics.ResidualCriteria(
            self.settings["relative_tolerance"].GetDouble(),
            self.settings["absolute_tolerance"].GetDouble())
        return convergence_criterion

    def _create_solution_strategy(self):
        strategy_type = self._get_strategy_type()
        computing_model_part = self.GetComputingModelPart()
        time_scheme = self.get_solution_scheme()
        linear_solver = self.get_linear_solver()
        if strategy_type == "linear":
            solution_strategy = KratosMultiphysics.ResidualBasedLinearStrategy(
                computing_model_part,
                time_scheme,
                linear_solver,
                self.settings["compute_reactions"].GetBool(),
                self.settings["reform_dofs_at_each_step"].GetBool(),
                self.settings["calculate_solution_norm"].GetBool(),
                self.settings["move_mesh_flag"].GetBool())
        elif strategy_type == "non_linear":
            convergence_criterion = self.get_convergence_criterion()
            solution_strategy = KratosMultiphysics.ResidualBasedNewtonRaphsonStrategy(
                computing_model_part,
                time_scheme,
                linear_solver,
                convergence_criterion,
                self.settings["maximum_iterations"].GetInt(),
                self.settings["compute_reactions"].GetBool(),
                self.settings["reform_dofs_at_each_step"].GetBool(),
                self.settings["move_mesh_flag"].GetBool())
        else:
            err_msg = "Unknown strategy type: \'" + strategy_type + "\'. Valid options are \'linear\' and \'non_linear\'."
            raise Exception(err_msg)
        return solution_strategy<|MERGE_RESOLUTION|>--- conflicted
+++ resolved
@@ -186,58 +186,7 @@
         KratosMultiphysics.VariableUtils().AddDof(KCPFApp.AUXILIARY_VELOCITY_POTENTIAL, self.main_model_part)
 
     def Initialize(self):
-<<<<<<< HEAD
-        self._ComputeNodalNeighbours()
-
-        time_scheme = KratosMultiphysics.ResidualBasedIncrementalUpdateStaticScheme()
-        strategy = self._GetStrategyType()
-        if strategy == "linear":
-            # TODO: Rename to self.strategy once we upgrade the base FluidDynamicsApplication solvers
-            self.solver = KratosMultiphysics.ResidualBasedLinearStrategy(
-                self.GetComputingModelPart(),
-                time_scheme,
-                self.linear_solver,
-                self.settings["compute_reactions"].GetBool(),
-                self.settings["reform_dofs_at_each_step"].GetBool(),
-                self.settings["calculate_solution_norm"].GetBool(),
-                self.settings["move_mesh_flag"].GetBool())
-        elif strategy == "non_linear":
-            conv_criteria = KratosMultiphysics.ResidualCriteria(
-                self.settings["relative_tolerance"].GetDouble(),
-                self.settings["absolute_tolerance"].GetDouble())
-            max_iterations = self.settings["maximum_iterations"].GetInt()
-
-            self.solver = KratosMultiphysics.ResidualBasedNewtonRaphsonStrategy(
-            #self.solver = KratosMultiphysics.LineSearchStrategy(
-                self.GetComputingModelPart(),
-                time_scheme,
-                self.linear_solver,
-                conv_criteria,
-                max_iterations,
-                self.settings["compute_reactions"].GetBool(),
-                self.settings["reform_dofs_at_each_step"].GetBool(),
-                self.settings["move_mesh_flag"].GetBool())
-        elif strategy == "upwind_non_linear":
-            conv_criteria = KratosMultiphysics.ResidualCriteria(
-                self.settings["relative_tolerance"].GetDouble(),
-                self.settings["absolute_tolerance"].GetDouble())
-            max_iterations = self.settings["maximum_iterations"].GetInt()
-
-            self.solver = KCPFApp.UpwindResidualBasedNewtonRaphsonStrategy(
-            #self.solver = KCPFApp.UpwindLineSearchStrategy(
-                self.GetComputingModelPart(),
-                time_scheme,
-                self.linear_solver,
-                conv_criteria,
-                max_iterations,
-                self.settings["compute_reactions"].GetBool(),
-                self.settings["reform_dofs_at_each_step"].GetBool(),
-                self.settings["move_mesh_flag"].GetBool())
-        else:
-            raise Exception("Element not implemented")
-=======
         self.compute_nodal_neighbours()
->>>>>>> 9e3900e5
 
         solution_strategy = self.get_solution_strategy()
         solution_strategy.SetEchoLevel(self.settings["echo_level"].GetInt())
@@ -265,13 +214,9 @@
             else:
                 strategy_type = "non_linear"
         elif "compressible" in element_type:
-<<<<<<< HEAD
-            strategy = "non_linear"
+            strategy_type = "non_linear"
         elif "transonic" in element_type:
-            strategy = "upwind_non_linear"
-=======
-            strategy_type = "non_linear"
->>>>>>> 9e3900e5
+            strategy_type = "upwind_non_linear"
         else:
             strategy_type = None
         return strategy_type
@@ -304,6 +249,19 @@
         elif strategy_type == "non_linear":
             convergence_criterion = self.get_convergence_criterion()
             solution_strategy = KratosMultiphysics.ResidualBasedNewtonRaphsonStrategy(
+            #solution_strategy = KratosMultiphysics.LineSearchStrategy(
+                computing_model_part,
+                time_scheme,
+                linear_solver,
+                convergence_criterion,
+                self.settings["maximum_iterations"].GetInt(),
+                self.settings["compute_reactions"].GetBool(),
+                self.settings["reform_dofs_at_each_step"].GetBool(),
+                self.settings["move_mesh_flag"].GetBool())
+        elif strategy_type == "upwind_non_linear":
+            convergence_criterion = self.get_convergence_criterion()
+            solution_strategy = KCPFApp.UpwindResidualBasedNewtonRaphsonStrategy(
+            #solution_strategy = KCPFApp.UpwindLineSearchStrategy(
                 computing_model_part,
                 time_scheme,
                 linear_solver,
