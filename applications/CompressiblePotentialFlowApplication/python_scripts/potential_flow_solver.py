--- conflicted
+++ resolved
@@ -76,7 +76,6 @@
             raise Exception('Please provide the model part name as the "model_part_name" (string) parameter!')
 
         if self.model.HasModelPart(model_part_name):
-<<<<<<< HEAD
             self.main_model_part = self.model.GetModelPart(model_part_name)
             self.solver_imports_model_part = False
         else:
@@ -90,17 +89,6 @@
         self.main_model_part.ProcessInfo.SetValue(KratosMultiphysics.LAMBDA, 1.4)
         self.main_model_part.ProcessInfo.SetValue(KratosMultiphysics.SOUND_VELOCITY, 340.0)
 
-=======
-            self.is_model_part_needed = False
-            self.main_model_part = self.model[model_part_name]
-        else:
-            self.is_model_part_needed = True
-            self.main_model_part = self.model.CreateModelPart(model_part_name)
-            domain_size = self.settings["domain_size"].GetInt()
-            if domain_size < 0:
-                raise Exception('Please specify a "domain_size" >= 0!')
-            self.main_model_part.ProcessInfo.SetValue(KratosMultiphysics.DOMAIN_SIZE, domain_size)
->>>>>>> 137cbaf1
 
         #construct the linear solvers
         import KratosMultiphysics.python_linear_solver_factory as linear_solver_factory
@@ -160,7 +148,6 @@
 
 
     def ImportModelPart(self):
-<<<<<<< HEAD
 
         """This function imports the ModelPart
         """
@@ -172,80 +159,16 @@
 
                 # IOdir=self.settings["model_import_settings"]["input_filename"].GetString()
                 # KratosMultiphysics.ModelPartIO(IOdir).ReadModelPart(self.main_model_part)
-=======
-        if self.is_model_part_needed:
-            if(self.settings["model_import_settings"]["input_type"].GetString() == "mdpa"):
-                #here it would be the place to import restart data if required
-                print(self.settings["model_import_settings"]["input_filename"].GetString())
-                KratosMultiphysics.ModelPartIO(self.settings["model_import_settings"]["input_filename"].GetString()).ReadModelPart(self.main_model_part)
->>>>>>> 137cbaf1
 
                 throw_errors = False
                 KratosMultiphysics.TetrahedralMeshOrientationCheck(self.main_model_part,throw_errors).Execute()
                 #here we replace the dummy elements we read with proper elements
-<<<<<<< HEAD
-                element_replace_settings=KratosMultiphysics.Parameters()
-                element_replace_settings.AddEmptyValue("element_replace_settings")
-                if (self.settings["problem_type"].GetString() == "incompressible"):
-                    if(self.domain_size == 3):
-                        element_replace_settings["element_replace_settings"] = KratosMultiphysics.Parameters("""
-                            {
-                            "element_name":"IncompressiblePotentialFlowElement3D4N",
-                            "condition_name": "IncompressiblePotentialWallCondition3D3N"
-                            }
-                            """)
-                    elif(self.domain_size == 2):
-                        element_replace_settings["element_replace_settings"] = KratosMultiphysics.Parameters("""
-                            {
-                            "element_name":"IncompressiblePotentialFlowElement2D3N",
-                            "condition_name": "IncompressiblePotentialWallCondition2D2N"
-                            }
-                            """)
-                    else:
-                        raise Exception("Domain size is not 2 or 3!!")
-                elif (self.settings["problem_type"].GetString() == "compressible"):
-                    if(self.domain_size == 3):
-                        element_replace_settings["element_replace_settings"] = KratosMultiphysics.Parameters("""
-                            {
-                            "element_name":"CompressiblePotentialFlowElement3D4N",
-                            "condition_name": "CompressiblePotentialWallCondition3D3N"
-                            }
-                            """)
-                    elif(self.domain_size == 2):
-                        element_replace_settings["element_replace_settings"] = KratosMultiphysics.Parameters("""
-                            {
-                            "element_name":"CompressiblePotentialFlowElement2D3N",
-                            "condition_name": "CompressiblePotentialWallCondition2D2N"
-                            }
-                            """)
-                    else:
-                        raise Exception("Domain size is not 2 or 3!!")
-                else:
-                    raise Exception("Problem type not defined!!")
             
             KratosMultiphysics.ReplaceElementsAndConditionsProcess(self.main_model_part, self.settings["element_replace_settings"]).Execute()
 
         # else:
         # raise Exception("other input options are not yet implemented")
         print("Solving",self.settings["problem_type"].GetString() ,"case")
-=======
-                self.settings.AddEmptyValue("element_replace_settings")
-                if(self.main_model_part.ProcessInfo[KratosMultiphysics.DOMAIN_SIZE] == 3):
-                    self.settings["element_replace_settings"] = KratosMultiphysics.Parameters("""
-                        {
-                        "element_name":"CompressiblePotentialFlowElement3D4N",
-                        "condition_name": "PotentialWallCondition3D3N"
-                        }
-                        """)
-                elif(self.main_model_part.ProcessInfo[KratosMultiphysics.DOMAIN_SIZE] != 2):
-                    raise Exception("Domain size is not 2 or 3!!")
-
-                KratosMultiphysics.ReplaceElementsAndConditionsProcess(self.main_model_part, self.settings["element_replace_settings"]).Execute()
-
-            else:
-                raise Exception("other input options are not yet implemented")
-
->>>>>>> 137cbaf1
         current_buffer_size = self.main_model_part.GetBufferSize()
         if(self.GetMinimumBufferSize() > current_buffer_size):
             self.main_model_part.SetBufferSize( self.GetMinimumBufferSize() )
