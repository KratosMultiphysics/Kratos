import KratosMultiphysics
import KratosMultiphysics.CompressiblePotentialFlowApplication as CPFApp
import math

def Factory(settings, Model):
    if(not isinstance(settings, KratosMultiphysics.Parameters)):
        raise Exception(
            "expected input shall be a Parameters object, encapsulating a json string")

    return DefineWakeProcess2D(Model, settings["Parameters"])

# TODO Implement this process in C++ and make it open mp parallel to save time selecting the wake elements
class DefineWakeProcess2D(KratosMultiphysics.Process):
    def __init__(self, Model, settings):
        # Call the base Kratos process constructor
        KratosMultiphysics.Process.__init__(self)

        # Check default settings
        default_settings = KratosMultiphysics.Parameters(r'''{
            "model_part_name": "",
            "wake_direction": [1.0,0.0,0.0],
            "velocity_infinity": [1.0,0.0,0],
            "epsilon": 1e-9
        }''')
        settings.ValidateAndAssignDefaults(default_settings)

        # Extract and check data from custom settings
        self.wake_direction = settings["wake_direction"].GetVector()
        if(self.wake_direction.Size() != 3):
            raise Exception('The wake direction should be a vector with 3 components!')

        body_model_part_name = settings["model_part_name"].GetString()
        if body_model_part_name == "":
            err_msg = "Empty model_part_name in DefineWakeProcess2D\n"
            err_msg += "Please specify the model part that contains the body surface nodes"
            raise Exception(err_msg)
        self.body_model_part = Model[body_model_part_name]

        self.epsilon = settings["epsilon"].GetDouble()

        dnorm = math.sqrt(
            self.wake_direction[0]**2 + self.wake_direction[1]**2 + self.wake_direction[2]**2)
        self.wake_direction[0] /= dnorm
        self.wake_direction[1] /= dnorm
        self.wake_direction[2] /= dnorm

        self.wake_normal = KratosMultiphysics.Vector(3)
        self.wake_normal[0] = -self.wake_direction[1]
        self.wake_normal[1] = self.wake_direction[0]
        self.wake_normal[2] = 0.0

        self.fluid_model_part = self.body_model_part.GetRootModelPart()
        self.trailing_edge_model_part = self.fluid_model_part.CreateSubModelPart("trailing_edge_model_part")

        # Call the nodal normal calculation util
        KratosMultiphysics.NormalCalculationUtils().CalculateOnSimplex(
            self.fluid_model_part, self.fluid_model_part.ProcessInfo[KratosMultiphysics.DOMAIN_SIZE])

        self.velocity_infinity = [0,0,0]
        self.velocity_infinity[0] = settings["velocity_infinity"][0].GetDouble()
        self.velocity_infinity[1] = settings["velocity_infinity"][1].GetDouble()
        self.velocity_infinity[2] = settings["velocity_infinity"][2].GetDouble()
        self.create_output_file = settings["create_output_file"].GetBool()

        # Find nodal neigbours util call
        avg_elem_num = 10
        avg_node_num = 10
        KratosMultiphysics.FindNodalNeighboursProcess(
            self.fluid_model_part, avg_elem_num, avg_node_num).Execute()

        for cond in self.body_model_part.Conditions:
            for node in cond.GetNodes():
                node.Set(KratosMultiphysics.SOLID)

    def ExecuteInitialize(self):
        # Save the trailing edge for further computations
        self.SaveTrailingEdgeNode()
        # Check which elements are cut and mark them as wake
        self.MarkWakeElements()
        # Mark the elements touching the trailing edge from below as kutta
        self.MarkKuttaElements()
        # Mark the trailing edge element that is further downstream as wake
        self.MarkWakeTEElement()

    def SaveTrailingEdgeNode(self):
        # This function finds and saves the trailing edge for further computations
        max_x_coordinate = -1e30
        for node in self.body_model_part.Nodes:
            if(node.X > max_x_coordinate):
                max_x_coordinate = node.X
                self.te = node

        self.te.SetValue(CPFApp.TRAILING_EDGE, True)

    def MarkWakeElements(self):
        # This function checks which elements are cut by the wake
        # and marks them as wake elements
        KratosMultiphysics.Logger.PrintInfo('...Selecting wake elements...')

        for elem in self.fluid_model_part.Elements:
            # Mark and save the elements touching the trailing edge
            self.MarkTrailingEdgeElements(elem)

            # Elements downstream the trailing edge can be wake elements
            potentially_wake = self.SelectPotentiallyWakeElements(elem)

            if(potentially_wake):
                # Compute the nodal distances of the element to the wake
                distances_to_wake = self.ComputeDistancesToWake(elem)

                # Selecting the cut (wake) elements
                wake_element = self.SelectWakeElements(distances_to_wake)

                if(wake_element):
                    elem.SetValue(CPFApp.WAKE, True)
                    elem.SetValue(
                        KratosMultiphysics.ELEMENTAL_DISTANCES, distances_to_wake)
<<<<<<< HEAD
                    self.wake_model_part.AddElement(elem,0)
=======
                    counter=0
                    for node in elem.GetNodes():
                        node.SetSolutionStepValue(KratosMultiphysics.DISTANCE,distances_to_wake[counter])
                        counter += 1
>>>>>>> 994f5be9

        KratosMultiphysics.Logger.PrintInfo('...Selecting wake elements finished...')

    def MarkTrailingEdgeElements(self, elem):
        # This function marks the elements touching the trailing
        # edge and saves them in the trailing_edge_model_part for
        # further computations
        for elnode in elem.GetNodes():
            if(elnode.GetValue(CPFApp.TRAILING_EDGE)):
                elem.SetValue(CPFApp.TRAILING_EDGE, True)
                self.trailing_edge_model_part.Elements.append(elem)
                break

    def SelectPotentiallyWakeElements(self, elem):
        # This function selects the elements downstream the
        # trailing edge as potentially wake elements

        # Compute the distance from the element's center to
        # the trailing edge
        x_distance_to_te = elem.GetGeometry().Center().X - self.te.X
        y_distance_to_te = elem.GetGeometry().Center().Y - self.te.Y

        # Compute the projection of the distance in the wake direction
        projection_on_wake = x_distance_to_te*self.wake_direction[0] + \
            y_distance_to_te*self.wake_direction[1]

        # Elements downstream the trailing edge can be wake elements
        if(projection_on_wake > 0):
            return True
        else:
            return False

    def ComputeDistancesToWake(self, elem):
        # This function computes the distance of the element nodes
        # to the wake
        nodal_distances_to_wake = KratosMultiphysics.Vector(3)
        counter = 0      
        for elnode in elem.GetNodes():
            # Compute the distance from the node to the trailing edge
            x_distance_to_te = elnode.X - self.te.X
            y_distance_to_te = elnode.Y - self.te.Y

            # Compute the projection of the distance vector in the wake normal direction
            distance_to_wake = x_distance_to_te*self.wake_normal[0] + \
                y_distance_to_te*self.wake_normal[1]

            # Nodes laying on the wake have a positive distance
            if(abs(distance_to_wake) < self.epsilon):
                distance_to_wake = self.epsilon

            nodal_distances_to_wake[counter] = distance_to_wake
            counter += 1

        return nodal_distances_to_wake

    @staticmethod
    def SelectWakeElements(distances_to_wake):
        # This function checks whether the element is cut by the wake

        # Initialize counters
        number_of_nodes_with_positive_distance = 0
        number_of_nodes_with_negative_distance = 0

        # Count how many element nodes are above and below the wake
        for nodal_distance_to_wake in distances_to_wake:
            if(nodal_distance_to_wake < 0.0):
                number_of_nodes_with_negative_distance += 1
            else:
                number_of_nodes_with_positive_distance += 1

        # Elements with nodes above and below the wake are wake elements
        return(number_of_nodes_with_negative_distance > 0 and number_of_nodes_with_positive_distance > 0)

    def MarkKuttaElements(self):
        # This function selects the kutta elements. Kutta elements
        # are touching the trailing edge from below.
        for elem in self.trailing_edge_model_part.Elements:
            # Compute the distance from the element center to the trailing edge
            x_distance_to_te = elem.GetGeometry().Center().X - self.te.X
            y_distance_to_te = elem.GetGeometry().Center().Y - self.te.Y

            # Compute the projection of the distance vector in the wake normal direction
            distance_to_wake = x_distance_to_te*self.wake_normal[0] + \
                y_distance_to_te*self.wake_normal[1]

            # Marking the elements under the trailing edge as kutta
            if(distance_to_wake < 0.0):
                elem.SetValue(CPFApp.KUTTA, True)

    @staticmethod
    def CheckIfElemIsCutByWake(elem):
        nneg=0
        distances = elem.GetValue(KratosMultiphysics.ELEMENTAL_DISTANCES)
        for nodal_distance in distances:
            if nodal_distance<0:
                nneg += 1

        return nneg==1

    def MarkWakeTEElement(self):
        # This function finds the trailing edge element that is further downstream
        # and marks it as wake trailing edge element. The rest of trailing edge elements are
        # unassigned from the wake.

        for elem in self.trailing_edge_model_part.Elements:
            if (elem.GetValue(CPFApp.WAKE)):
                if(self.CheckIfElemIsCutByWake(elem)): #TE Element
                    elem.Set(KratosMultiphysics.STRUCTURE)
                    elem.SetValue(CPFApp.KUTTA, False)
                else: #Rest of elements touching the trailing edge but not part of the wake
                    elem.SetValue(CPFApp.WAKE, False)

    def ExecuteFinalizeSolutionStep(self):
        node_velocity_potential_above = 0
        node_velocity_potential_below = 0
        
        for elem in self.wake_model_part.Elements:
            print('element: ',elem.Id)
            for node in elem.GetNodes():
                
                # Compute the distance from the node to the trailing edge
                x_distance_to_te = node.X - self.te.X
                y_distance_to_te = node.Y - self.te.Y

                # Compute the projection of the distance vector in the wake normal direction
                distance_to_wake = x_distance_to_te*self.wake_normal[0] + \
                    y_distance_to_te*self.wake_normal[1]
                
                # Nodes laying on the wake have a positive distance
                if(abs(distance_to_wake) < self.epsilon):
                    distance_to_wake = self.epsilon

                if distance_to_wake>0:
                    node_velocity_potential_above = node.GetSolutionStepValue(CPFApp.VELOCITY_POTENTIAL)
                    node_auxiliary_velocity_potential_above = node.GetSolutionStepValue(CPFApp.AUXILIARY_VELOCITY_POTENTIAL)
                    potential_jump_phi_minus_psi_above = node_velocity_potential_above - node_auxiliary_velocity_potential_above
                    Cl = 2*potential_jump_phi_minus_psi_above/self.velocity_infinity[0]
                    print ('potential jump Phi - Psi (above the wake) = ', potential_jump_phi_minus_psi_above, '=> CL = ',Cl)
                else:
                    node_velocity_potential_below = node.GetSolutionStepValue(CPFApp.VELOCITY_POTENTIAL)
                    node_auxiliary_velocity_potential_below = node.GetSolutionStepValue(CPFApp.AUXILIARY_VELOCITY_POTENTIAL)
                    potential_jump_psi_minus_phi_below = -(node_velocity_potential_below - node_auxiliary_velocity_potential_below)
                    Cl = 2*potential_jump_psi_minus_phi_below/self.velocity_infinity[0]
                    print ('potential jump Psi - Phi (below the wake) = ', potential_jump_psi_minus_phi_below, '=> CL = ',Cl)
            break

        if self.create_output_file:
             with open("cl_jump.dat", 'w') as cl_file:
                 cl_file.write('{0:15.12f}'.format(Cl))<|MERGE_RESOLUTION|>--- conflicted
+++ resolved
@@ -115,14 +115,10 @@
                     elem.SetValue(CPFApp.WAKE, True)
                     elem.SetValue(
                         KratosMultiphysics.ELEMENTAL_DISTANCES, distances_to_wake)
-<<<<<<< HEAD
-                    self.wake_model_part.AddElement(elem,0)
-=======
                     counter=0
                     for node in elem.GetNodes():
                         node.SetSolutionStepValue(KratosMultiphysics.DISTANCE,distances_to_wake[counter])
                         counter += 1
->>>>>>> 994f5be9
 
         KratosMultiphysics.Logger.PrintInfo('...Selecting wake elements finished...')
 
