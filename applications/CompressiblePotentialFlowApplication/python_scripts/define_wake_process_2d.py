import KratosMultiphysics
import KratosMultiphysics.CompressiblePotentialFlowApplication as CPFApp
import math

def Factory(settings, Model):
    if(not isinstance(settings, KratosMultiphysics.Parameters)):
        raise Exception(
            "expected input shall be a Parameters object, encapsulating a json string")

    return DefineWakeProcess2D(Model, settings["Parameters"])

# TODO Implement this process in C++ and make it open mp parallel to save time selecting the wake elements
class DefineWakeProcess2D(KratosMultiphysics.Process):
    def __init__(self, Model, settings):
        # Call the base Kratos process constructor
        KratosMultiphysics.Process.__init__(self)

        # Check default settings
        default_settings = KratosMultiphysics.Parameters(r'''{
            "model_part_name": "",
            "epsilon": 1e-9
        }''')
        settings.ValidateAndAssignDefaults(default_settings)

        body_model_part_name = settings["model_part_name"].GetString()
        if body_model_part_name == "":
            err_msg = "Empty model_part_name in DefineWakeProcess2D\n"
            err_msg += "Please specify the model part that contains the body surface nodes"
            raise Exception(err_msg)
        self.body_model_part = Model[body_model_part_name]

        self.epsilon = settings["epsilon"].GetDouble()

        self.fluid_model_part = self.body_model_part.GetRootModelPart()

        for cond in self.body_model_part.Conditions:
            for node in cond.GetNodes():
                node.Set(KratosMultiphysics.SOLID)

    def ExecuteInitialize(self):

        CPFApp.Define2DWakeProcess(self.body_model_part, self.epsilon).ExecuteInitialize()

        # self.__FindWakeElements()

    def __FindWakeElements(self):

<<<<<<< HEAD
        if self.fluid_model_part.HasSubModelPart("trailing_edge_model_part"):
            self.fluid_model_part.RemoveSubModelPart("trailing_edge_model_part")

        self.trailing_edge_model_part = self.fluid_model_part.CreateSubModelPart("trailing_edge_model_part")
        #List to store trailing edge elements id
=======
        if not self.fluid_model_part.HasSubModelPart("trailing_edge_model_part"):
            self.trailing_edge_model_part = self.fluid_model_part.CreateSubModelPart("trailing_edge_model_part")
        else: self.trailing_edge_model_part = self.fluid_model_part.GetSubModelPart("trailing_edge_model_part")

        if not self.fluid_model_part.HasSubModelPart("wake__elements"):
            self.wake_sub_model_part = self.fluid_model_part.CreateSubModelPart("wake__elements")
        else: self.wake_sub_model_part = self.fluid_model_part.GetSubModelPart("wake__elements")
        #List to store trailing edge elements id and wake elements id
>>>>>>> 8511d992
        self.trailing_edge_element_id_list = []
        self.wake_element_id_list = []

        self.__SetWakeDirectionAndNormal()
        # Save the trailing edge for further computations
        self.__SaveTrailingEdgeNode()
        # Check which elements are cut and mark them as wake
        self.__MarkWakeElements()
        # Mark the elements touching the trailing edge from below as kutta
        self.__MarkKuttaElements()
        # Mark the trailing edge element that is further downstream as wake
        self.__MarkWakeTEElement()

    def __SetWakeDirectionAndNormal(self):
        free_stream_velocity = self.fluid_model_part.ProcessInfo.GetValue(CPFApp.FREE_STREAM_VELOCITY)
        if(free_stream_velocity.Size() != 3):
            raise Exception('The free stream velocity should be a vector with 3 components!')
        self.wake_direction = KratosMultiphysics.Vector(3)
        vnorm = math.sqrt(
            free_stream_velocity[0]**2 + free_stream_velocity[1]**2 + free_stream_velocity[2]**2)
        self.wake_direction[0] = free_stream_velocity[0]/vnorm
        self.wake_direction[1] = free_stream_velocity[1]/vnorm
        self.wake_direction[2] = free_stream_velocity[2]/vnorm

        self.wake_normal = KratosMultiphysics.Vector(3)
        self.wake_normal[0] = -self.wake_direction[1]
        self.wake_normal[1] = self.wake_direction[0]
        self.wake_normal[2] = 0.0

    def __SaveTrailingEdgeNode(self):
        # This function finds and saves the trailing edge for further computations
        max_x_coordinate = -1e30
        for node in self.body_model_part.Nodes:
            if(node.X > max_x_coordinate):
                max_x_coordinate = node.X
                self.trailing_edge_node = node

        self.trailing_edge_node.SetValue(CPFApp.TRAILING_EDGE, True)

    def __MarkWakeElements(self):
        # This function checks which elements are cut by the wake
        # and marks them as wake elements
        KratosMultiphysics.Logger.PrintInfo('...Selecting wake elements...')

        for elem in self.fluid_model_part.Elements:
            elem.Set(KratosMultiphysics.STRUCTURE,False)
            elem.SetValue(CPFApp.WAKE,False)
            elem.SetValue(CPFApp.KUTTA,False)
            # Mark and save the elements touching the trailing edge
            self.__MarkTrailingEdgeElement(elem)

            # Elements downstream the trailing edge can be wake elements
            potentially_wake = self.__CheckIfPotentiallyWakeElement(elem)

            if(potentially_wake):
                # Compute the nodal distances of the element to the wake
                distances_to_wake = self.__ComputeDistancesToWake(elem)

                # Selecting the cut (wake) elements
                is_wake_element = self.__CheckIfWakeElement(distances_to_wake)

                if(is_wake_element):
                    elem.SetValue(CPFApp.WAKE, True)
                    elem.SetValue(CPFApp.WAKE_ELEMENTAL_DISTANCES, distances_to_wake)
                    counter=0
                    self.wake_element_id_list.append(elem.Id)
                    for node in elem.GetNodes():
                        node.SetValue(CPFApp.WAKE_DISTANCE,distances_to_wake[counter])
                        counter += 1
        self.wake_sub_model_part.AddElements(self.wake_element_id_list)
        self.__SaveTrailingEdgeElements()

        KratosMultiphysics.Logger.PrintInfo('...Selecting wake elements finished...')

    def __MarkTrailingEdgeElement(self, elem):
        # This function marks the elements touching the trailing
        # edge and saves them in the trailing_edge_element_id_list
        # for further computations
        for elnode in elem.GetNodes():
            if(elnode.GetValue(CPFApp.TRAILING_EDGE)):
                elem.SetValue(CPFApp.TRAILING_EDGE, True)
                self.trailing_edge_element_id_list.append(elem.Id)
                break

    def __SaveTrailingEdgeElements(self):
        # This function stores the trailing edge element
        # to its submodelpart.
        self.trailing_edge_model_part.AddElements(self.trailing_edge_element_id_list)

    def __CheckIfPotentiallyWakeElement(self, elem):
        # This function selects the elements downstream the
        # trailing edge as potentially wake elements

        # Compute the distance from the element's center to
        # the trailing edge
        x_distance_to_te = elem.GetGeometry().Center().X - self.trailing_edge_node.X
        y_distance_to_te = elem.GetGeometry().Center().Y - self.trailing_edge_node.Y

        # Compute the projection of the distance in the wake direction
        projection_on_wake = x_distance_to_te*self.wake_direction[0] + \
            y_distance_to_te*self.wake_direction[1]

        # Elements downstream the trailing edge can be wake elements
        if(projection_on_wake > 0):
            return True
        else:
            return False

    def __ComputeDistancesToWake(self, elem):
        # This function computes the distance of the element nodes
        # to the wake
        nodal_distances_to_wake = KratosMultiphysics.Vector(3)
        counter = 0
        for elnode in elem.GetNodes():
            # Compute the distance from the node to the trailing edge
            x_distance_to_te = elnode.X - self.trailing_edge_node.X
            y_distance_to_te = elnode.Y - self.trailing_edge_node.Y

            # Compute the projection of the distance vector in the wake normal direction
            distance_to_wake = x_distance_to_te*self.wake_normal[0] + \
                y_distance_to_te*self.wake_normal[1]

            # Nodes laying on the wake have a positive distance
            if(abs(distance_to_wake) < self.epsilon):
                distance_to_wake = self.epsilon

            nodal_distances_to_wake[counter] = distance_to_wake
            counter += 1

        return nodal_distances_to_wake

    @staticmethod
    def __CheckIfWakeElement(distances_to_wake):
        # This function checks whether the element is cut by the wake

        # Initialize counters
        number_of_nodes_with_positive_distance = 0
        number_of_nodes_with_negative_distance = 0

        # Count how many element nodes are above and below the wake
        for nodal_distance_to_wake in distances_to_wake:
            if(nodal_distance_to_wake < 0.0):
                number_of_nodes_with_negative_distance += 1
            else:
                number_of_nodes_with_positive_distance += 1

        # Elements with nodes above and below the wake are wake elements
        return(number_of_nodes_with_negative_distance > 0 and number_of_nodes_with_positive_distance > 0)

    def __MarkKuttaElements(self):
        # This function selects the kutta elements. Kutta elements
        # are touching the trailing edge from below.
        for elem in self.trailing_edge_model_part.Elements:
            # Compute the distance from the element center to the trailing edge
            x_distance_to_te = elem.GetGeometry().Center().X - self.trailing_edge_node.X
            y_distance_to_te = elem.GetGeometry().Center().Y - self.trailing_edge_node.Y

            # Compute the projection of the distance vector in the wake normal direction
            distance_to_wake = x_distance_to_te*self.wake_normal[0] + \
                y_distance_to_te*self.wake_normal[1]

            # Marking the elements under the trailing edge as kutta
            if(distance_to_wake < 0.0):
                elem.SetValue(CPFApp.KUTTA, True)

    @staticmethod
    def __CheckIfElemIsCutByWake(elem):
        nneg=0
        # REMINDER: In 3D the elemental_distances may not be match with
        # the nodal distances if CalculateDistanceToSkinProcess is used
        distances = elem.GetValue(CPFApp.WAKE_ELEMENTAL_DISTANCES)
        for nodal_distance in distances:
            if nodal_distance<0:
                nneg += 1

        return nneg==1

    def __MarkWakeTEElement(self):
        # This function finds the trailing edge element that is further downstream
        # and marks it as wake trailing edge element. The rest of trailing edge elements are
        # unassigned from the wake.

        for elem in self.trailing_edge_model_part.Elements:
            if (elem.GetValue(CPFApp.WAKE)):
                if(self.__CheckIfElemIsCutByWake(elem)): #TE Element
                    elem.Set(KratosMultiphysics.STRUCTURE)
                    elem.SetValue(CPFApp.KUTTA, False)
                else: #Rest of elements touching the trailing edge but not part of the wake
                    elem.SetValue(CPFApp.WAKE, False)

    def _CleanMarking(self):
        # This function removes all the markers set by _FindWakeElements()
        for elem in self.trailing_edge_model_part.Elements:
            elem.SetValue(CPFApp.TRAILING_EDGE, False)
            elem.Reset(KratosMultiphysics.STRUCTURE)
            elem.SetValue(CPFApp.KUTTA, False)

        for elem in self.wake_sub_model_part.Elements:
            elem.SetValue(CPFApp.WAKE, False)
            elem.Set(KratosMultiphysics.TO_ERASE, True)
        self.wake_sub_model_part.RemoveElements(KratosMultiphysics.TO_ERASE)

        self.trailing_edge_element_id_list = []
        self.wake_element_id_list = []<|MERGE_RESOLUTION|>--- conflicted
+++ resolved
@@ -41,17 +41,10 @@
 
         CPFApp.Define2DWakeProcess(self.body_model_part, self.epsilon).ExecuteInitialize()
 
-        # self.__FindWakeElements()
+        #self.__FindWakeElements()
 
     def __FindWakeElements(self):
 
-<<<<<<< HEAD
-        if self.fluid_model_part.HasSubModelPart("trailing_edge_model_part"):
-            self.fluid_model_part.RemoveSubModelPart("trailing_edge_model_part")
-
-        self.trailing_edge_model_part = self.fluid_model_part.CreateSubModelPart("trailing_edge_model_part")
-        #List to store trailing edge elements id
-=======
         if not self.fluid_model_part.HasSubModelPart("trailing_edge_model_part"):
             self.trailing_edge_model_part = self.fluid_model_part.CreateSubModelPart("trailing_edge_model_part")
         else: self.trailing_edge_model_part = self.fluid_model_part.GetSubModelPart("trailing_edge_model_part")
@@ -60,7 +53,6 @@
             self.wake_sub_model_part = self.fluid_model_part.CreateSubModelPart("wake__elements")
         else: self.wake_sub_model_part = self.fluid_model_part.GetSubModelPart("wake__elements")
         #List to store trailing edge elements id and wake elements id
->>>>>>> 8511d992
         self.trailing_edge_element_id_list = []
         self.wake_element_id_list = []
 
@@ -106,9 +98,6 @@
         KratosMultiphysics.Logger.PrintInfo('...Selecting wake elements...')
 
         for elem in self.fluid_model_part.Elements:
-            elem.Set(KratosMultiphysics.STRUCTURE,False)
-            elem.SetValue(CPFApp.WAKE,False)
-            elem.SetValue(CPFApp.KUTTA,False)
             # Mark and save the elements touching the trailing edge
             self.__MarkTrailingEdgeElement(elem)
 
