import KratosMultiphysics
import KratosMultiphysics.CompressiblePotentialFlowApplication as CPFApp
import math

def DotProduct(A,B):
    result = 0
<<<<<<< HEAD
    for i in range(len(A)):
        result += A[i]*B[i]
=======
    for i,j in zip(A,B):
        result += i*j
>>>>>>> f61ad8e2
    return result

def Factory(settings, Model):
    if( not isinstance(settings,KratosMultiphysics.Parameters) ):
        raise Exception("expected input shall be a Parameters object, encapsulating a json string")
    return ApplyFarFieldProcess(Model, settings["Parameters"])

## All the processes python should be derived from "Process"
class ApplyFarFieldProcess(KratosMultiphysics.Process):
    def __init__(self, Model, settings ):
        KratosMultiphysics.Process.__init__(self)

        default_parameters = KratosMultiphysics.Parameters( """
            {
<<<<<<< HEAD
                "model_part_name":"PLEASE_CHOOSE_MODEL_PART_NAME",
                "inlet_phi": 1.0,
                "mach_infinity": 0.01,
                "angle_of_attack": 0.0,
                "density_infinity"  : 1.0,
                "speed_of_sound": 340,
                "heat_capacity_ratio": 1.4,
                "pressure_infinity": 101325,
                "initialize_flow_field": true
            }  """)

        settings.ValidateAndAssignDefaults(default_parameters)

        self.far_field_model_part = Model[settings["model_part_name"].GetString()]
        self.fluid_model_part = self.far_field_model_part.GetRootModelPart()

        self.inlet_potential_0 = settings["inlet_phi"].GetDouble()
        self.density_inf = settings["density_infinity"].GetDouble()
        self.mach_inf = settings["mach_infinity"].GetDouble()
        self.heat_capacity_ratio = settings["heat_capacity_ratio"].GetDouble()
        self.angle_of_attack = settings["angle_of_attack"].GetDouble()
        self.pressure_inf = settings["pressure_infinity"].GetDouble()
        self.speed_of_sound = settings["speed_of_sound"].GetDouble()
        self.initialize = settings["initialize_flow_field"].GetBool()

        # Computing free stream velocity
        self.u_inf = self.mach_inf * self.speed_of_sound
        self.velocity_inf = KratosMultiphysics.Vector(3)
        self.velocity_inf[0] = round(self.u_inf*math.cos(self.angle_of_attack),8)
        self.velocity_inf[1] = round(self.u_inf*math.sin(self.angle_of_attack),8)
        self.velocity_inf[2] = 0.0

        self.fluid_model_part.ProcessInfo.SetValue(CPFApp.VELOCITY_INFINITY,self.velocity_inf)
        self.fluid_model_part.ProcessInfo.SetValue(CPFApp.DENSITY_INFINITY,self.density_inf)
        self.fluid_model_part.ProcessInfo.SetValue(CPFApp.MACH_INFINITY,self.mach_inf)
        self.fluid_model_part.ProcessInfo.SetValue(CPFApp.HEAT_CAPACITY_RATIO,self.heat_capacity_ratio)
        self.fluid_model_part.ProcessInfo.SetValue(KratosMultiphysics.SOUND_VELOCITY,self.speed_of_sound)

    def Execute(self):
        #KratosMultiphysics.VariableUtils().SetVectorVar(CPFApp.VELOCITY_INFINITY, self.velocity_inf, self.far_field_model_part.Conditions)
        for cond in self.far_field_model_part.Conditions:
            cond.SetValue(CPFApp.VELOCITY_INFINITY, self.velocity_inf)

        # Select the first node in the mesh as reference
        for node in self.far_field_model_part.Nodes:
            x0 = node.X
            y0 = node.Y
            z0 = node.Z
            break

        # Find smallest distance_to_reference
        pos = 1e30
        for node in self.far_field_model_part.Nodes:
            # Computing distance to reference
            dx = node.X - x0
            dy = node.Y - y0
            dz = node.Z - z0

            distance_to_reference = dx*self.velocity_inf[0] + dy*self.velocity_inf[1] + dz*self.velocity_inf[2]

            if(distance_to_reference < pos):
                pos = distance_to_reference
                self.reference_inlet_node = node

        # Fix nodes in the inlet
        for cond in self.far_field_model_part.Conditions:
            normal = cond.GetValue(KratosMultiphysics.NORMAL)
            projection = DotProduct(normal,self.velocity_inf)

            if( projection < 0):
                for node in cond.GetNodes():
                    # Computing distance to reference
                    dx = node.X - self.reference_inlet_node.X
                    dy = node.Y - self.reference_inlet_node.Y
                    dz = node.Z - self.reference_inlet_node.Z

                    inlet_potential = dx*self.velocity_inf[0] + dy*self.velocity_inf[1] + dz*self.velocity_inf[2]
                    node.Fix(CPFApp.VELOCITY_POTENTIAL)
                    node.SetSolutionStepValue(CPFApp.VELOCITY_POTENTIAL,0,inlet_potential + self.inlet_potential_0)
                    if self.far_field_model_part.HasNodalSolutionStepVariable(CPFApp.ADJOINT_VELOCITY_POTENTIAL):
                        node.Fix(CPFApp.ADJOINT_VELOCITY_POTENTIAL)
                        node.SetSolutionStepValue(CPFApp.ADJOINT_VELOCITY_POTENTIAL,0,inlet_potential)

        if(self.initialize):
            for node in self.fluid_model_part.Nodes:
                # Computing distance to reference
                dx = node.X - self.reference_inlet_node.X
                dy = node.Y - self.reference_inlet_node.Y
                dz = node.Z - self.reference_inlet_node.Z

                initial_potential = dx*self.velocity_inf[0] + dy*self.velocity_inf[1] + dz*self.velocity_inf[2]
                node.SetSolutionStepValue(CPFApp.VELOCITY_POTENTIAL,0,initial_potential + self.inlet_potential_0)
                node.SetSolutionStepValue(CPFApp.AUXILIARY_VELOCITY_POTENTIAL,0,initial_potential + self.inlet_potential_0)
                #TODO: How to initialize the adjoint potential field?
                '''
                if self.far_field_model_part.HasNodalSolutionStepVariable(CPFApp.ADJOINT_VELOCITY_POTENTIAL):
                        node.SetSolutionStepValue(CPFApp.ADJOINT_VELOCITY_POTENTIAL,0,initial_potential)
                        node.SetSolutionStepValue(CPFApp.ADJOINT_AUXILIARY_VELOCITY_POTENTIAL,0,initial_potential)
                '''

    def ExecuteInitializeSolutionStep(self):
        self.Execute()
=======
                "model_part_name":"",
                "angle_of_attack": 0.0,
                "mach_infinity": 0.02941176471,
                "free_stream_density"  : 1.0,
                "speed_of_sound": 340,
                "heat_capacity_ratio": 1.4,
                "inlet_potential": 1.0,
                "free_stream_velocity": [1.0,0.0,0],
                "initialize_flow_field": true
            }  """ )
        settings.ValidateAndAssignDefaults(default_parameters)


        self.far_field_model_part = Model[settings["model_part_name"].GetString()]
        self.fluid_model_part = self.far_field_model_part.GetRootModelPart()

        self.angle_of_attack = settings["angle_of_attack"].GetDouble()
        self.free_stream_mach = settings["mach_infinity"].GetDouble()
        self.density_inf = settings["free_stream_density"].GetDouble()
        self.free_stream_speed_of_sound = settings["speed_of_sound"].GetDouble()
        self.heat_capacity_ratio = settings["heat_capacity_ratio"].GetDouble()
        self.inlet_potential_0 = settings["inlet_potential"].GetDouble()
        self.initialize_flow_field = settings["initialize_flow_field"].GetBool()

        # Computing free stream velocity
        self.u_inf = self.free_stream_mach * self.free_stream_speed_of_sound
        self.free_stream_velocity = KratosMultiphysics.Vector(3)
        self.free_stream_velocity[0] = round(self.u_inf*math.cos(self.angle_of_attack),8)
        self.free_stream_velocity[1] = round(self.u_inf*math.sin(self.angle_of_attack),8)
        self.free_stream_velocity[2] = 0.0

        self.fluid_model_part.ProcessInfo.SetValue(CPFApp.FREE_STREAM_MACH,self.free_stream_mach)
        self.fluid_model_part.ProcessInfo.SetValue(CPFApp.FREE_STREAM_VELOCITY,self.free_stream_velocity)
        self.fluid_model_part.ProcessInfo.SetValue(CPFApp.FREE_STREAM_DENSITY,self.density_inf)
        self.fluid_model_part.ProcessInfo.SetValue(KratosMultiphysics.SOUND_VELOCITY,self.free_stream_speed_of_sound)
        self.fluid_model_part.ProcessInfo.SetValue(CPFApp.HEAT_CAPACITY_RATIO,self.heat_capacity_ratio)

    def ExecuteInitializeSolutionStep(self):
        self.Execute()

    def Execute(self):
        reference_inlet_node = self._FindFarthestUpstreamBoundaryNode()
        self._AssignFarFieldBoundaryConditions(reference_inlet_node)

        if(self.initialize_flow_field):
            for node in self.fluid_model_part.Nodes:
                initial_potential = DotProduct( node - reference_inlet_node, self.free_stream_velocity)
                node.SetSolutionStepValue(CPFApp.VELOCITY_POTENTIAL,0,initial_potential + self.inlet_potential_0)
                node.SetSolutionStepValue(CPFApp.AUXILIARY_VELOCITY_POTENTIAL,0,initial_potential + self.inlet_potential_0)

    def _FindFarthestUpstreamBoundaryNode(self):
        # The farthes upstream boundary node is the node with smallest
        # projection of its position vector onto the free stream velocity.

        # Find the farthest upstream boundary node
        temporal_smallest_projection = 1e30
        for node in self.far_field_model_part.Nodes:
            # Projecting the node position vector onto the free stream velocity
            distance_projection = DotProduct(node, self.free_stream_velocity)

            if(distance_projection < temporal_smallest_projection):
                temporal_smallest_projection = distance_projection
                reference_inlet_node = node

        return reference_inlet_node

    def _AssignFarFieldBoundaryConditions(self, reference_inlet_node):
        # A Dirichlet condition is applied at the inlet nodes and
        # a Neumann condition is applied at the outlet nodes
        for cond in self.far_field_model_part.Conditions:
            normal = cond.GetGeometry().Normal()

            # Computing the projection of the free stream velocity onto the normal
            velocity_projection = DotProduct(normal, self.free_stream_velocity)

            if( velocity_projection < 0):
                # A negative projection means inflow (i.e. inlet condition)
                self._AssignDirichletFarFieldBoundaryCondition(reference_inlet_node, cond)
            else:
                # A positive projection means outlow (i.e. outlet condition)
                self._AssignNeumannFarFieldBoundaryCondition(cond)

    def _AssignDirichletFarFieldBoundaryCondition(self, reference_inlet_node, cond):
        for node in cond.GetNodes():
            # Computing the value of the potential at the inlet
            inlet_potential = DotProduct( node - reference_inlet_node, self.free_stream_velocity)

            # Fixing the potential at the inlet nodes
            node.Fix(CPFApp.VELOCITY_POTENTIAL)
            node.SetSolutionStepValue(CPFApp.VELOCITY_POTENTIAL,0,inlet_potential + self.inlet_potential_0)

            # Applying Dirichlet condition in the adjoint problem
            if self.far_field_model_part.HasNodalSolutionStepVariable(CPFApp.ADJOINT_VELOCITY_POTENTIAL):
                node.Fix(CPFApp.ADJOINT_VELOCITY_POTENTIAL)
                node.SetSolutionStepValue(CPFApp.ADJOINT_VELOCITY_POTENTIAL,0,inlet_potential)

    def _AssignNeumannFarFieldBoundaryCondition(self, cond):
        cond.SetValue(CPFApp.FREE_STREAM_VELOCITY, self.free_stream_velocity)

>>>>>>> f61ad8e2
<|MERGE_RESOLUTION|>--- conflicted
+++ resolved
@@ -4,13 +4,8 @@
 
 def DotProduct(A,B):
     result = 0
-<<<<<<< HEAD
-    for i in range(len(A)):
-        result += A[i]*B[i]
-=======
     for i,j in zip(A,B):
         result += i*j
->>>>>>> f61ad8e2
     return result
 
 def Factory(settings, Model):
@@ -25,110 +20,6 @@
 
         default_parameters = KratosMultiphysics.Parameters( """
             {
-<<<<<<< HEAD
-                "model_part_name":"PLEASE_CHOOSE_MODEL_PART_NAME",
-                "inlet_phi": 1.0,
-                "mach_infinity": 0.01,
-                "angle_of_attack": 0.0,
-                "density_infinity"  : 1.0,
-                "speed_of_sound": 340,
-                "heat_capacity_ratio": 1.4,
-                "pressure_infinity": 101325,
-                "initialize_flow_field": true
-            }  """)
-
-        settings.ValidateAndAssignDefaults(default_parameters)
-
-        self.far_field_model_part = Model[settings["model_part_name"].GetString()]
-        self.fluid_model_part = self.far_field_model_part.GetRootModelPart()
-
-        self.inlet_potential_0 = settings["inlet_phi"].GetDouble()
-        self.density_inf = settings["density_infinity"].GetDouble()
-        self.mach_inf = settings["mach_infinity"].GetDouble()
-        self.heat_capacity_ratio = settings["heat_capacity_ratio"].GetDouble()
-        self.angle_of_attack = settings["angle_of_attack"].GetDouble()
-        self.pressure_inf = settings["pressure_infinity"].GetDouble()
-        self.speed_of_sound = settings["speed_of_sound"].GetDouble()
-        self.initialize = settings["initialize_flow_field"].GetBool()
-
-        # Computing free stream velocity
-        self.u_inf = self.mach_inf * self.speed_of_sound
-        self.velocity_inf = KratosMultiphysics.Vector(3)
-        self.velocity_inf[0] = round(self.u_inf*math.cos(self.angle_of_attack),8)
-        self.velocity_inf[1] = round(self.u_inf*math.sin(self.angle_of_attack),8)
-        self.velocity_inf[2] = 0.0
-
-        self.fluid_model_part.ProcessInfo.SetValue(CPFApp.VELOCITY_INFINITY,self.velocity_inf)
-        self.fluid_model_part.ProcessInfo.SetValue(CPFApp.DENSITY_INFINITY,self.density_inf)
-        self.fluid_model_part.ProcessInfo.SetValue(CPFApp.MACH_INFINITY,self.mach_inf)
-        self.fluid_model_part.ProcessInfo.SetValue(CPFApp.HEAT_CAPACITY_RATIO,self.heat_capacity_ratio)
-        self.fluid_model_part.ProcessInfo.SetValue(KratosMultiphysics.SOUND_VELOCITY,self.speed_of_sound)
-
-    def Execute(self):
-        #KratosMultiphysics.VariableUtils().SetVectorVar(CPFApp.VELOCITY_INFINITY, self.velocity_inf, self.far_field_model_part.Conditions)
-        for cond in self.far_field_model_part.Conditions:
-            cond.SetValue(CPFApp.VELOCITY_INFINITY, self.velocity_inf)
-
-        # Select the first node in the mesh as reference
-        for node in self.far_field_model_part.Nodes:
-            x0 = node.X
-            y0 = node.Y
-            z0 = node.Z
-            break
-
-        # Find smallest distance_to_reference
-        pos = 1e30
-        for node in self.far_field_model_part.Nodes:
-            # Computing distance to reference
-            dx = node.X - x0
-            dy = node.Y - y0
-            dz = node.Z - z0
-
-            distance_to_reference = dx*self.velocity_inf[0] + dy*self.velocity_inf[1] + dz*self.velocity_inf[2]
-
-            if(distance_to_reference < pos):
-                pos = distance_to_reference
-                self.reference_inlet_node = node
-
-        # Fix nodes in the inlet
-        for cond in self.far_field_model_part.Conditions:
-            normal = cond.GetValue(KratosMultiphysics.NORMAL)
-            projection = DotProduct(normal,self.velocity_inf)
-
-            if( projection < 0):
-                for node in cond.GetNodes():
-                    # Computing distance to reference
-                    dx = node.X - self.reference_inlet_node.X
-                    dy = node.Y - self.reference_inlet_node.Y
-                    dz = node.Z - self.reference_inlet_node.Z
-
-                    inlet_potential = dx*self.velocity_inf[0] + dy*self.velocity_inf[1] + dz*self.velocity_inf[2]
-                    node.Fix(CPFApp.VELOCITY_POTENTIAL)
-                    node.SetSolutionStepValue(CPFApp.VELOCITY_POTENTIAL,0,inlet_potential + self.inlet_potential_0)
-                    if self.far_field_model_part.HasNodalSolutionStepVariable(CPFApp.ADJOINT_VELOCITY_POTENTIAL):
-                        node.Fix(CPFApp.ADJOINT_VELOCITY_POTENTIAL)
-                        node.SetSolutionStepValue(CPFApp.ADJOINT_VELOCITY_POTENTIAL,0,inlet_potential)
-
-        if(self.initialize):
-            for node in self.fluid_model_part.Nodes:
-                # Computing distance to reference
-                dx = node.X - self.reference_inlet_node.X
-                dy = node.Y - self.reference_inlet_node.Y
-                dz = node.Z - self.reference_inlet_node.Z
-
-                initial_potential = dx*self.velocity_inf[0] + dy*self.velocity_inf[1] + dz*self.velocity_inf[2]
-                node.SetSolutionStepValue(CPFApp.VELOCITY_POTENTIAL,0,initial_potential + self.inlet_potential_0)
-                node.SetSolutionStepValue(CPFApp.AUXILIARY_VELOCITY_POTENTIAL,0,initial_potential + self.inlet_potential_0)
-                #TODO: How to initialize the adjoint potential field?
-                '''
-                if self.far_field_model_part.HasNodalSolutionStepVariable(CPFApp.ADJOINT_VELOCITY_POTENTIAL):
-                        node.SetSolutionStepValue(CPFApp.ADJOINT_VELOCITY_POTENTIAL,0,initial_potential)
-                        node.SetSolutionStepValue(CPFApp.ADJOINT_AUXILIARY_VELOCITY_POTENTIAL,0,initial_potential)
-                '''
-
-    def ExecuteInitializeSolutionStep(self):
-        self.Execute()
-=======
                 "model_part_name":"",
                 "angle_of_attack": 0.0,
                 "mach_infinity": 0.02941176471,
@@ -228,4 +119,3 @@
     def _AssignNeumannFarFieldBoundaryCondition(self, cond):
         cond.SetValue(CPFApp.FREE_STREAM_VELOCITY, self.free_stream_velocity)
 
->>>>>>> f61ad8e2
