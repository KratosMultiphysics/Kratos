//    |  /           |
//    ' /   __| _` | __|  _ \   __|
//    . \  |   (   | |   (   |\__ `
//   _|\_\_|  \__,_|\__|\___/ ____/
//                   Multi-Physics
//
//  License:         BSD License
//                   Kratos default license: kratos/license.txt
//
//  Main authors:     Eloisa Baez Jones, Inigo Lopez and Riccardo Rossi
//

#include "transonic_perturbation_potential_flow_element.h"
#include "compressible_potential_flow_application_variables.h"
#include "includes/cfd_variables.h"
#include "fluid_dynamics_application_variables.h"
#include "custom_utilities/potential_flow_utilities.h"
#include "utilities/geometry_utilities.h"
#include "utilities/enrichment_utilities.h"

namespace Kratos
{
///////////////////////////////////////////////////////////////////////////////////////////////////
// Public Operations

template <int TDim, int TNumNodes>
Element::Pointer TransonicPerturbationPotentialFlowElement<TDim, TNumNodes>::Create(
    IndexType NewId,
    NodesArrayType const& ThisNodes,
    PropertiesType::Pointer pProperties) const
{
    KRATOS_TRY
    return Kratos::make_intrusive<TransonicPerturbationPotentialFlowElement>(
        NewId, GetGeometry().Create(ThisNodes), pProperties);
    KRATOS_CATCH("");
}

template <int TDim, int TNumNodes>
Element::Pointer TransonicPerturbationPotentialFlowElement<TDim, TNumNodes>::Create(
    IndexType NewId,
    GeometryType::Pointer pGeom,
    PropertiesType::Pointer pProperties) const
{
    KRATOS_TRY
    return Kratos::make_intrusive<TransonicPerturbationPotentialFlowElement>(NewId, pGeom, pProperties);
    KRATOS_CATCH("");
}

template <int TDim, int TNumNodes>
Element::Pointer TransonicPerturbationPotentialFlowElement<TDim, TNumNodes>::Clone(
    IndexType NewId,
    NodesArrayType const& ThisNodes) const
{
    KRATOS_TRY
    return Kratos::make_intrusive<TransonicPerturbationPotentialFlowElement>(
        NewId, GetGeometry().Create(ThisNodes), pGetProperties());
    KRATOS_CATCH("");
}

template <int TDim, int TNumNodes>
void TransonicPerturbationPotentialFlowElement<TDim, TNumNodes>::Initialize(const ProcessInfo& rCurrentProcessInfo)
{
    FindUpwindElement(rCurrentProcessInfo);
}

template <int TDim, int TNumNodes>
void TransonicPerturbationPotentialFlowElement<TDim, TNumNodes>::CalculateLocalSystem(
    MatrixType& rLeftHandSideMatrix,
    VectorType& rRightHandSideVector,
    ProcessInfo& rCurrentProcessInfo)
{
    CalculateRightHandSide(rRightHandSideVector,rCurrentProcessInfo);
    CalculateLeftHandSide(rLeftHandSideMatrix,rCurrentProcessInfo);
}

template <int TDim, int TNumNodes>
void TransonicPerturbationPotentialFlowElement<TDim, TNumNodes>::CalculateRightHandSide(
    VectorType& rRightHandSideVector,
    ProcessInfo& rCurrentProcessInfo)
{
    const TransonicPerturbationPotentialFlowElement& r_this = *this;
    const int wake = r_this.GetValue(WAKE);
    const int kutta = r_this.GetValue(KUTTA);

<<<<<<< HEAD
    if (wake == 0) // Normal element (non-wake) - eventually an embedded
    {
        if (this->Is(INLET))
        {
            CalculateRightHandSideNormalElement(rRightHandSideVector, rCurrentProcessInfo);
        }
        else if(kutta != 0)
        {
            CalculateRightHandSideNormalElement(rRightHandSideVector, rCurrentProcessInfo);
        }
        else
        {
            CalculateRightHandSideExtendedElement(rRightHandSideVector, rCurrentProcessInfo);
        }
=======
    if (wake == 0) { // Normal element (non-wake) - eventually an embedded
        if(r_this.IsNot(INLET)) {
            if (rRightHandSideVector.size() != TNumNodes + 1) {
                rRightHandSideVector.resize(TNumNodes + 1, false);
            }
        } else {
            if (rRightHandSideVector.size() != TNumNodes) {
                rRightHandSideVector.resize(TNumNodes, false);
            }
        }
        rRightHandSideVector.clear();
        CalculateRightHandSideNormalElement(rRightHandSideVector, rCurrentProcessInfo);
>>>>>>> dc42e56b
    }
    else { // Wake element
        CalculateRightHandSideWakeElement(rRightHandSideVector, rCurrentProcessInfo);
    }
}

template <int TDim, int TNumNodes>
void TransonicPerturbationPotentialFlowElement<TDim, TNumNodes>::CalculateLeftHandSide(
    MatrixType& rLeftHandSideMatrix,
    ProcessInfo& rCurrentProcessInfo)
{
    const TransonicPerturbationPotentialFlowElement& r_this = *this;
    const int wake = r_this.GetValue(WAKE);
    const int kutta = r_this.GetValue(KUTTA);

<<<<<<< HEAD
    if (wake == 0) // Normal element (non-wake) - eventually an embedded
    {
        if (this->Is(INLET))
        {
            CalculateLeftHandSideNormalElement(rLeftHandSideMatrix, rCurrentProcessInfo);
        }
        else if (kutta != 0)
        {
            CalculateLeftHandSideNormalElement(rLeftHandSideMatrix, rCurrentProcessInfo);
        }
        else
        {
            CalculateLeftHandSideExtendedElement(rLeftHandSideMatrix, rCurrentProcessInfo);
        }
=======
    if (wake == 0) { // Normal element (non-wake) - eventually an embedded
        if (r_this.IsNot(INLET)) {
            if (rLeftHandSideMatrix.size1() != TNumNodes + 1 || 
                rLeftHandSideMatrix.size2() != TNumNodes + 1) {
                    rLeftHandSideMatrix.resize(TNumNodes + 1, TNumNodes + 1, false);
                }
        } else {
            if (rLeftHandSideMatrix.size1() != TNumNodes ||
                rLeftHandSideMatrix.size2() != TNumNodes) {
                    rLeftHandSideMatrix.resize(TNumNodes, TNumNodes, false);
                }
        }

        rLeftHandSideMatrix.clear();
        CalculateLeftHandSideNormalElement(rLeftHandSideMatrix, rCurrentProcessInfo);
>>>>>>> dc42e56b
    }
    else { // Wake element
        CalculateLeftHandSideWakeElement(rLeftHandSideMatrix, rCurrentProcessInfo);
    }
}

template <int TDim, int TNumNodes>
void TransonicPerturbationPotentialFlowElement<TDim, TNumNodes>::EquationIdVector(
    EquationIdVectorType& rResult,
    ProcessInfo& CurrentProcessInfo)
{
    const TransonicPerturbationPotentialFlowElement& r_this = *this;
    const int wake = r_this.GetValue(WAKE);
    const int number_of_nodes = TNumNodes + 1;

    if (wake == 0) // Normal element
    {
        if (r_this.IsNot(INLET)) {
            if (rResult.size() != TNumNodes + 1) {
                rResult.resize(TNumNodes + 1, false);
            }
            GetEquationIdVectorExtendedElement(rResult);
        }
<<<<<<< HEAD

        const int kutta = r_this.GetValue(KUTTA);

        if (kutta == 0 && this->Is(INLET))
        {
            GetEquationIdVectorNormalElement(rResult);
        }
        else if (kutta == 0 && this->IsNot(INLET))
        {
            if (rResult.size() != number_of_nodes)
            {
                rResult.resize(number_of_nodes, false);
            }

            GetEquationIdVectorExtendedElement(rResult);
        }
        else
        {
            GetEquationIdVectorKuttaElement(rResult);
        }
=======
        else {
            if (rResult.size() != TNumNodes) {
                rResult.resize(TNumNodes, false);
            }
            GetEquationIdVectorNormalElement(rResult);
        }
>>>>>>> dc42e56b
    }
    else { // Wake element
        if (rResult.size() != 2 * TNumNodes)
        {
            rResult.resize(2 * TNumNodes, false);
        }

        GetEquationIdVectorWakeElement(rResult);
    }
}

template <int TDim, int TNumNodes>
void TransonicPerturbationPotentialFlowElement<TDim, TNumNodes>::GetDofList(DofsVectorType& rElementalDofList,
                                                                 ProcessInfo& CurrentProcessInfo)
{
    const TransonicPerturbationPotentialFlowElement& r_this = *this;
    const int wake = r_this.GetValue(WAKE);

    if (wake == 0) // Normal element
    {
        if (rElementalDofList.size() != TNumNodes)
        {
            rElementalDofList.resize(TNumNodes);
        }

        const int kutta = r_this.GetValue(KUTTA);

        if (kutta == 0)
        {
            GetDofListNormalElement(rElementalDofList);

        }
        else
        {
            GetDofListKuttaElement(rElementalDofList);
        }
    }
    else // wake element
    {
        if (rElementalDofList.size() != 2 * TNumNodes)
        {
            rElementalDofList.resize(2 * TNumNodes);
        }

        GetDofListWakeElement(rElementalDofList);
    }
}

template <int TDim, int TNumNodes>
void TransonicPerturbationPotentialFlowElement<TDim, TNumNodes>::FinalizeSolutionStep(ProcessInfo& rCurrentProcessInfo)
{
    const bool active = Is(ACTIVE);

    const TransonicPerturbationPotentialFlowElement& r_const_this = *this;
    const int wake = r_const_this.GetValue(WAKE);

    if (wake != 0 && active == true)
    {
        ComputePotentialJump(rCurrentProcessInfo);
    }
}

///////////////////////////////////////////////////////////////////////////////////////////////////
// Inquiry

template <int TDim, int TNumNodes>
int TransonicPerturbationPotentialFlowElement<TDim, TNumNodes>::Check(const ProcessInfo& rCurrentProcessInfo)
{
    KRATOS_TRY

    // Generic geometry check
    int out = Element::Check(rCurrentProcessInfo);
    if (out != 0)
    {
        return out;
    }

    KRATOS_ERROR_IF(GetGeometry().Area() <= 0.0)
        << this->Id() << "Area cannot be less than or equal to 0" << std::endl;

    for (unsigned int i = 0; i < this->GetGeometry().size(); i++)
    {
        KRATOS_CHECK_VARIABLE_IN_NODAL_DATA(VELOCITY_POTENTIAL, this->GetGeometry()[i]);
    }

    return out;

    KRATOS_CATCH("");
}

///////////////////////////////////////////////////////////////////////////////////////////////////

template <int TDim, int TNumNodes>
void TransonicPerturbationPotentialFlowElement<TDim, TNumNodes>::GetValueOnIntegrationPoints(
    const Variable<double>& rVariable,
    std::vector<double>& rValues,
    const ProcessInfo& rCurrentProcessInfo)
{
    if (rValues.size() != 1)
    {
        rValues.resize(1);
    }
    if (rVariable == PRESSURE_COEFFICIENT)
    {
        rValues[0] = PotentialFlowUtilities::ComputePerturbationCompressiblePressureCoefficient<TDim, TNumNodes>(*this, rCurrentProcessInfo);
    }
    else if (rVariable == DENSITY)
    {
        rValues[0] = ComputeDensity(rCurrentProcessInfo);
    }
    else if (rVariable == MACH)
    {
        rValues[0] = PotentialFlowUtilities::ComputePerturbationLocalMachNumber<TDim, TNumNodes>(*this, rCurrentProcessInfo);
    }
    else if (rVariable == SOUND_VELOCITY)
    {
        rValues[0] = PotentialFlowUtilities::ComputePerturbationLocalSpeedOfSound<TDim, TNumNodes>(*this, rCurrentProcessInfo);
    }
    else if (rVariable == WAKE)
    {
        const TransonicPerturbationPotentialFlowElement& r_this = *this;
        rValues[0] = r_this.GetValue(WAKE);
    }
}

template <int TDim, int TNumNodes>
void TransonicPerturbationPotentialFlowElement<TDim, TNumNodes>::GetValueOnIntegrationPoints(
    const Variable<int>& rVariable,
    std::vector<int>& rValues,
    const ProcessInfo& rCurrentProcessInfo)
{
    if (rValues.size() != 1)
    {
        rValues.resize(1);
    }
    if (rVariable == TRAILING_EDGE)
    {
        rValues[0] = this->GetValue(TRAILING_EDGE);
    }
    else if (rVariable == KUTTA)
    {
        rValues[0] = this->GetValue(KUTTA);
    }
    else if (rVariable == WAKE)
    {
        rValues[0] = this->GetValue(WAKE);
    }
    else if (rVariable == ZERO_VELOCITY_CONDITION)
    {
        rValues[0] = this->GetValue(ZERO_VELOCITY_CONDITION);
    }
    else if (rVariable == TRAILING_EDGE_ELEMENT)
    {
        rValues[0] = this->GetValue(TRAILING_EDGE_ELEMENT);
    }
    else if (rVariable == DECOUPLED_TRAILING_EDGE_ELEMENT)
    {
        rValues[0] = this->GetValue(DECOUPLED_TRAILING_EDGE_ELEMENT);
    }
}

template <int TDim, int TNumNodes>
void TransonicPerturbationPotentialFlowElement<TDim, TNumNodes>::GetValueOnIntegrationPoints(
    const Variable<array_1d<double, 3>>& rVariable,
    std::vector<array_1d<double, 3>>& rValues,
    const ProcessInfo& rCurrentProcessInfo)
{
    if (rValues.size() != 1)
    {
        rValues.resize(1);
    }
    if (rVariable == VELOCITY)
    {
        const array_1d<double, 3> free_stream_velocity = rCurrentProcessInfo[FREE_STREAM_VELOCITY];
        array_1d<double, 3> v(3, 0.0);
        array_1d<double, TDim> vaux = PotentialFlowUtilities::ComputeVelocity<TDim, TNumNodes>(*this);
        for (unsigned int k = 0; k < TDim; k++)
        {
            v[k] = vaux[k] + free_stream_velocity[k];
        }
        rValues[0] = v;
    }
    else if (rVariable == PERTURBATION_VELOCITY)
    {
        array_1d<double, 3> v(3, 0.0);
        array_1d<double, TDim> vaux = PotentialFlowUtilities::ComputeVelocity<TDim,TNumNodes>(*this);
        for (unsigned int k = 0; k < TDim; k++)
        {
            v[k] = vaux[k];
        }
        rValues[0] = v;
    }
    else if (rVariable == VECTOR_TO_UPWIND_ELEMENT)
    {
        rValues[0] = pGetUpwindElement()->GetGeometry().Center() - this->GetGeometry().Center();
    }
}

///////////////////////////////////////////////////////////////////////////////////////////////////
// Input and output

template <int TDim, int TNumNodes>
std::string TransonicPerturbationPotentialFlowElement<TDim, TNumNodes>::Info() const
{
    std::stringstream buffer;
    buffer << "TransonicPerturbationPotentialFlowElement #" << Id();
    return buffer.str();
}

template <int TDim, int TNumNodes>
void TransonicPerturbationPotentialFlowElement<TDim, TNumNodes>::PrintInfo(std::ostream& rOStream) const
{
    rOStream << "TransonicPerturbationPotentialFlowElement #" << Id();
}

template <int TDim, int TNumNodes>
void TransonicPerturbationPotentialFlowElement<TDim, TNumNodes>::PrintData(std::ostream& rOStream) const
{
    pGetGeometry()->PrintData(rOStream);
}

///////////////////////////////////////////////////////////////////////////////////////////////////
// Private functions
///////////////////////////////////////////////////////////////////////////////////////////////////

template <int TDim, int TNumNodes>
inline GlobalPointer<Element> TransonicPerturbationPotentialFlowElement<TDim, TNumNodes>::pGetUpwindElement() const
{
    KRATOS_ERROR_IF(mpUpwindElement.get() == nullptr)
        << "No upwind element found for element #" << this->Id() << std::endl;
    return mpUpwindElement;
}

template <int TDim, int TNumNodes>
void TransonicPerturbationPotentialFlowElement<TDim, TNumNodes>::GetWakeDistances(
    array_1d<double,
    TNumNodes>& distances) const
{
    noalias(distances) = GetValue(WAKE_ELEMENTAL_DISTANCES);
}

template <int TDim, int TNumNodes>
void TransonicPerturbationPotentialFlowElement<TDim, TNumNodes>::GetEquationIdVectorExtendedElement(
    EquationIdVectorType& rResult) const
{
<<<<<<< HEAD
    const int additional_node_id = GetAdditionalNode();

    const auto& r_geometry = this->GetGeometry();
    for (unsigned int i = 0; i < TNumNodes; i++)
    {
        rResult[i] = r_geometry[i].GetDof(VELOCITY_POTENTIAL).EquationId();
    }
    const auto& r_upwind_geometry = mpUpwindElement->GetGeometry();
    rResult[TNumNodes + 1] = r_upwind_geometry[additional_node_id].GetDof(VELOCITY_POTENTIAL).EquationId();
=======
    // Adding normal element contribution
    const TransonicPerturbationPotentialFlowElement& r_this = *this;
    const int kutta = r_this.GetValue(KUTTA);
    if(kutta == 0) {
        GetEquationIdVectorNormalElement(rResult);
    } else {
        GetEquationIdVectorKuttaElement(rResult);
    }

    // Adding the additional node equation Id
    AddUpwindEquationId(rResult);
}

template <int TDim, int TNumNodes>
void TransonicPerturbationPotentialFlowElement<TDim, TNumNodes>::AddUpwindEquationId(
    EquationIdVectorType& rResult) const
{
    const int additional_upwind_node_index = GetAdditionalUpwindNodeIndex();
    const auto& r_upstream_element = *pGetUpwindElement();
    const auto& r_upwind_geomtery = r_upstream_element.GetGeometry();
    const int upstream_kutta = r_upstream_element.GetValue(KUTTA);
    if (upstream_kutta == 0) { // upwind element is not kutta
        // TODO special treatment for upwind wake elements
        rResult[TNumNodes] = r_upwind_geomtery[additional_upwind_node_index].GetDof(VELOCITY_POTENTIAL).EquationId();
    } else { // upwind element is kutta
        if (!r_upwind_geomtery[additional_upwind_node_index].GetValue(TRAILING_EDGE)) {
            // upwind node is not trailing edge
            rResult[TNumNodes] = r_upwind_geomtery[additional_upwind_node_index].GetDof(VELOCITY_POTENTIAL).EquationId();
        } else {
            // upwind node is trailing edge
            rResult[TNumNodes] = r_upwind_geomtery[additional_upwind_node_index].GetDof(AUXILIARY_VELOCITY_POTENTIAL).EquationId();
        }
    }
>>>>>>> dc42e56b
}

template <int TDim, int TNumNodes>
void TransonicPerturbationPotentialFlowElement<TDim, TNumNodes>::GetEquationIdVectorNormalElement(
    EquationIdVectorType& rResult) const
{
    for (unsigned int i = 0; i < TNumNodes; i++)
    {
        rResult[i] = GetGeometry()[i].GetDof(VELOCITY_POTENTIAL).EquationId();
    }
}

template <int TDim, int TNumNodes>
void TransonicPerturbationPotentialFlowElement<TDim, TNumNodes>::GetEquationIdVectorKuttaElement(
    EquationIdVectorType& rResult) const
{
    const auto& r_geometry = this->GetGeometry();
    // Kutta elements have only negative part
    for (unsigned int i = 0; i < TNumNodes; i++)
    {
        if (!r_geometry[i].GetValue(TRAILING_EDGE))
        {
            rResult[i] = r_geometry[i].GetDof(VELOCITY_POTENTIAL).EquationId();
        }
        else
        {
            rResult[i] = r_geometry[i].GetDof(AUXILIARY_VELOCITY_POTENTIAL).EquationId();
        }
    }
}

template <int TDim, int TNumNodes>
void TransonicPerturbationPotentialFlowElement<TDim, TNumNodes>::GetEquationIdVectorWakeElement(
    EquationIdVectorType& rResult) const
{
    array_1d<double, TNumNodes> distances;
    GetWakeDistances(distances);

    // Positive part
    for (unsigned int i = 0; i < TNumNodes; i++)
    {
        if (distances[i] > 0.0)
        {
            rResult[i] = GetGeometry()[i].GetDof(VELOCITY_POTENTIAL).EquationId();
        }
        else
        {
            rResult[i] =
                GetGeometry()[i].GetDof(AUXILIARY_VELOCITY_POTENTIAL, 0).EquationId();
        }
    }

    // Negative part - sign is opposite to the previous case
    for (unsigned int i = 0; i < TNumNodes; i++)
    {
        if (distances[i] < 0.0)
        {
            rResult[TNumNodes + i] =
                GetGeometry()[i].GetDof(VELOCITY_POTENTIAL).EquationId();
        }
        else
        {
            rResult[TNumNodes + i] =
                GetGeometry()[i].GetDof(AUXILIARY_VELOCITY_POTENTIAL).EquationId();
        }
    }

}

template <int TDim, int TNumNodes>
void TransonicPerturbationPotentialFlowElement<TDim, TNumNodes>::GetDofListNormalElement(DofsVectorType& rElementalDofList) const
{
    for (unsigned int i = 0; i < TNumNodes; i++)
    {
        rElementalDofList[i] = GetGeometry()[i].pGetDof(VELOCITY_POTENTIAL);
    }
}

template <int TDim, int TNumNodes>
void TransonicPerturbationPotentialFlowElement<TDim, TNumNodes>::GetDofListKuttaElement(DofsVectorType& rElementalDofList) const
{
    const auto& r_geometry = this->GetGeometry();
    // Kutta elements have only negative part
    for (unsigned int i = 0; i < TNumNodes; i++)
    {
        if (!r_geometry[i].GetValue(TRAILING_EDGE))
        {
                rElementalDofList[i] = r_geometry[i].pGetDof(VELOCITY_POTENTIAL);
        }
        else
        {
                rElementalDofList[i] = r_geometry[i].pGetDof(AUXILIARY_VELOCITY_POTENTIAL);
        }
    }
}

template <int TDim, int TNumNodes>
void TransonicPerturbationPotentialFlowElement<TDim, TNumNodes>::GetDofListWakeElement(DofsVectorType& rElementalDofList) const
{
    array_1d<double, TNumNodes> distances;
    GetWakeDistances(distances);

    // Positive part
    for (unsigned int i = 0; i < TNumNodes; i++)
    {
        if (distances[i] > 0)
        {
            rElementalDofList[i] = GetGeometry()[i].pGetDof(VELOCITY_POTENTIAL);
        }
        else
        {
            rElementalDofList[i] = GetGeometry()[i].pGetDof(AUXILIARY_VELOCITY_POTENTIAL);
        }
    }

    // Negative part - sign is opposite to the previous case
    for (unsigned int i = 0; i < TNumNodes; i++)
    {
        if (distances[i] < 0)
        {
            rElementalDofList[TNumNodes + i] = GetGeometry()[i].pGetDof(VELOCITY_POTENTIAL);
        }
        else
        {
            rElementalDofList[TNumNodes + i] =
                GetGeometry()[i].pGetDof(AUXILIARY_VELOCITY_POTENTIAL);
        }
    }
}

template <int TDim, int TNumNodes>
void TransonicPerturbationPotentialFlowElement<TDim, TNumNodes>::CalculateLeftHandSideNormalElement(
    MatrixType& rLeftHandSideMatrix,
    const ProcessInfo& rCurrentProcessInfo)
{
    // Calculate shape functions
    ElementalData<TNumNodes, TDim> data;
    GeometryUtils::CalculateGeometryData(GetGeometry(), data.DN_DX, data.N, data.vol);

    const double density = ComputeDensity(rCurrentProcessInfo);
    const double DrhoDu2 = ComputeDensityDerivative(density, rCurrentProcessInfo);

    // Computing local velocity
    const array_1d<double, 3> free_stream_velocity = rCurrentProcessInfo[FREE_STREAM_VELOCITY];
    array_1d<double, TDim> velocity = PotentialFlowUtilities::ComputeVelocity<TDim,TNumNodes>(*this);
    for (unsigned int i = 0; i < TDim; i++)
    {
        velocity[i] += free_stream_velocity[i];
    }

    const BoundedVector<double, TNumNodes> DNV = prod(data.DN_DX, velocity);

    BoundedMatrix<double, TNumNodes, TNumNodes> current_lhs = data.vol * density * prod(data.DN_DX, trans(data.DN_DX));
    current_lhs += data.vol * 2 * DrhoDu2 * outer_prod(DNV, trans(DNV));

    for (int i = 0; i < TNumNodes; i++)
    {
        for (int j = 0; j < TNumNodes; j++)
        {
            rLeftHandSideMatrix(i, j) = current_lhs(i, j);
        }
    }
}

template <int TDim, int TNumNodes>
void TransonicPerturbationPotentialFlowElement<TDim, TNumNodes>::CalculateLeftHandSideExtendedElement(
    MatrixType& rLeftHandSideMatrix,
    const ProcessInfo& rCurrentProcessInfo)
{
    if (rLeftHandSideMatrix.size1() != TNumNodes + 1 || rLeftHandSideMatrix.size2() != TNumNodes + 1)
    {
        rLeftHandSideMatrix.resize(TNumNodes + 1, TNumNodes + 1, false);
    }
    rLeftHandSideMatrix.clear();

    ElementalData<TNumNodes, TDim> data;

    // Calculate shape functions
    GeometryUtils::CalculateGeometryData(GetGeometry(), data.DN_DX, data.N, data.vol);

    const double density = ComputeDensity(rCurrentProcessInfo);
    const double DrhoDu2 = ComputeDensityDerivative(density, rCurrentProcessInfo);

    // Computing local velocity
    const array_1d<double, 3> free_stream_velocity = rCurrentProcessInfo[FREE_STREAM_VELOCITY];
    array_1d<double, TDim> velocity = PotentialFlowUtilities::ComputeVelocity<TDim,TNumNodes>(*this);
    for (unsigned int i = 0; i < TDim; i++)
    {
        velocity[i] += free_stream_velocity[i];
    }

    const BoundedVector<double, TNumNodes> DNV = prod(data.DN_DX, velocity);

    BoundedMatrix<double, TNumNodes, TNumNodes> current_lhs = data.vol * density * prod(data.DN_DX, trans(data.DN_DX));
    current_lhs += data.vol * 2 * DrhoDu2 * outer_prod(DNV, trans(DNV));

    for (int i = 0; i < TNumNodes; i++)
    {
        for (int j = 0; j < TNumNodes; j++)
        {
            rLeftHandSideMatrix(i, j) = current_lhs(i, j);
        }
    }

}

template <int TDim, int TNumNodes>
void TransonicPerturbationPotentialFlowElement<TDim, TNumNodes>::CalculateRightHandSideNormalElement(
    VectorType& rRightHandSideVector,
    const ProcessInfo& rCurrentProcessInfo)
{
    // Calculate shape functions
    ElementalData<TNumNodes, TDim> data;
    GeometryUtils::CalculateGeometryData(GetGeometry(), data.DN_DX, data.N, data.vol);

    const double density = ComputeDensity(rCurrentProcessInfo);

    // Computing local velocity
    const array_1d<double, 3> free_stream_velocity = rCurrentProcessInfo[FREE_STREAM_VELOCITY];
    array_1d<double, TDim> velocity = PotentialFlowUtilities::ComputeVelocity<TDim,TNumNodes>(*this);
    for (unsigned int i = 0; i < TDim; i++)
    {
        velocity[i] += free_stream_velocity[i];
    }

    const BoundedVector<double, TNumNodes> current_rhs = - data.vol * density * prod(data.DN_DX, velocity);

    for (int i = 0; i < TNumNodes; i++)
    {
        rRightHandSideVector[i] = current_rhs[i];
    }
}

template <int TDim, int TNumNodes>
void TransonicPerturbationPotentialFlowElement<TDim, TNumNodes>::CalculateRightHandSideExtendedElement(
    VectorType& rRightHandSideVector,
    const ProcessInfo& rCurrentProcessInfo)
{
    if (rRightHandSideVector.size() != TNumNodes + 1)
    {
        rRightHandSideVector.resize(TNumNodes + 1, false);
    }
    rRightHandSideVector.clear();

    ElementalData<TNumNodes, TDim> data;

    // Calculate shape functions
    GeometryUtils::CalculateGeometryData(GetGeometry(), data.DN_DX, data.N, data.vol);

    const double density = ComputeDensity(rCurrentProcessInfo);

    // Computing local velocity
    const array_1d<double, 3> free_stream_velocity = rCurrentProcessInfo[FREE_STREAM_VELOCITY];
    array_1d<double, TDim> velocity = PotentialFlowUtilities::ComputeVelocity<TDim,TNumNodes>(*this);
    for (unsigned int i = 0; i < TDim; i++)
    {
        velocity[i] += free_stream_velocity[i];
    }

    const BoundedVector<double, TNumNodes> current_rhs = - data.vol * density * prod(data.DN_DX, velocity);

    for (int i = 0; i < TNumNodes; i++)
    {
        rRightHandSideVector[i] = current_rhs[i];
    }

}

template <int TDim, int TNumNodes>
void TransonicPerturbationPotentialFlowElement<TDim, TNumNodes>::CalculateLeftHandSideWakeElement(
    MatrixType& rLeftHandSideMatrix,
    const ProcessInfo& rCurrentProcessInfo)
{
    // Note that the lhs and rhs have double the size
    if (rLeftHandSideMatrix.size1() != 2 * TNumNodes ||
        rLeftHandSideMatrix.size2() != 2 * TNumNodes)
    {
        rLeftHandSideMatrix.resize(2 * TNumNodes, 2 * TNumNodes, false);
    }
    rLeftHandSideMatrix.clear();

    ElementalData<TNumNodes, TDim> data;

    // Calculate shape functions
    GeometryUtils::CalculateGeometryData(GetGeometry(), data.DN_DX, data.N, data.vol);
    GetWakeDistances(data.distances);

    const double density = ComputeDensity(rCurrentProcessInfo);
    const double DrhoDu2 = ComputeDensityDerivative(density, rCurrentProcessInfo);

    // Computing local velocity
    const array_1d<double, 3> free_stream_velocity = rCurrentProcessInfo[FREE_STREAM_VELOCITY];
    array_1d<double, TDim> velocity = PotentialFlowUtilities::ComputeVelocity<TDim,TNumNodes>(*this);
    for (unsigned int i = 0; i < TDim; i++)
    {
        velocity[i] += free_stream_velocity[i];
    }

    const BoundedVector<double, TNumNodes> DNV = prod(data.DN_DX, velocity);

    const BoundedMatrix<double, TNumNodes, TNumNodes> lhs_total =
        data.vol * density * prod(data.DN_DX, trans(data.DN_DX)) +
        data.vol * 2 * DrhoDu2 * outer_prod(DNV, trans(DNV));

    if (this->Is(STRUCTURE))
    {
        Matrix lhs_positive = ZeroMatrix(TNumNodes, TNumNodes);
        Matrix lhs_negative = ZeroMatrix(TNumNodes, TNumNodes);

        CalculateLeftHandSideSubdividedElement(lhs_positive, lhs_negative, rCurrentProcessInfo);
        AssignLeftHandSideSubdividedElement(rLeftHandSideMatrix, lhs_positive,
                                            lhs_negative, lhs_total, data);
    }
    else
    {
        AssignLeftHandSideWakeElement(rLeftHandSideMatrix, lhs_total, data);
    }
}

template <int TDim, int TNumNodes>
void TransonicPerturbationPotentialFlowElement<TDim, TNumNodes>::CalculateRightHandSideWakeElement(
    VectorType& rRightHandSideVector,
    const ProcessInfo& rCurrentProcessInfo)
{
    // Note that the rhs has double the size
    if (rRightHandSideVector.size() != 2 * TNumNodes)
    {
        rRightHandSideVector.resize(2 * TNumNodes, false);
    }
    rRightHandSideVector.clear();

    ElementalData<TNumNodes, TDim> data;

    // Calculate shape functions
    const auto& r_geometry = this->GetGeometry();
    GeometryUtils::CalculateGeometryData(r_geometry, data.DN_DX, data.N, data.vol);
    GetWakeDistances(data.distances);

    const double density = ComputeDensity(rCurrentProcessInfo);

    const array_1d<double, 3> free_stream_velocity = rCurrentProcessInfo[FREE_STREAM_VELOCITY];
    array_1d<double, TDim> upper_velocity = PotentialFlowUtilities::ComputeVelocityUpperWakeElement<TDim,TNumNodes>(*this);
    array_1d<double, TDim> lower_velocity = PotentialFlowUtilities::ComputeVelocityLowerWakeElement<TDim,TNumNodes>(*this);

    for (unsigned int i = 0; i < TDim; i++)
    {
        upper_velocity[i] += free_stream_velocity[i];
        lower_velocity[i] += free_stream_velocity[i];
    }
    const array_1d<double, TDim> diff_velocity = upper_velocity - lower_velocity;

    const BoundedVector<double, TNumNodes> upper_rhs = - data.vol * density * prod(data.DN_DX, upper_velocity);
    const BoundedVector<double, TNumNodes> lower_rhs = - data.vol * density * prod(data.DN_DX, lower_velocity);
    const BoundedVector<double, TNumNodes> wake_rhs = - data.vol * density * prod(data.DN_DX, diff_velocity);

    if (this->Is(STRUCTURE))
    {
        double upper_vol = 0.0;
        double lower_vol = 0.0;

        CalculateVolumesSubdividedElement(upper_vol, lower_vol, rCurrentProcessInfo);
        for (unsigned int i = 0; i < TNumNodes; ++i)
        {
            if (r_geometry[i].GetValue(TRAILING_EDGE))
            {
                rRightHandSideVector[i] = upper_rhs(i)*upper_vol/data.vol;
                rRightHandSideVector[i + TNumNodes] = lower_rhs(i)*lower_vol/data.vol;
            }
            else
            {
                AssignRightHandSideWakeNode(rRightHandSideVector, upper_rhs, lower_rhs, wake_rhs, data, i);
            }
        }
    }
    else
    {
        for (unsigned int i = 0; i < TNumNodes; ++i)
        {
            AssignRightHandSideWakeNode(rRightHandSideVector, upper_rhs, lower_rhs, wake_rhs, data, i);
        }
    }
}

template <int TDim, int TNumNodes>
void TransonicPerturbationPotentialFlowElement<TDim, TNumNodes>::CalculateLeftHandSideSubdividedElement(
    Matrix& lhs_positive,
    Matrix& lhs_negative,
    const ProcessInfo& rCurrentProcessInfo)
{
    ElementalData<TNumNodes, TDim> data;

    // Calculate shape functions
    GeometryUtils::CalculateGeometryData(GetGeometry(), data.DN_DX, data.N, data.vol);

    GetWakeDistances(data.distances);

    // Subdivide the element
    constexpr unsigned int nvolumes = 3 * (TDim - 1);
    BoundedMatrix<double, TNumNodes, TDim> Points;
    array_1d<double, nvolumes> partitions_sign;
    BoundedMatrix<double, nvolumes, TNumNodes> gp_shape_function_values;
    array_1d<double, nvolumes> Volumes;
    std::vector<Matrix> GradientsValue(nvolumes);
    BoundedMatrix<double, nvolumes, 2> N_enriched;
    for (unsigned int i = 0; i < GradientsValue.size(); ++i)
    {
        GradientsValue[i].resize(2, TDim, false);
    }
    for (unsigned int i = 0; i < TNumNodes; ++i)
    {
        const auto& r_coords = GetGeometry()[i].Coordinates();
        for (unsigned int k = 0; k < TDim; ++k)
        {
            Points(i, k) = r_coords[k];
        }
    }

    const unsigned int nsubdivisions = EnrichmentUtilities::CalculateEnrichedShapeFuncions(
        Points, data.DN_DX, data.distances, Volumes, gp_shape_function_values,
        partitions_sign, GradientsValue, N_enriched);

    const double density = ComputeDensity(rCurrentProcessInfo);
    const double DrhoDu2 = ComputeDensityDerivative(density, rCurrentProcessInfo);

    // Computing local velocity
    const array_1d<double, 3> free_stream_velocity = rCurrentProcessInfo[FREE_STREAM_VELOCITY];
    array_1d<double, TDim> velocity = PotentialFlowUtilities::ComputeVelocity<TDim,TNumNodes>(*this);
    for (unsigned int i = 0; i < TDim; i++)
    {
        velocity[i] += free_stream_velocity[i];
    }

    const BoundedVector<double, TNumNodes> DNV = prod(data.DN_DX, velocity);

    // Compute the lhs and rhs that would correspond to it being divided
    for (unsigned int i = 0; i < nsubdivisions; ++i)
    {
        if (partitions_sign[i] > 0)
        {
            noalias(lhs_positive) +=
                Volumes[i] * density * prod(data.DN_DX, trans(data.DN_DX));
            noalias(lhs_positive) +=
                Volumes[i] * 2 * DrhoDu2 * outer_prod(DNV, trans(DNV));
        }
        else
        {
            noalias(lhs_negative) +=
                Volumes[i] * density * prod(data.DN_DX, trans(data.DN_DX));
            noalias(lhs_negative) +=
                Volumes[i] * 2 * DrhoDu2 * outer_prod(DNV, trans(DNV));
        }
    }
}

template <int TDim, int TNumNodes>
void TransonicPerturbationPotentialFlowElement<TDim, TNumNodes>::CalculateVolumesSubdividedElement(
    double& rUpper_vol,
    double& rLower_vol,
    const ProcessInfo& rCurrentProcessInfo)
{
    ElementalData<TNumNodes, TDim> data;

    // Calculate shape functions
    GeometryUtils::CalculateGeometryData(GetGeometry(), data.DN_DX, data.N, data.vol);

    GetWakeDistances(data.distances);

    // Subdivide the element
    constexpr unsigned int nvolumes = 3 * (TDim - 1);
    BoundedMatrix<double, TNumNodes, TDim> Points;
    array_1d<double, nvolumes> PartitionsSign;
    BoundedMatrix<double, nvolumes, TNumNodes> GPShapeFunctionValues;
    array_1d<double, nvolumes> Volumes;
    std::vector<Matrix> GradientsValue(nvolumes);
    BoundedMatrix<double, nvolumes, 2> NEnriched;
    for (unsigned int i = 0; i < GradientsValue.size(); ++i)
    {
        GradientsValue[i].resize(2, TDim, false);
    }
    for (unsigned int i = 0; i < TNumNodes; ++i)
    {
        const array_1d<double, 3>& coords = GetGeometry()[i].Coordinates();
        for (unsigned int k = 0; k < TDim; ++k)
        {
            Points(i, k) = coords[k];
        }
    }

    const unsigned int nsubdivisions = EnrichmentUtilities::CalculateEnrichedShapeFuncions(
        Points, data.DN_DX, data.distances, Volumes, GPShapeFunctionValues,
        PartitionsSign, GradientsValue, NEnriched);

    // Compute the volumes that would correspond to it being divided
    for (unsigned int i = 0; i < nsubdivisions; ++i)
    {
        if (PartitionsSign[i] > 0)
        {
            rUpper_vol += Volumes[i];
        }
        else
        {
            rLower_vol += Volumes[i];
        }
    }
}

template <int TDim, int TNumNodes>
void TransonicPerturbationPotentialFlowElement<TDim, TNumNodes>::ComputeLHSGaussPointContribution(
    const double weight,
    Matrix& lhs,
    const ElementalData<TNumNodes, TDim>& data) const
{
    noalias(lhs) += weight * prod(data.DN_DX, trans(data.DN_DX));
}

template <int TDim, int TNumNodes>
void TransonicPerturbationPotentialFlowElement<TDim, TNumNodes>::AssignLeftHandSideSubdividedElement(
    Matrix& rLeftHandSideMatrix,
    Matrix& lhs_positive,
    Matrix& lhs_negative,
    const BoundedMatrix<double, TNumNodes, TNumNodes>& lhs_total,
    const ElementalData<TNumNodes, TDim>& data) const
{
    const auto& r_geometry = this->GetGeometry();
    for (unsigned int i = 0; i < TNumNodes; ++i)
    {
        // The TE node takes the contribution of the subdivided element and
        // we do not apply the wake condition on the TE node
        if (r_geometry[i].GetValue(TRAILING_EDGE))
        {
            for (unsigned int j = 0; j < TNumNodes; ++j)
            {
                rLeftHandSideMatrix(i, j) = lhs_positive(i, j);
                rLeftHandSideMatrix(i + TNumNodes, j + TNumNodes) = lhs_negative(i, j);
            }
        }
        else
        {
            AssignLeftHandSideWakeNode(rLeftHandSideMatrix, lhs_total, data, i);
        }
    }
}

template <int TDim, int TNumNodes>
void TransonicPerturbationPotentialFlowElement<TDim, TNumNodes>::AssignLeftHandSideWakeElement(
    MatrixType& rLeftHandSideMatrix,
    const BoundedMatrix<double, TNumNodes, TNumNodes>& lhs_total,
    const ElementalData<TNumNodes, TDim>& data) const
{
    for (unsigned int row = 0; row < TNumNodes; ++row)
    {
        AssignLeftHandSideWakeNode(rLeftHandSideMatrix, lhs_total, data, row);
    }
}

template <int TDim, int TNumNodes>
void TransonicPerturbationPotentialFlowElement<TDim, TNumNodes>::AssignLeftHandSideWakeNode(
    MatrixType& rLeftHandSideMatrix,
    const BoundedMatrix<double, TNumNodes, TNumNodes>& lhs_total,
    const ElementalData<TNumNodes, TDim>& data,
    unsigned int& row) const
{
    // Filling the diagonal blocks (i.e. decoupling upper and lower dofs)
    for (unsigned int column = 0; column < TNumNodes; ++column)
    {
        rLeftHandSideMatrix(row, column) = lhs_total(row, column);
        rLeftHandSideMatrix(row + TNumNodes, column + TNumNodes) = lhs_total(row, column);
    }

    // Applying wake condition on the AUXILIARY_VELOCITY_POTENTIAL dofs
    if (data.distances[row] < 0.0)
    {
        for (unsigned int column = 0; column < TNumNodes; ++column)
        {
            rLeftHandSideMatrix(row, column + TNumNodes) = -lhs_total(row, column); // Side 1
        }
    }
    else if (data.distances[row] > 0.0)
    {
        for (unsigned int column = 0; column < TNumNodes; ++column)
        {
            rLeftHandSideMatrix(row + TNumNodes, column) = -lhs_total(row, column); // Side 2
        }
    }
}

template <int TDim, int TNumNodes>
void TransonicPerturbationPotentialFlowElement<TDim, TNumNodes>::AssignRightHandSideWakeNode(
    VectorType& rRightHandSideVector,
    const BoundedVector<double, TNumNodes>& rUpper_rhs,
    const BoundedVector<double, TNumNodes>& rLower_rhs,
    const BoundedVector<double, TNumNodes>& rWake_rhs,
    const ElementalData<TNumNodes, TDim>& rData,
    unsigned int& rRow) const
{
    if (rData.distances[rRow] > 0.0)
    {
        rRightHandSideVector[rRow] = rUpper_rhs(rRow);
        rRightHandSideVector[rRow + TNumNodes] = rWake_rhs(rRow);
    }
    else
    {
        rRightHandSideVector[rRow] = rWake_rhs(rRow);
        rRightHandSideVector[rRow + TNumNodes] = rLower_rhs(rRow);
    }
}

template <int TDim, int TNumNodes>
void TransonicPerturbationPotentialFlowElement<TDim, TNumNodes>::ComputePotentialJump(const ProcessInfo& rCurrentProcessInfo)
{
    const array_1d<double, 3>& vinfinity = rCurrentProcessInfo[FREE_STREAM_VELOCITY];
    const double v_infinity_norm = sqrt(inner_prod(vinfinity, vinfinity));

    array_1d<double, TNumNodes> distances;
    GetWakeDistances(distances);

    for (unsigned int i = 0; i < TNumNodes; i++)
    {
        double aux_potential =
            GetGeometry()[i].FastGetSolutionStepValue(AUXILIARY_VELOCITY_POTENTIAL);
        double potential = GetGeometry()[i].FastGetSolutionStepValue(VELOCITY_POTENTIAL);
        double potential_jump = aux_potential - potential;
        if (distances[i] > 0)
        {
            GetGeometry()[i].SetValue(POTENTIAL_JUMP,
                                      -2.0 / v_infinity_norm * (potential_jump));
        }
        else
        {
            GetGeometry()[i].SetValue(POTENTIAL_JUMP, 2.0 / v_infinity_norm * (potential_jump));
        }
    }
}

template <int TDim, int TNumNodes>
void TransonicPerturbationPotentialFlowElement<TDim, TNumNodes>::FindUpwindElement(const ProcessInfo& rCurrentProcessInfo)
{
    GeometryType upwind_element_boundary;
    FindUpwindEdge(upwind_element_boundary, rCurrentProcessInfo);
    std::vector<size_t> upwind_element_nodes;
    PotentialFlowUtilities::GetSortedIds<TDim, TNumNodes>(upwind_element_nodes, upwind_element_boundary);

    GlobalPointersVector<Element> upwind_element_candidates;
    PotentialFlowUtilities::GetNodeNeighborElementCandidates<TDim, TNumNodes>(upwind_element_candidates, upwind_element_boundary);
    SelectUpwindElement(upwind_element_nodes, upwind_element_candidates);
}

template <int TDim, int TNumNodes>
void TransonicPerturbationPotentialFlowElement<TDim, TNumNodes>::FindUpwindEdge(GeometryType& rUpwindEdge,
    const ProcessInfo& rCurrentProcessInfo)
{

    GeometriesArrayType element_boundary_geometry;
    GetElementGeometryBoundary(element_boundary_geometry);

    // free stream values
    const array_1d<double, 3> free_stream_velocity = rCurrentProcessInfo[FREE_STREAM_VELOCITY];

    double minimum_edge_flux = 0.0;
    for (SizeType i = 0; i < element_boundary_geometry.size(); i++)
    {
        const auto edge_normal = GetEdgeNormal(element_boundary_geometry[i]);

        const double edge_flux = inner_prod(edge_normal, free_stream_velocity);

        if(edge_flux < minimum_edge_flux)
        {
            minimum_edge_flux = edge_flux;
            rUpwindEdge = element_boundary_geometry[i];
        }
    }
}

template<int TDim, int TNumNodes>
void TransonicPerturbationPotentialFlowElement<TDim, TNumNodes>::GetElementGeometryBoundary(GeometriesArrayType& rElementGeometryBoundary)
{
    const TransonicPerturbationPotentialFlowElement& r_this = *this;

    // current element geometry
    const GeometryType& r_geom = r_this.GetGeometry();

    // get element edges or faces depending on dimension of the problem
    if(TDim == 2)
    {
        // current element edges
        rElementGeometryBoundary = r_geom.GenerateEdges();
    }
    else if(TDim == 3)
    {
        // current element faces
        rElementGeometryBoundary = r_geom.GenerateFaces();
    }
}

template <int TDim, int TNumNodes>
array_1d<double, 3> TransonicPerturbationPotentialFlowElement<TDim, TNumNodes>::GetEdgeNormal(const GeometryType& rEdge)
{
    // get local coordinates of edge center
    array_1d<double, 3> edge_center_coordinates;
    rEdge.PointLocalCoordinates(edge_center_coordinates, rEdge.Center());

    // outward pointing normals of each edge
    return rEdge.Normal(edge_center_coordinates);
}

template <int TDim, int TNumNodes>
void TransonicPerturbationPotentialFlowElement<TDim, TNumNodes>::SelectUpwindElement(
    std::vector<IndexType>& rUpwindElementNodeIds,
    GlobalPointersVector<Element>& rUpwindElementCandidates)
{
    for (SizeType i = 0; i < rUpwindElementCandidates.size(); i++)
    {
        // get sorted node ids of neighbording elements
        std::vector<size_t> neighbor_element_ids;
        PotentialFlowUtilities::GetSortedIds<TDim, TNumNodes>(neighbor_element_ids, rUpwindElementCandidates[i].GetGeometry());

        // find element which shares the upwind element nodes with current element
        // but is not the current element
        if(std::includes(neighbor_element_ids.begin(), neighbor_element_ids.end(),
            rUpwindElementNodeIds.begin(), rUpwindElementNodeIds.end())
            && rUpwindElementCandidates[i].Id() != this->Id())
        {
            mpUpwindElement = rUpwindElementCandidates(i);
            break;
        }
    }

    // If no upwind element is found, the element is an INLET element and the
    // upwind element pointer points to itself
    if (mpUpwindElement.get() == nullptr)
    {
        mpUpwindElement = this;
        this->SetFlags(INLET);
    }
}

template<int TDim, int TNumNodes>
<<<<<<< HEAD
int TransonicPerturbationPotentialFlowElement<TDim, TNumNodes>::GetAdditionalNode() const
{
    const TransonicPerturbationPotentialFlowElement& r_this = *this;

    // current and upwind element geometry
    const GeometryType& r_geom = r_this.GetGeometry();
    const GeometryType& r_upwind_geom = mpUpwindElement->GetGeometry();

    int non_matching_nodes_counter = 0;
    int additional_node = -1;
    bool loop_stop = false;

    for (unsigned int i = 0; i < TNumNodes && !loop_stop; i++)
    {
        for (unsigned int j = 0; j < TNumNodes && !loop_stop; j++)
        {
            // check if nodes are the same
            if(r_upwind_geom[i].Id() != r_geom[j].Id())
            {
                non_matching_nodes_counter++;
            }
        }
        // get index of non matching node
        if (non_matching_nodes_counter == TNumNodes)
        {
            additional_node = i;
            loop_stop = true;
        }
        non_matching_nodes_counter = 0;
    }

    if(additional_node == -1)
    {
        KRATOS_WARNING("GetAdditionalNode") << " did not find additional node for element # " << r_this.Id() << std::endl;
    }

    return additional_node;
=======
int TransonicPerturbationPotentialFlowElement<TDim, TNumNodes>::GetAdditionalUpwindNodeIndex() const
{
    // current and upwind element geometry
    const GeometryType& r_geom = this->GetGeometry();
    const GeometryType& r_upwind_geom = pGetUpwindElement()->GetGeometry();
    std::vector<size_t> element_nodes_ids;
    PotentialFlowUtilities::GetSortedIds<TDim, TNumNodes>(element_nodes_ids, r_geom);

    // Search for the Id of the upwind element node that
    // is not contained in the current element
    bool upstream_element_id_found = false;
    // loop over upwind element nodes
    for (unsigned int i = 0; i < TNumNodes; i++) {
        if( std::find(element_nodes_ids.begin(), element_nodes_ids.end(),
            r_upwind_geom[i].Id()) == element_nodes_ids.end() )  {
                upstream_element_id_found = true;
                return i;
            }
    }

    KRATOS_ERROR_IF(!upstream_element_id_found) << "No upstream element id found for element #"
            << this->Id() << std::endl;

    return -1;
>>>>>>> dc42e56b
}

template <int TDim, int TNumNodes>
double TransonicPerturbationPotentialFlowElement<TDim, TNumNodes>::ComputeDensity(const ProcessInfo& rCurrentProcessInfo) const
{
    // Reading free stream conditions
    const double rho_inf = rCurrentProcessInfo[FREE_STREAM_DENSITY];
    const double M_inf = rCurrentProcessInfo[FREE_STREAM_MACH];
    const double heat_capacity_ratio = rCurrentProcessInfo[HEAT_CAPACITY_RATIO];
    const double mach_number_limit = rCurrentProcessInfo[MACH_LIMIT];

    // Computing local mach number
    double local_mach_number = PotentialFlowUtilities::ComputePerturbationLocalMachNumber<TDim, TNumNodes>(*this, rCurrentProcessInfo);

    if (local_mach_number > mach_number_limit)
    { // Clamping the mach number to mach_number_limit
        KRATOS_WARNING("ComputeDensity") << "Clamping the local mach number to " << mach_number_limit << std::endl;
        local_mach_number = mach_number_limit;
    }

    // Computing squares
    const double M_inf_2 = M_inf * M_inf;
    const double M_2 = local_mach_number * local_mach_number;

    // Computing density according to Equation 8.9 of Drela, M. (2014) Flight Vehicle
    // Aerodynamics, The MIT Press, London
    const double numerator = 1 + (heat_capacity_ratio - 1) * M_inf_2 / 2;
    const double denominator = 1 + (heat_capacity_ratio - 1) * M_2 / 2;
    const double base = numerator / denominator;

    if (base > 0.0)
    {
        return rho_inf * pow(base, 1 / (heat_capacity_ratio - 1));
    }
    else
    {
        KRATOS_WARNING("ComputeDensity") << "Using density correction" << std::endl;
        return rho_inf * 0.00001;
    }
}

template <int TDim, int TNumNodes>
double TransonicPerturbationPotentialFlowElement<TDim, TNumNodes>::ComputeDensityDerivative(
    const double rho,
    const ProcessInfo& rCurrentProcessInfo) const
{
    // Reading free stream conditions
    const double rho_inf = rCurrentProcessInfo[FREE_STREAM_DENSITY];
    const double heat_capacity_ratio = rCurrentProcessInfo[HEAT_CAPACITY_RATIO];
    const double a_inf = rCurrentProcessInfo[SOUND_VELOCITY];

    return -pow(rho_inf, heat_capacity_ratio - 1) *
           pow(rho, 2 - heat_capacity_ratio) / (2 * a_inf * a_inf);
}

// serializer

template <int TDim, int TNumNodes>
void TransonicPerturbationPotentialFlowElement<TDim, TNumNodes>::save(Serializer& rSerializer) const
{
    KRATOS_SERIALIZE_SAVE_BASE_CLASS(rSerializer, Element);
}

template <int TDim, int TNumNodes>
void TransonicPerturbationPotentialFlowElement<TDim, TNumNodes>::load(Serializer& rSerializer)
{
    KRATOS_SERIALIZE_LOAD_BASE_CLASS(rSerializer, Element);
}

///////////////////////////////////////////////////////////////////////////////////////////////////
// Template class instantiation

template class TransonicPerturbationPotentialFlowElement<2, 3>;
template class TransonicPerturbationPotentialFlowElement<3, 4>;

} // namespace Kratos<|MERGE_RESOLUTION|>--- conflicted
+++ resolved
@@ -80,24 +80,7 @@
 {
     const TransonicPerturbationPotentialFlowElement& r_this = *this;
     const int wake = r_this.GetValue(WAKE);
-    const int kutta = r_this.GetValue(KUTTA);
-
-<<<<<<< HEAD
-    if (wake == 0) // Normal element (non-wake) - eventually an embedded
-    {
-        if (this->Is(INLET))
-        {
-            CalculateRightHandSideNormalElement(rRightHandSideVector, rCurrentProcessInfo);
-        }
-        else if(kutta != 0)
-        {
-            CalculateRightHandSideNormalElement(rRightHandSideVector, rCurrentProcessInfo);
-        }
-        else
-        {
-            CalculateRightHandSideExtendedElement(rRightHandSideVector, rCurrentProcessInfo);
-        }
-=======
+
     if (wake == 0) { // Normal element (non-wake) - eventually an embedded
         if(r_this.IsNot(INLET)) {
             if (rRightHandSideVector.size() != TNumNodes + 1) {
@@ -110,7 +93,6 @@
         }
         rRightHandSideVector.clear();
         CalculateRightHandSideNormalElement(rRightHandSideVector, rCurrentProcessInfo);
->>>>>>> dc42e56b
     }
     else { // Wake element
         CalculateRightHandSideWakeElement(rRightHandSideVector, rCurrentProcessInfo);
@@ -124,24 +106,7 @@
 {
     const TransonicPerturbationPotentialFlowElement& r_this = *this;
     const int wake = r_this.GetValue(WAKE);
-    const int kutta = r_this.GetValue(KUTTA);
-
-<<<<<<< HEAD
-    if (wake == 0) // Normal element (non-wake) - eventually an embedded
-    {
-        if (this->Is(INLET))
-        {
-            CalculateLeftHandSideNormalElement(rLeftHandSideMatrix, rCurrentProcessInfo);
-        }
-        else if (kutta != 0)
-        {
-            CalculateLeftHandSideNormalElement(rLeftHandSideMatrix, rCurrentProcessInfo);
-        }
-        else
-        {
-            CalculateLeftHandSideExtendedElement(rLeftHandSideMatrix, rCurrentProcessInfo);
-        }
-=======
+
     if (wake == 0) { // Normal element (non-wake) - eventually an embedded
         if (r_this.IsNot(INLET)) {
             if (rLeftHandSideMatrix.size1() != TNumNodes + 1 || 
@@ -157,7 +122,6 @@
 
         rLeftHandSideMatrix.clear();
         CalculateLeftHandSideNormalElement(rLeftHandSideMatrix, rCurrentProcessInfo);
->>>>>>> dc42e56b
     }
     else { // Wake element
         CalculateLeftHandSideWakeElement(rLeftHandSideMatrix, rCurrentProcessInfo);
@@ -171,7 +135,6 @@
 {
     const TransonicPerturbationPotentialFlowElement& r_this = *this;
     const int wake = r_this.GetValue(WAKE);
-    const int number_of_nodes = TNumNodes + 1;
 
     if (wake == 0) // Normal element
     {
@@ -181,35 +144,12 @@
             }
             GetEquationIdVectorExtendedElement(rResult);
         }
-<<<<<<< HEAD
-
-        const int kutta = r_this.GetValue(KUTTA);
-
-        if (kutta == 0 && this->Is(INLET))
-        {
-            GetEquationIdVectorNormalElement(rResult);
-        }
-        else if (kutta == 0 && this->IsNot(INLET))
-        {
-            if (rResult.size() != number_of_nodes)
-            {
-                rResult.resize(number_of_nodes, false);
-            }
-
-            GetEquationIdVectorExtendedElement(rResult);
-        }
-        else
-        {
-            GetEquationIdVectorKuttaElement(rResult);
-        }
-=======
         else {
             if (rResult.size() != TNumNodes) {
                 rResult.resize(TNumNodes, false);
             }
             GetEquationIdVectorNormalElement(rResult);
         }
->>>>>>> dc42e56b
     }
     else { // Wake element
         if (rResult.size() != 2 * TNumNodes)
@@ -455,17 +395,6 @@
 void TransonicPerturbationPotentialFlowElement<TDim, TNumNodes>::GetEquationIdVectorExtendedElement(
     EquationIdVectorType& rResult) const
 {
-<<<<<<< HEAD
-    const int additional_node_id = GetAdditionalNode();
-
-    const auto& r_geometry = this->GetGeometry();
-    for (unsigned int i = 0; i < TNumNodes; i++)
-    {
-        rResult[i] = r_geometry[i].GetDof(VELOCITY_POTENTIAL).EquationId();
-    }
-    const auto& r_upwind_geometry = mpUpwindElement->GetGeometry();
-    rResult[TNumNodes + 1] = r_upwind_geometry[additional_node_id].GetDof(VELOCITY_POTENTIAL).EquationId();
-=======
     // Adding normal element contribution
     const TransonicPerturbationPotentialFlowElement& r_this = *this;
     const int kutta = r_this.GetValue(KUTTA);
@@ -499,7 +428,6 @@
             rResult[TNumNodes] = r_upwind_geomtery[additional_upwind_node_index].GetDof(AUXILIARY_VELOCITY_POTENTIAL).EquationId();
         }
     }
->>>>>>> dc42e56b
 }
 
 template <int TDim, int TNumNodes>
@@ -665,23 +593,15 @@
 }
 
 template <int TDim, int TNumNodes>
-void TransonicPerturbationPotentialFlowElement<TDim, TNumNodes>::CalculateLeftHandSideExtendedElement(
-    MatrixType& rLeftHandSideMatrix,
+void TransonicPerturbationPotentialFlowElement<TDim, TNumNodes>::CalculateRightHandSideNormalElement(
+    VectorType& rRightHandSideVector,
     const ProcessInfo& rCurrentProcessInfo)
 {
-    if (rLeftHandSideMatrix.size1() != TNumNodes + 1 || rLeftHandSideMatrix.size2() != TNumNodes + 1)
-    {
-        rLeftHandSideMatrix.resize(TNumNodes + 1, TNumNodes + 1, false);
-    }
-    rLeftHandSideMatrix.clear();
-
+    // Calculate shape functions
     ElementalData<TNumNodes, TDim> data;
-
-    // Calculate shape functions
     GeometryUtils::CalculateGeometryData(GetGeometry(), data.DN_DX, data.N, data.vol);
 
     const double density = ComputeDensity(rCurrentProcessInfo);
-    const double DrhoDu2 = ComputeDensityDerivative(density, rCurrentProcessInfo);
 
     // Computing local velocity
     const array_1d<double, 3> free_stream_velocity = rCurrentProcessInfo[FREE_STREAM_VELOCITY];
@@ -691,81 +611,12 @@
         velocity[i] += free_stream_velocity[i];
     }
 
-    const BoundedVector<double, TNumNodes> DNV = prod(data.DN_DX, velocity);
-
-    BoundedMatrix<double, TNumNodes, TNumNodes> current_lhs = data.vol * density * prod(data.DN_DX, trans(data.DN_DX));
-    current_lhs += data.vol * 2 * DrhoDu2 * outer_prod(DNV, trans(DNV));
+    const BoundedVector<double, TNumNodes> current_rhs = - data.vol * density * prod(data.DN_DX, velocity);
 
     for (int i = 0; i < TNumNodes; i++)
     {
-        for (int j = 0; j < TNumNodes; j++)
-        {
-            rLeftHandSideMatrix(i, j) = current_lhs(i, j);
-        }
-    }
-
-}
-
-template <int TDim, int TNumNodes>
-void TransonicPerturbationPotentialFlowElement<TDim, TNumNodes>::CalculateRightHandSideNormalElement(
-    VectorType& rRightHandSideVector,
-    const ProcessInfo& rCurrentProcessInfo)
-{
-    // Calculate shape functions
-    ElementalData<TNumNodes, TDim> data;
-    GeometryUtils::CalculateGeometryData(GetGeometry(), data.DN_DX, data.N, data.vol);
-
-    const double density = ComputeDensity(rCurrentProcessInfo);
-
-    // Computing local velocity
-    const array_1d<double, 3> free_stream_velocity = rCurrentProcessInfo[FREE_STREAM_VELOCITY];
-    array_1d<double, TDim> velocity = PotentialFlowUtilities::ComputeVelocity<TDim,TNumNodes>(*this);
-    for (unsigned int i = 0; i < TDim; i++)
-    {
-        velocity[i] += free_stream_velocity[i];
-    }
-
-    const BoundedVector<double, TNumNodes> current_rhs = - data.vol * density * prod(data.DN_DX, velocity);
-
-    for (int i = 0; i < TNumNodes; i++)
-    {
         rRightHandSideVector[i] = current_rhs[i];
     }
-}
-
-template <int TDim, int TNumNodes>
-void TransonicPerturbationPotentialFlowElement<TDim, TNumNodes>::CalculateRightHandSideExtendedElement(
-    VectorType& rRightHandSideVector,
-    const ProcessInfo& rCurrentProcessInfo)
-{
-    if (rRightHandSideVector.size() != TNumNodes + 1)
-    {
-        rRightHandSideVector.resize(TNumNodes + 1, false);
-    }
-    rRightHandSideVector.clear();
-
-    ElementalData<TNumNodes, TDim> data;
-
-    // Calculate shape functions
-    GeometryUtils::CalculateGeometryData(GetGeometry(), data.DN_DX, data.N, data.vol);
-
-    const double density = ComputeDensity(rCurrentProcessInfo);
-
-    // Computing local velocity
-    const array_1d<double, 3> free_stream_velocity = rCurrentProcessInfo[FREE_STREAM_VELOCITY];
-    array_1d<double, TDim> velocity = PotentialFlowUtilities::ComputeVelocity<TDim,TNumNodes>(*this);
-    for (unsigned int i = 0; i < TDim; i++)
-    {
-        velocity[i] += free_stream_velocity[i];
-    }
-
-    const BoundedVector<double, TNumNodes> current_rhs = - data.vol * density * prod(data.DN_DX, velocity);
-
-    for (int i = 0; i < TNumNodes; i++)
-    {
-        rRightHandSideVector[i] = current_rhs[i];
-    }
-
 }
 
 template <int TDim, int TNumNodes>
@@ -1237,45 +1088,6 @@
 }
 
 template<int TDim, int TNumNodes>
-<<<<<<< HEAD
-int TransonicPerturbationPotentialFlowElement<TDim, TNumNodes>::GetAdditionalNode() const
-{
-    const TransonicPerturbationPotentialFlowElement& r_this = *this;
-
-    // current and upwind element geometry
-    const GeometryType& r_geom = r_this.GetGeometry();
-    const GeometryType& r_upwind_geom = mpUpwindElement->GetGeometry();
-
-    int non_matching_nodes_counter = 0;
-    int additional_node = -1;
-    bool loop_stop = false;
-
-    for (unsigned int i = 0; i < TNumNodes && !loop_stop; i++)
-    {
-        for (unsigned int j = 0; j < TNumNodes && !loop_stop; j++)
-        {
-            // check if nodes are the same
-            if(r_upwind_geom[i].Id() != r_geom[j].Id())
-            {
-                non_matching_nodes_counter++;
-            }
-        }
-        // get index of non matching node
-        if (non_matching_nodes_counter == TNumNodes)
-        {
-            additional_node = i;
-            loop_stop = true;
-        }
-        non_matching_nodes_counter = 0;
-    }
-
-    if(additional_node == -1)
-    {
-        KRATOS_WARNING("GetAdditionalNode") << " did not find additional node for element # " << r_this.Id() << std::endl;
-    }
-
-    return additional_node;
-=======
 int TransonicPerturbationPotentialFlowElement<TDim, TNumNodes>::GetAdditionalUpwindNodeIndex() const
 {
     // current and upwind element geometry
@@ -1300,7 +1112,6 @@
             << this->Id() << std::endl;
 
     return -1;
->>>>>>> dc42e56b
 }
 
 template <int TDim, int TNumNodes>
