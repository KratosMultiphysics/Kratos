--- conflicted
+++ resolved
@@ -231,13 +231,8 @@
                                          VectorType& rRightHandSideVector,
                                          const ProcessInfo& rCurrentProcessInfo);
 
-<<<<<<< HEAD
-    void CalculateLocalSystemSubdividedElement(Matrix& lhs_positive,
-                                               Matrix& lhs_negative,
-=======
     void CalculateLocalSystemSubdividedElement(BoundedMatrix<double, NumNodes, NumNodes>& lhs_positive,
                                                BoundedMatrix<double, NumNodes, NumNodes>& lhs_negative,
->>>>>>> 9de39ab2
                                                const ProcessInfo& rCurrentProcessInfo);
 
     void ComputeLHSGaussPointContribution(const double weight,
