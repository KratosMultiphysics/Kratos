//    |  /           |
//    ' /   __| _` | __|  _ \   __|
//    . \  |   (   | |   (   |\__ `
//   _|\_\_|  \__,_|\__|\___/ ____/
//                   Multi-Physics
//
//  License:         BSD License
//                   Kratos default license: kratos/license.txt
//
//  Main authors:     Eloisa Baez Jones, Inigo Lopez, Marc Nuñez and Riccardo Rossi
//

#if !defined(KRATOS_TRANSONIC_PERTURBATION_POTENTIAL_FLOW_ELEMENT_H)
#define KRATOS_TRANSONIC_PERTURBATION_POTENTIAL_FLOW_ELEMENT_H

// System includes

// External includes

// Project includes
#include "includes/element.h"

namespace Kratos
{
///@name Kratos Globals
///@{

///@}
///@name Type Definitions
///@{

///@}
///@name  Enum's
///@{

///@}
///@name  Functions
///@{

///@}
///@name Kratos Classes
///@{

template <int TDim, int TNumNodes>
class TransonicPerturbationPotentialFlowElement : public Element
{
public:
    template <unsigned int NumNodes, unsigned int Dim>
    struct ElementalData
    {
        array_1d<double, TNumNodes> potentials, distances;
        double vol;

        BoundedMatrix<double, TNumNodes, TDim> DN_DX;
        array_1d<double, TNumNodes> N;
    };

    ///@name Type Definitions
    ///@{

    typedef Element BaseType;

    ///@}
    ///@name Pointer Definitions
    /// Pointer definition of TransonicPerturbationPotentialFlowElement
    KRATOS_CLASS_POINTER_DEFINITION(TransonicPerturbationPotentialFlowElement);

    ///@}
    ///@name Life Cycle
    ///@{

    // Constructors.

    /// Default constuctor.
    /**
     * @param NewId Index number of the new element (optional)
     */
    explicit TransonicPerturbationPotentialFlowElement(IndexType NewId = 0)
    {
    }

    /**
     * Constructor using an array of nodes
     */
    TransonicPerturbationPotentialFlowElement(IndexType NewId,
                                        const NodesArrayType& ThisNodes)
        : Element(NewId, ThisNodes)
    {
    }

    /**
     * Constructor using Geometry
     */
    TransonicPerturbationPotentialFlowElement(IndexType NewId,
                                        GeometryType::Pointer pGeometry)
        : Element(NewId, pGeometry)
    {
    }

    /**
     * Constructor using Properties
     */
    TransonicPerturbationPotentialFlowElement(IndexType NewId,
                                     GeometryType::Pointer pGeometry,
                                     PropertiesType::Pointer pProperties)
        : Element(NewId, pGeometry, pProperties)
    {
    }

    /**
     * Copy Constructor
     */
    TransonicPerturbationPotentialFlowElement(TransonicPerturbationPotentialFlowElement const& rOther) = delete;

    /**
     * Move Constructor
     */
    TransonicPerturbationPotentialFlowElement(TransonicPerturbationPotentialFlowElement&& rOther) = delete;

    /**
     * Destructor
     */
    ~TransonicPerturbationPotentialFlowElement() override
    {
    }

    ///@}
    ///@name Operators
    ///@{

    /// Assignment operator.
    TransonicPerturbationPotentialFlowElement& operator=(TransonicPerturbationPotentialFlowElement const& rOther) = delete;

    /// Move operator.
    TransonicPerturbationPotentialFlowElement& operator=(TransonicPerturbationPotentialFlowElement&& rOther) = delete;

    ///@}
    ///@name Operations
    ///@{

    Element::Pointer Create(IndexType NewId,
                            NodesArrayType const& ThisNodes,
                            PropertiesType::Pointer pProperties) const override;

    Element::Pointer Create(IndexType NewId,
                            GeometryType::Pointer pGeom,
                            PropertiesType::Pointer pProperties) const override;

    Element::Pointer Clone(IndexType NewId,
                           NodesArrayType const& ThisNodes) const override;

    void Initialize(const ProcessInfo& rCurrentProcessInfo) override;

    void CalculateLocalSystem(MatrixType& rLeftHandSideMatrix,
                              VectorType& rRightHandSideVector,
                              ProcessInfo& rCurrentProcessInfo) override;

    void CalculateRightHandSide(VectorType& rRightHandSideVector,
                                ProcessInfo& rCurrentProcessInfo) override;

    void CalculateLeftHandSide(MatrixType& rLeftHandSideMatrix,
                               ProcessInfo& rCurrentProcessInfo) override;

    void EquationIdVector(EquationIdVectorType& rResult,
                          ProcessInfo& CurrentProcessInfo) override;

    void GetDofList(DofsVectorType& rElementalDofList,
                    ProcessInfo& rCurrentProcessInfo) override;

    void FinalizeSolutionStep(ProcessInfo& rCurrentProcessInfo) override;

    ///@}
    ///@name Access
    ///@{

    void GetValueOnIntegrationPoints(const Variable<double>& rVariable,
                                     std::vector<double>& rValues,
                                     const ProcessInfo& rCurrentProcessInfo) override;

    void GetValueOnIntegrationPoints(const Variable<int>& rVariable,
                                     std::vector<int>& rValues,
                                     const ProcessInfo& rCurrentProcessInfo) override;

    void GetValueOnIntegrationPoints(const Variable<array_1d<double, 3>>& rVariable,
                                     std::vector<array_1d<double, 3>>& rValues,
                                     const ProcessInfo& rCurrentProcessInfo) override;

    ///@}
    ///@name Inquiry
    ///@{

    int Check(const ProcessInfo& rCurrentProcessInfo) override;

    ///@}
    ///@name Input and output
    ///@{

    /// Turn back information as a string.
    std::string Info() const override;

    /// Print information about this object.
    void PrintInfo(std::ostream& rOStream) const override;

    /// Print object's data.
    void PrintData(std::ostream& rOStream) const override;

    ///@}
protected:

    double ComputeDensity(const ProcessInfo& rCurrentProcessInfo) const;

    double ComputeDensityDerivative(const double density,
                                    const ProcessInfo& rCurrentProcessInfo) const;

private:
    ///@}
    ///@name Member Variables
    ///@{

    GlobalPointer<Element> mpUpwindElement;

    ///@name Private Operators
    ///@{
    inline GlobalPointer<Element> pGetUpwindElement() const;

    void GetWakeDistances(array_1d<double,
                         TNumNodes>& distances) const;

    void GetEquationIdVectorNormalElement(EquationIdVectorType& rResult) const;

    void GetEquationIdVectorInletElement(EquationIdVectorType& rResult) const;

    void GetEquationIdVectorKuttaElement(EquationIdVectorType& rResult) const;

    void GetEquationIdVectorWakeElement(EquationIdVectorType& rResult) const;

    void GetDofListNormalElement(DofsVectorType& rElementalDofList) const;

    void GetDofListKuttaElement(DofsVectorType& rElementalDofList) const;

    void GetDofListWakeElement(DofsVectorType& rElementalDofList) const;
    
    void CalculateLeftHandSideInletElement(MatrixType& rLeftHandSideMatrix,
                                            const ProcessInfo& rCurrentProcessInfo);

    void CalculateRightHandSideInletElement(VectorType& rRightHandSideVector,
                                            const ProcessInfo& rCurrentProcessInfo);                                        

    void CalculateLeftHandSideNormalElement(MatrixType& rLeftHandSideMatrix,
                                            const ProcessInfo& rCurrentProcessInfo);

    void CalculateRightHandSideNormalElement(VectorType& rRightHandSideVector,
                                            const ProcessInfo& rCurrentProcessInfo);

    void CalculateLeftHandSideWakeElement(MatrixType& rLeftHandSideMatrix,
                                          const ProcessInfo& rCurrentProcessInfo);

    void CalculateRightHandSideWakeElement(VectorType& rRightHandSideVector,
                                          const ProcessInfo& rCurrentProcessInfo);

    void CalculateLeftHandSideSubdividedElement(Matrix& lhs_positive,
                                               Matrix& lhs_negative,
                                               const ProcessInfo& rCurrentProcessInfo);
    void CalculateVolumesSubdividedElement(double& rUpper_vol,
                                           double& rLower_vol,
                                           const ProcessInfo& rCurrentProcessInfo);

    void ComputeLHSGaussPointContribution(const double weight,
                                          Matrix& lhs,
                                          const ElementalData<TNumNodes, TDim>& data) const;

    void AssignLeftHandSideSubdividedElement(Matrix& rLeftHandSideMatrix,
                                             Matrix& lhs_positive,
                                             Matrix& lhs_negative,
                                             const BoundedMatrix<double, TNumNodes, TNumNodes>& lhs_total,
                                             const ElementalData<TNumNodes, TDim>& data) const;

    void AssignLeftHandSideWakeElement(MatrixType& rLeftHandSideMatrix,
                                       const BoundedMatrix<double, TNumNodes, TNumNodes>& lhs_total,
                                       const ElementalData<TNumNodes, TDim>& data) const;

    void AssignLeftHandSideWakeNode(MatrixType& rLeftHandSideMatrix,
                                    const BoundedMatrix<double, TNumNodes, TNumNodes>& lhs_total,
                                    const ElementalData<TNumNodes, TDim>& data,
                                    unsigned int& row) const;

    void AssignRightHandSideWakeNode(VectorType& rRightHandSideVector,
                                    const BoundedVector<double, TNumNodes>& rUpper_rhs,
                                    const BoundedVector<double, TNumNodes>& rLower_rhs,
                                    const BoundedVector<double, TNumNodes>& rWake_rhs,
                                    const ElementalData<TNumNodes, TDim>& rData,
                                    unsigned int& rRow) const;

    void ComputePotentialJump(const ProcessInfo& rCurrentProcessInfo);

    void FindUpwindElement(const ProcessInfo& rCurrentProcessInfo);

<<<<<<< HEAD
    int GetAdditionalNode() const;
=======
    void FindUpwindNodes(GeometryType& rResult,
                        const ProcessInfo& rCurrentProcessInfo);
>>>>>>> 4eb510d8

    ///@}
    ///@name Private Operations
    ///@{

    ///@}
    ///@name Serialization
    ///@{

    friend class Serializer;

    void save(Serializer& rSerializer) const override;

    void load(Serializer& rSerializer) override;

    ///@}
    ///@name Private  Access
    ///@{

    ///@}
    ///@name Private Inquiry
    ///@{

    ///@}
    ///@name Un accessible methods
    ///@{

    ///@}

}; // Class TransonicPerturbationPotentialFlowElement

///@}

///@name Type Definitions
///@{

///@}
///@name Input and output
///@{

///@}

} // namespace Kratos.

#endif // KRATOS_TRANSONIC_PERTURBATION_POTENTIAL_FLOW_ELEMENT_H  defined<|MERGE_RESOLUTION|>--- conflicted
+++ resolved
@@ -295,12 +295,9 @@
 
     void FindUpwindElement(const ProcessInfo& rCurrentProcessInfo);
 
-<<<<<<< HEAD
+    void FindUpwindNodes(GeometryType& rResult, const ProcessInfo& rCurrentProcessInfo);
+
     int GetAdditionalNode() const;
-=======
-    void FindUpwindNodes(GeometryType& rResult,
-                        const ProcessInfo& rCurrentProcessInfo);
->>>>>>> 4eb510d8
 
     ///@}
     ///@name Private Operations
