--- conflicted
+++ resolved
@@ -508,7 +508,7 @@
 
 template <int Dim, int NumNodes>
 double ComputeUpwindFactor(
-        const double localMachNumberSquared, 
+        double localMachNumberSquared, 
         const ProcessInfo& rCurrentProcessInfo)
 {
     // Following Fully Simulataneous Coupling of the Full Potential Equation
@@ -516,20 +516,15 @@
     //           by Brian Nishida (1996), Equation 2.13
 
     // read free stream values
-<<<<<<< HEAD
     // default CRITICAL_MACH - 0.99 and default UPWIND_FACTOR_CONSTANT - 1.0
     const double critical_mach = rCurrentProcessInfo[CRITICAL_MACH];
     const double upwind_factor_constant = rCurrentProcessInfo[UPWIND_FACTOR_CONSTANT];
 
-    KRATOS_ERROR_IF(localMachNumberSquared < std::numeric_limits<double>::epsilon())
-        << "Error in ComputeUpwindFactor: localMachNumberSquared must be larger than zero." << std::endl;
-
-=======
-    // default MACH_LIMIT - 0.94 and default UPWIND_FACTOR_CONSTANT - 1.0
-    const double critical_mach = rCurrentProcessInfo[MACH_LIMIT];
-    const double upwind_factor_constant = rCurrentProcessInfo[UPWIND_FACTOR_CONSTANT];
-
->>>>>>> bac8874a
+    if(localMachNumberSquared < 1e-3){
+        localMachNumberSquared = 1e-3;
+        KRATOS_WARNING("ComputeUpwindFactor") << "localMachNumberSquared is smaller than 1-3 and is being clamped to 1e-3"  <<  std::endl;
+    }
+
     return upwind_factor_constant * (1.0 - std::pow(critical_mach, 2.0) / localMachNumberSquared);
 }
 
@@ -554,25 +549,28 @@
 }
 
 template <int Dim, int NumNodes>
-size_t ComputeUpwindFactorCase(const array_1d<double, 3>& rUpwindFactorOptions)
+size_t ComputeUpwindFactorCase(array_1d<double, 3>& rUpwindFactorOptions)
 {
     // Following Fully Simulataneous Coupling of the Full Potential Equation
     //           and the Integral Boundary Layer Equations in Three Dimensions
     //           by Brian Nishida (1996), Equation 2.13
+
+    // a subsonic current element should always return case 0
+    if (rUpwindFactorOptions[1] < 0.0)
+    {
+        rUpwindFactorOptions[1] = 0.0;
+        rUpwindFactorOptions[2] = 0.0;
+    }
     const auto max_upwind_factor_opt = std::max_element(rUpwindFactorOptions.begin(), rUpwindFactorOptions.end());
-<<<<<<< HEAD
     
     // Case 0: Subsonic flow
     // Case 1: Supersonic and accelerating flow (M^2 > M^2_up)
     // Case 2: Supersonic and decelerating flow (M^2 < M^2_up)
     // If Case 1 = Case 2, returns Case 1
-=======
->>>>>>> bac8874a
     return std::distance(rUpwindFactorOptions.begin(), max_upwind_factor_opt);
 }
 
 template <int Dim, int NumNodes>
-<<<<<<< HEAD
 double ComputeDensity(
     const double localMachNumberSquared, 
     const ProcessInfo& rCurrentProcessInfo)
@@ -613,10 +611,7 @@
     return current_element_density - upwind_factor * (current_element_density - upwind_element_density);
 }
 
-
-template <int Dim, int NumNodes>
-=======
->>>>>>> bac8874a
+template <int Dim, int NumNodes>
 bool CheckIfElementIsCutByDistance(const BoundedVector<double, NumNodes>& rNodalDistances)
 {
     // Initialize counters
@@ -749,13 +744,10 @@
 template double ComputeLocalMachNumber<2, 3>(const Element& rElement, const ProcessInfo& rCurrentProcessInfo);
 template double ComputeLocalMachNumberSquared<2, 3>(const array_1d<double, 2>& rVelocity, const ProcessInfo& rCurrentProcessInfo);
 template double ComputeDerivativeLocalMachSquaredWRTVelocitySquared<2, 3>(const array_1d<double, 2>& rVelocity, const double localMachNumberSquared, const ProcessInfo& rCurrentProcessInfo);
-template double ComputeUpwindFactor<2,3>(const double localMachNumberSquared,const ProcessInfo& rCurrentProcessInfo);
+template double ComputePerturbationLocalMachNumber<2, 3>(const Element& rElement, const ProcessInfo& rCurrentProcessInfo);
+template double ComputeUpwindFactor<2,3>(double localMachNumberSquared,const ProcessInfo& rCurrentProcessInfo);
 template double SelectMaxUpwindFactor<2, 3>(const array_1d<double, 2>& rCurrentVelocity, const array_1d<double, 2>& rUpwindVelocity, const ProcessInfo& rCurrentProcessInfo);
-template size_t ComputeUpwindFactorCase<2, 3>(const array_1d<double, 3>& rUpwindFactorOptions);
-template double ComputePerturbationLocalMachNumber<2, 3>(const Element& rElement, const ProcessInfo& rCurrentProcessInfo);
-template double ComputeUpwindFactor<2,3>(const double localMachNumberSquared,const ProcessInfo& rCurrentProcessInfo);
-template double SelectMaxUpwindFactor<2, 3>(const array_1d<double, 2>& rCurrentVelocity, const array_1d<double, 2>& rUpwindVelocity, const ProcessInfo& rCurrentProcessInfo);
-template size_t ComputeUpwindFactorCase<2, 3>(const array_1d<double, 3>& rUpwindFactorOptions);
+template size_t ComputeUpwindFactorCase<2, 3>(array_1d<double, 3>& rUpwindFactorOptions);
 template double ComputeDensity<2, 3>(const double localMachNumberSquared, const ProcessInfo& rCurrentProcessInfo);
 template double ComputeUpwindedDensity<2,3>(const array_1d<double, 2>& rCurrentVelocity, const array_1d<double, 2>& rUpwindVelocity, const ProcessInfo& rCurrentProcessInfo);
 template bool CheckIfElementIsCutByDistance<2, 3>(const BoundedVector<double, 3>& rNodalDistances);
@@ -790,13 +782,10 @@
 template double ComputeLocalMachNumber<3, 4>(const Element& rElement, const ProcessInfo& rCurrentProcessInfo);
 template double ComputeLocalMachNumberSquared<3, 4>(const array_1d<double, 3>& rVelocity, const ProcessInfo& rCurrentProcessInfo);
 template double ComputeDerivativeLocalMachSquaredWRTVelocitySquared<3, 4>(const array_1d<double, 3>& rVelocity, const double localMachNumberSquared, const ProcessInfo& rCurrentProcessInfo);
-template double ComputeUpwindFactor<3, 4>(const double localMachNumberSquared,const ProcessInfo& rCurrentProcessInfo);
+template double ComputePerturbationLocalMachNumber<3, 4>(const Element& rElement, const ProcessInfo& rCurrentProcessInfo);
+template double ComputeUpwindFactor<3, 4>(double localMachNumberSquared,const ProcessInfo& rCurrentProcessInfo);
 template double SelectMaxUpwindFactor<3, 4>(const array_1d<double, 3>& rCurrentVelocity, const array_1d<double, 3>& rUpwindVelocity, const ProcessInfo& rCurrentProcessInfo);
-template size_t ComputeUpwindFactorCase<3, 4>(const array_1d<double, 3>& rUpwindFactorOptions);
-template double ComputePerturbationLocalMachNumber<3, 4>(const Element& rElement, const ProcessInfo& rCurrentProcessInfo);
-template double ComputeUpwindFactor<3, 4>(const double localMachNumberSquared,const ProcessInfo& rCurrentProcessInfo);
-template double SelectMaxUpwindFactor<3, 4>(const array_1d<double, 3>& rCurrentVelocity, const array_1d<double, 3>& rUpwindVelocity, const ProcessInfo& rCurrentProcessInfo);
-template size_t ComputeUpwindFactorCase<3, 4>(const array_1d<double, 3>& rUpwindFactorOptions);
+template size_t ComputeUpwindFactorCase<3, 4>(array_1d<double, 3>& rUpwindFactorOptions);
 template double ComputeDensity<3, 4>(const double localMachNumberSquared, const ProcessInfo& rCurrentProcessInfo);
 template double ComputeUpwindedDensity<3, 4>(const array_1d<double, 3>& rCurrentVelocity, const array_1d<double, 3>& rUpwindVelocity, const ProcessInfo& rCurrentProcessInfo);
 template bool CheckIfElementIsCutByDistance<3, 4>(const BoundedVector<double, 4>& rNodalDistances);
