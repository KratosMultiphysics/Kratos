//    |  /           |
//    ' /   __| _` | __|  _ \   __|
//    . \  |   (   | |   (   |\__ `
//   _|\_\_|  \__,_|\__|\___/ ____/
//                   Multi-Physics
//
//  License:         BSD License
//                   Kratos default license: kratos/license.txt
//
//  Main authors:    Marc Núñez
//
//

// Project includes
#include "containers/model.h"
#include "testing/testing.h"
#include "compressible_potential_flow_application_variables.h"
#include "custom_processes/move_model_part_process.h"
#include "custom_processes/compute_embedded_lift_process.h"
#include "custom_processes/define_2d_wake_process.h"
#include "custom_processes/apply_far_field_process.h"
#include "custom_processes/compute_nodal_value_process.h"

namespace Kratos {
  namespace Testing {

<<<<<<< HEAD
    // KRATOS_TEST_CASE_IN_SUITE(MoveModelModelPartProcess, CompressiblePotentialApplicationFastSuite)
    // {

    //   Model this_model;
    //   ModelPart& model_part = this_model.CreateModelPart("Main", 3);

    //   // Nodes creation
    //   model_part.CreateNewNode(1, 0.0, 0.0, 0.0);
    //   model_part.CreateNewNode(2, 1.0, 0.0, 0.0);
    //   model_part.CreateNewNode(3, -1.0, 0.0, 0.0);

    //   // Process parameters
    //   Parameters moving_parameters = Parameters(R"(
    //     {
    //         "origin"                        : [5.0,5.0,0.0],
    //         "sizing_multiplier"             : 2.0

    //     })" );

    //   moving_parameters.AddEmptyValue("rotation_angle");
    //   moving_parameters["rotation_angle"].SetDouble(Globals::Pi/2);

    //   MoveModelPartProcess MoveModelPartProcess(model_part, moving_parameters);
    //   MoveModelPartProcess.Execute();

    //   Matrix reference = ZeroMatrix(3,3);
    //   reference(0,0) = 5.0; reference(0,1) = 5.0;
    //   reference(1,0) = 5.0; reference(1,1) = 7.0;
    //   reference(2,0) = 5.0; reference(2,1) = 3.0;

    //   for (std::size_t i_node = 0; i_node<reference.size1(); i_node++){
    //     for (std::size_t i_dim = 0; i_dim<reference.size2(); i_dim++){
    //       KRATOS_CHECK_NEAR(model_part.GetNode(i_node+1).Coordinates()[i_dim], reference(i_node,i_dim), 1e-6);
    //     }
    //   }
    // }

    // KRATOS_TEST_CASE_IN_SUITE(ComputeEmbeddedLiftProcess, CompressiblePotentialApplicationFastSuite)
    // {
    //   Model this_model;
    //   ModelPart& model_part = this_model.CreateModelPart("Main", 3);

    //   model_part.AddNodalSolutionStepVariable(GEOMETRY_DISTANCE);
    //   model_part.AddNodalSolutionStepVariable(VELOCITY_POTENTIAL);
    //   model_part.AddNodalSolutionStepVariable(AUXILIARY_VELOCITY_POTENTIAL);

    //   array_1d<double, 3> free_stream_velocity;
    //   free_stream_velocity[0] = 1.0; free_stream_velocity[1] = 0.0; free_stream_velocity[2] = 0.0;
    //   model_part.GetProcessInfo()[FREE_STREAM_VELOCITY] = free_stream_velocity;

    //   // Set the element properties
    //   model_part.CreateNewProperties(0);
    //   Properties::Pointer pElemProp = model_part.pGetProperties(0);

    //   // Geometry creation
    //   model_part.CreateNewNode(1, 0.0, 0.0, 0.0);
    //   model_part.CreateNewNode(2, 1.0, 0.0, 0.0);
    //   model_part.CreateNewNode(3, 1.0, 1.0, 0.0);
    //   std::vector<std::size_t> elemNodes{ 1, 2, 3 };
    //   model_part.CreateNewElement("EmbeddedIncompressiblePotentialFlowElement2D3N", 1, elemNodes, pElemProp);

    //   Element::Pointer pElement = model_part.pGetElement(1);
    //   pElement -> Set(ACTIVE);

    //   // Define the nodal values
    //   std::array<double,3> potential;
    //   potential[0] = 1.0;
    //   potential[1] = 2.0;
    //   potential[2] = 3.0;

    //   std::array<double,3> distances;
    //   distances[0] = -1.0;
    //   distances[1] = -1.0;
    //   distances[2] = 1.0;


    //   for (unsigned int i = 0; i < 3; i++)
    //     pElement->GetGeometry()[i].FastGetSolutionStepValue(VELOCITY_POTENTIAL) = potential[i];

    //   for (unsigned int i = 0; i < 3; i++)
    //     pElement->GetGeometry()[i].FastGetSolutionStepValue(GEOMETRY_DISTANCE) = distances[i];

    //   Vector resultant_force(3);
    //   ComputeEmbeddedLiftProcess<2,3>(model_part, resultant_force).Execute();

    //   std::array<double,3> reference({0.0, 0.5, 0.0});
    //   KRATOS_WATCH(resultant_force)

    //   for (unsigned int i = 0; i < 3; i++) {
    //     KRATOS_CHECK_NEAR(resultant_force(i), reference[i], 1e-6);
    //   }
    // }

    // KRATOS_TEST_CASE_IN_SUITE(Define2DWakeProcessProcess, CompressiblePotentialApplicationFastSuite)
    // {
    //   // Create model_part
    //   Model this_model;
    //   ModelPart& model_part = this_model.CreateModelPart("Main", 3);

    //   // Set model_part properties
    //   BoundedVector<double, 3> free_stream_velocity = ZeroVector(3);
    //   free_stream_velocity(0) = 10.0;
    //   model_part.GetProcessInfo()[FREE_STREAM_VELOCITY] = free_stream_velocity;

    //   // Create nodes
    //   model_part.CreateNewNode(1, 2.0, 0.0, 0.0);
    //   model_part.CreateNewNode(2, 2.0, 2.0, 0.0);
    //   ModelPart::NodeType::Pointer pNode = model_part.CreateNewNode(3, 0.0, 1.0, 0.0);

    //   // Create element
    //   model_part.CreateNewProperties(0);
    //   Properties::Pointer pElemProp = model_part.pGetProperties(0);
    //   std::vector<ModelPart::IndexType> elemNodes{ 1, 2, 3 };
    //   ModelPart::ElementType::Pointer pElement = model_part.CreateNewElement("IncompressiblePotentialFlowElement2D3N", 1, elemNodes, pElemProp);

    //   // Create body sub_model_part
    //   ModelPart& body_model_part = model_part.CreateSubModelPart("body_model_part");
    //   body_model_part.AddNode(pNode);

    //   // Set Tolerance
    //   const double tolerance = 1e-9;

    //   // Construct the Define2DWakeProcess
    //   Define2DWakeProcess Define2DWakeProcess(body_model_part, tolerance);

    //   // Execute the Define2DWakeProcess
    //   Define2DWakeProcess.ExecuteInitialize();

    //   const int wake = pElement->GetValue(WAKE);
    //   KRATOS_CHECK_NEAR(wake, 1, 1e-6);
    // }

    // KRATOS_TEST_CASE_IN_SUITE(ApplyFarFieldProcess, CompressiblePotentialApplicationFastSuite)
    // {
    //   // Create model_part
    //   Model this_model;
    //   ModelPart& model_part = this_model.CreateModelPart("Main", 3);

    //   // Variables addition
    //   model_part.AddNodalSolutionStepVariable(VELOCITY_POTENTIAL);
    //   model_part.AddNodalSolutionStepVariable(AUXILIARY_VELOCITY_POTENTIAL);

    //   // Set model_part properties
    //   BoundedVector<double, 3> free_stream_velocity = ZeroVector(3);
    //   free_stream_velocity(0) = 10.0;
    //   model_part.GetProcessInfo()[FREE_STREAM_VELOCITY] = free_stream_velocity;

    //   // Create nodes
    //   model_part.CreateNewNode(1, 0.0, 0.0, 0.0);
    //   model_part.CreateNewNode(2, 1.0, 0.0, 0.0);
    //   model_part.CreateNewNode(3, 0.0, 1.0, 0.0);
    //   model_part.CreateNewNode(4, 1.0, 1.0, 0.0);

    //   for (auto& r_node : model_part.Nodes()) {
    //     r_node.AddDof(VELOCITY_POTENTIAL);
    //   }

    //   model_part.CreateNewProperties(0);
    //   Properties::Pointer pProp = model_part.pGetProperties(0);

    //   std::vector<ModelPart::IndexType> cond1{1, 2};
    //   std::vector<ModelPart::IndexType> cond2{2, 4};
    //   std::vector<ModelPart::IndexType> cond3{4, 3};
    //   std::vector<ModelPart::IndexType> cond4{3, 1};

    //   model_part.CreateNewCondition("Condition2D2N", 1, cond1, pProp);
    //   model_part.CreateNewCondition("Condition2D2N", 2, cond2, pProp);
    //   model_part.CreateNewCondition("Condition2D2N", 3, cond3, pProp);
    //   model_part.CreateNewCondition("Condition2D2N", 4, cond4, pProp);


    //   // Set initial potential
    //   const double initial_potential = 1.0;
    //   const bool initialize_flow_field = true;

    //   // Construct the ApplyFarFieldProcess
    //   ApplyFarFieldProcess ApplyFarFieldProcess(model_part, initial_potential, initialize_flow_field);

    //   // Execute the ApplyFarFieldProcess
    //   ApplyFarFieldProcess.Execute();

    //   for (auto& r_node : model_part.Nodes()) {
    //     if (r_node.Id() == 1 || r_node.Id() == 3) {
    //       KRATOS_CHECK(r_node.IsFixed(VELOCITY_POTENTIAL));
    //       KRATOS_CHECK_NEAR(r_node.FastGetSolutionStepValue(VELOCITY_POTENTIAL), initial_potential, 1e-6);
    //     }
    //     else {
    //       KRATOS_CHECK_IS_FALSE(r_node.IsFixed(VELOCITY_POTENTIAL));
    //       KRATOS_CHECK_NEAR(r_node.FastGetSolutionStepValue(VELOCITY_POTENTIAL), 11.0, 1e-6);
    //     }
    //   }
    // }

    // KRATOS_TEST_CASE_IN_SUITE(ComputeNodalPotentialFlowVelocityProcess, CompressiblePotentialApplicationFastSuite)
    // {
    //   // Create model_part
    //   Model this_model;
    //   ModelPart& model_part = this_model.CreateModelPart("Main", 3);
    //   model_part.GetProcessInfo()[DOMAIN_SIZE] = 2;

    //   // Variables addition
    //   model_part.AddNodalSolutionStepVariable(VELOCITY_POTENTIAL);
    //   model_part.AddNodalSolutionStepVariable(AUXILIARY_VELOCITY_POTENTIAL);

    //   // Set the element properties
    //   model_part.CreateNewProperties(0);
    //   Properties::Pointer pElemProp = model_part.pGetProperties(0);

    //   // Geometry creation
    //   model_part.CreateNewNode(1, 0.0, 0.0, 0.0);
    //   model_part.CreateNewNode(2, 1.0, 0.0, 0.0);
    //   model_part.CreateNewNode(3, 1.0, 1.0, 0.0);
    //   std::vector<ModelPart::IndexType> elemNodes_1{ 1, 2, 3 };
    //   model_part.CreateNewElement("IncompressiblePotentialFlowElement2D3N", 1, elemNodes_1, pElemProp);

    //   auto r_element = model_part.GetElement(1);

    //   r_element.GetValue(WAKE) = 1;
    //   Vector wake_elemental_distances(3);
    //   wake_elemental_distances(0) = 1.0;
    //   wake_elemental_distances(1) = 1.0;
    //   wake_elemental_distances(2) = -1.0;
    //   r_element.GetValue(WAKE_ELEMENTAL_DISTANCES) = wake_elemental_distances;

    //   // Define the nodal values
    //   Vector potential(3);
    //   potential(0) = 1.0;
    //   potential(1) = 2.0;
    //   potential(2) = 3.0;

    //   for (unsigned int i = 0; i < 3; i++){
    //     if (wake_elemental_distances(i) > 0.0)
    //       r_element.GetGeometry()[i].FastGetSolutionStepValue(VELOCITY_POTENTIAL) = potential(i);
    //     else
    //       r_element.GetGeometry()[i].FastGetSolutionStepValue(AUXILIARY_VELOCITY_POTENTIAL) = potential(i);
    //   }
    //   for (unsigned int i = 0; i < 3; i++){
    //     if (wake_elemental_distances(i) < 0.0)
    //       r_element.GetGeometry()[i].FastGetSolutionStepValue(VELOCITY_POTENTIAL) = potential(i)+1;
    //     else
    //       r_element.GetGeometry()[i].FastGetSolutionStepValue(AUXILIARY_VELOCITY_POTENTIAL) = potential(i)+1;
    //   }
    //   // Construct the ComputeNodalPotentialFlowVelocityProcess
    //   ComputeNodalPotentialFlowVelocityProcess ComputeNodalPotentialFlowVelocityProcess(model_part);

    //   // Execute the ComputeNodalPotentialFlowVelocityProcess
    //   ComputeNodalPotentialFlowVelocityProcess.Execute();
    //   for (auto& r_node : model_part.Nodes()) {
    //     auto nodal_velocity = r_node.GetValue(VELOCITY);
    //     KRATOS_CHECK_NEAR(nodal_velocity[0], 1, 1e-6);
    //     KRATOS_CHECK_NEAR(nodal_velocity[1], 2, 1e-6);
    //   }
    // }
=======
    KRATOS_TEST_CASE_IN_SUITE(MoveModelModelPartProcess, CompressiblePotentialApplicationFastSuite)
    {

      Model this_model;
      ModelPart& model_part = this_model.CreateModelPart("Main", 3);

      // Nodes creation
      model_part.CreateNewNode(1, 0.0, 0.0, 0.0);
      model_part.CreateNewNode(2, 1.0, 0.0, 0.0);
      model_part.CreateNewNode(3, -1.0, 0.0, 0.0);

      // Process parameters
      Parameters moving_parameters = Parameters(R"(
        {
            "origin"                        : [5.0,5.0,0.0],
            "sizing_multiplier"             : 2.0

        })" );

      moving_parameters.AddEmptyValue("rotation_angle");
      moving_parameters["rotation_angle"].SetDouble(Globals::Pi/2);

      MoveModelPartProcess MoveModelPartProcess(model_part, moving_parameters);
      MoveModelPartProcess.Execute();

      Matrix reference = ZeroMatrix(3,3);
      reference(0,0) = 5.0; reference(0,1) = 5.0;
      reference(1,0) = 5.0; reference(1,1) = 7.0;
      reference(2,0) = 5.0; reference(2,1) = 3.0;

      for (std::size_t i_node = 0; i_node<reference.size1(); i_node++){
        for (std::size_t i_dim = 0; i_dim<reference.size2(); i_dim++){
          KRATOS_CHECK_NEAR(model_part.GetNode(i_node+1).Coordinates()[i_dim], reference(i_node,i_dim), 1e-6);
        }
      }
    }

    KRATOS_TEST_CASE_IN_SUITE(ComputeEmbeddedLiftProcess, CompressiblePotentialApplicationFastSuite)
    {
      Model this_model;
      ModelPart& model_part = this_model.CreateModelPart("Main", 3);

      model_part.AddNodalSolutionStepVariable(GEOMETRY_DISTANCE);
      model_part.AddNodalSolutionStepVariable(VELOCITY_POTENTIAL);
      model_part.AddNodalSolutionStepVariable(AUXILIARY_VELOCITY_POTENTIAL);

      array_1d<double, 3> free_stream_velocity;
      free_stream_velocity[0] = 1.0; free_stream_velocity[1] = 0.0; free_stream_velocity[2] = 0.0;
      model_part.GetProcessInfo()[FREE_STREAM_VELOCITY] = free_stream_velocity;

      // Set the element properties
      model_part.CreateNewProperties(0);
      Properties::Pointer pElemProp = model_part.pGetProperties(0);

      // Geometry creation
      model_part.CreateNewNode(1, 0.0, 0.0, 0.0);
      model_part.CreateNewNode(2, 1.0, 0.0, 0.0);
      model_part.CreateNewNode(3, 1.0, 1.0, 0.0);
      std::vector<std::size_t> elemNodes{ 1, 2, 3 };
      model_part.CreateNewElement("EmbeddedIncompressiblePotentialFlowElement2D3N", 1, elemNodes, pElemProp);

      Element::Pointer pElement = model_part.pGetElement(1);
      pElement -> Set(ACTIVE);

      // Define the nodal values
      std::array<double,3> potential;
      potential[0] = 1.0;
      potential[1] = 2.0;
      potential[2] = 3.0;

      std::array<double,3> distances;
      distances[0] = -1.0;
      distances[1] = -1.0;
      distances[2] = 1.0;


      for (unsigned int i = 0; i < 3; i++)
        pElement->GetGeometry()[i].FastGetSolutionStepValue(VELOCITY_POTENTIAL) = potential[i];

      for (unsigned int i = 0; i < 3; i++)
        pElement->GetGeometry()[i].FastGetSolutionStepValue(GEOMETRY_DISTANCE) = distances[i];

      Vector resultant_force(3);
      ComputeEmbeddedLiftProcess<2,3>(model_part, resultant_force).Execute();

      std::array<double,3> reference({0.0, 0.5, 0.0});
      KRATOS_WATCH(resultant_force)

      for (unsigned int i = 0; i < 3; i++) {
        KRATOS_CHECK_NEAR(resultant_force(i), reference[i], 1e-6);
      }
    }

    KRATOS_TEST_CASE_IN_SUITE(Define2DWakeProcessProcess, CompressiblePotentialApplicationFastSuite)
    {
      // Create model_part
      Model this_model;
      ModelPart& model_part = this_model.CreateModelPart("Main", 3);

      // Set model_part properties
      BoundedVector<double, 3> free_stream_velocity = ZeroVector(3);
      free_stream_velocity(0) = 10.0;
      model_part.GetProcessInfo()[FREE_STREAM_VELOCITY] = free_stream_velocity;

      // Create nodes
      model_part.CreateNewNode(1, 2.0, 0.0, 0.0);
      model_part.CreateNewNode(2, 2.0, 2.0, 0.0);
      ModelPart::NodeType::Pointer pNode = model_part.CreateNewNode(3, 0.0, 1.0, 0.0);

      // Create element
      model_part.CreateNewProperties(0);
      Properties::Pointer pElemProp = model_part.pGetProperties(0);
      std::vector<ModelPart::IndexType> elemNodes{ 1, 2, 3 };
      ModelPart::ElementType::Pointer pElement = model_part.CreateNewElement("IncompressiblePotentialFlowElement2D3N", 1, elemNodes, pElemProp);

      // Create body sub_model_part
      ModelPart& body_model_part = model_part.CreateSubModelPart("body_model_part");
      body_model_part.AddNode(pNode);

      // Set Tolerance
      const double tolerance = 1e-9;

      // Construct the Define2DWakeProcess
      Define2DWakeProcess Define2DWakeProcess(body_model_part, tolerance);

      // Execute the Define2DWakeProcess
      Define2DWakeProcess.ExecuteInitialize();

      const int wake = pElement->GetValue(WAKE);
      KRATOS_CHECK_NEAR(wake, 1, 1e-6);
    }

    KRATOS_TEST_CASE_IN_SUITE(ApplyFarFieldProcess, CompressiblePotentialApplicationFastSuite)
    {
      // Create model_part
      Model this_model;
      ModelPart& model_part = this_model.CreateModelPart("Main", 3);

      // Variables addition
      model_part.AddNodalSolutionStepVariable(VELOCITY_POTENTIAL);
      model_part.AddNodalSolutionStepVariable(AUXILIARY_VELOCITY_POTENTIAL);

      // Set model_part properties
      BoundedVector<double, 3> free_stream_velocity = ZeroVector(3);
      free_stream_velocity(0) = 10.0;
      model_part.GetProcessInfo()[FREE_STREAM_VELOCITY] = free_stream_velocity;

      // Create nodes
      model_part.CreateNewNode(1, 0.0, 0.0, 0.0);
      model_part.CreateNewNode(2, 1.0, 0.0, 0.0);
      model_part.CreateNewNode(3, 0.0, 1.0, 0.0);
      model_part.CreateNewNode(4, 1.0, 1.0, 0.0);

      for (auto& r_node : model_part.Nodes()) {
        r_node.AddDof(VELOCITY_POTENTIAL);
      }

      model_part.CreateNewProperties(0);
      Properties::Pointer pProp = model_part.pGetProperties(0);

      std::vector<ModelPart::IndexType> cond1{1, 2};
      std::vector<ModelPart::IndexType> cond2{2, 4};
      std::vector<ModelPart::IndexType> cond3{4, 3};
      std::vector<ModelPart::IndexType> cond4{3, 1};

      model_part.CreateNewCondition("Condition2D2N", 1, cond1, pProp);
      model_part.CreateNewCondition("Condition2D2N", 2, cond2, pProp);
      model_part.CreateNewCondition("Condition2D2N", 3, cond3, pProp);
      model_part.CreateNewCondition("Condition2D2N", 4, cond4, pProp);


      // Set initial potential
      const double initial_potential = 1.0;
      const bool initialize_flow_field = true;

      // Construct the ApplyFarFieldProcess
      ApplyFarFieldProcess ApplyFarFieldProcess(model_part, initial_potential, initialize_flow_field);

      // Execute the ApplyFarFieldProcess
      ApplyFarFieldProcess.Execute();

      for (auto& r_node : model_part.Nodes()) {
        if (r_node.Id() == 1 || r_node.Id() == 3) {
          KRATOS_CHECK(r_node.IsFixed(VELOCITY_POTENTIAL));
          KRATOS_CHECK_NEAR(r_node.FastGetSolutionStepValue(VELOCITY_POTENTIAL), initial_potential, 1e-6);
        }
        else {
          KRATOS_CHECK_IS_FALSE(r_node.IsFixed(VELOCITY_POTENTIAL));
          KRATOS_CHECK_NEAR(r_node.FastGetSolutionStepValue(VELOCITY_POTENTIAL), 11.0, 1e-6);
        }
      }
    }

    KRATOS_TEST_CASE_IN_SUITE(ComputeNodalValueProcess, CompressiblePotentialApplicationFastSuite)
    {
      // Create model_part
      Model this_model;
      ModelPart& model_part = this_model.CreateModelPart("Main", 3);
      model_part.GetProcessInfo()[DOMAIN_SIZE] = 2;

      // Set model_part properties
      BoundedVector<double, 3> free_stream_velocity = ZeroVector(3);
      free_stream_velocity(0) = 10.0;
      model_part.GetProcessInfo()[FREE_STREAM_VELOCITY] = free_stream_velocity;

      // Variables addition
      model_part.AddNodalSolutionStepVariable(VELOCITY_POTENTIAL);
      model_part.AddNodalSolutionStepVariable(AUXILIARY_VELOCITY_POTENTIAL);

      // Set the element properties
      model_part.CreateNewProperties(0);
      Properties::Pointer pElemProp = model_part.pGetProperties(0);

      // Geometry creation
      model_part.CreateNewNode(1, 0.0, 0.0, 0.0);
      model_part.CreateNewNode(2, 1.0, 0.0, 0.0);
      model_part.CreateNewNode(3, 1.0, 1.0, 0.0);
      std::vector<ModelPart::IndexType> elemNodes_1{ 1, 2, 3 };
      model_part.CreateNewElement("IncompressiblePotentialFlowElement2D3N", 1, elemNodes_1, pElemProp);

      auto r_element = model_part.GetElement(1);

      r_element.GetValue(WAKE) = 1;
      Vector wake_elemental_distances(3);
      wake_elemental_distances(0) = 1.0;
      wake_elemental_distances(1) = 1.0;
      wake_elemental_distances(2) = -1.0;
      r_element.GetValue(WAKE_ELEMENTAL_DISTANCES) = wake_elemental_distances;

      // Define the nodal values
      Vector potential(3);
      potential(0) = 1.0;
      potential(1) = 2.0;
      potential(2) = 3.0;

      for (unsigned int i = 0; i < 3; i++){
        if (wake_elemental_distances(i) > 0.0)
          r_element.GetGeometry()[i].FastGetSolutionStepValue(VELOCITY_POTENTIAL) = potential(i);
        else
          r_element.GetGeometry()[i].FastGetSolutionStepValue(AUXILIARY_VELOCITY_POTENTIAL) = potential(i);
      }
      for (unsigned int i = 0; i < 3; i++){
        if (wake_elemental_distances(i) < 0.0)
          r_element.GetGeometry()[i].FastGetSolutionStepValue(VELOCITY_POTENTIAL) = potential(i)+1;
        else
          r_element.GetGeometry()[i].FastGetSolutionStepValue(AUXILIARY_VELOCITY_POTENTIAL) = potential(i)+1;
      }
      // Construct the ComputeNodalPotentialFlowVelocityProcess
      const std::vector<std::string> variable_array = {"VELOCITY","PRESSURE_COEFFICIENT"};
      ComputeNodalValueProcess ComputeNodalValueProcess(model_part, variable_array);

      // Execute the ComputeNodalPotentialFlowVelocityProcess
      ComputeNodalValueProcess.Execute();
      for (auto& r_node : model_part.Nodes()) {
        auto nodal_area = r_node.GetValue(NODAL_AREA);
        KRATOS_CHECK_NEAR(nodal_area, 0.166667, 1e-6);
        auto nodal_velocity = r_node.GetValue(VELOCITY);
        KRATOS_CHECK_NEAR(nodal_velocity[0], 1, 1e-6);
        KRATOS_CHECK_NEAR(nodal_velocity[1], 2, 1e-6);
        KRATOS_CHECK_NEAR(nodal_velocity[2], 0, 1e-6);
        auto nodal_pressure = r_node.GetValue(PRESSURE_COEFFICIENT);
        KRATOS_CHECK_NEAR(nodal_pressure, 0.95, 1e-6);
      }
    }
>>>>>>> 86bd66eb
  } // namespace Testing
}  // namespace Kratos.<|MERGE_RESOLUTION|>--- conflicted
+++ resolved
@@ -24,7 +24,6 @@
 namespace Kratos {
   namespace Testing {
 
-<<<<<<< HEAD
     // KRATOS_TEST_CASE_IN_SUITE(MoveModelModelPartProcess, CompressiblePotentialApplicationFastSuite)
     // {
 
@@ -278,271 +277,5 @@
     //     KRATOS_CHECK_NEAR(nodal_velocity[1], 2, 1e-6);
     //   }
     // }
-=======
-    KRATOS_TEST_CASE_IN_SUITE(MoveModelModelPartProcess, CompressiblePotentialApplicationFastSuite)
-    {
-
-      Model this_model;
-      ModelPart& model_part = this_model.CreateModelPart("Main", 3);
-
-      // Nodes creation
-      model_part.CreateNewNode(1, 0.0, 0.0, 0.0);
-      model_part.CreateNewNode(2, 1.0, 0.0, 0.0);
-      model_part.CreateNewNode(3, -1.0, 0.0, 0.0);
-
-      // Process parameters
-      Parameters moving_parameters = Parameters(R"(
-        {
-            "origin"                        : [5.0,5.0,0.0],
-            "sizing_multiplier"             : 2.0
-
-        })" );
-
-      moving_parameters.AddEmptyValue("rotation_angle");
-      moving_parameters["rotation_angle"].SetDouble(Globals::Pi/2);
-
-      MoveModelPartProcess MoveModelPartProcess(model_part, moving_parameters);
-      MoveModelPartProcess.Execute();
-
-      Matrix reference = ZeroMatrix(3,3);
-      reference(0,0) = 5.0; reference(0,1) = 5.0;
-      reference(1,0) = 5.0; reference(1,1) = 7.0;
-      reference(2,0) = 5.0; reference(2,1) = 3.0;
-
-      for (std::size_t i_node = 0; i_node<reference.size1(); i_node++){
-        for (std::size_t i_dim = 0; i_dim<reference.size2(); i_dim++){
-          KRATOS_CHECK_NEAR(model_part.GetNode(i_node+1).Coordinates()[i_dim], reference(i_node,i_dim), 1e-6);
-        }
-      }
-    }
-
-    KRATOS_TEST_CASE_IN_SUITE(ComputeEmbeddedLiftProcess, CompressiblePotentialApplicationFastSuite)
-    {
-      Model this_model;
-      ModelPart& model_part = this_model.CreateModelPart("Main", 3);
-
-      model_part.AddNodalSolutionStepVariable(GEOMETRY_DISTANCE);
-      model_part.AddNodalSolutionStepVariable(VELOCITY_POTENTIAL);
-      model_part.AddNodalSolutionStepVariable(AUXILIARY_VELOCITY_POTENTIAL);
-
-      array_1d<double, 3> free_stream_velocity;
-      free_stream_velocity[0] = 1.0; free_stream_velocity[1] = 0.0; free_stream_velocity[2] = 0.0;
-      model_part.GetProcessInfo()[FREE_STREAM_VELOCITY] = free_stream_velocity;
-
-      // Set the element properties
-      model_part.CreateNewProperties(0);
-      Properties::Pointer pElemProp = model_part.pGetProperties(0);
-
-      // Geometry creation
-      model_part.CreateNewNode(1, 0.0, 0.0, 0.0);
-      model_part.CreateNewNode(2, 1.0, 0.0, 0.0);
-      model_part.CreateNewNode(3, 1.0, 1.0, 0.0);
-      std::vector<std::size_t> elemNodes{ 1, 2, 3 };
-      model_part.CreateNewElement("EmbeddedIncompressiblePotentialFlowElement2D3N", 1, elemNodes, pElemProp);
-
-      Element::Pointer pElement = model_part.pGetElement(1);
-      pElement -> Set(ACTIVE);
-
-      // Define the nodal values
-      std::array<double,3> potential;
-      potential[0] = 1.0;
-      potential[1] = 2.0;
-      potential[2] = 3.0;
-
-      std::array<double,3> distances;
-      distances[0] = -1.0;
-      distances[1] = -1.0;
-      distances[2] = 1.0;
-
-
-      for (unsigned int i = 0; i < 3; i++)
-        pElement->GetGeometry()[i].FastGetSolutionStepValue(VELOCITY_POTENTIAL) = potential[i];
-
-      for (unsigned int i = 0; i < 3; i++)
-        pElement->GetGeometry()[i].FastGetSolutionStepValue(GEOMETRY_DISTANCE) = distances[i];
-
-      Vector resultant_force(3);
-      ComputeEmbeddedLiftProcess<2,3>(model_part, resultant_force).Execute();
-
-      std::array<double,3> reference({0.0, 0.5, 0.0});
-      KRATOS_WATCH(resultant_force)
-
-      for (unsigned int i = 0; i < 3; i++) {
-        KRATOS_CHECK_NEAR(resultant_force(i), reference[i], 1e-6);
-      }
-    }
-
-    KRATOS_TEST_CASE_IN_SUITE(Define2DWakeProcessProcess, CompressiblePotentialApplicationFastSuite)
-    {
-      // Create model_part
-      Model this_model;
-      ModelPart& model_part = this_model.CreateModelPart("Main", 3);
-
-      // Set model_part properties
-      BoundedVector<double, 3> free_stream_velocity = ZeroVector(3);
-      free_stream_velocity(0) = 10.0;
-      model_part.GetProcessInfo()[FREE_STREAM_VELOCITY] = free_stream_velocity;
-
-      // Create nodes
-      model_part.CreateNewNode(1, 2.0, 0.0, 0.0);
-      model_part.CreateNewNode(2, 2.0, 2.0, 0.0);
-      ModelPart::NodeType::Pointer pNode = model_part.CreateNewNode(3, 0.0, 1.0, 0.0);
-
-      // Create element
-      model_part.CreateNewProperties(0);
-      Properties::Pointer pElemProp = model_part.pGetProperties(0);
-      std::vector<ModelPart::IndexType> elemNodes{ 1, 2, 3 };
-      ModelPart::ElementType::Pointer pElement = model_part.CreateNewElement("IncompressiblePotentialFlowElement2D3N", 1, elemNodes, pElemProp);
-
-      // Create body sub_model_part
-      ModelPart& body_model_part = model_part.CreateSubModelPart("body_model_part");
-      body_model_part.AddNode(pNode);
-
-      // Set Tolerance
-      const double tolerance = 1e-9;
-
-      // Construct the Define2DWakeProcess
-      Define2DWakeProcess Define2DWakeProcess(body_model_part, tolerance);
-
-      // Execute the Define2DWakeProcess
-      Define2DWakeProcess.ExecuteInitialize();
-
-      const int wake = pElement->GetValue(WAKE);
-      KRATOS_CHECK_NEAR(wake, 1, 1e-6);
-    }
-
-    KRATOS_TEST_CASE_IN_SUITE(ApplyFarFieldProcess, CompressiblePotentialApplicationFastSuite)
-    {
-      // Create model_part
-      Model this_model;
-      ModelPart& model_part = this_model.CreateModelPart("Main", 3);
-
-      // Variables addition
-      model_part.AddNodalSolutionStepVariable(VELOCITY_POTENTIAL);
-      model_part.AddNodalSolutionStepVariable(AUXILIARY_VELOCITY_POTENTIAL);
-
-      // Set model_part properties
-      BoundedVector<double, 3> free_stream_velocity = ZeroVector(3);
-      free_stream_velocity(0) = 10.0;
-      model_part.GetProcessInfo()[FREE_STREAM_VELOCITY] = free_stream_velocity;
-
-      // Create nodes
-      model_part.CreateNewNode(1, 0.0, 0.0, 0.0);
-      model_part.CreateNewNode(2, 1.0, 0.0, 0.0);
-      model_part.CreateNewNode(3, 0.0, 1.0, 0.0);
-      model_part.CreateNewNode(4, 1.0, 1.0, 0.0);
-
-      for (auto& r_node : model_part.Nodes()) {
-        r_node.AddDof(VELOCITY_POTENTIAL);
-      }
-
-      model_part.CreateNewProperties(0);
-      Properties::Pointer pProp = model_part.pGetProperties(0);
-
-      std::vector<ModelPart::IndexType> cond1{1, 2};
-      std::vector<ModelPart::IndexType> cond2{2, 4};
-      std::vector<ModelPart::IndexType> cond3{4, 3};
-      std::vector<ModelPart::IndexType> cond4{3, 1};
-
-      model_part.CreateNewCondition("Condition2D2N", 1, cond1, pProp);
-      model_part.CreateNewCondition("Condition2D2N", 2, cond2, pProp);
-      model_part.CreateNewCondition("Condition2D2N", 3, cond3, pProp);
-      model_part.CreateNewCondition("Condition2D2N", 4, cond4, pProp);
-
-
-      // Set initial potential
-      const double initial_potential = 1.0;
-      const bool initialize_flow_field = true;
-
-      // Construct the ApplyFarFieldProcess
-      ApplyFarFieldProcess ApplyFarFieldProcess(model_part, initial_potential, initialize_flow_field);
-
-      // Execute the ApplyFarFieldProcess
-      ApplyFarFieldProcess.Execute();
-
-      for (auto& r_node : model_part.Nodes()) {
-        if (r_node.Id() == 1 || r_node.Id() == 3) {
-          KRATOS_CHECK(r_node.IsFixed(VELOCITY_POTENTIAL));
-          KRATOS_CHECK_NEAR(r_node.FastGetSolutionStepValue(VELOCITY_POTENTIAL), initial_potential, 1e-6);
-        }
-        else {
-          KRATOS_CHECK_IS_FALSE(r_node.IsFixed(VELOCITY_POTENTIAL));
-          KRATOS_CHECK_NEAR(r_node.FastGetSolutionStepValue(VELOCITY_POTENTIAL), 11.0, 1e-6);
-        }
-      }
-    }
-
-    KRATOS_TEST_CASE_IN_SUITE(ComputeNodalValueProcess, CompressiblePotentialApplicationFastSuite)
-    {
-      // Create model_part
-      Model this_model;
-      ModelPart& model_part = this_model.CreateModelPart("Main", 3);
-      model_part.GetProcessInfo()[DOMAIN_SIZE] = 2;
-
-      // Set model_part properties
-      BoundedVector<double, 3> free_stream_velocity = ZeroVector(3);
-      free_stream_velocity(0) = 10.0;
-      model_part.GetProcessInfo()[FREE_STREAM_VELOCITY] = free_stream_velocity;
-
-      // Variables addition
-      model_part.AddNodalSolutionStepVariable(VELOCITY_POTENTIAL);
-      model_part.AddNodalSolutionStepVariable(AUXILIARY_VELOCITY_POTENTIAL);
-
-      // Set the element properties
-      model_part.CreateNewProperties(0);
-      Properties::Pointer pElemProp = model_part.pGetProperties(0);
-
-      // Geometry creation
-      model_part.CreateNewNode(1, 0.0, 0.0, 0.0);
-      model_part.CreateNewNode(2, 1.0, 0.0, 0.0);
-      model_part.CreateNewNode(3, 1.0, 1.0, 0.0);
-      std::vector<ModelPart::IndexType> elemNodes_1{ 1, 2, 3 };
-      model_part.CreateNewElement("IncompressiblePotentialFlowElement2D3N", 1, elemNodes_1, pElemProp);
-
-      auto r_element = model_part.GetElement(1);
-
-      r_element.GetValue(WAKE) = 1;
-      Vector wake_elemental_distances(3);
-      wake_elemental_distances(0) = 1.0;
-      wake_elemental_distances(1) = 1.0;
-      wake_elemental_distances(2) = -1.0;
-      r_element.GetValue(WAKE_ELEMENTAL_DISTANCES) = wake_elemental_distances;
-
-      // Define the nodal values
-      Vector potential(3);
-      potential(0) = 1.0;
-      potential(1) = 2.0;
-      potential(2) = 3.0;
-
-      for (unsigned int i = 0; i < 3; i++){
-        if (wake_elemental_distances(i) > 0.0)
-          r_element.GetGeometry()[i].FastGetSolutionStepValue(VELOCITY_POTENTIAL) = potential(i);
-        else
-          r_element.GetGeometry()[i].FastGetSolutionStepValue(AUXILIARY_VELOCITY_POTENTIAL) = potential(i);
-      }
-      for (unsigned int i = 0; i < 3; i++){
-        if (wake_elemental_distances(i) < 0.0)
-          r_element.GetGeometry()[i].FastGetSolutionStepValue(VELOCITY_POTENTIAL) = potential(i)+1;
-        else
-          r_element.GetGeometry()[i].FastGetSolutionStepValue(AUXILIARY_VELOCITY_POTENTIAL) = potential(i)+1;
-      }
-      // Construct the ComputeNodalPotentialFlowVelocityProcess
-      const std::vector<std::string> variable_array = {"VELOCITY","PRESSURE_COEFFICIENT"};
-      ComputeNodalValueProcess ComputeNodalValueProcess(model_part, variable_array);
-
-      // Execute the ComputeNodalPotentialFlowVelocityProcess
-      ComputeNodalValueProcess.Execute();
-      for (auto& r_node : model_part.Nodes()) {
-        auto nodal_area = r_node.GetValue(NODAL_AREA);
-        KRATOS_CHECK_NEAR(nodal_area, 0.166667, 1e-6);
-        auto nodal_velocity = r_node.GetValue(VELOCITY);
-        KRATOS_CHECK_NEAR(nodal_velocity[0], 1, 1e-6);
-        KRATOS_CHECK_NEAR(nodal_velocity[1], 2, 1e-6);
-        KRATOS_CHECK_NEAR(nodal_velocity[2], 0, 1e-6);
-        auto nodal_pressure = r_node.GetValue(PRESSURE_COEFFICIENT);
-        KRATOS_CHECK_NEAR(nodal_pressure, 0.95, 1e-6);
-      }
-    }
->>>>>>> 86bd66eb
   } // namespace Testing
 }  // namespace Kratos.