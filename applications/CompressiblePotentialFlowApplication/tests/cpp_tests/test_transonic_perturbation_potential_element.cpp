--- conflicted
+++ resolved
@@ -80,8 +80,6 @@
 
     // Compute RHS
     Vector RHS = ZeroVector(4);
-<<<<<<< HEAD
-=======
 
     pElement->CalculateRightHandSide(RHS, model_part.GetProcessInfo());
 
@@ -105,11 +103,10 @@
 
     // Compute RHS
     Vector RHS = ZeroVector(3);
->>>>>>> dc42e56b
 
     pElement->CalculateRightHandSide(RHS, model_part.GetProcessInfo());
 
-    std::vector<double> reference{146.2643261263345,-122.1426284341492,-24.12169769218525, 0.0};
+    std::vector<double> reference{146.2643261263345,-122.1426284341492,-24.12169769218525};
 
     KRATOS_CHECK_VECTOR_NEAR(RHS, reference, 1e-13);
 }
@@ -128,8 +125,6 @@
 
     // Compute LHS
     Matrix LHS = ZeroMatrix(4, 4);
-<<<<<<< HEAD
-=======
 
     pElement->CalculateLeftHandSide(LHS, model_part.GetProcessInfo());
 
@@ -160,18 +155,16 @@
 
     // Compute LHS
     Matrix LHS = ZeroMatrix(4, 4);
->>>>>>> dc42e56b
 
     pElement->CalculateLeftHandSide(LHS, model_part.GetProcessInfo());
 
-    std::array<double, 16> reference{ 0.06114278464441542,-0.1306215050744058, 0.06947872042999037, 0.0,
-                                     -0.1306215050744058, 0.6710758508914103,-0.5404543458170046, 0.0,
-                                      0.06947872042999037,-0.5404543458170046,0.4709756253870142, 0.0,
-                                      0.0, 0.0, 0.0, 0.0};                                 
+    std::array<double, 9> reference{ 0.06114278464441542,-0.1306215050744058, 0.06947872042999037,
+                                     -0.1306215050744058, 0.6710758508914103,-0.5404543458170046,
+                                      0.06947872042999037,-0.5404543458170046,0.4709756253870142};
 
     for (unsigned int i = 0; i < LHS.size1(); i++) {
         for (unsigned int j = 0; j < LHS.size2(); j++) {
-            KRATOS_CHECK_NEAR(LHS(i, j), reference[i * 4 + j], 1e-16);
+            KRATOS_CHECK_NEAR(LHS(i, j), reference[i * 3 + j], 1e-16);
         }
     }
 }
