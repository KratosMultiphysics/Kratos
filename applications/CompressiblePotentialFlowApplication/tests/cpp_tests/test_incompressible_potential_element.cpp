//    |  /           |
//    ' /   __| _` | __|  _ \   __|
//    . \  |   (   | |   (   |\__ `
//   _|\_\_|  \__,_|\__|\___/ ____/
//                   Multi-Physics
//
//  License:         BSD License
//                   Kratos default license: kratos/license.txt
//
//  Main authors:    Inigo Lopez
//
//

// Project includes
#include "testing/testing.h"
#include "containers/model.h"
#include "includes/model_part.h"
#include "compressible_potential_flow_application_variables.h"
#include "custom_elements/incompressible_potential_flow_element.h"
#include "custom_elements/embedded_incompressible_potential_flow_element.h"

namespace Kratos {
  namespace Testing {

    typedef ModelPart::IndexType IndexType;
    typedef ModelPart::NodeIterator NodeIteratorType;

    void GenerateElement(ModelPart& rModelPart)
    {
      // Variables addition
      rModelPart.AddNodalSolutionStepVariable(VELOCITY_POTENTIAL);
      rModelPart.AddNodalSolutionStepVariable(AUXILIARY_VELOCITY_POTENTIAL);

      // Set the element properties
      rModelPart.CreateNewProperties(0);
      Properties::Pointer pElemProp = rModelPart.pGetProperties(0);
<<<<<<< HEAD
      BoundedVector<double, 3> free_stream_velocity = ZeroVector(3);
      free_stream_velocity(0) = 10.0;

      rModelPart.GetProcessInfo()[FREE_STREAM_VELOCITY] = free_stream_velocity;
=======
      pElemProp->SetValue(FREE_STREAM_DENSITY,1.0);
>>>>>>> 279f9c46

      // Geometry creation
      rModelPart.CreateNewNode(1, 0.0, 0.0, 0.0);
      rModelPart.CreateNewNode(2, 1.0, 0.0, 0.0);
      rModelPart.CreateNewNode(3, 1.0, 1.0, 0.0);
      std::vector<ModelPart::IndexType> elemNodes{ 1, 2, 3 };
      rModelPart.CreateNewElement("IncompressiblePotentialFlowElement2D3N", 1, elemNodes, pElemProp);
    }

    void GenerateEmbeddedElement(ModelPart& rModelPart)
    {
      // Variables addition
      rModelPart.AddNodalSolutionStepVariable(VELOCITY_POTENTIAL);
      rModelPart.AddNodalSolutionStepVariable(AUXILIARY_VELOCITY_POTENTIAL);
      rModelPart.AddNodalSolutionStepVariable(GEOMETRY_DISTANCE);


      // Set the element properties
      rModelPart.CreateNewProperties(0);
      Properties::Pointer pElemProp = rModelPart.pGetProperties(0);

      // Geometry creation
      rModelPart.CreateNewNode(1, 0.0, 0.0, 0.0);
      rModelPart.CreateNewNode(2, 1.0, 0.0, 0.0);
      rModelPart.CreateNewNode(3, 1.0, 1.0, 0.0);
      std::vector<ModelPart::IndexType> elemNodes{ 1, 2, 3 };
      rModelPart.CreateNewElement("EmbeddedIncompressiblePotentialFlowElement2D3N", 1, elemNodes, pElemProp);
    }

    void AssignPotentialsToNormalElement(Element::Pointer pElement)
    {
      // Define the nodal values
      Vector potential(3);
      potential(0) = 1.0;
      potential(1) = 2.0;
      potential(2) = 3.0;

      for (unsigned int i = 0; i < 3; i++)
        pElement->GetGeometry()[i].FastGetSolutionStepValue(VELOCITY_POTENTIAL) = potential(i);
    }

    void AssignPotentialsToWakeElement(Element::Pointer pElement, const array_1d<double, 3>& rDistances)
    {
      // Define the nodal values
      Vector potential(3);
      potential(0) = 1.0;
      potential(1) = 2.0;
      potential(2) = 3.0;

      for (unsigned int i = 0; i < 3; i++){
        if (rDistances(i) > 0.0)
          pElement->GetGeometry()[i].FastGetSolutionStepValue(VELOCITY_POTENTIAL) = potential(i);
        else
          pElement->GetGeometry()[i].FastGetSolutionStepValue(AUXILIARY_VELOCITY_POTENTIAL) = potential(i);
      }
      for (unsigned int i = 0; i < 3; i++){
        if (rDistances(i) < 0.0)
          pElement->GetGeometry()[i].FastGetSolutionStepValue(VELOCITY_POTENTIAL) = potential(i)+5;
        else
          pElement->GetGeometry()[i].FastGetSolutionStepValue(AUXILIARY_VELOCITY_POTENTIAL) = potential(i)+5;
      }
    }

    BoundedVector<double,3> AssignDistances()
    {
      BoundedVector<double,3> distances;
      distances(0) = 1.0;
      distances(1) = -1.0;
      distances(2) = -1.0;
      return distances;
    }

    /** Checks the IncompressiblePotentialFlowElement element.
     * Checks the LHS and RHS computation.
     */
    KRATOS_TEST_CASE_IN_SUITE(IncompressiblePotentialFlowElementCalculateLocalSystem, CompressiblePotentialApplicationFastSuite)
    {
      Model this_model;
      ModelPart& model_part = this_model.CreateModelPart("Main", 3);

      GenerateElement(model_part);
      Element::Pointer pElement = model_part.pGetElement(1);

      AssignPotentialsToNormalElement(pElement);

      // Compute RHS and LHS
      Vector RHS = ZeroVector(3);
      Matrix LHS = ZeroMatrix(3, 3);

      pElement->CalculateLocalSystem(LHS, RHS, model_part.GetProcessInfo());

      // Check the RHS values (the RHS is computed as the LHS x previous_solution,
      // hence, it is assumed that if the RHS is correct, the LHS is correct as well)
      std::vector<double> reference({0.5, 0.0, -0.5});

      for (unsigned int i = 0; i < RHS.size(); i++) {
        KRATOS_CHECK_NEAR(RHS(i), reference[i], 1e-6);
      }
    }

    KRATOS_TEST_CASE_IN_SUITE(IncompressiblePotentialFlowElementCalculateLocalSystemWake, CompressiblePotentialApplicationFastSuite)
    {
      Model this_model;
      ModelPart& model_part = this_model.CreateModelPart("Main", 3);

      GenerateElement(model_part);
      Element::Pointer pElement = model_part.pGetElement(1);

      BoundedVector<double,3> distances = AssignDistances();

      pElement->GetValue(ELEMENTAL_DISTANCES) = distances;
      pElement->GetValue(WAKE) = true;

      AssignPotentialsToWakeElement(pElement, distances);

      // Compute RHS and LHS
      Vector RHS = ZeroVector(6);
      Matrix LHS = ZeroMatrix(6, 6);

      pElement->CalculateLocalSystem(LHS, RHS, model_part.GetProcessInfo());

      // Check the RHS values (the RHS is computed as the LHS x previous_solution,
      // hence, it is assumed that if the RHS is correct, the LHS is correct as well)
      std::vector<double> reference({0.5, 0.0, 0.0, 0.0, 0.0, -0.5});

      for (unsigned int i = 0; i < RHS.size(); i++) {
        KRATOS_CHECK_NEAR(RHS(i), reference[i], 1e-6);
      }
    }

    KRATOS_TEST_CASE_IN_SUITE(EmbeddedIncompressiblePotentialFlowElementCalculateLocalSystem, CompressiblePotentialApplicationFastSuite)
    {
      Model this_model;
      ModelPart& model_part = this_model.CreateModelPart("Main", 3);

      GenerateEmbeddedElement(model_part);
      Element::Pointer pElement = model_part.pGetElement(1);

      AssignPotentialsToNormalElement(pElement);

      // Define the distance values
      Vector level_set(3);
      level_set(0) = 1.0;
      level_set(1) = -1.0;
      level_set(2) = -1.0;

      for (unsigned int i = 0; i < 3; i++){
        pElement->GetGeometry()[i].FastGetSolutionStepValue(GEOMETRY_DISTANCE) = level_set(i);
      }

      // Compute RHS and LHS
      Vector RHS = ZeroVector(3);
      Matrix LHS = ZeroMatrix(3, 3);

      pElement->Set(TO_SPLIT);
      pElement->CalculateLocalSystem(LHS, RHS, model_part.GetProcessInfo());

      // Check the RHS values (the RHS is computed as the LHS x previous_solution,
      // hence, it is assumed that if the RHS is correct, the LHS is correct as well)
      std::vector<double> reference({0.125, 0.0, -0.125});

      for (unsigned int i = 0; i < RHS.size(); i++) {
        KRATOS_CHECK_NEAR(RHS(i), reference[i], 1e-6);
      }
    }


    /** Checks the IncompressiblePotentialFlowElement element.
 * Checks the EquationIdVector.
 */
    KRATOS_TEST_CASE_IN_SUITE(IncompressiblePotentialFlowElementEquationIdVector, CompressiblePotentialApplicationFastSuite)
    {

      Model this_model;
      ModelPart& model_part = this_model.CreateModelPart("Main", 3);

      GenerateElement(model_part);
      Element::Pointer pElement = model_part.pGetElement(1);

      for (unsigned int i = 0; i < 3; i++)
        pElement->GetGeometry()[i].AddDof(VELOCITY_POTENTIAL);

      Element::DofsVectorType ElementalDofList;
      pElement->GetDofList(ElementalDofList, model_part.GetProcessInfo());

      for (int i = 0; i < 3; i++)
        ElementalDofList[i]->SetEquationId(i);

      Element::EquationIdVectorType EquationIdVector;
      pElement->EquationIdVector(EquationIdVector, model_part.GetProcessInfo());

      // Check the EquationIdVector values
      for (unsigned int i = 0; i < EquationIdVector.size(); i++) {
        KRATOS_CHECK(EquationIdVector[i] == i);
      }
    }

    /** Checks the IncompressiblePotentialFlowElement element.
 * Checks the EquationIdVector for the Wake.
 */
    KRATOS_TEST_CASE_IN_SUITE(IncompressiblePotentialFlowElementEquationIdVectorWake, CompressiblePotentialApplicationFastSuite)
    {

      Model this_model;
      ModelPart& model_part = this_model.CreateModelPart("Main", 3);

      GenerateElement(model_part);
      Element::Pointer pElement = model_part.pGetElement(1);
      pElement->SetValue(WAKE, true);

      BoundedVector<double,3> distances = AssignDistances();
      pElement->SetValue(ELEMENTAL_DISTANCES, distances);

      for (unsigned int i = 0; i < 3; i++) {
        pElement->GetGeometry()[i].AddDof(VELOCITY_POTENTIAL);
        pElement->GetGeometry()[i].AddDof(AUXILIARY_VELOCITY_POTENTIAL);
      }

      Element::DofsVectorType ElementalDofList;
      pElement->GetDofList(ElementalDofList, model_part.GetProcessInfo());

      for (int i = 0; i < 6; i++)
        ElementalDofList[i]->SetEquationId(i);

      Element::EquationIdVectorType EquationIdVector;
      pElement->EquationIdVector(EquationIdVector, model_part.GetProcessInfo());

      //Check the EquationIdVector values
      for (unsigned int i = 0; i < EquationIdVector.size(); i++) {
        KRATOS_CHECK(EquationIdVector[i] == i);
      }
    }

    // Checks the function GetPotentialOnNormalElement
    KRATOS_TEST_CASE_IN_SUITE(GetPotentialOnNormalElement, CompressiblePotentialApplicationFastSuite)
    {
      Model this_model;
      ModelPart& model_part = this_model.CreateModelPart("Main", 3);

      GenerateElement(model_part);
      Element::Pointer pElement = model_part.pGetElement(1);

      AssignPotentialsToNormalElement(pElement);

      auto potentials = PotentialFlowUtilities::GetPotentialOnNormalElement<2,3>(*pElement);

      std::vector<double> reference({1.0, 2.0, 3.0});

      for (unsigned int i = 0; i < potentials.size(); i++) {
        KRATOS_CHECK_NEAR(potentials(i), reference[i], 1e-7);
      }
    }

    // Checks the function GetPotentialOnUpperWakeElement
    KRATOS_TEST_CASE_IN_SUITE(GetPotentialOnUpperWakeElement, CompressiblePotentialApplicationFastSuite)
    {
      Model this_model;
      ModelPart& model_part = this_model.CreateModelPart("Main", 3);

      GenerateElement(model_part);
      Element::Pointer pElement = model_part.pGetElement(1);
      pElement->SetValue(WAKE, true);

      BoundedVector<double,3> distances = AssignDistances();

      AssignPotentialsToWakeElement(pElement, distances);

      array_1d<double, 3> potentials =
          PotentialFlowUtilities::GetPotentialOnUpperWakeElement<2, 3>(*pElement, distances);

      std::vector<double> reference({1.0, 2.0, 3.0});

      for (unsigned int i = 0; i < potentials.size(); i++) {
        KRATOS_CHECK_NEAR(potentials(i), reference[i], 1e-7);
      }
    }

    // Checks the function GetPotentialOnLowerWakeElement
    KRATOS_TEST_CASE_IN_SUITE(GetPotentialOnLowerWakeElement, CompressiblePotentialApplicationFastSuite)
    {
      Model this_model;
      ModelPart& model_part = this_model.CreateModelPart("Main", 3);

      GenerateElement(model_part);
      Element::Pointer pElement = model_part.pGetElement(1);
      pElement->SetValue(WAKE, true);

      BoundedVector<double,3> distances = AssignDistances();

      AssignPotentialsToWakeElement(pElement, distances);

      array_1d<double, 3> potentials =
          PotentialFlowUtilities::GetPotentialOnLowerWakeElement<2, 3>(*pElement, distances);

      std::vector<double> reference({6.0, 7.0, 8.0});

      for (unsigned int i = 0; i < potentials.size(); i++) {
        KRATOS_CHECK_NEAR(potentials(i), reference[i], 1e-7);
      }
    }

    // Checks the function GetPotentialOnWakeElement
    KRATOS_TEST_CASE_IN_SUITE(GetPotentialOnWakeElement, CompressiblePotentialApplicationFastSuite)
    {
      Model this_model;
      ModelPart& model_part = this_model.CreateModelPart("Main", 3);

      GenerateElement(model_part);
      Element::Pointer pElement = model_part.pGetElement(1);
      pElement->SetValue(WAKE, true);

      BoundedVector<double,3> distances = AssignDistances();

      AssignPotentialsToWakeElement(pElement, distances);

      BoundedVector<double, 2 * 3> potentials =
          PotentialFlowUtilities::GetPotentialOnWakeElement<2, 3>(*pElement, distances);

      std::vector<double> reference({1.0, 2.0, 3.0, 6.0, 7.0, 8.0});

      for (unsigned int i = 0; i < potentials.size(); i++) {
        KRATOS_CHECK_NEAR(potentials(i), reference[i], 1e-7);
      }
    }

    // Checks the function ComputeVelocityNormalElement
    KRATOS_TEST_CASE_IN_SUITE(ComputeVelocityNormalElement, CompressiblePotentialApplicationFastSuite)
    {
      Model this_model;
      ModelPart& model_part = this_model.CreateModelPart("Main", 3);

      GenerateElement(model_part);
      Element::Pointer pElement = model_part.pGetElement(1);

      AssignPotentialsToNormalElement(pElement);

      auto velocity = PotentialFlowUtilities::ComputeVelocityNormalElement<2,3>(*pElement);

      std::vector<double> reference({1.0, 1.0});

      for (unsigned int i = 0; i < velocity.size(); i++) {
        KRATOS_CHECK_NEAR(velocity(i), reference[i], 1e-7);
      }
    }

    // Checks the function ComputeVelocityUpperWakeElement
    KRATOS_TEST_CASE_IN_SUITE(ComputeVelocityUpperWakeElement, CompressiblePotentialApplicationFastSuite)
    {
      Model this_model;
      ModelPart& model_part = this_model.CreateModelPart("Main", 3);

      GenerateElement(model_part);
      Element::Pointer pElement = model_part.pGetElement(1);
      pElement->SetValue(WAKE, true);

      BoundedVector<double,3> distances = AssignDistances();
      pElement->SetValue(ELEMENTAL_DISTANCES, distances);

      AssignPotentialsToWakeElement(pElement, distances);

      auto velocity = PotentialFlowUtilities::ComputeVelocityUpperWakeElement<2, 3>(*pElement);

      std::vector<double> reference({1.0, 1.0});

      for (unsigned int i = 0; i < velocity.size(); i++) {
        KRATOS_CHECK_NEAR(velocity(i), reference[i], 1e-7);
      }
    }

    // Checks the function ComputeVelocityLowerWakeElement
    KRATOS_TEST_CASE_IN_SUITE(ComputeVelocityLowerWakeElement, CompressiblePotentialApplicationFastSuite)
    {
      Model this_model;
      ModelPart& model_part = this_model.CreateModelPart("Main", 3);

      GenerateElement(model_part);
      Element::Pointer pElement = model_part.pGetElement(1);
      pElement->SetValue(WAKE, true);

      BoundedVector<double,3> distances = AssignDistances();
      pElement->SetValue(ELEMENTAL_DISTANCES, distances);

      AssignPotentialsToWakeElement(pElement, distances);

      auto velocity = PotentialFlowUtilities::ComputeVelocityLowerWakeElement<2, 3>(*pElement);

      std::vector<double> reference({1.0, 1.0});

      for (unsigned int i = 0; i < velocity.size(); i++) {
        KRATOS_CHECK_NEAR(velocity(i), reference[i], 1e-7);
      }
    }

    // Checks the function ComputeVelocity
    KRATOS_TEST_CASE_IN_SUITE(ComputeVelocity, CompressiblePotentialApplicationFastSuite)
    {
      Model this_model;
      ModelPart& model_part = this_model.CreateModelPart("Main", 3);

      GenerateElement(model_part);
      Element::Pointer pElement = model_part.pGetElement(1);

      AssignPotentialsToNormalElement(pElement);

      auto velocity = PotentialFlowUtilities::ComputeVelocity<2,3>(*pElement);

      std::vector<double> reference({1.0, 1.0});

      for (unsigned int i = 0; i < velocity.size(); i++) {
        KRATOS_CHECK_NEAR(velocity(i), reference[i], 1e-7);
      }
    }

    // Checks the function ComputeIncompressiblePressureCoefficient
    KRATOS_TEST_CASE_IN_SUITE(ComputeIncompressiblePressureCoefficient, CompressiblePotentialApplicationFastSuite)
    {
      Model this_model;
      ModelPart& model_part = this_model.CreateModelPart("Main", 3);

      GenerateElement(model_part);
      Element::Pointer pElement = model_part.pGetElement(1);

      AssignPotentialsToNormalElement(pElement);

      double pressure_coefficient = PotentialFlowUtilities::ComputeIncompressiblePressureCoefficient<2,3>(*pElement, model_part.GetProcessInfo());

      KRATOS_CHECK_NEAR(pressure_coefficient, 0.98, 1e-7);
    }

  } // namespace Testing
}  // namespace Kratos.<|MERGE_RESOLUTION|>--- conflicted
+++ resolved
@@ -34,14 +34,11 @@
       // Set the element properties
       rModelPart.CreateNewProperties(0);
       Properties::Pointer pElemProp = rModelPart.pGetProperties(0);
-<<<<<<< HEAD
       BoundedVector<double, 3> free_stream_velocity = ZeroVector(3);
       free_stream_velocity(0) = 10.0;
 
       rModelPart.GetProcessInfo()[FREE_STREAM_VELOCITY] = free_stream_velocity;
-=======
       pElemProp->SetValue(FREE_STREAM_DENSITY,1.0);
->>>>>>> 279f9c46
 
       // Geometry creation
       rModelPart.CreateNewNode(1, 0.0, 0.0, 0.0);
