from abc import abstractmethod, ABC

import KratosMultiphysics as Kratos
import KratosMultiphysics.RANSApplication as KratosRANS

<<<<<<< HEAD
from KratosMultiphysics.kratos_utilities import IssueDeprecationWarning
from KratosMultiphysics.process_factory import KratosProcessFactory

class RansFormulation:
    def __init__(self, base_computing_model_part, settings):
=======
class RansFormulation(ABC):
    def __init__(self, base_computing_model_part, settings, deprecated_settings_dict):
>>>>>>> 26bb2ddb
        """RansFormulation base class

        This class is the base class for formulations used in RANSApplication. A single leaf formulation
        is responsible for solving for one variable only. RansFormulations can be added to another RansFormulation
        creating coupled hierarchical formulation. Then this base RansFormulations solves them recursively according
        to the addition order.

        Args:
            base_computing_model_part (Kratos.ModelPart): Base model part, which is copied to create solvers for given formulation
            settings (Kratos.Parameters): Settings to be used in this formulation
        """
        self.__settings = settings
        self.__base_computing_model_part = base_computing_model_part
        self.__list_of_formulations = []
        self.__list_of_processes = []
        self.__move_mesh = False

    @abstractmethod
    def GetDefaultParameters(self):
        """Returns default parameters used in this formulation

        Returns:
            Kratos.Parameters: Parameters of this formulation
        """
        pass

    def GetParameters(self):
        """Returns parameters used in this formulation

        Returns:
            Kratos.Parameters: Parameters of this formulation
        """
        return self.__settings

    def BackwardCompatibilityHelper(self, settings, deprecated_settings_dict):
        """Recursively calls BackwardCompatibilityHelper methods of existing formulations in this formulaton
        """
        self.__ExecuteRansFormulationMethods("BackwardCompatibilityHelper", [settings, deprecated_settings_dict])

    def GetDomainSize(self):
        """Returns domain size
        """
        return self.__base_computing_model_part.ProcessInfo[Kratos.DOMAIN_SIZE]

    def AddRansFormulation(self, formulation):
        """Adds another RansFormulation to current formulation creating a list of formulations.

        Args:
            formulation (RansFormulation): Formulation to be added
        """
        if (isinstance(formulation, RansFormulation)):
            self.__list_of_formulations.append(formulation)
        else:
            msg = str(formulation).rstrip() + " is not a RansFormulation. Please use only RansFormulation objects."
            raise Exception(msg)

    def AddProcess(self, process):
        """Adds a RansFormulationProcess to current RansFormulation

        Args:
            process (Kratos.RANSApplication.RansFormulationProcess): RansFormulationProcess to be added to current formulation
        """
        if (isinstance(process, KratosRANS.RansFormulationProcess)):
            self.__list_of_processes.append(process)
        else:
            msg = str(process).rstrip() + " is not a RansFormulationProcess. Please use only RansFormulationProcess objects."
            raise Exception(msg)

    def AddProcessesList(self, kratos_parameters_processes_list):
        factory = KratosProcessFactory(self.GetBaseModelPart().GetModel())
        self.auxiliar_process_list = factory.ConstructListOfProcesses(kratos_parameters_processes_list)
        for process in self.auxiliar_process_list:
            self.AddProcess(process)

    def AddVariables(self):
        """Recursively calls AddVariables methods of existing formulations in this formulaton
        """
        self.__ExecuteRansFormulationMethods("AddVariables")

    def AddDofs(self):
        """Recursively calls AddDofs methods of existing formulations in this formulaton
        """
        self.__ExecuteRansFormulationMethods("AddDofs")

    def PrepareModelPart(self):
        """Recursively calls PrepareModelPart methods of existing formulations in this formulaton
        """
        self.__ExecuteRansFormulationMethods("PrepareModelPart")

    def Clear(self):
        """Recursively calls Clear methods of existing formulations in this formulaton and clears strategy
        """
        if (self.GetStrategy() is not None):
            self.GetStrategy().Clear()

        self.__ExecuteRansFormulationMethods("Clear")

    def Check(self):
        """Recursively calls Check methods of existing formulations, processes and strategy in this formulaton
        """
        self.__ExecuteProcessMethods("Check")
        self.__ExecuteRansFormulationMethods("Check")

        if (self.GetStrategy() is not None):
            self.GetStrategy().Check()

    def Initialize(self):
        """Recursively calls Initialize methods of existing formulations, processes and strategy in this formulaton
        """
        self.__ExecuteProcessMethods("ExecuteInitialize")
        self.__ExecuteRansFormulationMethods("Initialize")

        if (self.GetStrategy() is not None):
            self.GetStrategy().Initialize()

    def InitializeSolutionStep(self):
        """Recursively calls InitializeSolutionStep methods of existing formulations, processes and strategy in this formulaton
        """
        self.__ExecuteProcessMethods("ExecuteInitializeSolutionStep")
        self.__ExecuteRansFormulationMethods("InitializeSolutionStep")

        if (self.GetStrategy() is not None):
            self.GetStrategy().InitializeSolutionStep()

    def Predict(self):
        for formulation in self.__list_of_formulations:
            formulation.Predict()

        if (self.GetStrategy() is not None):
            self.GetStrategy().Predict()

    def SolveCouplingStep(self):
        """Solves current formulation

        This method recursively solves each formulation in the list of formulations.

        Returns:
            bool: True if solve is successfull, False if not
        """
        max_iterations = self.GetMaxCouplingIterations()
        for iteration in range(max_iterations):
            self.ExecuteBeforeCouplingSolveStep()
            for formulation in self.__list_of_formulations:
                if (not formulation.SolveCouplingStep()):
                    return False
            self.ExecuteAfterCouplingSolveStep()
            Kratos.Logger.PrintInfo(self.__class__.__name__, "Solved coupling itr. " + str(iteration + 1) + "/" + str(max_iterations) + ".")
            if (self.IsConverged()):
                Kratos.Logger.PrintInfo(self.__class__.__name__, "Coupling iter. {:d}/{:d} - *** CONVERGENCE ACHIEVED ***".format(iteration + 1, max_iterations))
                return True

        return True

    def ExecuteBeforeCouplingSolveStep(self):
        """Recursively calls ExecuteBeforeCouplingSolveStep methods of existing formulations in this formulaton
        """
        self.__ExecuteProcessMethods("ExecuteBeforeCouplingSolveStep")

    def ExecuteAfterCouplingSolveStep(self):
        """Recursively calls ExecuteAfterCouplingSolveStep methods of existing formulations in this formulaton
        """
        self.__ExecuteProcessMethods("ExecuteAfterCouplingSolveStep")

    def FinalizeSolutionStep(self):
        """Recursively calls FinalizeSolutionStep methods of existing formulations, processes and strategy in this formulaton
        """
        if (self.GetStrategy() is not None):
            self.GetStrategy().FinalizeSolutionStep()

        self.__ExecuteRansFormulationMethods("FinalizeSolutionStep")
        self.__ExecuteProcessMethods("ExecuteFinalizeSolutionStep")

    def Finalize(self):
        """Recursively calls Finalize methods of existing formulations and processes in this formulaton
        """
        self.__ExecuteRansFormulationMethods("Finalize")
        self.__ExecuteProcessMethods("ExecuteFinalize")

        if (self.GetStrategy() is not None):
            self.GetStrategy().Clear()

    def GetMinimumBufferSize(self):
        """Recursively calculate minimum buffer size required by all formulations

        Returns:
            int: Minimum buffer size
        """
        min_buffer_size = 0
        for formulation in self.__list_of_formulations:
            if (min_buffer_size < formulation.GetMinimumBufferSize()):
                min_buffer_size = formulation.GetMinimumBufferSize()
        return min_buffer_size

    def IsBufferInitialized(self):
        """Check whether enough buffer is initialized to solve current formulation and its child formulations

        Returns:
            bool: True if enough steps are initialized, False otherwise
        """
        return (self.GetBaseModelPart().ProcessInfo[Kratos.STEP] + 1 >=
                self.GetMinimumBufferSize())

    def IsConverged(self):
        """Recursively checks whether all formulations are converged.

        Returns:
            bool: True if all of them have converged, False if not
        """
        for formulation in self.__list_of_formulations:
            if (not formulation.IsConverged()):
                return False

        if (self.GetStrategy() is not None):
            is_converged = self.GetStrategy().IsConverged()
            if (is_converged):
                Kratos.Logger.PrintInfo(self.__class__.__name__, " *** CONVERGENCE ACHIEVED ***")
            return is_converged

        return True

    def ElementHasNodalProperties(self):
        """Recursively checks whether any one of the formulations require nodal properties.

        Returns:
            bool: True if one of them require nodal properties
        """

        for formulation in self.__list_of_formulations:
            if (formulation.ElementHasNodalProperties()):
                return True

        return False

    def GetElementNames(self):
        """Returns list of element names used in this formulation

        This method returns element names used in this formulation and
        child formulations

        Returns:
            list: a string list containing all the element names
        """
        element_names_list = []
        for formulation in self.__list_of_formulations:
            element_names_list.extend(formulation.GetElementNames())

        return element_names_list

    def GetConditionNames(self):
        """Returns list of condition names used in this formulation

        This method returns condition names used in this formulation and
        child formulations

        Returns:
            list: a string list containing all the condition names
        """

        condition_names_list = []
        for formulation in self.__list_of_formulations:
            condition_names_list.extend(formulation.GetConditionNames())

        return condition_names_list

    def GetMoveMeshFlag(self):
        """Returns move mesh flag

        Returns:
            bool: True if mesh move, False if not
        """
        return self.__move_mesh

    def SetCommunicator(self, communicator):
        """Sets the communicator for MPI use
        """
        self.__ExecuteRansFormulationMethods("SetCommunicator", [communicator])
        self.__communicator = communicator

    def GetCommunicator(self):
        """Get the communicator for MPI use

        Returns:
            Kratos.Communicator: Communicator used in the model part
        """
        if hasattr(self, "_RansFormulation__communicator"):
            return self.__communicator
        else:
            raise Exception(self.__class__.__name__ + " needs to use \"SetCommunicator\" first before retrieving.")

    def IsPeriodic(self):
        """Checks whether current formulations are solved with periodic conditions

        Returns:
            bool: True if Periodic, False if not
        """
        if hasattr(self, "_RansFormulation__is_periodic"):
            return self.__is_periodic
        else:
            raise Exception(self.__class__.__name__ + " needs to use \"SetIsPeriodic\" first before checking.")

    def SetIsPeriodic(self, value):
        """Sets periodicity recursively for all formulations

        Args:
            value (bool): True if formulations needs to be Periodic, False otherwise
        """
        self.__ExecuteRansFormulationMethods("SetIsPeriodic", [value])
        self.__is_periodic = value

    def SetTimeSchemeSettings(self, settings):
        """Sets time scheme settings recursively for all formulations

        Args:
            settings (Kratos.Parameters): Time scheme settings
        """
        self.__ExecuteRansFormulationMethods("SetTimeSchemeSettings", [settings])
        self.__time_scheme_settings = settings

    def GetTimeSchemeSettings(self):
        """Returns time scheme settings

        Returns:
            Kratos.Parameters: Time scheme settings used for formulations
        """
        if (hasattr(self, "_RansFormulation__time_scheme_settings")):
            return self.__time_scheme_settings
        else:
            raise Exception(self.__class__.__name__ + " needs to use \"SetTimeSchemeSettings\" first before calling \"GetTimeSchemeSettings\".")

<<<<<<< HEAD
    def SetWallFunctionSettings(self, settings=None):
        """Sets wall function settings recursively
        """
        if settings is not None:
            IssueDeprecationWarning(self.__class__.__name__, "SetWallFunctionSettings with parameters argument is deprecated. Please update formulation to use the same method without any input arguments.")
            self.__wall_function_settings = settings

        self.__ExecuteRansFormulationMethods("SetWallFunctionSettings", [settings])

    def GetWallFunctionSettings(self):
        """Returns wall function settings

        Returns:
            Kratos.Parameters: Wall function settings used for formulations
        """
        IssueDeprecationWarning(self.__class__.__name__, "GetWallFunctionSettings is deprecated. Use formulation specific settings.")
        if (hasattr(self, "_RansFormulation__wall_function_settings")):
            return self.__wall_function_settings
        else:
            raise Exception(self.__class__.__name__ + " needs to use \"SetWallFunctionSettings\" first before calling \"GetWallFunctionSettings\".")
=======
    def SetWallFunctionSettings(self):
        """Sets wall function settings
        """
        self.__ExecuteRansFormulationMethods("SetWallFunctionSettings")
>>>>>>> 26bb2ddb

    def GetBaseModelPart(self):
        """Returns base model part used in the formulation

        Returns:
            Kratos.ModelPart: Base model part used in the formulation
        """
        return self.__base_computing_model_part

    def GetComputingModelPart(self):
        """Returns computing model part used in the formulation

        Returns:
            Kratos.ModelPart: Computing model part used in the formulation
        """
        if (self.__base_computing_model_part.HasSubModelPart("fluid_computational_model_part")):
            return self.__base_computing_model_part.GetSubModelPart("fluid_computational_model_part")
        else:
            raise Exception("Computing model part \"fluid_computational_model_part\" not found as a submodel part in " + self.__base_computing_model_part.Name() + ".")

    def SetMaxCouplingIterations(self, max_iterations):
        """Sets max coupling iterations

        This is not done recursively because, there are some formulations which doesn't have coupling iterations.
        Each formulation needs to set this seperately if base class SolveCouplingStep is used.

        Args:
            max_iterations (int): Maximum number of coupling iterations to be done in the child formulations
        """
        self.__max_coupling_iterations = max_iterations

    def GetMaxCouplingIterations(self):
        """Returns maxmum number of coupling iterations used in this formulation

        Returns:
            int: Maximum number of coupling iterations
        """
        if (hasattr(self, "_RansFormulation__max_coupling_iterations")):
            return self.__max_coupling_iterations
        else:
            raise Exception(self.__class__.__name__ + " needs to use \"SetMaxCouplingIterations\" first before calling \"GetMaxCouplingIterations\".")

    def SetConstants(self, settings):
        """Recursively sets constants in the formulations

        Args:
            settings (Kratos.Parameters): Constants settings
        """
        self.__ExecuteRansFormulationMethods("SetConstants", [settings])

    def GetRansFormulationsList(self):
        """Returns list of formulations in this formulation

        Returns:
            List(RansFormulation): List of formulations in this formulation
        """
        return self.__list_of_formulations

    def GetSolvingVariables(self):
        """Returns list of variables being solved in this formulation

        Returns:
            List(RansFormulation): List of variables
        """
        variables = []
        for formulation in self.__list_of_formulations:
            variables.extend(formulation.GetSolvingVariables())

        return variables

    def GetProcessList(self):
        """Returns list of processes used in this formulation

        Returns:
            List(Kratos.RANSApplication.RansFormulationProcess): List of rans formulation processes in this formulation
        """
        return self.__list_of_processes

    def GetModelPart(self):
        """Returns the model part used for solving current formulation (if a strategy is used only.)

        Returns:
            Kratos.ModelPart: Model part used for solving current formulation
        """

        if (self.GetStrategy() is not None):
            return self.GetStrategy().GetModelPart()
        return None

    def DeleteModelPartsRecursively(self):
        for formulation in self.__list_of_formulations:
            formulation.DeleteModelPartsRecursively()

        if (self.GetModelPart() is not None):
            self.GetModelPart().GetModel().DeleteModelPart(self.GetModelPart().FullName())

    def GetStrategy(self):
        """Returns strategy used in this formulation, if used any.

        Returns:
            Kratos.ImplicitSolvingStrategy: Strategy used in this formulation, None if not used.
        """
        return None

    def GetInfo(self):
        """Recursively identify formulations being used.

        Returns:
            str: Information of all the formulations
        """
        info = "\n" + self.__class__.__name__
        if (self.GetModelPart() is not None):
            info += "\n   Model part    : " + str(self.GetModelPart().FullName())

        if (self.GetMaxCouplingIterations() != 0):
            info += "\n   Max iterations: " + str(self.GetMaxCouplingIterations())

        if (len(self.GetProcessList()) > 0):
            info += "\n   Process list:"
            for process in self.GetProcessList():
                info += "\n      " + str(process).strip()

        for formulation in self.GetRansFormulationsList():
            info += str(formulation.GetInfo()).replace("\n", "\n   ")
        return info

    def __ExecuteRansFormulationMethods(self, method_name, args = []):
        for formulation in self.__list_of_formulations:
            getattr(formulation, method_name)(*args)

    def __ExecuteProcessMethods(self, method_name):
        for process in self.__list_of_processes:
            getattr(process, method_name)()



<|MERGE_RESOLUTION|>--- conflicted
+++ resolved
@@ -2,17 +2,10 @@
 
 import KratosMultiphysics as Kratos
 import KratosMultiphysics.RANSApplication as KratosRANS
-
-<<<<<<< HEAD
-from KratosMultiphysics.kratos_utilities import IssueDeprecationWarning
 from KratosMultiphysics.process_factory import KratosProcessFactory
 
-class RansFormulation:
+class RansFormulation(ABC):
     def __init__(self, base_computing_model_part, settings):
-=======
-class RansFormulation(ABC):
-    def __init__(self, base_computing_model_part, settings, deprecated_settings_dict):
->>>>>>> 26bb2ddb
         """RansFormulation base class
 
         This class is the base class for formulations used in RANSApplication. A single leaf formulation
@@ -342,33 +335,10 @@
         else:
             raise Exception(self.__class__.__name__ + " needs to use \"SetTimeSchemeSettings\" first before calling \"GetTimeSchemeSettings\".")
 
-<<<<<<< HEAD
-    def SetWallFunctionSettings(self, settings=None):
-        """Sets wall function settings recursively
-        """
-        if settings is not None:
-            IssueDeprecationWarning(self.__class__.__name__, "SetWallFunctionSettings with parameters argument is deprecated. Please update formulation to use the same method without any input arguments.")
-            self.__wall_function_settings = settings
-
-        self.__ExecuteRansFormulationMethods("SetWallFunctionSettings", [settings])
-
-    def GetWallFunctionSettings(self):
-        """Returns wall function settings
-
-        Returns:
-            Kratos.Parameters: Wall function settings used for formulations
-        """
-        IssueDeprecationWarning(self.__class__.__name__, "GetWallFunctionSettings is deprecated. Use formulation specific settings.")
-        if (hasattr(self, "_RansFormulation__wall_function_settings")):
-            return self.__wall_function_settings
-        else:
-            raise Exception(self.__class__.__name__ + " needs to use \"SetWallFunctionSettings\" first before calling \"GetWallFunctionSettings\".")
-=======
     def SetWallFunctionSettings(self):
         """Sets wall function settings
         """
         self.__ExecuteRansFormulationMethods("SetWallFunctionSettings")
->>>>>>> 26bb2ddb
 
     def GetBaseModelPart(self):
         """Returns base model part used in the formulation
