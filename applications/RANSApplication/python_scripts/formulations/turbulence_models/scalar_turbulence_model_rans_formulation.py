--- conflicted
+++ resolved
@@ -47,14 +47,11 @@
                 "solver_type"  : "amgcl"
             },
             "boundary_flags": ["INLET", "STRUCTURE"],
-<<<<<<< HEAD
-            "apply_chimera_constraints_every_step": false
-=======
+            "apply_chimera_constraints_every_step": false,
             "wall_function_settings": {
                 "wall_function_region_type": "logarithmic_region_only",
                 "wall_friction_velocity_calculation_method": "velocity_based"
             }
->>>>>>> e455b905
         }""")
 
     def BackwardCompatibilityHelper(self, settings, deprecated_settings_dict):
