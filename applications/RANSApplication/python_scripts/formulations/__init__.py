__all__ = ["Factory"]

import KratosMultiphysics as Kratos

# flow solver formulations
from .incompressible_potential_flow import IncompressiblePotentialFlowRansFormulation
from .monolithic_vms.monolithic_velocity_pressure_rans_formulation import MonolithicVelocityPressureRansFormulation
<<<<<<< HEAD
from .fractional_step.fractional_step_velocity_pressure_rans_formulation import FractionalStepVelocityPressureRansFormulation

# # turbulence model formulations
# ### k-epsilon formulations
from .monolithic_vms.monolithic_k_epsilon_rans_formulation import MonolithicKEpsilonRansFormulation
# from .fractional_step.fractional_step_k_epsilon_formulation import FractionalStepKEpsilonFormulation

# ### k-omega formulations
# from .monolithic_vms.monolithic_k_omega_formulation import MonolithicKOmegaFormulation
# from .fractional_step.fractional_step_k_omega_formulation import FractionalStepKOmegaFormulation

# ### k-omega-sst formulations
# from .monolithic_vms.monolithic_k_omega_sst_formulation import MonolithicKOmegaSSTFormulation
# from .fractional_step.fractional_step_k_omega_sst_formulation import FractionalStepKOmegaSSTFormulation
=======

>>>>>>> 45b60141

def Factory(model_part, settings):
    formulation_name = settings["formulation_name"].GetString()
    formulations_list = [
        ["incompressible_potential_flow", IncompressiblePotentialFlowRansFormulation],
<<<<<<< HEAD
        ["monolithic", MonolithicVelocityPressureRansFormulation],
        ["monolithic_k_epsilon", MonolithicKEpsilonRansFormulation],
        # ["monolithic_k_omega", MonolithicKOmegaFormulation],
        # ["monolithic_k_omega_sst", MonolithicKOmegaSSTFormulation],
        ["fractional_step", FractionalStepVelocityPressureRansFormulation]
        # ["fractional_step_k_epsilon", FractionalStepKEpsilonFormulation],
        # ["fractional_step_k_omega", FractionalStepKOmegaFormulation],
        # ["fractional_step_k_omega_sst", FractionalStepKOmegaSSTFormulation]
=======
        ["monolithic", MonolithicVelocityPressureRansFormulation]
>>>>>>> 45b60141
    ]

    formulation_names_list = [
        formulations_list[i][0] for i in range(len(formulations_list))
    ]
    formulation_list = [
        formulations_list[i][1] for i in range(len(formulations_list))
    ]

    if (formulation_name not in formulation_names_list):
        msg = "Unknown formulation_name = \"" + formulation_name + "\". \nFollowing formulations are allowed:\n    "
        msg += "\n    ".join(sorted(formulation_names_list))
        raise Exception(msg + "\n")

    current_formulation = formulation_list[formulation_names_list.index(
        formulation_name)](model_part, settings)

    Kratos.Logger.PrintInfo("RansFormulationFactory",
                            "Created " + formulation_name + " formulation.")

    return current_formulation<|MERGE_RESOLUTION|>--- conflicted
+++ resolved
@@ -5,7 +5,6 @@
 # flow solver formulations
 from .incompressible_potential_flow import IncompressiblePotentialFlowRansFormulation
 from .monolithic_vms.monolithic_velocity_pressure_rans_formulation import MonolithicVelocityPressureRansFormulation
-<<<<<<< HEAD
 from .fractional_step.fractional_step_velocity_pressure_rans_formulation import FractionalStepVelocityPressureRansFormulation
 
 # # turbulence model formulations
@@ -20,15 +19,11 @@
 # ### k-omega-sst formulations
 # from .monolithic_vms.monolithic_k_omega_sst_formulation import MonolithicKOmegaSSTFormulation
 # from .fractional_step.fractional_step_k_omega_sst_formulation import FractionalStepKOmegaSSTFormulation
-=======
-
->>>>>>> 45b60141
 
 def Factory(model_part, settings):
     formulation_name = settings["formulation_name"].GetString()
     formulations_list = [
         ["incompressible_potential_flow", IncompressiblePotentialFlowRansFormulation],
-<<<<<<< HEAD
         ["monolithic", MonolithicVelocityPressureRansFormulation],
         ["monolithic_k_epsilon", MonolithicKEpsilonRansFormulation],
         # ["monolithic_k_omega", MonolithicKOmegaFormulation],
@@ -37,9 +32,6 @@
         # ["fractional_step_k_epsilon", FractionalStepKEpsilonFormulation],
         # ["fractional_step_k_omega", FractionalStepKOmegaFormulation],
         # ["fractional_step_k_omega_sst", FractionalStepKOmegaSSTFormulation]
-=======
-        ["monolithic", MonolithicVelocityPressureRansFormulation]
->>>>>>> 45b60141
     ]
 
     formulation_names_list = [
