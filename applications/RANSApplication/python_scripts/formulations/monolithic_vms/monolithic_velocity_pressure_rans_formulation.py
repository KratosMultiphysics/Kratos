# Importing the Kratos Library
import KratosMultiphysics as Kratos

# Import applications
import KratosMultiphysics.FluidDynamicsApplication as KratosCFD
import KratosMultiphysics.RANSApplication as KratosRANS

# import formulation interface
from KratosMultiphysics.RANSApplication.formulations.rans_formulation import RansFormulation

# import utilities
from KratosMultiphysics.RANSApplication.formulations.utilities import CreateBlockBuilderAndSolver
from KratosMultiphysics.RANSApplication.formulations.utilities import CreateRansFormulationModelPart
from KratosMultiphysics.RANSApplication.formulations.utilities import CalculateNormalsOnConditions
from KratosMultiphysics.RANSApplication.formulations.utilities import InitializePeriodicConditions
from KratosMultiphysics.RANSApplication.formulations.utilities import GetKratosObjectPrototype

class StabilizedFormulation(object):
    """Helper class to define stabilization-dependent parameters."""
    def __init__(self, settings):
        self.element_name = None
        self.element_has_nodal_properties = False
        self.process_data = {}

        if settings.Has("element_type"):
            element_type = settings["element_type"].GetString()
            if element_type == "vms":
                self._SetUpClassicVMS(settings)
            elif element_type == "qsvms":
                self._SetUpQSVMS(settings)
            else:
                raise RuntimeError("Unknown element_type. [ element_type = \"" + element_type + "\"")
        else:
            print(settings)
            raise RuntimeError("Argument \'element_type\' not found in stabilization settings.")

    def SetProcessInfo(self, model_part):
        for variable,value in self.process_data.items():
            model_part.ProcessInfo[variable] = value

    def _SetUpClassicVMS(self, settings):
        default_settings = Kratos.Parameters(r"""{
            "element_type": "vms",
            "use_orthogonal_subscales": false,
            "dynamic_tau": 0.01
        }""")

        self.element_name = 'VMS'
        settings.ValidateAndAssignDefaults(default_settings)

        # set the nodal material properties flag
        self.element_has_nodal_properties = True

        self.process_data[Kratos.DYNAMIC_TAU] = settings["dynamic_tau"].GetDouble()
        use_oss = settings["use_orthogonal_subscales"].GetBool()
        self.process_data[Kratos.OSS_SWITCH] = int(use_oss)

    def _SetUpQSVMS(self, settings):
        default_settings = Kratos.Parameters(r"""{
            "element_type": "qsvms",
            "use_orthogonal_subscales": false,
            "dynamic_tau": 0.0,
            "element_manages_time_integration": false
        }""")
        settings.ValidateAndAssignDefaults(default_settings)

        self.element_name = "QSVMS"

        self.process_data[Kratos.DYNAMIC_TAU] = settings["dynamic_tau"].GetDouble()
        use_oss = settings["use_orthogonal_subscales"].GetBool()
        self.process_data[Kratos.OSS_SWITCH] = int(use_oss)

class MonolithicVelocityPressureRansFormulation(RansFormulation):
    def __init__(self, model_part, settings, deprecated_settings_dict):
        """Incompressible Variational-Multi-Scale Navier Stokes formulation

        This RansFormulation solves VELOCITY, and PRESSURE with Variational-Multi-Scale (VMS) formulated
        incompressible Navier-Stokes equation.

        This supports both steady and transient problems, transient with bossak time integration scheme.
        It uses wall functions at walls, therefore SLIP flag must be True on all walls (in both conditions and nodes)

        Args:
            model_part (Kratos.ModelPart): ModelPart to be used in the formulation.
            settings (Kratos.Parameters): Settings to be used in the formulation.
        """
        self.BackwardCompatibilityHelper(settings, deprecated_settings_dict)
        super().__init__(model_part, settings, deprecated_settings_dict)

        settings.ValidateAndAssignDefaults(self.GetDefaultParameters())

        self.min_buffer_size = 2
        self.echo_level = settings["echo_level"].GetInt()

        self.flow_solver_formulation = StabilizedFormulation(settings["flow_solver_formulation"])
        self.flow_solver_formulation.SetProcessInfo(self.GetBaseModelPart())

        self.SetMaxCouplingIterations(1)

        Kratos.Logger.PrintInfo(self.__class__.__name__, "Construction of formulation finished.")

    def GetDefaultParameters(self):
        return Kratos.Parameters("""
        {
            "formulation_name": "monolithic",
            "maximum_iterations": 10,
            "echo_level": 0,
            "compute_reactions": false,
            "reform_dofs_at_each_step": false,
            "relative_velocity_tolerance": 1e-5,
            "absolute_velocity_tolerance": 1e-7,
            "relative_pressure_tolerance": 1e-5,
            "absolute_pressure_tolerance": 1e-7,
            "linear_solver_settings": {
                "solver_type": "amgcl"
            },
            "move_mesh_strategy": 0,
            "move_mesh_flag": false,
            "velocity_relaxation":0.9,
            "pressure_relaxation":0.9,
            "flow_solver_formulation": {
                "element_type": "vms",
                "use_orthogonal_subscales": false,
                "dynamic_tau": 0.01
            },
<<<<<<< HEAD
            "apply_chimera_constraints_every_step": false
=======
            "wall_function_settings": {
                "wall_function_region_type": "logarithmic_region_only",
                "wall_friction_velocity_calculation_method": "velocity_based"
            }
>>>>>>> e455b905
        }""")

    def BackwardCompatibilityHelper(self, settings, deprecated_settings_dict):
        if "wall_function_settings" in deprecated_settings_dict.keys():
            if settings.Has("wall_function_settings"):
                Kratos.Logger.PrintWarning(self.__class__.__name__, "Found \"wall_function_settings\" in deprecated settings as well as in formulation settings. Continuing with formulation based settings.")
            else:
                settings.AddValue("wall_function_settings", deprecated_settings_dict["wall_function_settings"].Clone())

    def AddVariables(self):
        base_model_part = self.GetBaseModelPart()
        base_model_part.AddNodalSolutionStepVariable(Kratos.VELOCITY)
        base_model_part.AddNodalSolutionStepVariable(Kratos.ACCELERATION)
        base_model_part.AddNodalSolutionStepVariable(Kratos.MESH_VELOCITY)
        base_model_part.AddNodalSolutionStepVariable(Kratos.PRESSURE)
        base_model_part.AddNodalSolutionStepVariable(Kratos.IS_STRUCTURE)
        base_model_part.AddNodalSolutionStepVariable(Kratos.DISPLACEMENT)
        base_model_part.AddNodalSolutionStepVariable(Kratos.BODY_FORCE)
        base_model_part.AddNodalSolutionStepVariable(Kratos.NODAL_AREA)
        base_model_part.AddNodalSolutionStepVariable(Kratos.NODAL_H)
        base_model_part.AddNodalSolutionStepVariable(Kratos.ADVPROJ)
        base_model_part.AddNodalSolutionStepVariable(Kratos.DIVPROJ)
        base_model_part.AddNodalSolutionStepVariable(Kratos.REACTION)
        base_model_part.AddNodalSolutionStepVariable(Kratos.REACTION_WATER_PRESSURE)
        base_model_part.AddNodalSolutionStepVariable(Kratos.EXTERNAL_PRESSURE)
        base_model_part.AddNodalSolutionStepVariable(Kratos.NORMAL)
        base_model_part.AddNodalSolutionStepVariable(Kratos.Y_WALL)
        base_model_part.AddNodalSolutionStepVariable(KratosCFD.Q_VALUE)
        base_model_part.AddNodalSolutionStepVariable(KratosRANS.TURBULENT_KINETIC_ENERGY)

        if (self.flow_solver_formulation.element_name == "VMS"):
            base_model_part.AddNodalSolutionStepVariable(Kratos.DENSITY)
            base_model_part.AddNodalSolutionStepVariable(Kratos.VISCOSITY)

        Kratos.Logger.PrintInfo(self.__class__.__name__, "Added solution step variables.")

    def AddDofs(self):
        base_model_part = self.GetBaseModelPart()
        Kratos.VariableUtils().AddDof(Kratos.VELOCITY_X, Kratos.REACTION_X, base_model_part)
        Kratos.VariableUtils().AddDof(Kratos.VELOCITY_Y, Kratos.REACTION_Y, base_model_part)
        Kratos.VariableUtils().AddDof(Kratos.VELOCITY_Z, Kratos.REACTION_Z, base_model_part)
        Kratos.VariableUtils().AddDof(Kratos.PRESSURE, Kratos.REACTION_WATER_PRESSURE, base_model_part)

        Kratos.Logger.PrintInfo(self.__class__.__name__, "Added dofs.")

    def PrepareModelPart(self):
        self.monolithic_model_part = CreateRansFormulationModelPart(
            self.GetComputingModelPart(),
            self.__class__.__name__,
            self.GetDomainSize(),
            self.flow_solver_formulation.element_name,
            self.condition_name)
        Kratos.Logger.PrintInfo(self.__class__.__name__, "Created formulation model part.")

    def Initialize(self):
        model_part = self.GetBaseModelPart()
        CalculateNormalsOnConditions(model_part)

        process_info = model_part.ProcessInfo
        bossak_alpha = process_info[Kratos.BOSSAK_ALPHA]

        settings = self.GetParameters()

        for constraint in model_part.MasterSlaveConstraints:
            if (constraint.GetSlaveDofsVector()[0].GetVariable() == Kratos.VELOCITY_X or
                constraint.GetSlaveDofsVector()[0].GetVariable() == Kratos.VELOCITY_Y or
                constraint.GetSlaveDofsVector()[0].GetVariable() == Kratos.VELOCITY_Z or
                constraint.GetSlaveDofsVector()[0].GetVariable() == Kratos.PRESSURE):
                self.monolithic_model_part.AddMasterSlaveConstraint(constraint)

        if (self.IsPeriodic()):
            if (self.GetDomainSize() == 2):
                periodic_variables_list = [Kratos.VELOCITY_X, Kratos.VELOCITY_Y, Kratos.PRESSURE]
            else:
                periodic_variables_list = [Kratos.VELOCITY_X, Kratos.VELOCITY_Y, Kratos.VELOCITY_Z, Kratos.PRESSURE]
            InitializePeriodicConditions(model_part,
                                         self.monolithic_model_part,
                                         periodic_variables_list)

        conv_criteria_type = GetKratosObjectPrototype("MixedGenericCriteria")
        conv_criteria = conv_criteria_type(
            [(Kratos.VELOCITY, settings["relative_velocity_tolerance"].GetDouble(), settings["absolute_velocity_tolerance"].GetDouble()),
             (Kratos.PRESSURE, settings["relative_pressure_tolerance"].GetDouble(), settings["absolute_pressure_tolerance"].GetDouble())])

        if self.is_steady_simulation:
            scheme_type = GetKratosObjectPrototype("ResidualBasedSimpleSteadyScheme")
            scheme = scheme_type(
                settings["velocity_relaxation"].GetDouble(),
                settings["pressure_relaxation"].GetDouble(),
                self.GetDomainSize())
        else:
            scheme_type = GetKratosObjectPrototype("ResidualBasedPredictorCorrectorVelocityBossakSchemeTurbulent")
            scheme = scheme_type(
                bossak_alpha,
                settings["move_mesh_strategy"].GetInt(),
                self.GetDomainSize())

        linear_solver_factory = GetKratosObjectPrototype("LinearSolverFactory")
        linear_solver = linear_solver_factory(settings["linear_solver_settings"])

        builder_and_solver = CreateBlockBuilderAndSolver(
            linear_solver,
            self.IsPeriodic(),
            self.GetCommunicator())

        solver_type = GetKratosObjectPrototype("ResidualBasedNewtonRaphsonStrategy")
        self.solver = solver_type(
            self.monolithic_model_part,
            scheme,
            conv_criteria,
            builder_and_solver,
            settings["maximum_iterations"].GetInt(),
            settings["compute_reactions"].GetBool(),
            settings["reform_dofs_at_each_step"].GetBool(),
            settings["move_mesh_flag"].GetBool())

        self.solver.SetEchoLevel(self.echo_level)
        conv_criteria.SetEchoLevel(self.echo_level)

        super().Initialize()

        Kratos.Logger.PrintInfo(self.__class__.__name__, "Solver initialization finished.")

    def GetMinimumBufferSize(self):
        return self.min_buffer_size

    def SolveCouplingStep(self):
        if (self.IsBufferInitialized()):
            max_iterations = self.GetMaxCouplingIterations()
            for iteration in range(max_iterations):
                self.ExecuteBeforeCouplingSolveStep()
                _ = self.solver.SolveSolutionStep()
                self.ExecuteAfterCouplingSolveStep()
                Kratos.Logger.PrintInfo(self.__class__.__name__, "Solved coupling iteration " + str(iteration + 1) + "/" + str(max_iterations) + ".")
                return True

        return False

    def InitializeSolutionStep(self):
        settings = self.GetParameters()
        if (self.IsBufferInitialized()):
            if settings["apply_chimera_constraints_every_step"].GetBool():  
                for constraint in self.GetBaseModelPart().MasterSlaveConstraints:
                    if (constraint.GetSlaveDofsVector()[0].GetVariable() == Kratos.VELOCITY_X or
                        constraint.GetSlaveDofsVector()[0].GetVariable() == Kratos.VELOCITY_Y or
                        constraint.GetSlaveDofsVector()[0].GetVariable() == Kratos.Velocity_Z or
                        constraint.GetSlaveDofsVector()[0].GetVariable() == Kratos.PRESSURE):
                        self.monolithic_model_part.AddMasterSlaveConstraint(constraint)
            super().InitializeSolutionStep()

    def FinalizeSolutionStep(self):
        if (self.IsBufferInitialized()):
            super().FinalizeSolutionStep()

    def SetTimeSchemeSettings(self, settings):
        if (settings.Has("scheme_type")):
            scheme_type = settings["scheme_type"].GetString()
            if (scheme_type == "steady"):
                self.is_steady_simulation = True
            elif (scheme_type == "bossak"):
                self.is_steady_simulation = False
                default_settings = Kratos.Parameters('''{
                    "scheme_type": "bossak",
                    "alpha_bossak": -0.3
                }''')
                settings.ValidateAndAssignDefaults(default_settings)
                self.GetBaseModelPart().ProcessInfo.SetValue(Kratos.BOSSAK_ALPHA, settings["alpha_bossak"].GetDouble())
            else:
                raise Exception("Only \"steady\" and \"bossak\" scheme types supported. [ scheme_type = \"" + scheme_type  + "\" ]")
        else:
            raise Exception("\"scheme_type\" is missing in time scheme settings")

    def SetConstants(self, settings):
        defaults = Kratos.Parameters('''{
            "von_karman": 0.41,
            "c_mu"      : 0.09
        }''')
        settings.ValidateAndAssignDefaults(defaults)

        # set constants
        von_karman = settings["von_karman"].GetDouble()

        process_info = self.GetBaseModelPart().ProcessInfo
        process_info.SetValue(KratosRANS.VON_KARMAN, von_karman)
        process_info.SetValue(KratosRANS.TURBULENCE_RANS_C_MU, settings["c_mu"].GetDouble())

    def SetWallFunctionSettings(self):
        wall_function_settings = self.GetParameters()["wall_function_settings"]
        wall_function_settings.ValidateAndAssignDefaults(self.GetDefaultParameters()["wall_function_settings"])
        self.condition_name = self.GetConditionNamePrefix()

        if (self.condition_name != ""):
            wall_function_region_type = wall_function_settings["wall_function_region_type"].GetString()
            wall_friction_velocity_calculation_method = wall_function_settings["wall_friction_velocity_calculation_method"].GetString()

            if (wall_function_region_type == "logarithmic_region_only"):
                if (wall_friction_velocity_calculation_method == "velocity_based"):
                    self.condition_name = self.condition_name + "UBasedWall"
                elif (wall_friction_velocity_calculation_method ==
                    "turbulent_kinetic_energy_based"):
                    self.condition_name = self.condition_name + "KBasedWall"
                else:
                    msg = "Unsupported wall friction velocity calculation method. [ wall_friction_velocity_calculation_method = \"" + wall_friction_velocity_calculation_method + "\" ].\n"
                    msg += "Supported methods are:\n"
                    msg += "\tvelocity_based\n"
                    msg += "\tturbulent_kinetic_energy_based\n"
                    raise Exception(msg)
            else:
                msg = "Unsupported wall function region type provided. [ wall_function_region_type = \"" + wall_function_region_type + "\" ]."
                msg += "Supported wall function region types are:\n"
                msg += "\tlogarithmic_region_only\n"
                raise Exception(msg)

    def GetStrategy(self):
        return self.solver

    def ElementHasNodalProperties(self):
        return self.flow_solver_formulation.element_has_nodal_properties

    def GetSolvingVariables(self):
        if (self.GetDomainSize() == 2):
            return [Kratos.VELOCITY_X, Kratos.VELOCITY_Y, Kratos.PRESSURE]
        elif (self.GetDomainSize() == 3):
            return [Kratos.VELOCITY_X, Kratos.VELOCITY_Y, Kratos.VELOCITY_Z, Kratos.PRESSURE]

    def GetConditionNamePrefix(self):
        return "RansVMSMonolithic"
<|MERGE_RESOLUTION|>--- conflicted
+++ resolved
@@ -123,14 +123,11 @@
                 "use_orthogonal_subscales": false,
                 "dynamic_tau": 0.01
             },
-<<<<<<< HEAD
-            "apply_chimera_constraints_every_step": false
-=======
+            "apply_chimera_constraints_every_step": false,
             "wall_function_settings": {
                 "wall_function_region_type": "logarithmic_region_only",
                 "wall_friction_velocity_calculation_method": "velocity_based"
             }
->>>>>>> e455b905
         }""")
 
     def BackwardCompatibilityHelper(self, settings, deprecated_settings_dict):
