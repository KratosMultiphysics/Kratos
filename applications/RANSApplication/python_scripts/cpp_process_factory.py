--- conflicted
+++ resolved
@@ -42,13 +42,10 @@
         [
             "WallDistanceCalculationProcess",
             KratosRANS.RansWallDistanceCalculationProcess
-<<<<<<< HEAD
-=======
         ],
         [
             "NutNodalUpdateProcess",
             KratosRANS.RansNutNodalUpdateProcess
->>>>>>> 77633dd7
         ],
         [
             "NutKEpsilonUpdateProcess",
