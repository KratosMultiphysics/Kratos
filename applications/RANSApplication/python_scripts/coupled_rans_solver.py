--- conflicted
+++ resolved
@@ -279,11 +279,7 @@
         return self.is_steady
 
     def IsConverged(self):
-<<<<<<< HEAD
-        if (self.is_steady):
-=======
         if (self.IsSteadySimulation()):
->>>>>>> 3876c5f4
             current_time = self.main_model_part.ProcessInfo[Kratos.TIME]
             if (self.ramp_up_interval is not None):
                 if (current_time >= self.ramp_up_interval[0] and current_time <= self.ramp_up_interval[1]):
