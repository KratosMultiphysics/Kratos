//    |  /           |
//    ' /   __| _` | __|  _ \   __|
//    . \  |   (   | |   (   |\__ `
//   _|\_\_|  \__,_|\__|\___/ ____/
//                   Multi-Physics
//
//  License:         BSD License
//                   Kratos default license: kratos/license.txt
//
//  Main authors:    Suneth Warnakulasuriya
//

// System includes

// External includes

// Project includes
#include "factories/linear_solver_factory.h"
#include "includes/communicator.h"
#include "includes/variables.h"
#include "linear_solvers/linear_solver.h"
#include "processes/find_global_nodal_neighbours_process.h"
#include "processes/variational_distance_calculation_process.h"
#include "solving_strategies/builder_and_solvers/residualbased_block_builder_and_solver.h"
#include "utilities/parallel_utilities.h"
<<<<<<< HEAD
=======
#include "utilities/reduction_utilities.h"
>>>>>>> fa6958b5
#include "utilities/variable_utils.h"

// Application includes

// Include base h
#include "rans_wall_distance_calculation_process.h"

namespace Kratos
{
RansWallDistanceCalculationProcess::RansWallDistanceCalculationProcess(
    Model& rModel,
    Parameters rParameters)
    : mrModel(rModel)
{
    KRATOS_TRY

    rParameters.ValidateAndAssignDefaults(GetDefaultParameters());

    mMaxIterations = rParameters["max_iterations"].GetInt();
    mEchoLevel = rParameters["echo_level"].GetInt();
    mModelPartName = rParameters["model_part_name"].GetString();
    mWallFlagVariableName = rParameters["wall_flag_variable_name"].GetString();
    mWallFlagVariableValue = rParameters["wall_flag_variable_value"].GetBool();
    mRecalculateAtEachTimeStep = rParameters["re_calculate_at_each_time_step"].GetBool();
    mCorrectDistancesUsingNeighbors =
        rParameters["correct_distances_using_neighbors"].GetBool();
    mLinearSolverParameters = rParameters["linear_solver_settings"];

    KRATOS_CATCH("");
}

Process::Pointer RansWallDistanceCalculationProcess::GetWallDistanceCalculationProcess(
    ModelPart& rModelPart,
    Parameters LinearSolverParameters,
    const int MaxIterations)
{
    KRATOS_TRY

    using SparseSpaceType = UblasSpace<double, CompressedMatrix, Vector>;
    using DenseSpaceType = UblasSpace<double, Matrix, Vector>;
    using LinearSolverType = LinearSolver<SparseSpaceType, DenseSpaceType>;

    auto p_linear_solver =
        LinearSolverFactory<SparseSpaceType, DenseSpaceType>()
            .Create(LinearSolverParameters);

    auto p_builder_and_solver =
        Kratos::make_shared<ResidualBasedBlockBuilderAndSolver<SparseSpaceType, DenseSpaceType, LinearSolverType>>(
            p_linear_solver);

    const int domain_size = rModelPart.GetProcessInfo()[DOMAIN_SIZE];

    Process::Pointer p_process = nullptr;

    if (domain_size == 2) {
        p_process =
            Kratos::make_shared<VariationalDistanceCalculationProcess<2, SparseSpaceType, DenseSpaceType, LinearSolverType>>(
                rModelPart, p_linear_solver, p_builder_and_solver, MaxIterations);
    } else if (domain_size == 3) {
        p_process =
            Kratos::make_shared<VariationalDistanceCalculationProcess<3, SparseSpaceType, DenseSpaceType, LinearSolverType>>(
                rModelPart, p_linear_solver, p_builder_and_solver, MaxIterations);
    } else {
        KRATOS_ERROR << "Unknown domain size = " << domain_size;
    }

    return p_process;

    KRATOS_CATCH("");
}

int RansWallDistanceCalculationProcess::Check()
{
    KRATOS_TRY

    const auto& r_model_part = mrModel.GetModelPart(mModelPartName);

    KRATOS_ERROR_IF(!r_model_part.HasNodalSolutionStepVariable(DISTANCE))
        << "DISTANCE is not found in nodal solution step variables list of "
        << mModelPartName << ".";

    return 0.0;

    KRATOS_CATCH("");
<<<<<<< HEAD
}

void RansWallDistanceCalculationProcess::ExecuteInitialize()
{
    KRATOS_TRY

    auto& r_model_part = mrModel.GetModelPart(mModelPartName);

    mpVariationalDistanceCalculationProcess = this->GetWallDistanceCalculationProcess(
        r_model_part, mLinearSolverParameters, mMaxIterations);

    CalculateWallDistances();

    KRATOS_CATCH("");
}

void RansWallDistanceCalculationProcess::ExecuteInitializeSolutionStep()
{
    if (mRecalculateAtEachTimeStep) {
        CalculateWallDistances();
    }
}

=======
}

void RansWallDistanceCalculationProcess::ExecuteInitialize()
{
    KRATOS_TRY

    auto& r_model_part = mrModel.GetModelPart(mModelPartName);

    mpVariationalDistanceCalculationProcess = this->GetWallDistanceCalculationProcess(
        r_model_part, mLinearSolverParameters, mMaxIterations);

    CalculateWallDistances();

    KRATOS_CATCH("");
}

void RansWallDistanceCalculationProcess::ExecuteInitializeSolutionStep()
{
    if (mRecalculateAtEachTimeStep) {
        CalculateWallDistances();
    }
}

>>>>>>> fa6958b5
std::string RansWallDistanceCalculationProcess::Info() const
{
    return std::string("RansWallDistanceCalculationProcess");
}

void RansWallDistanceCalculationProcess::CalculateWallDistances()
{
    KRATOS_TRY

    auto& r_model_part = mrModel.GetModelPart(mModelPartName);

    const Flags& r_wall_flag = KratosComponents<Flags>::Get(mWallFlagVariableName);

    VariableUtils variable_utilities;

    variable_utilities.SetVariable(DISTANCE, 1.0, r_model_part.Nodes());
    variable_utilities.SetVariable(DISTANCE, 0.0, r_model_part.Nodes(),
                                   r_wall_flag, mWallFlagVariableValue);

    mpVariationalDistanceCalculationProcess->Execute();

    if (mCorrectDistancesUsingNeighbors) {
        CorrectWallDistances();
    }

    KRATOS_INFO_IF(this->Info(), mEchoLevel > 0)
        << "Wall distances calculated in " << mModelPartName << ".\n";

    KRATOS_CATCH("");
}

void RansWallDistanceCalculationProcess::CorrectWallDistances()
{
    KRATOS_TRY

    auto& r_model_part = mrModel.GetModelPart(mModelPartName);
    auto& r_communicator = r_model_part.GetCommunicator();
    auto& r_data_communicator = r_communicator.GetDataCommunicator();

    auto& r_nodes = r_communicator.LocalMesh().Nodes();

    VariableUtils().SetNonHistoricalVariableToZero(DISTANCE, r_model_part.Nodes());

    FindGlobalNodalNeighboursProcess find_nodal_neighbours_process(
        r_data_communicator, r_model_part);
    find_nodal_neighbours_process.Execute();

    class GlobalPointerAdder
    {
    public:
        typedef GlobalPointersVector<ModelPart::NodeType> value_type;
        value_type gp_vector;

        value_type GetValue()
        {
            gp_vector.Unique();
            return gp_vector;
        }

        void LocalReduce(const value_type& rGPVector)
        {
            for (auto& r_gp : rGPVector.GetContainer()) {
                this->gp_vector.push_back(r_gp);
            }
        }
        void ThreadSafeReduce(GlobalPointerAdder& rOther)
        {
#pragma omp critical
            {
                for (auto& r_gp : rOther.gp_vector.GetContainer()) {
                    this->gp_vector.push_back(r_gp);
                }
            }
        }
    };

    auto all_global_pointers =
        BlockPartition<ModelPart::NodesContainerType>(r_nodes).for_each<GlobalPointerAdder>(
            [](ModelPart::NodeType& rNode) {
                return rNode.GetValue(NEIGHBOUR_NODES);
            });

    GlobalPointerCommunicator<ModelPart::NodeType> pointer_comm(
        r_data_communicator, all_global_pointers);

    auto distance_proxy =
        pointer_comm.Apply([](const GlobalPointer<ModelPart::NodeType>& gp) -> double {
            return gp->FastGetSolutionStepValue(DISTANCE);
        });

<<<<<<< HEAD
    class CustomReducer
    {
    public:
        typedef int value_type;
        int number_of_modified_nodes;

        value_type GetValue()
        {
            return number_of_modified_nodes;
        }

        void LocalReduce(int ModifiedNodesCount)
        {
            this->number_of_modified_nodes += ModifiedNodesCount;
        }
        void ThreadSafeReduce(CustomReducer& rOther)
        {
#pragma omp critical
            {
                this->number_of_modified_nodes += rOther.number_of_modified_nodes;
            }
        }
    };

    int number_of_modified_nodes =
        BlockPartition<ModelPart::NodesContainerType>(r_nodes).for_each<CustomReducer>(
=======
    int number_of_modified_nodes =
        BlockPartition<ModelPart::NodesContainerType>(r_nodes).for_each<SumReduction<int>>(
>>>>>>> fa6958b5
            [&](ModelPart::NodeType& rNode) -> int {
                if (rNode.FastGetSolutionStepValue(DISTANCE) < 0.0) {
                    const auto& r_neighbours = rNode.GetValue(NEIGHBOUR_NODES);

                    int count = 0;
                    double average_value = 0.0;
                    for (int j_node = 0;
                         j_node < static_cast<int>(r_neighbours.size()); ++j_node) {
                        const double j_distance =
                            distance_proxy.Get(r_neighbours(j_node));
                        if (j_distance > 0.0) {
                            average_value += j_distance;
                            count++;
                        }
                    }

                    if (count > 0) {
                        rNode.SetValue(DISTANCE, average_value / static_cast<double>(count));
                    } else {
                        KRATOS_ERROR << "Node " << rNode.Id() << " at "
                                     << rNode.Coordinates() << " didn't find any neighbour("
                                     << r_neighbours.size() << ") with positive DISTANCE. Please recheck "
                                     << mModelPartName << ".\n";
                    }

                    return 1;
                }
                return 0;
            });

    BlockPartition<ModelPart::NodesContainerType>(r_nodes).for_each(
        [&](ModelPart::NodeType& rNode) {
            double& r_distance = rNode.FastGetSolutionStepValue(DISTANCE);
            const double avg_distance = rNode.GetValue(DISTANCE);
            if (r_distance < 0.0) {
                r_distance = avg_distance;
            }
        });

    r_communicator.SynchronizeVariable(DISTANCE);
    number_of_modified_nodes =
        r_communicator.GetDataCommunicator().SumAll(number_of_modified_nodes);

    KRATOS_INFO_IF(this->Info(), mEchoLevel > 0 && number_of_modified_nodes > 0)
        << "Corrected " << number_of_modified_nodes
        << " nodal wall distances in " << mModelPartName << ".\n";

    KRATOS_CATCH("");
}

const Parameters RansWallDistanceCalculationProcess::GetDefaultParameters() const
{
    const auto default_parameters = Parameters(R"(
        {
            "model_part_name"                  : "PLEASE_SPECIFY_MODEL_PART_NAME",
            "max_iterations"                   : 10,
            "echo_level"                       : 0,
            "wall_flag_variable_name"          : "STRUCTURE",
            "wall_flag_variable_value"         : true,
            "re_calculate_at_each_time_step"   : false,
            "correct_distances_using_neighbors": true,
            "linear_solver_settings" : {
                "solver_type"     : "amgcl"
            }
        })");

    return default_parameters;
}

} // namespace Kratos.<|MERGE_RESOLUTION|>--- conflicted
+++ resolved
@@ -23,10 +23,7 @@
 #include "processes/variational_distance_calculation_process.h"
 #include "solving_strategies/builder_and_solvers/residualbased_block_builder_and_solver.h"
 #include "utilities/parallel_utilities.h"
-<<<<<<< HEAD
-=======
 #include "utilities/reduction_utilities.h"
->>>>>>> fa6958b5
 #include "utilities/variable_utils.h"
 
 // Application includes
@@ -111,7 +108,6 @@
     return 0.0;
 
     KRATOS_CATCH("");
-<<<<<<< HEAD
 }
 
 void RansWallDistanceCalculationProcess::ExecuteInitialize()
@@ -135,31 +131,6 @@
     }
 }
 
-=======
-}
-
-void RansWallDistanceCalculationProcess::ExecuteInitialize()
-{
-    KRATOS_TRY
-
-    auto& r_model_part = mrModel.GetModelPart(mModelPartName);
-
-    mpVariationalDistanceCalculationProcess = this->GetWallDistanceCalculationProcess(
-        r_model_part, mLinearSolverParameters, mMaxIterations);
-
-    CalculateWallDistances();
-
-    KRATOS_CATCH("");
-}
-
-void RansWallDistanceCalculationProcess::ExecuteInitializeSolutionStep()
-{
-    if (mRecalculateAtEachTimeStep) {
-        CalculateWallDistances();
-    }
-}
-
->>>>>>> fa6958b5
 std::string RansWallDistanceCalculationProcess::Info() const
 {
     return std::string("RansWallDistanceCalculationProcess");
@@ -250,37 +221,8 @@
             return gp->FastGetSolutionStepValue(DISTANCE);
         });
 
-<<<<<<< HEAD
-    class CustomReducer
-    {
-    public:
-        typedef int value_type;
-        int number_of_modified_nodes;
-
-        value_type GetValue()
-        {
-            return number_of_modified_nodes;
-        }
-
-        void LocalReduce(int ModifiedNodesCount)
-        {
-            this->number_of_modified_nodes += ModifiedNodesCount;
-        }
-        void ThreadSafeReduce(CustomReducer& rOther)
-        {
-#pragma omp critical
-            {
-                this->number_of_modified_nodes += rOther.number_of_modified_nodes;
-            }
-        }
-    };
-
-    int number_of_modified_nodes =
-        BlockPartition<ModelPart::NodesContainerType>(r_nodes).for_each<CustomReducer>(
-=======
     int number_of_modified_nodes =
         BlockPartition<ModelPart::NodesContainerType>(r_nodes).for_each<SumReduction<int>>(
->>>>>>> fa6958b5
             [&](ModelPart::NodeType& rNode) -> int {
                 if (rNode.FastGetSolutionStepValue(DISTANCE) < 0.0) {
                     const auto& r_neighbours = rNode.GetValue(NEIGHBOUR_NODES);
