--- conflicted
+++ resolved
@@ -671,21 +671,6 @@
         std::apply([W, &N, &dNdX](auto&&... args) {((args.CalculateGaussPointData(W, N, dNdX)), ...);}, combined_element_data);
 
         for (IndexType c = 0; c < TNumNodes; ++c) {
-<<<<<<< HEAD
-            for (IndexType k = 0; k < TDim; ++k) {
-                velocity_derivative.CalculateGaussPointResidualsDerivativeContributions(residual, c, k, W, N, dNdX, 0.0, 0.0, dNdXDerivative, MassTermsDerivativesWeight);
-                AssembleSubVectorToMatrix(rOutput, row++, 0, residual);
-            }
-
-            pressure_derivative.CalculateGaussPointResidualsDerivativeContributions(residual, c, 0, W, N, dNdX, 0.0, 0.0, dNdXDerivative, MassTermsDerivativesWeight);
-            AssembleSubVectorToMatrix(rOutput, row++, 0, residual);
-
-            turbulence_equation_1_derivative.CalculateGaussPointResidualsDerivativeContributions(residual, c, 0, W, N, dNdX, 0.0, 0.0, dNdXDerivative, MassTermsDerivativesWeight);
-            AssembleSubVectorToMatrix(rOutput, row++, 0, residual);
-
-            turbulence_equation_2_derivative.CalculateGaussPointResidualsDerivativeContributions(residual, c, 0, W, N, dNdX, 0.0, 0.0, dNdXDerivative, MassTermsDerivativesWeight);
-            AssembleSubVectorToMatrix(rOutput, row++, 0, residual);
-=======
             // calculate derivatives
             std::apply([c, W, &N, &dNdX, &dNdXDerivative, &combined_element_data](auto&&... args) {
                 ((args.CalculateGaussPointResidualsDerivativeContributions(
@@ -696,7 +681,6 @@
             // assemble vector to matrix
             std::apply([&rOutput, c](auto&&... args) {
                 ((args.template AssembleSubVectorToMatrix<TBlockSize>(rOutput, c)), ...);}, combined_derivatives);
->>>>>>> 26bb2ddb
         }
     }
 
