--- conflicted
+++ resolved
@@ -59,12 +59,7 @@
                     "smoother_type": "damped_jacobi"
                 },
                 "wall_function_settings": {
-<<<<<<< HEAD
-                    "wall_function_region_type": "logarithmic_region_only",
-                    "wall_friction_velocity_calculation_method": "<WALL_FRICTION_VELOCITY_CALCULATION_METHOD>"
-=======
                     "wall_function_region_type": "logarithmic_region_only"
->>>>>>> 26bb2ddb
                 }
             },
             "k_omega_solver_settings": {
