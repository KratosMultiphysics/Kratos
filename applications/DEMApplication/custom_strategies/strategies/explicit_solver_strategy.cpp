--- conflicted
+++ resolved
@@ -1331,15 +1331,6 @@
 
         ProcessInfo& r_process_info = GetModelPart().GetProcessInfo();
         bool is_radius_expansion = r_process_info[IS_RADIUS_EXPANSION];
-<<<<<<< HEAD
-        double radius_expansion_rate = r_process_info[RADIUS_EXPANSION_RATE];
-        double radius_multiplier_max = r_process_info[RADIUS_MULTIPLIER_MAX];
-        bool is_radius_expansion_rate_change = r_process_info[IS_RADIUS_EXPANSION_RATE_CHANGE];
-        const double time = r_process_info[TIME];
-        const double delta_time = r_process_info[DELTA_TIME];
-        double radius_multiplier;
-        double radius_multiplier_old;
-=======
         
         if (!is_radius_expansion) {
             IndexPartition<unsigned int>(number_of_elements).for_each([&](unsigned int i){
@@ -1387,7 +1378,6 @@
         const double time = r_process_info[TIME];
         const double delta_time = r_process_info[DELTA_TIME];
 
->>>>>>> 7161952a
         if (is_radius_expansion_rate_change){
             double radius_expansion_acceleration = r_process_info[RADIUS_EXPANSION_ACCELERATION];
             double radius_expansion_rate_min = r_process_info[RADIUS_EXPANSION_RATE_MIN];
@@ -1415,13 +1405,6 @@
             is_radius_expansion = false;
         }
 
-<<<<<<< HEAD
-        IndexPartition<unsigned int>(number_of_elements).for_each([&](unsigned int i){
-            mListOfSphericParticles[i]->SetRadius(is_radius_expansion, radius_expansion_rate, radius_multiplier_max, radius_multiplier, radius_multiplier_old);
-        });
-
-=======
->>>>>>> 7161952a
         KRATOS_CATCH("")
     }
 
