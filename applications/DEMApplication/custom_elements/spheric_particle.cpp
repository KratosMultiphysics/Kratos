--- conflicted
+++ resolved
@@ -862,11 +862,7 @@
               if (this->Is(DEMFlags::HAS_ROLLING_FRICTION) && !data_buffer.mMultiStageRHS) {
                 if (mRollingFrictionModel->CheckIfThisModelRequiresRecloningForEachNeighbour()){
                   mRollingFrictionModel = pCloneRollingFrictionModelWithNeighbour(data_buffer.mpOtherParticle);
-<<<<<<< HEAD
-                  mRollingFrictionModel->ComputeRollingFriction(this, data_buffer.mpOtherParticle, data_buffer.mLocalCoordSystem[2], LocalContactForce, data_buffer.mIndentation, mContactMoment);
-=======
                   mRollingFrictionModel->ComputeRollingFriction(this, data_buffer.mpOtherParticle, r_process_info, LocalContactForce, data_buffer.mIndentation, mContactMoment);
->>>>>>> e93d743a
                 }
                 else {
                   mRollingFrictionModel->ComputeRollingResistance(this, data_buffer.mpOtherParticle, LocalContactForce);
@@ -1068,12 +1064,6 @@
             rigid_element_force[1] -= GlobalContactForce[1];
             rigid_element_force[2] -= GlobalContactForce[2];
 
-<<<<<<< HEAD
-
-
-
-=======
->>>>>>> e93d743a
             // ROTATION FORCES AND ROLLING FRICTION
             if (this->Is(DEMFlags::HAS_ROTATION)) {
               ComputeMomentsWithWalls(LocalContactForce[2], GlobalContactForce, data_buffer.mLocalCoordSystem[2], wall, indentation, i); //WARNING: sending itself as the neighbor!!
@@ -1081,11 +1071,7 @@
               if (this->Is(DEMFlags::HAS_ROLLING_FRICTION) && !data_buffer.mMultiStageRHS) {
                 if (mRollingFrictionModel->CheckIfThisModelRequiresRecloningForEachNeighbour()){
                   mRollingFrictionModel = pCloneRollingFrictionModelWithFEMNeighbour(wall);                
-<<<<<<< HEAD
-                  mRollingFrictionModel->ComputeRollingFrictionWithWall(this, wall, data_buffer.mLocalCoordSystem[2], LocalContactForce, indentation, mContactMoment);
-=======
                   mRollingFrictionModel->ComputeRollingFrictionWithWall(this, wall, r_process_info, LocalContactForce, indentation, mContactMoment);
->>>>>>> e93d743a
                 }
                 else {
                   mRollingFrictionModel->ComputeRollingResistanceWithWall(this, wall, LocalContactForce);
