--- conflicted
+++ resolved
@@ -1789,26 +1789,8 @@
     mGlobalDamping = r_process_info[GLOBAL_DAMPING];
 }
 
-<<<<<<< HEAD
-double SphericParticle::CalculateLocalMaxPeriod(const bool has_mpi, const ProcessInfo& r_process_info) {
-    KRATOS_TRY
-
-    double max_sqr_period = 0.0;
-    for (unsigned int i = 0; i < mNeighbourElements.size(); i++) {
-        mDiscontinuumConstitutiveLaw = pCloneDiscontinuumConstitutiveLawWithNeighbour(mNeighbourElements[i]);
-        double sqr_period_discontinuum = mDiscontinuumConstitutiveLaw->LocalPeriod(i, this, mNeighbourElements[i]);
-        if (sqr_period_discontinuum > max_sqr_period) { (max_sqr_period = sqr_period_discontinuum); }
-    }
-
-    return max_sqr_period;
-
-    KRATOS_CATCH("")
-}
-
 void SphericParticle::ComputeAddedSearchDistance(const ProcessInfo& r_process_info, double& added_search_distance) {}
 
-=======
->>>>>>> 5033ed32
 std::unique_ptr<DEMDiscontinuumConstitutiveLaw> SphericParticle::pCloneDiscontinuumConstitutiveLawWithNeighbour(SphericParticle* neighbour) {
     Properties& properties_of_this_contact = GetProperties().GetSubProperties(neighbour->GetProperties().Id());
     return properties_of_this_contact[DEM_DISCONTINUUM_CONSTITUTIVE_LAW_POINTER]->CloneUnique();
