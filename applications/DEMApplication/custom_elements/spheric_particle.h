--- conflicted
+++ resolved
@@ -276,19 +276,16 @@
 
 protected:
 
-<<<<<<< HEAD
 // TODO. Ignasi
 virtual void ComputeBallToBallInitialStiffness(ParticleDataBuffer & data_buffer,
                                         const ProcessInfo& r_process_info,
                                         array_1d<double, 3>& r_nodal_stiffness_array,
                                         array_1d<double, 3>& r_nodal_rotational_stiffness_array);
-=======
 std::unique_ptr<DEMRollingFrictionModel> pCloneRollingFrictionModel(SphericParticle* element);
 
 std::unique_ptr<DEMRollingFrictionModel> pCloneRollingFrictionModelWithNeighbour(SphericParticle* neighbour);
 
 std::unique_ptr<DEMRollingFrictionModel> pCloneRollingFrictionModelWithFEMNeighbour(Condition* neighbour);
->>>>>>> 2963e0d9
 
 // TODO. Ignasi
 virtual void ComputeBallToRigidFaceInitialStiffness(ParticleDataBuffer & data_buffer,
