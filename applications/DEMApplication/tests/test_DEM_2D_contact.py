import os
import KratosMultiphysics
from KratosMultiphysics import Logger
Logger.GetDefaultOutput().SetSeverity(Logger.Severity.WARNING)
import KratosMultiphysics.DEMApplication as DEM
import KratosMultiphysics.KratosUnittest as KratosUnittest
import KratosMultiphysics.DEMApplication.DEM_analysis_stage

import auxiliary_functions_for_tests

this_working_dir_backup = os.getcwd()

def GetFilePath(fileName):
    return os.path.join(os.path.dirname(os.path.realpath(__file__)), fileName)

class DEM2D_ContactTestSolution(KratosMultiphysics.DEMApplication.DEM_analysis_stage.DEMAnalysisStage, KratosUnittest.TestCase):

    def GetMainPath(self):
        return os.path.join(os.path.dirname(os.path.realpath(__file__)), "DEM2D_contact_tests_files")

    def GetProblemNameWithPath(self):
        return os.path.join(self.main_path, self.DEM_parameters["problem_name"].GetString())

    def FinalizeSolutionStep(self):
        super().FinalizeSolutionStep()
        tolerance = 1e-3
<<<<<<< HEAD
        for node in self.rigid_face_model_part.Nodes:
            if node.Id == 13:
                if self.time > 0.3004 and self.time < 0.3006:
                    dem_pressure = node.GetSolutionStepValue(DEM.DEM_PRESSURE)
                    contact_force = node.GetSolutionStepValue(DEM.CONTACT_FORCES_Y)
                    expected_value1 = 28071.371
                    expected_value2 = -21593.362
                    self.assertAlmostEqual(dem_pressure, expected_value1, delta=tolerance)
                    self.assertAlmostEqual(contact_force, expected_value2, delta=tolerance)
            if node.Id == 22:
                if self.time > 0.3004 and self.time < 0.3006:
                    dem_pressure = node.GetSolutionStepValue(DEM.DEM_PRESSURE)
                    contact_force = node.GetSolutionStepValue(DEM.CONTACT_FORCES_Y)
                    expected_value1 = 14661.174
                    expected_value2 = -11277.826
                    self.assertAlmostEqual(dem_pressure, expected_value1, delta=tolerance)
                    self.assertAlmostEqual(contact_force, expected_value2, delta=tolerance)
=======
        if self.time > 0.3:
            node = self.rigid_face_model_part.GetNode(13)
            dem_pressure = node.GetSolutionStepValue(DEM.DEM_PRESSURE)
            contact_force = node.GetSolutionStepValue(DEM.CONTACT_FORCES_Y)
            expected_value = 45072.56712114167
            self.assertAlmostEqual(dem_pressure, expected_value, delta=tolerance)
            expected_value = -23114.136984276265
            self.assertAlmostEqual(contact_force, expected_value, delta=tolerance)
            self.check_mark_1 = True

            node = self.rigid_face_model_part.GetNode(22)
            dem_pressure = node.GetSolutionStepValue(DEM.DEM_PRESSURE)
            contact_force = node.GetSolutionStepValue(DEM.CONTACT_FORCES_Y)
            expected_value = 26774.109523872536
            self.assertAlmostEqual(dem_pressure, expected_value, delta=tolerance)
            expected_value = -13730.31257668813
            self.assertAlmostEqual(contact_force, expected_value, delta=tolerance)
            self.check_mark_2 = True

>>>>>>> 4c8a0759

    def Finalize(self):
        self.assertTrue(self.check_mark_1)
        self.assertTrue(self.check_mark_2)
        self.procedures.RemoveFoldersWithResults(str(self.main_path), str(self.problem_name), '')
        super().Finalize()

class TestDEM2DContact(KratosUnittest.TestCase):

    def setUp(self):
        pass

    def test_DEM2D_contact(self):
        path = os.path.join(os.path.dirname(os.path.realpath(__file__)), "DEM2D_contact_tests_files")
        parameters_file_name = os.path.join(path, "ProjectParametersDEM.json")
        model = KratosMultiphysics.Model()
        auxiliary_functions_for_tests.CreateAndRunStageInSelectedNumberOfOpenMPThreads(DEM2D_ContactTestSolution, model, parameters_file_name, auxiliary_functions_for_tests.GetHardcodedNumberOfThreads())

if __name__ == "__main__":
    Logger.GetDefaultOutput().SetSeverity(Logger.Severity.WARNING)
    KratosUnittest.main()<|MERGE_RESOLUTION|>--- conflicted
+++ resolved
@@ -24,25 +24,6 @@
     def FinalizeSolutionStep(self):
         super().FinalizeSolutionStep()
         tolerance = 1e-3
-<<<<<<< HEAD
-        for node in self.rigid_face_model_part.Nodes:
-            if node.Id == 13:
-                if self.time > 0.3004 and self.time < 0.3006:
-                    dem_pressure = node.GetSolutionStepValue(DEM.DEM_PRESSURE)
-                    contact_force = node.GetSolutionStepValue(DEM.CONTACT_FORCES_Y)
-                    expected_value1 = 28071.371
-                    expected_value2 = -21593.362
-                    self.assertAlmostEqual(dem_pressure, expected_value1, delta=tolerance)
-                    self.assertAlmostEqual(contact_force, expected_value2, delta=tolerance)
-            if node.Id == 22:
-                if self.time > 0.3004 and self.time < 0.3006:
-                    dem_pressure = node.GetSolutionStepValue(DEM.DEM_PRESSURE)
-                    contact_force = node.GetSolutionStepValue(DEM.CONTACT_FORCES_Y)
-                    expected_value1 = 14661.174
-                    expected_value2 = -11277.826
-                    self.assertAlmostEqual(dem_pressure, expected_value1, delta=tolerance)
-                    self.assertAlmostEqual(contact_force, expected_value2, delta=tolerance)
-=======
         if self.time > 0.3:
             node = self.rigid_face_model_part.GetNode(13)
             dem_pressure = node.GetSolutionStepValue(DEM.DEM_PRESSURE)
@@ -62,7 +43,6 @@
             self.assertAlmostEqual(contact_force, expected_value, delta=tolerance)
             self.check_mark_2 = True
 
->>>>>>> 4c8a0759
 
     def Finalize(self):
         self.assertTrue(self.check_mark_1)
