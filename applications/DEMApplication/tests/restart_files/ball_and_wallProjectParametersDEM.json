{
    "Dimension"                      : 3,
    "PeriodicDomainOption"           : false,
    "BoundingBoxOption"              : false,
    "AutomaticBoundingBoxOption"     : false,
    "BoundingBoxEnlargementFactor"   : 1.1,
    "BoundingBoxStartTime"           : 0.0,
    "BoundingBoxStopTime"            : 1000.0,
    "BoundingBoxMaxX"                : 10,
    "BoundingBoxMaxY"                : 10,
    "BoundingBoxMaxZ"                : 10,
    "BoundingBoxMinX"                : -10,
    "BoundingBoxMinY"                : -10,
    "BoundingBoxMinZ"                : -10,
    "dem_inlet_option"               : false,
    "GravityX"                       : 0.0,
    "GravityY"                       : 0.0,
    "GravityZ"                       : -9.81,
    "RotationOption"                 : true,
    "CleanIndentationsOption"        : false,
    "solver_settings"                : {
        "RemoveBallsInitiallyTouchingWalls" : false,
        "strategy"                          : "sphere_strategy",
        "model_import_settings"           : {
            "input_type"     : "mdpa",
            "serializer_trace"             : "no_trace",
            "input_filenames" : ["SpheresPart","RigidFacePart"],
            "restart_load_file_label" : "0.03001"
        },
        "material_import_settings"           : {
<<<<<<< HEAD
            "materials_filename" : "MaterialsDEM.json"
=======
            "materials_filename" : "ball_and_wall_MaterialsDEM.json"
>>>>>>> 7557ac98
        }
    },
    "VirtualMassCoefficient"         : 1.0,
    "RollingFrictionOption"          : false,
    "GlobalDamping"                  : 0.0,
    "ContactMeshOption"              : false,
    "OutputFileType"                 : "Binary",
    "Multifile"                      : "multiple_files",
    "ElementType"                    : "SphericPartDEMElement3D",
    "TranslationalIntegrationScheme" : "Symplectic_Euler",
    "RotationalIntegrationScheme"    : "Direct_Integration",
    "MaxTimeStep"                    : 1e-5,
    "FinalTime"                      : 0.03005,
    "GraphExportFreq"                : 0.001,
    "VelTrapGraphExportFreq"         : 0.001,
    "OutputTimeStep"                 : 0.01,
    "PostBoundingBox"                : false,
    "PostLocalContactForce"          : false,
    "PostDisplacement"               : true,
    "PostRadius"                     : true,
    "PostVelocity"                   : true,
    "PostAngularVelocity"            : false,
    "PostElasticForces"              : true,
    "PostContactForces"              : true,
    "PostRigidElementForces"         : false,
    "PostStressStrainOption"         : false,
    "PostTangentialElasticForces"    : false,
    "PostTotalForces"                : true,
    "PostPressure"                   : false,
    "PostShearStress"                : false,
    "PostNonDimensionalVolumeWear"   : false,
    "PostParticleMoment"             : false,
    "PostEulerAngles"                : false,
    "PostRollingResistanceMoment"    : false,
    "do_print_results_option"        : false,
    "problem_name"                   : "ball_and_wall",

    "output_processes" : {
        "restart_processes" : [
            {
            "python_module"   : "DEMApplication.DEM_save_restart_process",
            "kratos_module"   : "KratosMultiphysics",
            "process_name"    : "DEMSaveRestartProcess",
            "Parameters"            : {
                "model_part_names" : ["SpheresPart","RigidFacePart"],
                "echo_level"                   : 0,
                "serializer_trace"             : "no_trace",
                "restart_save_frequency"       : 0.01,
                "restart_control_type"         : "time",
                "save_restart_files_in_folder" : true
            }
        }]
    }
}<|MERGE_RESOLUTION|>--- conflicted
+++ resolved
@@ -28,11 +28,7 @@
             "restart_load_file_label" : "0.03001"
         },
         "material_import_settings"           : {
-<<<<<<< HEAD
-            "materials_filename" : "MaterialsDEM.json"
-=======
             "materials_filename" : "ball_and_wall_MaterialsDEM.json"
->>>>>>> 7557ac98
         }
     },
     "VirtualMassCoefficient"         : 1.0,
