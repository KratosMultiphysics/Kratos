--- conflicted
+++ resolved
@@ -82,13 +82,8 @@
 "ControlTime"                      : 4.0,
 "NeighbourSearchFrequency"         : 50,
 
-<<<<<<< HEAD
-"GraphExportFreq"                  : 1e-3,
-"VelTrapGraphExportFreq"           : 1e-3,
-=======
 "GraphExportFreq"                  : 1e-0,
 "VelTrapGraphExportFreq"           : 1e-0,
->>>>>>> 1168d94e
 "OutputTimeStep"                   : 1e-3,
 "PostBoundingBox"                  : true,
 "PostDisplacement"                 : false,
