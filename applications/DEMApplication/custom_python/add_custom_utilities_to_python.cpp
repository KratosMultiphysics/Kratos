--- conflicted
+++ resolved
@@ -392,8 +392,6 @@
         .def("ProbabilityDensity", &PiecewiseLinearRandomVariable::ProbabilityDensity)
         .def("GetMean", &PiecewiseLinearRandomVariable::GetMean)
         ;
-<<<<<<< HEAD
-=======
 
     py::class_<DiscreteRandomVariable, DiscreteRandomVariable::Pointer, RandomVariable>(m, "DiscreteRandomVariable")
         .def(py::init<const Parameters>())
@@ -402,8 +400,6 @@
         .def("ProbabilityDensity", &DiscreteRandomVariable::ProbabilityDensity)
         .def("GetMean", &DiscreteRandomVariable::GetMean)
         ;
-
->>>>>>> 788d9675
     }
 
 /*ModelPart::NodesContainerType::Pointer ModelPartGetNodes1(ModelPart& rModelPart)
