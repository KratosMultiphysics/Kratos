--- conflicted
+++ resolved
@@ -494,14 +494,11 @@
         model_part.AddNodalSolutionStepVariable(NODAL_MASS)
         model_part.AddNodalSolutionStepVariable(REPRESENTATIVE_VOLUME)
         model_part.AddNodalSolutionStepVariable(NEIGHBOUR_SIZE)
-<<<<<<< HEAD
         model_part.AddNodalSolutionStepVariable(NEIGHBOUR_RATIO)
         # TODO. Ignasi
         model_part.AddNodalSolutionStepVariable(NODAL_MASS_ARRAY)
         
-=======
         model_part.AddNodalSolutionStepVariable(DAMAGE_RATIO)
->>>>>>> 2963e0d9
 
         # ROTATION RELATED PROPERTIES
         if self.DEM_parameters["RotationOption"].GetBool():
