import time as timer
import os
import sys
import pathlib
from KratosMultiphysics import *
from KratosMultiphysics.DEMApplication import *
from KratosMultiphysics.analysis_stage import AnalysisStage
from KratosMultiphysics.DEMApplication.DEM_restart_utility import DEMRestartUtility
import KratosMultiphysics.DEMApplication.dem_default_input_parameters
from KratosMultiphysics.DEMApplication.analytic_tools import analytic_data_procedures
from KratosMultiphysics.DEMApplication.materials_assignation_utility import MaterialsAssignationUtility

from importlib import import_module

if IsDistributedRun():
    if "DO_NOT_PARTITION_DOMAIN" in os.environ:
        Logger.PrintInfo("DEM", "Running under MPI........")
        from KratosMultiphysics.mpi import *
        import KratosMultiphysics.DEMApplication.DEM_procedures_mpi_no_partitions as DEM_procedures
    else:
        Logger.PrintInfo("DEM", "Running under OpenMP........")
        from KratosMultiphysics.MetisApplication import *
        from KratosMultiphysics.MPISearchApplication import *
        from KratosMultiphysics.mpi import *
        import KratosMultiphysics.DEMApplication.DEM_procedures_mpi as DEM_procedures
else:
    Logger.PrintInfo("DEM", "Running under OpenMP........")
    import KratosMultiphysics.DEMApplication.DEM_procedures as DEM_procedures

class DEMAnalysisStage(AnalysisStage):

    def GetParametersFileName(self):
        return "ProjectParametersDEM.json"

    def GetInputParameters(self):
        self.KratosPrintWarning('Warning: Calls to this method (GetInputParameters) will become deprecated in the near future.')
        parameters_file_name = self.GetParametersFileName()
        parameters_file = open(parameters_file_name, 'r')
        return Parameters(parameters_file.read())

    def LoadParametersFile(self):
        self.KratosPrintWarning('Warning: Calls to this method (LoadParametersFile) will become deprecated in the near future.')
        self.DEM_parameters = self.GetInputParameters()
        self.project_parameters = self.DEM_parameters
        default_input_parameters = self.GetDefaultInputParameters()
        self.DEM_parameters.ValidateAndAssignDefaults(default_input_parameters)
        self.FixParametersInconsistencies()

    def FixParametersInconsistencies(self): # TODO: This is here to avoid inconsistencies until the jsons become standard
        final_time = self.DEM_parameters["FinalTime"].GetDouble()
        problem_name = self.DEM_parameters["problem_name"].GetString()
        self.project_parameters["problem_data"]["end_time"].SetDouble(final_time)
        self.project_parameters["problem_data"]["problem_name"].SetString(problem_name)

    @classmethod
    def GetDefaultInputParameters(self):
        return KratosMultiphysics.DEMApplication.dem_default_input_parameters.GetDefaultInputParameters()

    @classmethod
    def model_part_reader(self, modelpart, nodeid=0, elemid=0, condid=0):
        return ReorderConsecutiveFromGivenIdsModelPartIO(modelpart, nodeid, elemid, condid, IO.SKIP_TIMER)

    @classmethod
    def GetMainPath(self):
        return os.getcwd()

    def __init__(self, model, DEM_parameters):
        self.model = model
        self.main_path = self.GetMainPath()
        self.mdpas_folder_path = self.main_path

        self.DEM_parameters = DEM_parameters    # TODO, can be improved
        self.project_parameters = DEM_parameters
        default_input_parameters = self.GetDefaultInputParameters()
        self.DEM_parameters.ValidateAndAssignDefaults(default_input_parameters)
        self.FixParametersInconsistencies()

        self.do_print_results_option = self.DEM_parameters["do_print_results_option"].GetBool()
        if not "WriteMdpaFromResults" in self.DEM_parameters.keys():
            self.write_mdpa_from_results = False
        else:
            self.write_mdpa_from_results = self.DEM_parameters["WriteMdpaFromResults"].GetBool()
        self.creator_destructor = self.SetParticleCreatorDestructor()
        self.dem_fem_search = self.SetDemFemSearch()
        self.procedures = self.SetProcedures()
        self.PreUtilities = PreUtilities()
        self.aux = AuxiliaryUtilities()

        # Set the print function TO_DO: do this better...
        self.KratosPrintInfo = self.procedures.KratosPrintInfo

        # Creating necessary directories:
        self.problem_name = self.GetProblemTypeFileName()

        [self.post_path, self.data_and_results, self.graphs_path] = self.procedures.CreateDirectories(str(self.main_path), str(self.problem_name), do_print_results=self.do_print_results_option)[:-1]

        # Prepare modelparts
        self.CreateModelParts()

        if self.do_print_results_option:
            self.SetGraphicalOutput()
        self.report = DEM_procedures.Report()
        self.parallelutils = DEM_procedures.ParallelUtils()
        self.materialTest = DEM_procedures.MaterialTest()
        self.translational_scheme = self.SetTranslationalScheme()
        self.rotational_scheme = self.SetRotationalScheme()

        # Define control variables
        self.p_frequency = 100   # activate every 100 steps
        self.step_count = 0
        self.p_count = self.p_frequency

        #self._solver = self._GetSolver()
        self.SetFinalTime()
        self.AddVariables()

        super().__init__(model, self.DEM_parameters)

    def CreateModelParts(self):
        self.spheres_model_part = self.model.CreateModelPart("SpheresPart")
        self.rigid_face_model_part = self.model.CreateModelPart("RigidFacePart")
        self.cluster_model_part = self.model.CreateModelPart("ClusterPart")
        self.dem_inlet_model_part = self.model.CreateModelPart("DEMInletPart")
        self.mapping_model_part = self.model.CreateModelPart("MappingPart")
        self.contact_model_part = self.model.CreateModelPart("ContactPart")

        mp_list = []
        mp_list.append(self.spheres_model_part)
        mp_list.append(self.rigid_face_model_part)
        mp_list.append(self.cluster_model_part)
        mp_list.append(self.dem_inlet_model_part)
        mp_list.append(self.mapping_model_part)
        mp_list.append(self.contact_model_part)

        self.all_model_parts = DEM_procedures.SetOfModelParts(mp_list)

    def IsCountStep(self):
        self.step_count += 1
        if self.step_count == self.p_count:
            self.p_count += self.p_frequency
            return True

        return False

    def SetAnalyticWatchers(self):
        self.SurfacesAnalyzerClass = analytic_data_procedures.SurfacesAnalyzerClass(self.rigid_face_model_part.SubModelParts, self.main_path)

        if self.post_normal_impact_velocity_option:
            self.ParticlesAnalyzerClass = analytic_data_procedures.ParticlesAnalyzerClass(self.analytic_model_part)


    def MakeAnalyticsMeasurements(self):
        self.SurfacesAnalyzerClass.MakeAnalyticsMeasurements()

        if self.post_normal_impact_velocity_option:
            self.ParticlesAnalyzerClass.MakeAnalyticsMeasurements()

    def SetFinalTime(self):
        self.end_time = self.DEM_parameters["FinalTime"].GetDouble()

    def SetProcedures(self):
        return DEM_procedures.Procedures(self.DEM_parameters)

    @classmethod
    def SetDemFemSearch(self):
        return DEM_FEM_Search()

    @classmethod
    def GetParticleHistoryWatcher(self):
        return None

    def SetParticleCreatorDestructor(self):

        self.watcher = self.GetParticleHistoryWatcher()

        if self.watcher is None:
            return ParticleCreatorDestructor()
        return ParticleCreatorDestructor(self.watcher)

    def SelectTranslationalScheme(self):
        if self.DEM_parameters["TranslationalIntegrationScheme"].GetString() == 'Forward_Euler':
            return ForwardEulerScheme()
        elif self.DEM_parameters["TranslationalIntegrationScheme"].GetString() == 'Symplectic_Euler':
            return SymplecticEulerScheme()
        elif self.DEM_parameters["TranslationalIntegrationScheme"].GetString() == 'Taylor_Scheme':
            return TaylorScheme()
        elif self.DEM_parameters["TranslationalIntegrationScheme"].GetString() == 'Velocity_Verlet':
            return VelocityVerletScheme()

        return None

    def SelectRotationalScheme(self):
        if self.DEM_parameters["RotationalIntegrationScheme"].GetString() == 'Direct_Integration':
            return self.SelectTranslationalScheme()
        elif self.DEM_parameters["RotationalIntegrationScheme"].GetString() == 'Runge_Kutta':
            return RungeKuttaScheme()
        elif self.DEM_parameters["RotationalIntegrationScheme"].GetString() == 'Quaternion_Integration':
            return QuaternionIntegrationScheme()

        return None

    def SetTranslationalScheme(self):
        translational_scheme = self.SelectTranslationalScheme()

        if translational_scheme is None:
            raise Exception('Error: selected translational integration scheme not defined. Please select a different scheme')

        return translational_scheme

    def SetRotationalScheme(self):
        rotational_scheme = self.SelectRotationalScheme()

        if rotational_scheme is None:
            raise Exception('Error: selected rotational integration scheme not defined. Please select a different scheme')

        return rotational_scheme

    def SetSolver(self):        # TODO why is this still here. -> main_script calls retrocompatibility
        return self._CreateSolver()

    def _CreateSolver(self):
        def SetSolverStrategy():
            strategy_file_name = self.DEM_parameters["solver_settings"]["strategy"].GetString()
            imported_module = import_module("KratosMultiphysics.DEMApplication" + "." + strategy_file_name)
            return imported_module

        return SetSolverStrategy().ExplicitStrategy(self.all_model_parts,
                                                    self.creator_destructor,
                                                    self.dem_fem_search,
                                                    self.DEM_parameters,
                                                    self.procedures)

    def AddVariables(self):
        self.procedures.AddAllVariablesInAllModelParts(self._GetSolver(), self.translational_scheme, self.rotational_scheme, self.all_model_parts, self.DEM_parameters)

    def FillAnalyticSubModelParts(self):
        if not self.spheres_model_part.HasSubModelPart("AnalyticParticlesPart"):
            self.spheres_model_part.CreateSubModelPart('AnalyticParticlesPart')
        self.analytic_model_part = self.spheres_model_part.GetSubModelPart('AnalyticParticlesPart')
        analytic_particle_ids = [elem.Id for elem in self.spheres_model_part.Elements]
        self.analytic_model_part.AddElements(analytic_particle_ids)

    def FillAnalyticSubModelPartsWithNewParticles(self):
        self.analytic_model_part = self.spheres_model_part.GetSubModelPart('AnalyticParticlesPart')
        self.PreUtilities.FillAnalyticSubModelPartUtility(self.spheres_model_part, self.analytic_model_part)
        #analytic_particle_ids = [elem.Id for elem in self.spheres_model_part.Elements]
        #self.analytic_model_part.AddElements(analytic_particle_ids)

    def Initialize(self):
        self.time = 0.0
        self.time_old_print = 0.0

        self.ReadModelParts()

        self.SetMaterials()

        self.post_normal_impact_velocity_option = False
        if "PostNormalImpactVelocity" in self.DEM_parameters.keys():
            if self.DEM_parameters["PostNormalImpactVelocity"].GetBool():
                self.post_normal_impact_velocity_option = True
                self.FillAnalyticSubModelParts()

        self.SetAnalyticWatchers()


        # Setting up the buffer size
        self.procedures.SetUpBufferSizeInAllModelParts(self.spheres_model_part, 1, self.cluster_model_part, 1, self.dem_inlet_model_part, 1, self.rigid_face_model_part, 1)

        self.KratosPrintInfo("Initializing Problem...")

        self.GraphicalOutputInitialize()

        # Perform a partition to balance the problem
        self.SetSearchStrategy()

        self.SolverBeforeInitialize()

        self.parallelutils.Repart(self.spheres_model_part)

        #Setting up the BoundingBox
        self.bounding_box_time_limits = self.procedures.SetBoundingBoxLimits(self.all_model_parts, self.creator_destructor)

        #Finding the max id of the nodes... (it is necessary for anything that will add spheres to the self.spheres_model_part, for instance, the INLETS and the CLUSTERS read from mdpa file.z
        #max_Id = self.procedures.FindMaxNodeIdAccrossModelParts(self.creator_destructor, self.all_model_parts)   # TODO this seems not be longer required
        #self.creator_destructor.SetMaxNodeId(max_Id)
        self.creator_destructor.SetMaxNodeId(self.all_model_parts.MaxNodeId)  #TODO check functionalities

        self.DEMFEMProcedures = DEM_procedures.DEMFEMProcedures(self.DEM_parameters, self.graphs_path, self.spheres_model_part, self.rigid_face_model_part)

        self.DEMEnergyCalculator = DEM_procedures.DEMEnergyCalculator(self.DEM_parameters, self.spheres_model_part, self.cluster_model_part, self.graphs_path, "EnergyPlot.grf")

        self.materialTest.Initialize(self.DEM_parameters, self.procedures, self._GetSolver(), self.graphs_path, self.post_path, self.spheres_model_part, self.rigid_face_model_part)

        self.KratosPrintInfo("Initialization Complete")

        self.report.Prepare(timer, self.DEM_parameters["ControlTime"].GetDouble())

        self.materialTest.PrintChart()
        self.materialTest.PrepareDataForGraph()

        self.post_utils = DEM_procedures.PostUtils(self.DEM_parameters, self.spheres_model_part)
        self.report.total_steps_expected = int(self.end_time / self._GetSolver().dt)

        super().Initialize()

        self.seed = self.DEM_parameters["seed"].GetInt()
        #Constructing a model part for the DEM inlet. It contains the DEM elements to be released during the simulation
        #Initializing the DEM solver must be done before creating the DEM Inlet, because the Inlet configures itself according to some options of the DEM model part
        self.SetInlet()

        self.SetInitialNodalValues()

        self.KratosPrintInfo(self.report.BeginReport(timer))

        if self.DEM_parameters["output_configuration"]["print_number_of_neighbours_histogram"].GetBool():
            self.PreUtilities.PrintNumberOfNeighboursHistogram(self.spheres_model_part, os.path.join(self.graphs_path, "number_of_neighbours_histogram.txt"))

    def SetMaterials(self):

        self.ReadMaterialsFile()

        model_part_import_settings = self.DEM_parameters["solver_settings"]["model_import_settings"]
        input_type = model_part_import_settings["input_type"].GetString()
        if input_type == "rest":
            return

        materials_setter = MaterialsAssignationUtility(self.model, self.spheres_model_part, self.DEM_material_parameters)
        materials_setter.AssignMaterialParametersToProperties()
        materials_setter.AssignPropertiesToEntities()

    def ReadMaterialsFile(self):
        adapted_to_current_os_relative_path = pathlib.Path(self.DEM_parameters["solver_settings"]["material_import_settings"]["materials_filename"].GetString())
<<<<<<< HEAD
        materials_file_abs_path = os.path.join(self.main_path, adapted_to_current_os_relative_path)
=======
        materials_file_abs_path = os.path.join(self.main_path, str(adapted_to_current_os_relative_path))
>>>>>>> 7557ac98
        with open(materials_file_abs_path, 'r') as materials_file:
            self.DEM_material_parameters = Parameters(materials_file.read())

    def SetSearchStrategy(self):
        self._GetSolver().search_strategy = self.parallelutils.GetSearchStrategy(self._GetSolver(), self.spheres_model_part)

    def SolverBeforeInitialize(self):
        self._GetSolver().BeforeInitialize()

    def SolverInitialize(self):
        self._GetSolver().Initialize() # Possible modifications of number of elements and number of nodes

    def GetProblemNameWithPath(self):
        return os.path.join(self.mdpas_folder_path, self.DEM_parameters["problem_name"].GetString())

    def GetDiscreteElementsInputFileTag(self):
        return 'DEM'

    def GetDEMInletInputFileTag(self):
        return 'DEM_Inlet'

    def GetDEMWallsInputFileTag(self):
        return 'DEM_FEM_boundary'

    def GetDEMClustersInputFileTag(self):
        return 'DEM_Clusters'

    def GetDiscreteElementsInputFilePath(self):
        return self.GetInputFilePath(self.GetDiscreteElementsInputFileTag())

    def GetDEMInletInputFilePath(self):
        return self.GetInputFilePath(self.GetDEMInletInputFileTag())

    def GetDEMWallsInputFilePath(self):
        return self.GetInputFilePath(self.GetDEMWallsInputFileTag())

    def GetDEMClustersInputFilePath(self):
        return self.GetInputFilePath(self.GetDEMClustersInputFileTag())

    def GetMpFilePath(self):
        return GetInputFilePath('DEM')

    def GetInletFilePath(self):
        return GetInputFilePath('DEM_Inlet')

    def GetFemFilePath(self):
        return GetInputFilePath('DEM_FEM_boundary')

    def GetClusterFilePath(self):
        return GetInputFilePath('DEM_Clusters')

    def GetInputFilePath(self, file_tag=''):
        return self.GetProblemNameWithPath() + file_tag

    def GetProblemTypeFileName(self):
        return self.DEM_parameters["problem_name"].GetString()

    def ReadModelPartsFromRestartFile(self, model_part_import_settings):
        Logger.PrintInfo('DEM', 'Loading model parts from restart file...')
        DEMRestartUtility(self.model, self._GetSolver()._GetRestartSettings(model_part_import_settings)).LoadRestart()
        Logger.PrintInfo('DEM', 'Finished loading model parts from restart file.')

    def ReadModelPartsFromMdpaFile(self, max_node_id, max_elem_id, max_cond_id):
        def UpdateMaxIds(max_node_id, max_elem_id, max_cond_id, model_part):
            max_node_id = max(max_node_id, self.creator_destructor.FindMaxNodeIdInModelPart(model_part))
            max_elem_id = max(max_elem_id, self.creator_destructor.FindMaxElementIdInModelPart(model_part))
            max_cond_id = max(max_cond_id, self.creator_destructor.FindMaxConditionIdInModelPart(model_part))
            return max_node_id, max_elem_id, max_cond_id

        def ReadModelPart(model_part, file_tag, max_node_id, max_elem_id, max_cond_id):
            file_path = self.GetInputFilePath(file_tag)

            if not os.path.isfile(file_path + '.mdpa'):
                self.KratosPrintInfo('Input file ' + file_tag + '.mdpa' + ' not found. Continuing.')
                return

            if model_part.Name == 'SpheresPart':
                model_part_io = self.model_part_reader(file_path, max_node_id, max_elem_id, max_cond_id)

                do_perform_initial_partition = True
                if self.DEM_parameters.Has("do_not_perform_initial_partition"):
                    if self.DEM_parameters["do_not_perform_initial_partition"].GetBool():
                        do_perform_initial_partition = False

                if do_perform_initial_partition:
                    self.parallelutils.PerformInitialPartition(model_part_io)

                model_part_io, model_part = self.parallelutils.SetCommunicator(
                                                model_part,
                                                model_part_io,
                                                file_path)
            else:
                model_part_io = self.model_part_reader(file_path, max_node_id + 1, max_elem_id + 1, max_cond_id + 1)

            model_part_io.ReadModelPart(model_part)

        ReadModelPart(self.spheres_model_part, self.GetDiscreteElementsInputFileTag(), max_node_id, max_elem_id, max_cond_id)
        max_node_id, max_elem_id, max_cond_id = UpdateMaxIds(max_node_id, max_elem_id, max_cond_id, self.spheres_model_part)
        old_max_elem_id_spheres = max_elem_id

        ReadModelPart(self.rigid_face_model_part, self.GetDEMWallsInputFileTag(), max_node_id, max_elem_id, max_cond_id)

        max_node_id, max_elem_id, max_cond_id = UpdateMaxIds(max_node_id, max_elem_id, max_cond_id, self.rigid_face_model_part)

        ReadModelPart(self.cluster_model_part, self.GetDEMClustersInputFileTag(), max_node_id, max_elem_id, max_cond_id)

        max_elem_id = self.creator_destructor.FindMaxElementIdInModelPart(self.spheres_model_part)

        # Clusters generate extra spheres, so the following step is necessary
        if max_elem_id != old_max_elem_id_spheres:
            self.creator_destructor.RenumberElementIdsFromGivenValue(self.cluster_model_part, max_elem_id)

        max_node_id, max_elem_id, max_cond_id = UpdateMaxIds(max_node_id, max_elem_id, max_cond_id, self.cluster_model_part)

        ReadModelPart(self.dem_inlet_model_part, self.GetDEMInletInputFileTag(), max_node_id, max_elem_id, max_cond_id)

    def ReadModelParts(self, max_node_id=0, max_elem_id=0, max_cond_id=0):

        model_part_import_settings = self.DEM_parameters["solver_settings"]["model_import_settings"]
        input_type = model_part_import_settings["input_type"].GetString()

        if input_type == "rest":
            self.ReadModelPartsFromRestartFile(model_part_import_settings)
        elif input_type == "mdpa":
            self.ReadModelPartsFromMdpaFile(max_node_id, max_elem_id, max_cond_id)
        else:
            raise Exception('DEM', 'Model part input option \'' + input_type + '\' is not yet implemented.')

        self.model_parts_have_been_read = True
        self.all_model_parts.ComputeMaxIds()
        self.ConvertClusterFileNamesFromRelativePathToAbsolutePath()

    def ConvertClusterFileNamesFromRelativePathToAbsolutePath(self):
        for properties in self.cluster_model_part.Properties:
            if properties.Has(CLUSTER_FILE_NAME):
                cluster_file_name = properties[CLUSTER_FILE_NAME]
                properties[CLUSTER_FILE_NAME] = os.path.join(self.main_path, cluster_file_name)

        for submp in self.dem_inlet_model_part.SubModelParts:
            if submp.Has(CLUSTER_FILE_NAME):
                cluster_file_name = submp[CLUSTER_FILE_NAME]
                submp[CLUSTER_FILE_NAME] = os.path.join(self.main_path, cluster_file_name)

    def RunAnalytics(self, time):
        self.MakeAnalyticsMeasurements()
        if self.IsTimeToPrintPostProcess():
            self.SurfacesAnalyzerClass.MakeAnalyticsPipeLine(time)

        if self.post_normal_impact_velocity_option and self.IsTimeToPrintPostProcess():
            self.ParticlesAnalyzerClass.SetNodalMaxImpactVelocities()
            self.ParticlesAnalyzerClass.SetNodalMaxFaceImpactVelocities()


    def IsTimeToPrintPostProcess(self):
        return self.do_print_results_option and self.DEM_parameters["OutputTimeStep"].GetDouble() - (self.time - self.time_old_print) < 1e-2 * self._GetSolver().dt

    def PrintResults(self):
        #### GiD IO ##########################################
        if self.IsTimeToPrintPostProcess():
            self.PrintResultsForGid(self.time)
            self.time_old_print = self.time

    def SolverSolve(self):
        self._GetSolver().SolveSolutionStep()

    def SetInlet(self):
        if self.DEM_parameters["dem_inlet_option"].GetBool():
            #Constructing the inlet and initializing it (must be done AFTER the self.spheres_model_part Initialize)
            self.DEM_inlet = DEM_Inlet(self.dem_inlet_model_part, self.DEM_parameters["dem_inlets_settings"], self.seed)
            self.DEM_inlet.InitializeDEM_Inlet(self.spheres_model_part, self.creator_destructor, self._GetSolver().continuum_type)

    def SetInitialNodalValues(self):
        self.procedures.SetInitialNodalValues(self.spheres_model_part, self.cluster_model_part, self.dem_inlet_model_part, self.rigid_face_model_part)

    def InitializeSolutionStep(self):
        super().InitializeSolutionStep()
        if self.post_normal_impact_velocity_option:
            if self.IsCountStep():
                self.FillAnalyticSubModelPartsWithNewParticles()
        if self.DEM_parameters["ContactMeshOption"].GetBool():
            self.UpdateIsTimeToPrintInModelParts(self.IsTimeToPrintPostProcess())

        if self.DEM_parameters["Dimension"].GetInt() == 2:
            self.spheres_model_part.ProcessInfo[IMPOSED_Z_STRAIN_OPTION] = self.DEM_parameters["ImposeZStrainIn2DOption"].GetBool()
            if not self.DEM_parameters["ImposeZStrainIn2DWithControlModule"].GetBool():
                if self.spheres_model_part.ProcessInfo[IMPOSED_Z_STRAIN_OPTION]:
                    t = self.time
                    self.spheres_model_part.ProcessInfo.SetValue(IMPOSED_Z_STRAIN_VALUE, eval(self.DEM_parameters["ZStrainValue"].GetString()))


    def UpdateIsTimeToPrintInModelParts(self, is_time_to_print):
        self.UpdateIsTimeToPrintInOneModelPart(self.spheres_model_part, is_time_to_print)
        self.UpdateIsTimeToPrintInOneModelPart(self.cluster_model_part, is_time_to_print)
        self.UpdateIsTimeToPrintInOneModelPart(self.dem_inlet_model_part, is_time_to_print)
        self.UpdateIsTimeToPrintInOneModelPart(self.rigid_face_model_part, is_time_to_print)

    @classmethod
    def UpdateIsTimeToPrintInOneModelPart(self, model_part, is_time_to_print):
        model_part.ProcessInfo[IS_TIME_TO_PRINT] = is_time_to_print

    def BeforePrintingOperations(self, time):
        pass

    def PrintAnalysisStageProgressInformation(self):
        step = self.spheres_model_part.ProcessInfo[TIME_STEPS]
        stepinfo = self.report.StepiReport(timer, self.time, step)
        if stepinfo:
            self.KratosPrintInfo(stepinfo)

    def FinalizeSolutionStep(self):
        super().FinalizeSolutionStep()

        #Phantom Walls
        self.RunAnalytics(self.time)

        ##### adding DEM elements by the inlet ######
        if self.DEM_parameters["dem_inlet_option"].GetBool():
            self.DEM_inlet.CreateElementsFromInletMesh(self.spheres_model_part, self.cluster_model_part, self.creator_destructor)  # After solving, to make sure that neighbours are already set.

    def OutputSolutionStep(self):
        #### PRINTING GRAPHS ####
        self.post_utils.ComputeMeanVelocitiesInTrap("Average_Velocity.txt", self.time, self.graphs_path)
        self.materialTest.MeasureForcesAndPressure()
        self.materialTest.PrintGraph(self.time)
        self.DEMFEMProcedures.PrintGraph(self.time)
        self.DEMFEMProcedures.PrintBallsGraph(self.time)
        self.DEMEnergyCalculator.CalculateEnergyAndPlot(self.time)
        self.BeforePrintingOperations(self.time)
        self.PrintResults()

        for output_process in self._GetListOfOutputProcesses():
            if output_process.IsOutputStep():
                output_process.PrintOutput()

    def BreakSolutionStepsLoop(self):
        return False

    def TheSimulationMustGoOn(self):
        it_must_or_not = self.time < self.end_time
        it_must_or_not = it_must_or_not and not self.BreakSolutionStepsLoop()
        return it_must_or_not

    def __SafeDeleteModelParts(self):
        self.model.DeleteModelPart(self.cluster_model_part.Name)
        self.model.DeleteModelPart(self.rigid_face_model_part.Name)
        self.model.DeleteModelPart(self.dem_inlet_model_part.Name)
        self.model.DeleteModelPart(self.mapping_model_part.Name)
        self.model.DeleteModelPart(self.spheres_model_part.Name)

    def Finalize(self):
        self.KratosPrintInfo("Finalizing execution...")
        super().Finalize()
        if self.do_print_results_option:
            self.GraphicalOutputFinalize()
        self.materialTest.FinalizeGraphs()
        self.DEMFEMProcedures.FinalizeGraphs(self.rigid_face_model_part)
        self.DEMFEMProcedures.FinalizeBallsGraphs(self.spheres_model_part)
        self.DEMEnergyCalculator.FinalizeEnergyPlot()

        self.CleanUpOperations()

    def __SafeDeleteModelParts(self):
        self.model.DeleteModelPart(self.cluster_model_part.Name)
        self.model.DeleteModelPart(self.rigid_face_model_part.Name)
        self.model.DeleteModelPart(self.dem_inlet_model_part.Name)
        self.model.DeleteModelPart(self.mapping_model_part.Name)
        self.model.DeleteModelPart(self.spheres_model_part.Name)

    def CleanUpOperations(self):

        self.procedures.DeleteFiles()

        self.KratosPrintInfo(self.report.FinalReport(timer))

        if self.post_normal_impact_velocity_option:
            del self.analytic_model_part

        del self.KratosPrintInfo
        del self.all_model_parts
        if self.do_print_results_option:
            del self.demio
        del self.procedures
        del self.creator_destructor
        del self.dem_fem_search
        #del self._solver
        del self.DEMFEMProcedures
        del self.post_utils
        self.__SafeDeleteModelParts()
        del self.cluster_model_part
        del self.rigid_face_model_part
        del self.spheres_model_part
        del self.dem_inlet_model_part
        del self.mapping_model_part

        if self.DEM_parameters["dem_inlet_option"].GetBool():
            del self.DEM_inlet

    def SetGraphicalOutput(self):
        self.demio = DEM_procedures.DEMIo(self.model, self.DEM_parameters, self.post_path, self.all_model_parts)
        if self.DEM_parameters["post_vtk_option"].GetBool():
            import KratosMultiphysics.DEMApplication.dem_vtk_output as dem_vtk_output
            self.vtk_output = dem_vtk_output.VtkOutput(self.main_path, self.problem_name, self.spheres_model_part, self.rigid_face_model_part)

    def GraphicalOutputInitialize(self):
        if self.do_print_results_option:
            self.demio.Initialize(self.DEM_parameters)
            self.demio.InitializeMesh(self.all_model_parts)

    def PrintResultsForGid(self, time):
        if self._GetSolver().poisson_ratio_option:
            self.DEMFEMProcedures.PrintPoisson(self.spheres_model_part, self.DEM_parameters, "Poisson_ratio.txt", time)

        if self.DEM_parameters["PostEulerAngles"].GetBool():
            self.post_utils.PrintEulerAngles(self.spheres_model_part, self.cluster_model_part)

        self.demio.ShowPrintingResultsOnScreen(self.all_model_parts)

        self.demio.PrintMultifileLists(time, self.post_path)
        self._GetSolver().PrepareElementsForPrinting()
        if self.DEM_parameters["ContactMeshOption"].GetBool():
            self._GetSolver().PrepareContactElementsForPrinting()

        self.demio.PrintResults(self.all_model_parts, self.creator_destructor, self.dem_fem_search, time, self.bounding_box_time_limits)
        if "post_vtk_option" in self.DEM_parameters.keys():
            if self.DEM_parameters["post_vtk_option"].GetBool():
                self.vtk_output.WriteResults(self.time)

        self.file_msh = self.demio.GetMultiFileListName(self.problem_name + "_" + "%.12g"%time + ".post.msh")
        self.file_res = self.demio.GetMultiFileListName(self.problem_name + "_" + "%.12g"%time + ".post.res")

    def GraphicalOutputFinalize(self):
        self.demio.FinalizeMesh()
        self.demio.CloseMultifiles()

    #these functions are needed for coupling, so that single time loops can be done

    def InitializeTime(self):
        self.time = 0.0
        self.time_old_print = 0.0

    def FinalizeSingleTimeStep(self):
        message = 'Warning!'
        message += '\nFunction \'FinalizeSingleTimeStep\' is deprecated. Use FinalizeSolutionStep instead.'
        message += '\nIt will be removed after 10/31/2019.\n'
        Logger.PrintWarning("DEM_analysis_stage.py", message)
        ##### adding DEM elements by the inlet ######
        if self.DEM_parameters["dem_inlet_option"].GetBool():
            self.DEM_inlet.CreateElementsFromInletMesh(self.spheres_model_part, self.cluster_model_part, self.creator_destructor)  # After solving, to make sure that neighbours are already set.
        stepinfo = self.report.StepiReport(timer, self.time, self.step)
        if stepinfo:
            self.KratosPrintInfo(stepinfo)

    def OutputSingleTimeLoop(self):
        #### PRINTING GRAPHS ####
        os.chdir(self.graphs_path)
        self.post_utils.ComputeMeanVelocitiesInTrap("Average_Velocity.txt", self.time, self.graphs_path)
        self.materialTest.MeasureForcesAndPressure()
        self.materialTest.PrintGraph(self.time)
        self.DEMFEMProcedures.PrintGraph(self.time)
        self.DEMFEMProcedures.PrintBallsGraph(self.time)
        self.DEMEnergyCalculator.CalculateEnergyAndPlot(self.time)
        self.BeforePrintingOperations(self.time)
        #### GiD IO ##########################################
        time_to_print = self.time - self.time_old_print
        if self.DEM_parameters["OutputTimeStep"].GetDouble() - time_to_print < 1e-2 * self._GetSolver().dt:
            self.PrintResultsForGid(self.time)
            self.time_old_print = self.time

if __name__ == "__main__":
    with open("ProjectParametersDEM.json",'r') as parameter_file:
        project_parameters = KratosMultiphysics.Parameters(parameter_file.read())

    model = KratosMultiphysics.Model()
    DEMAnalysisStage(model, project_parameters).Run()<|MERGE_RESOLUTION|>--- conflicted
+++ resolved
@@ -330,11 +330,7 @@
 
     def ReadMaterialsFile(self):
         adapted_to_current_os_relative_path = pathlib.Path(self.DEM_parameters["solver_settings"]["material_import_settings"]["materials_filename"].GetString())
-<<<<<<< HEAD
-        materials_file_abs_path = os.path.join(self.main_path, adapted_to_current_os_relative_path)
-=======
         materials_file_abs_path = os.path.join(self.main_path, str(adapted_to_current_os_relative_path))
->>>>>>> 7557ac98
         with open(materials_file_abs_path, 'r') as materials_file:
             self.DEM_material_parameters = Parameters(materials_file.read())
 
