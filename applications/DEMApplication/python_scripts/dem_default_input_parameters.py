--- conflicted
+++ resolved
@@ -173,12 +173,9 @@
             "PostFaceNormalImpactVelocity"     : false,
             "PostFaceTangentialImpactVelocity" : false,
             "PostControlModule"                : false,
-<<<<<<< HEAD
 			"PostTemperature"                  : false,
 			"PostHeatFlux"                     : false,
-=======
             "PostDeltaDisplacement"            : false,
->>>>>>> 1cfdb264
             "output_configuration" : {
                 "print_number_of_neighbours_histogram" : false
             },
