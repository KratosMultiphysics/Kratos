// System includes
#include <string>
#include <iostream>
#include <cmath>
#include <cstdio>
#ifdef _WIN32
#include <direct.h>
#define GetCurrentDir _getcwd
#else
#include <unistd.h>
#define GetCurrentDir getcwd
#endif

std::string GetCurrentWorkingDir( void ) {
  char buff[FILENAME_MAX];
  GetCurrentDir( buff, FILENAME_MAX );
  std::string current_working_dir(buff);
  return current_working_dir;
}

// Project includes
#include "DEM_KDEM_with_damage_parallel_bond_CL.h"
#include "custom_elements/spheric_continuum_particle.h"

namespace Kratos {

    DEMContinuumConstitutiveLaw::Pointer DEM_KDEM_with_damage_parallel_bond::Clone() const {
        DEMContinuumConstitutiveLaw::Pointer p_clone(new DEM_KDEM_with_damage_parallel_bond(*this));
        return p_clone;
    }

    void DEM_KDEM_with_damage_parallel_bond::SetConstitutiveLawInProperties(Properties::Pointer pProp, bool verbose) {
        KRATOS_INFO("DEM") << "Assigning DEM_KDEM_with_damage_parallel_bond to Properties " << pProp->Id() << std::endl;
        pProp->SetValue(DEM_CONTINUUM_CONSTITUTIVE_LAW_POINTER, this->Clone());
        this->Check(pProp);
    }

    void DEM_KDEM_with_damage_parallel_bond::Check(Properties::Pointer pProp) const {

        DEM_KDEM_with_damage::Check(pProp);

        if (!pProp->Has(LOOSE_MATERIAL_YOUNG_MODULUS)) {
            KRATOS_WARNING("DEM")<<"\nWARNING: Variable LOOSE_MATERIAL_YOUNG_MODULUS was not found in the Properties when using DEM_KDEM_with_damage_parallel_bond. A default value of 0.0 was assigned.\n\n";
            pProp->GetValue(LOOSE_MATERIAL_YOUNG_MODULUS) = 0.0;
        }
        if (!pProp->Has(FRACTURE_ENERGY)) {
            KRATOS_WARNING("DEM")<<"\nWARNING: Variable FRACTURE_ENERGY was not found in the Properties when using DEM_KDEM_with_damage_parallel_bond. A default value of 0.0 was assigned.\n\n";
            pProp->GetValue(FRACTURE_ENERGY) = 0.0;
        }
    }

    void DEM_KDEM_with_damage_parallel_bond::Initialize(SphericContinuumParticle* element) {

        mDebugPrintingOption = false;
        Properties::Pointer pProp = element->pGetProperties();
        if (!pProp->Has(DEBUG_PRINTING_OPTION)) {
            mDebugPrintingOption = false;
        } else {
            mDebugPrintingOption = bool(pProp->GetValue(DEBUG_PRINTING_OPTION));
        }
        if (mDebugPrintingOption) {
            if (!pProp->Has(DEBUG_PRINTING_ID_1) || !pProp->Has(DEBUG_PRINTING_ID_2)) {
                KRATOS_WARNING("DEM") << "\nWARNING: We are currently in DEBUG PRINTING mode, so the ids of the two particles involved must be given.\n\n";
            }
            
            //if (std::ifstream("nl.txt")) std::remove("nl.txt");
            //if (std::ifstream("tg.txt")) std::remove("tg.txt");
        }
    }

    void DEM_KDEM_with_damage_parallel_bond::CalculateElasticConstants(double& kn_el, double& kt_el, double initial_dist, double equiv_young,
                                             double equiv_poisson, double calculation_area, SphericContinuumParticle* element1, SphericContinuumParticle* element2, double indentation) {

        KRATOS_TRY

        //TODO: Sometimes we do not compute mean values this way. Sometimes we use 2xy/(x+y)
        const double unbonded_equivalent_young = 0.5 * (element1->GetProperties()[LOOSE_MATERIAL_YOUNG_MODULUS] + element2->GetProperties()[LOOSE_MATERIAL_YOUNG_MODULUS]);
        const double unbonded_equivalent_shear = unbonded_equivalent_young / (2.0 * (1 + equiv_poisson));

        mUnbondedNormalElasticConstant = unbonded_equivalent_young * calculation_area / initial_dist;
        mUnbondedTangentialElasticConstant = unbonded_equivalent_shear * calculation_area / initial_dist;

        const double bonded_equiv_young = equiv_young - unbonded_equivalent_young;
        const double bonded_equiv_shear = bonded_equiv_young / (2.0 * (1 + equiv_poisson));

        kn_el = bonded_equiv_young * calculation_area / initial_dist;
        kt_el = bonded_equiv_shear * calculation_area / initial_dist;

        KRATOS_CATCH("")
    }

    void DEM_KDEM_with_damage_parallel_bond::CalculateForces(const ProcessInfo& r_process_info,
                                double OldLocalElasticContactForce[3],
                                double LocalElasticContactForce[3],
                                double LocalElasticExtraContactForce[3],
                                double LocalCoordSystem[3][3],
                                double LocalDeltDisp[3],
                                const double kn_el,
                                const double kt_el,
                                double& contact_sigma,
                                double& contact_tau,
                                double& failure_criterion_state,
                                double equiv_young,
                                double equiv_shear,
                                double indentation,
                                double calculation_area,
                                double& accumulated_damage,
                                SphericContinuumParticle* element1,
                                SphericContinuumParticle* element2,
                                int i_neighbour_count,
                                int time_steps,
                                bool& sliding,
                                double &equiv_visco_damp_coeff_normal,
                                double &equiv_visco_damp_coeff_tangential,
                                double LocalRelVel[3],
                                double ViscoDampingLocalContactForce[3]) {

        KRATOS_TRY

        CalculateNormalForces(LocalElasticContactForce,
                kn_el,
                equiv_young,
                indentation,
                calculation_area,
                accumulated_damage,
                element1,
                element2,
                i_neighbour_count,
                time_steps,
                r_process_info);

        CalculateViscoDampingCoeff(equiv_visco_damp_coeff_normal,
                                   equiv_visco_damp_coeff_tangential,
                                   element1,
                                   element2,
                                   kn_el,
                                   kt_el);

        CalculateViscoDamping(LocalRelVel,
                              ViscoDampingLocalContactForce,
                              indentation,
                              equiv_visco_damp_coeff_normal,
                              equiv_visco_damp_coeff_tangential,
                              sliding,
                              element1->mIniNeighbourFailureId[i_neighbour_count]);
        
        // Tangential forces are calculated after the viscodamping because the frictional limit bounds the sum of elastic plus viscous forces
        CalculateTangentialForces(OldLocalElasticContactForce,
                LocalElasticContactForce,
                LocalElasticExtraContactForce,
                LocalCoordSystem,
                LocalDeltDisp,
                LocalRelVel,
                kt_el,
                equiv_shear,
                contact_sigma,
                contact_tau,
                indentation,
                calculation_area,
                failure_criterion_state,
                element1,
                element2,
                i_neighbour_count,
                sliding,
                r_process_info);

        FindMaximumValueOfNormalAndTangentialDamageComponents(element1, element2);

        KRATOS_CATCH("")
    }

    void DEM_KDEM_with_damage_parallel_bond::FindMaximumValueOfNormalAndTangentialDamageComponents(SphericContinuumParticle* element1,
                                                                                                   SphericContinuumParticle* element2) {

        KRATOS_TRY

        mDamageNormal = std::max(mDamageNormal, mDamageTangential);
        mDamageTangential = std::max(mDamageNormal, mDamageTangential);
        mDamageMoment = std::max(mDamageNormal, mDamageTangential);

        KRATOS_CATCH("")
    }

    void DEM_KDEM_with_damage_parallel_bond::CalculateViscoDamping(double LocalRelVel[3],
                                         double ViscoDampingLocalContactForce[3],
                                         double indentation,
                                         double equiv_visco_damp_coeff_normal,
                                         double equiv_visco_damp_coeff_tangential,
                                         bool& sliding,
                                         int failure_id) {

        KRATOS_TRY

        if ((indentation > 0) || (failure_id == 0)) {
            ViscoDampingLocalContactForce[0] = -equiv_visco_damp_coeff_tangential * LocalRelVel[0];
            ViscoDampingLocalContactForce[1] = -equiv_visco_damp_coeff_tangential * LocalRelVel[1];
            ViscoDampingLocalContactForce[2] = -equiv_visco_damp_coeff_normal * LocalRelVel[2];
        }

        mUnbondedViscoDampingLocalContactForce[0] = ViscoDampingLocalContactForce[0];
        mUnbondedViscoDampingLocalContactForce[1] = ViscoDampingLocalContactForce[1];
        mUnbondedViscoDampingLocalContactForce[2] = ViscoDampingLocalContactForce[2];

        KRATOS_CATCH("")
    }

    void DEM_KDEM_with_damage_parallel_bond::ComputeNormalUnbondedForce(double indentation) {

        KRATOS_TRY

        mUnbondedLocalElasticContactForce2 = mUnbondedNormalElasticConstant * indentation;

        KRATOS_CATCH("")
    }

    void DEM_KDEM_with_damage_parallel_bond::CalculateNormalForces(double LocalElasticContactForce[3],
            const double kn_el,
            double equiv_young,
            double indentation,
            double calculation_area,
            double& accumulated_damage,
            SphericContinuumParticle* element1,
            SphericContinuumParticle* element2,
            int i_neighbour_count,
            int time_steps,
            const ProcessInfo& r_process_info) {

        KRATOS_TRY

        const double tension_limit = 0.5 * (GetContactSigmaMax(element1) + GetContactSigmaMax(element2));
        const double fracture_energy = 0.5 * (element1->GetProperties()[FRACTURE_ENERGY] + element2->GetProperties()[FRACTURE_ENERGY]);
        const double initial_limit_force = tension_limit * calculation_area;

        if (tension_limit) {
            mDamageEnergyCoeff = 2.0 * fracture_energy * kn_el / (calculation_area * tension_limit * tension_limit) - 1.0;
        } else {
            mDamageEnergyCoeff = 0.0;
        }
        
        KRATOS_ERROR_IF(mDamageEnergyCoeff > 30.0) << "Damage energy is too big!" << std::endl;

        if (mDamageEnergyCoeff < 0.0) {
            mDamageEnergyCoeff = 0.0;
        }

        double k_softening = 0.0;
        double limit_force = 0.0;
 
        if (mDamageEnergyCoeff) {
            k_softening = kn_el / mDamageEnergyCoeff;
        }

        int& failure_type = element1->mIniNeighbourFailureId[i_neighbour_count];
        double kn_updated = (1.0 - mDamageNormal) * kn_el;
        double current_normal_force_module = fabs(kn_updated * indentation);
        double delta_accumulated = 0.0;
        if (kn_updated) {
            delta_accumulated = current_normal_force_module / kn_updated;
        }

        double returned_by_mapping_force = 0.0;

        double BondedLocalElasticContactForce2 = 0.0;

        if (indentation >= 0.0) { //COMPRESSION
            if (!failure_type) {
                BondedLocalElasticContactForce2 = kn_updated * indentation;
            } else {
                BondedLocalElasticContactForce2 = 0.0;
            }
        } else { //tension

            if (!failure_type) {
                if (mDamageEnergyCoeff) {
                    limit_force = initial_limit_force * (1.0 + k_softening / kn_el) * kn_updated / (kn_updated + k_softening);
                } else {
                    limit_force = initial_limit_force;
                }
                
                BondedLocalElasticContactForce2 = kn_updated * indentation;

                if (current_normal_force_module > limit_force) {

                    if (mDamageEnergyCoeff) { // the material can sustain further damage, not failure yet

                        const double delta_at_undamaged_peak = initial_limit_force / kn_el;

                        delta_accumulated = current_normal_force_module / kn_updated;

                        returned_by_mapping_force = initial_limit_force - k_softening * (delta_accumulated - delta_at_undamaged_peak);

                        if (returned_by_mapping_force < 0.0) {
                            returned_by_mapping_force = 0.0;
                        }

                        BondedLocalElasticContactForce2 = -returned_by_mapping_force;

                        mDamageNormal = 1.0 - (returned_by_mapping_force / delta_accumulated) / kn_el;

                        if (mDamageNormal > mDamageThresholdTolerance) {
                            failure_type = 4; // failure by traction
                            BondedLocalElasticContactForce2 = 0.0;
                            mDamageNormal = 1.0;
                        }
                    } else { // Fully fragile behaviour

                        failure_type = 4; // failure by traction
                        BondedLocalElasticContactForce2 = 0.0;
                        mDamageNormal = 1.0;
                    }
                }
            } else {
                BondedLocalElasticContactForce2 = 0.0;
            }
        }

        if (indentation >= 0.0) {
           ComputeNormalUnbondedForce(indentation);
        }

        LocalElasticContactForce[2] = BondedLocalElasticContactForce2 + mUnbondedLocalElasticContactForce2;

        double LocalElasticContactTension = LocalElasticContactForce[2] / calculation_area;
        double limit_tension = limit_force / calculation_area;
        double returned_by_mapping_tension = returned_by_mapping_force / calculation_area;
        double current_normal_tension_module = current_normal_force_module / calculation_area;
        double BondedLocalElasticContactTension2 = BondedLocalElasticContactForce2 / calculation_area;
        double initial_limit_tension = initial_limit_force / calculation_area;

        if (mDebugPrintingOption) {

            const int sphere_id = element1->GetProperties().GetValue(DEBUG_PRINTING_ID_1);
            const int neigh_sphere_id = element2->GetProperties().GetValue(DEBUG_PRINTING_ID_2);

            if ((element1->Id() == sphere_id) && (element2->Id() == neigh_sphere_id)) {
                std::ofstream normal_forces_file("nl.txt", std::ios_base::out | std::ios_base::app);
                normal_forces_file << r_process_info[TIME] << " " << indentation/*2*/ << " " << LocalElasticContactForce[2]/*3*/ << " "
                                   << limit_force/*4*/ << " " << delta_accumulated/*5*/ << " " << returned_by_mapping_force/*6*/ << " "
                                   << kn_updated/*7*/ << " " << mDamageNormal/*8*/ << " " << failure_type/*9*/ << " "
                                   << current_normal_force_module/*10*/ << " " << mDamageTangential/*11*/ << " "
                                   << BondedLocalElasticContactForce2/*12*/ << " " << mUnbondedLocalElasticContactForce2/*13*/ << " "
                                   << kn_el/*14*/ << " " << mDamageEnergyCoeff/*15*/ << " "
                                   << initial_limit_force/*16*/ << " " << mUnbondedNormalElasticConstant/*17*/ << " "
                                   << LocalElasticContactTension/*18*/ << " " << limit_tension/*19*/ << " "
                                   << returned_by_mapping_tension/*20*/ << " " << current_normal_tension_module/*21*/ << " "
                                   << BondedLocalElasticContactTension2/*22*/ << " " << initial_limit_tension/*23*/ << '\n';
                normal_forces_file.flush();
                normal_forces_file.close();
            }
        }

        #ifdef KRATOS_DEBUG
            DemDebugFunctions::CheckIfNan(BondedLocalElasticContactForce2, "NAN in Bonded Normal Force in CalculateViscoDamping");
            DemDebugFunctions::CheckIfNan(mUnbondedLocalElasticContactForce2, "NAN in Unbonded Normal Force in CalculateViscoDamping");            
        #endif

        KRATOS_CATCH("")
    }

    void DEM_KDEM_with_damage_parallel_bond::CalculateTangentialForces(double OldLocalElasticContactForce[3],
            double LocalElasticContactForce[3],
            double LocalElasticExtraContactForce[3],
            double LocalCoordSystem[3][3],
            double LocalDeltDisp[3],
            double LocalRelVel[3],
            const double kt_el,
            const double equiv_shear,
            double& contact_sigma,
            double& contact_tau,
            double indentation,
            double calculation_area,
            double& failure_criterion_state,
            SphericContinuumParticle* element1,
            SphericContinuumParticle* element2,
            int i_neighbour_count,
            bool& sliding,
            const ProcessInfo& r_process_info) {

        KRATOS_TRY

        const double tau_zero = 0.5 * (GetTauZero(element1) + GetTauZero(element2));
        const double internal_friction = 0.5 * (GetInternalFricc(element1) + GetInternalFricc(element2));
        double k_softening = 0.0;
        double tau_strength = 0.0;

        double OldBondedLocalElasticContactForce[2] = {0.0};
        OldBondedLocalElasticContactForce[0] = mBondedScalingFactor * OldLocalElasticContactForce[0];
        OldBondedLocalElasticContactForce[1] = mBondedScalingFactor * OldLocalElasticContactForce[1];

        if (mDamageEnergyCoeff) {
            k_softening = kt_el / mDamageEnergyCoeff;
        }

        int& failure_type = element1->mIniNeighbourFailureId[i_neighbour_count];
        double kt_updated = (1.0 - mDamageTangential) * kt_el;

        double BondedLocalElasticContactForce[2] = {0.0};

        if (!failure_type) {
            BondedLocalElasticContactForce[0] = OldBondedLocalElasticContactForce[0] - kt_updated * LocalDeltDisp[0]; // 0: first tangential
            BondedLocalElasticContactForce[1] = OldBondedLocalElasticContactForce[1] - kt_updated * LocalDeltDisp[1]; // 1: second tangential

        } else {
            BondedLocalElasticContactForce[0] = 0.0; // 0: first tangential
            BondedLocalElasticContactForce[1] = 0.0; // 1: second tangential
        }

        double delta_accumulated = 0.0;
        double current_tangential_force_module = 0.0;
        double returned_by_mapping_force = 0.0;

        if (!failure_type) { // This means it has not broken yet

            current_tangential_force_module = sqrt(BondedLocalElasticContactForce[0] * BondedLocalElasticContactForce[0]
                                                 + BondedLocalElasticContactForce[1] * BondedLocalElasticContactForce[1]);

            delta_accumulated = current_tangential_force_module / kt_updated;

            returned_by_mapping_force = current_tangential_force_module;

            if (r_process_info[SHEAR_STRAIN_PARALLEL_TO_BOND_OPTION]) { //TODO: use this only for intact bonds (not broken))
                AddContributionOfShearStrainParallelToBond(OldBondedLocalElasticContactForce, LocalElasticExtraContactForce, element1->mNeighbourElasticExtraContactForces[i_neighbour_count], LocalCoordSystem, kt_el, calculation_area,  element1, element2);
            }

            contact_sigma = LocalElasticContactForce[2] / calculation_area;
            contact_tau = current_tangential_force_module / calculation_area;

            double updated_max_tau_strength = tau_zero;

            if (contact_sigma >= 0) {
                updated_max_tau_strength += internal_friction * contact_sigma;
            }
            tau_strength = updated_max_tau_strength * (1.0 + k_softening / kt_el) * kt_updated / (kt_updated + k_softening);
            
            if (contact_tau > tau_strength) { // damage

                if (mDamageEnergyCoeff) { // the material can sustain further damage, not failure yet

                    const double delta_at_undamaged_peak = updated_max_tau_strength * calculation_area / kt_el;

                    delta_accumulated = current_tangential_force_module / kt_updated;

                    returned_by_mapping_force = updated_max_tau_strength * calculation_area - k_softening * (delta_accumulated - delta_at_undamaged_peak);

                    if (returned_by_mapping_force < 0.0) {
                        returned_by_mapping_force = 0.0;
                    }

                    if (current_tangential_force_module) {
                        BondedLocalElasticContactForce[0] = (returned_by_mapping_force / current_tangential_force_module) * BondedLocalElasticContactForce[0];
                        BondedLocalElasticContactForce[1] = (returned_by_mapping_force / current_tangential_force_module) * BondedLocalElasticContactForce[1];
                    }
                    
                    mDamageTangential = 1.0 - (returned_by_mapping_force / delta_accumulated) / kt_el; // This is 1 - quotient of K_damaged/K_intact

                    if (mDamageTangential > mDamageThresholdTolerance) {
                        failure_type = 2; // failure by shear
                        BondedLocalElasticContactForce[0] = 0.0;
                        BondedLocalElasticContactForce[1] = 0.0;
                        mDamageTangential = 1.0;
                    }
                } else { // Fully fragile behaviour
                    
                    failure_type = 2; // failure by shear
                    BondedLocalElasticContactForce[0] = 0.0;
                    BondedLocalElasticContactForce[1] = 0.0;
                    mDamageTangential = 1.0;
                }
            }
        }

        // HERE IT STARTS THE UNBONDED PART
        double OldUnbondedLocalElasticContactForce[2] = {0.0};
        double UnbondedLocalElasticContactForce[2] = {0.0};
        double ActualTotalShearForce = 0.0;
        double max_admissible_shear_force = 0.0;
        double fraction = 0.0;

        if (indentation <= 0.0) {
            UnbondedLocalElasticContactForce[0] = 0.0;
            UnbondedLocalElasticContactForce[1] = 0.0;
        } else {
            OldUnbondedLocalElasticContactForce[0] = mUnbondedScalingFactor * OldLocalElasticContactForce[0];
            OldUnbondedLocalElasticContactForce[1] = mUnbondedScalingFactor * OldLocalElasticContactForce[1];

            UnbondedLocalElasticContactForce[0] = OldUnbondedLocalElasticContactForce[0] - mUnbondedTangentialElasticConstant * LocalDeltDisp[0];
            UnbondedLocalElasticContactForce[1] = OldUnbondedLocalElasticContactForce[1] - mUnbondedTangentialElasticConstant * LocalDeltDisp[1];

<<<<<<< HEAD
            const double my_tg_of_static_friction_angle        = element1->GetTgOfStaticFrictionAngle();
            const double neighbour_tg_of_static_friction_angle = element2->GetTgOfStaticFrictionAngle();
            const double equiv_tg_of_static_fri_ang            = 0.5 * (my_tg_of_static_friction_angle + neighbour_tg_of_static_friction_angle);

            const double my_tg_of_dynamic_friction_angle        = element1->GetTgOfDynamicFrictionAngle();
            const double neighbour_tg_of_dynamic_friction_angle = element2->GetTgOfDynamicFrictionAngle();
            const double equiv_tg_of_dynamic_fri_ang            = 0.5 * (my_tg_of_dynamic_friction_angle + neighbour_tg_of_dynamic_friction_angle);
=======
        const double my_friction_decay_coefficient          = element1->GetFrictionDecayCoefficient();
        const double neighbour_friction_decay_coefficient   = element2->GetProperties()[FRICTION_DECAY];
        double equiv_friction_decay_coefficient             = 0.5 * (my_friction_decay_coefficient + neighbour_friction_decay_coefficient);

        if(equiv_tg_of_static_fri_ang < 0.0 || equiv_tg_of_dynamic_fri_ang < 0.0) {
            KRATOS_ERROR << "The averaged friction is negative for one contact of element with Id: "<< element1->Id()<<std::endl;
        }

        const double ShearRelVel = sqrt(LocalRelVel[0] * LocalRelVel[0] + LocalRelVel[1] * LocalRelVel[1]);
        double equiv_friction = equiv_tg_of_dynamic_fri_ang + (equiv_tg_of_static_fri_ang - equiv_tg_of_dynamic_fri_ang) * exp(-equiv_friction_decay_coefficient * ShearRelVel);

        double max_admissible_shear_force = mUnbondedLocalElasticContactForce2 * equiv_friction;

        const double tangential_contact_force_0 = UnbondedLocalElasticContactForce[0] + mViscoDampingLocalContactForce[0];
        const double tangential_contact_force_1 = UnbondedLocalElasticContactForce[1] + mViscoDampingLocalContactForce[1];
>>>>>>> 7a188d1c

            if (equiv_tg_of_static_fri_ang < 0.0 || equiv_tg_of_dynamic_fri_ang < 0.0) {
                KRATOS_ERROR << "The averaged friction is negative for one contact of element with Id: "<< element1->Id()<<std::endl;
            }

<<<<<<< HEAD
            const double tangential_contact_force_0 = UnbondedLocalElasticContactForce[0] + mUnbondedViscoDampingLocalContactForce[0];
            const double tangential_contact_force_1 = UnbondedLocalElasticContactForce[1] + mUnbondedViscoDampingLocalContactForce[1];

            ActualTotalShearForce = sqrt(tangential_contact_force_0 * tangential_contact_force_0 + tangential_contact_force_1 * tangential_contact_force_1);
=======
        if (ActualTotalShearForce > max_admissible_shear_force) {
>>>>>>> 7a188d1c

            if (ActualTotalShearForce > max_admissible_shear_force) {

                max_admissible_shear_force = mUnbondedLocalElasticContactForce2 * equiv_tg_of_static_fri_ang;

                const double ActualElasticShearForce = sqrt(UnbondedLocalElasticContactForce[0] * UnbondedLocalElasticContactForce[0] + UnbondedLocalElasticContactForce[1] * UnbondedLocalElasticContactForce[1]);

                const double dot_product = UnbondedLocalElasticContactForce[0] * mUnbondedViscoDampingLocalContactForce[0] + UnbondedLocalElasticContactForce[1] * mUnbondedViscoDampingLocalContactForce[1];
                const double ViscoDampingLocalContactForceModule = sqrt(mUnbondedViscoDampingLocalContactForce[0] * mUnbondedViscoDampingLocalContactForce[0] +
                                                                        mUnbondedViscoDampingLocalContactForce[1] * mUnbondedViscoDampingLocalContactForce[1]);

                if (dot_product >= 0.0) {

                    if (ActualElasticShearForce > max_admissible_shear_force) {
                        fraction = max_admissible_shear_force / ActualElasticShearForce;
                        UnbondedLocalElasticContactForce[0]      = UnbondedLocalElasticContactForce[0] * fraction;
                        UnbondedLocalElasticContactForce[1]      = UnbondedLocalElasticContactForce[1] * fraction;
                        mUnbondedViscoDampingLocalContactForce[0] = 0.0;
                        mUnbondedViscoDampingLocalContactForce[1] = 0.0;
                    }
                    else {
                        const double ActualViscousShearForce = max_admissible_shear_force - ActualElasticShearForce;
                        fraction = ActualViscousShearForce / ViscoDampingLocalContactForceModule;
                        mUnbondedViscoDampingLocalContactForce[0] *= fraction;
                        mUnbondedViscoDampingLocalContactForce[1] *= fraction;
                    }
                }
                else {
                    if (ViscoDampingLocalContactForceModule >= ActualElasticShearForce) {
                        fraction = (max_admissible_shear_force + ActualElasticShearForce) / ViscoDampingLocalContactForceModule;
                        mUnbondedViscoDampingLocalContactForce[0] *= fraction;
                        mUnbondedViscoDampingLocalContactForce[1] *= fraction;
                    }
                    else {
                        fraction = max_admissible_shear_force / ActualElasticShearForce;
                        UnbondedLocalElasticContactForce[0]      = UnbondedLocalElasticContactForce[0] * fraction;
                        UnbondedLocalElasticContactForce[1]      = UnbondedLocalElasticContactForce[1] * fraction;
                        mUnbondedViscoDampingLocalContactForce[0] = 0.0;
                        mUnbondedViscoDampingLocalContactForce[1] = 0.0;
                    }
                }
                sliding = true;
            }
        }

        LocalElasticContactForce[0] = BondedLocalElasticContactForce[0] + UnbondedLocalElasticContactForce[0];
        LocalElasticContactForce[1] = BondedLocalElasticContactForce[1] + UnbondedLocalElasticContactForce[1];

        double local_elastic_force_modulus = sqrt(LocalElasticContactForce[0] * LocalElasticContactForce[0] +
                                                  LocalElasticContactForce[1] * LocalElasticContactForce[1]);
        
        double local_elastic_force_modulus_bonded_only = sqrt(BondedLocalElasticContactForce[0] * BondedLocalElasticContactForce[0] +
                                                              BondedLocalElasticContactForce[1] * BondedLocalElasticContactForce[1]);
        
        double local_elastic_force_modulus_unbonded_only = sqrt(UnbondedLocalElasticContactForce[0] * UnbondedLocalElasticContactForce[0] +
                                                              UnbondedLocalElasticContactForce[1] * UnbondedLocalElasticContactForce[1]);

        if (local_elastic_force_modulus) {
            mBondedScalingFactor = (BondedLocalElasticContactForce[0] * LocalElasticContactForce[0] +
                                    BondedLocalElasticContactForce[1] * LocalElasticContactForce[1]) / (local_elastic_force_modulus * local_elastic_force_modulus);
            mUnbondedScalingFactor = (UnbondedLocalElasticContactForce[0] * LocalElasticContactForce[0] +
                                      UnbondedLocalElasticContactForce[1] * LocalElasticContactForce[1]) / (local_elastic_force_modulus * local_elastic_force_modulus);
        } else {
            mBondedScalingFactor = mUnbondedScalingFactor = 0.0;
        }
        double returned_by_mapping_tension = returned_by_mapping_force / calculation_area;

        if (mDebugPrintingOption) {
            const int sphere_id = element1->GetProperties().GetValue(DEBUG_PRINTING_ID_1);
            const int neigh_sphere_id = element2->GetProperties().GetValue(DEBUG_PRINTING_ID_2);
            double quotient = local_elastic_force_modulus / calculation_area;
            double quotient_bonded_only = local_elastic_force_modulus_bonded_only / calculation_area;
            double quotient_unbonded_only = local_elastic_force_modulus_unbonded_only / calculation_area;

            if ((element1->Id() == sphere_id) && (element2->Id() == neigh_sphere_id)) {
                std::ofstream tangential_forces_file("tg.txt", std::ios_base::out | std::ios_base::app);
                tangential_forces_file << r_process_info[TIME] << " " << int(failure_type)/*2*/ << " " << tau_strength/*3*/ << " "
                                    << kt_updated/*4*/ << " " << int(sliding)/*5*/ << " "
                                    << contact_sigma/*6*/ << " " << mDamageNormal/*7*/ << " " << contact_tau/*8*/ << " "
                                    << max_admissible_shear_force/*9*/ << " " << mDamageTangential/*10*/ << " " << LocalElasticContactForce[0]/*11*/ << " "
                                    << OldBondedLocalElasticContactForce[0]/*12*/ << " " << mUnbondedLocalElasticContactForce2/*13*/ << " "
                                    << BondedLocalElasticContactForce[0]/*14*/ << " " << mBondedScalingFactor/*15*/ << " "
                                    << UnbondedLocalElasticContactForce[0]/*16*/ << " " << LocalDeltDisp[0]/*17*/ << " " << mUnbondedScalingFactor/*18*/ << " "
                                    << OldLocalElasticContactForce[0]/*19*/ << " " << LocalDeltDisp[1]/*20*/ << " " << LocalElasticContactForce[1]/*21*/ << " "
                                    << BondedLocalElasticContactForce[1]/*22*/ << " " << UnbondedLocalElasticContactForce[1]/*23*/ << " "
                                    << OldBondedLocalElasticContactForce[1]/*24*/ << " " << OldUnbondedLocalElasticContactForce[1]/*25*/ << " "
                                    << delta_accumulated/*26*/ << " " << current_tangential_force_module/*27*/ << " "
                                    << returned_by_mapping_force/*28*/ << " " << quotient/*29*/ << " "
                                    << quotient_bonded_only/*30*/ << " " << quotient_unbonded_only/*31*/ << " "
                                    << returned_by_mapping_tension/*32*/ << " " << tau_strength * calculation_area /*33*/ << " "
                                    << mDamageEnergyCoeff/*34*/ << " " << LocalElasticContactForce[2]/*35*/ << " "
                                    << indentation/*36*/<< '\n';
                tangential_forces_file.flush();
                tangential_forces_file.close();
            }
        }

        #ifdef KRATOS_DEBUG
            DemDebugFunctions::CheckIfNan(BondedLocalElasticContactForce, "NAN in Bonded Tangential Force in CalculateViscoDamping");
            DemDebugFunctions::CheckIfNan(UnbondedLocalElasticContactForce, "NAN in Unbonded Tangential Force in CalculateViscoDamping");            
        #endif

        KRATOS_CATCH("")
    }

    double DEM_KDEM_with_damage_parallel_bond::LocalMaxSearchDistance(const int i,
                                            SphericContinuumParticle* element1,
                                            SphericContinuumParticle* element2) {

        Properties& element1_props = element1->GetProperties();
        Properties& element2_props = element2->GetProperties();
        double tension_limit;

        // calculation of equivalent Young modulus
        double myYoung = element1->GetProperties()[LOOSE_MATERIAL_YOUNG_MODULUS];
        double other_young = element2->GetProperties()[LOOSE_MATERIAL_YOUNG_MODULUS];
        double equiv_young = 2.0 * myYoung * other_young / (myYoung + other_young);

        const double my_radius = element1->GetRadius();
        const double other_radius = element2->GetRadius();
        double calculation_area = 0.0;

        Vector& vector_of_contact_areas = element1->GetValue(NEIGHBOURS_CONTACT_AREAS);
        GetContactArea(my_radius, other_radius, vector_of_contact_areas, i, calculation_area);

        double radius_sum = my_radius + other_radius;
        double initial_delta = element1->GetInitialDelta(i);
        double initial_dist = radius_sum - initial_delta;

        // calculation of elastic constants
        double kn_el = equiv_young * calculation_area / initial_dist;

        if (&element1_props == &element2_props) {
            tension_limit = GetContactSigmaMax(element1);
        } else {
            tension_limit = 0.5 * (GetContactSigmaMax(element1) + GetContactSigmaMax(element2));
        }

        const double Ntstr_el = tension_limit * calculation_area;
        double u1 = Ntstr_el / kn_el;
        if (u1 > 2.0 * radius_sum) {
            u1 = 2.0 * radius_sum;
        } // avoid error in special cases with too high tensile
        return u1;
    }

    void DEM_KDEM_with_damage_parallel_bond::AdjustEquivalentYoung(double& equiv_young, const SphericContinuumParticle* element, const SphericContinuumParticle* neighbor) {

        KRATOS_TRY

        const double unbonded_young_element = element->GetProperties()[LOOSE_MATERIAL_YOUNG_MODULUS];
        const double unbonded_young_neigbor = neighbor->GetProperties()[LOOSE_MATERIAL_YOUNG_MODULUS];
        const double unbonded_equivalent_young = 2.0 * unbonded_young_element * unbonded_young_neigbor / (unbonded_young_element + unbonded_young_neigbor);

        equiv_young -= unbonded_equivalent_young;

        KRATOS_CATCH("")
    }

} // namespace Kratos<|MERGE_RESOLUTION|>--- conflicted
+++ resolved
@@ -485,8 +485,8 @@
 
             UnbondedLocalElasticContactForce[0] = OldUnbondedLocalElasticContactForce[0] - mUnbondedTangentialElasticConstant * LocalDeltDisp[0];
             UnbondedLocalElasticContactForce[1] = OldUnbondedLocalElasticContactForce[1] - mUnbondedTangentialElasticConstant * LocalDeltDisp[1];
-
-<<<<<<< HEAD
+        
+
             const double my_tg_of_static_friction_angle        = element1->GetTgOfStaticFrictionAngle();
             const double neighbour_tg_of_static_friction_angle = element2->GetTgOfStaticFrictionAngle();
             const double equiv_tg_of_static_fri_ang            = 0.5 * (my_tg_of_static_friction_angle + neighbour_tg_of_static_friction_angle);
@@ -494,36 +494,27 @@
             const double my_tg_of_dynamic_friction_angle        = element1->GetTgOfDynamicFrictionAngle();
             const double neighbour_tg_of_dynamic_friction_angle = element2->GetTgOfDynamicFrictionAngle();
             const double equiv_tg_of_dynamic_fri_ang            = 0.5 * (my_tg_of_dynamic_friction_angle + neighbour_tg_of_dynamic_friction_angle);
-=======
-        const double my_friction_decay_coefficient          = element1->GetFrictionDecayCoefficient();
-        const double neighbour_friction_decay_coefficient   = element2->GetProperties()[FRICTION_DECAY];
-        double equiv_friction_decay_coefficient             = 0.5 * (my_friction_decay_coefficient + neighbour_friction_decay_coefficient);
-
-        if(equiv_tg_of_static_fri_ang < 0.0 || equiv_tg_of_dynamic_fri_ang < 0.0) {
-            KRATOS_ERROR << "The averaged friction is negative for one contact of element with Id: "<< element1->Id()<<std::endl;
-        }
-
-        const double ShearRelVel = sqrt(LocalRelVel[0] * LocalRelVel[0] + LocalRelVel[1] * LocalRelVel[1]);
-        double equiv_friction = equiv_tg_of_dynamic_fri_ang + (equiv_tg_of_static_fri_ang - equiv_tg_of_dynamic_fri_ang) * exp(-equiv_friction_decay_coefficient * ShearRelVel);
-
-        double max_admissible_shear_force = mUnbondedLocalElasticContactForce2 * equiv_friction;
-
-        const double tangential_contact_force_0 = UnbondedLocalElasticContactForce[0] + mViscoDampingLocalContactForce[0];
-        const double tangential_contact_force_1 = UnbondedLocalElasticContactForce[1] + mViscoDampingLocalContactForce[1];
->>>>>>> 7a188d1c
+            const double my_friction_decay_coefficient          = element1->GetFrictionDecayCoefficient();
+            const double neighbour_friction_decay_coefficient   = element2->GetProperties()[FRICTION_DECAY];
+            double equiv_friction_decay_coefficient             = 0.5 * (my_friction_decay_coefficient + neighbour_friction_decay_coefficient);
+
+            if(equiv_tg_of_static_fri_ang < 0.0 || equiv_tg_of_dynamic_fri_ang < 0.0) {
+                KRATOS_ERROR << "The averaged friction is negative for one contact of element with Id: "<< element1->Id()<<std::endl;
+            }
+
+            const double ShearRelVel = sqrt(LocalRelVel[0] * LocalRelVel[0] + LocalRelVel[1] * LocalRelVel[1]);
+            double equiv_friction = equiv_tg_of_dynamic_fri_ang + (equiv_tg_of_static_fri_ang - equiv_tg_of_dynamic_fri_ang) * exp(-equiv_friction_decay_coefficient * ShearRelVel);
+
+            double max_admissible_shear_force = mUnbondedLocalElasticContactForce2 * equiv_friction;
 
             if (equiv_tg_of_static_fri_ang < 0.0 || equiv_tg_of_dynamic_fri_ang < 0.0) {
                 KRATOS_ERROR << "The averaged friction is negative for one contact of element with Id: "<< element1->Id()<<std::endl;
             }
 
-<<<<<<< HEAD
             const double tangential_contact_force_0 = UnbondedLocalElasticContactForce[0] + mUnbondedViscoDampingLocalContactForce[0];
             const double tangential_contact_force_1 = UnbondedLocalElasticContactForce[1] + mUnbondedViscoDampingLocalContactForce[1];
 
             ActualTotalShearForce = sqrt(tangential_contact_force_0 * tangential_contact_force_0 + tangential_contact_force_1 * tangential_contact_force_1);
-=======
-        if (ActualTotalShearForce > max_admissible_shear_force) {
->>>>>>> 7a188d1c
 
             if (ActualTotalShearForce > max_admissible_shear_force) {
 
