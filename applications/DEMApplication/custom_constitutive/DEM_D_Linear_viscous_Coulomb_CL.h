--- conflicted
+++ resolved
@@ -95,28 +95,10 @@
 
             modulus_of_elastic_shear_force = sqrt(LocalElasticContactForce[0] * LocalElasticContactForce[0] + LocalElasticContactForce[1] * LocalElasticContactForce[1]);
 
-<<<<<<< HEAD
-            const double my_tg_of_static_friction_angle        = GetTgOfStaticFrictionAngleOfElement(element);
-            const double neighbour_tg_of_static_friction_angle = neighbour->GetProperties()[STATIC_FRICTION];
-            const double equiv_tg_of_static_fri_ang            = 0.5 * (my_tg_of_static_friction_angle + neighbour_tg_of_static_friction_angle);
-
-            const double my_tg_of_dynamic_friction_angle        = GetTgOfDynamicFrictionAngleOfElement(element);
-            const double neighbour_tg_of_dynamic_friction_angle = neighbour->GetProperties()[DYNAMIC_FRICTION];
-            const double equiv_tg_of_dynamic_fri_ang            = 0.5 * (my_tg_of_dynamic_friction_angle + neighbour_tg_of_dynamic_friction_angle);
-
-            const double my_friction_decay_coefficient          = GetFrictionDecayCoefficient(element);
-            const double neighbour_friction_decay_coefficient   = neighbour->GetProperties()[FRICTION_DECAY];
-            double equiv_friction_decay_coefficient             = 0.5 * (my_friction_decay_coefficient + neighbour_friction_decay_coefficient);
-
-            if (equiv_tg_of_static_fri_ang < 0.0 || equiv_tg_of_dynamic_fri_ang < 0.0) {
-                KRATOS_ERROR << "The averaged friction is negative for one contact of element with Id: "<< GetElementId(element)<<std::endl;
-            }
-=======
             Properties& properties_of_this_contact = GetPropertiesOfThisContact(element, neighbour);
             const double equiv_tg_of_static_fri_ang = properties_of_this_contact[STATIC_FRICTION];
             const double equiv_tg_of_dynamic_fri_ang = properties_of_this_contact[DYNAMIC_FRICTION];
             const double equiv_friction_decay_coefficient = properties_of_this_contact[FRICTION_DECAY];
->>>>>>> c46c9420
 
             const double ShearRelVel = sqrt(LocalRelVel[0] * LocalRelVel[0] + LocalRelVel[1] * LocalRelVel[1]);
             double equiv_friction = equiv_tg_of_dynamic_fri_ang + (equiv_tg_of_static_fri_ang - equiv_tg_of_dynamic_fri_ang) * exp(-equiv_friction_decay_coefficient * ShearRelVel);
