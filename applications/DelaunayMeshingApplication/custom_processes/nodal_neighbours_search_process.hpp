--- conflicted
+++ resolved
@@ -440,10 +440,7 @@
 
       for(auto& i_nelem : nElements)
       {
-<<<<<<< HEAD
-=======
-
->>>>>>> e8516e80
+
         Element::GeometryType& rGeometry = i_nelem.GetGeometry();
 
         for (unsigned int nd=0; nd<rGeometry.size(); ++nd)
