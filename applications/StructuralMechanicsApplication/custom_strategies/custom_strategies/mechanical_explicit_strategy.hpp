--- conflicted
+++ resolved
@@ -106,11 +106,7 @@
         bool CalculateReactions = false,
         bool ReformDofSetAtEachStep = false,
         bool MoveMeshFlag = true)
-<<<<<<< HEAD
         : BaseType(rModelPart, MoveMeshFlag),
-=======
-        : ImplicitSolvingStrategy<TSparseSpace, TDenseSpace, TLinearSolver>(rModelPart, MoveMeshFlag),
->>>>>>> 8778c923
           mpScheme(pScheme),
           mReformDofSetAtEachStep(ReformDofSetAtEachStep),
           mCalculateReactionsFlag(CalculateReactions)
