//    |  /           |
//    ' /   __| _` | __|  _ \   __|
//    . \  |   (   | |   (   |\__ `
//   _|\_\_|  \__,_|\__|\___/ ____/
//                   Multi-Physics
//
//  License:		 BSD License
//					 Kratos default license:
//kratos/license.txt
//
//  Main authors:    Klaus B Sautter (based on the work of MSantasusana)
//
//

/// ATTENTION!!! When using this scheme with a free dirichlet condition
///            "constrained"     : [true,false,true],
///            "value"           : [0.0,null,0.0],


#if !defined(KRATOS_EXPLICIT_CENTRAL_DIFFERENCES_SCHEME_HPP_INCLUDED)
#define KRATOS_EXPLICIT_CENTRAL_DIFFERENCES_SCHEME_HPP_INCLUDED

/* System includes */

/* External includes */

/* Project includes */
#include "solving_strategies/schemes/scheme.h"
#include "utilities/variable_utils.h"
#include "custom_utilities/explicit_integration_utilities.h"

namespace Kratos {

///@name Kratos Globals
///@{

///@}
///@name Type Definitions
///@{

///@}

///@name  Enum's
///@{

///@}
///@name  Functions
///@{

///@}
///@name Kratos Classes
///@{

/**
 * @class ExplicitCentralDifferencesScheme
 * @ingroup StructuralMechanicsApplciation
 * @brief An explicit central difference scheme
 * @details This scheme is quite known, and can be consulted from different sources
 * For example from Wikipedia: https://en.wikipedia.org/wiki/Central_differencing_scheme
 * @author Klaus B Sautter
 */
template <class TSparseSpace,
          class TDenseSpace //= DenseSpace<double>
          >
class ExplicitCentralDifferencesScheme
    : public Scheme<TSparseSpace, TDenseSpace> {

public:
    ///@name Type Definitions
    ///@{

    /// The definition of the base type
    typedef Scheme<TSparseSpace, TDenseSpace> BaseType;

    /// Some definitions related with the base class
    typedef typename BaseType::DofsArrayType DofsArrayType;
    typedef typename BaseType::TSystemMatrixType TSystemMatrixType;
    typedef typename BaseType::TSystemVectorType TSystemVectorType;
    typedef typename BaseType::LocalSystemVectorType LocalSystemVectorType;

    /// The arrays of elements and nodes
    typedef ModelPart::ElementsContainerType ElementsArrayType;
    typedef ModelPart::NodesContainerType NodesArrayType;

    /// Definition of the size type
    typedef std::size_t SizeType;

    /// Definition of the index type
    typedef std::size_t IndexType;

    /// Definition fo the node iterator
    typedef typename ModelPart::NodeIterator NodeIterator;

    /// The definition of the numerical limit
    static constexpr double numerical_limit = std::numeric_limits<double>::epsilon();

    /// Counted pointer of ExplicitCentralDifferencesScheme
    KRATOS_CLASS_POINTER_DEFINITION(ExplicitCentralDifferencesScheme);

    ///@}
    ///@name Life Cycle
    ///@{

    /**
     * @brief Default constructor.
     * @details The ExplicitCentralDifferencesScheme method
     * @param MaximumDeltaTime The maximum delta time to be considered
     * @param DeltaTimeFraction The delta ttime fraction
     * @param DeltaTimePredictionLevel The prediction level
     */
    ExplicitCentralDifferencesScheme(
        const double MaximumDeltaTime,
        const double DeltaTimeFraction,
        const double DeltaTimePredictionLevel
        )
        : Scheme<TSparseSpace, TDenseSpace>()
    {
        mDeltaTime.PredictionLevel = DeltaTimePredictionLevel;
        mDeltaTime.Maximum = MaximumDeltaTime;
        mDeltaTime.Fraction = DeltaTimeFraction;
    }

    /**
     * @brief Constructor with parameters
     * @details The ExplicitCentralDifferencesScheme method
     * @param rParameters The parameters containing the configuration parameters
     * @warning time_step_prediction_level should be an integer
     */
    ExplicitCentralDifferencesScheme(Parameters rParameters =  Parameters(R"({})"))
        : Scheme<TSparseSpace, TDenseSpace>()
    {
        Parameters default_parameters = Parameters(R"(
        {
            "time_step_prediction_level" : 0.0,
            "fraction_delta_time"        : 0.9,
            "max_delta_time"             : 1.0e0
        })" );

        rParameters.ValidateAndAssignDefaults(default_parameters);

        mDeltaTime.PredictionLevel = rParameters["time_step_prediction_level"].GetDouble();
        mDeltaTime.Maximum = rParameters["max_delta_time"].GetDouble();
        mDeltaTime.Fraction = rParameters["fraction_delta_time"].GetDouble();
    }

    /** Destructor.
    */
    virtual ~ExplicitCentralDifferencesScheme() {}

    ///@}
    ///@name Operators
    ///@{

    /**
     * @brief This function is designed to be called once to perform all the checks needed
     * on the input provided.
     * @details Checks can be "expensive" as the function is designed
     * to catch user's errors.
     * @param rModelPart The model of the problem to solve
     * @return Zero means  all ok
     */
    int Check(ModelPart& rModelPart) override
    {
        KRATOS_TRY;

        BaseType::Check(rModelPart);

        KRATOS_ERROR_IF(rModelPart.GetBufferSize() < 2) << "Insufficient buffer size for Central Difference Scheme. It has to be > 2" << std::endl;

        KRATOS_ERROR_IF_NOT(rModelPart.GetProcessInfo().Has(DOMAIN_SIZE)) << "DOMAIN_SIZE not defined on ProcessInfo. Please define" << std::endl;

        return 0;

        KRATOS_CATCH("");
    }

    /**
     * @brief This is the place to initialize the Scheme. This is intended to be called just once when the strategy is initialized
     * @param rModelPart The model of the problem to solve
     */
    void Initialize(ModelPart& rModelPart) override
    {
        KRATOS_TRY

        if ((mDeltaTime.PredictionLevel > 0) && (!BaseType::SchemeIsInitialized())) {
            Parameters prediction_parameters = Parameters(R"(
            {
                "time_step_prediction_level" : 2.0,
                "max_delta_time"             : 1.0e0,
                "safety_factor"              : 0.8
            })" );
            prediction_parameters["time_step_prediction_level"].SetDouble(mDeltaTime.PredictionLevel);
            prediction_parameters["max_delta_time"].SetDouble(mDeltaTime.Maximum);
            ExplicitIntegrationUtilities::CalculateDeltaTime(rModelPart, prediction_parameters);
        }



        ProcessInfo& r_current_process_info = rModelPart.GetProcessInfo();

        // Preparing the time values for the first step (where time = initial_time +
        // dt)
        mTime.Current = r_current_process_info[TIME] + r_current_process_info[DELTA_TIME];
        mTime.Delta = r_current_process_info[DELTA_TIME];
        mTime.Middle = mTime.Current - 0.5 * mTime.Delta;
        mTime.Previous = mTime.Current - mTime.Delta;
        mTime.PreviousMiddle = mTime.Current - 1.5 * mTime.Delta;

        /// Working in 2D/3D (the definition of DOMAIN_SIZE is check in the Check method)
        const SizeType dim = r_current_process_info[DOMAIN_SIZE];

        // Initialize scheme
        if (!BaseType::SchemeIsInitialized())
            InitializeExplicitScheme(rModelPart, dim);
        else
            SchemeCustomInitialization(rModelPart, dim);

        BaseType::SetSchemeIsInitialized();

        KRATOS_CATCH("")
    }

    /**
     * @brief It initializes time step solution. Only for reasons if the time step solution is restarted
     * @param rModelPart The model of the problem to solve
     * @param rA LHS matrix
     * @param rDx Incremental update of primary variables
     * @param rb RHS Vector
     * @todo I cannot find the formula for the higher orders with variable time step. I tried to deduce by myself but the result was very unstable
     */
    void InitializeSolutionStep(
        ModelPart& rModelPart,
        TSystemMatrixType& rA,
        TSystemVectorType& rDx,
        TSystemVectorType& rb
        ) override
    {
        KRATOS_TRY

        BaseType::InitializeSolutionStep(rModelPart, rA, rDx, rb);
        if (mDeltaTime.PredictionLevel > 1) {
            Parameters prediction_parameters = Parameters(R"(
            {
                "time_step_prediction_level" : 2.0,
                "max_delta_time"             : 1.0e0,
                "safety_factor"              : 0.8
            })" );
            prediction_parameters["time_step_prediction_level"].SetDouble(mDeltaTime.PredictionLevel); // WARNING This could be problematic if PredictionLevel is a double and not a integer
            prediction_parameters["max_delta_time"].SetDouble(mDeltaTime.Maximum);
            ExplicitIntegrationUtilities::CalculateDeltaTime(rModelPart, prediction_parameters);
        }
        InitializeResidual(rModelPart);

        KRATOS_CATCH("")
    }

    /**
     * @brief It initializes the non-linear iteration
     * @param rModelPart The model of the problem to solve
     * @param rA LHS matrix
     * @param rDx Incremental update of primary variables
     * @param rb RHS Vector
     * @todo I cannot find the formula for the higher orders with variable time step. I tried to deduce by myself but the result was very unstable
     */
    void InitializeNonLinIteration(
        ModelPart& rModelPart,
        TSystemMatrixType& rA,
        TSystemVectorType& rDx,
        TSystemVectorType& rb
        ) override
    {
        KRATOS_TRY;

        ProcessInfo& r_current_process_info = rModelPart.GetProcessInfo();

        const auto it_elem_begin = rModelPart.ElementsBegin();
        #pragma omp parallel for schedule(guided,512)
        for(int i=0; i<static_cast<int>(rModelPart.Elements().size()); ++i) {
            auto it_elem = it_elem_begin + i;
            it_elem->InitializeNonLinearIteration(r_current_process_info);
        }

        const auto it_cond_begin = rModelPart.ConditionsBegin();
        #pragma omp parallel for schedule(guided,512)
        for(int i=0; i<static_cast<int>(rModelPart.Conditions().size()); ++i) {
            auto it_elem = it_cond_begin + i;
            it_elem->InitializeNonLinearIteration(r_current_process_info);
        }

        KRATOS_CATCH( "" );
    }

    /**
     * @brief This method initializes the residual in the nodes of the model part
     * @param rModelPart The model of the problem to solve
     */
    void InitializeResidual(ModelPart& rModelPart)
    {
        KRATOS_TRY

        // The array of nodes
        NodesArrayType& r_nodes = rModelPart.Nodes();

        // Auxiliar values
        const array_1d<double, 3> zero_array = ZeroVector(3);
        // Initializing the variables
        VariableUtils().SetVectorVar(FORCE_RESIDUAL, zero_array,r_nodes);
        const bool has_dof_for_rot_z = (r_nodes.begin())->HasDofFor(ROTATION_Z);
        if (has_dof_for_rot_z)
            VariableUtils().SetVectorVar(MOMENT_RESIDUAL,zero_array,r_nodes);

        KRATOS_CATCH("")
    }

    /**
     * @brief This method initializes some rutines related with the explicit scheme
     * @param rModelPart The model of the problem to solve
     * @param DomainSize The current dimention of the problem
     */
    void InitializeExplicitScheme(
        ModelPart& rModelPart,
        const SizeType DomainSize = 3
        )
    {
        KRATOS_TRY

        /// The array of ndoes
        NodesArrayType& r_nodes = rModelPart.Nodes();

        // The first iterator of the array of nodes
        const auto it_node_begin = rModelPart.NodesBegin();

        /// Initialise the database of the nodes
        const array_1d<double, 3> zero_array = ZeroVector(3);
        #pragma omp parallel for schedule(guided,512)
        for (int i = 0; i < static_cast<int>(r_nodes.size()); ++i) {
            auto it_node = (it_node_begin + i);
            it_node->SetValue(NODAL_MASS, 0.0);
            array_1d<double, 3>& r_middle_velocity = it_node->FastGetSolutionStepValue(MIDDLE_VELOCITY);
            r_middle_velocity  = ZeroVector(3);
        }
        const bool has_dof_for_rot_z = it_node_begin->HasDofFor(ROTATION_Z);
        if (has_dof_for_rot_z) {
            #pragma omp parallel for schedule(guided,512)
            for (int i = 0; i < static_cast<int>(r_nodes.size()); ++i) {
                auto it_node = (it_node_begin + i);
                it_node->SetValue(NODAL_INERTIA, zero_array);
                array_1d<double, 3>& r_middle_angular_velocity = it_node->FastGetSolutionStepValue(MIDDLE_ANGULAR_VELOCITY);
                r_middle_angular_velocity  = ZeroVector(3);
            }
        }

        #pragma omp parallel for schedule(guided,512)
        for (int i = 0; i < static_cast<int>(r_nodes.size()); ++i) {
            auto it_node = (it_node_begin + i);

            array_1d<double, 3>& r_middle_velocity = it_node->FastGetSolutionStepValue(MIDDLE_VELOCITY);
            const array_1d<double, 3>& r_current_velocity = it_node->FastGetSolutionStepValue(VELOCITY);
            array_1d<double, 3>& r_current_residual = it_node->FastGetSolutionStepValue(FORCE_RESIDUAL);
//             array_1d<double,3>& r_current_displacement  = it_node->FastGetSolutionStepValue(DISPLACEMENT);

            for (IndexType j = 0; j < DomainSize; j++) {
                r_middle_velocity[j] = r_current_velocity[j];
                r_current_residual[j] = 0.0;
//                 r_current_displacement[j] = 0.0; // this might be wrong for presribed displacement // NOTE: then you should check if the dof is fixed
            }

            if (has_dof_for_rot_z) {
                array_1d<double, 3>& r_middle_angular_velocity = it_node->FastGetSolutionStepValue(MIDDLE_ANGULAR_VELOCITY);
                const array_1d<double, 3>& r_current_angular_velocity = it_node->FastGetSolutionStepValue(ANGULAR_VELOCITY);
                array_1d<double, 3>& r_current_residual_moment = it_node->FastGetSolutionStepValue(MOMENT_RESIDUAL);
//                 array_1d<double,3>& current_rotation = it_node->FastGetSolutionStepValue(ROTATION);

                const IndexType initial_j = DomainSize == 3 ? 0 : 2; // We do this because in 2D only the rotation Z is needed, then we start with 2, instead of 0
                for (IndexType j = initial_j; j < 3; j++) {
                    r_middle_angular_velocity[j] = r_current_angular_velocity[j];
                    r_current_residual_moment[j] = 0.0;
                    // current_rotation[j] = 0.0; // this might be wrong for presribed rotations // NOTE: then you should check if the dof is fixed
                }
            }
        }

        KRATOS_CATCH("")
    }

    /**
     * @brief Performing the update of the solution
     * @param rModelPart The model of the problem to solve
     * @param rDofSet Set of all primary variables
     * @param rA LHS matrix
     * @param rDx incremental update of primary variables
     * @param rb RHS Vector
     */
    void Update(
        ModelPart& rModelPart,
        DofsArrayType& rDofSet,
        TSystemMatrixType& rA,
        TSystemVectorType& rDx,
        TSystemVectorType& rb
        ) override
    {
        KRATOS_TRY

        // The current process info
        ProcessInfo& r_current_process_info = rModelPart.GetProcessInfo();

        // The array of nodes
        NodesArrayType& r_nodes = rModelPart.Nodes();

        /// Working in 2D/3D (the definition of DOMAIN_SIZE is check in the Check method)
        const SizeType dim = r_current_process_info[DOMAIN_SIZE];

        // Step Update
        // The first step is time =  initial_time ( 0.0) + delta time
        mTime.Current = r_current_process_info[TIME];
        mTime.Delta = r_current_process_info[DELTA_TIME];

        mTime.Middle   = mTime.Current - 0.50*mTime.Delta;
        mTime.Previous = mTime.Current - 1.00*mTime.Delta;
        mTime.PreviousMiddle = mTime.Middle - 1.00*mTime.Delta;

        if (mTime.Previous<0.0) mTime.Previous=0.00;
        if (mTime.PreviousMiddle<0.0) mTime.PreviousMiddle=0.00;
        // The iterator of the first node
        const auto it_node_begin = rModelPart.NodesBegin();
        const bool has_dof_for_rot_z = it_node_begin->HasDofFor(ROTATION_Z);

        // Getting dof position
        const IndexType disppos = it_node_begin->GetDofPosition(DISPLACEMENT_X);
        const IndexType rotppos = has_dof_for_rot_z ? it_node_begin->GetDofPosition(ROTATION_X) : 0;

        #pragma omp parallel for schedule(guided,512)
        for (int i = 0; i < static_cast<int>(r_nodes.size()); ++i) {
            // Current step information "N+1" (before step update).
            this->UpdateTranslationalDegreesOfFreedom(it_node_begin + i, disppos, dim);
        } // for Node parallel

        if (has_dof_for_rot_z){
            #pragma omp parallel for schedule(guided,512)
            for (int i = 0; i < static_cast<int>(r_nodes.size()); ++i) {
                this->UpdateRotationalDegreesOfFreedom(it_node_begin + i, rotppos, dim);
            } // for Node parallel
        }


        KRATOS_CATCH("")
    }

    /**
     * @brief This method updates the translation DoF
     * @param itCurrentNode The iterator of the current node
     * @param DisplacementPosition The position of the displacement dof on the database
     * @param DomainSize The current dimention of the problem
     */
    void UpdateTranslationalDegreesOfFreedom(
        NodeIterator itCurrentNode,
        const IndexType DisplacementPosition,
        const SizeType DomainSize = 3
        )
    {
        const double nodal_mass = itCurrentNode->GetValue(NODAL_MASS);
        const double nodal_displacement_damping = itCurrentNode->GetValue(NODAL_DISPLACEMENT_DAMPING);
        const array_1d<double, 3>& r_current_residual = itCurrentNode->FastGetSolutionStepValue(FORCE_RESIDUAL);

        array_1d<double, 3>& r_current_velocity = itCurrentNode->FastGetSolutionStepValue(VELOCITY);
        array_1d<double, 3>& r_current_displacement = itCurrentNode->FastGetSolutionStepValue(DISPLACEMENT);
        array_1d<double, 3>& r_middle_velocity = itCurrentNode->FastGetSolutionStepValue(MIDDLE_VELOCITY);

        array_1d<double, 3>& r_current_acceleration = itCurrentNode->FastGetSolutionStepValue(ACCELERATION);

<<<<<<< HEAD
        array_1d<double, 3>& r_last_displacement = itCurrentNode->FastGetSolutionStepValue(DISPLACEMENT,1);
        r_last_displacement = r_current_displacement;


=======
        const array_1d<double, 3>& r_previous_displacement = itCurrentNode->FastGetSolutionStepValue(DISPLACEMENT, 1);
        const array_1d<double, 3>& r_previous_middle_velocity = itCurrentNode->FastGetSolutionStepValue(MIDDLE_VELOCITY, 1);
>>>>>>> 84e5536d
        // Solution of the explicit equation:
        if (nodal_mass > numerical_limit)
            noalias(r_current_acceleration) = (r_current_residual - nodal_displacement_damping * r_current_velocity) / nodal_mass;
        else
            noalias(r_current_acceleration) = ZeroVector(3);

        std::array<bool, 3> fix_displacements = {false, false, false};

        fix_displacements[0] = (itCurrentNode->GetDof(DISPLACEMENT_X, DisplacementPosition).IsFixed());
        fix_displacements[1] = (itCurrentNode->GetDof(DISPLACEMENT_Y, DisplacementPosition + 1).IsFixed());
        if (DomainSize == 3)
            fix_displacements[2] = (itCurrentNode->GetDof(DISPLACEMENT_Z, DisplacementPosition + 2).IsFixed());

        for (IndexType j = 0; j < DomainSize; j++) {
            if (fix_displacements[j]) {
                r_current_acceleration[j] = 0.0;
                r_middle_velocity[j] = 0.0;
            }

            r_current_velocity[j] =  r_previous_middle_velocity[j] + (mTime.Previous - mTime.PreviousMiddle) * r_current_acceleration[j]; //+ actual_velocity;
            r_middle_velocity[j] = r_current_velocity[j] + (mTime.Middle - mTime.Previous) * r_current_acceleration[j];
            r_current_displacement[j] = r_previous_displacement[j] + mTime.Delta * r_middle_velocity[j];
        } // for DomainSize
    }

    /**
     * @brief This method updates the rotation DoF
     * @param itCurrentNode The iterator of the current node
     * @param RotationPosition The position of the rotation dof on the database
     * @param DomainSize The current dimention of the problem
     */
    void UpdateRotationalDegreesOfFreedom(
        NodeIterator itCurrentNode,
        const IndexType RotationPosition,
        const SizeType DomainSize = 3
        )
    {
        ////// ROTATION DEGRESS OF FREEDOM
        const array_1d<double, 3>& nodal_inertia = itCurrentNode->GetValue(NODAL_INERTIA);
        const array_1d<double, 3>& nodal_rotational_damping = itCurrentNode->GetValue(NODAL_ROTATION_DAMPING);
        const array_1d<double, 3>& r_current_residual_moment = itCurrentNode->FastGetSolutionStepValue(MOMENT_RESIDUAL);
        array_1d<double, 3>& r_current_angular_velocity = itCurrentNode->FastGetSolutionStepValue(ANGULAR_VELOCITY);
        array_1d<double, 3>& r_current_rotation = itCurrentNode->FastGetSolutionStepValue(ROTATION);
        array_1d<double, 3>& r_middle_angular_velocity = itCurrentNode->FastGetSolutionStepValue(MIDDLE_ANGULAR_VELOCITY);
        array_1d<double, 3>& r_current_angular_acceleration = itCurrentNode->FastGetSolutionStepValue(ANGULAR_ACCELERATION);


        const array_1d<double, 3>& r_previous_rotation = itCurrentNode->FastGetSolutionStepValue(ROTATION, 1);
        const array_1d<double, 3>& r_previous_middle_angular_velocity = itCurrentNode->FastGetSolutionStepValue(MIDDLE_ANGULAR_VELOCITY, 1);

        const IndexType initial_k = DomainSize == 3 ? 0 : 2; // We do this because in 2D only the rotation Z is needed, then we start with 2, instead of 0
        for (IndexType kk = initial_k; kk < 3; ++kk) {
            if (nodal_inertia[kk] > numerical_limit)
                r_current_angular_acceleration[kk] = (r_current_residual_moment[kk] - nodal_rotational_damping[kk] * r_current_angular_velocity[kk]) / nodal_inertia[kk];
            else
                r_current_angular_acceleration[kk] = 0.0;
        }

        std::array<bool, 3> fix_rotation = {false, false, false};
        if (DomainSize == 3) {
            fix_rotation[0] = (itCurrentNode->GetDof(ROTATION_X, RotationPosition).IsFixed());
            fix_rotation[1] = (itCurrentNode->GetDof(ROTATION_Y, RotationPosition + 1).IsFixed());
        }
        fix_rotation[2] = (itCurrentNode->GetDof(ROTATION_Z, RotationPosition + 2).IsFixed());

        for (IndexType j = initial_k; j < 3; j++) {
            if (fix_rotation[j]) {
                r_current_angular_acceleration[j] = 0.0;
                r_middle_angular_velocity[j] = 0.0;
            }
            r_current_angular_velocity[j] = r_previous_middle_angular_velocity[j] + (mTime.Previous - mTime.PreviousMiddle) * r_current_angular_acceleration[j];
            r_middle_angular_velocity[j] = r_current_angular_velocity[j] + (mTime.Middle - mTime.Previous) * r_current_angular_acceleration[j];
            r_current_rotation[j] = r_previous_rotation[j] + mTime.Delta * r_middle_angular_velocity[j];
        }
    }

    /**
     * @brief This method performs some custom operations to initialize the scheme
     * @param rModelPart The model of the problem to solve
     * @param DomainSize The current dimention of the problem
     */
    virtual void SchemeCustomInitialization(
        ModelPart& rModelPart,
        const SizeType DomainSize = 3
        )
    {
        KRATOS_TRY

        // The array containing the nodes
        NodesArrayType& r_nodes = rModelPart.Nodes();

        // The fisrt node interator
        const auto it_node_begin = rModelPart.NodesBegin();

        // If we consider the rotation DoF
        const bool has_dof_for_rot_z = it_node_begin->HasDofFor(ROTATION_Z);

        // Auxiliar zero array
        const array_1d<double, 3> zero_array = ZeroVector(3);

        // Getting dof position
        const IndexType disppos = it_node_begin->GetDofPosition(DISPLACEMENT_X);
        const IndexType rotppos = has_dof_for_rot_z ? it_node_begin->GetDofPosition(ROTATION_X) : 0;

        #pragma omp parallel for schedule(guided,512)
        for (int i = 0; i < static_cast<int>(r_nodes.size()); ++i) {
            // Current step information "N+1" (before step update).
            auto it_node = it_node_begin + i;

            const double nodal_mass = it_node->GetValue(NODAL_MASS);
            const array_1d<double, 3>& r_current_residual = it_node->FastGetSolutionStepValue(FORCE_RESIDUAL);

            array_1d<double, 3>& r_current_velocity = it_node->FastGetSolutionStepValue(VELOCITY);
//             array_1d<double,3>& r_current_displacement = it_node->FastGetSolutionStepValue(DISPLACEMENT);
            array_1d<double, 3>& r_middle_velocity = it_node->FastGetSolutionStepValue(MIDDLE_VELOCITY);

            array_1d<double, 3>& r_current_acceleration = it_node->FastGetSolutionStepValue(ACCELERATION);

            // Solution of the explicit equation:
            if (nodal_mass > numerical_limit) {
                r_current_acceleration = r_current_residual / nodal_mass;
            } else {
                r_current_acceleration = zero_array;
            }

            std::array<bool, 3> fix_displacements = {false, false, false};

            fix_displacements[0] = (it_node->GetDof(DISPLACEMENT_X, disppos).IsFixed());
            fix_displacements[1] = (it_node->GetDof(DISPLACEMENT_Y, disppos + 1).IsFixed());
            if (DomainSize == 3)
                fix_displacements[2] = (it_node->GetDof(DISPLACEMENT_Z, disppos + 2).IsFixed());

            for (IndexType j = 0; j < DomainSize; j++) {
                if (fix_displacements[j]) {
                    r_current_acceleration[j] = 0.0;
                    r_middle_velocity[j] = 0.0;
                }

                r_middle_velocity[j] = 0.0 + (mTime.Middle - mTime.Previous) * r_current_acceleration[j];
                r_current_velocity[j] = r_middle_velocity[j] + (mTime.Previous - mTime.PreviousMiddle) * r_current_acceleration[j]; //+ actual_velocity;
                // r_current_displacement[j]  = 0.0;

            } // for DomainSize

            ////// ROTATION DEGRESS OF FREEDOM
            if (has_dof_for_rot_z) {
                const array_1d<double, 3>& nodal_inertia = it_node->GetValue(NODAL_INERTIA);
                const array_1d<double, 3>& r_current_residual_moment = it_node->FastGetSolutionStepValue(MOMENT_RESIDUAL);
                array_1d<double, 3>& r_current_angular_velocity = it_node->FastGetSolutionStepValue(ANGULAR_VELOCITY);
                // array_1d<double,3>& current_rotation = it_node->FastGetSolutionStepValue(ROTATION);
                array_1d<double, 3>& r_middle_angular_velocity = it_node->FastGetSolutionStepValue(MIDDLE_ANGULAR_VELOCITY);
                array_1d<double, 3>& r_current_angular_acceleration = it_node->FastGetSolutionStepValue(ANGULAR_ACCELERATION);

                const IndexType initial_k = DomainSize == 3 ? 0 : 2; // We do this because in 2D only the rotation Z is needed, then we start with 2, instead of 0
                for (IndexType kk = initial_k; kk < 3; ++kk) {
                    if (nodal_inertia[kk] > numerical_limit) {
                        r_current_angular_acceleration[kk] = r_current_residual_moment[kk] / nodal_inertia[kk];
                    } else {
                        r_current_angular_acceleration[kk] = 0.0;
                    }
                }

                std::array<bool, 3> fix_rotation = {false, false, false};
                if (DomainSize == 3) {
                    fix_rotation[0] = (it_node->GetDof(ROTATION_X, rotppos).IsFixed());
                    fix_rotation[1] = (it_node->GetDof(ROTATION_Y, rotppos + 1).IsFixed());
                }
                fix_rotation[2] = (it_node->GetDof(ROTATION_Z, rotppos + 2).IsFixed());

                for (IndexType j = initial_k; j < 3; j++) {
                    if (fix_rotation[j]) {
                        r_current_angular_acceleration[j] = 0.0;
                        r_middle_angular_velocity[j] = 0.0;
                    }

                    r_middle_angular_velocity[j] = 0.0 +  (mTime.Middle - mTime.Previous) * r_current_angular_acceleration[j];
                    r_current_angular_velocity[j] = r_middle_angular_velocity[j] +  (mTime.Previous - mTime.PreviousMiddle) *  r_current_angular_acceleration[j];
//                     current_rotation[j] = 0.0;
                } // trans DoF
            }   // Rot DoF
        }     // for node parallel

        mTime.Previous = mTime.Current;
        mTime.PreviousMiddle = mTime.Middle;
        KRATOS_CATCH("")
    }

    /**
     * @brief This function is designed to calculate just the RHS contribution
     * @param pElement The element to compute
     * @param RHS_Contribution The RHS vector contribution
     * @param EquationId The ID's of the element degrees of freedom
     * @param rCurrentProcessInfo The current process info instance
     */
    void Calculate_RHS_Contribution(
        Element::Pointer pCurrentElement,
        LocalSystemVectorType& RHS_Contribution,
        Element::EquationIdVectorType& EquationId,
        ProcessInfo& rCurrentProcessInfo
        ) override
    {
        KRATOS_TRY

        this->TCalculate_RHS_Contribution(pCurrentElement, RHS_Contribution, rCurrentProcessInfo);
        KRATOS_CATCH("")
    }

    /**
     * @brief Functions that calculates the RHS of a "condition" object
     * @param pCondition The condition to compute
     * @param RHS_Contribution The RHS vector contribution
     * @param EquationId The ID's of the condition degrees of freedom
     * @param rCurrentProcessInfo The current process info instance
     */
    void Condition_Calculate_RHS_Contribution(
        Condition::Pointer pCurrentCondition,
        LocalSystemVectorType& RHS_Contribution,
        Element::EquationIdVectorType& EquationId,
        ProcessInfo& rCurrentProcessInfo
        ) override
    {
        KRATOS_TRY

        this->TCalculate_RHS_Contribution(pCurrentCondition, RHS_Contribution, rCurrentProcessInfo);

        KRATOS_CATCH("")
    }

    /**
     * @brief Function called once at the end of a solution step, after convergence is reached if an iterative process is needed
     * @param rModelPart The model of the problem to solve
     * @param rA LHS matrix
     * @param rDx Incremental update of primary variables
     * @param rb RHS Vector
     */
    void FinalizeSolutionStep(
        ModelPart& rModelPart,
        TSystemMatrixType& rA,
        TSystemVectorType& rDx,
        TSystemVectorType& rb
        ) override
    {
        BaseType::FinalizeSolutionStep(rModelPart, rA, rDx, rb);
    }

    ///@}
    ///@name Operations
    ///@{

    ///@}
    ///@name Access
    ///@{

    ///@}
    ///@name Inquiry
    ///@{

    ///@}
    ///@name Friends
    ///@{

    ///@}

protected:

    ///@}
    ///@name Protected Structs
    ///@{

    /**
     * @brief This struct contains the information related with the increment od time step
     */
    struct DeltaTimeParameters {
        double PredictionLevel; // 0, 1, 2 // NOTE: Should be a integer?
        double Maximum;         // Maximum delta time
        double Fraction;        // Fraction of the delta time
    };

    /**
     * @brief This struct contains the details of the time variables
     */
    struct TimeVariables {
        double PreviousMiddle; // n-1/2
        double Previous;       // n
        double Middle;         // n+1/2
        double Current;        // n+1

        double Delta;          // Time step
    };

    ///@name Protected static Member Variables
    ///@{

    TimeVariables mTime;            /// This struct contains the details of the time variables
    DeltaTimeParameters mDeltaTime; /// This struct contains the information related with the increment od time step

    ///@}
    ///@name Protected member Variables
    ///@{

    ///@}
    ///@name Protected Operators
    ///@{

    ///@}
    ///@name Protected Operations
    ///@{

    ///@}
    ///@name Protected  Access
    ///@{

    ///@}
    ///@name Protected Inquiry
    ///@{

    ///@}
    ///@name Protected LifeCycle
    ///@{

    ///@}

private:
    ///@name Static Member Variables
    ///@{

    ///@}
    ///@name Member Variables
    ///@{

    ///@}
    ///@name Private Operators
    ///@{

    ///@}
    ///@name Private Operations
    ///@{

    /**
    * @brief Functions that calculates the RHS of a "TObjectType" object
    * @param pCurrentEntity The TObjectType to compute
    * @param RHS_Contribution The RHS vector contribution
    * @param rCurrentProcessInfo The current process info instance
    */
    template <typename TObjectType>
    void TCalculate_RHS_Contribution(
        TObjectType pCurrentEntity,
        LocalSystemVectorType& RHS_Contribution,
        ProcessInfo& rCurrentProcessInfo
        )
    {
        (pCurrentEntity)->CalculateRightHandSide(RHS_Contribution, rCurrentProcessInfo);
        //Matrix dummy_lhs;
        //(pCurrentEntity)->CalculateLocalSystem(dummy_lhs, RHS_Contribution, rCurrentProcessInfo);

        pCurrentEntity->AddExplicitContribution(RHS_Contribution, RESIDUAL_VECTOR, FORCE_RESIDUAL, rCurrentProcessInfo);
        pCurrentEntity->AddExplicitContribution(RHS_Contribution, RESIDUAL_VECTOR, MOMENT_RESIDUAL, rCurrentProcessInfo);
    }

    ///@}
    ///@name Private  Access
    ///@{

    ///@}
    ///@name Private Inquiry
    ///@{

    ///@}
    ///@name Un accessible methods
    ///@{

    ///@}

}; /* Class ExplicitCentralDifferencesScheme */

///@}

///@name Type Definitions
///@{

///@}

} /* namespace Kratos.*/

#endif /* KRATOS_EXPLICIT_CENTRAL_DIFFERENCES_SCHEME  defined */<|MERGE_RESOLUTION|>--- conflicted
+++ resolved
@@ -468,15 +468,8 @@
 
         array_1d<double, 3>& r_current_acceleration = itCurrentNode->FastGetSolutionStepValue(ACCELERATION);
 
-<<<<<<< HEAD
-        array_1d<double, 3>& r_last_displacement = itCurrentNode->FastGetSolutionStepValue(DISPLACEMENT,1);
-        r_last_displacement = r_current_displacement;
-
-
-=======
         const array_1d<double, 3>& r_previous_displacement = itCurrentNode->FastGetSolutionStepValue(DISPLACEMENT, 1);
         const array_1d<double, 3>& r_previous_middle_velocity = itCurrentNode->FastGetSolutionStepValue(MIDDLE_VELOCITY, 1);
->>>>>>> 84e5536d
         // Solution of the explicit equation:
         if (nodal_mass > numerical_limit)
             noalias(r_current_acceleration) = (r_current_residual - nodal_displacement_damping * r_current_velocity) / nodal_mass;
