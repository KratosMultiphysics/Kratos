--- conflicted
+++ resolved
@@ -3,25 +3,15 @@
 //             | |   |    |   | (    |   |   | |   (   | |
 //       _____/ \__|_|   \__,_|\___|\__|\__,_|_|  \__,_|_| MECHANICS
 //
-<<<<<<< HEAD
-//  License:		 BSD License
-//					 license: structural_mechanics_application/license.txt
-=======
 //  License:         BSD License
 //                   license: StructuralMechanicsApplication/license.txt
->>>>>>> 8778c923
 //
 //  Main authors:    Riccardo Rossi
 //
 
-<<<<<<< HEAD
-#if !defined(KRATOS_RESIDUALBASED_PREDICTOR_CORRECTOR_RELAXATION_SCHEME )
-#define  KRATOS_RESIDUALBASED_PREDICTOR_CORRECTOR_RELAXATION_SCHEME
-=======
 #pragma once
 
 // System includes
->>>>>>> 8778c923
 
 // External includes
 
@@ -225,10 +215,6 @@
             UpdateVelocity(CurrentVelocity, DeltaDisp, OldVelocity, OldAcceleration);
 
             UpdateAcceleration(CurrentAcceleration, DeltaDisp, OldVelocity, OldAcceleration);
-<<<<<<< HEAD
-=======
-
->>>>>>> 8778c923
         }
 
         KRATOS_CATCH( "" )
@@ -252,14 +238,6 @@
         double DeltaTime = rModelPart.GetProcessInfo()[DELTA_TIME];
 
         for (auto i = rModelPart.NodesBegin(); i != rModelPart.NodesEnd(); ++i) {
-
-<<<<<<< HEAD
-=======
-        for (ModelPart::NodeIterator i = r_model_part.NodesBegin();
-                i != r_model_part.NodesEnd(); ++i)
-        {
-
->>>>>>> 8778c923
             array_1d<double, 3 > & OldVelocity = (i)->FastGetSolutionStepValue(VELOCITY, 1);
             array_1d<double, 3 > & OldDisp = (i)->FastGetSolutionStepValue(DISPLACEMENT, 1);
             //predicting displacement = OldDisplacement + OldVelocity * DeltaTime;
@@ -312,20 +290,12 @@
         KRATOS_TRY
         int k = OpenMPUtils::ThisThread();
         //Initializing the non linear iteration for the current element
-<<<<<<< HEAD
-        rCurrentElement.InitializeNonLinearIteration(CurrentProcessInfo);
-
-=======
->>>>>>> 8778c923
         //basic operations for the element considered
         rCurrentElement.CalculateLocalSystem(LHS_Contribution, RHS_Contribution, CurrentProcessInfo);
         rCurrentElement.CalculateMassMatrix(mMass[k], CurrentProcessInfo);
         rCurrentElement.CalculateDampingMatrix(mDamp[k], CurrentProcessInfo);
         rCurrentElement.EquationIdVector(EquationId, CurrentProcessInfo);
-<<<<<<< HEAD
-=======
         //adding the dynamic contributions (statics is already included)
->>>>>>> 8778c923
 
         //adding the dynamic contributions (statics is already included)
         AddDynamicsToLHS(LHS_Contribution, mDamp[k], mMass[k], CurrentProcessInfo);
@@ -531,11 +501,6 @@
     std::vector< Matrix >mMass;
     std::vector< Matrix >mDamp;
     std::vector< Vector >mvel;
-<<<<<<< HEAD
-=======
-
-    double mdamping_factor;
->>>>>>> 8778c923
 
     double mDampingFactor;
 
@@ -583,16 +548,9 @@
         LocalSystemMatrixType& M,
         const ProcessInfo& CurrentProcessInfo)
     {
-<<<<<<< HEAD
         // Adding mass contribution to the dynamic stiffness
         if (M.size1() != 0) { // if M matrix declared
             noalias(LHS_Contribution) += (mDampingFactor * ma1) * M;
-=======
-        // adding mass contribution to the dynamic stiffness
-        if (M.size1() != 0) // if M matrix declared
-        {
-            noalias(LHS_Contribution) += (mdamping_factor * ma1) * M;
->>>>>>> 8778c923
         }
     }
 
@@ -613,10 +571,6 @@
         if (M.size1() != 0) {
             int k = OpenMPUtils::ThisThread();
             const auto& r_const_elem_ref = rCurrentElement;
-<<<<<<< HEAD
-
-=======
->>>>>>> 8778c923
             r_const_elem_ref.GetFirstDerivativesVector(mvel[k], 0);
             noalias(RHS_Contribution) -= mDampingFactor * prod(M, mvel[k]);
         }
