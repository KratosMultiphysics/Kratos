// KRATOS  ___|  |                   |                   |
//       \___ \  __|  __| |   |  __| __| |   |  __| _` | |
//             | |   |    |   | (    |   |   | |   (   | |
//       _____/ \__|_|   \__,_|\___|\__|\__,_|_|  \__,_|_| MECHANICS
//
//  License:         BSD License
//                   license: structural_mechanics_application/license.txt
//
//  Main authors:    Riccardo Rossi
//

#if !defined (KRATOS_LINEAR_PLANE_STRESS_LAW_H_INCLUDED)
#define  KRATOS_LINEAR_PLANE_STRESS_LAW_H_INCLUDED

// System includes

// External includes

// Project includes
#include "custom_constitutive/elastic_isotropic_3d.h"

namespace Kratos
{
///@name Kratos Globals
///@{

///@}
///@name Type Definitions
///@{

///@}
///@name  Enum's
///@{

///@}
///@name  Functions
///@{

///@}
///@name Kratos Classes
///@{
class KRATOS_API(STRUCTURAL_MECHANICS_APPLICATION) LinearPlaneStress : public ElasticIsotropic3D
{
public:
    ///@name Type Definitions
    ///@{

    typedef ProcessInfo      ProcessInfoType;
    typedef ConstitutiveLaw         BaseType;
    typedef std::size_t             SizeType;
    /**
     * Counted pointer of LinearPlaneStress
     */

    KRATOS_CLASS_POINTER_DEFINITION( LinearPlaneStress );

    ///@name Life Cycle
    ///@{

    /**
     * Default constructor.
     */
    LinearPlaneStress();

    ConstitutiveLaw::Pointer Clone() const override;

    /**
     * Copy constructor.
     */
    LinearPlaneStress (const LinearPlaneStress& rOther);


    /**
     * Destructor.
     */
    ~LinearPlaneStress() override;

    ///@}
    ///@name Operators
    ///@{

    ///@}
    ///@name Operations
    ///@{

    /**
     * This function is designed to be called once to check compatibility with element
     * @param rFeatures: The Features of the law
     */
    void GetLawFeatures(Features& rFeatures) override;

    /**
    * Dimension of the law:
    */
    SizeType WorkingSpaceDimension() override
    {
        return 2;
    };

    /**
     * Voigt tensor size:
     */
    SizeType GetStrainSize() override
    {
        return 3;

    }

    ///@}
    ///@name Access
    ///@{

<<<<<<< HEAD
    ///@}
    ///@name Inquiry
    ///@{

    ///@}
    ///@name Input and output
    ///@{

    ///@}
    ///@name Friends
    ///@{

=======
    /**
     * Computes the material response:
     * Kirchhoff stresses and algorithmic ConstitutiveMatrix
     * @param rValues: The Internalvalues of the law
     * @see   Parameters
     */
    void CalculateMaterialResponseKirchhoff (Parameters & rValues) override;

    /**
     * Computes the material response:
     * PK1 stresses and algorithmic ConstitutiveMatrix
     * @param rValues: The Internalvalues of the law
     * @see   Parameters
     */
    void CalculateMaterialResponsePK1 (Parameters & rValues) override;

    /**
     * Computes the material response:
     * Cauchy stresses and algorithmic ConstitutiveMatrix
     * @param rValues: The Internalvalues of the law
     * @see   Parameters
     */
    void CalculateMaterialResponseCauchy (Parameters & rValues) override;

    /**
     * Finalizes the material response:
     * PK2 stresses and algorithmic ConstitutiveMatrix
     * @param rValues: The Internalvalues of the law
     * @see   Parameters
     */
    void FinalizeMaterialResponsePK2 (Parameters & rValues) override;

    /**
     * Finalizes the material response:
     * Kirchhoff stresses and algorithmic ConstitutiveMatrix
     * @param rValues: The Internalvalues of the law
     * @see   Parameters
     */
    void FinalizeMaterialResponseKirchhoff (Parameters & rValues) override;

    /**
     * Finalizes the material response:
     * PK1 stresses and algorithmic ConstitutiveMatrix
     * @param rValues: The Internalvalues of the law
     * @see   Parameters
     */
    void FinalizeMaterialResponsePK1 (Parameters & rValues) override;

    /**
     * Finalizes the material response:
     * Cauchy stresses and algorithmic ConstitutiveMatrix
     * @param rValues: The Internalvalues of the law
     * @see   Parameters
     */
    void FinalizeMaterialResponseCauchy (Parameters & rValues) override;
>>>>>>> 80b6e64c

    /**
     * returns the value of a specified variable
     * @param rThisVariable the variable to be returned
     * @param rValue a reference to the returned value
     * @param rValue output: the value of the specified variable
     */
    bool& GetValue(const Variable<bool>& rThisVariable, bool& rValue) override;

<<<<<<< HEAD
    ///@}
=======
    /**
     * calculates the value of a specified variable
     * @param rParameterValues the needed parameters for the CL calculation
     * @param rThisVariable the variable to be returned
     * @param rValue a reference to the returned value
     * @param rValue output: the value of the specified variable
     */
    double& CalculateValue(Parameters& rParameterValues, const Variable<double>& rThisVariable, double& rValue) override;

    /**
     * This function provides the place to perform checks on the completeness of the input.
     * It is designed to be called only once (or anyway, not often) typically at the beginning
     * of the calculations, so to verify that nothing is missing from the input
     * or that no common error is found.
     * @param rMaterialProperties: The properties of the material
     * @param rElementGeometry: The geometry of the element
     * @param rCurrentProcessInfo: The current process info instance
     */
    int Check(
        const Properties& rMaterialProperties,
        const GeometryType& rElementGeometry,
        const ProcessInfo& rCurrentProcessInfo
    ) override;
>>>>>>> 80b6e64c

protected:

    ///@name Protected static Member Variables
    ///@{

    ///@}
    ///@name Protected member Variables
    ///@{

    ///@}
    ///@name Protected Operators
    ///@{

    ///@}
    ///@name Protected Operations
    ///@{
    ///@}

private:

    ///@name Static Member Variables
    ///@{

    ///@}
    ///@name Member Variables
    ///@{

    ///@}
    ///@name Private Operators
    ///@{

<<<<<<< HEAD
    /**
    * It calculates the constitutive matrix C
    * @param C: The constitutive matrix
    * @param E: The Young Modulus
    * @param NU: The poisson coefficient
    */
    void CalculateElasticMatrix(Matrix& C, Parameters& rValues) override;
=======
    void CalculatePK2Stress(const Vector& StrainVector, Vector& StressVector, const double E, const double NU)
    {
        double c1 = E / (1.00 - NU*NU);
        double c2 = c1 * NU;
        double c3 = 0.5* E / (1 + NU);

        StressVector[0] = c1*StrainVector[0] + c2 * (StrainVector[1])	;
        StressVector[1] = c1*StrainVector[1] + c2 * (StrainVector[0])	;
        StressVector[2] = c3*StrainVector[2];
    }

    void CalculateCauchyGreenStrain(
        Parameters& rValues,
        Vector& StrainVector
    )
    {
        //1.-Compute total deformation gradient
        const Matrix& F = rValues.GetDeformationGradientF();

        // for shells/membranes in case the DeformationGradient is of size 3x3
        bounded_matrix<double, 2, 2> F2x2;
        for (unsigned int i=0; i<2; ++i)
            for (unsigned int j=0; j<2; ++j)
                F2x2(i,j) = F(i,j);

        Matrix Etensor = prod(trans(F2x2),F2x2);

        for (unsigned int i=0; i<2; ++i)
            Etensor(i,i) -= 1.0;

        Etensor *= 0.5;

        noalias(StrainVector) = MathUtils<double>::StrainTensorToVector(Etensor);
    }
>>>>>>> 80b6e64c

    ///@}
    ///@name Private Operations
    ///@{
    ///@}


    ///@}
    ///@name Private  Access
    ///@{
    ///@}

    ///@}
    ///@name Serialization
    ///@{
    friend class Serializer;

    void save(Serializer& rSerializer) const override
    {
        KRATOS_SERIALIZE_SAVE_BASE_CLASS( rSerializer, ConstitutiveLaw)
    }

    void load(Serializer& rSerializer) override
    {
        KRATOS_SERIALIZE_LOAD_BASE_CLASS( rSerializer, ConstitutiveLaw)
    }


}; // Class LinearPlaneStress
}  // namespace Kratos.
#endif // KRATOS_LINEAR_PLANE_STRESS_LAW_H_INCLUDED  defined<|MERGE_RESOLUTION|>--- conflicted
+++ resolved
@@ -110,7 +110,6 @@
     ///@name Access
     ///@{
 
-<<<<<<< HEAD
     ///@}
     ///@name Inquiry
     ///@{
@@ -122,64 +121,6 @@
     ///@}
     ///@name Friends
     ///@{
-
-=======
-    /**
-     * Computes the material response:
-     * Kirchhoff stresses and algorithmic ConstitutiveMatrix
-     * @param rValues: The Internalvalues of the law
-     * @see   Parameters
-     */
-    void CalculateMaterialResponseKirchhoff (Parameters & rValues) override;
-
-    /**
-     * Computes the material response:
-     * PK1 stresses and algorithmic ConstitutiveMatrix
-     * @param rValues: The Internalvalues of the law
-     * @see   Parameters
-     */
-    void CalculateMaterialResponsePK1 (Parameters & rValues) override;
-
-    /**
-     * Computes the material response:
-     * Cauchy stresses and algorithmic ConstitutiveMatrix
-     * @param rValues: The Internalvalues of the law
-     * @see   Parameters
-     */
-    void CalculateMaterialResponseCauchy (Parameters & rValues) override;
-
-    /**
-     * Finalizes the material response:
-     * PK2 stresses and algorithmic ConstitutiveMatrix
-     * @param rValues: The Internalvalues of the law
-     * @see   Parameters
-     */
-    void FinalizeMaterialResponsePK2 (Parameters & rValues) override;
-
-    /**
-     * Finalizes the material response:
-     * Kirchhoff stresses and algorithmic ConstitutiveMatrix
-     * @param rValues: The Internalvalues of the law
-     * @see   Parameters
-     */
-    void FinalizeMaterialResponseKirchhoff (Parameters & rValues) override;
-
-    /**
-     * Finalizes the material response:
-     * PK1 stresses and algorithmic ConstitutiveMatrix
-     * @param rValues: The Internalvalues of the law
-     * @see   Parameters
-     */
-    void FinalizeMaterialResponsePK1 (Parameters & rValues) override;
-
-    /**
-     * Finalizes the material response:
-     * Cauchy stresses and algorithmic ConstitutiveMatrix
-     * @param rValues: The Internalvalues of the law
-     * @see   Parameters
-     */
-    void FinalizeMaterialResponseCauchy (Parameters & rValues) override;
->>>>>>> 80b6e64c
 
     /**
      * returns the value of a specified variable
@@ -189,33 +130,7 @@
      */
     bool& GetValue(const Variable<bool>& rThisVariable, bool& rValue) override;
 
-<<<<<<< HEAD
-    ///@}
-=======
-    /**
-     * calculates the value of a specified variable
-     * @param rParameterValues the needed parameters for the CL calculation
-     * @param rThisVariable the variable to be returned
-     * @param rValue a reference to the returned value
-     * @param rValue output: the value of the specified variable
-     */
-    double& CalculateValue(Parameters& rParameterValues, const Variable<double>& rThisVariable, double& rValue) override;
-
-    /**
-     * This function provides the place to perform checks on the completeness of the input.
-     * It is designed to be called only once (or anyway, not often) typically at the beginning
-     * of the calculations, so to verify that nothing is missing from the input
-     * or that no common error is found.
-     * @param rMaterialProperties: The properties of the material
-     * @param rElementGeometry: The geometry of the element
-     * @param rCurrentProcessInfo: The current process info instance
-     */
-    int Check(
-        const Properties& rMaterialProperties,
-        const GeometryType& rElementGeometry,
-        const ProcessInfo& rCurrentProcessInfo
-    ) override;
->>>>>>> 80b6e64c
+    ///@}
 
 protected:
 
@@ -248,7 +163,6 @@
     ///@name Private Operators
     ///@{
 
-<<<<<<< HEAD
     /**
     * It calculates the constitutive matrix C
     * @param C: The constitutive matrix
@@ -256,42 +170,6 @@
     * @param NU: The poisson coefficient
     */
     void CalculateElasticMatrix(Matrix& C, Parameters& rValues) override;
-=======
-    void CalculatePK2Stress(const Vector& StrainVector, Vector& StressVector, const double E, const double NU)
-    {
-        double c1 = E / (1.00 - NU*NU);
-        double c2 = c1 * NU;
-        double c3 = 0.5* E / (1 + NU);
-
-        StressVector[0] = c1*StrainVector[0] + c2 * (StrainVector[1])	;
-        StressVector[1] = c1*StrainVector[1] + c2 * (StrainVector[0])	;
-        StressVector[2] = c3*StrainVector[2];
-    }
-
-    void CalculateCauchyGreenStrain(
-        Parameters& rValues,
-        Vector& StrainVector
-    )
-    {
-        //1.-Compute total deformation gradient
-        const Matrix& F = rValues.GetDeformationGradientF();
-
-        // for shells/membranes in case the DeformationGradient is of size 3x3
-        bounded_matrix<double, 2, 2> F2x2;
-        for (unsigned int i=0; i<2; ++i)
-            for (unsigned int j=0; j<2; ++j)
-                F2x2(i,j) = F(i,j);
-
-        Matrix Etensor = prod(trans(F2x2),F2x2);
-
-        for (unsigned int i=0; i<2; ++i)
-            Etensor(i,i) -= 1.0;
-
-        Etensor *= 0.5;
-
-        noalias(StrainVector) = MathUtils<double>::StrainTensorToVector(Etensor);
-    }
->>>>>>> 80b6e64c
 
     ///@}
     ///@name Private Operations
