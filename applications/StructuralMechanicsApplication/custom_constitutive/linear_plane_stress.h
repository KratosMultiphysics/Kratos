--- conflicted
+++ resolved
@@ -166,7 +166,7 @@
         const Vector& rStrainVector,
         Vector& rStressVector,
         ConstitutiveLaw::Parameters& rValues
-    );
+        );
 
     /**
     * It calculates the strain vector
@@ -176,7 +176,7 @@
     void CalculateCauchyGreenStrain(
         ConstitutiveLaw::Parameters& rValues,
         Vector& rStrainVector
-    ) override;
+        ) override;
 
     ///@}
 
@@ -192,60 +192,6 @@
     ///@}
     ///@name Private Operators
     ///@{
-<<<<<<< HEAD
-=======
-    void CalculateElasticMatrix(Matrix& C, const double E, const double NU)
-    {
-        double c1 = E / (1.00 - NU*NU);
-        double c2 = c1 * NU;
-        double c3 = 0.5*E / (1 + NU);
-
-        C(0,0) = c1;
-        C(0,1) = c2;
-        C(0,2) = 0.0;
-        C(1,0) = c2;
-        C(1,1) = c1;
-        C(1,2) = 0.0;
-        C(2,0) = 0.0;
-        C(2,1) = 0.0;
-        C(2,2) = c3;
-    }
-
-    void CalculatePK2Stress(const Vector& StrainVector, Vector& StressVector, const double E, const double NU)
-    {
-        double c1 = E / (1.00 - NU*NU);
-        double c2 = c1 * NU;
-        double c3 = 0.5* E / (1 + NU);
-
-        StressVector[0] = c1*StrainVector[0] + c2 * (StrainVector[1])	;
-        StressVector[1] = c1*StrainVector[1] + c2 * (StrainVector[0])	;
-        StressVector[2] = c3*StrainVector[2];
-    }
-
-    void CalculateCauchyGreenStrain(
-        Parameters& rValues,
-        Vector& StrainVector
-        )
-    {
-        //1.-Compute total deformation gradient
-        const Matrix& F = rValues.GetDeformationGradientF();
-
-        // for shells/membranes in case the DeformationGradient is of size 3x3
-        bounded_matrix<double, 2, 2> F2x2;
-        for (unsigned int i=0; i<2; ++i)
-            for (unsigned int j=0; j<2; ++j)
-                F2x2(i,j) = F(i,j);
-
-        Matrix Etensor = prod(trans(F2x2),F2x2);
-
-        for (unsigned int i=0; i<2; ++i)
-            Etensor(i,i) -= 1.0;
-
-        Etensor *= 0.5;
-
-        noalias(StrainVector) = MathUtils<double>::StrainTensorToVector(Etensor);
-    }
->>>>>>> 0f064041
 
     ///@}
     ///@name Private Operations
