// KRATOS  ___|  |                   |                   |
//       \___ \  __|  __| |   |  __| __| |   |  __| _` | |
//             | |   |    |   | (    |   |   | |   (   | |
//       _____/ \__|_|   \__,_|\___|\__|\__,_|_|  \__,_|_| MECHANICS
//
//  License:		 BSD License
//					 license: structural_mechanics_application/license.txt
//
//  Main authors:    Riccardo Rossi
//                   Vicente Mataix
//

// System includes

// External includes

// Project includes
#include "custom_conditions/surface_load_condition_3d.h"
#include "utilities/math_utils.h"
#include "utilities/beam_math_utilities.hpp"
#include "utilities/geometry_utilities.h"
#include "utilities/integration_utilities.h"

namespace Kratos
{
<<<<<<< HEAD
//******************************* CONSTRUCTOR ****************************************
//************************************************************************************
=======
/******************************* CONSTRUCTOR ***************************************/
/***********************************************************************************/
>>>>>>> 7bc90f57

SurfaceLoadCondition3D::SurfaceLoadCondition3D()
{
}
<<<<<<< HEAD

//***********************************************************************************
//***********************************************************************************

SurfaceLoadCondition3D::SurfaceLoadCondition3D(
    IndexType NewId,
    GeometryType::Pointer pGeometry
    ) : BaseLoadCondition(NewId, pGeometry)
{
}

//***********************************************************************************
//***********************************************************************************

SurfaceLoadCondition3D::SurfaceLoadCondition3D(
    IndexType NewId,
    GeometryType::Pointer pGeometry,
    PropertiesType::Pointer pProperties
    )
    : BaseLoadCondition(NewId, pGeometry, pProperties)
{
}

//********************************* CREATE *******************************************
//************************************************************************************

Condition::Pointer SurfaceLoadCondition3D::Create(
    IndexType NewId,
    GeometryType::Pointer pGeom,
    PropertiesType::Pointer pProperties
    ) const
{
    return Kratos::make_shared<SurfaceLoadCondition3D>(NewId, pGeom, pProperties);
}

//***********************************************************************************
//***********************************************************************************

Condition::Pointer SurfaceLoadCondition3D::Create(
    IndexType NewId,
    NodesArrayType const& ThisNodes,
    PropertiesType::Pointer pProperties
    ) const
{
    return Kratos::make_shared<SurfaceLoadCondition3D>(NewId, GetGeometry().Create(ThisNodes), pProperties);
}

//******************************* DESTRUCTOR *****************************************
//************************************************************************************

SurfaceLoadCondition3D::~SurfaceLoadCondition3D()
{
}

//***********************************************************************************
//***********************************************************************************

void SurfaceLoadCondition3D::CalculateAndSubKp(
    Matrix& K,
    const array_1d<double, 3 >& ge,
    const array_1d<double, 3 >& gn,
    const Matrix& DN_De,
    const Vector& N,
    const double Pressure,
    const double Weight)
{
    KRATOS_TRY

    Matrix Kij(3, 3);
    BoundedMatrix<double, 3, 3 > Cross_ge;
    BoundedMatrix<double, 3, 3 > Cross_gn;
    double coeff;
    const unsigned int number_of_nodes = GetGeometry().size();

    MakeCrossMatrix(Cross_ge, ge);
    MakeCrossMatrix(Cross_gn, gn);

    for (unsigned int i = 0; i < number_of_nodes; i++)
    {
        const unsigned int RowIndex = i * 3;
        for (unsigned int j = 0; j < number_of_nodes; j++)
        {
            const unsigned int ColIndex = j * 3;

            coeff = Pressure * N[i] * DN_De(j, 1) * Weight;
            noalias(Kij) = coeff * Cross_ge;

            coeff = Pressure * N[i] * DN_De(j, 0) * Weight;

            noalias(Kij) -= coeff * Cross_gn;

            //TAKE CARE: the load correction matrix should be SUBTRACTED not added
            MathUtils<double>::SubtractMatrix(K, Kij, RowIndex, ColIndex);
        }
    }

    KRATOS_CATCH("")
}

//***********************************************************************************
//***********************************************************************************

void SurfaceLoadCondition3D::MakeCrossMatrix(
    BoundedMatrix<double, 3, 3 > & M,
    const array_1d<double, 3 > & U)
{
    M(0, 0) = 0.0;
    M(0, 1) = -U[2];
    M(0, 2) = U[1];
    M(1, 0) = U[2];
    M(1, 1) = 0.0;
    M(1, 2) = -U[0];
    M(2, 0) = -U[1];
    M(2, 1) = U[0];
    M(2, 2) = 0.0;
}

//***********************************************************************************
//***********************************************************************************

void SurfaceLoadCondition3D::CalculateAndAddPressureForce(
    VectorType& rResidualVector,
    const Vector& N,
    const array_1d<double, 3 >& Normal,
    const double Pressure,
    const double Weight,
    const ProcessInfo& rCurrentProcessInfo
    )
{
    KRATOS_TRY;

    const unsigned int number_of_nodes = GetGeometry().size();

    for (unsigned int i = 0; i < number_of_nodes; i++)
    {
        const int index = 3 * i;
        const double coeff = Pressure * N[i] * Weight;
        rResidualVector[index    ] -= coeff * Normal[0];
        rResidualVector[index + 1] -= coeff * Normal[1];
        rResidualVector[index + 2] -= coeff * Normal[2];
    }

    KRATOS_CATCH("")
}

//***********************************************************************************
//***********************************************************************************

void SurfaceLoadCondition3D::CalculateAll(
    MatrixType& rLeftHandSideMatrix,
    VectorType& rRightHandSideVector,
    ProcessInfo& rCurrentProcessInfo,
    const bool CalculateStiffnessMatrixFlag,
    const bool CalculateResidualVectorFlag
    )
{
    KRATOS_TRY;

    const unsigned int number_of_nodes = GetGeometry().size();
    const unsigned int mat_size = number_of_nodes * 3;

    //Resizing as needed the LHS
    if (CalculateStiffnessMatrixFlag == true) //calculation of the matrix is required
    {
        if (rLeftHandSideMatrix.size1() != mat_size)
        {
            rLeftHandSideMatrix.resize(mat_size, mat_size, false);
=======

/***********************************************************************************/
/***********************************************************************************/

SurfaceLoadCondition3D::SurfaceLoadCondition3D(
    IndexType NewId,
    GeometryType::Pointer pGeometry
    )
    : BaseLoadCondition(NewId, pGeometry)
{
}

/***********************************************************************************/
/***********************************************************************************/

SurfaceLoadCondition3D::SurfaceLoadCondition3D(
    IndexType NewId,
    GeometryType::Pointer pGeometry,
    PropertiesType::Pointer pProperties
    )
    : BaseLoadCondition(NewId, pGeometry, pProperties)
{
}

/********************************* CREATE ******************************************/
/***********************************************************************************/

Condition::Pointer SurfaceLoadCondition3D::Create(
    IndexType NewId,
    GeometryType::Pointer pGeom,
    PropertiesType::Pointer pProperties
    ) const
{
    return Kratos::make_shared<SurfaceLoadCondition3D>(NewId, pGeom, pProperties);
}

/***********************************************************************************/
/***********************************************************************************/

Condition::Pointer SurfaceLoadCondition3D::Create(
    IndexType NewId,
    NodesArrayType const& ThisNodes,
    PropertiesType::Pointer pProperties
    ) const
{
    return Kratos::make_shared<SurfaceLoadCondition3D>(NewId, GetGeometry().Create(ThisNodes), pProperties);
}

/***********************************************************************************/
/***********************************************************************************/

Condition::Pointer SurfaceLoadCondition3D::Clone (
    IndexType NewId,
    NodesArrayType const& ThisNodes
    ) const
{
    KRATOS_TRY

    Condition::Pointer p_new_cond = Kratos::make_shared<SurfaceLoadCondition3D>(NewId, GetGeometry().Create(ThisNodes), pGetProperties());
    p_new_cond->SetData(this->GetData());
    p_new_cond->Set(Flags(*this));
    return p_new_cond;

    KRATOS_CATCH("");
}

/******************************* DESTRUCTOR ****************************************/
/***********************************************************************************/

SurfaceLoadCondition3D::~SurfaceLoadCondition3D()
{
}

/***********************************************************************************/
/***********************************************************************************/

void SurfaceLoadCondition3D::CalculateAndSubKp(
    Matrix& rK,
    const array_1d<double, 3>& rTangentXi,
    const array_1d<double, 3>& rTangentEta,
    const Matrix& rDN_De,
    const Vector& rN,
    const double Pressure,
    const double Weight
    ) const
{
    KRATOS_TRY

    Matrix Kij(3, 3);
    BoundedMatrix<double, 3, 3> cross_tangent_xi, cross_tangent_eta;
    double coeff = 1.0;
    const std::size_t number_of_nodes = GetGeometry().size();

    BeamMathUtils<double>::VectorToSkewSymmetricTensor(rTangentXi, cross_tangent_xi);
    BeamMathUtils<double>::VectorToSkewSymmetricTensor(rTangentEta, cross_tangent_eta);

    for (std::size_t i = 0; i < number_of_nodes; ++i) {
        const std::size_t row_index = i * 3;
        for (std::size_t j = 0; j < number_of_nodes; ++j) {
            const std::size_t column_index = j * 3;

            coeff = Pressure * rN[i] * rDN_De(j, 0) * Weight;
            noalias(Kij) = coeff * cross_tangent_eta;

            coeff = Pressure * rN[i] * rDN_De(j, 1) * Weight;
            noalias(Kij) -= coeff * cross_tangent_xi;

            MathUtils<double>::AddMatrix(rK, Kij, row_index, column_index);
>>>>>>> 7bc90f57
        }
    }

<<<<<<< HEAD
        noalias(rLeftHandSideMatrix) = ZeroMatrix(mat_size, mat_size); //resetting LHS
    }

    // Resizing as needed the RHS
    if (CalculateResidualVectorFlag == true) //calculation of the matrix is required
    {
        if (rRightHandSideVector.size() != mat_size)
        {
            rRightHandSideVector.resize(mat_size, false);
        }

        rRightHandSideVector = ZeroVector(mat_size); //resetting RHS
    }

    // Reading integration points and local gradients
    IntegrationMethod integration_method = IntegrationUtilities::GetIntegrationMethodForExactMassMatrixEvaluation(GetGeometry());
    const GeometryType::IntegrationPointsArrayType& integration_points = GetGeometry().IntegrationPoints(integration_method);
    const GeometryType::ShapeFunctionsGradientsType& DN_DeContainer = GetGeometry().ShapeFunctionsLocalGradients(integration_method);
    const Matrix& Ncontainer = GetGeometry().ShapeFunctionsValues(integration_method);

    // Calculating actual jacobian
    GeometryType::JacobiansType J;
    J = GetGeometry().Jacobian(J,integration_method);

    // Vector with a loading applied to the elemnt
    array_1d<double, 3 > surface_load = ZeroVector(3);
    if( this->Has( SURFACE_LOAD ) )
    {
        noalias(surface_load) = this->GetValue( SURFACE_LOAD );
    }

    // Pressure applied to the element itself
    double pressure_on_condition = 0.0;
    if( this->Has( PRESSURE ) )
    {
        pressure_on_condition += this->GetValue( PRESSURE );
    }
    if( this->Has( NEGATIVE_FACE_PRESSURE ) )
    {
        pressure_on_condition += this->GetValue( NEGATIVE_FACE_PRESSURE );
    }
    if( this->Has( POSITIVE_FACE_PRESSURE ) )
    {
        pressure_on_condition -= this->GetValue( POSITIVE_FACE_PRESSURE );
    }

    // Auxiliary terms
    Vector pressure_on_nodes(number_of_nodes, pressure_on_condition); //note that here we initialize from the value applied to the condition

    for (unsigned int i = 0; i < pressure_on_nodes.size(); i++)
    {
        if( GetGeometry()[i].SolutionStepsDataHas( NEGATIVE_FACE_PRESSURE) )
        {
            pressure_on_nodes[i] += GetGeometry()[i].FastGetSolutionStepValue( NEGATIVE_FACE_PRESSURE );
        }
        if( GetGeometry()[i].SolutionStepsDataHas( POSITIVE_FACE_PRESSURE) )
        {
            pressure_on_nodes[i] -= GetGeometry()[i].FastGetSolutionStepValue( POSITIVE_FACE_PRESSURE );
        }
    }

    array_1d<double, 3 > ge, gn;

    for (unsigned int point_number = 0; point_number < integration_points.size(); point_number++)
    {
        const double det_j = MathUtils<double>::GeneralizedDet(J[point_number]);
        const double integration_weight = GetIntegrationWeight(integration_points, point_number, det_j);
        auto& N = row(Ncontainer, point_number);

        ge[0] = J[point_number](0, 0);
        gn[0] = J[point_number](0, 1);
        ge[1] = J[point_number](1, 0);
        gn[1] = J[point_number](1, 1);
        ge[2] = J[point_number](2, 0);
        gn[2] = J[point_number](2, 1);

        array_1d<double, 3 > normal;
        MathUtils<double>::UnitCrossProduct(normal, gn, ge);

        // Calculating the pressure on the gauss point
        double pressure = 0.0;
        for (unsigned int ii = 0; ii < number_of_nodes; ii++)
        {
            pressure += N[ii] * pressure_on_nodes[ii];
=======
    KRATOS_CATCH("")
}

/***********************************************************************************/
/***********************************************************************************/

void SurfaceLoadCondition3D::CalculateAndAddPressureForce(
    VectorType& rResidualVector,
    const Vector& rN,
    const array_1d<double, 3 >& rNormal,
    const double Pressure,
    const double Weight,
    const ProcessInfo& rCurrentProcessInfo
    ) const
{
    KRATOS_TRY;

    const std::size_t number_of_nodes = GetGeometry().size();

    for (std::size_t i = 0; i < number_of_nodes; i++) {
        const int index = 3 * i;
        const double coeff = Pressure * rN[i] * Weight;
        rResidualVector[index    ] -= coeff * rNormal[0];
        rResidualVector[index + 1] -= coeff * rNormal[1];
        rResidualVector[index + 2] -= coeff * rNormal[2];
    }

    KRATOS_CATCH("")
}

/***********************************************************************************/
/***********************************************************************************/

void SurfaceLoadCondition3D::CalculateAll(
    MatrixType& rLeftHandSideMatrix,
    VectorType& rRightHandSideVector,
    const ProcessInfo& rCurrentProcessInfo,
    const bool CalculateStiffnessMatrixFlag,
    const bool CalculateResidualVectorFlag
    )
{
    KRATOS_TRY;

    const auto& r_geometry = GetGeometry();
    const std::size_t number_of_nodes = r_geometry.size();
    const std::size_t mat_size = number_of_nodes * 3;

    // Resizing as needed the LHS
    if (CalculateStiffnessMatrixFlag) { // Calculation of the matrix is required
        if (rLeftHandSideMatrix.size1() != mat_size) {
            rLeftHandSideMatrix.resize(mat_size, mat_size, false);
        }
        noalias(rLeftHandSideMatrix) = ZeroMatrix(mat_size, mat_size); //resetting LHS
    }

    // Resizing as needed the RHS
    if (CalculateResidualVectorFlag) { // Calculation of the matrix is required
        if (rRightHandSideVector.size() != mat_size) {
            rRightHandSideVector.resize(mat_size, false);
        }
        rRightHandSideVector = ZeroVector(mat_size); //resetting RHS
    }

    // Reading integration points and local gradients
    IntegrationMethod integration_method = IntegrationUtilities::GetIntegrationMethodForExactMassMatrixEvaluation(r_geometry);
    const GeometryType::IntegrationPointsArrayType& integration_points = r_geometry.IntegrationPoints(integration_method);
    const GeometryType::ShapeFunctionsGradientsType& DN_DeContainer = r_geometry.ShapeFunctionsLocalGradients(integration_method);
    const Matrix& Ncontainer = r_geometry.ShapeFunctionsValues(integration_method);

    // Vector with a loading applied to the elemnt
    array_1d<double, 3 > surface_load = ZeroVector(3);
    if( this->Has( SURFACE_LOAD ) ) {
        noalias(surface_load) = this->GetValue( SURFACE_LOAD );
    }

    // Pressure applied to the element itself
    double pressure_on_condition = 0.0;
    if( this->Has( PRESSURE ) ) {
        pressure_on_condition += this->GetValue( PRESSURE );
    }
    if( this->Has( NEGATIVE_FACE_PRESSURE ) ) {
        pressure_on_condition += this->GetValue( NEGATIVE_FACE_PRESSURE );
    }
    if( this->Has( POSITIVE_FACE_PRESSURE ) ) {
        pressure_on_condition -= this->GetValue( POSITIVE_FACE_PRESSURE );
    }

    // Auxiliary terms
    Vector pressure_on_nodes(number_of_nodes, pressure_on_condition); //note that here we initialize from the value applied to the condition

    for (std::size_t i = 0; i < pressure_on_nodes.size(); i++) {
        if( r_geometry[i].SolutionStepsDataHas( NEGATIVE_FACE_PRESSURE) ) {
            pressure_on_nodes[i] += r_geometry[i].FastGetSolutionStepValue( NEGATIVE_FACE_PRESSURE );
        }
        if( r_geometry[i].SolutionStepsDataHas( POSITIVE_FACE_PRESSURE) ) {
            pressure_on_nodes[i] -= r_geometry[i].FastGetSolutionStepValue( POSITIVE_FACE_PRESSURE );
>>>>>>> 7bc90f57
        }
    }

<<<<<<< HEAD
        // LEFT HAND SIDE MATRIX
        if (CalculateStiffnessMatrixFlag == true)
        {
            if (pressure != 0.0)
            {
                CalculateAndSubKp(rLeftHandSideMatrix, ge, gn, DN_DeContainer[point_number], N, pressure, integration_weight);
=======
    array_1d<double, 3 > tangent_xi, tangent_eta;

    // Iterate over the Gauss points
    Matrix J(3, 2);
    for (std::size_t point_number = 0; point_number < integration_points.size(); ++point_number) {
        r_geometry.Jacobian(J, point_number, integration_method);
        const double detJ = MathUtils<double>::GeneralizedDet(J);
        const double integration_weight = GetIntegrationWeight(integration_points, point_number, detJ);
        const auto& rN = row(Ncontainer, point_number);

        tangent_xi[0]  = J(0, 0);
        tangent_eta[0] = J(0, 1);
        tangent_xi[1]  = J(1, 0);
        tangent_eta[1] = J(1, 1);
        tangent_xi[2]  = J(2, 0);
        tangent_eta[2] = J(2, 1);
        
        array_1d<double, 3 > normal;
        MathUtils<double>::UnitCrossProduct(normal, tangent_eta, tangent_xi);

        // Calculating the pressure on the gauss point
        double pressure = 0.0;
        for (std::size_t ii = 0; ii < number_of_nodes; ii++) {
            pressure += rN[ii] * pressure_on_nodes[ii];
        }

        // Adding pressure force
        if (std::abs(pressure) > std::numeric_limits<double>::epsilon()) {
            // LEFT HAND SIDE MATRIX
            if (CalculateStiffnessMatrixFlag) {
                CalculateAndSubKp(rLeftHandSideMatrix, tangent_xi, tangent_eta, DN_DeContainer[point_number], rN, pressure, integration_weight);
>>>>>>> 7bc90f57
            }
        }

<<<<<<< HEAD
        // RIGHT HAND SIDE VECTOR
        if (CalculateResidualVectorFlag == true) //calculation of the matrix is required
        {
            if (pressure != 0.0)
            {
                CalculateAndAddPressureForce(rRightHandSideVector, N, normal, pressure, integration_weight, rCurrentProcessInfo);
            }
        }

        //generic load on gauss point
        array_1d<double, 3> gauss_load = surface_load;
        for (unsigned int ii = 0; ii < number_of_nodes; ++ii)
        {
            if( GetGeometry()[ii].SolutionStepsDataHas( SURFACE_LOAD ) )
            {
                noalias(gauss_load) += N[ii]*GetGeometry()[ii].FastGetSolutionStepValue( SURFACE_LOAD );
            }
        }

        for (unsigned int ii = 0; ii < number_of_nodes; ++ii)
        {
            const unsigned int base = ii * 3;
            for(unsigned int k = 0; k < 3; ++k)
            {
                rRightHandSideVector[base+k] += integration_weight * N[ii] * gauss_load[k];
            }
        }
    }


    KRATOS_CATCH("")
}
=======
            // RIGHT HAND SIDE VECTOR
            if (CalculateResidualVectorFlag) { //calculation of the matrix is required
                CalculateAndAddPressureForce(rRightHandSideVector, rN, normal, pressure, integration_weight, rCurrentProcessInfo);
            }
        }

        // Generic load on gauss point
        array_1d<double, 3> gauss_load = surface_load;
        for (std::size_t ii = 0; ii < number_of_nodes; ++ii) {
            if( r_geometry[ii].SolutionStepsDataHas( SURFACE_LOAD ) ) {
                noalias(gauss_load) += rN[ii] * r_geometry[ii].FastGetSolutionStepValue( SURFACE_LOAD );
            }
        }

        for (std::size_t ii = 0; ii < number_of_nodes; ++ii) {
            const std::size_t base = ii * 3;
            for(std::size_t k = 0; k < 3; ++k) {
                rRightHandSideVector[base + k] += integration_weight * rN[ii] * gauss_load[k];
            }
        }
    }
>>>>>>> 7bc90f57

    KRATOS_CATCH("")
}

} // Namespace Kratos.<|MERGE_RESOLUTION|>--- conflicted
+++ resolved
@@ -23,186 +23,12 @@
 
 namespace Kratos
 {
-<<<<<<< HEAD
-//******************************* CONSTRUCTOR ****************************************
-//************************************************************************************
-=======
 /******************************* CONSTRUCTOR ***************************************/
 /***********************************************************************************/
->>>>>>> 7bc90f57
 
 SurfaceLoadCondition3D::SurfaceLoadCondition3D()
 {
 }
-<<<<<<< HEAD
-
-//***********************************************************************************
-//***********************************************************************************
-
-SurfaceLoadCondition3D::SurfaceLoadCondition3D(
-    IndexType NewId,
-    GeometryType::Pointer pGeometry
-    ) : BaseLoadCondition(NewId, pGeometry)
-{
-}
-
-//***********************************************************************************
-//***********************************************************************************
-
-SurfaceLoadCondition3D::SurfaceLoadCondition3D(
-    IndexType NewId,
-    GeometryType::Pointer pGeometry,
-    PropertiesType::Pointer pProperties
-    )
-    : BaseLoadCondition(NewId, pGeometry, pProperties)
-{
-}
-
-//********************************* CREATE *******************************************
-//************************************************************************************
-
-Condition::Pointer SurfaceLoadCondition3D::Create(
-    IndexType NewId,
-    GeometryType::Pointer pGeom,
-    PropertiesType::Pointer pProperties
-    ) const
-{
-    return Kratos::make_shared<SurfaceLoadCondition3D>(NewId, pGeom, pProperties);
-}
-
-//***********************************************************************************
-//***********************************************************************************
-
-Condition::Pointer SurfaceLoadCondition3D::Create(
-    IndexType NewId,
-    NodesArrayType const& ThisNodes,
-    PropertiesType::Pointer pProperties
-    ) const
-{
-    return Kratos::make_shared<SurfaceLoadCondition3D>(NewId, GetGeometry().Create(ThisNodes), pProperties);
-}
-
-//******************************* DESTRUCTOR *****************************************
-//************************************************************************************
-
-SurfaceLoadCondition3D::~SurfaceLoadCondition3D()
-{
-}
-
-//***********************************************************************************
-//***********************************************************************************
-
-void SurfaceLoadCondition3D::CalculateAndSubKp(
-    Matrix& K,
-    const array_1d<double, 3 >& ge,
-    const array_1d<double, 3 >& gn,
-    const Matrix& DN_De,
-    const Vector& N,
-    const double Pressure,
-    const double Weight)
-{
-    KRATOS_TRY
-
-    Matrix Kij(3, 3);
-    BoundedMatrix<double, 3, 3 > Cross_ge;
-    BoundedMatrix<double, 3, 3 > Cross_gn;
-    double coeff;
-    const unsigned int number_of_nodes = GetGeometry().size();
-
-    MakeCrossMatrix(Cross_ge, ge);
-    MakeCrossMatrix(Cross_gn, gn);
-
-    for (unsigned int i = 0; i < number_of_nodes; i++)
-    {
-        const unsigned int RowIndex = i * 3;
-        for (unsigned int j = 0; j < number_of_nodes; j++)
-        {
-            const unsigned int ColIndex = j * 3;
-
-            coeff = Pressure * N[i] * DN_De(j, 1) * Weight;
-            noalias(Kij) = coeff * Cross_ge;
-
-            coeff = Pressure * N[i] * DN_De(j, 0) * Weight;
-
-            noalias(Kij) -= coeff * Cross_gn;
-
-            //TAKE CARE: the load correction matrix should be SUBTRACTED not added
-            MathUtils<double>::SubtractMatrix(K, Kij, RowIndex, ColIndex);
-        }
-    }
-
-    KRATOS_CATCH("")
-}
-
-//***********************************************************************************
-//***********************************************************************************
-
-void SurfaceLoadCondition3D::MakeCrossMatrix(
-    BoundedMatrix<double, 3, 3 > & M,
-    const array_1d<double, 3 > & U)
-{
-    M(0, 0) = 0.0;
-    M(0, 1) = -U[2];
-    M(0, 2) = U[1];
-    M(1, 0) = U[2];
-    M(1, 1) = 0.0;
-    M(1, 2) = -U[0];
-    M(2, 0) = -U[1];
-    M(2, 1) = U[0];
-    M(2, 2) = 0.0;
-}
-
-//***********************************************************************************
-//***********************************************************************************
-
-void SurfaceLoadCondition3D::CalculateAndAddPressureForce(
-    VectorType& rResidualVector,
-    const Vector& N,
-    const array_1d<double, 3 >& Normal,
-    const double Pressure,
-    const double Weight,
-    const ProcessInfo& rCurrentProcessInfo
-    )
-{
-    KRATOS_TRY;
-
-    const unsigned int number_of_nodes = GetGeometry().size();
-
-    for (unsigned int i = 0; i < number_of_nodes; i++)
-    {
-        const int index = 3 * i;
-        const double coeff = Pressure * N[i] * Weight;
-        rResidualVector[index    ] -= coeff * Normal[0];
-        rResidualVector[index + 1] -= coeff * Normal[1];
-        rResidualVector[index + 2] -= coeff * Normal[2];
-    }
-
-    KRATOS_CATCH("")
-}
-
-//***********************************************************************************
-//***********************************************************************************
-
-void SurfaceLoadCondition3D::CalculateAll(
-    MatrixType& rLeftHandSideMatrix,
-    VectorType& rRightHandSideVector,
-    ProcessInfo& rCurrentProcessInfo,
-    const bool CalculateStiffnessMatrixFlag,
-    const bool CalculateResidualVectorFlag
-    )
-{
-    KRATOS_TRY;
-
-    const unsigned int number_of_nodes = GetGeometry().size();
-    const unsigned int mat_size = number_of_nodes * 3;
-
-    //Resizing as needed the LHS
-    if (CalculateStiffnessMatrixFlag == true) //calculation of the matrix is required
-    {
-        if (rLeftHandSideMatrix.size1() != mat_size)
-        {
-            rLeftHandSideMatrix.resize(mat_size, mat_size, false);
-=======
 
 /***********************************************************************************/
 /***********************************************************************************/
@@ -311,96 +137,9 @@
             noalias(Kij) -= coeff * cross_tangent_xi;
 
             MathUtils<double>::AddMatrix(rK, Kij, row_index, column_index);
->>>>>>> 7bc90f57
-        }
-    }
-
-<<<<<<< HEAD
-        noalias(rLeftHandSideMatrix) = ZeroMatrix(mat_size, mat_size); //resetting LHS
-    }
-
-    // Resizing as needed the RHS
-    if (CalculateResidualVectorFlag == true) //calculation of the matrix is required
-    {
-        if (rRightHandSideVector.size() != mat_size)
-        {
-            rRightHandSideVector.resize(mat_size, false);
-        }
-
-        rRightHandSideVector = ZeroVector(mat_size); //resetting RHS
-    }
-
-    // Reading integration points and local gradients
-    IntegrationMethod integration_method = IntegrationUtilities::GetIntegrationMethodForExactMassMatrixEvaluation(GetGeometry());
-    const GeometryType::IntegrationPointsArrayType& integration_points = GetGeometry().IntegrationPoints(integration_method);
-    const GeometryType::ShapeFunctionsGradientsType& DN_DeContainer = GetGeometry().ShapeFunctionsLocalGradients(integration_method);
-    const Matrix& Ncontainer = GetGeometry().ShapeFunctionsValues(integration_method);
-
-    // Calculating actual jacobian
-    GeometryType::JacobiansType J;
-    J = GetGeometry().Jacobian(J,integration_method);
-
-    // Vector with a loading applied to the elemnt
-    array_1d<double, 3 > surface_load = ZeroVector(3);
-    if( this->Has( SURFACE_LOAD ) )
-    {
-        noalias(surface_load) = this->GetValue( SURFACE_LOAD );
-    }
-
-    // Pressure applied to the element itself
-    double pressure_on_condition = 0.0;
-    if( this->Has( PRESSURE ) )
-    {
-        pressure_on_condition += this->GetValue( PRESSURE );
-    }
-    if( this->Has( NEGATIVE_FACE_PRESSURE ) )
-    {
-        pressure_on_condition += this->GetValue( NEGATIVE_FACE_PRESSURE );
-    }
-    if( this->Has( POSITIVE_FACE_PRESSURE ) )
-    {
-        pressure_on_condition -= this->GetValue( POSITIVE_FACE_PRESSURE );
-    }
-
-    // Auxiliary terms
-    Vector pressure_on_nodes(number_of_nodes, pressure_on_condition); //note that here we initialize from the value applied to the condition
-
-    for (unsigned int i = 0; i < pressure_on_nodes.size(); i++)
-    {
-        if( GetGeometry()[i].SolutionStepsDataHas( NEGATIVE_FACE_PRESSURE) )
-        {
-            pressure_on_nodes[i] += GetGeometry()[i].FastGetSolutionStepValue( NEGATIVE_FACE_PRESSURE );
-        }
-        if( GetGeometry()[i].SolutionStepsDataHas( POSITIVE_FACE_PRESSURE) )
-        {
-            pressure_on_nodes[i] -= GetGeometry()[i].FastGetSolutionStepValue( POSITIVE_FACE_PRESSURE );
-        }
-    }
-
-    array_1d<double, 3 > ge, gn;
-
-    for (unsigned int point_number = 0; point_number < integration_points.size(); point_number++)
-    {
-        const double det_j = MathUtils<double>::GeneralizedDet(J[point_number]);
-        const double integration_weight = GetIntegrationWeight(integration_points, point_number, det_j);
-        auto& N = row(Ncontainer, point_number);
-
-        ge[0] = J[point_number](0, 0);
-        gn[0] = J[point_number](0, 1);
-        ge[1] = J[point_number](1, 0);
-        gn[1] = J[point_number](1, 1);
-        ge[2] = J[point_number](2, 0);
-        gn[2] = J[point_number](2, 1);
-
-        array_1d<double, 3 > normal;
-        MathUtils<double>::UnitCrossProduct(normal, gn, ge);
-
-        // Calculating the pressure on the gauss point
-        double pressure = 0.0;
-        for (unsigned int ii = 0; ii < number_of_nodes; ii++)
-        {
-            pressure += N[ii] * pressure_on_nodes[ii];
-=======
+        }
+    }
+
     KRATOS_CATCH("")
 }
 
@@ -497,18 +236,9 @@
         }
         if( r_geometry[i].SolutionStepsDataHas( POSITIVE_FACE_PRESSURE) ) {
             pressure_on_nodes[i] -= r_geometry[i].FastGetSolutionStepValue( POSITIVE_FACE_PRESSURE );
->>>>>>> 7bc90f57
-        }
-    }
-
-<<<<<<< HEAD
-        // LEFT HAND SIDE MATRIX
-        if (CalculateStiffnessMatrixFlag == true)
-        {
-            if (pressure != 0.0)
-            {
-                CalculateAndSubKp(rLeftHandSideMatrix, ge, gn, DN_DeContainer[point_number], N, pressure, integration_weight);
-=======
+        }
+    }
+
     array_1d<double, 3 > tangent_xi, tangent_eta;
 
     // Iterate over the Gauss points
@@ -540,44 +270,9 @@
             // LEFT HAND SIDE MATRIX
             if (CalculateStiffnessMatrixFlag) {
                 CalculateAndSubKp(rLeftHandSideMatrix, tangent_xi, tangent_eta, DN_DeContainer[point_number], rN, pressure, integration_weight);
->>>>>>> 7bc90f57
             }
         }
 
-<<<<<<< HEAD
-        // RIGHT HAND SIDE VECTOR
-        if (CalculateResidualVectorFlag == true) //calculation of the matrix is required
-        {
-            if (pressure != 0.0)
-            {
-                CalculateAndAddPressureForce(rRightHandSideVector, N, normal, pressure, integration_weight, rCurrentProcessInfo);
-            }
-        }
-
-        //generic load on gauss point
-        array_1d<double, 3> gauss_load = surface_load;
-        for (unsigned int ii = 0; ii < number_of_nodes; ++ii)
-        {
-            if( GetGeometry()[ii].SolutionStepsDataHas( SURFACE_LOAD ) )
-            {
-                noalias(gauss_load) += N[ii]*GetGeometry()[ii].FastGetSolutionStepValue( SURFACE_LOAD );
-            }
-        }
-
-        for (unsigned int ii = 0; ii < number_of_nodes; ++ii)
-        {
-            const unsigned int base = ii * 3;
-            for(unsigned int k = 0; k < 3; ++k)
-            {
-                rRightHandSideVector[base+k] += integration_weight * N[ii] * gauss_load[k];
-            }
-        }
-    }
-
-
-    KRATOS_CATCH("")
-}
-=======
             // RIGHT HAND SIDE VECTOR
             if (CalculateResidualVectorFlag) { //calculation of the matrix is required
                 CalculateAndAddPressureForce(rRightHandSideVector, rN, normal, pressure, integration_weight, rCurrentProcessInfo);
@@ -599,7 +294,6 @@
             }
         }
     }
->>>>>>> 7bc90f57
 
     KRATOS_CATCH("")
 }
