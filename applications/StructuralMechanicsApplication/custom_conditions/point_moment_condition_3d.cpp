--- conflicted
+++ resolved
@@ -54,16 +54,8 @@
     return Kratos::make_shared<PointMomentCondition3D>( NewId, GetGeometry().Create( rThisNodes ), pProperties );
 }
 
-<<<<<<< HEAD
-    void PointMomentCondition3D::EquationIdVector(
-        EquationIdVectorType& rResult,
-        const ProcessInfo& rCurrentProcessInfo ) const
-    {
-        KRATOS_TRY
-=======
 /***********************************************************************************/
 /***********************************************************************************/
->>>>>>> ef6ce6c7
 
 Condition::Pointer PointMomentCondition3D::Clone (
     IndexType NewId,
@@ -77,19 +69,8 @@
     p_new_cond->Set(Flags(*this));
     return p_new_cond;
 
-<<<<<<< HEAD
-    //***********************************************************************
-    //***********************************************************************
-    void PointMomentCondition3D::GetDofList(
-        DofsVectorType& rElementalDofList,
-        const ProcessInfo& rCurrentProcessInfo
-        ) const
-    {
-        KRATOS_TRY
-=======
     KRATOS_CATCH("");
 }
->>>>>>> ef6ce6c7
 
 //******************************* DESTRUCTOR *****************************************
 //************************************************************************************
@@ -102,14 +83,6 @@
 //************************************************************************************
 
 
-<<<<<<< HEAD
-    void PointMomentCondition3D::GetValuesVector(
-        Vector& rValues,
-        int Step
-        ) const
-    {
-        const array_1d<double, 3 > & r_rotation = GetGeometry()[0].FastGetSolutionStepValue(ROTATION, Step);
-=======
 void PointMomentCondition3D::EquationIdVector(
     EquationIdVectorType& rResult,
     ProcessInfo& rCurrentProcessInfo )
@@ -132,7 +105,6 @@
     )
 {
     KRATOS_TRY
->>>>>>> ef6ce6c7
 
     rElementalDofList.resize(0);
     rElementalDofList.reserve(3);
@@ -141,17 +113,8 @@
     rElementalDofList.push_back( GetGeometry()[0].pGetDof(ROTATION_Y) );
     rElementalDofList.push_back( GetGeometry()[0].pGetDof(ROTATION_Z) );
 
-<<<<<<< HEAD
-    void PointMomentCondition3D::GetFirstDerivativesVector(
-        Vector& rValues,
-        int Step
-        ) const
-    {
-        const array_1d<double, 3 > & r_angular_vel = GetGeometry()[0].FastGetSolutionStepValue(ANGULAR_VELOCITY, Step);
-=======
     KRATOS_CATCH("")
 }
->>>>>>> ef6ce6c7
 
 //***********************************************************************
 //***********************************************************************
@@ -163,20 +126,11 @@
 {
     const array_1d<double, 3 > & r_rotation = GetGeometry()[0].FastGetSolutionStepValue(ROTATION, Step);
 
-<<<<<<< HEAD
-    void PointMomentCondition3D::GetSecondDerivativesVector(
-        Vector& rValues,
-        int Step
-        ) const
-    {
-        const array_1d<double, 3 > & r_angular_acc = GetGeometry()[0].FastGetSolutionStepValue(ANGULAR_ACCELERATION, Step);
-=======
     if (rValues.size() != 3) rValues.resize(3, false);
     rValues[0] = r_rotation[0];
     rValues[1] = r_rotation[1];
     rValues[2] = r_rotation[2];
 }
->>>>>>> ef6ce6c7
 
 //***********************************************************************
 //***********************************************************************
@@ -269,14 +223,8 @@
     KRATOS_CATCH( "" )
 }
 
-<<<<<<< HEAD
-    int PointMomentCondition3D::Check( const ProcessInfo& rCurrentProcessInfo ) const
-    {
-        KRATOS_CHECK_VARIABLE_KEY(ROTATION);
-=======
-//************************************************************************************
-//************************************************************************************
->>>>>>> ef6ce6c7
+//************************************************************************************
+//************************************************************************************
 
 double PointMomentCondition3D::GetPointMomentIntegrationWeight() const
 {
