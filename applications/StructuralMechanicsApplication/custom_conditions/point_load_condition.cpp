--- conflicted
+++ resolved
@@ -55,86 +55,6 @@
     return Kratos::make_shared<PointLoadCondition>( NewId, GetGeometry().Create( ThisNodes ), pProperties );
 }
 
-<<<<<<< HEAD
-//******************************* DESTRUCTOR *****************************************
-//************************************************************************************
-
-PointLoadCondition::~PointLoadCondition()
-{
-}
-
-//************************************************************************************
-//************************************************************************************
-
-void PointLoadCondition::CalculateAll(
-    MatrixType& rLeftHandSideMatrix, VectorType& rRightHandSideVector,
-    ProcessInfo& rCurrentProcessInfo,
-    bool CalculateStiffnessMatrixFlag,
-    bool CalculateResidualVectorFlag
-    )
-{
-    KRATOS_TRY
-
-    const unsigned int NumberOfNodes = GetGeometry().size();
-    const unsigned int Dimension = GetGeometry().WorkingSpaceDimension();
-
-    // Resizing as needed the LHS
-    const unsigned int MatSize = NumberOfNodes * Dimension;
-
-    if ( CalculateStiffnessMatrixFlag == true ) //calculation of the matrix is required
-    {
-        if ( rLeftHandSideMatrix.size1() != MatSize )
-        {
-            rLeftHandSideMatrix.resize( MatSize, MatSize, false );
-        }
-
-        noalias( rLeftHandSideMatrix ) = ZeroMatrix( MatSize, MatSize ); //resetting LHS
-    }
-
-    //resizing as needed the RHS
-    if ( CalculateResidualVectorFlag == true ) //calculation of the matrix is required
-    {
-        if ( rRightHandSideVector.size( ) != MatSize )
-        {
-            rRightHandSideVector.resize( MatSize, false );
-        }
-
-        noalias( rRightHandSideVector ) = ZeroVector( MatSize ); //resetting RHS
-    }
-
-    // Vector with a loading applied to the condition
-    array_1d<double, 3 > point_load = ZeroVector(3);
-    if( this->Has( POINT_LOAD ) )
-    {
-        noalias(point_load) = this->GetValue( POINT_LOAD );
-    }
-
-    for (unsigned int ii = 0; ii < NumberOfNodes; ++ii)
-    {
-        const unsigned int base = ii*Dimension;
-
-        if( GetGeometry()[ii].SolutionStepsDataHas( POINT_LOAD ) )
-        {
-            noalias(point_load) += GetGeometry()[ii].FastGetSolutionStepValue( POINT_LOAD );
-        }
-
-        for(unsigned int k = 0; k < Dimension; ++k)
-        {
-            rRightHandSideVector[base + k] += GetPointLoadIntegrationWeight() * point_load[k];
-        }
-    }
-
-    KRATOS_CATCH( "" )
-}
-
-//************************************************************************************
-//************************************************************************************
-
-double PointLoadCondition::GetPointLoadIntegrationWeight()
-{
-    return 1.0;
-}
-=======
 /***********************************************************************************/
 /***********************************************************************************/
 
@@ -220,7 +140,6 @@
             rRightHandSideVector[base + k] += GetPointLoadIntegrationWeight() * PointLoad[k];
         }
     }
->>>>>>> 7bc90f57
 
     KRATOS_CATCH( "" )
 }
