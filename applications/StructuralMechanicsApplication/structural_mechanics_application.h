--- conflicted
+++ resolved
@@ -24,9 +24,6 @@
 
 /* ELEMENTS */
 
-/* 0D elements */
-#include "custom_elements/nodal_concentrated_element.h"
-
 /* Mass elements */
 #include "custom_elements/mass_element.h"
 
@@ -59,14 +56,11 @@
 #include "custom_elements/shell_thin_element_3D3N.hpp"
 #include "custom_elements/shell_thick_element_3D3N.hpp"
 
-<<<<<<< HEAD
-/* Springs elements */
+/* 0D - Springs elements */
 #include "custom_elements/nodal_concentrated_element.h"
-=======
 
 /* Adding the bushing element */
 #include "custom_elements/bushing_element.h"
->>>>>>> bb75cda0
 
 /* Adding the spring damper element */
 #include "custom_elements/spring_damper_element.hpp"
