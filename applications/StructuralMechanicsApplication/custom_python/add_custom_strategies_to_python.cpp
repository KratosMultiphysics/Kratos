// KRATOS  ___|  |                   |                   |
//       \___ \  __|  __| |   |  __| __| |   |  __| _` | |
//             | |   |    |   | (    |   |   | |   (   | |
//       _____/ \__|_|   \__,_|\___|\__|\__,_|_|  \__,_|_| MECHANICS
//
//  License:		 BSD License
//					 license: structural_mechanics_application/license.txt
//
//  Main authors:    Riccardo Rossi
//

// System includes

// External includes

// Project includes
#include "custom_python/add_custom_strategies_to_python.h"

#include "spaces/ublas_space.h"

// Strategies
#include "custom_strategies/custom_strategies/residual_based_arc_length_strategy.hpp"
#include "custom_strategies/custom_strategies/eigensolver_strategy.hpp"
#include "custom_strategies/custom_strategies/harmonic_analysis_strategy.hpp"
#include "custom_strategies/custom_strategies/formfinding_updated_reference_strategy.hpp"
#include "custom_strategies/custom_strategies/mechanical_explicit_strategy.hpp"
#include "custom_strategies/custom_strategies/newton_raphson_with_hydrostatic_load_strategy.hpp"

// Schemes
#include "custom_strategies/custom_schemes/residual_based_relaxation_scheme.hpp"
#include "custom_strategies/custom_schemes/explicit_central_differences_scheme.hpp"
#include "custom_strategies/custom_schemes/eigensolver_dynamic_scheme.hpp"
#include "custom_response_functions/adjoint_schemes/adjoint_structural_static_scheme.h"

// Convergence criterias
#include "solving_strategies/convergencecriterias/convergence_criteria.h"
#include "custom_strategies/custom_convergencecriterias/displacement_and_other_dof_criteria.h"
#include "custom_strategies/custom_convergencecriterias/residual_displacement_and_other_dof_criteria.h"
#include "custom_strategies/custom_convergencecriterias/error_mesh_criteria.h"

// Builders and solvers

// Linear solvers
#include "linear_solvers/linear_solver.h"

namespace Kratos
{

namespace Python
{
using namespace pybind11;

void AddCustomStrategiesToPython(pybind11::module &m)
{
<<<<<<< HEAD
        typedef UblasSpace<double, CompressedMatrix, Vector> SparseSpaceType;
        typedef UblasSpace<double, Matrix, Vector> LocalSpaceType;
        typedef Scheme<SparseSpaceType, LocalSpaceType> BaseSchemeType;

        // Base types
        typedef LinearSolver<SparseSpaceType, LocalSpaceType> LinearSolverType;
        typedef LinearSolverType::Pointer LinearSolverPointer;
        typedef SolvingStrategy<SparseSpaceType, LocalSpaceType, LinearSolverType> BaseSolvingStrategyType;
        //     typedef BaseSolvingStrategyType::Pointer BaseSolvingStrategyPointer;
        typedef ConvergenceCriteria<SparseSpaceType, LocalSpaceType> ConvergenceCriteriaType;
        typedef ConvergenceCriteriaType::Pointer ConvergenceCriteriaPointer;
        typedef BuilderAndSolver<SparseSpaceType, LocalSpaceType, LinearSolverType> BuilderAndSolverType;
        typedef BuilderAndSolverType::Pointer BuilderAndSolverPointer;
        typedef ResidualBasedNewtonRaphsonStrategy<SparseSpaceType, LocalSpaceType, LinearSolverType> ResidualBasedNewtonRaphsonStrategyType;

        // Custom strategy types
        // typedef ResidualBasedArcLengthStrategy< SparseSpaceType, LocalSpaceType , LinearSolverType >  ResidualBasedArcLengthStrategyType;
        typedef EigensolverStrategy<SparseSpaceType, LocalSpaceType, LinearSolverType> EigensolverStrategyType;
        typedef HarmonicAnalysisStrategy<SparseSpaceType, LocalSpaceType, LinearSolverType> HarmonicAnalysisStrategyType;
        typedef FormfindingUpdatedReferenceStrategy<SparseSpaceType, LocalSpaceType, LinearSolverType> FormfindingUpdatedReferenceStrategyType;
        typedef MechanicalExplicitStrategy<SparseSpaceType, LocalSpaceType, LinearSolverType> MechanicalExplicitStrategyType;
        typedef NewtonRaphsonWithHydrostaticLoadStrategy<SparseSpaceType, LocalSpaceType, LinearSolverType> NewtonRaphsonWithHydrostaticLoadStrategyType;

        // Custom scheme types
        typedef ResidualBasedRelaxationScheme<SparseSpaceType, LocalSpaceType> ResidualBasedRelaxationSchemeType;
        typedef EigensolverDynamicScheme<SparseSpaceType, LocalSpaceType> EigensolverDynamicSchemeType;
        typedef ExplicitCentralDifferencesScheme<SparseSpaceType, LocalSpaceType> ExplicitCentralDifferencesSchemeType;

        // Custom convergence criterion types
        typedef DisplacementAndOtherDoFCriteria<SparseSpaceType, LocalSpaceType> DisplacementAndOtherDoFCriteriaType;
        typedef ResidualDisplacementAndOtherDoFCriteria<SparseSpaceType, LocalSpaceType> ResidualDisplacementAndOtherDoFCriteriaType;

        // Custom builder and solvers types

        //********************************************************************
        //*************************STRATEGY CLASSES***************************
        //********************************************************************

        // Residual Based Arc Length Strategy
        // Currently not woking
        // class_< ResidualBasedArcLengthStrategyType,typename ResidualBasedArcLengthStrategyType::Pointer, BaseSolvingStrategyType >(m,"ResidualBasedArcLengthStrategy")
        // .def(init<ModelPart&, BaseSchemeType::Pointer, LinearSolverPointer, ConvergenceCriteriaPointer,
        //                                                             unsigned int, unsigned int, unsigned int,long double,bool, bool, bool>() )
        //        ;

        // Eigensolver Strategy
        class_<EigensolverStrategyType, typename EigensolverStrategyType::Pointer, BaseSolvingStrategyType>(m, "EigensolverStrategy")
            .def(init<ModelPart &, BaseSchemeType::Pointer, BuilderAndSolverPointer>());

        class_<FormfindingUpdatedReferenceStrategyType, typename FormfindingUpdatedReferenceStrategyType::Pointer, ResidualBasedNewtonRaphsonStrategyType>(m, "FormfindingUpdatedReferenceStrategy")
            .def(init<ModelPart &, BaseSchemeType::Pointer, LinearSolverPointer, ConvergenceCriteriaPointer, int, bool, bool, bool, bool, bool>())
            .def(init<ModelPart &, BaseSchemeType::Pointer, LinearSolverPointer, ConvergenceCriteriaPointer, BuilderAndSolverPointer, int, bool, bool, bool, bool, bool>())
            .def("SetMaxIterationNumber", &FormfindingUpdatedReferenceStrategyType::SetMaxIterationNumber)
            .def("GetMaxIterationNumber", &FormfindingUpdatedReferenceStrategyType::GetMaxIterationNumber)
            .def("SetKeepSystemConstantDuringIterations", &FormfindingUpdatedReferenceStrategyType::SetKeepSystemConstantDuringIterations)
            .def("GetKeepSystemConstantDuringIterations", &FormfindingUpdatedReferenceStrategyType::GetKeepSystemConstantDuringIterations)
            .def("SetInitializePerformedFlag", &FormfindingUpdatedReferenceStrategyType::SetInitializePerformedFlag)
            .def("GetInitializePerformedFlag", &FormfindingUpdatedReferenceStrategyType::GetInitializePerformedFlag);

        class_<MechanicalExplicitStrategyType, typename MechanicalExplicitStrategyType::Pointer, BaseSolvingStrategyType>(m, "MechanicalExplicitStrategy")
            .def(init<ModelPart &, BaseSchemeType::Pointer, bool, bool, bool>())
            .def("SetInitializePerformedFlag", &MechanicalExplicitStrategyType::SetInitializePerformedFlag)
            .def("GetInitializePerformedFlag", &MechanicalExplicitStrategyType::GetInitializePerformedFlag);

        // harmonic Analysis Strategy
        class_<HarmonicAnalysisStrategyType, typename HarmonicAnalysisStrategyType::Pointer, BaseSolvingStrategyType>(m, "HarmonicAnalysisStrategy")
            .def(init<ModelPart &, BaseSchemeType::Pointer, BuilderAndSolverPointer, bool>())
            .def("SetUseMaterialDampingFlag", &HarmonicAnalysisStrategyType::SetUseMaterialDampingFlag)
            .def("GetUseMaterialDampingFlag", &HarmonicAnalysisStrategyType::GetUseMaterialDampingFlag);

        //hydrostatic Analysis Strategy

         class_<NewtonRaphsonWithHydrostaticLoadStrategyType, typename NewtonRaphsonWithHydrostaticLoadStrategyType::Pointer, ResidualBasedNewtonRaphsonStrategyType>(m, "NewtonRaphsonWithHydrostaticLoadStrategy")
            .def(init<ModelPart &, BaseSchemeType::Pointer,LinearSolverPointer, ConvergenceCriteriaPointer, int, bool, bool, bool>())
            .def(init<ModelPart &, BaseSchemeType::Pointer, LinearSolverPointer, ConvergenceCriteriaPointer, BuilderAndSolverPointer, int, bool, bool, bool>());
            

        //********************************************************************
        //*************************SCHEME CLASSES*****************************
        //********************************************************************

        // Residual Based Relaxation Scheme Type
        class_<ResidualBasedRelaxationSchemeType, typename ResidualBasedRelaxationSchemeType::Pointer, BaseSchemeType>(m, "ResidualBasedRelaxationScheme")
            .def(init<double, double>())
            .def("Initialize", &ResidualBasedRelaxationScheme<SparseSpaceType, LocalSpaceType>::Initialize);

        // Eigensolver Scheme Type
        class_<EigensolverDynamicSchemeType, typename EigensolverDynamicSchemeType::Pointer, BaseSchemeType>(m, "EigensolverDynamicScheme")
            .def(init<>());

        // Explicit Central Differences Scheme Type
        class_<ExplicitCentralDifferencesSchemeType, typename ExplicitCentralDifferencesSchemeType::Pointer, BaseSchemeType>(m, "ExplicitCentralDifferencesScheme")
            .def(init<const double, const double, const double>());

        //********************************************************************
        //*******************CONVERGENCE CRITERIA CLASSES*********************
        //********************************************************************

        // Displacement and other DoF Convergence Criterion
        class_<DisplacementAndOtherDoFCriteriaType, typename DisplacementAndOtherDoFCriteriaType::Pointer, ConvergenceCriteriaType>(m, "DisplacementAndOtherDoFCriteria")
            .def(init<double, double, std::string>())
            .def(init<double, double>());

        // Displacement and other DoF residual Convergence Criterion
        class_<ResidualDisplacementAndOtherDoFCriteriaType, typename ResidualDisplacementAndOtherDoFCriteriaType::Pointer, ConvergenceCriteriaType>(m, "ResidualDisplacementAndOtherDoFCriteria")
            .def(init<double, double, std::string>())
            .def(init<double, double>());

        //********************************************************************
        //*************************BUILDER AND SOLVER*************************
        //********************************************************************
        class_<ResidualBasedBlockBuilderAndSolverWithMpc<SparseSpaceType, LocalSpaceType, LinearSolverType>,
               typename ResidualBasedBlockBuilderAndSolverWithMpc<SparseSpaceType, LocalSpaceType, LinearSolverType>::Pointer,
               ResidualBasedBlockBuilderAndSolver<SparseSpaceType, LocalSpaceType, LinearSolverType>>(m, "ResidualBasedBlockBuilderAndSolverWithMpc")
            .def(init<LinearSolverType::Pointer>());
=======
    typedef UblasSpace<double, CompressedMatrix, Vector> SparseSpaceType;
    typedef UblasSpace<double, Matrix, Vector> LocalSpaceType;
    typedef Scheme< SparseSpaceType, LocalSpaceType > BaseSchemeType;

    // Base types
    typedef LinearSolver<SparseSpaceType, LocalSpaceType > LinearSolverType;
    typedef LinearSolverType::Pointer LinearSolverPointer;
    typedef SolvingStrategy< SparseSpaceType, LocalSpaceType, LinearSolverType > BaseSolvingStrategyType;
//     typedef BaseSolvingStrategyType::Pointer BaseSolvingStrategyPointer;
    typedef ConvergenceCriteria< SparseSpaceType, LocalSpaceType > ConvergenceCriteriaType;
    typedef ConvergenceCriteriaType::Pointer ConvergenceCriteriaPointer;
    typedef BuilderAndSolver< SparseSpaceType, LocalSpaceType, LinearSolverType > BuilderAndSolverType;
    typedef BuilderAndSolverType::Pointer BuilderAndSolverPointer;
    typedef ResidualBasedNewtonRaphsonStrategy< SparseSpaceType, LocalSpaceType, LinearSolverType > ResidualBasedNewtonRaphsonStrategyType;

    // Custom strategy types
    // typedef ResidualBasedArcLengthStrategy< SparseSpaceType, LocalSpaceType , LinearSolverType >  ResidualBasedArcLengthStrategyType;
    typedef EigensolverStrategy< SparseSpaceType, LocalSpaceType, LinearSolverType > EigensolverStrategyType;
    typedef HarmonicAnalysisStrategy< SparseSpaceType, LocalSpaceType, LinearSolverType > HarmonicAnalysisStrategyType;
    typedef FormfindingUpdatedReferenceStrategy< SparseSpaceType, LocalSpaceType, LinearSolverType > FormfindingUpdatedReferenceStrategyType;
    typedef MechanicalExplicitStrategy< SparseSpaceType, LocalSpaceType, LinearSolverType > MechanicalExplicitStrategyType;


    // Custom scheme types
    typedef ResidualBasedRelaxationScheme< SparseSpaceType, LocalSpaceType >  ResidualBasedRelaxationSchemeType;
    typedef EigensolverDynamicScheme< SparseSpaceType, LocalSpaceType > EigensolverDynamicSchemeType;
    typedef ExplicitCentralDifferencesScheme< SparseSpaceType, LocalSpaceType >  ExplicitCentralDifferencesSchemeType;
    typedef AdjointStructuralStaticScheme< SparseSpaceType, LocalSpaceType > AdjointStructuralStaticSchemeType;


    // Custom convergence criterion types
    typedef DisplacementAndOtherDoFCriteria< SparseSpaceType,  LocalSpaceType > DisplacementAndOtherDoFCriteriaType;
    typedef ResidualDisplacementAndOtherDoFCriteria< SparseSpaceType,  LocalSpaceType > ResidualDisplacementAndOtherDoFCriteriaType;
    typedef ErrorMeshCriteria< SparseSpaceType,  LocalSpaceType > ErrorMeshCriteriaType;

    // Custom builder and solvers types

    //********************************************************************
    //*************************STRATEGY CLASSES***************************
    //********************************************************************

    // Residual Based Arc Length Strategy
    // Currently not woking
    // class_< ResidualBasedArcLengthStrategyType,typename ResidualBasedArcLengthStrategyType::Pointer, BaseSolvingStrategyType >(m,"ResidualBasedArcLengthStrategy")
    // .def(init<ModelPart&, BaseSchemeType::Pointer, LinearSolverPointer, ConvergenceCriteriaPointer,
    //                                                             unsigned int, unsigned int, unsigned int,long double,bool, bool, bool>() )
    //        ;

    // Eigensolver Strategy
    class_< EigensolverStrategyType, typename EigensolverStrategyType::Pointer,BaseSolvingStrategyType >(m,"EigensolverStrategy")
    .def(init<ModelPart&, BaseSchemeType::Pointer, BuilderAndSolverPointer>() )
            ;

    class_< FormfindingUpdatedReferenceStrategyType,typename FormfindingUpdatedReferenceStrategyType::Pointer, ResidualBasedNewtonRaphsonStrategyType >(m,"FormfindingUpdatedReferenceStrategy")
        .def(init < ModelPart&, BaseSchemeType::Pointer, LinearSolverPointer, ConvergenceCriteriaPointer, int, bool, bool, bool, bool, bool >())
        .def(init < ModelPart&, BaseSchemeType::Pointer, LinearSolverPointer, ConvergenceCriteriaPointer, BuilderAndSolverPointer, int, bool, bool, bool, bool, bool >())
        .def("SetMaxIterationNumber", &FormfindingUpdatedReferenceStrategyType::SetMaxIterationNumber)
        .def("GetMaxIterationNumber", &FormfindingUpdatedReferenceStrategyType::GetMaxIterationNumber)
        .def("SetKeepSystemConstantDuringIterations", &FormfindingUpdatedReferenceStrategyType::SetKeepSystemConstantDuringIterations)
        .def("GetKeepSystemConstantDuringIterations", &FormfindingUpdatedReferenceStrategyType::GetKeepSystemConstantDuringIterations)
        .def("SetInitializePerformedFlag", &FormfindingUpdatedReferenceStrategyType::SetInitializePerformedFlag)
        .def("GetInitializePerformedFlag", &FormfindingUpdatedReferenceStrategyType::GetInitializePerformedFlag)
        ;


    class_< MechanicalExplicitStrategyType, typename MechanicalExplicitStrategyType::Pointer, BaseSolvingStrategyType >(m,"MechanicalExplicitStrategy")
        .def(init < ModelPart&, BaseSchemeType::Pointer, bool, bool, bool >())
        .def("SetInitializePerformedFlag", &MechanicalExplicitStrategyType::SetInitializePerformedFlag)
        .def("GetInitializePerformedFlag", &MechanicalExplicitStrategyType::GetInitializePerformedFlag)
        ;

    // harmonic Analysis Strategy
    class_< HarmonicAnalysisStrategyType,typename HarmonicAnalysisStrategyType::Pointer, BaseSolvingStrategyType >(m,"HarmonicAnalysisStrategy")
    .def(init<ModelPart&, BaseSchemeType::Pointer, BuilderAndSolverPointer, bool>() )
            .def("SetUseMaterialDampingFlag", &HarmonicAnalysisStrategyType::SetUseMaterialDampingFlag)
            .def("GetUseMaterialDampingFlag", &HarmonicAnalysisStrategyType::GetUseMaterialDampingFlag)
            ;


    //********************************************************************
    //*************************SCHEME CLASSES*****************************
    //********************************************************************

    // Residual Based Relaxation Scheme Type
    class_< ResidualBasedRelaxationSchemeType,typename ResidualBasedRelaxationSchemeType::Pointer, BaseSchemeType >(m,"ResidualBasedRelaxationScheme")
    .def(init< double , double >() )
            .def("Initialize", &ResidualBasedRelaxationScheme<SparseSpaceType, LocalSpaceType>::Initialize)
            ;

    // Eigensolver Scheme Type
    class_< EigensolverDynamicSchemeType,typename EigensolverDynamicSchemeType::Pointer, BaseSchemeType>(m,"EigensolverDynamicScheme")
    .def(init<>() )
            ;

    // Explicit Central Differences Scheme Type
    class_< ExplicitCentralDifferencesSchemeType,typename ExplicitCentralDifferencesSchemeType::Pointer, BaseSchemeType >(m,"ExplicitCentralDifferencesScheme")
    .def(init< const double, const double, const double>())
    .def(init< Parameters>())
    ;

    class_<AdjointStructuralStaticSchemeType, AdjointStructuralStaticSchemeType::Pointer, BaseSchemeType>(m, "AdjointStructuralStaticScheme")
        .def(init<Parameters, AdjointStructuralResponseFunction::Pointer>());


    //********************************************************************
    //*******************CONVERGENCE CRITERIA CLASSES*********************
    //********************************************************************

    // Displacement and other DoF Convergence Criterion
    class_< DisplacementAndOtherDoFCriteriaType,typename DisplacementAndOtherDoFCriteriaType::Pointer,ConvergenceCriteriaType>(m,"DisplacementAndOtherDoFCriteria")
    .def(init< double, double, std::string >())
    .def(init< double, double>())
    ;

    // Displacement and other DoF residual Convergence Criterion
    class_< ResidualDisplacementAndOtherDoFCriteriaType,typename ResidualDisplacementAndOtherDoFCriteriaType::Pointer, ConvergenceCriteriaType >(m,"ResidualDisplacementAndOtherDoFCriteria")
    .def( init< double, double, std::string >())
    .def(init< double, double>())
    ;

    // Error mesh Convergence Criterion
    class_< ErrorMeshCriteriaType, typename ErrorMeshCriteriaType::Pointer, ConvergenceCriteriaType >(m, "ErrorMeshCriteria")
    .def(init<Parameters>())
    ;

    //********************************************************************
    //*************************BUILDER AND SOLVER*************************
    //********************************************************************
>>>>>>> a2b907ff
}

} // namespace Python.

} // Namespace Kratos<|MERGE_RESOLUTION|>--- conflicted
+++ resolved
@@ -52,123 +52,6 @@
 
 void AddCustomStrategiesToPython(pybind11::module &m)
 {
-<<<<<<< HEAD
-        typedef UblasSpace<double, CompressedMatrix, Vector> SparseSpaceType;
-        typedef UblasSpace<double, Matrix, Vector> LocalSpaceType;
-        typedef Scheme<SparseSpaceType, LocalSpaceType> BaseSchemeType;
-
-        // Base types
-        typedef LinearSolver<SparseSpaceType, LocalSpaceType> LinearSolverType;
-        typedef LinearSolverType::Pointer LinearSolverPointer;
-        typedef SolvingStrategy<SparseSpaceType, LocalSpaceType, LinearSolverType> BaseSolvingStrategyType;
-        //     typedef BaseSolvingStrategyType::Pointer BaseSolvingStrategyPointer;
-        typedef ConvergenceCriteria<SparseSpaceType, LocalSpaceType> ConvergenceCriteriaType;
-        typedef ConvergenceCriteriaType::Pointer ConvergenceCriteriaPointer;
-        typedef BuilderAndSolver<SparseSpaceType, LocalSpaceType, LinearSolverType> BuilderAndSolverType;
-        typedef BuilderAndSolverType::Pointer BuilderAndSolverPointer;
-        typedef ResidualBasedNewtonRaphsonStrategy<SparseSpaceType, LocalSpaceType, LinearSolverType> ResidualBasedNewtonRaphsonStrategyType;
-
-        // Custom strategy types
-        // typedef ResidualBasedArcLengthStrategy< SparseSpaceType, LocalSpaceType , LinearSolverType >  ResidualBasedArcLengthStrategyType;
-        typedef EigensolverStrategy<SparseSpaceType, LocalSpaceType, LinearSolverType> EigensolverStrategyType;
-        typedef HarmonicAnalysisStrategy<SparseSpaceType, LocalSpaceType, LinearSolverType> HarmonicAnalysisStrategyType;
-        typedef FormfindingUpdatedReferenceStrategy<SparseSpaceType, LocalSpaceType, LinearSolverType> FormfindingUpdatedReferenceStrategyType;
-        typedef MechanicalExplicitStrategy<SparseSpaceType, LocalSpaceType, LinearSolverType> MechanicalExplicitStrategyType;
-        typedef NewtonRaphsonWithHydrostaticLoadStrategy<SparseSpaceType, LocalSpaceType, LinearSolverType> NewtonRaphsonWithHydrostaticLoadStrategyType;
-
-        // Custom scheme types
-        typedef ResidualBasedRelaxationScheme<SparseSpaceType, LocalSpaceType> ResidualBasedRelaxationSchemeType;
-        typedef EigensolverDynamicScheme<SparseSpaceType, LocalSpaceType> EigensolverDynamicSchemeType;
-        typedef ExplicitCentralDifferencesScheme<SparseSpaceType, LocalSpaceType> ExplicitCentralDifferencesSchemeType;
-
-        // Custom convergence criterion types
-        typedef DisplacementAndOtherDoFCriteria<SparseSpaceType, LocalSpaceType> DisplacementAndOtherDoFCriteriaType;
-        typedef ResidualDisplacementAndOtherDoFCriteria<SparseSpaceType, LocalSpaceType> ResidualDisplacementAndOtherDoFCriteriaType;
-
-        // Custom builder and solvers types
-
-        //********************************************************************
-        //*************************STRATEGY CLASSES***************************
-        //********************************************************************
-
-        // Residual Based Arc Length Strategy
-        // Currently not woking
-        // class_< ResidualBasedArcLengthStrategyType,typename ResidualBasedArcLengthStrategyType::Pointer, BaseSolvingStrategyType >(m,"ResidualBasedArcLengthStrategy")
-        // .def(init<ModelPart&, BaseSchemeType::Pointer, LinearSolverPointer, ConvergenceCriteriaPointer,
-        //                                                             unsigned int, unsigned int, unsigned int,long double,bool, bool, bool>() )
-        //        ;
-
-        // Eigensolver Strategy
-        class_<EigensolverStrategyType, typename EigensolverStrategyType::Pointer, BaseSolvingStrategyType>(m, "EigensolverStrategy")
-            .def(init<ModelPart &, BaseSchemeType::Pointer, BuilderAndSolverPointer>());
-
-        class_<FormfindingUpdatedReferenceStrategyType, typename FormfindingUpdatedReferenceStrategyType::Pointer, ResidualBasedNewtonRaphsonStrategyType>(m, "FormfindingUpdatedReferenceStrategy")
-            .def(init<ModelPart &, BaseSchemeType::Pointer, LinearSolverPointer, ConvergenceCriteriaPointer, int, bool, bool, bool, bool, bool>())
-            .def(init<ModelPart &, BaseSchemeType::Pointer, LinearSolverPointer, ConvergenceCriteriaPointer, BuilderAndSolverPointer, int, bool, bool, bool, bool, bool>())
-            .def("SetMaxIterationNumber", &FormfindingUpdatedReferenceStrategyType::SetMaxIterationNumber)
-            .def("GetMaxIterationNumber", &FormfindingUpdatedReferenceStrategyType::GetMaxIterationNumber)
-            .def("SetKeepSystemConstantDuringIterations", &FormfindingUpdatedReferenceStrategyType::SetKeepSystemConstantDuringIterations)
-            .def("GetKeepSystemConstantDuringIterations", &FormfindingUpdatedReferenceStrategyType::GetKeepSystemConstantDuringIterations)
-            .def("SetInitializePerformedFlag", &FormfindingUpdatedReferenceStrategyType::SetInitializePerformedFlag)
-            .def("GetInitializePerformedFlag", &FormfindingUpdatedReferenceStrategyType::GetInitializePerformedFlag);
-
-        class_<MechanicalExplicitStrategyType, typename MechanicalExplicitStrategyType::Pointer, BaseSolvingStrategyType>(m, "MechanicalExplicitStrategy")
-            .def(init<ModelPart &, BaseSchemeType::Pointer, bool, bool, bool>())
-            .def("SetInitializePerformedFlag", &MechanicalExplicitStrategyType::SetInitializePerformedFlag)
-            .def("GetInitializePerformedFlag", &MechanicalExplicitStrategyType::GetInitializePerformedFlag);
-
-        // harmonic Analysis Strategy
-        class_<HarmonicAnalysisStrategyType, typename HarmonicAnalysisStrategyType::Pointer, BaseSolvingStrategyType>(m, "HarmonicAnalysisStrategy")
-            .def(init<ModelPart &, BaseSchemeType::Pointer, BuilderAndSolverPointer, bool>())
-            .def("SetUseMaterialDampingFlag", &HarmonicAnalysisStrategyType::SetUseMaterialDampingFlag)
-            .def("GetUseMaterialDampingFlag", &HarmonicAnalysisStrategyType::GetUseMaterialDampingFlag);
-
-        //hydrostatic Analysis Strategy
-
-         class_<NewtonRaphsonWithHydrostaticLoadStrategyType, typename NewtonRaphsonWithHydrostaticLoadStrategyType::Pointer, ResidualBasedNewtonRaphsonStrategyType>(m, "NewtonRaphsonWithHydrostaticLoadStrategy")
-            .def(init<ModelPart &, BaseSchemeType::Pointer,LinearSolverPointer, ConvergenceCriteriaPointer, int, bool, bool, bool>())
-            .def(init<ModelPart &, BaseSchemeType::Pointer, LinearSolverPointer, ConvergenceCriteriaPointer, BuilderAndSolverPointer, int, bool, bool, bool>());
-            
-
-        //********************************************************************
-        //*************************SCHEME CLASSES*****************************
-        //********************************************************************
-
-        // Residual Based Relaxation Scheme Type
-        class_<ResidualBasedRelaxationSchemeType, typename ResidualBasedRelaxationSchemeType::Pointer, BaseSchemeType>(m, "ResidualBasedRelaxationScheme")
-            .def(init<double, double>())
-            .def("Initialize", &ResidualBasedRelaxationScheme<SparseSpaceType, LocalSpaceType>::Initialize);
-
-        // Eigensolver Scheme Type
-        class_<EigensolverDynamicSchemeType, typename EigensolverDynamicSchemeType::Pointer, BaseSchemeType>(m, "EigensolverDynamicScheme")
-            .def(init<>());
-
-        // Explicit Central Differences Scheme Type
-        class_<ExplicitCentralDifferencesSchemeType, typename ExplicitCentralDifferencesSchemeType::Pointer, BaseSchemeType>(m, "ExplicitCentralDifferencesScheme")
-            .def(init<const double, const double, const double>());
-
-        //********************************************************************
-        //*******************CONVERGENCE CRITERIA CLASSES*********************
-        //********************************************************************
-
-        // Displacement and other DoF Convergence Criterion
-        class_<DisplacementAndOtherDoFCriteriaType, typename DisplacementAndOtherDoFCriteriaType::Pointer, ConvergenceCriteriaType>(m, "DisplacementAndOtherDoFCriteria")
-            .def(init<double, double, std::string>())
-            .def(init<double, double>());
-
-        // Displacement and other DoF residual Convergence Criterion
-        class_<ResidualDisplacementAndOtherDoFCriteriaType, typename ResidualDisplacementAndOtherDoFCriteriaType::Pointer, ConvergenceCriteriaType>(m, "ResidualDisplacementAndOtherDoFCriteria")
-            .def(init<double, double, std::string>())
-            .def(init<double, double>());
-
-        //********************************************************************
-        //*************************BUILDER AND SOLVER*************************
-        //********************************************************************
-        class_<ResidualBasedBlockBuilderAndSolverWithMpc<SparseSpaceType, LocalSpaceType, LinearSolverType>,
-               typename ResidualBasedBlockBuilderAndSolverWithMpc<SparseSpaceType, LocalSpaceType, LinearSolverType>::Pointer,
-               ResidualBasedBlockBuilderAndSolver<SparseSpaceType, LocalSpaceType, LinearSolverType>>(m, "ResidualBasedBlockBuilderAndSolverWithMpc")
-            .def(init<LinearSolverType::Pointer>());
-=======
     typedef UblasSpace<double, CompressedMatrix, Vector> SparseSpaceType;
     typedef UblasSpace<double, Matrix, Vector> LocalSpaceType;
     typedef Scheme< SparseSpaceType, LocalSpaceType > BaseSchemeType;
@@ -190,6 +73,7 @@
     typedef HarmonicAnalysisStrategy< SparseSpaceType, LocalSpaceType, LinearSolverType > HarmonicAnalysisStrategyType;
     typedef FormfindingUpdatedReferenceStrategy< SparseSpaceType, LocalSpaceType, LinearSolverType > FormfindingUpdatedReferenceStrategyType;
     typedef MechanicalExplicitStrategy< SparseSpaceType, LocalSpaceType, LinearSolverType > MechanicalExplicitStrategyType;
+    typedef NewtonRaphsonWithHydrostaticLoadStrategy<SparseSpaceType, LocalSpaceType, LinearSolverType >  NewtonRaphsonWithHydrostaticLoadStrategyType;
 
 
     // Custom scheme types
@@ -232,6 +116,12 @@
         .def("SetInitializePerformedFlag", &FormfindingUpdatedReferenceStrategyType::SetInitializePerformedFlag)
         .def("GetInitializePerformedFlag", &FormfindingUpdatedReferenceStrategyType::GetInitializePerformedFlag)
         ;
+
+    //hydrostatic Analysis Strategy
+
+         class_<NewtonRaphsonWithHydrostaticLoadStrategyType, typename NewtonRaphsonWithHydrostaticLoadStrategyType::Pointer, ResidualBasedNewtonRaphsonStrategyType>(m, "NewtonRaphsonWithHydrostaticLoadStrategy")
+            .def(init<ModelPart &, BaseSchemeType::Pointer,LinearSolverPointer, ConvergenceCriteriaPointer, int, bool, bool, bool>())
+            .def(init<ModelPart &, BaseSchemeType::Pointer, LinearSolverPointer, ConvergenceCriteriaPointer, BuilderAndSolverPointer, int, bool, bool, bool>());
 
 
     class_< MechanicalExplicitStrategyType, typename MechanicalExplicitStrategyType::Pointer, BaseSolvingStrategyType >(m,"MechanicalExplicitStrategy")
@@ -297,7 +187,6 @@
     //********************************************************************
     //*************************BUILDER AND SOLVER*************************
     //********************************************************************
->>>>>>> a2b907ff
 }
 
 } // namespace Python.
