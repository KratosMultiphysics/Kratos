// KRATOS  ___|  |                   |                   |
//       \___ \  __|  __| |   |  __| __| |   |  __| _` | |
//             | |   |    |   | (    |   |   | |   (   | |
//       _____/ \__|_|   \__,_|\___|\__|\__,_|_|  \__,_|_| MECHANICS
//
//  License:		 BSD License
//					 license: structural_mechanics_application/license.txt
//
//  Main authors:    Riccardo Rossi
//

// System includes

// External includes
#include "boost/numeric/ublas/vector.hpp"

// Project includes
#include "custom_python/add_custom_strategies_to_python.h"

#include "spaces/ublas_space.h"

// Strategies
#include "custom_strategies/custom_strategies/eigensolver_strategy.hpp"
#include "custom_strategies/custom_strategies/harmonic_analysis_strategy.hpp"
#include "custom_strategies/custom_strategies/formfinding_updated_reference_strategy.hpp"
#include "custom_strategies/custom_strategies/mechanical_explicit_strategy.hpp"

// Schemes
#include "custom_strategies/custom_schemes/residual_based_relaxation_scheme.hpp"
#include "custom_strategies/custom_schemes/explicit_central_differences_scheme.hpp"
#include "custom_strategies/custom_schemes/explicit_multi_stage_kim_scheme.hpp"
#include "custom_strategies/custom_schemes/eigensolver_dynamic_scheme.hpp"
#include "direct_sensitivity_analysis/direct_schemes/direct_structural_static_scheme.h"

// Convergence criterias
#include "solving_strategies/convergencecriterias/convergence_criteria.h"
#include "custom_strategies/custom_convergencecriterias/displacement_and_other_dof_criteria.h"
#include "custom_strategies/custom_convergencecriterias/residual_displacement_and_other_dof_criteria.h"
#include "custom_strategies/custom_convergencecriterias/error_mesh_criteria.h"

// Builders and solvers

// Linear solvers
#include "linear_solvers/linear_solver.h"

namespace Kratos {
namespace Python {

void  AddCustomStrategiesToPython(pybind11::module& m)
{
    namespace py = pybind11;

    typedef UblasSpace<double, CompressedMatrix, boost::numeric::ublas::vector<double>> SparseSpaceType;
    typedef UblasSpace<double, Matrix, Vector> LocalSpaceType;
    typedef Scheme< SparseSpaceType, LocalSpaceType > BaseSchemeType;

    // Base types
    typedef LinearSolver<SparseSpaceType, LocalSpaceType > LinearSolverType;
    typedef LinearSolverType::Pointer LinearSolverPointer;
    typedef SolvingStrategy< SparseSpaceType, LocalSpaceType, LinearSolverType > BaseSolvingStrategyType;
//     typedef BaseSolvingStrategyType::Pointer BaseSolvingStrategyPointer;
    typedef ConvergenceCriteria< SparseSpaceType, LocalSpaceType > ConvergenceCriteriaType;
    typedef ConvergenceCriteriaType::Pointer ConvergenceCriteriaPointer;
    typedef BuilderAndSolver< SparseSpaceType, LocalSpaceType, LinearSolverType > BuilderAndSolverType;
    typedef BuilderAndSolverType::Pointer BuilderAndSolverPointer;
    typedef ResidualBasedNewtonRaphsonStrategy< SparseSpaceType, LocalSpaceType, LinearSolverType > ResidualBasedNewtonRaphsonStrategyType;

    // Custom strategy types
    typedef EigensolverStrategy< SparseSpaceType, LocalSpaceType, LinearSolverType > EigensolverStrategyType;
    typedef HarmonicAnalysisStrategy< SparseSpaceType, LocalSpaceType, LinearSolverType > HarmonicAnalysisStrategyType;
    typedef FormfindingUpdatedReferenceStrategy< SparseSpaceType, LocalSpaceType, LinearSolverType > FormfindingUpdatedReferenceStrategyType;
    typedef MechanicalExplicitStrategy< SparseSpaceType, LocalSpaceType, LinearSolverType > MechanicalExplicitStrategyType;


    // Custom scheme types
    typedef ResidualBasedRelaxationScheme< SparseSpaceType, LocalSpaceType >  ResidualBasedRelaxationSchemeType;
    typedef EigensolverDynamicScheme< SparseSpaceType, LocalSpaceType > EigensolverDynamicSchemeType;
<<<<<<< HEAD
    typedef ExplicitCentralDifferencesScheme< SparseSpaceType, LocalSpaceType >  ExplicitCentralDifferencesSchemeType;    
    typedef DirectStructuralStaticScheme< SparseSpaceType, LocalSpaceType > DirectStructuralStaticSchemeType;
=======
    typedef ExplicitCentralDifferencesScheme< SparseSpaceType, LocalSpaceType >  ExplicitCentralDifferencesSchemeType;
    typedef ExplicitMultiStageKimScheme< SparseSpaceType, LocalSpaceType >  ExplicitMultiStageKimSchemeType;
>>>>>>> 77331940


    // Custom convergence criterion types
    typedef DisplacementAndOtherDoFCriteria< SparseSpaceType,  LocalSpaceType > DisplacementAndOtherDoFCriteriaType;
    typedef ResidualDisplacementAndOtherDoFCriteria< SparseSpaceType,  LocalSpaceType > ResidualDisplacementAndOtherDoFCriteriaType;
    typedef ErrorMeshCriteria< SparseSpaceType,  LocalSpaceType > ErrorMeshCriteriaType;

    // Custom builder and solvers types

    //********************************************************************
    //*************************STRATEGY CLASSES***************************
    //********************************************************************

    // Eigensolver Strategy
    py::class_< EigensolverStrategyType, typename EigensolverStrategyType::Pointer,BaseSolvingStrategyType >(m,"EigensolverStrategy")
        .def(py::init<ModelPart&, BaseSchemeType::Pointer, BuilderAndSolverPointer, bool>(), py::arg("model_part"), py::arg("scheme"), py::arg("builder_and_solver"), py::arg("compute_model_decomposition")=false)
            ;

    py::class_< FormfindingUpdatedReferenceStrategyType,typename FormfindingUpdatedReferenceStrategyType::Pointer, ResidualBasedNewtonRaphsonStrategyType >(m,"FormfindingUpdatedReferenceStrategy")
        .def(py::init < ModelPart&, BaseSchemeType::Pointer, LinearSolverPointer, ConvergenceCriteriaPointer, int, bool, bool, bool, bool, bool >())
        .def(py::init < ModelPart&, BaseSchemeType::Pointer, LinearSolverPointer, ConvergenceCriteriaPointer, BuilderAndSolverPointer, int, bool, bool, bool, bool, bool >())
        .def("SetMaxIterationNumber", &FormfindingUpdatedReferenceStrategyType::SetMaxIterationNumber)
        .def("GetMaxIterationNumber", &FormfindingUpdatedReferenceStrategyType::GetMaxIterationNumber)
        .def("SetKeepSystemConstantDuringIterations", &FormfindingUpdatedReferenceStrategyType::SetKeepSystemConstantDuringIterations)
        .def("GetKeepSystemConstantDuringIterations", &FormfindingUpdatedReferenceStrategyType::GetKeepSystemConstantDuringIterations)
        .def("SetInitializePerformedFlag", &FormfindingUpdatedReferenceStrategyType::SetInitializePerformedFlag)
        .def("GetInitializePerformedFlag", &FormfindingUpdatedReferenceStrategyType::GetInitializePerformedFlag)
        ;


    py::class_< MechanicalExplicitStrategyType, typename MechanicalExplicitStrategyType::Pointer, BaseSolvingStrategyType >(m,"MechanicalExplicitStrategy")
        .def(py::init < ModelPart&, BaseSchemeType::Pointer, bool, bool, bool >())
        .def("SetInitializePerformedFlag", &MechanicalExplicitStrategyType::SetInitializePerformedFlag)
        .def("GetInitializePerformedFlag", &MechanicalExplicitStrategyType::GetInitializePerformedFlag)
        ;

    // harmonic Analysis Strategy
    py::class_< HarmonicAnalysisStrategyType,typename HarmonicAnalysisStrategyType::Pointer, BaseSolvingStrategyType >(m,"HarmonicAnalysisStrategy")
        .def(py::init<ModelPart&, BaseSchemeType::Pointer, BuilderAndSolverPointer, bool>() )
        .def("SetUseMaterialDampingFlag", &HarmonicAnalysisStrategyType::SetUseMaterialDampingFlag)
        .def("GetUseMaterialDampingFlag", &HarmonicAnalysisStrategyType::GetUseMaterialDampingFlag)
        ;


    //********************************************************************
    //*************************SCHEME CLASSES*****************************
    //********************************************************************

    // Residual Based Relaxation Scheme Type
    py::class_< ResidualBasedRelaxationSchemeType,typename ResidualBasedRelaxationSchemeType::Pointer, BaseSchemeType >(m,"ResidualBasedRelaxationScheme")
        .def(py::init< double , double >() )
        .def("Initialize", &ResidualBasedRelaxationScheme<SparseSpaceType, LocalSpaceType>::Initialize)
        ;

    // Eigensolver Scheme Type
    py::class_< EigensolverDynamicSchemeType,typename EigensolverDynamicSchemeType::Pointer, BaseSchemeType>(m,"EigensolverDynamicScheme")
        .def(py::init<>() )
        ;

    // Explicit Central Differences Scheme Type
    py::class_< ExplicitCentralDifferencesSchemeType,typename ExplicitCentralDifferencesSchemeType::Pointer, BaseSchemeType >(m,"ExplicitCentralDifferencesScheme")
        .def(py::init< const double, const double, const double>())
        .def(py::init< Parameters>())
        ;

<<<<<<< HEAD
    py::class_<DirectStructuralStaticSchemeType, DirectStructuralStaticSchemeType::Pointer, BaseSchemeType>(m, "DirectStructuralStaticScheme")
        .def(py::init<Parameters, DirectSensitivityVariable::Pointer>())
        ;

=======
    // Explicit Multi Stage Scheme Type
    py::class_< ExplicitMultiStageKimSchemeType,typename ExplicitMultiStageKimSchemeType::Pointer, BaseSchemeType >(m,"ExplicitMultiStageKimScheme")
        .def(py::init< const double>())
        .def(py::init< Parameters>())
        ;


>>>>>>> 77331940

    //********************************************************************
    //*******************CONVERGENCE CRITERIA CLASSES*********************
    //********************************************************************

    // Displacement and other DoF Convergence Criterion
    py::class_< DisplacementAndOtherDoFCriteriaType,typename DisplacementAndOtherDoFCriteriaType::Pointer,ConvergenceCriteriaType>(m,"DisplacementAndOtherDoFCriteria")
        .def(py::init< double, double, std::string >())
        .def(py::init< double, double>())
        ;

    // Displacement and other DoF residual Convergence Criterion
    py::class_< ResidualDisplacementAndOtherDoFCriteriaType,typename ResidualDisplacementAndOtherDoFCriteriaType::Pointer, ConvergenceCriteriaType >(m,"ResidualDisplacementAndOtherDoFCriteria")
        .def(py::init< double, double, const std::string >())
        .def(py::init< double, double>())
        ;

    // Error mesh Convergence Criterion
    py::class_< ErrorMeshCriteriaType, typename ErrorMeshCriteriaType::Pointer, ConvergenceCriteriaType >(m, "ErrorMeshCriteria")
        .def(py::init<Parameters>())
        ;

    //********************************************************************
    //*************************BUILDER AND SOLVER*************************
    //********************************************************************
}

}  // namespace Python.
} // Namespace Kratos
<|MERGE_RESOLUTION|>--- conflicted
+++ resolved
@@ -75,13 +75,9 @@
     // Custom scheme types
     typedef ResidualBasedRelaxationScheme< SparseSpaceType, LocalSpaceType >  ResidualBasedRelaxationSchemeType;
     typedef EigensolverDynamicScheme< SparseSpaceType, LocalSpaceType > EigensolverDynamicSchemeType;
-<<<<<<< HEAD
-    typedef ExplicitCentralDifferencesScheme< SparseSpaceType, LocalSpaceType >  ExplicitCentralDifferencesSchemeType;    
-    typedef DirectStructuralStaticScheme< SparseSpaceType, LocalSpaceType > DirectStructuralStaticSchemeType;
-=======
     typedef ExplicitCentralDifferencesScheme< SparseSpaceType, LocalSpaceType >  ExplicitCentralDifferencesSchemeType;
     typedef ExplicitMultiStageKimScheme< SparseSpaceType, LocalSpaceType >  ExplicitMultiStageKimSchemeType;
->>>>>>> 77331940
+    typedef DirectStructuralStaticScheme< SparseSpaceType, LocalSpaceType > DirectStructuralStaticSchemeType;
 
 
     // Custom convergence criterion types
@@ -147,20 +143,15 @@
         .def(py::init< Parameters>())
         ;
 
-<<<<<<< HEAD
-    py::class_<DirectStructuralStaticSchemeType, DirectStructuralStaticSchemeType::Pointer, BaseSchemeType>(m, "DirectStructuralStaticScheme")
-        .def(py::init<Parameters, DirectSensitivityVariable::Pointer>())
-        ;
-
-=======
     // Explicit Multi Stage Scheme Type
     py::class_< ExplicitMultiStageKimSchemeType,typename ExplicitMultiStageKimSchemeType::Pointer, BaseSchemeType >(m,"ExplicitMultiStageKimScheme")
         .def(py::init< const double>())
         .def(py::init< Parameters>())
         ;
+    py::class_<DirectStructuralStaticSchemeType, DirectStructuralStaticSchemeType::Pointer, BaseSchemeType>(m, "DirectStructuralStaticScheme")
+        .def(py::init<Parameters, DirectSensitivityVariable::Pointer>())
+        ;
 
-
->>>>>>> 77331940
 
     //********************************************************************
     //*******************CONVERGENCE CRITERIA CLASSES*********************
