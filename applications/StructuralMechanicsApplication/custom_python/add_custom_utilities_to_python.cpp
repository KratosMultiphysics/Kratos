// KRATOS  ___|  |                   |                   |
//       \___ \  __|  __| |   |  __| __| |   |  __| _` | |
//             | |   |    |   | (    |   |   | |   (   | |
//       _____/ \__|_|   \__,_|\___|\__|\__,_|_|  \__,_|_| MECHANICS
//
//  License:		 BSD License
//					 license: structural_mechanics_application/license.txt
//
//  Main authors:    Riccardo Rossi
//

// System includes

// External includes

// Project includes
#include "includes/define_python.h"
#include "includes/model_part.h"
#include "processes/process.h"
#include "custom_python/add_custom_utilities_to_python.h"
<<<<<<< HEAD


=======
>>>>>>> 8479d251
//Utilities
#include "custom_utilities/formfinding_IO_utility.h"


namespace Kratos
{
namespace Python
{

void  AddCustomUtilitiesToPython(pybind11::module& m)
{
    using namespace pybind11;
    

    class_<FormfindingIOUtility>("FormfindingIOUtility", init<const ModelPart&, const Parameters>())
    .def("PrintModelPart",&FormfindingIOUtility::PrintModelPart)
    .def("ReadPrestressData",&FormfindingIOUtility::ReadPrestressData )
    .def("PrintPrestressData",&FormfindingIOUtility::PrintPrestressData )
    ;

}

}  // namespace Python.  

} // Namespace Kratos
<|MERGE_RESOLUTION|>--- conflicted
+++ resolved
@@ -18,11 +18,8 @@
 #include "includes/model_part.h"
 #include "processes/process.h"
 #include "custom_python/add_custom_utilities_to_python.h"
-<<<<<<< HEAD
 
 
-=======
->>>>>>> 8479d251
 //Utilities
 #include "custom_utilities/formfinding_IO_utility.h"
 
@@ -37,6 +34,10 @@
     using namespace pybind11;
     
 
+//     typedef UblasSpace<double, CompressedMatrix, Vector> SparseSpaceType;
+//     typedef UblasSpace<double, Matrix, Vector> LocalSpaceType;
+//     typedef LinearSolver<SparseSpaceType, LocalSpaceType > LinearSolverType;
+
     class_<FormfindingIOUtility>("FormfindingIOUtility", init<const ModelPart&, const Parameters>())
     .def("PrintModelPart",&FormfindingIOUtility::PrintModelPart)
     .def("ReadPrestressData",&FormfindingIOUtility::ReadPrestressData )
