--- conflicted
+++ resolved
@@ -18,11 +18,8 @@
 
 //Utilities
 #include "custom_utilities/formfinding_io_utility.h"
-<<<<<<< HEAD
 #include "custom_utilities/rayleigh_damping_coefficients_utilities.h"
-=======
 #include "custom_utilities/explicit_integration_utilities.h"
->>>>>>> b96fee10
 
 namespace Kratos {
 namespace Python {
@@ -37,12 +34,12 @@
         .def("ReadPrestressData",&FormfindingIOUtility::ReadPrestressData )
         .def("PrintPrestressData",&FormfindingIOUtility::PrintPrestressData )
         ;
-
-<<<<<<< HEAD
+    
+    // RayleighDampingCoefficientsUtilities
     m.def("ComputeDampingCoefficients",&RayleighDampingCoefficientsUtilities::ComputeDampingCoefficients);
-=======
+  
+    // ExplicitIntegrationUtilities
     m.def("CalculateDeltaTime",&ExplicitIntegrationUtilities::CalculateDeltaTime);
->>>>>>> b96fee10
 }
 
 }  // namespace Python.
