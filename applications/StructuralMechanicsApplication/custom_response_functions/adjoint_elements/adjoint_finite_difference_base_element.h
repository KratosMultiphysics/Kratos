--- conflicted
+++ resolved
@@ -341,11 +341,7 @@
 					      std::vector< array_1d<double, 3 > >& rOutput,
 					      const ProcessInfo& rCurrentProcessInfo) override
     {
-<<<<<<< HEAD
         mpPrimalElement->CalculateOnIntegrationPoints(rVariable, rOutput, rCurrentProcessInfo);
-=======
-        KRATOS_ERROR << "CalculateOnIntegrationPoints of the adjoint base element is called!" << std::endl;
->>>>>>> 77b2fb0f
     }
 
     void CalculateOnIntegrationPoints(const Variable<array_1d<double, 6 > >& rVariable,
@@ -366,11 +362,7 @@
 					      std::vector< Matrix >& rOutput,
 					      const ProcessInfo& rCurrentProcessInfo) override
     {
-<<<<<<< HEAD
         mpPrimalElement->CalculateOnIntegrationPoints(rVariable, rOutput, rCurrentProcessInfo);
-=======
-        KRATOS_ERROR << "CalculateOnIntegrationPoints of the adjoint base element is called!" << std::endl;
->>>>>>> 77b2fb0f
     }
 
     void GetValueOnIntegrationPoints(const Variable<double>& rVariable,
