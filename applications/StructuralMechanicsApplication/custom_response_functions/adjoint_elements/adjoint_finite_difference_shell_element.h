--- conflicted
+++ resolved
@@ -103,11 +103,7 @@
     ///@{
 
     void CheckVariables() const;
-<<<<<<< HEAD
-    void CheckDofs()const ;
-=======
     void CheckDofs() const;
->>>>>>> 03d2127d
     void CheckProperties(const ProcessInfo& rCurrentProcessInfo) const;
     void CheckSpecificProperties() const;
 
