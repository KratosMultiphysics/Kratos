// KRATOS  ___|  |                   |                   |
//       \___ \  __|  __| |   |  __| __| |   |  __| _` | |
//             | |   |    |   | (    |   |   | |   (   | |
//       _____/ \__|_|   \__,_|\___|\__|\__,_|_|  \__,_|_| MECHANICS
//
//  License:		 BSD License
//					 license: structural_mechanics_application/license.txt
//
//  Main authors:    Martin Fusseder, https://github.com/MFusseder
//

// System includes

// External includes

// Project includes
#include "adjoint_local_stress_response_function.h"

namespace Kratos
{
    AdjointLocalStressResponseFunction::AdjointLocalStressResponseFunction(ModelPart& rModelPart, Parameters ResponseSettings)
    : AdjointStructuralResponseFunction(rModelPart, ResponseSettings)
    {
        // Get traced element
        const int id_of_traced_element = ResponseSettings["traced_element_id"].GetInt();
        mpTracedElement = rModelPart.pGetElement(id_of_traced_element);

        // Tell traced element the stress type
        mTracedStressType = StressResponseDefinitions::ConvertStringToTracedStressType(ResponseSettings["stress_type"].GetString());
        mpTracedElement->SetValue(TRACED_STRESS_TYPE, static_cast<int>(mTracedStressType) );

        // Get info how and where to treat the stress
        mStressTreatment = StressResponseDefinitions::ConvertStringToStressTreatment( ResponseSettings["stress_treatment"].GetString() );

        if(mStressTreatment == StressTreatment::GaussPoint || mStressTreatment == StressTreatment::Node)
        {
            mIdOfLocation = ResponseSettings["stress_location"].GetInt();
            KRATOS_ERROR_IF(mIdOfLocation < 1) << "Chose a 'stress_location' > 0. Specified 'stress_location': " << mIdOfLocation << std::endl;
        }
    }

    AdjointLocalStressResponseFunction::~AdjointLocalStressResponseFunction(){}


    double AdjointLocalStressResponseFunction::CalculateValue(ModelPart& rModelPart)
    {
        KRATOS_TRY;

        double stress_value = 0.0;

        if(mStressTreatment == StressTreatment::Mean)
            stress_value = CalculateMeanElementStress(rModelPart);
        else if (mStressTreatment == StressTreatment::GaussPoint)
            stress_value = CalculateGaussPointStress(rModelPart);
        else if (mStressTreatment == StressTreatment::Node)
            stress_value = CalculateNodeStress(rModelPart);
        return stress_value;

        KRATOS_CATCH("");
    }

    void AdjointLocalStressResponseFunction::CalculateGradient(const Element& rAdjointElem, const Matrix& rAdjointMatrix,
                                   Vector& rResponseGradient,
                                   ProcessInfo& rProcessInfo)
    {
        KRATOS_TRY

        if(rAdjointElem.Id() == mpTracedElement->Id())
        {
            Matrix stress_displacement_derivative;

            if(mStressTreatment == StressTreatment::Mean)
            {
                mpTracedElement->Calculate(STRESS_DISP_DERIV_ON_GP, stress_displacement_derivative, rProcessInfo);
                this->ExtractMeanStressDerivative(stress_displacement_derivative, rResponseGradient);
            }
            else if(mStressTreatment == StressTreatment::GaussPoint)
            {
                mpTracedElement->Calculate(STRESS_DISP_DERIV_ON_GP, stress_displacement_derivative, rProcessInfo);
                this->ExtractGaussPointStressDerivative(stress_displacement_derivative, rResponseGradient);
            }
            else if(mStressTreatment == StressTreatment::Node)
            {
                mpTracedElement->Calculate(STRESS_DISP_DERIV_ON_NODE, stress_displacement_derivative, rProcessInfo);
                this->ExtractNodeStressDerivative(stress_displacement_derivative, rResponseGradient);
            }

            KRATOS_ERROR_IF(rResponseGradient.size() != rAdjointMatrix.size1())
                 << "Size of stress displacement derivative does not fit!" << std::endl;

            rResponseGradient *= (-1);
        }
        else
        {
            if(rResponseGradient.size() != rAdjointMatrix.size1())
                rResponseGradient.resize(rAdjointMatrix.size1(), false);

            rResponseGradient.clear();
        }

        KRATOS_CATCH("");
    }

    void AdjointLocalStressResponseFunction::CalculateSensitivityGradient(Element& rAdjointElem,
                                      const Variable<double>& rVariable,
                                      const Matrix& rDerivativesMatrix,
                                      Vector& rResponseGradient,
                                      ProcessInfo& rProcessInfo)
    {
        KRATOS_TRY

        if(rAdjointElem.Id() == mpTracedElement->Id())
        {
            this->CalculateElementContributionToSensitivityGradient(rAdjointElem, rVariable.Name(), rDerivativesMatrix,
                                                                    rResponseGradient, rProcessInfo);
        }
        else
        {
            if (rResponseGradient.size() != 0)
                rResponseGradient.resize(0, false);
        }

        KRATOS_CATCH("")
    }

    void AdjointLocalStressResponseFunction::CalculateSensitivityGradient(Condition& rAdjointCondition,
                                     const Variable<double>& rVariable,
                                     const Matrix& rDerivativesMatrix,
                                     Vector& rResponseGradient,
                                     ProcessInfo& rProcessInfo)
    {
        KRATOS_TRY;

        if (rResponseGradient.size() != 0)
            rResponseGradient.resize(0, false);

        KRATOS_CATCH("");
    }

    void AdjointLocalStressResponseFunction::CalculateSensitivityGradient(Element& rAdjointElem,
                                      const Variable<array_1d<double,3>>& rVariable,
                                      const Matrix& rDerivativesMatrix,
                                      Vector& rResponseGradient,
                                      ProcessInfo& rProcessInfo)
    {
        KRATOS_TRY;

        if(rAdjointElem.Id() == mpTracedElement->Id())
        {
            this->CalculateElementContributionToSensitivityGradient(rAdjointElem, rVariable.Name(), rDerivativesMatrix,
                                                                    rResponseGradient, rProcessInfo);
        }
        else
        {
            if (rResponseGradient.size() != 0)
                rResponseGradient.resize(0, false);
        }

        KRATOS_CATCH("");
    }

    void AdjointLocalStressResponseFunction::CalculateSensitivityGradient(Condition& rAdjointCondition,
                                      const Variable<array_1d<double,3>>& rVariable,
                                      const Matrix& rDerivativesMatrix,
                                      Vector& rResponseGradient,
                                      ProcessInfo& rProcessInfo)
    {
        KRATOS_TRY;

        if (rResponseGradient.size() != 0)
            rResponseGradient.resize(0, false);

        KRATOS_CATCH("");
    }

    double AdjointLocalStressResponseFunction::CalculateMeanElementStress(ModelPart& rModelPart)
    {
        double stress_value = 0.0;

        Vector element_stress;

        Element& r_element = rModelPart.GetElement(mpTracedElement->Id());
        StressCalculation::CalculateStressOnGP(r_element, mTracedStressType, element_stress, rModelPart.GetProcessInfo());

        const SizeType stress_vec_size = element_stress.size();

        for(IndexType i = 0; i < stress_vec_size; ++i)
            stress_value += element_stress[i];

        stress_value /= stress_vec_size;

        return stress_value;
    }

    double AdjointLocalStressResponseFunction::CalculateGaussPointStress(ModelPart& rModelPart)
    {
        Vector element_stress;

        Element& r_element = rModelPart.GetElement(mpTracedElement->Id());
        StressCalculation::CalculateStressOnGP(r_element, mTracedStressType, element_stress, rModelPart.GetProcessInfo());

        const SizeType stress_vec_size = element_stress.size();

        if(stress_vec_size >= mIdOfLocation)
            return element_stress[mIdOfLocation - 1];

        KRATOS_ERROR << "Chosen Gauss-Point is not available. Chose 'stress_location' between 1 and " <<
                        stress_vec_size  << "!"<< std::endl;
    }

    double AdjointLocalStressResponseFunction::CalculateNodeStress(ModelPart& rModelPart)
    {
        Vector element_stress;

        Element& r_element = rModelPart.GetElement(mpTracedElement->Id());
<<<<<<< HEAD
        StressCalculation::CalculateStressOnGP(r_element, mTracedStressType, element_stress, rModelPart.GetProcessInfo());
=======
        StressCalculation::CalculateStressOnNode(r_element, mTracedStressType, element_stress, rModelPart.GetProcessInfo());
>>>>>>> 8e150f79

        const SizeType num_ele_nodes = mpTracedElement->GetGeometry().PointsNumber();

        if(num_ele_nodes >= mIdOfLocation)
            return element_stress[mIdOfLocation - 1];

        KRATOS_ERROR << "Chosen Node is not available. The element has only " <<
                        num_ele_nodes  << " nodes."<< std::endl;

    }

    void AdjointLocalStressResponseFunction::CalculateElementContributionToSensitivityGradient(Element& rAdjointElem,
                                      const std::string& rVariableName,
                                      const Matrix& rDerivativesMatrix,
                                      Vector& rResponseGradient,
                                      ProcessInfo& rProcessInfo)
    {
        KRATOS_TRY;

        rAdjointElem.SetValue(DESIGN_VARIABLE_NAME, rVariableName);

        Matrix stress_design_variable_derivative;

        if(mStressTreatment == StressTreatment::Mean)
        {
            rAdjointElem.Calculate(STRESS_DESIGN_DERIVATIVE_ON_GP, stress_design_variable_derivative, rProcessInfo);
            this->ExtractMeanStressDerivative(stress_design_variable_derivative, rResponseGradient);
        }
        else if(mStressTreatment == StressTreatment::GaussPoint)
        {
            rAdjointElem.Calculate(STRESS_DESIGN_DERIVATIVE_ON_GP, stress_design_variable_derivative, rProcessInfo);
            this->ExtractGaussPointStressDerivative(stress_design_variable_derivative, rResponseGradient);
        }
        else if(mStressTreatment == StressTreatment::Node)
        {
            rAdjointElem.Calculate(STRESS_DESIGN_DERIVATIVE_ON_NODE, stress_design_variable_derivative, rProcessInfo);
            this->ExtractNodeStressDerivative(stress_design_variable_derivative, rResponseGradient);
        }

        KRATOS_ERROR_IF(rResponseGradient.size() != rDerivativesMatrix.size1())
             << "Size of partial stress design variable derivative does not fit!" << std::endl;

        rAdjointElem.SetValue(DESIGN_VARIABLE_NAME, "");

        KRATOS_CATCH("");
    }

    void AdjointLocalStressResponseFunction::ExtractMeanStressDerivative(const Matrix& rStressDerivativesMatrix, Vector& rResponseGradient)
    {
        KRATOS_TRY;

        const SizeType num_of_derivatives_per_stress = rStressDerivativesMatrix.size1();
        const SizeType num_of_stress_positions = rStressDerivativesMatrix.size2();
        double stress_derivative_value = 0.0;

        if(rResponseGradient.size() != num_of_derivatives_per_stress)
            rResponseGradient.resize(num_of_derivatives_per_stress, false);

        for (IndexType deriv_it = 0 ; deriv_it < num_of_derivatives_per_stress; ++deriv_it)
        {
            for(IndexType stress_it = 0; stress_it < num_of_stress_positions; ++stress_it)
                stress_derivative_value += rStressDerivativesMatrix(deriv_it, stress_it);

            stress_derivative_value /= num_of_stress_positions;

            rResponseGradient[deriv_it] = stress_derivative_value;
            stress_derivative_value = 0.0;
        }

        KRATOS_CATCH("");
    }

    void AdjointLocalStressResponseFunction::ExtractNodeStressDerivative(const Matrix& rStressDerivativesMatrix, Vector& rResponseGradient)
    {
        KRATOS_TRY;

        const SizeType num_of_derivatives_per_stress = rStressDerivativesMatrix.size1();
        const SizeType num_of_stress_positions = rStressDerivativesMatrix.size2();

        if(rResponseGradient.size() != num_of_derivatives_per_stress)
            rResponseGradient.resize(num_of_derivatives_per_stress, false);

        KRATOS_ERROR_IF_NOT(num_of_stress_positions >= mIdOfLocation ) << "Chosen node is not available. The element has only " <<
                            num_of_stress_positions << " nodes."<< std::endl;

        for (IndexType deriv_it = 0 ; deriv_it < num_of_derivatives_per_stress; ++deriv_it)
            rResponseGradient[deriv_it] = rStressDerivativesMatrix(deriv_it, (mIdOfLocation-1));

        KRATOS_CATCH("");
    }

    void AdjointLocalStressResponseFunction::ExtractGaussPointStressDerivative(const Matrix& rStressDerivativesMatrix, Vector& rResponseGradient)
    {
        KRATOS_TRY;

        const SizeType num_of_derivatives_per_stress = rStressDerivativesMatrix.size1();
        const SizeType num_of_stress_positions = rStressDerivativesMatrix.size2();

        if(rResponseGradient.size() != num_of_derivatives_per_stress)
            rResponseGradient.resize(num_of_derivatives_per_stress, false);

        KRATOS_ERROR_IF_NOT(num_of_stress_positions >= mIdOfLocation ) <<
                "Chosen Gauss-Point is not available. Chose 'stress_location' between 1 and " <<
                                num_of_stress_positions  << "!"<< std::endl;

        for (IndexType deriv_it = 0 ; deriv_it < num_of_derivatives_per_stress; ++deriv_it)
            rResponseGradient[deriv_it] = rStressDerivativesMatrix(deriv_it, (mIdOfLocation-1));

        KRATOS_CATCH("");
    }

} // namespace Kratos.
<|MERGE_RESOLUTION|>--- conflicted
+++ resolved
@@ -213,11 +213,7 @@
         Vector element_stress;
 
         Element& r_element = rModelPart.GetElement(mpTracedElement->Id());
-<<<<<<< HEAD
-        StressCalculation::CalculateStressOnGP(r_element, mTracedStressType, element_stress, rModelPart.GetProcessInfo());
-=======
         StressCalculation::CalculateStressOnNode(r_element, mTracedStressType, element_stress, rModelPart.GetProcessInfo());
->>>>>>> 8e150f79
 
         const SizeType num_ele_nodes = mpTracedElement->GetGeometry().PointsNumber();
 
