// KRATOS  ___|  |                   |                   |
//       \___ \  __|  __| |   |  __| __| |   |  __| _` | |
//             | |   |    |   | (    |   |   | |   (   | |
//       _____/ \__|_|   \__,_|\___|\__|\__,_|_|  \__,_|_| MECHANICS
//
//  License:         BSD License
//                     license: structural_mechanics_application/license.txt
//
//  Main authors:    Riccardo Rossi
//    Co-authors:    Vicente Mataix Ferrandiz
//

// System includes

// External includes

// Project includes
#include "includes/define.h"

#include "structural_mechanics_application_variables.h"
#include "structural_mechanics_application.h"
#include "includes/variables.h"
#include "includes/constitutive_law.h"

#include "geometries/triangle_3d_3.h"
#include "geometries/triangle_3d_6.h"
#include "geometries/quadrilateral_3d_4.h"
#include "geometries/quadrilateral_3d_8.h"
#include "geometries/quadrilateral_3d_9.h"
#include "geometries/prism_3d_6.h"
#include "geometries/prism_3d_15.h"
#include "geometries/tetrahedra_3d_4.h"
#include "geometries/tetrahedra_3d_10.h"
#include "geometries/hexahedra_3d_8.h"
#include "geometries/hexahedra_3d_20.h"
#include "geometries/hexahedra_3d_27.h"

#include "geometries/line_2d_2.h"
#include "geometries/line_2d_3.h"
#include "geometries/line_3d_2.h"
#include "geometries/line_3d_3.h"
#include "geometries/point_2d.h"
#include "geometries/point_3d.h"
#include "geometries/triangle_2d_3.h"
#include "geometries/triangle_2d_6.h"
#include "geometries/quadrilateral_2d_4.h"
#include "geometries/quadrilateral_2d_8.h"
#include "geometries/quadrilateral_2d_9.h"

namespace Kratos {

    // We define the node type
    typedef Node<3> NodeType;

KratosStructuralMechanicsApplication::KratosStructuralMechanicsApplication()
    : KratosApplication("StructuralMechanicsApplication"),
      /* ELEMENTS */
      // Adding the truss elements
      mTrussElement3D2N(0, Element::GeometryType::Pointer(new Line3D2<NodeType >(Element::GeometryType::PointsArrayType(2)))),
      mTrussLinearElement3D2N(0, Element::GeometryType::Pointer(new Line3D2<NodeType >(Element::GeometryType::PointsArrayType(2)))),
      mCableElement3D2N(0, Element::GeometryType::Pointer(new Line3D2<NodeType >(Element::GeometryType::PointsArrayType(2)))),
      // Adding the beam elements
      mCrBeamElement3D2N(0, Element::GeometryType::Pointer(new Line3D2<NodeType >(Element::GeometryType::PointsArrayType(2)))),
      mCrLinearBeamElement3D2N(0, Element::GeometryType::Pointer(new Line3D2<NodeType >(Element::GeometryType::PointsArrayType(2)))),
      mCrBeamElement2D2N(0, Element::GeometryType::Pointer(new Line2D2<NodeType >(Element::GeometryType::PointsArrayType(2)))),
      mCrLinearBeamElement2D2N(0, Element::GeometryType::Pointer(new Line2D2<NodeType >(Element::GeometryType::PointsArrayType(2)))),
      // Adding the shells elements
      mIsotropicShellElement3D3N(0, Element::GeometryType::Pointer(new Triangle3D3<NodeType >(Element::GeometryType::PointsArrayType(3)))),
      mShellThickElement3D4N(0, Element::GeometryType::Pointer(new Quadrilateral3D4<NodeType >(Element::GeometryType::PointsArrayType(4))), false),
      mShellThickCorotationalElement3D4N(0, Element::GeometryType::Pointer(new Quadrilateral3D4<NodeType >(Element::GeometryType::PointsArrayType(4))), true),
      mShellThinCorotationalElement3D4N(0, Element::GeometryType::Pointer(new Quadrilateral3D4<NodeType >(Element::GeometryType::PointsArrayType(4))), true),
      mShellThinElement3D3N(0, Element::GeometryType::Pointer(new Triangle3D3<NodeType >(Element::GeometryType::PointsArrayType(3))), false),
      mShellThinCorotationalElement3D3N(0, Element::GeometryType::Pointer(new Triangle3D3<NodeType >(Element::GeometryType::PointsArrayType(3))), true),
      mShellThickCorotationalElement3D3N(0, Element::GeometryType::Pointer(new Triangle3D3<NodeType >(Element::GeometryType::PointsArrayType(3))), true),
      // Adding the membrane element
      mPreStressMembraneElement3D3N(0, Element::GeometryType::Pointer(new Triangle3D3<NodeType >(Element::GeometryType::PointsArrayType(3)))),
      mPreStressMembraneElement3D4N(0, Element::GeometryType::Pointer(new Quadrilateral3D4<NodeType >(Element::GeometryType::PointsArrayType(4)))),
      // Adding the SPRISM element
      mSolidShellElementSprism3D6N(0, Element::GeometryType::Pointer(new Prism3D6<NodeType >(Element::GeometryType::PointsArrayType(6)))),
      // Adding the nodal concentrated element
      mNodalConcentratedElement2D1N(0, Element::GeometryType::Pointer(new Point2D<NodeType >(Element::GeometryType::PointsArrayType(1))), true),
      mNodalConcentratedDampedElement2D1N(0, Element::GeometryType::Pointer(new Point2D<NodeType >(Element::GeometryType::PointsArrayType(1))), false),
      mNodalConcentratedElement3D1N(0, Element::GeometryType::Pointer(new Point3D<NodeType >(Element::GeometryType::PointsArrayType(1))), true),
      mNodalConcentratedDampedElement3D1N(0, Element::GeometryType::Pointer(new Point3D<NodeType >(Element::GeometryType::PointsArrayType(1))), false),
      // Adding the kinematic linear elements
      mSmallDisplacement2D3N(0, Element::GeometryType::Pointer(new Triangle2D3<NodeType >(Element::GeometryType::PointsArrayType(3)))),
      mSmallDisplacement2D4N(0, Element::GeometryType::Pointer(new Quadrilateral2D4<NodeType >(Element::GeometryType::PointsArrayType(4)))),
      mSmallDisplacement2D6N(0, Element::GeometryType::Pointer(new Triangle2D6<NodeType >(Element::GeometryType::PointsArrayType(6)))),
      mSmallDisplacement2D8N(0, Element::GeometryType::Pointer(new Quadrilateral2D8<NodeType >(Element::GeometryType::PointsArrayType(8)))),
      mSmallDisplacement2D9N(0, Element::GeometryType::Pointer(new Quadrilateral2D9<NodeType >(Element::GeometryType::PointsArrayType(9)))),
      mSmallDisplacement3D4N(0, Element::GeometryType::Pointer(new Tetrahedra3D4<NodeType >(Element::GeometryType::PointsArrayType(4)))),
      mSmallDisplacement3D6N(0, Element::GeometryType::Pointer(new Prism3D6<NodeType >(Element::GeometryType::PointsArrayType(6)))),
      mSmallDisplacement3D8N(0, Element::GeometryType::Pointer(new Hexahedra3D8<NodeType >(Element::GeometryType::PointsArrayType(8)))),
      mSmallDisplacement3D10N(0, Element::GeometryType::Pointer(new Tetrahedra3D10<NodeType >(Element::GeometryType::PointsArrayType(10)))),
      mSmallDisplacement3D15N(0, Element::GeometryType::Pointer(new Prism3D15<NodeType >(Element::GeometryType::PointsArrayType(15)))),
      mSmallDisplacement3D20N(0, Element::GeometryType::Pointer(new Hexahedra3D20<NodeType >(Element::GeometryType::PointsArrayType(20)))),
      mSmallDisplacement3D27N(0, Element::GeometryType::Pointer(new Hexahedra3D27<NodeType >(Element::GeometryType::PointsArrayType(27)))),

      mSmallDisplacementBbar2D4N(0, Element::GeometryType::Pointer(new Quadrilateral2D4<NodeType>(Element::GeometryType::PointsArrayType(4)))),
      mSmallDisplacementBbar3D8N(0, Element::GeometryType::Pointer(new Hexahedra3D8<NodeType>(Element::GeometryType::PointsArrayType(8)))),

      mAxisymSmallDisplacement2D3N(0, Element::GeometryType::Pointer(new Triangle2D3<NodeType >(Element::GeometryType::PointsArrayType(3)))),
      mAxisymSmallDisplacement2D4N(0, Element::GeometryType::Pointer(new Quadrilateral2D4<NodeType >(Element::GeometryType::PointsArrayType(4)))),
      mAxisymSmallDisplacement2D6N(0, Element::GeometryType::Pointer(new Triangle2D6<NodeType >(Element::GeometryType::PointsArrayType(6)))),
      mAxisymSmallDisplacement2D8N(0, Element::GeometryType::Pointer(new Quadrilateral2D8<NodeType >(Element::GeometryType::PointsArrayType(8)))),
      mAxisymSmallDisplacement2D9N(0, Element::GeometryType::Pointer(new Quadrilateral2D9<NodeType >(Element::GeometryType::PointsArrayType(9)))),

      // Adding the Total lagrangian elements
      mTotalLagrangian2D3N(0, Element::GeometryType::Pointer(new Triangle2D3<NodeType >(Element::GeometryType::PointsArrayType(3)))),
      mTotalLagrangian2D4N(0, Element::GeometryType::Pointer(new Quadrilateral2D4<NodeType >(Element::GeometryType::PointsArrayType(4)))),
      mTotalLagrangian2D6N(0, Element::GeometryType::Pointer(new Triangle2D6<NodeType >(Element::GeometryType::PointsArrayType(6)))),
      mTotalLagrangian2D8N(0, Element::GeometryType::Pointer(new Quadrilateral2D8<NodeType >(Element::GeometryType::PointsArrayType(8)))),
      mTotalLagrangian2D9N(0, Element::GeometryType::Pointer(new Quadrilateral2D9<NodeType >(Element::GeometryType::PointsArrayType(9)))),
      mTotalLagrangian3D4N(0, Element::GeometryType::Pointer(new Tetrahedra3D4<NodeType >(Element::GeometryType::PointsArrayType(4)))),
      mTotalLagrangian3D6N(0, Element::GeometryType::Pointer(new Prism3D6<NodeType >(Element::GeometryType::PointsArrayType(6)))),
      mTotalLagrangian3D8N(0, Element::GeometryType::Pointer(new Hexahedra3D8<NodeType >(Element::GeometryType::PointsArrayType(8)))),
      mTotalLagrangian3D10N(0, Element::GeometryType::Pointer(new Tetrahedra3D10<NodeType >(Element::GeometryType::PointsArrayType(10)))),
      mTotalLagrangian3D15N(0, Element::GeometryType::Pointer(new Prism3D15<NodeType >(Element::GeometryType::PointsArrayType(15)))),
      mTotalLagrangian3D20N(0, Element::GeometryType::Pointer(new Hexahedra3D20<NodeType >(Element::GeometryType::PointsArrayType(20)))),
      mTotalLagrangian3D27N(0, Element::GeometryType::Pointer(new Hexahedra3D27<NodeType >(Element::GeometryType::PointsArrayType(27)))),
      mAxisymTotalLagrangian2D3N(0, Element::GeometryType::Pointer(new Triangle2D3<NodeType >(Element::GeometryType::PointsArrayType(3)))),
      mAxisymTotalLagrangian2D4N(0, Element::GeometryType::Pointer(new Quadrilateral2D4<NodeType >(Element::GeometryType::PointsArrayType(4)))),
      mAxisymTotalLagrangian2D6N(0, Element::GeometryType::Pointer(new Triangle2D6<NodeType >(Element::GeometryType::PointsArrayType(6)))),
      mAxisymTotalLagrangian2D8N(0, Element::GeometryType::Pointer(new Quadrilateral2D8<NodeType >(Element::GeometryType::PointsArrayType(8)))),
      mAxisymTotalLagrangian2D9N(0, Element::GeometryType::Pointer(new Quadrilateral2D9<NodeType >(Element::GeometryType::PointsArrayType(9)))),
      // Adding the Updated lagrangian elements
      mUpdatedLagrangian2D3N(0, Element::GeometryType::Pointer(new Triangle2D3<NodeType >(Element::GeometryType::PointsArrayType(3)))),
      mUpdatedLagrangian2D4N(0, Element::GeometryType::Pointer(new Quadrilateral2D4<NodeType >(Element::GeometryType::PointsArrayType(4)))),
      mUpdatedLagrangian2D6N(0, Element::GeometryType::Pointer(new Triangle2D6<NodeType >(Element::GeometryType::PointsArrayType(6)))),
      mUpdatedLagrangian2D8N(0, Element::GeometryType::Pointer(new Quadrilateral2D8<NodeType >(Element::GeometryType::PointsArrayType(8)))),
      mUpdatedLagrangian2D9N(0, Element::GeometryType::Pointer(new Quadrilateral2D9<NodeType >(Element::GeometryType::PointsArrayType(9)))),
      mUpdatedLagrangian3D4N(0, Element::GeometryType::Pointer(new Tetrahedra3D4<NodeType >(Element::GeometryType::PointsArrayType(4)))),
      mUpdatedLagrangian3D6N(0, Element::GeometryType::Pointer(new Prism3D6<NodeType >(Element::GeometryType::PointsArrayType(6)))),
      mUpdatedLagrangian3D8N( 0, Element::GeometryType::Pointer(new Hexahedra3D8<NodeType >(Element::GeometryType::PointsArrayType(8)))),
      mUpdatedLagrangian3D10N(0, Element::GeometryType::Pointer(new Tetrahedra3D10<NodeType >(Element::GeometryType::PointsArrayType(10)))),
      mUpdatedLagrangian3D15N(0, Element::GeometryType::Pointer(new Prism3D15<NodeType >(Element::GeometryType::PointsArrayType(15)))),
      mUpdatedLagrangian3D20N(0, Element::GeometryType::Pointer(new Hexahedra3D20<NodeType >(Element::GeometryType::PointsArrayType(20)))),
      mUpdatedLagrangian3D27N(0, Element::GeometryType::Pointer(new Hexahedra3D27<NodeType >(Element::GeometryType::PointsArrayType(27)))),
      mAxisymUpdatedLagrangian2D3N(0, Element::GeometryType::Pointer(new Triangle2D3<NodeType >(Element::GeometryType::PointsArrayType(3)))),
      mAxisymUpdatedLagrangian2D4N(0, Element::GeometryType::Pointer(new Quadrilateral2D4<NodeType >(Element::GeometryType::PointsArrayType(4)))),
      mAxisymUpdatedLagrangian2D6N(0, Element::GeometryType::Pointer(new Triangle2D6<NodeType >(Element::GeometryType::PointsArrayType(6)))),
      mAxisymUpdatedLagrangian2D8N(0, Element::GeometryType::Pointer(new Quadrilateral2D8<NodeType >(Element::GeometryType::PointsArrayType(8)))),
      mAxisymUpdatedLagrangian2D9N(0, Element::GeometryType::Pointer(new Quadrilateral2D9<NodeType >(Element::GeometryType::PointsArrayType(9)))),
      // Adding the spring damper element
      mSpringDamperElement3D2N(0, Element::GeometryType::Pointer(new Line3D2<NodeType >(Element::GeometryType::PointsArrayType(2)))),
      // Adding the adjoint elements
      mAdjointFiniteDifferencingShellThinElement3D3N(0, Element::GeometryType::Pointer(new Triangle3D3<NodeType >(Element::GeometryType::PointsArrayType(3)))),
      mAdjointFiniteDifferenceCrBeamElementLinear3D2N(0, Element::GeometryType::Pointer(new Line3D2<NodeType >(Element::GeometryType::PointsArrayType(2)))),
      mAdjointFiniteDifferenceTrussElement3D2N(0, Element::GeometryType::Pointer(new Line3D2<NodeType >(Element::GeometryType::PointsArrayType(2)))),
      mAdjointFiniteDifferenceTrussLinearElement3D2N(0, Element::GeometryType::Pointer(new Line3D2<NodeType >(Element::GeometryType::PointsArrayType(2)))),
      mTotalLagrangianAdjoint2D3N(0, Element::GeometryType::Pointer(new Triangle2D3<NodeType >(Element::GeometryType::PointsArrayType(3)))),
      mTotalLagrangianAdjoint2D4N(0, Element::GeometryType::Pointer(new Quadrilateral2D4<NodeType >(Element::GeometryType::PointsArrayType(4)))),
      mTotalLagrangianAdjoint2D6N(0, Element::GeometryType::Pointer(new Triangle2D6<NodeType >(Element::GeometryType::PointsArrayType(6)))),
      mTotalLagrangianAdjoint3D4N(0, Element::GeometryType::Pointer(new Tetrahedra3D4<NodeType >(Element::GeometryType::PointsArrayType(4)))),
      mTotalLagrangianAdjoint3D8N(0, Element::GeometryType::Pointer(new Hexahedra3D8<NodeType >(Element::GeometryType::PointsArrayType(8)))),
      /* CONDITIONS */
      // Adding point load conditions
      mPointLoadCondition2D1N(0, Condition::GeometryType::Pointer(new Point2D<NodeType >(Condition::GeometryType::PointsArrayType(1)))),
      mPointLoadCondition3D1N(0, Condition::GeometryType::Pointer(new Point3D<NodeType >(Condition::GeometryType::PointsArrayType(1)))),
      mPointContactCondition2D1N(0, Condition::GeometryType::Pointer(new Point2D<NodeType >(Condition::GeometryType::PointsArrayType(1)))),
      mPointContactCondition3D1N(0, Condition::GeometryType::Pointer(new Point3D<NodeType >(Condition::GeometryType::PointsArrayType(1)))),
      mAxisymPointLoadCondition2D1N(0, Condition::GeometryType::Pointer(new Point2D<NodeType >(Condition::GeometryType::PointsArrayType(1)))),
      // Adding line load conditions
      mLineLoadCondition2D2N(0, Condition::GeometryType::Pointer(new Line2D2<NodeType >(Condition::GeometryType::PointsArrayType(2)))),
      mLineLoadCondition2D3N(0, Condition::GeometryType::Pointer(new Line2D3<NodeType >(Condition::GeometryType::PointsArrayType(3)))),
      mAxisymLineLoadCondition2D2N(0, Condition::GeometryType::Pointer(new Line2D2<NodeType >(Condition::GeometryType::PointsArrayType(2)))),
      mAxisymLineLoadCondition2D3N(0, Condition::GeometryType::Pointer(new Line2D3<NodeType >(Condition::GeometryType::PointsArrayType(3)))),
      // Adding surface load conditions
      mSurfaceLoadCondition3D3N(0, Condition::GeometryType::Pointer(new Triangle3D3<NodeType >(Condition::GeometryType::PointsArrayType(3)))),
      mSurfaceLoadCondition3D4N(0, Condition::GeometryType::Pointer(new Quadrilateral3D4<NodeType >( Condition::GeometryType::PointsArrayType(4)))),
      mSurfaceLoadCondition3D6N(0, Condition::GeometryType::Pointer(new Triangle3D6<NodeType >(Condition::GeometryType::PointsArrayType(6)))),
      mSurfaceLoadCondition3D8N(0, Condition::GeometryType::Pointer(new Quadrilateral3D8<NodeType >(Condition::GeometryType::PointsArrayType(8)))),
      mSurfaceLoadCondition3D9N(0, Condition::GeometryType::Pointer(new Quadrilateral3D9<NodeType >(Condition::GeometryType::PointsArrayType(9)))),
      // Adding point moment conditions
      mPointMomentCondition3D1N(0, Condition::GeometryType::Pointer(new Point3D<NodeType >(Condition::GeometryType::PointsArrayType(1)))),

      // Adding adjoint conditions
      mAdjointSemiAnalyticPointLoadCondition2D1N(0, Condition::GeometryType::Pointer(new Point2D<NodeType >(Condition::GeometryType::PointsArrayType(1)))),
      mAdjointSemiAnalyticPointLoadCondition3D1N(0, Condition::GeometryType::Pointer(new Point3D<NodeType >(Condition::GeometryType::PointsArrayType(1)))){}

void KratosStructuralMechanicsApplication::Register() {
    // calling base class register to register Kratos components
    KratosApplication::Register();

    KRATOS_INFO("") << "    KRATOS   ___|  |                   |                   |\n"
                    << "           \\___ \\  __|  __| |   |  __| __| |   |  __| _` | |\n"
                    << "                 | |   |    |   | (    |   |   | |   (   | |\n"
                    << "           _____/ \\__|_|   \\__,_|\\___|\\__|\\__,_|_|  \\__,_|_| MECHANICS\n"
                    << "Initializing KratosStructuralMechanicsApplication..." << std::endl;

    // General pourpose
    KRATOS_REGISTER_VARIABLE(INTEGRATION_ORDER); // The integration order considered on the element
    KRATOS_REGISTER_VARIABLE(LOCAL_MATERIAL_AXIS_1);
    KRATOS_REGISTER_VARIABLE(LOCAL_MATERIAL_AXIS_2);
    KRATOS_REGISTER_VARIABLE(LOCAL_MATERIAL_AXIS_3);
    KRATOS_REGISTER_VARIABLE(CENTER_OF_GRAVITY);
    KRATOS_REGISTER_VARIABLE(MASS_MOMENT_OF_INERTIA);
    KRATOS_REGISTER_VARIABLE(ELASTICITY_TENSOR);


    // Generalized eigenvalue problem
    KRATOS_REGISTER_VARIABLE(BUILD_LEVEL)
    KRATOS_REGISTER_VARIABLE(EIGENVALUE_VECTOR)
    KRATOS_REGISTER_VARIABLE(EIGENVECTOR_MATRIX)

    // Geometrical
    KRATOS_REGISTER_VARIABLE(AREA)
    KRATOS_REGISTER_VARIABLE(IT)
    KRATOS_REGISTER_VARIABLE(IY)
    KRATOS_REGISTER_VARIABLE(IZ)
    KRATOS_REGISTER_VARIABLE(CROSS_AREA)
    KRATOS_REGISTER_VARIABLE(MEAN_RADIUS)
    KRATOS_REGISTER_VARIABLE(SECTION_SIDES)
    KRATOS_REGISTER_VARIABLE(GEOMETRIC_STIFFNESS)
    KRATOS_REGISTER_VARIABLE(LOCAL_ELEMENT_ORIENTATION)
    KRATOS_REGISTER_VARIABLE(MATERIAL_ORIENTATION_ANGLE)
    KRATOS_REGISTER_VARIABLE(USE_CONSISTENT_MASS_MATRIX)
    KRATOS_REGISTER_VARIABLE(CONDENSED_DOF_LIST)

    // Truss generalized variables
    KRATOS_REGISTER_VARIABLE(TRUSS_PRESTRESS_PK2)
    KRATOS_REGISTER_VARIABLE(HARDENING_MODULUS_1D)
    KRATOS_REGISTER_VARIABLE(TANGENT_MODULUS)
    KRATOS_REGISTER_VARIABLE(PLASTIC_ALPHA)

    // Beam generalized variables
    KRATOS_REGISTER_VARIABLE(AREA_EFFECTIVE_Y)
    KRATOS_REGISTER_VARIABLE(AREA_EFFECTIVE_Z)
    KRATOS_REGISTER_VARIABLE(INERTIA_ROT_Y)
    KRATOS_REGISTER_VARIABLE(INERTIA_ROT_Z)
    KRATOS_REGISTER_VARIABLE(LOCAL_AXES_VECTOR)
    KRATOS_REGISTER_VARIABLE(TORSIONAL_INERTIA)
    KRATOS_REGISTER_VARIABLE(I22)
    KRATOS_REGISTER_VARIABLE(I33)
    KRATOS_REGISTER_VARIABLE(LUMPED_MASS_ROTATION_COEFFICIENT)

    //  Shell generalized variables
    KRATOS_REGISTER_VARIABLE(STENBERG_SHEAR_STABILIZATION_SUITABLE)
    KRATOS_REGISTER_VARIABLE(SHELL_OFFSET)
    KRATOS_REGISTER_VARIABLE(SHELL_STRAIN)
    KRATOS_REGISTER_VARIABLE(SHELL_FORCE)
    KRATOS_REGISTER_VARIABLE(SHELL_STRAIN_GLOBAL)
    KRATOS_REGISTER_VARIABLE(SHELL_FORCE_GLOBAL)
    KRATOS_REGISTER_VARIABLE(SHELL_CURVATURE)
    KRATOS_REGISTER_VARIABLE(SHELL_CURVATURE_GLOBAL)
    KRATOS_REGISTER_VARIABLE(SHELL_MOMENT)
    KRATOS_REGISTER_VARIABLE(SHELL_MOMENT_GLOBAL)
    KRATOS_REGISTER_VARIABLE(SHELL_STRESS_TOP_SURFACE)
    KRATOS_REGISTER_VARIABLE(SHELL_STRESS_TOP_SURFACE_GLOBAL)
    KRATOS_REGISTER_VARIABLE(SHELL_STRESS_MIDDLE_SURFACE)
    KRATOS_REGISTER_VARIABLE(SHELL_STRESS_MIDDLE_SURFACE_GLOBAL)
    KRATOS_REGISTER_VARIABLE(SHELL_STRESS_BOTTOM_SURFACE)
    KRATOS_REGISTER_VARIABLE(SHELL_STRESS_BOTTOM_SURFACE_GLOBAL)
    KRATOS_REGISTER_VARIABLE(VON_MISES_STRESS_TOP_SURFACE)
    KRATOS_REGISTER_VARIABLE(VON_MISES_STRESS_MIDDLE_SURFACE)
    KRATOS_REGISTER_VARIABLE(VON_MISES_STRESS_BOTTOM_SURFACE)
    KRATOS_REGISTER_VARIABLE(SHEAR_ANGLE)
    KRATOS_REGISTER_VARIABLE(SHELL_ORTHOTROPIC_STRESS_BOTTOM_SURFACE)
    KRATOS_REGISTER_VARIABLE(SHELL_ORTHOTROPIC_STRESS_TOP_SURFACE)
    KRATOS_REGISTER_VARIABLE(SHELL_ORTHOTROPIC_STRESS_BOTTOM_SURFACE_GLOBAL)
    KRATOS_REGISTER_VARIABLE(SHELL_ORTHOTROPIC_STRESS_TOP_SURFACE_GLOBAL)
    KRATOS_REGISTER_VARIABLE(SHELL_ORTHOTROPIC_4PLY_THROUGH_THICKNESS)
    KRATOS_REGISTER_VARIABLE(TSAI_WU_RESERVE_FACTOR)
    KRATOS_REGISTER_VARIABLE(SHELL_ORTHOTROPIC_LAMINA_STRENGTHS)

    // Shell energies
    KRATOS_REGISTER_VARIABLE(SHELL_ELEMENT_MEMBRANE_ENERGY)
    KRATOS_REGISTER_VARIABLE(SHELL_ELEMENT_BENDING_ENERGY)
    KRATOS_REGISTER_VARIABLE(SHELL_ELEMENT_SHEAR_ENERGY)
    KRATOS_REGISTER_VARIABLE(SHELL_ELEMENT_MEMBRANE_ENERGY_FRACTION)
    KRATOS_REGISTER_VARIABLE(SHELL_ELEMENT_BENDING_ENERGY_FRACTION)
    KRATOS_REGISTER_VARIABLE(SHELL_ELEMENT_SHEAR_ENERGY_FRACTION)

    // Prestresse membrane generalized vairiables
    KRATOS_REGISTER_VARIABLE( MEMBRANE_PRESTRESS )
    KRATOS_REGISTER_VARIABLE( PRESTRESS_VECTOR )
    KRATOS_REGISTER_VARIABLE( PRESTRESS_AXIS_1_GLOBAL )
    KRATOS_REGISTER_VARIABLE( PRESTRESS_AXIS_2_GLOBAL )
    KRATOS_REGISTER_VARIABLE( PRESTRESS_AXIS_1 )
    KRATOS_REGISTER_VARIABLE( PRESTRESS_AXIS_2 )
    KRATOS_REGISTER_VARIABLE( PROJECTION_TYPE_COMBO )

    // Formfinding
    KRATOS_REGISTER_VARIABLE(LAMBDA_MAX)
    KRATOS_REGISTER_VARIABLE(IS_FORMFINDING)
    KRATOS_REGISTER_VARIABLE(BASE_REF_1)
    KRATOS_REGISTER_VARIABLE(BASE_REF_2)

    // Cross section
    KRATOS_REGISTER_VARIABLE(SHELL_CROSS_SECTION)
    KRATOS_REGISTER_VARIABLE(SHELL_CROSS_SECTION_OUTPUT_PLY_ID)
    KRATOS_REGISTER_VARIABLE(SHELL_CROSS_SECTION_OUTPUT_PLY_LOCATION)
    KRATOS_REGISTER_VARIABLE(SHELL_ORTHOTROPIC_LAYERS)

    // Nodal stiffness
    KRATOS_REGISTER_3D_VARIABLE_WITH_COMPONENTS(NODAL_STIFFNESS)
    KRATOS_REGISTER_3D_VARIABLE_WITH_COMPONENTS(NODAL_DAMPING_RATIO)

    // For explicit central difference scheme
    KRATOS_REGISTER_VARIABLE(MASS_FACTOR)
    KRATOS_REGISTER_3D_VARIABLE_WITH_COMPONENTS(MIDDLE_VELOCITY)
    KRATOS_REGISTER_3D_VARIABLE_WITH_COMPONENTS(MIDDLE_ANGULAR_VELOCITY)
    KRATOS_REGISTER_3D_VARIABLE_WITH_COMPONENTS(NODAL_INERTIA)
    KRATOS_REGISTER_VARIABLE(NODAL_DISPLACEMENT_DAMPING)
    KRATOS_REGISTER_3D_VARIABLE_WITH_COMPONENTS(NODAL_ROTATION_DAMPING)

    // CONDITIONS
    /* Moment condition */
    KRATOS_REGISTER_3D_VARIABLE_WITH_COMPONENTS(POINT_MOMENT)

    // Adding the SPRISM EAS variables
    KRATOS_REGISTER_VARIABLE(ALPHA_EAS);
    KRATOS_REGISTER_VARIABLE(CONSIDER_IMPLICIT_EAS_SPRISM_ELEMENT);
    KRATOS_REGISTER_VARIABLE(CONSIDER_TOTAL_LAGRANGIAN_SPRISM_ELEMENT);
    KRATOS_REGISTER_VARIABLE(PURE_EXPLICIT_RHS_COMPUTATION);

    // Reset equations ids "flag"
    KRATOS_REGISTER_VARIABLE(RESET_EQUATION_IDS);

    // Adding the SPRISM additional variables
    KRATOS_REGISTER_VARIABLE(ANG_ROT);

    // Adding the SPRISM variable to deactivate the quadratic interpolation
    KRATOS_REGISTER_VARIABLE(CONSIDER_QUADRATIC_SPRISM_ELEMENT);

    // Strain measures
    KRATOS_REGISTER_VARIABLE(HENCKY_STRAIN_VECTOR);
    KRATOS_REGISTER_VARIABLE(HENCKY_STRAIN_TENSOR);

    KRATOS_REGISTER_VARIABLE(VON_MISES_STRESS)

    KRATOS_REGISTER_VARIABLE(REFERENCE_DEFORMATION_GRADIENT);
    KRATOS_REGISTER_VARIABLE(REFERENCE_DEFORMATION_GRADIENT_DETERMINANT);

    // Rayleigh variables
    KRATOS_REGISTER_VARIABLE(RAYLEIGH_ALPHA)
    KRATOS_REGISTER_VARIABLE(RAYLEIGH_BETA)

    // System damping
    KRATOS_REGISTER_VARIABLE(SYSTEM_DAMPING_RATIO)
    KRATOS_REGISTER_VARIABLE(SECOND_SYSTEM_DAMPING_RATIO)

    // Nodal load variables
    KRATOS_REGISTER_3D_VARIABLE_WITH_COMPONENTS(POINT_LOAD)
    KRATOS_REGISTER_3D_VARIABLE_WITH_COMPONENTS(LINE_LOAD)
    KRATOS_REGISTER_3D_VARIABLE_WITH_COMPONENTS(SURFACE_LOAD)

    // Condition load variables
    KRATOS_REGISTER_VARIABLE(POINT_LOADS_VECTOR)
    KRATOS_REGISTER_VARIABLE(LINE_LOADS_VECTOR)
    KRATOS_REGISTER_VARIABLE(SURFACE_LOADS_VECTOR)
    KRATOS_REGISTER_VARIABLE(POSITIVE_FACE_PRESSURES_VECTOR)
    KRATOS_REGISTER_VARIABLE(NEGATIVE_FACE_PRESSURES_VECTOR)

    // Constitutive laws variables
    KRATOS_REGISTER_VARIABLE(YIELD_STRESS_TENSION)
    KRATOS_REGISTER_VARIABLE(PLASTIC_STRAIN_VECTOR)
    KRATOS_REGISTER_VARIABLE(YIELD_STRESS_COMPRESSION)
    KRATOS_REGISTER_VARIABLE(DILATANCY_ANGLE)
    KRATOS_REGISTER_VARIABLE(SOFTENING_TYPE)
    KRATOS_REGISTER_VARIABLE(SOFTENING_TYPE_COMPRESSION)
    KRATOS_REGISTER_VARIABLE(HARDENING_CURVE)
    KRATOS_REGISTER_VARIABLE(VISCOUS_PARAMETER)
    KRATOS_REGISTER_VARIABLE(DELAY_TIME)
    KRATOS_REGISTER_VARIABLE(MAXIMUM_STRESS)
    KRATOS_REGISTER_VARIABLE(MAXIMUM_STRESS_POSITION)
    KRATOS_REGISTER_VARIABLE(UNIAXIAL_STRESS)
    KRATOS_REGISTER_VARIABLE(FRICTION_ANGLE)
    KRATOS_REGISTER_VARIABLE(COHESION)
    KRATOS_REGISTER_VARIABLE(DAMAGE)
    KRATOS_REGISTER_VARIABLE(THRESHOLD)
    KRATOS_REGISTER_VARIABLE(INTEGRATED_STRESS_TENSOR)
    KRATOS_REGISTER_VARIABLE(PLASTIC_STRAIN_TENSOR)
    KRATOS_REGISTER_VARIABLE(CURVE_FITTING_PARAMETERS)
    KRATOS_REGISTER_VARIABLE(PLASTIC_STRAIN_INDICATORS)
    KRATOS_REGISTER_VARIABLE(EQUIVALENT_PLASTIC_STRAIN)
    KRATOS_REGISTER_VARIABLE(KINEMATIC_PLASTICITY_PARAMETERS)
    KRATOS_REGISTER_VARIABLE(KINEMATIC_HARDENING_TYPE)
    KRATOS_REGISTER_VARIABLE(CONSIDER_PERTURBATION_THRESHOLD)
    KRATOS_REGISTER_VARIABLE(TANGENT_OPERATOR_ESTIMATION)
    KRATOS_REGISTER_VARIABLE(TENSION_STRESS_TENSOR)
    KRATOS_REGISTER_VARIABLE(COMPRESSION_STRESS_TENSOR)
    KRATOS_REGISTER_VARIABLE(TENSION_STRESS_VECTOR)
    KRATOS_REGISTER_VARIABLE(COMPRESSION_STRESS_VECTOR)
    KRATOS_REGISTER_VARIABLE(EFFECTIVE_TENSION_STRESS_VECTOR)
    KRATOS_REGISTER_VARIABLE(EFFECTIVE_COMPRESSION_STRESS_VECTOR)
    KRATOS_REGISTER_VARIABLE(EXPONENTIAL_SATURATION_YIELD_STRESS)
    KRATOS_REGISTER_VARIABLE(ACCUMULATED_PLASTIC_STRAIN)
    KRATOS_REGISTER_VARIABLE(BACK_STRESS_VECTOR)
    KRATOS_REGISTER_VARIABLE(BACK_STRESS_TENSOR)

    // D+D- Damage Constitutive laws variables
    KRATOS_REGISTER_VARIABLE(DAMAGE_TENSION)
    KRATOS_REGISTER_VARIABLE(DAMAGE_COMPRESSION)
    KRATOS_REGISTER_VARIABLE(THRESHOLD_TENSION)
    KRATOS_REGISTER_VARIABLE(THRESHOLD_COMPRESSION)
    KRATOS_REGISTER_VARIABLE(UNIAXIAL_STRESS_TENSION)
    KRATOS_REGISTER_VARIABLE(UNIAXIAL_STRESS_COMPRESSION)
    KRATOS_REGISTER_VARIABLE(FRACTURE_ENERGY_COMPRESSION)

    // D+D- Damage Constitutive laws variables, additional Masonry 2D & 3D
    KRATOS_REGISTER_VARIABLE(DAMAGE_ONSET_STRESS_COMPRESSION)
    KRATOS_REGISTER_VARIABLE(BIAXIAL_COMPRESSION_MULTIPLIER)
    KRATOS_REGISTER_VARIABLE(FRACTURE_ENERGY_TENSION)
    KRATOS_REGISTER_VARIABLE(RESIDUAL_STRESS_COMPRESSION)
    KRATOS_REGISTER_VARIABLE(BEZIER_CONTROLLER_C1)
    KRATOS_REGISTER_VARIABLE(BEZIER_CONTROLLER_C2)
    KRATOS_REGISTER_VARIABLE(BEZIER_CONTROLLER_C3)
    KRATOS_REGISTER_VARIABLE(YIELD_STRAIN_COMPRESSION)
    KRATOS_REGISTER_VARIABLE(SHEAR_COMPRESSION_REDUCTOR)
    KRATOS_REGISTER_VARIABLE(TRIAXIAL_COMPRESSION_COEFFICIENT)

    // Response function variables
    KRATOS_REGISTER_VARIABLE(RESPONSE_VALUE)
    // Adjoint variables
    KRATOS_REGISTER_3D_VARIABLE_WITH_COMPONENTS(ADJOINT_DISPLACEMENT)
    KRATOS_REGISTER_VARIABLE(ADJOINT_PARTICULAR_DISPLACEMENT)
    KRATOS_REGISTER_3D_VARIABLE_WITH_COMPONENTS(ADJOINT_ROTATION)
    KRATOS_REGISTER_VARIABLE(PERTURBATION_SIZE)
    KRATOS_REGISTER_3D_VARIABLE_WITH_COMPONENTS(ADJOINT_CURVATURE)
    KRATOS_REGISTER_3D_VARIABLE_WITH_COMPONENTS(ADJOINT_STRAIN)

    // Variables for output of sensitivities
    KRATOS_REGISTER_VARIABLE( CROSS_AREA_SENSITIVITY );
    KRATOS_REGISTER_3D_VARIABLE_WITH_COMPONENTS( POINT_LOAD_SENSITIVITY );
    KRATOS_REGISTER_VARIABLE( I22_SENSITIVITY );
    KRATOS_REGISTER_VARIABLE( I33_SENSITIVITY );
    KRATOS_REGISTER_VARIABLE( THICKNESS_SENSITIVITY );
    KRATOS_REGISTER_VARIABLE( YOUNG_MODULUS_SENSITIVITY );
    KRATOS_REGISTER_VARIABLE( AREA_EFFECTIVE_Y_SENSITIVITY );
    KRATOS_REGISTER_VARIABLE( AREA_EFFECTIVE_Z_SENSITIVITY );
    KRATOS_REGISTER_VARIABLE( IS_ADJOINT );
<<<<<<< HEAD
    KRATOS_REGISTER_3D_VARIABLE_WITH_COMPONENTS( SHAPE );
    KRATOS_REGISTER_VARIABLE( VARIATIONAL_SENSITIVITY );
=======
>>>>>>> 29ed9524

    // Variables to for computing parts of sensitivity analysis
    KRATOS_REGISTER_VARIABLE( TRACED_STRESS_TYPE );
    KRATOS_REGISTER_VARIABLE( STRESS_DISP_DERIV_ON_GP );
    KRATOS_REGISTER_VARIABLE( STRESS_DISP_DERIV_ON_NODE);
    KRATOS_REGISTER_VARIABLE( STRESS_DESIGN_DERIVATIVE_ON_GP );
    KRATOS_REGISTER_VARIABLE( STRESS_DESIGN_DERIVATIVE_ON_NODE);
    KRATOS_REGISTER_VARIABLE( STRESS_ON_GP  );
    KRATOS_REGISTER_VARIABLE( STRESS_ON_NODE  );
    KRATOS_REGISTER_VARIABLE( DESIGN_VARIABLE_NAME );

    // Variables for the method of generalized influence functions
    KRATOS_REGISTER_3D_VARIABLE_WITH_COMPONENTS(PSEUDO_FORCE);
    KRATOS_REGISTER_3D_VARIABLE_WITH_COMPONENTS(PSEUDO_MOMENT);
    KRATOS_REGISTER_VARIABLE(INFLUENCE_FUNCTIONS_EXTENSIONS)

    // Some variables related with CL
    KRATOS_REGISTER_VARIABLE(INELASTIC_FLAG)
    KRATOS_REGISTER_VARIABLE(INFINITY_YIELD_STRESS)

    //Register the truss element
    KRATOS_REGISTER_ELEMENT("TrussElement3D2N", mTrussElement3D2N)
    KRATOS_REGISTER_ELEMENT("TrussLinearElement3D2N", mTrussLinearElement3D2N)
    KRATOS_REGISTER_ELEMENT("CableElement3D2N", mCableElement3D2N)

    // Register the beam element
    KRATOS_REGISTER_ELEMENT("CrBeamElement3D2N", mCrBeamElement3D2N)
    KRATOS_REGISTER_ELEMENT("CrLinearBeamElement3D2N", mCrLinearBeamElement3D2N)
    KRATOS_REGISTER_ELEMENT("CrBeamElement2D2N", mCrBeamElement2D2N)
    KRATOS_REGISTER_ELEMENT("CrLinearBeamElement2D2N", mCrLinearBeamElement2D2N)

    //Register the shells elements
    KRATOS_REGISTER_ELEMENT("IsotropicShellElement3D3N", mIsotropicShellElement3D3N)
    KRATOS_REGISTER_ELEMENT("ShellThickElement3D4N", mShellThickElement3D4N)
    KRATOS_REGISTER_ELEMENT("ShellThickElementCorotational3D4N", mShellThickCorotationalElement3D4N)
    KRATOS_REGISTER_ELEMENT("ShellThinElementCorotational3D4N", mShellThinCorotationalElement3D4N)
    KRATOS_REGISTER_ELEMENT("ShellThinElement3D3N", mShellThinElement3D3N)
    KRATOS_REGISTER_ELEMENT("ShellThickElementCorotational3D3N", mShellThickCorotationalElement3D3N)
    KRATOS_REGISTER_ELEMENT("ShellThinElementCorotational3D3N", mShellThinCorotationalElement3D3N)

    // Register the membrane element
    KRATOS_REGISTER_ELEMENT("PreStressMembraneElement3D3N", mPreStressMembraneElement3D3N)
    KRATOS_REGISTER_ELEMENT("PreStressMembraneElement3D4N", mPreStressMembraneElement3D4N)

    // Register the SPRISM element
    KRATOS_REGISTER_ELEMENT("SolidShellElementSprism3D6N", mSolidShellElementSprism3D6N);

    // Register the nodal concentrated element
    KRATOS_REGISTER_ELEMENT("NodalConcentratedElement2D1N", mNodalConcentratedElement2D1N);
    KRATOS_REGISTER_ELEMENT("NodalConcentratedDampedElement2D1N", mNodalConcentratedDampedElement2D1N);
    KRATOS_REGISTER_ELEMENT("NodalConcentratedElement3D1N", mNodalConcentratedElement3D1N);
    KRATOS_REGISTER_ELEMENT("NodalConcentratedDampedElement3D1N", mNodalConcentratedDampedElement3D1N);

    // SOLID ELEMENTS
    // Small displacement elements
    KRATOS_REGISTER_ELEMENT("SmallDisplacementElement2D3N", mSmallDisplacement2D3N)
    KRATOS_REGISTER_ELEMENT("SmallDisplacementElement2D4N", mSmallDisplacement2D4N)
    KRATOS_REGISTER_ELEMENT("SmallDisplacementElement2D6N", mSmallDisplacement2D6N)
    KRATOS_REGISTER_ELEMENT("SmallDisplacementElement2D8N", mSmallDisplacement2D8N)
    KRATOS_REGISTER_ELEMENT("SmallDisplacementElement2D9N", mSmallDisplacement2D9N)
    KRATOS_REGISTER_ELEMENT("SmallDisplacementElement3D4N", mSmallDisplacement3D4N)
    KRATOS_REGISTER_ELEMENT("SmallDisplacementElement3D6N", mSmallDisplacement3D6N)
    KRATOS_REGISTER_ELEMENT("SmallDisplacementElement3D8N", mSmallDisplacement3D8N)
    KRATOS_REGISTER_ELEMENT("SmallDisplacementElement3D10N", mSmallDisplacement3D10N)
    KRATOS_REGISTER_ELEMENT("SmallDisplacementElement3D15N", mSmallDisplacement3D15N)
    KRATOS_REGISTER_ELEMENT("SmallDisplacementElement3D20N", mSmallDisplacement3D20N)
    KRATOS_REGISTER_ELEMENT("SmallDisplacementElement3D27N", mSmallDisplacement3D27N)

    KRATOS_REGISTER_ELEMENT("SmallDisplacementBbarElement2D4N", mSmallDisplacementBbar2D4N)
    KRATOS_REGISTER_ELEMENT("SmallDisplacementBbarElement3D8N", mSmallDisplacementBbar3D8N)

    KRATOS_REGISTER_ELEMENT("AxisymSmallDisplacementElement2D3N", mAxisymSmallDisplacement2D3N)
    KRATOS_REGISTER_ELEMENT("AxisymSmallDisplacementElement2D4N", mAxisymSmallDisplacement2D4N)
    KRATOS_REGISTER_ELEMENT("AxisymSmallDisplacementElement2D6N", mAxisymSmallDisplacement2D6N)
    KRATOS_REGISTER_ELEMENT("AxisymSmallDisplacementElement2D8N", mAxisymSmallDisplacement2D8N)
    KRATOS_REGISTER_ELEMENT("AxisymSmallDisplacementElement2D9N", mAxisymSmallDisplacement2D9N)

    // Total lagrangian elements
    KRATOS_REGISTER_ELEMENT("TotalLagrangianElement2D3N", mTotalLagrangian2D3N)
    KRATOS_REGISTER_ELEMENT("TotalLagrangianElement2D4N", mTotalLagrangian2D4N)
    KRATOS_REGISTER_ELEMENT("TotalLagrangianElement2D6N", mTotalLagrangian2D6N)
    KRATOS_REGISTER_ELEMENT("TotalLagrangianElement2D8N", mTotalLagrangian2D8N)
    KRATOS_REGISTER_ELEMENT("TotalLagrangianElement2D9N", mTotalLagrangian2D9N)
    KRATOS_REGISTER_ELEMENT("TotalLagrangianElement3D4N", mTotalLagrangian3D4N)
    KRATOS_REGISTER_ELEMENT("TotalLagrangianElement3D6N", mTotalLagrangian3D6N)
    KRATOS_REGISTER_ELEMENT("TotalLagrangianElement3D8N", mTotalLagrangian3D8N)
    KRATOS_REGISTER_ELEMENT("TotalLagrangianElement3D10N", mTotalLagrangian3D10N)
    KRATOS_REGISTER_ELEMENT("TotalLagrangianElement3D15N", mTotalLagrangian3D15N)
    KRATOS_REGISTER_ELEMENT("TotalLagrangianElement3D20N", mTotalLagrangian3D20N)
    KRATOS_REGISTER_ELEMENT("TotalLagrangianElement3D27N", mTotalLagrangian3D27N)

    KRATOS_REGISTER_ELEMENT("AxisymTotalLagrangianElement2D3N", mAxisymTotalLagrangian2D3N)
    KRATOS_REGISTER_ELEMENT("AxisymTotalLagrangianElement2D4N", mAxisymTotalLagrangian2D4N)
    KRATOS_REGISTER_ELEMENT("AxisymTotalLagrangianElement2D6N", mAxisymTotalLagrangian2D6N)
    KRATOS_REGISTER_ELEMENT("AxisymTotalLagrangianElement2D8N", mAxisymTotalLagrangian2D8N)
    KRATOS_REGISTER_ELEMENT("AxisymTotalLagrangianElement2D9N", mAxisymTotalLagrangian2D9N)

    // Updated lagrangian elements
    KRATOS_REGISTER_ELEMENT("UpdatedLagrangianElement2D3N", mUpdatedLagrangian2D3N)
    KRATOS_REGISTER_ELEMENT("UpdatedLagrangianElement2D4N", mUpdatedLagrangian2D4N)
    KRATOS_REGISTER_ELEMENT("UpdatedLagrangianElement2D6N", mUpdatedLagrangian2D6N)
    KRATOS_REGISTER_ELEMENT("UpdatedLagrangianElement2D8N", mUpdatedLagrangian2D8N)
    KRATOS_REGISTER_ELEMENT("UpdatedLagrangianElement2D9N", mUpdatedLagrangian2D9N)
    KRATOS_REGISTER_ELEMENT("UpdatedLagrangianElement3D4N", mUpdatedLagrangian3D4N)
    KRATOS_REGISTER_ELEMENT("UpdatedLagrangianElement3D6N", mUpdatedLagrangian3D6N)
    KRATOS_REGISTER_ELEMENT("UpdatedLagrangianElement3D8N", mUpdatedLagrangian3D8N)
    KRATOS_REGISTER_ELEMENT("UpdatedLagrangianElement3D10N", mUpdatedLagrangian3D10N)
    KRATOS_REGISTER_ELEMENT("UpdatedLagrangianElement3D15N", mUpdatedLagrangian3D15N)
    KRATOS_REGISTER_ELEMENT("UpdatedLagrangianElement3D20N", mUpdatedLagrangian3D20N)
    KRATOS_REGISTER_ELEMENT("UpdatedLagrangianElement3D27N", mUpdatedLagrangian3D27N)

    KRATOS_REGISTER_ELEMENT("AxisymUpdatedLagrangianElement2D3N", mAxisymUpdatedLagrangian2D3N)
    KRATOS_REGISTER_ELEMENT("AxisymUpdatedLagrangianElement2D4N", mAxisymUpdatedLagrangian2D4N)
    KRATOS_REGISTER_ELEMENT("AxisymUpdatedLagrangianElement2D6N", mAxisymUpdatedLagrangian2D6N)
    KRATOS_REGISTER_ELEMENT("AxisymUpdatedLagrangianElement2D8N", mAxisymUpdatedLagrangian2D8N)
    KRATOS_REGISTER_ELEMENT("AxisymUpdatedLagrangianElement2D9N", mAxisymUpdatedLagrangian2D9N)

    // Register the spring damper element
    KRATOS_REGISTER_ELEMENT("SpringDamperElement3D2N", mSpringDamperElement3D2N);

    //Register the adjoint elements
    KRATOS_REGISTER_ELEMENT("AdjointFiniteDifferencingShellThinElement3D3N", mAdjointFiniteDifferencingShellThinElement3D3N )
    KRATOS_REGISTER_ELEMENT("AdjointFiniteDifferenceCrBeamElementLinear3D2N", mAdjointFiniteDifferenceCrBeamElementLinear3D2N )
    KRATOS_REGISTER_ELEMENT("AdjointFiniteDifferenceTrussElement3D2N", mAdjointFiniteDifferenceTrussElement3D2N)
    KRATOS_REGISTER_ELEMENT("AdjointFiniteDifferenceTrussLinearElement3D2N", mAdjointFiniteDifferenceTrussLinearElement3D2N)
    KRATOS_REGISTER_ELEMENT("TotalLagrangianAdjointElement2D3N", mTotalLagrangianAdjoint2D3N)
    KRATOS_REGISTER_ELEMENT("TotalLagrangianAdjointElement2D4N", mTotalLagrangianAdjoint2D4N)
    KRATOS_REGISTER_ELEMENT("TotalLagrangianAdjointElement2D6N", mTotalLagrangianAdjoint2D6N)
    KRATOS_REGISTER_ELEMENT("TotalLagrangianAdjointElement3D4N", mTotalLagrangianAdjoint3D4N)
    KRATOS_REGISTER_ELEMENT("TotalLagrangianAdjointElement3D8N", mTotalLagrangianAdjoint3D8N)
    
    // Register the conditions
    // Point loads
    KRATOS_REGISTER_CONDITION("PointLoadCondition2D1N", mPointLoadCondition2D1N)
    KRATOS_REGISTER_CONDITION("PointLoadCondition3D1N", mPointLoadCondition3D1N)
    KRATOS_REGISTER_CONDITION("PointContactCondition2D1N", mPointContactCondition2D1N)
    KRATOS_REGISTER_CONDITION("PointContactCondition3D1N", mPointContactCondition3D1N)

    KRATOS_REGISTER_CONDITION("AxisymPointLoadCondition2D1N", mAxisymPointLoadCondition2D1N)

    // Line loads
    KRATOS_REGISTER_CONDITION("LineLoadCondition2D2N", mLineLoadCondition2D2N)
    KRATOS_REGISTER_CONDITION("LineLoadCondition2D3N", mLineLoadCondition2D3N)

    KRATOS_REGISTER_CONDITION("AxisymLineLoadCondition2D2N", mAxisymLineLoadCondition2D2N)
    KRATOS_REGISTER_CONDITION("AxisymLineLoadCondition2D3N", mAxisymLineLoadCondition2D3N)

    // Surface loads
    KRATOS_REGISTER_CONDITION("SurfaceLoadCondition3D3N", mSurfaceLoadCondition3D3N)
    KRATOS_REGISTER_CONDITION("SurfaceLoadCondition3D4N", mSurfaceLoadCondition3D4N)
    KRATOS_REGISTER_CONDITION("SurfaceLoadCondition3D6N", mSurfaceLoadCondition3D6N)
    KRATOS_REGISTER_CONDITION("SurfaceLoadCondition3D8N", mSurfaceLoadCondition3D8N)
    KRATOS_REGISTER_CONDITION("SurfaceLoadCondition3D9N", mSurfaceLoadCondition3D9N)

    // Point moment
    KRATOS_REGISTER_CONDITION("PointMomentCondition3D1N", mPointMomentCondition3D1N);

    // Adjoint conditions
    KRATOS_REGISTER_CONDITION("AdjointSemiAnalyticPointLoadCondition2D1N", mAdjointSemiAnalyticPointLoadCondition2D1N )
    KRATOS_REGISTER_CONDITION("AdjointSemiAnalyticPointLoadCondition3D1N", mAdjointSemiAnalyticPointLoadCondition3D1N )

    // Register linear elastics laws
    KRATOS_REGISTER_CONSTITUTIVE_LAW("TrussConstitutiveLaw", mTrussConstitutiveLaw);
    KRATOS_REGISTER_CONSTITUTIVE_LAW("TrussPlasticityConstitutiveLaw", mTrussPlasticityConstitutiveLaw);
    KRATOS_REGISTER_CONSTITUTIVE_LAW("BeamConstitutiveLaw", mBeamConstitutiveLaw);
    KRATOS_REGISTER_CONSTITUTIVE_LAW("LinearElastic3DLaw", mElasticIsotropic3D);
    KRATOS_REGISTER_CONSTITUTIVE_LAW("LinearElasticPlaneStrain2DLaw", mLinearPlaneStrain);
    KRATOS_REGISTER_CONSTITUTIVE_LAW("LinearElasticPlaneStress2DLaw", mLinearPlaneStress);
    KRATOS_REGISTER_CONSTITUTIVE_LAW("ElasticPlaneStressUncoupledShear2DLaw", mElasticIsotropicPlaneStressUncoupledShear);
    KRATOS_REGISTER_CONSTITUTIVE_LAW("LinearElasticAxisym2DLaw", mAxisymElasticIsotropic);
    KRATOS_REGISTER_CONSTITUTIVE_LAW("LinearElasticOrthotropic2DLaw", mLinearElasticOrthotropic2DLaw);
    // Register hyper elastic laws
    KRATOS_REGISTER_CONSTITUTIVE_LAW("KirchhoffSaintVenant3DLaw", mHyperElasticIsotropicKirchhoff3D);
    KRATOS_REGISTER_CONSTITUTIVE_LAW("KirchhoffSaintVenantPlaneStress2DLaw", mHyperElasticIsotropicKirchhoffPlaneStress2D);
    KRATOS_REGISTER_CONSTITUTIVE_LAW("KirchhoffSaintVenantPlaneStrain2DLaw", mHyperElasticIsotropicKirchhoffPlaneStrain2D);
    KRATOS_REGISTER_CONSTITUTIVE_LAW("HyperElastic3DLaw", mHyperElasticIsotropicNeoHookean3D);
    KRATOS_REGISTER_CONSTITUTIVE_LAW("HyperElasticPlaneStrain2DLaw", mHyperElasticIsotropicNeoHookeanPlaneStrain2D);
    KRATOS_REGISTER_CONSTITUTIVE_LAW("SmallStrainJ2PlasticityPlaneStrain2DLaw", mSmallStrainJ2PlasticityPlaneStrain2D);
    KRATOS_REGISTER_CONSTITUTIVE_LAW("SmallStrainJ2Plasticity3DLaw", mSmallStrainJ2Plasticity3D);
    KRATOS_REGISTER_CONSTITUTIVE_LAW("SmallStrainIsotropicDamagePlaneStrain2DLaw", mSmallStrainIsotropicDamagePlaneStrain2D);
    KRATOS_REGISTER_CONSTITUTIVE_LAW("SmallStrainIsotropicDamage3DLaw", mSmallStrainIsotropicDamage3D);

    // Damage and plasticity
    KRATOS_REGISTER_CONSTITUTIVE_LAW("SmallStrainIsotropicPlasticityFactory", mSmallStrainIsotropicPlasticityFactory);
    KRATOS_REGISTER_CONSTITUTIVE_LAW("SmallStrainIsotropicDamageFactory", mSmallStrainIsotropicDamageFactory);
    KRATOS_REGISTER_CONSTITUTIVE_LAW("ViscousGeneralizedKelvin3D", mViscousGeneralizedKelvin3D);
    KRATOS_REGISTER_CONSTITUTIVE_LAW("ViscousGeneralizedMaxwell3D", mViscousGeneralizedMaxwell3D);
    KRATOS_REGISTER_CONSTITUTIVE_LAW("GenericSmallStrainViscoplasticity3D", mGenericSmallStrainViscoplasticity3D);
    KRATOS_REGISTER_CONSTITUTIVE_LAW("PlasticityIsotropicKinematicJ2Law", mPlasticityIsotropicKinematicJ2);

    // Custom Constitutive laws
    /// Plasticity

    /* Small strain */
    KRATOS_REGISTER_CONSTITUTIVE_LAW("SmallStrainIsotropicPlasticity3DVonMisesVonMises", mSmallStrainIsotropicPlasticity3DVonMisesVonMises);
    KRATOS_REGISTER_CONSTITUTIVE_LAW("SmallStrainIsotropicPlasticity3DVonMisesModifiedMohrCoulomb", mSmallStrainIsotropicPlasticity3DVonMisesModifiedMohrCoulomb);
    KRATOS_REGISTER_CONSTITUTIVE_LAW("SmallStrainIsotropicPlasticity3DVonMisesDruckerPrager", mSmallStrainIsotropicPlasticity3DVonMisesDruckerPrager);
    KRATOS_REGISTER_CONSTITUTIVE_LAW("SmallStrainIsotropicPlasticity3DVonMisesTresca", mSmallStrainIsotropicPlasticity3DVonMisesTresca);
    KRATOS_REGISTER_CONSTITUTIVE_LAW("SmallStrainIsotropicPlasticity3DModifiedMohrCoulombVonMises", mSmallStrainIsotropicPlasticity3DModifiedMohrCoulombVonMises);
    KRATOS_REGISTER_CONSTITUTIVE_LAW("SmallStrainIsotropicPlasticity3DModifiedMohrCoulombModifiedMohrCoulomb", mSmallStrainIsotropicPlasticity3DModifiedMohrCoulombModifiedMohrCoulomb);
    KRATOS_REGISTER_CONSTITUTIVE_LAW("SmallStrainIsotropicPlasticity3DModifiedMohrCoulombDruckerPrager", mSmallStrainIsotropicPlasticity3DModifiedMohrCoulombDruckerPrager);
    KRATOS_REGISTER_CONSTITUTIVE_LAW("SmallStrainIsotropicPlasticity3DModifiedMohrCoulombTresca", mSmallStrainIsotropicPlasticity3DModifiedMohrCoulombTresca);
    KRATOS_REGISTER_CONSTITUTIVE_LAW("SmallStrainIsotropicPlasticity3DTrescaVonMises", mSmallStrainIsotropicPlasticity3DTrescaVonMises);
    KRATOS_REGISTER_CONSTITUTIVE_LAW("SmallStrainIsotropicPlasticity3DTrescaModifiedMohrCoulomb", mSmallStrainIsotropicPlasticity3DTrescaModifiedMohrCoulomb);
    KRATOS_REGISTER_CONSTITUTIVE_LAW("SmallStrainIsotropicPlasticity3DTrescaDruckerPrager", mSmallStrainIsotropicPlasticity3DTrescaDruckerPrager);
    KRATOS_REGISTER_CONSTITUTIVE_LAW("SmallStrainIsotropicPlasticity3DTrescaTresca", mSmallStrainIsotropicPlasticity3DTrescaTresca);
    KRATOS_REGISTER_CONSTITUTIVE_LAW("SmallStrainIsotropicPlasticity3DDruckerPragerVonMises", mSmallStrainIsotropicPlasticity3DDruckerPragerVonMises);
    KRATOS_REGISTER_CONSTITUTIVE_LAW("SmallStrainIsotropicPlasticity3DDruckerPragerModifiedMohrCoulomb", mSmallStrainIsotropicPlasticity3DDruckerPragerModifiedMohrCoulomb);
    KRATOS_REGISTER_CONSTITUTIVE_LAW("SmallStrainIsotropicPlasticity3DDruckerPragerDruckerPrager", mSmallStrainIsotropicPlasticity3DDruckerPragerDruckerPrager);
    KRATOS_REGISTER_CONSTITUTIVE_LAW("SmallStrainIsotropicPlasticity3DDruckerPragerTresca", mSmallStrainIsotropicPlasticity3DDruckerPragerTresca);
    KRATOS_REGISTER_CONSTITUTIVE_LAW("SmallStrainIsotropicPlasticity3DVonMisesMohrCoulomb", mSmallStrainIsotropicPlasticity3DVonMisesMohrCoulomb);
    KRATOS_REGISTER_CONSTITUTIVE_LAW("SmallStrainIsotropicPlasticity3DMohrCoulombVonMises", mSmallStrainIsotropicPlasticity3DMohrCoulombVonMises);
    KRATOS_REGISTER_CONSTITUTIVE_LAW("SmallStrainIsotropicPlasticity3DMohrCoulombMohrCoulomb", mSmallStrainIsotropicPlasticity3DMohrCoulombMohrCoulomb);
    KRATOS_REGISTER_CONSTITUTIVE_LAW("SmallStrainIsotropicPlasticity3DMohrCoulombDruckerPrager", mSmallStrainIsotropicPlasticity3DMohrCoulombDruckerPrager);
    KRATOS_REGISTER_CONSTITUTIVE_LAW("SmallStrainIsotropicPlasticity3DMohrCoulombTresca", mSmallStrainIsotropicPlasticity3DMohrCoulombTresca);
    KRATOS_REGISTER_CONSTITUTIVE_LAW("SmallStrainIsotropicPlasticity3DTrescaMohrCoulomb", mSmallStrainIsotropicPlasticity3DTrescaMohrCoulomb);
    KRATOS_REGISTER_CONSTITUTIVE_LAW("SmallStrainIsotropicPlasticity3DDruckerPragerMohrCoulomb", mSmallStrainIsotropicPlasticity3DDruckerPragerMohrCoulomb);

    KRATOS_REGISTER_CONSTITUTIVE_LAW("SmallStrainKinematicPlasticity3DVonMisesVonMises", mSmallStrainKinematicPlasticity3DVonMisesVonMises);
    KRATOS_REGISTER_CONSTITUTIVE_LAW("SmallStrainKinematicPlasticity3DVonMisesModifiedMohrCoulomb", mSmallStrainKinematicPlasticity3DVonMisesModifiedMohrCoulomb);
    KRATOS_REGISTER_CONSTITUTIVE_LAW("SmallStrainKinematicPlasticity3DVonMisesDruckerPrager", mSmallStrainKinematicPlasticity3DVonMisesDruckerPrager);
    KRATOS_REGISTER_CONSTITUTIVE_LAW("SmallStrainKinematicPlasticity3DVonMisesTresca", mSmallStrainKinematicPlasticity3DVonMisesTresca);
    KRATOS_REGISTER_CONSTITUTIVE_LAW("SmallStrainKinematicPlasticity3DModifiedMohrCoulombVonMises", mSmallStrainKinematicPlasticity3DModifiedMohrCoulombVonMises);
    KRATOS_REGISTER_CONSTITUTIVE_LAW("SmallStrainKinematicPlasticity3DModifiedMohrCoulombModifiedMohrCoulomb", mSmallStrainKinematicPlasticity3DModifiedMohrCoulombModifiedMohrCoulomb);
    KRATOS_REGISTER_CONSTITUTIVE_LAW("SmallStrainKinematicPlasticity3DModifiedMohrCoulombDruckerPrager", mSmallStrainKinematicPlasticity3DModifiedMohrCoulombDruckerPrager);
    KRATOS_REGISTER_CONSTITUTIVE_LAW("SmallStrainKinematicPlasticity3DModifiedMohrCoulombTresca", mSmallStrainKinematicPlasticity3DModifiedMohrCoulombTresca);
    KRATOS_REGISTER_CONSTITUTIVE_LAW("SmallStrainKinematicPlasticity3DTrescaVonMises", mSmallStrainKinematicPlasticity3DTrescaVonMises);
    KRATOS_REGISTER_CONSTITUTIVE_LAW("SmallStrainKinematicPlasticity3DTrescaModifiedMohrCoulomb", mSmallStrainKinematicPlasticity3DTrescaModifiedMohrCoulomb);
    KRATOS_REGISTER_CONSTITUTIVE_LAW("SmallStrainKinematicPlasticity3DTrescaDruckerPrager", mSmallStrainKinematicPlasticity3DTrescaDruckerPrager);
    KRATOS_REGISTER_CONSTITUTIVE_LAW("SmallStrainKinematicPlasticity3DTrescaTresca", mSmallStrainKinematicPlasticity3DTrescaTresca);
    KRATOS_REGISTER_CONSTITUTIVE_LAW("SmallStrainKinematicPlasticity3DDruckerPragerVonMises", mSmallStrainKinematicPlasticity3DDruckerPragerVonMises);
    KRATOS_REGISTER_CONSTITUTIVE_LAW("SmallStrainKinematicPlasticity3DDruckerPragerModifiedMohrCoulomb", mSmallStrainKinematicPlasticity3DDruckerPragerModifiedMohrCoulomb);
    KRATOS_REGISTER_CONSTITUTIVE_LAW("SmallStrainKinematicPlasticity3DDruckerPragerDruckerPrager", mSmallStrainKinematicPlasticity3DDruckerPragerDruckerPrager);
    KRATOS_REGISTER_CONSTITUTIVE_LAW("SmallStrainKinematicPlasticity3DDruckerPragerTresca", mSmallStrainKinematicPlasticity3DDruckerPragerTresca);
    KRATOS_REGISTER_CONSTITUTIVE_LAW("SmallStrainKinematicPlasticity3DVonMisesMohrCoulomb", mSmallStrainKinematicPlasticity3DVonMisesMohrCoulomb);
    KRATOS_REGISTER_CONSTITUTIVE_LAW("SmallStrainKinematicPlasticity3DMohrCoulombVonMises", mSmallStrainKinematicPlasticity3DMohrCoulombVonMises);
    KRATOS_REGISTER_CONSTITUTIVE_LAW("SmallStrainKinematicPlasticity3DMohrCoulombMohrCoulomb", mSmallStrainKinematicPlasticity3DMohrCoulombMohrCoulomb);
    KRATOS_REGISTER_CONSTITUTIVE_LAW("SmallStrainKinematicPlasticity3DMohrCoulombDruckerPrager", mSmallStrainKinematicPlasticity3DMohrCoulombDruckerPrager);
    KRATOS_REGISTER_CONSTITUTIVE_LAW("SmallStrainKinematicPlasticity3DMohrCoulombTresca", mSmallStrainKinematicPlasticity3DMohrCoulombTresca);
    KRATOS_REGISTER_CONSTITUTIVE_LAW("SmallStrainKinematicPlasticity3DTrescaMohrCoulomb", mSmallStrainKinematicPlasticity3DTrescaMohrCoulomb);
    KRATOS_REGISTER_CONSTITUTIVE_LAW("SmallStrainKinematicPlasticity3DDruckerPragerMohrCoulomb", mSmallStrainKinematicPlasticity3DDruckerPragerMohrCoulomb);

    /* Finite strain */

    // Kirchhoff
    KRATOS_REGISTER_CONSTITUTIVE_LAW("HyperElasticIsotropicKirchhoffPlasticity3DVonMisesVonMises", mHyperElasticIsotropicKirchhoffPlasticity3DVonMisesVonMises);
    KRATOS_REGISTER_CONSTITUTIVE_LAW("HyperElasticIsotropicKirchhoffPlasticity3DVonMisesModifiedMohrCoulomb", mHyperElasticIsotropicKirchhoffPlasticity3DVonMisesModifiedMohrCoulomb);
    KRATOS_REGISTER_CONSTITUTIVE_LAW("HyperElasticIsotropicKirchhoffPlasticity3DVonMisesDruckerPrager", mHyperElasticIsotropicKirchhoffPlasticity3DVonMisesDruckerPrager);
    KRATOS_REGISTER_CONSTITUTIVE_LAW("HyperElasticIsotropicKirchhoffPlasticity3DVonMisesTresca", mHyperElasticIsotropicKirchhoffPlasticity3DVonMisesTresca);
    KRATOS_REGISTER_CONSTITUTIVE_LAW("HyperElasticIsotropicKirchhoffPlasticity3DModifiedMohrCoulombVonMises", mHyperElasticIsotropicKirchhoffPlasticity3DModifiedMohrCoulombVonMises);
    KRATOS_REGISTER_CONSTITUTIVE_LAW("HyperElasticIsotropicKirchhoffPlasticity3DModifiedMohrCoulombModifiedMohrCoulomb", mHyperElasticIsotropicKirchhoffPlasticity3DModifiedMohrCoulombModifiedMohrCoulomb);
    KRATOS_REGISTER_CONSTITUTIVE_LAW("HyperElasticIsotropicKirchhoffPlasticity3DModifiedMohrCoulombDruckerPrager", mHyperElasticIsotropicKirchhoffPlasticity3DModifiedMohrCoulombDruckerPrager);
    KRATOS_REGISTER_CONSTITUTIVE_LAW("HyperElasticIsotropicKirchhoffPlasticity3DModifiedMohrCoulombTresca", mHyperElasticIsotropicKirchhoffPlasticity3DModifiedMohrCoulombTresca);
    KRATOS_REGISTER_CONSTITUTIVE_LAW("HyperElasticIsotropicKirchhoffPlasticity3DTrescaVonMises", mHyperElasticIsotropicKirchhoffPlasticity3DTrescaVonMises);
    KRATOS_REGISTER_CONSTITUTIVE_LAW("HyperElasticIsotropicKirchhoffPlasticity3DTrescaModifiedMohrCoulomb", mHyperElasticIsotropicKirchhoffPlasticity3DTrescaModifiedMohrCoulomb);
    KRATOS_REGISTER_CONSTITUTIVE_LAW("HyperElasticIsotropicKirchhoffPlasticity3DTrescaDruckerPrager", mHyperElasticIsotropicKirchhoffPlasticity3DTrescaDruckerPrager);
    KRATOS_REGISTER_CONSTITUTIVE_LAW("HyperElasticIsotropicKirchhoffPlasticity3DTrescaTresca", mHyperElasticIsotropicKirchhoffPlasticity3DTrescaTresca);
    KRATOS_REGISTER_CONSTITUTIVE_LAW("HyperElasticIsotropicKirchhoffPlasticity3DDruckerPragerVonMises", mHyperElasticIsotropicKirchhoffPlasticity3DDruckerPragerVonMises);
    KRATOS_REGISTER_CONSTITUTIVE_LAW("HyperElasticIsotropicKirchhoffPlasticity3DDruckerPragerModifiedMohrCoulomb", mHyperElasticIsotropicKirchhoffPlasticity3DDruckerPragerModifiedMohrCoulomb);
    KRATOS_REGISTER_CONSTITUTIVE_LAW("HyperElasticIsotropicKirchhoffPlasticity3DDruckerPragerDruckerPrager", mHyperElasticIsotropicKirchhoffPlasticity3DDruckerPragerDruckerPrager);
    KRATOS_REGISTER_CONSTITUTIVE_LAW("HyperElasticIsotropicKirchhoffPlasticity3DDruckerPragerTresca", mHyperElasticIsotropicKirchhoffPlasticity3DDruckerPragerTresca);
    KRATOS_REGISTER_CONSTITUTIVE_LAW("HyperElasticIsotropicKirchhoffPlasticity3DVonMisesMohrCoulomb", mHyperElasticIsotropicKirchhoffPlasticity3DVonMisesMohrCoulomb);
    KRATOS_REGISTER_CONSTITUTIVE_LAW("HyperElasticIsotropicKirchhoffPlasticity3DMohrCoulombVonMises", mHyperElasticIsotropicKirchhoffPlasticity3DMohrCoulombVonMises);
    KRATOS_REGISTER_CONSTITUTIVE_LAW("HyperElasticIsotropicKirchhoffPlasticity3DMohrCoulombMohrCoulomb", mHyperElasticIsotropicKirchhoffPlasticity3DMohrCoulombMohrCoulomb);
    KRATOS_REGISTER_CONSTITUTIVE_LAW("HyperElasticIsotropicKirchhoffPlasticity3DMohrCoulombDruckerPrager", mHyperElasticIsotropicKirchhoffPlasticity3DMohrCoulombDruckerPrager);
    KRATOS_REGISTER_CONSTITUTIVE_LAW("HyperElasticIsotropicKirchhoffPlasticity3DMohrCoulombTresca", mHyperElasticIsotropicKirchhoffPlasticity3DMohrCoulombTresca);
    KRATOS_REGISTER_CONSTITUTIVE_LAW("HyperElasticIsotropicKirchhoffPlasticity3DTrescaMohrCoulomb", mHyperElasticIsotropicKirchhoffPlasticity3DTrescaMohrCoulomb);
    KRATOS_REGISTER_CONSTITUTIVE_LAW("HyperElasticIsotropicKirchhoffPlasticity3DDruckerPragerMohrCoulomb", mHyperElasticIsotropicKirchhoffPlasticity3DDruckerPragerMohrCoulomb);

    // Neo-Hookean
    KRATOS_REGISTER_CONSTITUTIVE_LAW("HyperElasticIsotropicNeoHookeanPlasticity3DVonMisesVonMises", mHyperElasticIsotropicNeoHookeanPlasticity3DVonMisesVonMises);
    KRATOS_REGISTER_CONSTITUTIVE_LAW("HyperElasticIsotropicNeoHookeanPlasticity3DVonMisesModifiedMohrCoulomb", mHyperElasticIsotropicNeoHookeanPlasticity3DVonMisesModifiedMohrCoulomb);
    KRATOS_REGISTER_CONSTITUTIVE_LAW("HyperElasticIsotropicNeoHookeanPlasticity3DVonMisesDruckerPrager", mHyperElasticIsotropicNeoHookeanPlasticity3DVonMisesDruckerPrager);
    KRATOS_REGISTER_CONSTITUTIVE_LAW("HyperElasticIsotropicNeoHookeanPlasticity3DVonMisesTresca", mHyperElasticIsotropicNeoHookeanPlasticity3DVonMisesTresca);
    KRATOS_REGISTER_CONSTITUTIVE_LAW("HyperElasticIsotropicNeoHookeanPlasticity3DModifiedMohrCoulombVonMises", mHyperElasticIsotropicNeoHookeanPlasticity3DModifiedMohrCoulombVonMises);
    KRATOS_REGISTER_CONSTITUTIVE_LAW("HyperElasticIsotropicNeoHookeanPlasticity3DModifiedMohrCoulombModifiedMohrCoulomb", mHyperElasticIsotropicNeoHookeanPlasticity3DModifiedMohrCoulombModifiedMohrCoulomb);
    KRATOS_REGISTER_CONSTITUTIVE_LAW("HyperElasticIsotropicNeoHookeanPlasticity3DModifiedMohrCoulombDruckerPrager", mHyperElasticIsotropicNeoHookeanPlasticity3DModifiedMohrCoulombDruckerPrager);
    KRATOS_REGISTER_CONSTITUTIVE_LAW("HyperElasticIsotropicNeoHookeanPlasticity3DModifiedMohrCoulombTresca", mHyperElasticIsotropicNeoHookeanPlasticity3DModifiedMohrCoulombTresca);
    KRATOS_REGISTER_CONSTITUTIVE_LAW("HyperElasticIsotropicNeoHookeanPlasticity3DTrescaVonMises", mHyperElasticIsotropicNeoHookeanPlasticity3DTrescaVonMises);
    KRATOS_REGISTER_CONSTITUTIVE_LAW("HyperElasticIsotropicNeoHookeanPlasticity3DTrescaModifiedMohrCoulomb", mHyperElasticIsotropicNeoHookeanPlasticity3DTrescaModifiedMohrCoulomb);
    KRATOS_REGISTER_CONSTITUTIVE_LAW("HyperElasticIsotropicNeoHookeanPlasticity3DTrescaDruckerPrager", mHyperElasticIsotropicNeoHookeanPlasticity3DTrescaDruckerPrager);
    KRATOS_REGISTER_CONSTITUTIVE_LAW("HyperElasticIsotropicNeoHookeanPlasticity3DTrescaTresca", mHyperElasticIsotropicNeoHookeanPlasticity3DTrescaTresca);
    KRATOS_REGISTER_CONSTITUTIVE_LAW("HyperElasticIsotropicNeoHookeanPlasticity3DDruckerPragerVonMises", mHyperElasticIsotropicNeoHookeanPlasticity3DDruckerPragerVonMises);
    KRATOS_REGISTER_CONSTITUTIVE_LAW("HyperElasticIsotropicNeoHookeanPlasticity3DDruckerPragerModifiedMohrCoulomb", mHyperElasticIsotropicNeoHookeanPlasticity3DDruckerPragerModifiedMohrCoulomb);
    KRATOS_REGISTER_CONSTITUTIVE_LAW("HyperElasticIsotropicNeoHookeanPlasticity3DDruckerPragerDruckerPrager", mHyperElasticIsotropicNeoHookeanPlasticity3DDruckerPragerDruckerPrager);
    KRATOS_REGISTER_CONSTITUTIVE_LAW("HyperElasticIsotropicNeoHookeanPlasticity3DDruckerPragerTresca", mHyperElasticIsotropicNeoHookeanPlasticity3DDruckerPragerTresca);
    KRATOS_REGISTER_CONSTITUTIVE_LAW("HyperElasticIsotropicNeoHookeanPlasticity3DVonMisesMohrCoulomb", mHyperElasticIsotropicNeoHookeanPlasticity3DVonMisesMohrCoulomb);
    KRATOS_REGISTER_CONSTITUTIVE_LAW("HyperElasticIsotropicNeoHookeanPlasticity3DMohrCoulombVonMises", mHyperElasticIsotropicNeoHookeanPlasticity3DMohrCoulombVonMises);
    KRATOS_REGISTER_CONSTITUTIVE_LAW("HyperElasticIsotropicNeoHookeanPlasticity3DMohrCoulombMohrCoulomb", mHyperElasticIsotropicNeoHookeanPlasticity3DMohrCoulombMohrCoulomb);
    KRATOS_REGISTER_CONSTITUTIVE_LAW("HyperElasticIsotropicNeoHookeanPlasticity3DMohrCoulombDruckerPrager", mHyperElasticIsotropicNeoHookeanPlasticity3DMohrCoulombDruckerPrager);
    KRATOS_REGISTER_CONSTITUTIVE_LAW("HyperElasticIsotropicNeoHookeanPlasticity3DMohrCoulombTresca", mHyperElasticIsotropicNeoHookeanPlasticity3DMohrCoulombTresca);
    KRATOS_REGISTER_CONSTITUTIVE_LAW("HyperElasticIsotropicNeoHookeanPlasticity3DTrescaMohrCoulomb", mHyperElasticIsotropicNeoHookeanPlasticity3DTrescaMohrCoulomb);
    KRATOS_REGISTER_CONSTITUTIVE_LAW("HyperElasticIsotropicNeoHookeanPlasticity3DDruckerPragerMohrCoulomb", mHyperElasticIsotropicNeoHookeanPlasticity3DDruckerPragerMohrCoulomb);

    /// Damage

    /* Small strain */
    KRATOS_REGISTER_CONSTITUTIVE_LAW("SmallStrainIsotropicDamage3DVonMisesVonMises", mSmallStrainIsotropicDamage3DVonMisesVonMises);
    KRATOS_REGISTER_CONSTITUTIVE_LAW("SmallStrainIsotropicDamage3DVonMisesModifiedMohrCoulomb", mSmallStrainIsotropicDamage3DVonMisesModifiedMohrCoulomb);
    KRATOS_REGISTER_CONSTITUTIVE_LAW("SmallStrainIsotropicDamage3DVonMisesDruckerPrager", mSmallStrainIsotropicDamage3DVonMisesDruckerPrager);
    KRATOS_REGISTER_CONSTITUTIVE_LAW("SmallStrainIsotropicDamage3DVonMisesTresca", mSmallStrainIsotropicDamage3DVonMisesTresca);
    KRATOS_REGISTER_CONSTITUTIVE_LAW("SmallStrainIsotropicDamage3DModifiedMohrCoulombVonMises", mSmallStrainIsotropicDamage3DModifiedMohrCoulombVonMises);
    KRATOS_REGISTER_CONSTITUTIVE_LAW("SmallStrainIsotropicDamage3DModifiedMohrCoulombModifiedMohrCoulomb", mSmallStrainIsotropicDamage3DModifiedMohrCoulombModifiedMohrCoulomb);
    KRATOS_REGISTER_CONSTITUTIVE_LAW("SmallStrainIsotropicDamage3DModifiedMohrCoulombDruckerPrager", mSmallStrainIsotropicDamage3DModifiedMohrCoulombDruckerPrager);
    KRATOS_REGISTER_CONSTITUTIVE_LAW("SmallStrainIsotropicDamage3DModifiedMohrCoulombTresca", mSmallStrainIsotropicDamage3DModifiedMohrCoulombTresca);
    KRATOS_REGISTER_CONSTITUTIVE_LAW("SmallStrainIsotropicDamage3DTrescaVonMises", mSmallStrainIsotropicDamage3DTrescaVonMises);
    KRATOS_REGISTER_CONSTITUTIVE_LAW("SmallStrainIsotropicDamage3DTrescaModifiedMohrCoulomb", mSmallStrainIsotropicDamage3DTrescaModifiedMohrCoulomb);
    KRATOS_REGISTER_CONSTITUTIVE_LAW("SmallStrainIsotropicDamage3DTrescaDruckerPrager", mSmallStrainIsotropicDamage3DTrescaDruckerPrager);
    KRATOS_REGISTER_CONSTITUTIVE_LAW("SmallStrainIsotropicDamage3DTrescaTresca", mSmallStrainIsotropicDamage3DTrescaTresca);
    KRATOS_REGISTER_CONSTITUTIVE_LAW("SmallStrainIsotropicDamage3DDruckerPragerVonMises", mSmallStrainIsotropicDamage3DDruckerPragerVonMises);
    KRATOS_REGISTER_CONSTITUTIVE_LAW("SmallStrainIsotropicDamage3DDruckerPragerModifiedMohrCoulomb", mSmallStrainIsotropicDamage3DDruckerPragerModifiedMohrCoulomb);
    KRATOS_REGISTER_CONSTITUTIVE_LAW("SmallStrainIsotropicDamage3DDruckerPragerDruckerPrager", mSmallStrainIsotropicDamage3DDruckerPragerDruckerPrager);
    KRATOS_REGISTER_CONSTITUTIVE_LAW("SmallStrainIsotropicDamage3DDruckerPragerTresca", mSmallStrainIsotropicDamage3DDruckerPragerTresca);
    KRATOS_REGISTER_CONSTITUTIVE_LAW("SmallStrainIsotropicDamage3DRankineVonMises", mSmallStrainIsotropicDamage3DRankineVonMises);
    KRATOS_REGISTER_CONSTITUTIVE_LAW("SmallStrainIsotropicDamage3DRankineModifiedMohrCoulomb", mSmallStrainIsotropicDamage3DRankineModifiedMohrCoulomb);
    KRATOS_REGISTER_CONSTITUTIVE_LAW("SmallStrainIsotropicDamage3DRankineDruckerPrager", mSmallStrainIsotropicDamage3DRankineDruckerPrager);
    KRATOS_REGISTER_CONSTITUTIVE_LAW("SmallStrainIsotropicDamage3DRankineTresca", mSmallStrainIsotropicDamage3DRankineTresca);
    KRATOS_REGISTER_CONSTITUTIVE_LAW("SmallStrainIsotropicDamage3DSimoJuVonMises", mSmallStrainIsotropicDamage3DSimoJuVonMises);
    KRATOS_REGISTER_CONSTITUTIVE_LAW("SmallStrainIsotropicDamage3DSimoJuModifiedMohrCoulomb", mSmallStrainIsotropicDamage3DSimoJuModifiedMohrCoulomb);
    KRATOS_REGISTER_CONSTITUTIVE_LAW("SmallStrainIsotropicDamage3DSimoJuDruckerPrager", mSmallStrainIsotropicDamage3DSimoJuDruckerPrager);
    KRATOS_REGISTER_CONSTITUTIVE_LAW("SmallStrainIsotropicDamage3DSimoJuTresca", mSmallStrainIsotropicDamage3DSimoJuTresca);
    KRATOS_REGISTER_CONSTITUTIVE_LAW("SmallStrainIsotropicDamage3DVonMisesMohrCoulomb", mSmallStrainIsotropicDamage3DVonMisesMohrCoulomb);
    KRATOS_REGISTER_CONSTITUTIVE_LAW("SmallStrainIsotropicDamage3DMohrCoulombVonMises", mSmallStrainIsotropicDamage3DMohrCoulombVonMises);
    KRATOS_REGISTER_CONSTITUTIVE_LAW("SmallStrainIsotropicDamage3DMohrCoulombMohrCoulomb", mSmallStrainIsotropicDamage3DMohrCoulombMohrCoulomb);
    KRATOS_REGISTER_CONSTITUTIVE_LAW("SmallStrainIsotropicDamage3DMohrCoulombDruckerPrager", mSmallStrainIsotropicDamage3DMohrCoulombDruckerPrager);
    KRATOS_REGISTER_CONSTITUTIVE_LAW("SmallStrainIsotropicDamage3DMohrCoulombTresca", mSmallStrainIsotropicDamage3DMohrCoulombTresca);
    KRATOS_REGISTER_CONSTITUTIVE_LAW("SmallStrainIsotropicDamage3DTrescaMohrCoulomb", mSmallStrainIsotropicDamage3DTrescaMohrCoulomb);
    KRATOS_REGISTER_CONSTITUTIVE_LAW("SmallStrainIsotropicDamage3DDruckerPragerMohrCoulomb", mSmallStrainIsotropicDamage3DDruckerPragerMohrCoulomb);
    KRATOS_REGISTER_CONSTITUTIVE_LAW("SmallStrainIsotropicDamage3DRankineMohrCoulomb", mSmallStrainIsotropicDamage3DRankineMohrCoulomb);
    KRATOS_REGISTER_CONSTITUTIVE_LAW("SmallStrainIsotropicDamage3DSimoJuMohrCoulomb", mSmallStrainIsotropicDamage3DSimoJuMohrCoulomb);

    KRATOS_REGISTER_CONSTITUTIVE_LAW("SmallStrainIsotropicDamage2DVonMisesVonMises", mSmallStrainIsotropicDamage2DVonMisesVonMises);
    KRATOS_REGISTER_CONSTITUTIVE_LAW("SmallStrainIsotropicDamage2DVonMisesModifiedMohrCoulomb", mSmallStrainIsotropicDamage2DVonMisesModifiedMohrCoulomb);
    KRATOS_REGISTER_CONSTITUTIVE_LAW("SmallStrainIsotropicDamage2DVonMisesDruckerPrager", mSmallStrainIsotropicDamage2DVonMisesDruckerPrager);
    KRATOS_REGISTER_CONSTITUTIVE_LAW("SmallStrainIsotropicDamage2DVonMisesTresca", mSmallStrainIsotropicDamage2DVonMisesTresca);
    KRATOS_REGISTER_CONSTITUTIVE_LAW("SmallStrainIsotropicDamage2DModifiedMohrCoulombVonMises", mSmallStrainIsotropicDamage2DModifiedMohrCoulombVonMises);
    KRATOS_REGISTER_CONSTITUTIVE_LAW("SmallStrainIsotropicDamage2DModifiedMohrCoulombModifiedMohrCoulomb", mSmallStrainIsotropicDamage2DModifiedMohrCoulombModifiedMohrCoulomb);
    KRATOS_REGISTER_CONSTITUTIVE_LAW("SmallStrainIsotropicDamage2DModifiedMohrCoulombDruckerPrager", mSmallStrainIsotropicDamage2DModifiedMohrCoulombDruckerPrager);
    KRATOS_REGISTER_CONSTITUTIVE_LAW("SmallStrainIsotropicDamage2DModifiedMohrCoulombTresca", mSmallStrainIsotropicDamage2DModifiedMohrCoulombTresca);
    KRATOS_REGISTER_CONSTITUTIVE_LAW("SmallStrainIsotropicDamage2DTrescaVonMises", mSmallStrainIsotropicDamage2DTrescaVonMises);
    KRATOS_REGISTER_CONSTITUTIVE_LAW("SmallStrainIsotropicDamage2DTrescaModifiedMohrCoulomb", mSmallStrainIsotropicDamage2DTrescaModifiedMohrCoulomb);
    KRATOS_REGISTER_CONSTITUTIVE_LAW("SmallStrainIsotropicDamage2DTrescaDruckerPrager", mSmallStrainIsotropicDamage2DTrescaDruckerPrager);
    KRATOS_REGISTER_CONSTITUTIVE_LAW("SmallStrainIsotropicDamage2DTrescaTresca", mSmallStrainIsotropicDamage2DTrescaTresca);
    KRATOS_REGISTER_CONSTITUTIVE_LAW("SmallStrainIsotropicDamage2DDruckerPragerVonMises", mSmallStrainIsotropicDamage2DDruckerPragerVonMises);
    KRATOS_REGISTER_CONSTITUTIVE_LAW("SmallStrainIsotropicDamage2DDruckerPragerModifiedMohrCoulomb", mSmallStrainIsotropicDamage2DDruckerPragerModifiedMohrCoulomb);
    KRATOS_REGISTER_CONSTITUTIVE_LAW("SmallStrainIsotropicDamage2DDruckerPragerDruckerPrager", mSmallStrainIsotropicDamage2DDruckerPragerDruckerPrager);
    KRATOS_REGISTER_CONSTITUTIVE_LAW("SmallStrainIsotropicDamage2DDruckerPragerTresca", mSmallStrainIsotropicDamage2DDruckerPragerTresca);
    KRATOS_REGISTER_CONSTITUTIVE_LAW("SmallStrainIsotropicDamage2DRankineVonMises", mSmallStrainIsotropicDamage2DRankineVonMises);
    KRATOS_REGISTER_CONSTITUTIVE_LAW("SmallStrainIsotropicDamage2DRankineModifiedMohrCoulomb", mSmallStrainIsotropicDamage2DRankineModifiedMohrCoulomb);
    KRATOS_REGISTER_CONSTITUTIVE_LAW("SmallStrainIsotropicDamage2DRankineDruckerPrager", mSmallStrainIsotropicDamage2DRankineDruckerPrager);
    KRATOS_REGISTER_CONSTITUTIVE_LAW("SmallStrainIsotropicDamage2DRankineTresca", mSmallStrainIsotropicDamage2DRankineTresca);
    KRATOS_REGISTER_CONSTITUTIVE_LAW("SmallStrainIsotropicDamage2DSimoJuVonMises", mSmallStrainIsotropicDamage2DSimoJuVonMises);
    KRATOS_REGISTER_CONSTITUTIVE_LAW("SmallStrainIsotropicDamage2DSimoJuModifiedMohrCoulomb", mSmallStrainIsotropicDamage2DSimoJuModifiedMohrCoulomb);
    KRATOS_REGISTER_CONSTITUTIVE_LAW("SmallStrainIsotropicDamage2DSimoJuDruckerPrager", mSmallStrainIsotropicDamage2DSimoJuDruckerPrager);
    KRATOS_REGISTER_CONSTITUTIVE_LAW("SmallStrainIsotropicDamage2DSimoJuTresca", mSmallStrainIsotropicDamage2DSimoJuTresca);
    KRATOS_REGISTER_CONSTITUTIVE_LAW("SmallStrainIsotropicDamage2DVonMisesMohrCoulomb", mSmallStrainIsotropicDamage2DVonMisesMohrCoulomb);
    KRATOS_REGISTER_CONSTITUTIVE_LAW("SmallStrainIsotropicDamage2DMohrCoulombVonMises", mSmallStrainIsotropicDamage2DMohrCoulombVonMises);
    KRATOS_REGISTER_CONSTITUTIVE_LAW("SmallStrainIsotropicDamage2DMohrCoulombMohrCoulomb", mSmallStrainIsotropicDamage2DMohrCoulombMohrCoulomb);
    KRATOS_REGISTER_CONSTITUTIVE_LAW("SmallStrainIsotropicDamage2DMohrCoulombDruckerPrager", mSmallStrainIsotropicDamage2DMohrCoulombDruckerPrager);
    KRATOS_REGISTER_CONSTITUTIVE_LAW("SmallStrainIsotropicDamage2DMohrCoulombTresca", mSmallStrainIsotropicDamage2DMohrCoulombTresca);
    KRATOS_REGISTER_CONSTITUTIVE_LAW("SmallStrainIsotropicDamage2DTrescaMohrCoulomb", mSmallStrainIsotropicDamage2DTrescaMohrCoulomb);
    KRATOS_REGISTER_CONSTITUTIVE_LAW("SmallStrainIsotropicDamage2DDruckerPragerMohrCoulomb", mSmallStrainIsotropicDamage2DDruckerPragerMohrCoulomb);
    KRATOS_REGISTER_CONSTITUTIVE_LAW("SmallStrainIsotropicDamage2DRankineMohrCoulomb", mSmallStrainIsotropicDamage2DRankineMohrCoulomb);
    KRATOS_REGISTER_CONSTITUTIVE_LAW("SmallStrainIsotropicDamage2DSimoJuMohrCoulomb", mSmallStrainIsotropicDamage2DSimoJuMohrCoulomb);

    // d+d- laws
    KRATOS_REGISTER_CONSTITUTIVE_LAW("SmallStrainDplusDminusDamageModifiedMohrCoulombModifiedMohrCoulomb3D", mSmallStrainDplusDminusDamageModifiedMohrCoulombModifiedMohrCoulomb3D);
    KRATOS_REGISTER_CONSTITUTIVE_LAW("SmallStrainDplusDminusDamageModifiedMohrCoulombRankine3D", mSmallStrainDplusDminusDamageModifiedMohrCoulombRankine3D);
    KRATOS_REGISTER_CONSTITUTIVE_LAW("SmallStrainDplusDminusDamageModifiedMohrCoulombSimoJu3D", mSmallStrainDplusDminusDamageModifiedMohrCoulombSimoJu3D);
    KRATOS_REGISTER_CONSTITUTIVE_LAW("SmallStrainDplusDminusDamageModifiedMohrCoulombVonMises3D", mSmallStrainDplusDminusDamageModifiedMohrCoulombVonMises3D);
    KRATOS_REGISTER_CONSTITUTIVE_LAW("SmallStrainDplusDminusDamageModifiedMohrCoulombTresca3D", mSmallStrainDplusDminusDamageModifiedMohrCoulombTresca3D);
    KRATOS_REGISTER_CONSTITUTIVE_LAW("SmallStrainDplusDminusDamageModifiedMohrCoulombDruckerPrager3D", mSmallStrainDplusDminusDamageModifiedMohrCoulombDruckerPrager3D);
    KRATOS_REGISTER_CONSTITUTIVE_LAW("SmallStrainDplusDminusDamageRankineModifiedMohrCoulomb3D", mSmallStrainDplusDminusDamageRankineModifiedMohrCoulomb3D);
    KRATOS_REGISTER_CONSTITUTIVE_LAW("SmallStrainDplusDminusDamageRankineRankine3D", mSmallStrainDplusDminusDamageRankineRankine3D);
    KRATOS_REGISTER_CONSTITUTIVE_LAW("SmallStrainDplusDminusDamageRankineSimoJu3D", mSmallStrainDplusDminusDamageRankineSimoJu3D);
    KRATOS_REGISTER_CONSTITUTIVE_LAW("SmallStrainDplusDminusDamageRankineVonMises3D", mSmallStrainDplusDminusDamageRankineVonMises3D);
    KRATOS_REGISTER_CONSTITUTIVE_LAW("SmallStrainDplusDminusDamageRankineTresca3D", mSmallStrainDplusDminusDamageRankineTresca3D);
    KRATOS_REGISTER_CONSTITUTIVE_LAW("SmallStrainDplusDminusDamageRankineDruckerPrager3D", mSmallStrainDplusDminusDamageRankineDruckerPrager3D);
    KRATOS_REGISTER_CONSTITUTIVE_LAW("SmallStrainDplusDminusDamageSimoJuModifiedMohrCoulomb3D", mSmallStrainDplusDminusDamageSimoJuModifiedMohrCoulomb3D);
    KRATOS_REGISTER_CONSTITUTIVE_LAW("SmallStrainDplusDminusDamageSimoJuRankine3D", mSmallStrainDplusDminusDamageSimoJuRankine3D);
    KRATOS_REGISTER_CONSTITUTIVE_LAW("SmallStrainDplusDminusDamageSimoJuSimoJu3D", mSmallStrainDplusDminusDamageSimoJuSimoJu3D);
    KRATOS_REGISTER_CONSTITUTIVE_LAW("SmallStrainDplusDminusDamageSimoJuVonMises3D", mSmallStrainDplusDminusDamageSimoJuVonMises3D);
    KRATOS_REGISTER_CONSTITUTIVE_LAW("SmallStrainDplusDminusDamageSimoJuTresca3D", mSmallStrainDplusDminusDamageSimoJuTresca3D);
    KRATOS_REGISTER_CONSTITUTIVE_LAW("SmallStrainDplusDminusDamageSimoJuDruckerPrager3D", mSmallStrainDplusDminusDamageSimoJuDruckerPrager3D);
    KRATOS_REGISTER_CONSTITUTIVE_LAW("SmallStrainDplusDminusDamageVonMisesModifiedMohrCoulomb3D", mSmallStrainDplusDminusDamageVonMisesModifiedMohrCoulomb3D);
    KRATOS_REGISTER_CONSTITUTIVE_LAW("SmallStrainDplusDminusDamageVonMisesRankine3D", mSmallStrainDplusDminusDamageVonMisesRankine3D);
    KRATOS_REGISTER_CONSTITUTIVE_LAW("SmallStrainDplusDminusDamageVonMisesSimoJu3D", mSmallStrainDplusDminusDamageVonMisesSimoJu3D);
    KRATOS_REGISTER_CONSTITUTIVE_LAW("SmallStrainDplusDminusDamageVonMisesVonMises3D", mSmallStrainDplusDminusDamageVonMisesVonMises3D);
    KRATOS_REGISTER_CONSTITUTIVE_LAW("SmallStrainDplusDminusDamageVonMisesTresca3D", mSmallStrainDplusDminusDamageVonMisesTresca3D);
    KRATOS_REGISTER_CONSTITUTIVE_LAW("SmallStrainDplusDminusDamageVonMisesDruckerPrager3D", mSmallStrainDplusDminusDamageVonMisesDruckerPrager3D);
    KRATOS_REGISTER_CONSTITUTIVE_LAW("SmallStrainDplusDminusDamageTrescaModifiedMohrCoulomb3D", mSmallStrainDplusDminusDamageTrescaModifiedMohrCoulomb3D);
    KRATOS_REGISTER_CONSTITUTIVE_LAW("SmallStrainDplusDminusDamageTrescaRankine3D", mSmallStrainDplusDminusDamageTrescaRankine3D);
    KRATOS_REGISTER_CONSTITUTIVE_LAW("SmallStrainDplusDminusDamageTrescaSimoJu3D", mSmallStrainDplusDminusDamageTrescaSimoJu3D);
    KRATOS_REGISTER_CONSTITUTIVE_LAW("SmallStrainDplusDminusDamageTrescaVonMises3D", mSmallStrainDplusDminusDamageTrescaVonMises3D);
    KRATOS_REGISTER_CONSTITUTIVE_LAW("SmallStrainDplusDminusDamageTrescaTresca3D", mSmallStrainDplusDminusDamageTrescaTresca3D);
    KRATOS_REGISTER_CONSTITUTIVE_LAW("SmallStrainDplusDminusDamageTrescaDruckerPrager3D", mSmallStrainDplusDminusDamageTrescaDruckerPrager3D);
    KRATOS_REGISTER_CONSTITUTIVE_LAW("SmallStrainDplusDminusDamageDruckerPragerModifiedMohrCoulomb3D", mSmallStrainDplusDminusDamageDruckerPragerModifiedMohrCoulomb3D);
    KRATOS_REGISTER_CONSTITUTIVE_LAW("SmallStrainDplusDminusDamageDruckerPragerRankine3D", mSmallStrainDplusDminusDamageDruckerPragerRankine3D);
    KRATOS_REGISTER_CONSTITUTIVE_LAW("SmallStrainDplusDminusDamageDruckerPragerSimoJu3D", mSmallStrainDplusDminusDamageDruckerPragerSimoJu3D);
    KRATOS_REGISTER_CONSTITUTIVE_LAW("SmallStrainDplusDminusDamageDruckerPragerVonMises3D", mSmallStrainDplusDminusDamageDruckerPragerVonMises3D);
    KRATOS_REGISTER_CONSTITUTIVE_LAW("SmallStrainDplusDminusDamageDruckerPragerTresca3D", mSmallStrainDplusDminusDamageDruckerPragerTresca3D);
    KRATOS_REGISTER_CONSTITUTIVE_LAW("SmallStrainDplusDminusDamageDruckerPragerDruckerPrager3D", mSmallStrainDplusDminusDamageDruckerPragerDruckerPrager3D);
    KRATOS_REGISTER_CONSTITUTIVE_LAW("SmallStrainDplusDminusDamageMohrCoulombMohrCoulomb3D", mSmallStrainDplusDminusDamageMohrCoulombMohrCoulomb3D);
    KRATOS_REGISTER_CONSTITUTIVE_LAW("SmallStrainDplusDminusDamageMohrCoulombRankine3D", mSmallStrainDplusDminusDamageMohrCoulombRankine3D);
    KRATOS_REGISTER_CONSTITUTIVE_LAW("SmallStrainDplusDminusDamageMohrCoulombSimoJu3D", mSmallStrainDplusDminusDamageMohrCoulombSimoJu3D);
    KRATOS_REGISTER_CONSTITUTIVE_LAW("SmallStrainDplusDminusDamageMohrCoulombVonMises3D", mSmallStrainDplusDminusDamageMohrCoulombVonMises3D);
    KRATOS_REGISTER_CONSTITUTIVE_LAW("SmallStrainDplusDminusDamageMohrCoulombTresca3D", mSmallStrainDplusDminusDamageMohrCoulombTresca3D);
    KRATOS_REGISTER_CONSTITUTIVE_LAW("SmallStrainDplusDminusDamageMohrCoulombDruckerPrager3D", mSmallStrainDplusDminusDamageMohrCoulombDruckerPrager3D);
    KRATOS_REGISTER_CONSTITUTIVE_LAW("SmallStrainDplusDminusDamageRankineMohrCoulomb3D", mSmallStrainDplusDminusDamageRankineMohrCoulomb3D);
    KRATOS_REGISTER_CONSTITUTIVE_LAW("SmallStrainDplusDminusDamageSimoJuMohrCoulomb3D", mSmallStrainDplusDminusDamageSimoJuMohrCoulomb3D);
    KRATOS_REGISTER_CONSTITUTIVE_LAW("SmallStrainDplusDminusDamageVonMisesMohrCoulomb3D", mSmallStrainDplusDminusDamageVonMisesMohrCoulomb3D);
    KRATOS_REGISTER_CONSTITUTIVE_LAW("SmallStrainDplusDminusDamageTrescaMohrCoulomb3D", mSmallStrainDplusDminusDamageTrescaMohrCoulomb3D);
    KRATOS_REGISTER_CONSTITUTIVE_LAW("SmallStrainDplusDminusDamageDruckerPragerMohrCoulomb3D", mSmallStrainDplusDminusDamageDruckerPragerMohrCoulomb3D);

    KRATOS_REGISTER_CONSTITUTIVE_LAW("SmallStrainDplusDminusDamageModifiedMohrCoulombModifiedMohrCoulomb2D", mSmallStrainDplusDminusDamageModifiedMohrCoulombModifiedMohrCoulomb2D);
    KRATOS_REGISTER_CONSTITUTIVE_LAW("SmallStrainDplusDminusDamageModifiedMohrCoulombRankine2D", mSmallStrainDplusDminusDamageModifiedMohrCoulombRankine2D);
    KRATOS_REGISTER_CONSTITUTIVE_LAW("SmallStrainDplusDminusDamageModifiedMohrCoulombSimoJu2D", mSmallStrainDplusDminusDamageModifiedMohrCoulombSimoJu2D);
    KRATOS_REGISTER_CONSTITUTIVE_LAW("SmallStrainDplusDminusDamageModifiedMohrCoulombVonMises2D", mSmallStrainDplusDminusDamageModifiedMohrCoulombVonMises2D);
    KRATOS_REGISTER_CONSTITUTIVE_LAW("SmallStrainDplusDminusDamageModifiedMohrCoulombTresca2D", mSmallStrainDplusDminusDamageModifiedMohrCoulombTresca2D);
    KRATOS_REGISTER_CONSTITUTIVE_LAW("SmallStrainDplusDminusDamageModifiedMohrCoulombDruckerPrager2D", mSmallStrainDplusDminusDamageModifiedMohrCoulombDruckerPrager2D);
    KRATOS_REGISTER_CONSTITUTIVE_LAW("SmallStrainDplusDminusDamageRankineModifiedMohrCoulomb2D", mSmallStrainDplusDminusDamageRankineModifiedMohrCoulomb2D);
    KRATOS_REGISTER_CONSTITUTIVE_LAW("SmallStrainDplusDminusDamageRankineRankine2D", mSmallStrainDplusDminusDamageRankineRankine2D);
    KRATOS_REGISTER_CONSTITUTIVE_LAW("SmallStrainDplusDminusDamageRankineSimoJu2D", mSmallStrainDplusDminusDamageRankineSimoJu2D);
    KRATOS_REGISTER_CONSTITUTIVE_LAW("SmallStrainDplusDminusDamageRankineVonMises2D", mSmallStrainDplusDminusDamageRankineVonMises2D);
    KRATOS_REGISTER_CONSTITUTIVE_LAW("SmallStrainDplusDminusDamageRankineTresca2D", mSmallStrainDplusDminusDamageRankineTresca2D);
    KRATOS_REGISTER_CONSTITUTIVE_LAW("SmallStrainDplusDminusDamageRankineDruckerPrager2D", mSmallStrainDplusDminusDamageRankineDruckerPrager2D);
    KRATOS_REGISTER_CONSTITUTIVE_LAW("SmallStrainDplusDminusDamageSimoJuModifiedMohrCoulomb2D", mSmallStrainDplusDminusDamageSimoJuModifiedMohrCoulomb2D);
    KRATOS_REGISTER_CONSTITUTIVE_LAW("SmallStrainDplusDminusDamageSimoJuRankine2D", mSmallStrainDplusDminusDamageSimoJuRankine2D);
    KRATOS_REGISTER_CONSTITUTIVE_LAW("SmallStrainDplusDminusDamageSimoJuSimoJu2D", mSmallStrainDplusDminusDamageSimoJuSimoJu2D);
    KRATOS_REGISTER_CONSTITUTIVE_LAW("SmallStrainDplusDminusDamageSimoJuVonMises2D", mSmallStrainDplusDminusDamageSimoJuVonMises2D);
    KRATOS_REGISTER_CONSTITUTIVE_LAW("SmallStrainDplusDminusDamageSimoJuTresca2D", mSmallStrainDplusDminusDamageSimoJuTresca2D);
    KRATOS_REGISTER_CONSTITUTIVE_LAW("SmallStrainDplusDminusDamageSimoJuDruckerPrager2D", mSmallStrainDplusDminusDamageSimoJuDruckerPrager2D);
    KRATOS_REGISTER_CONSTITUTIVE_LAW("SmallStrainDplusDminusDamageVonMisesModifiedMohrCoulomb2D", mSmallStrainDplusDminusDamageVonMisesModifiedMohrCoulomb2D);
    KRATOS_REGISTER_CONSTITUTIVE_LAW("SmallStrainDplusDminusDamageVonMisesRankine2D", mSmallStrainDplusDminusDamageVonMisesRankine2D);
    KRATOS_REGISTER_CONSTITUTIVE_LAW("SmallStrainDplusDminusDamageVonMisesSimoJu2D", mSmallStrainDplusDminusDamageVonMisesSimoJu2D);
    KRATOS_REGISTER_CONSTITUTIVE_LAW("SmallStrainDplusDminusDamageVonMisesVonMises2D", mSmallStrainDplusDminusDamageVonMisesVonMises2D);
    KRATOS_REGISTER_CONSTITUTIVE_LAW("SmallStrainDplusDminusDamageVonMisesTresca2D", mSmallStrainDplusDminusDamageVonMisesTresca2D);
    KRATOS_REGISTER_CONSTITUTIVE_LAW("SmallStrainDplusDminusDamageVonMisesDruckerPrager2D", mSmallStrainDplusDminusDamageVonMisesDruckerPrager2D);
    KRATOS_REGISTER_CONSTITUTIVE_LAW("SmallStrainDplusDminusDamageTrescaModifiedMohrCoulomb2D", mSmallStrainDplusDminusDamageTrescaModifiedMohrCoulomb2D);
    KRATOS_REGISTER_CONSTITUTIVE_LAW("SmallStrainDplusDminusDamageTrescaRankine2D", mSmallStrainDplusDminusDamageTrescaRankine2D);
    KRATOS_REGISTER_CONSTITUTIVE_LAW("SmallStrainDplusDminusDamageTrescaSimoJu2D", mSmallStrainDplusDminusDamageTrescaSimoJu2D);
    KRATOS_REGISTER_CONSTITUTIVE_LAW("SmallStrainDplusDminusDamageTrescaVonMises2D", mSmallStrainDplusDminusDamageTrescaVonMises2D);
    KRATOS_REGISTER_CONSTITUTIVE_LAW("SmallStrainDplusDminusDamageTrescaTresca2D", mSmallStrainDplusDminusDamageTrescaTresca2D);
    KRATOS_REGISTER_CONSTITUTIVE_LAW("SmallStrainDplusDminusDamageTrescaDruckerPrager2D", mSmallStrainDplusDminusDamageTrescaDruckerPrager2D);
    KRATOS_REGISTER_CONSTITUTIVE_LAW("SmallStrainDplusDminusDamageDruckerPragerModifiedMohrCoulomb2D", mSmallStrainDplusDminusDamageDruckerPragerModifiedMohrCoulomb2D);
    KRATOS_REGISTER_CONSTITUTIVE_LAW("SmallStrainDplusDminusDamageDruckerPragerRankine2D", mSmallStrainDplusDminusDamageDruckerPragerRankine2D);
    KRATOS_REGISTER_CONSTITUTIVE_LAW("SmallStrainDplusDminusDamageDruckerPragerSimoJu2D", mSmallStrainDplusDminusDamageDruckerPragerSimoJu2D);
    KRATOS_REGISTER_CONSTITUTIVE_LAW("SmallStrainDplusDminusDamageDruckerPragerVonMises2D", mSmallStrainDplusDminusDamageDruckerPragerVonMises2D);
    KRATOS_REGISTER_CONSTITUTIVE_LAW("SmallStrainDplusDminusDamageDruckerPragerTresca2D", mSmallStrainDplusDminusDamageDruckerPragerTresca2D);
    KRATOS_REGISTER_CONSTITUTIVE_LAW("SmallStrainDplusDminusDamageDruckerPragerDruckerPrager2D", mSmallStrainDplusDminusDamageDruckerPragerDruckerPrager2D);
    KRATOS_REGISTER_CONSTITUTIVE_LAW("SmallStrainDplusDminusDamageMohrCoulombMohrCoulomb2D", mSmallStrainDplusDminusDamageMohrCoulombMohrCoulomb2D);
    KRATOS_REGISTER_CONSTITUTIVE_LAW("SmallStrainDplusDminusDamageMohrCoulombRankine2D", mSmallStrainDplusDminusDamageMohrCoulombRankine2D);
    KRATOS_REGISTER_CONSTITUTIVE_LAW("SmallStrainDplusDminusDamageMohrCoulombSimoJu2D", mSmallStrainDplusDminusDamageMohrCoulombSimoJu2D);
    KRATOS_REGISTER_CONSTITUTIVE_LAW("SmallStrainDplusDminusDamageMohrCoulombVonMises2D", mSmallStrainDplusDminusDamageMohrCoulombVonMises2D);
    KRATOS_REGISTER_CONSTITUTIVE_LAW("SmallStrainDplusDminusDamageMohrCoulombTresca2D", mSmallStrainDplusDminusDamageMohrCoulombTresca2D);
    KRATOS_REGISTER_CONSTITUTIVE_LAW("SmallStrainDplusDminusDamageMohrCoulombDruckerPrager2D", mSmallStrainDplusDminusDamageMohrCoulombDruckerPrager2D);
    KRATOS_REGISTER_CONSTITUTIVE_LAW("SmallStrainDplusDminusDamageRankineMohrCoulomb2D", mSmallStrainDplusDminusDamageRankineMohrCoulomb2D);
    KRATOS_REGISTER_CONSTITUTIVE_LAW("SmallStrainDplusDminusDamageSimoJuMohrCoulomb2D", mSmallStrainDplusDminusDamageSimoJuMohrCoulomb2D);
    KRATOS_REGISTER_CONSTITUTIVE_LAW("SmallStrainDplusDminusDamageVonMisesMohrCoulomb2D", mSmallStrainDplusDminusDamageVonMisesMohrCoulomb2D);
    KRATOS_REGISTER_CONSTITUTIVE_LAW("SmallStrainDplusDminusDamageTrescaMohrCoulomb2D", mSmallStrainDplusDminusDamageTrescaMohrCoulomb2D);
    KRATOS_REGISTER_CONSTITUTIVE_LAW("SmallStrainDplusDminusDamageDruckerPragerMohrCoulomb2D", mSmallStrainDplusDminusDamageDruckerPragerMohrCoulomb2D);
    KRATOS_REGISTER_CONSTITUTIVE_LAW("DamageDPlusDMinusPlaneStressMasonry2DLaw", mDamageDPlusDMinusPlaneStressMasonry2DLaw);
    KRATOS_REGISTER_CONSTITUTIVE_LAW("DamageDPlusDMinusMasonry3DLaw", mDamageDPlusDMinusMasonry3DLaw);
}
}  // namespace Kratos.<|MERGE_RESOLUTION|>--- conflicted
+++ resolved
@@ -430,11 +430,7 @@
     KRATOS_REGISTER_VARIABLE( AREA_EFFECTIVE_Y_SENSITIVITY );
     KRATOS_REGISTER_VARIABLE( AREA_EFFECTIVE_Z_SENSITIVITY );
     KRATOS_REGISTER_VARIABLE( IS_ADJOINT );
-<<<<<<< HEAD
-    KRATOS_REGISTER_3D_VARIABLE_WITH_COMPONENTS( SHAPE );
     KRATOS_REGISTER_VARIABLE( VARIATIONAL_SENSITIVITY );
-=======
->>>>>>> 29ed9524
 
     // Variables to for computing parts of sensitivity analysis
     KRATOS_REGISTER_VARIABLE( TRACED_STRESS_TYPE );
@@ -565,7 +561,7 @@
     KRATOS_REGISTER_ELEMENT("TotalLagrangianAdjointElement2D6N", mTotalLagrangianAdjoint2D6N)
     KRATOS_REGISTER_ELEMENT("TotalLagrangianAdjointElement3D4N", mTotalLagrangianAdjoint3D4N)
     KRATOS_REGISTER_ELEMENT("TotalLagrangianAdjointElement3D8N", mTotalLagrangianAdjoint3D8N)
-    
+
     // Register the conditions
     // Point loads
     KRATOS_REGISTER_CONDITION("PointLoadCondition2D1N", mPointLoadCondition2D1N)
