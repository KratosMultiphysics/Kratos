// KRATOS  ___|  |                   |                   |
//       \___ \  __|  __| |   |  __| __| |   |  __| _` | |
//             | |   |    |   | (    |   |   | |   (   | |
//       _____/ \__|_|   \__,_|\___|\__|\__,_|_|  \__,_|_| MECHANICS
//
//  License:         BSD License
//                     license: structural_mechanics_application/license.txt
//
//  Main authors:    Riccardo Rossi
//    Co-authors:    Vicente Mataix Ferrandiz
//

// System includes

// External includes

// Project includes
#include "includes/define.h"

#include "structural_mechanics_application_variables.h"
#include "structural_mechanics_application.h"
#include "includes/variables.h"
#include "includes/constitutive_law.h"

#include "geometries/triangle_3d_3.h"
#include "geometries/triangle_3d_6.h"
#include "geometries/quadrilateral_3d_4.h"
#include "geometries/quadrilateral_3d_8.h"
#include "geometries/quadrilateral_3d_9.h"
#include "geometries/pyramid_3d_5.h"
#include "geometries/pyramid_3d_13.h"
#include "geometries/prism_3d_6.h"
#include "geometries/prism_3d_15.h"
#include "geometries/tetrahedra_3d_4.h"
#include "geometries/tetrahedra_3d_10.h"
#include "geometries/hexahedra_3d_8.h"
#include "geometries/hexahedra_3d_20.h"
#include "geometries/hexahedra_3d_27.h"

#include "geometries/line_2d_2.h"
#include "geometries/line_2d_3.h"
#include "geometries/line_3d_2.h"
#include "geometries/line_3d_3.h"
#include "geometries/point_2d.h"
#include "geometries/point_3d.h"
#include "geometries/triangle_2d_3.h"
#include "geometries/triangle_2d_6.h"
#include "geometries/quadrilateral_2d_4.h"
#include "geometries/quadrilateral_2d_8.h"
#include "geometries/quadrilateral_2d_9.h"

namespace Kratos {

    // We define the node type
    typedef Node<3> NodeType;

KratosStructuralMechanicsApplication::KratosStructuralMechanicsApplication()
    : KratosApplication("StructuralMechanicsApplication"),
      /* ELEMENTS */
      // Adding the truss elements
      mTrussElement3D2N(0, Element::GeometryType::Pointer(new Line3D2<NodeType >(Element::GeometryType::PointsArrayType(2)))),
      mTrussLinearElement3D2N(0, Element::GeometryType::Pointer(new Line3D2<NodeType >(Element::GeometryType::PointsArrayType(2)))),
      mCableElement3D2N(0, Element::GeometryType::Pointer(new Line3D2<NodeType >(Element::GeometryType::PointsArrayType(2)))),
      // Adding the beam elements
      mCrBeamElement3D2N(0, Element::GeometryType::Pointer(new Line3D2<NodeType >(Element::GeometryType::PointsArrayType(2)))),
      mCrLinearBeamElement3D2N(0, Element::GeometryType::Pointer(new Line3D2<NodeType >(Element::GeometryType::PointsArrayType(2)))),
      mCrBeamElement2D2N(0, Element::GeometryType::Pointer(new Line2D2<NodeType >(Element::GeometryType::PointsArrayType(2)))),
      mCrLinearBeamElement2D2N(0, Element::GeometryType::Pointer(new Line2D2<NodeType >(Element::GeometryType::PointsArrayType(2)))),
      // Adding the shells elements
      mIsotropicShellElement3D3N(0, Element::GeometryType::Pointer(new Triangle3D3<NodeType >(Element::GeometryType::PointsArrayType(3)))),
      mShellThickElement3D4N(0, Element::GeometryType::Pointer(new Quadrilateral3D4<NodeType >(Element::GeometryType::PointsArrayType(4)))),
      mShellThickCorotationalElement3D4N(0, Element::GeometryType::Pointer(new Quadrilateral3D4<NodeType >(Element::GeometryType::PointsArrayType(4)))),
      mShellThinCorotationalElement3D4N(0, Element::GeometryType::Pointer(new Quadrilateral3D4<NodeType >(Element::GeometryType::PointsArrayType(4)))),
      mShellThinElement3D3N(0, Element::GeometryType::Pointer(new Triangle3D3<NodeType >(Element::GeometryType::PointsArrayType(3)))),
      mShellThinCorotationalElement3D3N(0, Element::GeometryType::Pointer(new Triangle3D3<NodeType >(Element::GeometryType::PointsArrayType(3)))),
      mShellThickCorotationalElement3D3N(0, Element::GeometryType::Pointer(new Triangle3D3<NodeType >(Element::GeometryType::PointsArrayType(3)))),
      // Adding the membrane element
      mMembraneElement3D4N(0, Element::GeometryType::Pointer(new Quadrilateral3D4<NodeType >(Element::GeometryType::PointsArrayType(4)))),
      mMembraneElement3D3N(0, Element::GeometryType::Pointer(new Triangle3D3<NodeType >(Element::GeometryType::PointsArrayType(3)))),
      // Adding the SPRISM element
      mSolidShellElementSprism3D6N(0, Element::GeometryType::Pointer(new Prism3D6<NodeType >(Element::GeometryType::PointsArrayType(6)))),
      // Adding the nodal concentrated element
      mNodalConcentratedElement2D1N(0, Element::GeometryType::Pointer(new Point2D<NodeType >(Element::GeometryType::PointsArrayType(1))), true),
      mNodalConcentratedDampedElement2D1N(0, Element::GeometryType::Pointer(new Point2D<NodeType >(Element::GeometryType::PointsArrayType(1))), false),
      mNodalConcentratedElement3D1N(0, Element::GeometryType::Pointer(new Point3D<NodeType >(Element::GeometryType::PointsArrayType(1))), true),
      mNodalConcentratedDampedElement3D1N(0, Element::GeometryType::Pointer(new Point3D<NodeType >(Element::GeometryType::PointsArrayType(1))), false),
     // Adding the mass elements
      mLineMassElement3D2N(0, Element::GeometryType::Pointer(new Line3D2<NodeType >(Element::GeometryType::PointsArrayType(2)))),
      mSurfaceMassElement3D3N(0, Element::GeometryType::Pointer(new Triangle3D3<NodeType >(Element::GeometryType::PointsArrayType(3)))),
      mSurfaceMassElement3D4N(0, Element::GeometryType::Pointer(new Quadrilateral3D4<NodeType >(Element::GeometryType::PointsArrayType(4)))),
      // Adding the kinematic linear elements
      mSmallDisplacement2D3N(0, Element::GeometryType::Pointer(new Triangle2D3<NodeType >(Element::GeometryType::PointsArrayType(3)))),
      mSmallDisplacement2D4N(0, Element::GeometryType::Pointer(new Quadrilateral2D4<NodeType >(Element::GeometryType::PointsArrayType(4)))),
      mSmallDisplacement2D6N(0, Element::GeometryType::Pointer(new Triangle2D6<NodeType >(Element::GeometryType::PointsArrayType(6)))),
      mSmallDisplacement2D8N(0, Element::GeometryType::Pointer(new Quadrilateral2D8<NodeType >(Element::GeometryType::PointsArrayType(8)))),
      mSmallDisplacement2D9N(0, Element::GeometryType::Pointer(new Quadrilateral2D9<NodeType >(Element::GeometryType::PointsArrayType(9)))),
      mSmallDisplacement3D4N(0, Element::GeometryType::Pointer(new Tetrahedra3D4<NodeType >(Element::GeometryType::PointsArrayType(4)))),
      mSmallDisplacement3D5N(0, Element::GeometryType::Pointer(new Pyramid3D5<NodeType >(Element::GeometryType::PointsArrayType(5)))),
      mSmallDisplacement3D6N(0, Element::GeometryType::Pointer(new Prism3D6<NodeType >(Element::GeometryType::PointsArrayType(6)))),
      mSmallDisplacement3D8N(0, Element::GeometryType::Pointer(new Hexahedra3D8<NodeType >(Element::GeometryType::PointsArrayType(8)))),
      mSmallDisplacement3D10N(0, Element::GeometryType::Pointer(new Tetrahedra3D10<NodeType >(Element::GeometryType::PointsArrayType(10)))),
      mSmallDisplacement3D13N(0, Element::GeometryType::Pointer(new Pyramid3D13<NodeType >(Element::GeometryType::PointsArrayType(13)))),
      mSmallDisplacement3D15N(0, Element::GeometryType::Pointer(new Prism3D15<NodeType >(Element::GeometryType::PointsArrayType(15)))),
      mSmallDisplacement3D20N(0, Element::GeometryType::Pointer(new Hexahedra3D20<NodeType >(Element::GeometryType::PointsArrayType(20)))),
      mSmallDisplacement3D27N(0, Element::GeometryType::Pointer(new Hexahedra3D27<NodeType >(Element::GeometryType::PointsArrayType(27)))),

      mSmallDisplacementBbar2D4N(0, Element::GeometryType::Pointer(new Quadrilateral2D4<NodeType>(Element::GeometryType::PointsArrayType(4)))),
      mSmallDisplacementBbar3D8N(0, Element::GeometryType::Pointer(new Hexahedra3D8<NodeType>(Element::GeometryType::PointsArrayType(8)))),

      mSmallDisplacementShiftedBoundaryElement2D3N(0, Element::GeometryType::Pointer(new Triangle2D3<NodeType >(Element::GeometryType::PointsArrayType(3)))),
      mSmallDisplacementShiftedBoundaryElement3D4N(0, Element::GeometryType::Pointer(new Tetrahedra3D4<NodeType>(Element::GeometryType::PointsArrayType(4)))),

      mSmallDisplacementMixedVolumetricStrainElement2D3N(0, Element::GeometryType::Pointer(new Triangle2D3<NodeType >(Element::GeometryType::PointsArrayType(3)))),
      mSmallDisplacementMixedVolumetricStrainElement2D4N(0, Element::GeometryType::Pointer(new Quadrilateral2D4<NodeType >(Element::GeometryType::PointsArrayType(4)))),
      mSmallDisplacementMixedVolumetricStrainElement3D4N(0, Element::GeometryType::Pointer(new Tetrahedra3D4<NodeType >(Element::GeometryType::PointsArrayType(4)))),
      mSmallDisplacementMixedVolumetricStrainElement3D8N(0, Element::GeometryType::Pointer(new Hexahedra3D8<NodeType >(Element::GeometryType::PointsArrayType(8)))),

      mTotalLagrangianMixedVolumetricStrainElement2D3N(0, Element::GeometryType::Pointer(new Triangle2D3<NodeType >(Element::GeometryType::PointsArrayType(3)))),
      mTotalLagrangianMixedVolumetricStrainElement3D4N(0, Element::GeometryType::Pointer(new Tetrahedra3D4<NodeType >(Element::GeometryType::PointsArrayType(4)))),

      mTotalLagrangianQ1P0MixedElement2D3N(0, Element::GeometryType::Pointer(new Triangle2D3<NodeType >(Element::GeometryType::PointsArrayType(3)))),
      mTotalLagrangianQ1P0MixedElement2D4N(0, Element::GeometryType::Pointer(new Quadrilateral2D4<NodeType >(Element::GeometryType::PointsArrayType(4)))),
      mTotalLagrangianQ1P0MixedElement3D4N(0, Element::GeometryType::Pointer(new Tetrahedra3D4<NodeType >(Element::GeometryType::PointsArrayType(4)))),
      mTotalLagrangianQ1P0MixedElement3D10N(0, Element::GeometryType::Pointer(new Tetrahedra3D10<NodeType >(Element::GeometryType::PointsArrayType(10)))),
      mTotalLagrangianQ1P0MixedElement3D8N(0, Element::GeometryType::Pointer(new Hexahedra3D8<NodeType >(Element::GeometryType::PointsArrayType(8)))),
      mTotalLagrangianQ1P0MixedElement3D20N(0, Element::GeometryType::Pointer(new Hexahedra3D20<NodeType >(Element::GeometryType::PointsArrayType(20)))),

      mAxisymSmallDisplacement2D3N(0, Element::GeometryType::Pointer(new Triangle2D3<NodeType >(Element::GeometryType::PointsArrayType(3)))),
      mAxisymSmallDisplacement2D4N(0, Element::GeometryType::Pointer(new Quadrilateral2D4<NodeType >(Element::GeometryType::PointsArrayType(4)))),
      mAxisymSmallDisplacement2D6N(0, Element::GeometryType::Pointer(new Triangle2D6<NodeType >(Element::GeometryType::PointsArrayType(6)))),
      mAxisymSmallDisplacement2D8N(0, Element::GeometryType::Pointer(new Quadrilateral2D8<NodeType >(Element::GeometryType::PointsArrayType(8)))),
      mAxisymSmallDisplacement2D9N(0, Element::GeometryType::Pointer(new Quadrilateral2D9<NodeType >(Element::GeometryType::PointsArrayType(9)))),

      mZStrainDriven2p5DSmallDisplacement2D3N(0, Element::GeometryType::Pointer(new Triangle2D3<NodeType >(Element::GeometryType::PointsArrayType(3)))),
      mZStrainDriven2p5DSmallDisplacement2D4N(0, Element::GeometryType::Pointer(new Quadrilateral2D4<NodeType >(Element::GeometryType::PointsArrayType(4)))),
      mZStrainDriven2p5DSmallDisplacement2D6N(0, Element::GeometryType::Pointer(new Triangle2D6<NodeType >(Element::GeometryType::PointsArrayType(6)))),
      mZStrainDriven2p5DSmallDisplacement2D8N(0, Element::GeometryType::Pointer(new Quadrilateral2D8<NodeType >(Element::GeometryType::PointsArrayType(8)))),
      mZStrainDriven2p5DSmallDisplacement2D9N(0, Element::GeometryType::Pointer(new Quadrilateral2D9<NodeType >(Element::GeometryType::PointsArrayType(9)))),

      // Adding the Total lagrangian elements
      mTotalLagrangian2D3N(0, Element::GeometryType::Pointer(new Triangle2D3<NodeType >(Element::GeometryType::PointsArrayType(3)))),
      mTotalLagrangian2D4N(0, Element::GeometryType::Pointer(new Quadrilateral2D4<NodeType >(Element::GeometryType::PointsArrayType(4)))),
      mTotalLagrangian2D6N(0, Element::GeometryType::Pointer(new Triangle2D6<NodeType >(Element::GeometryType::PointsArrayType(6)))),
      mTotalLagrangian2D8N(0, Element::GeometryType::Pointer(new Quadrilateral2D8<NodeType >(Element::GeometryType::PointsArrayType(8)))),
      mTotalLagrangian2D9N(0, Element::GeometryType::Pointer(new Quadrilateral2D9<NodeType >(Element::GeometryType::PointsArrayType(9)))),
      mTotalLagrangian3D4N(0, Element::GeometryType::Pointer(new Tetrahedra3D4<NodeType >(Element::GeometryType::PointsArrayType(4)))),
      mTotalLagrangian3D5N(0, Element::GeometryType::Pointer(new Pyramid3D5<NodeType >(Element::GeometryType::PointsArrayType(5)))),
      mTotalLagrangian3D6N(0, Element::GeometryType::Pointer(new Prism3D6<NodeType >(Element::GeometryType::PointsArrayType(6)))),
      mTotalLagrangian3D8N(0, Element::GeometryType::Pointer(new Hexahedra3D8<NodeType >(Element::GeometryType::PointsArrayType(8)))),
      mTotalLagrangian3D10N(0, Element::GeometryType::Pointer(new Tetrahedra3D10<NodeType >(Element::GeometryType::PointsArrayType(10)))),
      mTotalLagrangian3D13N(0, Element::GeometryType::Pointer(new Pyramid3D13<NodeType >(Element::GeometryType::PointsArrayType(13)))),
      mTotalLagrangian3D15N(0, Element::GeometryType::Pointer(new Prism3D15<NodeType >(Element::GeometryType::PointsArrayType(15)))),
      mTotalLagrangian3D20N(0, Element::GeometryType::Pointer(new Hexahedra3D20<NodeType >(Element::GeometryType::PointsArrayType(20)))),
      mTotalLagrangian3D27N(0, Element::GeometryType::Pointer(new Hexahedra3D27<NodeType >(Element::GeometryType::PointsArrayType(27)))),
      mAxisymTotalLagrangian2D3N(0, Element::GeometryType::Pointer(new Triangle2D3<NodeType >(Element::GeometryType::PointsArrayType(3)))),
      mAxisymTotalLagrangian2D4N(0, Element::GeometryType::Pointer(new Quadrilateral2D4<NodeType >(Element::GeometryType::PointsArrayType(4)))),
      mAxisymTotalLagrangian2D6N(0, Element::GeometryType::Pointer(new Triangle2D6<NodeType >(Element::GeometryType::PointsArrayType(6)))),
      mAxisymTotalLagrangian2D8N(0, Element::GeometryType::Pointer(new Quadrilateral2D8<NodeType >(Element::GeometryType::PointsArrayType(8)))),
      mAxisymTotalLagrangian2D9N(0, Element::GeometryType::Pointer(new Quadrilateral2D9<NodeType >(Element::GeometryType::PointsArrayType(9)))),
      // Adding the Updated lagrangian elements
      mUpdatedLagrangian2D3N(0, Element::GeometryType::Pointer(new Triangle2D3<NodeType >(Element::GeometryType::PointsArrayType(3)))),
      mUpdatedLagrangian2D4N(0, Element::GeometryType::Pointer(new Quadrilateral2D4<NodeType >(Element::GeometryType::PointsArrayType(4)))),
      mUpdatedLagrangian2D6N(0, Element::GeometryType::Pointer(new Triangle2D6<NodeType >(Element::GeometryType::PointsArrayType(6)))),
      mUpdatedLagrangian2D8N(0, Element::GeometryType::Pointer(new Quadrilateral2D8<NodeType >(Element::GeometryType::PointsArrayType(8)))),
      mUpdatedLagrangian2D9N(0, Element::GeometryType::Pointer(new Quadrilateral2D9<NodeType >(Element::GeometryType::PointsArrayType(9)))),
      mUpdatedLagrangian3D4N(0, Element::GeometryType::Pointer(new Tetrahedra3D4<NodeType >(Element::GeometryType::PointsArrayType(4)))),
      mUpdatedLagrangian3D5N(0, Element::GeometryType::Pointer(new Pyramid3D5<NodeType >(Element::GeometryType::PointsArrayType(5)))),
      mUpdatedLagrangian3D6N(0, Element::GeometryType::Pointer(new Prism3D6<NodeType >(Element::GeometryType::PointsArrayType(6)))),
      mUpdatedLagrangian3D8N( 0, Element::GeometryType::Pointer(new Hexahedra3D8<NodeType >(Element::GeometryType::PointsArrayType(8)))),
      mUpdatedLagrangian3D10N(0, Element::GeometryType::Pointer(new Tetrahedra3D10<NodeType >(Element::GeometryType::PointsArrayType(10)))),
      mUpdatedLagrangian3D13N(0, Element::GeometryType::Pointer(new Pyramid3D13<NodeType >(Element::GeometryType::PointsArrayType(13)))),
      mUpdatedLagrangian3D15N(0, Element::GeometryType::Pointer(new Prism3D15<NodeType >(Element::GeometryType::PointsArrayType(15)))),
      mUpdatedLagrangian3D20N(0, Element::GeometryType::Pointer(new Hexahedra3D20<NodeType >(Element::GeometryType::PointsArrayType(20)))),
      mUpdatedLagrangian3D27N(0, Element::GeometryType::Pointer(new Hexahedra3D27<NodeType >(Element::GeometryType::PointsArrayType(27)))),
      mAxisymUpdatedLagrangian2D3N(0, Element::GeometryType::Pointer(new Triangle2D3<NodeType >(Element::GeometryType::PointsArrayType(3)))),
      mAxisymUpdatedLagrangian2D4N(0, Element::GeometryType::Pointer(new Quadrilateral2D4<NodeType >(Element::GeometryType::PointsArrayType(4)))),
      mAxisymUpdatedLagrangian2D6N(0, Element::GeometryType::Pointer(new Triangle2D6<NodeType >(Element::GeometryType::PointsArrayType(6)))),
      mAxisymUpdatedLagrangian2D8N(0, Element::GeometryType::Pointer(new Quadrilateral2D8<NodeType >(Element::GeometryType::PointsArrayType(8)))),
      mAxisymUpdatedLagrangian2D9N(0, Element::GeometryType::Pointer(new Quadrilateral2D9<NodeType >(Element::GeometryType::PointsArrayType(9)))),
      // Adding the spring damper element
      mSpringDamperElement3D2N(0, Element::GeometryType::Pointer(new Line3D2<NodeType >(Element::GeometryType::PointsArrayType(2)))),
      // Adding the adjoint elements
      mAdjointFiniteDifferencingShellThinElement3D3N(0, Element::GeometryType::Pointer(new Triangle3D3<NodeType >(Element::GeometryType::PointsArrayType(3)))),
      mAdjointFiniteDifferenceCrBeamElementLinear3D2N(0, Element::GeometryType::Pointer(new Line3D2<NodeType >(Element::GeometryType::PointsArrayType(2)))),
      mAdjointFiniteDifferenceTrussElement3D2N(0, Element::GeometryType::Pointer(new Line3D2<NodeType >(Element::GeometryType::PointsArrayType(2)))),
      mAdjointFiniteDifferenceTrussLinearElement3D2N(0, Element::GeometryType::Pointer(new Line3D2<NodeType >(Element::GeometryType::PointsArrayType(2)))),
      mTotalLagrangianAdjoint2D3N(0, Element::GeometryType::Pointer(new Triangle2D3<NodeType >(Element::GeometryType::PointsArrayType(3)))),
      mTotalLagrangianAdjoint2D4N(0, Element::GeometryType::Pointer(new Quadrilateral2D4<NodeType >(Element::GeometryType::PointsArrayType(4)))),
      mTotalLagrangianAdjoint2D6N(0, Element::GeometryType::Pointer(new Triangle2D6<NodeType >(Element::GeometryType::PointsArrayType(6)))),
      mTotalLagrangianAdjoint3D4N(0, Element::GeometryType::Pointer(new Tetrahedra3D4<NodeType >(Element::GeometryType::PointsArrayType(4)))),
      mTotalLagrangianAdjoint3D8N(0, Element::GeometryType::Pointer(new Hexahedra3D8<NodeType >(Element::GeometryType::PointsArrayType(8)))),
      mAdjointFiniteDifferencingSmallDisplacementElement3D4N(0, Element::GeometryType::Pointer(new Tetrahedra3D4<NodeType >(Element::GeometryType::PointsArrayType(4)))),
      mAdjointFiniteDifferencingSmallDisplacementElement3D6N(0, Element::GeometryType::Pointer(new Prism3D6<NodeType >(Element::GeometryType::PointsArrayType(6)))),
      mAdjointFiniteDifferencingSmallDisplacementElement3D8N(0, Element::GeometryType::Pointer(new Hexahedra3D8<NodeType >(Element::GeometryType::PointsArrayType(8)))),
      mAdjointFiniteDifferenceSpringDamperElement3D2N(0, Element::GeometryType::Pointer(new Line3D2<NodeType >(Element::GeometryType::PointsArrayType(2)))),

      /* CONDITIONS */
      // Adding point load conditions
      mPointLoadCondition2D1N(0, Condition::GeometryType::Pointer(new Point2D<NodeType >(Condition::GeometryType::PointsArrayType(1)))),
      mPointLoadCondition3D1N(0, Condition::GeometryType::Pointer(new Point3D<NodeType >(Condition::GeometryType::PointsArrayType(1)))),
      mPointContactCondition2D1N(0, Condition::GeometryType::Pointer(new Point2D<NodeType >(Condition::GeometryType::PointsArrayType(1)))),
      mPointContactCondition3D1N(0, Condition::GeometryType::Pointer(new Point3D<NodeType >(Condition::GeometryType::PointsArrayType(1)))),
      mAxisymPointLoadCondition2D1N(0, Condition::GeometryType::Pointer(new Point2D<NodeType >(Condition::GeometryType::PointsArrayType(1)))),
      // Adding line load conditions
      mLineLoadCondition2D2N(0, Condition::GeometryType::Pointer(new Line2D2<NodeType >(Condition::GeometryType::PointsArrayType(2)))),
      mLineLoadCondition2D3N(0, Condition::GeometryType::Pointer(new Line2D3<NodeType >(Condition::GeometryType::PointsArrayType(3)))),
      mLineLoadCondition3D2N(0, Condition::GeometryType::Pointer(new Line3D2<NodeType >(Condition::GeometryType::PointsArrayType(2)))),
      mLineLoadCondition3D3N(0, Condition::GeometryType::Pointer(new Line3D3<NodeType >(Condition::GeometryType::PointsArrayType(3)))),
      mSmallDisplacementLineLoadCondition2D2N(0, Condition::GeometryType::Pointer(new Line2D2<NodeType >(Condition::GeometryType::PointsArrayType(2)))),
      mSmallDisplacementLineLoadCondition2D3N(0, Condition::GeometryType::Pointer(new Line2D3<NodeType >(Condition::GeometryType::PointsArrayType(3)))),
      mSmallDisplacementLineLoadCondition3D2N(0, Condition::GeometryType::Pointer(new Line3D2<NodeType >(Condition::GeometryType::PointsArrayType(2)))),
      mSmallDisplacementLineLoadCondition3D3N(0, Condition::GeometryType::Pointer(new Line3D3<NodeType >(Condition::GeometryType::PointsArrayType(3)))),
      mAxisymLineLoadCondition2D2N(0, Condition::GeometryType::Pointer(new Line2D2<NodeType >(Condition::GeometryType::PointsArrayType(2)))),
      mAxisymLineLoadCondition2D3N(0, Condition::GeometryType::Pointer(new Line2D3<NodeType >(Condition::GeometryType::PointsArrayType(3)))),
      // Adding surface load conditions
      mSurfaceLoadCondition3D3N(0, Condition::GeometryType::Pointer(new Triangle3D3<NodeType >(Condition::GeometryType::PointsArrayType(3)))),
      mSurfaceLoadCondition3D4N(0, Condition::GeometryType::Pointer(new Quadrilateral3D4<NodeType >( Condition::GeometryType::PointsArrayType(4)))),
      mSurfaceLoadCondition3D6N(0, Condition::GeometryType::Pointer(new Triangle3D6<NodeType >(Condition::GeometryType::PointsArrayType(6)))),
      mSurfaceLoadCondition3D8N(0, Condition::GeometryType::Pointer(new Quadrilateral3D8<NodeType >(Condition::GeometryType::PointsArrayType(8)))),
      mSurfaceLoadCondition3D9N(0, Condition::GeometryType::Pointer(new Quadrilateral3D9<NodeType >(Condition::GeometryType::PointsArrayType(9)))),
      mSmallDisplacementSurfaceLoadCondition3D3N(0, Condition::GeometryType::Pointer(new Triangle3D3<NodeType >(Condition::GeometryType::PointsArrayType(3)))),
      mSmallDisplacementSurfaceLoadCondition3D4N(0, Condition::GeometryType::Pointer(new Quadrilateral3D4<NodeType >( Condition::GeometryType::PointsArrayType(4)))),
      mSmallDisplacementSurfaceLoadCondition3D6N(0, Condition::GeometryType::Pointer(new Triangle3D6<NodeType >(Condition::GeometryType::PointsArrayType(6)))),
      mSmallDisplacementSurfaceLoadCondition3D8N(0, Condition::GeometryType::Pointer(new Quadrilateral3D8<NodeType >(Condition::GeometryType::PointsArrayType(8)))),
      mSmallDisplacementSurfaceLoadCondition3D9N(0, Condition::GeometryType::Pointer(new Quadrilateral3D9<NodeType >(Condition::GeometryType::PointsArrayType(9)))),
      // Adding point moment conditions
      mPointMomentCondition3D1N(0, Condition::GeometryType::Pointer(new Point3D<NodeType >(Condition::GeometryType::PointsArrayType(1)))),

      // Adding adjoint conditions
      mAdjointSemiAnalyticPointLoadCondition2D1N(0, Condition::GeometryType::Pointer(new Point2D<NodeType >(Condition::GeometryType::PointsArrayType(1)))),
      mAdjointSemiAnalyticPointLoadCondition3D1N(0, Condition::GeometryType::Pointer(new Point3D<NodeType >(Condition::GeometryType::PointsArrayType(1)))),
      mAdjointSemiAnalyticSurfaceLoadCondition3D3N(0, Condition::GeometryType::Pointer(new Triangle3D3<NodeType >(Condition::GeometryType::PointsArrayType(3)))),
      mAdjointSemiAnalyticSurfaceLoadCondition3D4N(0, Condition::GeometryType::Pointer(new Quadrilateral3D4<NodeType >(Condition::GeometryType::PointsArrayType(4)))),
      mAdjointSemiAnalyticSmallDisplacementSurfaceLoadCondition3D3N(0, Condition::GeometryType::Pointer(new Triangle3D3<NodeType >(Condition::GeometryType::PointsArrayType(3)))),
      mAdjointSemiAnalyticSmallDisplacementSurfaceLoadCondition3D4N(0, Condition::GeometryType::Pointer(new Quadrilateral3D4<NodeType >(Condition::GeometryType::PointsArrayType(4)))),
      mAdjointSemiAnalyticLineLoadCondition3D2N(0, Condition::GeometryType::Pointer(new Line3D2<NodeType >(Condition::GeometryType::PointsArrayType(2)))),
      mAdjointSemiAnalyticSmallDisplacementLineLoadCondition3D2N(0, Condition::GeometryType::Pointer(new Line3D2<NodeType >(Condition::GeometryType::PointsArrayType(2)))),

      // Adding the displacement-control condition
      mDisplacementControlCondition3D1N(0, Condition::GeometryType::Pointer(new Point3D<NodeType >(Condition::GeometryType::PointsArrayType(1)))),

<<<<<<< HEAD
      // Adding the SBM displacement conditions
      mDisplacementShiftedBoundaryCondition(0, Element::GeometryType::Pointer(new Geometry<Node<3>>())){}
=======
      // Adding moving load conditions
      mMovingLoadCondition2D2N(0, Condition::GeometryType::Pointer(new Line2D2<NodeType >(Condition::GeometryType::PointsArrayType(2)))),
      mMovingLoadCondition2D3N(0, Condition::GeometryType::Pointer(new Line2D3<NodeType >(Condition::GeometryType::PointsArrayType(3)))),
      mMovingLoadCondition3D2N(0, Condition::GeometryType::Pointer(new Line3D2<NodeType >(Condition::GeometryType::PointsArrayType(2)))),
      mMovingLoadCondition3D3N(0, Condition::GeometryType::Pointer(new Line3D3<NodeType >(Condition::GeometryType::PointsArrayType(3)))){}

>>>>>>> 40519763

void KratosStructuralMechanicsApplication::Register() {
    KRATOS_INFO("") << "    KRATOS   ___|  |                   |                   |\n"
                    << "           \\___ \\  __|  __| |   |  __| __| |   |  __| _` | |\n"
                    << "                 | |   |    |   | (    |   |   | |   (   | |\n"
                    << "           _____/ \\__|_|   \\__,_|\\___|\\__|\\__,_|_|  \\__,_|_| MECHANICS\n"
                    << "Initializing KratosStructuralMechanicsApplication..." << std::endl;

    // General pourpose
    KRATOS_REGISTER_VARIABLE(INTEGRATION_ORDER); // The integration order considered on the element
    KRATOS_REGISTER_VARIABLE(LOCAL_MATERIAL_AXIS_1);
    KRATOS_REGISTER_VARIABLE(LOCAL_MATERIAL_AXIS_2);
    KRATOS_REGISTER_VARIABLE(LOCAL_MATERIAL_AXIS_3);
    KRATOS_REGISTER_VARIABLE(LOCAL_PRESTRESS_AXIS_1);
    KRATOS_REGISTER_VARIABLE(LOCAL_PRESTRESS_AXIS_2);
    KRATOS_REGISTER_VARIABLE(CENTER_OF_GRAVITY);
    KRATOS_REGISTER_VARIABLE(MASS_MOMENT_OF_INERTIA);
    KRATOS_REGISTER_VARIABLE(ELASTICITY_TENSOR);


    // Generalized eigenvalue problem
    KRATOS_REGISTER_VARIABLE(BUILD_LEVEL)
    KRATOS_REGISTER_VARIABLE(EIGENVALUE_VECTOR)
    KRATOS_REGISTER_VARIABLE(EIGENVECTOR_MATRIX)
    KRATOS_REGISTER_VARIABLE(MODAL_MASS_MATRIX)
    KRATOS_REGISTER_VARIABLE(MODAL_STIFFNESS_MATRIX)

    // Geometrical
    KRATOS_REGISTER_VARIABLE(AREA)
    KRATOS_REGISTER_VARIABLE(IT)
    KRATOS_REGISTER_VARIABLE(IY)
    KRATOS_REGISTER_VARIABLE(IZ)
    KRATOS_REGISTER_VARIABLE(CROSS_AREA)
    KRATOS_REGISTER_VARIABLE(MEAN_RADIUS)
    KRATOS_REGISTER_VARIABLE(SECTION_SIDES)
    KRATOS_REGISTER_VARIABLE(GEOMETRIC_STIFFNESS)
    KRATOS_REGISTER_VARIABLE(LOCAL_ELEMENT_ORIENTATION)
    KRATOS_REGISTER_VARIABLE(MATERIAL_ORIENTATION_ANGLE)
    KRATOS_REGISTER_VARIABLE(CONDENSED_DOF_LIST)

    // Truss generalized variables
    KRATOS_REGISTER_VARIABLE(TRUSS_PRESTRESS_PK2)
    KRATOS_REGISTER_VARIABLE(HARDENING_MODULUS_1D)
    KRATOS_REGISTER_VARIABLE(TANGENT_MODULUS)
    KRATOS_REGISTER_VARIABLE(PLASTIC_ALPHA)

    // Beam generalized variables
    KRATOS_REGISTER_VARIABLE(AREA_EFFECTIVE_Y)
    KRATOS_REGISTER_VARIABLE(AREA_EFFECTIVE_Z)
    KRATOS_REGISTER_VARIABLE(INERTIA_ROT_Y)
    KRATOS_REGISTER_VARIABLE(INERTIA_ROT_Z)
    KRATOS_REGISTER_VARIABLE(LOCAL_AXES_VECTOR)
    KRATOS_REGISTER_VARIABLE(TORSIONAL_INERTIA)
    KRATOS_REGISTER_VARIABLE(I22)
    KRATOS_REGISTER_VARIABLE(I33)
    KRATOS_REGISTER_VARIABLE(LUMPED_MASS_ROTATION_COEFFICIENT)

    //  Shell generalized variables
    KRATOS_REGISTER_VARIABLE(STENBERG_SHEAR_STABILIZATION_SUITABLE)
    KRATOS_REGISTER_VARIABLE(SHELL_OFFSET)
    KRATOS_REGISTER_VARIABLE(SHELL_STRAIN)
    KRATOS_REGISTER_VARIABLE(SHELL_FORCE)
    KRATOS_REGISTER_VARIABLE(SHELL_STRAIN_GLOBAL)
    KRATOS_REGISTER_VARIABLE(SHELL_FORCE_GLOBAL)
    KRATOS_REGISTER_VARIABLE(SHELL_CURVATURE)
    KRATOS_REGISTER_VARIABLE(SHELL_CURVATURE_GLOBAL)
    KRATOS_REGISTER_VARIABLE(SHELL_MOMENT)
    KRATOS_REGISTER_VARIABLE(SHELL_MOMENT_GLOBAL)
    KRATOS_REGISTER_VARIABLE(SHELL_STRESS_TOP_SURFACE)
    KRATOS_REGISTER_VARIABLE(SHELL_STRESS_TOP_SURFACE_GLOBAL)
    KRATOS_REGISTER_VARIABLE(SHELL_STRESS_MIDDLE_SURFACE)
    KRATOS_REGISTER_VARIABLE(SHELL_STRESS_MIDDLE_SURFACE_GLOBAL)
    KRATOS_REGISTER_VARIABLE(SHELL_STRESS_BOTTOM_SURFACE)
    KRATOS_REGISTER_VARIABLE(SHELL_STRESS_BOTTOM_SURFACE_GLOBAL)
    KRATOS_REGISTER_VARIABLE(VON_MISES_STRESS_TOP_SURFACE)
    KRATOS_REGISTER_VARIABLE(VON_MISES_STRESS_MIDDLE_SURFACE)
    KRATOS_REGISTER_VARIABLE(VON_MISES_STRESS_BOTTOM_SURFACE)
    KRATOS_REGISTER_VARIABLE(SHEAR_ANGLE)
    KRATOS_REGISTER_VARIABLE(SHELL_ORTHOTROPIC_STRESS_BOTTOM_SURFACE)
    KRATOS_REGISTER_VARIABLE(SHELL_ORTHOTROPIC_STRESS_TOP_SURFACE)
    KRATOS_REGISTER_VARIABLE(SHELL_ORTHOTROPIC_STRESS_BOTTOM_SURFACE_GLOBAL)
    KRATOS_REGISTER_VARIABLE(SHELL_ORTHOTROPIC_STRESS_TOP_SURFACE_GLOBAL)
    KRATOS_REGISTER_VARIABLE(SHELL_ORTHOTROPIC_4PLY_THROUGH_THICKNESS)
    KRATOS_REGISTER_VARIABLE(TSAI_WU_RESERVE_FACTOR)
    KRATOS_REGISTER_VARIABLE(SHELL_ORTHOTROPIC_LAMINA_STRENGTHS)

    // Energy
    KRATOS_REGISTER_VARIABLE(ENERGY_DAMPING_DISSIPATION)

    // Shell energies
    KRATOS_REGISTER_VARIABLE(SHELL_ELEMENT_MEMBRANE_ENERGY)
    KRATOS_REGISTER_VARIABLE(SHELL_ELEMENT_BENDING_ENERGY)
    KRATOS_REGISTER_VARIABLE(SHELL_ELEMENT_SHEAR_ENERGY)
    KRATOS_REGISTER_VARIABLE(SHELL_ELEMENT_MEMBRANE_ENERGY_FRACTION)
    KRATOS_REGISTER_VARIABLE(SHELL_ELEMENT_BENDING_ENERGY_FRACTION)
    KRATOS_REGISTER_VARIABLE(SHELL_ELEMENT_SHEAR_ENERGY_FRACTION)

    // Prestresse membrane generalized vairiables
    KRATOS_REGISTER_VARIABLE( MEMBRANE_PRESTRESS )
    KRATOS_REGISTER_VARIABLE( PRESTRESS_VECTOR )
    KRATOS_REGISTER_VARIABLE( PRESTRESS_AXIS_1_GLOBAL )
    KRATOS_REGISTER_VARIABLE( PRESTRESS_AXIS_2_GLOBAL )
    KRATOS_REGISTER_VARIABLE( PRESTRESS_AXIS_1 )
    KRATOS_REGISTER_VARIABLE( PRESTRESS_AXIS_2 )
    KRATOS_REGISTER_VARIABLE( PROJECTION_TYPE_COMBO )
    KRATOS_REGISTER_VARIABLE( PRINCIPAL_CAUCHY_STRESS_VECTOR )
    KRATOS_REGISTER_VARIABLE( PRINCIPAL_PK2_STRESS_VECTOR )

    // Mixed formulations generalized variables
    KRATOS_REGISTER_VARIABLE( REACTION_STRAIN )

    // Formfinding
    KRATOS_REGISTER_VARIABLE(LAMBDA_MAX)
    KRATOS_REGISTER_VARIABLE(IS_FORMFINDING)
    KRATOS_REGISTER_VARIABLE(BASE_REF_1)
    KRATOS_REGISTER_VARIABLE(BASE_REF_2)

    // Cross section
    KRATOS_REGISTER_VARIABLE(SHELL_CROSS_SECTION_OUTPUT_PLY_ID)
    KRATOS_REGISTER_VARIABLE(SHELL_CROSS_SECTION_OUTPUT_PLY_LOCATION)
    KRATOS_REGISTER_VARIABLE(SHELL_ORTHOTROPIC_LAYERS)

    // Nodal stiffness
    KRATOS_REGISTER_3D_VARIABLE_WITH_COMPONENTS(NODAL_INITIAL_DISPLACEMENT)
    KRATOS_REGISTER_3D_VARIABLE_WITH_COMPONENTS(NODAL_DISPLACEMENT_STIFFNESS)
    KRATOS_REGISTER_3D_VARIABLE_WITH_COMPONENTS(NODAL_INITIAL_ROTATION)
    KRATOS_REGISTER_3D_VARIABLE_WITH_COMPONENTS(NODAL_ROTATIONAL_STIFFNESS)
    KRATOS_REGISTER_3D_VARIABLE_WITH_COMPONENTS(NODAL_DAMPING_RATIO)
    KRATOS_REGISTER_3D_VARIABLE_WITH_COMPONENTS(NODAL_ROTATIONAL_DAMPING_RATIO)

    // For explicit central difference scheme
    KRATOS_REGISTER_VARIABLE(MASS_FACTOR)
    KRATOS_REGISTER_3D_VARIABLE_WITH_COMPONENTS(MIDDLE_VELOCITY)
    KRATOS_REGISTER_3D_VARIABLE_WITH_COMPONENTS(MIDDLE_ANGULAR_VELOCITY)
    KRATOS_REGISTER_3D_VARIABLE_WITH_COMPONENTS(FRACTIONAL_ACCELERATION)
    KRATOS_REGISTER_3D_VARIABLE_WITH_COMPONENTS(FRACTIONAL_ANGULAR_ACCELERATION)
    KRATOS_REGISTER_3D_VARIABLE_WITH_COMPONENTS(NODAL_INERTIA)
    KRATOS_REGISTER_VARIABLE(NODAL_DISPLACEMENT_DAMPING)
    KRATOS_REGISTER_3D_VARIABLE_WITH_COMPONENTS(NODAL_ROTATION_DAMPING)

    // CONDITIONS
    /* Moment condition */
    KRATOS_REGISTER_3D_VARIABLE_WITH_COMPONENTS(POINT_MOMENT)

    // Adding the SPRISM EAS variables
    KRATOS_REGISTER_VARIABLE(ALPHA_EAS);
    KRATOS_REGISTER_VARIABLE(CONSIDER_IMPLICIT_EAS_SPRISM_ELEMENT);
    KRATOS_REGISTER_VARIABLE(CONSIDER_TOTAL_LAGRANGIAN_SPRISM_ELEMENT);
    KRATOS_REGISTER_VARIABLE(PURE_EXPLICIT_RHS_COMPUTATION);

    // Reset equations ids "flag"
    KRATOS_REGISTER_VARIABLE(RESET_EQUATION_IDS);

    // Adding the SPRISM additional variables
    KRATOS_REGISTER_VARIABLE(ANG_ROT);

    // Adding the SPRISM variable to deactivate the quadratic interpolation
    KRATOS_REGISTER_VARIABLE(CONSIDER_QUADRATIC_SPRISM_ELEMENT);

    // Strain measures
    KRATOS_REGISTER_VARIABLE(HENCKY_STRAIN_VECTOR);
    KRATOS_REGISTER_VARIABLE(HENCKY_STRAIN_TENSOR);

    KRATOS_REGISTER_VARIABLE(VON_MISES_STRESS)

    KRATOS_REGISTER_VARIABLE(REFERENCE_DEFORMATION_GRADIENT);
    KRATOS_REGISTER_VARIABLE(REFERENCE_DEFORMATION_GRADIENT_DETERMINANT);

    // Rayleigh variables
    KRATOS_REGISTER_VARIABLE(RAYLEIGH_ALPHA)
    KRATOS_REGISTER_VARIABLE(RAYLEIGH_BETA)

    // System damping
    KRATOS_REGISTER_VARIABLE(SYSTEM_DAMPING_RATIO)
    KRATOS_REGISTER_VARIABLE(SECOND_SYSTEM_DAMPING_RATIO)

    // Nodal load variables
    KRATOS_REGISTER_3D_VARIABLE_WITH_COMPONENTS(POINT_LOAD)
    KRATOS_REGISTER_3D_VARIABLE_WITH_COMPONENTS(LINE_LOAD)
    KRATOS_REGISTER_3D_VARIABLE_WITH_COMPONENTS(SURFACE_LOAD)
    KRATOS_REGISTER_3D_VARIABLE_WITH_COMPONENTS(MOVING_LOAD)
    KRATOS_REGISTER_VARIABLE(MOVING_LOAD_LOCAL_DISTANCE)

    // Condition load variables
    KRATOS_REGISTER_VARIABLE(POINT_LOADS_VECTOR)
    KRATOS_REGISTER_VARIABLE(LINE_LOADS_VECTOR)
    KRATOS_REGISTER_VARIABLE(SURFACE_LOADS_VECTOR)
    KRATOS_REGISTER_VARIABLE(MOVING_LOADS_VECTOR)
    KRATOS_REGISTER_VARIABLE(POSITIVE_FACE_PRESSURES_VECTOR)
    KRATOS_REGISTER_VARIABLE(NEGATIVE_FACE_PRESSURES_VECTOR)

    // Displacement-Control variables
    KRATOS_REGISTER_VARIABLE(LOAD_FACTOR)
    KRATOS_REGISTER_VARIABLE(PRESCRIBED_DISPLACEMENT)

    // Response function variables
    KRATOS_REGISTER_VARIABLE(RESPONSE_VALUE)

    // Adjoint variables
    KRATOS_REGISTER_3D_VARIABLE_WITH_COMPONENTS(ADJOINT_DISPLACEMENT)
    KRATOS_REGISTER_VARIABLE(ADJOINT_PARTICULAR_DISPLACEMENT)
    KRATOS_REGISTER_3D_VARIABLE_WITH_COMPONENTS(ADJOINT_ROTATION)
    KRATOS_REGISTER_VARIABLE(PERTURBATION_SIZE)
    KRATOS_REGISTER_3D_VARIABLE_WITH_COMPONENTS(ADJOINT_CURVATURE)
    KRATOS_REGISTER_3D_VARIABLE_WITH_COMPONENTS(ADJOINT_STRAIN)
    KRATOS_REGISTER_VARIABLE(ADAPT_PERTURBATION_SIZE)

    // Variables for output of sensitivities
    KRATOS_REGISTER_VARIABLE( CROSS_AREA_SENSITIVITY );
    KRATOS_REGISTER_3D_VARIABLE_WITH_COMPONENTS( POINT_LOAD_SENSITIVITY );
    KRATOS_REGISTER_VARIABLE( I22_SENSITIVITY );
    KRATOS_REGISTER_VARIABLE( I33_SENSITIVITY );
    KRATOS_REGISTER_VARIABLE( THICKNESS_SENSITIVITY );
    KRATOS_REGISTER_VARIABLE( YOUNG_MODULUS_SENSITIVITY );
    KRATOS_REGISTER_VARIABLE( AREA_EFFECTIVE_Y_SENSITIVITY );
    KRATOS_REGISTER_VARIABLE( AREA_EFFECTIVE_Z_SENSITIVITY );
    KRATOS_REGISTER_VARIABLE( IS_ADJOINT );
    KRATOS_REGISTER_3D_VARIABLE_WITH_COMPONENTS(NODAL_DISPLACEMENT_STIFFNESS_SENSITIVITY);
    KRATOS_REGISTER_3D_VARIABLE_WITH_COMPONENTS(NODAL_ROTATIONAL_STIFFNESS_SENSITIVITY);

    // Variables to for computing parts of sensitivity analysis
    KRATOS_REGISTER_VARIABLE( TRACED_STRESS_TYPE );
    KRATOS_REGISTER_VARIABLE( STRESS_DISP_DERIV_ON_GP );
    KRATOS_REGISTER_VARIABLE( STRESS_DISP_DERIV_ON_NODE);
    KRATOS_REGISTER_VARIABLE( STRESS_DESIGN_DERIVATIVE_ON_GP );
    KRATOS_REGISTER_VARIABLE( STRESS_DESIGN_DERIVATIVE_ON_NODE);
    KRATOS_REGISTER_VARIABLE( STRESS_ON_GP  );
    KRATOS_REGISTER_VARIABLE( STRESS_ON_NODE  );
    KRATOS_REGISTER_VARIABLE( DESIGN_VARIABLE_NAME );

    // for DEM-FEM 2D
    KRATOS_REGISTER_VARIABLE(IMPOSED_Z_STRAIN_VALUE)
    KRATOS_REGISTER_VARIABLE(IMPOSED_Z_STRAIN_OPTION)

    //Register the truss element
    KRATOS_REGISTER_ELEMENT("TrussElement3D2N", mTrussElement3D2N)
    KRATOS_REGISTER_ELEMENT("TrussLinearElement3D2N", mTrussLinearElement3D2N)
    KRATOS_REGISTER_ELEMENT("CableElement3D2N", mCableElement3D2N)

    // Register the beam element
    KRATOS_REGISTER_ELEMENT("CrBeamElement3D2N", mCrBeamElement3D2N)
    KRATOS_REGISTER_ELEMENT("CrLinearBeamElement3D2N", mCrLinearBeamElement3D2N)
    KRATOS_REGISTER_ELEMENT("CrBeamElement2D2N", mCrBeamElement2D2N)
    KRATOS_REGISTER_ELEMENT("CrLinearBeamElement2D2N", mCrLinearBeamElement2D2N)

    //Register the shells elements
    KRATOS_REGISTER_ELEMENT("IsotropicShellElement3D3N", mIsotropicShellElement3D3N)
    KRATOS_REGISTER_ELEMENT("ShellThickElement3D4N", mShellThickElement3D4N)
    KRATOS_REGISTER_ELEMENT("ShellThickElementCorotational3D4N", mShellThickCorotationalElement3D4N)
    KRATOS_REGISTER_ELEMENT("ShellThinElementCorotational3D4N", mShellThinCorotationalElement3D4N)
    KRATOS_REGISTER_ELEMENT("ShellThinElement3D3N", mShellThinElement3D3N)
    KRATOS_REGISTER_ELEMENT("ShellThickElementCorotational3D3N", mShellThickCorotationalElement3D3N)
    KRATOS_REGISTER_ELEMENT("ShellThinElementCorotational3D3N", mShellThinCorotationalElement3D3N)

    // Register the membrane element
    KRATOS_REGISTER_ELEMENT("MembraneElement3D4N", mMembraneElement3D4N)
    KRATOS_REGISTER_ELEMENT("MembraneElement3D3N", mMembraneElement3D3N)

    // Register the SPRISM element
    KRATOS_REGISTER_ELEMENT("SolidShellElementSprism3D6N", mSolidShellElementSprism3D6N);

    // Register the nodal concentrated element
    KRATOS_REGISTER_ELEMENT("NodalConcentratedDampedElement3D1N", mNodalConcentratedDampedElement3D1N);
    KRATOS_REGISTER_ELEMENT("NodalConcentratedElement2D1N", mNodalConcentratedElement2D1N);
    KRATOS_REGISTER_ELEMENT("NodalConcentratedDampedElement2D1N", mNodalConcentratedDampedElement2D1N);
    KRATOS_REGISTER_ELEMENT("NodalConcentratedElement3D1N", mNodalConcentratedElement3D1N);

    // Register mass elements
    KRATOS_REGISTER_ELEMENT("LineMassElement3D2N",    mLineMassElement3D2N);
    KRATOS_REGISTER_ELEMENT("SurfaceMassElement3D3N", mSurfaceMassElement3D3N);
    KRATOS_REGISTER_ELEMENT("SurfaceMassElement3D4N", mSurfaceMassElement3D4N);

    // SOLID ELEMENTS
    // Small displacement elements
    KRATOS_REGISTER_ELEMENT("SmallDisplacementElement2D3N", mSmallDisplacement2D3N)
    KRATOS_REGISTER_ELEMENT("SmallDisplacementElement2D4N", mSmallDisplacement2D4N)
    KRATOS_REGISTER_ELEMENT("SmallDisplacementElement2D6N", mSmallDisplacement2D6N)
    KRATOS_REGISTER_ELEMENT("SmallDisplacementElement2D8N", mSmallDisplacement2D8N)
    KRATOS_REGISTER_ELEMENT("SmallDisplacementElement2D9N", mSmallDisplacement2D9N)
    KRATOS_REGISTER_ELEMENT("SmallDisplacementElement3D4N", mSmallDisplacement3D4N)
    KRATOS_REGISTER_ELEMENT("SmallDisplacementElement3D5N", mSmallDisplacement3D5N)
    KRATOS_REGISTER_ELEMENT("SmallDisplacementElement3D6N", mSmallDisplacement3D6N)
    KRATOS_REGISTER_ELEMENT("SmallDisplacementElement3D8N", mSmallDisplacement3D8N)
    KRATOS_REGISTER_ELEMENT("SmallDisplacementElement3D10N", mSmallDisplacement3D10N)
    KRATOS_REGISTER_ELEMENT("SmallDisplacementElement3D13N", mSmallDisplacement3D13N)
    KRATOS_REGISTER_ELEMENT("SmallDisplacementElement3D15N", mSmallDisplacement3D15N)
    KRATOS_REGISTER_ELEMENT("SmallDisplacementElement3D20N", mSmallDisplacement3D20N)
    KRATOS_REGISTER_ELEMENT("SmallDisplacementElement3D27N", mSmallDisplacement3D27N)

    KRATOS_REGISTER_ELEMENT("SmallDisplacementShiftedBoundaryElement2D3N", mSmallDisplacementShiftedBoundaryElement2D3N)
    KRATOS_REGISTER_ELEMENT("SmallDisplacementShiftedBoundaryElement3D4N", mSmallDisplacementShiftedBoundaryElement3D4N)

    KRATOS_REGISTER_ELEMENT("SmallDisplacementMixedVolumetricStrainElement2D3N", mSmallDisplacementMixedVolumetricStrainElement2D3N)
    KRATOS_REGISTER_ELEMENT("SmallDisplacementMixedVolumetricStrainElement2D4N", mSmallDisplacementMixedVolumetricStrainElement2D4N)
    KRATOS_REGISTER_ELEMENT("SmallDisplacementMixedVolumetricStrainElement3D4N", mSmallDisplacementMixedVolumetricStrainElement3D4N)
    KRATOS_REGISTER_ELEMENT("SmallDisplacementMixedVolumetricStrainElement3D8N", mSmallDisplacementMixedVolumetricStrainElement3D8N)

    KRATOS_REGISTER_ELEMENT("TotalLagrangianMixedVolumetricStrainElement2D3N", mTotalLagrangianMixedVolumetricStrainElement2D3N)
    KRATOS_REGISTER_ELEMENT("TotalLagrangianMixedVolumetricStrainElement3D4N", mTotalLagrangianMixedVolumetricStrainElement3D4N)

    KRATOS_REGISTER_ELEMENT("TotalLagrangianQ1P0MixedElement2D3N", mTotalLagrangianQ1P0MixedElement2D3N)
    KRATOS_REGISTER_ELEMENT("TotalLagrangianQ1P0MixedElement2D4N", mTotalLagrangianQ1P0MixedElement2D4N)
    KRATOS_REGISTER_ELEMENT("TotalLagrangianQ1P0MixedElement3D4N", mTotalLagrangianQ1P0MixedElement3D4N)
    KRATOS_REGISTER_ELEMENT("TotalLagrangianQ1P0MixedElement3D10N", mTotalLagrangianQ1P0MixedElement3D10N)
    KRATOS_REGISTER_ELEMENT("TotalLagrangianQ1P0MixedElement3D8N", mTotalLagrangianQ1P0MixedElement3D8N)
    KRATOS_REGISTER_ELEMENT("TotalLagrangianQ1P0MixedElement3D20N", mTotalLagrangianQ1P0MixedElement3D20N)

    KRATOS_REGISTER_ELEMENT("SmallDisplacementBbarElement2D4N", mSmallDisplacementBbar2D4N)
    KRATOS_REGISTER_ELEMENT("SmallDisplacementBbarElement3D8N", mSmallDisplacementBbar3D8N)

    KRATOS_REGISTER_ELEMENT("AxisymSmallDisplacementElement2D3N", mAxisymSmallDisplacement2D3N)
    KRATOS_REGISTER_ELEMENT("AxisymSmallDisplacementElement2D4N", mAxisymSmallDisplacement2D4N)
    KRATOS_REGISTER_ELEMENT("AxisymSmallDisplacementElement2D6N", mAxisymSmallDisplacement2D6N)
    KRATOS_REGISTER_ELEMENT("AxisymSmallDisplacementElement2D8N", mAxisymSmallDisplacement2D8N)
    KRATOS_REGISTER_ELEMENT("AxisymSmallDisplacementElement2D9N", mAxisymSmallDisplacement2D9N)

    KRATOS_REGISTER_ELEMENT("ZStrainDriven2p5DSmallDisplacementElement2D3N", mZStrainDriven2p5DSmallDisplacement2D3N)
    KRATOS_REGISTER_ELEMENT("ZStrainDriven2p5DSmallDisplacementElement2D4N", mZStrainDriven2p5DSmallDisplacement2D4N)
    KRATOS_REGISTER_ELEMENT("ZStrainDriven2p5DSmallDisplacementElement2D6N", mZStrainDriven2p5DSmallDisplacement2D6N)
    KRATOS_REGISTER_ELEMENT("ZStrainDriven2p5DSmallDisplacementElement2D8N", mZStrainDriven2p5DSmallDisplacement2D8N)
    KRATOS_REGISTER_ELEMENT("ZStrainDriven2p5DSmallDisplacementElement2D9N", mZStrainDriven2p5DSmallDisplacement2D9N)

    // Total lagrangian elements
    KRATOS_REGISTER_ELEMENT("TotalLagrangianElement2D3N", mTotalLagrangian2D3N)
    KRATOS_REGISTER_ELEMENT("TotalLagrangianElement2D4N", mTotalLagrangian2D4N)
    KRATOS_REGISTER_ELEMENT("TotalLagrangianElement2D6N", mTotalLagrangian2D6N)
    KRATOS_REGISTER_ELEMENT("TotalLagrangianElement2D8N", mTotalLagrangian2D8N)
    KRATOS_REGISTER_ELEMENT("TotalLagrangianElement2D9N", mTotalLagrangian2D9N)
    KRATOS_REGISTER_ELEMENT("TotalLagrangianElement3D4N", mTotalLagrangian3D4N)
    KRATOS_REGISTER_ELEMENT("TotalLagrangianElement3D5N", mTotalLagrangian3D5N)
    KRATOS_REGISTER_ELEMENT("TotalLagrangianElement3D6N", mTotalLagrangian3D6N)
    KRATOS_REGISTER_ELEMENT("TotalLagrangianElement3D8N", mTotalLagrangian3D8N)
    KRATOS_REGISTER_ELEMENT("TotalLagrangianElement3D10N", mTotalLagrangian3D10N)
    KRATOS_REGISTER_ELEMENT("TotalLagrangianElement3D13N", mTotalLagrangian3D13N)
    KRATOS_REGISTER_ELEMENT("TotalLagrangianElement3D15N", mTotalLagrangian3D15N)
    KRATOS_REGISTER_ELEMENT("TotalLagrangianElement3D20N", mTotalLagrangian3D20N)
    KRATOS_REGISTER_ELEMENT("TotalLagrangianElement3D27N", mTotalLagrangian3D27N)

    KRATOS_REGISTER_ELEMENT("AxisymTotalLagrangianElement2D3N", mAxisymTotalLagrangian2D3N)
    KRATOS_REGISTER_ELEMENT("AxisymTotalLagrangianElement2D4N", mAxisymTotalLagrangian2D4N)
    KRATOS_REGISTER_ELEMENT("AxisymTotalLagrangianElement2D6N", mAxisymTotalLagrangian2D6N)
    KRATOS_REGISTER_ELEMENT("AxisymTotalLagrangianElement2D8N", mAxisymTotalLagrangian2D8N)
    KRATOS_REGISTER_ELEMENT("AxisymTotalLagrangianElement2D9N", mAxisymTotalLagrangian2D9N)

    // Updated lagrangian elements
    KRATOS_REGISTER_ELEMENT("UpdatedLagrangianElement2D3N", mUpdatedLagrangian2D3N)
    KRATOS_REGISTER_ELEMENT("UpdatedLagrangianElement2D4N", mUpdatedLagrangian2D4N)
    KRATOS_REGISTER_ELEMENT("UpdatedLagrangianElement2D6N", mUpdatedLagrangian2D6N)
    KRATOS_REGISTER_ELEMENT("UpdatedLagrangianElement2D8N", mUpdatedLagrangian2D8N)
    KRATOS_REGISTER_ELEMENT("UpdatedLagrangianElement2D9N", mUpdatedLagrangian2D9N)
    KRATOS_REGISTER_ELEMENT("UpdatedLagrangianElement3D4N", mUpdatedLagrangian3D4N)
    KRATOS_REGISTER_ELEMENT("UpdatedLagrangianElement3D5N", mUpdatedLagrangian3D5N)
    KRATOS_REGISTER_ELEMENT("UpdatedLagrangianElement3D6N", mUpdatedLagrangian3D6N)
    KRATOS_REGISTER_ELEMENT("UpdatedLagrangianElement3D8N", mUpdatedLagrangian3D8N)
    KRATOS_REGISTER_ELEMENT("UpdatedLagrangianElement3D10N", mUpdatedLagrangian3D10N)
    KRATOS_REGISTER_ELEMENT("UpdatedLagrangianElement3D13N", mUpdatedLagrangian3D13N)
    KRATOS_REGISTER_ELEMENT("UpdatedLagrangianElement3D15N", mUpdatedLagrangian3D15N)
    KRATOS_REGISTER_ELEMENT("UpdatedLagrangianElement3D20N", mUpdatedLagrangian3D20N)
    KRATOS_REGISTER_ELEMENT("UpdatedLagrangianElement3D27N", mUpdatedLagrangian3D27N)

    KRATOS_REGISTER_ELEMENT("AxisymUpdatedLagrangianElement2D3N", mAxisymUpdatedLagrangian2D3N)
    KRATOS_REGISTER_ELEMENT("AxisymUpdatedLagrangianElement2D4N", mAxisymUpdatedLagrangian2D4N)
    KRATOS_REGISTER_ELEMENT("AxisymUpdatedLagrangianElement2D6N", mAxisymUpdatedLagrangian2D6N)
    KRATOS_REGISTER_ELEMENT("AxisymUpdatedLagrangianElement2D8N", mAxisymUpdatedLagrangian2D8N)
    KRATOS_REGISTER_ELEMENT("AxisymUpdatedLagrangianElement2D9N", mAxisymUpdatedLagrangian2D9N)

    // Register the spring damper element
    KRATOS_REGISTER_ELEMENT("SpringDamperElement3D2N", mSpringDamperElement3D2N);

    //Register the adjoint elements
    KRATOS_REGISTER_ELEMENT("AdjointFiniteDifferencingShellThinElement3D3N", mAdjointFiniteDifferencingShellThinElement3D3N )
    KRATOS_REGISTER_ELEMENT("AdjointFiniteDifferenceCrBeamElementLinear3D2N", mAdjointFiniteDifferenceCrBeamElementLinear3D2N )
    KRATOS_REGISTER_ELEMENT("AdjointFiniteDifferenceTrussElement3D2N", mAdjointFiniteDifferenceTrussElement3D2N)
    KRATOS_REGISTER_ELEMENT("AdjointFiniteDifferenceTrussLinearElement3D2N", mAdjointFiniteDifferenceTrussLinearElement3D2N)
    KRATOS_REGISTER_ELEMENT("TotalLagrangianAdjointElement2D3N", mTotalLagrangianAdjoint2D3N)
    KRATOS_REGISTER_ELEMENT("TotalLagrangianAdjointElement2D4N", mTotalLagrangianAdjoint2D4N)
    KRATOS_REGISTER_ELEMENT("TotalLagrangianAdjointElement2D6N", mTotalLagrangianAdjoint2D6N)
    KRATOS_REGISTER_ELEMENT("TotalLagrangianAdjointElement3D4N", mTotalLagrangianAdjoint3D4N)
    KRATOS_REGISTER_ELEMENT("TotalLagrangianAdjointElement3D8N", mTotalLagrangianAdjoint3D8N)
    KRATOS_REGISTER_ELEMENT("AdjointFiniteDifferencingSmallDisplacementElement3D4N", mAdjointFiniteDifferencingSmallDisplacementElement3D4N)
    KRATOS_REGISTER_ELEMENT("AdjointFiniteDifferencingSmallDisplacementElement3D6N", mAdjointFiniteDifferencingSmallDisplacementElement3D6N)
    KRATOS_REGISTER_ELEMENT("AdjointFiniteDifferencingSmallDisplacementElement3D8N", mAdjointFiniteDifferencingSmallDisplacementElement3D8N)
    KRATOS_REGISTER_ELEMENT("AdjointFiniteDifferenceSpringDamperElement3D2N", mAdjointFiniteDifferenceSpringDamperElement3D2N)

    // Register the conditions
    // Point loads
    KRATOS_REGISTER_CONDITION("PointLoadCondition2D1N", mPointLoadCondition2D1N)
    KRATOS_REGISTER_CONDITION("PointLoadCondition3D1N", mPointLoadCondition3D1N)
    KRATOS_REGISTER_CONDITION("PointContactCondition2D1N", mPointContactCondition2D1N)
    KRATOS_REGISTER_CONDITION("PointContactCondition3D1N", mPointContactCondition3D1N)

    KRATOS_REGISTER_CONDITION("AxisymPointLoadCondition2D1N", mAxisymPointLoadCondition2D1N)

    // Line loads
    KRATOS_REGISTER_CONDITION("LineLoadCondition2D2N", mLineLoadCondition2D2N)
    KRATOS_REGISTER_CONDITION("LineLoadCondition2D3N", mLineLoadCondition2D3N)
    KRATOS_REGISTER_CONDITION("LineLoadCondition3D2N", mLineLoadCondition3D2N)
    KRATOS_REGISTER_CONDITION("LineLoadCondition3D3N", mLineLoadCondition3D3N)

    KRATOS_REGISTER_CONDITION("SmallDisplacementLineLoadCondition2D2N", mSmallDisplacementLineLoadCondition2D2N)
    KRATOS_REGISTER_CONDITION("SmallDisplacementLineLoadCondition2D3N", mSmallDisplacementLineLoadCondition2D3N)
    KRATOS_REGISTER_CONDITION("SmallDisplacementLineLoadCondition3D2N", mSmallDisplacementLineLoadCondition3D2N)
    KRATOS_REGISTER_CONDITION("SmallDisplacementLineLoadCondition3D3N", mSmallDisplacementLineLoadCondition3D3N)

    KRATOS_REGISTER_CONDITION("AxisymLineLoadCondition2D2N", mAxisymLineLoadCondition2D2N)
    KRATOS_REGISTER_CONDITION("AxisymLineLoadCondition2D3N", mAxisymLineLoadCondition2D3N)

    // Surface loads
    KRATOS_REGISTER_CONDITION("SurfaceLoadCondition3D3N", mSurfaceLoadCondition3D3N)
    KRATOS_REGISTER_CONDITION("SurfaceLoadCondition3D4N", mSurfaceLoadCondition3D4N)
    KRATOS_REGISTER_CONDITION("SurfaceLoadCondition3D6N", mSurfaceLoadCondition3D6N)
    KRATOS_REGISTER_CONDITION("SurfaceLoadCondition3D8N", mSurfaceLoadCondition3D8N)
    KRATOS_REGISTER_CONDITION("SurfaceLoadCondition3D9N", mSurfaceLoadCondition3D9N)

    KRATOS_REGISTER_CONDITION("SmallDisplacementSurfaceLoadCondition3D3N", mSmallDisplacementSurfaceLoadCondition3D3N)
    KRATOS_REGISTER_CONDITION("SmallDisplacementSurfaceLoadCondition3D4N", mSmallDisplacementSurfaceLoadCondition3D4N)
    KRATOS_REGISTER_CONDITION("SmallDisplacementSurfaceLoadCondition3D6N", mSmallDisplacementSurfaceLoadCondition3D6N)
    KRATOS_REGISTER_CONDITION("SmallDisplacementSurfaceLoadCondition3D8N", mSmallDisplacementSurfaceLoadCondition3D8N)
    KRATOS_REGISTER_CONDITION("SmallDisplacementSurfaceLoadCondition3D9N", mSmallDisplacementSurfaceLoadCondition3D9N)

    // Point moment
    KRATOS_REGISTER_CONDITION("PointMomentCondition3D1N", mPointMomentCondition3D1N);

    // Adjoint conditions
    KRATOS_REGISTER_CONDITION("AdjointSemiAnalyticPointLoadCondition2D1N", mAdjointSemiAnalyticPointLoadCondition2D1N )
    KRATOS_REGISTER_CONDITION("AdjointSemiAnalyticPointLoadCondition3D1N", mAdjointSemiAnalyticPointLoadCondition3D1N )
    KRATOS_REGISTER_CONDITION("AdjointSemiAnalyticSurfaceLoadCondition3D3N", mAdjointSemiAnalyticSurfaceLoadCondition3D3N )
    KRATOS_REGISTER_CONDITION("AdjointSemiAnalyticSurfaceLoadCondition3D4N", mAdjointSemiAnalyticSurfaceLoadCondition3D4N )
    KRATOS_REGISTER_CONDITION("AdjointSemiAnalyticSmallDisplacementSurfaceLoadCondition3D3N", mAdjointSemiAnalyticSmallDisplacementSurfaceLoadCondition3D3N )
    KRATOS_REGISTER_CONDITION("AdjointSemiAnalyticSmallDisplacementSurfaceLoadCondition3D4N", mAdjointSemiAnalyticSmallDisplacementSurfaceLoadCondition3D4N )
    KRATOS_REGISTER_CONDITION("AdjointSemiAnalyticLineLoadCondition3D2N", mAdjointSemiAnalyticLineLoadCondition3D2N)
    KRATOS_REGISTER_CONDITION("AdjointSemiAnalyticSmallDisplacementLineLoadCondition3D2N", mAdjointSemiAnalyticSmallDisplacementLineLoadCondition3D2N)

    // Displacement-Control Conditions
    KRATOS_REGISTER_CONDITION("DisplacementControlCondition3D1N", mDisplacementControlCondition3D1N)

<<<<<<< HEAD
    // SBM displacement conditions
    KRATOS_REGISTER_CONDITION("DisplacementShiftedBoundaryCondition", mDisplacementShiftedBoundaryCondition)
=======
    // Moving loads
    KRATOS_REGISTER_CONDITION("MovingLoadCondition2D2N", mMovingLoadCondition2D2N)
    KRATOS_REGISTER_CONDITION("MovingLoadCondition2D3N", mMovingLoadCondition2D3N)
    KRATOS_REGISTER_CONDITION("MovingLoadCondition3D2N", mMovingLoadCondition3D2N)
    KRATOS_REGISTER_CONDITION("MovingLoadCondition3D3N", mMovingLoadCondition3D3N)

>>>>>>> 40519763

    // Register linear elastics laws
    KRATOS_REGISTER_CONSTITUTIVE_LAW("TrussConstitutiveLaw", mTrussConstitutiveLaw);
    KRATOS_REGISTER_CONSTITUTIVE_LAW("BeamConstitutiveLaw", mBeamConstitutiveLaw);
    KRATOS_REGISTER_CONSTITUTIVE_LAW("LinearElastic3DLaw", mElasticIsotropic3D);
    KRATOS_REGISTER_CONSTITUTIVE_LAW("LinearElasticPlaneStrain2DLaw", mLinearPlaneStrain);
    KRATOS_REGISTER_CONSTITUTIVE_LAW("LinearElasticPlaneStress2DLaw", mLinearPlaneStress);
    KRATOS_REGISTER_CONSTITUTIVE_LAW("LinearElasticAxisym2DLaw", mAxisymElasticIsotropic);
    KRATOS_REGISTER_CONSTITUTIVE_LAW("UserProvidedLinearElastic2DLaw", mUserProvidedLinearElastic2DLaw);
    KRATOS_REGISTER_CONSTITUTIVE_LAW("UserProvidedLinearElastic3DLaw", mUserProvidedLinearElastic3DLaw);

}
}  // namespace Kratos.<|MERGE_RESOLUTION|>--- conflicted
+++ resolved
@@ -239,17 +239,15 @@
       // Adding the displacement-control condition
       mDisplacementControlCondition3D1N(0, Condition::GeometryType::Pointer(new Point3D<NodeType >(Condition::GeometryType::PointsArrayType(1)))),
 
-<<<<<<< HEAD
       // Adding the SBM displacement conditions
       mDisplacementShiftedBoundaryCondition(0, Element::GeometryType::Pointer(new Geometry<Node<3>>())){}
-=======
+
       // Adding moving load conditions
       mMovingLoadCondition2D2N(0, Condition::GeometryType::Pointer(new Line2D2<NodeType >(Condition::GeometryType::PointsArrayType(2)))),
       mMovingLoadCondition2D3N(0, Condition::GeometryType::Pointer(new Line2D3<NodeType >(Condition::GeometryType::PointsArrayType(3)))),
       mMovingLoadCondition3D2N(0, Condition::GeometryType::Pointer(new Line3D2<NodeType >(Condition::GeometryType::PointsArrayType(2)))),
       mMovingLoadCondition3D3N(0, Condition::GeometryType::Pointer(new Line3D3<NodeType >(Condition::GeometryType::PointsArrayType(3)))){}
 
->>>>>>> 40519763
 
 void KratosStructuralMechanicsApplication::Register() {
     KRATOS_INFO("") << "    KRATOS   ___|  |                   |                   |\n"
@@ -686,17 +684,14 @@
     // Displacement-Control Conditions
     KRATOS_REGISTER_CONDITION("DisplacementControlCondition3D1N", mDisplacementControlCondition3D1N)
 
-<<<<<<< HEAD
     // SBM displacement conditions
     KRATOS_REGISTER_CONDITION("DisplacementShiftedBoundaryCondition", mDisplacementShiftedBoundaryCondition)
-=======
     // Moving loads
     KRATOS_REGISTER_CONDITION("MovingLoadCondition2D2N", mMovingLoadCondition2D2N)
     KRATOS_REGISTER_CONDITION("MovingLoadCondition2D3N", mMovingLoadCondition2D3N)
     KRATOS_REGISTER_CONDITION("MovingLoadCondition3D2N", mMovingLoadCondition3D2N)
     KRATOS_REGISTER_CONDITION("MovingLoadCondition3D3N", mMovingLoadCondition3D3N)
 
->>>>>>> 40519763
 
     // Register linear elastics laws
     KRATOS_REGISTER_CONSTITUTIVE_LAW("TrussConstitutiveLaw", mTrussConstitutiveLaw);
