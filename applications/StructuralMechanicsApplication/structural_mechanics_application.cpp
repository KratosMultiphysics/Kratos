--- conflicted
+++ resolved
@@ -233,11 +233,7 @@
     KRATOS_REGISTER_VARIABLE(TORSIONAL_INERTIA)
     KRATOS_REGISTER_VARIABLE(I22)
     KRATOS_REGISTER_VARIABLE(I33)
-<<<<<<< HEAD
-    KRATOS_REGISTER_VARIABLE(LUMPED_MASS_ROTATION_COEF)
-=======
     KRATOS_REGISTER_VARIABLE(LUMPED_MASS_ROTATION_COEFFICIENT)
->>>>>>> 4e17e19f
 
     //  Shell generalized variables
     KRATOS_REGISTER_VARIABLE(STENBERG_SHEAR_STABILIZATION_SUITABLE)
