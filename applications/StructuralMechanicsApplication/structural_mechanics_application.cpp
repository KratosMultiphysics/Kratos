--- conflicted
+++ resolved
@@ -447,12 +447,9 @@
     KRATOS_REGISTER_VARIABLE(ADJOINT_PARTICULAR_DISPLACEMENT)
     KRATOS_REGISTER_3D_VARIABLE_WITH_COMPONENTS(ADJOINT_ROTATION)
     KRATOS_REGISTER_VARIABLE(PERTURBATION_SIZE)
-<<<<<<< HEAD
     KRATOS_REGISTER_3D_VARIABLE_WITH_COMPONENTS(ADJOINT_CURVATURE)
     KRATOS_REGISTER_3D_VARIABLE_WITH_COMPONENTS(ADJOINT_STRAIN)
-=======
     KRATOS_REGISTER_VARIABLE(ADAPT_PERTURBATION_SIZE)
->>>>>>> 19c89598
 
     // Variables for output of sensitivities
     KRATOS_REGISTER_VARIABLE( CROSS_AREA_SENSITIVITY );
