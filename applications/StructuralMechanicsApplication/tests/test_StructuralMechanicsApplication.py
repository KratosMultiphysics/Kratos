--- conflicted
+++ resolved
@@ -55,7 +55,6 @@
 # # Membrane tests
 # from SmallTests import Fofi4PointTentnoCableTests       as TFofi4PointTentnoCableTests
 from SmallTests import MembraneQ4PointLoadTests         as TMembraneQ4PointLoadTests
-<<<<<<< HEAD
 # # Nodal damping test
 # from test_nodal_damping import NodalDampingTests        as TNodalDampingTests
 # 2NELEMENT tests
@@ -65,11 +64,9 @@
 from SmallTests import Simple3D2NBeamCrTest as T3D2NBeamCrTest
 from SmallTests import Simple3D2NBeamCrLinearTest as T3D2NBeamCrLinearTest
 from SmallTests import Simple3D2NBeamCrDynamicTest as T3D2NBeamCrDynamicTest
-=======
 # Nodal damping test
 from test_nodal_damping import NodalDampingTests        as TNodalDampingTests
 from test_spring_damper_element import SpringDamperElementTests as TSpringDamperElementTests
->>>>>>> 2d51c866
 
 # ## NIGTHLY TESTS
 # from NightlyTests import ShellT3IsotropicScordelisTests as TShellT3IsotropicScordelisTests
@@ -117,14 +114,11 @@
     # # Membrane tests
     # smallSuite.addTest(TFofi4PointTentnoCableTests('test_execution'))
     smallSuite.addTest(TMembraneQ4PointLoadTests('test_execution'))
-<<<<<<< HEAD
     # # Nodal damping test
     # smallSuite.addTest(TNodalDampingTests('test_execution'))
-=======
     # Nodal damping test
     smallSuite.addTest(TNodalDampingTests('test_execution'))
     smallSuite.addTest(TSpringDamperElementTests('test_execution'))
->>>>>>> 2d51c866
 
     # Create a test suit with the selected tests plus all small tests
     nightSuite = suites['nightly']
@@ -149,7 +143,6 @@
             #TShellQ4ThickBendingRollUpTests,
             #TShellQ4ThickDrillingRollUpTests,
             TShellT3ThinBendingRollUpTests,
-<<<<<<< HEAD
             #TShellT3ThinDrillingRollUpTests,
             #TShellT3IsotropicScordelisTests,
             TMembraneQ4PointLoadTests,
@@ -162,13 +155,11 @@
             #TMpcSmallDispElemTests
             #TIsotropicDamageSimoJuPSTest,
             #TNodalDampingTests
-=======
             TShellT3ThinDrillingRollUpTests,
             TShellT3IsotropicScordelisTests,
             TIsotropicDamageSimoJuPSTest,
             TNodalDampingTests,
             TSpringDamperElementTests
->>>>>>> 2d51c866
             ######TSprismPanTests
         ])
     )
