# import Kratos
import KratosMultiphysics 
import KratosMultiphysics.ExternalSolversApplication 
import KratosMultiphysics.SolidMechanicsApplication 
import KratosMultiphysics.StructuralMechanicsApplication 

# Import Kratos "wrapper" for unittests
import KratosMultiphysics.KratosUnittest as KratosUnittest

# Import the tests o test_classes to create the suits
## SMALL TESTS

# Basic moving mesh test
from SmallTests import SimpleMeshMovingTest             as TSimpleMeshMovingTest
# Dynamic basic tests
from SmallTests import DynamicBossakTests               as TDynamicBossakTests
from SmallTests import DynamicNewmarkTests              as TDynamicNewmarkTests
# Patch test Small Displacements
from SmallTests import SDTwoDShearQuaPatchTest          as TSDTwoDShearQuaPatchTest
from SmallTests import SDTwoDShearTriPatchTest          as TSDTwoDShearTriPatchTest
from SmallTests import SDTwoDTensionQuaPatchTest        as TSDTwoDTensionQuaPatchTest
from SmallTests import SDTwoDTensionTriPatchTest        as TSDTwoDTensionTriPatchTest
from SmallTests import SDThreeDShearHexaPatchTest       as TSDThreeDShearHexaPatchTest
from SmallTests import SDThreeDShearTetraPatchTest      as TSDThreeDShearTetraPatchTest
from SmallTests import SDThreeDTensionHexaPatchTest     as TSDThreeDTensionHexaPatchTest
from SmallTests import SDThreeDTensionTetraPatchTest    as TSDThreeDTensionTetraPatchTest
# Patch test Total Lagrangian
from SmallTests import TLTwoDShearQuaPatchTest          as TTLTwoDShearQuaPatchTest
from SmallTests import TLTwoDShearTriPatchTest          as TTLTwoDShearTriPatchTest
from SmallTests import TLTwoDTensionQuaPatchTest        as TTLTwoDTensionQuaPatchTest
from SmallTests import TLTwoDTensionTriPatchTest        as TTLTwoDTensionTriPatchTest
from SmallTests import TLThreeDShearHexaPatchTest       as TTLThreeDShearHexaPatchTest
from SmallTests import TLThreeDShearTetraPatchTest      as TTLThreeDShearTetraPatchTest
from SmallTests import TLThreeDTensionHexaPatchTest     as TTLThreeDTensionHexaPatchTest
from SmallTests import TLThreeDTensionTetraPatchTest    as TTLThreeDTensionTetraPatchTest
# Patch test Updated Lagrangian
from SmallTests import ULTwoDShearQuaPatchTest          as TULTwoDShearQuaPatchTest
from SmallTests import ULTwoDShearTriPatchTest          as TULTwoDShearTriPatchTest
from SmallTests import ULTwoDTensionQuaPatchTest        as TULTwoDTensionQuaPatchTest
from SmallTests import ULTwoDTensionTriPatchTest        as TULTwoDTensionTriPatchTest
from SmallTests import ULThreeDShearHexaPatchTest       as TULThreeDShearHexaPatchTest
from SmallTests import ULThreeDShearTetraPatchTest      as TULThreeDShearTetraPatchTest
from SmallTests import ULThreeDTensionHexaPatchTest     as TULThreeDTensionHexaPatchTest
from SmallTests import ULThreeDTensionTetraPatchTest    as TULThreeDTensionTetraPatchTest
# SPRISM tests
from SmallTests import SprismMembranePatchTests         as TSprismMembranePatchTests
from SmallTests import SprismBendingPatchTests          as TSprismBendingPatchTests
# Shell tests
from SmallTests import ShellQ4ThickBendingRollUpTests   as TShellQ4ThickBendingRollUpTests
from SmallTests import ShellQ4ThickDrillingRollUpTests  as TShellQ4ThickDrillingRollUpTests
from SmallTests import ShellT3ThinBendingRollUpTests    as TShellT3ThinBendingRollUpTests
from SmallTests import ShellT3ThinDrillingRollUpTests   as TShellT3ThinDrillingRollUpTests
# Eigenvalues tests
from SmallTests import EigenQ4Thick2x2PlateTests        as TEigenQ4Thick2x2PlateTests
from SmallTests import EigenTL3D8NCubeTests             as TEigenTL3D8NCubeTests
<<<<<<< HEAD
# Membrane tests
from SmallTests import Fofi4PointTentnoCableTests       as TFofi4PointTentnoCableTests
from SmallTests import MembraneQ4PointLoadTests         as TMembraneQ4PointLoadTests
=======
# Nodal damping test
from test_nodal_damping import NodalDampingTests        as TNodalDampingTests
>>>>>>> 8fe5df81

## NIGTHLY TESTS
# Shell test
from NightlyTests import ShellT3IsotropicScordelisTests as TShellT3IsotropicScordelisTests
# CL tests
from NightlyTests import IsotropicDamageSimoJuPSTest    as TIsotropicDamageSimoJuPSTest

## VALIDATION TESTS
# SPRISM tests
from ValidationTests import SprismPanTests              as TSprismPanTests
# Eigenvalues tests
from ValidationTests import Eigen3D3NThinCircleTests    as TEigen3D3NThinCircleTests

def AssambleTestSuites():
    ''' Populates the test suites to run.

    Populates the test suites to run. At least, it should pupulate the suites:
    "small", "nighlty" and "all"

    Return
    ------

    suites: A dictionary of suites
        The set of suites with its test_cases added.
    '''
    suites = KratosUnittest.KratosSuites

    # Create a test suit with the selected tests (Small tests):
    smallSuite = suites['small']
    # Basic moving mesh test
    smallSuite.addTest(TSimpleMeshMovingTest('test_execution'))
    # Dynamic basic tests
    smallSuite.addTest(TDynamicBossakTests('test_execution'))
    smallSuite.addTest(TDynamicNewmarkTests('test_execution'))
    # Patch test Small Displacements
    smallSuite.addTest(TSDTwoDShearQuaPatchTest('test_execution'))
    smallSuite.addTest(TSDTwoDShearTriPatchTest('test_execution'))
    smallSuite.addTest(TSDTwoDTensionQuaPatchTest('test_execution'))
    smallSuite.addTest(TSDTwoDTensionTriPatchTest('test_execution'))
    smallSuite.addTest(TSDThreeDShearHexaPatchTest('test_execution'))
    smallSuite.addTest(TSDThreeDShearTetraPatchTest('test_execution'))
    smallSuite.addTest(TSDThreeDTensionHexaPatchTest('test_execution'))
    smallSuite.addTest(TSDThreeDTensionTetraPatchTest('test_execution'))
    # Patch test Total Lagrangian
    smallSuite.addTest(TTLTwoDShearQuaPatchTest('test_execution'))
    smallSuite.addTest(TTLTwoDShearTriPatchTest('test_execution'))
    smallSuite.addTest(TTLTwoDTensionQuaPatchTest('test_execution'))
    smallSuite.addTest(TTLTwoDTensionTriPatchTest('test_execution'))
    smallSuite.addTest(TTLThreeDShearHexaPatchTest('test_execution'))
    smallSuite.addTest(TTLThreeDShearTetraPatchTest('test_execution'))
    smallSuite.addTest(TTLThreeDTensionHexaPatchTest('test_execution'))
    smallSuite.addTest(TTLThreeDTensionTetraPatchTest('test_execution'))
    # Patch test Updated Lagrangian
    smallSuite.addTest(TULTwoDShearQuaPatchTest('test_execution'))
    smallSuite.addTest(TULTwoDShearTriPatchTest('test_execution'))
    smallSuite.addTest(TULTwoDTensionQuaPatchTest('test_execution'))
    smallSuite.addTest(TULTwoDTensionTriPatchTest('test_execution'))
    smallSuite.addTest(TULThreeDShearHexaPatchTest('test_execution'))
    smallSuite.addTest(TULThreeDShearTetraPatchTest('test_execution'))
    smallSuite.addTest(TULThreeDTensionHexaPatchTest('test_execution'))
    smallSuite.addTest(TULThreeDTensionTetraPatchTest('test_execution'))
    # SPRISM tests
    smallSuite.addTest(TSprismMembranePatchTests('test_execution'))
    smallSuite.addTest(TSprismBendingPatchTests('test_execution'))
    # Shell tests
    smallSuite.addTest(TShellQ4ThickBendingRollUpTests('test_execution'))
    smallSuite.addTest(TShellQ4ThickDrillingRollUpTests('test_execution'))
    smallSuite.addTest(TShellT3ThinBendingRollUpTests('test_execution'))
    smallSuite.addTest(TShellT3ThinDrillingRollUpTests('test_execution'))
    # Eigenvalues tests
    smallSuite.addTest(TEigenQ4Thick2x2PlateTests('test_execution'))
    smallSuite.addTest(TEigenTL3D8NCubeTests('test_execution'))
<<<<<<< HEAD
    # Membrane tests
    smallSuite.addTest(TFofi4PointTentnoCableTests('test_execution'))
    smallSuite.addTest(TMembraneQ4PointLoadTests('test_execution'))
=======
    # Nodal damping test
    smallSuite.addTest(TNodalDampingTests('test_execution'))
>>>>>>> 8fe5df81

    # Create a test suit with the selected tests plus all small tests
    nightSuite = suites['nightly']
    nightSuite.addTests(smallSuite)
    # Shell tests
    nightSuite.addTest(TShellT3IsotropicScordelisTests('test_execution'))
    # CL tests
    nightSuite.addTest(TIsotropicDamageSimoJuPSTest('test_execution'))
    
    # For very long tests that should not be in nighly and you can use to validate 
    validationSuite = suites['validation']
    # SPRISM tests
    validationSuite.addTest(TSprismPanTests('test_execution'))
    # Eigenvalues tests
    validationSuite.addTest(TEigen3D3NThinCircleTests('test_execution'))

    # Create a test suit that contains all the tests:
    allSuite = suites['all']
    allSuite.addTests(
        KratosUnittest.TestLoader().loadTestsFromTestCases([
            #TFofi4PointTentnoCableTests,
            TMembraneQ4PointLoadTests,
            TSimpleMeshMovingTest,
            TDynamicBossakTests,
            TDynamicNewmarkTests,
            TSDTwoDShearQuaPatchTest,
            TSDTwoDShearTriPatchTest,
            TSDTwoDTensionQuaPatchTest,
            TSDTwoDTensionTriPatchTest,
            TSDThreeDShearHexaPatchTest,
            TSDThreeDShearTetraPatchTest,
            TSDThreeDTensionHexaPatchTest,
            TSDThreeDTensionTetraPatchTest,
            TTLTwoDShearQuaPatchTest,
            TTLTwoDShearTriPatchTest,
            TTLTwoDTensionQuaPatchTest,
            TTLTwoDTensionTriPatchTest,
            TTLThreeDShearHexaPatchTest,
            TTLThreeDShearTetraPatchTest,
            TTLThreeDTensionHexaPatchTest,
            TTLThreeDTensionTetraPatchTest,
            TULTwoDShearQuaPatchTest,
            TULTwoDShearTriPatchTest,
            TULTwoDTensionQuaPatchTest,
            TULTwoDTensionTriPatchTest,
            TULThreeDShearHexaPatchTest,
            TULThreeDShearTetraPatchTest,
            TULThreeDTensionHexaPatchTest,
            TULThreeDTensionTetraPatchTest,
            TSprismMembranePatchTests,
            TSprismBendingPatchTests,
            TShellQ4ThickBendingRollUpTests,
            TShellQ4ThickDrillingRollUpTests,
            TShellT3ThinBendingRollUpTests,
            TShellT3ThinDrillingRollUpTests,
            TShellT3IsotropicScordelisTests,
            TIsotropicDamageSimoJuPSTest,
            TNodalDampingTests
            ######TSprismPanTests
        ])
    )
    
    if( hasattr(KratosMultiphysics.ExternalSolversApplication,  "FEASTSolver") ):
        allSuite.addTests(
            KratosUnittest.TestLoader().loadTestsFromTestCases([
                TEigenQ4Thick2x2PlateTests,
                TEigenTL3D8NCubeTests,
                TEigen3D3NThinCircleTests
            ])
        )
    else:
        print("FEASTSolver solver is not included in the compilation of the External Solvers Application")

    return suites

if __name__ == '__main__':
    KratosUnittest.runTests(AssambleTestSuites())<|MERGE_RESOLUTION|>--- conflicted
+++ resolved
@@ -53,14 +53,11 @@
 # Eigenvalues tests
 from SmallTests import EigenQ4Thick2x2PlateTests        as TEigenQ4Thick2x2PlateTests
 from SmallTests import EigenTL3D8NCubeTests             as TEigenTL3D8NCubeTests
-<<<<<<< HEAD
 # Membrane tests
 from SmallTests import Fofi4PointTentnoCableTests       as TFofi4PointTentnoCableTests
 from SmallTests import MembraneQ4PointLoadTests         as TMembraneQ4PointLoadTests
-=======
 # Nodal damping test
 from test_nodal_damping import NodalDampingTests        as TNodalDampingTests
->>>>>>> 8fe5df81
 
 ## NIGTHLY TESTS
 # Shell test
@@ -133,14 +130,11 @@
     # Eigenvalues tests
     smallSuite.addTest(TEigenQ4Thick2x2PlateTests('test_execution'))
     smallSuite.addTest(TEigenTL3D8NCubeTests('test_execution'))
-<<<<<<< HEAD
     # Membrane tests
     smallSuite.addTest(TFofi4PointTentnoCableTests('test_execution'))
     smallSuite.addTest(TMembraneQ4PointLoadTests('test_execution'))
-=======
     # Nodal damping test
     smallSuite.addTest(TNodalDampingTests('test_execution'))
->>>>>>> 8fe5df81
 
     # Create a test suit with the selected tests plus all small tests
     nightSuite = suites['nightly']
