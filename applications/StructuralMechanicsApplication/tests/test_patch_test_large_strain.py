from __future__ import print_function, absolute_import, division
import KratosMultiphysics 

import KratosMultiphysics.StructuralMechanicsApplication as StructuralMechanicsApplication
import KratosMultiphysics.KratosUnittest as KratosUnittest


class TestPatchTestLargeStrain(KratosUnittest.TestCase):
    def setUp(self):
        pass
    
    def _add_variables(self,mp):
        mp.AddNodalSolutionStepVariable(KratosMultiphysics.DISPLACEMENT)
        mp.AddNodalSolutionStepVariable(KratosMultiphysics.REACTION)
        mp.AddNodalSolutionStepVariable(KratosMultiphysics.VOLUME_ACCELERATION)        
        
    def _apply_material_properties(self,mp,dim):
        #define properties
        mp.GetProperties()[1].SetValue(KratosMultiphysics.YOUNG_MODULUS,210e9)
        mp.GetProperties()[1].SetValue(KratosMultiphysics.POISSON_RATIO,0.3)
        mp.GetProperties()[1].SetValue(KratosMultiphysics.THICKNESS,1.0)
        
        g = [0,0,0]
        mp.GetProperties()[1].SetValue(KratosMultiphysics.VOLUME_ACCELERATION,g)
        
        if(dim == 2):
            cl = StructuralMechanicsApplication.LinearElasticPlaneStress2DLaw()
        else:
            cl = StructuralMechanicsApplication.LinearElastic3DLaw()
        mp.GetProperties()[1].SetValue(KratosMultiphysics.CONSTITUTIVE_LAW,cl) 

    def _set_buffer(self,mp):
        buffer_size = 3
        mp.SetBufferSize(buffer_size)
        # Cycle the buffer. This sets all historical nodal solution step data to
        # the current value and initializes the time stepping in the process info.
        mp.ProcessInfo[KratosMultiphysics.DELTA_TIME] = 1.0
        delta_time = mp.ProcessInfo[KratosMultiphysics.DELTA_TIME]
        time = mp.ProcessInfo[KratosMultiphysics.TIME]
        step =-buffer_size
        time = time - delta_time * buffer_size
        mp.ProcessInfo.SetValue(KratosMultiphysics.TIME, time)
        for i in range(0, buffer_size):
            step = step + 1
            time = time + delta_time
            mp.ProcessInfo.SetValue(KratosMultiphysics.STEP, step)
            mp.CloneTimeStep(time)
        
    def _apply_BCs(self,mp,A,b):
        for node in mp.Nodes:
            node.Fix(KratosMultiphysics.DISPLACEMENT_X)
            node.Fix(KratosMultiphysics.DISPLACEMENT_Y)
            node.Fix(KratosMultiphysics.DISPLACEMENT_Z)
        
        for node in mp.Nodes:
            xvec = KratosMultiphysics.Vector(3)
            u = KratosMultiphysics.Vector()
            
            xvec[0] = node.X0
            xvec[1] = node.Y0
            xvec[2] = node.Z0

            u = A*xvec
            u += b
            
            node.SetSolutionStepValue(KratosMultiphysics.DISPLACEMENT,0,u)
            
    def _define_movement(self,dim):
        if(dim == 2):
            #define the applied motion - the idea is that the displacement is defined as u = A*xnode + b
            #so that the displcement is linear and the exact F = I + A
            A = KratosMultiphysics.Matrix(3,3)
            A[0,0] = 0.1;     A[0,1] = 0.2;    A[0,2] = 0.0
            A[1,0] = 0.05;    A[1,1] = 0.07;   A[1,2] = 0.0
            A[2,1] = 0.0;     A[2,1] = 0.0;    A[2,2] = 0.0
                    
            b = KratosMultiphysics.Vector(3)
            b[0] =  0.05
            b[1] = -0.02        
            b[2] =  0.00
            
        else:
            #define the applied motion - the idea is that the displacement is defined as u = A*xnode + b
            #so that the displcement is linear and the exact F = I + A
            A = KratosMultiphysics.Matrix(3,3)
            A[0,0] = 0.1;     A[0,1] = 0.2;    A[0,2] = 0.0
            A[1,0] = 0.05;    A[1,1] = 0.07;   A[1,2] = 0.1
            A[2,1] = -0.02;   A[2,1] = 0.0;    A[2,2] = -0.3
                    
            b = KratosMultiphysics.Vector(3)
            b[0] =  0.05
            b[1] = -0.02        
            b[2] =  0.07
        
        return A,b
        
    def _solve(self,mp):
        
        #define a minimal newton raphson solver
        linear_solver = KratosMultiphysics.SkylineLUFactorizationSolver()
        builder_and_solver = KratosMultiphysics.ResidualBasedEliminationBuilderAndSolver(linear_solver)
        scheme = KratosMultiphysics.ResidualBasedIncrementalUpdateStaticScheme()
        convergence_criterion = KratosMultiphysics.ResidualCriteria(1e-14,1e-20)
        convergence_criterion.SetEchoLevel(0)
        
        max_iters = 20
        compute_reactions = True
        reform_step_dofs = True
        move_mesh_flag = True
        strategy = KratosMultiphysics.ResidualBasedNewtonRaphsonStrategy(mp, 
                                                                        scheme, 
                                                                        linear_solver, 
                                                                        convergence_criterion, 
                                                                        builder_and_solver, 
                                                                        max_iters, 
                                                                        compute_reactions, 
                                                                        reform_step_dofs, 
                                                                        move_mesh_flag)
        strategy.SetEchoLevel(0)
        
        strategy.Check()
        strategy.Solve()
        
    
    def _check_results(self,mp,A,b):
        
        ##check that the results are exact on the nodes
        for node in mp.Nodes:
            xvec = KratosMultiphysics.Vector(len(b))
            xvec[0] = node.X0
            xvec[1] = node.Y0
            xvec[2] = node.Z0
            
            u = KratosMultiphysics.Vector(2)
            u = A*xvec
            u += b            
            
            d = node.GetSolutionStepValue(KratosMultiphysics.DISPLACEMENT)
            self.assertAlmostEqual(d[0], u[0])
            self.assertAlmostEqual(d[1], u[1])
            self.assertAlmostEqual(d[2], u[2])
            
    def _check_outputs(self,mp,A,dim):
    
        E = mp.GetProperties()[1].GetValue(KratosMultiphysics.YOUNG_MODULUS)
        NU =mp.GetProperties()[1].GetValue(KratosMultiphysics.POISSON_RATIO)
        
        #given the matrix A, the analytic deformation gradient is F+I
        F = A
        for i in range(3):
            F[i,i] += 1.0
        
        #here compute the Cauchy green strain tensor
        Etensor = KratosMultiphysics.Matrix(3,3)

        for i in range(3):
            for j in range(3):
                Etensor[i,j] = 0.0
                
        for i in range(3):
            for j in range(3):
                for k in range(3):
                    Etensor[i,j] += A[k,i]*A[k,j]
                    
        for i in range(3):
            Etensor[i,i] -= 1.0
                    
        for i in range(3):
            for j in range(3):
                Etensor[i,j] = 0.5*Etensor[i,j]
        
        if(dim == 2):
            #verify strain
            reference_strain = KratosMultiphysics.Vector(3)
            reference_strain[0] = Etensor[0,0]
            reference_strain[1] = Etensor[1,1]
            reference_strain[2] = 2.0*Etensor[0,1]
        else:
            reference_strain = KratosMultiphysics.Vector(6)
            reference_strain[0] = Etensor[0,0]
            reference_strain[1] = Etensor[1,1]
            reference_strain[2] = Etensor[2,2]
            reference_strain[3] = 2.0*Etensor[0,1]
            reference_strain[4] = 2.0*Etensor[1,2]
            reference_strain[5] = 2.0*Etensor[0,2]
            
        for elem in mp.Elements:
            out = elem.CalculateOnIntegrationPoints(KratosMultiphysics.GREEN_LAGRANGE_STRAIN_VECTOR, mp.ProcessInfo)
            for strain in out:
                for i in range(len(reference_strain)):
<<<<<<< HEAD
                    self.assertAlmostEqual(reference_strain[i], strain[i])
=======
                    self.assertTrue((abs((reference_strain[i] - strain[i])/strain[i]) < 1.0e-4))
>>>>>>> fd5a890c
                    
        #finally compute stress
        if(dim == 2):
            #here assume plane stress
            c1 = E / (1.00 - NU*NU);
            c2 = c1 * NU;
            c3 = 0.5* E / (1 + NU);
            reference_stress = KratosMultiphysics.Vector(3)
            reference_stress[0] = c1*reference_strain[0] + c2 * (reference_strain[1])	;
            reference_stress[1] = c1*reference_strain[1] + c2 * (reference_strain[0])	;
            reference_stress[2] = c3*reference_strain[2];
        else:
            c1 = E / (( 1.00 + NU ) * ( 1 - 2 * NU ) );
            c2 = c1 * ( 1 - NU );
            c3 = c1 * NU;
            c4 = c1 * 0.5 * ( 1 - 2 * NU );
            reference_stress = KratosMultiphysics.Vector(6)
            reference_stress[0] = c2*reference_strain[0] + c3 * (reference_strain[1] + reference_strain[2])
            reference_stress[1] = c2*reference_strain[1] + c3 * (reference_strain[0] + reference_strain[2])
            reference_stress[2] = c2*reference_strain[2] + c3 * (reference_strain[0] + reference_strain[1])
            reference_stress[3] = c4*reference_strain[3]
            reference_stress[4] = c4*reference_strain[4]
            reference_stress[5] = c4*reference_strain[5]
            
        for elem in mp.Elements:
            out = elem.CalculateOnIntegrationPoints(KratosMultiphysics.PK2_STRESS_VECTOR, mp.ProcessInfo)
            for stress in out:
                for i in range(len(reference_stress)):
<<<<<<< HEAD
                    self.assertAlmostEqual(reference_stress[i], stress[i],2)        
=======
                    self.assertTrue((abs((reference_stress[i] - stress[i])/stress[i]) < 1.0e-4))
>>>>>>> fd5a890c
        
    def test_TL_2D_triangle(self):
        dim = 2
        mp = KratosMultiphysics.ModelPart("solid_part")
        self._add_variables(mp)
        self._apply_material_properties(mp,dim)
        
        #create nodes
        mp.CreateNewNode(1,0.5,0.5,0.0)
        mp.CreateNewNode(2,0.7,0.2,0.0)
        mp.CreateNewNode(3,0.9,0.8,0.0)
        mp.CreateNewNode(4,0.3,0.7,0.0)
        mp.CreateNewNode(5,0.6,0.6,0.0)
        
        for node in mp.Nodes:
            node.AddDof(KratosMultiphysics.DISPLACEMENT_X, KratosMultiphysics.REACTION_X)
            node.AddDof(KratosMultiphysics.DISPLACEMENT_Y, KratosMultiphysics.REACTION_Y)
            node.AddDof(KratosMultiphysics.DISPLACEMENT_Z, KratosMultiphysics.REACTION_Z)
            
        #create a submodelpart for boundary conditions
        bcs = mp.CreateSubModelPart("BoundaryCondtions")
        bcs.AddNodes([1,2,3,4])
        
        #create Element
        mp.CreateNewElement("TotalLagrangianElement2D3N", 1, [1,2,5], mp.GetProperties()[1])
        mp.CreateNewElement("TotalLagrangianElement2D3N", 2, [2,3,5], mp.GetProperties()[1])
        mp.CreateNewElement("TotalLagrangianElement2D3N", 3, [3,4,5], mp.GetProperties()[1])
        mp.CreateNewElement("TotalLagrangianElement2D3N", 4, [4,1,5], mp.GetProperties()[1])
        
        A,b = self._define_movement(dim)
        
        self._apply_BCs(bcs,A,b)
        self._solve(mp)
        self._check_results(mp,A,b)
        self._check_outputs(mp,A,dim)
        
<<<<<<< HEAD
=======
        #self.__post_process(mp)
        
>>>>>>> fd5a890c
    def test_TL_2D_quadrilateral(self):
        dim = 2
        mp = KratosMultiphysics.ModelPart("solid_part")
        self._add_variables(mp)
        self._apply_material_properties(mp,dim)
        
        #create nodes
        mp.CreateNewNode(1,0.00,3.00,0.00)
        mp.CreateNewNode(2,1.00,2.25,0.00)
        mp.CreateNewNode(3,0.75,1.00,0.00)
        mp.CreateNewNode(4,2.25,2.00,0.00)
        mp.CreateNewNode(5,0.00,0.00,0.00)
        mp.CreateNewNode(6,3.00,3.00,0.00)
        mp.CreateNewNode(7,2.00,0.75,0.00)
        mp.CreateNewNode(8,3.00,0.00,0.00)
        
        for node in mp.Nodes:
            node.AddDof(KratosMultiphysics.DISPLACEMENT_X, KratosMultiphysics.REACTION_X)
            node.AddDof(KratosMultiphysics.DISPLACEMENT_Y, KratosMultiphysics.REACTION_Y)
            node.AddDof(KratosMultiphysics.DISPLACEMENT_Z, KratosMultiphysics.REACTION_Z)
            
        #create a submodelpart for boundary conditions
        bcs = mp.CreateSubModelPart("BoundaryCondtions")
        bcs.AddNodes([1,5,6,8])
                
        #create Element
        mp.CreateNewElement("TotalLagrangianElement2D4N", 1, [8,7,3,5], mp.GetProperties()[1])
        mp.CreateNewElement("TotalLagrangianElement2D4N", 2, [6,4,7,8], mp.GetProperties()[1])
        mp.CreateNewElement("TotalLagrangianElement2D4N", 3, [1,2,4,6], mp.GetProperties()[1])
        mp.CreateNewElement("TotalLagrangianElement2D4N", 4, [4,2,3,7], mp.GetProperties()[1])
        mp.CreateNewElement("TotalLagrangianElement2D4N", 5, [2,1,5,3], mp.GetProperties()[1])
        
        A,b = self._define_movement(dim)
        
        self._apply_BCs(bcs,A,b)
        self._solve(mp)
        self._check_results(mp,A,b)
        self._check_outputs(mp,A,dim)
        
<<<<<<< HEAD
=======
        #self.__post_process(mp)
        
>>>>>>> fd5a890c
    def test_TL_3D_hexa(self):  
        dim = 3
        mp = KratosMultiphysics.ModelPart("solid_part")
        self._add_variables(mp)
        self._apply_material_properties(mp,dim)
        
        #create nodes
        mp.CreateNewNode(1, 0.00000,  1.00000,  1.00000)
        mp.CreateNewNode(2, 0.16500,  0.74500,  0.70200)
        mp.CreateNewNode(3, 0.27300,  0.75000,  0.23000)
        mp.CreateNewNode(4, 0.78800,  0.69300,  0.64400)
        mp.CreateNewNode(5, 0.32000,  0.18600,  0.64300)
        mp.CreateNewNode(6, 0.00000,  1.00000,  0.00000)
        mp.CreateNewNode(7, 0.00000,  0.00000,  1.00000)
        mp.CreateNewNode(8, 1.00000,  1.00000,  1.00000)
        mp.CreateNewNode(9, 0.67700,  0.30500,  0.68300)
        mp.CreateNewNode(10, 0.24900,  0.34200,  0.19200)
        mp.CreateNewNode(11, 0.85000,  0.64900,  0.26300)
        mp.CreateNewNode(12, 0.82600,  0.28800,  0.28800)
        mp.CreateNewNode(13, 0.00000,  0.00000,  0.00000)
        mp.CreateNewNode(14, 1.00000,  1.00000,  0.00000)
        mp.CreateNewNode(15, 1.00000,  0.00000,  1.00000)
        mp.CreateNewNode(16, 1.00000,  0.00000,  0.00000)       
        
        for node in mp.Nodes:
            node.AddDof(KratosMultiphysics.DISPLACEMENT_X, KratosMultiphysics.REACTION_X)
            node.AddDof(KratosMultiphysics.DISPLACEMENT_Y, KratosMultiphysics.REACTION_Y)
            node.AddDof(KratosMultiphysics.DISPLACEMENT_Z, KratosMultiphysics.REACTION_Z)
            
        #create a submodelpart for boundary conditions
        bcs = mp.CreateSubModelPart("BoundaryCondtions")
        bcs.AddNodes([1,6,7,8,13,14,15,16])

        
        #create Element
        mp.CreateNewElement("TotalLagrangianElement3D8N", 1,[10,5,2,3,13,7,1,6], mp.GetProperties()[1])
        mp.CreateNewElement("TotalLagrangianElement3D8N", 2,[12,9,5,10,16,15,7,13], mp.GetProperties()[1])
        mp.CreateNewElement("TotalLagrangianElement3D8N", 3,[12,11,3,10,9,4,2,5], mp.GetProperties()[1])
        mp.CreateNewElement("TotalLagrangianElement3D8N", 4,[9,4,2,5,15,8,1,7], mp.GetProperties()[1])
        mp.CreateNewElement("TotalLagrangianElement3D8N", 5,[4,11,3,2,8,14,6,1], mp.GetProperties()[1])
        mp.CreateNewElement("TotalLagrangianElement3D8N", 6,[11,4,9,12,14,8,15,16], mp.GetProperties()[1])
        mp.CreateNewElement("TotalLagrangianElement3D8N", 7,[11,12,10,3,14,16,13,6], mp.GetProperties()[1])

        A,b = self._define_movement(dim)
        
        self._apply_BCs(bcs,A,b)
        self._solve(mp)
        self._check_results(mp,A,b)
        self._check_outputs(mp,A,dim)
<<<<<<< HEAD
=======
        
        #self.__post_process(mp)
        
    def test_UL_2D_triangle(self):
        dim = 2
        mp = KratosMultiphysics.ModelPart("solid_part")
        self._add_variables(mp)
        self._apply_material_properties(mp,dim)
        
        #create nodes
        mp.CreateNewNode(1,0.5,0.5,0.0)
        mp.CreateNewNode(2,0.7,0.2,0.0)
        mp.CreateNewNode(3,0.9,0.8,0.0)
        mp.CreateNewNode(4,0.3,0.7,0.0)
        mp.CreateNewNode(5,0.6,0.6,0.0)
        
        for node in mp.Nodes:
            node.AddDof(KratosMultiphysics.DISPLACEMENT_X, KratosMultiphysics.REACTION_X)
            node.AddDof(KratosMultiphysics.DISPLACEMENT_Y, KratosMultiphysics.REACTION_Y)
            node.AddDof(KratosMultiphysics.DISPLACEMENT_Z, KratosMultiphysics.REACTION_Z)
            
        #create a submodelpart for boundary conditions
        bcs = mp.CreateSubModelPart("BoundaryCondtions")
        bcs.AddNodes([1,2,3,4])
        
        #create Element
        mp.CreateNewElement("UpdatedLagrangianElement2D3N", 1, [1,2,5], mp.GetProperties()[1])
        mp.CreateNewElement("UpdatedLagrangianElement2D3N", 2, [2,3,5], mp.GetProperties()[1])
        mp.CreateNewElement("UpdatedLagrangianElement2D3N", 3, [3,4,5], mp.GetProperties()[1])
        mp.CreateNewElement("UpdatedLagrangianElement2D3N", 4, [4,1,5], mp.GetProperties()[1])
        
        A,b = self._define_movement(dim)
        
        self._set_buffer(mp)
        self._apply_BCs(bcs,A,b)
        self._solve(mp)
        self._solve(mp)
        self._check_results(mp,A,b)
        self._check_outputs(mp,A,dim)
        
        #self.__post_process(mp)
        
    def test_UL_2D_quadrilateral(self):
        dim = 2
        mp = KratosMultiphysics.ModelPart("solid_part")
        self._add_variables(mp)
        self._apply_material_properties(mp,dim)
        
        #create nodes
        mp.CreateNewNode(1,0.00,3.00,0.00)
        mp.CreateNewNode(2,1.00,2.25,0.00)
        mp.CreateNewNode(3,0.75,1.00,0.00)
        mp.CreateNewNode(4,2.25,2.00,0.00)
        mp.CreateNewNode(5,0.00,0.00,0.00)
        mp.CreateNewNode(6,3.00,3.00,0.00)
        mp.CreateNewNode(7,2.00,0.75,0.00)
        mp.CreateNewNode(8,3.00,0.00,0.00)
        
        for node in mp.Nodes:
            node.AddDof(KratosMultiphysics.DISPLACEMENT_X, KratosMultiphysics.REACTION_X)
            node.AddDof(KratosMultiphysics.DISPLACEMENT_Y, KratosMultiphysics.REACTION_Y)
            node.AddDof(KratosMultiphysics.DISPLACEMENT_Z, KratosMultiphysics.REACTION_Z)
            
        #create a submodelpart for boundary conditions
        bcs = mp.CreateSubModelPart("BoundaryCondtions")
        bcs.AddNodes([1,5,6,8])
                
        #create Element
        mp.CreateNewElement("UpdatedLagrangianElement2D4N", 1, [8,7,3,5], mp.GetProperties()[1])
        mp.CreateNewElement("UpdatedLagrangianElement2D4N", 2, [6,4,7,8], mp.GetProperties()[1])
        mp.CreateNewElement("UpdatedLagrangianElement2D4N", 3, [1,2,4,6], mp.GetProperties()[1])
        mp.CreateNewElement("UpdatedLagrangianElement2D4N", 4, [4,2,3,7], mp.GetProperties()[1])
        mp.CreateNewElement("UpdatedLagrangianElement2D4N", 5, [2,1,5,3], mp.GetProperties()[1])
        
        A,b = self._define_movement(dim)
        
        self._set_buffer(mp)
        self._apply_BCs(bcs,A,b)
        self._solve(mp)
        self._solve(mp)
        self._check_results(mp,A,b)
        self._check_outputs(mp,A,dim)
        
        #self.__post_process(mp)
        
    def test_UL_3D_hexa(self):  
        dim = 3
        mp = KratosMultiphysics.ModelPart("solid_part")
        self._add_variables(mp)
        self._apply_material_properties(mp,dim)
        
        #create nodes
        mp.CreateNewNode(1, 0.00000,  1.00000,  1.00000)
        mp.CreateNewNode(2, 0.16500,  0.74500,  0.70200)
        mp.CreateNewNode(3, 0.27300,  0.75000,  0.23000)
        mp.CreateNewNode(4, 0.78800,  0.69300,  0.64400)
        mp.CreateNewNode(5, 0.32000,  0.18600,  0.64300)
        mp.CreateNewNode(6, 0.00000,  1.00000,  0.00000)
        mp.CreateNewNode(7, 0.00000,  0.00000,  1.00000)
        mp.CreateNewNode(8, 1.00000,  1.00000,  1.00000)
        mp.CreateNewNode(9, 0.67700,  0.30500,  0.68300)
        mp.CreateNewNode(10, 0.24900,  0.34200,  0.19200)
        mp.CreateNewNode(11, 0.85000,  0.64900,  0.26300)
        mp.CreateNewNode(12, 0.82600,  0.28800,  0.28800)
        mp.CreateNewNode(13, 0.00000,  0.00000,  0.00000)
        mp.CreateNewNode(14, 1.00000,  1.00000,  0.00000)
        mp.CreateNewNode(15, 1.00000,  0.00000,  1.00000)
        mp.CreateNewNode(16, 1.00000,  0.00000,  0.00000)       
        
        for node in mp.Nodes:
            node.AddDof(KratosMultiphysics.DISPLACEMENT_X, KratosMultiphysics.REACTION_X)
            node.AddDof(KratosMultiphysics.DISPLACEMENT_Y, KratosMultiphysics.REACTION_Y)
            node.AddDof(KratosMultiphysics.DISPLACEMENT_Z, KratosMultiphysics.REACTION_Z)
            
        #create a submodelpart for boundary conditions
        bcs = mp.CreateSubModelPart("BoundaryCondtions")
        bcs.AddNodes([1,6,7,8,13,14,15,16])

        
        #create Element
        mp.CreateNewElement("UpdatedLagrangianElement3D8N", 1,[10,5,2,3,13,7,1,6], mp.GetProperties()[1])
        mp.CreateNewElement("UpdatedLagrangianElement3D8N", 2,[12,9,5,10,16,15,7,13], mp.GetProperties()[1])
        mp.CreateNewElement("UpdatedLagrangianElement3D8N", 3,[12,11,3,10,9,4,2,5], mp.GetProperties()[1])
        mp.CreateNewElement("UpdatedLagrangianElement3D8N", 4,[9,4,2,5,15,8,1,7], mp.GetProperties()[1])
        mp.CreateNewElement("UpdatedLagrangianElement3D8N", 5,[4,11,3,2,8,14,6,1], mp.GetProperties()[1])
        mp.CreateNewElement("UpdatedLagrangianElement3D8N", 6,[11,4,9,12,14,8,15,16], mp.GetProperties()[1])
        mp.CreateNewElement("UpdatedLagrangianElement3D8N", 7,[11,12,10,3,14,16,13,6], mp.GetProperties()[1])

        A,b = self._define_movement(dim)
        
        self._set_buffer(mp)
        self._apply_BCs(bcs,A,b)
        self._solve(mp)
        self._solve(mp)
        self._check_results(mp,A,b)
        self._check_outputs(mp,A,dim)
        
        #self.__post_process(mp)
>>>>>>> fd5a890c

    def __post_process(self, main_model_part):
        from gid_output_process import GiDOutputProcess
        self.gid_output = GiDOutputProcess(main_model_part,
                                    "gid_output",
                                    KratosMultiphysics.Parameters("""
                                        {
                                            "result_file_configuration" : {
                                                "gidpost_flags": {
                                                    "GiDPostMode": "GiD_PostBinary",
                                                    "WriteDeformedMeshFlag": "WriteUndeformed",
                                                    "WriteConditionsFlag": "WriteConditions",
                                                    "MultiFileFlag": "SingleFile"
                                                },        
                                                "nodal_results"       : ["DISPLACEMENT"],
                                                "gauss_point_results" : ["GREEN_LAGRANGE_STRAIN_TENSOR","CAUCHY_STRESS_TENSOR"]
                                            }
                                        }
                                        """)
                                    )

        self.gid_output.ExecuteInitialize()
        self.gid_output.ExecuteBeforeSolutionLoop()
        self.gid_output.ExecuteInitializeSolutionStep()
        self.gid_output.PrintOutput()
        self.gid_output.ExecuteFinalizeSolutionStep()
        self.gid_output.ExecuteFinalize()
        
if __name__ == '__main__':
    KratosUnittest.main()<|MERGE_RESOLUTION|>--- conflicted
+++ resolved
@@ -188,11 +188,7 @@
             out = elem.CalculateOnIntegrationPoints(KratosMultiphysics.GREEN_LAGRANGE_STRAIN_VECTOR, mp.ProcessInfo)
             for strain in out:
                 for i in range(len(reference_strain)):
-<<<<<<< HEAD
-                    self.assertAlmostEqual(reference_strain[i], strain[i])
-=======
                     self.assertTrue((abs((reference_strain[i] - strain[i])/strain[i]) < 1.0e-4))
->>>>>>> fd5a890c
                     
         #finally compute stress
         if(dim == 2):
@@ -221,11 +217,7 @@
             out = elem.CalculateOnIntegrationPoints(KratosMultiphysics.PK2_STRESS_VECTOR, mp.ProcessInfo)
             for stress in out:
                 for i in range(len(reference_stress)):
-<<<<<<< HEAD
-                    self.assertAlmostEqual(reference_stress[i], stress[i],2)        
-=======
                     self.assertTrue((abs((reference_stress[i] - stress[i])/stress[i]) < 1.0e-4))
->>>>>>> fd5a890c
         
     def test_TL_2D_triangle(self):
         dim = 2
@@ -262,11 +254,8 @@
         self._check_results(mp,A,b)
         self._check_outputs(mp,A,dim)
         
-<<<<<<< HEAD
-=======
         #self.__post_process(mp)
         
->>>>>>> fd5a890c
     def test_TL_2D_quadrilateral(self):
         dim = 2
         mp = KratosMultiphysics.ModelPart("solid_part")
@@ -306,11 +295,8 @@
         self._check_results(mp,A,b)
         self._check_outputs(mp,A,dim)
         
-<<<<<<< HEAD
-=======
         #self.__post_process(mp)
         
->>>>>>> fd5a890c
     def test_TL_3D_hexa(self):  
         dim = 3
         mp = KratosMultiphysics.ModelPart("solid_part")
@@ -360,8 +346,6 @@
         self._solve(mp)
         self._check_results(mp,A,b)
         self._check_outputs(mp,A,dim)
-<<<<<<< HEAD
-=======
         
         #self.__post_process(mp)
         
@@ -500,7 +484,6 @@
         self._check_outputs(mp,A,dim)
         
         #self.__post_process(mp)
->>>>>>> fd5a890c
 
     def __post_process(self, main_model_part):
         from gid_output_process import GiDOutputProcess
