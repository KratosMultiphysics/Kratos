--- conflicted
+++ resolved
@@ -27,15 +27,9 @@
             },
         "sensitivity_settings" : {
                 "sensitivity_model_part_name" : "Parts_Beam",
-<<<<<<< HEAD
-                "nodal_sensitivity_variables"  : ["SHAPE_SENSITIVITY"],
-                "element_sensitivity_variables"  : ["I22"],
-                "condition_sensitivity_variables"  : ["POINT_LOAD"],
-=======
                 "nodal_solution_step_sensitivity_variables"  : ["SHAPE_SENSITIVITY"],
                 "element_data_value_sensitivity_variables"  : ["I22"],
                 "condition_data_value_sensitivity_variables"  : ["POINT_LOAD"],
->>>>>>> 02f667e3
                 "build_mode": "static"
             },
         "echo_level"                   : 0,
