--- conflicted
+++ resolved
@@ -30,163 +30,12 @@
 
 namespace Kratos
 {
-<<<<<<< HEAD
 typedef array_1d<double, 3> Vector3;
 typedef MpcData::Pointer MpcDataPointerType;
 typedef boost::shared_ptr<std::vector<MpcDataPointerType>>
     MpcDataSharedPointerVectorType;
 typedef std::vector<MpcDataPointerType>
     *MpcDataPointerVectorType;
-
-// Generalized eigenvalue problem
-KRATOS_DEFINE_APPLICATION_VARIABLE(STRUCTURAL_MECHANICS_APPLICATION, int,
-                                   BUILD_LEVEL)
-KRATOS_DEFINE_APPLICATION_VARIABLE(STRUCTURAL_MECHANICS_APPLICATION, Vector,
-                                   EIGENVALUE_VECTOR)
-KRATOS_DEFINE_APPLICATION_VARIABLE(STRUCTURAL_MECHANICS_APPLICATION, Matrix,
-                                   EIGENVECTOR_MATRIX)
-
-// Geometrical
-KRATOS_DEFINE_APPLICATION_VARIABLE(STRUCTURAL_MECHANICS_APPLICATION, double,
-                                   AREA)
-KRATOS_DEFINE_APPLICATION_VARIABLE(STRUCTURAL_MECHANICS_APPLICATION, double, IT)
-KRATOS_DEFINE_APPLICATION_VARIABLE(STRUCTURAL_MECHANICS_APPLICATION, double, IY)
-KRATOS_DEFINE_APPLICATION_VARIABLE(STRUCTURAL_MECHANICS_APPLICATION, double, IZ)
-KRATOS_DEFINE_APPLICATION_VARIABLE(STRUCTURAL_MECHANICS_APPLICATION, double,
-                                   CROSS_AREA)
-KRATOS_DEFINE_APPLICATION_VARIABLE(STRUCTURAL_MECHANICS_APPLICATION, double,
-                                   MEAN_RADIUS)
-KRATOS_DEFINE_APPLICATION_VARIABLE(STRUCTURAL_MECHANICS_APPLICATION, int,
-                                   SECTION_SIDES)
-KRATOS_DEFINE_APPLICATION_VARIABLE(STRUCTURAL_MECHANICS_APPLICATION, Matrix,
-                                   GEOMETRIC_STIFFNESS)
-
-// Truss generalized variables
-KRATOS_DEFINE_VARIABLE(double, TRUSS_PRESTRESS_PK2)
-KRATOS_DEFINE_VARIABLE(bool, TRUSS_IS_CABLE)
-
-// Beam generalized variables
-KRATOS_DEFINE_VARIABLE(double, AREA_EFFECTIVE_Y)
-KRATOS_DEFINE_VARIABLE(double, AREA_EFFECTIVE_Z)
-KRATOS_DEFINE_VARIABLE(double, INERTIA_ROT_Y)
-KRATOS_DEFINE_VARIABLE(double, INERTIA_ROT_Z)
-KRATOS_DEFINE_VARIABLE(Vector, LOCAL_AXES_VECTOR)
-KRATOS_DEFINE_VARIABLE(bool, LUMPED_MASS_MATRIX)
-KRATOS_DEFINE_VARIABLE(Vector, LOCAL_INERTIA_VECTOR)
-
-// Shell generalized variables
-KRATOS_DEFINE_APPLICATION_VARIABLE(STRUCTURAL_MECHANICS_APPLICATION, Matrix,
-                                   SHELL_STRAIN)
-KRATOS_DEFINE_APPLICATION_VARIABLE(STRUCTURAL_MECHANICS_APPLICATION, Matrix,
-                                   SHELL_STRAIN_GLOBAL)
-KRATOS_DEFINE_APPLICATION_VARIABLE(STRUCTURAL_MECHANICS_APPLICATION, Matrix,
-                                   SHELL_CURVATURE)
-KRATOS_DEFINE_APPLICATION_VARIABLE(STRUCTURAL_MECHANICS_APPLICATION, Matrix,
-                                   SHELL_CURVATURE_GLOBAL)
-KRATOS_DEFINE_APPLICATION_VARIABLE(STRUCTURAL_MECHANICS_APPLICATION, Matrix,
-                                   SHELL_FORCE)
-KRATOS_DEFINE_APPLICATION_VARIABLE(STRUCTURAL_MECHANICS_APPLICATION, Matrix,
-                                   SHELL_FORCE_GLOBAL)
-KRATOS_DEFINE_APPLICATION_VARIABLE(STRUCTURAL_MECHANICS_APPLICATION, Matrix,
-                                   SHELL_MOMENT)
-KRATOS_DEFINE_APPLICATION_VARIABLE(STRUCTURAL_MECHANICS_APPLICATION, Matrix,
-                                   SHELL_MOMENT_GLOBAL)
-
-// Membrane generalized variables
-KRATOS_DEFINE_APPLICATION_VARIABLE(STRUCTURAL_MECHANICS_APPLICATION, Vector,
-                                   MEMBRANE_PRESTRESS)
-
-// Cross section
-KRATOS_DEFINE_APPLICATION_VARIABLE(STRUCTURAL_MECHANICS_APPLICATION,
-                                   ShellCrossSection::Pointer,
-                                   SHELL_CROSS_SECTION)
-KRATOS_DEFINE_APPLICATION_VARIABLE(STRUCTURAL_MECHANICS_APPLICATION, int,
-                                   SHELL_CROSS_SECTION_OUTPUT_PLY_ID)
-KRATOS_DEFINE_APPLICATION_VARIABLE(STRUCTURAL_MECHANICS_APPLICATION, double,
-                                   SHELL_CROSS_SECTION_OUTPUT_PLY_LOCATION)
-
-// Nodal stiffness for the nodal concentrated element
-KRATOS_DEFINE_3D_APPLICATION_VARIABLE_WITH_COMPONENTS(
-    STRUCTURAL_MECHANICS_APPLICATION, NODAL_STIFFNESS)
-KRATOS_DEFINE_3D_APPLICATION_VARIABLE_WITH_COMPONENTS(
-    STRUCTURAL_MECHANICS_APPLICATION, NODAL_DAMPING_RATIO)
-
-// CONDITIONS
-/* Beam conditions */
-KRATOS_DEFINE_3D_APPLICATION_VARIABLE_WITH_COMPONENTS(
-    STRUCTURAL_MECHANICS_APPLICATION, POINT_MOMENT)
-KRATOS_DEFINE_3D_APPLICATION_VARIABLE_WITH_COMPONENTS(
-    STRUCTURAL_MECHANICS_APPLICATION, LOCAL_POINT_MOMENT)
-/* Torque conditions */
-KRATOS_DEFINE_3D_APPLICATION_VARIABLE_WITH_COMPONENTS(
-    STRUCTURAL_MECHANICS_APPLICATION, POINT_TORQUE)
-
-// Adding the SPRISM EAS variables
-KRATOS_DEFINE_APPLICATION_VARIABLE(STRUCTURAL_MECHANICS_APPLICATION, double,
-                                   ALPHA_EAS);
-KRATOS_DEFINE_APPLICATION_VARIABLE(STRUCTURAL_MECHANICS_APPLICATION, bool,
-                                   EAS_IMP);
-KRATOS_DEFINE_APPLICATION_VARIABLE(STRUCTURAL_MECHANICS_APPLICATION, bool,
-                                   SPRISM_TL_UL);
-
-// Adding the SPRISM additional variables
-KRATOS_DEFINE_APPLICATION_VARIABLE(STRUCTURAL_MECHANICS_APPLICATION, double,
-                                   ANG_ROT); // TODO: Transform into a vector
-
-// Adding the Sprism number of transversal integration points
-KRATOS_DEFINE_APPLICATION_VARIABLE(STRUCTURAL_MECHANICS_APPLICATION, int,
-                                   NINT_TRANS);
-
-// Adding the SPRISM variable to deactivate the quadratic interpolation
-KRATOS_DEFINE_APPLICATION_VARIABLE(STRUCTURAL_MECHANICS_APPLICATION, bool,
-                                   QUAD_ON);
-
-// Additional strain measures
-KRATOS_DEFINE_APPLICATION_VARIABLE(STRUCTURAL_MECHANICS_APPLICATION, Vector,
-                                   HENCKY_STRAIN_VECTOR);
-KRATOS_DEFINE_APPLICATION_VARIABLE(STRUCTURAL_MECHANICS_APPLICATION, Matrix,
-                                   HENCKY_STRAIN_TENSOR);
-
-KRATOS_DEFINE_APPLICATION_VARIABLE(STRUCTURAL_MECHANICS_APPLICATION, double,
-                                   VON_MISES_STRESS)
-
-KRATOS_DEFINE_APPLICATION_VARIABLE(STRUCTURAL_MECHANICS_APPLICATION, Matrix,
-                                   REFERENCE_DEFORMATION_GRADIENT);
-KRATOS_DEFINE_APPLICATION_VARIABLE(STRUCTURAL_MECHANICS_APPLICATION, double,
-                                   REFERENCE_DEFORMATION_GRADIENT_DETERMINANT);
-
-// Rayleigh variables
-KRATOS_DEFINE_APPLICATION_VARIABLE(STRUCTURAL_MECHANICS_APPLICATION, double,
-                                   RAYLEIGH_ALPHA)
-KRATOS_DEFINE_APPLICATION_VARIABLE(STRUCTURAL_MECHANICS_APPLICATION, double,
-                                   RAYLEIGH_BETA)
-
-// Nodal load variables
-KRATOS_DEFINE_3D_APPLICATION_VARIABLE_WITH_COMPONENTS(
-    STRUCTURAL_MECHANICS_APPLICATION, POINT_LOAD)
-KRATOS_DEFINE_3D_APPLICATION_VARIABLE_WITH_COMPONENTS(
-    STRUCTURAL_MECHANICS_APPLICATION, LINE_LOAD)
-KRATOS_DEFINE_3D_APPLICATION_VARIABLE_WITH_COMPONENTS(
-    STRUCTURAL_MECHANICS_APPLICATION, SURFACE_LOAD)
-
-// Condition load variables
-KRATOS_DEFINE_APPLICATION_VARIABLE(STRUCTURAL_MECHANICS_APPLICATION, Vector,
-                                   POINT_LOADS_VECTOR)
-KRATOS_DEFINE_APPLICATION_VARIABLE(STRUCTURAL_MECHANICS_APPLICATION, Vector,
-                                   LINE_LOADS_VECTOR)
-KRATOS_DEFINE_APPLICATION_VARIABLE(STRUCTURAL_MECHANICS_APPLICATION, Vector,
-                                   SURFACE_LOADS_VECTOR)
-KRATOS_DEFINE_APPLICATION_VARIABLE(STRUCTURAL_MECHANICS_APPLICATION, Vector,
-                                   POSITIVE_FACE_PRESSURES_VECTOR)
-KRATOS_DEFINE_APPLICATION_VARIABLE(STRUCTURAL_MECHANICS_APPLICATION, Vector,
-                                   NEGATIVE_FACE_PRESSURES_VECTOR)
-
-// For MPC implementations
-KRATOS_DEFINE_VARIABLE(MpcDataSharedPointerVectorType, MPC_DATA_CONTAINER)
-=======
-    typedef array_1d<double, 3> Vector3;
-    typedef MpcData::Pointer MpcDataPointerType;
-    typedef std::vector<MpcDataPointerType>*  MpcDataPointerVectorType;
 
 
     // Generalized eigenvalue problem
@@ -315,8 +164,7 @@
     KRATOS_DEFINE_APPLICATION_VARIABLE( STRUCTURAL_MECHANICS_APPLICATION, Vector, NEGATIVE_FACE_PRESSURES_VECTOR )
 
     // For MPC implementations
-    KRATOS_DEFINE_VARIABLE(MpcDataPointerVectorType, MPC_DATA_CONTAINER)
->>>>>>> 9a281b74
+    KRATOS_DEFINE_VARIABLE(MpcDataSharedPointerVectorType, MPC_DATA_CONTAINER)
 }
 
 #endif /* KRATOS_STRUCTURAL_MECHANICS_APPLICATION_VARIABLES_H_INCLUDED */