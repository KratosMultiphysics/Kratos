--- conflicted
+++ resolved
@@ -54,13 +54,9 @@
 	KRATOS_DEFINE_APPLICATION_VARIABLE(STRUCTURAL_MECHANICS_APPLICATION,Vector, ORTHOTROPIC_FIBER_ORIENTATION_1)
 
     // Truss generalized variables
-<<<<<<< HEAD
     KRATOS_DEFINE_APPLICATION_VARIABLE( STRUCTURAL_MECHANICS_APPLICATION,double, TRUSS_PRESTRESS_PK2)
     KRATOS_DEFINE_APPLICATION_VARIABLE( STRUCTURAL_MECHANICS_APPLICATION,bool, TRUSS_IS_CABLE)
-=======
-    KRATOS_DEFINE_VARIABLE( double, TRUSS_PRESTRESS_PK2 )
-    KRATOS_DEFINE_VARIABLE( bool, TRUSS_IS_CABLE )
->>>>>>> 88804c43
+
 
     // Beam generalized variables
     KRATOS_DEFINE_APPLICATION_VARIABLE( STRUCTURAL_MECHANICS_APPLICATION,double, AREA_EFFECTIVE_Y)
