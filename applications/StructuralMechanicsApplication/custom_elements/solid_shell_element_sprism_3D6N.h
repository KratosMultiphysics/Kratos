--- conflicted
+++ resolved
@@ -293,26 +293,6 @@
         const ProcessInfo& rCurrentProcessInfo
         ) override;
 
-<<<<<<< HEAD
-     /**
-      * @brief This function provides a more general interface to the element.
-      * it is designed so that rLHSvariables and rRHSvariables are passed TO the element
-      * thus telling what is the desired output
-      * @param rLHSVariables paramter describing the expected LHSs
-      * @param rRightHandSideVectors container for the desired RHS output
-      * @param rRHSVariables parameter describing the expected RHSs
-      */
-
-     void CalculateLocalSystem(
-        std::vector< MatrixType >& rLeftHandSideMatrices,
-        const std::vector< Variable< MatrixType > >& rLHSVariables,
-        std::vector< VectorType >& rRightHandSideVectors,
-        const std::vector< Variable< VectorType > >& rRHSVariables,
-        const ProcessInfo& rCurrentProcessInfo
-        ) override;
-
-=======
->>>>>>> 4c28370a
     /**
       * @brief This is called during the assembling process in order
       * to calculate the elemental mass matrix
