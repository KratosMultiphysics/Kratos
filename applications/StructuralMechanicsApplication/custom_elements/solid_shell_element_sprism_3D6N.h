--- conflicted
+++ resolved
@@ -959,11 +959,7 @@
     bool HasNeighbour(
         const IndexType Index,
         const NodeType& NeighbourNode
-<<<<<<< HEAD
-        ) const;
-=======
         ) const ;
->>>>>>> 03d2127d
 
     /**
      * @brief Calculates the number of active neighbours:
