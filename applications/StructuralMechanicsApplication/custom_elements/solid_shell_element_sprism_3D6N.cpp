--- conflicted
+++ resolved
@@ -474,65 +474,6 @@
 /***********************************************************************************/
 /***********************************************************************************/
 
-<<<<<<< HEAD
-void SolidShellElementSprism3D6N::CalculateLocalSystem(
-    std::vector< MatrixType >& rLeftHandSideMatrices,
-    const std::vector< Variable< MatrixType > >& rLHSVariables,
-    std::vector< VectorType >& rRightHandSideVectors,
-    const std::vector< Variable< VectorType > >& rRHSVariables,
-    const ProcessInfo& rCurrentProcessInfo
-    )
-{
-    KRATOS_TRY;
-
-    /* Create local system components */
-    LocalSystemComponents local_system;
-
-    /* Calculation flags*/
-    local_system.CalculationFlags.Set(SolidShellElementSprism3D6N::COMPUTE_LHS_MATRIX_WITH_COMPONENTS);
-    local_system.CalculationFlags.Set(SolidShellElementSprism3D6N::COMPUTE_RHS_VECTOR_WITH_COMPONENTS);
-
-    /* Initialize sizes for the system components: */
-    if( rLHSVariables.size() != rLeftHandSideMatrices.size() ) {
-        rLeftHandSideMatrices.resize(rLHSVariables.size());
-    }
-
-    if( rRHSVariables.size() != rRightHandSideVectors.size() ) {
-        rRightHandSideVectors.resize(rRHSVariables.size());
-    }
-
-    local_system.CalculationFlags.Set(SolidShellElementSprism3D6N::COMPUTE_LHS_MATRIX);
-    for( IndexType i = 0; i < rLeftHandSideMatrices.size(); ++i ) {
-        this->InitializeSystemMatrices( rLeftHandSideMatrices[i], rRightHandSideVectors[0], local_system.CalculationFlags );
-    }
-
-    local_system.CalculationFlags.Set(SolidShellElementSprism3D6N::COMPUTE_RHS_VECTOR, true);
-    local_system.CalculationFlags.Set(SolidShellElementSprism3D6N::COMPUTE_LHS_MATRIX, false);
-
-    for( IndexType i = 0; i < rRightHandSideVectors.size(); ++i ) {
-        this->InitializeSystemMatrices( rLeftHandSideMatrices[0], rRightHandSideVectors[i], local_system.CalculationFlags );
-    }
-
-    local_system.CalculationFlags.Set(SolidShellElementSprism3D6N::COMPUTE_LHS_MATRIX, true);
-
-    /* Set general_variables to Local system components */
-    local_system.SetLeftHandSideMatrices(rLeftHandSideMatrices);
-    local_system.SetRightHandSideVectors(rRightHandSideVectors);
-
-    local_system.SetLeftHandSideVariables(rLHSVariables);
-    local_system.SetRightHandSideVariables(rRHSVariables);
-
-    /* Calculate elemental system */
-    CalculateElementalSystem( local_system, rCurrentProcessInfo );
-
-    KRATOS_CATCH("");
-}
-
-/***********************************************************************************/
-/***********************************************************************************/
-
-=======
->>>>>>> 4c28370a
 void SolidShellElementSprism3D6N::CalculateMassMatrix(
     MatrixType& rMassMatrix,
     const ProcessInfo& rCurrentProcessInfo
