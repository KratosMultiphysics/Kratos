//    |  /           |
//    ' /   __| _` | __|  _ \   __|
//    . \  |   (   | |   (   |\__ `
//   _|\_\_|  \__,_|\__|\___/ ____/
//                   Multi-Physics
//
//  License:		 BSD License
//					 Kratos default license: kratos/license.txt
//
//  Main authors:    Philipp Bucher (https://github.com/philbucher)
//                   Based on the work of Massimo Petracca and Peter Wilson
//

#if !defined(KRATOS_BASE_SHELL_ELEMENT_H_INCLUDED)
#define KRATOS_BASE_SHELL_ELEMENT_H_INCLUDED


// System includes

// External includes


// Project includes
#include "includes/element.h"
#include "utilities/quaternion.h"
#include "custom_utilities/shell_cross_section.hpp"
#include "structural_mechanics_application_variables.h"


namespace Kratos
{
///@name Kratos Globals
///@{

///@}
///@name Type Definitions
///@{

///@}
///@name  Enum's
///@{

enum class ShellKinematics
{
    LINEAR,
    NONLINEAR_COROTATIONAL
};

///@}
///@name Kratos Classes
///@{

template <class TCoordinateTransformation>
class KRATOS_API(STRUCTURAL_MECHANICS_APPLICATION) BaseShellElement
    : public Element
{
public:
    ///@name Type Definitions
    ///@{

    typedef Element BaseType;

    ///@}
    ///@name Pointer Definitions
    /// Pointer definition of BaseShellElement
    KRATOS_CLASS_INTRUSIVE_POINTER_DEFINITION(BaseShellElement);

    typedef std::vector< ShellCrossSection::Pointer > CrossSectionContainerType;

    typedef Quaternion<double> QuaternionType;

    using CoordinateTransformationPointerType = Kratos::unique_ptr<TCoordinateTransformation>;

    using SizeType = std::size_t;

    using Vector3Type = array_1d<double, 3>;

    ///@}
    ///@name Life Cycle
    ///@{

    /**
    * Constructor using Geometry
    */
    BaseShellElement(IndexType NewId,
                     GeometryType::Pointer pGeometry);

    /**
    * Constructor using Properties
    */
    BaseShellElement(IndexType NewId,
                     GeometryType::Pointer pGeometry,
                     PropertiesType::Pointer pProperties);

    /**
    * Destructor
    */
    ~BaseShellElement() override = default;

    ///@}
    ///@name Operators
    ///@{


    ///@}
    ///@name Operations
    ///@{

    /**
    * this determines the elemental equation ID vector for all elemental
    * DOFs
    * @param rResult: the elemental equation ID vector
    * @param rCurrentProcessInfo: the current process info instance
    */
    void EquationIdVector(EquationIdVectorType& rResult, const ProcessInfo& CurrentProcessInfo) const override;

    /**
    * determines the elemental list of DOFs
    * @param ElementalDofList: the list of DOFs
    * @param rCurrentProcessInfo: the current process info instance
    */
    void GetDofList(DofsVectorType& rElementalDofList, const ProcessInfo& rCurrentProcessInfo) const override;


    void GetValuesVector(Vector& rValues, int Step = 0) const override;

    void GetFirstDerivativesVector(Vector& rValues, int Step = 0) const override;

    void GetSecondDerivativesVector(Vector& rValues, int Step = 0) const override;

    void ResetConstitutiveLaw() override;

    void Initialize(const ProcessInfo& rCurrentProcessInfo) override;

<<<<<<< HEAD
=======
    void InitializeNonLinearIteration(const ProcessInfo& rCurrentProcessInfo) override;

    void FinalizeNonLinearIteration(const ProcessInfo& rCurrentProcessInfo) override;

    void InitializeSolutionStep(const ProcessInfo& rCurrentProcessInfo) override;

    void FinalizeSolutionStep(const ProcessInfo& rCurrentProcessInfo) override;

>>>>>>> 77633dd7
    void CalculateMassMatrix(MatrixType& rMassMatrix, const ProcessInfo& rCurrentProcessInfo) override;

    void CalculateDampingMatrix(MatrixType& rDampingMatrix, const ProcessInfo& rCurrentProcessInfo) override;

    void CalculateLocalSystem(MatrixType& rLeftHandSideMatrix,
                              VectorType& rRightHandSideVector,
                              const ProcessInfo& rCurrentProcessInfo) override;

    void CalculateLeftHandSide(MatrixType& rLeftHandSideMatrix,
                               const ProcessInfo& rCurrentProcessInfo) override;

    void CalculateRightHandSide(VectorType& rRightHandSideVector,
                                const ProcessInfo& rCurrentProcessInfo) override;
<<<<<<< HEAD
=======

    void CalculateOnIntegrationPoints(const Variable<array_1d<double,
                                      3> >& rVariable, std::vector<array_1d<double, 3> >& rOutput,
                                      const ProcessInfo& rCurrentProcessInfo) override;

    // Calculate functions
    void Calculate(const Variable<Matrix >& rVariable,
                   Matrix& Output,
                   const ProcessInfo& rCurrentProcessInfo) override;
>>>>>>> 77633dd7


    /**
    * This method provides the place to perform checks on the completeness of the input
    * and the compatibility with the problem options as well as the contitutive laws selected
    * It is designed to be called only once (or anyway, not often) typically at the beginning
    * of the calculations, so to verify that nothing is missing from the input
    * or that no common error is found.
    * @param rCurrentProcessInfo
    * this method is: MANDATORY
    */
    int Check(const ProcessInfo& rCurrentProcessInfo) const override;

    /**
    * returns the used integration method. In the general case this is the
    * default integration method of the used geometry. I an other integration
    * method is used the method has to be overwritten within the element
    * @return default integration method of the used Geometry
    */
    IntegrationMethod GetIntegrationMethod() const override
    {
        return mIntegrationMethod;
    }
    ///@}
    ///@name Access
    ///@{

    void SetCrossSectionsOnIntegrationPoints(std::vector< ShellCrossSection::Pointer >& crossSections);


    ///@}
    ///@name Inquiry
    ///@{


    ///@}
    ///@name Input and output
    ///@{

    /// Turn back information as a string.
    virtual std::string Info() const override;

    /// Print information about this object.
    virtual void PrintInfo(std::ostream& rOStream) const override;

    /// Print object's data.
    virtual void PrintData(std::ostream& rOStream) const override;

    ///@}
    ///@name Friends
    ///@{

    ///@}

protected:

    ///@name Protected static Member Variables
    ///@{

    ///@}
    ///@name Protected member Variables
    ///@{

    IntegrationMethod mIntegrationMethod = GeometryData::GI_GAUSS_2;

    CoordinateTransformationPointerType mpCoordinateTransformation = nullptr;

    CrossSectionContainerType mSections; /*!< Container for cross section associated to each integration point */

    ///@}
    ///@name Protected Operators
    ///@{

    ///@}
    ///@name Protected Operations
    ///@{
    /**
    * Protected empty constructor
    */
    BaseShellElement() : Element()
    {
    }

    SizeType GetNumberOfDofs() const;

    SizeType GetNumberOfGPs() const;

    /**
     * @brief This functions calculates both the RHS and the LHS
     * @param rLeftHandSideMatrix The LHS
     * @param rRightHandSideVector The RHS
     * @param rCurrentProcessInfo The current process info instance
     * @param CalculateStiffnessMatrixFlag The flag to set if compute the LHS
     * @param CalculateResidualVectorFlag The flag to set if compute the RHS
     */
    virtual void CalculateAll(
        MatrixType& rLeftHandSideMatrix,
        VectorType& rRightHandSideVector,
        const ProcessInfo& rCurrentProcessInfo,
        const bool CalculateStiffnessMatrixFlag,
        const bool CalculateResidualVectorFlag
    );

<<<<<<< HEAD
    void BaseInitializeNonLinearIteration(const ProcessInfo& rCurrentProcessInfo);

    void BaseFinalizeNonLinearIteration(const ProcessInfo& rCurrentProcessInfo);

    void BaseInitializeSolutionStep(const ProcessInfo& rCurrentProcessInfo);

    void BaseFinalizeSolutionStep(const ProcessInfo& rCurrentProcessInfo);

    virtual void SetupOrientationAngles();

=======
    void SetupOrientationAngles();

>>>>>>> 77633dd7
    void CheckDofs() const;
    void CheckProperties(const ProcessInfo& rCurrentProcessInfo) const;
    void CheckSpecificProperties() const;

    /**
    * computes the local axis of the element (for visualization)
    * @param rVariable: the variable to select the output
    * @param rOutput: the computed local axis
    * @param rpCoordinateTransformation: the coordinate-transformation to be used for computing the local axis
    */
    void ComputeLocalAxis(const Variable<array_1d<double, 3> >& rVariable,
                          std::vector<array_1d<double, 3> >& rOutput) const;

    /**
    * computes the local material axis of the element (for visualization)
    * @param rVariable: the variable to select the output
    * @param rOutput: the computed local material axis
    * @param rpCoordinateTransformation: the coordinate-transformation to be used for computing the local material axis
    */
    void ComputeLocalMaterialAxis(const Variable<array_1d<double, 3> >& rVariable,
                                  std::vector<array_1d<double, 3> >& rOutput) const;

    // check if this function is really necessary
    void DecimalCorrection(Vector& a);

    /**
    * Returns the behavior of this shell (thin/thick)
    * @return the shell behavior
    */
    virtual ShellCrossSection::SectionBehaviorType GetSectionBehavior() const;

    ///@}
    ///@name Protected  Access
    ///@{

    ///@}
    ///@name Protected Inquiry
    ///@{

    ///@}
    ///@name Protected LifeCycle
    ///@{

    ///@}

private:

    ///@name Static Member Variables
    ///@{


    ///@}
    ///@name Member Variables
    ///@{



    ///@}
    ///@name Private Operators
    ///@{

    ///@}
    ///@name Private Operations
    ///@{

    ///@}
    ///@name Serialization
    ///@{

    friend class Serializer;

    void save(Serializer& rSerializer) const override;
    void load(Serializer& rSerializer) override;

    ///@}
    ///@name Private  Access
    ///@{

    ///@}
    ///@name Private Inquiry
    ///@{

    ///@}
    ///@name Un accessible methods
    ///@{

    ///@}

}; // Class BaseShellElement

///@}

///@name Type Definitions
///@{

///@}
///@name Input and output
///@{

///@}

} // namespace Kratos.

#endif // KRATOS_BASE_SHELL_ELEMENT_H_INCLUDED  defined<|MERGE_RESOLUTION|>--- conflicted
+++ resolved
@@ -132,8 +132,6 @@
 
     void Initialize(const ProcessInfo& rCurrentProcessInfo) override;
 
-<<<<<<< HEAD
-=======
     void InitializeNonLinearIteration(const ProcessInfo& rCurrentProcessInfo) override;
 
     void FinalizeNonLinearIteration(const ProcessInfo& rCurrentProcessInfo) override;
@@ -142,7 +140,6 @@
 
     void FinalizeSolutionStep(const ProcessInfo& rCurrentProcessInfo) override;
 
->>>>>>> 77633dd7
     void CalculateMassMatrix(MatrixType& rMassMatrix, const ProcessInfo& rCurrentProcessInfo) override;
 
     void CalculateDampingMatrix(MatrixType& rDampingMatrix, const ProcessInfo& rCurrentProcessInfo) override;
@@ -156,8 +153,6 @@
 
     void CalculateRightHandSide(VectorType& rRightHandSideVector,
                                 const ProcessInfo& rCurrentProcessInfo) override;
-<<<<<<< HEAD
-=======
 
     void CalculateOnIntegrationPoints(const Variable<array_1d<double,
                                       3> >& rVariable, std::vector<array_1d<double, 3> >& rOutput,
@@ -167,7 +162,6 @@
     void Calculate(const Variable<Matrix >& rVariable,
                    Matrix& Output,
                    const ProcessInfo& rCurrentProcessInfo) override;
->>>>>>> 77633dd7
 
 
     /**
@@ -271,21 +265,8 @@
         const bool CalculateResidualVectorFlag
     );
 
-<<<<<<< HEAD
-    void BaseInitializeNonLinearIteration(const ProcessInfo& rCurrentProcessInfo);
-
-    void BaseFinalizeNonLinearIteration(const ProcessInfo& rCurrentProcessInfo);
-
-    void BaseInitializeSolutionStep(const ProcessInfo& rCurrentProcessInfo);
-
-    void BaseFinalizeSolutionStep(const ProcessInfo& rCurrentProcessInfo);
-
-    virtual void SetupOrientationAngles();
-
-=======
     void SetupOrientationAngles();
 
->>>>>>> 77633dd7
     void CheckDofs() const;
     void CheckProperties(const ProcessInfo& rCurrentProcessInfo) const;
     void CheckSpecificProperties() const;
