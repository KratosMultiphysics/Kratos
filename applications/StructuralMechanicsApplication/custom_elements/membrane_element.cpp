// KRATOS  ___|  |                   |                   |
//       \___ \  __|  __| |   |  __| __| |   |  __| _` | |
//             | |   |    |   | (    |   |   | |   (   | |
//       _____/ \__|_|   \__,_|\___|\__|\__,_|_|  \__,_|_| MECHANICS
//
//  License:		 BSD License
//					 license: structural_mechanics_application/license.txt
//
//  Main authors:    Klaus B. Sautter
//


// System includes


// External includes


// Project includes
#include "includes/checks.h"
#include "utilities/math_utils.h"
#include "custom_elements/membrane_element.hpp"
#include "structural_mechanics_application_variables.h"
#include "custom_utilities/structural_mechanics_math_utilities.hpp"
#include "custom_utilities/structural_mechanics_element_utilities.h"
#include "utilities/integration_utilities.h"
#include "utilities/atomic_utilities.h"

namespace Kratos
{

// Constructor
MembraneElement::MembraneElement( IndexType NewId, GeometryType::Pointer pGeometry )
    : Element( NewId, pGeometry )
{

}

// Constructor
MembraneElement::MembraneElement(IndexType NewId, GeometryType::Pointer pGeometry, PropertiesType::Pointer pProperties)
    : Element( NewId, pGeometry, pProperties )
{

}

//***********************************************************************************
//***********************************************************************************

Element::Pointer MembraneElement::Create(
    IndexType NewId,
    NodesArrayType const& rThisNodes,
    PropertiesType::Pointer pProperties) const

{
    return Kratos::make_intrusive< MembraneElement >(NewId, GetGeometry().Create(rThisNodes), pProperties);
}

//***********************************************************************************
//***********************************************************************************

Element::Pointer MembraneElement::Create(
    IndexType NewId,
    GeometryType::Pointer pGeom,
    PropertiesType::Pointer pProperties) const

{
    return Kratos::make_intrusive< MembraneElement >(NewId, pGeom, pProperties);
}


//***********************************************************************************
//***********************************************************************************

void MembraneElement::EquationIdVector(
    EquationIdVectorType& rResult,
    const ProcessInfo& rCurrentProcessInfo) const
{
  KRATOS_TRY;

  SizeType num_nodes, local_size;
  SizeType local_index = 0;

  num_nodes = GetGeometry().size();
  local_size = num_nodes * 3;

  const SizeType d_pos = this->GetGeometry()[0].GetDofPosition(DISPLACEMENT_X);

  if (rResult.size() != local_size)
      rResult.resize(local_size, false);

  for (SizeType i_node = 0; i_node < num_nodes; ++i_node)
  {
      rResult[local_index++] = this->GetGeometry()[i_node].GetDof(DISPLACEMENT_X, d_pos).EquationId();
      rResult[local_index++] = this->GetGeometry()[i_node].GetDof(DISPLACEMENT_Y, d_pos + 1).EquationId();
      rResult[local_index++] = this->GetGeometry()[i_node].GetDof(DISPLACEMENT_Z, d_pos + 2).EquationId();
  }

  KRATOS_CATCH("")
}

//***********************************************************************************
//***********************************************************************************

void MembraneElement::GetDofList(
    DofsVectorType& rElementalDofList,
    const ProcessInfo& rCurrentProcessInfo) const
{
    SizeType num_nodes, local_size;
    num_nodes = GetGeometry().size();
    local_size = num_nodes * 3;

    if (rElementalDofList.size() != local_size)
        rElementalDofList.resize(local_size);

    SizeType local_index = 0;

    for (SizeType i_node = 0; i_node < num_nodes; ++i_node)
    {
        rElementalDofList[local_index++] = this->GetGeometry()[i_node].pGetDof(DISPLACEMENT_X);
        rElementalDofList[local_index++] = this->GetGeometry()[i_node].pGetDof(DISPLACEMENT_Y);
        rElementalDofList[local_index++] = this->GetGeometry()[i_node].pGetDof(DISPLACEMENT_Z);
    }
}

//***********************************************************************************
//***********************************************************************************

void MembraneElement::Initialize(const ProcessInfo& rCurrentProcessInfo)
{
    KRATOS_TRY;

    // Initialization should not be done again in a restart!
    if (!rCurrentProcessInfo[IS_RESTARTED]) {
        const GeometryType::IntegrationPointsArrayType& integration_points = GetGeometry().IntegrationPoints(GetIntegrationMethod());

        //Constitutive Law initialisation
        if ( mConstitutiveLawVector.size() != integration_points.size() )
            mConstitutiveLawVector.resize( integration_points.size() );

        if ( GetProperties()[CONSTITUTIVE_LAW] != nullptr ) {
            const GeometryType& r_geometry = GetGeometry();
            const Properties& r_properties = GetProperties();
            const auto& N_values = r_geometry.ShapeFunctionsValues(GetIntegrationMethod());
            for ( IndexType point_number = 0; point_number < mConstitutiveLawVector.size(); ++point_number ) {
                mConstitutiveLawVector[point_number] = GetProperties()[CONSTITUTIVE_LAW]->Clone();
                mConstitutiveLawVector[point_number]->InitializeMaterial( r_properties, r_geometry, row(N_values , point_number ));
            }
        } else {
            KRATOS_ERROR << "A constitutive law needs to be specified for the element with ID " << this->Id() << std::endl;
        }

    }
    KRATOS_CATCH( "" )
}

//***********************************************************************************
//***********************************************************************************

void MembraneElement::CalculateLeftHandSide(
    MatrixType& rLeftHandSideMatrix,
    const ProcessInfo& rCurrentProcessInfo)

{
    TotalStiffnessMatrix(rLeftHandSideMatrix,GetGeometry().GetDefaultIntegrationMethod(),rCurrentProcessInfo);
}

//***********************************************************************************
//***********************************************************************************

void MembraneElement::CalculateRightHandSide(
    VectorType& rRightHandSideVector,
    const ProcessInfo& rCurrentProcessInfo)

{
    const SizeType number_of_nodes = GetGeometry().size();
    const SizeType dimension = GetGeometry().WorkingSpaceDimension();
    const SizeType system_size = number_of_nodes * dimension;

    Vector internal_forces = ZeroVector(system_size);
    InternalForces(internal_forces,GetGeometry().GetDefaultIntegrationMethod(),rCurrentProcessInfo);
    rRightHandSideVector.resize(system_size);
    noalias(rRightHandSideVector) = ZeroVector(system_size);
    noalias(rRightHandSideVector) -= internal_forces;
    CalculateAndAddBodyForce(rRightHandSideVector,rCurrentProcessInfo);
}

//***********************************************************************************
//***********************************************************************************

void MembraneElement::CalculateLocalSystem(
    MatrixType& rLeftHandSideMatrix,
    VectorType& rRightHandSideVector,
    const ProcessInfo& rCurrentProcessInfo)

{
    CalculateRightHandSide(rRightHandSideVector,rCurrentProcessInfo);
    CalculateLeftHandSide(rLeftHandSideMatrix,rCurrentProcessInfo);
}


//***********************************************************************************
//***********************************************************************************

void MembraneElement::GetValuesVector(
    Vector& rValues,
    int Step) const
{
    const SizeType number_of_nodes = GetGeometry().size();
    const SizeType dimension = GetGeometry().WorkingSpaceDimension();
    const SizeType mat_size = number_of_nodes * dimension;

    if (rValues.size() != mat_size)
        rValues.resize(mat_size, false);

    for (SizeType i = 0; i < number_of_nodes; i++)
    {
        const array_1d<double, 3>& disp = GetGeometry()[i].FastGetSolutionStepValue(DISPLACEMENT, Step);
        const SizeType index = i * 3;
        rValues[index] = disp[0];
        rValues[index + 1] = disp[1];
        rValues[index + 2] = disp[2];
    }
}

//***********************************************************************************
//***********************************************************************************

void MembraneElement::GetFirstDerivativesVector(
    Vector& rValues,
    int Step) const
{
    const SizeType number_of_nodes = GetGeometry().size();
    const SizeType mat_size = number_of_nodes * 3;

    if (rValues.size() != mat_size)
        rValues.resize(mat_size, false);

    for (SizeType i = 0; i < number_of_nodes; i++)
    {
        const array_1d<double, 3>& vel = GetGeometry()[i].FastGetSolutionStepValue(VELOCITY, Step);
        const SizeType index = i * 3;
        rValues[index] = vel[0];
        rValues[index + 1] = vel[1];
        rValues[index + 2] = vel[2];
    }

}

//***********************************************************************************
//***********************************************************************************

void MembraneElement::GetSecondDerivativesVector(
    Vector& rValues,
    int Step) const
{
    const SizeType number_of_nodes = GetGeometry().size();
    const SizeType mat_size = number_of_nodes * 3;

    if (rValues.size() != mat_size)
        rValues.resize(mat_size, false);

    for (SizeType i = 0; i < number_of_nodes; i++)
    {
        const array_1d<double, 3>& acc = GetGeometry()[i].FastGetSolutionStepValue(ACCELERATION, Step);
        const SizeType index = i * 3;
        rValues[index] = acc[0];
        rValues[index + 1] = acc[1];
        rValues[index + 2] = acc[2];
    }
}

template <class T>
void MembraneElement::InPlaneTransformationMatrix(Matrix& rTransformationMatrix, const array_1d<Vector,2>& rTransformedBaseVectors,
    const T& rLocalReferenceBaseVectors)
{
    const double e_g_11 = inner_prod(rTransformedBaseVectors[0],rLocalReferenceBaseVectors[0]);
    const double e_g_12 = inner_prod(rTransformedBaseVectors[0],rLocalReferenceBaseVectors[1]);
    const double e_g_21 = inner_prod(rTransformedBaseVectors[1],rLocalReferenceBaseVectors[0]);
    const double e_g_22 = inner_prod(rTransformedBaseVectors[1],rLocalReferenceBaseVectors[1]);
    rTransformationMatrix = ZeroMatrix(3);
    rTransformationMatrix(0,0) = e_g_11*e_g_11;
    rTransformationMatrix(0,1) = e_g_12*e_g_12;
    rTransformationMatrix(0,2) = 2.0*e_g_11*e_g_12;
    rTransformationMatrix(1,0) = e_g_21*e_g_21;
    rTransformationMatrix(1,1) = e_g_22*e_g_22;
    rTransformationMatrix(1,2) = 2.0*e_g_21*e_g_22;
    rTransformationMatrix(2,0) = e_g_11*e_g_21;
    rTransformationMatrix(2,1) = e_g_12*e_g_22;
    rTransformationMatrix(2,2) = (e_g_11*e_g_22) + (e_g_12*e_g_21);
}

void MembraneElement::TransformStrains(Vector& rStrains,
  Vector& rReferenceStrains, const Matrix& rTransformationMatrix)
{
    // use contravariant basevectors here
    // transform base vecs needs only G3 which is equal for co and contra if it is orthogonal
    // tranform strains needs contra-variant !
    rStrains = ZeroVector(3);
    rReferenceStrains[2]/=2.0; // extract E12 from voigt strain vector
    noalias(rStrains) = prod(rTransformationMatrix,rReferenceStrains);
    rStrains[2]*=2.0; // include E12 and E21 for voigt strain vector
}

void MembraneElement::AddPreStressPk2(Vector& rStress, const array_1d<Vector,2>& rTransformedBaseVectors){

    Vector pre_stress = ZeroVector(3);
    if (GetProperties().Has(PRESTRESS_VECTOR)){
        pre_stress = GetProperties()(PRESTRESS_VECTOR);

        if (Has(LOCAL_PRESTRESS_AXIS_1) && Has(LOCAL_PRESTRESS_AXIS_2)){

            array_1d<array_1d<double,3>,2> local_prestress_axis;
            local_prestress_axis[0] = GetValue(LOCAL_PRESTRESS_AXIS_1)/MathUtils<double>::Norm(GetValue(LOCAL_PRESTRESS_AXIS_1));
            local_prestress_axis[1] = GetValue(LOCAL_PRESTRESS_AXIS_2)/MathUtils<double>::Norm(GetValue(LOCAL_PRESTRESS_AXIS_2));

            Matrix transformation_matrix = ZeroMatrix(3);
            InPlaneTransformationMatrix(transformation_matrix,rTransformedBaseVectors,local_prestress_axis);
            pre_stress = prod(transformation_matrix,pre_stress);

        } else if (Has(LOCAL_PRESTRESS_AXIS_1)) {

            Vector base_3 = ZeroVector(3);
            MathUtils<double>::UnitCrossProduct(base_3, rTransformedBaseVectors[0], rTransformedBaseVectors[1]);

            array_1d<array_1d<double,3>,2> local_prestress_axis;
            local_prestress_axis[0] = GetValue(LOCAL_PRESTRESS_AXIS_1)/MathUtils<double>::Norm(GetValue(LOCAL_PRESTRESS_AXIS_1));

            MathUtils<double>::UnitCrossProduct(local_prestress_axis[1], base_3, local_prestress_axis[0]);

            Matrix transformation_matrix = ZeroMatrix(3);
            InPlaneTransformationMatrix(transformation_matrix,rTransformedBaseVectors,local_prestress_axis);
            pre_stress = prod(transformation_matrix,pre_stress);
        }
    }
    noalias(rStress) += pre_stress;
}

void MembraneElement::MaterialResponse(Vector& rStress,
    const Matrix& rReferenceContraVariantMetric,const Matrix& rReferenceCoVariantMetric,const Matrix& rCurrentCoVariantMetric,
    const array_1d<Vector,2>& rTransformedBaseVectors,const Matrix& rTransformationMatrix,const SizeType& rIntegrationPointNumber,
    Matrix& rTangentModulus,const ProcessInfo& rCurrentProcessInfo)
{
    Vector strain_vector = ZeroVector(3);
    noalias(rStress) = ZeroVector(3);
    StrainGreenLagrange(strain_vector,rReferenceCoVariantMetric,
        rCurrentCoVariantMetric,rTransformationMatrix);

    // do this to consider the pre-stress influence in the check of the membrane state in the claw
    Vector initial_stress = ZeroVector(3);
    if (Has(MEMBRANE_PRESTRESS)){
        const Matrix& r_stress_input = GetValue(MEMBRANE_PRESTRESS);
        initial_stress += column(r_stress_input,rIntegrationPointNumber);
    } else {
        AddPreStressPk2(initial_stress,rTransformedBaseVectors);
    }
    rStress += initial_stress;

    ConstitutiveLaw::Parameters element_parameters(GetGeometry(),GetProperties(),rCurrentProcessInfo);
    element_parameters.SetStrainVector(strain_vector);
    element_parameters.SetStressVector(rStress);
    element_parameters.SetConstitutiveMatrix(rTangentModulus);
    element_parameters.Set(ConstitutiveLaw::COMPUTE_STRESS);
    element_parameters.Set(ConstitutiveLaw::COMPUTE_CONSTITUTIVE_TENSOR);
    element_parameters.Set(ConstitutiveLaw::USE_ELEMENT_PROVIDED_STRAIN);
    mConstitutiveLawVector[rIntegrationPointNumber]->CalculateMaterialResponse(element_parameters,ConstitutiveLaw::StressMeasure_PK2);

    // do this to include the pre-stress in the actual stress state
    // rStress is reset in the claw and thus does not consider the initial stress anymore
    rStress += initial_stress;
}

void MembraneElement::StrainGreenLagrange(Vector& rStrain, const Matrix& rReferenceCoVariantMetric,const Matrix& rCurrentCoVariantMetric,
    const Matrix& rTransformationMatrix)
{
    Matrix strain_matrix = 0.50 * (rCurrentCoVariantMetric-rReferenceCoVariantMetric);
    Vector reference_strain = MathUtils<double>::StrainTensorToVector(strain_matrix,3);
    TransformStrains(rStrain,reference_strain,rTransformationMatrix);
}

void MembraneElement::DerivativeStrainGreenLagrange(Vector& rStrain, const Matrix& rShapeFunctionGradientValues, const SizeType DofR,
    const array_1d<Vector,2> rCurrentCovariantBaseVectors, const Matrix& rTransformationMatrix)
{
    Matrix current_covariant_metric_derivative = ZeroMatrix(2);
    DerivativeCurrentCovariantMetric(current_covariant_metric_derivative,rShapeFunctionGradientValues,DofR,rCurrentCovariantBaseVectors);
    Matrix strain_matrix_derivative = 0.50 * current_covariant_metric_derivative;
    Vector reference_strain = MathUtils<double>::StrainTensorToVector(strain_matrix_derivative,3);
    TransformStrains(rStrain,reference_strain,rTransformationMatrix);
}

void MembraneElement::Derivative2StrainGreenLagrange(Vector& rStrain,
 const Matrix& rShapeFunctionGradientValues, const SizeType DofR, const SizeType DofS,
 const Matrix& rTransformationMatrix)
{
    Matrix current_covariant_metric_derivative = ZeroMatrix(2);
    Derivative2CurrentCovariantMetric(current_covariant_metric_derivative,rShapeFunctionGradientValues,DofR,DofS);

    Matrix strain_matrix_derivative = 0.50 * current_covariant_metric_derivative;

    Vector reference_strain = MathUtils<double>::StrainTensorToVector(strain_matrix_derivative,3);
    TransformStrains(rStrain,reference_strain,rTransformationMatrix);
}

void MembraneElement::JacobiDeterminante(double& rDetJacobi, const array_1d<Vector,2>& rReferenceBaseVectors) const
{
    Vector3 g3 = ZeroVector(3);
    MathUtils<double>::CrossProduct(g3, rReferenceBaseVectors[0], rReferenceBaseVectors[1]);
    rDetJacobi = MathUtils<double>::Norm(g3);
    KRATOS_ERROR_IF(rDetJacobi<std::numeric_limits<double>::epsilon()) << "det of Jacobi smaller 0 for element with id" << Id() << std::endl;
}

void MembraneElement::DerivativeCurrentCovariantMetric(Matrix& rMetric,
      const Matrix& rShapeFunctionGradientValues, const SizeType DofR, const array_1d<Vector,2> rCurrentCovariantBaseVectors)
{
    rMetric = ZeroMatrix(2);
    array_1d<Vector,2> derivative_covariant_base_vectors;
    DeriveCurrentCovariantBaseVectors(derivative_covariant_base_vectors,rShapeFunctionGradientValues,DofR);


    for (SizeType i=0;i<2;++i){
        for (SizeType j=0;j<2;++j){
            rMetric(i,j) = inner_prod(derivative_covariant_base_vectors[i],rCurrentCovariantBaseVectors[j]);
            rMetric(i,j) += inner_prod(derivative_covariant_base_vectors[j],rCurrentCovariantBaseVectors[i]);
        }
    }
}

void MembraneElement::Derivative2CurrentCovariantMetric(Matrix& rMetric,
      const Matrix& rShapeFunctionGradientValues, const SizeType DofR, const SizeType DofS)
{
    rMetric = ZeroMatrix(2);
    array_1d<Vector,2> derivative_covariant_base_vectors_dur;
    DeriveCurrentCovariantBaseVectors(derivative_covariant_base_vectors_dur,rShapeFunctionGradientValues,DofR);
    array_1d<Vector,2> derivative_covariant_base_vectors_dus;
    DeriveCurrentCovariantBaseVectors(derivative_covariant_base_vectors_dus,rShapeFunctionGradientValues,DofS);

    for (SizeType i=0;i<2;++i){
        for (SizeType j=0;j<2;++j){
            rMetric(i,j) = inner_prod(derivative_covariant_base_vectors_dur[i],derivative_covariant_base_vectors_dus[j]);
            rMetric(i,j) += inner_prod(derivative_covariant_base_vectors_dus[i],derivative_covariant_base_vectors_dur[j]);
        }
    }
}

void MembraneElement::DeriveCurrentCovariantBaseVectors(array_1d<Vector,2>& rBaseVectors,
     const Matrix& rShapeFunctionGradientValues, const SizeType DofR)
{
    const SizeType dimension = GetGeometry().WorkingSpaceDimension();
    const SizeType dof_nr = DofR%dimension;
    const SizeType node_nr = (DofR-dof_nr)/dimension;
    for (SizeType i=0;i<2;++i){
        rBaseVectors[i] = ZeroVector(dimension);
        rBaseVectors[i][dof_nr] = rShapeFunctionGradientValues(node_nr, i);
    }
}

void MembraneElement::CovariantBaseVectors(array_1d<Vector,2>& rBaseVectors,
     const Matrix& rShapeFunctionGradientValues, const ConfigurationType& rConfiguration) const
{
    // pass/call this ShapeFunctionsLocalGradients[pnt]
    const SizeType dimension = GetGeometry().WorkingSpaceDimension();
    const SizeType number_of_nodes = GetGeometry().size();
    Vector g1 = ZeroVector(dimension);
    Vector g2 = ZeroVector(dimension);

    Vector current_displacement = ZeroVector(dimension*number_of_nodes);
    if (rConfiguration==ConfigurationType::Current) GetValuesVector(current_displacement);


    for (SizeType i=0;i<number_of_nodes;++i){
        g1[0] += (GetGeometry().GetPoint( i ).X0()+current_displacement[i*dimension]) * rShapeFunctionGradientValues(i, 0);
        g1[1] += (GetGeometry().GetPoint( i ).Y0()+current_displacement[(i*dimension)+1]) * rShapeFunctionGradientValues(i, 0);
        g1[2] += (GetGeometry().GetPoint( i ).Z0()+current_displacement[(i*dimension)+2]) * rShapeFunctionGradientValues(i, 0);

        g2[0] += (GetGeometry().GetPoint( i ).X0()+current_displacement[i*dimension]) * rShapeFunctionGradientValues(i, 1);
        g2[1] += (GetGeometry().GetPoint( i ).Y0()+current_displacement[(i*dimension)+1]) * rShapeFunctionGradientValues(i, 1);
        g2[2] += (GetGeometry().GetPoint( i ).Z0()+current_displacement[(i*dimension)+2]) * rShapeFunctionGradientValues(i, 1);
    }
    rBaseVectors[0] = g1;
    rBaseVectors[1] = g2;
}

void MembraneElement::CovariantMetric(Matrix& rMetric,const array_1d<Vector,2>& rBaseVectorCovariant)
{
    rMetric = ZeroMatrix(2);
    for (SizeType i=0;i<2;++i){
        for (SizeType j=0;j<2;++j){
            rMetric(i,j) = inner_prod(rBaseVectorCovariant[i],rBaseVectorCovariant[j]);
        }
    }
}

void MembraneElement::ContravariantMetric(Matrix& rMetric,const Matrix& rCovariantMetric)
{
    rMetric = ZeroMatrix(2);
    rMetric(0,0) = rCovariantMetric(1,1);
    rMetric(1,1) = rCovariantMetric(0,0);
    rMetric(0,1) = -1.0*rCovariantMetric(1,0);
    rMetric(1,0) = -1.0*rCovariantMetric(0,1);
    rMetric /= (rCovariantMetric(1,1)*rCovariantMetric(0,0)) - (rCovariantMetric(1,0)*rCovariantMetric(0,1));
}

void MembraneElement::ContraVariantBaseVectors(array_1d<Vector,2>& rBaseVectors,const Matrix& rContraVariantMetric,
    const array_1d<Vector,2> rCovariantBaseVectors)
{
    const SizeType dimension = GetGeometry().WorkingSpaceDimension();
    rBaseVectors[0] = ZeroVector(dimension);
    rBaseVectors[1] = ZeroVector(dimension);

    rBaseVectors[0] = rContraVariantMetric(0,0)*rCovariantBaseVectors[0] + rContraVariantMetric(0,1)*rCovariantBaseVectors[1];
    rBaseVectors[1] = rContraVariantMetric(1,0)*rCovariantBaseVectors[0] + rContraVariantMetric(1,1)*rCovariantBaseVectors[1];
}

void MembraneElement::InternalForces(Vector& rInternalForces,const IntegrationMethod& ThisMethod,const ProcessInfo& rCurrentProcessInfo)
{
    const auto& r_geom = GetGeometry();
    const SizeType dimension = r_geom.WorkingSpaceDimension();
    const SizeType number_of_nodes = r_geom.size();
    const SizeType number_dofs = dimension*number_of_nodes;
    rInternalForces = ZeroVector(number_dofs);

    const GeometryType::ShapeFunctionsGradientsType& r_shape_functions_gradients = r_geom.ShapeFunctionsLocalGradients(ThisMethod);
    const GeometryType::IntegrationPointsArrayType& r_integration_points = r_geom.IntegrationPoints(ThisMethod);

    const double thickness = GetProperties()[THICKNESS];

    array_1d<Vector,2> current_covariant_base_vectors;
    array_1d<Vector,2> reference_covariant_base_vectors;
    array_1d<Vector,2> reference_contravariant_base_vectors;

    array_1d<Vector,2> transformed_base_vectors;

    Matrix covariant_metric_current = ZeroMatrix(3);
    Matrix covariant_metric_reference = ZeroMatrix(3);
    Matrix contravariant_metric_reference = ZeroMatrix(3);
    Matrix inplane_transformation_matrix_material = ZeroMatrix(3);
    double detJ = 0.0;
    Vector stress = ZeroVector(3);
    Vector derivative_strain = ZeroVector(3);

    for (SizeType point_number = 0; point_number < r_integration_points.size(); ++point_number){
        // getting information for integration
        const double integration_weight_i = r_integration_points[point_number].Weight();
        const Matrix& shape_functions_gradients_i = r_shape_functions_gradients[point_number];

        CovariantBaseVectors(current_covariant_base_vectors,shape_functions_gradients_i,ConfigurationType::Current);
        CovariantBaseVectors(reference_covariant_base_vectors,shape_functions_gradients_i,ConfigurationType::Reference);

        CovariantMetric(covariant_metric_current,current_covariant_base_vectors);
        CovariantMetric(covariant_metric_reference,reference_covariant_base_vectors);
        ContravariantMetric(contravariant_metric_reference,covariant_metric_reference);

        ContraVariantBaseVectors(reference_contravariant_base_vectors,contravariant_metric_reference,reference_covariant_base_vectors);

        TransformBaseVectors(transformed_base_vectors,reference_contravariant_base_vectors);

        InPlaneTransformationMatrix(inplane_transformation_matrix_material,transformed_base_vectors,reference_contravariant_base_vectors);


        JacobiDeterminante(detJ,reference_covariant_base_vectors);
        Matrix material_tangent_modulus = ZeroMatrix(dimension);
        MaterialResponse(stress,contravariant_metric_reference,covariant_metric_reference,covariant_metric_current,
            transformed_base_vectors,inplane_transformation_matrix_material,point_number,material_tangent_modulus,
            rCurrentProcessInfo);

        for (SizeType dof_r=0;dof_r<number_dofs;++dof_r)
        {
            DerivativeStrainGreenLagrange(derivative_strain,shape_functions_gradients_i,
                dof_r,current_covariant_base_vectors,inplane_transformation_matrix_material);
            rInternalForces[dof_r] += inner_prod(stress,derivative_strain)*detJ*integration_weight_i*thickness;
        }
    }
}

void MembraneElement::ReferenceLumpingFactors(Vector& rResult) const
{
    const auto& r_geom = GetGeometry();
    const SizeType number_of_nodes = r_geom.size();
    const IntegrationMethod integration_method = r_geom.GetDefaultIntegrationMethod();
    const GeometryType::IntegrationPointsArrayType& r_integrations_points = r_geom.IntegrationPoints( integration_method );
    const Matrix& r_Ncontainer = r_geom.ShapeFunctionsValues(integration_method);


    array_1d<Vector,2> reference_covariant_base_vectors;
    double detJ = 0.0;
    // Iterate over the integration points
    double domain_size = 0.0;
    for ( IndexType point_number = 0; point_number < r_integrations_points.size(); ++point_number ) {
        const Vector& rN = row(r_Ncontainer,point_number);
        const Matrix& shape_functions_gradients_i = r_geom.ShapeFunctionsLocalGradients(integration_method)[point_number];
        CovariantBaseVectors(reference_covariant_base_vectors,shape_functions_gradients_i,ConfigurationType::Reference);

        JacobiDeterminante(detJ,reference_covariant_base_vectors);
        const double integration_weight = r_integrations_points[point_number].Weight() * detJ;

        // Computing domain size
        domain_size += integration_weight;

        for ( IndexType i = 0; i < number_of_nodes; ++i ) {
            rResult[i] += rN[i] * integration_weight;
        }
    }

    // Divide by the domain size
    for ( IndexType i = 0; i < number_of_nodes; ++i ) {
        rResult[i] /= domain_size;
    }
}


void MembraneElement::MaterialStiffnessMatrixEntryIJ(double& rEntryIJ,
    const Matrix& rMaterialTangentModulus,const SizeType& rPositionI,
    const SizeType& rPositionJ, const Matrix& rShapeFunctionGradientValues,
    const array_1d<Vector,2>& rCurrentCovariantBaseVectors, const Matrix& rTransformationMatrix)
 {
    const SizeType dimension = GetGeometry().WorkingSpaceDimension();

    Vector strain_derivative = ZeroVector(dimension);
    DerivativeStrainGreenLagrange(strain_derivative,rShapeFunctionGradientValues,rPositionI,
        rCurrentCovariantBaseVectors,rTransformationMatrix);

    Vector stress_derivative = prod(rMaterialTangentModulus,strain_derivative);

    DerivativeStrainGreenLagrange(strain_derivative,rShapeFunctionGradientValues,rPositionJ,
        rCurrentCovariantBaseVectors,rTransformationMatrix);

    rEntryIJ += inner_prod(stress_derivative,strain_derivative);
 }

void MembraneElement::InitialStressStiffnessMatrixEntryIJ(double& rEntryIJ,
 const Vector& rStressVector, const SizeType& rPositionI,
 const SizeType& rPositionJ, const Matrix& rShapeFunctionGradientValues,
 const Matrix& rTransformationMatrix)
 {
    const SizeType dimension = GetGeometry().WorkingSpaceDimension();

    Vector strain_derivative_2 = ZeroVector(dimension);
    Derivative2StrainGreenLagrange(strain_derivative_2,rShapeFunctionGradientValues,rPositionI,rPositionJ,
        rTransformationMatrix);
    rEntryIJ += inner_prod(rStressVector,strain_derivative_2);
 }


void MembraneElement::TotalStiffnessMatrix(Matrix& rStiffnessMatrix,const IntegrationMethod& ThisMethod,
    const ProcessInfo& rCurrentProcessInfo)
{
    const auto& r_geom = GetGeometry();
    const SizeType dimension = r_geom.WorkingSpaceDimension();
    const SizeType number_of_nodes = r_geom.size();
    const SizeType number_dofs = dimension*number_of_nodes;
    rStiffnessMatrix = ZeroMatrix(number_dofs);

    const GeometryType::ShapeFunctionsGradientsType& r_shape_functions_gradients = r_geom.ShapeFunctionsLocalGradients(ThisMethod);
    const GeometryType::IntegrationPointsArrayType& r_integration_points = r_geom.IntegrationPoints(ThisMethod);

    const double thickness = GetProperties()[THICKNESS];

    array_1d<Vector,2> current_covariant_base_vectors;
    array_1d<Vector,2> reference_covariant_base_vectors;
    array_1d<Vector,2> reference_contravariant_base_vectors;
    array_1d<Vector,2> transformed_base_vectors;

    Matrix covariant_metric_current = ZeroMatrix(3);
    Matrix covariant_metric_reference = ZeroMatrix(3);
    Matrix contravariant_metric_reference = ZeroMatrix(3);
    Matrix inplane_transformation_matrix_material = ZeroMatrix(3);
    double detJ = 0.0;
    double temp_stiffness_entry;
    Vector stress = ZeroVector(3);

    for (SizeType point_number = 0; point_number < r_integration_points.size(); ++point_number){
        // getting information for integration
        const double integration_weight_i = r_integration_points[point_number].Weight();
        const Matrix& shape_functions_gradients_i = r_shape_functions_gradients[point_number];

        CovariantBaseVectors(current_covariant_base_vectors,shape_functions_gradients_i,ConfigurationType::Current);
        CovariantBaseVectors(reference_covariant_base_vectors,shape_functions_gradients_i,ConfigurationType::Reference);

        CovariantMetric(covariant_metric_current,current_covariant_base_vectors);
        CovariantMetric(covariant_metric_reference,reference_covariant_base_vectors);
        ContravariantMetric(contravariant_metric_reference,covariant_metric_reference);

        ContraVariantBaseVectors(reference_contravariant_base_vectors,contravariant_metric_reference,reference_covariant_base_vectors);

        TransformBaseVectors(transformed_base_vectors,reference_contravariant_base_vectors);

        InPlaneTransformationMatrix(inplane_transformation_matrix_material,transformed_base_vectors,reference_contravariant_base_vectors);

        JacobiDeterminante(detJ,reference_covariant_base_vectors);

        Matrix material_tangent_modulus = ZeroMatrix(dimension);
        MaterialResponse(stress,contravariant_metric_reference,covariant_metric_reference,covariant_metric_current,
            transformed_base_vectors,inplane_transformation_matrix_material,point_number,material_tangent_modulus,
            rCurrentProcessInfo);


        for (SizeType dof_s=0;dof_s<number_dofs;++dof_s){
            for (SizeType dof_r=0;dof_r<number_dofs;++dof_r){

                //do not calculate symmetric entries
                if(dof_s>dof_r){
                    if (point_number==(r_integration_points.size()-1)) rStiffnessMatrix(dof_s,dof_r) = rStiffnessMatrix(dof_r,dof_s);
                }
                else{
                    temp_stiffness_entry = 0.0;
                    MaterialStiffnessMatrixEntryIJ(temp_stiffness_entry,
                        material_tangent_modulus,dof_s,dof_r,shape_functions_gradients_i,
                        current_covariant_base_vectors,inplane_transformation_matrix_material);
                    InitialStressStiffnessMatrixEntryIJ(temp_stiffness_entry,
                        stress,dof_s,dof_r,shape_functions_gradients_i,
                        inplane_transformation_matrix_material);
                    rStiffnessMatrix(dof_s,dof_r) += temp_stiffness_entry*detJ*integration_weight_i*thickness;
                }
            }
        }
    }
}

void MembraneElement::TransformBaseVectors(array_1d<Vector,2>& rBaseVectors,
     const array_1d<Vector,2>& rLocalBaseVectors){

    // create local cartesian coordinate system aligned to global material vectors (orthotropic)
    if (Has(LOCAL_MATERIAL_AXIS_1) && Has(LOCAL_MATERIAL_AXIS_2)){
        rBaseVectors[0] = GetValue(LOCAL_MATERIAL_AXIS_1)/MathUtils<double>::Norm(GetValue(LOCAL_MATERIAL_AXIS_1));
        rBaseVectors[1] = GetValue(LOCAL_MATERIAL_AXIS_2)/MathUtils<double>::Norm(GetValue(LOCAL_MATERIAL_AXIS_2));
    } else if (Has(LOCAL_MATERIAL_AXIS_1)) {
        Vector base_3 = ZeroVector(3);
        MathUtils<double>::UnitCrossProduct(base_3, rLocalBaseVectors[0], rLocalBaseVectors[1]);

        rBaseVectors[0] = GetValue(LOCAL_MATERIAL_AXIS_1)/MathUtils<double>::Norm(GetValue(LOCAL_MATERIAL_AXIS_1));
        MathUtils<double>::UnitCrossProduct(rBaseVectors[1], base_3, rBaseVectors[0]);

    } else {
        // create local cartesian coordinate system
        rBaseVectors[0] = ZeroVector(3);
        rBaseVectors[1] = ZeroVector(3);
        rBaseVectors[0] = rLocalBaseVectors[0] / MathUtils<double>::Norm(rLocalBaseVectors[0]);
        rBaseVectors[1] = rLocalBaseVectors[1] - (inner_prod(rLocalBaseVectors[1],rBaseVectors[0]) * rBaseVectors[0]);
        rBaseVectors[1] /= MathUtils<double>::Norm(rBaseVectors[1]);
    }
}

void MembraneElement::CalculateOnIntegrationPoints(const Variable<Vector >& rVariable,
                        std::vector< Vector >& rOutput,
                        const ProcessInfo& rCurrentProcessInfo)
{
    // element with two nodes can only represent results at one node
    const IntegrationMethod integration_method = GetGeometry().GetDefaultIntegrationMethod();
    const SizeType& write_points_number =
        GetGeometry().IntegrationPointsNumber(integration_method);
    const SizeType dimension = GetGeometry().WorkingSpaceDimension();

    if (rOutput.size() != write_points_number) {
        rOutput.resize(write_points_number);
    }

    const GeometryType::ShapeFunctionsGradientsType& r_shape_functions_gradients = GetGeometry().ShapeFunctionsLocalGradients(integration_method);
    const GeometryType::IntegrationPointsArrayType& r_integration_points = GetGeometry().IntegrationPoints(integration_method);


    if (rVariable==PK2_STRESS_VECTOR || rVariable==PRINCIPAL_PK2_STRESS_VECTOR || rVariable == GREEN_LAGRANGE_STRAIN_VECTOR){
        Vector stress = ZeroVector(3);
        array_1d<Vector,2> current_covariant_base_vectors;
        array_1d<Vector,2> reference_covariant_base_vectors;
        array_1d<Vector,2> reference_contravariant_base_vectors;

        array_1d<Vector,2> transformed_base_vectors;

        Matrix covariant_metric_current = ZeroMatrix(3);
        Matrix covariant_metric_reference = ZeroMatrix(3);
        Matrix contravariant_metric_reference = ZeroMatrix(3);
        Matrix inplane_transformation_matrix_material = ZeroMatrix(3);

        for (SizeType point_number = 0; point_number < r_integration_points.size(); ++point_number){

            if (rOutput[point_number].size() != 3) {
                rOutput[point_number].resize(3);
            }

            // getting information for integration
            const Matrix& shape_functions_gradients_i = r_shape_functions_gradients[point_number];

            CovariantBaseVectors(current_covariant_base_vectors,shape_functions_gradients_i,ConfigurationType::Current);
            CovariantBaseVectors(reference_covariant_base_vectors,shape_functions_gradients_i,ConfigurationType::Reference);

            CovariantMetric(covariant_metric_current,current_covariant_base_vectors);
            CovariantMetric(covariant_metric_reference,reference_covariant_base_vectors);
            ContravariantMetric(contravariant_metric_reference,covariant_metric_reference);

            ContraVariantBaseVectors(reference_contravariant_base_vectors,contravariant_metric_reference,reference_covariant_base_vectors);

            TransformBaseVectors(transformed_base_vectors,reference_contravariant_base_vectors);

            InPlaneTransformationMatrix(inplane_transformation_matrix_material,transformed_base_vectors,reference_contravariant_base_vectors);


            if (rVariable == GREEN_LAGRANGE_STRAIN_VECTOR){
                    Vector strain_vector = ZeroVector(3);
                    StrainGreenLagrange(strain_vector,covariant_metric_reference,
                    covariant_metric_current,inplane_transformation_matrix_material);
                    strain_vector[2] /= 2.0;
                    noalias(rOutput[point_number]) = strain_vector;
            }
            else {
                Matrix material_tangent_modulus = ZeroMatrix(dimension);
                MaterialResponse(stress,contravariant_metric_reference,covariant_metric_reference,covariant_metric_current,
                    transformed_base_vectors,inplane_transformation_matrix_material,point_number,material_tangent_modulus,
                    rCurrentProcessInfo);

                if (rVariable==PRINCIPAL_PK2_STRESS_VECTOR){
                    Vector principal_stresses = ZeroVector(2);

                    if (rOutput[point_number].size() != 2) {
                        rOutput[point_number].resize(2);
                    }


                    PrincipalVector(principal_stresses,stress);
                    noalias(rOutput[point_number]) = principal_stresses;
                }  else {
                    noalias(rOutput[point_number]) = stress;
                }
            }

        }

    }  else if (rVariable==CAUCHY_STRESS_VECTOR || rVariable==PRINCIPAL_CAUCHY_STRESS_VECTOR){

        Vector stress = ZeroVector(3);
        array_1d<Vector,2> current_covariant_base_vectors;
        array_1d<Vector,2> current_contravariant_base_vectors;
        array_1d<Vector,2> reference_covariant_base_vectors;
        array_1d<Vector,2> reference_contravariant_base_vectors;

        array_1d<Vector,2> transformed_base_vectors;

        Matrix covariant_metric_current = ZeroMatrix(3);
        Matrix covariant_metric_reference = ZeroMatrix(3);
        Matrix contravariant_metric_reference = ZeroMatrix(3);
        Matrix contravariant_metric_current = ZeroMatrix(3);
        Matrix inplane_transformation_matrix_material = ZeroMatrix(3);

        Matrix deformation_gradient = ZeroMatrix(3);
        double det_deformation_gradient = 0.0;

        for (SizeType point_number = 0; point_number < r_integration_points.size(); ++point_number){


            if (rOutput[point_number].size() != 3) {
                rOutput[point_number].resize(3);
            }

            // getting information for integration
            const Matrix& shape_functions_gradients_i = r_shape_functions_gradients[point_number];

            CovariantBaseVectors(current_covariant_base_vectors,shape_functions_gradients_i,ConfigurationType::Current);
            CovariantBaseVectors(reference_covariant_base_vectors,shape_functions_gradients_i,ConfigurationType::Reference);

            CovariantMetric(covariant_metric_current,current_covariant_base_vectors);
            CovariantMetric(covariant_metric_reference,reference_covariant_base_vectors);
            ContravariantMetric(contravariant_metric_reference,covariant_metric_reference);
            ContravariantMetric(contravariant_metric_current,covariant_metric_current);

            ContraVariantBaseVectors(reference_contravariant_base_vectors,contravariant_metric_reference,reference_covariant_base_vectors);
            ContraVariantBaseVectors(current_contravariant_base_vectors,contravariant_metric_current,current_covariant_base_vectors);

            TransformBaseVectors(transformed_base_vectors,reference_contravariant_base_vectors);


            InPlaneTransformationMatrix(inplane_transformation_matrix_material,
                transformed_base_vectors,reference_contravariant_base_vectors);

            Matrix material_tangent_modulus = ZeroMatrix(dimension);
            MaterialResponse(stress,contravariant_metric_reference,covariant_metric_reference,covariant_metric_current,
                transformed_base_vectors,inplane_transformation_matrix_material,point_number,material_tangent_modulus,
                rCurrentProcessInfo);


            DeformationGradient(deformation_gradient,det_deformation_gradient,current_covariant_base_vectors,reference_contravariant_base_vectors);


            Matrix stress_matrix_local_cs = MathUtils<double>::StressVectorToTensor(stress);

            // transform stresses to original bases
            Matrix stress_matrix = ZeroMatrix(3);
            for (SizeType i=0;i<2;++i){
                for (SizeType j=0;j<2;++j){
                    stress_matrix += outer_prod(transformed_base_vectors[i],transformed_base_vectors[j]) * stress_matrix_local_cs(i,j);
                }
            }


            // calculate cauchy (this needs to be done in the original base)
            Matrix temp_stress_matrix = prod(deformation_gradient,stress_matrix);
            Matrix temp_stress_matrix_2 = prod(temp_stress_matrix,trans(deformation_gradient));
            Matrix cauchy_stress_matrix = temp_stress_matrix_2 / det_deformation_gradient;


            // transform stresses to local orthogonal base
            Matrix local_stress = ZeroMatrix(2);
            for (SizeType i=0;i<2;++i){
                for (SizeType j=0;j<2;++j){
                    local_stress(i,j) = inner_prod(transformed_base_vectors[i],prod(cauchy_stress_matrix,transformed_base_vectors[j]));
                }
            }
            stress = MathUtils<double>::StressTensorToVector(local_stress,3);


            if (rVariable==PRINCIPAL_CAUCHY_STRESS_VECTOR){
                Vector principal_stresses = ZeroVector(2);

                if (rOutput[point_number].size() != 2) {
                    rOutput[point_number].resize(2);
                }

                PrincipalVector(principal_stresses,stress);
                rOutput[point_number] = principal_stresses;
            }  else {
                rOutput[point_number] = stress;
            }
        }
    }
}


void MembraneElement::DeformationGradient(Matrix& rDeformationGradient, double& rDetDeformationGradient,
     const array_1d<Vector,2>& rCurrentCovariantBase, const array_1d<Vector,2>& rReferenceContraVariantBase)
{
    // attention: this is not in the local orthonogal coordinate system

    // calculate out of plane local vectors (membrane has no thickness change so g3 and G3 are normalized)
    Vector current_cov_3 = ZeroVector(3);
    MathUtils<double>::UnitCrossProduct(current_cov_3,rCurrentCovariantBase[0],rCurrentCovariantBase[1]);

    Vector reference_contra_3 = ZeroVector(3);
    MathUtils<double>::UnitCrossProduct(reference_contra_3,rReferenceContraVariantBase[0],rReferenceContraVariantBase[1]);

    // calculate deformation gradient
    rDeformationGradient = ZeroMatrix(3);
    for (SizeType i=0;i<2;++i){
        rDeformationGradient += outer_prod(rCurrentCovariantBase[i],rReferenceContraVariantBase[i]);
    }

    // add contribution of out of plane base vectors
    rDeformationGradient += outer_prod(current_cov_3,reference_contra_3);


    // calculate det(F)
    rDetDeformationGradient = MathUtils<double>::Det(rDeformationGradient);
}

void MembraneElement::CalculateOnIntegrationPoints(
    const Variable<array_1d<double, 3>>& rVariable,
    std::vector<array_1d<double, 3>>& rOutput,
    const ProcessInfo& rCurrentProcessInfo)
{

    KRATOS_TRY
    // element with two nodes can only represent results at one node
    const IntegrationMethod integration_method = GetGeometry().GetDefaultIntegrationMethod();
    const SizeType& write_points_number =
        GetGeometry().IntegrationPointsNumber(integration_method);
    if (rOutput.size() != write_points_number) {
        rOutput.resize(write_points_number);
    }

    if (rVariable == LOCAL_AXIS_1 || rVariable == LOCAL_AXIS_2 || rVariable == LOCAL_AXIS_3) {

        const GeometryType::ShapeFunctionsGradientsType& r_shape_functions_gradients = GetGeometry().ShapeFunctionsLocalGradients(integration_method);
        const GeometryType::IntegrationPointsArrayType& r_integration_points = GetGeometry().IntegrationPoints(integration_method);

        int which_axis = 0;
        if (rVariable == LOCAL_AXIS_2) which_axis = 1;

        array_1d<Vector,2> reference_covariant_base_vectors;
        array_1d<Vector,2> reference_contravariant_base_vectors;
        Matrix covariant_metric_reference = ZeroMatrix(3);
        Matrix contravariant_metric_reference = ZeroMatrix(3);
        array_1d<Vector,2> transformed_base_vectors;

        for (SizeType point_number = 0; point_number < r_integration_points.size(); ++point_number){

            if (rOutput[point_number].size() != 3) {
                rOutput[point_number].resize(3);
            }

            // getting information for integration
            const Matrix& shape_functions_gradients_i = r_shape_functions_gradients[point_number];

            CovariantBaseVectors(reference_covariant_base_vectors,shape_functions_gradients_i,ConfigurationType::Reference);
            CovariantMetric(covariant_metric_reference,reference_covariant_base_vectors);
            ContravariantMetric(contravariant_metric_reference,covariant_metric_reference);
            ContraVariantBaseVectors(reference_contravariant_base_vectors,contravariant_metric_reference,reference_covariant_base_vectors);
            TransformBaseVectors(transformed_base_vectors,reference_contravariant_base_vectors);

            if (rVariable == LOCAL_AXIS_3){
                Vector base_vec_3 = ZeroVector(3);
                MathUtils<double>::UnitCrossProduct(base_vec_3,transformed_base_vectors[0],transformed_base_vectors[1]);

                for (SizeType i =0; i<3; ++i) {
                    rOutput[point_number][i] = base_vec_3[i];
                }
            }
            else {
                for (SizeType i =0; i<3; ++i) {
                    rOutput[point_number][i] = transformed_base_vectors[which_axis][i];
                }
            }
        }
    }

    KRATOS_CATCH("")
}

void MembraneElement::Calculate(const Variable<Matrix>& rVariable, Matrix& rOutput, const ProcessInfo& rCurrentProcessInfo)
{
    if (rVariable == LOCAL_ELEMENT_ORIENTATION) {
        rOutput = ZeroMatrix(3);
        array_1d<Vector,2> base_vectors_current_cov;
        const IntegrationMethod integration_method = GetGeometry().GetDefaultIntegrationMethod();
        const GeometryType::ShapeFunctionsGradientsType& r_shape_functions_gradients = GetGeometry().ShapeFunctionsLocalGradients(integration_method);
        const GeometryType::IntegrationPointsArrayType& r_integration_points = GetGeometry().IntegrationPoints(integration_method);

        Vector base_1 = ZeroVector(3);
        Vector base_2 = ZeroVector(3);
        Vector base_3 = ZeroVector(3);

        for (SizeType point_number = 0; point_number < r_integration_points.size(); ++point_number){
            const double integration_weight_i = r_integration_points[point_number].Weight();
            const Matrix& shape_functions_gradients_i = r_shape_functions_gradients[point_number];
            CovariantBaseVectors(base_vectors_current_cov,shape_functions_gradients_i,ConfigurationType::Reference);
            base_1 += base_vectors_current_cov[0]*integration_weight_i;
            base_2 += base_vectors_current_cov[1]*integration_weight_i;
        }

        MathUtils<double>::UnitCrossProduct(base_3, base_1, base_2);

        column(rOutput,0) = base_1;
        column(rOutput,1) = base_2;
        column(rOutput,2) = base_3;
    }
    else if (rVariable == MEMBRANE_PRESTRESS) {
        std::vector< Vector > prestress_matrix;
        CalculateOnIntegrationPoints(PK2_STRESS_VECTOR,prestress_matrix,rCurrentProcessInfo);
        const auto& r_integration_points = GetGeometry().IntegrationPoints(GetGeometry().GetDefaultIntegrationMethod());

        rOutput = ZeroMatrix(3,r_integration_points.size());

        // each column represents 1 GP
        for (SizeType i=0;i<r_integration_points.size();++i){
            column(rOutput,i) = prestress_matrix[i];
        }
    }
}

void MembraneElement::Calculate(const Variable<double>& rVariable, double& rOutput, const ProcessInfo& rCurrentProcessInfo)
{
    if (rVariable == STRAIN_ENERGY) {
        const IntegrationMethod integration_method = GetGeometry().GetDefaultIntegrationMethod();
        const auto& r_geom = GetGeometry();

        const GeometryType::ShapeFunctionsGradientsType& r_shape_functions_gradients = r_geom.ShapeFunctionsLocalGradients(integration_method);
        const GeometryType::IntegrationPointsArrayType& r_integration_points = r_geom.IntegrationPoints(integration_method);

        array_1d<Vector,2> current_covariant_base_vectors;
        array_1d<Vector,2> reference_covariant_base_vectors;
        array_1d<Vector,2> reference_contravariant_base_vectors;

        array_1d<Vector,2> transformed_base_vectors;

        Matrix covariant_metric_current = ZeroMatrix(3);
        Matrix covariant_metric_reference = ZeroMatrix(3);
        Matrix contravariant_metric_reference = ZeroMatrix(3);
        Matrix inplane_transformation_matrix_material = ZeroMatrix(3);
        double detJ = 0.0;
        rOutput = 0.0; // total strain energy
        Vector strain_vector = ZeroVector(3);
        Vector stress_vector = ZeroVector(3);


        ConstitutiveLaw::Parameters element_parameters(GetGeometry(),GetProperties(),rCurrentProcessInfo);
        element_parameters.Set(ConstitutiveLaw::USE_ELEMENT_PROVIDED_STRAIN);
        element_parameters.SetStressVector(stress_vector);

        for (SizeType point_number = 0; point_number < r_integration_points.size(); ++point_number){
            // reset gauss point strain
            double strain_energy_gp = 0.0; // strain energy per gauss point

            // getting information for integration
            const double integration_weight_i = r_integration_points[point_number].Weight();
            const Matrix& shape_functions_gradients_i = r_shape_functions_gradients[point_number];


            CovariantBaseVectors(current_covariant_base_vectors,shape_functions_gradients_i,ConfigurationType::Current);
            CovariantBaseVectors(reference_covariant_base_vectors,shape_functions_gradients_i,ConfigurationType::Reference);
            CovariantMetric(covariant_metric_current,current_covariant_base_vectors);
            CovariantMetric(covariant_metric_reference,reference_covariant_base_vectors);

            ContravariantMetric(contravariant_metric_reference,covariant_metric_reference);
            ContraVariantBaseVectors(reference_contravariant_base_vectors,contravariant_metric_reference,reference_covariant_base_vectors);

            TransformBaseVectors(transformed_base_vectors,reference_contravariant_base_vectors);
            InPlaneTransformationMatrix(inplane_transformation_matrix_material,transformed_base_vectors,reference_contravariant_base_vectors);
            JacobiDeterminante(detJ,reference_covariant_base_vectors);

            StrainGreenLagrange(strain_vector,covariant_metric_reference,covariant_metric_current,inplane_transformation_matrix_material);

            // add strain energy from material law
            element_parameters.SetStrainVector(strain_vector);
            mConstitutiveLawVector[point_number]->CalculateValue(element_parameters,STRAIN_ENERGY,strain_energy_gp);


            Vector pre_stress_vector = ZeroVector(3);
            AddPreStressPk2(pre_stress_vector,transformed_base_vectors);

            // add strain energy from pre_stress -> constant
            strain_energy_gp += inner_prod(strain_vector,pre_stress_vector);

            // integrate over reference domain
            strain_energy_gp *= detJ*integration_weight_i;

            // sum up the gauss point contributions
            rOutput += strain_energy_gp;
        }
        rOutput *= GetProperties()[THICKNESS];
    }
    else if (rVariable == KINETIC_ENERGY) {
        const auto& r_geom = GetGeometry();
        const SizeType number_dofs = r_geom.WorkingSpaceDimension()*r_geom.size();

        Matrix mass_matrix = ZeroMatrix(number_dofs,number_dofs);
        CalculateMassMatrix(mass_matrix,rCurrentProcessInfo);
        Vector current_nodal_velocities = ZeroVector(number_dofs);
        GetFirstDerivativesVector(current_nodal_velocities);
        rOutput = 0.50 * inner_prod(current_nodal_velocities,prod(mass_matrix,current_nodal_velocities));
    }
    else if (rVariable == ENERGY_DAMPING_DISSIPATION) {
        const auto& r_geom = GetGeometry();
        const SizeType number_dofs = r_geom.WorkingSpaceDimension()*r_geom.size();

        // Attention! this is only the current state and must be integrated over time (*dt)
        Matrix damping_matrix = ZeroMatrix(number_dofs,number_dofs);
        CalculateDampingMatrix(damping_matrix,rCurrentProcessInfo);
        Vector current_nodal_velocities = ZeroVector(number_dofs);
        GetFirstDerivativesVector(current_nodal_velocities);
        rOutput = inner_prod(current_nodal_velocities,prod(damping_matrix,current_nodal_velocities));
    }
    else if (rVariable == EXTERNAL_ENERGY) {
        // Dead Load contribution to external energy
        const auto& r_geom = GetGeometry();
        const SizeType number_dofs = r_geom.WorkingSpaceDimension()*r_geom.size();

        Vector dead_load_rhs = ZeroVector(number_dofs);
        CalculateAndAddBodyForce(dead_load_rhs, rCurrentProcessInfo);
        Vector current_nodal_displacements = ZeroVector(number_dofs);
        GetValuesVector(current_nodal_displacements, 0);
        rOutput = inner_prod(dead_load_rhs,current_nodal_displacements);
    }
}

void MembraneElement::CalculateConsistentMassMatrix(MatrixType& rMassMatrix,
    const ProcessInfo& rCurrentProcessInfo) const
{
    KRATOS_TRY;
    const auto& r_geom = GetGeometry();
    const SizeType number_of_nodes = r_geom.size();
    const SizeType dimension = r_geom.WorkingSpaceDimension();
    const SizeType number_dofs = dimension*number_of_nodes;

    if (number_of_nodes == 3){
        // consistent mass matrix for triangular element can be easily pre-computed
        const BoundedMatrix<double, 3, 3> fill_matrix = CalculateReferenceArea()*(IdentityMatrix(3)/12.0);
        for (SizeType i=0; i<3; ++i){
            for (SizeType j=0; j<3; ++j){
                    project(rMassMatrix, range((i*3),((i+1)*3)),range((j*3),((j+1)*3))) += fill_matrix;
                }
        }
        for (SizeType i=0; i<number_dofs; ++i) rMassMatrix(i,i) *= 2.0;
    }
    else {
        const IntegrationMethod integration_method = IntegrationUtilities::GetIntegrationMethodForExactMassMatrixEvaluation(r_geom);

        const GeometryType::ShapeFunctionsGradientsType& r_shape_functions_gradients = r_geom.ShapeFunctionsLocalGradients(integration_method);
        const GeometryType::IntegrationPointsArrayType& r_integration_points = r_geom.IntegrationPoints(integration_method);
        const Matrix& rNcontainer = r_geom.ShapeFunctionsValues(integration_method);
        array_1d<Vector,2> reference_covariant_base_vectors;

        double detJ = 0.0;



        for (SizeType point_number = 0; point_number < r_integration_points.size(); ++point_number){

            const Matrix& shape_functions_gradients_i = r_shape_functions_gradients[point_number];
            CovariantBaseVectors(reference_covariant_base_vectors,shape_functions_gradients_i,ConfigurationType::Reference);
            JacobiDeterminante(detJ,reference_covariant_base_vectors);

            const double integration_weight = r_integration_points[point_number].Weight();
            const Vector& rN = row(rNcontainer,point_number);


            for ( IndexType i = 0; i < number_of_nodes; ++i ) {
                    const SizeType index_i = i * dimension;

                    for ( IndexType j = 0; j < number_of_nodes; ++j ) {
                        const SizeType index_j = j * dimension;
                        const double NiNj_weight = rN[i] * rN[j] * integration_weight * detJ;

                        for ( IndexType k = 0; k < dimension; ++k )
                            rMassMatrix( index_i + k, index_j + k ) += NiNj_weight;
                    }
                }
        }
    }

    rMassMatrix *= GetProperties()[THICKNESS]*StructuralMechanicsElementUtilities::GetDensityForMassMatrixComputation(*this);
    KRATOS_CATCH("");
}

void MembraneElement::CalculateMassMatrix(MatrixType& rMassMatrix,
    const ProcessInfo& rCurrentProcessInfo)
{
    KRATOS_TRY;

    const auto& r_geom = GetGeometry();

    // LUMPED MASS MATRIX
    const SizeType number_of_nodes = r_geom.size();
    const SizeType mat_size = number_of_nodes * 3;

    if (rMassMatrix.size1() != mat_size) {
        rMassMatrix.resize(mat_size, mat_size, false);
    }
    noalias(rMassMatrix) = ZeroMatrix(mat_size, mat_size);


    if (StructuralMechanicsElementUtilities::ComputeLumpedMassMatrix(GetProperties(), rCurrentProcessInfo) ){
        Vector lumped_mass_vector = ZeroVector(mat_size);
        CalculateLumpedMassVector(lumped_mass_vector,rCurrentProcessInfo);
        for (SizeType i=0;i<mat_size;++i) rMassMatrix(i,i) = lumped_mass_vector[i];
    }
    else {
        // CONSISTENT MASS MATRIX
        CalculateConsistentMassMatrix(rMassMatrix,rCurrentProcessInfo);
    }

    KRATOS_CATCH("")
}

void MembraneElement::CalculateLumpedMassVector(
    VectorType& rLumpedMassVector,
    const ProcessInfo& rCurrentProcessInfo) const
{
    KRATOS_TRY
    auto& r_geom = GetGeometry();
    const SizeType dimension = r_geom.WorkingSpaceDimension();
    const SizeType number_of_nodes = r_geom.size();
    const SizeType local_size = dimension*number_of_nodes;

    if (rLumpedMassVector.size() != local_size) {
        rLumpedMassVector.resize(local_size, false);
    }

    const double total_mass = CalculateReferenceArea() * GetProperties()[THICKNESS] * StructuralMechanicsElementUtilities::GetDensityForMassMatrixComputation(*this);

    Vector lump_fact =  ZeroVector(number_of_nodes);
    ReferenceLumpingFactors(lump_fact);

    for (SizeType i = 0; i < number_of_nodes; ++i) {
        const double temp = lump_fact[i] * total_mass;

        for (SizeType j = 0; j < 3; ++j)
        {
            const SizeType index = i * 3 + j;
            rLumpedMassVector[index] = temp;
        }
    }
    KRATOS_CATCH("")
}

void MembraneElement::AddExplicitContribution(
    const VectorType& rRHSVector,
    const Variable<VectorType>& rRHSVariable,
    const Variable<double >& rDestinationVariable,
    const ProcessInfo& rCurrentProcessInfo)
{
    KRATOS_TRY;

    auto& r_geom = GetGeometry();
    const SizeType dimension = r_geom.WorkingSpaceDimension();
    const SizeType number_of_nodes = r_geom.size();
    const SizeType local_size = dimension*number_of_nodes;

    if (rDestinationVariable == NODAL_MASS) {
        VectorType element_mass_vector(local_size);
        CalculateLumpedMassVector(element_mass_vector, rCurrentProcessInfo);

        for (SizeType i = 0; i < number_of_nodes; ++i) {
            double& r_nodal_mass = r_geom[i].GetValue(NODAL_MASS);
            int index = i * dimension;

            AtomicAdd(r_nodal_mass, element_mass_vector(index));
        }
    }

    KRATOS_CATCH("")
}

void MembraneElement::CalculateDampingMatrix(
    MatrixType& rDampingMatrix, const ProcessInfo& rCurrentProcessInfo)
{
    StructuralMechanicsElementUtilities::CalculateRayleighDampingMatrix(
        *this,
        rDampingMatrix,
        rCurrentProcessInfo,
        GetGeometry().WorkingSpaceDimension()*GetGeometry().size());
}

const Parameters MembraneElement::GetSpecifications() const
{
    const Parameters specifications = Parameters(R"({
        "time_integration"           : ["static","implicit","explicit"],
        "framework"                  : "lagrangian",
        "symmetric_lhs"              : true,
        "positive_definite_lhs"      : true,
        "output"                     : {
            "gauss_point"            : [],
            "nodal_historical"       : ["DISPLACEMENT","ROTATION","VELOCITY","ACCELERATION"],
            "nodal_non_historical"   : [],
            "entity"                 : []
        },
        "required_variables"         : ["DISPLACEMENT","ROTATION"],
        "required_dofs"              : ["DISPLACEMENT_X","DISPLACEMENT_Y","DISPLACEMENT_Z","ROTATION_X","ROTATION_Y","ROTATION_Z"],
        "flags_used"                 : [],
        "compatible_geometries"      : ["Triangle3D3", "Quadrilateral3D4"],
        "element_integrates_in_time" : false,
        "compatible_constitutive_laws": {
            "type"        : ["PlaneStress"],
<<<<<<< HEAD
            "dimension"   : ["2D"],
=======
            "dimension"   : ["3D"],
>>>>>>> 894ed68f
            "strain_size" : [3]
        },
        "required_polynomial_degree_of_geometry" : 1,
        "documentation"   : "This element implements a pre-stressed membrane formulation."
    })");

    return specifications;
}

void MembraneElement::AddExplicitContribution(
    const VectorType& rRHSVector, const Variable<VectorType>& rRHSVariable,
    const Variable<array_1d<double, 3>>& rDestinationVariable,
    const ProcessInfo& rCurrentProcessInfo)
{
    KRATOS_TRY;

    auto& r_geom = GetGeometry();
    const SizeType dimension = r_geom.WorkingSpaceDimension();
    const SizeType number_of_nodes = r_geom.size();
    const SizeType local_size = dimension*number_of_nodes;

    if (rRHSVariable == RESIDUAL_VECTOR && rDestinationVariable == FORCE_RESIDUAL) {

        Vector damping_residual_contribution = ZeroVector(local_size);
        Vector current_nodal_velocities = ZeroVector(local_size);
        GetFirstDerivativesVector(current_nodal_velocities);
        Matrix damping_matrix;
        CalculateDampingMatrix(damping_matrix, rCurrentProcessInfo);
        // current residual contribution due to damping
        noalias(damping_residual_contribution) = prod(damping_matrix, current_nodal_velocities);

        for (SizeType i = 0; i < number_of_nodes; ++i) {
            SizeType index = dimension * i;
            array_1d<double, 3>& r_force_residual = GetGeometry()[i].FastGetSolutionStepValue(FORCE_RESIDUAL);
            for (size_t j = 0; j < dimension; ++j) {
                AtomicAdd(r_force_residual[j], (rRHSVector[index + j] - damping_residual_contribution[index + j]));
            }
        }
    } else if (rDestinationVariable == NODAL_INERTIA) {

        // Getting the vector mass
        VectorType mass_vector(local_size);
        CalculateLumpedMassVector(mass_vector, rCurrentProcessInfo);

        for (SizeType i = 0; i < number_of_nodes; ++i) {
            double& r_nodal_mass = GetGeometry()[i].GetValue(NODAL_MASS);
            SizeType index = i * dimension;

            AtomicAdd(r_nodal_mass, mass_vector[index]);
        }
    }

    KRATOS_CATCH("")
}

void MembraneElement::CalculateAndAddBodyForce(VectorType& rRightHandSideVector, const ProcessInfo& rCurrentProcessInfo) const
{
    KRATOS_TRY
    auto& r_geom = GetGeometry();
    const SizeType dimension = r_geom.WorkingSpaceDimension();
    const SizeType number_of_nodes = r_geom.size();
    const SizeType local_size = dimension*number_of_nodes;

    if (r_geom[0].SolutionStepsDataHas(VOLUME_ACCELERATION)){

        Vector lumped_mass_vector = ZeroVector(local_size);
        CalculateLumpedMassVector(lumped_mass_vector,rCurrentProcessInfo);

        for (SizeType i = 0; i < number_of_nodes; ++i) {
            for (SizeType j = 0; j < 3; ++j)
            {
                const SizeType index = i * 3 + j;
                rRightHandSideVector[index] += lumped_mass_vector[index] * r_geom[i].FastGetSolutionStepValue(VOLUME_ACCELERATION)[j];
            }
        }
    }

    KRATOS_CATCH("")
}

double MembraneElement::CalculateReferenceArea() const
{
    KRATOS_TRY;
    const auto& r_geom = GetGeometry();
    const IntegrationMethod integration_method = GetIntegrationMethod();

    const GeometryType::ShapeFunctionsGradientsType& r_shape_functions_gradients = r_geom.ShapeFunctionsLocalGradients(integration_method);
    const GeometryType::IntegrationPointsArrayType& r_integration_points = r_geom.IntegrationPoints(integration_method);
    array_1d<Vector,2> reference_covariant_base_vectors;

    double detJ = 0.0;
    double ref_area = 0.0;

    for (SizeType point_number = 0; point_number < r_integration_points.size(); ++point_number){

        const Matrix& shape_functions_gradients_i = r_shape_functions_gradients[point_number];
        CovariantBaseVectors(reference_covariant_base_vectors,shape_functions_gradients_i,ConfigurationType::Reference);
        JacobiDeterminante(detJ,reference_covariant_base_vectors);
        const double integration_weight = r_integration_points[point_number].Weight();

        ref_area += integration_weight * detJ;
    }
    return ref_area;
    KRATOS_CATCH("");
}



void MembraneElement::PrincipalVector(Vector& rPrincipalVector, const Vector& rNonPrincipalVector)
{
    // make sure to divide rNonPrincipalVector[2]/2 if strains are passed
    rPrincipalVector = ZeroVector(2);
    rPrincipalVector[0] = 0.50 * (rNonPrincipalVector[0]+rNonPrincipalVector[1]) + std::sqrt(0.25*(std::pow(rNonPrincipalVector[0]-rNonPrincipalVector[1],2.0)) + std::pow(rNonPrincipalVector[2],2.0));
    rPrincipalVector[1] = 0.50 * (rNonPrincipalVector[0]+rNonPrincipalVector[1]) - std::sqrt(0.25*(std::pow(rNonPrincipalVector[0]-rNonPrincipalVector[1],2.0)) + std::pow(rNonPrincipalVector[2],2.0));
}

//***********************************************************************************
//***********************************************************************************
int MembraneElement::Check(const ProcessInfo& rCurrentProcessInfo) const
{
    KRATOS_TRY;
    const double numerical_limit = std::numeric_limits<double>::epsilon();
    const SizeType number_of_nodes = this->GetGeometry().size();
    const SizeType dimension = this->GetGeometry().WorkingSpaceDimension();

    KRATOS_ERROR_IF_NOT(rCurrentProcessInfo[DOMAIN_SIZE]==3) << "DOMAIN_SIZE in element " << Id() << " is not 3" << std::endl;
    KRATOS_ERROR_IF_NOT(dimension==3) << "dimension in element " << Id() << " is not 3" << std::endl;

    if (GetProperties().Has(THICKNESS) == false ||
            GetProperties()[THICKNESS] <= numerical_limit) {
        KRATOS_ERROR << "THICKNESS not provided for element " << Id()
                     << std::endl;
    }

    // Check that the element's nodes contain all required SolutionStepData and Degrees of freedom
    for ( SizeType i = 0; i < number_of_nodes; i++ ) {
        const Node<3> &r_node = this->GetGeometry()[i];
        KRATOS_CHECK_VARIABLE_IN_NODAL_DATA(DISPLACEMENT,r_node)

        KRATOS_CHECK_DOF_IN_NODE(DISPLACEMENT_X, r_node)
        KRATOS_CHECK_DOF_IN_NODE(DISPLACEMENT_Y, r_node)
        KRATOS_CHECK_DOF_IN_NODE(DISPLACEMENT_Z, r_node)
    }

    // Verify that the constitutive law exists
    KRATOS_ERROR_IF_NOT(this->GetProperties().Has( CONSTITUTIVE_LAW ))
        << "Constitutive law not provided for property " << this->GetProperties().Id() << std::endl;

    if ( GetProperties()[CONSTITUTIVE_LAW] != nullptr ) {
        for ( IndexType point_number = 0; point_number < mConstitutiveLawVector.size(); ++point_number ) {
            mConstitutiveLawVector[point_number]->Check(GetProperties(),GetGeometry(),rCurrentProcessInfo);
            const SizeType strain_size = mConstitutiveLawVector[point_number]->GetStrainSize();
            KRATOS_ERROR_IF( strain_size != 3) << "Wrong constitutive law used. This is a membrane element! "
                << "Expected strain size is 3 (el id = " << this->Id() << ")" << std::endl;
        }
    } else KRATOS_ERROR << "A constitutive law needs to be specified for the element with ID " << this->Id() << std::endl;

    // Verify that the constitutive law has the correct dimension


    return 0;
    KRATOS_CATCH("");
}

void MembraneElement::save(Serializer& rSerializer) const
    {
      KRATOS_SERIALIZE_SAVE_BASE_CLASS(rSerializer, Element);
      rSerializer.save("mConstitutiveLawVector", mConstitutiveLawVector);
    }

    void MembraneElement::load(Serializer& rSerializer)
    {
      KRATOS_SERIALIZE_LOAD_BASE_CLASS(rSerializer, Element);
      rSerializer.load("mConstitutiveLawVector", mConstitutiveLawVector);
    }



//***********************************************************************************
//***********************************************************************************
} // Namespace Kratos.<|MERGE_RESOLUTION|>--- conflicted
+++ resolved
@@ -1335,11 +1335,7 @@
         "element_integrates_in_time" : false,
         "compatible_constitutive_laws": {
             "type"        : ["PlaneStress"],
-<<<<<<< HEAD
-            "dimension"   : ["2D"],
-=======
             "dimension"   : ["3D"],
->>>>>>> 894ed68f
             "strain_size" : [3]
         },
         "required_polynomial_degree_of_geometry" : 1,
