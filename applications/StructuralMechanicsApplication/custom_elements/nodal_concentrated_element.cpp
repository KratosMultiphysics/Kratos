--- conflicted
+++ resolved
@@ -930,16 +930,10 @@
         KRATOS_CHECK_VARIABLE_IN_NODAL_DATA(DISPLACEMENT,r_node)
         KRATOS_CHECK_VARIABLE_IN_NODAL_DATA(VOLUME_ACCELERATION,r_node)
 
-<<<<<<< HEAD
         KRATOS_CHECK_DOF_IN_NODE(DISPLACEMENT_X,r_node)
         KRATOS_CHECK_DOF_IN_NODE(DISPLACEMENT_Y,r_node)
         KRATOS_CHECK_DOF_IN_NODE(DISPLACEMENT_Z,r_node)
     }
-=======
-    // Check that the element's nodes contain all required SolutionStepData and Degrees of freedom
-    for ( std::size_t i = 0; i < this->GetGeometry().size(); ++i ) {
-        const Node& rnode = this->GetGeometry()[i];
->>>>>>> 924df0e7
 
     // The rotational terms
     if( mELementalFlags.Is(NodalConcentratedElement::COMPUTE_ROTATIONAL_STIFFNESS) ||
