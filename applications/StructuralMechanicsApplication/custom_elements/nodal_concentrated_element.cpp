// KRATOS  ___|  |                   |                   |
//       \___ \  __|  __| |   |  __| __| |   |  __| _` | |
//             | |   |    |   | (    |   |   | |   (   | |
//       _____/ \__|_|   \__,_|\___|\__|\__,_|_|  \__,_|_| MECHANICS
//
//  License:		 BSD License
//					 license: structural_mechanics_application/license.txt
//
//  Main authors:    Vicente Mataix Ferrandiz
//

// System includes

// External includes

// Project includes
#include "includes/define.h"
#include "includes/checks.h"
#include "custom_elements/nodal_concentrated_element.hpp"

#include "structural_mechanics_application_variables.h"

namespace Kratos
{
//***********************DEFAULT CONSTRUCTOR******************************************
//************************************************************************************

NodalConcentratedElement::NodalConcentratedElement( 
    IndexType NewId, 
    GeometryType::Pointer pGeometry, 
    const bool UseRayleighDamping
    )
    : Element( NewId, pGeometry )
    , mUseRayleighDamping( UseRayleighDamping )
{
    //DO NOT ADD DOFS HERE!!!
}


//******************************CONSTRUCTOR*******************************************
//************************************************************************************

NodalConcentratedElement::NodalConcentratedElement( 
    IndexType NewId, GeometryType::Pointer pGeometry, 
    PropertiesType::Pointer pProperties, 
    const bool UseRayleighDamping
    )
    : Element( NewId, pGeometry, pProperties )
    , mUseRayleighDamping( UseRayleighDamping )
{

}

//******************************COPY CONSTRUCTOR**************************************
//************************************************************************************

NodalConcentratedElement::NodalConcentratedElement( NodalConcentratedElement const& rOther)
    :Element(rOther)
    ,mUseRayleighDamping(rOther.mUseRayleighDamping)
{

}

//*******************************ASSIGMENT OPERATOR***********************************
//************************************************************************************

NodalConcentratedElement&  NodalConcentratedElement::operator=(NodalConcentratedElement const& rOther)
{
    //ALL MEMBER VARIABLES THAT MUST BE KEPT IN AN "=" OPERATION NEEDS TO BE COPIED HERE

    Element::operator=(rOther);

    return *this;
}

//*********************************OPERATIONS*****************************************
//************************************************************************************

Element::Pointer NodalConcentratedElement::Create( 
    IndexType NewId, 
    NodesArrayType const& rThisNodes, 
    PropertiesType::Pointer pProperties 
    ) const
{
    //NEEDED TO CREATE AN ELEMENT   
<<<<<<< HEAD
    return boost::make_shared<NodalConcentratedElement>( NewId, GetGeometry().Create( rThisNodes ), pProperties, mUseRayleighDamping );
=======
    return Kratos::make_shared<NodalConcentratedElement>( NewId, GetGeometry().Create( rThisNodes ), pProperties, mUseRayleighDamping );
>>>>>>> 91b5c953
}


//************************************CLONE*******************************************
//************************************************************************************

Element::Pointer NodalConcentratedElement::Clone( 
    IndexType NewId, 
    NodesArrayType const& rThisNodes 
    ) const
{
    //YOU CREATE A NEW ELEMENT CLONING THEIR VARIABLES
    //ALL MEMBER VARIABLES THAT MUST BE CLONED HAVE TO BE DEFINED HERE

    NodalConcentratedElement new_element(NewId, GetGeometry().Create( rThisNodes ), pGetProperties(), mUseRayleighDamping );

<<<<<<< HEAD
    return boost::make_shared<NodalConcentratedElement>(new_element);
=======
    return Kratos::make_shared<NodalConcentratedElement>(new_element);
>>>>>>> 91b5c953
}


//*******************************DESTRUCTOR*******************************************
//************************************************************************************

NodalConcentratedElement::~NodalConcentratedElement()
{
}

//************* GETTING METHODS
//************************************************************************************
//************************************************************************************

void NodalConcentratedElement::GetDofList( 
    DofsVectorType& rElementalDofList, 
    ProcessInfo& rCurrentProcessInfo
    )
{
    //NEEDED TO DEFINE THE DOFS OF THE ELEMENT 
    const unsigned int dimension = GetGeometry().WorkingSpaceDimension();
    
    rElementalDofList.resize( 0 );

    rElementalDofList.push_back( GetGeometry()[0].pGetDof( DISPLACEMENT_X ) );
    rElementalDofList.push_back( GetGeometry()[0].pGetDof( DISPLACEMENT_Y ) );
    if( dimension == 3 )
        rElementalDofList.push_back( GetGeometry()[0].pGetDof( DISPLACEMENT_Z ) );    
}

//************************************************************************************
//************************************************************************************

void NodalConcentratedElement::EquationIdVector( 
    EquationIdVectorType& rResult, 
    ProcessInfo& rCurrentProcessInfo
    )
{
    //NEEDED TO DEFINE GLOBAL IDS FOR THE CORRECT ASSEMBLY
    const unsigned int dimension = GetGeometry().WorkingSpaceDimension();

    if ( rResult.size() != dimension )
        rResult.resize( dimension, false );

    rResult[0] = GetGeometry()[0].GetDof( DISPLACEMENT_X ).EquationId();
    rResult[1] = GetGeometry()[0].GetDof( DISPLACEMENT_Y ).EquationId();
    if( dimension == 3)
        rResult[2] = GetGeometry()[0].GetDof( DISPLACEMENT_Z ).EquationId();
}

//*********************************DISPLACEMENT***************************************
//************************************************************************************

void NodalConcentratedElement::GetValuesVector( Vector& rValues, int Step )
{
    //GIVES THE VECTOR WITH THE DOFS VARIABLES OF THE ELEMENT (i.e. ELEMENT DISPLACEMENTS)
    const unsigned int dimension = GetGeometry().WorkingSpaceDimension();

    if ( rValues.size() != dimension ) 
        rValues.resize( dimension, false );

    rValues[0] = GetGeometry()[0].GetSolutionStepValue( DISPLACEMENT_X, Step );
    rValues[1] = GetGeometry()[0].GetSolutionStepValue( DISPLACEMENT_Y, Step );

    if ( dimension == 3 )
        rValues[2] = GetGeometry()[0].GetSolutionStepValue( DISPLACEMENT_Z, Step );
}


//************************************VELOCITY****************************************
//************************************************************************************

void NodalConcentratedElement::GetFirstDerivativesVector( Vector& rValues, int Step )
{
    //GIVES THE VECTOR WITH THE TIME DERIVATIVE OF THE DOFS VARIABLES OF THE ELEMENT (i.e. ELEMENT VELOCITIES)
    const unsigned int dimension = GetGeometry().WorkingSpaceDimension();

    if ( rValues.size() != dimension ) 
        rValues.resize( dimension, false );

    rValues[0] = GetGeometry()[0].GetSolutionStepValue( VELOCITY_X, Step );
    rValues[1] = GetGeometry()[0].GetSolutionStepValue( VELOCITY_Y, Step );

    if ( dimension == 3 )
        rValues[2] = GetGeometry()[0].GetSolutionStepValue( VELOCITY_Z, Step );
}

//*********************************ACCELERATION***************************************
//************************************************************************************

void NodalConcentratedElement::GetSecondDerivativesVector( Vector& rValues, int Step )
{
    //GIVES THE VECTOR WITH THE TIME SECOND DERIVATIVE OF THE DOFS VARIABLES OF THE ELEMENT (i.e. ELEMENT ACCELERATIONS)
    const unsigned int dimension = GetGeometry().WorkingSpaceDimension();

    if ( rValues.size() != dimension ) 
        rValues.resize( dimension, false );

    rValues[0] = GetGeometry()[0].GetSolutionStepValue( ACCELERATION_X, Step );
    rValues[1] = GetGeometry()[0].GetSolutionStepValue( ACCELERATION_Y, Step );

    if ( dimension == 3 )
        rValues[2] = GetGeometry()[0].GetSolutionStepValue( ACCELERATION_Z, Step );
}

//************* STARTING - ENDING  METHODS
//************************************************************************************
//************************************************************************************

void NodalConcentratedElement::Initialize()
{
    KRATOS_TRY;

    KRATOS_CATCH( "" );
}

////************************************************************************************
////************************************************************************************

void NodalConcentratedElement::InitializeSolutionStep( ProcessInfo& rCurrentProcessInfo )
{
    KRATOS_TRY;

    KRATOS_CATCH( "" );
}

////************************************************************************************
////************************************************************************************
void NodalConcentratedElement::InitializeNonLinearIteration( ProcessInfo& rCurrentProcessInfo )
{

}

////************************************************************************************
////************************************************************************************

void NodalConcentratedElement::FinalizeNonLinearIteration( ProcessInfo& rCurrentProcessInfo )
{

}

////************************************************************************************
////************************************************************************************

void NodalConcentratedElement::FinalizeSolutionStep( ProcessInfo& rCurrentProcessInfo )
{
    KRATOS_TRY;

    KRATOS_CATCH( "" );
}

//************* COMPUTING  METHODS
//************************************************************************************
//************************************************************************************

void NodalConcentratedElement::CalculateLocalSystem( MatrixType& rLeftHandSideMatrix, VectorType& rRightHandSideVector, ProcessInfo& rCurrentProcessInfo )
{

    KRATOS_TRY;

    /* Calculate elemental system */

    // Compute RHS (RHS = rRightHandSideVector = Fext - Fint)
    this->CalculateRightHandSide(rRightHandSideVector, rCurrentProcessInfo);

    // Compute LHS
    this->CalculateLeftHandSide(rLeftHandSideMatrix, rCurrentProcessInfo);

    KRATOS_CATCH( "" );
}

//***********************************************************************************
//***********************************************************************************

void NodalConcentratedElement::CalculateRightHandSide(VectorType& rRightHandSideVector, ProcessInfo& rCurrentProcessInfo )
{
    const unsigned int dimension = GetGeometry().WorkingSpaceDimension();

    // Resizing as needed the RHS
    const unsigned int system_size = dimension;

    if ( rRightHandSideVector.size() != system_size )
        rRightHandSideVector.resize( system_size, false );

    rRightHandSideVector = ZeroVector( system_size ); //resetting RHS

    const array_1d<double, 3 >& current_displacement = GetGeometry()[0].FastGetSolutionStepValue(DISPLACEMENT);
    array_1d<double, 3 > volume_acceleration = ZeroVector(3);

    if( GetGeometry()[0].SolutionStepsDataHas(VOLUME_ACCELERATION) )
        volume_acceleration = GetGeometry()[0].FastGetSolutionStepValue(VOLUME_ACCELERATION);

    // We get the reference
    const auto& rconst_this = *this;
    
    // Compute and add external forces
    const double nodal_mass = rconst_this.GetValue(NODAL_MASS);
    for ( unsigned int j = 0; j < dimension; ++j )
        rRightHandSideVector[j]  += volume_acceleration[j] * nodal_mass;

    // Compute and add internal forces
    const array_1d<double, 3 >& nodal_stiffness = rconst_this.GetValue(NODAL_STIFFNESS);
    for ( unsigned int j = 0; j < dimension; ++j )
        rRightHandSideVector[j]  -= nodal_stiffness[j] * current_displacement[j];
}

//***********************************************************************************
//***********************************************************************************

void NodalConcentratedElement::CalculateLeftHandSide( MatrixType& rLeftHandSideMatrix, ProcessInfo& rCurrentProcessInfo )
{
    const unsigned int dimension = GetGeometry().WorkingSpaceDimension();

    // Resizing as needed the LHS
    const unsigned int system_size = dimension;

    if ( rLeftHandSideMatrix.size1() != system_size )
        rLeftHandSideMatrix.resize( system_size, system_size, false );

    noalias( rLeftHandSideMatrix ) = ZeroMatrix( system_size, system_size ); //resetting LHS

    // We get the reference
    const auto& rconst_this = *this;
    
    // We add the nodal stiffness
    const array_1d<double, 3 >& nodal_stiffness = rconst_this.GetValue(NODAL_STIFFNESS);
    for ( unsigned int j = 0; j < dimension; ++j )
        rLeftHandSideMatrix(j, j) += nodal_stiffness[j];
}

//*************************COMPUTE DELTA POSITION*************************************
//************************************************************************************


Matrix& NodalConcentratedElement::CalculateDeltaPosition(Matrix & rDeltaPosition)
{
    KRATOS_TRY;

    //KRATOS NODAL CURRENT POSITION (X = X0 + DISPLACEMENT_X) IS ALWAYS COMPUTED
    GeometryType& geom = GetGeometry();
    const unsigned int dimension = geom.WorkingSpaceDimension();

    rDeltaPosition = ZeroMatrix( 1 , dimension);

    rDeltaPosition(0, 0) = GetGeometry()[0].X() - GetGeometry()[0].X0();
    rDeltaPosition(0, 1) = GetGeometry()[0].Y() - GetGeometry()[0].Y0();
    if(dimension == 3)
        rDeltaPosition(0, 2) = GetGeometry()[0].Z() - GetGeometry()[0].Z0();

    return rDeltaPosition;

    KRATOS_CATCH( "" );
}

//************************************************************************************
//************************************************************************************

void NodalConcentratedElement::CalculateMassMatrix( MatrixType& rMassMatrix, ProcessInfo& rCurrentProcessInfo )
{
    KRATOS_TRY

    //lumped
    unsigned int dimension = GetGeometry().WorkingSpaceDimension();
    unsigned int system_size = dimension;

    if ( rMassMatrix.size1() != system_size )
        rMassMatrix.resize( system_size, system_size, false );

    rMassMatrix = ZeroMatrix( system_size, system_size );
    
    // We get the reference
    const auto& rconst_this = *this;
    
    // Get the nodal mass
    const double nodal_mass = rconst_this.GetValue(NODAL_MASS);

    for ( unsigned int j = 0; j < dimension; ++j )
        rMassMatrix( j, j ) = nodal_mass;

    KRATOS_CATCH( "" );
}

//************************************************************************************
//************************************************************************************

void NodalConcentratedElement::CalculateDampingMatrix( 
    MatrixType& rDampingMatrix, 
    ProcessInfo& rCurrentProcessInfo 
    )
{
    KRATOS_TRY;

    //0.-Initialize the DampingMatrix:
    const unsigned int dimension = GetGeometry().WorkingSpaceDimension();

    // Resizing as needed the LHS
    const unsigned int system_size = dimension;

    rDampingMatrix = ZeroMatrix( system_size, system_size );

    //Check, if Rayleigh damping is available; use nodal damping, if not
    if( mUseRayleighDamping ) {
        //1.-Calculate StiffnessMatrix:

        MatrixType stiffness_matrix     = ZeroMatrix( system_size, system_size );
        VectorType right_hand_side_vector = ZeroVector( system_size ); 

        this->CalculateLocalSystem( stiffness_matrix, right_hand_side_vector, rCurrentProcessInfo );

        //2.-Calculate MassMatrix:

        MatrixType mass_matrix  = ZeroMatrix( system_size, system_size );

        this->CalculateMassMatrix ( mass_matrix, rCurrentProcessInfo );
        
        //3.-Get Damping Coeffitients (RAYLEIGH_ALPHA, RAYLEIGH_BETA)
        double alpha = 0.0;
        if( GetProperties().Has(RAYLEIGH_ALPHA) )
            alpha = GetProperties()[RAYLEIGH_ALPHA];
        else if( rCurrentProcessInfo.Has(RAYLEIGH_ALPHA) )
            alpha = rCurrentProcessInfo[RAYLEIGH_ALPHA];

        double beta  = 0.0;
        if( GetProperties().Has(RAYLEIGH_BETA) )
            beta = GetProperties()[RAYLEIGH_BETA];
        else if( rCurrentProcessInfo.Has(RAYLEIGH_BETA) )
            beta = rCurrentProcessInfo[RAYLEIGH_BETA];

        //4.-Compose the Damping Matrix:
    
        //Rayleigh Damping Matrix: alpha*M + beta*K
        mass_matrix      *= alpha;
        stiffness_matrix *= beta;

        rDampingMatrix  = mass_matrix;
        rDampingMatrix += stiffness_matrix;
    } else {
        const array_1d<double, 3 >& nodal_damping_ratio = this->GetValue(NODAL_DAMPING_RATIO);
        for ( unsigned int j = 0; j < dimension; ++j )
            rDampingMatrix(j, j) += nodal_damping_ratio[j];
    }

    KRATOS_CATCH( "" );
}

//************************************************************************************
//************************************************************************************

int NodalConcentratedElement::Check( const ProcessInfo& rCurrentProcessInfo )
{    
    KRATOS_TRY
    
    // Check that all required variables have been registered
    KRATOS_CHECK_VARIABLE_KEY(DISPLACEMENT)
    KRATOS_CHECK_VARIABLE_KEY(VELOCITY)
    KRATOS_CHECK_VARIABLE_KEY(ACCELERATION)
    KRATOS_CHECK_VARIABLE_KEY(NODAL_MASS)
    KRATOS_CHECK_VARIABLE_KEY(NODAL_STIFFNESS)
    KRATOS_CHECK_VARIABLE_KEY(NODAL_DAMPING_RATIO)
    KRATOS_CHECK_VARIABLE_KEY(VOLUME_ACCELERATION)
    
    // Check that the element's nodes contain all required SolutionStepData and Degrees of freedom
    for ( std::size_t i = 0; i < this->GetGeometry().size(); ++i ) {
        Node<3>& rnode = this->GetGeometry()[i];
        
        KRATOS_CHECK_VARIABLE_IN_NODAL_DATA(DISPLACEMENT,rnode)
        KRATOS_CHECK_VARIABLE_IN_NODAL_DATA(VOLUME_ACCELERATION,rnode)

        KRATOS_CHECK_DOF_IN_NODE(DISPLACEMENT_X,rnode)
        KRATOS_CHECK_DOF_IN_NODE(DISPLACEMENT_Y,rnode)
        KRATOS_CHECK_DOF_IN_NODE(DISPLACEMENT_Z,rnode)
    }
    
    return 0;

    KRATOS_CATCH( "Problem in the Check in the NodalConcentratedElement" )
}


//************************************************************************************
//************************************************************************************

void NodalConcentratedElement::save( Serializer& rSerializer ) const
{
    KRATOS_SERIALIZE_SAVE_BASE_CLASS( rSerializer, Element )
}

void NodalConcentratedElement::load( Serializer& rSerializer )
{
    KRATOS_SERIALIZE_LOAD_BASE_CLASS( rSerializer, Element )
}

} // Namespace Kratos

<|MERGE_RESOLUTION|>--- conflicted
+++ resolved
@@ -83,11 +83,7 @@
     ) const
 {
     //NEEDED TO CREATE AN ELEMENT   
-<<<<<<< HEAD
-    return boost::make_shared<NodalConcentratedElement>( NewId, GetGeometry().Create( rThisNodes ), pProperties, mUseRayleighDamping );
-=======
     return Kratos::make_shared<NodalConcentratedElement>( NewId, GetGeometry().Create( rThisNodes ), pProperties, mUseRayleighDamping );
->>>>>>> 91b5c953
 }
 
 
@@ -104,11 +100,7 @@
 
     NodalConcentratedElement new_element(NewId, GetGeometry().Create( rThisNodes ), pGetProperties(), mUseRayleighDamping );
 
-<<<<<<< HEAD
-    return boost::make_shared<NodalConcentratedElement>(new_element);
-=======
     return Kratos::make_shared<NodalConcentratedElement>(new_element);
->>>>>>> 91b5c953
 }
 
 
