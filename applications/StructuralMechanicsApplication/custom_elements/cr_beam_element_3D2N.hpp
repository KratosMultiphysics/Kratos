--- conflicted
+++ resolved
@@ -1,475 +1,254 @@
-<<<<<<< HEAD
-// KRATOS  ___|  |                   |                   |
-//       \___ \  __|  __| |   |  __| __| |   |  __| _` | |
-//             | |   |    |   | (    |   |   | |   (   | |
-//       _____/ \__|_|   \__,_|\___|\__|\__,_|_|  \__,_|_| MECHANICS
-//
-//  License:     BSD License
-//           license: structural_mechanics_application/license.txt
-//
-//  Main authors: Klaus B. Sautter
-//                   
-//                   
-//
-
-#if !defined(KRATOS_CR_BEAM_ELEMENT_3D2N_H_INCLUDED )
-#define  KRATOS_CR_BEAM_ELEMENT_3D2N_H_INCLUDED
-
-
-#include "includes/element.h"
-#include "includes/define.h"
-#include "includes/variables.h"
-#include "includes/serializer.h"
-
-namespace Kratos
-{
-
-	class CrBeamElement3D2N : public Element
-	{
-	public:
-		KRATOS_CLASS_POINTER_DEFINITION(CrBeamElement3D2N);
-
-
-		typedef Element BaseType;
-		typedef BaseType::GeometryType GeometryType;
-		typedef BaseType::NodesArrayType NodesArrayType;
-		typedef BaseType::PropertiesType PropertiesType;
-		typedef BaseType::IndexType IndexType;
-		typedef BaseType::SizeType SizeType;
-		typedef BaseType::MatrixType MatrixType;
-		typedef BaseType::VectorType VectorType;
-		typedef BaseType::EquationIdVectorType EquationIdVectorType;
-		typedef BaseType::DofsVectorType DofsVectorType;
-
-
-		CrBeamElement3D2N(IndexType NewId, GeometryType::Pointer pGeometry,
-						bool rLinear = false);
-		CrBeamElement3D2N(IndexType NewId, GeometryType::Pointer pGeometry,
-						PropertiesType::Pointer pProperties,
-						bool rLinear = false);
-
-
-		~CrBeamElement3D2N() override;
-
-
-		BaseType::Pointer Create(
-			IndexType NewId,
-			NodesArrayType const& rThisNodes,
-			PropertiesType::Pointer pProperties) const override;
-
-		void EquationIdVector(
-			EquationIdVectorType& rResult,
-			ProcessInfo& rCurrentProcessInfo) override;
-
-		void GetDofList(
-			DofsVectorType& rElementalDofList,
-			ProcessInfo& rCurrentProcessInfo) override;
-
-		void Initialize() override;
-
-		Matrix CreateElementStiffnessMatrix_Material();
-		Matrix CreateElementStiffnessMatrix_Geometry(const Vector qe);
-		Matrix CalculateDeformationStiffness();
-		Matrix CalculateTransformationS();
-
-		Vector CalculateElementForces();
-
-		void CalculateTransformationMatrix(
-			Matrix& rRotationMatrix);
-
-		void CalculateInitialLocalCS();
-
-		Matrix UpdateRotationMatrixLocal();
-
-		void CalculateLocalSystem(
-			MatrixType& rLeftHandSideMatrix,
-			VectorType& rRightHandSideVector,
-			ProcessInfo& rCurrentProcessInfo) override;
-
-		void CalculateRightHandSide(
-			VectorType& rRightHandSideVector,
-			ProcessInfo& rCurrentProcessInfo) override;
-
-		void CalculateLeftHandSide(
-			MatrixType& rLeftHandSideMatrix,
-			ProcessInfo& rCurrentProcessInfo) override;
-
-		void CalculateMassMatrix(
-			MatrixType& rMassMatrix,
-			ProcessInfo& rCurrentProcessInfo) override;
-
-		void CalculateLumpedMassMatrix(
-			MatrixType& rMassMatrix,
-			ProcessInfo& rCurrentProcessInfo);
-
-		void CalculateConsistentMassMatrix(
-			MatrixType& rMassMatrix,
-			ProcessInfo& rCurrentProcessInfo);
-
-		void BuildSingleMassMatrix(
-			MatrixType& rMassMatrix,
-			const double Phi, const double CT, const double CR, const double L);
-
-		void CalculateDampingMatrix(
-			MatrixType& rDampingMatrix,
-			ProcessInfo& rCurrentProcessInfo) override;
-
-		void AddExplicitContribution(const VectorType& rRHSVector,
-			const Variable<VectorType>& rRHSVariable,
-			Variable<array_1d<double, 3> >& rDestinationVariable,
-			const ProcessInfo& rCurrentProcessInfo) override;
-
-		void GetValuesVector(
-			Vector& rValues,
-			int Step = 0) override;
-
-		void GetSecondDerivativesVector(
-			Vector& rValues,
-			int Step = 0) override;
-
-		void GetFirstDerivativesVector(
-			Vector& rValues,
-			int Step = 0) override;
-
-		void AssembleSmallInBigMatrix(Matrix SmallMatrix, Matrix& BigMatrix);
-
-		int Check(const ProcessInfo& rCurrentProcessInfo) override;
-
-
-		double CalculateCurrentLength();
-		double CalculatePsi(const double I, const double A_eff);
-		double CalculateShearModulus();
-		double CalculateReferenceLength();
-		void UpdateIncrementDeformation();
-
-		Vector CalculateBodyForces();  
-
-		void CalculateOnIntegrationPoints(
-			const Variable<array_1d<double, 3 > >& rVariable,
-			std::vector< array_1d<double, 3 > >& rOutput,
-			const ProcessInfo& rCurrentProcessInfo) override;
-
-		void GetValueOnIntegrationPoints(
-			const Variable<array_1d<double, 3 > >& rVariable,
-			std::vector< array_1d<double, 3 > >& rOutput,
-			const ProcessInfo& rCurrentProcessInfo) override;
-
-		void CalculateOnIntegrationPoints(
-			const Variable<Vector >& rVariable,
-			std::vector< Vector >& rOutput,
-			const ProcessInfo& rCurrentProcessInfo) override;
-
-		void GetValueOnIntegrationPoints(
-			const Variable<Vector>& rVariable,
-			std::vector<Vector>& rValues,
-			const ProcessInfo& rCurrentProcessInfo) override;
-
-
-		IntegrationMethod GetIntegrationMethod() const override;
-
-		void CalculateAndAddWorkEquivalentNodalForcesLineLoad(
-			const Vector ForceInput, VectorType& rRightHandSideVector,
-			const double GeometryLength);
-
-		std::string Info() const override; //fusseder needed for sensitivity analysis
-
-	protected:
-		CrBeamElement3D2N():Element() 
-		{
-		}	
-
-	private:
-		double mdPhi_x_a, mRotInertiaY, mRotInertiaZ;
-		Vector mNX, mNY, mNZ, mRHS, mTotalDef, mTotalPos;
-		Vector mTotalNodalDeformation, mTotalNodalPosistion, mBodyForces;
-		Vector mDeformationModes, mIncrementDeformation;
-		Matrix mLHS, mRotationMatrix, mRotationMatrix0;
-		Vector mNX0, mNY0, mNZ0;
-		Vector mQuaternionVEC_A, mQuaternionVEC_B;
-		double mQuaternionSCA_A, mQuaternionSCA_B;
-		Vector mPhiS, mPhiA;
-		Vector mNodalForces;
-
-		int mIterationCount = 0;
-		bool mIsLinearElement = false;
-		bool mIsLumpedMassMatrix = false;
-
-		//CrBeamElement3D2N() {}; --> M.Fusseder moved to protected in order to call it in derived adjoint element class
-
-
-
-		friend class Serializer;
-		void save(Serializer& rSerializer) const override;
-		void load(Serializer& rSerializer) override;
-	};
-
-
-	class Orientation 
-	{
-	public:
-		Orientation(array_1d<double, 3>& v1, const double theta = 0.00);
-		Orientation(array_1d<double, 3>& v1, array_1d<double, 3>& v2);
-
-
-		void CalculateRotationMatrix(Matrix& R);
-		void CalculateBasisVectors(array_1d<double, 3>& v1,
-								   array_1d<double, 3>& v2,
-								   array_1d<double, 3>& v3);
-
-		Quaternion<double>& GetQuaternion() { return morientation; }
-
-	private:
-		Quaternion<double> morientation;
-	};
-
-
-}
-
-#endif
-=======
-// KRATOS  ___|  |                   |                   |
-//       \___ \  __|  __| |   |  __| __| |   |  __| _` | |
-//             | |   |    |   | (    |   |   | |   (   | |
-//       _____/ \__|_|   \__,_|\___|\__|\__,_|_|  \__,_|_| MECHANICS
-//
-//  License:     BSD License
-//           license: structural_mechanics_application/license.txt
-//
-//  Main authors: Klaus B. Sautter
-//                   
-//                   
-//
-
-#if !defined(KRATOS_CR_BEAM_ELEMENT_3D2N_H_INCLUDED )
-#define  KRATOS_CR_BEAM_ELEMENT_3D2N_H_INCLUDED
-
-// System includes
-
-// External includes
-
-// Project includes
-#include "includes/element.h"
-#include "includes/define.h"
-#include "includes/variables.h"
-#include "includes/serializer.h"
-
-namespace Kratos
-{
-
-	class CrBeamElement3D2N : public Element
-	{
-	private:
-		//const values
-		static constexpr int msNumberOfNodes = 2;
-		static constexpr int msDimension = 3;
-		static constexpr unsigned int msLocalSize = msNumberOfNodes * msDimension;
-		static constexpr unsigned int msElementSize = msLocalSize * 2;
-
-	public:
-		KRATOS_CLASS_POINTER_DEFINITION(CrBeamElement3D2N);
-
-
-		typedef Element BaseType;
-		typedef BaseType::GeometryType GeometryType;
-		typedef BaseType::NodesArrayType NodesArrayType;
-		typedef BaseType::PropertiesType PropertiesType;
-		typedef BaseType::IndexType IndexType;
-		typedef BaseType::SizeType SizeType;
-		typedef BaseType::MatrixType MatrixType;
-		typedef BaseType::VectorType VectorType;
-		typedef BaseType::EquationIdVectorType EquationIdVectorType;
-		typedef BaseType::DofsVectorType DofsVectorType;
-
-
-		CrBeamElement3D2N(IndexType NewId, GeometryType::Pointer pGeometry,
-						bool rLinear = false);
-		CrBeamElement3D2N(IndexType NewId, GeometryType::Pointer pGeometry,
-						PropertiesType::Pointer pProperties,
-						bool rLinear = false);
-
-
-		~CrBeamElement3D2N() override;
-
-
-		BaseType::Pointer Create(
-			IndexType NewId,
-			NodesArrayType const& rThisNodes,
-			PropertiesType::Pointer pProperties) const override;
-
-		void EquationIdVector(
-			EquationIdVectorType& rResult,
-			ProcessInfo& rCurrentProcessInfo) override;
-
-		void GetDofList(
-			DofsVectorType& rElementalDofList,
-			ProcessInfo& rCurrentProcessInfo) override;
-
-		void Initialize() override;
-
-		bounded_matrix<double,msElementSize,msElementSize> CreateElementStiffnessMatrix_Material();
-		bounded_matrix<double,msElementSize,msElementSize>  CreateElementStiffnessMatrix_Geometry();
-		bounded_matrix<double,msLocalSize,msLocalSize> CalculateDeformationStiffness();
-		bounded_matrix<double,msElementSize,msLocalSize> CalculateTransformationS();
-
-		bounded_vector<double,msLocalSize> CalculateElementForces();
-
-		void CalculateTransformationMatrix(
-			bounded_matrix<double,msElementSize,msElementSize>& rRotationMatrix);
-
-		void CalculateInitialLocalCS();
-
-		bounded_matrix<double,msDimension,msDimension> UpdateRotationMatrixLocal();
-
-		void CalculateLocalSystem(
-			MatrixType& rLeftHandSideMatrix,
-			VectorType& rRightHandSideVector,
-			ProcessInfo& rCurrentProcessInfo) override;
-
-		void CalculateRightHandSide(
-			VectorType& rRightHandSideVector,
-			ProcessInfo& rCurrentProcessInfo) override;
-
-		void CalculateLeftHandSide(
-			MatrixType& rLeftHandSideMatrix,
-			ProcessInfo& rCurrentProcessInfo) override;
-
-		void CalculateMassMatrix(
-			MatrixType& rMassMatrix,
-			ProcessInfo& rCurrentProcessInfo) override;
-
-		void CalculateLumpedMassMatrix(
-			MatrixType& rMassMatrix,
-			ProcessInfo& rCurrentProcessInfo);
-
-		void CalculateConsistentMassMatrix(
-			MatrixType& rMassMatrix,
-			ProcessInfo& rCurrentProcessInfo);
-
-		void BuildSingleMassMatrix(
-			MatrixType& rMassMatrix,
-			const double Phi, const double CT, const double CR, const double L);
-
-		void CalculateDampingMatrix(
-			MatrixType& rDampingMatrix,
-			ProcessInfo& rCurrentProcessInfo) override;
-
-		void AddExplicitContribution(const VectorType& rRHSVector,
-			const Variable<VectorType>& rRHSVariable,
-			Variable<array_1d<double, 3> >& rDestinationVariable,
-			const ProcessInfo& rCurrentProcessInfo) override;
-
-		void GetValuesVector(
-			Vector& rValues,
-			int Step = 0) override;
-
-		void GetSecondDerivativesVector(
-			Vector& rValues,
-			int Step = 0) override;
-
-		void GetFirstDerivativesVector(
-			Vector& rValues,
-			int Step = 0) override;
-
-		void AssembleSmallInBigMatrix(Matrix SmallMatrix, bounded_matrix<double,
-			msElementSize,msElementSize>& BigMatrix);
-
-		int Check(const ProcessInfo& rCurrentProcessInfo) override;
-
-
-		double CalculateCurrentLength();
-		double CalculatePsi(const double I, const double A_eff);
-		double CalculateShearModulus();
-		double CalculateReferenceLength();
-		void UpdateIncrementDeformation();
-
-		bounded_vector<double,msElementSize> CalculateBodyForces();  
-
-		void CalculateOnIntegrationPoints(
-			const Variable<array_1d<double, 3 > >& rVariable,
-			std::vector< array_1d<double, 3 > >& rOutput,
-			const ProcessInfo& rCurrentProcessInfo) override;
-
-		void GetValueOnIntegrationPoints(
-			const Variable<array_1d<double, 3 > >& rVariable,
-			std::vector< array_1d<double, 3 > >& rOutput,
-			const ProcessInfo& rCurrentProcessInfo) override;
-
-		void CalculateOnIntegrationPoints(
-			const Variable<Vector >& rVariable,
-			std::vector< Vector >& rOutput,
-			const ProcessInfo& rCurrentProcessInfo) override;
-
-		void GetValueOnIntegrationPoints(
-			const Variable<Vector>& rVariable,
-			std::vector<Vector>& rValues,
-			const ProcessInfo& rCurrentProcessInfo) override;
-
-
-		IntegrationMethod GetIntegrationMethod() const override;
-
-		void CalculateAndAddWorkEquivalentNodalForcesLineLoad(
-			const bounded_vector<double,msDimension> ForceInput,
-			bounded_vector<double,msElementSize>& rRightHandSideVector,
-			const double GeometryLength);
-
-
-		void CalculateGeometricStiffnessMatrix(MatrixType& rGeometricStiffnessMatrix,
-			ProcessInfo& rCurrentProcessInfo);
-
-		void CalculateElasticStiffnessMatrix(MatrixType& rElasticStiffnessMatrix,
-			ProcessInfo& rCurrentProcessInfo);
-
-	private:
-		double mdPhi_x_a, mRotInertiaY, mRotInertiaZ;
-		Vector mNX, mNY, mNZ, mRHS, mTotalDef, mTotalPos;
-		Vector mTotalNodalDeformation, mTotalNodalPosistion, mBodyForces;
-		Vector mDeformationModes, mIncrementDeformation;
-		Matrix mLHS, mRotationMatrix;
-		bounded_matrix<double,msElementSize,msElementSize> mRotationMatrix0;
-		Vector mNX0, mNY0, mNZ0;
-		Vector mQuaternionVEC_A, mQuaternionVEC_B;
-		double mQuaternionSCA_A, mQuaternionSCA_B;
-		Vector mPhiS, mPhiA;
-		Vector mNodalForces;
-
-		int mIterationCount = 0;
-		bool mIsLinearElement = false;
-		bool mIsLumpedMassMatrix = false;
-
-		CrBeamElement3D2N() {};
-
-
-
-		friend class Serializer;
-		void save(Serializer& rSerializer) const override;
-		void load(Serializer& rSerializer) override;
-	};
-
-
-	class Orientation 
-	{
-	private:
-		//const values
-		static constexpr int msDimension = 3;
-		
-	public:
-		Orientation(array_1d<double, msDimension>& v1, const double theta = 0.00);
-		Orientation(array_1d<double, msDimension>& v1, array_1d<double, msDimension>& v2);
-
-
-		void CalculateRotationMatrix(Matrix& R);
-		void CalculateBasisVectors(array_1d<double, msDimension>& v1,
-								   array_1d<double, msDimension>& v2,
-								   array_1d<double, msDimension>& v3);
-
-		Quaternion<double>& GetQuaternion() { return morientation; }
-
-	private:
-		Quaternion<double> morientation;
-	};
-
-
-}
-
-#endif
->>>>>>> 0b16c6b7
+// KRATOS  ___|  |                   |                   |
+//       \___ \  __|  __| |   |  __| __| |   |  __| _` | |
+//             | |   |    |   | (    |   |   | |   (   | |
+//       _____/ \__|_|   \__,_|\___|\__|\__,_|_|  \__,_|_| MECHANICS
+//
+//  License:     BSD License
+//           license: structural_mechanics_application/license.txt
+//
+//  Main authors: Klaus B. Sautter
+//                   
+//                   
+//
+
+#if !defined(KRATOS_CR_BEAM_ELEMENT_3D2N_H_INCLUDED )
+#define  KRATOS_CR_BEAM_ELEMENT_3D2N_H_INCLUDED
+
+// System includes
+
+// External includes
+
+// Project includes
+#include "includes/element.h"
+#include "includes/define.h"
+#include "includes/variables.h"
+#include "includes/serializer.h"
+
+namespace Kratos
+{
+
+	class CrBeamElement3D2N : public Element
+	{
+	private:
+		//const values
+		static constexpr int msNumberOfNodes = 2;
+		static constexpr int msDimension = 3;
+		static constexpr unsigned int msLocalSize = msNumberOfNodes * msDimension;
+		static constexpr unsigned int msElementSize = msLocalSize * 2;
+
+	public:
+		KRATOS_CLASS_POINTER_DEFINITION(CrBeamElement3D2N);
+
+
+		typedef Element BaseType;
+		typedef BaseType::GeometryType GeometryType;
+		typedef BaseType::NodesArrayType NodesArrayType;
+		typedef BaseType::PropertiesType PropertiesType;
+		typedef BaseType::IndexType IndexType;
+		typedef BaseType::SizeType SizeType;
+		typedef BaseType::MatrixType MatrixType;
+		typedef BaseType::VectorType VectorType;
+		typedef BaseType::EquationIdVectorType EquationIdVectorType;
+		typedef BaseType::DofsVectorType DofsVectorType;
+
+
+		CrBeamElement3D2N(IndexType NewId, GeometryType::Pointer pGeometry,
+						bool rLinear = false);
+		CrBeamElement3D2N(IndexType NewId, GeometryType::Pointer pGeometry,
+						PropertiesType::Pointer pProperties,
+						bool rLinear = false);
+
+
+		~CrBeamElement3D2N() override;
+
+
+		BaseType::Pointer Create(
+			IndexType NewId,
+			NodesArrayType const& rThisNodes,
+			PropertiesType::Pointer pProperties) const override;
+
+		void EquationIdVector(
+			EquationIdVectorType& rResult,
+			ProcessInfo& rCurrentProcessInfo) override;
+
+		void GetDofList(
+			DofsVectorType& rElementalDofList,
+			ProcessInfo& rCurrentProcessInfo) override;
+
+		void Initialize() override;
+
+		bounded_matrix<double,msElementSize,msElementSize> CreateElementStiffnessMatrix_Material();
+		bounded_matrix<double,msElementSize,msElementSize>  CreateElementStiffnessMatrix_Geometry();
+		bounded_matrix<double,msLocalSize,msLocalSize> CalculateDeformationStiffness();
+		bounded_matrix<double,msElementSize,msLocalSize> CalculateTransformationS();
+
+		bounded_vector<double,msLocalSize> CalculateElementForces();
+
+		void CalculateTransformationMatrix(
+			bounded_matrix<double,msElementSize,msElementSize>& rRotationMatrix);
+
+		void CalculateInitialLocalCS();
+
+		bounded_matrix<double,msDimension,msDimension> UpdateRotationMatrixLocal();
+
+		void CalculateLocalSystem(
+			MatrixType& rLeftHandSideMatrix,
+			VectorType& rRightHandSideVector,
+			ProcessInfo& rCurrentProcessInfo) override;
+
+		void CalculateRightHandSide(
+			VectorType& rRightHandSideVector,
+			ProcessInfo& rCurrentProcessInfo) override;
+
+		void CalculateLeftHandSide(
+			MatrixType& rLeftHandSideMatrix,
+			ProcessInfo& rCurrentProcessInfo) override;
+
+		void CalculateMassMatrix(
+			MatrixType& rMassMatrix,
+			ProcessInfo& rCurrentProcessInfo) override;
+
+		void CalculateLumpedMassMatrix(
+			MatrixType& rMassMatrix,
+			ProcessInfo& rCurrentProcessInfo);
+
+		void CalculateConsistentMassMatrix(
+			MatrixType& rMassMatrix,
+			ProcessInfo& rCurrentProcessInfo);
+
+		void BuildSingleMassMatrix(
+			MatrixType& rMassMatrix,
+			const double Phi, const double CT, const double CR, const double L);
+
+		void CalculateDampingMatrix(
+			MatrixType& rDampingMatrix,
+			ProcessInfo& rCurrentProcessInfo) override;
+
+		void AddExplicitContribution(const VectorType& rRHSVector,
+			const Variable<VectorType>& rRHSVariable,
+			Variable<array_1d<double, 3> >& rDestinationVariable,
+			const ProcessInfo& rCurrentProcessInfo) override;
+
+		void GetValuesVector(
+			Vector& rValues,
+			int Step = 0) override;
+
+		void GetSecondDerivativesVector(
+			Vector& rValues,
+			int Step = 0) override;
+
+		void GetFirstDerivativesVector(
+			Vector& rValues,
+			int Step = 0) override;
+
+		void AssembleSmallInBigMatrix(Matrix SmallMatrix, bounded_matrix<double,
+			msElementSize,msElementSize>& BigMatrix);
+
+		int Check(const ProcessInfo& rCurrentProcessInfo) override;
+
+
+		double CalculateCurrentLength();
+		double CalculatePsi(const double I, const double A_eff);
+		double CalculateShearModulus();
+		double CalculateReferenceLength();
+		void UpdateIncrementDeformation();
+
+		bounded_vector<double,msElementSize> CalculateBodyForces();  
+
+		void CalculateOnIntegrationPoints(
+			const Variable<array_1d<double, 3 > >& rVariable,
+			std::vector< array_1d<double, 3 > >& rOutput,
+			const ProcessInfo& rCurrentProcessInfo) override;
+
+		void GetValueOnIntegrationPoints(
+			const Variable<array_1d<double, 3 > >& rVariable,
+			std::vector< array_1d<double, 3 > >& rOutput,
+			const ProcessInfo& rCurrentProcessInfo) override;
+
+		void CalculateOnIntegrationPoints(
+			const Variable<Vector >& rVariable,
+			std::vector< Vector >& rOutput,
+			const ProcessInfo& rCurrentProcessInfo) override;
+
+		void GetValueOnIntegrationPoints(
+			const Variable<Vector>& rVariable,
+			std::vector<Vector>& rValues,
+			const ProcessInfo& rCurrentProcessInfo) override;
+
+
+		IntegrationMethod GetIntegrationMethod() const override;
+
+		void CalculateAndAddWorkEquivalentNodalForcesLineLoad(
+			const bounded_vector<double,msDimension> ForceInput,
+			bounded_vector<double,msElementSize>& rRightHandSideVector,
+			const double GeometryLength);
+
+
+		void CalculateGeometricStiffnessMatrix(MatrixType& rGeometricStiffnessMatrix,
+			ProcessInfo& rCurrentProcessInfo);
+
+		void CalculateElasticStiffnessMatrix(MatrixType& rElasticStiffnessMatrix,
+			ProcessInfo& rCurrentProcessInfo);
+
+	
+		std::string Info() const override; //fusseder needed for sensitivity analysis
+
+	protected:
+		CrBeamElement3D2N():Element() 
+		{
+		}			
+
+	private:
+		double mdPhi_x_a, mRotInertiaY, mRotInertiaZ;
+		Vector mNX, mNY, mNZ, mRHS, mTotalDef, mTotalPos;
+		Vector mTotalNodalDeformation, mTotalNodalPosistion, mBodyForces;
+		Vector mDeformationModes, mIncrementDeformation;
+		Matrix mLHS, mRotationMatrix;
+		bounded_matrix<double,msElementSize,msElementSize> mRotationMatrix0;
+		Vector mNX0, mNY0, mNZ0;
+		Vector mQuaternionVEC_A, mQuaternionVEC_B;
+		double mQuaternionSCA_A, mQuaternionSCA_B;
+		Vector mPhiS, mPhiA;
+		Vector mNodalForces;
+
+		int mIterationCount = 0;
+		bool mIsLinearElement = false;
+		bool mIsLumpedMassMatrix = false;
+
+		//CrBeamElement3D2N() {}; --> M.Fusseder moved to protected in order to call it in derived adjoint element class
+	
+
+
+
+		friend class Serializer;
+		void save(Serializer& rSerializer) const override;
+		void load(Serializer& rSerializer) override;
+	};
+
+
+	class Orientation 
+	{
+	private:
+		//const values
+		static constexpr int msDimension = 3;
+		
+	public:
+		Orientation(array_1d<double, msDimension>& v1, const double theta = 0.00);
+		Orientation(array_1d<double, msDimension>& v1, array_1d<double, msDimension>& v2);
+
+
+		void CalculateRotationMatrix(Matrix& R);
+		void CalculateBasisVectors(array_1d<double, msDimension>& v1,
+								   array_1d<double, msDimension>& v2,
+								   array_1d<double, msDimension>& v3);
+
+		Quaternion<double>& GetQuaternion() { return morientation; }
+
+	private:
+		Quaternion<double> morientation;
+	};
+
+
+}
+
+#endif