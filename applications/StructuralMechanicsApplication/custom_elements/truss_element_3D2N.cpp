--- conflicted
+++ resolved
@@ -525,15 +525,9 @@
   const double dz = this->GetGeometry()[1].Z0() - this->GetGeometry()[0].Z0();
   const double l = std::sqrt((du + dx) * (du + dx) + (dv + dy) * (dv + dy) +
                              (dw + dz) * (dw + dz));
-<<<<<<< HEAD
-  
-  if (l<std::numeric_limits<double>::epsilon())
-   (KRATOS_ERROR << "current length ~ 0 in element "<< this->Id() << std::endl);
-=======
 
   KRATOS_ERROR_IF(l<=numerical_limit)
    << "Current Length of element" << this->Id() << "~ 0" << std::endl;
->>>>>>> 3ecf8fb3
   return l;
   KRATOS_CATCH("")
 }
@@ -903,4 +897,4 @@
   KRATOS_SERIALIZE_LOAD_BASE_CLASS(rSerializer, Element);
   rSerializer.load("mConstitutiveLaw", mConstitutiveLaw);
 }
-} // namespace Kratos.
+} // namespace Kratos.