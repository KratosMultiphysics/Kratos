// KRATOS  ___|  |                   |                   |
//       \___ \  __|  __| |   |  __| __| |   |  __| _` | |
//             | |   |    |   | (    |   |   | |   (   | |
//       _____/ \__|_|   \__,_|\___|\__|\__,_|_|  \__,_|_| MECHANICS
//
//  License:		 BSD License
//					 license: structural_mechanics_application/license.txt
//
//  Main authors:    Riccardo Rossi
//                   Vicente Mataix Ferrándiz
//


#if !defined(KRATOS_TOTAL_LAGRANGIAN_H_INCLUDED )
#define  KRATOS_TOTAL_LAGRANGIAN_H_INCLUDED


// System includes


// External includes
#include "boost/smart_ptr.hpp"


// Project includes
#include "includes/define.h"
#include "custom_elements/base_solid_element.h"
#include "includes/serializer.h"
#include "includes/ublas_interface.h"
#include "includes/variables.h"
#include "includes/constitutive_law.h"


namespace Kratos
{
///@name Kratos Globals
///@{
///@}
///@name Type Definitions
///@{
///@}
///@name  Enum's
///@{

///@}
///@name  Functions
///@{

///@}
///@name Kratos Classes
///@{

/// Total Lagrangian element for 2D and 3D geometries.

/**
 * Implements a total Lagrangian definition for structural analysis.
 * This works for arbitrary geometries in 2D and 3D
 */

class TotalLagrangian
    : public BaseSolidElement
{
public:
    ///@name Type Definitions
    ///@{
    ///Reference type definition for constitutive laws
    typedef ConstitutiveLaw ConstitutiveLawType;
    ///Pointer type for constitutive laws
    typedef ConstitutiveLawType::Pointer ConstitutiveLawPointerType;
    ///Type definition for integration methods
    typedef GeometryData::IntegrationMethod IntegrationMethod;

    /// Counted pointer of TotalLagrangian
    KRATOS_CLASS_POINTER_DEFINITION(TotalLagrangian);

    ///@}
    ///@name Life Cycle
    ///@{

    /// Default constructor.
    TotalLagrangian(IndexType NewId, GeometryType::Pointer pGeometry);
    TotalLagrangian(IndexType NewId, GeometryType::Pointer pGeometry, PropertiesType::Pointer pProperties);

    /// Destructor.
    ~TotalLagrangian() override;

    ///@}
    ///@name Operators
    ///@{
    ///@}
    ///@name Operations
    ///@{
    /**
     * Returns the currently selected integration method
     * @return current integration method selected
     */
    //TODO: ADD THE OTHER CREATE FUNCTION
    Element::Pointer Create(IndexType NewId, NodesArrayType const& ThisNodes, PropertiesType::Pointer pProperties) const override;

    /**
     * This function provides the place to perform checks on the completeness of the input.
     * It is designed to be called only once (or anyway, not often) typically at the beginning
     * of the calculations, so to verify that nothing is missing from the input
     * or that no common error is found.
     * @param rCurrentProcessInfo
     */
    int Check(const ProcessInfo& rCurrentProcessInfo) override;

    //std::string Info() const;

    ///@}
    ///@name Access
    ///@{

    ///@}
    ///@name Inquiry
    ///@{
    ///@}
    ///@name Input and output
    ///@{

    /// Turn back information as a string.
    //      virtual String Info() const;

    /// Print information about this object.
    //      virtual void PrintInfo(std::ostream& rOStream) const;

    /// Print object's data.
    //      virtual void PrintData(std::ostream& rOStream) const;
    ///@}
    ///@name Friends
    ///@{
    ///@}

protected:
    ///@name Protected static Member Variables
    ///@{
    ///@}
    ///@name Protected member Variables
    ///@{

    ///@}
    ///@name Protected Operators
    ///@{
    
    TotalLagrangian() : BaseSolidElement()
    {
    }

    /**
     * This functions calculates both the RHS and the LHS
     * @param rLeftHandSideMatrix: The LHS
     * @param rRightHandSideVector: The RHS
     * @param rCurrentProcessInfo: The current process info instance
     * @param CalculateStiffnessMatrixFlag: The flag to set if compute the LHS
     * @param CalculateResidualVectorFlag: The flag to set if compute the RHS
     */
    void CalculateAll(
        MatrixType& rLeftHandSideMatrix, 
        VectorType& rRightHandSideVector,
        ProcessInfo& rCurrentProcessInfo,
        const bool CalculateStiffnessMatrixFlag,
        const bool CalculateResidualVectorFlag
        ) override;
        
    /**
     * This functions updates the kinematics variables
     * @param rThisKinematicVariables: The kinematic variables to be calculated 
     * @param PointNumber: The integration point considered
     */ 
    void CalculateKinematicVariables(
        KinematicVariables& rThisKinematicVariables,
        const unsigned int PointNumber,
        const GeometryType::IntegrationPointsArrayType& IntegrationPoints
        ) override;
        
     /**
     * This functions updates the constitutive variables
     * @param rThisKinematicVariables: The kinematic variables to be calculated 
     * @param rThisConstitutiveVariables: The constitutive variables
     * @param rValues: The CL parameters
     * @param PointNumber: The integration point considered
     * @param IntegrationPoints: The list of integration points
     * @param ThisStressMeasure: The stress measure considered
     * @param Displacements: The displacements vector
     */ 
    void CalculateConstitutiveVariables(
        KinematicVariables& rThisKinematicVariables, 
        ConstitutiveVariables& rThisConstitutiveVariables, 
        ConstitutiveLaw::Parameters& rValues,
        const unsigned int PointNumber,
        const GeometryType::IntegrationPointsArrayType& IntegrationPoints,
        const ConstitutiveLaw::StressMeasure ThisStressMeasure,
        const Vector Displacements = ZeroVector(1)
        ) override;
    
    ///@}
    ///@name Protected Operations
    ///@{
    ///@}
    ///@name Protected  Access
    ///@{
    ///@}
    ///@name Protected Inquiry
    ///@{
    ///@}
    ///@name Protected LifeCycle
    ///@{
    ///@}

private:
    ///@name Static Member Variables
    ///@{

    ///@}
    ///@name Member Variables
    ///@{

    ///@}
    ///@name Private Operators
    ///@{

<<<<<<< HEAD
    /**
     * Calculation of the Material Stiffness Matrix. Kg = B^T*D*B
     */
    void CalculateAndAddKm(
        MatrixType& K,
        const Matrix& B,
        const Matrix& D,
        const double Weight
        );

    /**
     * Calculation of the Geometric Stiffness Matrix. Kg = dB * S
     */
    void CalculateAndAddKg(
        MatrixType& K,
        const Matrix& DN_DX,
        const Vector& StressVector,
        const double Weight
        );

=======
>>>>>>> 75c233c9
    void CalculateBodyForces(
        Vector& BodyForce,
        const ProcessInfo& CurrentProcessInfo
        );

    void InitializeVariables();

    void CalculateB(
        Matrix& B,
        const Matrix& F,
        const Matrix& DN_DX,
        const unsigned int StrainSize,
        const GeometryType::IntegrationPointsArrayType& IntegrationPoints,
        const unsigned int PointNumber
        );

    ///@}
    ///@name Private Operations
    ///@{

    ///@}
    ///@name Private  Access
    ///@{
    ///@}

    ///@}
    ///@name Serialization
    ///@{
    friend class Serializer;

    // A private default constructor necessary for serialization

    void save(Serializer& rSerializer) const override;

    void load(Serializer& rSerializer) override;

    ///@name Private Inquiry
    ///@{
    ///@}
    ///@name Un accessible methods
    ///@{
    /// Assignment operator.
    //TotalLagrangian& operator=(const TotalLagrangian& rOther);
    /// Copy constructor.
    //TotalLagrangian(const TotalLagrangian& rOther);
    ///@}

}; // Class TotalLagrangian

///@}
///@name Type Definitions
///@{
///@}
///@name Input and output
///@{
///@}

} // namespace Kratos.
#endif // KRATOS_TOTAL_LAGRANGIAN_H_INCLUDED  defined <|MERGE_RESOLUTION|>--- conflicted
+++ resolved
@@ -220,29 +220,6 @@
     ///@name Private Operators
     ///@{
 
-<<<<<<< HEAD
-    /**
-     * Calculation of the Material Stiffness Matrix. Kg = B^T*D*B
-     */
-    void CalculateAndAddKm(
-        MatrixType& K,
-        const Matrix& B,
-        const Matrix& D,
-        const double Weight
-        );
-
-    /**
-     * Calculation of the Geometric Stiffness Matrix. Kg = dB * S
-     */
-    void CalculateAndAddKg(
-        MatrixType& K,
-        const Matrix& DN_DX,
-        const Vector& StressVector,
-        const double Weight
-        );
-
-=======
->>>>>>> 75c233c9
     void CalculateBodyForces(
         Vector& BodyForce,
         const ProcessInfo& CurrentProcessInfo
