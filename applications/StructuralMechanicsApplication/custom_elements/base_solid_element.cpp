// KRATOS  ___|  |                   |                   |
//       \___ \  __|  __| |   |  __| __| |   |  __| _` | |
//             | |   |    |   | (    |   |   | |   (   | |
//       _____/ \__|_|   \__,_|\___|\__|\__,_|_|  \__,_|_| MECHANICS
//
//  License:		 BSD License
//					 license: structural_mechanics_application/license.txt
//
//  Main authors:    Riccardo Rossi
//                   Vicente Mataix Ferrandiz
//                   Alejandro Cornejo Velazquez
//

// System includes

// External includes

// Project includes
#include "utilities/math_utils.h"
#include "utilities/geometry_utilities.h"
#include "utilities/atomic_utilities.h"

// Application includes
#include "custom_elements/base_solid_element.h"
#include "structural_mechanics_application_variables.h"
#include "custom_utilities/structural_mechanics_element_utilities.h"
#include "custom_utilities/constitutive_law_utilities.h"

namespace Kratos
{

void BaseSolidElement::Initialize(const ProcessInfo& rCurrentProcessInfo)
{
    KRATOS_TRY

    // Initialization should not be done again in a restart!
    if (!rCurrentProcessInfo[IS_RESTARTED]) {
        if(this->UseGeometryIntegrationMethod()) {
            if( GetProperties().Has(INTEGRATION_ORDER) ) {
                const SizeType integration_order = GetProperties()[INTEGRATION_ORDER];
                switch ( integration_order )
                {
                case 1:
                    mThisIntegrationMethod = GeometryData::IntegrationMethod::GI_GAUSS_1;
                    break;
                case 2:
                    mThisIntegrationMethod = GeometryData::IntegrationMethod::GI_GAUSS_2;
                    break;
                case 3:
                    mThisIntegrationMethod = GeometryData::IntegrationMethod::GI_GAUSS_3;
                    break;
                case 4:
                    mThisIntegrationMethod = GeometryData::IntegrationMethod::GI_GAUSS_4;
                    break;
                case 5:
                    mThisIntegrationMethod = GeometryData::IntegrationMethod::GI_GAUSS_5;
                    break;
                default:
                    KRATOS_WARNING("BaseSolidElement") << "Integration order " << integration_order << " is not available, using default integration order for the geometry" << std::endl;
                    mThisIntegrationMethod = GetGeometry().GetDefaultIntegrationMethod();
                }
            } else {
                mThisIntegrationMethod = GetGeometry().GetDefaultIntegrationMethod();
            }
        }

        const GeometryType::IntegrationPointsArrayType& integration_points = this->IntegrationPoints();

        //Constitutive Law initialisation
        if ( mConstitutiveLawVector.size() != integration_points.size() )
            mConstitutiveLawVector.resize(integration_points.size());

        InitializeMaterial();

    }

    KRATOS_CATCH( "" )
}

/***********************************************************************************/
/***********************************************************************************/

void BaseSolidElement::InitializeSolutionStep( const ProcessInfo& rCurrentProcessInfo )
{
    bool required = false;
    for ( IndexType point_number = 0; point_number < mConstitutiveLawVector.size(); ++point_number ) {
        if (mConstitutiveLawVector[point_number]->RequiresInitializeMaterialResponse()) {
            required = true;
            break;
        }
    }
    if (required) {
        const bool is_rotated = IsElementRotated();
        const auto& r_geom = GetGeometry();
        const SizeType number_of_nodes = r_geom.size();
        const SizeType dimension = r_geom.WorkingSpaceDimension();
        const SizeType strain_size = mConstitutiveLawVector[0]->GetStrainSize();
        const Properties& r_properties = GetProperties();

        KinematicVariables this_kinematic_variables(strain_size, dimension, number_of_nodes);
        ConstitutiveVariables this_constitutive_variables(strain_size);

        // Create constitutive law parameters:
        ConstitutiveLaw::Parameters Values(r_geom,r_properties,rCurrentProcessInfo);

        // Set constitutive law flags:
        Flags& ConstitutiveLawOptions=Values.GetOptions();
        ConstitutiveLawOptions.Set(ConstitutiveLaw::USE_ELEMENT_PROVIDED_STRAIN, UseElementProvidedStrain());
        ConstitutiveLawOptions.Set(ConstitutiveLaw::COMPUTE_STRESS, true);
        ConstitutiveLawOptions.Set(ConstitutiveLaw::COMPUTE_CONSTITUTIVE_TENSOR, false);

        Values.SetStrainVector(this_constitutive_variables.StrainVector);
        Values.SetStressVector(this_constitutive_variables.StressVector);
        Values.SetConstitutiveMatrix(this_constitutive_variables.D);

        // Reading integration points

        const auto& N_values = this->ShapeFunctionsValues(mThisIntegrationMethod);

        // Reading integration points
        const GeometryType::IntegrationPointsArrayType& integration_points = this->IntegrationPoints();

        for ( IndexType point_number = 0; point_number < mConstitutiveLawVector.size(); ++point_number ) {
            // Compute element kinematics B, F, DN_DX ...
            CalculateKinematicVariables(this_kinematic_variables, point_number, mThisIntegrationMethod);

            // Compute constitutive law variables
            SetConstitutiveVariables(this_kinematic_variables, this_constitutive_variables, Values, point_number, integration_points);

            // Rotate to local axes strain/F
            if (is_rotated)
                RotateToLocalAxes(Values, this_kinematic_variables);

            // Call the constitutive law to update material variables
            mConstitutiveLawVector[point_number]->InitializeMaterialResponse(Values, GetStressMeasure());

            // TODO: Deprecated, remove this
            mConstitutiveLawVector[point_number]->InitializeSolutionStep( r_properties, r_geom, row( N_values, point_number ), rCurrentProcessInfo);
        }
    }
}

/***********************************************************************************/
/***********************************************************************************/

void BaseSolidElement::InitializeNonLinearIteration( const ProcessInfo& rCurrentProcessInfo )
{
    const GeometryType& r_geometry = GetGeometry();
    const Properties& r_properties = GetProperties();
    const auto& N_values = this->ShapeFunctionsValues(mThisIntegrationMethod);
    for ( IndexType point_number = 0; point_number < mConstitutiveLawVector.size(); ++point_number ) {
        // TODO: Deprecated, remove this
        mConstitutiveLawVector[point_number]->InitializeNonLinearIteration( r_properties, r_geometry, row( N_values, point_number ), rCurrentProcessInfo);
    }
}

/***********************************************************************************/
/***********************************************************************************/

void BaseSolidElement::FinalizeNonLinearIteration( const ProcessInfo& rCurrentProcessInfo )
{
    const GeometryType& r_geometry = GetGeometry();
    const Properties& r_properties = GetProperties();
    const auto& N_values = this->ShapeFunctionsValues(mThisIntegrationMethod);
    for ( IndexType point_number = 0; point_number < mConstitutiveLawVector.size(); ++point_number ) {
        // TODO: Deprecated, remove this
        mConstitutiveLawVector[point_number]->FinalizeNonLinearIteration( r_properties, r_geometry, row( N_values, point_number ), rCurrentProcessInfo);
    }
}

/***********************************************************************************/
/***********************************************************************************/

void BaseSolidElement::FinalizeSolutionStep( const ProcessInfo& rCurrentProcessInfo )
{
    bool required = false;
    for ( IndexType point_number = 0; point_number < mConstitutiveLawVector.size(); ++point_number ) {
        if (mConstitutiveLawVector[point_number]->RequiresFinalizeMaterialResponse()) {
            required = true;
            break;
        }
    }
    if (required) {
        const bool is_rotated = IsElementRotated();
        const auto &r_geometry = GetGeometry();
        const Properties& r_properties = GetProperties();
        const SizeType number_of_nodes = r_geometry.size();
        const SizeType dimension = r_geometry.WorkingSpaceDimension();
        const SizeType strain_size = mConstitutiveLawVector[0]->GetStrainSize();

        KinematicVariables this_kinematic_variables(strain_size, dimension, number_of_nodes);
        ConstitutiveVariables this_constitutive_variables(strain_size);

        // Create constitutive law parameters:
        ConstitutiveLaw::Parameters Values(r_geometry,r_properties,rCurrentProcessInfo);

        // Set constitutive law flags:
        Flags& ConstitutiveLawOptions=Values.GetOptions();
        ConstitutiveLawOptions.Set(ConstitutiveLaw::USE_ELEMENT_PROVIDED_STRAIN, UseElementProvidedStrain());
        ConstitutiveLawOptions.Set(ConstitutiveLaw::COMPUTE_STRESS, true);
        ConstitutiveLawOptions.Set(ConstitutiveLaw::COMPUTE_CONSTITUTIVE_TENSOR, false);

        Values.SetStrainVector(this_constitutive_variables.StrainVector);
        Values.SetStressVector(this_constitutive_variables.StressVector);
        Values.SetConstitutiveMatrix(this_constitutive_variables.D);

        // Reading integration points
        const auto& N_values = this->ShapeFunctionsValues(mThisIntegrationMethod);

        // Reading integration points
        const GeometryType::IntegrationPointsArrayType& integration_points = this->IntegrationPoints(mThisIntegrationMethod);

        for ( IndexType point_number = 0; point_number < mConstitutiveLawVector.size(); ++point_number ) {
            // Compute element kinematics B, F, DN_DX ...
            CalculateKinematicVariables(this_kinematic_variables, point_number, mThisIntegrationMethod);

            // Compute constitutive law variables
            SetConstitutiveVariables(this_kinematic_variables, this_constitutive_variables, Values, point_number, integration_points);

            // Rotate to local axes strain/F
            if (is_rotated)
                RotateToLocalAxes(Values, this_kinematic_variables);

            // Call the constitutive law to update material variables
            mConstitutiveLawVector[point_number]->FinalizeMaterialResponse(Values, GetStressMeasure());

            // TODO: Deprecated, remove this
            mConstitutiveLawVector[point_number]->FinalizeSolutionStep( r_properties, r_geometry, row( N_values, point_number ), rCurrentProcessInfo);
        }
    }
}

/***********************************************************************************/
/***********************************************************************************/

void BaseSolidElement::InitializeMaterial()
{
    KRATOS_TRY

    if ( GetProperties()[CONSTITUTIVE_LAW] != nullptr ) {
        const GeometryType& r_geometry = GetGeometry();
        const Properties& r_properties = GetProperties();
        const auto& N_values = this->ShapeFunctionsValues(mThisIntegrationMethod);
        for ( IndexType point_number = 0; point_number < mConstitutiveLawVector.size(); ++point_number ) {
            mConstitutiveLawVector[point_number] = GetProperties()[CONSTITUTIVE_LAW]->Clone();
            mConstitutiveLawVector[point_number]->InitializeMaterial( r_properties, r_geometry, row(N_values , point_number ));
        }
    } else
        KRATOS_ERROR << "A constitutive law needs to be specified for the element with ID " << this->Id() << std::endl;

    KRATOS_CATCH( "" );
}

/***********************************************************************************/
/***********************************************************************************/

ConstitutiveLaw::StressMeasure BaseSolidElement::GetStressMeasure() const
{
    return ConstitutiveLaw::StressMeasure_PK2;
}

/***********************************************************************************/
/***********************************************************************************/

bool BaseSolidElement::UseElementProvidedStrain() const
{
    return false;
}

/***********************************************************************************/
/***********************************************************************************/

void BaseSolidElement::ResetConstitutiveLaw()
{
    KRATOS_TRY

    if ( GetProperties()[CONSTITUTIVE_LAW] != nullptr ) {
        const GeometryType& r_geometry = GetGeometry();
        const Properties& r_properties = GetProperties();
        const auto& N_values = this->ShapeFunctionsValues(mThisIntegrationMethod);
        for ( IndexType point_number = 0; point_number < mConstitutiveLawVector.size(); ++point_number )
            mConstitutiveLawVector[point_number]->ResetMaterial( r_properties,  r_geometry, row( N_values, point_number ) );
    }

    KRATOS_CATCH( "" )
}

/***********************************************************************************/
/***********************************************************************************/

Element::Pointer BaseSolidElement::Clone (
    IndexType NewId,
    NodesArrayType const& rThisNodes
    ) const
{
    KRATOS_TRY

    KRATOS_WARNING("BaseSolidElement") << " Call BaseSolidElement (base class) Clone " << std::endl;

    BaseSolidElement::Pointer p_new_elem = Kratos::make_intrusive<BaseSolidElement>(NewId, GetGeometry().Create(rThisNodes), pGetProperties());
    p_new_elem->SetData(this->GetData());
    p_new_elem->Set(Flags(*this));

    // Currently selected integration methods
    p_new_elem->SetIntegrationMethod(mThisIntegrationMethod);

    // The vector containing the constitutive laws
    p_new_elem->SetConstitutiveLawVector(mConstitutiveLawVector);

    return p_new_elem;

    KRATOS_CATCH("");
}

/***********************************************************************************/
/***********************************************************************************/

void BaseSolidElement::EquationIdVector(
    EquationIdVectorType& rResult,
    const ProcessInfo& rCurrentProcessInfo
    ) const
{
    KRATOS_TRY;

    const auto& r_geom = GetGeometry();
    const SizeType number_of_nodes = r_geom.size();
    const SizeType dimension = r_geom.WorkingSpaceDimension();

    if (rResult.size() != dimension * number_of_nodes)
        rResult.resize(dimension * number_of_nodes,false);

    const SizeType pos = r_geom[0].GetDofPosition(DISPLACEMENT_X);

    if(dimension == 2) {
        for (IndexType i = 0; i < number_of_nodes; ++i) {
            const SizeType index = i * 2;
            rResult[index] = r_geom[i].GetDof(DISPLACEMENT_X,pos).EquationId();
            rResult[index + 1] = r_geom[i].GetDof(DISPLACEMENT_Y,pos+1).EquationId();
        }
    } else {
        for (IndexType i = 0; i < number_of_nodes; ++i) {
            const SizeType index = i * 3;
            rResult[index] = r_geom[i].GetDof(DISPLACEMENT_X,pos).EquationId();
            rResult[index + 1] = r_geom[i].GetDof(DISPLACEMENT_Y,pos+1).EquationId();
            rResult[index + 2] = r_geom[i].GetDof(DISPLACEMENT_Z,pos+2).EquationId();
        }
    }

    KRATOS_CATCH("")
};

/***********************************************************************************/
/***********************************************************************************/

void BaseSolidElement::GetDofList(
    DofsVectorType& rElementalDofList,
    const ProcessInfo& rCurrentProcessInfo
    ) const
{
    KRATOS_TRY;

    const auto& r_geom = GetGeometry();
    const SizeType number_of_nodes = r_geom.size();
    const SizeType dimension = r_geom.WorkingSpaceDimension();
    rElementalDofList.resize(0);
    rElementalDofList.reserve(dimension * number_of_nodes);

    if(dimension == 2) {
        for (IndexType i = 0; i < number_of_nodes; ++i) {
            rElementalDofList.push_back(r_geom[i].pGetDof(DISPLACEMENT_X));
            rElementalDofList.push_back(r_geom[i].pGetDof(DISPLACEMENT_Y));
        }
    } else {
        for (IndexType i = 0; i < number_of_nodes; ++i) {
            rElementalDofList.push_back(r_geom[i].pGetDof(DISPLACEMENT_X));
            rElementalDofList.push_back(r_geom[i].pGetDof(DISPLACEMENT_Y));
            rElementalDofList.push_back(r_geom[i].pGetDof(DISPLACEMENT_Z));
        }
    }

    KRATOS_CATCH("")
};

/***********************************************************************************/
/***********************************************************************************/

void BaseSolidElement::GetValuesVector(
    Vector& rValues,
    int Step
    ) const
{
    const auto& r_geom = GetGeometry();
    const SizeType number_of_nodes = r_geom.size();
    const SizeType dimension = r_geom.WorkingSpaceDimension();
    const SizeType mat_size = number_of_nodes * dimension;
    if (rValues.size() != mat_size)
        rValues.resize(mat_size, false);
    for (IndexType i = 0; i < number_of_nodes; ++i) {
        const array_1d<double, 3 >& displacement = r_geom[i].FastGetSolutionStepValue(DISPLACEMENT, Step);
        const SizeType index = i * dimension;
        for(unsigned int k = 0; k < dimension; ++k) {
            rValues[index + k] = displacement[k];
        }
    }
}

/***********************************************************************************/
/***********************************************************************************/

void BaseSolidElement::GetFirstDerivativesVector(
    Vector& rValues,
    int Step
    ) const
{
    const auto& r_geom = GetGeometry();
    const SizeType number_of_nodes = r_geom.size();
    const SizeType dimension = r_geom.WorkingSpaceDimension();
    const SizeType mat_size = number_of_nodes * dimension;
    if (rValues.size() != mat_size)
        rValues.resize(mat_size, false);
    for (IndexType i = 0; i < number_of_nodes; ++i) {
        const array_1d<double, 3 >& velocity = r_geom[i].FastGetSolutionStepValue(VELOCITY, Step);
        const SizeType index = i * dimension;
        for(unsigned int k = 0; k < dimension; ++k)
            rValues[index + k] = velocity[k];
    }
}

/***********************************************************************************/
/***********************************************************************************/

void BaseSolidElement::GetSecondDerivativesVector(
    Vector& rValues,
    int Step
    ) const
{
    const auto& r_geom = GetGeometry();
    const SizeType number_of_nodes = r_geom.size();
    const SizeType dimension = r_geom.WorkingSpaceDimension();
    const SizeType mat_size = number_of_nodes * dimension;
    if (rValues.size() != mat_size)
        rValues.resize(mat_size, false);
    for (IndexType i = 0; i < number_of_nodes; ++i) {
        const array_1d<double, 3 >& acceleration = r_geom[i].FastGetSolutionStepValue(ACCELERATION, Step);
        const SizeType index = i * dimension;
        for(unsigned int k = 0; k < dimension; ++k)
            rValues[index + k] = acceleration[k];
    }
}

/***********************************************************************************/
/***********************************************************************************/

void BaseSolidElement::AddExplicitContribution(
    const VectorType& rRHSVector,
    const Variable<VectorType>& rRHSVariable,
    const Variable<double>& rDestinationVariable,
    const ProcessInfo& rCurrentProcessInfo
    )
{
    KRATOS_TRY;

    auto& r_geom = this->GetGeometry();
    const SizeType dimension = r_geom.WorkingSpaceDimension();
    const SizeType number_of_nodes = r_geom.size();
    const SizeType mat_size = number_of_nodes * dimension;

    // Compiting the nodal mass
    if (rDestinationVariable == NODAL_MASS ) {
        VectorType element_mass_vector(mat_size);
        this->CalculateLumpedMassVector(element_mass_vector, rCurrentProcessInfo);

        for (IndexType i = 0; i < number_of_nodes; ++i) {
            const IndexType index = i * dimension;

            AtomicAdd(r_geom[i].GetValue(NODAL_MASS), element_mass_vector[index]);
        }
    }

    KRATOS_CATCH("")
}

/***********************************************************************************/
/***********************************************************************************/

void BaseSolidElement::AddExplicitContribution(
    const VectorType& rRHSVector,
    const Variable<VectorType>& rRHSVariable,
    const Variable<array_1d<double, 3>>& rDestinationVariable,
    const ProcessInfo& rCurrentProcessInfo
    )
{
    KRATOS_TRY;

    auto& r_geom = this->GetGeometry();
    const auto& r_prop = this->GetProperties();
    const SizeType dimension = r_geom.WorkingSpaceDimension();
    const SizeType number_of_nodes = r_geom.size();
    const SizeType element_size = dimension * number_of_nodes;

    Vector damping_residual_contribution = ZeroVector(element_size);

    // Calculate damping contribution to residual -->
    if (r_prop.Has(RAYLEIGH_ALPHA) || r_prop.Has(RAYLEIGH_BETA)) {
        Vector current_nodal_velocities = ZeroVector(element_size);
        this->GetFirstDerivativesVector(current_nodal_velocities);

        Matrix damping_matrix(element_size, element_size);
        this->CalculateDampingMatrixWithLumpedMass(damping_matrix, rCurrentProcessInfo);

        // Current residual contribution due to damping
        noalias(damping_residual_contribution) = prod(damping_matrix, current_nodal_velocities);
    }

    // Computing the force residual
    if (rRHSVariable == RESIDUAL_VECTOR && rDestinationVariable == FORCE_RESIDUAL) {
        for (IndexType i = 0; i < number_of_nodes; ++i) {
            const IndexType index = dimension * i;

            array_1d<double, 3>& r_force_residual = r_geom[i].FastGetSolutionStepValue(FORCE_RESIDUAL);

            for (IndexType j = 0; j < dimension; ++j) {
                AtomicAdd(r_force_residual[j], (rRHSVector[index + j] - damping_residual_contribution[index + j]));
            }
        }
    }

    KRATOS_CATCH("")
}

/***********************************************************************************/
/***********************************************************************************/

void BaseSolidElement::CalculateLocalSystem(
    MatrixType& rLeftHandSideMatrix,
    VectorType& rRightHandSideVector,
    const ProcessInfo& rCurrentProcessInfo
    )
{
    KRATOS_TRY;

    //calculation flags
    const bool CalculateStiffnessMatrixFlag = true;
    const bool CalculateResidualVectorFlag = true;

    CalculateAll( rLeftHandSideMatrix, rRightHandSideVector, rCurrentProcessInfo, CalculateStiffnessMatrixFlag, CalculateResidualVectorFlag );

    KRATOS_CATCH("");
}

/***********************************************************************************/
/***********************************************************************************/

void BaseSolidElement::CalculateLeftHandSide(MatrixType& rLeftHandSideMatrix,
                                             const ProcessInfo& rCurrentProcessInfo)
{
    KRATOS_TRY;

    // Calculation flags
    const bool CalculateStiffnessMatrixFlag = true;
    const bool CalculateResidualVectorFlag = false;
    VectorType RHS;

    CalculateAll( rLeftHandSideMatrix, RHS, rCurrentProcessInfo, CalculateStiffnessMatrixFlag, CalculateResidualVectorFlag );

    KRATOS_CATCH("");
}

/***********************************************************************************/
/***********************************************************************************/

void BaseSolidElement::CalculateRightHandSide(
    VectorType& rRightHandSideVector,
    const ProcessInfo& rCurrentProcessInfo
    )
{
    KRATOS_TRY;

    // Calculation flags
    const bool CalculateStiffnessMatrixFlag = false;
    const bool CalculateResidualVectorFlag = true;
    MatrixType temp = Matrix();

    CalculateAll( temp, rRightHandSideVector, rCurrentProcessInfo, CalculateStiffnessMatrixFlag, CalculateResidualVectorFlag );

    KRATOS_CATCH("");
}

/***********************************************************************************/
/***********************************************************************************/

void BaseSolidElement::CalculateMassMatrix(
    MatrixType& rMassMatrix,
    const ProcessInfo& rCurrentProcessInfo
    )
{
    KRATOS_TRY;

    const auto& r_prop = GetProperties();

    const auto& r_geom = GetGeometry();
    SizeType dimension = r_geom.WorkingSpaceDimension();
    SizeType number_of_nodes = r_geom.size();
    SizeType mat_size = dimension * number_of_nodes;

    // Clear matrix
    if (rMassMatrix.size1() != mat_size || rMassMatrix.size2() != mat_size)
        rMassMatrix.resize( mat_size, mat_size, false );
    noalias(rMassMatrix) = ZeroMatrix( mat_size, mat_size );

    // Checking density
    KRATOS_ERROR_IF_NOT(r_prop.Has(DENSITY)) << "DENSITY has to be provided for the calculation of the MassMatrix!" << std::endl;

    // Checking if computing lumped mass matrix
    const bool compute_lumped_mass_matrix = StructuralMechanicsElementUtilities::ComputeLumpedMassMatrix(r_prop, rCurrentProcessInfo);

    // LUMPED MASS MATRIX
    if (compute_lumped_mass_matrix) {
        VectorType temp_vector(mat_size);
        this->CalculateLumpedMassVector(temp_vector, rCurrentProcessInfo);
        for (IndexType i = 0; i < mat_size; ++i)
            rMassMatrix(i, i) = temp_vector[i];
    } else { // CONSISTENT MASS
        const double density = StructuralMechanicsElementUtilities::GetDensityForMassMatrixComputation(*this);
        const double thickness = (dimension == 2 && r_prop.Has(THICKNESS)) ? r_prop[THICKNESS] : 1.0;

        Matrix J0(dimension, dimension);

        IntegrationMethod integration_method = UseGeometryIntegrationMethod() ? IntegrationUtilities::GetIntegrationMethodForExactMassMatrixEvaluation(r_geom) : mThisIntegrationMethod ;
        const GeometryType::IntegrationPointsArrayType& integration_points = this->IntegrationPoints( integration_method );
        const Matrix& Ncontainer = this->ShapeFunctionsValues(integration_method);

        for ( IndexType point_number = 0; point_number < integration_points.size(); ++point_number ) {
            GeometryUtils::JacobianOnInitialConfiguration(
                r_geom, integration_points[point_number], J0);
            const double detJ0 = MathUtils<double>::Det(J0);
            const double integration_weight =
                GetIntegrationWeight(integration_points, point_number, detJ0) * thickness;
            const Vector& rN = row(Ncontainer,point_number);

            for ( IndexType i = 0; i < number_of_nodes; ++i ) {
                const SizeType index_i = i * dimension;

                for ( IndexType j = 0; j < number_of_nodes; ++j ) {
                    const SizeType index_j = j * dimension;
                    const double NiNj_weight = rN[i] * rN[j] * integration_weight * density;

                    for ( IndexType k = 0; k < dimension; ++k )
                        rMassMatrix( index_i + k, index_j + k ) += NiNj_weight;
                }
            }
        }
    }

    KRATOS_CATCH("");
}

/***********************************************************************************/
/***********************************************************************************/

void BaseSolidElement::CalculateDampingMatrix(
    MatrixType& rDampingMatrix,
    const ProcessInfo& rCurrentProcessInfo
    )
{
    const unsigned int mat_size = GetGeometry().PointsNumber() * GetGeometry().WorkingSpaceDimension();

    StructuralMechanicsElementUtilities::CalculateRayleighDampingMatrix(
        *this,
        rDampingMatrix,
        rCurrentProcessInfo,
        mat_size);
}

/***********************************************************************************/
/***********************************************************************************/

void BaseSolidElement::CalculateOnIntegrationPoints(
    const Variable<bool>& rVariable,
    std::vector<bool>& rOutput,
    const ProcessInfo& rCurrentProcessInfo
    )
{
    const GeometryType::IntegrationPointsArrayType &integration_points = this->IntegrationPoints(this->GetIntegrationMethod());

    const SizeType number_of_integration_points = integration_points.size();
    if (rOutput.size() != number_of_integration_points)
        rOutput.resize(number_of_integration_points, false);

    if (mConstitutiveLawVector[0]->Has( rVariable)) {
        for ( IndexType point_number = 0; point_number <number_of_integration_points; ++point_number ) {
            bool value;
            mConstitutiveLawVector[point_number]->GetValue( rVariable, value);
            rOutput[point_number] = value;
        }
    } else {
        // Create constitutive law parameters:
        ConstitutiveLaw::Parameters Values(GetGeometry(),GetProperties(),rCurrentProcessInfo);

        for ( IndexType ii = 0; ii < mConstitutiveLawVector.size(); ++ii ) {
            bool solution;
            solution = mConstitutiveLawVector[ii]->CalculateValue( Values, rVariable, solution);
            rOutput[ii] = solution;
        }
    }
}

/***********************************************************************************/
/***********************************************************************************/

void BaseSolidElement::CalculateOnIntegrationPoints(
    const Variable<int>& rVariable,
    std::vector<int>& rOutput,
    const ProcessInfo& rCurrentProcessInfo
    )
{
    const GeometryType::IntegrationPointsArrayType &integration_points = this->IntegrationPoints(this->GetIntegrationMethod());

    const SizeType number_of_integration_points = integration_points.size();
    if (rOutput.size() != number_of_integration_points)
        rOutput.resize(number_of_integration_points, false);

    if (mConstitutiveLawVector[0]->Has( rVariable)) {
        GetValueOnConstitutiveLaw(rVariable, rOutput);
    } else {
        CalculateOnConstitutiveLaw(rVariable, rOutput, rCurrentProcessInfo);
    }
}

/***********************************************************************************/
/***********************************************************************************/

void BaseSolidElement::CalculateOnIntegrationPoints(
    const Variable<double>& rVariable,
    std::vector<double>& rOutput,
    const ProcessInfo& rCurrentProcessInfo
    )
{
    const GeometryType::IntegrationPointsArrayType &integration_points = this->IntegrationPoints(this->GetIntegrationMethod());

    const std::size_t number_of_integration_points = integration_points.size();
    const auto& r_geometry = GetGeometry();
    const auto& r_properties = GetProperties();
    const SizeType dimension = r_geometry.WorkingSpaceDimension();
    const SizeType strain_size = mConstitutiveLawVector[0]->GetStrainSize();
    const SizeType number_of_nodes = r_geometry.size();

    if ( rOutput.size() != number_of_integration_points )
        rOutput.resize( number_of_integration_points, false );

    if (mConstitutiveLawVector[0]->Has( rVariable)) {
        GetValueOnConstitutiveLaw(rVariable, rOutput);
    } else {
        if (rVariable == INTEGRATION_WEIGHT) {

            KinematicVariables this_kinematic_variables(strain_size, dimension, number_of_nodes);
            double integration_weight;

            for (IndexType point_number = 0; point_number < number_of_integration_points; ++point_number) {
                this_kinematic_variables.detJ0 = CalculateDerivativesOnReferenceConfiguration(this_kinematic_variables.J0,
                                                                                    this_kinematic_variables.InvJ0,
                                                                                    this_kinematic_variables.DN_DX,
                                                                                    point_number,
                                                                                    this->GetIntegrationMethod());

                integration_weight = GetIntegrationWeight(integration_points,
                                                                    point_number,
                                                                    this_kinematic_variables.detJ0);

                if (dimension == 2 && r_properties.Has(THICKNESS))
                    integration_weight *= r_properties[THICKNESS];

                rOutput[point_number] = integration_weight;
            }
        } else if ( rVariable == STRAIN_ENERGY ) {

            KinematicVariables this_kinematic_variables(strain_size, dimension, number_of_nodes);
            ConstitutiveVariables this_constitutive_variables(strain_size);

            // Create constitutive law parameters:
            ConstitutiveLaw::Parameters Values(r_geometry,r_properties,rCurrentProcessInfo);

            // Set constitutive law flags:
            Flags& ConstitutiveLawOptions=Values.GetOptions();
            ConstitutiveLawOptions.Set(ConstitutiveLaw::USE_ELEMENT_PROVIDED_STRAIN, UseElementProvidedStrain());
            ConstitutiveLawOptions.Set(ConstitutiveLaw::COMPUTE_STRESS, false);
            ConstitutiveLawOptions.Set(ConstitutiveLaw::COMPUTE_CONSTITUTIVE_TENSOR, false);

            // If strain has to be computed inside of the constitutive law with PK2
            Values.SetStrainVector(this_constitutive_variables.StrainVector); //this is the input  parameter

            for (IndexType point_number = 0; point_number < number_of_integration_points; ++point_number) {
                // Compute element kinematics B, F, DN_DX ...
                CalculateKinematicVariables(this_kinematic_variables, point_number, this->GetIntegrationMethod());

                // Compute constitutive law variables
                SetConstitutiveVariables(this_kinematic_variables, this_constitutive_variables, Values, point_number, integration_points);

                double StrainEnergy = 0.0;

                mConstitutiveLawVector[point_number]->CalculateValue(Values, STRAIN_ENERGY, StrainEnergy);

                rOutput[point_number] = StrainEnergy;
            }
        } else if ( rVariable == ERROR_INTEGRATION_POINT ) {

            KinematicVariables this_kinematic_variables(strain_size, dimension, number_of_nodes);
            ConstitutiveVariables this_constitutive_variables(strain_size);

            // Create constitutive law parameters:
            ConstitutiveLaw::Parameters Values(r_geometry,r_properties,rCurrentProcessInfo);

            // Set constitutive law flags:
            Flags& ConstitutiveLawOptions=Values.GetOptions();
            ConstitutiveLawOptions.Set(ConstitutiveLaw::USE_ELEMENT_PROVIDED_STRAIN, UseElementProvidedStrain());
            ConstitutiveLawOptions.Set(ConstitutiveLaw::COMPUTE_STRESS, false);
            ConstitutiveLawOptions.Set(ConstitutiveLaw::COMPUTE_CONSTITUTIVE_TENSOR, true);

            //Calculate Cauchy Stresses from the FE solution
            std::vector<Vector> sigma_FE_solution(number_of_nodes);
            const Variable<Vector>& r_variable_stress = CAUCHY_STRESS_VECTOR;
            CalculateOnIntegrationPoints(r_variable_stress, sigma_FE_solution, rCurrentProcessInfo);

            // calculate the determinatn of the Jacobian in the current configuration
            Vector detJ(number_of_integration_points);
            if (UseGeometryIntegrationMethod()){
                detJ = r_geometry.DeterminantOfJacobian(detJ);
            } else {
                for (IndexType point_number = 0; point_number < number_of_integration_points; ++point_number) {
                   detJ[point_number] = r_geometry.DeterminantOfJacobian(integration_points[point_number]);
                }
            }

            // If strain has to be computed inside of the constitutive law with PK2
            Values.SetStrainVector(this_constitutive_variables.StrainVector); //this is the input  parameter

            if (r_geometry[0].Has(RECOVERED_STRESS)) {
                for (IndexType point_number = 0; point_number < number_of_integration_points; point_number++) {
                    // Compute element kinematics B, F, DN_DX ...
                    CalculateKinematicVariables(this_kinematic_variables, point_number, this->GetIntegrationMethod());

                    // Compute material reponse
                    CalculateConstitutiveVariables(this_kinematic_variables, this_constitutive_variables, Values, point_number, integration_points, GetStressMeasure(), false);

                    double integration_weight = GetIntegrationWeight(integration_points, point_number, detJ[point_number]);

                    if (dimension == 2 && r_properties.Has(THICKNESS))
                        integration_weight *= r_properties[THICKNESS];

                    // Calculate recovered stresses at integration points
                    Vector sigma_recovered = ZeroVector(strain_size);

                    // sigma_recovered = sum(N_i * sigma_recovered_i)
                    for (IndexType node_number=0; node_number<number_of_nodes; node_number++) {
                        const auto& r_sigma_recovered_node = r_geometry[node_number].GetValue(RECOVERED_STRESS);
                        for (IndexType stress_component = 0; stress_component<strain_size; stress_component++) {
                            sigma_recovered[stress_component] += this_kinematic_variables.N[node_number] * r_sigma_recovered_node[stress_component];
                        }
                    }

                    // Calculate error_sigma
                    Vector error_sigma(strain_size);
                    error_sigma = sigma_recovered - sigma_FE_solution[point_number];

                    // For debug
                    KRATOS_TRACE("ERROR_INTEGRATION_POINT")
                    <<"sigma recovered: " << sigma_recovered << std::endl
                    <<"sigma FE: " << sigma_FE_solution[point_number] << std::endl;

                    // Calculate inverse of material matrix
                    Matrix invD(strain_size,strain_size);
                    double detD;
                    MathUtils<double>::InvertMatrix(this_constitutive_variables.D, invD,detD);

                    // Calculate error_energy
                    rOutput[point_number] = integration_weight * inner_prod(error_sigma, prod(invD, error_sigma));
                }
            } else {
                for (IndexType point_number = 0; point_number < number_of_integration_points; point_number++) {
                    rOutput[point_number] = 0.0;
                }
            }
        } else if (rVariable == VON_MISES_STRESS) {

            KinematicVariables this_kinematic_variables(strain_size, dimension, number_of_nodes);
            ConstitutiveVariables this_constitutive_variables(strain_size);

            // Create constitutive law parameters:
            ConstitutiveLaw::Parameters Values(r_geometry,r_properties,rCurrentProcessInfo);

            // Set constitutive law flags:
            Flags& ConstitutiveLawOptions=Values.GetOptions();
            ConstitutiveLawOptions.Set(ConstitutiveLaw::USE_ELEMENT_PROVIDED_STRAIN, UseElementProvidedStrain());
            ConstitutiveLawOptions.Set(ConstitutiveLaw::COMPUTE_STRESS, true);
            ConstitutiveLawOptions.Set(ConstitutiveLaw::COMPUTE_CONSTITUTIVE_TENSOR, false);

            Values.SetStrainVector(this_constitutive_variables.StrainVector);

            for (IndexType point_number = 0; point_number < number_of_integration_points; ++point_number) {
                // Compute element kinematics B, F, DN_DX ...
                CalculateKinematicVariables(this_kinematic_variables, point_number, this->GetIntegrationMethod());
                // Compute material reponse, not encessary to rotate since it's an invariant
                CalculateConstitutiveVariables(this_kinematic_variables, this_constitutive_variables, Values, point_number, integration_points, GetStressMeasure(), false);

                // Compute VM stress
                if (dimension == 2) {
                    if (strain_size == 3) {
                        rOutput[point_number] = ConstitutiveLawUtilities<3>::CalculateVonMisesEquivalentStress(this_constitutive_variables.StressVector);
                    } else { // Axysimmetric 4
                        Vector aux_stress(6);
                        noalias(aux_stress) = ZeroVector(6);
                        for (IndexType i = 0; i < 4; ++i)
                            aux_stress(i) = this_constitutive_variables.StressVector(i);
                        rOutput[point_number] = ConstitutiveLawUtilities<6>::CalculateVonMisesEquivalentStress(aux_stress);
                    }
                } else { // 3D
                    rOutput[point_number] = ConstitutiveLawUtilities<6>::CalculateVonMisesEquivalentStress(this_constitutive_variables.StressVector);
                }
            }
        } else {
            CalculateOnConstitutiveLaw(rVariable, rOutput, rCurrentProcessInfo);
        }
    }
}

/***********************************************************************************/
/***********************************************************************************/

void BaseSolidElement::CalculateOnIntegrationPoints(
    const Variable<array_1d<double, 3>>& rVariable,
    std::vector<array_1d<double, 3>>& rOutput,
    const ProcessInfo& rCurrentProcessInfo
    )
{
    const GeometryType::IntegrationPointsArrayType &integration_points = this->IntegrationPoints(this->GetIntegrationMethod());

    const SizeType number_of_integration_points = integration_points.size();
    if ( rOutput.size() != number_of_integration_points )
        rOutput.resize( number_of_integration_points );

    const auto& r_geom = GetGeometry();
    const SizeType number_of_nodes = r_geom.size();
    const SizeType dimension = r_geom.WorkingSpaceDimension();
    const SizeType strain_size = mConstitutiveLawVector[0]->GetStrainSize();

    if (mConstitutiveLawVector[0]->Has( rVariable)) {
        GetValueOnConstitutiveLaw(rVariable, rOutput);
    } else {
        if (rVariable == INTEGRATION_COORDINATES) {

            KinematicVariables this_kinematic_variables(strain_size, dimension, number_of_nodes);

            for (IndexType point_number = 0; point_number < number_of_integration_points; ++point_number) {
                Point global_point;
                r_geom.GlobalCoordinates(global_point, integration_points[point_number]);

                noalias(rOutput[point_number]) = global_point.Coordinates();
            }
        } else if (rVariable == LOCAL_AXIS_1 || rVariable == LOCAL_AXIS_2 || rVariable == LOCAL_AXIS_3) {
            if (this->Has(rVariable)) {
                for (IndexType point_number = 0; point_number < number_of_integration_points; ++point_number)
                    noalias(rOutput[point_number]) = this->GetValue(rVariable);
            } else if (rVariable == LOCAL_AXIS_3) {
                const array_1d<double, 3> r_local_axis_1 = this->GetValue(LOCAL_AXIS_1);
                const array_1d<double, 3> local_axis_2 = this->GetValue(LOCAL_AXIS_2);
                for (IndexType point_number = 0; point_number < number_of_integration_points; ++point_number)
                    noalias(rOutput[point_number]) = MathUtils<double>::CrossProduct(r_local_axis_1, local_axis_2);
            }
        } else {
            CalculateOnConstitutiveLaw(rVariable, rOutput, rCurrentProcessInfo);
        }
    }
}

/***********************************************************************************/
/***********************************************************************************/

void BaseSolidElement::CalculateOnIntegrationPoints(
    const Variable<array_1d<double, 6>>& rVariable,
    std::vector<array_1d<double, 6>>& rOutput,
    const ProcessInfo& rCurrentProcessInfo
    )
{
    const GeometryType::IntegrationPointsArrayType &integration_points = this->IntegrationPoints(this->GetIntegrationMethod());

    const SizeType number_of_integration_points = integration_points.size();
    if (rOutput.size() != number_of_integration_points)
        rOutput.resize(number_of_integration_points);

    if (mConstitutiveLawVector[0]->Has( rVariable)) {
        GetValueOnConstitutiveLaw(rVariable, rOutput);
    }  else {
        CalculateOnConstitutiveLaw(rVariable, rOutput, rCurrentProcessInfo);
    }
}

/***********************************************************************************/
/***********************************************************************************/

void BaseSolidElement::CalculateOnIntegrationPoints(
    const Variable<Vector>& rVariable,
    std::vector<Vector>& rOutput,
    const ProcessInfo& rCurrentProcessInfo
    )
{
    const GeometryType::IntegrationPointsArrayType& integration_points = this->IntegrationPoints( this->GetIntegrationMethod() );
    const auto& r_geom = GetGeometry();
    const SizeType number_of_nodes = r_geom.size();
    const SizeType dimension = r_geom.WorkingSpaceDimension();
    const SizeType strain_size = mConstitutiveLawVector[0]->GetStrainSize();

    const SizeType number_of_integration_points = integration_points.size();
    if ( rOutput.size() != number_of_integration_points )
        rOutput.resize( number_of_integration_points );

    if (mConstitutiveLawVector[0]->Has( rVariable)) {
        GetValueOnConstitutiveLaw(rVariable, rOutput);
    } else {
        if ( rVariable == INSITU_STRESS ) {
            Vector strain_vector( strain_size );

            for ( IndexType point_number = 0; point_number < mConstitutiveLawVector.size(); ++point_number ) {
                if ( rOutput[point_number].size() != strain_vector.size() )
                    rOutput[point_number].resize( strain_vector.size(), false );

                rOutput[point_number] = mConstitutiveLawVector[point_number]->GetValue( INSITU_STRESS, rOutput[point_number] );
            }
        } else if ( rVariable == CAUCHY_STRESS_VECTOR || rVariable == PK2_STRESS_VECTOR ) {
            const bool is_rotated = IsElementRotated();
            // Create and initialize element variables:

            KinematicVariables this_kinematic_variables(strain_size, dimension, number_of_nodes);
            ConstitutiveVariables this_constitutive_variables(strain_size);

            // Create constitutive law parameters:
            ConstitutiveLaw::Parameters Values(r_geom,GetProperties(),rCurrentProcessInfo);

            // Set constitutive law flags:
            Flags& ConstitutiveLawOptions=Values.GetOptions();
            ConstitutiveLawOptions.Set(ConstitutiveLaw::USE_ELEMENT_PROVIDED_STRAIN, UseElementProvidedStrain());
            ConstitutiveLawOptions.Set(ConstitutiveLaw::COMPUTE_STRESS, true);
            ConstitutiveLawOptions.Set(ConstitutiveLaw::COMPUTE_CONSTITUTIVE_TENSOR, false);

            Values.SetStrainVector(this_constitutive_variables.StrainVector);

            // Reading integration points
            for ( IndexType point_number = 0; point_number < number_of_integration_points; ++point_number ) {
                // Compute element kinematics B, F, DN_DX ...
                CalculateKinematicVariables(this_kinematic_variables, point_number, this->GetIntegrationMethod());
                //call the constitutive law to update material variables
                if( rVariable == CAUCHY_STRESS_VECTOR) {
                    // Compute material reponse
                    CalculateConstitutiveVariables(this_kinematic_variables, this_constitutive_variables, Values, point_number, integration_points, ConstitutiveLaw::StressMeasure_Cauchy, is_rotated);
                } else {
                    // Compute material reponse
                    CalculateConstitutiveVariables(this_kinematic_variables, this_constitutive_variables, Values, point_number, integration_points,ConstitutiveLaw::StressMeasure_PK2, is_rotated);
                }

                if (strain_size == 4) { // Axysimmetric
                    if (rOutput[point_number].size() != 6)
                        rOutput[point_number].resize(6, false);
                    noalias(rOutput[point_number]) = ZeroVector(6);
                    for (IndexType i = 0; i < 4; ++i)
                        rOutput[point_number](i) = this_constitutive_variables.StressVector(i);
                } else {
                    if (rOutput[point_number].size() != strain_size)
                        rOutput[point_number].resize(strain_size, false);

                    noalias(rOutput[point_number]) = this_constitutive_variables.StressVector;
                }

            }
        } else if( rVariable == GREEN_LAGRANGE_STRAIN_VECTOR  || rVariable == ALMANSI_STRAIN_VECTOR ) {
            // Create and initialize element variables:

            KinematicVariables this_kinematic_variables(strain_size, dimension, number_of_nodes);
            ConstitutiveVariables this_constitutive_variables(strain_size);

            // Create constitutive law parameters:
            ConstitutiveLaw::Parameters Values(r_geom,GetProperties(),rCurrentProcessInfo);

            // Set constitutive law flags:
            Flags &ConstitutiveLawOptions=Values.GetOptions();
            ConstitutiveLawOptions.Set(ConstitutiveLaw::USE_ELEMENT_PROVIDED_STRAIN, UseElementProvidedStrain());
            ConstitutiveLawOptions.Set(ConstitutiveLaw::COMPUTE_STRESS, false);
            ConstitutiveLawOptions.Set(ConstitutiveLaw::COMPUTE_CONSTITUTIVE_TENSOR, false);

            Values.SetStrainVector(this_constitutive_variables.StrainVector);

            const ConstitutiveLaw::StressMeasure this_stress_measure = rVariable == GREEN_LAGRANGE_STRAIN_VECTOR ? ConstitutiveLaw::StressMeasure_PK2 : ConstitutiveLaw::StressMeasure_Kirchhoff;

            //reading integration points
            for ( IndexType point_number = 0; point_number < number_of_integration_points; ++point_number ) {
                // Compute element kinematics B, F, DN_DX ...
                CalculateKinematicVariables(this_kinematic_variables, point_number, this->GetIntegrationMethod());
                // Compute material reponse
                CalculateConstitutiveVariables(this_kinematic_variables, this_constitutive_variables, Values, point_number, integration_points, this_stress_measure, false);

                if (strain_size == 4) { // Axysimmetric
                    if (rOutput[point_number].size() != 6)
                        rOutput[point_number].resize(6, false);
                    noalias(rOutput[point_number]) = ZeroVector(6);
                    for (IndexType i = 0; i < 4; ++i)
                        rOutput[point_number](i) = this_constitutive_variables.StrainVector(i);
                } else {
                    if (rOutput[point_number].size() != strain_size)
                        rOutput[point_number].resize(strain_size, false);

                    noalias(rOutput[point_number]) = this_constitutive_variables.StrainVector;
                }
            }
        } else if (rVariable == INITIAL_STRESS_VECTOR) {
            const SizeType strain_size = mConstitutiveLawVector[0]->GetStrainSize();
            for ( IndexType point_number = 0; point_number < number_of_integration_points; ++point_number ) {
                if (mConstitutiveLawVector[point_number]->HasInitialState()) {
                    const Vector& r_initial_stress = mConstitutiveLawVector[point_number]->GetInitialState().GetInitialStressVector();

                    if ( rOutput[point_number].size() != strain_size)
                        rOutput[point_number].resize( strain_size, false );

                    noalias(rOutput[point_number]) = r_initial_stress;
                } else {
                    noalias(rOutput[point_number]) = ZeroVector(strain_size);
                }
            }
        } else if (rVariable == INITIAL_STRAIN_VECTOR) {
            const SizeType strain_size = mConstitutiveLawVector[0]->GetStrainSize();
            for ( IndexType point_number = 0; point_number < number_of_integration_points; ++point_number ) {
                if (mConstitutiveLawVector[point_number]->HasInitialState()) {
                    const Vector& r_initial_strain = mConstitutiveLawVector[point_number]->GetInitialState().GetInitialStrainVector();

                    if ( rOutput[point_number].size() != strain_size)
                        rOutput[point_number].resize( strain_size, false );

                    noalias(rOutput[point_number]) = r_initial_strain;
                } else {
                    noalias(rOutput[point_number]) = ZeroVector(strain_size);
                }
            }
        } else {
            CalculateOnConstitutiveLaw(rVariable, rOutput, rCurrentProcessInfo);
        }
        

    }
}

/***********************************************************************************/
/***********************************************************************************/

void BaseSolidElement::CalculateOnIntegrationPoints(
    const Variable<Matrix>& rVariable,
    std::vector<Matrix>& rOutput,
    const ProcessInfo& rCurrentProcessInfo
    )
{
    const GeometryType::IntegrationPointsArrayType& integration_points = this->IntegrationPoints( this->GetIntegrationMethod() );
    const auto& r_geom = GetGeometry();
    const SizeType dimension = r_geom.WorkingSpaceDimension();

    if ( rOutput.size() != integration_points.size() )
        rOutput.resize( integration_points.size() );

    if (mConstitutiveLawVector[0]->Has( rVariable)) {
        GetValueOnConstitutiveLaw(rVariable, rOutput);
    } else {
        if ( rVariable == CAUCHY_STRESS_TENSOR || rVariable == PK2_STRESS_TENSOR ) {
            std::vector<Vector> stress_vector;

            if( rVariable == CAUCHY_STRESS_TENSOR )
                this->CalculateOnIntegrationPoints( CAUCHY_STRESS_VECTOR, stress_vector, rCurrentProcessInfo );
            else
                this->CalculateOnIntegrationPoints( PK2_STRESS_VECTOR, stress_vector, rCurrentProcessInfo );

            // Loop integration points
            for ( IndexType point_number = 0; point_number < mConstitutiveLawVector.size(); ++point_number ) {
                if ( rOutput[point_number].size2() != dimension )
                    rOutput[point_number].resize( dimension, dimension, false );

                noalias(rOutput[point_number]) = MathUtils<double>::StressVectorToTensor(stress_vector[point_number]);
            }
        }
        else if ( rVariable == GREEN_LAGRANGE_STRAIN_TENSOR  || rVariable == ALMANSI_STRAIN_TENSOR) {
            std::vector<Vector> strain_vector;
            if( rVariable == GREEN_LAGRANGE_STRAIN_TENSOR )
                CalculateOnIntegrationPoints( GREEN_LAGRANGE_STRAIN_VECTOR, strain_vector, rCurrentProcessInfo );
            else
                CalculateOnIntegrationPoints( ALMANSI_STRAIN_VECTOR, strain_vector, rCurrentProcessInfo );

            // Loop integration points
            for ( IndexType point_number = 0; point_number < mConstitutiveLawVector.size(); ++point_number ) {
                if ( rOutput[point_number].size2() != dimension )
                    rOutput[point_number].resize( dimension, dimension, false );

                noalias(rOutput[point_number]) = MathUtils<double>::StrainVectorToTensor(strain_vector[point_number]);
            }
        } else if ( rVariable == CONSTITUTIVE_MATRIX ) {
            const bool is_rotated = IsElementRotated();
            // Create and initialize element variables:
            const SizeType number_of_nodes = r_geom.size();
            const SizeType strain_size = mConstitutiveLawVector[0]->GetStrainSize();

            KinematicVariables this_kinematic_variables(strain_size, dimension, number_of_nodes);
            ConstitutiveVariables this_constitutive_variables(strain_size);

            // Create constitutive law parameters:
            ConstitutiveLaw::Parameters Values(r_geom,GetProperties(),rCurrentProcessInfo);

            // Set constitutive law flags:
            Flags& ConstitutiveLawOptions=Values.GetOptions();
            ConstitutiveLawOptions.Set(ConstitutiveLaw::USE_ELEMENT_PROVIDED_STRAIN, UseElementProvidedStrain());
            ConstitutiveLawOptions.Set(ConstitutiveLaw::COMPUTE_STRESS, false);
            ConstitutiveLawOptions.Set(ConstitutiveLaw::COMPUTE_CONSTITUTIVE_TENSOR, true);

            Values.SetStrainVector(this_constitutive_variables.StrainVector);
            Values.SetConstitutiveMatrix(this_constitutive_variables.D); //this is the output parameter

            // Reading integration points
            for ( IndexType point_number = 0; point_number < mConstitutiveLawVector.size(); ++point_number ) {
                // Compute element kinematics B, F, DN_DX ...
                CalculateKinematicVariables(this_kinematic_variables, point_number, this->GetIntegrationMethod());

                // Compute material reponse
                CalculateConstitutiveVariables(this_kinematic_variables, this_constitutive_variables, Values, point_number, integration_points, GetStressMeasure(), is_rotated);

                if( rOutput[point_number].size2() != this_constitutive_variables.D.size2() )
                    rOutput[point_number].resize( this_constitutive_variables.D.size1() , this_constitutive_variables.D.size2() , false );

                noalias(rOutput[point_number]) = this_constitutive_variables.D;
            }
        } else if ( rVariable == DEFORMATION_GRADIENT ) { // VARIABLE SET FOR TRANSFER PURPOUSES
            // Create and initialize element variables:
            const SizeType number_of_nodes = r_geom.size();
            const SizeType strain_size = mConstitutiveLawVector[0]->GetStrainSize();

            KinematicVariables this_kinematic_variables(strain_size, dimension, number_of_nodes);
            ConstitutiveVariables this_constitutive_variables(strain_size);

            // Create constitutive law parameters:
            ConstitutiveLaw::Parameters Values(r_geom,GetProperties(),rCurrentProcessInfo);

            // Reading integration points
            for ( IndexType point_number = 0; point_number < mConstitutiveLawVector.size(); ++point_number ) {
                // Compute element kinematics B, F, DN_DX ...
                CalculateKinematicVariables(this_kinematic_variables, point_number, this->GetIntegrationMethod());

                if( rOutput[point_number].size2() != this_kinematic_variables.F.size2() )
                    rOutput[point_number].resize( this_kinematic_variables.F.size1() , this_kinematic_variables.F.size2() , false );

                noalias(rOutput[point_number]) = this_kinematic_variables.F;
            }
        }  else {
            CalculateOnConstitutiveLaw(rVariable, rOutput, rCurrentProcessInfo);
        }
    }
}

/***********************************************************************************/
/***********************************************************************************/

void BaseSolidElement::CalculateOnIntegrationPoints(
    const Variable<ConstitutiveLaw::Pointer>& rVariable,
    std::vector<ConstitutiveLaw::Pointer>& rValues,
    const ProcessInfo& rCurrentProcessInfo
    )
{
    if (rVariable == CONSTITUTIVE_LAW) {
        const SizeType integration_points_number = mConstitutiveLawVector.size();
        if (rValues.size() != integration_points_number) {
            rValues.resize(integration_points_number);
        }
        for (IndexType point_number = 0; point_number < integration_points_number; ++point_number) {
            rValues[point_number] = mConstitutiveLawVector[point_number];
        }
    }
}

/***********************************************************************************/
/***********************************************************************************/

void BaseSolidElement::SetValuesOnIntegrationPoints(
    const Variable<bool>& rVariable,
    const std::vector<bool>& rValues,
    const ProcessInfo& rCurrentProcessInfo
    )
{
    if (mConstitutiveLawVector[0]->Has( rVariable)) {
        for ( IndexType point_number = 0; point_number < mConstitutiveLawVector.size(); ++point_number ) {
            mConstitutiveLawVector[point_number]->SetValue( rVariable,rValues[point_number], rCurrentProcessInfo);
        }
    } else {
        KRATOS_WARNING("BaseSolidElement") << "The variable " << rVariable << " is not implemented in the current ConstitutiveLaw" << std::endl;
    }
}

/***********************************************************************************/
/***********************************************************************************/

void BaseSolidElement::SetValuesOnIntegrationPoints(
    const Variable<int>& rVariable,
    const std::vector<int>& rValues,
    const ProcessInfo& rCurrentProcessInfo
    )
{
    if (mConstitutiveLawVector[0]->Has( rVariable)) {
        for ( IndexType point_number = 0; point_number < mConstitutiveLawVector.size(); ++point_number ) {
            mConstitutiveLawVector[point_number]->SetValue( rVariable,rValues[point_number], rCurrentProcessInfo);
        }
    } else {
        KRATOS_WARNING("BaseSolidElement") << "The variable " << rVariable << " is not implemented in the current ConstitutiveLaw" << std::endl;
    }
}

/***********************************************************************************/
/***********************************************************************************/

void BaseSolidElement::SetValuesOnIntegrationPoints(
    const Variable<double>& rVariable,
    const std::vector<double>& rValues,
    const ProcessInfo& rCurrentProcessInfo
    )
{
    if (mConstitutiveLawVector[0]->Has( rVariable)) {
        for ( IndexType point_number = 0; point_number < mConstitutiveLawVector.size(); ++point_number ) {
            mConstitutiveLawVector[point_number]->SetValue( rVariable,rValues[point_number], rCurrentProcessInfo);
        }
    } else {
        KRATOS_WARNING("BaseSolidElement") << "The variable " << rVariable << " is not implemented in the current ConstitutiveLaw" << std::endl;
    }
}

/***********************************************************************************/
/***********************************************************************************/

void BaseSolidElement::SetValuesOnIntegrationPoints(
    const Variable<Vector>& rVariable,
    const std::vector<Vector>& rValues,
    const ProcessInfo& rCurrentProcessInfo
    )
{
    if (mConstitutiveLawVector[0]->Has( rVariable)) {
        for ( IndexType point_number = 0; point_number < mConstitutiveLawVector.size(); ++point_number ) {
            mConstitutiveLawVector[point_number]->SetValue( rVariable,rValues[point_number], rCurrentProcessInfo);
        }
    } else {
        KRATOS_WARNING("BaseSolidElement") << "The variable " << rVariable << " is not implemented in the current ConstitutiveLaw" << std::endl;
    }
}

/***********************************************************************************/
/***********************************************************************************/

void BaseSolidElement::SetValuesOnIntegrationPoints(
    const Variable<ConstitutiveLaw::Pointer>& rVariable,
    const std::vector<ConstitutiveLaw::Pointer>& rValues,
    const ProcessInfo& rCurrentProcessInfo
    )
{
    if (rVariable == CONSTITUTIVE_LAW) {
        const SizeType integration_points_number = mConstitutiveLawVector.size();
        for ( IndexType point_number = 0; point_number < integration_points_number; ++point_number ) {
            mConstitutiveLawVector[point_number] = rValues[point_number];
        }
    }
}

/***********************************************************************************/
/***********************************************************************************/

void BaseSolidElement::SetValuesOnIntegrationPoints(
    const Variable<array_1d<double, 3 > >& rVariable,
    const std::vector<array_1d<double, 3>>& rValues,
    const ProcessInfo& rCurrentProcessInfo
    )
{
    if (mConstitutiveLawVector[0]->Has( rVariable)) {
        for ( IndexType point_number = 0; point_number < mConstitutiveLawVector.size(); ++point_number ) {
            mConstitutiveLawVector[point_number]->SetValue( rVariable,rValues[point_number], rCurrentProcessInfo);
        }
    } else {
        KRATOS_WARNING("BaseSolidElement") << "The variable " << rVariable << " is not implemented in the current ConstitutiveLaw" << std::endl;
    }
}

/***********************************************************************************/
/***********************************************************************************/

void BaseSolidElement::SetValuesOnIntegrationPoints(
    const Variable<array_1d<double, 6>>& rVariable,
    const std::vector<array_1d<double, 6>>& rValues,
    const ProcessInfo& rCurrentProcessInfo
    )
{
    if (mConstitutiveLawVector[0]->Has( rVariable)) {
        for ( IndexType point_number = 0; point_number < mConstitutiveLawVector.size(); ++point_number ) {
            mConstitutiveLawVector[point_number]->SetValue( rVariable,rValues[point_number], rCurrentProcessInfo);
        }
    } else {
        KRATOS_WARNING("BaseSolidElement") << "The variable " << rVariable << " is not implemented in the current ConstitutiveLaw" << std::endl;
    }
}

/***********************************************************************************/
/***********************************************************************************/

void BaseSolidElement::SetValuesOnIntegrationPoints(
    const Variable<Matrix>& rVariable,
    const std::vector<Matrix>& rValues,
    const ProcessInfo& rCurrentProcessInfo
    )
{
    if (mConstitutiveLawVector[0]->Has( rVariable)) {
        for ( IndexType point_number = 0; point_number < mConstitutiveLawVector.size(); ++point_number ) {
            mConstitutiveLawVector[point_number]->SetValue( rVariable,rValues[point_number], rCurrentProcessInfo);
        }
    } else {
        KRATOS_WARNING("BaseSolidElement") << "The variable " << rVariable << " is not implemented in the current ConstitutiveLaw" << std::endl;
    }
}

/***********************************************************************************/
/***********************************************************************************/

int  BaseSolidElement::Check( const ProcessInfo& rCurrentProcessInfo ) const
{
    KRATOS_TRY;

    int check = Element::Check(rCurrentProcessInfo);

    // Basic check
    check = StructuralMechanicsElementUtilities::SolidElementCheck(*this, rCurrentProcessInfo, mConstitutiveLawVector);

    return check;

    KRATOS_CATCH( "" );
}

/***********************************************************************************/
/***********************************************************************************/

void BaseSolidElement::CalculateAll(
    MatrixType& rLeftHandSideMatrix,
    VectorType& rRightHandSideVector,
    const ProcessInfo& rCurrentProcessInfo,
    const bool CalculateStiffnessMatrixFlag,
    const bool CalculateResidualVectorFlag
    )
{
    KRATOS_ERROR << "You have called to the CalculateAll from the base class for solid elements" << std::endl;
}

//***********************************************************************
//***********************************************************************

double BaseSolidElement::GetIntegrationWeight(
    const GeometryType::IntegrationPointsArrayType& rThisIntegrationPoints,
    const IndexType PointNumber,
    const double detJ
    ) const
{
    return rThisIntegrationPoints[PointNumber].Weight() * detJ;
}

//***********************************************************************
//***********************************************************************

void BaseSolidElement::CalculateShapeGradientOfMassMatrix(MatrixType& rMassMatrix, ShapeParameter Deriv) const
{
    KRATOS_TRY;

    // Properties
    const auto& r_prop = GetProperties();

    // Geometry information
    const auto& r_geom = GetGeometry();
    SizeType dimension = r_geom.WorkingSpaceDimension();
    SizeType number_of_nodes = r_geom.size();
    SizeType mat_size = dimension * number_of_nodes;

    // Clear matrix
    if (rMassMatrix.size1() != mat_size || rMassMatrix.size2() != mat_size)
        rMassMatrix.resize( mat_size, mat_size, false );
    noalias(rMassMatrix) = ZeroMatrix(mat_size, mat_size);

    // Checking density
    KRATOS_ERROR_IF_NOT(r_prop.Has(DENSITY)) << "DENSITY has to be provided for the calculation of the MassMatrix!" << std::endl;

    // Getting density
    const double density = StructuralMechanicsElementUtilities::GetDensityForMassMatrixComputation(*this);
    const double thickness = (dimension == 2 && r_prop.Has(THICKNESS)) ? r_prop[THICKNESS] : 1.0;

    const IntegrationMethod integration_method = this->UseGeometryIntegrationMethod() ? IntegrationUtilities::GetIntegrationMethodForExactMassMatrixEvaluation(r_geom) : mThisIntegrationMethod;
    const Matrix& Ncontainer = this->ShapeFunctionsValues(integration_method);
    Matrix J0(dimension, dimension), DN_DX0_deriv;
    const auto& integration_points = this->IntegrationPoints(integration_method);
    for (unsigned point_number = 0; point_number < integration_points.size(); ++point_number) {
        Matrix DN_De;
        GeometryUtils::JacobianOnInitialConfiguration(
            r_geom, integration_points[point_number], J0);
        if(UseGeometryIntegrationMethod()) {
            DN_De = r_geom.ShapeFunctionsLocalGradients(integration_method)[point_number];
        } else {
            r_geom.ShapeFunctionsLocalGradients(DN_De, integration_points[point_number]);
        }
        GeometricalSensitivityUtility geometrical_sensitivity(J0, DN_De);
        double detJ0_deriv;
        geometrical_sensitivity.CalculateSensitivity(Deriv, detJ0_deriv, DN_DX0_deriv);
        const double integration_weight =
            GetIntegrationWeight(integration_points, point_number, detJ0_deriv) * thickness;
        const Vector& rN = row(Ncontainer, point_number);

        for (unsigned i = 0; i < r_geom.size(); ++i) {
            const unsigned index_i = i * dimension;

            for (unsigned j = 0; j < r_geom.size(); ++j) {
                const unsigned index_j = j * dimension;
                const double NiNj_weight = rN[i] * rN[j] * integration_weight * density;

                for (unsigned k = 0; k < dimension; ++k)
                    rMassMatrix(index_i + k, index_j + k) += NiNj_weight;
            }
        }
    }

    KRATOS_CATCH("");
}

/***********************************************************************************/
/***********************************************************************************/

void BaseSolidElement::CalculateKinematicVariables(
    KinematicVariables& rThisKinematicVariables,
    const IndexType PointNumber,
    const GeometryType::IntegrationMethod& rIntegrationMethod
    )
{
    KRATOS_ERROR << "You have called to the CalculateKinematicVariables from the base class for solid elements" << std::endl;
}

/***********************************************************************************/
/***********************************************************************************/

void BaseSolidElement::CalculateConstitutiveVariables(
    KinematicVariables& rThisKinematicVariables,
    ConstitutiveVariables& rThisConstitutiveVariables,
    ConstitutiveLaw::Parameters& rValues,
    const IndexType PointNumber,
    const GeometryType::IntegrationPointsArrayType& IntegrationPoints,
    const ConstitutiveLaw::StressMeasure ThisStressMeasure,
    const bool IsElementRotated
    )
{
    // Setting the variables for the CL
    SetConstitutiveVariables(rThisKinematicVariables, rThisConstitutiveVariables, rValues, PointNumber, IntegrationPoints);

    // rotate to local axes strain/F
    if (IsElementRotated)
        RotateToLocalAxes(rValues, rThisKinematicVariables);

    // Actually do the computations in the ConstitutiveLaw in local axes
    mConstitutiveLawVector[PointNumber]->CalculateMaterialResponse(rValues, ThisStressMeasure); //here the calculations are actually done

    // We undo the rotation of strain/F, C, stress
    if (IsElementRotated)
        RotateToGlobalAxes(rValues, rThisKinematicVariables);
}

/***********************************************************************************/
/***********************************************************************************/

void BaseSolidElement::BuildRotationSystem(
    BoundedMatrix<double, 3, 3>& rRotationMatrix,
    const SizeType StrainSize
    )
{
    const array_1d<double, 3>& r_local_axis_1 = this->GetValue(LOCAL_AXIS_1);
    array_1d<double, 3> local_axis_2;
    array_1d<double, 3> local_axis_3;

    if (StrainSize == 6) {
        noalias(local_axis_2) = this->GetValue(LOCAL_AXIS_2);
        noalias(local_axis_3) = MathUtils<double>::CrossProduct(r_local_axis_1, local_axis_2);
    } else if (StrainSize == 3) { // we assume xy plane
        local_axis_2[0] = r_local_axis_1[1];
        local_axis_2[1] = -r_local_axis_1[0];
        local_axis_2[2] = 0.0;
        local_axis_3[0] = 0.0;
        local_axis_3[1] = 0.0;
        local_axis_3[2] = 1.0;
    }
    StructuralMechanicsElementUtilities::InitialCheckLocalAxes(r_local_axis_1, local_axis_2, local_axis_3);
    StructuralMechanicsElementUtilities::BuildRotationMatrix(rRotationMatrix, r_local_axis_1, local_axis_2, local_axis_3);
}

/***********************************************************************************/
/***********************************************************************************/

void BaseSolidElement::RotateToLocalAxes(
    ConstitutiveLaw::Parameters& rValues,
    KinematicVariables& rThisKinematicVariables
    )
{
    const SizeType strain_size = mConstitutiveLawVector[0]->GetStrainSize();
    BoundedMatrix<double, 3, 3> rotation_matrix;

    BuildRotationSystem(rotation_matrix, strain_size);

    if (UseElementProvidedStrain()) { // we rotate strain
        if (strain_size == 6) {
            BoundedMatrix<double, 6, 6> voigt_rotation_matrix;
            ConstitutiveLawUtilities<6>::CalculateRotationOperatorVoigt(rotation_matrix, voigt_rotation_matrix);
            rValues.GetStrainVector() = prod(voigt_rotation_matrix, rValues.GetStrainVector());
        } else if (strain_size == 3) {
            BoundedMatrix<double, 3, 3> voigt_rotation_matrix;
            ConstitutiveLawUtilities<3>::CalculateRotationOperatorVoigt(rotation_matrix, voigt_rotation_matrix);
            rValues.GetStrainVector() = prod(voigt_rotation_matrix, rValues.GetStrainVector());
        }
    } else { // Rotate F
        BoundedMatrix<double, 3, 3> inv_rotation_matrix;
        double aux_det;
        MathUtils<double>::InvertMatrix3(rotation_matrix, inv_rotation_matrix, aux_det);
        rThisKinematicVariables.F = prod(rotation_matrix, rThisKinematicVariables.F);
        rThisKinematicVariables.F = prod(rThisKinematicVariables.F, inv_rotation_matrix);
        rValues.SetDeformationGradientF(rThisKinematicVariables.F);
    }
}

/***********************************************************************************/
/***********************************************************************************/

void BaseSolidElement::RotateToGlobalAxes(
    ConstitutiveLaw::Parameters& rValues,
    KinematicVariables& rThisKinematicVariables
    )
{
    const auto& r_options = rValues.GetOptions();
    const bool stress_option = r_options.Is(ConstitutiveLaw::COMPUTE_STRESS);
    const bool constitutive_matrix_option = r_options.Is(ConstitutiveLaw::COMPUTE_CONSTITUTIVE_TENSOR);

    const SizeType strain_size = mConstitutiveLawVector[0]->GetStrainSize();
    BoundedMatrix<double, 3, 3> rotation_matrix;

    BuildRotationSystem(rotation_matrix, strain_size);

    // Undo the rotation in strain, stress and C
    if (strain_size == 6) {
        BoundedMatrix<double, 6, 6> voigt_rotation_matrix;
        ConstitutiveLawUtilities<6>::CalculateRotationOperatorVoigt(rotation_matrix, voigt_rotation_matrix);
        rValues.GetStrainVector() = prod(trans(voigt_rotation_matrix), rValues.GetStrainVector());
        if (stress_option)
            rValues.GetStressVector() = prod(trans(voigt_rotation_matrix), rValues.GetStressVector());
        if (constitutive_matrix_option) {
            BoundedMatrix<double, 6, 6> aux;
            noalias(aux) = prod(trans(voigt_rotation_matrix), rValues.GetConstitutiveMatrix());
            noalias(rValues.GetConstitutiveMatrix()) = prod(aux, voigt_rotation_matrix);
        }
    } else if (strain_size == 3) {
        BoundedMatrix<double, 3, 3> voigt_rotation_matrix;
        ConstitutiveLawUtilities<3>::CalculateRotationOperatorVoigt(rotation_matrix, voigt_rotation_matrix);
        rValues.GetStrainVector() = prod(trans(voigt_rotation_matrix), rValues.GetStrainVector());
        if (stress_option)
            rValues.GetStressVector() = prod(trans(voigt_rotation_matrix), rValues.GetStressVector());
        if (constitutive_matrix_option) {
            BoundedMatrix<double, 3, 3> aux;
            noalias(aux) = prod(trans(voigt_rotation_matrix), rValues.GetConstitutiveMatrix());
            noalias(rValues.GetConstitutiveMatrix()) = prod(aux, voigt_rotation_matrix);
        }
    }
    // Now undo the rotation in F if required
    if (!UseElementProvidedStrain()) {
        BoundedMatrix<double, 3, 3> inv_rotation_matrix;
        double aux_det;
        MathUtils<double>::InvertMatrix3(rotation_matrix, inv_rotation_matrix, aux_det);
        rThisKinematicVariables.F = prod(inv_rotation_matrix, rThisKinematicVariables.F);
        rThisKinematicVariables.F = prod(rThisKinematicVariables.F, rotation_matrix);
        rValues.SetDeformationGradientF(rThisKinematicVariables.F);
    }
}

/***********************************************************************************/
/***********************************************************************************/

void BaseSolidElement::SetConstitutiveVariables(
    KinematicVariables& rThisKinematicVariables,
    ConstitutiveVariables& rThisConstitutiveVariables,
    ConstitutiveLaw::Parameters& rValues,
    const IndexType PointNumber,
    const GeometryType::IntegrationPointsArrayType& IntegrationPoints
    )
{
    // Here we essentially set the input parameters
    rValues.SetShapeFunctionsValues(rThisKinematicVariables.N); // shape functions
    rValues.SetDeterminantF(rThisKinematicVariables.detF); // Assuming the determinant is computed somewhere else
    rValues.SetDeformationGradientF(rThisKinematicVariables.F); //F computed somewhere else

    // Here we set the space on which the results shall be written
    rValues.SetConstitutiveMatrix(rThisConstitutiveVariables.D); // Assuming the determinant is computed somewhere else
    rValues.SetStressVector(rThisConstitutiveVariables.StressVector); //F computed somewhere else
}

/***********************************************************************************/
/***********************************************************************************/

Matrix& BaseSolidElement::CalculateDeltaDisplacement(Matrix& DeltaDisplacement) const
{
    KRATOS_TRY

    const SizeType number_of_nodes = GetGeometry().PointsNumber();
    const SizeType dimension = GetGeometry().WorkingSpaceDimension();

    DeltaDisplacement.resize(number_of_nodes , dimension, false);

    for ( IndexType i_node = 0; i_node < number_of_nodes; i_node++ ) {
        const array_1d<double, 3 >& current_displacement  = GetGeometry()[i_node].FastGetSolutionStepValue(DISPLACEMENT);
        const array_1d<double, 3 >& previous_displacement = GetGeometry()[i_node].FastGetSolutionStepValue(DISPLACEMENT,1);

        for ( IndexType j_dim = 0; j_dim < dimension; ++j_dim )
            DeltaDisplacement(i_node, j_dim) = current_displacement[j_dim] - previous_displacement[j_dim];
    }

    return DeltaDisplacement;

    KRATOS_CATCH( "" )
}

/***********************************************************************************/
/***********************************************************************************/

double BaseSolidElement::CalculateDerivativesOnReferenceConfiguration(
    Matrix& rJ0,
    Matrix& rInvJ0,
    Matrix& rDN_DX,
    const IndexType PointNumber,
    IntegrationMethod ThisIntegrationMethod
    ) const
{
    const GeometryType& r_geom = GetGeometry();
    double detJ0;
    if (UseGeometryIntegrationMethod()) {
        GeometryUtils::JacobianOnInitialConfiguration(
            r_geom,
            this->IntegrationPoints(ThisIntegrationMethod)[PointNumber], rJ0);
        MathUtils<double>::InvertMatrix(rJ0, rInvJ0, detJ0);
        const Matrix& rDN_De =
            GetGeometry().ShapeFunctionsLocalGradients(ThisIntegrationMethod)[PointNumber];
        GeometryUtils::ShapeFunctionsGradients(rDN_De, rInvJ0, rDN_DX);
    } else {
        const auto& integration_points =  this->IntegrationPoints();
        GeometryUtils::JacobianOnInitialConfiguration(
            r_geom, integration_points[PointNumber],rJ0);
        MathUtils<double>::InvertMatrix(rJ0, rInvJ0, detJ0);
        Matrix DN_De;
        GetGeometry().ShapeFunctionsLocalGradients(DN_De, integration_points[PointNumber]);
        GeometryUtils::ShapeFunctionsGradients(DN_De, rInvJ0, rDN_DX);
    }
    return detJ0;
}

/***********************************************************************************/
/***********************************************************************************/

double BaseSolidElement::CalculateDerivativesOnCurrentConfiguration(
    Matrix& rJ,
    Matrix& rInvJ,
    Matrix& rDN_DX,
    const IndexType PointNumber,
    IntegrationMethod ThisIntegrationMethod
    ) const
{
    double detJ;
<<<<<<< HEAD
    GetGeometry().Jacobian( rJ, PointNumber, ThisIntegrationMethod );
    SizeType working_space_dimension = GetGeometry().WorkingSpaceDimension();
    rJ = project(rJ, range(0, working_space_dimension), range(0, working_space_dimension));
    const Matrix& DN_De = GetGeometry().ShapeFunctionsLocalGradients(ThisIntegrationMethod)[PointNumber];
    MathUtils<double>::InvertMatrix(rJ, rInvJ, detJ );
    GeometryUtils::ShapeFunctionsGradients(DN_De, rInvJ, rDN_DX);
=======
    if (UseGeometryIntegrationMethod()) {
        rJ = GetGeometry().Jacobian( rJ, PointNumber, ThisIntegrationMethod );
        const Matrix& DN_De = GetGeometry().ShapeFunctionsLocalGradients(ThisIntegrationMethod)[PointNumber];
        MathUtils<double>::InvertMatrix( rJ, rInvJ, detJ );
        GeometryUtils::ShapeFunctionsGradients(DN_De, rInvJ, rDN_DX);
    } else{
        const auto& integration_points =  this->IntegrationPoints();
        rJ = GetGeometry().Jacobian( rJ, integration_points[PointNumber] );
        Matrix DN_De;
        GetGeometry().ShapeFunctionsLocalGradients(DN_De, integration_points[PointNumber]);
        MathUtils<double>::InvertMatrix( rJ, rInvJ, detJ );
        GeometryUtils::ShapeFunctionsGradients(DN_De, rInvJ, rDN_DX);
    }
>>>>>>> 6c1557ed
    return detJ;
}

/***********************************************************************************/
/***********************************************************************************/

array_1d<double, 3> BaseSolidElement::GetBodyForce(
    const GeometryType::IntegrationPointsArrayType& rIntegrationPoints,
    const IndexType PointNumber
    ) const
{
    return StructuralMechanicsElementUtilities::GetBodyForce(*this, rIntegrationPoints, PointNumber);
}

/***********************************************************************************/
/***********************************************************************************/

void BaseSolidElement::CalculateAndAddKm(
    MatrixType& rLeftHandSideMatrix,
    const Matrix& B,
    const Matrix& D,
    const double IntegrationWeight
    ) const
{
    KRATOS_TRY

    noalias( rLeftHandSideMatrix ) += IntegrationWeight * prod( trans( B ), Matrix(prod(D, B)));

    KRATOS_CATCH( "" )
}

/***********************************************************************************/
/***********************************************************************************/

void BaseSolidElement::CalculateAndAddKg(
    MatrixType& rLeftHandSideMatrix,
    const Matrix& DN_DX,
    const Vector& StressVector,
    const double IntegrationWeight
    ) const
{
    KRATOS_TRY

    const SizeType dimension = GetGeometry().WorkingSpaceDimension();
    const Matrix stress_tensor_x_weigth = IntegrationWeight * MathUtils<double>::StressVectorToTensor( StressVector );
    Matrix reduced_Kg(DN_DX.size1(), DN_DX.size1());
    MathUtils<double>::BDBtProductOperation(reduced_Kg, stress_tensor_x_weigth, DN_DX);
    MathUtils<double>::ExpandAndAddReducedMatrix( rLeftHandSideMatrix, reduced_Kg, dimension );

    KRATOS_CATCH( "" )
}

/***********************************************************************************/
/***********************************************************************************/

void BaseSolidElement::CalculateAndAddResidualVector(
    VectorType& rRightHandSideVector,
    const KinematicVariables& rThisKinematicVariables,
    const ProcessInfo& rCurrentProcessInfo,
    const array_1d<double, 3>& rBodyForce,
    const Vector& rStressVector,
    const double IntegrationWeight
    ) const
{
    KRATOS_TRY

    // Operation performed: rRightHandSideVector += ExtForce * IntegrationWeight
    this->CalculateAndAddExtForceContribution( rThisKinematicVariables.N, rCurrentProcessInfo, rBodyForce, rRightHandSideVector, IntegrationWeight );

    // Operation performed: rRightHandSideVector -= IntForce * IntegrationWeight
    noalias( rRightHandSideVector ) -= IntegrationWeight * prod( trans( rThisKinematicVariables.B ), rStressVector );

    KRATOS_CATCH( "" )
}

/***********************************************************************************/
/***********************************************************************************/

void BaseSolidElement::CalculateAndAddExtForceContribution(
    const Vector& rN,
    const ProcessInfo& rCurrentProcessInfo,
    const array_1d<double, 3>& rBodyForce,
    VectorType& rRightHandSideVector,
    const double Weight
    ) const
{
    KRATOS_TRY;

    const SizeType number_of_nodes = GetGeometry().PointsNumber();
    const SizeType dimension = GetGeometry().WorkingSpaceDimension();

    for ( IndexType i = 0; i < number_of_nodes; ++i ) {
        const SizeType index = dimension * i;

        for ( IndexType j = 0; j < dimension; ++j )
            rRightHandSideVector[index + j] += Weight * rN[i] * rBodyForce[j];
    }

    KRATOS_CATCH( "" )
}

/***********************************************************************************/
/***********************************************************************************/

void BaseSolidElement::CalculateLumpedMassVector(
    VectorType& rLumpedMassVector,
    const ProcessInfo& rCurrentProcessInfo
    ) const
{
    KRATOS_TRY;

    if(!UseGeometryIntegrationMethod())
        KRATOS_ERROR << "CalculateLumpedMassVector not implemented for element-based integration in base class" << std::endl;


    const auto& r_geom = GetGeometry();
    const auto& r_prop = GetProperties();
    const SizeType dimension = r_geom.WorkingSpaceDimension();
    const SizeType number_of_nodes = r_geom.size();
    const SizeType mat_size = dimension * number_of_nodes;

    // Clear matrix
    if (rLumpedMassVector.size() != mat_size)
        rLumpedMassVector.resize( mat_size, false );

    const double density = StructuralMechanicsElementUtilities::GetDensityForMassMatrixComputation(*this);
    const double thickness = (dimension == 2 && r_prop.Has(THICKNESS)) ? r_prop[THICKNESS] : 1.0;

    // LUMPED MASS MATRIX
    const double total_mass = GetGeometry().DomainSize() * density * thickness;

    Vector lumping_factors;
    lumping_factors = GetGeometry().LumpingFactors( lumping_factors );

    for ( IndexType i = 0; i < number_of_nodes; ++i ) {
        const double temp = lumping_factors[i] * total_mass;
        for ( IndexType j = 0; j < dimension; ++j ) {
            IndexType index = i * dimension + j;
            rLumpedMassVector[index] = temp;
        }
    }

    KRATOS_CATCH("");
}

/***********************************************************************************/
/***********************************************************************************/

void BaseSolidElement::CalculateDampingMatrixWithLumpedMass(
    MatrixType& rDampingMatrix,
    const ProcessInfo& rCurrentProcessInfo
    )
{
    KRATOS_TRY;

    unsigned int number_of_nodes = GetGeometry().size();
    unsigned int dimension = GetGeometry().WorkingSpaceDimension();

    // Resizing as needed the LHS
    unsigned int mat_size = number_of_nodes * dimension;

    if ( rDampingMatrix.size1() != mat_size )
        rDampingMatrix.resize( mat_size, mat_size, false );

    noalias( rDampingMatrix ) = ZeroMatrix( mat_size, mat_size );

    // 1.-Get Damping Coeffitients (RAYLEIGH_ALPHA, RAYLEIGH_BETA)
    double alpha = 0.0;
    if( GetProperties().Has(RAYLEIGH_ALPHA) )
        alpha = GetProperties()[RAYLEIGH_ALPHA];
    else if( rCurrentProcessInfo.Has(RAYLEIGH_ALPHA) )
        alpha = rCurrentProcessInfo[RAYLEIGH_ALPHA];

    double beta  = 0.0;
    if( GetProperties().Has(RAYLEIGH_BETA) )
        beta = GetProperties()[RAYLEIGH_BETA];
    else if( rCurrentProcessInfo.Has(RAYLEIGH_BETA) )
        beta = rCurrentProcessInfo[RAYLEIGH_BETA];

    // Compose the Damping Matrix:
    // Rayleigh Damping Matrix: alpha*M + beta*K

    // 2.-Calculate mass matrix:
    if (alpha > std::numeric_limits<double>::epsilon()) {
        VectorType temp_vector(mat_size);
        this->CalculateLumpedMassVector(temp_vector, rCurrentProcessInfo);
        for (IndexType i = 0; i < mat_size; ++i)
            rDampingMatrix(i, i) += alpha * temp_vector[i];
    }

    // 3.-Calculate StiffnessMatrix:
    if (beta > std::numeric_limits<double>::epsilon()) {
        MatrixType stiffness_matrix( mat_size, mat_size );
        VectorType residual_vector( mat_size );

        this->CalculateAll(stiffness_matrix, residual_vector, rCurrentProcessInfo, true, false);

        noalias( rDampingMatrix ) += beta  * stiffness_matrix;
    }

    KRATOS_CATCH( "" )
}

/***********************************************************************************/
/***********************************************************************************/

const Parameters BaseSolidElement::GetSpecifications() const
{
    const Parameters specifications = Parameters(R"({
        "time_integration"           : ["static","implicit","explicit"],
        "framework"                  : "lagrangian",
        "symmetric_lhs"              : true,
        "positive_definite_lhs"      : true,
        "output"                     : {
            "gauss_point"            : ["INTEGRATION_WEIGHT","STRAIN_ENERGY","ERROR_INTEGRATION_POINT","VON_MISES_STRESS","INSITU_STRESS","CAUCHY_STRESS_VECTOR","PK2_STRESS_VECTOR","GREEN_LAGRANGE_STRAIN_VECTOR","ALMANSI_STRAIN_VECTOR","CAUCHY_STRESS_TENSOR","PK2_STRESS_TENSOR","GREEN_LAGRANGE_STRAIN_TENSOR","ALMANSI_STRAIN_TENSOR","CONSTITUTIVE_MATRIX","DEFORMATION_GRADIENT","CONSTITUTIVE_LAW"],
            "nodal_historical"       : ["DISPLACEMENT","VELOCITY","ACCELERATION"],
            "nodal_non_historical"   : [],
            "entity"                 : []
        },
        "required_variables"         : ["DISPLACEMENT"],
        "required_dofs"              : [],
        "flags_used"                 : [],
        "compatible_geometries"      : ["Triangle2D3", "Triangle2D6", "Quadrilateral2D4", "Quadrilateral2D8", "Quadrilateral2D9","Tetrahedra3D4", "Prism3D6", "Prism3D15", "Hexahedra3D8", "Hexahedra3D20", "Hexahedra3D27", "Tetrahedra3D10"],
        "element_integrates_in_time" : true,
        "compatible_constitutive_laws": {
            "type"        : ["PlaneStrain","ThreeDimensional"],
            "dimension"   : ["2D","3D"],
            "strain_size" : [3,6]
        },
        "required_polynomial_degree_of_geometry" : -1,
        "documentation"   : "This is a pure displacement element"
    })");

    const SizeType dimension = GetGeometry().WorkingSpaceDimension();
    if (dimension == 2) {
        std::vector<std::string> dofs_2d({"DISPLACEMENT_X","DISPLACEMENT_Y"});
        specifications["required_dofs"].SetStringArray(dofs_2d);
    } else {
        std::vector<std::string> dofs_3d({"DISPLACEMENT_X","DISPLACEMENT_Y","DISPLACEMENT_Z"});
        specifications["required_dofs"].SetStringArray(dofs_3d);
    }

    return specifications;
}

/***********************************************************************************/
/***********************************************************************************/

bool BaseSolidElement::IsElementRotated() const
{
    if (mConstitutiveLawVector[0]->GetStrainSize() == 6) {
        return (this->Has(LOCAL_AXIS_1) && this->Has(LOCAL_AXIS_2));
    } else if (mConstitutiveLawVector[0]->GetStrainSize() == 3) {
        return (this->Has(LOCAL_AXIS_1));
    }
    return false;
}

/***********************************************************************************/
/***********************************************************************************/

void BaseSolidElement::save( Serializer& rSerializer ) const
{
    KRATOS_SERIALIZE_SAVE_BASE_CLASS( rSerializer, Element );
    int IntMethod = int(this->GetIntegrationMethod());
    rSerializer.save("IntegrationMethod",IntMethod);
    rSerializer.save("ConstitutiveLawVector", mConstitutiveLawVector);
}

/***********************************************************************************/
/***********************************************************************************/

void BaseSolidElement::load( Serializer& rSerializer )
{
    KRATOS_SERIALIZE_LOAD_BASE_CLASS( rSerializer, Element );
    int IntMethod;
    rSerializer.load("IntegrationMethod",IntMethod);
    mThisIntegrationMethod = IntegrationMethod(IntMethod);
    rSerializer.load("ConstitutiveLawVector", mConstitutiveLawVector);
}
} // Namespace Kratos<|MERGE_RESOLUTION|>--- conflicted
+++ resolved
@@ -1768,20 +1768,17 @@
     ) const
 {
     double detJ;
-<<<<<<< HEAD
-    GetGeometry().Jacobian( rJ, PointNumber, ThisIntegrationMethod );
-    SizeType working_space_dimension = GetGeometry().WorkingSpaceDimension();
-    rJ = project(rJ, range(0, working_space_dimension), range(0, working_space_dimension));
-    const Matrix& DN_De = GetGeometry().ShapeFunctionsLocalGradients(ThisIntegrationMethod)[PointNumber];
-    MathUtils<double>::InvertMatrix(rJ, rInvJ, detJ );
-    GeometryUtils::ShapeFunctionsGradients(DN_De, rInvJ, rDN_DX);
-=======
     if (UseGeometryIntegrationMethod()) {
         rJ = GetGeometry().Jacobian( rJ, PointNumber, ThisIntegrationMethod );
         const Matrix& DN_De = GetGeometry().ShapeFunctionsLocalGradients(ThisIntegrationMethod)[PointNumber];
         MathUtils<double>::InvertMatrix( rJ, rInvJ, detJ );
         GeometryUtils::ShapeFunctionsGradients(DN_De, rInvJ, rDN_DX);
     } else{
+    // GetGeometry().Jacobian( rJ, PointNumber, ThisIntegrationMethod );
+    // SizeType working_space_dimension = GetGeometry().WorkingSpaceDimension();
+    // rJ = project(rJ, range(0, working_space_dimension), range(0, working_space_dimension));
+    // const Matrix& DN_De = GetGeometry().ShapeFunctionsLocalGradients(ThisIntegrationMethod)[PointNumber];
+
         const auto& integration_points =  this->IntegrationPoints();
         rJ = GetGeometry().Jacobian( rJ, integration_points[PointNumber] );
         Matrix DN_De;
@@ -1789,7 +1786,6 @@
         MathUtils<double>::InvertMatrix( rJ, rInvJ, detJ );
         GeometryUtils::ShapeFunctionsGradients(DN_De, rInvJ, rDN_DX);
     }
->>>>>>> 6c1557ed
     return detJ;
 }
 
