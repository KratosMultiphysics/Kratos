// KRATOS  ___|  |                   |                   |
//       \___ \  __|  __| |   |  __| __| |   |  __| _` | |
//             | |   |    |   | (    |   |   | |   (   | |
//       _____/ \__|_|   \__,_|\___|\__|\__,_|_|  \__,_|_| MECHANICS
//
//  License:		 BSD License
//					 license: structural_mechanics_application/license.txt
//
//  Main authors:    Riccardo Rossi
//                   Vicente Mataix Ferrándiz
//

// System includes

// External includes

// Project includes
#include "includes/checks.h"
#include "includes/define.h"
#include "custom_elements/base_solid_element.h"
#include "utilities/math_utils.h"
#include "utilities/geometry_utilities.h"
#include "includes/constitutive_law.h"
#include "structural_mechanics_application_variables.h"

namespace Kratos
{
void BaseSolidElement::Initialize()
{
    KRATOS_TRY

    if( GetProperties().Has(INTEGRATION_ORDER) ) {
        const SizeType integration_order = GetProperties()[INTEGRATION_ORDER];
        switch ( integration_order )
        {
        case 1:
            mThisIntegrationMethod = GeometryData::GI_GAUSS_1;
            break;
        case 2:
            mThisIntegrationMethod = GeometryData::GI_GAUSS_2;
            break;
        case 3:
            mThisIntegrationMethod = GeometryData::GI_GAUSS_3;
            break;
        case 4:
            mThisIntegrationMethod = GeometryData::GI_GAUSS_4;
            break;
        case 5:
            mThisIntegrationMethod = GeometryData::GI_GAUSS_5;
            break;
        default:
            KRATOS_WARNING("BaseSolidElement") << "Integration order " << integration_order << " is not available, using default integration order for the geometry" << std::endl;
            mThisIntegrationMethod = GetGeometry().GetDefaultIntegrationMethod();
        }
    } else {
        mThisIntegrationMethod = GetGeometry().GetDefaultIntegrationMethod();
    }

    const GeometryType::IntegrationPointsArrayType& integration_points = GetGeometry().IntegrationPoints(this->GetIntegrationMethod());

    //Constitutive Law initialisation
    if ( mConstitutiveLawVector.size() != integration_points.size() )
        mConstitutiveLawVector.resize( integration_points.size() );

    InitializeMaterial();

    KRATOS_CATCH( "" )
}

/***********************************************************************************/
/***********************************************************************************/

void BaseSolidElement::InitializeSolutionStep( ProcessInfo& rCurrentProcessInfo )
{
    for ( IndexType point_number = 0; point_number < mConstitutiveLawVector.size(); ++point_number ) {
        mConstitutiveLawVector[point_number]->InitializeSolutionStep( GetProperties(),
        GetGeometry(),
        row( GetGeometry().ShapeFunctionsValues(  ), point_number ),
        rCurrentProcessInfo
        );
    }
}

/***********************************************************************************/
/***********************************************************************************/

void BaseSolidElement::InitializeNonLinearIteration( ProcessInfo& rCurrentProcessInfo )
{
    // TODO: Add somethig if necessary
}

/***********************************************************************************/
/***********************************************************************************/

void BaseSolidElement::FinalizeNonLinearIteration( ProcessInfo& rCurrentProcessInfo )
{
    // TODO: Add somethig if necessary
}

/***********************************************************************************/
/***********************************************************************************/

void BaseSolidElement::FinalizeSolutionStep( ProcessInfo& rCurrentProcessInfo )
{
    const SizeType strain_size = mConstitutiveLawVector[0]->GetStrainSize();
    ConstitutiveVariables this_constitutive_variables(strain_size);

    // Create constitutive law parameters:
    ConstitutiveLaw::Parameters Values(GetGeometry(),GetProperties(),rCurrentProcessInfo);

    // Set constitutive law flags:
    Flags& ConstitutiveLawOptions=Values.GetOptions();
    ConstitutiveLawOptions.Set(ConstitutiveLaw::USE_ELEMENT_PROVIDED_STRAIN, UseElementProvidedStrain());
    ConstitutiveLawOptions.Set(ConstitutiveLaw::COMPUTE_STRESS, true);
    ConstitutiveLawOptions.Set(ConstitutiveLaw::COMPUTE_CONSTITUTIVE_TENSOR, false);

    Values.SetStrainVector(this_constitutive_variables.StrainVector);

    // Reading integration points
    for ( IndexType point_number = 0; point_number < mConstitutiveLawVector.size(); ++point_number ) {
        // Call the constitutive law to update material variables
        mConstitutiveLawVector[point_number]->FinalizeMaterialResponse(Values, GetStressMeasure());

        mConstitutiveLawVector[point_number]->FinalizeSolutionStep( GetProperties(),
        GetGeometry(),
        row( GetGeometry().ShapeFunctionsValues(  ), point_number ),
        rCurrentProcessInfo
        );
    }
}

/***********************************************************************************/
/***********************************************************************************/

void BaseSolidElement::InitializeMaterial()
{
    KRATOS_TRY

    if ( GetProperties()[CONSTITUTIVE_LAW] != nullptr ) {
        for ( IndexType point_number = 0; point_number < mConstitutiveLawVector.size(); ++point_number ) {
            mConstitutiveLawVector[point_number] = GetProperties()[CONSTITUTIVE_LAW]->Clone();
            mConstitutiveLawVector[point_number]->InitializeMaterial( GetProperties(),
            GetGeometry(),
            row( GetGeometry().ShapeFunctionsValues(  ), point_number )
            );
        }
    } else
        KRATOS_ERROR << "A constitutive law needs to be specified for the element with ID " << this->Id() << std::endl;

    KRATOS_CATCH( "" );
}

/***********************************************************************************/
/***********************************************************************************/

ConstitutiveLaw::StressMeasure BaseSolidElement::GetStressMeasure() const
{
    return ConstitutiveLaw::StressMeasure_PK2;
}

/***********************************************************************************/
/***********************************************************************************/

bool BaseSolidElement::UseElementProvidedStrain()
{
    return false;
}

/***********************************************************************************/
/***********************************************************************************/

void BaseSolidElement::ResetConstitutiveLaw()
{
    KRATOS_TRY

    if ( GetProperties()[CONSTITUTIVE_LAW] != nullptr ) {
        for ( IndexType point_number = 0; point_number < mConstitutiveLawVector.size(); ++point_number )
            mConstitutiveLawVector[point_number]->ResetMaterial( GetProperties(),
            GetGeometry(),
            row( GetGeometry().ShapeFunctionsValues(  ),                                                                                                                             point_number )
            );
    }

    KRATOS_CATCH( "" )
}

/***********************************************************************************/
/***********************************************************************************/

void BaseSolidElement::EquationIdVector(
    EquationIdVectorType& rResult,
    ProcessInfo& rCurrentProcessInfo
    )
{
    KRATOS_TRY;

    const SizeType number_of_nodes = GetGeometry().size();
    const SizeType dimension = GetGeometry().WorkingSpaceDimension();

    if (rResult.size() != dimension * number_of_nodes)
        rResult.resize(dimension * number_of_nodes,false);

    const SizeType pos = this->GetGeometry()[0].GetDofPosition(DISPLACEMENT_X);

    if(dimension == 2) {
        for (IndexType i = 0; i < number_of_nodes; ++i) {
            const SizeType index = i * 2;
            rResult[index] = GetGeometry()[i].GetDof(DISPLACEMENT_X,pos).EquationId();
            rResult[index + 1] = GetGeometry()[i].GetDof(DISPLACEMENT_Y,pos+1).EquationId();
        }
    } else {
        for (IndexType i = 0; i < number_of_nodes; ++i) {
            const SizeType index = i * 3;
            rResult[index] = GetGeometry()[i].GetDof(DISPLACEMENT_X,pos).EquationId();
            rResult[index + 1] = GetGeometry()[i].GetDof(DISPLACEMENT_Y,pos+1).EquationId();
            rResult[index + 2] = GetGeometry()[i].GetDof(DISPLACEMENT_Z,pos+2).EquationId();
        }
    }

    KRATOS_CATCH("")
};

/***********************************************************************************/
/***********************************************************************************/

void BaseSolidElement::GetDofList(
    DofsVectorType& rElementalDofList,
    ProcessInfo& rCurrentProcessInfo
    )
{
    KRATOS_TRY;

    const SizeType number_of_nodes = GetGeometry().size();
    const SizeType dimension = GetGeometry().WorkingSpaceDimension();
    rElementalDofList.resize(0);
    rElementalDofList.reserve(dimension*number_of_nodes);

    if(dimension == 2) {
        for (IndexType i = 0; i < number_of_nodes; ++i) {
            rElementalDofList.push_back(GetGeometry()[i].pGetDof(DISPLACEMENT_X));
            rElementalDofList.push_back( GetGeometry()[i].pGetDof(DISPLACEMENT_Y));
        }
    } else {
        for (IndexType i = 0; i < number_of_nodes; ++i) {
            rElementalDofList.push_back(GetGeometry()[i].pGetDof(DISPLACEMENT_X));
            rElementalDofList.push_back( GetGeometry()[i].pGetDof(DISPLACEMENT_Y));
            rElementalDofList.push_back( GetGeometry()[i].pGetDof(DISPLACEMENT_Z));
        }
    }

    KRATOS_CATCH("")
};

/***********************************************************************************/
/***********************************************************************************/

void BaseSolidElement::GetValuesVector(
    Vector& rValues,
    int Step
    )
{
    const SizeType number_of_nodes = GetGeometry().size();
    const SizeType dimension = GetGeometry().WorkingSpaceDimension();
    const SizeType mat_size = number_of_nodes * dimension;
    if (rValues.size() != mat_size)
        rValues.resize(mat_size, false);
    for (IndexType i = 0; i < number_of_nodes; ++i)
    {
        const array_1d<double, 3 >& displacement = GetGeometry()[i].FastGetSolutionStepValue(DISPLACEMENT, Step);
        const SizeType index = i * dimension;
        for(unsigned int k = 0; k < dimension; ++k)
        {
            rValues[index + k] = displacement[k];
        }
    }
}

/***********************************************************************************/
/***********************************************************************************/

void BaseSolidElement::GetFirstDerivativesVector(
    Vector& rValues,
    int Step
    )
{
    const SizeType number_of_nodes = GetGeometry().size();
    const SizeType dimension = GetGeometry().WorkingSpaceDimension();
    const SizeType mat_size = number_of_nodes * dimension;
    if (rValues.size() != mat_size)
        rValues.resize(mat_size, false);
    for (IndexType i = 0; i < number_of_nodes; ++i) {
        const array_1d<double, 3 >& velocity = GetGeometry()[i].FastGetSolutionStepValue(VELOCITY, Step);
        const SizeType index = i * dimension;
        for(unsigned int k = 0; k < dimension; ++k)
            rValues[index + k] = velocity[k];
    }
}

/***********************************************************************************/
/***********************************************************************************/

void BaseSolidElement::GetSecondDerivativesVector(
    Vector& rValues,
    int Step
    )
{
    const SizeType number_of_nodes = GetGeometry().size();
    const SizeType dimension = GetGeometry().WorkingSpaceDimension();
    const SizeType mat_size = number_of_nodes * dimension;
    if (rValues.size() != mat_size)
        rValues.resize(mat_size, false);
    for (IndexType i = 0; i < number_of_nodes; ++i) {
        const array_1d<double, 3 >& acceleration = GetGeometry()[i].FastGetSolutionStepValue(ACCELERATION, Step);
        const SizeType index = i * dimension;
        for(unsigned int k = 0; k < dimension; ++k)
            rValues[index + k] = acceleration[k];
    }
}
/***********************************************************************************/
/***********************************************************************************/

void BaseSolidElement::CalculateRightHandSide(
    VectorType& rRightHandSideVector,
    ProcessInfo& rCurrentProcessInfo
    )
{
    // Calculation flags
    const bool CalculateStiffnessMatrixFlag = false;
    const bool CalculateResidualVectorFlag = true;
    MatrixType temp = Matrix();

    CalculateAll( temp, rRightHandSideVector, rCurrentProcessInfo, CalculateStiffnessMatrixFlag, CalculateResidualVectorFlag );
}

/***********************************************************************************/
/***********************************************************************************/

void BaseSolidElement::CalculateLocalSystem(
    MatrixType& rLeftHandSideMatrix,
    VectorType& rRightHandSideVector,
    ProcessInfo& rCurrentProcessInfo
    )
{
    //calculation flags
    const bool CalculateStiffnessMatrixFlag = true;
    const bool CalculateResidualVectorFlag = true;

    CalculateAll( rLeftHandSideMatrix, rRightHandSideVector, rCurrentProcessInfo, CalculateStiffnessMatrixFlag, CalculateResidualVectorFlag );
}

void BaseSolidElement::CalculateLeftHandSide(MatrixType& rLeftHandSideMatrix,
                                             ProcessInfo& rCurrentProcessInfo)
{
    KRATOS_TRY;
    VectorType RHS;
    CalculateLocalSystem(rLeftHandSideMatrix, RHS, rCurrentProcessInfo);
    KRATOS_CATCH("");
}

/***********************************************************************************/
/***********************************************************************************/

void BaseSolidElement::CalculateMassMatrix(
    MatrixType& rMassMatrix,
    ProcessInfo& rCurrentProcessInfo
    )
{
    KRATOS_TRY;

    const auto& r_geom = GetGeometry();
    const auto& r_prop = GetProperties();
    unsigned int dimension = r_geom.WorkingSpaceDimension();
    unsigned int number_of_nodes = r_geom.size();
    unsigned int mat_size = dimension * number_of_nodes;

    rMassMatrix = ZeroMatrix( mat_size, mat_size );

    Matrix J0(dimension,dimension);

    IntegrationMethod integration_method = IntegrationUtilities::GetIntegrationMethodForExactMassMatrixEvaluation(r_geom);
    const GeometryType::IntegrationPointsArrayType& integration_points = r_geom.IntegrationPoints( integration_method );
    const Matrix& Ncontainer = r_geom.ShapeFunctionsValues(integration_method);

    KRATOS_ERROR_IF_NOT(r_prop.Has( DENSITY ))
        << "DENSITY has to be provided for the calculation of the MassMatrix!" << std::endl;

    const double density = r_prop[DENSITY];
    const double thickness = (dimension == 2 && r_prop.Has(THICKNESS)) ? r_prop[THICKNESS] : 1.0;

    for ( IndexType point_number = 0; point_number < integration_points.size(); ++point_number ) {
        GeometryUtils::JacobianOnInitialConfiguration(
            r_geom, integration_points[point_number], J0);
        const double detJ0 = MathUtils<double>::DetMat(J0);
        const double integration_weight =
            GetIntegrationWeight(integration_points, point_number, detJ0) * thickness;
        const Vector& rN = row(Ncontainer,point_number);

        for ( IndexType i = 0; i < number_of_nodes; ++i ) {
            const SizeType index_i = i * dimension;

            for ( IndexType j = 0; j < number_of_nodes; ++j ) {
                const SizeType index_j = j * dimension;
                const double NiNj_weight = rN[i] * rN[j] * integration_weight * density;

                for ( IndexType k = 0; k < dimension; ++k )
                    rMassMatrix( index_i + k, index_j + k ) += NiNj_weight;
            }
        }
    }

    KRATOS_CATCH("");
}

/***********************************************************************************/
/***********************************************************************************/

void BaseSolidElement::CalculateDampingMatrix(
    MatrixType& rDampingMatrix,
    ProcessInfo& rCurrentProcessInfo
    )
{
    KRATOS_TRY;

    unsigned int number_of_nodes = GetGeometry().size();
    unsigned int dimension = GetGeometry().WorkingSpaceDimension();

    // Resizing as needed the LHS
    unsigned int mat_size = number_of_nodes * dimension;

    if ( rDampingMatrix.size1() != mat_size )
        rDampingMatrix.resize( mat_size, mat_size, false );

    noalias( rDampingMatrix ) = ZeroMatrix( mat_size, mat_size );

    // 1.-Calculate StiffnessMatrix:

    MatrixType StiffnessMatrix  = Matrix();
    VectorType ResidualVector  = Vector();

    this->CalculateAll(StiffnessMatrix, ResidualVector, rCurrentProcessInfo, true, false);

    // 2.-Calculate MassMatrix:

    MatrixType MassMatrix  = Matrix();

    this->CalculateMassMatrix ( MassMatrix, rCurrentProcessInfo );

    // 3.-Get Damping Coeffitients (RAYLEIGH_ALPHA, RAYLEIGH_BETA)
    double alpha = 0.0;
    if( GetProperties().Has(RAYLEIGH_ALPHA) )
        alpha = GetProperties()[RAYLEIGH_ALPHA];
    else if( rCurrentProcessInfo.Has(RAYLEIGH_ALPHA) )
        alpha = rCurrentProcessInfo[RAYLEIGH_ALPHA];

    double beta  = 0.0;
    if( GetProperties().Has(RAYLEIGH_BETA) )
        beta = GetProperties()[RAYLEIGH_BETA];
    else if( rCurrentProcessInfo.Has(RAYLEIGH_BETA) )
        beta = rCurrentProcessInfo[RAYLEIGH_BETA];

    // 4.-Compose the Damping Matrix:

    // Rayleigh Damping Matrix: alpha*M + beta*K
    noalias( rDampingMatrix ) += alpha * MassMatrix;
    noalias( rDampingMatrix ) += beta  * StiffnessMatrix;

    KRATOS_CATCH( "" )
}

/***********************************************************************************/
/***********************************************************************************/

void BaseSolidElement::CalculateOnIntegrationPoints(
    const Variable<bool>& rVariable,
    std::vector<bool>& rOutput,
    const ProcessInfo& rCurrentProcessInfo
    )
{
    const GeometryType::IntegrationPointsArrayType &integration_points = GetGeometry().IntegrationPoints(this->GetIntegrationMethod());

    const SizeType number_of_integration_points = integration_points.size();
    if (rOutput.size() != number_of_integration_points)
        rOutput.resize(number_of_integration_points);

    for (IndexType point_number = 0; point_number < number_of_integration_points; ++point_number){
        bool flag = false;
        mConstitutiveLawVector[point_number]->GetValue(rVariable, flag );
        rOutput[point_number] = flag;
    }
}

/***********************************************************************************/
/***********************************************************************************/

void BaseSolidElement::CalculateOnIntegrationPoints(
    const Variable<double>& rVariable,
    std::vector<double>& rOutput,
    const ProcessInfo& rCurrentProcessInfo
    )
{
<<<<<<< HEAD
    const GeometryType::IntegrationMethod integration_method = GetGeometry().GetDefaultIntegrationMethod();
    const GeometryType::IntegrationPointsArrayType &integration_points = GetGeometry().IntegrationPoints(integration_method);
=======
    const GeometryType::IntegrationPointsArrayType &integration_points = GetGeometry().IntegrationPoints(this->GetIntegrationMethod());
>>>>>>> 0c3764b6

    if ( rOutput.size() != integration_points.size() )
        rOutput.resize( integration_points.size() );

    if (rVariable == INTEGRATION_WEIGHT) {
        const SizeType number_of_nodes = GetGeometry().size();
        const SizeType dimension = GetGeometry().WorkingSpaceDimension();
        const SizeType strain_size = mConstitutiveLawVector[0]->GetStrainSize();

        KinematicVariables this_kinematic_variables(strain_size, dimension, number_of_nodes);

        for (IndexType point_number = 0; point_number < integration_points.size(); ++point_number) {
            this_kinematic_variables.detJ0 = CalculateDerivativesOnReferenceConfiguration(this_kinematic_variables.J0,
                                                                                this_kinematic_variables.InvJ0,
                                                                                this_kinematic_variables.DN_DX,
                                                                                point_number,
                                                                                this->GetIntegrationMethod());

            double integration_weight = GetIntegrationWeight(integration_points,
                                                                point_number,
                                                                this_kinematic_variables.detJ0);

            if (dimension == 2 && this->GetProperties().Has(THICKNESS))
                integration_weight *= this->GetProperties()[THICKNESS];

            rOutput[point_number] = integration_weight;
        }
    } else if ( rVariable == STRAIN_ENERGY ) {
        const SizeType number_of_nodes = GetGeometry().size();
        const SizeType dimension = GetGeometry().WorkingSpaceDimension();
        const SizeType strain_size = mConstitutiveLawVector[0]->GetStrainSize();

        KinematicVariables this_kinematic_variables(strain_size, dimension, number_of_nodes);
        ConstitutiveVariables this_constitutive_variables(strain_size);

        // Create constitutive law parameters:
        ConstitutiveLaw::Parameters Values(GetGeometry(),GetProperties(),rCurrentProcessInfo);

        // Reading integration points
        const GeometryType::IntegrationPointsArrayType& integration_points = GetGeometry().IntegrationPoints(this->GetIntegrationMethod());

        // If strain has to be computed inside of the constitutive law with PK2
        Values.SetStrainVector(this_constitutive_variables.StrainVector); //this is the input  parameter

        for (IndexType point_number = 0; point_number < integration_points.size(); ++point_number) {
            // Compute element kinematics B, F, DN_DX ...
            CalculateKinematicVariables(this_kinematic_variables, point_number, this->GetIntegrationMethod());

            // Compute material reponse
            CalculateConstitutiveVariables(this_kinematic_variables, this_constitutive_variables, Values, point_number, integration_points, GetStressMeasure());

            double StrainEnergy = 0.0;

            mConstitutiveLawVector[point_number]->CalculateValue(Values, STRAIN_ENERGY, StrainEnergy);

            rOutput[point_number] = StrainEnergy;  // 1/2 * sigma * epsilon
        }
    } else if ( rVariable == ERROR_INTEGRATION_POINT ) {
        const SizeType number_of_nodes = GetGeometry().size();
        const SizeType dimension = GetGeometry().WorkingSpaceDimension();
        const SizeType strain_size = mConstitutiveLawVector[0]->GetStrainSize();

        KinematicVariables this_kinematic_variables(strain_size, dimension, number_of_nodes);
        ConstitutiveVariables this_constitutive_variables(strain_size);

        // Create constitutive law parameters:
        ConstitutiveLaw::Parameters Values(GetGeometry(),GetProperties(),rCurrentProcessInfo);

        // Set constitutive law flags:
        Flags& ConstitutiveLawOptions=Values.GetOptions();
        ConstitutiveLawOptions.Set(ConstitutiveLaw::USE_ELEMENT_PROVIDED_STRAIN, UseElementProvidedStrain());
        ConstitutiveLawOptions.Set(ConstitutiveLaw::COMPUTE_STRESS, false);
        ConstitutiveLawOptions.Set(ConstitutiveLaw::COMPUTE_CONSTITUTIVE_TENSOR, true);

        // Reading integration points
        const GeometryType::IntegrationPointsArrayType& integration_points = GetGeometry().IntegrationPoints(  );

        //Calculate Cauchy Stresses from the FE solution
        std::vector<Vector> sigma_FE_solution(number_of_nodes);
        Variable<Vector> variable_stress = CAUCHY_STRESS_VECTOR;
        CalculateOnIntegrationPoints(variable_stress, sigma_FE_solution, rCurrentProcessInfo);

        // calculate the determinatn of the Jacobian in the current configuration
        Vector detJ(integration_points.size());
        detJ = GetGeometry().DeterminantOfJacobian(detJ);

        // If strain has to be computed inside of the constitutive law with PK2
        Values.SetStrainVector(this_constitutive_variables.StrainVector); //this is the input  parameter

        for (IndexType point_number = 0; point_number < integration_points.size(); point_number++) {
            // Compute element kinematics B, F, DN_DX ...
            CalculateKinematicVariables(this_kinematic_variables, point_number, integration_method);

            // Compute material reponse
            CalculateConstitutiveVariables(this_kinematic_variables, this_constitutive_variables, Values, point_number, integration_points, GetStressMeasure());

            double integration_weight = GetIntegrationWeight(integration_points, point_number, detJ[point_number]);

            if (dimension == 2 && this->GetProperties().Has(THICKNESS))
                integration_weight *= this->GetProperties()[THICKNESS];

            // Calculate recovered stresses at integration points
            Vector sigma_recovered(strain_size, 0.0);

            // sigma_recovered = sum(N_i * sigma_recovered_i)
            for (IndexType node_number=0; node_number<number_of_nodes; node_number++) {
                const auto& sigma_recovered_node = GetGeometry()[node_number].GetValue(RECOVERED_STRESS);
                for (IndexType stress_component = 0; stress_component<strain_size; stress_component++) {
                    sigma_recovered[stress_component] += this_kinematic_variables.N[node_number] * sigma_recovered_node[stress_component];
                }
            }

            // Calculate error_sigma
            Vector error_sigma(strain_size);
            error_sigma = sigma_recovered - sigma_FE_solution[point_number];

            // For debug
            KRATOS_TRACE("ERROR_INTEGRATION_POINT")
            <<"sigma recovered: " << sigma_recovered << std::endl
            <<"sigma FE: " << sigma_FE_solution[point_number] << std::endl;

            // Calculate inverse of material matrix
            Matrix invD(strain_size,strain_size);
            double detD;
            MathUtils<double>::InvertMatrix(this_constitutive_variables.D, invD,detD);

            // Calculate error_energy
            rOutput[point_number]= integration_weight * inner_prod(error_sigma, prod(invD, error_sigma));
        }
    } else if (rVariable == VON_MISES_STRESS) {
        const SizeType number_of_nodes = GetGeometry().size();
        const SizeType dimension = GetGeometry().WorkingSpaceDimension();
        const SizeType strain_size = mConstitutiveLawVector[0]->GetStrainSize();

        KinematicVariables this_kinematic_variables(strain_size, dimension, number_of_nodes);
        ConstitutiveVariables this_constitutive_variables(strain_size);

        // Create constitutive law parameters:
        ConstitutiveLaw::Parameters Values(GetGeometry(),GetProperties(),rCurrentProcessInfo);

        // Set constitutive law flags:
        Flags& ConstitutiveLawOptions=Values.GetOptions();
        ConstitutiveLawOptions.Set(ConstitutiveLaw::USE_ELEMENT_PROVIDED_STRAIN, UseElementProvidedStrain());
        ConstitutiveLawOptions.Set(ConstitutiveLaw::COMPUTE_STRESS, true);
        ConstitutiveLawOptions.Set(ConstitutiveLaw::COMPUTE_CONSTITUTIVE_TENSOR, false);

        Values.SetStrainVector(this_constitutive_variables.StrainVector);

        for (IndexType point_number = 0; point_number < integration_points.size(); ++point_number) {
            // Compute element kinematics B, F, DN_DX ...
            CalculateKinematicVariables(this_kinematic_variables, point_number, this->GetIntegrationMethod());

            // Compute material reponse
            CalculateConstitutiveVariables(this_kinematic_variables, this_constitutive_variables, Values, point_number, integration_points, GetStressMeasure());

            const Matrix stress_tensor = MathUtils<double>::StressVectorToTensor( this_constitutive_variables.StressVector );

            double sigma_equivalent = 0.0;

            if (dimension == 2) {
                sigma_equivalent = std::pow((stress_tensor(0,0) - stress_tensor(1,1)), 2.0) +
                                            3*(stress_tensor(0,1) * stress_tensor(1,0));
            } else {
                sigma_equivalent = 0.5*(std::pow((stress_tensor(0,0) - stress_tensor(1,1)), 2.0) +
                                        std::pow((stress_tensor(1,1) - stress_tensor(2,2)), 2.0) +
                                        std::pow((stress_tensor(2,2) - stress_tensor(0,0)), 2.0) +
                                                6*(stress_tensor(0,1) * stress_tensor(1,0) +
                                                    stress_tensor(1,2) * stress_tensor(2,1) +
                                                    stress_tensor(2,0) * stress_tensor(0,2)));
            }

            if( sigma_equivalent < 0.0 )
                rOutput[point_number] = 0.0;
            else
                rOutput[point_number] = std::sqrt(sigma_equivalent);
        }
    } else {
        for ( IndexType point_number = 0; point_number < mConstitutiveLawVector.size(); ++point_number )
            rOutput[point_number] = mConstitutiveLawVector[point_number]->GetValue( rVariable, rOutput[point_number] );
    }
}

/***********************************************************************************/
/***********************************************************************************/

void BaseSolidElement::CalculateOnIntegrationPoints(
    const Variable<array_1d<double, 3>>& rVariable,
    std::vector<array_1d<double, 3>>& rOutput,
    const ProcessInfo& rCurrentProcessInfo
    )
{
    const GeometryType::IntegrationPointsArrayType &integration_points = GetGeometry().IntegrationPoints(this->GetIntegrationMethod());

    const SizeType number_of_integration_points = integration_points.size();
    if ( rOutput.size() != number_of_integration_points )
        rOutput.resize( number_of_integration_points );

    if (rVariable == INTEGRATION_COORDINATES) {
        const SizeType number_of_nodes = GetGeometry().size();
        const SizeType dimension = GetGeometry().WorkingSpaceDimension();
        const SizeType strain_size = mConstitutiveLawVector[0]->GetStrainSize();

        KinematicVariables this_kinematic_variables(strain_size, dimension, number_of_nodes);

        for (IndexType point_number = 0; point_number < number_of_integration_points; ++point_number) {
            Point global_point;
            GetGeometry().GlobalCoordinates(global_point, integration_points[point_number]);

            rOutput[point_number] = global_point.Coordinates();
        }
    }
}

/***********************************************************************************/
/***********************************************************************************/

void BaseSolidElement::CalculateOnIntegrationPoints(
    const Variable<Vector>& rVariable,
    std::vector<Vector>& rOutput,
    const ProcessInfo& rCurrentProcessInfo
    )
{
    const GeometryType::IntegrationPointsArrayType& integration_points = GetGeometry().IntegrationPoints( this->GetIntegrationMethod() );
    const SizeType number_of_integration_points = integration_points.size();
    if ( rOutput.size() != number_of_integration_points )
        rOutput.resize( number_of_integration_points );

    if ( rVariable == INSITU_STRESS ) {
        const SizeType strain_size = mConstitutiveLawVector[0]->GetStrainSize();
        Vector strain_vector( strain_size );

        for ( IndexType point_number = 0; point_number < mConstitutiveLawVector.size(); ++point_number ) {
            if ( rOutput[point_number].size() != strain_vector.size() )
                rOutput[point_number].resize( strain_vector.size(), false );

            rOutput[point_number] = mConstitutiveLawVector[point_number]->GetValue( INSITU_STRESS, rOutput[point_number] );
        }
    } else if ( rVariable == CAUCHY_STRESS_VECTOR || rVariable == PK2_STRESS_VECTOR ) {
        // Create and initialize element variables:
        const SizeType number_of_nodes = GetGeometry().size();
        const SizeType dimension = GetGeometry().WorkingSpaceDimension();
        const SizeType strain_size = mConstitutiveLawVector[0]->GetStrainSize();

        KinematicVariables this_kinematic_variables(strain_size, dimension, number_of_nodes);
        ConstitutiveVariables this_constitutive_variables(strain_size);

        // Create constitutive law parameters:
        ConstitutiveLaw::Parameters Values(GetGeometry(),GetProperties(),rCurrentProcessInfo);

        // Set constitutive law flags:
        Flags& ConstitutiveLawOptions=Values.GetOptions();
        ConstitutiveLawOptions.Set(ConstitutiveLaw::USE_ELEMENT_PROVIDED_STRAIN, UseElementProvidedStrain());
        ConstitutiveLawOptions.Set(ConstitutiveLaw::COMPUTE_STRESS, true);
        ConstitutiveLawOptions.Set(ConstitutiveLaw::COMPUTE_CONSTITUTIVE_TENSOR, false);

        Values.SetStrainVector(this_constitutive_variables.StrainVector);

        // Reading integration points
        for ( IndexType point_number = 0; point_number < number_of_integration_points; ++point_number ) {
            // Compute element kinematics B, F, DN_DX ...
            CalculateKinematicVariables(this_kinematic_variables, point_number, this->GetIntegrationMethod());

            //call the constitutive law to update material variables
            if( rVariable == CAUCHY_STRESS_VECTOR) {
                // Compute material reponse
                CalculateConstitutiveVariables(this_kinematic_variables, this_constitutive_variables, Values, point_number, integration_points, ConstitutiveLaw::StressMeasure_Cauchy);
            } else {
                // Compute material reponse
                CalculateConstitutiveVariables(this_kinematic_variables, this_constitutive_variables, Values, point_number, integration_points,ConstitutiveLaw::StressMeasure_PK2);
            }

            if ( rOutput[point_number].size() != strain_size )
                rOutput[point_number].resize( strain_size, false );

            rOutput[point_number] = this_constitutive_variables.StressVector;
        }
    } else if( rVariable == GREEN_LAGRANGE_STRAIN_VECTOR  || rVariable == ALMANSI_STRAIN_VECTOR ) {
        // Create and initialize element variables:
        const SizeType number_of_nodes = GetGeometry().size();
        const SizeType dimension = GetGeometry().WorkingSpaceDimension();
        const SizeType strain_size = mConstitutiveLawVector[0]->GetStrainSize();

        KinematicVariables this_kinematic_variables(strain_size, dimension, number_of_nodes);
        ConstitutiveVariables this_constitutive_variables(strain_size);

        // Create constitutive law parameters:
        ConstitutiveLaw::Parameters Values(GetGeometry(),GetProperties(),rCurrentProcessInfo);

        // Set constitutive law flags:
        Flags &ConstitutiveLawOptions=Values.GetOptions();
        ConstitutiveLawOptions.Set(ConstitutiveLaw::USE_ELEMENT_PROVIDED_STRAIN, UseElementProvidedStrain());
        ConstitutiveLawOptions.Set(ConstitutiveLaw::COMPUTE_STRESS, false);
        ConstitutiveLawOptions.Set(ConstitutiveLaw::COMPUTE_CONSTITUTIVE_TENSOR, false);

        Values.SetStrainVector(this_constitutive_variables.StrainVector);

        //reading integration points
        for ( IndexType point_number = 0; point_number < number_of_integration_points; ++point_number ) {
            // Compute element kinematics B, F, DN_DX ...
            CalculateKinematicVariables(this_kinematic_variables, point_number, this->GetIntegrationMethod());

            // Compute material reponse
            CalculateConstitutiveVariables(this_kinematic_variables, this_constitutive_variables, Values, point_number, integration_points, GetStressMeasure());

            if ( rOutput[point_number].size() != strain_size)
                rOutput[point_number].resize( strain_size, false );

            rOutput[point_number] = this_constitutive_variables.StrainVector;
        }
    } else {
        for ( IndexType ii = 0; ii < mConstitutiveLawVector.size(); ++ii )
            rOutput[ii] = mConstitutiveLawVector[ii]->GetValue( rVariable, rOutput[ii] );
    }
}

/***********************************************************************************/
/***********************************************************************************/

void BaseSolidElement::CalculateOnIntegrationPoints(
    const Variable<Matrix >& rVariable,
    std::vector< Matrix >& rOutput,
    const ProcessInfo& rCurrentProcessInfo
    )
{
    const GeometryType::IntegrationPointsArrayType& integration_points = GetGeometry().IntegrationPoints( this->GetIntegrationMethod() );
    const SizeType dimension = GetGeometry().WorkingSpaceDimension();

    if ( rOutput.size() != integration_points.size() )
        rOutput.resize( integration_points.size() );

    if ( rVariable == CAUCHY_STRESS_TENSOR || rVariable == PK2_STRESS_TENSOR ) {
        std::vector<Vector> stress_vector;

        if( rVariable == CAUCHY_STRESS_TENSOR )
            this->CalculateOnIntegrationPoints( CAUCHY_STRESS_VECTOR, stress_vector, rCurrentProcessInfo );
        else
            this->CalculateOnIntegrationPoints( PK2_STRESS_VECTOR, stress_vector, rCurrentProcessInfo );

        // Loop integration points
        for ( IndexType point_number = 0; point_number < mConstitutiveLawVector.size(); ++point_number ) {
            if ( rOutput[point_number].size2() != dimension )
                rOutput[point_number].resize( dimension, dimension, false );

            rOutput[point_number] = MathUtils<double>::StressVectorToTensor(stress_vector[point_number]);
        }
    }
    else if ( rVariable == GREEN_LAGRANGE_STRAIN_TENSOR  || rVariable == ALMANSI_STRAIN_TENSOR) {
        std::vector<Vector> strain_vector;
        if( rVariable == GREEN_LAGRANGE_STRAIN_TENSOR )
            CalculateOnIntegrationPoints( GREEN_LAGRANGE_STRAIN_VECTOR, strain_vector, rCurrentProcessInfo );
        else
            CalculateOnIntegrationPoints( ALMANSI_STRAIN_VECTOR, strain_vector, rCurrentProcessInfo );

        // Loop integration points
        for ( IndexType point_number = 0; point_number < mConstitutiveLawVector.size(); ++point_number ) {
            if ( rOutput[point_number].size2() != dimension )
                rOutput[point_number].resize( dimension, dimension, false );

            rOutput[point_number] = MathUtils<double>::StrainVectorToTensor(strain_vector[point_number]);
        }
    } else if ( rVariable == CONSTITUTIVE_MATRIX ) {
        // Create and initialize element variables:
        const SizeType number_of_nodes = GetGeometry().size();
        const SizeType strain_size = mConstitutiveLawVector[0]->GetStrainSize();

        KinematicVariables this_kinematic_variables(strain_size, dimension, number_of_nodes);
        ConstitutiveVariables this_constitutive_variables(strain_size);

        // Create constitutive law parameters:
        ConstitutiveLaw::Parameters Values(GetGeometry(),GetProperties(),rCurrentProcessInfo);

        // Set constitutive law flags:
        Flags& ConstitutiveLawOptions=Values.GetOptions();
        ConstitutiveLawOptions.Set(ConstitutiveLaw::USE_ELEMENT_PROVIDED_STRAIN, UseElementProvidedStrain());
        ConstitutiveLawOptions.Set(ConstitutiveLaw::COMPUTE_STRESS, false);
        ConstitutiveLawOptions.Set(ConstitutiveLaw::COMPUTE_CONSTITUTIVE_TENSOR, true);

        Values.SetConstitutiveMatrix(this_constitutive_variables.D); //this is the output parameter

        // Reading integration points
        for ( IndexType point_number = 0; point_number < mConstitutiveLawVector.size(); ++point_number ) {
            // Compute element kinematics B, F, DN_DX ...
            CalculateKinematicVariables(this_kinematic_variables, point_number, this->GetIntegrationMethod());

            // Compute material reponse
            CalculateConstitutiveVariables(this_kinematic_variables, this_constitutive_variables, Values, point_number, integration_points, GetStressMeasure());

            // Call the constitutive law to update material variables
            mConstitutiveLawVector[point_number]->CalculateMaterialResponse(Values, GetStressMeasure());

            if( rOutput[point_number].size2() != this_constitutive_variables.D.size2() )
                rOutput[point_number].resize( this_constitutive_variables.D.size1() , this_constitutive_variables.D.size2() , false );

            rOutput[point_number] = this_constitutive_variables.D;
        }
    } else if ( rVariable == DEFORMATION_GRADIENT ) { // VARIABLE SET FOR TRANSFER PURPOUSES
        // Create and initialize element variables:
        const SizeType number_of_nodes = GetGeometry().size();
        const SizeType strain_size = mConstitutiveLawVector[0]->GetStrainSize();

        KinematicVariables this_kinematic_variables(strain_size, dimension, number_of_nodes);
        ConstitutiveVariables this_constitutive_variables(strain_size);

        // Create constitutive law parameters:
        ConstitutiveLaw::Parameters Values(GetGeometry(),GetProperties(),rCurrentProcessInfo);

        // Reading integration points
        for ( IndexType point_number = 0; point_number < mConstitutiveLawVector.size(); ++point_number ) {
            // Compute element kinematics B, F, DN_DX ...
            CalculateKinematicVariables(this_kinematic_variables, point_number, this->GetIntegrationMethod());

            if( rOutput[point_number].size2() != this_kinematic_variables.F.size2() )
                rOutput[point_number].resize( this_kinematic_variables.F.size1() , this_kinematic_variables.F.size2() , false );

            rOutput[point_number] = this_kinematic_variables.F;
        }
    } else {
        for ( IndexType ii = 0; ii < mConstitutiveLawVector.size(); ++ii )
            rOutput[ii] = mConstitutiveLawVector[ii]->GetValue( rVariable , rOutput[ii] );
    }

}

/***********************************************************************************/
/***********************************************************************************/

void BaseSolidElement::SetValueOnIntegrationPoints(
    const Variable<double>& rVariable,
    std::vector<double>& rValues,
    const ProcessInfo& rCurrentProcessInfo
    )
{
    for ( IndexType point_number = 0; point_number < GetGeometry().IntegrationPoints( this->GetIntegrationMethod() ).size(); ++point_number ) {
        mConstitutiveLawVector[point_number]->SetValue( rVariable,
                                                        rValues[point_number],
                                                        rCurrentProcessInfo
                                                        );
    }

}

/***********************************************************************************/
/***********************************************************************************/

void BaseSolidElement::SetValueOnIntegrationPoints(
    const Variable<Vector>& rVariable,
    std::vector<Vector>& rValues,
    const ProcessInfo& rCurrentProcessInfo
    )
{

    for ( IndexType point_number = 0; point_number < GetGeometry().IntegrationPoints( this->GetIntegrationMethod() ).size(); ++point_number ) {
        mConstitutiveLawVector[point_number]->SetValue( rVariable,
                                                        rValues[point_number],
                                                        rCurrentProcessInfo
                                                        );
    }
}

/***********************************************************************************/
/***********************************************************************************/

void BaseSolidElement::SetValueOnIntegrationPoints(
    const Variable<ConstitutiveLaw::Pointer>& rVariable,
    std::vector<ConstitutiveLaw::Pointer>& rValues,
    const ProcessInfo& rCurrentProcessInfo
    )
{
    if (rVariable == CONSTITUTIVE_LAW) {
        const std::size_t integration_points_number = GetGeometry().IntegrationPoints( this->GetIntegrationMethod() ).size();
        for ( std::size_t i_gp = 0; i_gp < integration_points_number; ++i_gp ) {
            mConstitutiveLawVector[i_gp] = rValues[i_gp];
        }
    }

}

/***********************************************************************************/
/***********************************************************************************/

void BaseSolidElement::SetValueOnIntegrationPoints(
    const Variable<Matrix>& rVariable,
    std::vector<Matrix>& rValues,
    const ProcessInfo& rCurrentProcessInfo
    )
{
    for ( IndexType point_number = 0; point_number < GetGeometry().IntegrationPoints( this->GetIntegrationMethod() ).size(); ++point_number ) {
        mConstitutiveLawVector[point_number]->SetValue( rVariable,
                                                        rValues[point_number],
                                                        rCurrentProcessInfo
                                                        );
    }

}

/***********************************************************************************/
/***********************************************************************************/

void BaseSolidElement::GetValueOnIntegrationPoints(
    const Variable<array_1d<double, 3>>& rVariable,
    std::vector<array_1d<double, 3>>& rValues,
    const ProcessInfo& rCurrentProcessInfo
    )
{
    CalculateOnIntegrationPoints( rVariable, rValues, rCurrentProcessInfo );
}

/***********************************************************************************/
/***********************************************************************************/

void BaseSolidElement::GetValueOnIntegrationPoints(
    const Variable<double>& rVariable,
    std::vector<double>& rValues,
    const ProcessInfo& rCurrentProcessInfo
    )
{
    CalculateOnIntegrationPoints( rVariable, rValues, rCurrentProcessInfo );
}

/***********************************************************************************/
/***********************************************************************************/

void BaseSolidElement::GetValueOnIntegrationPoints(
    const Variable<Vector>& rVariable,
    std::vector<Vector>& rValues,
    const ProcessInfo& rCurrentProcessInfo
    )
{
    const SizeType number_of_integration_points = GetGeometry().IntegrationPoints( this->GetIntegrationMethod() ).size();

    if ( rValues.size() != number_of_integration_points )
        rValues.resize( number_of_integration_points );

    if ( rVariable == STRESSES ) {
        for ( IndexType i = 0; i < mConstitutiveLawVector.size(); ++i ) {
            if ( rValues[i].size() != 6 )
                rValues[i].resize( 6, false );
            noalias( rValues[i] ) = mConstitutiveLawVector[i]->GetValue( STRESSES, rValues[i] );
        }
    } else if ( rVariable == MATERIAL_PARAMETERS ) {
        for ( IndexType point_number = 0; point_number < number_of_integration_points; ++point_number )
            rValues[point_number] = mConstitutiveLawVector[point_number]->GetValue( MATERIAL_PARAMETERS, rValues[point_number] );
    } else if ( rVariable == INTERNAL_VARIABLES ) {
        for ( IndexType point_number = 0; point_number < number_of_integration_points; ++point_number )
            rValues[point_number] = mConstitutiveLawVector[point_number]->GetValue( INTERNAL_VARIABLES, rValues[point_number] );
    } else {
        CalculateOnIntegrationPoints( rVariable, rValues, rCurrentProcessInfo );
    }
}

/***********************************************************************************/
/***********************************************************************************/

void BaseSolidElement::GetValueOnIntegrationPoints(
    const Variable<Matrix>& rVariable,
    std::vector<Matrix>& rValues,
    const ProcessInfo& rCurrentProcessInfo
    )
{
    CalculateOnIntegrationPoints( rVariable, rValues, rCurrentProcessInfo );
}

/***********************************************************************************/
/***********************************************************************************/

void BaseSolidElement::GetValueOnIntegrationPoints(
        const Variable<ConstitutiveLaw::Pointer>& rVariable,
        std::vector<ConstitutiveLaw::Pointer>& rValues,
        const ProcessInfo& rCurrentProcessInfo
        )
{
    if (rVariable == CONSTITUTIVE_LAW) {
        const std::size_t integration_points_number = mConstitutiveLawVector.size();
        if (rValues.size() != mConstitutiveLawVector.size())
            rValues.resize(integration_points_number);
        for (std::size_t i_gp = 0; i_gp < integration_points_number; ++i_gp)
            rValues[i_gp] = mConstitutiveLawVector[i_gp];
    }
}

/***********************************************************************************/
/***********************************************************************************/

int  BaseSolidElement::Check( const ProcessInfo& rCurrentProcessInfo )
{
    KRATOS_TRY;

    const SizeType number_of_nodes = this->GetGeometry().size();
    const SizeType dimension = this->GetGeometry().WorkingSpaceDimension();

    // Verify that the variables are correctly initialized
    KRATOS_CHECK_VARIABLE_KEY(DISPLACEMENT)
    KRATOS_CHECK_VARIABLE_KEY(VELOCITY)
    KRATOS_CHECK_VARIABLE_KEY(ACCELERATION)
    KRATOS_CHECK_VARIABLE_KEY(DENSITY)
    KRATOS_CHECK_VARIABLE_KEY(VOLUME_ACCELERATION)
    KRATOS_CHECK_VARIABLE_KEY(THICKNESS)

    // Check that the element's nodes contain all required SolutionStepData and Degrees of freedom
    for ( IndexType i = 0; i < number_of_nodes; i++ ) {
        NodeType &rnode = this->GetGeometry()[i];
        KRATOS_CHECK_VARIABLE_IN_NODAL_DATA(DISPLACEMENT,rnode)
//         KRATOS_CHECK_VARIABLE_IN_NODAL_DATA(VELOCITY,rnode)
//         KRATOS_CHECK_VARIABLE_IN_NODAL_DATA(ACCELERATION,rnode)

        KRATOS_CHECK_DOF_IN_NODE(DISPLACEMENT_X, rnode)
        KRATOS_CHECK_DOF_IN_NODE(DISPLACEMENT_Y, rnode)
        KRATOS_CHECK_DOF_IN_NODE(DISPLACEMENT_Z, rnode)
    }

    // Verify that the constitutive law exists
    KRATOS_ERROR_IF_NOT(this->GetProperties().Has( CONSTITUTIVE_LAW )) << "Constitutive law not provided for property " << this->GetProperties().Id() << std::endl;

    // Verify that the constitutive law has the correct dimension
    const SizeType strain_size = this->GetProperties().GetValue( CONSTITUTIVE_LAW )->GetStrainSize();
    if ( dimension == 2 ) {
        KRATOS_ERROR_IF( strain_size < 3 || strain_size > 4) << "Wrong constitutive law used. This is a 2D element! expected strain size is 3 or 4 (el id = ) " << this->Id() << std::endl;
    } else {
        KRATOS_ERROR_IF_NOT(strain_size == 6) << "Wrong constitutive law used. This is a 3D element! expected strain size is 6 (el id = ) "<<  this->Id() << std::endl;
    }

    // Check constitutive law
    if ( mConstitutiveLawVector.size() > 0 ) {
        return mConstitutiveLawVector[0]->Check( GetProperties(), GetGeometry(), rCurrentProcessInfo );
    }

    return 0;

    KRATOS_CATCH( "" );
}

/***********************************************************************************/
/***********************************************************************************/

void BaseSolidElement::CalculateAll(
    MatrixType& rLeftHandSideMatrix,
    VectorType& rRightHandSideVector,
    ProcessInfo& rCurrentProcessInfo,
    const bool CalculateStiffnessMatrixFlag,
    const bool CalculateResidualVectorFlag
    )
{
    KRATOS_ERROR << "You have called to the CalculateAll from the base class for solid elements" << std::endl;
}

//***********************************************************************
//***********************************************************************

double BaseSolidElement::GetIntegrationWeight(
    const GeometryType::IntegrationPointsArrayType& rThisIntegrationPoints,
    const IndexType PointNumber,
    const double detJ
    )
{
    return rThisIntegrationPoints[PointNumber].Weight() * detJ;
}

//***********************************************************************
//***********************************************************************

void BaseSolidElement::CalculateShapeGradientOfMassMatrix(MatrixType& rMassMatrix, ShapeParameter Deriv)
{
    KRATOS_TRY;

    const auto& r_geom = GetGeometry();
    const auto& r_prop = GetProperties();
    unsigned dim = r_geom.WorkingSpaceDimension();
    rMassMatrix = ZeroMatrix(dim * r_geom.size(), dim * r_geom.size());

    KRATOS_ERROR_IF_NOT(r_prop.Has(DENSITY))
        << "DENSITY has to be provided for the calculation of the MassMatrix!"
        << std::endl;

    const double density = r_prop[DENSITY];
    const double thickness =
        (dim == 2 && r_prop.Has(THICKNESS)) ? r_prop[THICKNESS] : 1.0;

    const IntegrationMethod integration_method =
        IntegrationUtilities::GetIntegrationMethodForExactMassMatrixEvaluation(r_geom);
    const Matrix& Ncontainer = r_geom.ShapeFunctionsValues(integration_method);
    Matrix J0(dim, dim), DN_DX0_deriv;
    const auto& integration_points = r_geom.IntegrationPoints(integration_method);
    for (unsigned point_number = 0; point_number < integration_points.size(); ++point_number)
    {
        GeometryUtils::JacobianOnInitialConfiguration(
            r_geom, integration_points[point_number], J0);
        const Matrix& rDN_De = r_geom.ShapeFunctionsLocalGradients(integration_method)[point_number];
        GeometricalSensitivityUtility geometrical_sensitivity(J0, rDN_De);
        double detJ0_deriv;
        geometrical_sensitivity.CalculateSensitivity(Deriv, detJ0_deriv, DN_DX0_deriv);
        const double integration_weight =
            GetIntegrationWeight(integration_points, point_number, detJ0_deriv) * thickness;
        const Vector& rN = row(Ncontainer, point_number);

        for (unsigned i = 0; i < r_geom.size(); ++i)
        {
            const unsigned index_i = i * dim;

            for (unsigned j = 0; j < r_geom.size(); ++j)
            {
                const unsigned index_j = j * dim;
                const double NiNj_weight = rN[i] * rN[j] * integration_weight * density;

                for (unsigned k = 0; k < dim; ++k)
                    rMassMatrix(index_i + k, index_j + k) += NiNj_weight;
            }
        }
    }

    KRATOS_CATCH("");
}

/***********************************************************************************/
/***********************************************************************************/

void BaseSolidElement::CalculateKinematicVariables(
    KinematicVariables& rThisKinematicVariables,
    const IndexType PointNumber,
    const GeometryType::IntegrationMethod& rIntegrationMethod
    )
{
    KRATOS_ERROR << "You have called to the CalculateKinematicVariables from the base class for solid elements" << std::endl;
}

/***********************************************************************************/
/***********************************************************************************/

void BaseSolidElement::CalculateConstitutiveVariables(
    KinematicVariables& rThisKinematicVariables,
    ConstitutiveVariables& rThisConstitutiveVariables,
    ConstitutiveLaw::Parameters& rValues,
    const IndexType PointNumber,
    const GeometryType::IntegrationPointsArrayType& IntegrationPoints,
    const ConstitutiveLaw::StressMeasure ThisStressMeasure
    )
{
    // Here we essentially set the input parameters
    rValues.SetShapeFunctionsValues(rThisKinematicVariables.N); // shape functions
    rValues.SetDeterminantF(rThisKinematicVariables.detF); // Assuming the determinant is computed somewhere else
    rValues.SetDeformationGradientF(rThisKinematicVariables.F); //F computed somewhere else

    // Here we set the space on which the results shall be written
    rValues.SetConstitutiveMatrix(rThisConstitutiveVariables.D); // Assuming the determinant is computed somewhere else
    rValues.SetStressVector(rThisConstitutiveVariables.StressVector); //F computed somewhere else

    // Actually do the computations in the ConstitutiveLaw
    mConstitutiveLawVector[PointNumber]->CalculateMaterialResponse(rValues, ThisStressMeasure); //here the calculations are actually done
}

/***********************************************************************************/
/***********************************************************************************/

Matrix& BaseSolidElement::CalculateDeltaDisplacement(Matrix& DeltaDisplacement)
{
    KRATOS_TRY

    const SizeType number_of_nodes = GetGeometry().PointsNumber();
    const SizeType dimension = GetGeometry().WorkingSpaceDimension();

    DeltaDisplacement.resize(number_of_nodes , dimension);

    for ( IndexType i_node = 0; i_node < number_of_nodes; i_node++ ) {
        const array_1d<double, 3 >& current_displacement  = GetGeometry()[i_node].FastGetSolutionStepValue(DISPLACEMENT);
        const array_1d<double, 3 >& previous_displacement = GetGeometry()[i_node].FastGetSolutionStepValue(DISPLACEMENT,1);

        for ( IndexType j_dim = 0; j_dim < dimension; ++j_dim )
            DeltaDisplacement(i_node, j_dim) = current_displacement[j_dim] - previous_displacement[j_dim];
    }

    return DeltaDisplacement;

    KRATOS_CATCH( "" )
}

/***********************************************************************************/
/***********************************************************************************/

double BaseSolidElement::CalculateDerivativesOnReferenceConfiguration(
    Matrix& rJ0,
    Matrix& rInvJ0,
    Matrix& rDN_DX,
    const IndexType PointNumber,
    IntegrationMethod ThisIntegrationMethod
    )
{
    GeometryType& r_geom = GetGeometry();
    GeometryUtils::JacobianOnInitialConfiguration(
        r_geom,
        r_geom.IntegrationPoints(ThisIntegrationMethod)[PointNumber], rJ0);
    double detJ0;
    MathUtils<double>::InvertMatrix(rJ0, rInvJ0, detJ0);
    const Matrix& rDN_De =
        GetGeometry().ShapeFunctionsLocalGradients(ThisIntegrationMethod)[PointNumber];
    GeometryUtils::ShapeFunctionsGradients(rDN_De, rInvJ0, rDN_DX);
    return detJ0;
}

/***********************************************************************************/
/***********************************************************************************/

double BaseSolidElement::CalculateDerivativesOnCurrentConfiguration(
    Matrix& rJ,
    Matrix& rInvJ,
    Matrix& rDN_DX,
    const IndexType PointNumber,
    IntegrationMethod ThisIntegrationMethod
    )
{
    double detJ;
    rJ = GetGeometry().Jacobian( rJ, PointNumber, ThisIntegrationMethod );
    const Matrix& DN_De = GetGeometry().ShapeFunctionsLocalGradients(ThisIntegrationMethod)[PointNumber];
    MathUtils<double>::InvertMatrix( rJ, rInvJ, detJ );
    GeometryUtils::ShapeFunctionsGradients(DN_De, rInvJ, rDN_DX);
    return detJ;
}

/***********************************************************************************/
/***********************************************************************************/

Vector BaseSolidElement::GetBodyForce(
    const GeometryType::IntegrationPointsArrayType& IntegrationPoints,
    const IndexType PointNumber
    ) const
{
    Vector body_force = ZeroVector(3);

    double density = 0.0;
    if (GetProperties().Has( DENSITY ) == true)
        density = GetProperties()[DENSITY];

    if (GetProperties().Has( VOLUME_ACCELERATION ) == true)
        body_force += density * GetProperties()[VOLUME_ACCELERATION];

    if( GetGeometry()[0].SolutionStepsDataHas(VOLUME_ACCELERATION) ) {
        Vector N;
        N = GetGeometry().ShapeFunctionsValues(N, IntegrationPoints[PointNumber].Coordinates());
        for (IndexType i_node = 0; i_node < this->GetGeometry().size(); ++i_node)
            noalias(body_force) += N[i_node] * density * GetGeometry()[i_node].FastGetSolutionStepValue(VOLUME_ACCELERATION);
    }

    return body_force;
}

/***********************************************************************************/
/***********************************************************************************/

void BaseSolidElement::CalculateAndAddKm(
    MatrixType& rLeftHandSideMatrix,
    const Matrix& B,
    const Matrix& D,
    const double IntegrationWeight
    )
{
    KRATOS_TRY

    noalias( rLeftHandSideMatrix ) += IntegrationWeight * prod( trans( B ), Matrix(prod(D, B)));

    KRATOS_CATCH( "" )
}

/***********************************************************************************/
/***********************************************************************************/

void BaseSolidElement::CalculateAndAddKg(
    MatrixType& rLeftHandSideMatrix,
    const Matrix& DN_DX,
    const Vector& StressVector,
    const double IntegrationWeight
    )
{
    KRATOS_TRY

    const SizeType dimension = GetGeometry().WorkingSpaceDimension();
    Matrix stress_tensor = MathUtils<double>::StressVectorToTensor( StressVector );
    Matrix reduced_Kg = prod( DN_DX, IntegrationWeight * Matrix( prod( stress_tensor, trans( DN_DX ) ) ) ); //to be optimized
    MathUtils<double>::ExpandAndAddReducedMatrix( rLeftHandSideMatrix, reduced_Kg, dimension );

    KRATOS_CATCH( "" )
}

/***********************************************************************************/
/***********************************************************************************/

void BaseSolidElement::CalculateAndAddResidualVector(
    VectorType& rRightHandSideVector,
    const KinematicVariables& rThisKinematicVariables,
    const ProcessInfo& rCurrentProcessInfo,
    const Vector& rBodyForce,
    const Vector& rStressVector,
    const double IntegrationWeight
    )
{
    KRATOS_TRY

    // Operation performed: rRightHandSideVector += ExtForce * IntegrationWeight
    this->CalculateAndAddExtForceContribution( rThisKinematicVariables.N, rCurrentProcessInfo, rBodyForce, rRightHandSideVector, IntegrationWeight );

    // Operation performed: rRightHandSideVector -= IntForce * IntegrationWeight
    noalias( rRightHandSideVector ) -= IntegrationWeight * prod( trans( rThisKinematicVariables.B ), rStressVector );

    KRATOS_CATCH( "" )
}

/***********************************************************************************/
/***********************************************************************************/

void BaseSolidElement::CalculateAndAddExtForceContribution(
    const Vector& rN,
    const ProcessInfo& rCurrentProcessInfo,
    const Vector& rBodyForce,
    VectorType& rRightHandSideVector,
    const double Weight
    )
{
    KRATOS_TRY;

    const SizeType number_of_nodes = GetGeometry().PointsNumber();
    const SizeType dimension = GetGeometry().WorkingSpaceDimension();

    for ( IndexType i = 0; i < number_of_nodes; ++i ) {
        const SizeType index = dimension * i;

        for ( IndexType j = 0; j < dimension; ++j )
            rRightHandSideVector[index + j] += Weight * rN[i] * rBodyForce[j];
    }

    KRATOS_CATCH( "" )
}

/***********************************************************************************/
/***********************************************************************************/

void BaseSolidElement::save( Serializer& rSerializer ) const
{
    KRATOS_SERIALIZE_SAVE_BASE_CLASS( rSerializer, Element );
    int IntMethod = int(this->GetIntegrationMethod());
    rSerializer.save("IntegrationMethod",IntMethod);
    rSerializer.save("mConstitutiveLawVector", mConstitutiveLawVector);
}

/***********************************************************************************/
/***********************************************************************************/

void BaseSolidElement::load( Serializer& rSerializer )
{
    KRATOS_SERIALIZE_LOAD_BASE_CLASS( rSerializer, Element );
    int IntMethod;
    rSerializer.load("IntegrationMethod",IntMethod);
    mThisIntegrationMethod = IntegrationMethod(IntMethod);
    rSerializer.load("mConstitutiveLawVector", mConstitutiveLawVector);
}
} // Namespace Kratos

<|MERGE_RESOLUTION|>--- conflicted
+++ resolved
@@ -498,12 +498,7 @@
     const ProcessInfo& rCurrentProcessInfo
     )
 {
-<<<<<<< HEAD
-    const GeometryType::IntegrationMethod integration_method = GetGeometry().GetDefaultIntegrationMethod();
-    const GeometryType::IntegrationPointsArrayType &integration_points = GetGeometry().IntegrationPoints(integration_method);
-=======
     const GeometryType::IntegrationPointsArrayType &integration_points = GetGeometry().IntegrationPoints(this->GetIntegrationMethod());
->>>>>>> 0c3764b6
 
     if ( rOutput.size() != integration_points.size() )
         rOutput.resize( integration_points.size() );
