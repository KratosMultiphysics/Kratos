--- conflicted
+++ resolved
@@ -408,26 +408,6 @@
 /***********************************************************************************/
 /***********************************************************************************/
 
-<<<<<<< HEAD
-void BaseSolidElement::CalculateRightHandSide(
-    VectorType& rRightHandSideVector,
-    const ProcessInfo& rCurrentProcessInfo
-    )
-{
-    // Calculation flags
-    const bool CalculateStiffnessMatrixFlag = false;
-    const bool CalculateResidualVectorFlag = true;
-    MatrixType temp = Matrix();
-
-    CalculateAll( temp, rRightHandSideVector, rCurrentProcessInfo, CalculateStiffnessMatrixFlag, CalculateResidualVectorFlag );
-}
-
-
-/***********************************************************************************/
-/***********************************************************************************/
-
-=======
->>>>>>> 7449997a
 void BaseSolidElement::AddExplicitContribution(
     const VectorType& rRHSVector,
     const Variable<VectorType>& rRHSVariable,
