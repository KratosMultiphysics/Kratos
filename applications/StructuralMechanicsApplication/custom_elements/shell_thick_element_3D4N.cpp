--- conflicted
+++ resolved
@@ -384,14 +384,6 @@
 {
 }
 
-<<<<<<< HEAD
-template <bool NLinGeom>
-ShellThickElement3D4N<NLinGeom>::~ShellThickElement3D4N()
-{
-}
-
-=======
->>>>>>> 67e0d268
 // TODO are the GetIntegrationMethod methods needed (implemented in the other 3 shells)
 
 template <bool NLinGeom>
