--- conflicted
+++ resolved
@@ -427,7 +427,6 @@
 {
 	KRATOS_TRY
 
-<<<<<<< HEAD
 	if( !rMaterialProperties.Has(YOUNG_MODULUS) )
 		KRATOS_THROW_ERROR(std::logic_error, "Missing variable: YOUNG_MODULUS", "");
 
@@ -461,10 +460,7 @@
 	return 0;
 
 	KRATOS_CATCH("");
-=======
-    if (check_base > 0) return 1;
-    return 0;
->>>>>>> 4209ecb1
+
 }
 /***********************************************************************************/
 /***********************************************************************************/
@@ -1084,4 +1080,4 @@
 	noalias(constitutive_matrix) = prod(DamageMatrix, data.ElasticityMatrix);
 }
 
-} // namespace Kratos
+} // namespace Kratos