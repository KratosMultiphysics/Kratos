// KRATOS  ___|  |                   |                   |
//       \___ \  __|  __| |   |  __| __| |   |  __| _` | |
//             | |   |    |   | (    |   |   | |   (   | |
//       _____/ \__|_|   \__,_|\___|\__|\__,_|_|  \__,_|_| MECHANICS
//
//  License:		 BSD License
//					 license: structural_mechanics_application/license.txt
//
//  Main authors:   Alejandro Cornejo & Lucia Barbu
//  Collaborator:   Vicente Mataix Ferrandiz
//

#if !defined(KRATOS_TANGENT_OPERATOR_CALCULATOR_UTILITY_H_INCLUDED)
#define KRATOS_TANGENT_OPERATOR_CALCULATOR_UTILITY_H_INCLUDED

// System includes

// External includes

// Project includes
#include "includes/constitutive_law.h"
#include "structural_mechanics_application_variables.h"

namespace Kratos
{

///@name Kratos Globals
///@{

///@}
///@name Type Definitions
///@{

///@}
///@name  Enum's
///@{

///@}
///@name  Functions
///@{

///@}
///@name Kratos Classes
///@{

/**
 * @class TangentOperatorCalculatorUtility
 * @ingroup StructuralMechanicsApplication
 * @brief An algorithm that derives numerically the constitutive tangent tensor at one GP
 * @details The procedure is defined in the PAPER "Caracterización de la delaminación en materiales
 compuestos mediante la teoría de mezclas serie/paralelo" X. Martinez, S. Oller y E. Barbero.
 * @authors Alejandro Cornejo & Lucia Barbu
 */
class TangentOperatorCalculatorUtility
{
public:
    ///@name Type Definitions
    ///@{

    /// Pointer definition of TangentOperatorCalculatorUtility
    KRATOS_CLASS_POINTER_DEFINITION(TangentOperatorCalculatorUtility);

    /// Definition of size type
    typedef std::size_t SizeType;

    /// Definition of index type
    typedef std::size_t IndexType;

    /// Definition of the zero tolerance
    static constexpr double tolerance = std::numeric_limits<double>::epsilon();

    // Definition of the perturbation coefficients
    static constexpr double PerturbationCoefficient1 = 1.0e-5;
    static constexpr double PerturbationCoefficient2 = 1.0e-10;

    // Definition of the perturbation threshold
    static constexpr double PerturbationThreshold = 1.0e-6;

    ///@}
    ///@name Life Cycle
    ///@{

    /// Constructor
    TangentOperatorCalculatorUtility()
    {
    }

    /// Destructor.
    virtual ~TangentOperatorCalculatorUtility() {}

    ///@}
    ///@name Operators
    ///@{

    ///@}
    ///@name Operations
    ///@{

    /**
     * @brief Main method that computes the tangent tensor
     * @param rValues The properties of the CL
     * @param pConstitutiveLaw Pointer to the CL
     * @param rStressMeasure The stress measure of the law
     */
    static void CalculateTangentTensor(
        ConstitutiveLaw::Parameters& rValues,
        ConstitutiveLaw *pConstitutiveLaw,
        const ConstitutiveLaw::StressMeasure& rStressMeasure = ConstitutiveLaw::StressMeasure_Cauchy
        )
    {
        // Converged values to be storaged
<<<<<<< HEAD
        const Vector unperturbed_strain_vector_gp = Vector(rValues.GetStrainVector());
        const Vector unperturbed_stress_vector_gp = Vector(rValues.GetStressVector());

        // Converged values to be storaged (only used in case of elements that not provide the strain)
        const Matrix& unperturbed_deformation_gradient_gp = rValues.GetDeformationGradientF();
        const double& det_unperturbed_deformation_gradient_gp = rValues.GetDeterminantF();
        Matrix equivalent_F;
        double det_equivalent_F;
=======
        const Vector strain_vector_gp = rValues.GetStrainVector();
        const Vector stress_vector_gp = rValues.GetStressVector();

        Matrix& tangent_tensor = rValues.GetConstitutiveMatrix();
        tangent_tensor.clear();
        Matrix auxiliar_tensor = ZeroMatrix(6,6);
>>>>>>> 3f374d60

        Matrix& r_tangent_tensor = rValues.GetConstitutiveMatrix();
        r_tangent_tensor.clear();

        // Ensure the proper flag
        Flags& cl_options = rValues.GetOptions();
        const bool use_element_provided_strain = cl_options.Is(ConstitutiveLaw::USE_ELEMENT_PROVIDED_STRAIN);

        const SizeType num_components = unperturbed_strain_vector_gp.size();

        // Calculate the perturbation
        double pertubation;
        for (IndexType i_component = 0; i_component < num_components; ++i_component) {
            double component_perturbation;
            CalculatePerturbation(unperturbed_strain_vector_gp, i_component, component_perturbation);
            pertubation = std::max(component_perturbation, pertubation);
        }
        // We check that the perturbation has a threshold value of PerturbationThreshold
        if (pertubation < PerturbationThreshold) pertubation = PerturbationThreshold;

<<<<<<< HEAD
        // Loop over components of the strain
        Vector& r_perturbed_strain = rValues.GetStrainVector();
=======
            // We check that the perturbation has a threshold value of PerturbationThreshold
            //if (pertubation < PerturbationThreshold) pertubation = PerturbationThreshold;
>>>>>>> 3f374d60

        Vector& perturbed_integrated_stress = rValues.GetStressVector();
        for (IndexType i_component = 0; i_component < num_components; ++i_component) {
            // Apply the perturbation
            PerturbateStrainVector(r_perturbed_strain, unperturbed_strain_vector_gp, pertubation, i_component);

            // In case the element uses F as input instead of the strain vector
            if (!use_element_provided_strain) {
                noalias(equivalent_F) = ComputeEquivalentDeformationGradient(rValues);
                // Reset the values to the initial ones
                rValues.SetDeformationGradientF(equivalent_F);
                det_equivalent_F = MathUtils<double>::DetMat(equivalent_F);
                rValues.SetDeterminantF(det_equivalent_F);
            }

            // We continue with the calculations
            IntegratePerturbedStrain(rValues, pConstitutiveLaw, rStressMeasure);

<<<<<<< HEAD
            // Compute tangent moduli
            const Vector delta_stress = perturbed_integrated_stress - unperturbed_stress_vector_gp;
            ComputeComponentsToTangentTensor(r_tangent_tensor, delta_stress, pertubation, i_component);
=======
            Vector& perturbed_integrated_stress = rValues.GetStressVector(); // now integrated
            const Vector& delta_stress = perturbed_integrated_stress - stress_vector_gp;
            // KRATOS_WATCH(delta_stress)
            // KRATOS_WATCH(pertubation)
            AssignComponentsToTangentTensor(auxiliar_tensor, delta_stress, pertubation, i_component);
>>>>>>> 3f374d60

            // Reset the values to the initial ones
            noalias(r_perturbed_strain) = unperturbed_strain_vector_gp;
            noalias(perturbed_integrated_stress) = unperturbed_stress_vector_gp;

            // In case the element uses F as input instead of the strain vector
            if (!use_element_provided_strain){
                // Reset the values to the initial ones
                rValues.SetDeformationGradientF(unperturbed_deformation_gradient_gp);
                rValues.SetDeterminantF(det_unperturbed_deformation_gradient_gp);
            }
        }
        tangent_tensor = auxiliar_tensor;
    }

    /**
     * @brief Main method that computes the tangent tensor (for finite deformation problems)
     * @param rValues The properties of the CL
     * @param pConstitutiveLaw Pointer to the CL
     * @param rStressMeasure The stress measure of the law
     */
    static void CalculateTangentTensorFiniteDeformation(
        ConstitutiveLaw::Parameters& rValues,
        ConstitutiveLaw *pConstitutiveLaw,
        const ConstitutiveLaw::StressMeasure& rStressMeasure = ConstitutiveLaw::StressMeasure_PK2
        )
    {
        // Converged values to be storaged
        const Vector unperturbed_stress_vector_gp = Vector(rValues.GetStressVector());

        // Converged values to be storaged
        const Matrix& unperturbed_deformation_gradient_gp = rValues.GetDeformationGradientF();
        const double& det_unperturbed_deformation_gradient_gp = rValues.GetDeterminantF();

        // The size of the deformation gradient
        const SizeType size1 = unperturbed_deformation_gradient_gp.size1();
        const SizeType size2 = unperturbed_deformation_gradient_gp.size2();

        Matrix inverse_perturbed_deformation_gradient(size1, size2);
        Matrix perturbed_deformation_gradient(unperturbed_deformation_gradient_gp);
        Matrix deformation_gradient_increment(size1, size2);

        Matrix& tangent_tensor = rValues.GetConstitutiveMatrix();
        tangent_tensor.clear();

        // Calculate the perturbation
        double pertubation;
        for (IndexType i_component = 0; i_component < size1; ++i_component) {
            for (IndexType j_component = i_component; j_component < size2; ++j_component) { // Doing a symmetric perturbation
                double component_perturbation;
                CalculatePerturbationFiniteDeformation(unperturbed_deformation_gradient_gp, i_component, j_component, pertubation);
                pertubation = std::max(component_perturbation, pertubation);
            }
        }
        // We check that the perturbation has a threshold value of PerturbationThreshold
        if (pertubation < PerturbationThreshold) pertubation = PerturbationThreshold;

        // Loop over components of the strain
        Vector& perturbed_integrated_stress = rValues.GetStressVector();
        for (IndexType i_component = 0; i_component < size1; ++i_component) {
            for (IndexType j_component = i_component; j_component < size2; ++j_component) { // Doing a symmetric perturbation
                // Apply the perturbation
                PerturbateDeformationGradient(perturbed_deformation_gradient, unperturbed_deformation_gradient_gp, pertubation, i_component, j_component);

                // We continue with the calculations
                IntegratePerturbedStrain(rValues, pConstitutiveLaw, rStressMeasure);

                // Compute tangent moduli
                const Vector delta_stress = perturbed_integrated_stress - unperturbed_stress_vector_gp;
                ComputeComponentsToTangentTensor(tangent_tensor, delta_stress, pertubation, i_component);

                // Reset the values to the initial ones
                rValues.SetDeformationGradientF(unperturbed_deformation_gradient_gp);
                rValues.SetDeterminantF(det_unperturbed_deformation_gradient_gp);
            }
        }
    }

protected:
    ///@name Protected static Member Variables
    ///@{

    ///@}
    ///@name Protected member Variables
    ///@{

    ///@}
    ///@name Protected Operators
    ///@{

    ///@}
    ///@name Protected Operations
    ///@{

    ///@}
    ///@name Protected  Access
    ///@{

    ///@}
    ///@name Protected Inquiry
    ///@{

    ///@}
    ///@name Protected LifeCycle
    ///@{

    ///@}
private:
    ///@name Static Member Variables
    ///@{

    ///@}
    ///@name Member Variables
    ///@{

    ///@}
    ///@name Private Operators
    ///@{

    ///@}
    ///@name Private Operations
    ///@{

    /**
     * @brief This method computes the pertubation
     * @param rStrainVector The vector of strains
     * @param Component Index of the component to compute
     * @param rPerturbation The resulting perturbation
     */
    static void CalculatePerturbation(
        const Vector& rStrainVector,
        const IndexType Component,
        double& rPerturbation
        )
    {
        double perturbation_1, perturbation_2;
        if (std::abs(rStrainVector[Component]) > tolerance) {
            perturbation_1 = PerturbationCoefficient1 * rStrainVector[Component];
        } else {
            double min_strain_component;
            GetMinAbsValue(rStrainVector, min_strain_component);
            perturbation_1 = PerturbationCoefficient1 * min_strain_component;
        }
        double max_strain_component;
        GetMaxAbsValue(rStrainVector, max_strain_component);
        perturbation_2 = PerturbationCoefficient2 * max_strain_component;
        rPerturbation = std::max(perturbation_1, perturbation_2);
    }

    /**
     * @brief This method computes the pertubation (for finite deformation problems)
     * @param rDeformationGradient The deformation gradient
     * @param ComponentI Index i of the component to compute
     * @param ComponentJ Index j of the component to compute
     * @param rPerturbation The resulting perturbation
     */
    static void CalculatePerturbationFiniteDeformation(
        const Matrix& rDeformationGradient,
        const IndexType ComponentI,
        const IndexType ComponentJ,
        double& rPerturbation
        )
    {
        double perturbation_1, perturbation_2;
        if (std::abs(rDeformationGradient(ComponentI, ComponentJ)) > tolerance) {
            perturbation_1 = PerturbationCoefficient1 * rDeformationGradient(ComponentI, ComponentJ);
        } else {
            double min_strain_component;
            GetMinAbsValue(rDeformationGradient, min_strain_component);
            perturbation_1 = PerturbationCoefficient1 * min_strain_component;
        }
        double max_strain_component;
        GetMaxAbsValue(rDeformationGradient, max_strain_component);
        perturbation_2 = PerturbationCoefficient2 * max_strain_component;
        rPerturbation = std::max(perturbation_1, perturbation_2);
    }

    /**
     * @brief This method perturbates the strain vector
     * @param rPerturbedStrainVector The strain vector to be perturbated
     * @param rStrainVectorGP It is the original strain vector
     * @param Perturbation The perturbation to be applied
     * @param Component Component of the vector to be perturbated
     */
    static void PerturbateStrainVector(
        Vector& rPerturbedStrainVector,
        const Vector& rStrainVectorGP,
        const double Perturbation,
        const IndexType Component
        )
    {
        rPerturbedStrainVector = rStrainVectorGP;
        rPerturbedStrainVector[Component] += Perturbation;
    }

    /**
     * @brief This method perturbates the  deformation gradient
     * @param rPerturbedDeformationGradient The deformation gradient to be perturbated
     * @param rDeformationGradientGP It is the original deformation gradient
     * @param Perturbation The perturbation to be applied
     * @param ComponentI Component i of the matrix to be perturbated
     * @param ComponentJ Component j of the matrix to be perturbated
     */
    static void PerturbateDeformationGradient(
        Matrix& rPerturbedDeformationGradient,
        const Matrix& rDeformationGradientGP,
        const double Perturbation,
        const IndexType ComponentI,
        const IndexType ComponentJ
        )
    {
        rPerturbedDeformationGradient = rDeformationGradientGP;
        rPerturbedDeformationGradient(ComponentI, ComponentJ) += Perturbation;
    }

    /**
     * @brief This method computes the equivalent deformation gradient for the elements which provide the deformation gradient as input
     * @param rValues The properties of the CL
     */
    static Matrix ComputeEquivalentDeformationGradient(ConstitutiveLaw::Parameters& rValues)
    {
        // We update the deformation gradient
        const Vector& r_strain_vector = rValues.GetStrainVector();
        const SizeType size = r_strain_vector.size();
        const SizeType F_size = (size == 6) ?  3 : 2;

        Matrix equivalent_F(F_size, F_size);

        for (IndexType i = 0; i < F_size; ++i) {
            equivalent_F(i, i) = 1.0 + r_strain_vector[i];
        }

        for (IndexType i = F_size; i < size; ++i) {
            const IndexType equivalent_i = (i == F_size) ? 0 : (i == 4) ? 1 : 0;
            const IndexType equivalent_j = (i == F_size) ? 1 : 2;
            equivalent_F(equivalent_i, equivalent_j) = 0.5 * r_strain_vector[i];
            equivalent_F(equivalent_j, equivalent_i) = 0.5 * r_strain_vector[i];
        }

        return equivalent_F;
    }

    /**
     * @brief This method integrates the pertubated strain
     * @param rValues The properties of the CL
     * @param pConstitutiveLaw Pointer to the CL
     * @param rStressMeasure The stress measure of the law
     */
    static void IntegratePerturbedStrain(
        ConstitutiveLaw::Parameters& rValues,
        ConstitutiveLaw *pConstitutiveLaw,
        const ConstitutiveLaw::StressMeasure& rStressMeasure = ConstitutiveLaw::StressMeasure_Cauchy
        )
    {
        Flags& cl_options = rValues.GetOptions();

        // In order to avoid recursivity...
<<<<<<< HEAD
        cl_options.Set(ConstitutiveLaw::COMPUTE_CONSTITUTIVE_TENSOR, false);
        cl_options.Set(ConstitutiveLaw::COMPUTE_STRESS, true);
=======
        const bool flag_back_up_1 = cl_options.Is(ConstitutiveLaw::COMPUTE_CONSTITUTIVE_TENSOR);
        const bool flag_back_up_2 = cl_options.Is(ConstitutiveLaw::COMPUTE_STRESS);

        cl_options.Set(ConstitutiveLaw::COMPUTE_CONSTITUTIVE_TENSOR, false);
        cl_options.Set(ConstitutiveLaw::COMPUTE_STRESS, true);

>>>>>>> 3f374d60
        pConstitutiveLaw->CalculateMaterialResponse(rValues, rStressMeasure);

        cl_options.Set(ConstitutiveLaw::COMPUTE_CONSTITUTIVE_TENSOR, flag_back_up_1);
        cl_options.Set(ConstitutiveLaw::COMPUTE_STRESS, flag_back_up_2);
    }

    /**
     * @brief This method computes the maximum absolut value (Vector)
     * @param rArrayValues The array containing the values
     * @param rMaxValue The value to be computed
     */
    static void GetMaxAbsValue(
        const Vector& rArrayValues,
        double& rMaxValue
        )
    {
        const SizeType dimension = rArrayValues.size();

        IndexType counter = 0;
        double aux = 0.0;
        for (IndexType i = 0; i < dimension; ++i) {
            if (std::abs(rArrayValues[i]) > aux) {
                aux = std::abs(rArrayValues[i]);
                ++counter;
            }
        }

        rMaxValue = aux;
    }

    /**
     * @brief This method computes the maximum absolut value (Matrix)
     * @param rArrayValues The array containing the values
     * @param rMaxValue The value to be computed
     */
    static void GetMaxAbsValue(
        const Matrix& rMatrixValues,
        double& rMaxValue
        )
    {
        // Sizes of the matrix
        const SizeType size1 = rMatrixValues.size1();
        const SizeType size2 = rMatrixValues.size2();

        // The deformation gradient is an identity matrix for zero deformation
        const Matrix working_matrix = rMatrixValues - IdentityMatrix(size1);

        IndexType counter = 0;
        double aux = 0.0;
        for (IndexType i = 0; i < size1; ++i) {
            for (IndexType j = 0; j < size2; ++j) {
                if (std::abs(working_matrix(i, j)) > aux) {
                    aux = std::abs(working_matrix(i, j));
                    ++counter;
                }
            }
        }

        rMaxValue = aux;
    }

    /**
     * @brief This method computes the minimim absolut value (Vector)
     * @param rArrayValues The array containing the values
     * @param rMinValue The value to be computed
     */
    static void GetMinAbsValue(
        const Vector& rArrayValues,
        double& rMinValue
        )
    {
        const SizeType dimension = rArrayValues.size();

        IndexType counter = 0;
        double aux = std::numeric_limits<double>::max();
        for (IndexType i = 0; i < dimension; ++i) {
            if (std::abs(rArrayValues[i]) < aux) {
                aux = std::abs(rArrayValues[i]);
                ++counter;
            }
        }

        rMinValue = aux;
    }

    /**
     * @brief This method computes the minimim absolut value (Matrix)
     * @param rArrayValues The array containing the values
     * @param rMinValue The value to be computed
     */
    static void GetMinAbsValue(
        const Matrix& rMatrixValues,
        double& rMinValue
        )
    {
       // Sizes of the matrix
        const SizeType size1 = rMatrixValues.size1();
        const SizeType size2 = rMatrixValues.size2();

        // The deformation gradient is an identity matrix for zero deformation
        const Matrix working_matrix = rMatrixValues - IdentityMatrix(size1);

        IndexType counter = 0;
        double aux = std::numeric_limits<double>::max();
        for (IndexType i = 0; i < size1; ++i) {
            for (IndexType j = 0; j < size2; ++j) {
                if (std::abs(working_matrix(i, j)) < aux) {
                    aux = std::abs(working_matrix(i, j));
                    ++counter;
                }
            }
        }

        rMinValue = aux;
    }

    /**
     * @brief This assigns the values to the tangent tensor
     * @param rTangentTensor The desired tangent tensor
     * @param rDeltaStress The increment of stress
     * @param Perturbation The pertubation considered
     * @param Component Index of the component to compute
     */
    static void ComputeComponentsToTangentTensor(
        Matrix& rTangentTensor,
        const Vector& rDeltaStress,
        const double Perturbation,
        const IndexType Component
        )
    {
        const SizeType dimension = rDeltaStress.size();
        for (IndexType row = 0; row < dimension; ++row) {
            rTangentTensor(row, Component) = rDeltaStress[row] / Perturbation;
        }
    }

    ///@}
    ///@name Private  Access
    ///@{

    ///@}
    ///@name Private Inquiry
    ///@{

    ///@}
    ///@name Un accessible methods
    ///@{

    /// Assignment operator.
    TangentOperatorCalculatorUtility &operator=(TangentOperatorCalculatorUtility const &rOther);
};
} // namespace Kratos.
#endif // KRATOS_TANGENT_OPERATOR_CALCULATOR_PROCESS_H_INCLUDED  defined<|MERGE_RESOLUTION|>--- conflicted
+++ resolved
@@ -109,7 +109,6 @@
         )
     {
         // Converged values to be storaged
-<<<<<<< HEAD
         const Vector unperturbed_strain_vector_gp = Vector(rValues.GetStrainVector());
         const Vector unperturbed_stress_vector_gp = Vector(rValues.GetStressVector());
 
@@ -118,17 +117,13 @@
         const double& det_unperturbed_deformation_gradient_gp = rValues.GetDeterminantF();
         Matrix equivalent_F;
         double det_equivalent_F;
-=======
+
         const Vector strain_vector_gp = rValues.GetStrainVector();
         const Vector stress_vector_gp = rValues.GetStressVector();
 
-        Matrix& tangent_tensor = rValues.GetConstitutiveMatrix();
-        tangent_tensor.clear();
-        Matrix auxiliar_tensor = ZeroMatrix(6,6);
->>>>>>> 3f374d60
-
         Matrix& r_tangent_tensor = rValues.GetConstitutiveMatrix();
         r_tangent_tensor.clear();
+        Matrix auxiliar_tensor = ZeroMatrix(6,6);
 
         // Ensure the proper flag
         Flags& cl_options = rValues.GetOptions();
@@ -146,15 +141,9 @@
         // We check that the perturbation has a threshold value of PerturbationThreshold
         if (pertubation < PerturbationThreshold) pertubation = PerturbationThreshold;
 
-<<<<<<< HEAD
         // Loop over components of the strain
         Vector& r_perturbed_strain = rValues.GetStrainVector();
-=======
-            // We check that the perturbation has a threshold value of PerturbationThreshold
-            //if (pertubation < PerturbationThreshold) pertubation = PerturbationThreshold;
->>>>>>> 3f374d60
-
-        Vector& perturbed_integrated_stress = rValues.GetStressVector();
+        Vector& r_perturbed_integrated_stress = rValues.GetStressVector();
         for (IndexType i_component = 0; i_component < num_components; ++i_component) {
             // Apply the perturbation
             PerturbateStrainVector(r_perturbed_strain, unperturbed_strain_vector_gp, pertubation, i_component);
@@ -171,17 +160,9 @@
             // We continue with the calculations
             IntegratePerturbedStrain(rValues, pConstitutiveLaw, rStressMeasure);
 
-<<<<<<< HEAD
             // Compute tangent moduli
-            const Vector delta_stress = perturbed_integrated_stress - unperturbed_stress_vector_gp;
-            ComputeComponentsToTangentTensor(r_tangent_tensor, delta_stress, pertubation, i_component);
-=======
-            Vector& perturbed_integrated_stress = rValues.GetStressVector(); // now integrated
-            const Vector& delta_stress = perturbed_integrated_stress - stress_vector_gp;
-            // KRATOS_WATCH(delta_stress)
-            // KRATOS_WATCH(pertubation)
+            const Vector& delta_stress = r_perturbed_integrated_stress - unperturbed_stress_vector_gp;
             AssignComponentsToTangentTensor(auxiliar_tensor, delta_stress, pertubation, i_component);
->>>>>>> 3f374d60
 
             // Reset the values to the initial ones
             noalias(r_perturbed_strain) = unperturbed_strain_vector_gp;
@@ -194,7 +175,7 @@
                 rValues.SetDeterminantF(det_unperturbed_deformation_gradient_gp);
             }
         }
-        tangent_tensor = auxiliar_tensor;
+        r_tangent_tensor = auxiliar_tensor;
     }
 
     /**
@@ -439,17 +420,12 @@
         Flags& cl_options = rValues.GetOptions();
 
         // In order to avoid recursivity...
-<<<<<<< HEAD
+        const bool flag_back_up_1 = cl_options.Is(ConstitutiveLaw::COMPUTE_CONSTITUTIVE_TENSOR);
+        const bool flag_back_up_2 = cl_options.Is(ConstitutiveLaw::COMPUTE_STRESS);
+
         cl_options.Set(ConstitutiveLaw::COMPUTE_CONSTITUTIVE_TENSOR, false);
         cl_options.Set(ConstitutiveLaw::COMPUTE_STRESS, true);
-=======
-        const bool flag_back_up_1 = cl_options.Is(ConstitutiveLaw::COMPUTE_CONSTITUTIVE_TENSOR);
-        const bool flag_back_up_2 = cl_options.Is(ConstitutiveLaw::COMPUTE_STRESS);
-
-        cl_options.Set(ConstitutiveLaw::COMPUTE_CONSTITUTIVE_TENSOR, false);
-        cl_options.Set(ConstitutiveLaw::COMPUTE_STRESS, true);
-
->>>>>>> 3f374d60
+
         pConstitutiveLaw->CalculateMaterialResponse(rValues, rStressMeasure);
 
         cl_options.Set(ConstitutiveLaw::COMPUTE_CONSTITUTIVE_TENSOR, flag_back_up_1);
