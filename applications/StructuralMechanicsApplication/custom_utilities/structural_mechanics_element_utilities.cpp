// KRATOS  ___|  |                   |                   |
//       \___ \  __|  __| |   |  __| __| |   |  __| _` | |
//             | |   |    |   | (    |   |   | |   (   | |
//       _____/ \__|_|   \__,_|\___|\__|\__,_|_|  \__,_|_| MECHANICS
//
//  License:         BSD License
//                   license: StructuralMechanicsApplication/license.txt
//
//  Main authors:    Philipp Bucher
//                   Vicente Mataix Ferrandiz
//                   Riccardo Rossi
//                   Ruben Zorrilla
//

// System includes

// External includes

// Project includes
#include "includes/checks.h"
#include "structural_mechanics_element_utilities.h"
#include "structural_mechanics_application_variables.h"
#include "custom_utilities/constitutive_law_utilities.h"
#include "utilities/math_utils.h"

namespace Kratos {
namespace StructuralMechanicsElementUtilities {

int SolidElementCheck(
    const Element& rElement,
    const ProcessInfo& rCurrentProcessInfo,
    const std::vector<ConstitutiveLaw::Pointer>& rConstitutiveLaws
    )
{
    const auto& r_geometry = rElement.GetGeometry();
    const auto& r_properties = rElement.GetProperties();
    const SizeType number_of_nodes = r_geometry.size();
    const SizeType dimension = r_geometry.WorkingSpaceDimension();

    // Check that the element's nodes contain all required SolutionStepData and Degrees of freedom
    for ( IndexType i = 0; i < number_of_nodes; i++ ) {
        const NodeType &rnode = r_geometry[i];
        KRATOS_CHECK_VARIABLE_IN_NODAL_DATA(DISPLACEMENT,rnode)

        KRATOS_CHECK_DOF_IN_NODE(DISPLACEMENT_X, rnode)
        KRATOS_CHECK_DOF_IN_NODE(DISPLACEMENT_Y, rnode)
        KRATOS_CHECK_DOF_IN_NODE(DISPLACEMENT_Z, rnode)
    }

    // Verify that the constitutive law exists
    KRATOS_ERROR_IF_NOT(r_properties.Has( CONSTITUTIVE_LAW )) << "Constitutive law not provided for property " << r_properties.Id() << std::endl;

    // Verify that the constitutive law has the correct dimension
    const SizeType strain_size = r_properties.GetValue( CONSTITUTIVE_LAW )->GetStrainSize();
    if ( dimension == 2 ) {
        KRATOS_ERROR_IF( strain_size < 3 || strain_size > 4) << "Wrong constitutive law used. This is a 2D element! expected strain size is 3 or 4 (el id = ) " << rElement.Id() << std::endl;
    } else {
        KRATOS_ERROR_IF_NOT(strain_size == 6) << "Wrong constitutive law used. This is a 3D element! expected strain size is 6 (el id = ) "<<  rElement.Id() << std::endl;
    }

    // Check constitutive law
    if ( rConstitutiveLaws.size() > 0 ) {
        return rConstitutiveLaws[0]->Check( r_properties, r_geometry, rCurrentProcessInfo );
    }

    return 0;
}

/***********************************************************************************/
/***********************************************************************************/

array_1d<double, 3> GetBodyForce(
    const Element& rElement,
    const GeometryType::IntegrationPointsArrayType& rIntegrationPoints,
    const IndexType PointNumber
    )
{
    array_1d<double, 3> body_force;
    for (IndexType i = 0; i < 3; ++i)
        body_force[i] = 0.0;

    const auto& r_properties = rElement.GetProperties();
    double density = 0.0;
    if (r_properties.Has( DENSITY ))
        density = r_properties[DENSITY];

    if (r_properties.Has( VOLUME_ACCELERATION ))
        noalias(body_force) += density * r_properties[VOLUME_ACCELERATION];

    const auto& r_geometry = rElement.GetGeometry();
    if( r_geometry[0].SolutionStepsDataHas(VOLUME_ACCELERATION) ) {
        Vector N(r_geometry.size());
        N = r_geometry.ShapeFunctionsValues(N, rIntegrationPoints[PointNumber].Coordinates());
        for (IndexType i_node = 0; i_node < r_geometry.size(); ++i_node)
            noalias(body_force) += N[i_node] * density * r_geometry[i_node].FastGetSolutionStepValue(VOLUME_ACCELERATION);
    }

    return body_force;
}

/***********************************************************************************/
/***********************************************************************************/

bool ComputeLumpedMassMatrix(
    const Properties& rProperties,
    const ProcessInfo& rCurrentProcessInfo)
{
    // Giving the globally defined setting (through ProcessInfo) priority
    // over the locally defined one (through Properties)
    // This is needed for the explicit solver, which requires the lumped
    // mass matrix and specifies it's computation through the ProcessInfo
    if (rCurrentProcessInfo.Has(COMPUTE_LUMPED_MASS_MATRIX)) {
        return rCurrentProcessInfo[COMPUTE_LUMPED_MASS_MATRIX];
    } else if (rProperties.Has(COMPUTE_LUMPED_MASS_MATRIX)) {
        return rProperties[COMPUTE_LUMPED_MASS_MATRIX];
    }

    // The default for all elements in StructuralMechanics is
    // to use the consistent-mass-matrix, hence returning false here
    return false;
}

/***********************************************************************************/
/***********************************************************************************/

bool HasRayleighDamping(
    const Properties& rProperties,
    const ProcessInfo& rCurrentProcessInfo)
{
    return (std::abs(GetRayleighAlpha(rProperties, rCurrentProcessInfo)) > 0.0 ||
            std::abs(GetRayleighBeta(rProperties, rCurrentProcessInfo)) > 0.0);
}

/***********************************************************************************/
/***********************************************************************************/

double GetRayleighAlpha(
    const Properties& rProperties,
    const ProcessInfo& rCurrentProcessInfo)
{
    // giving the locally defined setting (through Properties) priority
    // over the globally defined one (through ProcessInfo)
    if (rProperties.Has(RAYLEIGH_ALPHA)) {
        return rProperties[RAYLEIGH_ALPHA];
    } else if (rCurrentProcessInfo.Has(RAYLEIGH_ALPHA)) {
        return rCurrentProcessInfo[RAYLEIGH_ALPHA];
    }

    return 0.0;
}

/***********************************************************************************/
/***********************************************************************************/

double GetRayleighBeta(
    const Properties& rProperties,
    const ProcessInfo& rCurrentProcessInfo)
{
    // Giving the locally defined setting (through Properties) priority
    // over the globally defined one (through ProcessInfo)
    if (rProperties.Has(RAYLEIGH_BETA)) {
        return rProperties[RAYLEIGH_BETA];
    } else if (rCurrentProcessInfo.Has(RAYLEIGH_BETA)) {
        return rCurrentProcessInfo[RAYLEIGH_BETA];
    }

    return 0.0;
}

/***********************************************************************************/
/***********************************************************************************/

double GetDensityForMassMatrixComputation(const Element& rElement)
{
    // Getting the properties of the element
    const auto& r_prop = rElement.GetProperties();

    // Getting the density of the element
    const double density = r_prop[DENSITY];

    // Getting the mass factor
    if (rElement.Has(MASS_FACTOR)) {
        return rElement.GetValue(MASS_FACTOR) * density;
    } else if (r_prop.Has(MASS_FACTOR)) {
        return r_prop.GetValue(MASS_FACTOR) * density;
    } else {
        return density;
    }
}

/***********************************************************************************/
/***********************************************************************************/

void CalculateRayleighDampingMatrix(
    Element& rElement,
    Element::MatrixType& rDampingMatrix,
    const ProcessInfo& rCurrentProcessInfo,
    const std::size_t MatrixSize)
{
    KRATOS_TRY;
    // Rayleigh Damping Matrix: alpha*M + beta*K

    const double alpha = GetRayleighAlpha(rElement.GetProperties(), rCurrentProcessInfo);
    const double beta = GetRayleighBeta(rElement.GetProperties(), rCurrentProcessInfo);

    if (std::abs(alpha) < 1E-12 && std::abs(beta) < 1E-12) {
        // no damping specified, only setting the matrix to zero
        if (rDampingMatrix.size1() != MatrixSize || rDampingMatrix.size2() != MatrixSize) {
            rDampingMatrix.resize(MatrixSize, MatrixSize, false);
        }
        noalias(rDampingMatrix) = ZeroMatrix(MatrixSize, MatrixSize);
    } else if (std::abs(alpha) > 1E-12 && std::abs(beta) < 1E-12) {
        // damping only required with the mass matrix
        rElement.CalculateMassMatrix(rDampingMatrix, rCurrentProcessInfo); // pass damping matrix to avoid creating a temporary
        rDampingMatrix *= alpha;
    } else if (std::abs(alpha) < 1E-12 && std::abs(beta) > 1E-12) {
        // damping only required with the stiffness matrix
        rElement.CalculateLeftHandSide(rDampingMatrix, rCurrentProcessInfo); // pass damping matrix to avoid creating a temporary
        rDampingMatrix *= beta;
    } else {
        // damping with both mass matrix and stiffness matrix required
        rElement.CalculateLeftHandSide(rDampingMatrix, rCurrentProcessInfo); // pass damping matrix to avoid creating a temporary
        rDampingMatrix *= beta;

        Matrix mass_matrix;
        rElement.CalculateMassMatrix(mass_matrix, rCurrentProcessInfo);
        noalias(rDampingMatrix) += alpha  * mass_matrix;
    }

    KRATOS_CATCH("CalculateRayleighDampingMatrix")
}

/***********************************************************************************/
/***********************************************************************************/

double CalculateReferenceLength2D2N(const Element& rElement)
{
    KRATOS_TRY;

    const array_1d<double, 3> delta_pos =
        rElement.GetGeometry()[1].GetInitialPosition().Coordinates() -
        rElement.GetGeometry()[0].GetInitialPosition().Coordinates();

    return std::sqrt((delta_pos[0] * delta_pos[0]) +
                     (delta_pos[1] * delta_pos[1]));

    KRATOS_CATCH("")
}

/***********************************************************************************/
/***********************************************************************************/

double CalculateReferenceLength2D3N(const Element& rElement)
{
    KRATOS_TRY;

    const array_1d<double, 3> delta_pos =
        rElement.GetGeometry()[2].GetInitialPosition().Coordinates() -
        rElement.GetGeometry()[0].GetInitialPosition().Coordinates();

    return std::sqrt((delta_pos[0] * delta_pos[0]) +
                     (delta_pos[1] * delta_pos[1]));

    KRATOS_CATCH("")
}

/***********************************************************************************/
/***********************************************************************************/

double CalculateCurrentLength2D2N(const Element& rElement)
{
    KRATOS_TRY;

    const array_1d<double, 3> delta_pos =
        rElement.GetGeometry()[1].GetInitialPosition().Coordinates() -
        rElement.GetGeometry()[0].GetInitialPosition().Coordinates() +
        rElement.GetGeometry()[1].FastGetSolutionStepValue(DISPLACEMENT) -
        rElement.GetGeometry()[0].FastGetSolutionStepValue(DISPLACEMENT);

    const double l = std::sqrt((delta_pos[0] * delta_pos[0]) +
                               (delta_pos[1] * delta_pos[1]));

    KRATOS_ERROR_IF(l <= std::numeric_limits<double>::epsilon())
            << "Element #" << rElement.Id() << " has a current length of zero!" << std::endl;

    return l;

    KRATOS_CATCH("")
}

/***********************************************************************************/
/***********************************************************************************/

double CalculateReferenceLength3D2N(const Element& rElement)
{
    KRATOS_TRY;

    const array_1d<double, 3> delta_pos =
        rElement.GetGeometry()[1].GetInitialPosition().Coordinates() -
        rElement.GetGeometry()[0].GetInitialPosition().Coordinates();

    return MathUtils<double>::Norm3(delta_pos);

    KRATOS_CATCH("")
}

/***********************************************************************************/
/***********************************************************************************/

double CalculateCurrentLength3D2N(const Element& rElement)
{
    KRATOS_TRY;

    const array_1d<double, 3> delta_pos =
        rElement.GetGeometry()[1].GetInitialPosition().Coordinates() -
        rElement.GetGeometry()[0].GetInitialPosition().Coordinates() +
        rElement.GetGeometry()[1].FastGetSolutionStepValue(DISPLACEMENT) -
        rElement.GetGeometry()[0].FastGetSolutionStepValue(DISPLACEMENT);

    const double l = MathUtils<double>::Norm3(delta_pos);

    KRATOS_ERROR_IF(l <= std::numeric_limits<double>::epsilon())
            << "Element #" << rElement.Id() << " has a current length of zero!" << std::endl;

    return l;

    KRATOS_CATCH("")
}

/***********************************************************************************/
/***********************************************************************************/

void InitialCheckLocalAxes(
    const array_1d<double, 3>& rv1,
    const array_1d<double, 3>& rv2,
    const array_1d<double, 3>& rv3,
    const double Tolerance
    )
{
    if (MathUtils<double>::Norm3(rv1) > 1.0 + Tolerance ||
        MathUtils<double>::Norm3(rv2) > 1.0 + Tolerance ||
        MathUtils<double>::Norm3(rv3) > 1.0 + Tolerance) {
            KRATOS_ERROR << "The norm of one of the LOCAL_AXIS is greater than 1.0!" << std::endl;
    }
}

/***********************************************************************************/
/***********************************************************************************/

void BuildRotationMatrix(
    BoundedMatrix<double, 3, 3>& rRotationMatrix,
    const array_1d<double, 3>& rv1,
    const array_1d<double, 3>& rv2,
    const array_1d<double, 3>& rv3
    )
{
    rRotationMatrix(0, 0) = rv1[0]; rRotationMatrix(0, 1) = rv1[1]; rRotationMatrix(0, 2) = rv1[2];
    rRotationMatrix(1, 0) = rv2[0]; rRotationMatrix(1, 1) = rv2[1]; rRotationMatrix(1, 2) = rv2[2];
    rRotationMatrix(2, 0) = rv3[0]; rRotationMatrix(2, 1) = rv3[1]; rRotationMatrix(2, 2) = rv3[2];
}

/***********************************************************************************/
/***********************************************************************************/

void BuildRotationMatrixForBeam(
    BoundedMatrix<double, 3, 3>& rRotationMatrix,
    const double AlphaAngle
)
{
    rRotationMatrix.clear();
    const double s = std::sin(AlphaAngle);
    const double c = std::cos(AlphaAngle);
    rRotationMatrix(0, 0) = c;
    rRotationMatrix(0, 1) = -s;
    rRotationMatrix(1, 0) = s;
    rRotationMatrix(1, 1) = c;
    rRotationMatrix(2, 2) = 1.0;
}

/***********************************************************************************/
/***********************************************************************************/

double GetReferenceRotationAngle2D2NBeam(const GeometryType& rGeometry)
{
    const auto &r_node_1 = rGeometry[0];
    const auto &r_node_2 = rGeometry[1];

    const double delta_x = r_node_2.X0() - r_node_1.X0();
    const double delta_y = r_node_2.Y0() - r_node_1.Y0();

    return std::atan2(delta_y, delta_x);
}

/***********************************************************************************/
/***********************************************************************************/

double GetReferenceRotationAngle2D3NBeam(const GeometryType& rGeometry)
{
    const auto &r_node_1 = rGeometry[0];
    const auto &r_node_2 = rGeometry[2];

    const double delta_x = r_node_2.X0() - r_node_1.X0();
    const double delta_y = r_node_2.Y0() - r_node_1.Y0();

    return std::atan2(delta_y, delta_x);
}

/***********************************************************************************/
/***********************************************************************************/

void BuildElementSizeRotationMatrixFor2D2NBeam(
    const BoundedMatrix<double, 3, 3>& rRotationMatrix,
    BoundedMatrix<double, 6, 6>& rElementSizeRotationMatrix
    )
{
    rElementSizeRotationMatrix.clear();

    rElementSizeRotationMatrix(0, 0) = rRotationMatrix(0, 0);
    rElementSizeRotationMatrix(0, 1) = rRotationMatrix(0, 1);
    rElementSizeRotationMatrix(0, 2) = rRotationMatrix(0, 2);

    rElementSizeRotationMatrix(1, 0) = rRotationMatrix(1, 0);
    rElementSizeRotationMatrix(1, 1) = rRotationMatrix(1, 1);
    rElementSizeRotationMatrix(1, 2) = rRotationMatrix(1, 2);

    rElementSizeRotationMatrix(2, 0) = rRotationMatrix(2, 0);
    rElementSizeRotationMatrix(2, 1) = rRotationMatrix(2, 1);
    rElementSizeRotationMatrix(2, 2) = rRotationMatrix(2, 2);

    rElementSizeRotationMatrix(3, 3) = rRotationMatrix(0, 0);
    rElementSizeRotationMatrix(3, 4) = rRotationMatrix(0, 1);
    rElementSizeRotationMatrix(3, 5) = rRotationMatrix(0, 2);

    rElementSizeRotationMatrix(4, 3) = rRotationMatrix(1, 0);
    rElementSizeRotationMatrix(4, 4) = rRotationMatrix(1, 1);
    rElementSizeRotationMatrix(4, 5) = rRotationMatrix(1, 2);

    rElementSizeRotationMatrix(5, 3) = rRotationMatrix(2, 0);
    rElementSizeRotationMatrix(5, 4) = rRotationMatrix(2, 1);
    rElementSizeRotationMatrix(5, 5) = rRotationMatrix(2, 2);
}

/***********************************************************************************/
/***********************************************************************************/

<<<<<<< HEAD
void BuildElementSizeRotationMatrixFor2D3NBeam(
    const BoundedMatrix<double, 3, 3>& rRotationMatrix,
    BoundedMatrix<double, 9, 9>& rElementSizeRotationMatrix
    )
{
    rElementSizeRotationMatrix.clear();

    rElementSizeRotationMatrix(0, 0) = rRotationMatrix(0, 0);
    rElementSizeRotationMatrix(0, 1) = rRotationMatrix(0, 1);
    rElementSizeRotationMatrix(0, 2) = rRotationMatrix(0, 2);

    rElementSizeRotationMatrix(1, 0) = rRotationMatrix(1, 0);
    rElementSizeRotationMatrix(1, 1) = rRotationMatrix(1, 1);
    rElementSizeRotationMatrix(1, 2) = rRotationMatrix(1, 2);

    rElementSizeRotationMatrix(2, 0) = rRotationMatrix(2, 0);
    rElementSizeRotationMatrix(2, 1) = rRotationMatrix(2, 1);
    rElementSizeRotationMatrix(2, 2) = rRotationMatrix(2, 2);

    rElementSizeRotationMatrix(3, 3) = rRotationMatrix(0, 0);
    rElementSizeRotationMatrix(3, 4) = rRotationMatrix(0, 1);
    rElementSizeRotationMatrix(3, 5) = rRotationMatrix(0, 2);

    rElementSizeRotationMatrix(4, 3) = rRotationMatrix(1, 0);
    rElementSizeRotationMatrix(4, 4) = rRotationMatrix(1, 1);
    rElementSizeRotationMatrix(4, 5) = rRotationMatrix(1, 2);

    rElementSizeRotationMatrix(5, 3) = rRotationMatrix(2, 0);
    rElementSizeRotationMatrix(5, 4) = rRotationMatrix(2, 1);
    rElementSizeRotationMatrix(5, 5) = rRotationMatrix(2, 2);

    rElementSizeRotationMatrix(6, 6) = rRotationMatrix(0, 0);
    rElementSizeRotationMatrix(6, 7) = rRotationMatrix(0, 1);
    rElementSizeRotationMatrix(6, 8) = rRotationMatrix(0, 2);

    rElementSizeRotationMatrix(7, 6) = rRotationMatrix(1, 0);
    rElementSizeRotationMatrix(7, 7) = rRotationMatrix(1, 1);
    rElementSizeRotationMatrix(7, 8) = rRotationMatrix(1, 2);

    rElementSizeRotationMatrix(8, 6) = rRotationMatrix(2, 0);
    rElementSizeRotationMatrix(8, 7) = rRotationMatrix(2, 1);
    rElementSizeRotationMatrix(8, 8) = rRotationMatrix(2, 2);
}

/***********************************************************************************/
/***********************************************************************************/

=======
double CalculatePhi(ConstitutiveLaw::Parameters &rValues, const double L)
{
    const auto &r_material_properties = rValues.GetMaterialProperties();
    const double E   = r_material_properties[YOUNG_MODULUS];
    const double I   = r_material_properties[I33];
    const double A_s = r_material_properties[AREA_EFFECTIVE_Y];
    const double G   = ConstitutiveLawUtilities<3>::CalculateShearModulus(rValues);

    if (A_s == 0.0)
        return 0.0;
    else
        return 12.0 * E * I / (G * A_s * std::pow(L, 2));
}

/***********************************************************************************/
/***********************************************************************************/
>>>>>>> a40ffd3d

} // namespace StructuralMechanicsElementUtilities.
}  // namespace Kratos.

<|MERGE_RESOLUTION|>--- conflicted
+++ resolved
@@ -443,55 +443,12 @@
 /***********************************************************************************/
 /***********************************************************************************/
 
-<<<<<<< HEAD
 void BuildElementSizeRotationMatrixFor2D3NBeam(
     const BoundedMatrix<double, 3, 3>& rRotationMatrix,
     BoundedMatrix<double, 9, 9>& rElementSizeRotationMatrix
     )
 {
     rElementSizeRotationMatrix.clear();
-
-    rElementSizeRotationMatrix(0, 0) = rRotationMatrix(0, 0);
-    rElementSizeRotationMatrix(0, 1) = rRotationMatrix(0, 1);
-    rElementSizeRotationMatrix(0, 2) = rRotationMatrix(0, 2);
-
-    rElementSizeRotationMatrix(1, 0) = rRotationMatrix(1, 0);
-    rElementSizeRotationMatrix(1, 1) = rRotationMatrix(1, 1);
-    rElementSizeRotationMatrix(1, 2) = rRotationMatrix(1, 2);
-
-    rElementSizeRotationMatrix(2, 0) = rRotationMatrix(2, 0);
-    rElementSizeRotationMatrix(2, 1) = rRotationMatrix(2, 1);
-    rElementSizeRotationMatrix(2, 2) = rRotationMatrix(2, 2);
-
-    rElementSizeRotationMatrix(3, 3) = rRotationMatrix(0, 0);
-    rElementSizeRotationMatrix(3, 4) = rRotationMatrix(0, 1);
-    rElementSizeRotationMatrix(3, 5) = rRotationMatrix(0, 2);
-
-    rElementSizeRotationMatrix(4, 3) = rRotationMatrix(1, 0);
-    rElementSizeRotationMatrix(4, 4) = rRotationMatrix(1, 1);
-    rElementSizeRotationMatrix(4, 5) = rRotationMatrix(1, 2);
-
-    rElementSizeRotationMatrix(5, 3) = rRotationMatrix(2, 0);
-    rElementSizeRotationMatrix(5, 4) = rRotationMatrix(2, 1);
-    rElementSizeRotationMatrix(5, 5) = rRotationMatrix(2, 2);
-
-    rElementSizeRotationMatrix(6, 6) = rRotationMatrix(0, 0);
-    rElementSizeRotationMatrix(6, 7) = rRotationMatrix(0, 1);
-    rElementSizeRotationMatrix(6, 8) = rRotationMatrix(0, 2);
-
-    rElementSizeRotationMatrix(7, 6) = rRotationMatrix(1, 0);
-    rElementSizeRotationMatrix(7, 7) = rRotationMatrix(1, 1);
-    rElementSizeRotationMatrix(7, 8) = rRotationMatrix(1, 2);
-
-    rElementSizeRotationMatrix(8, 6) = rRotationMatrix(2, 0);
-    rElementSizeRotationMatrix(8, 7) = rRotationMatrix(2, 1);
-    rElementSizeRotationMatrix(8, 8) = rRotationMatrix(2, 2);
-}
-
-/***********************************************************************************/
-/***********************************************************************************/
-
-=======
 double CalculatePhi(ConstitutiveLaw::Parameters &rValues, const double L)
 {
     const auto &r_material_properties = rValues.GetMaterialProperties();
@@ -500,6 +457,47 @@
     const double A_s = r_material_properties[AREA_EFFECTIVE_Y];
     const double G   = ConstitutiveLawUtilities<3>::CalculateShearModulus(rValues);
 
+    rElementSizeRotationMatrix(0, 0) = rRotationMatrix(0, 0);
+    rElementSizeRotationMatrix(0, 1) = rRotationMatrix(0, 1);
+    rElementSizeRotationMatrix(0, 2) = rRotationMatrix(0, 2);
+
+    rElementSizeRotationMatrix(1, 0) = rRotationMatrix(1, 0);
+    rElementSizeRotationMatrix(1, 1) = rRotationMatrix(1, 1);
+    rElementSizeRotationMatrix(1, 2) = rRotationMatrix(1, 2);
+
+    rElementSizeRotationMatrix(2, 0) = rRotationMatrix(2, 0);
+    rElementSizeRotationMatrix(2, 1) = rRotationMatrix(2, 1);
+    rElementSizeRotationMatrix(2, 2) = rRotationMatrix(2, 2);
+
+    rElementSizeRotationMatrix(3, 3) = rRotationMatrix(0, 0);
+    rElementSizeRotationMatrix(3, 4) = rRotationMatrix(0, 1);
+    rElementSizeRotationMatrix(3, 5) = rRotationMatrix(0, 2);
+
+    rElementSizeRotationMatrix(4, 3) = rRotationMatrix(1, 0);
+    rElementSizeRotationMatrix(4, 4) = rRotationMatrix(1, 1);
+    rElementSizeRotationMatrix(4, 5) = rRotationMatrix(1, 2);
+
+    rElementSizeRotationMatrix(5, 3) = rRotationMatrix(2, 0);
+    rElementSizeRotationMatrix(5, 4) = rRotationMatrix(2, 1);
+    rElementSizeRotationMatrix(5, 5) = rRotationMatrix(2, 2);
+
+    rElementSizeRotationMatrix(6, 6) = rRotationMatrix(0, 0);
+    rElementSizeRotationMatrix(6, 7) = rRotationMatrix(0, 1);
+    rElementSizeRotationMatrix(6, 8) = rRotationMatrix(0, 2);
+
+    rElementSizeRotationMatrix(7, 6) = rRotationMatrix(1, 0);
+    rElementSizeRotationMatrix(7, 7) = rRotationMatrix(1, 1);
+    rElementSizeRotationMatrix(7, 8) = rRotationMatrix(1, 2);
+
+    rElementSizeRotationMatrix(8, 6) = rRotationMatrix(2, 0);
+    rElementSizeRotationMatrix(8, 7) = rRotationMatrix(2, 1);
+    rElementSizeRotationMatrix(8, 8) = rRotationMatrix(2, 2);
+}
+
+/***********************************************************************************/
+/***********************************************************************************/
+
+
     if (A_s == 0.0)
         return 0.0;
     else
@@ -508,7 +506,6 @@
 
 /***********************************************************************************/
 /***********************************************************************************/
->>>>>>> a40ffd3d
 
 } // namespace StructuralMechanicsElementUtilities.
 }  // namespace Kratos.
