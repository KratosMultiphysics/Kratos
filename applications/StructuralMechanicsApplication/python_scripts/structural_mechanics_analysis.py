--- conflicted
+++ resolved
@@ -177,21 +177,11 @@
                 count += 1
                 # KratosMultiphysics.Logger.PrintInfo("Process " + str(count), process) # FIXME
 
-<<<<<<< HEAD
-        ## Processes initialization
-        for process in self.list_of_processes:
-            process.ExecuteInitialize()
-
         ## Add the processes to the solver
         self.solver.AddProcessesList(self.list_of_processes)
         if (self.output_post is True):
             self.solver.AddPostProcess(self.gid_output)
 
-        ## Solver initialization
-        self.solver.Initialize()
-
-=======
->>>>>>> 7b659b18
     def _ExecuteBeforeSolutionLoop(self):
         """ Perform Operations before the SolutionLoop """
 
