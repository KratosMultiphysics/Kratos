--- conflicted
+++ resolved
@@ -31,17 +31,10 @@
             if convergence_criterion_parameters["volumetric_strain_dofs"].GetBool():
                 volumetric_strain_dofs = True
 
-<<<<<<< HEAD
-        strain_vector_dofs = False
-        if convergence_criterion_parameters.Has("strain_vector_dofs"):
-            if convergence_criterion_parameters["strain_vector_dofs"].GetBool():
-                strain_vector_dofs = True
-=======
         strain_dofs = False
         if convergence_criterion_parameters.Has("strain_dofs"):
             if convergence_criterion_parameters["strain_dofs"].GetBool():
                 strain_dofs = True
->>>>>>> bb09886e
 
         # Convergence criteria if there are rotation DOFs in the problem
         if(rotation_dofs):
@@ -113,26 +106,15 @@
                 raise Exception(err_msg)
 
         # Convergence criteria if there are strain vector DOFs in the problem
-<<<<<<< HEAD
-        elif(strain_vector_dofs):
-=======
         elif(strain_dofs):
->>>>>>> bb09886e
 
             if(convergence_crit == "displacement_criterion"):
                 self.mechanical_convergence_criterion = KratosMultiphysics.MixedGenericCriteria(
                     [(KratosMultiphysics.DISPLACEMENT, D_RT, D_AT),
-<<<<<<< HEAD
-                    (StructuralMechanicsApplication.NODAL_STRAIN_VECTOR, D_RT, D_AT)])
-                self.mechanical_convergence_criterion.SetEchoLevel(echo_level)
-            elif(convergence_crit == "residual_criterion"):
-                self.mechanical_convergence_criterion = StructuralMechanicsApplication.ResidualDisplacementAndOtherDoFCriteria(R_RT, R_AT, "NODAL_STRAIN_VECTOR")
-=======
                     (KratosMultiphysics.STRAIN_VECTOR, D_RT, D_AT)])
                 self.mechanical_convergence_criterion.SetEchoLevel(echo_level)
             elif(convergence_crit == "residual_criterion"):
                 self.mechanical_convergence_criterion = StructuralMechanicsApplication.ResidualDisplacementAndOtherDoFCriteria(R_RT, R_AT, "STRAIN_VECTOR")
->>>>>>> bb09886e
                 self.mechanical_convergence_criterion.SetEchoLevel(echo_level)
 
         # Convergence criteria without rotation DOFs
