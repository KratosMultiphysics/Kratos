--- conflicted
+++ resolved
@@ -354,7 +354,79 @@
             adjoint_node.Y = primal_node.Y
             adjoint_node.Z = primal_node.Z
 
-<<<<<<< HEAD
+        # Put primal solution on adjoint model - for "auto" setting, else it has to be done by the user e.g. using hdf5 process
+        if self.response_settings["adjoint_settings"].GetString() == "auto":
+            Logger.PrintInfo("> Transfer primal state to adjoint model part.")
+            variable_utils = KratosMultiphysics.VariableUtils()
+            for variable in self.primal_state_variables:
+                variable_utils.CopyModelPartNodalVar(variable, self.primal_model_part, self.adjoint_model_part, 0)
+
+
+    def _GetAdjointParameters(self):
+
+        adjoint_settings = self.response_settings["adjoint_settings"].GetString()
+
+        if adjoint_settings == "auto":
+            Logger.PrintInfo("\n> Automatic set up adjoint parameters for response:", self.identifier)
+
+            with open(self.response_settings["primal_settings"].GetString(),'r') as parameter_file:
+                primal_parameters = Parameters( parameter_file.read() )
+
+            # check that HDF5 process is not there
+            if primal_parameters["processes"].Has("list_other_processes"):
+                for i in range(0,primal_parameters["processes"]["list_other_processes"].size()):
+                    process = primal_parameters["processes"]["list_other_processes"][i]
+                    raise Exception("Auto setup of adjoint parameters does not support {} in list_other_processes".format(process["python_module"].GetString()))
+
+            # clone primal settings as base for adjoint
+            adjoint_parameters = primal_parameters.Clone()
+
+            # analysis settings
+            solver_settings = adjoint_parameters["solver_settings"]
+            primal_solver_type = solver_settings["solver_type"].GetString()
+            if primal_solver_type != "static":
+                raise Exception("Auto setup of adjoint parameters does not support {} solver_type. Only available for 'static'".format(primal_solver_type))
+            solver_settings["solver_type"].SetString("adjoint_"+primal_solver_type)
+
+            if not solver_settings.Has("compute_reactions"):
+                solver_settings.AddEmptyValue("compute_reactions")
+            solver_settings["compute_reactions"].SetBool(False)
+
+            if not solver_settings.Has("move_mesh_flag"):
+                solver_settings.AddEmptyValue("move_mesh_flag")
+            solver_settings["move_mesh_flag"].SetBool(False)
+
+            if solver_settings.Has("scheme_settings"):
+                depr_msg = '\nDEPRECATION-WARNING: "scheme_settings" is deprecated, please remove it from your json parameters.\n'
+                KratosMultiphysics.Logger.PrintWarning(__name__, depr_msg)
+                solver_settings.RemoveValue("scheme_settings")
+
+            # Dirichlet conditions: change variables
+            for i in range(0,primal_parameters["processes"]["constraints_process_list"].size()):
+                process = adjoint_parameters["processes"]["constraints_process_list"][i]
+                variable_name = process["Parameters"]["variable_name"].GetString()
+            process["Parameters"]["variable_name"].SetString("ADJOINT_"+variable_name)
+
+            # Neumann conditions - do not modify to read the same load values as in primal:
+
+            # Output process:
+            # TODO how to add the output process? How find out about the variables?
+            if adjoint_parameters.Has("output_configuration"):
+                Logger.PrintInfo("> Output process is removed for adjoint analysis. To enable it define adjoint_parameters yourself.")
+                adjoint_parameters.RemoveValue("output_configuration")
+
+            # sensitivity settings
+            adjoint_parameters["solver_settings"].AddValue("sensitivity_settings", self.response_settings["sensitivity_settings"])
+
+            # response settings
+            adjoint_parameters["solver_settings"].AddValue("response_function_settings", self.response_settings)
+
+        else: # adjoint parameters file is explicitely given - do not change it.
+            with open(self.response_settings["adjoint_settings"].GetString(),'r') as parameter_file:
+                adjoint_parameters = Parameters( parameter_file.read() )
+
+        return adjoint_parameters
+
 # ==============================================================================
 class NonlinearAdjointStrainEnergy(ResponseFunctionBase):
     """nonlinear static adjoint strain energy response function.
@@ -476,78 +548,4 @@
             adjoint_node.Z0 = primal_node.Z0
             adjoint_node.X = primal_node.X
             adjoint_node.Y = primal_node.Y
-            adjoint_node.Z = primal_node.Z
-=======
-        # Put primal solution on adjoint model - for "auto" setting, else it has to be done by the user e.g. using hdf5 process
-        if self.response_settings["adjoint_settings"].GetString() == "auto":
-            Logger.PrintInfo("> Transfer primal state to adjoint model part.")
-            variable_utils = KratosMultiphysics.VariableUtils()
-            for variable in self.primal_state_variables:
-                variable_utils.CopyModelPartNodalVar(variable, self.primal_model_part, self.adjoint_model_part, 0)
-
-
-    def _GetAdjointParameters(self):
-
-        adjoint_settings = self.response_settings["adjoint_settings"].GetString()
-
-        if adjoint_settings == "auto":
-            Logger.PrintInfo("\n> Automatic set up adjoint parameters for response:", self.identifier)
-
-            with open(self.response_settings["primal_settings"].GetString(),'r') as parameter_file:
-                primal_parameters = Parameters( parameter_file.read() )
-
-            # check that HDF5 process is not there
-            if primal_parameters["processes"].Has("list_other_processes"):
-                for i in range(0,primal_parameters["processes"]["list_other_processes"].size()):
-                    process = primal_parameters["processes"]["list_other_processes"][i]
-                    raise Exception("Auto setup of adjoint parameters does not support {} in list_other_processes".format(process["python_module"].GetString()))
-
-            # clone primal settings as base for adjoint
-            adjoint_parameters = primal_parameters.Clone()
-
-            # analysis settings
-            solver_settings = adjoint_parameters["solver_settings"]
-            primal_solver_type = solver_settings["solver_type"].GetString()
-            if primal_solver_type != "static":
-                raise Exception("Auto setup of adjoint parameters does not support {} solver_type. Only available for 'static'".format(primal_solver_type))
-            solver_settings["solver_type"].SetString("adjoint_"+primal_solver_type)
-
-            if not solver_settings.Has("compute_reactions"):
-                solver_settings.AddEmptyValue("compute_reactions")
-            solver_settings["compute_reactions"].SetBool(False)
-
-            if not solver_settings.Has("move_mesh_flag"):
-                solver_settings.AddEmptyValue("move_mesh_flag")
-            solver_settings["move_mesh_flag"].SetBool(False)
-
-            if solver_settings.Has("scheme_settings"):
-                depr_msg = '\nDEPRECATION-WARNING: "scheme_settings" is deprecated, please remove it from your json parameters.\n'
-                KratosMultiphysics.Logger.PrintWarning(__name__, depr_msg)
-                solver_settings.RemoveValue("scheme_settings")
-
-            # Dirichlet conditions: change variables
-            for i in range(0,primal_parameters["processes"]["constraints_process_list"].size()):
-                process = adjoint_parameters["processes"]["constraints_process_list"][i]
-                variable_name = process["Parameters"]["variable_name"].GetString()
-            process["Parameters"]["variable_name"].SetString("ADJOINT_"+variable_name)
-
-            # Neumann conditions - do not modify to read the same load values as in primal:
-
-            # Output process:
-            # TODO how to add the output process? How find out about the variables?
-            if adjoint_parameters.Has("output_configuration"):
-                Logger.PrintInfo("> Output process is removed for adjoint analysis. To enable it define adjoint_parameters yourself.")
-                adjoint_parameters.RemoveValue("output_configuration")
-
-            # sensitivity settings
-            adjoint_parameters["solver_settings"].AddValue("sensitivity_settings", self.response_settings["sensitivity_settings"])
-
-            # response settings
-            adjoint_parameters["solver_settings"].AddValue("response_function_settings", self.response_settings)
-
-        else: # adjoint parameters file is explicitely given - do not change it.
-            with open(self.response_settings["adjoint_settings"].GetString(),'r') as parameter_file:
-                adjoint_parameters = Parameters( parameter_file.read() )
-
-        return adjoint_parameters
->>>>>>> 70db213e
+            adjoint_node.Z = primal_node.Z