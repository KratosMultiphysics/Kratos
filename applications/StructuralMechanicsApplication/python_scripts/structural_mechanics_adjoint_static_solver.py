from __future__ import print_function, absolute_import, division  # makes KratosMultiphysics backward compatible with python 2.6 and 2.7

# Importing the Kratos Library
import KratosMultiphysics

# Import applications
import KratosMultiphysics.StructuralMechanicsApplication as StructuralMechanicsApplication

from KratosMultiphysics.StructuralMechanicsApplication.structural_mechanics_solver import MechanicalSolver

def CreateSolver(model, custom_settings):
    return StructuralMechanicsAdjointStaticSolver(model, custom_settings)

class StructuralMechanicsAdjointStaticSolver(MechanicalSolver):

    def __init__(self, model, custom_settings):
        # Construct the base solver.
        super(StructuralMechanicsAdjointStaticSolver, self).__init__(model, custom_settings)
        KratosMultiphysics.Logger.PrintInfo("::[AdjointMechanicalSolver]:: ", "Construction finished")

    @classmethod
    def GetDefaultSettings(cls):
        this_defaults = KratosMultiphysics.Parameters("""{
            "response_function_settings" : {},
            "sensitivity_settings" : {}
        }""")
        this_defaults.AddMissingParameters(super(StructuralMechanicsAdjointStaticSolver, cls).GetDefaultSettings())
        return this_defaults

    def AddVariables(self):
        super(StructuralMechanicsAdjointStaticSolver, self).AddVariables()
        self.main_model_part.AddNodalSolutionStepVariable(StructuralMechanicsApplication.ADJOINT_DISPLACEMENT)
        if self.settings["rotation_dofs"].GetBool():
            self.main_model_part.AddNodalSolutionStepVariable(StructuralMechanicsApplication.ADJOINT_ROTATION)
        # TODO evaluate if these variables should be historical
        self.main_model_part.AddNodalSolutionStepVariable(KratosMultiphysics.SHAPE_SENSITIVITY)
        KratosMultiphysics.Logger.PrintInfo("::[AdjointMechanicalSolver]:: ", "Variables ADDED")

    def PrepareModelPart(self):
        if(self.main_model_part.ProcessInfo[KratosMultiphysics.DOMAIN_SIZE]!= 3):
            raise Exception("there are currently only 3D adjoint elements available")
        super(StructuralMechanicsAdjointStaticSolver, self).PrepareModelPart()
        # TODO Why does replacement need to happen after reading materials?

        process_info = self.main_model_part.ProcessInfo
        if (process_info.Has(StructuralMechanicsApplication.IS_ADJOINT) and
            process_info.GetValue(StructuralMechanicsApplication.IS_ADJOINT)):
            raise RuntimeError("Modelpart '{}' is already adjoint modelpart!".format(self.main_model_part.Name))

        # defines how the primal elements should be replaced with their adjoint counterparts
        replacement_settings = KratosMultiphysics.Parameters("""
            {
                "element_name_table" :
                {
                    "ShellThinElement3D3N"           : "AdjointFiniteDifferencingShellThinElement3D3N",
                    "CrLinearBeamElement3D2N"        : "AdjointFiniteDifferenceCrBeamElementLinear3D2N",
                    "TrussLinearElement3D2N"         : "AdjointFiniteDifferenceTrussLinearElement3D2N",
                    "TrussElement3D2N"               : "AdjointFiniteDifferenceTrussElement3D2N",
                    "TotalLagrangianElement2D3N"     : "TotalLagrangianAdjointElement2D3N",
                    "TotalLagrangianElement2D4N"     : "TotalLagrangianAdjointElement2D4N",
                    "TotalLagrangianElement2D6N"     : "TotalLagrangianAdjointElement2D6N",
                    "TotalLagrangianElement3D4N"     : "TotalLagrangianAdjointElement3D4N",
                    "TotalLagrangianElement3D8N"     : "TotalLagrangianAdjointElement3D8N",
                    "SmallDisplacementElement3D4N"   : "AdjointFiniteDifferencingSmallDisplacementElement3D4N",
                    "SmallDisplacementElement3D6N"   : "AdjointFiniteDifferencingSmallDisplacementElement3D6N",
                    "SmallDisplacementElement3D8N"   : "AdjointFiniteDifferencingSmallDisplacementElement3D8N",
                    "SpringDamperElement3D2N"        : "AdjointFiniteDifferenceSpringDamperElement3D2N",
<<<<<<< HEAD
                    "MemebraneElement3D3N"           : "AdjointFiniteDifferenceMembraneElement3D3N",
                    "MemebraneElement3D4N"           : "AdjointFiniteDifferenceMembraneElement3D4N"
=======
                    "CableElement3D2N"               : "AdjointFiniteDifferenceCableElement3D2N"
>>>>>>> 7b7b68b1
                },
                "condition_name_table" :
                {
                    "PointLoadCondition2D1N"         : "AdjointSemiAnalyticPointLoadCondition2D1N",
                    "PointLoadCondition3D1N"         : "AdjointSemiAnalyticPointLoadCondition3D1N"
                },
                "ignore_conditions" : [
                    "Condition3D",
                    "Condition3D3N",
                    "Condition3D4N",
                    "SurfaceCondition3D3N",
                    "SurfaceCondition3D4N"
                ]
            }
        """) # TODO remove "Condition3D" after issue#4439 is resolved

        StructuralMechanicsApplication.ReplaceMultipleElementsAndConditionsProcess(self.main_model_part, replacement_settings).Execute()
        process_info.SetValue(StructuralMechanicsApplication.IS_ADJOINT, True)

        KratosMultiphysics.Logger.PrintInfo("::[AdjointMechanicalSolver]:: ", "ModelPart prepared for Solver.")

    def AddDofs(self):
        KratosMultiphysics.VariableUtils().AddDof(StructuralMechanicsApplication.ADJOINT_DISPLACEMENT_X, self.main_model_part)
        KratosMultiphysics.VariableUtils().AddDof(StructuralMechanicsApplication.ADJOINT_DISPLACEMENT_Y, self.main_model_part)
        KratosMultiphysics.VariableUtils().AddDof(StructuralMechanicsApplication.ADJOINT_DISPLACEMENT_Z, self.main_model_part)
        if self.settings["rotation_dofs"].GetBool():
            KratosMultiphysics.VariableUtils().AddDof(StructuralMechanicsApplication.ADJOINT_ROTATION_X, self.main_model_part)
            KratosMultiphysics.VariableUtils().AddDof(StructuralMechanicsApplication.ADJOINT_ROTATION_Y, self.main_model_part)
            KratosMultiphysics.VariableUtils().AddDof(StructuralMechanicsApplication.ADJOINT_ROTATION_Z, self.main_model_part)
        KratosMultiphysics.Logger.PrintInfo("::[AdjointMechanicalSolver]:: ", "DOF's ADDED.")

    def Initialize(self):
        """Perform initialization after adding nodal variables and dofs to the main model part. """
        response_type = self.settings["response_function_settings"]["response_type"].GetString()
        if response_type == "adjoint_local_stress":
            self.response_function = StructuralMechanicsApplication.AdjointLocalStressResponseFunction(self.main_model_part, self.settings["response_function_settings"])
        elif response_type == "adjoint_max_stress":
            self.response_function = StructuralMechanicsApplication.AdjointMaxStressResponseFunction(self.main_model_part, self.settings["response_function_settings"])
        elif response_type == "adjoint_nodal_displacement":
            self.response_function = StructuralMechanicsApplication.AdjointNodalDisplacementResponseFunction(self.main_model_part, self.settings["response_function_settings"])
        elif response_type == "adjoint_linear_strain_energy":
            self.response_function = StructuralMechanicsApplication.AdjointLinearStrainEnergyResponseFunction(self.main_model_part, self.settings["response_function_settings"])
        elif response_type == "adjoint_nodal_reaction":
            self.response_function = StructuralMechanicsApplication.AdjointNodalReactionResponseFunction(self.main_model_part, self.settings["response_function_settings"])
        else:
            raise Exception("invalid response_type: " + response_type)

        self.sensitivity_builder = KratosMultiphysics.SensitivityBuilder(self.settings["sensitivity_settings"], self.main_model_part, self.response_function)
        self.sensitivity_builder.Initialize()

        super(StructuralMechanicsAdjointStaticSolver, self).Initialize()
        self.response_function.Initialize()

        KratosMultiphysics.Logger.PrintInfo("::[AdjointMechanicalSolver]:: ", "Finished initialization.")

    def InitializeSolutionStep(self):
        super(StructuralMechanicsAdjointStaticSolver, self).InitializeSolutionStep()
        self.response_function.InitializeSolutionStep()

    def FinalizeSolutionStep(self):
        super(StructuralMechanicsAdjointStaticSolver, self).FinalizeSolutionStep()
        self.response_function.FinalizeSolutionStep()
        self.sensitivity_builder.UpdateSensitivities()

    def SolveSolutionStep(self):
        if self.settings["response_function_settings"]["response_type"].GetString() == "adjoint_linear_strain_energy":
            self._SolveSolutionStepSpecialLinearStrainEnergy()
            return True
        else:
            return super(StructuralMechanicsAdjointStaticSolver, self).SolveSolutionStep()

    def _SolveSolutionStepSpecialLinearStrainEnergy(self):
        for node in self.main_model_part.Nodes:
            adjoint_displacement = 0.5 * node.GetSolutionStepValue(KratosMultiphysics.DISPLACEMENT)
            node.SetSolutionStepValue(StructuralMechanicsApplication.ADJOINT_DISPLACEMENT, adjoint_displacement )
            if self.settings["rotation_dofs"].GetBool():
                adjoint_rotation = 0.5 * node.GetSolutionStepValue(KratosMultiphysics.ROTATION)
                node.SetSolutionStepValue(StructuralMechanicsApplication.ADJOINT_ROTATION, adjoint_rotation )

    def _create_mechanical_solution_strategy(self):
        analysis_type = self.settings["analysis_type"].GetString()
        if analysis_type == "linear":
            if self.settings["compute_reactions"].GetBool():
                raise Exception("\"compute_reactions\" is not possible for adjoint models parts")
            if self.settings["move_mesh_flag"].GetBool():
                raise Exception("\"move_mesh_flag\" is not allowed for adjoint models parts")
            mechanical_solution_strategy = self._create_linear_strategy()
        else:
            err_msg =  "The requested analysis type \"" + analysis_type + "\" is not available for adjoints!\n"
            err_msg += "Available options are: \"linear\""
            raise Exception(err_msg)
        return mechanical_solution_strategy

    def _create_solution_scheme(self):
        return KratosMultiphysics.ResidualBasedAdjointStaticScheme(self.response_function)<|MERGE_RESOLUTION|>--- conflicted
+++ resolved
@@ -65,12 +65,9 @@
                     "SmallDisplacementElement3D6N"   : "AdjointFiniteDifferencingSmallDisplacementElement3D6N",
                     "SmallDisplacementElement3D8N"   : "AdjointFiniteDifferencingSmallDisplacementElement3D8N",
                     "SpringDamperElement3D2N"        : "AdjointFiniteDifferenceSpringDamperElement3D2N",
-<<<<<<< HEAD
                     "MemebraneElement3D3N"           : "AdjointFiniteDifferenceMembraneElement3D3N",
-                    "MemebraneElement3D4N"           : "AdjointFiniteDifferenceMembraneElement3D4N"
-=======
+                    "MemebraneElement3D4N"           : "AdjointFiniteDifferenceMembraneElement3D4N",
                     "CableElement3D2N"               : "AdjointFiniteDifferenceCableElement3D2N"
->>>>>>> 7b7b68b1
                 },
                 "condition_name_table" :
                 {
