from __future__ import print_function, absolute_import, division  # makes KratosMultiphysics backward compatible with python 2.6 and 2.7

# Importing the Kratos Library
import KratosMultiphysics

# Import applications
import KratosMultiphysics.StructuralMechanicsApplication as StructuralMechanicsApplication
from KratosMultiphysics.StructuralMechanicsApplication import convergence_criteria_factory

class AdaptativeRemeshingMechanicalUtilities(object):
    """These are common utilities for adaptative remeshing
    """

    def __init__(self):
        self.adaptative_remesh_parameters = KratosMultiphysics.Parameters("""
        {
            "compute_error_settings" : {
                "error_mesh_tolerance" : 5.0e-3,
                "error_mesh_constant"  : 5.0e-3,
                "compute_error_extra_parameters":
                {
                    "stress_vector_variable"              : "CAUCHY_STRESS_VECTOR",
                    "echo_level"                          : 0
                }
            },
            "metric_error_parameters" :
            {
                "minimal_size"                        : 0.01,
                "maximal_size"                        : 1.0,
                "error_strategy_parameters":
                {
                    "target_error"                        : 0.01,
                    "set_target_number_of_elements"       : false,
                    "target_number_of_elements"           : 1000,
                    "perform_nodal_h_averaging"           : false
                },
                "echo_level"                          : 0
            },
            "remeshing_parameters":
            {
                "filename"                             : "out",
                "framework"                            : "Lagrangian",
                "internal_variables_parameters"        :
                {
                    "allocation_size"                      : 1000,
                    "bucket_size"                          : 4,
                    "search_factor"                        : 2,
                    "interpolation_type"                   : "LST",
                    "internal_variable_interpolation_list" :[]
                },
                "save_external_files"              : false,
                "max_number_of_searchs"            : 1000,
                "echo_level"                       : 0
            }
        }
        """)

    def GetDefaultParameters(self):
        return self.adaptative_remesh_parameters

    def SetDefaultParameters(self, settings):
        self.adaptative_remesh_parameters = settings

    def GetConvergenceCriteria(self, error_criteria, conv_settings):
        if "_with_adaptative_remesh" in error_criteria:
            conv_settings["convergence_criterion"].SetString(error_criteria.replace("_with_adaptative_remesh", ""))
        # If we just use the adaptative convergence criteria
        if error_criteria == "adaptative_remesh_criteria":
            adaptative_error_criteria = StructuralMechanicsApplication.ErrorMeshCriteria(self.adaptative_remesh_parameters["compute_error_settings"])
            adaptative_error_criteria.SetEchoLevel(conv_settings["echo_level"].GetInt())
            return adaptative_error_criteria

        # Regular convergence criteria
<<<<<<< HEAD
        from KratosMultiphysics.StructuralMechanicsApplication import convergence_criteria_factory
=======
>>>>>>> a5abc8df
        convergence_criterion = convergence_criteria_factory.convergence_criterion(conv_settings)

        # If we combine the regular convergence criteria with adaptative
        if "_with_adaptative_remesh" in error_criteria:
            adaptative_error_criteria = StructuralMechanicsApplication.ErrorMeshCriteria(self.adaptative_remesh_parameters["compute_error_settings"])
            adaptative_error_criteria.SetEchoLevel(conv_settings["echo_level"].GetInt())
            convergence_criterion.mechanical_convergence_criterion = KratosMultiphysics.AndCriteria(convergence_criterion.mechanical_convergence_criterion, adaptative_error_criteria)
        return convergence_criterion.mechanical_convergence_criterion<|MERGE_RESOLUTION|>--- conflicted
+++ resolved
@@ -5,6 +5,8 @@
 
 # Import applications
 import KratosMultiphysics.StructuralMechanicsApplication as StructuralMechanicsApplication
+
+# Import convergence criteria factory
 from KratosMultiphysics.StructuralMechanicsApplication import convergence_criteria_factory
 
 class AdaptativeRemeshingMechanicalUtilities(object):
@@ -71,10 +73,6 @@
             return adaptative_error_criteria
 
         # Regular convergence criteria
-<<<<<<< HEAD
-        from KratosMultiphysics.StructuralMechanicsApplication import convergence_criteria_factory
-=======
->>>>>>> a5abc8df
         convergence_criterion = convergence_criteria_factory.convergence_criterion(conv_settings)
 
         # If we combine the regular convergence criteria with adaptative
