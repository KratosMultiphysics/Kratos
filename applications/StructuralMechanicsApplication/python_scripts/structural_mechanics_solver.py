--- conflicted
+++ resolved
@@ -36,51 +36,6 @@
     settings -- Kratos parameters containing solver settings.
     """
     def __init__(self, model, custom_settings):
-<<<<<<< HEAD
-        super(MechanicalSolver, self).__init__(model, custom_settings)
-
-        default_settings = KratosMultiphysics.Parameters("""
-        {
-            "model_part_name" : "",
-            "domain_size" : -1,
-            "echo_level": 0,
-            "buffer_size": 2,
-            "analysis_type": "non_linear",
-            "model_import_settings": {
-                "input_type": "mdpa",
-                "input_filename": "unknown_name"
-            },
-            "computing_model_part_name" : "computing_domain",
-            "material_import_settings" :{
-                "materials_filename": ""
-            },
-            "time_stepping" : { },
-            "rotation_dofs": false,
-            "reform_dofs_at_each_step": false,
-            "line_search": false,
-            "compute_reactions": true,
-            "block_builder": true,
-            "clear_storage": false,
-            "move_mesh_flag": true,
-            "multi_point_constraints_used": true,
-            "convergence_criterion": "residual_criterion",
-            "displacement_relative_tolerance": 1.0e-4,
-            "displacement_absolute_tolerance": 1.0e-9,
-            "residual_relative_tolerance": 1.0e-4,
-            "residual_absolute_tolerance": 1.0e-9,
-            "max_iteration": 10,
-            "linear_solver_settings": { },
-            "problem_domain_sub_model_part_list": ["solid"],
-            "processes_sub_model_part_list": [""],
-            "auxiliary_variables_list" : [],
-            "auxiliary_dofs_list" : [],
-            "auxiliary_reaction_list" : [],
-            "consider_histocally_loads" : true
-        }
-        """)
-
-=======
->>>>>>> 8705a060
         # temporary warnings, to be removed
         # this needs to be done before the call to the constructor of the baseclass, bcs there the settings are validated
         if custom_settings.Has("bodies_list"):
@@ -163,7 +118,8 @@
             "processes_sub_model_part_list": [""],
             "auxiliary_variables_list" : [],
             "auxiliary_dofs_list" : [],
-            "auxiliary_reaction_list" : []
+            "auxiliary_reaction_list" : [],
+            "consider_histocally_loads" : true
         }""")
         this_defaults.AddMissingParameters(super(MechanicalSolver, cls).GetDefaultSettings())
         return this_defaults
