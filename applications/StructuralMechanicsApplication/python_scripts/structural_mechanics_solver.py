--- conflicted
+++ resolved
@@ -425,17 +425,10 @@
 
     def _create_builder_and_solver(self):
         linear_solver = self.get_linear_solver()
-<<<<<<< HEAD
         if(self.settings["block_builder"].GetBool() == True):
             if self.settings["multi_point_constraints_used"].GetBool():
                 builder_and_solver = KratosMultiphysics.ResidualBasedBlockBuilderAndSolverWithMpc(linear_solver)
             else :
-=======
-        if self.settings["block_builder"].GetBool():
-            if self.settings["multi_point_constraints_used"].GetBool():
-                builder_and_solver = KratosMultiphysics.StructuralMechanicsApplication.ResidualBasedBlockBuilderAndSolverWithMpc(linear_solver)
-            else:
->>>>>>> 66002c02
                 builder_and_solver = KratosMultiphysics.ResidualBasedBlockBuilderAndSolver(linear_solver)
         else:
             if self.settings["multi_point_constraints_used"].GetBool():
