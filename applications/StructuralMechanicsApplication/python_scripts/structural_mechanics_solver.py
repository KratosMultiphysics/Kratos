from __future__ import print_function, absolute_import, division  # makes KratosMultiphysics backward compatible with python 2.6 and 2.7

# Importing the Kratos Library
import KratosMultiphysics

# Import applications
import KratosMultiphysics.StructuralMechanicsApplication as StructuralMechanicsApplication

# Importing the base class
from KratosMultiphysics.python_solver import PythonSolver

# Other imports
from KratosMultiphysics.StructuralMechanicsApplication import check_and_prepare_model_process_structural
from KratosMultiphysics.StructuralMechanicsApplication import convergence_criteria_factory
from KratosMultiphysics import python_linear_solver_factory as linear_solver_factory
from KratosMultiphysics import auxiliary_solver_utilities
import KratosMultiphysics.kratos_utilities as kratos_utils

# Other imports
from importlib import import_module

class MechanicalSolver(PythonSolver):
    is_imported = False
    """The base class for structural mechanics solvers.

    This class provides functions for importing and exporting models,
    adding nodal variables and dofs and solving each solution step.

    Derived classes must override the function _create_solution_scheme which
    constructs and returns a solution scheme. Depending on the type of
    solver, derived classes may also need to override the following functions:

    _create_solution_scheme
    _create_convergence_criterion
    _create_linear_solver
    _create_builder_and_solver
    _create_mechanical_solution_strategy

    The mechanical_solution_strategy, builder_and_solver, etc. should alway be retrieved
    using the getter functions get_mechanical_solution_strategy, get_builder_and_solver,
    etc. from this base class.

    Only the member variables listed below should be accessed directly.

    Public member variables:
    model -- the model containing the modelpart used to construct the solver.
    settings -- Kratos parameters containing solver settings.
    """
    def __init__(self, model, custom_settings):
        settings_have_smps_for_comp_mp = custom_settings.Has("problem_domain_sub_model_part_list") or custom_settings.Has("processes_sub_model_part_list")

        if settings_have_smps_for_comp_mp:
            kratos_utils.IssueDeprecationWarning('MechanicalSolver', 'Using "problem_domain_sub_model_part_list" and "processes_sub_model_part_list" is deprecated, please remove it from your "solver_settings"')

        self._validate_settings_in_baseclass=True # To be removed eventually
        super(MechanicalSolver, self).__init__(model, custom_settings)

        model_part_name = self.settings["model_part_name"].GetString()

        if model_part_name == "":
            raise Exception('Please specify a model_part name!')

        # for explicitly constructing the computing modelpart as a submodelpart of the mainmodelpart
        self.use_computing_model_part = custom_settings["use_computing_model_part"].GetBool()
        if not self.use_computing_model_part and settings_have_smps_for_comp_mp:
            raise Exception('"problem_domain_sub_model_part_list" and "processes_sub_model_part_list" can only be specified when NOT using a ComputingModelPart! It is recommended Not to use a ComputingModelPart, then the entire Modelpart is used for the computation. At some point always the entire Modelpart will be used!')

        # Only needed during the transition of removing the ComputingModelPart
        if self.settings["problem_domain_sub_model_part_list"].size() == 0:
            self.settings["problem_domain_sub_model_part_list"].Append(model_part_name)
        if self.settings["processes_sub_model_part_list"].size() == 0:
            self.settings["processes_sub_model_part_list"].Append(model_part_name)

        if self.model.HasModelPart(model_part_name):
            self.main_model_part = self.model[model_part_name]
        else:
            self.main_model_part = self.model.CreateModelPart(model_part_name)
            domain_size = self.settings["domain_size"].GetInt()
            if domain_size < 0:
                raise Exception('Please specify a "domain_size" >= 0!')
            self.main_model_part.ProcessInfo.SetValue(KratosMultiphysics.DOMAIN_SIZE, domain_size)

        KratosMultiphysics.Logger.PrintInfo("::[MechanicalSolver]:: ", "Construction finished")

        # Set if the analysis is restarted
        if self.settings["model_import_settings"]["input_type"].GetString() == "rest":
            self.main_model_part.ProcessInfo[KratosMultiphysics.IS_RESTARTED] = True
        else:
            self.main_model_part.ProcessInfo[KratosMultiphysics.IS_RESTARTED] = False

    @classmethod
    def GetDefaultSettings(cls):
        this_defaults = KratosMultiphysics.Parameters("""{
            "solver_type" : "mechanical_solver",
            "model_part_name" : "",
            "domain_size" : -1,
            "echo_level": 0,
            "buffer_size": 2,
            "analysis_type": "non_linear",
            "model_import_settings": {
                "input_type": "mdpa",
                "input_filename": "unknown_name"
            },
            "computing_model_part_name" : "computing_domain",
            "use_computing_model_part" : true,
            "material_import_settings" :{
                "materials_filename": ""
            },
            "time_stepping" : { },
            "volumetric_strain_dofs": false,
            "rotation_dofs": false,
            "pressure_dofs": false,
            "displacement_control": false,
            "reform_dofs_at_each_step": false,
            "line_search": false,
            "compute_reactions": true,
            "block_builder": true,
            "clear_storage": false,
            "move_mesh_flag": true,
            "multi_point_constraints_used": true,
            "convergence_criterion": "residual_criterion",
            "displacement_relative_tolerance": 1.0e-4,
            "displacement_absolute_tolerance": 1.0e-9,
            "residual_relative_tolerance": 1.0e-4,
            "residual_absolute_tolerance": 1.0e-9,
            "max_iteration": 10,
            "linear_solver_settings": { },
            "problem_domain_sub_model_part_list": [],
            "processes_sub_model_part_list": [],
            "auxiliary_variables_list" : [],
            "auxiliary_dofs_list" : [],
            "auxiliary_reaction_list" : []
        }""")
        this_defaults.AddMissingParameters(super(MechanicalSolver, cls).GetDefaultSettings())
        return this_defaults

    def AddVariables(self):
        # this can safely be called also for restarts, it is internally checked if the variables exist already
        # Add displacements.
        self.main_model_part.AddNodalSolutionStepVariable(KratosMultiphysics.DISPLACEMENT)
        self.main_model_part.AddNodalSolutionStepVariable(KratosMultiphysics.REACTION)
        # Add specific variables for the problem conditions.
        self.main_model_part.AddNodalSolutionStepVariable(KratosMultiphysics.POSITIVE_FACE_PRESSURE)
        self.main_model_part.AddNodalSolutionStepVariable(KratosMultiphysics.NEGATIVE_FACE_PRESSURE)
        self.main_model_part.AddNodalSolutionStepVariable(StructuralMechanicsApplication.POINT_LOAD)
        self.main_model_part.AddNodalSolutionStepVariable(StructuralMechanicsApplication.LINE_LOAD)
        self.main_model_part.AddNodalSolutionStepVariable(StructuralMechanicsApplication.SURFACE_LOAD)
        self.main_model_part.AddNodalSolutionStepVariable(KratosMultiphysics.VOLUME_ACCELERATION)

        #Todo: Add if statement here
        self.main_model_part.AddNodalSolutionStepVariable(KratosMultiphysics.NORMAL)
        
        if self.settings["rotation_dofs"].GetBool():
            # Add specific variables for the problem (rotation dofs).
            self.main_model_part.AddNodalSolutionStepVariable(KratosMultiphysics.ROTATION)
            self.main_model_part.AddNodalSolutionStepVariable(KratosMultiphysics.REACTION_MOMENT)
            self.main_model_part.AddNodalSolutionStepVariable(StructuralMechanicsApplication.POINT_MOMENT)
        if self.settings["volumetric_strain_dofs"].GetBool():
            # Add specific variables for the problem (rotation dofs).
            self.main_model_part.AddNodalSolutionStepVariable(KratosMultiphysics.VOLUMETRIC_STRAIN)
            self.main_model_part.AddNodalSolutionStepVariable(StructuralMechanicsApplication.REACTION_STRAIN)
        if self.settings["displacement_control"].GetBool():
            # Add displacement-control variables
            self.main_model_part.AddNodalSolutionStepVariable(StructuralMechanicsApplication.LOAD_FACTOR)
            self.main_model_part.AddNodalSolutionStepVariable(StructuralMechanicsApplication.PRESCRIBED_DISPLACEMENT)
        # Add variables that the user defined in the ProjectParameters
        auxiliary_solver_utilities.AddVariables(self.main_model_part, self.settings["auxiliary_variables_list"])
        KratosMultiphysics.Logger.PrintInfo("::[MechanicalSolver]:: ", "Variables ADDED")

    def GetMinimumBufferSize(self):
        return 2

    def AddDofs(self):
        # this can safely be called also for restarts, it is internally checked if the dofs exist already
        KratosMultiphysics.VariableUtils().AddDof(KratosMultiphysics.DISPLACEMENT_X, KratosMultiphysics.REACTION_X,self.main_model_part)
        KratosMultiphysics.VariableUtils().AddDof(KratosMultiphysics.DISPLACEMENT_Y, KratosMultiphysics.REACTION_Y,self.main_model_part)
        KratosMultiphysics.VariableUtils().AddDof(KratosMultiphysics.DISPLACEMENT_Z, KratosMultiphysics.REACTION_Z,self.main_model_part)
        if self.settings["rotation_dofs"].GetBool():
            KratosMultiphysics.VariableUtils().AddDof(KratosMultiphysics.ROTATION_X, KratosMultiphysics.REACTION_MOMENT_X,self.main_model_part)
            KratosMultiphysics.VariableUtils().AddDof(KratosMultiphysics.ROTATION_Y, KratosMultiphysics.REACTION_MOMENT_Y,self.main_model_part)
            KratosMultiphysics.VariableUtils().AddDof(KratosMultiphysics.ROTATION_Z, KratosMultiphysics.REACTION_MOMENT_Z,self.main_model_part)
        if self.settings["volumetric_strain_dofs"].GetBool():
            KratosMultiphysics.VariableUtils().AddDof(KratosMultiphysics.VOLUMETRIC_STRAIN, StructuralMechanicsApplication.REACTION_STRAIN,self.main_model_part)
        if self.settings["displacement_control"].GetBool():
            KratosMultiphysics.VariableUtils().AddDof(StructuralMechanicsApplication.LOAD_FACTOR, StructuralMechanicsApplication.PRESCRIBED_DISPLACEMENT,self.main_model_part)

        # Add dofs that the user defined in the ProjectParameters
        auxiliary_solver_utilities.AddDofs(self.main_model_part, self.settings["auxiliary_dofs_list"], self.settings["auxiliary_reaction_list"])
        KratosMultiphysics.Logger.PrintInfo("::[MechanicalSolver]:: ", "DOF's ADDED")

    def ImportModelPart(self):
        """This function imports the ModelPart
        """
        if( MechanicalSolver.is_imported == False):
            self._ImportModelPart(self.main_model_part, self.settings["model_import_settings"])


    def PrepareModelPart(self):
        if not self.is_restarted():
            # Check and prepare computing model part and import constitutive laws.
            self._execute_after_reading()
            self._set_and_fill_buffer()

        KratosMultiphysics.Logger.PrintInfo("::[MechanicalSolver]::", "ModelPart prepared for Solver.")

    def Initialize(self):
        """Perform initialization after adding nodal variables and dofs to the main model part. """
        KratosMultiphysics.Logger.PrintInfo("::[MechanicalSolver]:: ", "Initializing ...")
        # The mechanical solution strategy is created here if it does not already exist.
        if self.settings["clear_storage"].GetBool():
            self.Clear()
        mechanical_solution_strategy = self.get_mechanical_solution_strategy()
        mechanical_solution_strategy.SetEchoLevel(self.settings["echo_level"].GetInt())
        if not self.is_restarted():
            mechanical_solution_strategy.Initialize()
        else:
            # SetInitializePerformedFlag is not a member of SolvingStrategy but
            # is used by ResidualBasedNewtonRaphsonStrategy.
            try:
                mechanical_solution_strategy.SetInitializePerformedFlag(True)
            except AttributeError:
                pass
        KratosMultiphysics.Logger.PrintInfo("::[MechanicalSolver]:: ", "Finished initialization.")

    def InitializeSolutionStep(self):
        if self.settings["clear_storage"].GetBool():
            self.Clear()
            self.Initialize() #required after clearing
        self.get_mechanical_solution_strategy().InitializeSolutionStep()

    def Predict(self):
        self.get_mechanical_solution_strategy().Predict()

    def SolveSolutionStep(self):
        is_converged = self.get_mechanical_solution_strategy().SolveSolutionStep()
        if not is_converged:
            msg  = "Solver did not converge for step " + str(self.main_model_part.ProcessInfo[KratosMultiphysics.STEP]) + "\n"
            msg += "corresponding to time " + str(self.main_model_part.ProcessInfo[KratosMultiphysics.TIME]) + "\n"
            KratosMultiphysics.Logger.PrintWarning("::[MechanicalSolver]:: ",msg)
        return is_converged

    def FinalizeSolutionStep(self):
        self.get_mechanical_solution_strategy().FinalizeSolutionStep()

    def AdvanceInTime(self, current_time):
        dt = self.ComputeDeltaTime()
        new_time = current_time + dt
        self.main_model_part.ProcessInfo[KratosMultiphysics.STEP] += 1
        self.main_model_part.CloneTimeStep(new_time)

        return new_time

    def ComputeDeltaTime(self):
        if self.settings["time_stepping"].Has("time_step"):
            return self.settings["time_stepping"]["time_step"].GetDouble()
        elif self.settings["time_stepping"].Has("time_step_table"):
            current_time = self.main_model_part.ProcessInfo[KratosMultiphysics.TIME]
            time_step_table = self.settings["time_stepping"]["time_step_table"].GetMatrix()
            tb = KratosMultiphysics.PiecewiseLinearTable()
            for interval in range(time_step_table.Size1()):
                tb.AddRow(time_step_table[interval, 0], time_step_table[interval, 1])
            return tb.GetValue(current_time)
        else:
            raise Exception("::[MechanicalSolver]:: Time stepping not defined!")

    def GetComputingModelPart(self):
        if self.use_computing_model_part:
            if not self.main_model_part.HasSubModelPart(self.settings["computing_model_part_name"].GetString()):
                raise Exception("The ComputingModelPart was not created yet!")
            return self.main_model_part.GetSubModelPart(self.settings["computing_model_part_name"].GetString())
        else:
            return self.main_model_part

    def ExportModelPart(self):
        name_out_file = self.settings["model_import_settings"]["input_filename"].GetString()+".out"
        file = open(name_out_file + ".mdpa","w")
        file.close()
        KratosMultiphysics.ModelPartIO(name_out_file, KratosMultiphysics.IO.WRITE).WriteModelPart(self.main_model_part)

    def SetEchoLevel(self, level):
        self.get_mechanical_solution_strategy().SetEchoLevel(level)

    def Clear(self):
        self.get_mechanical_solution_strategy().Clear()

    def Check(self):
        self.get_mechanical_solution_strategy().Check()

    #### Specific internal functions ####

    def get_solution_scheme(self):
        if not hasattr(self, '_solution_scheme'):
            self._solution_scheme = self._create_solution_scheme()
        return self._solution_scheme

    def get_convergence_criterion(self):
        if not hasattr(self, '_convergence_criterion'):
            self._convergence_criterion = self._create_convergence_criterion()
        return self._convergence_criterion

    def get_linear_solver(self):
        if not hasattr(self, '_linear_solver'):
            self._linear_solver = self._create_linear_solver()
        return self._linear_solver

    def get_builder_and_solver(self):
        if (self.settings["multi_point_constraints_used"].GetBool() is False and
            self.GetComputingModelPart().NumberOfMasterSlaveConstraints() > 0):
            self.settings["multi_point_constraints_used"].SetBool(True)
            self._builder_and_solver = self._create_builder_and_solver()
        if not hasattr(self, '_builder_and_solver'):
            self._builder_and_solver = self._create_builder_and_solver()
        return self._builder_and_solver

    def get_mechanical_solution_strategy(self):
        if (self.settings["multi_point_constraints_used"].GetBool() is False and
            self.GetComputingModelPart().NumberOfMasterSlaveConstraints() > 0):
            self._mechanical_solution_strategy = self._create_mechanical_solution_strategy()
        if not hasattr(self, '_mechanical_solution_strategy'):
            self._mechanical_solution_strategy = self._create_mechanical_solution_strategy()
        return self._mechanical_solution_strategy

    def import_constitutive_laws(self):
<<<<<<< HEAD
        materials_filename = self.settings["material_import_settings"]["materials_filename"].GetString()
        if (materials_filename != "" and MechanicalSolver.is_imported == False):
            # Add constitutive laws and material properties from json file to model parts.
            material_settings = KratosMultiphysics.Parameters("""{"Parameters": {"materials_filename": ""}} """)
            material_settings["Parameters"]["materials_filename"].SetString(materials_filename)
            print("Read: ")
            KratosMultiphysics.ReadMaterialsUtility(material_settings, self.model)
            materials_imported = True
            MechanicalSolver.is_imported = True
        else:
            materials_imported = False
=======
        if self.settings["material_import_settings"].Has("custom_reader"): # We use our own file for reading
            custom_reader = import_module(self.settings["material_import_settings"]["custom_reader"].GetString())
            custom_reader.ReadMaterials(self.model, self.settings["material_import_settings"])
            materials_imported = True
        else: # We follow the normal path
            materials_filename = self.settings["material_import_settings"]["materials_filename"].GetString()
            if materials_filename != "":
                # Add constitutive laws and material properties from json file to model parts.
                material_settings = KratosMultiphysics.Parameters("""{"Parameters": {"materials_filename": ""}} """)
                material_settings["Parameters"]["materials_filename"].SetString(materials_filename)
                KratosMultiphysics.ReadMaterialsUtility(material_settings, self.model)
                materials_imported = True
            else:
                materials_imported = False
>>>>>>> a3c9e2b4
        return materials_imported

    def is_restarted(self):
        # this function avoids the long call to ProcessInfo and is also safer
        # in case the detection of a restart is changed later
        return self.main_model_part.ProcessInfo[KratosMultiphysics.IS_RESTARTED]

    #### Private functions ####

    def _execute_after_reading(self):
        """Prepare computing model part and import constitutive laws. """
        if self.use_computing_model_part:
            # construct the computing-modelpart
            # Auxiliary parameters object for the CheckAndPepareModelProcess
            params = KratosMultiphysics.Parameters("{}")
            params.AddValue("model_part_name",self.settings["model_part_name"])
            params.AddValue("computing_model_part_name",self.settings["computing_model_part_name"])
            params.AddValue("problem_domain_sub_model_part_list",self.settings["problem_domain_sub_model_part_list"])
            params.AddValue("processes_sub_model_part_list",self.settings["processes_sub_model_part_list"])
            # Assign mesh entities from domain and process sub model parts to the computing model part.
            check_and_prepare_model_process_structural.CheckAndPrepareModelProcess(self.model, params).Execute()

        # Import constitutive laws.
        materials_imported = self.import_constitutive_laws()
        if materials_imported:
            KratosMultiphysics.Logger.PrintInfo("::[MechanicalSolver]:: ", "Constitutive law was successfully imported.")
        else:
            KratosMultiphysics.Logger.PrintInfo("::[MechanicalSolver]:: ", "Constitutive law was not imported.")

    def _set_and_fill_buffer(self):
        """Prepare nodal solution step data containers and time step information. """
        # Set the buffer size for the nodal solution steps data. Existing nodal
        # solution step data may be lost.
        required_buffer_size = self.settings["buffer_size"].GetInt()
        if required_buffer_size < self.GetMinimumBufferSize():
            required_buffer_size = self.GetMinimumBufferSize()
        current_buffer_size = self.main_model_part.GetBufferSize()
        buffer_size = max(current_buffer_size, required_buffer_size)
        self.main_model_part.SetBufferSize(buffer_size)
        # Cycle the buffer. This sets all historical nodal solution step data to
        # the current value and initializes the time stepping in the process info.
        delta_time = self.main_model_part.ProcessInfo[KratosMultiphysics.DELTA_TIME]
        time = self.main_model_part.ProcessInfo[KratosMultiphysics.TIME]
        step =-buffer_size
        time = time - delta_time * buffer_size
        self.main_model_part.ProcessInfo.SetValue(KratosMultiphysics.TIME, time)
        for i in range(0, buffer_size):
            step = step + 1
            time = time + delta_time
            self.main_model_part.ProcessInfo.SetValue(KratosMultiphysics.STEP, step)
            self.main_model_part.CloneTimeStep(time)

    def _add_dynamic_variables(self):
        # For being consistent for Serial and Trilinos
        self.main_model_part.AddNodalSolutionStepVariable(KratosMultiphysics.VELOCITY)
        self.main_model_part.AddNodalSolutionStepVariable(KratosMultiphysics.ACCELERATION)
        if self.settings["rotation_dofs"].GetBool():
            self.main_model_part.AddNodalSolutionStepVariable(KratosMultiphysics.ANGULAR_VELOCITY)
            self.main_model_part.AddNodalSolutionStepVariable(KratosMultiphysics.ANGULAR_ACCELERATION)

    def _add_dynamic_dofs(self):
        # For being consistent for Serial and Trilinos
        KratosMultiphysics.VariableUtils().AddDof(KratosMultiphysics.VELOCITY_X,self.main_model_part)
        KratosMultiphysics.VariableUtils().AddDof(KratosMultiphysics.VELOCITY_Y,self.main_model_part)
        KratosMultiphysics.VariableUtils().AddDof(KratosMultiphysics.VELOCITY_Z,self.main_model_part)
        KratosMultiphysics.VariableUtils().AddDof(KratosMultiphysics.ACCELERATION_X,self.main_model_part)
        KratosMultiphysics.VariableUtils().AddDof(KratosMultiphysics.ACCELERATION_Y,self.main_model_part)
        KratosMultiphysics.VariableUtils().AddDof(KratosMultiphysics.ACCELERATION_Z,self.main_model_part)
        if(self.settings["rotation_dofs"].GetBool()):
            KratosMultiphysics.VariableUtils().AddDof(KratosMultiphysics.ANGULAR_VELOCITY_X,self.main_model_part)
            KratosMultiphysics.VariableUtils().AddDof(KratosMultiphysics.ANGULAR_VELOCITY_Y,self.main_model_part)
            KratosMultiphysics.VariableUtils().AddDof(KratosMultiphysics.ANGULAR_VELOCITY_Z,self.main_model_part)
            KratosMultiphysics.VariableUtils().AddDof(KratosMultiphysics.ANGULAR_ACCELERATION_X,self.main_model_part)
            KratosMultiphysics.VariableUtils().AddDof(KratosMultiphysics.ANGULAR_ACCELERATION_Y,self.main_model_part)
            KratosMultiphysics.VariableUtils().AddDof(KratosMultiphysics.ANGULAR_ACCELERATION_Z,self.main_model_part)

    def _get_convergence_criterion_settings(self):
        # Create an auxiliary Kratos parameters object to store the convergence settings.
        conv_params = KratosMultiphysics.Parameters("{}")
        conv_params.AddValue("convergence_criterion",self.settings["convergence_criterion"])
        conv_params.AddValue("volumetric_strain_dofs",self.settings["volumetric_strain_dofs"])
        conv_params.AddValue("rotation_dofs",self.settings["rotation_dofs"])
        conv_params.AddValue("echo_level",self.settings["echo_level"])
        conv_params.AddValue("displacement_relative_tolerance",self.settings["displacement_relative_tolerance"])
        conv_params.AddValue("displacement_absolute_tolerance",self.settings["displacement_absolute_tolerance"])
        conv_params.AddValue("residual_relative_tolerance",self.settings["residual_relative_tolerance"])
        conv_params.AddValue("residual_absolute_tolerance",self.settings["residual_absolute_tolerance"])

        return conv_params

    def _create_convergence_criterion(self):
        convergence_criterion = convergence_criteria_factory.convergence_criterion(self._get_convergence_criterion_settings())
        return convergence_criterion.mechanical_convergence_criterion

    def _create_linear_solver(self):
        linear_solver_configuration = self.settings["linear_solver_settings"]
        if linear_solver_configuration.Has("solver_type"): # user specified a linear solver
            return linear_solver_factory.ConstructSolver(linear_solver_configuration)
        else:
            KratosMultiphysics.Logger.PrintInfo('::[MechanicalSolver]:: No linear solver was specified, using fastest available solver')
            return linear_solver_factory.CreateFastestAvailableDirectLinearSolver()

    def _create_builder_and_solver(self):
        linear_solver = self.get_linear_solver()
        if self.settings["block_builder"].GetBool():
            builder_and_solver = KratosMultiphysics.ResidualBasedBlockBuilderAndSolver(linear_solver)
        else:
            if self.settings["multi_point_constraints_used"].GetBool():
                builder_and_solver = KratosMultiphysics.ResidualBasedEliminationBuilderAndSolverWithConstraints(linear_solver)
            else:
                builder_and_solver = KratosMultiphysics.ResidualBasedEliminationBuilderAndSolver(linear_solver)
        return builder_and_solver

    def _create_solution_scheme(self):
        """Create the solution scheme for the structural problem.
        """
        raise Exception("Solution Scheme creation must be implemented in the derived class.")

    def _create_mechanical_solution_strategy(self):
        analysis_type = self.settings["analysis_type"].GetString()
        if analysis_type == "linear":
            mechanical_solution_strategy = self._create_linear_strategy()
        elif analysis_type == "non_linear":
            if(self.settings["line_search"].GetBool() == False):
                mechanical_solution_strategy = self._create_newton_raphson_strategy()
            else:
                mechanical_solution_strategy = self._create_line_search_strategy()
        else:
            err_msg =  "The requested analysis type \"" + analysis_type + "\" is not available!\n"
            err_msg += "Available options are: \"linear\", \"non_linear\""
            raise Exception(err_msg)
        return mechanical_solution_strategy

    def _create_linear_strategy(self):
        computing_model_part = self.GetComputingModelPart()
        mechanical_scheme = self.get_solution_scheme()
        linear_solver = self.get_linear_solver()
        builder_and_solver = self.get_builder_and_solver()
        return KratosMultiphysics.ResidualBasedLinearStrategy(computing_model_part,
                                                              mechanical_scheme,
                                                              linear_solver,
                                                              builder_and_solver,
                                                              self.settings["compute_reactions"].GetBool(),
                                                              self.settings["reform_dofs_at_each_step"].GetBool(),
                                                              False,
                                                              self.settings["move_mesh_flag"].GetBool())

    def _create_newton_raphson_strategy(self):
        computing_model_part = self.GetComputingModelPart()
        mechanical_scheme = self.get_solution_scheme()
        linear_solver = self.get_linear_solver()
        mechanical_convergence_criterion = self.get_convergence_criterion()
        builder_and_solver = self.get_builder_and_solver()
        return KratosMultiphysics.ResidualBasedNewtonRaphsonStrategy(computing_model_part,
                                                                     mechanical_scheme,
                                                                     linear_solver,
                                                                     mechanical_convergence_criterion,
                                                                     builder_and_solver,
                                                                     self.settings["max_iteration"].GetInt(),
                                                                     self.settings["compute_reactions"].GetBool(),
                                                                     self.settings["reform_dofs_at_each_step"].GetBool(),
                                                                     self.settings["move_mesh_flag"].GetBool())

    def _create_line_search_strategy(self):
        computing_model_part = self.GetComputingModelPart()
        mechanical_scheme = self.get_solution_scheme()
        linear_solver = self.get_linear_solver()
        mechanical_convergence_criterion = self.get_convergence_criterion()
        builder_and_solver = self.get_builder_and_solver()
        return KratosMultiphysics.LineSearchStrategy(computing_model_part,
                                                     mechanical_scheme,
                                                     linear_solver,
                                                     mechanical_convergence_criterion,
                                                     builder_and_solver,
                                                     self.settings["max_iteration"].GetInt(),
                                                     self.settings["compute_reactions"].GetBool(),
                                                     self.settings["reform_dofs_at_each_step"].GetBool(),
                                                     self.settings["move_mesh_flag"].GetBool())<|MERGE_RESOLUTION|>--- conflicted
+++ resolved
@@ -321,19 +321,6 @@
         return self._mechanical_solution_strategy
 
     def import_constitutive_laws(self):
-<<<<<<< HEAD
-        materials_filename = self.settings["material_import_settings"]["materials_filename"].GetString()
-        if (materials_filename != "" and MechanicalSolver.is_imported == False):
-            # Add constitutive laws and material properties from json file to model parts.
-            material_settings = KratosMultiphysics.Parameters("""{"Parameters": {"materials_filename": ""}} """)
-            material_settings["Parameters"]["materials_filename"].SetString(materials_filename)
-            print("Read: ")
-            KratosMultiphysics.ReadMaterialsUtility(material_settings, self.model)
-            materials_imported = True
-            MechanicalSolver.is_imported = True
-        else:
-            materials_imported = False
-=======
         if self.settings["material_import_settings"].Has("custom_reader"): # We use our own file for reading
             custom_reader = import_module(self.settings["material_import_settings"]["custom_reader"].GetString())
             custom_reader.ReadMaterials(self.model, self.settings["material_import_settings"])
@@ -348,7 +335,6 @@
                 materials_imported = True
             else:
                 materials_imported = False
->>>>>>> a3c9e2b4
         return materials_imported
 
     def is_restarted(self):
