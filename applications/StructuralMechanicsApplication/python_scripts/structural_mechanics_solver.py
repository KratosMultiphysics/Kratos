--- conflicted
+++ resolved
@@ -127,11 +127,7 @@
             },
             "time_stepping" : { },
             "volumetric_strain_dofs": false,
-<<<<<<< HEAD
-            "strain_vector_dofs": false,
-=======
             "strain_dofs": false,
->>>>>>> bb09886e
             "rotation_dofs": false,
             "pressure_dofs": false,
             "displacement_control": false,
@@ -194,24 +190,6 @@
             # Add specific variables for the problem (rotation dofs).
             self.main_model_part.AddNodalSolutionStepVariable(KratosMultiphysics.VOLUMETRIC_STRAIN)
             self.main_model_part.AddNodalSolutionStepVariable(StructuralMechanicsApplication.REACTION_STRAIN)
-<<<<<<< HEAD
-        if self.settings["strain_vector_dofs"].GetBool():
-            dim = self.settings["domain_size"].GetInt()
-            self.main_model_part.AddNodalSolutionStepVariable(StructuralMechanicsApplication.NODAL_STRAIN_VECTOR_XX)
-            self.main_model_part.AddNodalSolutionStepVariable(StructuralMechanicsApplication.REACTION_NODAL_STRAIN_VECTOR_XX)
-            self.main_model_part.AddNodalSolutionStepVariable(StructuralMechanicsApplication.NODAL_STRAIN_VECTOR_YY)
-            self.main_model_part.AddNodalSolutionStepVariable(StructuralMechanicsApplication.REACTION_NODAL_STRAIN_VECTOR_YY)
-            if dim == 3:
-                self.main_model_part.AddNodalSolutionStepVariable(StructuralMechanicsApplication.NODAL_STRAIN_VECTOR_ZZ)
-                self.main_model_part.AddNodalSolutionStepVariable(StructuralMechanicsApplication.REACTION_NODAL_STRAIN_VECTOR_ZZ)
-            self.main_model_part.AddNodalSolutionStepVariable(StructuralMechanicsApplication.NODAL_STRAIN_VECTOR_XY)
-            self.main_model_part.AddNodalSolutionStepVariable(StructuralMechanicsApplication.REACTION_NODAL_STRAIN_VECTOR_XY)
-            if dim == 3:
-                self.main_model_part.AddNodalSolutionStepVariable(StructuralMechanicsApplication.NODAL_STRAIN_VECTOR_YZ)
-                self.main_model_part.AddNodalSolutionStepVariable(StructuralMechanicsApplication.REACTION_NODAL_STRAIN_VECTOR_YZ)
-                self.main_model_part.AddNodalSolutionStepVariable(StructuralMechanicsApplication.NODAL_STRAIN_VECTOR_XZ)
-                self.main_model_part.AddNodalSolutionStepVariable(StructuralMechanicsApplication.REACTION_NODAL_STRAIN_VECTOR_XZ)
-=======
         if self.settings["strain_dofs"].GetBool():
             dim = self.settings["domain_size"].GetInt()
             self.main_model_part.AddNodalSolutionStepVariable(KratosMultiphysics.STRAIN_VECTOR_XX)
@@ -228,7 +206,6 @@
                 self.main_model_part.AddNodalSolutionStepVariable(StructuralMechanicsApplication.REACTION_STRAIN_VECTOR_YZ)
                 self.main_model_part.AddNodalSolutionStepVariable(KratosMultiphysics.STRAIN_VECTOR_XZ)
                 self.main_model_part.AddNodalSolutionStepVariable(StructuralMechanicsApplication.REACTION_STRAIN_VECTOR_XZ)
->>>>>>> bb09886e
 
             #TODO: These are not required in the standard ASGS case
             #TODO: We can get rid of this overhead once we move to the specification-based variables and DOFs addition
@@ -259,18 +236,6 @@
             dofs_and_reactions_to_add.append(["ROTATION_Z", "REACTION_MOMENT_Z"])
         if self.settings["volumetric_strain_dofs"].GetBool():
             dofs_and_reactions_to_add.append(["VOLUMETRIC_STRAIN", "REACTION_STRAIN"])
-<<<<<<< HEAD
-        if self.settings["strain_vector_dofs"].GetBool():
-            dim = self.settings["domain_size"].GetInt()
-            dofs_and_reactions_to_add.append(["NODAL_STRAIN_VECTOR_XX", "REACTION_NODAL_STRAIN_VECTOR_XX"])
-            dofs_and_reactions_to_add.append(["NODAL_STRAIN_VECTOR_YY", "REACTION_NODAL_STRAIN_VECTOR_YY"])
-            if dim == 3:
-                dofs_and_reactions_to_add.append(["NODAL_STRAIN_VECTOR_ZZ", "REACTION_NODAL_STRAIN_VECTOR_ZZ"])
-            dofs_and_reactions_to_add.append(["NODAL_STRAIN_VECTOR_XY", "REACTION_NODAL_STRAIN_VECTOR_XY"])
-            if dim == 3:
-                dofs_and_reactions_to_add.append(["NODAL_STRAIN_VECTOR_YZ", "REACTION_NODAL_STRAIN_VECTOR_YZ"])
-                dofs_and_reactions_to_add.append(["NODAL_STRAIN_VECTOR_XZ", "REACTION_NODAL_STRAIN_VECTOR_XZ"])
-=======
         if self.settings["strain_dofs"].GetBool():
             dim = self.settings["domain_size"].GetInt()
             dofs_and_reactions_to_add.append(["STRAIN_VECTOR_XX", "REACTION_STRAIN_VECTOR_XX"])
@@ -281,7 +246,6 @@
             if dim == 3:
                 dofs_and_reactions_to_add.append(["STRAIN_VECTOR_YZ", "REACTION_STRAIN_VECTOR_YZ"])
                 dofs_and_reactions_to_add.append(["STRAIN_VECTOR_XZ", "REACTION_STRAIN_VECTOR_XZ"])
->>>>>>> bb09886e
             #TODO: These are only required in the nonlinear OSS case so we are adding them for nothing in the linearised OSS and ASGS
             #TODO: We can get rid of this overhead once we move to the specification-based variables and DOFs addition
             dofs_and_reactions_to_add.append(["DISPLACEMENT_PROJECTION_X", "DISPLACEMENT_PROJECTION_REACTION_X"])
@@ -501,11 +465,7 @@
         conv_params = KratosMultiphysics.Parameters("{}")
         conv_params.AddValue("convergence_criterion",self.settings["convergence_criterion"])
         conv_params.AddValue("volumetric_strain_dofs",self.settings["volumetric_strain_dofs"])
-<<<<<<< HEAD
-        conv_params.AddValue("strain_vector_dofs",self.settings["strain_vector_dofs"])
-=======
         conv_params.AddValue("strain_dofs",self.settings["strain_dofs"])
->>>>>>> bb09886e
         conv_params.AddValue("rotation_dofs",self.settings["rotation_dofs"])
         conv_params.AddValue("echo_level",self.settings["echo_level"])
         conv_params.AddValue("displacement_relative_tolerance",self.settings["displacement_relative_tolerance"])
