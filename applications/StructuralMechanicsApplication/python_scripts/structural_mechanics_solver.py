# Importing the Kratos Library
import KratosMultiphysics

# Import applications
import KratosMultiphysics.StructuralMechanicsApplication as StructuralMechanicsApplication

# Importing the base class
from KratosMultiphysics.python_solver import PythonSolver

# Other imports
from KratosMultiphysics.StructuralMechanicsApplication import convergence_criteria_factory
from KratosMultiphysics import python_linear_solver_factory as linear_solver_factory
from KratosMultiphysics import auxiliary_solver_utilities
from KratosMultiphysics import kratos_utilities

# Other imports
from importlib import import_module

class MechanicalSolver(PythonSolver):
    """The base class for structural mechanics solvers.

    This class provides functions for importing and exporting models,
    adding nodal variables and dofs and solving each solution step.

    Derived classes must override the function _CreateScheme which
    constructs and returns a solution scheme. Depending on the type of
    solver, derived classes may also need to override the following functions:

    _CreateScheme
    _CreateConvergenceCriterion
    _CreateLinearSolver
    _CreateBuilderAndSolver
    _CreateSolutionStrategy

    The mechanical_solution_strategy, builder_and_solver, etc. should alway be retrieved
    using the getter functions _GetSolutionStrategy, get_builder_and_solver,
    etc. from this base class.

    Only the member variables listed below should be accessed directly.

    Public member variables:
    model -- the model containing the modelpart used to construct the solver.
    settings -- Kratos parameters containing solver settings.
    """
    def __init__(self, model, custom_settings):
        old_unused_settings = [
            "use_computing_model_part",
            "computing_model_part_name",
            "problem_domain_sub_model_part_list",
            "processes_sub_model_part_list"
        ]

        for old_setting in old_unused_settings:
            if custom_settings.Has(old_setting):
                KratosMultiphysics.Logger.PrintWarning("::[MechanicalSolver]:: ", 'Settings contain no longer used setting, please remove it: "{}"'.format(old_setting))
                custom_settings.RemoveValue(old_setting)


        settings_have_use_block_builder = custom_settings.Has("block_builder")
        if settings_have_use_block_builder:
            kratos_utilities.IssueDeprecationWarning('MechanicalSolver', 'Using "block_builder", please move it to "builder_and_solver_settings" as "use_block_builder"')
            if not custom_settings.Has("builder_and_solver_settings"):
                custom_settings.AddEmptyValue("builder_and_solver_settings")

            custom_settings["builder_and_solver_settings"].AddValue("use_block_builder", custom_settings["block_builder"])
            custom_settings.RemoveValue("block_builder")

        settings_have_line_search = custom_settings.Has("line_search")
        if settings_have_line_search:
            kratos_utilities.IssueDeprecationWarning('MechanicalSolver', 'Using "line_search", please move it to "solving_strategy_settings" as "type"')
            if custom_settings["line_search"].GetBool():
                if not custom_settings.Has("solving_strategy_settings"):
                    custom_settings.AddEmptyValue("solving_strategy_settings")

                custom_settings["solving_strategy_settings"].AddEmptyValue("type")
                custom_settings["solving_strategy_settings"]["type"].SetString("line_search")
            custom_settings.RemoveValue("line_search")

        self._validate_settings_in_baseclass=True # To be removed eventually
        super().__init__(model, custom_settings)

        model_part_name = self.settings["model_part_name"].GetString()

        if model_part_name == "":
            raise Exception('Please specify a model_part name!')

        if self.model.HasModelPart(model_part_name):
            self.main_model_part = self.model[model_part_name]
        else:
            self.main_model_part = self.model.CreateModelPart(model_part_name)
            domain_size = self.settings["domain_size"].GetInt()
            if domain_size < 0:
                raise Exception('Please specify a "domain_size" >= 0!')
            self.main_model_part.ProcessInfo.SetValue(KratosMultiphysics.DOMAIN_SIZE, domain_size)

        # Set the Orthogonal SubScales (OSS) switch
        # Note that this needs to be done before the scheme initialize in order to allocate the projection variables
        self.main_model_part.ProcessInfo[KratosMultiphysics.OSS_SWITCH] = self.settings["use_orthogonal_subscales"].GetBool()

        # Some variables initialization
        self.mpc_block_builder_initialized = False

        # Set if the analysis is restarted
        if self.settings["model_import_settings"]["input_type"].GetString() == "rest":
            self.main_model_part.ProcessInfo[KratosMultiphysics.IS_RESTARTED] = True
        else:
            self.main_model_part.ProcessInfo[KratosMultiphysics.IS_RESTARTED] = False

        # Printing message
        KratosMultiphysics.Logger.PrintInfo("::[MechanicalSolver]:: ", "Construction finished")

    @classmethod
    def GetDefaultParameters(cls):
        this_defaults = KratosMultiphysics.Parameters("""{
            "solver_type" : "mechanical_solver",
            "model_part_name" : "",
            "computing_sub_model_part_name" : "",
            "domain_size" : -1,
            "echo_level": 0,
            "buffer_size": 2,
            "analysis_type": "non_linear",
            "model_import_settings": {
                "input_type": "mdpa"
            },
            "material_import_settings" :{
                "materials_filename": ""
            },
            "time_stepping" : { },
            "volumetric_strain_dofs": false,
            "strain_dofs": false,
            "rotation_dofs": false,
            "pressure_dofs": false,
            "displacement_control": false,
            "reform_dofs_at_each_step": false,
            "use_old_stiffness_in_first_iteration": false,
            "use_orthogonal_subscales" : false,
            "compute_reactions": true,
            "solving_strategy_settings": {
                "type" : "newton_raphson",
                "advanced_settings" : { }
            },
            "builder_and_solver_settings" : {
                "use_block_builder" : true,
                "use_lagrange_BS"   : false,
                "advanced_settings" : { }
            },
            "clear_storage": false,
            "move_mesh_flag": true,
            "multi_point_constraints_used": true,
            "convergence_criterion": "residual_criterion",
            "displacement_relative_tolerance": 1.0e-4,
            "displacement_absolute_tolerance": 1.0e-9,
            "residual_relative_tolerance": 1.0e-4,
            "residual_absolute_tolerance": 1.0e-9,
            "max_iteration": 10,
            "linear_solver_settings": { },
            "auxiliary_variables_list" : [],
            "auxiliary_dofs_list" : [],
            "auxiliary_reaction_list" : []
        }""")
        this_defaults.AddMissingParameters(super().GetDefaultParameters())
        return this_defaults

    def ValidateSettings(self):
        """This function validates the settings of the solver
        """
        super().ValidateSettings()

        # Validate some subparameters
        self.settings["builder_and_solver_settings"].ValidateAndAssignDefaults(self.GetDefaultParameters()["builder_and_solver_settings"])

    def AddVariables(self):
        # this can safely be called also for restarts, it is internally checked if the variables exist already
        # Add displacements.
        self.main_model_part.AddNodalSolutionStepVariable(KratosMultiphysics.DISPLACEMENT)
        self.main_model_part.AddNodalSolutionStepVariable(KratosMultiphysics.REACTION)
        # Add specific variables for the problem conditions.
        self.main_model_part.AddNodalSolutionStepVariable(KratosMultiphysics.POSITIVE_FACE_PRESSURE)
        self.main_model_part.AddNodalSolutionStepVariable(KratosMultiphysics.NEGATIVE_FACE_PRESSURE)
        self.main_model_part.AddNodalSolutionStepVariable(StructuralMechanicsApplication.POINT_LOAD)
        self.main_model_part.AddNodalSolutionStepVariable(StructuralMechanicsApplication.LINE_LOAD)
        self.main_model_part.AddNodalSolutionStepVariable(StructuralMechanicsApplication.SURFACE_LOAD)
        self.main_model_part.AddNodalSolutionStepVariable(KratosMultiphysics.VOLUME_ACCELERATION)
        if self.settings["rotation_dofs"].GetBool():
            # Add specific variables for the problem (rotation dofs).
            self.main_model_part.AddNodalSolutionStepVariable(KratosMultiphysics.ROTATION)
            self.main_model_part.AddNodalSolutionStepVariable(KratosMultiphysics.REACTION_MOMENT)
            self.main_model_part.AddNodalSolutionStepVariable(StructuralMechanicsApplication.POINT_MOMENT)
        if self.settings["volumetric_strain_dofs"].GetBool():
            # Add specific variables for the problem (volumetric strain dofs).
            self.main_model_part.AddNodalSolutionStepVariable(KratosMultiphysics.VOLUMETRIC_STRAIN)
            self.main_model_part.AddNodalSolutionStepVariable(StructuralMechanicsApplication.REACTION_STRAIN)
            #TODO: These are not required in the standard ASGS case
            #TODO: We can get rid of this overhead once we move to the specification-based variables and DOFs addition
            self.main_model_part.AddNodalSolutionStepVariable(KratosMultiphysics.DISPLACEMENT_PROJECTION)
            self.main_model_part.AddNodalSolutionStepVariable(KratosMultiphysics.VOLUMETRIC_STRAIN_PROJECTION)
            self.main_model_part.AddNodalSolutionStepVariable(KratosMultiphysics.DISPLACEMENT_PROJECTION_REACTION)
            self.main_model_part.AddNodalSolutionStepVariable(KratosMultiphysics.VOLUMETRIC_STRAIN_PROJECTION_REACTION)
<<<<<<< HEAD
=======
        if self.settings["strain_dofs"].GetBool():
            # Add specific variables for the problem (strain Voigt notation components dofs).
            dim = self.settings["domain_size"].GetInt()
            self.main_model_part.AddNodalSolutionStepVariable(KratosMultiphysics.STRAIN_VECTOR_XX)
            self.main_model_part.AddNodalSolutionStepVariable(StructuralMechanicsApplication.REACTION_STRAIN_VECTOR_XX)
            self.main_model_part.AddNodalSolutionStepVariable(KratosMultiphysics.STRAIN_VECTOR_YY)
            self.main_model_part.AddNodalSolutionStepVariable(StructuralMechanicsApplication.REACTION_STRAIN_VECTOR_YY)
            if dim == 3:
                self.main_model_part.AddNodalSolutionStepVariable(KratosMultiphysics.STRAIN_VECTOR_ZZ)
                self.main_model_part.AddNodalSolutionStepVariable(StructuralMechanicsApplication.REACTION_STRAIN_VECTOR_ZZ)
            self.main_model_part.AddNodalSolutionStepVariable(KratosMultiphysics.STRAIN_VECTOR_XY)
            self.main_model_part.AddNodalSolutionStepVariable(StructuralMechanicsApplication.REACTION_STRAIN_VECTOR_XY)
            if dim == 3:
                self.main_model_part.AddNodalSolutionStepVariable(KratosMultiphysics.STRAIN_VECTOR_YZ)
                self.main_model_part.AddNodalSolutionStepVariable(StructuralMechanicsApplication.REACTION_STRAIN_VECTOR_YZ)
                self.main_model_part.AddNodalSolutionStepVariable(KratosMultiphysics.STRAIN_VECTOR_XZ)
                self.main_model_part.AddNodalSolutionStepVariable(StructuralMechanicsApplication.REACTION_STRAIN_VECTOR_XZ)
>>>>>>> 7161952a
        if self.settings["displacement_control"].GetBool():
            # Add displacement-control variables
            self.main_model_part.AddNodalSolutionStepVariable(StructuralMechanicsApplication.LOAD_FACTOR)
            self.main_model_part.AddNodalSolutionStepVariable(StructuralMechanicsApplication.PRESCRIBED_DISPLACEMENT)
        # Add variables that the user defined in the ProjectParameters
        auxiliary_solver_utilities.AddVariables(self.main_model_part, self.settings["auxiliary_variables_list"])
        KratosMultiphysics.Logger.PrintInfo("::[MechanicalSolver]:: ", "Variables ADDED")

    def GetMinimumBufferSize(self):
        return 2

    def AddDofs(self):
        # Append formulation-related DOFs and reactions
        dofs_and_reactions_to_add = []
        dofs_and_reactions_to_add.append(["DISPLACEMENT_X", "REACTION_X"])
        dofs_and_reactions_to_add.append(["DISPLACEMENT_Y", "REACTION_Y"])
        dofs_and_reactions_to_add.append(["DISPLACEMENT_Z", "REACTION_Z"])
        if self.settings["rotation_dofs"].GetBool():
            dofs_and_reactions_to_add.append(["ROTATION_X", "REACTION_MOMENT_X"])
            dofs_and_reactions_to_add.append(["ROTATION_Y", "REACTION_MOMENT_Y"])
            dofs_and_reactions_to_add.append(["ROTATION_Z", "REACTION_MOMENT_Z"])
        if self.settings["volumetric_strain_dofs"].GetBool():
            dofs_and_reactions_to_add.append(["VOLUMETRIC_STRAIN", "REACTION_STRAIN"])
            #TODO: These are only required in the nonlinear OSS case so we are adding them for nothing in the linearised OSS and ASGS
            #TODO: We can get rid of this overhead once we move to the specification-based variables and DOFs addition
            dofs_and_reactions_to_add.append(["DISPLACEMENT_PROJECTION_X", "DISPLACEMENT_PROJECTION_REACTION_X"])
            dofs_and_reactions_to_add.append(["DISPLACEMENT_PROJECTION_Y", "DISPLACEMENT_PROJECTION_REACTION_Y"])
            dofs_and_reactions_to_add.append(["DISPLACEMENT_PROJECTION_Z", "DISPLACEMENT_PROJECTION_REACTION_Z"])
            dofs_and_reactions_to_add.append(["VOLUMETRIC_STRAIN_PROJECTION", "VOLUMETRIC_STRAIN_PROJECTION_REACTION"])
<<<<<<< HEAD
=======
        if self.settings["strain_dofs"].GetBool():
            dim = self.settings["domain_size"].GetInt()
            dofs_and_reactions_to_add.append(["STRAIN_VECTOR_XX", "REACTION_STRAIN_VECTOR_XX"])
            dofs_and_reactions_to_add.append(["STRAIN_VECTOR_YY", "REACTION_STRAIN_VECTOR_YY"])
            if dim == 3:
                dofs_and_reactions_to_add.append(["STRAIN_VECTOR_ZZ", "REACTION_STRAIN_VECTOR_ZZ"])
            dofs_and_reactions_to_add.append(["STRAIN_VECTOR_XY", "REACTION_STRAIN_VECTOR_XY"])
            if dim == 3:
                dofs_and_reactions_to_add.append(["STRAIN_VECTOR_YZ", "REACTION_STRAIN_VECTOR_YZ"])
                dofs_and_reactions_to_add.append(["STRAIN_VECTOR_XZ", "REACTION_STRAIN_VECTOR_XZ"])
>>>>>>> 7161952a
        if self.settings["displacement_control"].GetBool():
            dofs_and_reactions_to_add.append(["LOAD_FACTOR", "PRESCRIBED_DISPLACEMENT"])

        # Append user-defined DOFs and reactions in the ProjectParameters
        auxiliary_solver_utilities.AddAuxiliaryDofsToDofsWithReactionsList(
            self.settings["auxiliary_dofs_list"],
            self.settings["auxiliary_reaction_list"],
            dofs_and_reactions_to_add)

        KratosMultiphysics.VariableUtils.AddDofsList(dofs_and_reactions_to_add, self.main_model_part)
        KratosMultiphysics.Logger.PrintInfo("::[MechanicalSolver]:: ", "DOF's ADDED")

    def GetDofsList(self):
        """This function creates and returns a list with the DOFs defined in the conditions and elements specifications
        """
        return KratosMultiphysics.SpecificationsUtilities.GetDofsListFromSpecifications(self.main_model_part)

    def ImportModelPart(self):
        """This function imports the ModelPart
        """
        self._ImportModelPart(self.main_model_part, self.settings["model_import_settings"])

    def PrepareModelPart(self):
        if not self.is_restarted():
            # Check and prepare computing model part and import constitutive laws.
            self._execute_after_reading()
            self._set_and_fill_buffer()

        KratosMultiphysics.Logger.PrintInfo("::[MechanicalSolver]::", "ModelPart prepared for Solver.")

    def Initialize(self):
        """Perform initialization after adding nodal variables and dofs to the main model part. """
        KratosMultiphysics.Logger.PrintInfo("::[MechanicalSolver]:: ", "Initializing ...")

        # The mechanical solution strategy is created here if it does not already exist.
        if self.settings["clear_storage"].GetBool():
            self.Clear()
        mechanical_solution_strategy = self._GetSolutionStrategy()
        mechanical_solution_strategy.SetEchoLevel(self.settings["echo_level"].GetInt())
        mechanical_solution_strategy.Initialize()

        # Printing that inialization is finished
        KratosMultiphysics.Logger.PrintInfo("::[MechanicalSolver]:: ", "Finished initialization.")

    def InitializeSolutionStep(self):
        if self.settings["clear_storage"].GetBool():
            self.Clear()
            self.Initialize() #required after clearing
        self._GetSolutionStrategy().InitializeSolutionStep()

    def Predict(self):
        self._GetSolutionStrategy().Predict()

    def SolveSolutionStep(self):
        is_converged = self._GetSolutionStrategy().SolveSolutionStep()
        if not is_converged:
            msg  = "Solver did not converge for step " + str(self.main_model_part.ProcessInfo[KratosMultiphysics.STEP]) + "\n"
            msg += "corresponding to time " + str(self.main_model_part.ProcessInfo[KratosMultiphysics.TIME]) + "\n"
            KratosMultiphysics.Logger.PrintWarning("::[MechanicalSolver]:: ",msg)
        return is_converged

    def FinalizeSolutionStep(self):
        self._GetSolutionStrategy().FinalizeSolutionStep()

    def AdvanceInTime(self, current_time):
        dt = self.ComputeDeltaTime()
        new_time = current_time + dt
        self.main_model_part.ProcessInfo[KratosMultiphysics.STEP] += 1
        self.main_model_part.CloneTimeStep(new_time)

        return new_time

    def ComputeDeltaTime(self):
        if self.settings["time_stepping"].Has("time_step"):
            return self.settings["time_stepping"]["time_step"].GetDouble()
        elif self.settings["time_stepping"].Has("time_step_table"):
            current_time = self.main_model_part.ProcessInfo[KratosMultiphysics.TIME]
            time_step_table = self.settings["time_stepping"]["time_step_table"].GetMatrix()
            tb = KratosMultiphysics.PiecewiseLinearTable()
            for interval in range(time_step_table.Size1()):
                tb.AddRow(time_step_table[interval, 0], time_step_table[interval, 1])
            return tb.GetValue(current_time)
        else:
            raise Exception("::[MechanicalSolver]:: Time stepping not defined!")

    def GetComputingModelPart(self):
        computing_sub_model_part_name = self.settings["computing_sub_model_part_name"].GetString()
        if computing_sub_model_part_name == "":
            # if the user didn't specify a SubModelPart, then use the MainModelPart
            return self.main_model_part
        else:
            computing_model_part_name = self.main_model_part.Name + "." + computing_sub_model_part_name
            return self.model[computing_model_part_name]

    def ExportModelPart(self):
        name_out_file = self.settings["model_import_settings"]["input_filename"].GetString()+".out"
        file = open(name_out_file + ".mdpa","w")
        file.close()
        KratosMultiphysics.ModelPartIO(name_out_file, KratosMultiphysics.IO.WRITE).WriteModelPart(self.main_model_part)

    def SetEchoLevel(self, level):
        self._GetSolutionStrategy().SetEchoLevel(level)

    def Clear(self):
        self._GetSolutionStrategy().Clear()

    def Check(self):
        self._GetSolutionStrategy().Check()

    #### Specific internal functions ####

    def _GetScheme(self):
        if not hasattr(self, '_solution_scheme'):
            self._solution_scheme = self._CreateScheme()
        return self._solution_scheme

    def _GetConvergenceCriterion(self):
        if not hasattr(self, '_convergence_criterion'):
            self._convergence_criterion = self._CreateConvergenceCriterion()
        return self._convergence_criterion

    def _GetLinearSolver(self):
        if not hasattr(self, '_linear_solver'):
            self._linear_solver = self._CreateLinearSolver()
        return self._linear_solver

    def _GetBuilderAndSolver(self):
        if not hasattr(self, '_builder_and_solver'):
            self._builder_and_solver = self._CreateBuilderAndSolver()
        elif not self.settings["builder_and_solver_settings"]["use_block_builder"].GetBool(): # Block builder and solver are unified with MPC and without. In the case of the elimination this could be a problem
            if self.GetComputingModelPart().NumberOfMasterSlaveConstraints() > 0 and not self.mpc_block_builder_initialized:
                self.settings["multi_point_constraints_used"].SetBool(True)
                self._builder_and_solver = self._CreateBuilderAndSolver()
                self.mpc_block_builder_initialized = True
        return self._builder_and_solver

    def _GetSolutionStrategy(self):
        if not hasattr(self, '_mechanical_solution_strategy'):
            self._mechanical_solution_strategy = self._CreateSolutionStrategy()
        elif not self.settings["builder_and_solver_settings"]["use_block_builder"].GetBool(): # Block builder and solver are unified with MPC and without. In the case of the elimination this could be a problem
            if self.GetComputingModelPart().NumberOfMasterSlaveConstraints() > 0 and not self.mpc_block_builder_initialized:
                self._mechanical_solution_strategy = self._CreateSolutionStrategy()
        return self._mechanical_solution_strategy

    def import_constitutive_laws(self):
        if self.settings["material_import_settings"].Has("custom_reader"): # We use our own file for reading
            custom_reader = import_module(self.settings["material_import_settings"]["custom_reader"].GetString())
            custom_reader.ReadMaterials(self.model, self.settings["material_import_settings"])
            materials_imported = True
        else: # We follow the normal path
            materials_filename = self.settings["material_import_settings"]["materials_filename"].GetString()
            if materials_filename != "":
                # Add constitutive laws and material properties from json file to model parts.
                material_settings = KratosMultiphysics.Parameters("""{"Parameters": {"materials_filename": ""}} """)
                material_settings["Parameters"]["materials_filename"].SetString(materials_filename)
                KratosMultiphysics.ReadMaterialsUtility(material_settings, self.model)
                materials_imported = True
            else:
                materials_imported = False
        return materials_imported

    def is_restarted(self):
        # this function avoids the long call to ProcessInfo and is also safer
        # in case the detection of a restart is changed later
        return self.main_model_part.ProcessInfo[KratosMultiphysics.IS_RESTARTED]

    #### Private functions ####

    def _execute_after_reading(self):
        """Import constitutive laws."""
        # Import constitutive laws.
        materials_imported = self.import_constitutive_laws()
        if materials_imported:
            KratosMultiphysics.Logger.PrintInfo("::[MechanicalSolver]:: ", "Constitutive law was successfully imported.")
        else:
            KratosMultiphysics.Logger.PrintInfo("::[MechanicalSolver]:: ", "Constitutive law was not imported.")

    def _set_and_fill_buffer(self):
        required_buffer_size = self.settings["buffer_size"].GetInt()
        if required_buffer_size < self.GetMinimumBufferSize():
            required_buffer_size = self.GetMinimumBufferSize()
        delta_time = self.main_model_part.ProcessInfo[KratosMultiphysics.DELTA_TIME]
        auxiliary_solver_utilities.SetAndFillBuffer(self.main_model_part, required_buffer_size, delta_time)

    def _add_dynamic_variables(self):
        # For being consistent for Serial and Trilinos
        self.main_model_part.AddNodalSolutionStepVariable(KratosMultiphysics.VELOCITY)
        self.main_model_part.AddNodalSolutionStepVariable(KratosMultiphysics.ACCELERATION)
        if self.settings["rotation_dofs"].GetBool():
            self.main_model_part.AddNodalSolutionStepVariable(KratosMultiphysics.ANGULAR_VELOCITY)
            self.main_model_part.AddNodalSolutionStepVariable(KratosMultiphysics.ANGULAR_ACCELERATION)

    def _add_dynamic_dofs(self):
        # For being consistent for Serial and Trilinos
        KratosMultiphysics.VariableUtils().AddDof(KratosMultiphysics.VELOCITY_X,self.main_model_part)
        KratosMultiphysics.VariableUtils().AddDof(KratosMultiphysics.VELOCITY_Y,self.main_model_part)
        KratosMultiphysics.VariableUtils().AddDof(KratosMultiphysics.VELOCITY_Z,self.main_model_part)
        KratosMultiphysics.VariableUtils().AddDof(KratosMultiphysics.ACCELERATION_X,self.main_model_part)
        KratosMultiphysics.VariableUtils().AddDof(KratosMultiphysics.ACCELERATION_Y,self.main_model_part)
        KratosMultiphysics.VariableUtils().AddDof(KratosMultiphysics.ACCELERATION_Z,self.main_model_part)
        if self.settings["rotation_dofs"].GetBool():
            KratosMultiphysics.VariableUtils().AddDof(KratosMultiphysics.ANGULAR_VELOCITY_X,self.main_model_part)
            KratosMultiphysics.VariableUtils().AddDof(KratosMultiphysics.ANGULAR_VELOCITY_Y,self.main_model_part)
            KratosMultiphysics.VariableUtils().AddDof(KratosMultiphysics.ANGULAR_VELOCITY_Z,self.main_model_part)
            KratosMultiphysics.VariableUtils().AddDof(KratosMultiphysics.ANGULAR_ACCELERATION_X,self.main_model_part)
            KratosMultiphysics.VariableUtils().AddDof(KratosMultiphysics.ANGULAR_ACCELERATION_Y,self.main_model_part)
            KratosMultiphysics.VariableUtils().AddDof(KratosMultiphysics.ANGULAR_ACCELERATION_Z,self.main_model_part)

    def _get_convergence_criterion_settings(self):
        # Create an auxiliary Kratos parameters object to store the convergence settings.
        conv_params = KratosMultiphysics.Parameters("{}")
        conv_params.AddValue("convergence_criterion",self.settings["convergence_criterion"])
        conv_params.AddValue("volumetric_strain_dofs",self.settings["volumetric_strain_dofs"])
        conv_params.AddValue("strain_dofs",self.settings["strain_dofs"])
        conv_params.AddValue("rotation_dofs",self.settings["rotation_dofs"])
        conv_params.AddValue("echo_level",self.settings["echo_level"])
        conv_params.AddValue("displacement_relative_tolerance",self.settings["displacement_relative_tolerance"])
        conv_params.AddValue("displacement_absolute_tolerance",self.settings["displacement_absolute_tolerance"])
        conv_params.AddValue("residual_relative_tolerance",self.settings["residual_relative_tolerance"])
        conv_params.AddValue("residual_absolute_tolerance",self.settings["residual_absolute_tolerance"])

        return conv_params

    def _CreateConvergenceCriterion(self):
        convergence_criterion = convergence_criteria_factory.convergence_criterion(self._get_convergence_criterion_settings())
        return convergence_criterion.mechanical_convergence_criterion

    def _CreateLinearSolver(self):
        linear_solver_configuration = self.settings["linear_solver_settings"]
        if linear_solver_configuration.Has("solver_type"): # user specified a linear solver
            return linear_solver_factory.ConstructSolver(linear_solver_configuration)
        else:
            KratosMultiphysics.Logger.PrintInfo('::[MechanicalSolver]:: No linear solver was specified, using fastest available solver')
            return linear_solver_factory.CreateFastestAvailableDirectLinearSolver()

    def _CreateBuilderAndSolver(self):
        linear_solver = self._GetLinearSolver()
        if self.settings["builder_and_solver_settings"]["use_block_builder"].GetBool():
            bs_params = self.settings["builder_and_solver_settings"]["advanced_settings"]
            if not self.settings["builder_and_solver_settings"]["use_lagrange_BS"].GetBool():
                builder_and_solver = KratosMultiphysics.ResidualBasedBlockBuilderAndSolver(linear_solver, bs_params)
            else:
                builder_and_solver = KratosMultiphysics.ResidualBasedBlockBuilderAndSolverWithLagrangeMultiplier(linear_solver, bs_params)
        else:
            if self.settings["multi_point_constraints_used"].GetBool():
                builder_and_solver = KratosMultiphysics.ResidualBasedEliminationBuilderAndSolverWithConstraints(linear_solver)
            else:
                builder_and_solver = KratosMultiphysics.ResidualBasedEliminationBuilderAndSolver(linear_solver)
        return builder_and_solver

    def _CreateScheme(self):
        """Create the solution scheme for the structural problem.
        """
        raise Exception("Solution Scheme creation must be implemented in the derived class.")

    def _CreateSolutionStrategy(self):
        analysis_type = self.settings["analysis_type"].GetString()
        if analysis_type == "linear":
            mechanical_solution_strategy = self._create_linear_strategy()
        elif analysis_type == "non_linear":
            # Create strategy
            if self.settings["solving_strategy_settings"]["type"].GetString() == "newton_raphson":
                mechanical_solution_strategy = self._create_newton_raphson_strategy()
            elif self.settings["solving_strategy_settings"]["type"].GetString() == "line_search":
                mechanical_solution_strategy = self._create_line_search_strategy()
            elif self.settings["solving_strategy_settings"]["type"].GetString() == "arc_length":
                mechanical_solution_strategy = self._create_arc_length_strategy()

        else:
            err_msg =  "The requested analysis type \"" + analysis_type + "\" is not available!\n"
            err_msg += "Available options are: \"linear\", \"non_linear\""
            raise Exception(err_msg)
        return mechanical_solution_strategy

    def _create_linear_strategy(self):
        computing_model_part = self.GetComputingModelPart()
        mechanical_scheme = self._GetScheme()
        builder_and_solver = self._GetBuilderAndSolver()
        return KratosMultiphysics.ResidualBasedLinearStrategy(computing_model_part,
                                                              mechanical_scheme,
                                                              builder_and_solver,
                                                              self.settings["compute_reactions"].GetBool(),
                                                              self.settings["reform_dofs_at_each_step"].GetBool(),
                                                              False,
                                                              self.settings["move_mesh_flag"].GetBool())

    def _create_newton_raphson_strategy(self):
        computing_model_part = self.GetComputingModelPart()
        mechanical_scheme = self._GetScheme()
        mechanical_convergence_criterion = self._GetConvergenceCriterion()
        builder_and_solver = self._GetBuilderAndSolver()
        strategy = KratosMultiphysics.ResidualBasedNewtonRaphsonStrategy(computing_model_part,
                                                                     mechanical_scheme,
                                                                     mechanical_convergence_criterion,
                                                                     builder_and_solver,
                                                                     self.settings["max_iteration"].GetInt(),
                                                                     self.settings["compute_reactions"].GetBool(),
                                                                     self.settings["reform_dofs_at_each_step"].GetBool(),
                                                                     self.settings["move_mesh_flag"].GetBool())
        strategy.SetUseOldStiffnessInFirstIterationFlag(self.settings["use_old_stiffness_in_first_iteration"].GetBool())
        return strategy

    def _create_line_search_strategy(self):
        computing_model_part = self.GetComputingModelPart()
        mechanical_scheme = self._GetScheme()
        linear_solver = self._GetLinearSolver()
        mechanical_convergence_criterion = self._GetConvergenceCriterion()
        builder_and_solver = self._GetBuilderAndSolver()
        strategy = KratosMultiphysics.LineSearchStrategy(computing_model_part,
                                                     mechanical_scheme,
                                                     linear_solver,
                                                     mechanical_convergence_criterion,
                                                     builder_and_solver,
                                                     self.settings["max_iteration"].GetInt(),
                                                     self.settings["compute_reactions"].GetBool(),
                                                     self.settings["reform_dofs_at_each_step"].GetBool(),
                                                     self.settings["move_mesh_flag"].GetBool())
        strategy.SetUseOldStiffnessInFirstIterationFlag(self.settings["use_old_stiffness_in_first_iteration"].GetBool())
        return strategy

    def _create_arc_length_strategy(self):
        settings = self.settings["solving_strategy_settings"]["advanced_settings"]
        settings.AddValue("max_iteration", self.settings["max_iteration"])
        settings.AddValue("compute_reactions", self.settings["compute_reactions"])
        settings.AddValue("reform_dofs_at_each_step", self.settings["reform_dofs_at_each_step"])
        settings.AddValue("move_mesh_flag", self.settings["move_mesh_flag"])
        solving_strategy = KratosMultiphysics.ArcLengthStrategy(self.GetComputingModelPart(),
                                                                self._GetScheme(),
                                                                self._GetConvergenceCriterion(),
                                                                self._GetBuilderAndSolver(),
                                                                settings)
        return solving_strategy<|MERGE_RESOLUTION|>--- conflicted
+++ resolved
@@ -196,8 +196,6 @@
             self.main_model_part.AddNodalSolutionStepVariable(KratosMultiphysics.VOLUMETRIC_STRAIN_PROJECTION)
             self.main_model_part.AddNodalSolutionStepVariable(KratosMultiphysics.DISPLACEMENT_PROJECTION_REACTION)
             self.main_model_part.AddNodalSolutionStepVariable(KratosMultiphysics.VOLUMETRIC_STRAIN_PROJECTION_REACTION)
-<<<<<<< HEAD
-=======
         if self.settings["strain_dofs"].GetBool():
             # Add specific variables for the problem (strain Voigt notation components dofs).
             dim = self.settings["domain_size"].GetInt()
@@ -215,7 +213,6 @@
                 self.main_model_part.AddNodalSolutionStepVariable(StructuralMechanicsApplication.REACTION_STRAIN_VECTOR_YZ)
                 self.main_model_part.AddNodalSolutionStepVariable(KratosMultiphysics.STRAIN_VECTOR_XZ)
                 self.main_model_part.AddNodalSolutionStepVariable(StructuralMechanicsApplication.REACTION_STRAIN_VECTOR_XZ)
->>>>>>> 7161952a
         if self.settings["displacement_control"].GetBool():
             # Add displacement-control variables
             self.main_model_part.AddNodalSolutionStepVariable(StructuralMechanicsApplication.LOAD_FACTOR)
@@ -245,8 +242,6 @@
             dofs_and_reactions_to_add.append(["DISPLACEMENT_PROJECTION_Y", "DISPLACEMENT_PROJECTION_REACTION_Y"])
             dofs_and_reactions_to_add.append(["DISPLACEMENT_PROJECTION_Z", "DISPLACEMENT_PROJECTION_REACTION_Z"])
             dofs_and_reactions_to_add.append(["VOLUMETRIC_STRAIN_PROJECTION", "VOLUMETRIC_STRAIN_PROJECTION_REACTION"])
-<<<<<<< HEAD
-=======
         if self.settings["strain_dofs"].GetBool():
             dim = self.settings["domain_size"].GetInt()
             dofs_and_reactions_to_add.append(["STRAIN_VECTOR_XX", "REACTION_STRAIN_VECTOR_XX"])
@@ -257,7 +252,6 @@
             if dim == 3:
                 dofs_and_reactions_to_add.append(["STRAIN_VECTOR_YZ", "REACTION_STRAIN_VECTOR_YZ"])
                 dofs_and_reactions_to_add.append(["STRAIN_VECTOR_XZ", "REACTION_STRAIN_VECTOR_XZ"])
->>>>>>> 7161952a
         if self.settings["displacement_control"].GetBool():
             dofs_and_reactions_to_add.append(["LOAD_FACTOR", "PRESCRIBED_DISPLACEMENT"])
 
