from __future__ import print_function, absolute_import, division  # makes KratosMultiphysics backward compatible with python 2.6 and 2.7
import KratosMultiphysics
import KratosMultiphysics.StructuralMechanicsApplication as StructuralMechanicsApplication
import structural_mechanics_solver

# Check that KratosMultiphysics was imported in the main script
KratosMultiphysics.CheckForPreviousImport()


def CreateSolver(main_model_part, custom_settings):
    return ImplicitMechanicalSolver(main_model_part, custom_settings)


class ImplicitMechanicalSolver(structural_mechanics_solver.MechanicalSolver):
    """The structural mechanics implicit dynamic solver.

    This class creates the mechanical solvers for implicit dynamic analysis.
    It currently supports Newmark, Bossak and dynamic relaxation schemes.

    Public member variables:
    dynamic_settings -- settings for the implicit dynamic solvers.

    See structural_mechanics_solver.py for more information.
    """
    def __init__(self, main_model_part, custom_settings):
        # Set defaults and validate custom settings.
        self.dynamic_settings = KratosMultiphysics.Parameters("""
        {
            "damp_factor_m" :-0.3,
            "rayleigh_alpha": 0.0,
            "rayleigh_beta" : 0.0
        }
        """)
        self.validate_and_transfer_matching_settings(custom_settings, self.dynamic_settings)
        # Validate the remaining settings in the base class.
        if not custom_settings.Has("scheme_type"): # Override defaults in the base class.
            custom_settings.AddEmptyValue("scheme_type")
            custom_settings["scheme_type"].SetString("newmark")
        
        # Construct the base solver.
        super(ImplicitMechanicalSolver, self).__init__(main_model_part, custom_settings)
        print("::[ImplicitMechanicalSolver]:: Construction finished")

    def AddVariables(self):
        super(ImplicitMechanicalSolver, self).AddVariables()
        self._add_dynamic_variables()
        print("::[ImplicitMechanicalSolver]:: Variables ADDED")
    
    def AddDofs(self):
        super(ImplicitMechanicalSolver, self).AddDofs()
        self._add_dynamic_dofs()
        print("::[ImplicitMechanicalSolver]:: DOF's ADDED")

    #### Private functions ####

    def _create_solution_scheme(self):
        scheme_type = self.settings["scheme_type"].GetString()
        self.main_model_part.ProcessInfo[StructuralMechanicsApplication.RAYLEIGH_ALPHA] = self.dynamic_settings["rayleigh_alpha"].GetDouble()
        self.main_model_part.ProcessInfo[StructuralMechanicsApplication.RAYLEIGH_BETA] = self.dynamic_settings["rayleigh_beta"].GetDouble()
        if(scheme_type == "newmark"):
            damp_factor_m = 0.0
            mechanical_scheme = KratosMultiphysics.ResidualBasedBossakDisplacementScheme(damp_factor_m)
        elif(scheme_type == "bossak"):
            damp_factor_m = self.dynamic_settings["damp_factor_m"].GetDouble()
            mechanical_scheme = KratosMultiphysics.ResidualBasedBossakDisplacementScheme(damp_factor_m)
        elif(scheme_type == "relaxation"):
            damp_factor_f =-0.3
            dynamic_factor_m = 10.0
            mechanical_scheme = StructuralMechanicsApplication.ResidualBasedRelaxationScheme(
                                                                       damp_factor_f, dynamic_factor_m)
        else:
<<<<<<< HEAD
            raise Exception("Unsupported scheme_type: " + scheme_type)
        return mechanical_scheme
    
    def _create_mechanical_solver(self):
        computing_model_part = self.GetComputingModelPart()
        mechanical_scheme = self.get_solution_scheme()
        linear_solver = self.get_linear_solver()
        mechanical_convergence_criterion = self.get_convergence_criterion()
        builder_and_solver = self.get_builder_and_solver()
        if self.settings["line_search"].GetBool():
            mechanical_solver = self._create_line_search_strategy()
        else:
            mechanical_solver = self._create_newton_raphson_strategy()
        return mechanical_solver

    def _create_line_search_strategy(self):
        computing_model_part = self.GetComputingModelPart()
        mechanical_scheme = self.get_solution_scheme()
        linear_solver = self.get_linear_solver()
        mechanical_convergence_criterion = self.get_convergence_criterion()
        builder_and_solver = self.get_builder_and_solver()
        return KratosMultiphysics.LineSearchStrategy(computing_model_part, 
                                                     mechanical_scheme, 
                                                     linear_solver, 
                                                     mechanical_convergence_criterion, 
                                                     builder_and_solver, 
                                                     self.settings["max_iteration"].GetInt(),
                                                     self.settings["compute_reactions"].GetBool(),
                                                     self.settings["reform_dofs_at_each_step"].GetBool(),
                                                     self.settings["move_mesh_flag"].GetBool())

    def _create_newton_raphson_strategy(self):
        computing_model_part = self.GetComputingModelPart()
        mechanical_scheme = self.get_solution_scheme()
        linear_solver = self.get_linear_solver()
        mechanical_convergence_criterion = self.get_convergence_criterion()
        builder_and_solver = self.get_builder_and_solver()
        return KratosMultiphysics.ResidualBasedNewtonRaphsonStrategy(computing_model_part, 
                                                                     mechanical_scheme, 
                                                                     linear_solver, 
                                                                     mechanical_convergence_criterion, 
                                                                     builder_and_solver,
                                                                     self.settings["max_iteration"].GetInt(),
                                                                     self.settings["compute_reactions"].GetBool(),
                                                                     self.settings["reform_dofs_at_each_step"].GetBool(),
                                                                     self.settings["move_mesh_flag"].GetBool())
=======
            err_msg =  "The requested scheme type \"" + scheme_type + "\" is not available!\n"
            err_msg += "Available options are: \"newmark\", \"bossak\", \"relaxation\""
            raise Exception(err_msg)
        return mechanical_scheme
>>>>>>> 66002c02
<|MERGE_RESOLUTION|>--- conflicted
+++ resolved
@@ -69,56 +69,7 @@
             mechanical_scheme = StructuralMechanicsApplication.ResidualBasedRelaxationScheme(
                                                                        damp_factor_f, dynamic_factor_m)
         else:
-<<<<<<< HEAD
-            raise Exception("Unsupported scheme_type: " + scheme_type)
-        return mechanical_scheme
-    
-    def _create_mechanical_solver(self):
-        computing_model_part = self.GetComputingModelPart()
-        mechanical_scheme = self.get_solution_scheme()
-        linear_solver = self.get_linear_solver()
-        mechanical_convergence_criterion = self.get_convergence_criterion()
-        builder_and_solver = self.get_builder_and_solver()
-        if self.settings["line_search"].GetBool():
-            mechanical_solver = self._create_line_search_strategy()
-        else:
-            mechanical_solver = self._create_newton_raphson_strategy()
-        return mechanical_solver
-
-    def _create_line_search_strategy(self):
-        computing_model_part = self.GetComputingModelPart()
-        mechanical_scheme = self.get_solution_scheme()
-        linear_solver = self.get_linear_solver()
-        mechanical_convergence_criterion = self.get_convergence_criterion()
-        builder_and_solver = self.get_builder_and_solver()
-        return KratosMultiphysics.LineSearchStrategy(computing_model_part, 
-                                                     mechanical_scheme, 
-                                                     linear_solver, 
-                                                     mechanical_convergence_criterion, 
-                                                     builder_and_solver, 
-                                                     self.settings["max_iteration"].GetInt(),
-                                                     self.settings["compute_reactions"].GetBool(),
-                                                     self.settings["reform_dofs_at_each_step"].GetBool(),
-                                                     self.settings["move_mesh_flag"].GetBool())
-
-    def _create_newton_raphson_strategy(self):
-        computing_model_part = self.GetComputingModelPart()
-        mechanical_scheme = self.get_solution_scheme()
-        linear_solver = self.get_linear_solver()
-        mechanical_convergence_criterion = self.get_convergence_criterion()
-        builder_and_solver = self.get_builder_and_solver()
-        return KratosMultiphysics.ResidualBasedNewtonRaphsonStrategy(computing_model_part, 
-                                                                     mechanical_scheme, 
-                                                                     linear_solver, 
-                                                                     mechanical_convergence_criterion, 
-                                                                     builder_and_solver,
-                                                                     self.settings["max_iteration"].GetInt(),
-                                                                     self.settings["compute_reactions"].GetBool(),
-                                                                     self.settings["reform_dofs_at_each_step"].GetBool(),
-                                                                     self.settings["move_mesh_flag"].GetBool())
-=======
             err_msg =  "The requested scheme type \"" + scheme_type + "\" is not available!\n"
             err_msg += "Available options are: \"newmark\", \"bossak\", \"relaxation\""
             raise Exception(err_msg)
-        return mechanical_scheme
->>>>>>> 66002c02
+        return mechanical_scheme