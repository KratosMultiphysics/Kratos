// KRATOS  ___|  |                   |                   |
//       \___ \  __|  __| |   |  __| __| |   |  __| _` | |
//             | |   |    |   | (    |   |   | |   (   | |
//       _____/ \__|_|   \__,_|\___|\__|\__,_|_|  \__,_|_| MECHANICS
//
//  License:		 BSD License
//					 license: structural_mechanics_application/license.txt
//
//  Main authors:    Riccardo Rossi
//
#include "structural_mechanics_application_variables.h"

namespace Kratos
{
typedef array_1d<double, 3> Vector3;
typedef std::size_t IndexType;

// General pourpose
KRATOS_CREATE_VARIABLE(int, INTEGRATION_ORDER); // The integration order considered on the element
KRATOS_CREATE_3D_VARIABLE_WITH_COMPONENTS(LOCAL_MATERIAL_AXIS_1)
KRATOS_CREATE_3D_VARIABLE_WITH_COMPONENTS(LOCAL_MATERIAL_AXIS_2)
KRATOS_CREATE_3D_VARIABLE_WITH_COMPONENTS(LOCAL_MATERIAL_AXIS_3)
KRATOS_CREATE_3D_VARIABLE_WITH_COMPONENTS(LOCAL_PRESTRESS_AXIS_1)
KRATOS_CREATE_3D_VARIABLE_WITH_COMPONENTS(LOCAL_PRESTRESS_AXIS_2)
KRATOS_CREATE_3D_VARIABLE_WITH_COMPONENTS(CENTER_OF_GRAVITY)
KRATOS_CREATE_VARIABLE(double, MASS_MOMENT_OF_INERTIA)
KRATOS_CREATE_VARIABLE(Matrix, ELASTICITY_TENSOR)

// Generalized eigenvalue problem
KRATOS_CREATE_VARIABLE(int, BUILD_LEVEL)
KRATOS_CREATE_VARIABLE(Vector, EIGENVALUE_VECTOR)
KRATOS_CREATE_VARIABLE(Matrix, EIGENVECTOR_MATRIX)

KRATOS_CREATE_VARIABLE(Matrix, MODAL_MASS_MATRIX)
KRATOS_CREATE_VARIABLE(Matrix, MODAL_STIFFNESS_MATRIX)

// Geometrical
KRATOS_CREATE_VARIABLE(double, AREA)
KRATOS_CREATE_VARIABLE(double, IT)
KRATOS_CREATE_VARIABLE(double, IY)
KRATOS_CREATE_VARIABLE(double, IZ)
KRATOS_CREATE_VARIABLE(double, CROSS_AREA)
KRATOS_CREATE_VARIABLE(double, MEAN_RADIUS)
KRATOS_CREATE_VARIABLE(int, SECTION_SIDES)
KRATOS_CREATE_VARIABLE(Matrix, GEOMETRIC_STIFFNESS)
KRATOS_CREATE_VARIABLE(Matrix, LOCAL_ELEMENT_ORIENTATION)
KRATOS_CREATE_VARIABLE(double, MATERIAL_ORIENTATION_ANGLE)
KRATOS_CREATE_VARIABLE(bool, USE_CONSISTENT_MASS_MATRIX)
KRATOS_CREATE_VARIABLE(Vector, CONDENSED_DOF_LIST)

// Truss generalized variables
KRATOS_CREATE_VARIABLE(double, TRUSS_PRESTRESS_PK2)
KRATOS_CREATE_VARIABLE(double, HARDENING_MODULUS_1D)
KRATOS_CREATE_VARIABLE(double, TANGENT_MODULUS)
KRATOS_CREATE_VARIABLE(double, PLASTIC_ALPHA)

// Beam generalized variables
KRATOS_CREATE_VARIABLE(double, AREA_EFFECTIVE_Y)
KRATOS_CREATE_VARIABLE(double, AREA_EFFECTIVE_Z)
KRATOS_CREATE_VARIABLE(double, INERTIA_ROT_Y)
KRATOS_CREATE_VARIABLE(double, INERTIA_ROT_Z)
KRATOS_CREATE_VARIABLE(Vector, LOCAL_AXES_VECTOR)
KRATOS_CREATE_VARIABLE(double, TORSIONAL_INERTIA)
KRATOS_CREATE_VARIABLE(double, I22)
KRATOS_CREATE_VARIABLE(double, I33)
KRATOS_CREATE_VARIABLE(double, LUMPED_MASS_ROTATION_COEFFICIENT)

// Shell generalized variables
KRATOS_CREATE_VARIABLE(bool, STENBERG_SHEAR_STABILIZATION_SUITABLE)
KRATOS_CREATE_VARIABLE(double, SHELL_OFFSET)
KRATOS_CREATE_VARIABLE(Matrix, SHELL_STRAIN)
KRATOS_CREATE_VARIABLE(Matrix, SHELL_STRAIN_GLOBAL)
KRATOS_CREATE_VARIABLE(Matrix, SHELL_CURVATURE)
KRATOS_CREATE_VARIABLE(Matrix, SHELL_CURVATURE_GLOBAL)
KRATOS_CREATE_VARIABLE(Matrix, SHELL_FORCE)
KRATOS_CREATE_VARIABLE(Matrix, SHELL_FORCE_GLOBAL)
KRATOS_CREATE_VARIABLE(Matrix, SHELL_MOMENT)
KRATOS_CREATE_VARIABLE(Matrix, SHELL_MOMENT_GLOBAL)
KRATOS_CREATE_VARIABLE(Matrix, SHELL_STRESS_TOP_SURFACE)
KRATOS_CREATE_VARIABLE(Matrix, SHELL_STRESS_TOP_SURFACE_GLOBAL)
KRATOS_CREATE_VARIABLE(Matrix, SHELL_STRESS_MIDDLE_SURFACE)
KRATOS_CREATE_VARIABLE(Matrix, SHELL_STRESS_MIDDLE_SURFACE_GLOBAL)
KRATOS_CREATE_VARIABLE(Matrix, SHELL_STRESS_BOTTOM_SURFACE)
KRATOS_CREATE_VARIABLE(Matrix, SHELL_STRESS_BOTTOM_SURFACE_GLOBAL)
KRATOS_CREATE_VARIABLE(double, VON_MISES_STRESS_TOP_SURFACE)
KRATOS_CREATE_VARIABLE(double, VON_MISES_STRESS_MIDDLE_SURFACE)
KRATOS_CREATE_VARIABLE(double, VON_MISES_STRESS_BOTTOM_SURFACE)
KRATOS_CREATE_VARIABLE(double, SHEAR_ANGLE)
KRATOS_CREATE_VARIABLE(Matrix, SHELL_ORTHOTROPIC_STRESS_BOTTOM_SURFACE)
KRATOS_CREATE_VARIABLE(Matrix, SHELL_ORTHOTROPIC_STRESS_TOP_SURFACE)
KRATOS_CREATE_VARIABLE(Matrix, SHELL_ORTHOTROPIC_STRESS_BOTTOM_SURFACE_GLOBAL)
KRATOS_CREATE_VARIABLE(Matrix, SHELL_ORTHOTROPIC_STRESS_TOP_SURFACE_GLOBAL)
KRATOS_CREATE_VARIABLE(Matrix, SHELL_ORTHOTROPIC_4PLY_THROUGH_THICKNESS)
KRATOS_CREATE_VARIABLE(double, TSAI_WU_RESERVE_FACTOR)
KRATOS_CREATE_VARIABLE(Matrix, SHELL_ORTHOTROPIC_LAMINA_STRENGTHS)

// Shell energies
KRATOS_CREATE_VARIABLE(double, SHELL_ELEMENT_MEMBRANE_ENERGY)
KRATOS_CREATE_VARIABLE(double, SHELL_ELEMENT_BENDING_ENERGY)
KRATOS_CREATE_VARIABLE(double, SHELL_ELEMENT_SHEAR_ENERGY)
KRATOS_CREATE_VARIABLE(double, SHELL_ELEMENT_MEMBRANE_ENERGY_FRACTION)
KRATOS_CREATE_VARIABLE(double, SHELL_ELEMENT_BENDING_ENERGY_FRACTION)
KRATOS_CREATE_VARIABLE(double, SHELL_ELEMENT_SHEAR_ENERGY_FRACTION)

// Membrane variables
KRATOS_CREATE_VARIABLE(Matrix, MEMBRANE_PRESTRESS)
KRATOS_CREATE_VARIABLE(Vector, PRESTRESS_VECTOR)
KRATOS_CREATE_VARIABLE(Vector, PRESTRESS_AXIS_1_GLOBAL)
KRATOS_CREATE_VARIABLE(Vector, PRESTRESS_AXIS_2_GLOBAL)
KRATOS_CREATE_VARIABLE(Matrix, PRESTRESS_AXIS_1)
KRATOS_CREATE_VARIABLE(Matrix, PRESTRESS_AXIS_2)
KRATOS_CREATE_VARIABLE(std::string, PROJECTION_TYPE_COMBO)
KRATOS_CREATE_VARIABLE(Vector, PRINCIPAL_CAUCHY_STRESS_VECTOR)
KRATOS_CREATE_VARIABLE(Vector, PRINCIPAL_PK2_STRESS_VECTOR)

// Mixed formulations variables
KRATOS_CREATE_VARIABLE(double, REACTION_STRAIN)

// Formfinding
KRATOS_CREATE_VARIABLE(double, LAMBDA_MAX)
KRATOS_CREATE_VARIABLE(bool, IS_FORMFINDING)
KRATOS_CREATE_VARIABLE(Matrix, BASE_REF_1)
KRATOS_CREATE_VARIABLE(Matrix, BASE_REF_2)

// Cross section
KRATOS_CREATE_VARIABLE(ShellCrossSection::Pointer, SHELL_CROSS_SECTION)
KRATOS_CREATE_VARIABLE(int, SHELL_CROSS_SECTION_OUTPUT_PLY_ID)
KRATOS_CREATE_VARIABLE(double, SHELL_CROSS_SECTION_OUTPUT_PLY_LOCATION)
KRATOS_CREATE_VARIABLE(Matrix, SHELL_ORTHOTROPIC_LAYERS)

// Nodal stiffness for the nodal concentrated element
KRATOS_CREATE_3D_VARIABLE_WITH_COMPONENTS(NODAL_INITIAL_DISPLACEMENT)
KRATOS_CREATE_3D_VARIABLE_WITH_COMPONENTS(NODAL_DISPLACEMENT_STIFFNESS)
KRATOS_CREATE_3D_VARIABLE_WITH_COMPONENTS(NODAL_INITIAL_ROTATION)
KRATOS_CREATE_3D_VARIABLE_WITH_COMPONENTS(NODAL_ROTATIONAL_STIFFNESS)
KRATOS_CREATE_3D_VARIABLE_WITH_COMPONENTS(NODAL_DAMPING_RATIO)
KRATOS_CREATE_3D_VARIABLE_WITH_COMPONENTS(NODAL_ROTATIONAL_DAMPING_RATIO)

// For explicit central difference scheme
KRATOS_CREATE_VARIABLE(double, MASS_FACTOR)
KRATOS_CREATE_3D_VARIABLE_WITH_COMPONENTS(MIDDLE_VELOCITY)
KRATOS_CREATE_3D_VARIABLE_WITH_COMPONENTS(FRACTIONAL_ACCELERATION)
KRATOS_CREATE_3D_VARIABLE_WITH_COMPONENTS(FRACTIONAL_ANGULAR_ACCELERATION)
KRATOS_CREATE_3D_VARIABLE_WITH_COMPONENTS(MIDDLE_ANGULAR_VELOCITY)
KRATOS_CREATE_3D_VARIABLE_WITH_COMPONENTS(NODAL_INERTIA)
KRATOS_CREATE_VARIABLE(double, NODAL_DISPLACEMENT_DAMPING)
KRATOS_CREATE_3D_VARIABLE_WITH_COMPONENTS(NODAL_ROTATION_DAMPING)

// CONDITIONS
/* Beam conditions */
KRATOS_CREATE_3D_VARIABLE_WITH_COMPONENTS(POINT_MOMENT)

// Adding the SPRISM EAS variables
KRATOS_CREATE_VARIABLE(double, ALPHA_EAS);
KRATOS_CREATE_VARIABLE(bool, CONSIDER_IMPLICIT_EAS_SPRISM_ELEMENT);
KRATOS_CREATE_VARIABLE(bool, CONSIDER_TOTAL_LAGRANGIAN_SPRISM_ELEMENT);
KRATOS_CREATE_VARIABLE(bool, PURE_EXPLICIT_RHS_COMPUTATION);

// Reset equations ids "flag"
KRATOS_CREATE_VARIABLE(bool, RESET_EQUATION_IDS);

// Adding the SPRISM additional variables
KRATOS_CREATE_VARIABLE(double, ANG_ROT);

// Adding the SPRISM variable to deactivate the quadratic interpolation
KRATOS_CREATE_VARIABLE(bool, CONSIDER_QUADRATIC_SPRISM_ELEMENT);

// Additional strain measures
KRATOS_CREATE_VARIABLE(Vector, HENCKY_STRAIN_VECTOR);
KRATOS_CREATE_VARIABLE(Matrix, HENCKY_STRAIN_TENSOR);

KRATOS_CREATE_VARIABLE(double, VON_MISES_STRESS)

KRATOS_CREATE_VARIABLE(Matrix, REFERENCE_DEFORMATION_GRADIENT);
KRATOS_CREATE_VARIABLE(double, REFERENCE_DEFORMATION_GRADIENT_DETERMINANT);

// Rayleigh variables
KRATOS_CREATE_VARIABLE(double, RAYLEIGH_ALPHA)
KRATOS_CREATE_VARIABLE(double, RAYLEIGH_BETA)

// System damping
KRATOS_CREATE_VARIABLE(double,  SYSTEM_DAMPING_RATIO )
KRATOS_CREATE_VARIABLE(double,  SECOND_SYSTEM_DAMPING_RATIO )

// Nodal load variables
KRATOS_CREATE_3D_VARIABLE_WITH_COMPONENTS(POINT_LOAD)
KRATOS_CREATE_3D_VARIABLE_WITH_COMPONENTS(LINE_LOAD)
KRATOS_CREATE_3D_VARIABLE_WITH_COMPONENTS(SURFACE_LOAD)

// Condition load variables
KRATOS_CREATE_VARIABLE(Vector, POINT_LOADS_VECTOR)
KRATOS_CREATE_VARIABLE(Vector, LINE_LOADS_VECTOR)
KRATOS_CREATE_VARIABLE(Vector, SURFACE_LOADS_VECTOR)
KRATOS_CREATE_VARIABLE(Vector, POSITIVE_FACE_PRESSURES_VECTOR)
KRATOS_CREATE_VARIABLE(Vector, NEGATIVE_FACE_PRESSURES_VECTOR)

// Displacement-Control variables
KRATOS_CREATE_VARIABLE(double, LOAD_FACTOR)
KRATOS_CREATE_VARIABLE(double, PRESCRIBED_DISPLACEMENT)

// Response function variables
KRATOS_CREATE_VARIABLE(double, RESPONSE_VALUE)

// Constitutive laws variables
KRATOS_CREATE_VARIABLE(bool, INELASTIC_FLAG)
KRATOS_CREATE_VARIABLE(double, INFINITY_YIELD_STRESS)
KRATOS_CREATE_VARIABLE(double, YIELD_STRESS_TENSION)
KRATOS_CREATE_VARIABLE(Vector, PLASTIC_STRAIN_VECTOR)
KRATOS_CREATE_VARIABLE(Vector, BACK_STRESS_VECTOR)
KRATOS_CREATE_VARIABLE(Matrix, PLASTIC_DEFORMATION_GRADIENT)
KRATOS_CREATE_VARIABLE(double, YIELD_STRESS_COMPRESSION)
KRATOS_CREATE_VARIABLE(double, DILATANCY_ANGLE)
KRATOS_CREATE_VARIABLE(int, SOFTENING_TYPE)
KRATOS_CREATE_VARIABLE(int, SOFTENING_TYPE_COMPRESSION)
KRATOS_CREATE_VARIABLE(int, HARDENING_CURVE)
KRATOS_CREATE_VARIABLE(int, MAX_NUMBER_NL_CL_ITERATIONS)
KRATOS_CREATE_VARIABLE(double, VISCOUS_PARAMETER)
KRATOS_CREATE_VARIABLE(double, DELAY_TIME)
KRATOS_CREATE_VARIABLE(double, MAXIMUM_STRESS)
KRATOS_CREATE_VARIABLE(double, MAXIMUM_STRESS_POSITION)
KRATOS_CREATE_VARIABLE(double, UNIAXIAL_STRESS)
KRATOS_CREATE_VARIABLE(double, FRICTION_ANGLE)
KRATOS_CREATE_VARIABLE(double, COHESION)
KRATOS_CREATE_VARIABLE(double, DAMAGE)
KRATOS_CREATE_VARIABLE(double, DAMAGE_MATRIX)
KRATOS_CREATE_VARIABLE(double, DAMAGE_FIBER)
KRATOS_CREATE_VARIABLE(double, THRESHOLD)
KRATOS_CREATE_VARIABLE(Matrix, INTEGRATED_STRESS_TENSOR)
KRATOS_CREATE_VARIABLE(Matrix, PLASTIC_STRAIN_TENSOR)
KRATOS_CREATE_VARIABLE(Matrix, BACK_STRESS_TENSOR)
KRATOS_CREATE_VARIABLE(Vector, CURVE_FITTING_PARAMETERS)
KRATOS_CREATE_VARIABLE(Vector, PLASTIC_STRAIN_INDICATORS)
KRATOS_CREATE_VARIABLE(double, EQUIVALENT_PLASTIC_STRAIN)
KRATOS_CREATE_VARIABLE(Vector, KINEMATIC_PLASTICITY_PARAMETERS)
KRATOS_CREATE_VARIABLE(int, KINEMATIC_HARDENING_TYPE)
KRATOS_CREATE_VARIABLE(bool, CONSIDER_PERTURBATION_THRESHOLD)
KRATOS_CREATE_VARIABLE(int, TANGENT_OPERATOR_ESTIMATION)
KRATOS_CREATE_VARIABLE(Matrix, TENSION_STRESS_TENSOR)
KRATOS_CREATE_VARIABLE(Matrix, COMPRESSION_STRESS_TENSOR)
KRATOS_CREATE_VARIABLE(Vector, TENSION_STRESS_VECTOR)
KRATOS_CREATE_VARIABLE(Vector, COMPRESSION_STRESS_VECTOR)
KRATOS_CREATE_VARIABLE(Vector, EFFECTIVE_TENSION_STRESS_VECTOR)
KRATOS_CREATE_VARIABLE(Vector, EFFECTIVE_COMPRESSION_STRESS_VECTOR)
KRATOS_CREATE_VARIABLE(Matrix, CAUCHY_STRESS_TENSOR_FIBER)
KRATOS_CREATE_VARIABLE(Matrix, CAUCHY_STRESS_TENSOR_MATRIX)
KRATOS_CREATE_VARIABLE(Matrix, GREEN_LAGRANGE_STRAIN_TENSOR_MATRIX)
KRATOS_CREATE_VARIABLE(Matrix, GREEN_LAGRANGE_STRAIN_TENSOR_FIBER)
KRATOS_CREATE_VARIABLE(double, EXPONENTIAL_SATURATION_YIELD_STRESS)
KRATOS_CREATE_VARIABLE(double, ACCUMULATED_PLASTIC_STRAIN)
KRATOS_CREATE_VARIABLE(Vector, HIGH_CYCLE_FATIGUE_COEFFICIENTS)
KRATOS_CREATE_3D_VARIABLE_WITH_COMPONENTS( EULER_ANGLES)
KRATOS_CREATE_VARIABLE(double, FATIGUE_REDUCTION_FACTOR)
KRATOS_CREATE_VARIABLE(int, NUMBER_OF_CYCLES)
KRATOS_CREATE_VARIABLE(double, WOHLER_STRESS)
KRATOS_CREATE_VARIABLE(Vector, HARDENING_MODULI_VECTOR)
KRATOS_CREATE_VARIABLE(Vector, LAYER_EULER_ANGLES)
KRATOS_CREATE_VARIABLE(double, OGDEN_BETA_1)
KRATOS_CREATE_VARIABLE(double, OGDEN_BETA_2)
KRATOS_CREATE_VARIABLE(Vector, MULTI_LINEAR_ELASTICITY_MODULI)
KRATOS_CREATE_VARIABLE(Vector, MULTI_LINEAR_ELASTICITY_STRAINS)

// D+D- Damage Constitutive laws variables
KRATOS_CREATE_VARIABLE(double, DAMAGE_TENSION)
KRATOS_CREATE_VARIABLE(double, DAMAGE_COMPRESSION)
KRATOS_CREATE_VARIABLE(double, THRESHOLD_TENSION)
KRATOS_CREATE_VARIABLE(double, THRESHOLD_COMPRESSION)
KRATOS_CREATE_VARIABLE(double, UNIAXIAL_STRESS_TENSION)
KRATOS_CREATE_VARIABLE(double, UNIAXIAL_STRESS_COMPRESSION)
KRATOS_CREATE_VARIABLE(double, FRACTURE_ENERGY_COMPRESSION)
KRATOS_CREATE_VARIABLE(double, FRACTURE_ENERGY_DAMAGE_PROCESS)

// D+D- Damage Constitutive laws variables, additional Masonry 2D & 3D
KRATOS_CREATE_VARIABLE(double, DAMAGE_ONSET_STRESS_COMPRESSION)
KRATOS_CREATE_VARIABLE(double, BIAXIAL_COMPRESSION_MULTIPLIER)
KRATOS_CREATE_VARIABLE(double, FRACTURE_ENERGY_TENSION)
KRATOS_CREATE_VARIABLE(double, RESIDUAL_STRESS_COMPRESSION)
KRATOS_CREATE_VARIABLE(double, BEZIER_CONTROLLER_C1)
KRATOS_CREATE_VARIABLE(double, BEZIER_CONTROLLER_C2)
KRATOS_CREATE_VARIABLE(double, BEZIER_CONTROLLER_C3)
KRATOS_CREATE_VARIABLE(double, YIELD_STRAIN_COMPRESSION)
KRATOS_CREATE_VARIABLE(double, SHEAR_COMPRESSION_REDUCTOR)
KRATOS_CREATE_VARIABLE(double, TRIAXIAL_COMPRESSION_COEFFICIENT)

// Adjoint Variables
KRATOS_CREATE_3D_VARIABLE_WITH_COMPONENTS(ADJOINT_DISPLACEMENT)
KRATOS_CREATE_VARIABLE(Vector, ADJOINT_PARTICULAR_DISPLACEMENT)
KRATOS_CREATE_3D_VARIABLE_WITH_COMPONENTS(ADJOINT_ROTATION)
KRATOS_CREATE_VARIABLE(double, PERTURBATION_SIZE)
KRATOS_CREATE_3D_VARIABLE_WITH_COMPONENTS( ADJOINT_CURVATURE );
KRATOS_CREATE_3D_VARIABLE_WITH_COMPONENTS( ADJOINT_STRAIN );
KRATOS_CREATE_VARIABLE(bool, ADAPT_PERTURBATION_SIZE)

// Variables for output of sensitivities
KRATOS_CREATE_VARIABLE( double, CROSS_AREA_SENSITIVITY );
KRATOS_CREATE_3D_VARIABLE_WITH_COMPONENTS( POINT_LOAD_SENSITIVITY );
KRATOS_CREATE_VARIABLE(double, I22_SENSITIVITY );
KRATOS_CREATE_VARIABLE(double, I33_SENSITIVITY );
KRATOS_CREATE_VARIABLE(double, THICKNESS_SENSITIVITY );
KRATOS_CREATE_VARIABLE(double, YOUNG_MODULUS_SENSITIVITY );
KRATOS_CREATE_VARIABLE(double, AREA_EFFECTIVE_Y_SENSITIVITY );
KRATOS_CREATE_VARIABLE(double, AREA_EFFECTIVE_Z_SENSITIVITY );
KRATOS_CREATE_VARIABLE(bool, IS_ADJOINT );
KRATOS_CREATE_3D_VARIABLE_WITH_COMPONENTS(NODAL_DISPLACEMENT_STIFFNESS_SENSITIVITY);
KRATOS_CREATE_3D_VARIABLE_WITH_COMPONENTS(NODAL_ROTATIONAL_STIFFNESS_SENSITIVITY);

// Variables to for computing parts of sensitivity analysis
KRATOS_CREATE_VARIABLE( int, TRACED_STRESS_TYPE );
KRATOS_CREATE_VARIABLE( Matrix, STRESS_DISP_DERIV_ON_NODE);
KRATOS_CREATE_VARIABLE( Matrix, STRESS_DISP_DERIV_ON_GP );
KRATOS_CREATE_VARIABLE( Matrix, STRESS_DESIGN_DERIVATIVE_ON_NODE);
KRATOS_CREATE_VARIABLE( Matrix, STRESS_DESIGN_DERIVATIVE_ON_GP );
KRATOS_CREATE_VARIABLE( Vector, STRESS_ON_GP );
KRATOS_CREATE_VARIABLE( Vector, STRESS_ON_NODE );
KRATOS_CREATE_VARIABLE( std::string, DESIGN_VARIABLE_NAME );
KRATOS_CREATE_VARIABLE( double, SERIAL_PARALLEL_EQUILIBRIUM_TOLERANCE );

// for DEM-FEM 2D
KRATOS_CREATE_VARIABLE(double, IMPOSED_Z_STRAIN_VALUE)
KRATOS_CREATE_VARIABLE(bool, IMPOSED_Z_STRAIN_OPTION)

// For anisotropy + orthotrophy
// The ratios between the yield strength in the isotropic space and the anisotropic space
<<<<<<< HEAD
// at each direction in local coordinates ratio_x = ft / ft,x 
=======
// at each direction in local coordinates ratio_x = ft / ft,x
>>>>>>> 2691b8ec
KRATOS_CREATE_SYMMETRIC_3D_TENSOR_VARIABLE_WITH_COMPONENTS( ISOTROPIC_ANISOTROPIC_YIELD_RATIO );
KRATOS_CREATE_SYMMETRIC_3D_TENSOR_VARIABLE_WITH_COMPONENTS( ORTHOTROPIC_ELASTIC_CONSTANTS );

}<|MERGE_RESOLUTION|>--- conflicted
+++ resolved
@@ -320,11 +320,7 @@
 
 // For anisotropy + orthotrophy
 // The ratios between the yield strength in the isotropic space and the anisotropic space
-<<<<<<< HEAD
-// at each direction in local coordinates ratio_x = ft / ft,x 
-=======
 // at each direction in local coordinates ratio_x = ft / ft,x
->>>>>>> 2691b8ec
 KRATOS_CREATE_SYMMETRIC_3D_TENSOR_VARIABLE_WITH_COMPONENTS( ISOTROPIC_ANISOTROPIC_YIELD_RATIO );
 KRATOS_CREATE_SYMMETRIC_3D_TENSOR_VARIABLE_WITH_COMPONENTS( ORTHOTROPIC_ELASTIC_CONSTANTS );
 
