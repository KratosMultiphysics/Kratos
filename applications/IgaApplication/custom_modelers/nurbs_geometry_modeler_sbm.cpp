//    |  /           |
//    ' /   __| _` | __|  _ \   __|
//    . \  |   (   | |   (   |\__ `
//   _|\_\_|  \__,_|\__|\___/ ____/
//                   Multi-Physics
//
//  License:         BSD License
//                   Kratos default license: kratos/license.txt
//
//  Main authors:    Nicolo' Antonelli
//                   Andrea Gorgi
//

// Project includes
#include "nurbs_geometry_modeler_sbm.h"
#include "custom_utilities/create_breps_sbm_utilities.h"
#include "custom_processes/snake_sbm_process.h"
#include "iga_application_variables.h"

namespace Kratos
{

///@name Stages
///@{

///@}
///@name Private Operations
///@{
void NurbsGeometryModelerSbm::CreateAndAddRegularGrid2D(
    ModelPart& rModelPart, 
    const Point& A_xyz, 
    const Point& B_xyz,
    const Point& A_uvw, 
    const Point& B_uvw, 
    const SizeType OrderU, 
    const SizeType OrderV, 
    const SizeType NumKnotSpansU, 
    const SizeType NumKnotSpansV, 
    const bool AddSurfaceToModelPart)
{   

    // Call the CreateAndAddRegularGrid2D method of the base class NurbsGeometryModeler
    NurbsGeometryModeler::CreateAndAddRegularGrid2D(rModelPart, A_xyz, B_xyz,
        A_uvw, B_uvw, OrderU, OrderV, NumKnotSpansU, NumKnotSpansV, false);
        
    // Create the Domain/Iga Model Part
    const std::string iga_model_part_name = mParameters["model_part_name"].GetString();
    ModelPart& r_iga_model_part = mpModel->HasModelPart(iga_model_part_name)
                                ? mpModel->GetModelPart(iga_model_part_name)
                                : mpModel->CreateModelPart(iga_model_part_name);

    // compute unique_knot_vector_u
    Vector unique_knot_vector_u(2+(NumKnotSpansU-1));
    unique_knot_vector_u[0] = mKnotVectorU[0]; 
    unique_knot_vector_u[NumKnotSpansU] = mKnotVectorU[mKnotVectorU.size()-1];
    for (SizeType i_knot_insertion = 0; i_knot_insertion < NumKnotSpansU-1; i_knot_insertion++) {
        unique_knot_vector_u[i_knot_insertion+1] = mInsertKnotsU[i_knot_insertion];
    }
    // compute unique_knot_vector_v
    Vector unique_knot_vector_v(2+(NumKnotSpansV-1));
    unique_knot_vector_v[0] = mKnotVectorV[0]; 
    unique_knot_vector_v[NumKnotSpansV] = mKnotVectorV[mKnotVectorV.size()-1];
    for (SizeType i_knot_insertion = 0; i_knot_insertion < NumKnotSpansV-1; i_knot_insertion++) {
        unique_knot_vector_v[i_knot_insertion+1] = mInsertKnotsV[i_knot_insertion];
    }
    // Set the value of the knot vectors
    r_iga_model_part.SetValue(KNOT_VECTOR_U, unique_knot_vector_u);
    r_iga_model_part.SetValue(KNOT_VECTOR_V, unique_knot_vector_v);
<<<<<<< HEAD
=======

    // If neither skin_inner nor skin_outer exists
    if (!(mParameters.Has("skin_model_part_inner_initial_name") || mParameters.Has("skin_model_part_outer_initial_name"))){
        
        Vector knot_step_uv= ZeroVector(2);
        knot_step_uv[0] = std::abs(unique_knot_vector_u[std::ceil(unique_knot_vector_u.size()/2) +1] - unique_knot_vector_u[std::ceil(unique_knot_vector_u.size()/2)] ) ;
        knot_step_uv[1] = std::abs(unique_knot_vector_v[std::ceil(unique_knot_vector_v.size()/2) +1] - unique_knot_vector_v[std::ceil(unique_knot_vector_v.size()/2)] ) ;

        // saving the knot span sizes
        r_iga_model_part.SetValue(KNOT_SPAN_SIZES, knot_step_uv);

        // Create the breps for the outer sbm boundary
        CreateBrepsSbmUtilities<Node, Point, false> CreateBrepsSbmUtilities(mEchoLevel);
        CreateBrepsSbmUtilities.CreateSurrogateBoundary(mpSurface, A_uvw, B_uvw, rModelPart);

        //TODO: This must be turned to an error once we finish the ongoing SBM BCs development
        KRATOS_WARNING("None of the 'skin_model_part_name' have not been defined ") << 
                        "in the nurbs_geometry_modeler_sbm in the project paramer json" << std::endl;
        return;
    }

    // Create the True Model Part -> contains all the true boundary features
    std::string skin_model_part_name;

    // Retrieve skin_model_part_inner_initial_name if it exists
    std::string skin_model_part_inner_initial_name = "skin_model_part_outer_initial_name";
    if (mParameters.Has("skin_model_part_inner_initial_name")) {
        skin_model_part_inner_initial_name = mParameters["skin_model_part_inner_initial_name"].GetString();
    }

    // Retrieve skin_model_part_outer_initial_name if it exists;
    std::string skin_model_part_outer_initial_name = "skin_model_part_outer_initial_name";
    if (mParameters.Has("skin_model_part_outer_initial_name")) {
        skin_model_part_outer_initial_name = mParameters["skin_model_part_outer_initial_name"].GetString();
    }

    // Create the surrogate sub model parts inner and outer
    ModelPart& surrogate_sub_model_part_inner = r_iga_model_part.CreateSubModelPart("surrogate_inner");
    ModelPart& surrogate_sub_model_part_outer = r_iga_model_part.CreateSubModelPart("surrogate_outer");
    
    if (mParameters.Has("skin_model_part_name"))
        skin_model_part_name = mParameters["skin_model_part_name"].GetString();
    else
        KRATOS_ERROR << "The skin_model_part name '" << skin_model_part_name << "' was not defined in the project parameters.\n" << std::endl;

    // inner
    mpModel->HasModelPart(skin_model_part_inner_initial_name)
        ? mpModel->GetModelPart(skin_model_part_inner_initial_name)
        : mpModel->CreateModelPart(skin_model_part_inner_initial_name);
    // outer
    mpModel->HasModelPart(skin_model_part_outer_initial_name)
        ? mpModel->GetModelPart(skin_model_part_outer_initial_name)
        : mpModel->CreateModelPart(skin_model_part_outer_initial_name);
    
    // Skin model part refined after Snake Process
    ModelPart& skin_model_part = mpModel->CreateModelPart(skin_model_part_name);
    skin_model_part.CreateSubModelPart("inner");
    skin_model_part.CreateSubModelPart("outer");

    // Create the parameters for the SnakeSbmProcess
    Kratos::Parameters snake_parameters;
    snake_parameters.AddString("model_part_name", iga_model_part_name);
    snake_parameters.AddString("skin_model_part_name", skin_model_part_name);
    snake_parameters.AddDouble("echo_level", mEchoLevel);
    snake_parameters.AddString("skin_model_part_inner_initial_name", skin_model_part_inner_initial_name);
    snake_parameters.AddString("skin_model_part_outer_initial_name", skin_model_part_outer_initial_name);
    if (mParameters.Has("lambda_inner"))
        snake_parameters.AddDouble("lambda_inner", mParameters["lambda_inner"].GetDouble());
    if (mParameters.Has("lambda_outer"))
        snake_parameters.AddDouble("lambda_outer", mParameters["lambda_outer"].GetDouble());
    if (mParameters.Has("number_of_inner_loops"))
        snake_parameters.AddDouble("number_of_inner_loops", mParameters["number_of_inner_loops"].GetInt());

    // Create the surrogate_sub_model_part for inner and outer
    SnakeSbmProcess snake_sbm_process(*mpModel, snake_parameters);
    snake_sbm_process.Execute();

    // Create the breps for the outer sbm boundary
    CreateBrepsSbmUtilities<Node, Point, true> CreateBrepsSbmUtilities(mEchoLevel);
    CreateBrepsSbmUtilities.CreateSurrogateBoundary(mpSurface, surrogate_sub_model_part_inner, surrogate_sub_model_part_outer, A_uvw, B_uvw, r_iga_model_part);
}

// 3D 
void NurbsGeometryModelerSbm::CreateAndAddRegularGrid3D( 
    ModelPart& rModelPart,
    const Point& A_xyz,
    const Point& B_xyz,
    const Point& A_uvw,
    const Point& B_uvw,
    const SizeType OrderU,
    const SizeType OrderV,
    const SizeType OrderW,
    const SizeType NumKnotSpansU,
    const SizeType NumKnotSpansV,
    const SizeType NumKnotSpansW,
    const bool AddVolumeToModelPart)
{   

    // Call the CreateAndAddRegularGrid3D method of the base class NurbsGeometryModeler
    NurbsGeometryModeler::CreateAndAddRegularGrid3D(rModelPart, A_xyz, B_xyz,
        A_uvw, B_uvw, OrderU, OrderV, OrderW, NumKnotSpansU, NumKnotSpansV, NumKnotSpansW, false);
             
    // Create the Domain/Iga Model Part
    const std::string iga_model_part_name = mParameters["model_part_name"].GetString();
    ModelPart& r_iga_model_part = mpModel->HasModelPart(iga_model_part_name)
                                ? mpModel->GetModelPart(iga_model_part_name)
                                : mpModel->CreateModelPart(iga_model_part_name);

    // Create the True Model Part -> contains all the true boundary features
    std::string skin_model_part_name;
    std::string skin_model_part_inner_initial_name = mParameters["skin_model_part_inner_initial_name"].GetString();
    std::string skin_model_part_outer_initial_name = mParameters["skin_model_part_outer_initial_name"].GetString();

    // Create the surrogate sub model parts inner and outer
    // ModelPart& surrogate_sub_model_part_inner = r_iga_model_part.CreateSubModelPart("surrogate_inner");  // uncomment this line (next PR) 
    // ModelPart& surrogate_sub_model_part_outer = r_iga_model_part.CreateSubModelPart("surrogate_outer");  // uncomment this line (next PR)
>>>>>>> 747fe654

    // If neither skin_inner nor skin_outer exists
    if (!(mParameters.Has("skin_model_part_inner_initial_name") || mParameters.Has("skin_model_part_outer_initial_name"))){
        
<<<<<<< HEAD
        Vector knot_step_uv= ZeroVector(2);
        knot_step_uv[0] = std::abs(unique_knot_vector_u[std::ceil(unique_knot_vector_u.size()/2) +1] - unique_knot_vector_u[std::ceil(unique_knot_vector_u.size()/2)] ) ;
        knot_step_uv[1] = std::abs(unique_knot_vector_v[std::ceil(unique_knot_vector_v.size()/2) +1] - unique_knot_vector_v[std::ceil(unique_knot_vector_v.size()/2)] ) ;

        // saving the knot span sizes
        r_iga_model_part.SetValue(KNOT_SPAN_SIZES, knot_step_uv);

        // Create the breps for the outer sbm boundary
        CreateBrepsSbmUtilities<Node, Point, false> CreateBrepsSbmUtilities(mEchoLevel);
        CreateBrepsSbmUtilities.CreateSurrogateBoundary(mpSurface, A_uvw, B_uvw, rModelPart);
=======
        // Create the breps for the outer sbm boundary
        CreateBrepsSbmUtilities<Node, Point> CreateBrepsSbmUtilities(mEchoLevel);
        // TODO: NEXT PR CreateSurrogateBoundary with Volume
        // CreateBrepsSbmUtilities.CreateSurrogateBoundary(mpVolume, A_uvw, B_uvw, rModelPart);
>>>>>>> 747fe654

        KRATOS_WARNING("None of the 'skin_model_part_name' have not been defined ") << 
                        "in the nurbs_geometry_modeler_sbm in the project paramer json" << std::endl;
        return;
    }

    // Create the True Model Part -> contains all the true boundary features
    std::string skin_model_part_name;

    // Retrieve skin_model_part_inner_initial_name if it exists
    std::string skin_model_part_inner_initial_name = "skin_model_part_outer_initial_name";
    if (mParameters.Has("skin_model_part_inner_initial_name")) {
        skin_model_part_inner_initial_name = mParameters["skin_model_part_inner_initial_name"].GetString();
    }

    // Retrieve skin_model_part_outer_initial_name if it exists;
    std::string skin_model_part_outer_initial_name = "skin_model_part_outer_initial_name";
    if (mParameters.Has("skin_model_part_outer_initial_name")) {
        skin_model_part_outer_initial_name = mParameters["skin_model_part_outer_initial_name"].GetString();
    }

    // Create the surrogate sub model parts inner and outer
    ModelPart& surrogate_sub_model_part_inner = r_iga_model_part.CreateSubModelPart("surrogate_inner");
    ModelPart& surrogate_sub_model_part_outer = r_iga_model_part.CreateSubModelPart("surrogate_outer");
    
    if (mParameters.Has("skin_model_part_name"))
        skin_model_part_name = mParameters["skin_model_part_name"].GetString();
    else
        KRATOS_ERROR << "The skin_model_part name '" << skin_model_part_name << "' was not defined in the project parameters.\n" << std::endl;

    // inner
    mpModel->HasModelPart(skin_model_part_inner_initial_name)
        ? mpModel->GetModelPart(skin_model_part_inner_initial_name)
        : mpModel->CreateModelPart(skin_model_part_inner_initial_name);
    // outer
    mpModel->HasModelPart(skin_model_part_outer_initial_name)
        ? mpModel->GetModelPart(skin_model_part_outer_initial_name)
        : mpModel->CreateModelPart(skin_model_part_outer_initial_name);
    
    // Skin model part refined after Snake Process
    ModelPart& skin_model_part = mpModel->CreateModelPart(skin_model_part_name);
    skin_model_part.CreateSubModelPart("inner");
    skin_model_part.CreateSubModelPart("outer");
<<<<<<< HEAD
=======
    
    
    // compute unique_knot_vector_u
    Vector unique_knot_vector_u(2+(NumKnotSpansU-1));
    unique_knot_vector_u[0] = mKnotVectorU[0]; unique_knot_vector_u[NumKnotSpansU] = mKnotVectorU[mKnotVectorU.size()-1];
    for (SizeType i_knot_insertion = 0; i_knot_insertion < NumKnotSpansU-1; i_knot_insertion++) {
        unique_knot_vector_u[i_knot_insertion+1] = mInsertKnotsU[i_knot_insertion];
    }

    // compute unique_knot_vector_v
    Vector unique_knot_vector_v(2+(NumKnotSpansV-1));
    unique_knot_vector_v[0] = mKnotVectorV[0]; unique_knot_vector_v[NumKnotSpansV] = mKnotVectorV[mKnotVectorV.size()-1];
    for (SizeType i_knot_insertion = 0; i_knot_insertion < NumKnotSpansV-1; i_knot_insertion++) {
        unique_knot_vector_v[i_knot_insertion+1] = mInsertKnotsV[i_knot_insertion];
    }

    // compute unique_knot_vector_w
    Vector unique_knot_vector_w(2+(NumKnotSpansW-1));
    unique_knot_vector_w[0] = mKnotVectorW[0]; unique_knot_vector_w[NumKnotSpansW] = mKnotVectorW[mKnotVectorW.size()-1];
    for (SizeType i_knot_insertion = 0; i_knot_insertion < NumKnotSpansW-1; i_knot_insertion++) {
        unique_knot_vector_w[i_knot_insertion+1] = mInsertKnotsW[i_knot_insertion];
    }

    // Set the value of the knot vectors
    r_iga_model_part.SetValue(KNOT_VECTOR_U, unique_knot_vector_u);
    r_iga_model_part.SetValue(KNOT_VECTOR_V, unique_knot_vector_v);
    r_iga_model_part.SetValue(KNOT_VECTOR_W, unique_knot_vector_w);
>>>>>>> 747fe654

    // Create the parameters for the SnakeSbmProcess
    Kratos::Parameters snake_parameters;
    snake_parameters.AddString("model_part_name", iga_model_part_name);
    snake_parameters.AddString("skin_model_part_name", skin_model_part_name);
    snake_parameters.AddDouble("echo_level", mEchoLevel);
    snake_parameters.AddString("skin_model_part_inner_initial_name", skin_model_part_inner_initial_name);
    snake_parameters.AddString("skin_model_part_outer_initial_name", skin_model_part_outer_initial_name);
    if (mParameters.Has("lambda_inner"))
        snake_parameters.AddDouble("lambda_inner", mParameters["lambda_inner"].GetDouble());
    if (mParameters.Has("lambda_outer"))
        snake_parameters.AddDouble("lambda_outer", mParameters["lambda_outer"].GetDouble());
    if (mParameters.Has("number_of_inner_loops"))
        snake_parameters.AddDouble("number_of_inner_loops", mParameters["number_of_inner_loops"].GetInt());
    
    KRATOS_ERROR << "The NurbsGeometryModelerSbm is not yet implemented for 3D. " 
        << "Please use the 2D version or implement the 3D version." << std::endl;

    // TODO: NEXT PR SnakeSbmProcess in 3D
    // // Create the surrogate_sub_model_part for inner and outer // TODO: extend this in 3D
    // SnakeSbmProcess snake_sbm_process(*mpModel, snake_parameters);
    // snake_sbm_process.Execute();

<<<<<<< HEAD
    // Create the breps for the outer sbm boundary
    CreateBrepsSbmUtilities<Node, Point, true> CreateBrepsSbmUtilities(mEchoLevel);
    CreateBrepsSbmUtilities.CreateSurrogateBoundary(mpSurface, surrogate_sub_model_part_inner, surrogate_sub_model_part_outer, A_uvw, B_uvw, r_iga_model_part);
=======
    // Create the breps for the outer sbm boundary // TODO: extend this in 3D
    CreateBrepsSbmUtilities<Node, Point> CreateBrepsSbmUtilities(mEchoLevel);
    // TODO: NEXT PR CreateSurrogateBoundary with Volume
    // CreateBrepsSbmUtilities.CreateSurrogateBoundary(mpVolume, surrogate_sub_model_part_inner, surrogate_sub_model_part_outer, A_uvw, B_uvw, iga_model_part);
>>>>>>> 747fe654
}


const Parameters NurbsGeometryModelerSbm::GetDefaultParameters() const
{
    return Parameters(R"(
    {
        "echo_level": 1,
        "model_part_name" : "IgaModelPart",
        "lower_point_xyz": [0.0, 0.0, 0.0],
        "upper_point_xyz": [1.0, 1.0, 0.0],
        "lower_point_uvw": [0.0, 0.0, 0.0],
        "upper_point_uvw": [1.0, 1.0, 0.0],
        "polynomial_order" : [2, 2],
        "number_of_knot_spans" : [10, 10],
        "lambda_inner": 0.5,
        "lambda_outer": 0.5,
        "number_of_inner_loops": 0
    })");
}

const Parameters NurbsGeometryModelerSbm::GetValidParameters() const
{
    return Parameters(R"(
    {
        "echo_level": 1,
        "model_part_name" : "IgaModelPart",
        "lower_point_xyz": [0.0, 0.0, 0.0],
        "upper_point_xyz": [1.0, 1.0, 0.0],
        "lower_point_uvw": [0.0, 0.0, 0.0],
        "upper_point_uvw": [1.0, 1.0, 0.0],
        "polynomial_order" : [2, 2],
        "number_of_knot_spans" : [10, 10],
        "lambda_inner": 0.5,
        "lambda_outer": 0.5,
        "number_of_inner_loops": 0,
        "skin_model_part_inner_initial_name": "skin_model_part_inner_initial",
        "skin_model_part_outer_initial_name": "skin_model_part_outer_initial",
        "skin_model_part_name": "skin_model_part"
    })");
}

} // end namespace kratos<|MERGE_RESOLUTION|>--- conflicted
+++ resolved
@@ -66,8 +66,6 @@
     // Set the value of the knot vectors
     r_iga_model_part.SetValue(KNOT_VECTOR_U, unique_knot_vector_u);
     r_iga_model_part.SetValue(KNOT_VECTOR_V, unique_knot_vector_v);
-<<<<<<< HEAD
-=======
 
     // If neither skin_inner nor skin_outer exists
     if (!(mParameters.Has("skin_model_part_inner_initial_name") || mParameters.Has("skin_model_part_outer_initial_name"))){
@@ -184,28 +182,14 @@
     // Create the surrogate sub model parts inner and outer
     // ModelPart& surrogate_sub_model_part_inner = r_iga_model_part.CreateSubModelPart("surrogate_inner");  // uncomment this line (next PR) 
     // ModelPart& surrogate_sub_model_part_outer = r_iga_model_part.CreateSubModelPart("surrogate_outer");  // uncomment this line (next PR)
->>>>>>> 747fe654
-
-    // If neither skin_inner nor skin_outer exists
+
+    // If there is not neither skin_inner nor skin_outer throw a warning since you are using the sbm modeler
     if (!(mParameters.Has("skin_model_part_inner_initial_name") || mParameters.Has("skin_model_part_outer_initial_name"))){
         
-<<<<<<< HEAD
-        Vector knot_step_uv= ZeroVector(2);
-        knot_step_uv[0] = std::abs(unique_knot_vector_u[std::ceil(unique_knot_vector_u.size()/2) +1] - unique_knot_vector_u[std::ceil(unique_knot_vector_u.size()/2)] ) ;
-        knot_step_uv[1] = std::abs(unique_knot_vector_v[std::ceil(unique_knot_vector_v.size()/2) +1] - unique_knot_vector_v[std::ceil(unique_knot_vector_v.size()/2)] ) ;
-
-        // saving the knot span sizes
-        r_iga_model_part.SetValue(KNOT_SPAN_SIZES, knot_step_uv);
-
-        // Create the breps for the outer sbm boundary
-        CreateBrepsSbmUtilities<Node, Point, false> CreateBrepsSbmUtilities(mEchoLevel);
-        CreateBrepsSbmUtilities.CreateSurrogateBoundary(mpSurface, A_uvw, B_uvw, rModelPart);
-=======
         // Create the breps for the outer sbm boundary
         CreateBrepsSbmUtilities<Node, Point> CreateBrepsSbmUtilities(mEchoLevel);
         // TODO: NEXT PR CreateSurrogateBoundary with Volume
         // CreateBrepsSbmUtilities.CreateSurrogateBoundary(mpVolume, A_uvw, B_uvw, rModelPart);
->>>>>>> 747fe654
 
         KRATOS_WARNING("None of the 'skin_model_part_name' have not been defined ") << 
                         "in the nurbs_geometry_modeler_sbm in the project paramer json" << std::endl;
@@ -249,8 +233,6 @@
     ModelPart& skin_model_part = mpModel->CreateModelPart(skin_model_part_name);
     skin_model_part.CreateSubModelPart("inner");
     skin_model_part.CreateSubModelPart("outer");
-<<<<<<< HEAD
-=======
     
     
     // compute unique_knot_vector_u
@@ -278,7 +260,6 @@
     r_iga_model_part.SetValue(KNOT_VECTOR_U, unique_knot_vector_u);
     r_iga_model_part.SetValue(KNOT_VECTOR_V, unique_knot_vector_v);
     r_iga_model_part.SetValue(KNOT_VECTOR_W, unique_knot_vector_w);
->>>>>>> 747fe654
 
     // Create the parameters for the SnakeSbmProcess
     Kratos::Parameters snake_parameters;
@@ -302,16 +283,10 @@
     // SnakeSbmProcess snake_sbm_process(*mpModel, snake_parameters);
     // snake_sbm_process.Execute();
 
-<<<<<<< HEAD
-    // Create the breps for the outer sbm boundary
-    CreateBrepsSbmUtilities<Node, Point, true> CreateBrepsSbmUtilities(mEchoLevel);
-    CreateBrepsSbmUtilities.CreateSurrogateBoundary(mpSurface, surrogate_sub_model_part_inner, surrogate_sub_model_part_outer, A_uvw, B_uvw, r_iga_model_part);
-=======
     // Create the breps for the outer sbm boundary // TODO: extend this in 3D
     CreateBrepsSbmUtilities<Node, Point> CreateBrepsSbmUtilities(mEchoLevel);
     // TODO: NEXT PR CreateSurrogateBoundary with Volume
     // CreateBrepsSbmUtilities.CreateSurrogateBoundary(mpVolume, surrogate_sub_model_part_inner, surrogate_sub_model_part_outer, A_uvw, B_uvw, iga_model_part);
->>>>>>> 747fe654
 }
 
 
