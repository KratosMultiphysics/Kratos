//    |  /           |
//    ' /   __| _` | __|  _ \   __|
//    . \  |   (   | |   (   |\__ `
//   _|\_\_|  \__,_|\__|\___/ ____/
//                   Multi-Physics
//
//  License:         BSD License
//                   Kratos default license: kratos/license.txt
//
//  Main authors:    Nicolo' Antonelli
//                   Andrea Gorgi
//


# pragma once

// System includes

// External includes

// Project includes
#include "modeler/modeler.h"
#include "includes/properties.h"

#include "integration/integration_info.h"
#include "spatial_containers/bins_dynamic.h"
#include "includes/global_pointer_variables.h"

namespace Kratos
{

///@name Kratos Classes
///@{

/// Short class definition.
/** Detail class definition.
*/
class KRATOS_API(IGA_APPLICATION) IgaModelerSbm
    : public Modeler
{
public:
    ///@name Type Definitions
    ///@{

    /// Pointer definition of Modeler
    KRATOS_CLASS_POINTER_DEFINITION(IgaModelerSbm);

    typedef std::size_t SizeType;
    typedef std::size_t IndexType;

    typedef Node NodeType;
    typedef Geometry<NodeType> GeometryType;
    typedef typename GeometryType::GeometriesArrayType GeometriesArrayType;
    typedef typename Properties::Pointer PropertiesPointerType;

    typedef typename ModelPart::ElementsContainerType ElementsContainerType;
    typedef typename ModelPart::ConditionsContainerType ConditionsContainerType;


    using PointType = Node;
    using PointTypePointer = Node::Pointer;
    using PointVector = std::vector<PointType::Pointer>;
    using PointIterator = std::vector<PointType::Pointer>::iterator;
    using DistanceVector = std::vector<double>;
    using DistanceIterator = std::vector<double>::iterator;
    using DynamicBins = BinsDynamic<3, PointType, PointVector, PointTypePointer, PointIterator, DistanceIterator>;
    using PointerType = DynamicBins::PointerType;
    using NodePointerVector = GlobalPointersVector<NodeType>;

    ///@}
    ///@name Life Cycle
    ///@{

    /// Default constructor.
    IgaModelerSbm()
        : Modeler()
    {
    }

    /// Constructor.
    IgaModelerSbm(
        Model & rModel,
        const Parameters ModelerParameters = Parameters())
        : Modeler(rModel, ModelerParameters)
        , mpModel(&rModel)
    {
    }

    /// Destructor.
    virtual ~IgaModelerSbm() = default;

    /// Creates the Modeler Pointer
    Modeler::Pointer Create(Model& rModel, const Parameters ModelParameters) const override
    {
        return Kratos::make_shared<IgaModelerSbm>(rModel, ModelParameters);
    }

    ///@}
    ///@name Stages
    ///@{

    void SetupModelPart() override;

    ///@}
    ///@name Input and output
    ///@{

    /// Turn back information as a string.
    std::string Info() const override
    {
        return "IgaModelerSbm";
    }

    /// Print information about this object.
    void PrintInfo(std::ostream & rOStream) const override
    {
        rOStream << Info();
    }

    /// Print object's data.
    void PrintData(std::ostream & rOStream) const override
    {
    }

    ///@}

private:
    ///@name Iga functionalities
    ///@{

    Model* mpModel = nullptr;

    ///@}
    ///@name Iga functionalities
    ///@{

    /// Creates integration point geometries and applies elements and conditions
    void CreateIntegrationDomain(
        ModelPart& rModelPart,
        const Parameters rParameters) const;

    void CreateIntegrationDomainPerUnit(
        ModelPart& rModelPart,
        const Parameters rParameters) const;

    /// Creates list of rQuadraturePointGeometryList
    void CreateQuadraturePointGeometries(
        GeometriesArrayType& rQuadraturePointGeometryList,
        ModelPart& rModelPart,
        const Parameters rParameters,
        std::string GeometryType) const;
    
    /// Creates list of rQuadraturePointGeometryList for Sbm
    void CreateQuadraturePointGeometriesSbm(
        GeometriesArrayType& rQuadraturePointGeometryList,
        ModelPart& rModelPart,
        const Parameters rParameters,
        std::string GeometryType) const;

    
    /// Creates list of rQuadraturePointGeometryList for Sbm 
    /// using the condition name of the associated projection on the skin boundary layer
    void CreateQuadraturePointGeometriesSbmByProjectionLayer(
        GeometriesArrayType& rQuadraturePointGeometryList,
        ModelPart& rModelPart,
        const Parameters rParameters,
        std::string GeometryType) const;

    /// Creates list of rQuadraturePointGeometryList for Sbm 
    /// using a fixed condition name for the whole surrogate boundary loop
    void CreateQuadraturePointGeometriesSbmByFixedConditionName(
        GeometriesArrayType& rQuadraturePointGeometryList,
        ModelPart& rModelPart,
        const Parameters rParameters,
        std::string GeometryType,
        std::string ConditionName) const;

    ///@}
    ///@name CAD functionalities
    ///@{

    /// Gets list of geometries from rModelPart
    void GetGeometryList(
        GeometriesArrayType& rGeometryList,
        ModelPart& rModelPart,
        const Parameters rParameters) const;

    ///@}
    ///@name Generate Elements and Conditions
    ///@{

    /// Creates elements from geometries
    void CreateElements(
        typename GeometriesArrayType::ptr_iterator rGeometriesBegin,
        typename GeometriesArrayType::ptr_iterator rGeometriesEnd,
        ModelPart& rDestinationModelPart,
        std::string& rElementName,
        SizeType& rIdCounter,
        PropertiesPointerType pProperties,
        const Vector KnotSpanSizes) const;

    /// Creates conditions from geometries
    void CreateConditions(
        typename GeometriesArrayType::ptr_iterator rGeometriesBegin,
        typename GeometriesArrayType::ptr_iterator rGeometriesEnd,
        ModelPart& rDestinationModelPart,
        std::string& rConditionName,
        SizeType& rIdCounter,
        PropertiesPointerType pProperties,
        const Vector KnotSpanSizes) const;

    /// Creates conditions from geometries
    void CreateConditions(
        typename GeometriesArrayType::ptr_iterator rGeometriesBegin,
        typename GeometriesArrayType::ptr_iterator rGeometriesEnd,
        ModelPart& rDestinationModelPart,
        ModelPart& rSkinModelPart,
        std::vector<int>& listIdClosestCondition,
        std::string& rConditionName,
        SizeType& rIdCounter,
        PropertiesPointerType pProperties,
        bool IsInner,
        const Vector KnotSpanSizes) const;
<<<<<<< HEAD

    void PrepareIntegrationOnTrueBoundary(ModelPart& analysis_model_part) const;
=======
    
    /// Creates conditions from geometries (from skin projection)
    void CreateConditions(
        typename GeometriesArrayType::ptr_iterator rGeometriesBegin,
        typename GeometriesArrayType::ptr_iterator rGeometriesEnd,
        ModelPart& rModelPart,
        ModelPart& rSkinModelPart,
        std::vector<int>& rListIdClosestCondition,
        std::vector<int>& rListIdSecondClosestCondition,
        SizeType& rIdCounter,
        PropertiesPointerType pProperties,
        const bool IsInner,
        const Vector KnotSpanSizes) const;
>>>>>>> 747fe654

    ///@}
    ///@name Utility
    ///@{


    ///@}
    ///@name Serializer
    ///@{

    friend class Serializer;

    ///@}
}; // Class CadModeler

///@}
///@name Input and output
///@{

/// input stream function
inline std::istream& operator >> (
    std::istream& rIStream,
    IgaModelerSbm& rThis);

/// output stream function
inline std::ostream& operator << (
    std::ostream& rOStream,
    const IgaModelerSbm& rThis)
{
    rThis.PrintInfo(rOStream);
    rOStream << std::endl;
    rThis.PrintData(rOStream);

    return rOStream;
}

///@}

}  // namespace Kratos.<|MERGE_RESOLUTION|>--- conflicted
+++ resolved
@@ -1,280 +1,277 @@
-//    |  /           |
-//    ' /   __| _` | __|  _ \   __|
-//    . \  |   (   | |   (   |\__ `
-//   _|\_\_|  \__,_|\__|\___/ ____/
-//                   Multi-Physics
-//
-//  License:         BSD License
-//                   Kratos default license: kratos/license.txt
-//
-//  Main authors:    Nicolo' Antonelli
-//                   Andrea Gorgi
-//
-
-
-# pragma once
-
-// System includes
-
-// External includes
-
-// Project includes
-#include "modeler/modeler.h"
-#include "includes/properties.h"
-
-#include "integration/integration_info.h"
-#include "spatial_containers/bins_dynamic.h"
-#include "includes/global_pointer_variables.h"
-
-namespace Kratos
-{
-
-///@name Kratos Classes
-///@{
-
-/// Short class definition.
-/** Detail class definition.
-*/
-class KRATOS_API(IGA_APPLICATION) IgaModelerSbm
-    : public Modeler
-{
-public:
-    ///@name Type Definitions
-    ///@{
-
-    /// Pointer definition of Modeler
-    KRATOS_CLASS_POINTER_DEFINITION(IgaModelerSbm);
-
-    typedef std::size_t SizeType;
-    typedef std::size_t IndexType;
-
-    typedef Node NodeType;
-    typedef Geometry<NodeType> GeometryType;
-    typedef typename GeometryType::GeometriesArrayType GeometriesArrayType;
-    typedef typename Properties::Pointer PropertiesPointerType;
-
-    typedef typename ModelPart::ElementsContainerType ElementsContainerType;
-    typedef typename ModelPart::ConditionsContainerType ConditionsContainerType;
-
-
-    using PointType = Node;
-    using PointTypePointer = Node::Pointer;
-    using PointVector = std::vector<PointType::Pointer>;
-    using PointIterator = std::vector<PointType::Pointer>::iterator;
-    using DistanceVector = std::vector<double>;
-    using DistanceIterator = std::vector<double>::iterator;
-    using DynamicBins = BinsDynamic<3, PointType, PointVector, PointTypePointer, PointIterator, DistanceIterator>;
-    using PointerType = DynamicBins::PointerType;
-    using NodePointerVector = GlobalPointersVector<NodeType>;
-
-    ///@}
-    ///@name Life Cycle
-    ///@{
-
-    /// Default constructor.
-    IgaModelerSbm()
-        : Modeler()
-    {
-    }
-
-    /// Constructor.
-    IgaModelerSbm(
-        Model & rModel,
-        const Parameters ModelerParameters = Parameters())
-        : Modeler(rModel, ModelerParameters)
-        , mpModel(&rModel)
-    {
-    }
-
-    /// Destructor.
-    virtual ~IgaModelerSbm() = default;
-
-    /// Creates the Modeler Pointer
-    Modeler::Pointer Create(Model& rModel, const Parameters ModelParameters) const override
-    {
-        return Kratos::make_shared<IgaModelerSbm>(rModel, ModelParameters);
-    }
-
-    ///@}
-    ///@name Stages
-    ///@{
-
-    void SetupModelPart() override;
-
-    ///@}
-    ///@name Input and output
-    ///@{
-
-    /// Turn back information as a string.
-    std::string Info() const override
-    {
-        return "IgaModelerSbm";
-    }
-
-    /// Print information about this object.
-    void PrintInfo(std::ostream & rOStream) const override
-    {
-        rOStream << Info();
-    }
-
-    /// Print object's data.
-    void PrintData(std::ostream & rOStream) const override
-    {
-    }
-
-    ///@}
-
-private:
-    ///@name Iga functionalities
-    ///@{
-
-    Model* mpModel = nullptr;
-
-    ///@}
-    ///@name Iga functionalities
-    ///@{
-
-    /// Creates integration point geometries and applies elements and conditions
-    void CreateIntegrationDomain(
-        ModelPart& rModelPart,
-        const Parameters rParameters) const;
-
-    void CreateIntegrationDomainPerUnit(
-        ModelPart& rModelPart,
-        const Parameters rParameters) const;
-
-    /// Creates list of rQuadraturePointGeometryList
-    void CreateQuadraturePointGeometries(
-        GeometriesArrayType& rQuadraturePointGeometryList,
-        ModelPart& rModelPart,
-        const Parameters rParameters,
-        std::string GeometryType) const;
-    
-    /// Creates list of rQuadraturePointGeometryList for Sbm
-    void CreateQuadraturePointGeometriesSbm(
-        GeometriesArrayType& rQuadraturePointGeometryList,
-        ModelPart& rModelPart,
-        const Parameters rParameters,
-        std::string GeometryType) const;
-
-    
-    /// Creates list of rQuadraturePointGeometryList for Sbm 
-    /// using the condition name of the associated projection on the skin boundary layer
-    void CreateQuadraturePointGeometriesSbmByProjectionLayer(
-        GeometriesArrayType& rQuadraturePointGeometryList,
-        ModelPart& rModelPart,
-        const Parameters rParameters,
-        std::string GeometryType) const;
-
-    /// Creates list of rQuadraturePointGeometryList for Sbm 
-    /// using a fixed condition name for the whole surrogate boundary loop
-    void CreateQuadraturePointGeometriesSbmByFixedConditionName(
-        GeometriesArrayType& rQuadraturePointGeometryList,
-        ModelPart& rModelPart,
-        const Parameters rParameters,
-        std::string GeometryType,
-        std::string ConditionName) const;
-
-    ///@}
-    ///@name CAD functionalities
-    ///@{
-
-    /// Gets list of geometries from rModelPart
-    void GetGeometryList(
-        GeometriesArrayType& rGeometryList,
-        ModelPart& rModelPart,
-        const Parameters rParameters) const;
-
-    ///@}
-    ///@name Generate Elements and Conditions
-    ///@{
-
-    /// Creates elements from geometries
-    void CreateElements(
-        typename GeometriesArrayType::ptr_iterator rGeometriesBegin,
-        typename GeometriesArrayType::ptr_iterator rGeometriesEnd,
-        ModelPart& rDestinationModelPart,
-        std::string& rElementName,
-        SizeType& rIdCounter,
-        PropertiesPointerType pProperties,
-        const Vector KnotSpanSizes) const;
-
-    /// Creates conditions from geometries
-    void CreateConditions(
-        typename GeometriesArrayType::ptr_iterator rGeometriesBegin,
-        typename GeometriesArrayType::ptr_iterator rGeometriesEnd,
-        ModelPart& rDestinationModelPart,
-        std::string& rConditionName,
-        SizeType& rIdCounter,
-        PropertiesPointerType pProperties,
-        const Vector KnotSpanSizes) const;
-
-    /// Creates conditions from geometries
-    void CreateConditions(
-        typename GeometriesArrayType::ptr_iterator rGeometriesBegin,
-        typename GeometriesArrayType::ptr_iterator rGeometriesEnd,
-        ModelPart& rDestinationModelPart,
-        ModelPart& rSkinModelPart,
-        std::vector<int>& listIdClosestCondition,
-        std::string& rConditionName,
-        SizeType& rIdCounter,
-        PropertiesPointerType pProperties,
-        bool IsInner,
-        const Vector KnotSpanSizes) const;
-<<<<<<< HEAD
-
-    void PrepareIntegrationOnTrueBoundary(ModelPart& analysis_model_part) const;
-=======
-    
-    /// Creates conditions from geometries (from skin projection)
-    void CreateConditions(
-        typename GeometriesArrayType::ptr_iterator rGeometriesBegin,
-        typename GeometriesArrayType::ptr_iterator rGeometriesEnd,
-        ModelPart& rModelPart,
-        ModelPart& rSkinModelPart,
-        std::vector<int>& rListIdClosestCondition,
-        std::vector<int>& rListIdSecondClosestCondition,
-        SizeType& rIdCounter,
-        PropertiesPointerType pProperties,
-        const bool IsInner,
-        const Vector KnotSpanSizes) const;
->>>>>>> 747fe654
-
-    ///@}
-    ///@name Utility
-    ///@{
-
-
-    ///@}
-    ///@name Serializer
-    ///@{
-
-    friend class Serializer;
-
-    ///@}
-}; // Class CadModeler
-
-///@}
-///@name Input and output
-///@{
-
-/// input stream function
-inline std::istream& operator >> (
-    std::istream& rIStream,
-    IgaModelerSbm& rThis);
-
-/// output stream function
-inline std::ostream& operator << (
-    std::ostream& rOStream,
-    const IgaModelerSbm& rThis)
-{
-    rThis.PrintInfo(rOStream);
-    rOStream << std::endl;
-    rThis.PrintData(rOStream);
-
-    return rOStream;
-}
-
-///@}
-
+//    |  /           |
+//    ' /   __| _` | __|  _ \   __|
+//    . \  |   (   | |   (   |\__ `
+//   _|\_\_|  \__,_|\__|\___/ ____/
+//                   Multi-Physics
+//
+//  License:         BSD License
+//                   Kratos default license: kratos/license.txt
+//
+//  Main authors:    Nicolo' Antonelli
+//                   Andrea Gorgi
+//
+
+
+# pragma once
+
+// System includes
+
+// External includes
+
+// Project includes
+#include "modeler/modeler.h"
+#include "includes/properties.h"
+
+#include "integration/integration_info.h"
+#include "spatial_containers/bins_dynamic.h"
+#include "includes/global_pointer_variables.h"
+
+namespace Kratos
+{
+
+///@name Kratos Classes
+///@{
+
+/// Short class definition.
+/** Detail class definition.
+*/
+class KRATOS_API(IGA_APPLICATION) IgaModelerSbm
+    : public Modeler
+{
+public:
+    ///@name Type Definitions
+    ///@{
+
+    /// Pointer definition of Modeler
+    KRATOS_CLASS_POINTER_DEFINITION(IgaModelerSbm);
+
+    typedef std::size_t SizeType;
+    typedef std::size_t IndexType;
+
+    typedef Node NodeType;
+    typedef Geometry<NodeType> GeometryType;
+    typedef typename GeometryType::GeometriesArrayType GeometriesArrayType;
+    typedef typename Properties::Pointer PropertiesPointerType;
+
+    typedef typename ModelPart::ElementsContainerType ElementsContainerType;
+    typedef typename ModelPart::ConditionsContainerType ConditionsContainerType;
+
+
+    using PointType = Node;
+    using PointTypePointer = Node::Pointer;
+    using PointVector = std::vector<PointType::Pointer>;
+    using PointIterator = std::vector<PointType::Pointer>::iterator;
+    using DistanceVector = std::vector<double>;
+    using DistanceIterator = std::vector<double>::iterator;
+    using DynamicBins = BinsDynamic<3, PointType, PointVector, PointTypePointer, PointIterator, DistanceIterator>;
+    using PointerType = DynamicBins::PointerType;
+    using NodePointerVector = GlobalPointersVector<NodeType>;
+
+    ///@}
+    ///@name Life Cycle
+    ///@{
+
+    /// Default constructor.
+    IgaModelerSbm()
+        : Modeler()
+    {
+    }
+
+    /// Constructor.
+    IgaModelerSbm(
+        Model & rModel,
+        const Parameters ModelerParameters = Parameters())
+        : Modeler(rModel, ModelerParameters)
+        , mpModel(&rModel)
+    {
+    }
+
+    /// Destructor.
+    virtual ~IgaModelerSbm() = default;
+
+    /// Creates the Modeler Pointer
+    Modeler::Pointer Create(Model& rModel, const Parameters ModelParameters) const override
+    {
+        return Kratos::make_shared<IgaModelerSbm>(rModel, ModelParameters);
+    }
+
+    ///@}
+    ///@name Stages
+    ///@{
+
+    void SetupModelPart() override;
+
+    ///@}
+    ///@name Input and output
+    ///@{
+
+    /// Turn back information as a string.
+    std::string Info() const override
+    {
+        return "IgaModelerSbm";
+    }
+
+    /// Print information about this object.
+    void PrintInfo(std::ostream & rOStream) const override
+    {
+        rOStream << Info();
+    }
+
+    /// Print object's data.
+    void PrintData(std::ostream & rOStream) const override
+    {
+    }
+
+    ///@}
+
+private:
+    ///@name Iga functionalities
+    ///@{
+
+    Model* mpModel = nullptr;
+
+    ///@}
+    ///@name Iga functionalities
+    ///@{
+
+    /// Creates integration point geometries and applies elements and conditions
+    void CreateIntegrationDomain(
+        ModelPart& rModelPart,
+        const Parameters rParameters) const;
+
+    void CreateIntegrationDomainPerUnit(
+        ModelPart& rModelPart,
+        const Parameters rParameters) const;
+
+    /// Creates list of rQuadraturePointGeometryList
+    void CreateQuadraturePointGeometries(
+        GeometriesArrayType& rQuadraturePointGeometryList,
+        ModelPart& rModelPart,
+        const Parameters rParameters,
+        std::string GeometryType) const;
+    
+    /// Creates list of rQuadraturePointGeometryList for Sbm
+    void CreateQuadraturePointGeometriesSbm(
+        GeometriesArrayType& rQuadraturePointGeometryList,
+        ModelPart& rModelPart,
+        const Parameters rParameters,
+        std::string GeometryType) const;
+
+    
+    /// Creates list of rQuadraturePointGeometryList for Sbm 
+    /// using the condition name of the associated projection on the skin boundary layer
+    void CreateQuadraturePointGeometriesSbmByProjectionLayer(
+        GeometriesArrayType& rQuadraturePointGeometryList,
+        ModelPart& rModelPart,
+        const Parameters rParameters,
+        std::string GeometryType) const;
+
+    /// Creates list of rQuadraturePointGeometryList for Sbm 
+    /// using a fixed condition name for the whole surrogate boundary loop
+    void CreateQuadraturePointGeometriesSbmByFixedConditionName(
+        GeometriesArrayType& rQuadraturePointGeometryList,
+        ModelPart& rModelPart,
+        const Parameters rParameters,
+        std::string GeometryType,
+        std::string ConditionName) const;
+
+    ///@}
+    ///@name CAD functionalities
+    ///@{
+
+    /// Gets list of geometries from rModelPart
+    void GetGeometryList(
+        GeometriesArrayType& rGeometryList,
+        ModelPart& rModelPart,
+        const Parameters rParameters) const;
+
+    ///@}
+    ///@name Generate Elements and Conditions
+    ///@{
+
+    /// Creates elements from geometries
+    void CreateElements(
+        typename GeometriesArrayType::ptr_iterator rGeometriesBegin,
+        typename GeometriesArrayType::ptr_iterator rGeometriesEnd,
+        ModelPart& rDestinationModelPart,
+        std::string& rElementName,
+        SizeType& rIdCounter,
+        PropertiesPointerType pProperties,
+        const Vector KnotSpanSizes) const;
+
+    /// Creates conditions from geometries
+    void CreateConditions(
+        typename GeometriesArrayType::ptr_iterator rGeometriesBegin,
+        typename GeometriesArrayType::ptr_iterator rGeometriesEnd,
+        ModelPart& rDestinationModelPart,
+        std::string& rConditionName,
+        SizeType& rIdCounter,
+        PropertiesPointerType pProperties,
+        const Vector KnotSpanSizes) const;
+
+    /// Creates conditions from geometries
+    void CreateConditions(
+        typename GeometriesArrayType::ptr_iterator rGeometriesBegin,
+        typename GeometriesArrayType::ptr_iterator rGeometriesEnd,
+        ModelPart& rDestinationModelPart,
+        ModelPart& rSkinModelPart,
+        std::vector<int>& listIdClosestCondition,
+        std::string& rConditionName,
+        SizeType& rIdCounter,
+        PropertiesPointerType pProperties,
+        bool IsInner,
+        const Vector KnotSpanSizes) const;
+
+    void PrepareIntegrationOnTrueBoundary(ModelPart& analysis_model_part) const;
+    
+    /// Creates conditions from geometries (from skin projection)
+    void CreateConditions(
+        typename GeometriesArrayType::ptr_iterator rGeometriesBegin,
+        typename GeometriesArrayType::ptr_iterator rGeometriesEnd,
+        ModelPart& rModelPart,
+        ModelPart& rSkinModelPart,
+        std::vector<int>& rListIdClosestCondition,
+        std::vector<int>& rListIdSecondClosestCondition,
+        SizeType& rIdCounter,
+        PropertiesPointerType pProperties,
+        const bool IsInner,
+        const Vector KnotSpanSizes) const;
+
+    ///@}
+    ///@name Utility
+    ///@{
+
+
+    ///@}
+    ///@name Serializer
+    ///@{
+
+    friend class Serializer;
+
+    ///@}
+}; // Class CadModeler
+
+///@}
+///@name Input and output
+///@{
+
+/// input stream function
+inline std::istream& operator >> (
+    std::istream& rIStream,
+    IgaModelerSbm& rThis);
+
+/// output stream function
+inline std::ostream& operator << (
+    std::ostream& rOStream,
+    const IgaModelerSbm& rThis)
+{
+    rThis.PrintInfo(rOStream);
+    rOStream << std::endl;
+    rThis.PrintData(rOStream);
+
+    return rOStream;
+}
+
+///@}
+
 }  // namespace Kratos.