﻿//    |  /           |
//    ' /   __| _` | __|  _ \   __|
//    . \  |   (   | |   (   |\__ `
//   _|\_\_|  \__,_|\__|\___/ ____/
//                   Multi-Physics
//
//  License:         BSD License
//                     Kratos default license: kratos/IGAStructuralMechanicsApplication/license.txt
//
//  Main author:    Leonhard Rieder                 


// System includes

// External includes

// Project includes

// Application includes
#include "custom_elements/active_shell_3p_element.h"



namespace Kratos
{
    ///@name Initialize Functions
    ///@{

    void ActiveShell3pElement::Initialize(const ProcessInfo& rCurrentProcessInfo)
    {
        KRATOS_TRY

        const GeometryType& r_geometry = GetGeometry();

        const SizeType r_number_of_integration_points = r_geometry.IntegrationPointsNumber();

        //CHECKLEO - temporary predefined actuation variables
<<<<<<< HEAD
        // mACTUATION_ALPHA = 0.0; 
        // mACTUATION_BETA = 0.0;
        // mACTUATION_GAMMA = 0.5;
        // mACTUATION_KAPPA_1 = 0.0;
        // mACTUATION_KAPPA_2 = 0.0;
        // mACTUATION_KAPPA_12 = 0.0;

        InitializeActiveShellDofs();
=======
        mACTUATION_ALPHA = 0.0; 
        mACTUATION_BETA = 0.0;
        mACTUATION_GAMMA = 0.0;
        mACTUATION_KAPPA_1 = 0.0;
        mACTUATION_KAPPA_2 = 0.0;
        mACTUATION_KAPPA_12 = 0.0;
>>>>>>> 6e231d75

        // CHECKLEO Testausgabe der Variable
        std::cout << "L~ CalculateConstitutiveVariables::" <<  std::endl;
        std::cout << "mACTUATION_ALPHA    in CalculateConstitutiveVariables: " << mACTUATION_ALPHA << std::endl;
        std::cout << "mACTUATION_BETA     in CalculateConstitutiveVariables: " << mACTUATION_BETA << std::endl;
        std::cout << "mACTUATION_GAMMA    in CalculateConstitutiveVariables: " << mACTUATION_GAMMA << std::endl;
        std::cout << "mACTUATION_KAPPA_1  in CalculateConstitutiveVariables: " << mACTUATION_KAPPA_1 << std::endl;
        std::cout << "mACTUATION_KAPPA_2  in CalculateConstitutiveVariables: " << mACTUATION_KAPPA_2 << std::endl;
        std::cout << "mACTUATION_KAPPA_12 in CalculateConstitutiveVariables: " << mACTUATION_KAPPA_12 << std::endl;
        //############

        // Prepare memory
        if (m_A_ab_covariant_vector.size() != r_number_of_integration_points)
            m_A_ab_covariant_vector.resize(r_number_of_integration_points);
        if (m_B_ab_covariant_vector.size() != r_number_of_integration_points)
            m_B_ab_covariant_vector.resize(r_number_of_integration_points);
        if (m_dA_vector.size() != r_number_of_integration_points)
            m_dA_vector.resize(r_number_of_integration_points);
        if (m_T_vector.size() != r_number_of_integration_points)
            m_T_vector.resize(r_number_of_integration_points);

        KinematicVariables kinematic_variables(
            GetGeometry().WorkingSpaceDimension());

        for (IndexType point_number = 0; point_number < r_number_of_integration_points; ++point_number)
        {
            CalculateKinematics(
                point_number,
                kinematic_variables);

            m_A_ab_covariant_vector[point_number] = kinematic_variables.a_ab_covariant;
            m_B_ab_covariant_vector[point_number] = kinematic_variables.b_ab_covariant;

            m_dA_vector[point_number] = kinematic_variables.dA;

            CalculateTransformation(kinematic_variables, m_T_vector[point_number]);
        }

        InitializeMaterial();

        KRATOS_CATCH("")
    }

    void ActiveShell3pElement::InitializeMaterial()
    {
        KRATOS_TRY

        const GeometryType& r_geometry = GetGeometry();
        const Properties& r_properties = GetProperties();
        const auto& r_N = r_geometry.ShapeFunctionsValues();

        const SizeType r_number_of_integration_points = r_geometry.IntegrationPointsNumber();

        //Constitutive Law initialisation
        if (mConstitutiveLawVector.size() != r_number_of_integration_points)
            mConstitutiveLawVector.resize(r_number_of_integration_points);

        for (IndexType point_number = 0; point_number < r_number_of_integration_points; ++point_number) {
            mConstitutiveLawVector[point_number] = GetProperties()[CONSTITUTIVE_LAW]->Clone();
            mConstitutiveLawVector[point_number]->InitializeMaterial(r_properties, r_geometry, row(r_N, point_number));
        }

        KRATOS_CATCH("");
    }

    void ActiveShell3pElement::FinalizeSolutionStep(const ProcessInfo& rCurrentProcessInfo)
    {
        ConstitutiveLaw::Parameters constitutive_law_parameters(
            GetGeometry(), GetProperties(), rCurrentProcessInfo);

        for (IndexType point_number = 0; point_number < mConstitutiveLawVector.size(); ++point_number) {
            mConstitutiveLawVector[point_number]->FinalizeMaterialResponse(
                constitutive_law_parameters, ConstitutiveLaw::StressMeasure_PK2);
        }
    }

    ///@}
    ///@name Results on Gauss Points
    ///@{

    void ActiveShell3pElement::CalculateOnIntegrationPoints(
        const Variable<double>& rVariable,
        std::vector<double>& rOutput,
        const ProcessInfo& rCurrentProcessInfo
    )
    {
        const auto& r_geometry = GetGeometry();
        const auto& r_integration_points = r_geometry.IntegrationPoints();

        if (rOutput.size() != r_integration_points.size())
        {
            rOutput.resize(r_integration_points.size());
        }

        if(rVariable==SHEAR_FORCE_1 || rVariable==SHEAR_FORCE_2)
        {
            for (IndexType point_number = 0; point_number < r_integration_points.size(); ++point_number) {

                array_1d<double, 2> q = ZeroVector(2);
                CalculateShearForce(point_number, q, rCurrentProcessInfo);

                if (rVariable==SHEAR_FORCE_1)
                {
                    rOutput[point_number] = q[0];
                }
                else if (rVariable==SHEAR_FORCE_2)
                {
                    rOutput[point_number] = q[1];
                }
            }
        }
        else if (rVariable==PK2_STRESS_XX || rVariable==PK2_STRESS_YY || rVariable==PK2_STRESS_XY)
        {
            for (IndexType point_number = 0; point_number < r_integration_points.size(); ++point_number) {
                
                array_1d<double, 3> membrane_stress_pk2_car;
                array_1d<double, 3> bending_stress_pk2_car;

                CalculatePK2Stress(point_number, membrane_stress_pk2_car, bending_stress_pk2_car, rCurrentProcessInfo);

                if (rVariable==PK2_STRESS_XX)
                {
                    rOutput[point_number] = membrane_stress_pk2_car[0];
                }
                else if (rVariable==PK2_STRESS_YY)
                {
                    rOutput[point_number] = membrane_stress_pk2_car[1];
                }
                else if (rVariable==PK2_STRESS_XY)
                {
                    rOutput[point_number] = membrane_stress_pk2_car[2];
                }
            }
        }
        else if(rVariable==CAUCHY_STRESS_XX || rVariable==CAUCHY_STRESS_YY || rVariable==CAUCHY_STRESS_XY 
            || rVariable==CAUCHY_STRESS_TOP_XX || rVariable==CAUCHY_STRESS_TOP_YY || rVariable==CAUCHY_STRESS_TOP_XY  
            || rVariable==CAUCHY_STRESS_BOTTOM_XX || rVariable==CAUCHY_STRESS_BOTTOM_YY || rVariable==CAUCHY_STRESS_BOTTOM_XY
            || rVariable==MEMBRANE_FORCE_XX || rVariable==MEMBRANE_FORCE_YY || rVariable==MEMBRANE_FORCE_XY 
            || rVariable==INTERNAL_MOMENT_XX || rVariable==INTERNAL_MOMENT_YY || rVariable==INTERNAL_MOMENT_XY)
        {
            for (IndexType point_number = 0; point_number < r_integration_points.size(); ++point_number) {
                
                array_1d<double, 3> membrane_stress_cau_car;
                array_1d<double, 3> bending_stress_cau_car;

                CalculateCauchyStress(point_number, membrane_stress_cau_car, bending_stress_cau_car, rCurrentProcessInfo);
                double thickness = this->GetProperties().GetValue(THICKNESS);

                if (rVariable==CAUCHY_STRESS_XX)
                {
                    rOutput[point_number] = membrane_stress_cau_car[0];
                }
                else if (rVariable==CAUCHY_STRESS_YY)
                {
                    rOutput[point_number] = membrane_stress_cau_car[1];
                }
                else if (rVariable==CAUCHY_STRESS_XY)
                {
                    rOutput[point_number] = membrane_stress_cau_car[2];
                }
                else if (rVariable==CAUCHY_STRESS_TOP_XX) 
                {
                    rOutput[point_number] = membrane_stress_cau_car[0] + thickness / 2 * bending_stress_cau_car[0];
                }
                else if (rVariable==CAUCHY_STRESS_TOP_YY) 
                {
                    rOutput[point_number] = membrane_stress_cau_car[1] + thickness / 2 * bending_stress_cau_car[1];
                }
                else if (rVariable==CAUCHY_STRESS_TOP_XY) 
                {
                    rOutput[point_number] = membrane_stress_cau_car[2] + thickness / 2 * bending_stress_cau_car[2];
                }
                else if (rVariable==CAUCHY_STRESS_BOTTOM_XX)
                {
                    rOutput[point_number] = membrane_stress_cau_car[0] - thickness / 2 * bending_stress_cau_car[0];
                }
                else if (rVariable==CAUCHY_STRESS_BOTTOM_YY)
                {
                    rOutput[point_number] = membrane_stress_cau_car[1] - thickness / 2 * bending_stress_cau_car[1];
                }
                else if (rVariable==CAUCHY_STRESS_BOTTOM_XY)
                {
                    rOutput[point_number] = membrane_stress_cau_car[2] - thickness / 2 * bending_stress_cau_car[2];
                }
                else if (rVariable==MEMBRANE_FORCE_XX)
                {
                    rOutput[point_number] = membrane_stress_cau_car[0] * thickness;
                }
                else if (rVariable==MEMBRANE_FORCE_YY)
                {
                    rOutput[point_number] = membrane_stress_cau_car[1] * thickness;
                }
                else if (rVariable==MEMBRANE_FORCE_XY)
                {
                    rOutput[point_number] = membrane_stress_cau_car[2] * thickness;
                }
                else if (rVariable==INTERNAL_MOMENT_XX)
                {
                    rOutput[point_number] = bending_stress_cau_car[0] * pow(thickness, 3) / 12;
                }
                else if (rVariable==INTERNAL_MOMENT_XX)
                {
                    rOutput[point_number] = bending_stress_cau_car[1] * pow(thickness, 3) / 12;
                }
                else if (rVariable==INTERNAL_MOMENT_XY)
                {
                    rOutput[point_number] = bending_stress_cau_car[2] * pow(thickness, 3) / 12;
                }
            } 
        }
        else if (mConstitutiveLawVector[0]->Has(rVariable)) {
            GetValueOnConstitutiveLaw(rVariable, rOutput);
        }
    }

    void ActiveShell3pElement::CalculateOnIntegrationPoints(
        const Variable<array_1d<double, 3 >>& rVariable,
        std::vector<array_1d<double, 3 >>& rOutput,
        const ProcessInfo& rCurrentProcessInfo
    )
    {
        const auto& r_geometry = GetGeometry();
        const auto& r_integration_points = r_geometry.IntegrationPoints();

        if (rOutput.size() != r_integration_points.size())
        {
            rOutput.resize(r_integration_points.size());
        }

        if (rVariable==PK2_STRESS)
        {
            for (IndexType point_number = 0; point_number < r_integration_points.size(); ++point_number) {

                array_1d<double, 3> membrane_stress_pk2_car;
                array_1d<double, 3> bending_stress_pk2_car;

                CalculatePK2Stress(point_number, membrane_stress_pk2_car, bending_stress_pk2_car, rCurrentProcessInfo);
                rOutput[point_number] = membrane_stress_pk2_car;
            }
        }
        else if(rVariable==CAUCHY_STRESS || rVariable==CAUCHY_STRESS_TOP || rVariable==CAUCHY_STRESS_BOTTOM 
                || rVariable==MEMBRANE_FORCE ||  rVariable==INTERNAL_MOMENT)
        {
            for (IndexType point_number = 0; point_number < r_integration_points.size(); ++point_number) {

                array_1d<double, 3> membrane_stress_cau_car;
                array_1d<double, 3> bending_stress_cau_car;

                CalculateCauchyStress(point_number, membrane_stress_cau_car, bending_stress_cau_car, rCurrentProcessInfo);
                double thickness = this->GetProperties().GetValue(THICKNESS);

                if (rVariable==CAUCHY_STRESS)
                {
                    rOutput[point_number] = membrane_stress_cau_car;
                }
                else if (rVariable==CAUCHY_STRESS_TOP) 
                {
                    rOutput[point_number] = membrane_stress_cau_car + thickness / 2 * bending_stress_cau_car;
                }
                else if (rVariable==CAUCHY_STRESS_BOTTOM)
                {
                    rOutput[point_number] = membrane_stress_cau_car - thickness / 2 * bending_stress_cau_car;
                }
                else if (rVariable==MEMBRANE_FORCE)
                {
                    rOutput[point_number] = membrane_stress_cau_car * thickness;
                }
                else if (rVariable==INTERNAL_MOMENT)
                {
                    rOutput[point_number] = bending_stress_cau_car * pow(thickness, 3) / 12;
                }
            }
        }
    }


    ///@}
    ///@name Assembly
    ///@{

    void ActiveShell3pElement::InitializeNonLinearIteration(const ProcessInfo& rCurrentProcessInfo)
    {
        InitializeActiveShellDofs();
    }    

    void ActiveShell3pElement::InitializeActiveShellDofs()
    {
        const Node& r_active_shell_node = GetGeometry().GetGeometryParent(0).GetValue(ACTIVE_SHELL_NODE_GP)[0];

        mACTUATION_ALPHA = r_active_shell_node.FastGetSolutionStepValue(ACTIVE_SHELL_ALPHA); 
        mACTUATION_BETA = r_active_shell_node.FastGetSolutionStepValue(ACTIVE_SHELL_BETA); 
        mACTUATION_GAMMA = r_active_shell_node.FastGetSolutionStepValue(ACTIVE_SHELL_GAMMA); 
        mACTUATION_KAPPA_1 = r_active_shell_node.FastGetSolutionStepValue(ACTIVE_SHELL_KAPPA_1); 
        mACTUATION_KAPPA_2 = r_active_shell_node.FastGetSolutionStepValue(ACTIVE_SHELL_KAPPA_2); 
        mACTUATION_KAPPA_12 = r_active_shell_node.FastGetSolutionStepValue(ACTIVE_SHELL_KAPPA_12);         

        // for output purpose
        GetGeometry().GetGeometryParent(0).SetValue(ACTIVE_SHELL_ALPHA, r_active_shell_node.FastGetSolutionStepValue(ACTIVE_SHELL_ALPHA)); 
        GetGeometry().GetGeometryParent(0).SetValue(ACTIVE_SHELL_BETA, r_active_shell_node.FastGetSolutionStepValue(ACTIVE_SHELL_BETA)); 
        GetGeometry().GetGeometryParent(0).SetValue(ACTIVE_SHELL_GAMMA, r_active_shell_node.FastGetSolutionStepValue(ACTIVE_SHELL_GAMMA)); 
        GetGeometry().GetGeometryParent(0).SetValue(ACTIVE_SHELL_KAPPA_1, r_active_shell_node.FastGetSolutionStepValue(ACTIVE_SHELL_KAPPA_1)); 
        GetGeometry().GetGeometryParent(0).SetValue(ACTIVE_SHELL_KAPPA_2, r_active_shell_node.FastGetSolutionStepValue(ACTIVE_SHELL_KAPPA_2)); 
        GetGeometry().GetGeometryParent(0).SetValue(ACTIVE_SHELL_KAPPA_12, r_active_shell_node.FastGetSolutionStepValue(ACTIVE_SHELL_KAPPA_12));        
    }

    void ActiveShell3pElement::CalculateAll(
        MatrixType& rLeftHandSideMatrix,
        VectorType& rRightHandSideVector,
        const ProcessInfo& rCurrentProcessInfo,
        const bool CalculateStiffnessMatrixFlag,
        const bool CalculateResidualVectorFlag
    ) const
    {
        KRATOS_TRY

        const auto& r_geometry = GetGeometry();

        // definition of problem size
        const SizeType number_of_nodes = r_geometry.size();
        const SizeType mat_size = number_of_nodes * 3;

        const auto& r_integration_points = r_geometry.IntegrationPoints();

        for (IndexType point_number = 0; point_number < r_integration_points.size(); ++point_number) {
            // Compute Kinematics and Metric
            KinematicVariables kinematic_variables(
                GetGeometry().WorkingSpaceDimension());
            CalculateKinematics(
                point_number,
                kinematic_variables);

            // Create constitutive law parameters:
            ConstitutiveLaw::Parameters constitutive_law_parameters(
                GetGeometry(), GetProperties(), rCurrentProcessInfo);

            ConstitutiveVariables constitutive_variables_membrane(3);
            ConstitutiveVariables constitutive_variables_curvature(3);
            CalculateConstitutiveVariables(
                point_number,
                kinematic_variables,
                constitutive_variables_membrane,
                constitutive_variables_curvature,
                constitutive_law_parameters,
                ConstitutiveLaw::StressMeasure_PK2);

            //CHECKLEO - output of the actuated constitutive variables
            //std::cout << "L~ CalculateAll:: StrainVector membrane: " << constitutive_variables_membrane.StrainVector << std::endl;
            //std::cout << "L~ CalculateAll:: StrainVector curvature: " << constitutive_variables_curvature.StrainVector << std::endl;
            //############

            // //CHECKLEO
            // ConstitutiveVariables actuated_constitutive_variables_membrane(3);
            // ConstitutiveVariables actuated_constitutive_variables_curvature(3);
            // CalculateActuatedConstitutiveVariables(
            //     point_number,
            //     kinematic_variables,
            //     actuated_constitutive_variables_membrane,
            //     actuated_constitutive_variables_curvature,
            //     constitutive_law_parameters,
            //     ConstitutiveLaw::StressMeasure_PK2);
            // //############

            // //CHECKLEO - output of the actuated constitutive variables
            // std::cout << "L~ CalculateAll:: StrainVector membrane: " << actuated_constitutive_variables_membrane.StrainVector << std::endl;
            // std::cout << "L~ CalculateAll:: StrainVector curvature: " << actuated_constitutive_variables_curvature.StrainVector << std::endl;
            // //############

            // calculate B MATRICES
            Matrix BMembrane = ZeroMatrix(3, mat_size);
            Matrix BCurvature = ZeroMatrix(3, mat_size);
            CalculateBMembrane(
                point_number,
                BMembrane,
                kinematic_variables);
            CalculateBCurvature(
                point_number,
                BCurvature,
                kinematic_variables);

            // calculate ACTUATED B MATRICES
            Matrix ActuatedBMembrane = ZeroMatrix(3, mat_size);
            // Matrix BCurvature = ZeroMatrix(3, mat_size);
            CalculateActuatedBMembrane(
                point_number,
                ActuatedBMembrane,
                kinematic_variables);
            // CalculateActuatedBCurvature(
            //     point_number,
            //     BCurvature,
            //     kinematic_variables);

            // Nonlinear Deformation
            SecondVariations second_variations_strain(mat_size);
            SecondVariations second_variations_curvature(mat_size);
            CalculateSecondVariationStrainCurvature(
                point_number,
                second_variations_strain,
                second_variations_curvature,
                kinematic_variables);

            double integration_weight =
                r_integration_points[point_number].Weight()
                * m_dA_vector[point_number]
                * GetProperties()[THICKNESS];

            // LEFT HAND SIDE MATRIX
            if (CalculateStiffnessMatrixFlag == true)
            {
                //adding membrane contributions to the stiffness matrix
                CalculateAndAddKm(
                    rLeftHandSideMatrix,
                    BMembrane,
                    constitutive_variables_membrane.ConstitutiveMatrix,
                    integration_weight);
                //adding curvature contributions to the stiffness matrix
                CalculateAndAddKm(
                    rLeftHandSideMatrix,
                    BCurvature,
                    constitutive_variables_curvature.ConstitutiveMatrix,
                    integration_weight);

                // adding  non-linear-contribution to Stiffness-Matrix
                CalculateAndAddNonlinearKm(
                    rLeftHandSideMatrix,
                    second_variations_strain,
                    constitutive_variables_membrane.StressVector,
                    integration_weight);

                CalculateAndAddNonlinearKm(rLeftHandSideMatrix,
                    second_variations_curvature,
                    constitutive_variables_curvature.StressVector,
                    integration_weight);
            }
            // RIGHT HAND SIDE VECTOR
            if (CalculateResidualVectorFlag == true) //calculation of the matrix is required
            {
                // operation performed: rRightHandSideVector -= Weight*IntForce
                noalias(rRightHandSideVector) -= integration_weight * prod(trans(BMembrane), constitutive_variables_membrane.StressVector);
                noalias(rRightHandSideVector) -= integration_weight * prod(trans(BCurvature), constitutive_variables_curvature.StressVector);
            }
        }
        KRATOS_CATCH("");
    }


    ///@}
    ///@name Implicit
    ///@{

    void ActiveShell3pElement::CalculateDampingMatrix(
        MatrixType& rDampingMatrix,
        const ProcessInfo& rCurrentProcessInfo
    )
    {
        KRATOS_TRY;
        // Rayleigh Damping Matrix: alpha*M + beta*K

        // 1.-Get Damping Coeffitients (RAYLEIGH_ALPHA, RAYLEIGH_BETA)
        double alpha = 0.0;
        if (GetProperties().Has(RAYLEIGH_ALPHA))
            alpha = GetProperties()[RAYLEIGH_ALPHA];
        else if (rCurrentProcessInfo.Has(RAYLEIGH_ALPHA))
            alpha = rCurrentProcessInfo[RAYLEIGH_ALPHA];

        double beta = 0.0;
        if (GetProperties().Has(RAYLEIGH_BETA))
            beta = GetProperties()[RAYLEIGH_BETA];
        else if (rCurrentProcessInfo.Has(RAYLEIGH_BETA))
            beta = rCurrentProcessInfo[RAYLEIGH_BETA];

        // 2.-Calculate StiffnessMatrix and MassMatrix:
        if (std::abs(alpha) < 1E-12 && std::abs(beta) < 1E-12) {
            // no damping specified, only setting the matrix to zero
            const SizeType number_of_nodes = GetGeometry().size();
            const SizeType mat_size = number_of_nodes * 3;
            if (rDampingMatrix.size1() != mat_size || rDampingMatrix.size2() != mat_size) {
                rDampingMatrix.resize(mat_size, mat_size, false);
            }
            noalias(rDampingMatrix) = ZeroMatrix(mat_size, mat_size);
        } else if (std::abs(alpha) > 1E-12 && std::abs(beta) < 1E-12) {
            // damping only required with the mass matrix
            CalculateMassMatrix(rDampingMatrix, rCurrentProcessInfo); // pass damping matrix to avoid creating a temporary
            rDampingMatrix *= alpha;
        } else if (std::abs(alpha) < 1E-12 && std::abs(beta) > 1E-12) {
            // damping only required with the stiffness matrix
            CalculateLeftHandSide(rDampingMatrix, rCurrentProcessInfo); // pass damping matrix to avoid creating a temporary
            rDampingMatrix *= beta;
        } else {
            // damping with both mass matrix and stiffness matrix required
            CalculateLeftHandSide(rDampingMatrix, rCurrentProcessInfo); // pass damping matrix to avoid creating a temporary
            rDampingMatrix *= beta;

            Matrix mass_matrix;
            CalculateMassMatrix(mass_matrix, rCurrentProcessInfo);
            noalias(rDampingMatrix) += alpha  * mass_matrix;
        }

        KRATOS_CATCH("")
    }

    void ActiveShell3pElement::CalculateMassMatrix(
        MatrixType& rMassMatrix,
        const ProcessInfo& rCurrentProcessInfo
    )
    {
        KRATOS_TRY;

        const auto& r_geometry = GetGeometry();

        // definition of problem size
        const SizeType number_of_nodes = r_geometry.size();
        const SizeType mat_size = number_of_nodes * 3;

        const auto& r_integration_points = r_geometry.IntegrationPoints();

        // Shape function values for all integration points
        const Matrix& r_N = r_geometry.ShapeFunctionsValues();

        for (IndexType point_number = 0; point_number < r_integration_points.size(); ++point_number) {

            double integration_weight = r_integration_points[point_number].Weight();

            double thickness = this->GetProperties().GetValue(THICKNESS);
            double density = this->GetProperties().GetValue(DENSITY);
            double mass = thickness * density * m_dA_vector[point_number] * integration_weight;

            if (rMassMatrix.size1() != mat_size)
                rMassMatrix.resize(mat_size, mat_size, false);

            rMassMatrix = ZeroMatrix(mat_size, mat_size);

            for (unsigned int r = 0; r<number_of_nodes; r++)
            {
                for (unsigned int s = 0; s<number_of_nodes; s++)
                {
                    rMassMatrix(3 * s, 3 * r) = r_N(point_number, s)*r_N(point_number, r) * mass;
                    rMassMatrix(3 * s + 1, 3 * r + 1) = rMassMatrix(3 * s, 3 * r);
                    rMassMatrix(3 * s + 2, 3 * r + 2) = rMassMatrix(3 * s, 3 * r);
                }
            }
        }
        KRATOS_CATCH("")
    }

    ///@}
    ///@name Kinematics
    ///@{

    void ActiveShell3pElement::CalculateKinematics(
        const IndexType IntegrationPointIndex,
        KinematicVariables& rKinematicVariables
    ) const
    {
        Matrix J;
        GetGeometry().Jacobian(J, IntegrationPointIndex);

        rKinematicVariables.a1 = column(J, 0);
        rKinematicVariables.a2 = column(J, 1);

        //not-normalized base vector 3
        MathUtils<double>::CrossProduct(rKinematicVariables.a3_tilde, rKinematicVariables.a1, rKinematicVariables.a2);

        //differential area dA
        rKinematicVariables.dA = norm_2(rKinematicVariables.a3_tilde);

        //base vector 3 normalized
        noalias(rKinematicVariables.a3) = rKinematicVariables.a3_tilde / rKinematicVariables.dA;

        //GetCovariantMetric  /CHECKLEO Meric ab= [a1a1, a2a2, a1a2]
        rKinematicVariables.a_ab_covariant[0] = pow(rKinematicVariables.a1[0], 2) + pow(rKinematicVariables.a1[1], 2) + pow(rKinematicVariables.a1[2], 2);
        rKinematicVariables.a_ab_covariant[1] = pow(rKinematicVariables.a2[0], 2) + pow(rKinematicVariables.a2[1], 2) + pow(rKinematicVariables.a2[2], 2);
        rKinematicVariables.a_ab_covariant[2] = rKinematicVariables.a1[0] * rKinematicVariables.a2[0] + rKinematicVariables.a1[1] * rKinematicVariables.a2[1] + rKinematicVariables.a1[2] * rKinematicVariables.a2[2];

        Matrix H = ZeroMatrix(3, 3);
        CalculateHessian(H, GetGeometry().ShapeFunctionDerivatives(2, IntegrationPointIndex, GetGeometry().GetDefaultIntegrationMethod()));

        rKinematicVariables.b_ab_covariant[0] = H(0, 0) * rKinematicVariables.a3[0] + H(1, 0) * rKinematicVariables.a3[1] + H(2, 0) * rKinematicVariables.a3[2];
        rKinematicVariables.b_ab_covariant[1] = H(0, 1) * rKinematicVariables.a3[0] + H(1, 1) * rKinematicVariables.a3[1] + H(2, 1) * rKinematicVariables.a3[2];
        rKinematicVariables.b_ab_covariant[2] = H(0, 2) * rKinematicVariables.a3[0] + H(1, 2) * rKinematicVariables.a3[1] + H(2, 2) * rKinematicVariables.a3[2];
    }

    /* Computes the transformation matrix T from the contravariant curvilinear basis to
    *  the local cartesian basis.
    *  ε_curvilinear is defined: [ε_11, ε_22, ε_12]
    *  The transformation matrix T transforms to voigt notation:
    *  ε_local_cartesian = [ε_11, ε_22, 2*ε_12]
    *
    *  The transformation from ε_12_cu to 2*ε_12_ca is included in T.
    */
    void ActiveShell3pElement::CalculateTransformation(
        const KinematicVariables& rKinematicVariables,
        Matrix& rT
    ) const
    {
        //Contravariant metric g_ab_con
        double inv_det_g_ab = 1.0 /
            (rKinematicVariables.a_ab_covariant[0] * rKinematicVariables.a_ab_covariant[1]
                - rKinematicVariables.a_ab_covariant[2] * rKinematicVariables.a_ab_covariant[2]);

        array_1d<double, 3> a_ab_contravariant;
        a_ab_contravariant[0] = inv_det_g_ab * rKinematicVariables.a_ab_covariant[1];
        a_ab_contravariant[1] = inv_det_g_ab * rKinematicVariables.a_ab_covariant[0];
        a_ab_contravariant[2] = -inv_det_g_ab * rKinematicVariables.a_ab_covariant[2];

        //Contravariant base vectors
        array_1d<double, 3> a_contravariant_1 = rKinematicVariables.a1 * a_ab_contravariant[0] + rKinematicVariables.a2 * a_ab_contravariant[2];
        array_1d<double, 3> a_contravariant_2 = rKinematicVariables.a1 * a_ab_contravariant[2] + rKinematicVariables.a2 * a_ab_contravariant[1];


        //Local cartesian coordinates
        double l_a1 = norm_2(rKinematicVariables.a1);
        array_1d<double, 3> e1 = rKinematicVariables.a1 / l_a1;
        double l_a_contravariant_2 = norm_2(a_contravariant_2);
        array_1d<double, 3> e2 = a_contravariant_2 / l_a_contravariant_2;

        // e * a_contravariant
        Matrix G = ZeroMatrix(2, 2);
        G(0, 0) = inner_prod(e1, a_contravariant_1);
        G(0, 1) = inner_prod(e1, a_contravariant_2);
        G(1, 0) = inner_prod(e2, a_contravariant_1);
        G(1, 1) = inner_prod(e2, a_contravariant_2);

        //Transformation matrix T
        if (rT.size1() != 3 && rT.size2() != 3)
            rT.resize(3, 3);
        noalias(rT) = ZeroMatrix(3, 3);

        rT(0, 0) = pow(G(0, 0), 2);
        rT(0, 1) = pow(G(0, 1), 2);
        rT(0, 2) = 2 * G(0, 0) * G(0, 1);

        rT(1, 0) = pow(G(1, 0), 2);
        rT(1, 1) = pow(G(1, 1), 2);
        rT(1, 2) = 2 * G(1, 0) * G(1, 1);

        rT(2, 0) = 2 * G(0, 0) * G(1, 0);
        rT(2, 1) = 2 * G(0, 1) * G(1, 1);
        rT(2, 2) = 2 * (G(0, 0) * G(1, 1) + G(0, 1) * G(1, 0));
    }

    /* Computes the transformation matrix T from the local cartesian basis to
    *  the local cartesian basis.
    */
    void ActiveShell3pElement::CalculateTransformationFromCovariantToCartesian(
        const KinematicVariables& rKinematicVariables,
        Matrix& rTCovToCar
    ) const
    {
        //Contravariant metric g_ab_con
        double inv_det_g_ab = 1.0 /
            (rKinematicVariables.a_ab_covariant[0] * rKinematicVariables.a_ab_covariant[1]
                - rKinematicVariables.a_ab_covariant[2] * rKinematicVariables.a_ab_covariant[2]);

        array_1d<double, 3> a_ab_contravariant;
        a_ab_contravariant[0] =  inv_det_g_ab * rKinematicVariables.a_ab_covariant[1];
        a_ab_contravariant[1] =  inv_det_g_ab * rKinematicVariables.a_ab_covariant[0];
        a_ab_contravariant[2] = -inv_det_g_ab * rKinematicVariables.a_ab_covariant[2];

        //Contravariant base vectors
        array_1d<double, 3> a_contravariant_2 = rKinematicVariables.a1*a_ab_contravariant[2] + rKinematicVariables.a2*a_ab_contravariant[1];

        //Local cartesian coordinates
        double l_a1 = norm_2(rKinematicVariables.a1);
        array_1d<double, 3> e1 = rKinematicVariables.a1 / l_a1;
        double l_a_contravariant_2 = norm_2(a_contravariant_2);
        array_1d<double, 3> e2 = a_contravariant_2 / l_a_contravariant_2;

        // e * a_covariant
        double G_00 = inner_prod(e1, rKinematicVariables.a1);
        double G_01 = inner_prod(e1, rKinematicVariables.a2);
        double G_11 = inner_prod(e2, rKinematicVariables.a2);

        //Transformation matrix T from covariant to local cartesian coordinate system
        rTCovToCar(0, 0) = pow(G_00, 2);
        rTCovToCar(0, 1) = pow(G_01, 2);
        rTCovToCar(0, 2) = 2 * G_00 * G_01;
        rTCovToCar(1, 1) = pow(G_11, 2);
        rTCovToCar(2, 1) = G_01 * G_11;
        rTCovToCar(2, 2) = G_00 * G_11;
    }

    //CHECKLEO Constitutive Variables with actuation
    void ActiveShell3pElement::CalculateConstitutiveVariables(
        const IndexType IntegrationPointIndex,
        KinematicVariables& rActualKinematic,
        ConstitutiveVariables& rThisConstitutiveVariablesMembrane,
        ConstitutiveVariables& rThisConstitutiveVariablesCurvature,
        ConstitutiveLaw::Parameters& rValues,
        const ConstitutiveLaw::StressMeasure ThisStressMeasure
    ) const
    {
        rValues.GetOptions().Set(ConstitutiveLaw::USE_ELEMENT_PROVIDED_STRAIN, true);
        rValues.GetOptions().Set(ConstitutiveLaw::COMPUTE_STRESS);
        rValues.GetOptions().Set(ConstitutiveLaw::COMPUTE_CONSTITUTIVE_TENSOR);

        // CHECKLEO Testausgabe der Variable
        // std::cout << "L~ CalculateConstitutiveVariables::" <<  std::endl;
        // std::cout << "mACTUATION_ALPHA    in CalculateConstitutiveVariables: " << mACTUATION_ALPHA << std::endl;
        // std::cout << "mACTUATION_BETA     in CalculateConstitutiveVariables: " << mACTUATION_BETA << std::endl;
        // std::cout << "mACTUATION_GAMMA    in CalculateConstitutiveVariables: " << mACTUATION_GAMMA << std::endl;
        // std::cout << "mACTUATION_KAPPA_1  in CalculateConstitutiveVariables: " << mACTUATION_KAPPA_1 << std::endl;
        // std::cout << "mACTUATION_KAPPA_2  in CalculateConstitutiveVariables: " << mACTUATION_KAPPA_2 << std::endl;
        // std::cout << "mACTUATION_KAPPA_12 in CalculateConstitutiveVariables: " << mACTUATION_KAPPA_12 << std::endl;
        //############

        //Strain - Membrane Part

        array_1d<double, 3> total_strain_vector = 0.5 * (rActualKinematic.a_ab_covariant - m_A_ab_covariant_vector[IntegrationPointIndex]);

        array_1d<double, 3> actuated_strain_vector;   
        //CHECKLEO strain part -> Vektor (E11,E22;E12)
        actuated_strain_vector[0] = (mACTUATION_ALPHA + 0.5 * std::pow(mACTUATION_ALPHA, 2)) * m_A_ab_covariant_vector[IntegrationPointIndex][0];
        actuated_strain_vector[1] = (mACTUATION_BETA + 0.5 * std::pow(mACTUATION_BETA, 2)) * m_A_ab_covariant_vector[IntegrationPointIndex][1]; 
        actuated_strain_vector[2] = 0.5 * (mACTUATION_ALPHA + mACTUATION_BETA + mACTUATION_ALPHA*mACTUATION_BETA) * m_A_ab_covariant_vector[IntegrationPointIndex][2];
        //shear part
        actuated_strain_vector[2] = 0.5 * (m_A_ab_covariant_vector[IntegrationPointIndex][2] * cos(mACTUATION_GAMMA) + m_dA_vector[IntegrationPointIndex] * sin(mACTUATION_GAMMA) - m_A_ab_covariant_vector[IntegrationPointIndex][2] ) * 2;
        
        array_1d<double, 3> strain_vector = total_strain_vector - actuated_strain_vector;
        noalias(rThisConstitutiveVariablesMembrane.StrainVector) = prod(m_T_vector[IntegrationPointIndex], strain_vector);

        // Strain - Curvature Part
        array_1d<double, 3> total_curvature_vector = rActualKinematic.b_ab_covariant - m_B_ab_covariant_vector[IntegrationPointIndex];

        array_1d<double, 3> actuated_curvature_vector;
        actuated_curvature_vector[0] = mACTUATION_KAPPA_1;     //CHECK: This might not be coorect as it is not multiplied with the zeta -> preintegration 
        actuated_curvature_vector[1] = mACTUATION_KAPPA_2;
        actuated_curvature_vector[2] = mACTUATION_KAPPA_12;

        array_1d<double, 3> curvature_vector = total_curvature_vector - actuated_curvature_vector;
        noalias(rThisConstitutiveVariablesCurvature.StrainVector) = prod(m_T_vector[IntegrationPointIndex], curvature_vector);


        //CHECKLEO - output of the actuated constitutive variables
        // std::cout << "L~ CalculateConstitutiveVariables:: actuated StrainVector membrane : " << actuated_strain_vector << std::endl;
        // std::cout << "L~ CalculateConstitutiveVariables:: total    StrainVector membrane : " << total_strain_vector << std::endl;
        // std::cout << "L~ CalculateConstitutiveVariables:: actuated StrainVector curvature: " << actuated_curvature_vector << std::endl;
        // std::cout << "L~ CalculateConstitutiveVariables:: total    StrainVector curvature: " << total_curvature_vector << std::endl;


        // Constitive Matrices DMembrane and DCurvature
        rValues.SetStrainVector(rThisConstitutiveVariablesMembrane.StrainVector); //this is the input parameter
        rValues.SetStressVector(rThisConstitutiveVariablesMembrane.StressVector); //this is an ouput parameter
        rValues.SetConstitutiveMatrix(rThisConstitutiveVariablesMembrane.ConstitutiveMatrix); //this is an ouput parameter

        mConstitutiveLawVector[IntegrationPointIndex]->CalculateMaterialResponse(rValues, ThisStressMeasure);

        double thickness = this->GetProperties().GetValue(THICKNESS);
        noalias(rThisConstitutiveVariablesCurvature.ConstitutiveMatrix) = rThisConstitutiveVariablesMembrane.ConstitutiveMatrix * (pow(thickness, 2) / 12);

        //Local Cartesian Forces and Moments   //CHECKLEO S= C*(E-E_act)
        noalias(rThisConstitutiveVariablesMembrane.StressVector) = prod(
            trans(rThisConstitutiveVariablesMembrane.ConstitutiveMatrix), rThisConstitutiveVariablesMembrane.StrainVector);
        noalias(rThisConstitutiveVariablesCurvature.StressVector) = prod(
            trans(rThisConstitutiveVariablesCurvature.ConstitutiveMatrix), rThisConstitutiveVariablesCurvature.StrainVector);
    }

    void ActiveShell3pElement::CalculateActuatedConstitutiveVariables(
        const IndexType IntegrationPointIndex,
        KinematicVariables& rActualKinematic,
        ConstitutiveVariables& rThisActuatedConstitutiveVariablesMembrane,
        ConstitutiveVariables& rThisActuatedConstitutiveVariablesCurvature,
        ConstitutiveLaw::Parameters& rValues,
        const ConstitutiveLaw::StressMeasure ThisStressMeasure
    ) const
    {
        rValues.GetOptions().Set(ConstitutiveLaw::USE_ELEMENT_PROVIDED_STRAIN, true);
        rValues.GetOptions().Set(ConstitutiveLaw::COMPUTE_STRESS);
        rValues.GetOptions().Set(ConstitutiveLaw::COMPUTE_CONSTITUTIVE_TENSOR);

        // CHECKLEO Testausgabe der Variable
        std::cout << "mACTUATION_ALPHA    in CalculateConstitutiveVariables: " << mACTUATION_ALPHA << std::endl;
        std::cout << "mACTUATION_BETA     in CalculateConstitutiveVariables: " << mACTUATION_BETA << std::endl;
        std::cout << "mACTUATION_GAMMA    in CalculateConstitutiveVariables: " << mACTUATION_GAMMA << std::endl;
        std::cout << "mACTUATION_KAPPA_1  in CalculateConstitutiveVariables: " << mACTUATION_KAPPA_1 << std::endl;
        std::cout << "mACTUATION_KAPPA_2  in CalculateConstitutiveVariables: " << mACTUATION_KAPPA_2 << std::endl;
        std::cout << "mACTUATION_KAPPA_12 in CalculateConstitutiveVariables: " << mACTUATION_KAPPA_12 << std::endl;

        std::cout << "m_A_ab_covariant_vector[IntegrationPointIndex]: " << m_A_ab_covariant_vector[IntegrationPointIndex] << std::endl;

        array_1d<double, 3> strain_vector;
        // strain part -> Vektor (E11,E22;E12)
        strain_vector[0] = (mACTUATION_ALPHA + 0.5 * std::pow(mACTUATION_ALPHA, 2)) * m_A_ab_covariant_vector[IntegrationPointIndex][0];
        strain_vector[1] = 0.5 * (mACTUATION_ALPHA + mACTUATION_BETA + mACTUATION_ALPHA*mACTUATION_BETA) * m_A_ab_covariant_vector[IntegrationPointIndex][1];
        strain_vector[2] = (mACTUATION_BETA + 0.5 * std::pow(mACTUATION_BETA, 2)) * m_A_ab_covariant_vector[IntegrationPointIndex][2];
        //shear part
        strain_vector[2] = 0.5 * (m_A_ab_covariant_vector[IntegrationPointIndex][2] * cos(mACTUATION_GAMMA) + m_dA_vector[IntegrationPointIndex] * sin(mACTUATION_GAMMA) - m_A_ab_covariant_vector[IntegrationPointIndex][2] ) * 2;
        noalias(rThisActuatedConstitutiveVariablesMembrane.StrainVector) = prod(m_T_vector[IntegrationPointIndex], strain_vector);

        //bending part
        array_1d<double, 3> curvature_vector;
        curvature_vector[0] = mACTUATION_KAPPA_1;     //CHECK: This might not be coorect as it is not multiplied with the zeta -> preintegration 
        curvature_vector[1] = mACTUATION_KAPPA_2;
        curvature_vector[2] = mACTUATION_KAPPA_12;
        
        noalias(rThisActuatedConstitutiveVariablesCurvature.StrainVector) = prod(m_T_vector[IntegrationPointIndex], curvature_vector);

        // Constitive Matrices DMembrane and DCurvature
        rValues.SetStrainVector(rThisActuatedConstitutiveVariablesMembrane.StrainVector); //this is the input parameter
        rValues.SetStressVector(rThisActuatedConstitutiveVariablesMembrane.StressVector); //this is an ouput parameter
        rValues.SetConstitutiveMatrix(rThisActuatedConstitutiveVariablesMembrane.ConstitutiveMatrix); //this is an ouput parameter

        mConstitutiveLawVector[IntegrationPointIndex]->CalculateMaterialResponse(rValues, ThisStressMeasure);

        double thickness = this->GetProperties().GetValue(THICKNESS);
        noalias(rThisActuatedConstitutiveVariablesCurvature.ConstitutiveMatrix) = rThisActuatedConstitutiveVariablesMembrane.ConstitutiveMatrix * (pow(thickness, 2) / 12);

        //Local Cartesian Forces and Moments
        noalias(rThisActuatedConstitutiveVariablesMembrane.StressVector) = prod(
            trans(rThisActuatedConstitutiveVariablesMembrane.ConstitutiveMatrix), rThisActuatedConstitutiveVariablesMembrane.StrainVector);
        noalias(rThisActuatedConstitutiveVariablesCurvature.StressVector) = prod(
            trans(rThisActuatedConstitutiveVariablesCurvature.ConstitutiveMatrix), rThisActuatedConstitutiveVariablesCurvature.StrainVector);
    }

    void ActiveShell3pElement::CalculateBMembrane(
        const IndexType IntegrationPointIndex,
        Matrix& rB,
        const KinematicVariables& rActualKinematic) const
    {
        const SizeType number_of_control_points = GetGeometry().size();
        const SizeType mat_size = number_of_control_points * 3;

        const Matrix& r_DN_De = GetGeometry().ShapeFunctionLocalGradient(IntegrationPointIndex);

        if (rB.size1() != 3 || rB.size2() != mat_size)
            rB.resize(3, mat_size);
        noalias(rB) = ZeroMatrix(3, mat_size);

        for (IndexType r = 0; r < mat_size; r++)
        {
            // local node number kr and dof direction dirr
            IndexType kr = r / 3;
            IndexType dirr = r % 3;

            array_1d<double, 3> dE_curvilinear;
            // strain
            dE_curvilinear[0] = r_DN_De(kr, 0) * rActualKinematic.a1(dirr);
            dE_curvilinear[1] = r_DN_De(kr, 1) * rActualKinematic.a2(dirr);
            dE_curvilinear[2] = 0.5 * (r_DN_De(kr, 0) * rActualKinematic.a2(dirr) + rActualKinematic.a1(dirr) * r_DN_De(kr, 1));

            rB(0, r) = m_T_vector[IntegrationPointIndex](0, 0) * dE_curvilinear[0] + m_T_vector[IntegrationPointIndex](0, 1) * dE_curvilinear[1] + m_T_vector[IntegrationPointIndex](0, 2) * dE_curvilinear[2];
            rB(1, r) = m_T_vector[IntegrationPointIndex](1, 0) * dE_curvilinear[0] + m_T_vector[IntegrationPointIndex](1, 1) * dE_curvilinear[1] + m_T_vector[IntegrationPointIndex](1, 2) * dE_curvilinear[2];
            rB(2, r) = m_T_vector[IntegrationPointIndex](2, 0) * dE_curvilinear[0] + m_T_vector[IntegrationPointIndex](2, 1) * dE_curvilinear[1] + m_T_vector[IntegrationPointIndex](2, 2) * dE_curvilinear[2];
        }
    }

    void ActiveShell3pElement::CalculateActuatedBMembrane(
        const IndexType IntegrationPointIndex,
        Matrix& rB,
        const KinematicVariables& rActualKinematic) const
    {
        const SizeType number_of_control_points = GetGeometry().size();
        const SizeType mat_size = number_of_control_points * 3;

        const Matrix& r_DN_De = GetGeometry().ShapeFunctionLocalGradient(IntegrationPointIndex);

        if (rB.size1() != 3 || rB.size2() != mat_size)
            rB.resize(3, mat_size);
        noalias(rB) = ZeroMatrix(3, mat_size);

        for (IndexType r = 0; r < mat_size; r++)
        {
            // local node number kr and dof direction dirr
            IndexType kr = r / 3;
            IndexType dirr = r % 3;

            array_1d<double, 3> dE_curvilinear;
            // strain
            dE_curvilinear[0] = r_DN_De(kr, 0) * rActualKinematic.a1(dirr);
            dE_curvilinear[1] = r_DN_De(kr, 1) * rActualKinematic.a2(dirr);
            dE_curvilinear[2] = 0.5 * (r_DN_De(kr, 0) * rActualKinematic.a2(dirr) + rActualKinematic.a1(dirr) * r_DN_De(kr, 1));

            rB(0, r) = m_T_vector[IntegrationPointIndex](0, 0) * dE_curvilinear[0] + m_T_vector[IntegrationPointIndex](0, 1) * dE_curvilinear[1] + m_T_vector[IntegrationPointIndex](0, 2) * dE_curvilinear[2];
            rB(1, r) = m_T_vector[IntegrationPointIndex](1, 0) * dE_curvilinear[0] + m_T_vector[IntegrationPointIndex](1, 1) * dE_curvilinear[1] + m_T_vector[IntegrationPointIndex](1, 2) * dE_curvilinear[2];
            rB(2, r) = m_T_vector[IntegrationPointIndex](2, 0) * dE_curvilinear[0] + m_T_vector[IntegrationPointIndex](2, 1) * dE_curvilinear[1] + m_T_vector[IntegrationPointIndex](2, 2) * dE_curvilinear[2];
        }
    }

    void ActiveShell3pElement::CalculateBCurvature(
        const IndexType IntegrationPointIndex,
        Matrix& rB,
        const KinematicVariables& rActualKinematic) const
    {
        KRATOS_TRY

        const auto& r_geometry = GetGeometry();

        const Matrix& r_DN_De = r_geometry.ShapeFunctionLocalGradient(IntegrationPointIndex);
        const Matrix& r_DDN_DDe = r_geometry.ShapeFunctionDerivatives(2, IntegrationPointIndex, GetGeometry().GetDefaultIntegrationMethod());

        const SizeType number_of_control_points = GetGeometry().size();
        const SizeType mat_size = number_of_control_points * 3;

        Matrix da3 = ZeroMatrix(3, 3);
        Matrix dn = ZeroMatrix(3, 3);
        Matrix b = ZeroMatrix(3, mat_size);

        double inv_dA = 1 / rActualKinematic.dA;
        double inv_dA3 = 1 / std::pow(rActualKinematic.dA, 3);

        Matrix H = ZeroMatrix(3, 3);
        CalculateHessian(H, GetGeometry().ShapeFunctionDerivatives(2, IntegrationPointIndex));

        for (IndexType i = 0; i < number_of_control_points; i++)
        {
            IndexType index = 3 * i;
            //first line
            da3(0, 0) = 0;
            da3(0, 1) = -r_DN_De(i, 0) * rActualKinematic.a2[2] + r_DN_De(i, 1) * rActualKinematic.a1[2];
            da3(0, 2) = r_DN_De(i, 0) * rActualKinematic.a2[1] - r_DN_De(i, 1) * rActualKinematic.a1[1];

            //second line
            da3(1, 0) = r_DN_De(i, 0) * rActualKinematic.a2[2] - r_DN_De(i, 1) * rActualKinematic.a1[2];
            da3(1, 1) = 0;
            da3(1, 2) = -r_DN_De(i, 0) * rActualKinematic.a2[0] + r_DN_De(i, 1) * rActualKinematic.a1[0];

            //third line
            da3(2, 0) = -r_DN_De(i, 0) * rActualKinematic.a2[1] + r_DN_De(i, 1) * rActualKinematic.a1[1];
            da3(2, 1) = r_DN_De(i, 0) * rActualKinematic.a2[0] - r_DN_De(i, 1) * rActualKinematic.a1[0];
            da3(2, 2) = 0;

            for (IndexType j = 0; j < 3; j++)
            {
                double a3da3la3 = (rActualKinematic.a3_tilde[0] * da3(j, 0) + rActualKinematic.a3_tilde[1] * da3(j, 1) + rActualKinematic.a3_tilde[2] * da3(j, 2)) * inv_dA3;

                dn(j, 0) = da3(j, 0) * inv_dA - rActualKinematic.a3_tilde[0] * a3da3la3;
                dn(j, 1) = da3(j, 1) * inv_dA - rActualKinematic.a3_tilde[1] * a3da3la3;
                dn(j, 2) = da3(j, 2) * inv_dA - rActualKinematic.a3_tilde[2] * a3da3la3;
            }

            // curvature vector [K11,K22,K12] referred to curvilinear coordinate system
            b(0, index) = 0 - (r_DDN_DDe(i, 0) * rActualKinematic.a3[0] + H(0, 0) * dn(0, 0) + H(1, 0) * dn(0, 1) + H(2, 0) * dn(0, 2));
            b(0, index + 1) = 0 - (r_DDN_DDe(i, 0) * rActualKinematic.a3[1] + H(0, 0) * dn(1, 0) + H(1, 0) * dn(1, 1) + H(2, 0) * dn(1, 2));
            b(0, index + 2) = 0 - (r_DDN_DDe(i, 0) * rActualKinematic.a3[2] + H(0, 0) * dn(2, 0) + H(1, 0) * dn(2, 1) + H(2, 0) * dn(2, 2));

            //second line
            b(1, index) = 0 - (r_DDN_DDe(i, 2) * rActualKinematic.a3[0] + H(0, 1) * dn(0, 0) + H(1, 1) * dn(0, 1) + H(2, 1) * dn(0, 2));
            b(1, index + 1) = 0 - (r_DDN_DDe(i, 2) * rActualKinematic.a3[1] + H(0, 1) * dn(1, 0) + H(1, 1) * dn(1, 1) + H(2, 1) * dn(1, 2));
            b(1, index + 2) = 0 - (r_DDN_DDe(i, 2) * rActualKinematic.a3[2] + H(0, 1) * dn(2, 0) + H(1, 1) * dn(2, 1) + H(2, 1) * dn(2, 2));

            //third line
            b(2, index) = 0 - (r_DDN_DDe(i, 1) * rActualKinematic.a3[0] + H(0, 2) * dn(0, 0) + H(1, 2) * dn(0, 1) + H(2, 2) * dn(0, 2));
            b(2, index + 1) = 0 - (r_DDN_DDe(i, 1) * rActualKinematic.a3[1] + H(0, 2) * dn(1, 0) + H(1, 2) * dn(1, 1) + H(2, 2) * dn(1, 2));
            b(2, index + 2) = 0 - (r_DDN_DDe(i, 1) * rActualKinematic.a3[2] + H(0, 2) * dn(2, 0) + H(1, 2) * dn(2, 1) + H(2, 2) * dn(2, 2));
        }

        noalias(rB) = -prod(m_T_vector[IntegrationPointIndex], b);

        KRATOS_CATCH("")
    }

    void ActiveShell3pElement::CalculateSecondVariationStrainCurvature(
        const IndexType IntegrationPointIndex,
        SecondVariations& rSecondVariationsStrain,
        SecondVariations& rSecondVariationsCurvature,
        const KinematicVariables& rActualKinematic) const
    {
        const auto& r_geometry = GetGeometry();

        const Matrix& r_DN_De = r_geometry.ShapeFunctionLocalGradient(IntegrationPointIndex);
        const Matrix& r_DDN_DDe = r_geometry.ShapeFunctionDerivatives(2, IntegrationPointIndex, GetGeometry().GetDefaultIntegrationMethod());

        const SizeType number_of_control_points = GetGeometry().size();
        const SizeType mat_size = number_of_control_points * 3;

        double l_a3 = norm_2(rActualKinematic.a3_tilde);
        double l_a3_3 = pow(l_a3, 3);
        double l_a3_5 = pow(l_a3, 5);
        double inv_l_a3 = 1 / l_a3;
        double inv_l_a3_3 = 1 / l_a3_3;
        double inv_l_a3_5 = 1 / l_a3_5;

        Matrix S_da3 = ZeroMatrix(3, mat_size);
        Vector S_a3_da3 = ZeroVector(mat_size);
        Vector S_a3_da3_l_a3_3 = ZeroVector(mat_size);
        Matrix S_dn = ZeroMatrix(3, mat_size);

        Matrix H = ZeroMatrix(3, 3);
        CalculateHessian(H, GetGeometry().ShapeFunctionDerivatives(2, IntegrationPointIndex, GetGeometry().GetDefaultIntegrationMethod()));

        // first variation of strain and curvature w.r.t. dof
        for (IndexType r = 0; r < mat_size; r++)
        {
            // local node number kr and dof direction dirr
            IndexType kr = r / 3;
            IndexType dirr = r % 3;

            array_1d<double, 3> S_dg_1 = ZeroVector(3);
            array_1d<double, 3> S_dg_2 = ZeroVector(3);
            S_dg_1(dirr) = r_DN_De(kr, 0);
            S_dg_2(dirr) = r_DN_De(kr, 1);

            // curvature
            S_da3(0, r) = S_dg_1(1) * rActualKinematic.a2(2) - S_dg_1(2) * rActualKinematic.a2(1) + rActualKinematic.a1(1) * S_dg_2(2) - rActualKinematic.a1(2) * S_dg_2(1);
            S_da3(1, r) = S_dg_1(2) * rActualKinematic.a2(0) - S_dg_1(0) * rActualKinematic.a2(2) + rActualKinematic.a1(2) * S_dg_2(0) - rActualKinematic.a1(0) * S_dg_2(2);
            S_da3(2, r) = S_dg_1(0) * rActualKinematic.a2(1) - S_dg_1(1) * rActualKinematic.a2(0) + rActualKinematic.a1(0) * S_dg_2(1) - rActualKinematic.a1(1) * S_dg_2(0);

            S_a3_da3[r] = rActualKinematic.a3_tilde[0] * S_da3(0, r) + rActualKinematic.a3_tilde[1] * S_da3(1, r) + rActualKinematic.a3_tilde[2] * S_da3(2, r);
            S_a3_da3_l_a3_3[r] = S_a3_da3[r] * inv_l_a3_3;

            S_dn(0, r) = S_da3(0, r) * inv_l_a3 - rActualKinematic.a3_tilde[0] * S_a3_da3_l_a3_3[r];
            S_dn(1, r) = S_da3(1, r) * inv_l_a3 - rActualKinematic.a3_tilde[1] * S_a3_da3_l_a3_3[r];
            S_dn(2, r) = S_da3(2, r) * inv_l_a3 - rActualKinematic.a3_tilde[2] * S_a3_da3_l_a3_3[r];
        }

        // second variation of strain and curvature w.r.t. dofs
        for (IndexType r = 0; r < mat_size; r++)
        {
            // local node number kr and dof direction dirr
            IndexType kr = r / 3;
            IndexType dirr = r % 3;

            for (IndexType s = 0; s <= r; s++)
            {
                // local node number ks and dof direction dirs
                IndexType ks = s / 3;
                IndexType dirs = s % 3;

                // strain
                array_1d<double, 3> ddE_cu = ZeroVector(3);
                if (dirr == dirs)
                {
                    ddE_cu[0] = r_DN_De(kr, 0) * r_DN_De(ks, 0);
                    ddE_cu[1] = r_DN_De(kr, 1) * r_DN_De(ks, 1);
                    ddE_cu[2] = 0.5 * (r_DN_De(kr, 0) * r_DN_De(ks, 1) + r_DN_De(kr, 1) * r_DN_De(ks, 0));

                    rSecondVariationsStrain.B11(r, s) = m_T_vector[IntegrationPointIndex](0, 0) * ddE_cu[0] + m_T_vector[IntegrationPointIndex](0, 1) * ddE_cu[1] + m_T_vector[IntegrationPointIndex](0, 2) * ddE_cu[2];
                    rSecondVariationsStrain.B22(r, s) = m_T_vector[IntegrationPointIndex](1, 0) * ddE_cu[0] + m_T_vector[IntegrationPointIndex](1, 1) * ddE_cu[1] + m_T_vector[IntegrationPointIndex](1, 2) * ddE_cu[2];
                    rSecondVariationsStrain.B12(r, s) = m_T_vector[IntegrationPointIndex](2, 0) * ddE_cu[0] + m_T_vector[IntegrationPointIndex](2, 1) * ddE_cu[1] + m_T_vector[IntegrationPointIndex](2, 2) * ddE_cu[2];
                }

                // curvature
                array_1d<double, 3> dda3 = ZeroVector(3);
                int dirt = 4 - static_cast<int>(dirr) - static_cast<int>(dirs);
                int ddir = static_cast<int>(dirr) - static_cast<int>(dirs);
                if (ddir == -1) dda3(dirt - 1) = r_DN_De(kr, 0) * r_DN_De(ks, 1) - r_DN_De(ks, 0) * r_DN_De(kr, 1);
                else if (ddir == 2) dda3(dirt - 1) = r_DN_De(kr, 0) * r_DN_De(ks, 1) - r_DN_De(ks, 0) * r_DN_De(kr, 1);
                else if (ddir == 1) dda3(dirt - 1) = -r_DN_De(kr, 0) * r_DN_De(ks, 1) + r_DN_De(ks, 0) * r_DN_De(kr, 1);
                else if (ddir == -2) dda3(dirt - 1) = -r_DN_De(kr, 0) * r_DN_De(ks, 1) + r_DN_De(ks, 0) * r_DN_De(kr, 1);

                double c = -(dda3[0] * rActualKinematic.a3_tilde[0] + dda3[1] * rActualKinematic.a3_tilde[1] + dda3[2] * rActualKinematic.a3_tilde[2]
                    + S_da3(0, r) * S_da3(0, s) + S_da3(1, r) * S_da3(1, s) + S_da3(2, r) * S_da3(2, s)
                    ) * inv_l_a3_3;

                double d = 3.0 * S_a3_da3[r] * S_a3_da3[s] * inv_l_a3_5;

                array_1d<double, 3> ddn = ZeroVector(3);
                ddn[0] = dda3[0] * inv_l_a3 - S_a3_da3_l_a3_3[s] * S_da3(0, r) - S_a3_da3_l_a3_3[r] * S_da3(0, s) + (c + d) * rActualKinematic.a3_tilde[0];
                ddn[1] = dda3[1] * inv_l_a3 - S_a3_da3_l_a3_3[s] * S_da3(1, r) - S_a3_da3_l_a3_3[r] * S_da3(1, s) + (c + d) * rActualKinematic.a3_tilde[1];
                ddn[2] = dda3[2] * inv_l_a3 - S_a3_da3_l_a3_3[s] * S_da3(2, r) - S_a3_da3_l_a3_3[r] * S_da3(2, s) + (c + d) * rActualKinematic.a3_tilde[2];

                array_1d<double, 3> ddK_cu = ZeroVector(3);
                ddK_cu[0] = r_DDN_DDe(kr, 0) * S_dn(dirr, s) + r_DDN_DDe(ks, 0) * S_dn(dirs, r)
                    + H(0, 0) * ddn[0] + H(1, 0) * ddn[1] + H(2, 0) * ddn[2];
                ddK_cu[1] = r_DDN_DDe(kr, 2) * S_dn(dirr, s) + r_DDN_DDe(ks, 2) * S_dn(dirs, r)
                    + H(0, 1) * ddn[0] + H(1, 1) * ddn[1] + H(2, 1) * ddn[2];
                ddK_cu[2] = r_DDN_DDe(kr, 1) * S_dn(dirr, s) + r_DDN_DDe(ks, 1) * S_dn(dirs, r)
                    + H(0, 2) * ddn[0] + H(1, 2) * ddn[1] + H(2, 2) * ddn[2];

                rSecondVariationsCurvature.B11(r, s) = m_T_vector[IntegrationPointIndex](0, 0) * ddK_cu[0] + m_T_vector[IntegrationPointIndex](0, 1) * ddK_cu[1] + m_T_vector[IntegrationPointIndex](0, 2) * ddK_cu[2];
                rSecondVariationsCurvature.B11(s, r) = rSecondVariationsCurvature.B11(r, s);
                rSecondVariationsCurvature.B22(r, s) = m_T_vector[IntegrationPointIndex](1, 0) * ddK_cu[0] + m_T_vector[IntegrationPointIndex](1, 1) * ddK_cu[1] + m_T_vector[IntegrationPointIndex](1, 2) * ddK_cu[2];
                rSecondVariationsCurvature.B22(s, r) = rSecondVariationsCurvature.B22(r, s);
                rSecondVariationsCurvature.B12(r, s) = m_T_vector[IntegrationPointIndex](2, 0) * ddK_cu[0] + m_T_vector[IntegrationPointIndex](2, 1) * ddK_cu[1] + m_T_vector[IntegrationPointIndex](2, 2) * ddK_cu[2];
                rSecondVariationsCurvature.B12(s, r) = rSecondVariationsCurvature.B12(r, s);
            }
        }
    }

    ///@}
    ///@name Stiffness matrix assembly
    ///@{

    inline void ActiveShell3pElement::CalculateAndAddKm(
        MatrixType& rLeftHandSideMatrix,
        const Matrix& rB,
        const Matrix& rD,
        const double IntegrationWeight
    ) const
    {
        noalias(rLeftHandSideMatrix) += IntegrationWeight * prod(trans(rB), Matrix(prod(rD, rB)));
    }

    inline void ActiveShell3pElement::CalculateAndAddNonlinearKm(
        Matrix& rLeftHandSideMatrix,
        const SecondVariations& rSecondVariationsStrain,
        const Vector& rSD,
        const double IntegrationWeight) const
    {
        const SizeType number_of_control_points = GetGeometry().size();
        const SizeType mat_size = number_of_control_points * 3;

        for (IndexType n = 0; n < mat_size; n++)
        {
            for (IndexType m = 0; m <= n; m++)
            {
                double nm = (rSD[0] * rSecondVariationsStrain.B11(n, m)
                    + rSD[1] * rSecondVariationsStrain.B22(n, m)
                    + rSD[2] * rSecondVariationsStrain.B12(n, m)) * IntegrationWeight;

                rLeftHandSideMatrix(n, m) += nm;
                if (n != m)
                    rLeftHandSideMatrix(m, n) += nm;
            }
        }
    }

    ///@}
    ///@name Stress recovery
    ///@{
    
    void ActiveShell3pElement::CalculatePK2Stress(
        const IndexType IntegrationPointIndex,
        array_1d<double, 3>& rPK2MembraneStressCartesian,
        array_1d<double, 3>& rPK2BendingStressCartesian,
        const ProcessInfo& rCurrentProcessInfo) const
    {
        // Compute Kinematics and Metric
        KinematicVariables kinematic_variables(
            GetGeometry().WorkingSpaceDimension());
        CalculateKinematics(
            IntegrationPointIndex,
            kinematic_variables);

        // Create constitutive law parameters:
        ConstitutiveLaw::Parameters constitutive_law_parameters(
            GetGeometry(), GetProperties(), rCurrentProcessInfo);

        ConstitutiveVariables constitutive_variables_membrane(3);
        ConstitutiveVariables constitutive_variables_curvature(3);
        CalculateConstitutiveVariables(
            IntegrationPointIndex,
            kinematic_variables,
            constitutive_variables_membrane,
            constitutive_variables_curvature,
            constitutive_law_parameters,
            ConstitutiveLaw::StressMeasure_PK2);
        
        double thickness = this->GetProperties().GetValue(THICKNESS);

        rPK2MembraneStressCartesian = constitutive_variables_membrane.StressVector;
        rPK2BendingStressCartesian = -1.0 * constitutive_variables_curvature.StressVector / pow(thickness, 2) * 12;
    }
    
    void ActiveShell3pElement::CalculateCauchyStress(
        const IndexType IntegrationPointIndex,
        array_1d<double, 3>& rCauchyMembraneStressesCartesian, 
        array_1d<double, 3>& rCauchyBendingStressesCartesian, 
        const ProcessInfo& rCurrentProcessInfo) const
    {
        // Compute PK2 stress
        array_1d<double, 3> membrane_stress_pk2_car;
        array_1d<double, 3> bending_stress_pk2_car;

        CalculatePK2Stress(IntegrationPointIndex, membrane_stress_pk2_car, bending_stress_pk2_car, rCurrentProcessInfo);

        // Compute Kinematics and Metric
        KinematicVariables kinematic_variables(
            GetGeometry().WorkingSpaceDimension());
        CalculateKinematics(
            IntegrationPointIndex,
            kinematic_variables);

        double detF = kinematic_variables.dA / m_dA_vector[IntegrationPointIndex];

        // Compute Transformation matrix T from local cartesian coordinate system to covariant basis
        Matrix T_car_to_cov = ZeroMatrix(3,3);
        T_car_to_cov = trans(m_T_vector[IntegrationPointIndex]);
        for (IndexType i = 0; i < 3; i++)
        {
            T_car_to_cov(2, i) = T_car_to_cov(i, 2) / 2;
        }

        // Compute Transformation matrix T from covariant basis to local cartesian coordinate system            
        Matrix T_cov_to_car = ZeroMatrix(3,3);
        CalculateTransformationFromCovariantToCartesian(kinematic_variables, T_cov_to_car);

        // Compute Cauchy stress
        array_1d<double, 3> membrane_stress_pk2_cov = prod(T_car_to_cov, membrane_stress_pk2_car);
        array_1d<double, 3> membrane_stress_cau_cov = membrane_stress_pk2_cov / detF;
        array_1d<double, 3> membrane_stress_cau_car = prod(T_cov_to_car, membrane_stress_cau_cov);

        array_1d<double, 3> bending_stress_pk2_cov = prod(T_car_to_cov, bending_stress_pk2_car);
        array_1d<double, 3> bending_stress_cau_cov = bending_stress_pk2_cov / detF;
        array_1d<double, 3> bending_stress_cau_car = prod(T_cov_to_car, bending_stress_cau_cov);

        rCauchyMembraneStressesCartesian = membrane_stress_cau_car;
        rCauchyBendingStressesCartesian = bending_stress_cau_car;
    }

    void ActiveShell3pElement::CalculateShearForce(
        const IndexType IntegrationPointIndex,
        array_1d<double, 2>& rq, 
        const ProcessInfo& rCurrentProcessInfo) const
    {
        // Compute Kinematics and Metric
        KinematicVariables kinematic_variables(
            GetGeometry().WorkingSpaceDimension());
        CalculateKinematics(
            IntegrationPointIndex,
            kinematic_variables);

        // Create constitutive law parameters:
        ConstitutiveLaw::Parameters constitutive_law_parameters(
            GetGeometry(), GetProperties(), rCurrentProcessInfo);

        ConstitutiveVariables constitutive_variables_membrane(3);
        ConstitutiveVariables constitutive_variables_curvature(3);
        CalculateConstitutiveVariables(
            IntegrationPointIndex,
            kinematic_variables,
            constitutive_variables_membrane,
            constitutive_variables_curvature,
            constitutive_law_parameters,
            ConstitutiveLaw::StressMeasure_PK2);
        
        double thickness = this->GetProperties().GetValue(THICKNESS);

        // Calculate Hessian Matrix at initial configuration
        const SizeType number_of_points = GetGeometry().size();
        const SizeType working_space_dimension = 3;
        const Matrix& rDDN_DDe = GetGeometry().ShapeFunctionDerivatives(2, IntegrationPointIndex, GetGeometry().GetDefaultIntegrationMethod());
        
        Matrix H_initial;
        H_initial.resize(working_space_dimension, working_space_dimension);
        H_initial = ZeroMatrix(working_space_dimension, working_space_dimension);

        for (IndexType k = 0; k < number_of_points; k++)
        {
            const array_1d<double, 3>& coords = GetGeometry()[k].GetInitialPosition();

            H_initial(0, 0) += rDDN_DDe(k, 0)*coords[0];
            H_initial(0, 1) += rDDN_DDe(k, 2)*coords[0];
            H_initial(0, 2) += rDDN_DDe(k, 1)*coords[0];

            H_initial(1, 0) += rDDN_DDe(k, 0)*coords[1];
            H_initial(1, 1) += rDDN_DDe(k, 2)*coords[1];
            H_initial(1, 2) += rDDN_DDe(k, 1)*coords[1];

            H_initial(2, 0) += rDDN_DDe(k, 0)*coords[2];
            H_initial(2, 1) += rDDN_DDe(k, 2)*coords[2];
            H_initial(2, 2) += rDDN_DDe(k, 1)*coords[2];
        }

        // Calculate Hessian Matrix at actual configuration
        Matrix H_actual;
        H_actual.resize(working_space_dimension, working_space_dimension);
        H_actual = ZeroMatrix(working_space_dimension, working_space_dimension);
        CalculateHessian(H_actual, rDDN_DDe);

        // Calculate derivative of curvature w.r.t. theta1 and theta2 at initial configuration
        array_1d<double, 3> DCurvature_D1_initial = ZeroVector(3);
        array_1d<double, 3> DCurvature_D2_initial = ZeroVector(3);
        CalculateDerivativeOfCurvatureInitial(IntegrationPointIndex, DCurvature_D1_initial, DCurvature_D2_initial, H_initial);
        
        // Calculate derivative of curvature w.r.t. theta1 and theta2 at actual configuration
        array_1d<double, 3> DCurvature_D1_actual = ZeroVector(3);
        array_1d<double, 3> DCurvature_D2_actual = ZeroVector(3);
        CalculateDerivativeOfCurvatureActual(IntegrationPointIndex, DCurvature_D1_actual, DCurvature_D2_actual, H_actual, kinematic_variables);

        std::vector<array_1d<double, 3>> Dk_con_Dalpha(2);
        Dk_con_Dalpha[0] = DCurvature_D1_initial - DCurvature_D1_actual;
        Dk_con_Dalpha[1] = DCurvature_D2_initial - DCurvature_D2_actual;

        array_1d<double, 3> k_con = -1.0 * (kinematic_variables.b_ab_covariant - m_B_ab_covariant_vector[IntegrationPointIndex]);
        array_1d<double, 3> k_car = prod(m_T_vector[IntegrationPointIndex], k_con);
        array_1d<double, 3> m_car = prod(constitutive_variables_curvature.ConstitutiveMatrix, k_car)*thickness;

        // derivative of the transformation matrix T_con_to_car (contravariant to local Cartesian basis)
        std::vector<Matrix> DT_con_to_car_init_Dalpha(2, ZeroMatrix(3, 3));
        std::vector<Matrix> DT_car_to_cov_init_Dalpha(2, ZeroMatrix(3, 3));
        CalculateDerivativeTransformationMatrices(IntegrationPointIndex, DT_con_to_car_init_Dalpha, DT_car_to_cov_init_Dalpha, H_initial);

        // derivative of the moment
        std::vector<array_1d<double, 3>> Dm_car_Dalpha(2);
        std::vector<array_1d<double, 3>> Dm_cov_Dalpha(2);
        array_1d<double, 3> Dk_car_D1 = prod(m_T_vector[IntegrationPointIndex], Dk_con_Dalpha[0]) + prod(DT_con_to_car_init_Dalpha[0], k_con);
        array_1d<double, 3> Dk_car_D2 = prod(m_T_vector[IntegrationPointIndex], Dk_con_Dalpha[1]) + prod(DT_con_to_car_init_Dalpha[1], k_con);
        Dm_car_Dalpha[0] = prod(constitutive_variables_curvature.ConstitutiveMatrix, Dk_car_D1)*thickness;
        Dm_car_Dalpha[1] = prod(constitutive_variables_curvature.ConstitutiveMatrix, Dk_car_D2)*thickness;

        //Transformation matrix T from local cartesian coordinate system to covariant basis
        Matrix T_car_to_cov = ZeroMatrix(3,3);
        T_car_to_cov = trans(m_T_vector[IntegrationPointIndex]);
        for (IndexType i = 0; i < 3; i++)
        {
            T_car_to_cov(2, i) = T_car_to_cov(i, 2) / 2;
        }

        Dm_cov_Dalpha[0] = prod(T_car_to_cov, Dm_car_Dalpha[0]) + prod(DT_car_to_cov_init_Dalpha[0], m_car);
        Dm_cov_Dalpha[1] = prod(T_car_to_cov, Dm_car_Dalpha[1]) + prod(DT_car_to_cov_init_Dalpha[1], m_car);

        array_1d<double, 2> q_pk2_cov;
        q_pk2_cov[0] = Dm_cov_Dalpha[0](0) / std::sqrt(kinematic_variables.a_ab_covariant[0]) + Dm_cov_Dalpha[1](2) / std::sqrt(kinematic_variables.a_ab_covariant[1]);
        q_pk2_cov[1] = Dm_cov_Dalpha[1](1) / std::sqrt(kinematic_variables.a_ab_covariant[1]) + Dm_cov_Dalpha[0](2) / std::sqrt(kinematic_variables.a_ab_covariant[0]);
        double detF = kinematic_variables.dA / m_dA_vector[IntegrationPointIndex];
        array_1d<double, 2> q_cau_cov = q_pk2_cov / detF;

        //Contravariant metric g_ab_con
        double inv_det_g_ab = 1.0 /
            (kinematic_variables.a_ab_covariant[0] * kinematic_variables.a_ab_covariant[1]
                - kinematic_variables.a_ab_covariant[2] * kinematic_variables.a_ab_covariant[2]);

        array_1d<double, 3> a_ab_contravariant;
        a_ab_contravariant[0] =  inv_det_g_ab * kinematic_variables.a_ab_covariant[1];
        a_ab_contravariant[1] =  inv_det_g_ab * kinematic_variables.a_ab_covariant[0];
        a_ab_contravariant[2] = -inv_det_g_ab * kinematic_variables.a_ab_covariant[2];

        //Contravariant base vectors
        array_1d<double, 3> a_contravariant_2 = kinematic_variables.a1*a_ab_contravariant[2] + kinematic_variables.a2*a_ab_contravariant[1];

        //Local cartesian coordinates
        double l_a1 = norm_2(kinematic_variables.a1);
        array_1d<double, 3> e1 = kinematic_variables.a1 / l_a1;
        double l_a_contravariant_2 = norm_2(a_contravariant_2);
        array_1d<double, 3> e2 = a_contravariant_2 / l_a_contravariant_2;

        rq[0] = inner_prod(e1, kinematic_variables.a1) * q_cau_cov[0];
        rq[1] = inner_prod(e2, kinematic_variables.a2) * q_cau_cov[1];
    }

    void ActiveShell3pElement::CalculateDerivativeOfCurvatureInitial(
        const IndexType IntegrationPointIndex,
        array_1d<double, 3>& rDCurvature_D1,
        array_1d<double, 3>& rDCurvature_D2,
        const Matrix& rHessian) const
    {
        // base vector at initial configuration
        const SizeType number_of_nodes = GetGeometry().size();
        const Matrix& rDN_De = GetGeometry().ShapeFunctionDerivatives(1, IntegrationPointIndex, GetGeometry().GetDefaultIntegrationMethod());

        array_1d<double, 3> a1 = ZeroVector(3);
        array_1d<double, 3> a2 = ZeroVector(3);
        array_1d<double, 3> a3_tilde = ZeroVector(3);
        array_1d<double, 3> a3 = ZeroVector(3);

        for (SizeType i = 0; i < number_of_nodes; i++)
        {
            a1[0] += GetGeometry().GetPoint( i ).X0() * rDN_De(i, 0);
            a1[1] += GetGeometry().GetPoint( i ).Y0() * rDN_De(i, 0);
            a1[2] += GetGeometry().GetPoint( i ).Z0() * rDN_De(i, 0);

            a2[0] += GetGeometry().GetPoint( i ).X0() * rDN_De(i, 1);
            a2[1] += GetGeometry().GetPoint( i ).Y0() * rDN_De(i, 1);
            a2[2] += GetGeometry().GetPoint( i ).Z0() * rDN_De(i, 1);
        }

        MathUtils<double>::CrossProduct(a3_tilde, a1, a2);
        noalias(a3) = a3_tilde / norm_2(a3_tilde);

        // second derivatives of the base vectors w.r.t. the curvilinear coords at initial config.
        const Matrix& rDDDN_DDDe = GetGeometry().ShapeFunctionDerivatives(3, IntegrationPointIndex, GetGeometry().GetDefaultIntegrationMethod());

        array_1d<double, 3> DDa1_DD11 = ZeroVector(3);
        array_1d<double, 3> DDa1_DD12 = ZeroVector(3);
        array_1d<double, 3> DDa2_DD21 = ZeroVector(3);
        array_1d<double, 3> DDa2_DD22 = ZeroVector(3);

        const SizeType number_of_points = GetGeometry().size();
    
        for (IndexType k = 0; k < number_of_points; k++)
        {
            const array_1d<double, 3> coords = GetGeometry()[k].GetInitialPosition();

            DDa1_DD11 += rDDDN_DDDe(k, 0) * coords;
            DDa1_DD12 += rDDDN_DDDe(k, 1) * coords;
            DDa2_DD21 += rDDDN_DDDe(k, 2) * coords;
            DDa2_DD22 += rDDDN_DDDe(k, 3) * coords;
        } 
        
        // derivative of the curvature
        array_1d<double, 3> cross1;
        array_1d<double, 3> cross2;
        array_1d<double, 3> Da1_D1;
        array_1d<double, 3> Da2_D2;
        array_1d<double, 3> Da1_D2;

        for (unsigned int i = 0; i < 3; i++)
        {
            Da1_D1[i] = rHessian(i, 0);
            Da2_D2[i] = rHessian(i, 1);
            Da1_D2[i] = rHessian(i, 2);
        }

        MathUtils<double>::CrossProduct(cross1, Da1_D1, a2);
        MathUtils<double>::CrossProduct(cross2, a1, Da1_D2);
        array_1d<double, 3> Da3_D1 = (m_dA_vector[IntegrationPointIndex] * (cross1 + cross2) - a3_tilde * inner_prod(a3,(cross1 + cross2))/m_dA_vector[IntegrationPointIndex]) 
            / pow(m_dA_vector[IntegrationPointIndex], 2);
        MathUtils<double>::CrossProduct(cross1, Da1_D2, a2);
        MathUtils<double>::CrossProduct(cross2, a1, Da2_D2);
        array_1d<double, 3> Da3_D2 = (m_dA_vector[IntegrationPointIndex] * (cross1 + cross2) - a3_tilde * inner_prod(a3,(cross1 + cross2))/m_dA_vector[IntegrationPointIndex])
            / pow(m_dA_vector[IntegrationPointIndex], 2);
        rDCurvature_D1[0] = inner_prod(DDa1_DD11, a3) + inner_prod(Da1_D1, Da3_D1);
        rDCurvature_D1[1] = inner_prod(DDa2_DD21, a3) + inner_prod(Da2_D2, Da3_D1);
        rDCurvature_D1[2] = inner_prod(DDa1_DD12, a3) + inner_prod(Da1_D2, Da3_D1);
        rDCurvature_D2[0] = inner_prod(DDa1_DD12, a3) + inner_prod(Da1_D1, Da3_D2);
        rDCurvature_D2[1] = inner_prod(DDa2_DD22, a3) + inner_prod(Da2_D2, Da3_D2);
        rDCurvature_D2[2] = inner_prod(DDa2_DD21, a3) + inner_prod(Da1_D2, Da3_D2);
    }
    
    void ActiveShell3pElement::CalculateDerivativeOfCurvatureActual(
        const IndexType IntegrationPointIndex,
        array_1d<double, 3>& rDCurvature_D1,
        array_1d<double, 3>& rDCurvature_D2,
        const Matrix& rHessian,
        const KinematicVariables& rKinematicVariables) const
    {
        // second derivatives of the base vectors w.r.t. the curvilinear coords.
        const Matrix& rDDDN_DDDe = GetGeometry().ShapeFunctionDerivatives(3, IntegrationPointIndex, GetGeometry().GetDefaultIntegrationMethod());

        array_1d<double, 3> DDa1_DD11 = ZeroVector(3);
        array_1d<double, 3> DDa1_DD12 = ZeroVector(3);
        array_1d<double, 3> DDa2_DD21 = ZeroVector(3);
        array_1d<double, 3> DDa2_DD22 = ZeroVector(3);

        CalculateSecondDerivativesOfBaseVectors(rDDDN_DDDe, DDa1_DD11, DDa1_DD12, DDa2_DD21, DDa2_DD22); 
        
        // derivative of the curvature
        array_1d<double, 3> cross1;
        array_1d<double, 3> cross2;
        array_1d<double, 3> Da1_D1;
        array_1d<double, 3> Da2_D2;
        array_1d<double, 3> Da1_D2;

        for (unsigned int i = 0; i < 3; i++)
        {
            Da1_D1[i] = rHessian(i, 0);
            Da2_D2[i] = rHessian(i, 1);
            Da1_D2[i] = rHessian(i, 2);
        }

        MathUtils<double>::CrossProduct(cross1, Da1_D1, rKinematicVariables.a2);
        MathUtils<double>::CrossProduct(cross2, rKinematicVariables.a1, Da1_D2);
        array_1d<double, 3> Da3_D1 = (rKinematicVariables.dA * (cross1 + cross2) - rKinematicVariables.a3_tilde * inner_prod(rKinematicVariables.a3_tilde,(cross1 + cross2))/rKinematicVariables.dA) 
            / pow(rKinematicVariables.dA, 2);
        MathUtils<double>::CrossProduct(cross1, Da1_D2, rKinematicVariables.a2);
        MathUtils<double>::CrossProduct(cross2, rKinematicVariables.a1, Da2_D2);
        array_1d<double, 3> Da3_D2 = (rKinematicVariables.dA * (cross1 + cross2) - rKinematicVariables.a3_tilde * inner_prod(rKinematicVariables.a3_tilde,(cross1 + cross2))/rKinematicVariables.dA)
            / pow(rKinematicVariables.dA, 2);
        rDCurvature_D1[0] = inner_prod(DDa1_DD11, rKinematicVariables.a3) + inner_prod(Da1_D1, Da3_D1);
        rDCurvature_D1[1] = inner_prod(DDa2_DD21, rKinematicVariables.a3) + inner_prod(Da2_D2, Da3_D1);
        rDCurvature_D1[2] = inner_prod(DDa1_DD12, rKinematicVariables.a3) + inner_prod(Da1_D2, Da3_D1);
        rDCurvature_D2[0] = inner_prod(DDa1_DD12, rKinematicVariables.a3) + inner_prod(Da1_D1, Da3_D2);
        rDCurvature_D2[1] = inner_prod(DDa2_DD22, rKinematicVariables.a3) + inner_prod(Da2_D2, Da3_D2);
        rDCurvature_D2[2] = inner_prod(DDa2_DD21, rKinematicVariables.a3) + inner_prod(Da1_D2, Da3_D2);
    }

    void ActiveShell3pElement::CalculateDerivativeTransformationMatrices(
        const IndexType IntegrationPointIndex,
        std::vector<Matrix>& rDQ_Dalpha_init,
        std::vector<Matrix>& rDTransCartToCov_Dalpha_init,
        const Matrix& rHessian) const
    {
        // base vector at initial configuration
        const SizeType number_of_nodes = GetGeometry().size();
        const Matrix& rDN_De = GetGeometry().ShapeFunctionDerivatives(1, IntegrationPointIndex, GetGeometry().GetDefaultIntegrationMethod());

        array_1d<double, 3> a1 = ZeroVector(3);
        array_1d<double, 3> a2 = ZeroVector(3);
        array_1d<double, 3> a3_tilde = ZeroVector(3);
        array_1d<double, 3> a3 = ZeroVector(3);

        for (SizeType i = 0; i < number_of_nodes; i++)
        {
            a1[0] += GetGeometry().GetPoint( i ).X0() * rDN_De(i, 0);
            a1[1] += GetGeometry().GetPoint( i ).Y0() * rDN_De(i, 0);
            a1[2] += GetGeometry().GetPoint( i ).Z0() * rDN_De(i, 0);

            a2[0] += GetGeometry().GetPoint( i ).X0() * rDN_De(i, 1);
            a2[1] += GetGeometry().GetPoint( i ).Y0() * rDN_De(i, 1);
            a2[2] += GetGeometry().GetPoint( i ).Z0() * rDN_De(i, 1);
        }

        MathUtils<double>::CrossProduct(a3_tilde, a1, a2);
        noalias(a3) = a3_tilde / norm_2(a3_tilde);

        //Contravariant metric g_ab_con
        double inv_det_g_ab = 1.0 /
            (m_A_ab_covariant_vector[IntegrationPointIndex][0] * m_A_ab_covariant_vector[IntegrationPointIndex][1]
                - m_A_ab_covariant_vector[IntegrationPointIndex][2] * m_A_ab_covariant_vector[IntegrationPointIndex][2]);

        array_1d<double, 3> a_ab_contravariant;
        a_ab_contravariant[0] =  inv_det_g_ab * m_A_ab_covariant_vector[IntegrationPointIndex][1];
        a_ab_contravariant[1] =  inv_det_g_ab * m_A_ab_covariant_vector[IntegrationPointIndex][0];
        a_ab_contravariant[2] = -inv_det_g_ab * m_A_ab_covariant_vector[IntegrationPointIndex][2];

        //Contravariant base vectors
        array_1d<double, 3> a_contravariant_1 = a1*a_ab_contravariant[0] + a2*a_ab_contravariant[2];
        array_1d<double, 3> a_contravariant_2 = a1*a_ab_contravariant[2] + a2*a_ab_contravariant[1];

        //Local cartesian coordinates
        double l_a1 = norm_2(a1);
        array_1d<double, 3> e1 = a1 / l_a1;
        double l_a_contravariant_2 = norm_2(a_contravariant_2);
        array_1d<double, 3> e2 = a_contravariant_2 / l_a_contravariant_2;

        // in 1.direction
        array_1d<double, 3> Da1_D1_init;
        array_1d<double, 3> Da1_D2_init;
        array_1d<double, 3> Da2_D2_init;

        for (unsigned int i = 0; i < 3; i++)
        {
            Da1_D1_init[i] = rHessian(i, 0);
            Da2_D2_init[i] = rHessian(i, 1);
            Da1_D2_init[i] = rHessian(i, 2);
        }
        array_1d<double, 3> De1_D1 = Da1_D1_init / l_a1 - inner_prod(e1, Da1_D1_init) * e1 / l_a1;
        array_1d<double, 3> tilde_t2 = a2 - inner_prod(a2, e1) * e1;
        double bar_tilde_t2 = norm_2(tilde_t2);
        array_1d<double, 3> tilde_t2_1 = Da1_D2_init - (inner_prod(Da1_D2_init, e1) + inner_prod(a2,De1_D1)) * e1 
            - inner_prod(a2, e1) * De1_D1;
        array_1d<double, 3> De2_D1 = tilde_t2_1 / bar_tilde_t2 + inner_prod(e2, tilde_t2_1) * e2 / bar_tilde_t2;


        //derivative of covariant base vectors
        double A_1 = 2.0 * inner_prod(Da1_D1_init, a1) * m_A_ab_covariant_vector[IntegrationPointIndex][1] 
            + 2.0 * m_A_ab_covariant_vector[IntegrationPointIndex][0] * inner_prod(Da1_D2_init, a2) 
            - 2.0 * m_A_ab_covariant_vector[IntegrationPointIndex][2] * (inner_prod(Da1_D1_init, a2) + inner_prod(a1, Da1_D2_init)); // check (stands in Carat Code)
        array_1d<double, 3> Da1_con_D1 = inv_det_g_ab 
            * (2.0 * inner_prod(Da1_D2_init, a2) * a1 + m_A_ab_covariant_vector[IntegrationPointIndex][1] * Da1_D1_init 
            - (inner_prod(Da1_D1_init, a2) + inner_prod(a1, Da1_D2_init)) 
            * a2 - m_A_ab_covariant_vector[IntegrationPointIndex][2] * Da1_D2_init) 
            - pow(inv_det_g_ab, 2) * (m_A_ab_covariant_vector[IntegrationPointIndex][1] * a1 - m_A_ab_covariant_vector[IntegrationPointIndex][2] * a2) * A_1;
        array_1d<double, 3> Da2_con_D1 = inv_det_g_ab
            * (-(inner_prod(Da1_D2_init, a1) + inner_prod(a2, Da1_D1_init)) * a1 
            + m_A_ab_covariant_vector[IntegrationPointIndex][2] * Da1_D1_init + 2.0 * inner_prod(Da1_D1_init, a1) * a2 
            - m_A_ab_covariant_vector[IntegrationPointIndex][0] * Da1_D2_init) - pow(inv_det_g_ab, 2) 
            * (-m_A_ab_covariant_vector[IntegrationPointIndex][2] * a1 + m_A_ab_covariant_vector[IntegrationPointIndex][0] * a2) * A_1;
  
        double eG11 = inner_prod(e1, a_contravariant_1);
        double eG12 = inner_prod(e1, a_contravariant_2);
        double eG21 = inner_prod(e2, a_contravariant_1);
        double eG22 = inner_prod(e2, a_contravariant_2);
        double eG11_d1 = inner_prod(De1_D1, a_contravariant_1) + inner_prod(e1, Da1_con_D1);
        double eG12_d1 = inner_prod(De1_D1, a_contravariant_2) + inner_prod(e1, Da2_con_D1);
        double eG21_d1 = inner_prod(De2_D1, a_contravariant_1) + inner_prod(e2, Da1_con_D1);
        double eG22_d1 = inner_prod(De2_D1, a_contravariant_2) + inner_prod(e2, Da2_con_D1);
        
        // derivative of the transformation matrix T_con_to_car (contravariant to local Cartesian basis) of the initial configuration w.r.t. theta1
        rDQ_Dalpha_init[0](0,0) = eG11_d1 * eG11 + eG11 * eG11_d1;
        rDQ_Dalpha_init[0](0,1) = eG12_d1 * eG12 + eG12 * eG12_d1;
        rDQ_Dalpha_init[0](0,2) = 2.0 * (eG11_d1 * eG12 + eG11 * eG12_d1);
        rDQ_Dalpha_init[0](1,0) = eG21_d1 * eG21 + eG21 * eG21_d1;  // should be always zero (ML)
        rDQ_Dalpha_init[0](1,1) = eG22_d1 * eG22 + eG22 * eG22_d1;
        rDQ_Dalpha_init[0](1,2) = 2.0 * (eG21_d1 * eG22 + eG21 * eG22_d1);  // should be always zero (ML)
        rDQ_Dalpha_init[0](2,0) = 2.0 * (eG11_d1 * eG21 + eG11 * eG21_d1);  // should be always zero (ML)
        rDQ_Dalpha_init[0](2,1) = 2.0 * (eG12_d1 * eG22 + eG12 * eG22_d1);
        rDQ_Dalpha_init[0](2,2) = 2.0 * (eG11_d1 * eG22 + eG12_d1 * eG21 + eG11 * eG22_d1 + eG12 * eG21_d1);
        // derivative of the transformation matrix T_car_to_cov (local Cartesian to covariant basis) of the initial configuration 
        // w.r.t. theta1
        rDTransCartToCov_Dalpha_init[0](0,0) = eG11_d1 * eG11 + eG11 * eG11_d1;
        rDTransCartToCov_Dalpha_init[0](0,1) = eG21_d1 * eG21 + eG21 * eG21_d1;
        rDTransCartToCov_Dalpha_init[0](0,2) = 2.0 * (eG11_d1 * eG21 + eG11 * eG21_d1);
        rDTransCartToCov_Dalpha_init[0](1,0) = eG12_d1 * eG12 + eG12 * eG12_d1;
        rDTransCartToCov_Dalpha_init[0](1,1) = eG22_d1 * eG22 + eG22 * eG22_d1;
        rDTransCartToCov_Dalpha_init[0](1,2) = 2.0 * (eG12_d1 * eG22 + eG12 * eG22_d1);
        rDTransCartToCov_Dalpha_init[0](2,0) = eG11_d1 * eG12 + eG11 * eG12_d1;
        rDTransCartToCov_Dalpha_init[0](2,1) = eG21_d1 * eG22 + eG21 * eG22_d1;
        rDTransCartToCov_Dalpha_init[0](2,2) = eG11_d1 * eG22 + eG21_d1 * eG12 + eG11 * eG22_d1 + eG21 * eG12_d1;

        // in 2.direction
        array_1d<double, 3> De1_D2 = Da1_D2_init / l_a1 + inner_prod(e1, Da1_D2_init) * e1 / l_a1;
        array_1d<double, 3> tilde_t2_2 = Da2_D2_init - (inner_prod(Da2_D2_init, e1) + inner_prod(a2, De1_D2)) * e1 
            - inner_prod(a2, e1) * De1_D2;
        array_1d<double, 3> De2_D2 = tilde_t2_2 / bar_tilde_t2 + inner_prod(e2, tilde_t2_2) * e2 / bar_tilde_t2;
  
        //derivative of covariant base vectors
        double A_2 = 2.0 * inner_prod(Da1_D2_init, a1) * m_A_ab_covariant_vector[IntegrationPointIndex][1] 
            + 2.0 * m_A_ab_covariant_vector[IntegrationPointIndex][0] * inner_prod(Da2_D2_init, a2) 
            - 2.0 * m_A_ab_covariant_vector[IntegrationPointIndex][2] * (inner_prod(Da1_D2_init, a2) + inner_prod(a1, Da2_D2_init));
        array_1d<double, 3> Da1_con_D2 = inv_det_g_ab * (2.0 * inner_prod(Da2_D2_init, a2) * a1 
            + m_A_ab_covariant_vector[IntegrationPointIndex][1] * Da1_D2_init - (inner_prod(Da1_D2_init, a2) 
            + inner_prod(a1, Da2_D2_init)) * a2 - m_A_ab_covariant_vector[IntegrationPointIndex][2] * Da2_D2_init) 
            - pow(inv_det_g_ab, 2) * (m_A_ab_covariant_vector[IntegrationPointIndex][1] * a1 - m_A_ab_covariant_vector[IntegrationPointIndex][2] * a2) * A_2;
        array_1d<double, 3> Da2_con_D2 = inv_det_g_ab * (-(inner_prod(Da2_D2_init, a1) 
            + inner_prod(a2, Da1_D2_init)) * a1 + m_A_ab_covariant_vector[IntegrationPointIndex][2] * Da1_D2_init 
            + 2.0 * inner_prod(Da1_D2_init, a1) * a2 - m_A_ab_covariant_vector[IntegrationPointIndex][0] * Da2_D2_init) 
            - pow(inv_det_g_ab, 2) * (-m_A_ab_covariant_vector[IntegrationPointIndex][2] * a1 + m_A_ab_covariant_vector[IntegrationPointIndex][0] * a2) * A_2;

        double eG11_d2 = inner_prod(De1_D2, a_contravariant_1) + inner_prod(e1, Da1_con_D2);
        double eG12_d2 = inner_prod(De1_D2, a_contravariant_2) + inner_prod(e1, Da2_con_D2);
        double eG21_d2 = inner_prod(De2_D2, a_contravariant_1) + inner_prod(e2, Da1_con_D2);
        double eG22_d2 = inner_prod(De2_D2, a_contravariant_2) + inner_prod(e2, Da2_con_D2);

        // derivative of the transformation matrix T_con_to_car (contravariant to local Cartesian basis) of the initial configuration w.r.t. theta2
        rDQ_Dalpha_init[1](0,0) = eG11_d2 * eG11 + eG11 * eG11_d2;
        rDQ_Dalpha_init[1](0,1) = eG12_d2 * eG12 + eG12 * eG12_d2;
        rDQ_Dalpha_init[1](0,2) = 2.0 * (eG11_d2 * eG12 + eG11 * eG12_d2);
        rDQ_Dalpha_init[1](1,0) = eG21_d2 * eG21 + eG21 * eG21_d2;
        rDQ_Dalpha_init[1](1,1) = eG22_d2 * eG22 + eG22 * eG22_d2;
        rDQ_Dalpha_init[1](1,2) = 2.0 * (eG21_d2 * eG22 + eG21 * eG22_d2);
        rDQ_Dalpha_init[1](2,0) = 2.0 * (eG11_d2 * eG21 + eG11 * eG21_d2);
        rDQ_Dalpha_init[1](2,1) = 2.0 * (eG12_d2 * eG22 + eG12 * eG22_d2);
        rDQ_Dalpha_init[1](2,2) = 2.0 * (eG11_d2 * eG22 + eG12_d2 * eG21 + eG11 * eG22_d2 + eG12 * eG21_d2);
        
        // derivative of the transformation matrix T_car_to_cov (local Cartesian to covariant basis) of the initial configuration 
        // w.r.t. theta2
        rDTransCartToCov_Dalpha_init[1](0,0) = eG11_d2 * eG11 + eG11 * eG11_d2;
        rDTransCartToCov_Dalpha_init[1](0,1) = eG21_d2*eG21 + eG21*eG21_d2;
        rDTransCartToCov_Dalpha_init[1](0,2) = 2.0*(eG11_d2*eG21 + eG11*eG21_d2);
        rDTransCartToCov_Dalpha_init[1](1,0) = eG12_d2*eG12 + eG12*eG12_d2;
        rDTransCartToCov_Dalpha_init[1](1,1) = eG22_d2*eG22 + eG22*eG22_d2;
        rDTransCartToCov_Dalpha_init[1](1,2) = 2.0*(eG12_d2*eG22 + eG12*eG22_d2);
        rDTransCartToCov_Dalpha_init[1](2,0) = eG11_d2*eG12 + eG11*eG12_d2;
        rDTransCartToCov_Dalpha_init[1](2,1) = eG21_d2*eG22 + eG21*eG22_d2;
        rDTransCartToCov_Dalpha_init[1](2,2) = eG11_d2*eG22 + eG21_d2*eG12 + eG11*eG22_d2 + eG21*eG12_d2;
    }

    ///@}
    ///@name Dynamic Functions
    ///@{

    void ActiveShell3pElement::GetValuesVector(
        Vector& rValues,
        int Step) const
    {
        const SizeType number_of_control_points = GetGeometry().size();
        const SizeType mat_size = number_of_control_points * 3;

        if (rValues.size() != mat_size)
            rValues.resize(mat_size, false);

        for (IndexType i = 0; i < number_of_control_points; ++i)
        {
            const array_1d<double, 3 >& displacement = GetGeometry()[i].FastGetSolutionStepValue(DISPLACEMENT, Step);
            IndexType index = i * 3;

            rValues[index] = displacement[0];
            rValues[index + 1] = displacement[1];
            rValues[index + 2] = displacement[2];
        }
    }

    void ActiveShell3pElement::GetFirstDerivativesVector(
        Vector& rValues,
        int Step) const
    {
        const SizeType number_of_control_points = GetGeometry().size();
        const SizeType mat_size = number_of_control_points * 3;

        if (rValues.size() != mat_size)
            rValues.resize(mat_size, false);

        for (IndexType i = 0; i < number_of_control_points; ++i) {
            const array_1d<double, 3 >& velocity = GetGeometry()[i].FastGetSolutionStepValue(VELOCITY, Step);
            const IndexType index = i * 3;

            rValues[index] = velocity[0];
            rValues[index + 1] = velocity[1];
            rValues[index + 2] = velocity[2];
        }
    }

    void ActiveShell3pElement::GetSecondDerivativesVector(
        Vector& rValues,
        int Step) const
    {
        const SizeType number_of_control_points = GetGeometry().size();
        const SizeType mat_size = number_of_control_points * 3;

        if (rValues.size() != mat_size)
            rValues.resize(mat_size, false);

        for (IndexType i = 0; i < number_of_control_points; ++i) {
            const array_1d<double, 3 >& acceleration = GetGeometry()[i].FastGetSolutionStepValue(ACCELERATION, Step);
            const IndexType index = i * 3;

            rValues[index] = acceleration[0];
            rValues[index + 1] = acceleration[1];
            rValues[index + 2] = acceleration[2];
        }
    }

    void ActiveShell3pElement::EquationIdVector(
        EquationIdVectorType& rResult,
        const ProcessInfo& rCurrentProcessInfo
    ) const
    {
        KRATOS_TRY;

        const SizeType number_of_control_points = GetGeometry().size();

        if (rResult.size() != 3 * number_of_control_points)
            rResult.resize(3 * number_of_control_points, false);

        const IndexType pos = this->GetGeometry()[0].GetDofPosition(DISPLACEMENT_X);

        for (IndexType i = 0; i < number_of_control_points; ++i) {
            const IndexType index = i * 3;
            rResult[index]     = GetGeometry()[i].GetDof(DISPLACEMENT_X, pos).EquationId();
            rResult[index + 1] = GetGeometry()[i].GetDof(DISPLACEMENT_Y, pos + 1).EquationId();
            rResult[index + 2] = GetGeometry()[i].GetDof(DISPLACEMENT_Z, pos + 2).EquationId();

            // Add actuation dofs
            // rResult[index + 3] = GetGeometry()[i].GetDof(ACTUATION_STRAINS_XX).EquationId();
            // rResult[index + 4] = GetGeometry()[i].GetDof(ACTUATION_STRAINS_YY).EquationId();
            // rResult[index + 5] = GetGeometry()[i].GetDof(ACTUATION_STRAINS_XY).EquationId();
            // rResult[index + 6] = GetGeometry()[i].GetDof(ACTUATION_CURAVTURES_XX).EquationId();
            // rResult[index + 7] = GetGeometry()[i].GetDof(ACTUATION_CURAVTURES_YY).EquationId();
            // rResult[index + 8] = GetGeometry()[i].GetDof(ACTUATION_CURAVTURES_XY).EquationId();

            // rResult[index + 3] = GetGeometry()[i].GetDof(ACTUATION_STRAINS_X).EquationId();
            // rResult[index + 4] = GetGeometry()[i].GetDof(ACTUATION_STRAINS_Y).EquationId();
            // rResult[index + 5] = GetGeometry()[i].GetDof(ACTUATION_STRAINS_Z).EquationId();
            // rResult[index + 6] = GetGeometry()[i].GetDof(ACTUATION_CURAVTURES_X).EquationId();
            // rResult[index + 7] = GetGeometry()[i].GetDof(ACTUATION_CURAVTURES_Y).EquationId();
            // rResult[index + 8] = GetGeometry()[i].GetDof(ACTUATION_CURAVTURES_Z).EquationId();

            // rResult[index + 3] = GetGeometry()[i].GetDof(ACTUATION_ALPHA).EquationId();
            // rResult[index + 4] = GetGeometry()[i].GetDof(ACTUATION_BETA).EquationId();
            // rResult[index + 5] = GetGeometry()[i].GetDof(ACTUATION_GAMMA).EquationId();
            // rResult[index + 6] = GetGeometry()[i].GetDof(ACTUATION_KAPPA_1).EquationId();
            // rResult[index + 7] = GetGeometry()[i].GetDof(ACTUATION_KAPPA_2).EquationId();
            // rResult[index + 8] = GetGeometry()[i].GetDof(ACTUATION_KAPPA_12).EquationId();
        }

        KRATOS_CATCH("")
    };

    void ActiveShell3pElement::GetDofList(
        DofsVectorType& rElementalDofList,
        const ProcessInfo& rCurrentProcessInfo
    ) const
    {
        KRATOS_TRY;

        const SizeType number_of_control_points = GetGeometry().size();

        rElementalDofList.resize(0);
        rElementalDofList.reserve(3 * number_of_control_points);

        for (IndexType i = 0; i < number_of_control_points; ++i) {
            rElementalDofList.push_back(GetGeometry()[i].pGetDof(DISPLACEMENT_X));
            rElementalDofList.push_back(GetGeometry()[i].pGetDof(DISPLACEMENT_Y));
            rElementalDofList.push_back(GetGeometry()[i].pGetDof(DISPLACEMENT_Z));


            // Add actuation dofs
            // rElementalDofList.push_back(GetGeometry()[i].pGetDof(ACTUATION_STRAINS_XX));
            // rElementalDofList.push_back(GetGeometry()[i].pGetDof(ACTUATION_STRAINS_YY));
            // rElementalDofList.push_back(GetGeometry()[i].pGetDof(ACTUATION_STRAINS_XY));
            // rElementalDofList.push_back(GetGeometry()[i].pGetDof(ACTUATION_CURAVTURES_XX));
            // rElementalDofList.push_back(GetGeometry()[i].pGetDof(ACTUATION_CURAVTURES_YY));
            // rElementalDofList.push_back(GetGeometry()[i].pGetDof(ACTUATION_CURAVTURES_XY));

            // rElementalDofList.push_back(GetGeometry()[i].pGetDof(ACTUATION_STRAINS_X));
            // rElementalDofList.push_back(GetGeometry()[i].pGetDof(ACTUATION_STRAINS_Y));
            // rElementalDofList.push_back(GetGeometry()[i].pGetDof(ACTUATION_STRAINS_Z));
            // rElementalDofList.push_back(GetGeometry()[i].pGetDof(ACTUATION_CURAVTURES_X));
            // rElementalDofList.push_back(GetGeometry()[i].pGetDof(ACTUATION_CURAVTURES_Y));
            // rElementalDofList.push_back(GetGeometry()[i].pGetDof(ACTUATION_CURAVTURES_Z));

            // rElementalDofList.push_back(GetGeometry()[i].pGetDof(ACTUATION_ALPHA));
            // rElementalDofList.push_back(GetGeometry()[i].pGetDof(ACTUATION_BETA));
            // rElementalDofList.push_back(GetGeometry()[i].pGetDof(ACTUATION_GAMMA));
            // rElementalDofList.push_back(GetGeometry()[i].pGetDof(ACTUATION_KAPPA_1));
            // rElementalDofList.push_back(GetGeometry()[i].pGetDof(ACTUATION_KAPPA_2));
            // rElementalDofList.push_back(GetGeometry()[i].pGetDof(ACTUATION_KAPPA_12));
        }

        KRATOS_CATCH("")
    };

    ///@}
    ///@name Check
    ///@{

    int ActiveShell3pElement::Check(const ProcessInfo& rCurrentProcessInfo) const
    {
        // Verify that the constitutive law exists
        if (this->GetProperties().Has(CONSTITUTIVE_LAW) == false)
        {
            KRATOS_ERROR << "Constitutive law not provided for property " << this->GetProperties().Id() << std::endl;
        }
        else
        {
            // Verify that the constitutive law has the correct dimension
            KRATOS_ERROR_IF_NOT(this->GetProperties().Has(THICKNESS))
                << "THICKNESS not provided for element " << this->Id() << std::endl;

            // Check strain size
            KRATOS_ERROR_IF_NOT(this->GetProperties().GetValue(CONSTITUTIVE_LAW)->GetStrainSize() == 3)
                << "Wrong constitutive law used. This is a 2D element! Expected strain size is 3 (el id = ) "
                << this->Id() << std::endl;
        }

        return 0;
    }

    void ActiveShell3pElement::CalculateHessian(
        Matrix& Hessian,
        const Matrix& rDDN_DDe) const
    {
        const SizeType number_of_points = GetGeometry().size();
        const SizeType working_space_dimension = 3;
        Hessian.resize(working_space_dimension, working_space_dimension);
        Hessian = ZeroMatrix(working_space_dimension, working_space_dimension);

        for (IndexType k = 0; k < number_of_points; k++)
        {
            const array_1d<double, 3> coords = GetGeometry()[k].Coordinates();

            Hessian(0, 0) += rDDN_DDe(k, 0)*coords[0];
            Hessian(0, 1) += rDDN_DDe(k, 2)*coords[0];
            Hessian(0, 2) += rDDN_DDe(k, 1)*coords[0];

            Hessian(1, 0) += rDDN_DDe(k, 0)*coords[1];
            Hessian(1, 1) += rDDN_DDe(k, 2)*coords[1];
            Hessian(1, 2) += rDDN_DDe(k, 1)*coords[1];

            Hessian(2, 0) += rDDN_DDe(k, 0)*coords[2];
            Hessian(2, 1) += rDDN_DDe(k, 2)*coords[2];
            Hessian(2, 2) += rDDN_DDe(k, 1)*coords[2];
        }
    }

    void ActiveShell3pElement::CalculateSecondDerivativesOfBaseVectors(
        const Matrix& rDDDN_DDDe,
        array_1d<double, 3>& rDDa1_DD11,
        array_1d<double, 3>& rDDa1_DD12,
        array_1d<double, 3>& rDDa2_DD21,
        array_1d<double, 3>& rDDa2_DD22) const
    {
        const SizeType number_of_points = GetGeometry().size();
    
        for (IndexType k = 0; k < number_of_points; k++)
        {
            const array_1d<double, 3> coords = GetGeometry()[k].Coordinates();

            rDDa1_DD11 += rDDDN_DDDe(k, 0) * coords;
            rDDa1_DD12 += rDDDN_DDDe(k, 1) * coords;
            rDDa2_DD21 += rDDDN_DDDe(k, 2) * coords;
            rDDa2_DD22 += rDDDN_DDDe(k, 3) * coords;
        }
    }

    ///@}

} // Namespace Kratos

<|MERGE_RESOLUTION|>--- conflicted
+++ resolved
@@ -35,7 +35,6 @@
         const SizeType r_number_of_integration_points = r_geometry.IntegrationPointsNumber();
 
         //CHECKLEO - temporary predefined actuation variables
-<<<<<<< HEAD
         // mACTUATION_ALPHA = 0.0; 
         // mACTUATION_BETA = 0.0;
         // mACTUATION_GAMMA = 0.5;
@@ -44,23 +43,15 @@
         // mACTUATION_KAPPA_12 = 0.0;
 
         InitializeActiveShellDofs();
-=======
-        mACTUATION_ALPHA = 0.0; 
-        mACTUATION_BETA = 0.0;
-        mACTUATION_GAMMA = 0.0;
-        mACTUATION_KAPPA_1 = 0.0;
-        mACTUATION_KAPPA_2 = 0.0;
-        mACTUATION_KAPPA_12 = 0.0;
->>>>>>> 6e231d75
 
         // CHECKLEO Testausgabe der Variable
-        std::cout << "L~ CalculateConstitutiveVariables::" <<  std::endl;
-        std::cout << "mACTUATION_ALPHA    in CalculateConstitutiveVariables: " << mACTUATION_ALPHA << std::endl;
-        std::cout << "mACTUATION_BETA     in CalculateConstitutiveVariables: " << mACTUATION_BETA << std::endl;
-        std::cout << "mACTUATION_GAMMA    in CalculateConstitutiveVariables: " << mACTUATION_GAMMA << std::endl;
-        std::cout << "mACTUATION_KAPPA_1  in CalculateConstitutiveVariables: " << mACTUATION_KAPPA_1 << std::endl;
-        std::cout << "mACTUATION_KAPPA_2  in CalculateConstitutiveVariables: " << mACTUATION_KAPPA_2 << std::endl;
-        std::cout << "mACTUATION_KAPPA_12 in CalculateConstitutiveVariables: " << mACTUATION_KAPPA_12 << std::endl;
+        // std::cout << "L~ CalculateConstitutiveVariables::" <<  std::endl;
+        // std::cout << "mACTUATION_ALPHA    in CalculateConstitutiveVariables: " << mACTUATION_ALPHA << std::endl;
+        // std::cout << "mACTUATION_BETA     in CalculateConstitutiveVariables: " << mACTUATION_BETA << std::endl;
+        // std::cout << "mACTUATION_GAMMA    in CalculateConstitutiveVariables: " << mACTUATION_GAMMA << std::endl;
+        // std::cout << "mACTUATION_KAPPA_1  in CalculateConstitutiveVariables: " << mACTUATION_KAPPA_1 << std::endl;
+        // std::cout << "mACTUATION_KAPPA_2  in CalculateConstitutiveVariables: " << mACTUATION_KAPPA_2 << std::endl;
+        // std::cout << "mACTUATION_KAPPA_12 in CalculateConstitutiveVariables: " << mACTUATION_KAPPA_12 << std::endl;
         //############
 
         // Prepare memory
