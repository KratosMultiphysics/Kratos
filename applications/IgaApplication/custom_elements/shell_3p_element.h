--- conflicted
+++ resolved
@@ -289,8 +289,6 @@
     void GetSecondDerivativesVector(
         Vector& rValues,
         int Step) const override;
-<<<<<<< HEAD
-=======
 
     /**
     * @brief Calculate a double Variable on the Element Constitutive Law
@@ -315,7 +313,6 @@
         std::vector<array_1d<double, 3>>& rOutput,
         const ProcessInfo& rCurrentProcessInfo
     ) override;
->>>>>>> 77633dd7
 
     ///@}
     ///@name Check
