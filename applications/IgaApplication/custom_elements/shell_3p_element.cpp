--- conflicted
+++ resolved
@@ -389,11 +389,7 @@
         Matrix H = ZeroMatrix(3, 3);
         CalculateHessian(H, GetGeometry().ShapeFunctionDerivatives(2, IntegrationPointIndex));
 
-<<<<<<< HEAD
-        for (int i = 0; i < number_of_control_points; i++)
-=======
         for (IndexType i = 0; i < number_of_control_points; i++)
->>>>>>> 8d37c245
         {
             IndexType index = 3 * i;
             //first line
