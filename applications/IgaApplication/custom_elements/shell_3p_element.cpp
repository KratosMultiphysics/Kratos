--- conflicted
+++ resolved
@@ -539,13 +539,7 @@
         Matrix H = ZeroMatrix(3, 3);
         CalculateHessian(H, GetGeometry().ShapeFunctionDerivatives(2, IntegrationPointIndex, GetGeometry().GetDefaultIntegrationMethod()));
 
-<<<<<<< HEAD
         rKinematicVariables.b_ab_covariant = prod(trans(H) , rKinematicVariables.a3);
-=======
-        rKinematicVariables.b_ab_covariant[0] = H(0, 0) * rKinematicVariables.a3[0] + H(1, 0) * rKinematicVariables.a3[1] + H(2, 0) * rKinematicVariables.a3[2];
-        rKinematicVariables.b_ab_covariant[1] = H(0, 1) * rKinematicVariables.a3[0] + H(1, 1) * rKinematicVariables.a3[1] + H(2, 1) * rKinematicVariables.a3[2];
-        rKinematicVariables.b_ab_covariant[2] = H(0, 2) * rKinematicVariables.a3[0] + H(1, 2) * rKinematicVariables.a3[1] + H(2, 2) * rKinematicVariables.a3[2];
->>>>>>> 0735cf09
     }
 
     /* Computes the transformation matrix T from the contravariant curvilinear basis to
@@ -705,23 +699,12 @@
 
             Matrix dE_curvilinear(3,3);
             // strain
-<<<<<<< HEAD
             project(dE_curvilinear,range(0,0),range(0,2)) = r_DN_De(node, 0)*trans(rActualKinematic.a1);
             project(dE_curvilinear,range(1,1),range(0,2)) = r_DN_De(node, 1)*trans(rActualKinematic.a2);
             project(dE_curvilinear,range(2,2),range(0,2)) = 0.5 * (r_DN_De(node, 0) * trans(rActualKinematic.a2) + trans(rActualKinematic.a1) * r_DN_De(node, 1));
 
             project(rB, range(0, 0), range(index, index + 2)) = prod(m_T_vector[IntegrationPointIndex], dE_curvilinear);
-=======
-            dE_curvilinear[0] = r_DN_De(kr, 0) * rActualKinematic.a1(dirr);
-            dE_curvilinear[1] = r_DN_De(kr, 1) * rActualKinematic.a2(dirr);
-            dE_curvilinear[2] = 0.5 * (r_DN_De(kr, 0) * rActualKinematic.a2(dirr) + rActualKinematic.a1(dirr) * r_DN_De(kr, 1));
-
-            rB(0, r) = m_T_vector[IntegrationPointIndex](0, 0) * dE_curvilinear[0] + m_T_vector[IntegrationPointIndex](0, 1) * dE_curvilinear[1] + m_T_vector[IntegrationPointIndex](0, 2) * dE_curvilinear[2];
-            rB(1, r) = m_T_vector[IntegrationPointIndex](1, 0) * dE_curvilinear[0] + m_T_vector[IntegrationPointIndex](1, 1) * dE_curvilinear[1] + m_T_vector[IntegrationPointIndex](1, 2) * dE_curvilinear[2];
-            rB(2, r) = m_T_vector[IntegrationPointIndex](2, 0) * dE_curvilinear[0] + m_T_vector[IntegrationPointIndex](2, 1) * dE_curvilinear[1] + m_T_vector[IntegrationPointIndex](2, 2) * dE_curvilinear[2];
->>>>>>> 0735cf09
-        }
-
+        }
     }
 
     void Shell3pElement::CalculateBCurvature(
@@ -751,25 +734,7 @@
 
         for (IndexType node = 0; node < number_of_control_points; node++)
         {
-<<<<<<< HEAD
             IndexType index = 3 * node;
-=======
-            IndexType index = 3 * i;
-            //first line
-            da3(0, 0) = 0;
-            da3(0, 1) = -r_DN_De(i, 0) * rActualKinematic.a2[2] + r_DN_De(i, 1) * rActualKinematic.a1[2];
-            da3(0, 2) = r_DN_De(i, 0) * rActualKinematic.a2[1] - r_DN_De(i, 1) * rActualKinematic.a1[1];
-
-            //second line
-            da3(1, 0) = r_DN_De(i, 0) * rActualKinematic.a2[2] - r_DN_De(i, 1) * rActualKinematic.a1[2];
-            da3(1, 1) = 0;
-            da3(1, 2) = -r_DN_De(i, 0) * rActualKinematic.a2[0] + r_DN_De(i, 1) * rActualKinematic.a1[0];
-
-            //third line
-            da3(2, 0) = -r_DN_De(i, 0) * rActualKinematic.a2[1] + r_DN_De(i, 1) * rActualKinematic.a1[1];
-            da3(2, 1) = r_DN_De(i, 0) * rActualKinematic.a2[0] - r_DN_De(i, 1) * rActualKinematic.a1[0];
-            da3(2, 2) = 0;
->>>>>>> 0735cf09
 
             da3(0, 1) = -r_DN_De(node, 0) * rActualKinematic.a2[2] + r_DN_De(node, 1) * rActualKinematic.a1[2];
             da3(0, 2) =  r_DN_De(node, 0) * rActualKinematic.a2[1] - r_DN_De(node, 1) * rActualKinematic.a1[1];
@@ -790,27 +755,9 @@
                 dn(j, 2) -=   rActualKinematic.a3_tilde[2] * a3da3la3;
             }
 
-<<<<<<< HEAD
             project(b, range(0, 0), range(index, index + 2)) = -(r_DDN_DDe(node, 0)* trans(rActualKinematic.a3) + prod(dn, column(H, 0)));
             project(b, range(1, 1), range(index, index + 2)) = -(r_DDN_DDe(node, 2)* trans(rActualKinematic.a3) + prod(dn, column(H, 1)));
             project(b, range(2, 2), range(index, index + 2)) = -(r_DDN_DDe(node, 1)* trans(rActualKinematic.a3) + prod(dn, column(H, 2)));
-
-=======
-            // curvature vector [K11,K22,K12] referred to curvilinear coordinate system
-            b(0, index) = 0 - (r_DDN_DDe(i, 0) * rActualKinematic.a3[0] + H(0, 0) * dn(0, 0) + H(1, 0) * dn(0, 1) + H(2, 0) * dn(0, 2));
-            b(0, index + 1) = 0 - (r_DDN_DDe(i, 0) * rActualKinematic.a3[1] + H(0, 0) * dn(1, 0) + H(1, 0) * dn(1, 1) + H(2, 0) * dn(1, 2));
-            b(0, index + 2) = 0 - (r_DDN_DDe(i, 0) * rActualKinematic.a3[2] + H(0, 0) * dn(2, 0) + H(1, 0) * dn(2, 1) + H(2, 0) * dn(2, 2));
-
-            //second line
-            b(1, index) = 0 - (r_DDN_DDe(i, 2) * rActualKinematic.a3[0] + H(0, 1) * dn(0, 0) + H(1, 1) * dn(0, 1) + H(2, 1) * dn(0, 2));
-            b(1, index + 1) = 0 - (r_DDN_DDe(i, 2) * rActualKinematic.a3[1] + H(0, 1) * dn(1, 0) + H(1, 1) * dn(1, 1) + H(2, 1) * dn(1, 2));
-            b(1, index + 2) = 0 - (r_DDN_DDe(i, 2) * rActualKinematic.a3[2] + H(0, 1) * dn(2, 0) + H(1, 1) * dn(2, 1) + H(2, 1) * dn(2, 2));
-
-            //third line
-            b(2, index) = 0 - (r_DDN_DDe(i, 1) * rActualKinematic.a3[0] + H(0, 2) * dn(0, 0) + H(1, 2) * dn(0, 1) + H(2, 2) * dn(0, 2));
-            b(2, index + 1) = 0 - (r_DDN_DDe(i, 1) * rActualKinematic.a3[1] + H(0, 2) * dn(1, 0) + H(1, 2) * dn(1, 1) + H(2, 2) * dn(1, 2));
-            b(2, index + 2) = 0 - (r_DDN_DDe(i, 1) * rActualKinematic.a3[2] + H(0, 2) * dn(2, 0) + H(1, 2) * dn(2, 1) + H(2, 2) * dn(2, 2));
->>>>>>> 0735cf09
         }
 
         noalias(rB) = -prod(m_T_vector[IntegrationPointIndex], b);
