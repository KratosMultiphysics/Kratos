--- conflicted
+++ resolved
@@ -55,10 +55,6 @@
     void EmbeddedIsogeometricBeamElement::Initialize(const ProcessInfo& rCurrentProcessInfo)
     {
         KRATOS_TRY
-<<<<<<< HEAD
-        // Pre-allocate memory to avoid repeated allocations during assembly
-        set_Memory();
-=======
         InitializeMaterial();
         
         mRotationXActive = this->GetProperties()[ROTATIONAL_DOF_ACTIVE];
@@ -93,7 +89,6 @@
         mSMatLamDerVarVarRodLam.resize(mNumberOfDofs * 3, mNumberOfDofs * 3);
         mSMatLamVarVarRodDerLam.resize(mNumberOfDofs * 3, mNumberOfDofs * 3);
         mSMatLamVarVarRodLamDer.resize(mNumberOfDofs * 3, mNumberOfDofs * 3);
->>>>>>> 603eb3cd
         KRATOS_CATCH("")
         
     }
@@ -266,30 +261,9 @@
         const bool CalculateStiffnessMatrixFlag,
         const bool CalculateResidualVectorFlag)
     {
-<<<<<<< HEAD
-        //KRATOS_WATCH("EmbeddedIsogeometricBeamElement::CalculateAll");
-        //KRATOS_WATCH(this->Id());
-        
-        set_Memory();
-        
-        const auto& r_geometry = GetGeometry();
-        auto& r_integration_points = r_geometry.IntegrationPoints();
-            
-        int point_number = 0;
-        float _dL;
-        //// get integration data and weights, GP weight and dL and (u_vec[Knotspan_index+1]-u_vec[Knotspan_index])/2
-        const double& integration_weight = r_integration_points[point_number].Weight();
-
-        _gke.clear();
-        _gfie.clear();
-        stiff_mat_el_lin(rCurrentProcessInfo, point_number, _gke, _gfie, _dL);
-        //stiff_mat_el_nln(rCurrentProcessInfo, point_number, _gke, _gfie, _dL);
-        //stiff_mat_el_geo(rCurrentProcessInfo, point_number, _gke,  _dL);
-=======
         KRATOS_TRY
         const auto& r_geometry = GetGeometry();
         const auto& r_integration_points = r_geometry.IntegrationPoints();
->>>>>>> 603eb3cd
         
         //set_Memory(); //to be removed!!
         
@@ -382,167 +356,7 @@
             rValues[index] = disp[0];
             rValues[index + IndexType(1)] = disp[1];
             rValues[index + IndexType(2)] = disp[2];
-<<<<<<< HEAD
-        }
-    }
-
-    void EmbeddedIsogeometricBeamElement::GetFirstDerivativesVector(Vector& rValues, int Step) const
-    {
-        const auto& r_geometry = GetGeometry();
-        const IndexType nb_nodes = r_geometry.size();
-        if (rValues.size() != nb_nodes * 3) {
-            rValues.resize(nb_nodes * 3, false);
-        }
-
-        for (IndexType i = 0; i < nb_nodes; ++i) {
-            IndexType index = i * 3;
-            const auto& vel =r_geometry[i].FastGetSolutionStepValue(VELOCITY, Step);
-            rValues[index] = vel[0];
-            rValues[index + IndexType(1)] = vel[1];
-            rValues[index + IndexType(2)] = vel[2];
-        }
-    }
-
-    void EmbeddedIsogeometricBeamElement::GetSecondDerivativesVector(Vector& rValues, int Step) const
-    {
-        const auto& r_geometry = GetGeometry();
-        const IndexType nb_nodes = r_geometry.size();
-        if (rValues.size() != nb_nodes * 3) {
-            rValues.resize(nb_nodes * 3, false);
-        }
-
-        for (IndexType i = 0; i < nb_nodes; ++i) {
-            IndexType index = i * 3;
-            const auto& acc = r_geometry[i].FastGetSolutionStepValue(ACCELERATION, Step);
-
-            rValues[index] = acc[0];
-            rValues[index + IndexType(1)] = acc[1];
-            rValues[index + IndexType(2)] = acc[2];
-        }
-    }
-
-    ///@}
-    ///@name Output functions
-    ///@{
-
-    void EmbeddedIsogeometricBeamElement::CalculateOnIntegrationPoints(const Variable<array_1d<double, 3>>& rVariable, std::vector<array_1d<double, 3>>& rOutput, const ProcessInfo& rCurrentProcessInfo)
-    {
-        //KRATOS_WATCH("EmbeddedIsogeometricBeamElement::CalculateOnIntegrationPoints");
-        const auto& r_geometry = GetGeometry();
-        const auto& integration_points = r_geometry.IntegrationPoints();
-
-        Vector3d m_;
-        Vector3d f_;
-        array_1d<double, 3> tangents;
-
-        if (rOutput.size() != integration_points.size()) {
-            rOutput.resize(GetGeometry().IntegrationPointsNumber());
-        }
-
-        for (IndexType point_number = 0; point_number < integration_points.size(); ++point_number) {
-            if (rVariable == FORCE || rVariable == MOMENT)
-            {
-                stress_res_lin(rCurrentProcessInfo, point_number, f_, m_);
-                //stress_res_nln(rCurrentProcessInfo, point_number, f_, m_ );
-
-                if (rVariable == FORCE)
-                {
-                    rOutput[point_number][0] = f_[0];
-                    rOutput[point_number][1] = f_[1];
-                    rOutput[point_number][2] = f_[2];
-                }
-                if (rVariable == MOMENT)
-                {
-                    rOutput[point_number][0] = m_[0];
-                    rOutput[point_number][1] = m_[1];
-                    rOutput[point_number][2] = m_[2];
-                }
-            }
-            if (rVariable == LOCAL_AXIS_1 || rVariable == LOCAL_AXIS_2 ||  rVariable == LOCAL_AXIS_3)
-            {
-                Vector3d B1, B2, B3;
-                float A, B;
-                const Matrix& r_DN_De = r_geometry.ShapeFunctionLocalGradient(point_number);
-                GetElementOrientation(r_DN_De, ConfigurationType::Reference, B1, B2, B3, A, B);
-
-                if (rVariable == LOCAL_AXIS_1)
-                {
-                    rOutput[point_number][0] = B1[0];
-                    rOutput[point_number][1] = B1[1];
-                    rOutput[point_number][2] = B1[2];
-                }
-                if (rVariable == LOCAL_AXIS_2)
-                {
-                    rOutput[point_number][0] = B2[0];
-                    rOutput[point_number][1] = B2[1];
-                    rOutput[point_number][2] = B2[2];
-                }
-                if (rVariable == LOCAL_AXIS_3)
-                {
-                    rOutput[point_number][0] = B3[0];
-                    rOutput[point_number][1] = B3[1];
-                    rOutput[point_number][2] = B3[2];
-                }
-            }
-            if (rVariable == INTEGRATION_COORDINATES)
-            {
-                rOutput[point_number] = integration_points[point_number].Coordinates();
-            }
-            if (rVariable ==  LOCAL_TANGENT)
-            {
-                GetGeometry().Calculate(LOCAL_TANGENT, tangents);
-                rOutput[point_number] = tangents;
-            }
-        }
-    }
-
-
-    void EmbeddedIsogeometricBeamElement::CalculateOnIntegrationPoints(const  Variable<double>& rVariable, std::vector <double>& rOutput, const ProcessInfo& rCurrentProcessInfo)
-    {
-        //KRATOS_WATCH("EmbeddedIsogeometricBeamElement::CalculateOnIntegrationPoints");
-        const auto& integration_points = GetGeometry().IntegrationPoints();
-
-        if (rOutput.size() != integration_points.size()) {
-            rOutput.resize(GetGeometry().IntegrationPointsNumber());
-        }
-
-        for (IndexType point_number = 0; point_number < integration_points.size(); ++point_number) {
-            if (rVariable == INTEGRATION_COORDINATES_X)
-            {
-                rOutput[point_number] = integration_points[point_number].Coordinates()[0];
-            }
-            else if (rVariable == NODAL_MASS) {
-                double detJ = GetGeometry().DeterminantOfJacobian(point_number);
-                double mass = integration_points[point_number].Weight() * detJ * GetProperties()[CROSS_AREA] * GetProperties()[DENSITY];
-                rOutput[point_number] = mass;
-            }
-            else if (rVariable == VON_MISES_STRESS) {
-                Vector3d f_, m_;
-                stress_res_lin(rCurrentProcessInfo, point_number, f_, m_);
-                
-                // Extract cross-section properties
-                const double area = GetProperties()[CROSS_AREA];
-                const double I_y = GetProperties()[I_Y];
-                const double I_z = GetProperties()[I_Z];
-                const double I_t = GetProperties()[I_T];
-                const double height = GetProperties()[HEIGHT];
-                const double width = GetProperties()[WIDTH];
-                
-                // Calculate stress components
-                const double sigma_axial = f_[0] / area;
-                const double sigma_bending_y = std::abs(m_[1]) * (height/2.0) / I_y;
-                const double sigma_bending_z = std::abs(m_[2]) * (width/2.0) / I_z;
-                const double tau_torsion = std::abs(m_[0]) * std::max(height, width) / (2.0 * I_t);
-                
-                // Von Mises equivalent stress for beam elements
-                const double sigma_normal = std::abs(sigma_axial) + sigma_bending_y + sigma_bending_z;
-                const double sigma_equivalent = std::sqrt(sigma_normal * sigma_normal + 3.0 * tau_torsion * tau_torsion);
-                
-                rOutput[point_number] = sigma_equivalent;
-            }
-=======
             rValues[index + IndexType(3)] = mRotationXActive ? rot : 0.0;
->>>>>>> 603eb3cd
         }
     }
 
@@ -554,9 +368,6 @@
         KRATOS_TRY
             const double numerical_limit = std::numeric_limits<double>::epsilon();
 
-<<<<<<< HEAD
-        
-=======
         for (IndexType i = 0; i < GetGeometry().size(); ++i) {
             if (GetGeometry()[i].SolutionStepsDataHas(DISPLACEMENT) == false) {
                 KRATOS_ERROR << "missing variable DISPLACEMENT on node "
@@ -583,7 +394,6 @@
             }
             
         }
->>>>>>> 603eb3cd
 
         KRATOS_ERROR_IF(!GetProperties().Has(CENTER_LINE_ROTATION))
             << "\"CENTER_LINE_ROTATION\" not provided for element #" << Id() << std::endl;
@@ -606,109 +416,10 @@
         KRATOS_ERROR_IF(!GetProperties().Has(POISSON_RATIO))
             << "\"POISSON_RATIO\" not provided for element #" << Id() << std::endl;
 
-<<<<<<< HEAD
-        return 0;
-
-        KRATOS_CATCH("Beam Element check.")
-    }
-
-    void EmbeddedIsogeometricBeamElement::set_Memory()
-    {
-        // Performance optimization: only allocate memory once
-        if (mMemoryInitialized) {
-            return;
-        }
-        
-        // definition of problem size
-        Dof_Node = 3;
-        N_Dof = this->GetGeometry().size() * 3;
-        _n_Dof = this->GetGeometry().size() * 3;
-        _gke.resize(_n_Dof, _n_Dof);
-        _gfie.resize(_n_Dof);
-        //resizing
-        S_gke.resize(_n_Dof, _n_Dof);
-        S_fie.resize(_n_Dof);
-        S_eps_var.resize(_n_Dof);
-        S_curv_n_var.resize(_n_Dof);
-        S_curv_v_var.resize(_n_Dof);
-        S_torsion_var.resize(_n_Dof);
-        S_torsion_n_var.resize(_n_Dof);
-        S_torsion_v_var.resize(_n_Dof);
-        S_shear_n_var.resize(_n_Dof);
-        S_shear_v_var.resize(_n_Dof);
-        S_eps_var_var.resize(_n_Dof, _n_Dof);
-        S_curv_n_var_var.resize(_n_Dof, _n_Dof);
-        S_curv_v_var_var.resize(_n_Dof, _n_Dof);
-        S_torsion_var_var.resize(_n_Dof, _n_Dof);
-        S_torsion_n_var_var.resize(_n_Dof, _n_Dof);
-        S_torsion_v_var_var.resize(_n_Dof, _n_Dof);
-        S_kem.resize(_n_Dof, _n_Dof);
-        S_keb_n.resize(_n_Dof, _n_Dof);
-        S_keb_v.resize(_n_Dof, _n_Dof);
-        S_ket_n.resize(_n_Dof, _n_Dof);
-        S_ket_v.resize(_n_Dof, _n_Dof);
-        S_me.resize(_n_Dof, _n_Dof);
-        S_fiem.resize(_n_Dof);
-        S_fieb_n.resize(_n_Dof);
-        S_fieb_v.resize(_n_Dof);
-        S_fiet_n.resize(_n_Dof);
-        S_fiet_v.resize(_n_Dof);
-        //first variation of mapping matrices
-        S_mat_rod_var.resize(_n_Dof * 3, 3);
-        S_mat_lam_var.resize(_n_Dof * 3, 3);
-        S_mat_lam_var_Rod_Lam.resize(_n_Dof * 3, 3);//new
-        S_mat_rod_lam_var_Rod_Lam.resize(_n_Dof * 3, 3);
-        S_mat_rod_var_lam_Rod_Lam.resize(_n_Dof * 3, 3);
-        S_mat_rodlamRodLam_var.resize(_n_Dof * 3, 3);
-        S_mat_rod_der_var.resize(_n_Dof * 3, 3);
-        S_mat_lam_der_var.resize(_n_Dof * 3, 3);
-        S_mat_lam_der_var_Rod_Lam.resize(_n_Dof * 3, 3);
-        S_mat_lam_var_Rod_der_Lam.resize(_n_Dof * 3, 3);
-        S_mat_lam_var_Rod_Lam_der.resize(_n_Dof * 3, 3);
-        S_mat_rod_der_lam_var_Rod_Lam.resize(_n_Dof * 3, 3);
-        S_mat_rod_lam_der_var_Rod_Lam.resize(_n_Dof * 3, 3);
-        S_mat_rod_lam_var_Rod_der_Lam.resize(_n_Dof * 3, 3);
-        S_mat_rod_lam_var_Rod_Lam_der.resize(_n_Dof * 3, 3);
-        S_mat_rod_der_var_lam_Rod_Lam.resize(_n_Dof * 3, 3);
-        S_mat_rod_var_lam_der_Rod_Lam.resize(_n_Dof * 3, 3);
-        S_mat_rod_var_lam_Rod_der_Lam.resize(_n_Dof * 3, 3);
-        S_mat_rod_var_lam_Rod_Lam_der.resize(_n_Dof * 3, 3);
-        S_mat_rodlamRodLam_der_var.resize(_n_Dof * 3, 3);
-        //second variation of mapping matrices
-        S_mat_rod_var_var.resize(_n_Dof * 3, _n_Dof * 3);
-        S_mat_lam_var_var.resize(_n_Dof * 3, _n_Dof * 3);
-        S_mat_lam_var_var_Rod_Lam.resize(_n_Dof * 3, _n_Dof * 3);
-        S_mat_rod_lam_var_var_Rod_Lam.resize(_n_Dof * 3, _n_Dof * 3);
-        S_mat_rod_var_lam_var_Rod_Lam.resize(_n_Dof * 3, _n_Dof * 3);
-        S_mat_rod_var_var_lam_Rod_Lam.resize(_n_Dof * 3, _n_Dof * 3);
-        S_mat_rodlamRodLam_var_var.resize(_n_Dof * 3, _n_Dof * 3);
-        S_mat_rod_der_var_var.resize(_n_Dof * 3, _n_Dof * 3);
-        S_mat_lam_der_var_var.resize(_n_Dof * 3, _n_Dof * 3);
-        S_mat_lam_der_var_var_Rod_Lam.resize(_n_Dof * 3, _n_Dof * 3);
-        S_mat_lam_var_var_Rod_der_Lam.resize(_n_Dof * 3, _n_Dof * 3);
-        S_mat_lam_var_var_Rod_Lam_der.resize(_n_Dof * 3, _n_Dof * 3);
-        
-        // Mark memory as initialized
-        mMemoryInitialized = true;
-    }
-
-
-    void EmbeddedIsogeometricBeamElement::GetElementOrientation(const Matrix& r_DN_De, const ConfigurationType& rConfiguration , Vector3d& B1, Vector3d& B2, Vector3d& B3, float& A, float& B)
-    {
-        const GeometryType& r_geometry = GetGeometry();
-        const SizeType number_of_nodes = r_geometry.size();
-
-        array_1d<double, 3> tangents;
-        GetGeometry().Calculate(LOCAL_TANGENT, tangents); //this returns the tangents of the embedded beam in the parameter space of the shell
-
-        const SizeType dimension = GetGeometry().WorkingSpaceDimension();
-        array_1d<double, 3> actual_base_vector = ZeroVector(dimension);
-=======
         KRATOS_ERROR_IF(!GetProperties().Has(I_T) ||
             GetProperties()[I_T] <= numerical_limit)
             << "Please provide a reasonable value for \"I_T\" (torsional moment of inertia) for element #"
             << Id() << std::endl;
->>>>>>> 603eb3cd
 
         KRATOS_ERROR_IF(!GetProperties().Has(I_N) ||
             GetProperties()[I_N] <= numerical_limit)
@@ -754,51 +465,6 @@
         KRATOS_CATCH("")
     }
 
-<<<<<<< HEAD
-    void EmbeddedIsogeometricBeamElement::GetB1AtBeamStart(const ConfigurationType& rConfiguration, Vector3d& B1)
-    {
-
-        auto& r_geometry = GetGeometry();
-        KRATOS_WATCH(r_geometry.Info());
-        const SizeType number_of_nodes = r_geometry.size();
-
-        array_1d<double, 3> tangents;
-        GetGeometry().Calculate(LOCAL_TANGENT, tangents); //this returns the tangents of the embedded beam in the parameter space of the shell
-
-        const SizeType dimension = GetGeometry().WorkingSpaceDimension();
-
-        Vector current_displacement = ZeroVector(dimension * number_of_nodes);
-        if (rConfiguration == ConfigurationType::Current) GetValuesVector(current_displacement);
-
-        // array_1d<double, 3> local_coordinates;
-        // local_coordinates[0] = 0.0;
-        // local_coordinates[1] = 0.0; 
-        // local_coordinates[2] = 0.0; 
-        // Matrix r_DN_De;
-        // r_geometry.ShapeFunctionsLocalGradients(r_DN_De, local_coordinates);
-
-        const Matrix& r_DN_De = r_geometry.ShapeFunctionLocalGradient(0);
-
-        //basis vectors a1 and a2 at ksi = 0
-        Vector A1 = ZeroVector(dimension);
-        Vector A2 = ZeroVector(dimension);
-
-        for (SizeType i = 0; i < number_of_nodes; ++i) {
-            A1[0] += (GetGeometry().GetPoint(i).X0() + current_displacement[i * dimension]) * r_DN_De(i, 0);
-            A1[1] += (GetGeometry().GetPoint(i).Y0() + current_displacement[(i * dimension) + 1]) * r_DN_De(i, 0);
-            A1[2] += (GetGeometry().GetPoint(i).Z0() + current_displacement[(i * dimension) + 2]) * r_DN_De(i, 0);
-
-            A2[0] += (GetGeometry().GetPoint(i).X0() + current_displacement[i * dimension]) * r_DN_De(i, 1);
-            A2[1] += (GetGeometry().GetPoint(i).Y0() + current_displacement[(i * dimension) + 1]) * r_DN_De(i, 1);
-            A2[2] += (GetGeometry().GetPoint(i).Z0() + current_displacement[(i * dimension) + 2]) * r_DN_De(i, 1);
-        }
-
-        B1 = A1 * tangents[0] + A2 * tangents[1]; //calculates the tangential vector B1 at ksi = 0
-        KRATOS_WATCH(B1);
-    }
-
-    void EmbeddedIsogeometricBeamElement::parametric_mapping(Vector& _knot_vector, double  u, double & u_mid  )
-=======
 
     void EmbeddedIsogeometricBeamElement::CalculateConstitutiveVariables(
     const IndexType IntegrationPointIndex,
@@ -806,7 +472,6 @@
     ConstitutiveVariables& rConstitutiveVars,
     ConstitutiveLaw::Parameters& rValues,
     const ConstitutiveLaw::StressMeasure ThisStressMeasure)
->>>>>>> 603eb3cd
     {
         rValues.GetOptions().Set(ConstitutiveLaw::USE_ELEMENT_PROVIDED_STRAIN, true);
         rValues.GetOptions().Set(ConstitutiveLaw::COMPUTE_STRESS);
@@ -1272,20 +937,10 @@
     void EmbeddedIsogeometricBeamElement::CompMatRodrigues(Matrix3d& _mat_rod, Vector3d _vec, double _phi)
     {
         _mat_rod.clear();
-<<<<<<< HEAD
-        
-        // Use pre-computed identity matrix to avoid repeated initialization
-        if (mIdentityMatrix3d.size1() != 3) {
-            mIdentityMatrix3d.resize(3, 3, false);
-            mIdentityMatrix3d.clear();
-            for (int i = 0; i < 3; i++) { mIdentityMatrix3d(i, i) = 1.0; }
-        }
-=======
         Matrix3d _mat_identity;
         _mat_identity.resize(3, 3, false);
         _mat_identity.clear();  
         for (int i = 0; i < 3; i++) { _mat_identity(i, i) = 1.; }
->>>>>>> 603eb3cd
 
         // Pre-compute trigonometric values
         const float cos_phi = cos(_phi);
@@ -1299,16 +954,10 @@
     {
         _mat_rod_der.clear();
 
-<<<<<<< HEAD
-        // Pre-compute trigonometric values
-        const float cos_phi = cos(_phi);
-        const float sin_phi = sin(_phi);
-=======
         Matrix3d _mat_identity;
         _mat_identity.resize(3, 3, false);
         _mat_identity.clear();  
         for (int i = 0; i < 3; i++) { _mat_identity(i, i) = 1; }
->>>>>>> 603eb3cd
 
         for (int i = 0; i < 3; i++) { _mat_rod_der(i, i) = -_phi_deriv * sin_phi; }
         _mat_rod_der += cross_prod_vec_mat(_vec, mIdentityMatrix3d) * cos_phi * _phi_deriv;
@@ -1478,34 +1127,19 @@
         phi_var.resize(mNumberOfDofs);
         phi_var.clear();
 
-<<<<<<< HEAD
-        //uncommented this
-        // for (int r = 0;r < N_Dof / Dof_Node;r++)
-        // {
-        //     phi_var(r * Dof_Node + 3) = _func(r);
-        // }
-=======
         for (size_t  r  = 0;r < mNumberOfDofs / mDofsPerNode;r++)
         {
             phi_var(r * mDofsPerNode + 3) = _func(r);
         }
->>>>>>> 603eb3cd
 
         Vector phi_der_var;
         phi_der_var.resize(mNumberOfDofs);
         phi_der_var.clear();
 
-<<<<<<< HEAD
-        // for (int r = 0;r < N_Dof / Dof_Node;r++)
-        // {
-        //     phi_der_var(r * Dof_Node + 3) = _deriv(r);
-        // }
-=======
         for (size_t  r  = 0;r < mNumberOfDofs / mDofsPerNode;r++)
         {
             phi_der_var(r * mDofsPerNode + 3) = _deriv(r);
         }
->>>>>>> 603eb3cd
 
         for (size_t t = 0;t < 3;t++) 
         {
@@ -1571,20 +1205,11 @@
         phi_der_var.resize(mNumberOfDofs);
         phi_der_var.clear();
 
-<<<<<<< HEAD
-        //uncommented this
-        // for (int r = 0;r < N_Dof / Dof_Node;r++)
-        // {
-        //     phi_var(r * Dof_Node + 3) = _func[r];
-        //     phi_der_var(r * Dof_Node + 3) = _deriv(r);
-        // }
-=======
         for (size_t  r  = 0;r < mNumberOfDofs / mDofsPerNode;r++)
         {
             phi_var(r * mDofsPerNode + 3) = _func[r];
             phi_der_var(r * mDofsPerNode + 3) = _deriv(r);
         }
->>>>>>> 603eb3cd
 
         double cs;
         cs = cos(_phi);
@@ -3102,31 +2727,24 @@
     void EmbeddedIsogeometricBeamElement::CompPhiRefProp(double& _Phi, double& _Phi_0_der)
     {
 
-<<<<<<< HEAD
-        // //_Phi = this->GetProperties()[PHI];
-        // //_Phi_0_der = this->GetProperties()[PHI_DER];
-        // //KRATOS_WATCH(_Phi);
-        // //KRATOS_WATCH(_Phi_0_der);
-        // const auto& r_geometry = GetGeometry();
-        // const IndexType nb_nodes = r_geometry.size();
-        // const float _u_act = r_geometry.IntegrationPoints()[0].Coordinates()[0];
-
-        // float phi_0;
-        // float phi_1;
-        // float diff_phi;
-        // float u_0;
-        // float u_1;
-        // int n_size;
+
+        const auto& r_geometry = GetGeometry();
+        const double _u_act = r_geometry.IntegrationPoints()[0].Coordinates()[0];
+
+        double phi_0;
+        double phi_1;
+        double diff_phi;
+        double u_0;
+        double u_1;
+        int n_size;
 
         // //Matrix cross_section_orientation = this->GetProperties()[CENTER_LINE_ROTATION];
         // n_size = cross_section_orientation.size1();
 
-        // // search cross section orientation n before and after _u_act
-
-        // u_0 = cross_section_orientation(0, 0);
-        // u_1 = cross_section_orientation(n_size - 1, 0);
-        // phi_0 = 0;//cross_section_orientation(0, 1);
-        // phi_1 = 0;//cross_section_orientation(n_size - 1, 1);
+        u_0 = cross_section_orientation(0, 0);
+        u_1 = cross_section_orientation(n_size - 1, 0);
+        phi_0 = cross_section_orientation(0, 1);
+        phi_1 = cross_section_orientation(n_size - 1, 1);
 
         // for (int i = 1; i < n_size; i++)
         // {
@@ -3138,17 +2756,17 @@
         //     }
         // }
 
-        // for (int i = 1; i < n_size; i++)
-        // {
-        //     if (cross_section_orientation(n_size - i - 1, 0) <= _u_act)
-        //     {
-        //         u_1 = cross_section_orientation(n_size - i, 0);
-        //         phi_1 = cross_section_orientation(n_size - i, 1);
-        //         break;
-        //     }
-        // }
-        // float pi;
-        // pi = 4 * atan(1.0);
+        for (int i = 1; i < n_size; i++)
+        {
+            if (cross_section_orientation(n_size - i - 1, 0) <= _u_act)
+            {
+                u_1 = cross_section_orientation(n_size - i, 0);
+                phi_1 = cross_section_orientation(n_size - i, 1);
+                break;
+            }
+        }
+        double pi;
+        pi = 4 * atan(1.0);
 
         // diff_phi = (phi_1 - phi_0);
         // if (fabs(phi_1 - phi_0) > pi)
@@ -3161,58 +2779,6 @@
         // _Phi_0_der += diff_phi / (u_1 - u_0);
         _Phi = 0;
         _Phi_0_der = 0;
-=======
-
-        const auto& r_geometry = GetGeometry();
-        const double _u_act = r_geometry.IntegrationPoints()[0].Coordinates()[0];
-
-        double phi_0;
-        double phi_1;
-        double diff_phi;
-        double u_0;
-        double u_1;
-        int n_size;
-
-        Matrix cross_section_orientation = this->GetProperties()[CENTER_LINE_ROTATION];
-        n_size = cross_section_orientation.size1();
-
-        u_0 = cross_section_orientation(0, 0);
-        u_1 = cross_section_orientation(n_size - 1, 0);
-        phi_0 = cross_section_orientation(0, 1);
-        phi_1 = cross_section_orientation(n_size - 1, 1);
-
-        for (int i = 1; i < n_size; i++)
-        {
-            if (cross_section_orientation(i, 0) > _u_act)
-            {
-                u_0 = cross_section_orientation(i - 1, 0);
-                phi_0 = cross_section_orientation(i - 1, 1);
-                break;
-            }
-        }
-
-        for (int i = 1; i < n_size; i++)
-        {
-            if (cross_section_orientation(n_size - i - 1, 0) <= _u_act)
-            {
-                u_1 = cross_section_orientation(n_size - i, 0);
-                phi_1 = cross_section_orientation(n_size - i, 1);
-                break;
-            }
-        }
-        double pi;
-        pi = 4 * atan(1.0);
-
-        diff_phi = (phi_1 - phi_0);
-        if (fabs(phi_1 - phi_0) > pi)
-        {
-            diff_phi = diff_phi - (diff_phi) / fabs(diff_phi) * 2 * pi;
-        }
-
-        _Phi += phi_0 + (_u_act - u_0) / (u_1 - u_0) * diff_phi;
-
-        _Phi_0_der += diff_phi / (u_1 - u_0);
->>>>>>> 603eb3cd
     }
 
     void EmbeddedIsogeometricBeamElement::CompGeometryReferenceCrossSection( Vector3d _R1, Vector3d _R2, Vector3d _T0_vec, Vector3d& _n_act, Vector3d& _v_act, Vector3d& _n0, Vector3d& _v0, double& _B_n, double& _B_v, double& _C_12, double& _C_13, double& _Phi, double& _Phi_0_der)
@@ -3489,17 +3055,6 @@
         double Phi = rKinematicVariables.Phi;
         double Phi_der = rKinematicVariables.Phi_der;
         Vector3d t0_0 = this->GetProperties()[T_0];
-<<<<<<< HEAD
-        //updates here have also to be applied in comp_dof_lin(...) below
-          //_cur_var_n.resize(N_Dof);
-        _cur_var_n.clear();
-        //_cur_var_v.resize(N_Dof);
-        _cur_var_v.clear();
-        //_tor_var_n.resize(N_Dof);
-        _tor_var_n.clear();
-        //_tor_var_v.resize(N_Dof);
-        _tor_var_v.clear();
-=======
 
         // Compute curvature and torsion variations
         Vector axi_var(mNumberOfDofs);
@@ -3539,7 +3094,6 @@
             else
                 axi_var[r] = rKinematicVariables.r1[xyz_r] * (dR_vec1[i] * tangents[0] + dR_vec2[i] * tangents[1]);
         }
->>>>>>> 603eb3cd
 
         //compute cur_var_n, cur_var_v, tor_var_n, tor_var_v
         Vector3d t_;
@@ -3817,24 +3371,6 @@
     }
 
 
-<<<<<<< HEAD
-        
-        Vector3d t0_0 = this->GetProperties()[T_0];
-
-        //updates here have also to be applied in comp_dof_lin(...) above
-        //_cur_var_n.resize(N_Dof);
-        _cur_var_n.clear();
-        // _cur_var_v.resize(N_Dof);
-        _cur_var_v.clear();
-        //_tor_var_n.resize(N_Dof);
-        _tor_var_n.clear();
-        //_tor_var_v.resize(N_Dof);
-        _tor_var_v.clear();
-        //_shear_var_n.resize(N_Dof);
-        _shear_var_n.clear();
-        //_shear_var_v.resize(N_Dof);
-        _shear_var_v.clear();
-=======
      void EmbeddedIsogeometricBeamElement::ComputeGMatrices(
         IndexType point_number,
         KinematicVariables& rKinematicVariables,
@@ -4000,7 +3536,6 @@
             }
         }
     }
->>>>>>> 603eb3cd
 
     mat_lamRodLam_der = mat_lam_Rod_Lam_der + mat_lam_Rod_der_Lam + mat_lam_der_Rod_Lam;
 
@@ -4281,428 +3816,7 @@
         {
             for (size_t  s  = 0;s < mNumberOfDofs;s++)
             {
-<<<<<<< HEAD
-                _me(4 * s, 4 * r) = func(s) * func(r);
-                _me(4 * s + 1, 4 * r + 1) = _me(4 * s, 4 * r);
-                _me(4 * s + 2, 4 * r + 2) = _me(4 * s, 4 * r);
-                _me(4 * s + 3, 4 * r + 3) = _me(4 * s, 4 * r);
-            }
-        }
-        _me = _me * area * dens;  //* dL is considered in the outer loop!!!!! relative density is not considered
-    }
-
-    void EmbeddedIsogeometricBeamElement::stiff_mat_el_geo(const ProcessInfo& rCurrentProcessInfo, IndexType integration_point_index, Matrix& _gke, float& _dL)
-    {
-        const float _emod = this->GetProperties()[YOUNG_MODULUS];
-        const float poisson_ratio = this->GetProperties()[POISSON_RATIO];
-        const float _gmod = _emod / (2.0 * (1.0 + poisson_ratio));
-        const float _area = this->GetProperties()[CROSS_AREA];
-        const float _m_inert_z = this->GetProperties()[I_Z];
-        const float _m_inert_y = this->GetProperties()[I_Y];
-        const float _mt_iniert = this->GetProperties()[I_T];
-        Vector3d t0_0 = this->GetProperties()[T_0];
-
-        const auto& r_geometry = GetGeometry();
-
-        Vector R_vec = row(r_geometry.ShapeFunctionsValues(this->GetIntegrationMethod()), 0);
-        Vector dR_vec = column(r_geometry.ShapeFunctionDerivatives(1, integration_point_index, this->GetIntegrationMethod()), 0);
-        Vector ddR_vec = column(r_geometry.ShapeFunctionDerivatives(2, integration_point_index, this->GetIntegrationMethod()), 0);
-
-        //declarations
-        Vector3d R_1;  //1st derivative of the curve undeformed config
-        Vector3d R_2;  //2nd derivative of the curve undeformed config
-        float A;                //length of the base vector
-        float B;                //curvature including metric
-        Vector3d r_1;  //1st derivative of the curve deformed config
-        Vector3d r_2;  //2nd derivative of the curve deformed config
-        float a;                //length of the base vector
-        float b;                //curvature including metric
-
-        float B_n;
-        float B_v;
-        float C_12;
-        float C_13;
-        float Phi;
-        float Phi_der;
-        float b_n;
-        float b_v;
-        float c_12;
-        float c_13;
-        float phi;
-        float phi_der;
-
-        //Vector3d N;        //principal axis 1 of cross section
-        //Vector3d V;        //principal axis 2 of cross section
-        //Vector3d n;        //principal axis 1 of cross section
-        //Vector3d v;        //principal axis 2 of cross section
-        Vector3d N0;
-        Vector3d V0;
-
-        // Material and cross section
-        float emod_A = _emod * _area;
-        float emod_I_n = _emod * _m_inert_y;
-        float emod_I_v = _emod * _m_inert_z;
-        float gmod_It = _gmod * _mt_iniert;
-
-        float prestress = 0; //NOT YET IMPLEMENTED IN KRATOS
-        float prestress_bend1 = 0; //NOT YET IMPLEMENTED IN KRATOS
-        float prestress_bend2 = 0; //NOT YET IMPLEMENTED IN KRATOS
-        float prestress_tor = 0; //NOT YET IMPLEMENTED IN KRATOS
-
-        //compute configurations
-        comp_Geometry_reference(dR_vec, ddR_vec, R_1, R_2, A, B);
-        comp_Geometry_actual(rCurrentProcessInfo, dR_vec, ddR_vec, r_1, r_2, a, b);
-        // get previous results
-        Vector tmp_dof;
-        tmp_dof.resize(4, false);
-        tmp_dof.clear();
-        Vector tmp_ini_dof;
-        tmp_ini_dof.resize(4, false);
-        tmp_ini_dof.clear();
-
-        phi = 0;
-        phi_der = 0;
-        Phi = 0;
-        Phi_der = 0;
-
-        for (size_t i = 0; i < r_geometry.size(); i++)
-        {
-            tmp_dof = r_geometry[integration_point_index].FastGetSolutionStepValue(DISPLACEMENT, rCurrentProcessInfo.GetSolutionStepIndex());
-            phi += R_vec(i) * tmp_dof[3]; //this is wrong
-            phi_der += dR_vec[i] * tmp_dof[3];
-        }
-
-        comp_Geometry_reference_cross_section(R_1, R_2, t0_0, N, V, N0, V0, B_n, B_v, C_12, C_13, Phi, Phi_der);
-        comp_Geometry_actual_cross_section(r_1, R_1, r_2, R_2, n, v, N0, V0, b_n, b_v, c_12, c_13, phi, phi_der, Phi, Phi_der);
-
-        _dL = A;
-        float Apow2 = pow(A, 2);
-        float Apow4 = pow(A, 4);
-        float apow2 = pow(a, 2);
-
-        //stresses
-        float E11_m = 0.5 * (apow2 - Apow2);   //Green Lagrange formulation (strain)
-        float E11_cur_n = (b_n - B_n);
-        float E11_cur_v = (b_v - B_v);
-        float E12 = (c_12 - C_12);
-        float E13 = (c_13 - C_13);
-
-        float S11_m = prestress * _area + E11_m * emod_A / Apow2;                      //normal force
-        float S11_n = prestress_bend1 + E11_cur_n * emod_I_v / Apow2;                        //bending moment n
-        float S11_v = prestress_bend2 + E11_cur_v * emod_I_n / Apow2;                        //bending moment v
-        float S12 = 0.5 * (-prestress_tor + E12 * gmod_It / A);                      //0.5 torsional moment
-        float S13 = 0.5 * (prestress_tor + E13 * gmod_It / A);                      //0.5 torsional moment
-
-        // 1st variation
-        // variation of the axial strain 
-        S_eps_var = comp_epsilon_dof(r_1, dR_vec);
-        S_eps_var = S_eps_var / Apow2;
-
-        // 2nd variation
-        // variation of the axial strain 
-        S_eps_var_var = comp_epsilon_dof_2(r_1, dR_vec);
-        S_eps_var_var = S_eps_var_var / Apow2;
-
-        comp_dof_nln(S_curv_n_var, S_curv_v_var, S_torsion_n_var, S_torsion_v_var, S_curv_n_var_var, S_curv_v_var_var, S_torsion_n_var_var, S_torsion_v_var_var, r_1, R_1, r_2, R_2, N0, V0, R_vec, dR_vec, ddR_vec, phi, phi_der, Phi, Phi_der);
-
-        S_curv_n_var = S_curv_n_var / Apow2;
-        S_curv_v_var = S_curv_v_var / Apow2;
-        S_torsion_n_var = S_torsion_n_var / A;
-        S_torsion_v_var = S_torsion_v_var / A;
-        S_curv_n_var_var = S_curv_n_var_var / Apow2;
-        S_curv_v_var_var = S_curv_v_var_var / Apow2;
-        S_torsion_n_var_var = S_torsion_n_var_var / A;
-        S_torsion_v_var_var = S_torsion_v_var_var / A;
-
-        //stiffness matrix of the membran part
-        for (int r = 0; r < N_Dof; r++)
-            for (int s = 0; s < N_Dof; s++)
-                S_kem(r, s) = S11_m * S_eps_var_var(r, s);
-
-        //stiffness matrix of the bending part
-        for (int r = 0; r < N_Dof; r++)
-            for (int s = 0; s < N_Dof; s++)
-                S_keb_n(r, s) = S_curv_n_var_var(r, s) * S11_n;
-
-        //stiffness matrix of the bending part
-        for (int r = 0; r < N_Dof; r++)
-            for (int s = 0; s < N_Dof; s++)
-                S_keb_v(r, s) = S_curv_v_var_var(r, s) * S11_v;
-
-        //stiffness matrix of the torsion part
-        for (int r = 0; r < N_Dof; r++)
-            for (int s = 0; s < N_Dof; s++)
-                S_ket_n(r, s) = S12 * S_torsion_n_var_var(r, s);
-
-        //stiffness matrix of the torsion part
-        for (int r = 0; r < N_Dof; r++)
-            for (int s = 0; s < N_Dof; s++)
-                S_ket_v(r, s) = S13 * S_torsion_v_var_var(r, s);
-
-        //compute final element stiffness matrix
-        _gke.clear();
-        _gke += S_kem;
-        _gke += S_keb_n;
-        _gke += S_keb_v;
-        _gke += S_ket_n;
-        _gke += S_ket_v;
-
-        //_gfie = -(S11_m*S_eps_var + S11_n * S_curv_n_var + S11_v * S_curv_v_var + S12 * S_torsion_n_var + S13 * S_torsion_v_var);
-    }
-
-    void EmbeddedIsogeometricBeamElement::stiff_mat_el_nln(const ProcessInfo& rCurrentProcessInfo, IndexType integration_point_index, Matrix& _gke, Vector& _gfie,  float& _dL)
-    {
-        const float _emod = this->GetProperties()[YOUNG_MODULUS];
-        const float poisson_ratio = this->GetProperties()[POISSON_RATIO];
-        const float _gmod = _emod / (2.0 * (1.0 + poisson_ratio));
-        const float _area = this->GetProperties()[CROSS_AREA];
-        const float _m_inert_z = this->GetProperties()[I_Z];
-        const float _m_inert_y = this->GetProperties()[I_Y];
-        const float _mt_iniert = this->GetProperties()[I_T];
-        
-        
-
-
-        //new
-        //Vector3d B1, N, V; 
-        //Vector3d b1, n, v;
-        //float A, B;
-        //float a, b;
-        //const auto& r_geometry = GetGeometry();
-        //const Matrix& r_DN_De = r_geometry.ShapeFunctionLocalGradient(integration_point_index);
-        //GetElementOrientation(r_DN_De, ConfigurationType::Reference, B1, N, V, A, B);
-        //GetElementOrientation(r_DN_De, ConfigurationType::Current, b1, n, v, a, b);
-
-
-        Vector3d t0_0 = this->GetProperties()[T_0];
-
-        const auto& r_geometry = GetGeometry();
-        
-        // Use cached shape functions if available, otherwise compute and cache
-        Vector R_vec, dR_vec, ddR_vec;
-        if (!mShapeFunctionsCached) {
-            mCachedR_vec = row(r_geometry.ShapeFunctionsValues(this->GetIntegrationMethod()), 0);
-            mCacheddR_vec = column(r_geometry.ShapeFunctionDerivatives(1, integration_point_index, this->GetIntegrationMethod()), 0);
-            mCachedddR_vec = column(r_geometry.ShapeFunctionDerivatives(2, integration_point_index, this->GetIntegrationMethod()), 0);
-            mShapeFunctionsCached = true;
-        }
-        R_vec = mCachedR_vec;
-        dR_vec = mCacheddR_vec;
-        ddR_vec = mCachedddR_vec;
-
-        //declarations
-        Vector3d R_1;  //1st derivative of the curve undeformed config
-        Vector3d R_2;  //2nd derivative of the curve undeformed config
-        float A;                //length of the base vector
-        float B;                //curvature including metric
-        Vector3d r_1;  //1st derivative of the curve deformed config
-        Vector3d r_2;  //2nd derivative of the curve deformed config
-        float a;                //length of the base vector
-        float b;                //curvature including metric
-
-        float B_n;
-        float B_v;
-        float C_12;
-        float C_13;
-        float Phi;
-        float Phi_der;
-        float b_n;
-        float b_v;
-        float c_12;
-        float c_13;
-        float phi;
-        float phi_der;
-
-        Vector3d N;        //principal axis 1 of cross section
-        Vector3d V;        //principal axis 2 of cross section
-        Vector3d n;        //principal axis 1 of cross section
-        Vector3d v;        //principal axis 2 of cross section
-        Vector3d N0;
-        Vector3d V0;
-
-        // Material and cross section
-        float emod_A = _emod * _area;
-        float emod_I_n = _emod * _m_inert_z;
-        float emod_I_v = _emod * _m_inert_y;
-        float gmod_It = _gmod * _mt_iniert;
-
-        //prestresses
-        float prestress = 0; //NOT YET IMPLEMENTED IN KRATOS
-        float prestress_bend1 = 0; //NOT YET IMPLEMENTED IN KRATOS
-        float prestress_bend2 = 0; //NOT YET IMPLEMENTED IN KRATOS
-        float prestress_tor = 0; //NOT YET IMPLEMENTED IN KRATOS
-        bool prestress_bend1_auto = 0; //NOT YET IMPLEMENTED IN KRATOS
-        bool prestress_bend2_auto = 0; //NOT YET IMPLEMENTED IN KRATOS
-        bool prestress_tor_auto = 0; //NOT YET IMPLEMENTED IN KRATOS
-
-        //compute configurations
-
-
-        comp_Geometry_reference(dR_vec, ddR_vec, R_1, R_2, A, B);
-        comp_Geometry_actual(rCurrentProcessInfo,dR_vec, ddR_vec, r_1, r_2, a, b);
-
-        //get previous results
-        double tmp_ini_dof;
-
-        phi = 0;
-        phi_der = 0;
-        Phi = 0;
-        Phi_der = 0;
-
-        for (size_t i = 0;i < r_geometry.size();i++)
-        {
-            tmp_ini_dof = r_geometry[i].FastGetSolutionStepValue(ROTATION_X, rCurrentProcessInfo.GetSolutionStepIndex()); //maybe this is wrong ERROR was r_geometry[integration_point_index] before
-            phi += R_vec(i) * tmp_ini_dof;
-            phi_der += dR_vec[i] * tmp_ini_dof;
-        }
-
-        comp_Geometry_reference_cross_section( R_1, R_2, t0_0, N, V, N0, V0, B_n, B_v, C_12, C_13, Phi, Phi_der);
-        comp_Geometry_actual_cross_section(r_1, R_1, r_2, R_2, n, v, N0, V0, b_n, b_v, c_12, c_13, phi, phi_der, Phi, Phi_der);
-
-        _dL = A;
-        float Apow2 = pow(A, 2);
-        float Apow4 = pow(A, 4);
-        float apow2 = pow(a, 2);
-
-        ////modified reference configuration
-        //float lf = Prop_Ptr->get_Act_LoadFactor();
-        //
-        //if (prestress_bend1_auto)
-        //    B_n = B_n * (1.0 - lf);
-        //if (prestress_bend2_auto)
-        //    B_v = B_v * (1.0 - lf);
-        //if (prestress_tor_auto)
-        //{
-        //    C_12 = C_12 * (1.0 - lf);
-        //    C_13 = C_13 * (1.0 - lf);
-        //}
-        // 
-        //stresses
-        float E11_m = 0.5 * (apow2 - Apow2);   //Green Lagrange formulation (strain)
-        float E11_cur_n = (b_n - B_n);
-        float E11_cur_v = (b_v - B_v);
-        float E12 = (c_12 - C_12);
-        float E13 = (c_13 - C_13);
-
-        float S11_m = prestress * _area + E11_m * emod_A / Apow2;                      //normal force
-        float S11_n = prestress_bend1 + E11_cur_n * emod_I_v / Apow2;                        //bending moment n
-        float S11_v = prestress_bend2 + E11_cur_v * emod_I_n / Apow2;                        //bending moment v
-        float S12 = 0.5 * (-prestress_tor + E12 * gmod_It / A);                      //0.5 torsional moment
-        float S13 = 0.5 * (prestress_tor + E13 * gmod_It / A);                      //0.5 torsional moment
-
-        // 1st variation
-        // variation of the axial strain 
-        S_eps_var = comp_epsilon_dof(r_1, dR_vec);
-        S_eps_var = S_eps_var / Apow2;
-
-        // 2nd variation
-        // variation of the axial strain 
-        S_eps_var_var = comp_epsilon_dof_2(r_1, dR_vec);
-        S_eps_var_var = S_eps_var_var / Apow2;
-
-        comp_dof_nln(S_curv_n_var, S_curv_v_var, S_torsion_n_var, S_torsion_v_var, S_curv_n_var_var, S_curv_v_var_var, S_torsion_n_var_var, S_torsion_v_var_var, r_1, R_1, r_2, R_2, N0, V0, R_vec, dR_vec, ddR_vec, phi, phi_der, Phi, Phi_der);
-
-        S_curv_n_var = S_curv_n_var / Apow2;
-        S_curv_v_var = S_curv_v_var / Apow2;
-        S_torsion_n_var = S_torsion_n_var / A;
-        S_torsion_v_var = S_torsion_v_var / A;
-        S_curv_n_var_var = S_curv_n_var_var / Apow2;
-        S_curv_v_var_var = S_curv_v_var_var / Apow2;
-        S_torsion_n_var_var = S_torsion_n_var_var / A;
-        S_torsion_v_var_var = S_torsion_v_var_var / A;
-
-
-        // Optimized stiffness matrix assembly - combine all loops into one
-        _gke.clear();
-        for (int r = 0; r < N_Dof; r++) {
-            for (int s = 0; s < N_Dof; s++) {
-                // Combine all stiffness matrix contributions in a single loop
-                _gke(r, s) = emod_A * S_eps_var[r] * S_eps_var[s] + S11_m * S_eps_var_var(r, s)  // membrane
-                           + emod_I_v * S_curv_n_var[r] * S_curv_n_var[s] + S_curv_n_var_var(r, s) * S11_n  // bending n
-                           + emod_I_n * S_curv_v_var[r] * S_curv_v_var[s] + S_curv_v_var_var(r, s) * S11_v  // bending v
-                           + 0.5 * gmod_It * S_torsion_n_var[r] * S_torsion_n_var[s] + S12 * S_torsion_n_var_var(r, s)  // torsion n
-                           + 0.5 * gmod_It * S_torsion_v_var[r] * S_torsion_v_var[s] + S13 * S_torsion_v_var_var(r, s); // torsion v
-            }
-        }
-
-        _gfie = -(S11_m * S_eps_var + S11_n * S_curv_n_var + S11_v * S_curv_v_var + S12 * S_torsion_n_var + S13 * S_torsion_v_var);
-    }
-    
-
-    void EmbeddedIsogeometricBeamElement::comp_transverse_shear_force_nln(Vector3d _r1, Vector3d _R1, Vector3d _r2, Vector3d _R2, Vector3d _r3, Vector3d _R3,
-        Vector3d& _N0, Vector3d& _V0, float _phi, float _phi_der, float _phi_der2, float _Phi, float _Phi_der, float _Phi_der2,
-        float& _shear_force_n, float& _shear_force_v)
-    {
-        Vector3d t0_0 = this->GetProperties()[T_0];
-
-        Matrix3d mat_lam;
-        Matrix3d mat_lam_der;
-        Matrix3d mat_lam_derder;
-        Matrix3d mat_rod;
-        Matrix3d mat_rod_der;
-        Matrix3d mat_rod_derder;
-        Matrix3d mat_Lam;
-        Matrix3d mat_Lam_der;
-        Matrix3d mat_Lam_derder;
-        Matrix3d mat_Rod;
-        Matrix3d mat_Rod_der;
-        Matrix3d mat_Rod_derder;
-
-        float r1_dL = norm_2(_r1);
-        float R1_dL = norm_2(_R1);
-
-        Vector3d t_deriv;
-        Vector3d T_deriv;
-        Vector3d T0_deriv;   //dummy
-        T0_deriv.clear();
-        Vector3d T0_deriv2;   //dummy
-        T0_deriv2.clear();
-        Vector3d t_deriv2;
-        Vector3d T_deriv2;
-
-        t_deriv = _r2 / r1_dL - inner_prod(_r1, _r2) / pow(r1_dL, 3) * _r1;
-        T_deriv = _R2 / R1_dL - inner_prod(_R1, _R2) / pow(r1_dL, 3) * _R1;
-        t_deriv2 = _r3 / r1_dL - inner_prod(_r1, _r2) / pow(r1_dL, 3) * _r2 - (inner_prod(_r2, _r2) + inner_prod(_r1, _r3)) / pow(r1_dL, 3) * _r1 + 3 * inner_prod(_r1, _r2) * inner_prod(_r1, _r2) / pow(r1_dL, 5) * _r1 - inner_prod(_r1, _r2) / pow(r1_dL, 3) * _r2;
-        T_deriv2 = _R3 / R1_dL - inner_prod(_R1, _R2) / pow(R1_dL, 3) * _R2 - (inner_prod(_R2, _R2) + inner_prod(_R1, _R3)) / pow(R1_dL, 3) * _R1 + 3 * inner_prod(_R1, _R2) * inner_prod(_R1, _R2) / pow(R1_dL, 5) * _R1 - inner_prod(_R1, _R2) / pow(R1_dL, 3) * _R2;
-
-        Vector3d  _t = _r1 / r1_dL;
-        Vector3d  _T_vec = _R1 / R1_dL;   // HELMUT, 24. JULI
-
-        comp_mat_lambda(mat_lam, _T_vec, _t);
-        comp_mat_lambda_deriv(mat_lam_der, _T_vec, _t, T_deriv, t_deriv);
-        comp_mat_lambda_deriv2(mat_lam_derder, _T_vec, _t, T_deriv, t_deriv, T_deriv2, t_deriv2);
-        comp_mat_lambda(mat_Lam, t0_0, _T_vec);
-        comp_mat_lambda_deriv(mat_Lam_der, t0_0, _T_vec, T0_deriv, T_deriv);
-        comp_mat_lambda_deriv2(mat_Lam_derder, t0_0, _T_vec, T0_deriv, T_deriv, T0_deriv2, T_deriv2);
-
-        comp_mat_rodrigues(mat_rod, _t, _phi);
-        comp_mat_rodrigues_deriv(mat_rod_der, _t, t_deriv, _phi, _phi_der);
-        comp_mat_rodrigues_deriv2(mat_rod_derder, _t, t_deriv, t_deriv2, _phi, _phi_der, _phi_der2);
-        comp_mat_rodrigues(mat_Rod, _T_vec, _Phi);
-        comp_mat_rodrigues_deriv(mat_Rod_der, _T_vec, T_deriv, _Phi, _Phi_der);
-        comp_mat_rodrigues_deriv2(mat_Rod_derder, _T_vec, T_deriv, T_deriv2, _Phi, _Phi_der, _Phi_der2);
-
-        Matrix3d mat_Rod_Lam_der;
-        mat_Rod_Lam_der.clear();
-        Matrix3d mat_Rod_der_Lam;
-        mat_Rod_der_Lam.clear();
-        Matrix3d mat_Rod_Lam;
-        mat_Rod_Lam.clear();
-        Matrix3d mat_Rod_der_Lam_der;
-        mat_Rod_der_Lam_der.clear();
-        Matrix3d mat_Rod_Lam_derder;
-        mat_Rod_Lam_derder.clear();
-        Matrix3d mat_Rod_derder_Lam;
-        mat_Rod_derder_Lam.clear();
-
-        for (int t = 0; t < 3; t++)
-        {
-            for (int u = 0; u < 3; u++)
-            {
-                for (int k = 0; k < 3; k++)
-=======
                 for (size_t  k = 0;k < 3;k++)
->>>>>>> 603eb3cd
                 {
                     vec_n_var_var(t * mNumberOfDofs + r, s) += mat_rodlamRodLam_var_var(t * mNumberOfDofs + r, k * mNumberOfDofs + s) * N0(k);
                     vec_v_var_var(t * mNumberOfDofs + r, s) += mat_rodlamRodLam_var_var(t * mNumberOfDofs + r, k * mNumberOfDofs + s) * V0(k);
@@ -4736,191 +3850,6 @@
         }
     }
 
-<<<<<<< HEAD
-    void EmbeddedIsogeometricBeamElement::stress_res_lin(const ProcessInfo& rCurrentProcessInfo, IndexType integration_point_index, Vector3d&_f, Vector3d&_m)
-    {
-        const auto& r_geometry = GetGeometry();
-        const float emod = this->GetProperties()[YOUNG_MODULUS];
-        const float poisson_ratio = this->GetProperties()[POISSON_RATIO];
-        const float gmod = emod / (2.0 * (1.0 + poisson_ratio));
-        const float area = this->GetProperties()[CROSS_AREA];
-        const float height = this->GetProperties()[HEIGHT];
-        const float width = this->GetProperties()[WIDTH];
-        const float m_inert_z = this->GetProperties()[I_Z];
-        const float m_inert_y = this->GetProperties()[I_Y];
-        const float mt_iniert = this->GetProperties()[I_T];
-        Vector3d t0_0 = this->GetProperties()[T_0];
-
-        Vector func = row(r_geometry.ShapeFunctionsValues(this->GetIntegrationMethod()), 0);
-        Vector deriv = column(r_geometry.ShapeFunctionDerivatives(1, integration_point_index, this->GetIntegrationMethod()), 0);
-        Vector deriv2 = column(r_geometry.ShapeFunctionDerivatives(2, integration_point_index, this->GetIntegrationMethod()), 0);
-        Vector deriv3 = column(r_geometry.ShapeFunctionDerivatives(3, integration_point_index, this->GetIntegrationMethod()), 0);
-
-        //declarations
-        Vector3d R_1;  //1st derivative of the curve undeformed config
-        Vector3d R_2;  //2nd derivative of the curve undeformed config
-        Vector3d R_3;  //3rd derivative of the curve undeformed config
-        float A;                //length of the base vector
-        float B;                //length of the curvature of the undeformed config
-
-        float B_n;
-        float B_v;
-        float C_12;
-        float C_13;
-        float Phi;
-        float Phi_der;
-        float Phi_der2;
-
-        Vector3d r_1;  //1st derivative of the curve undeformed config
-        Vector3d r_2;  //2nd derivative of the curve undeformed config
-        Vector3d r_3;  //3rd derivative of the curve undeformed config
-        float a;                //length of the base vector
-        float b;                //length of the curvature of the undeformed config
-
-        float b_n;
-        float b_v;
-        float c_12;
-        float c_13;
-        float phi;
-        float phi_der;
-
-        // Material and cross section
-        float emod_A = emod * area;
-        float emod_I_v = emod * m_inert_y;
-        float emod_I_n = emod * m_inert_z;
-        float gmod_It = gmod * mt_iniert;
-
-        //prestresses
-        float prestress = 0;//not yet implemented
-        float prestress_bend1 = 0;//not yet implemented
-        float prestress_bend2 = 0;//not yet implemented
-        float prestress_tor = 0;//not yet implemented
-
-        //Vector3d n;
-        //Vector3d v;
-        //Vector3d N;
-        //Vector3d V;
-        Vector3d N0;
-        N0.clear(); //new
-        Vector3d V0;
-        V0.clear(); //new
-
-        // get previous results
-        double tmp_ini_dof;
-
-        Phi = 0;
-        Phi_der = 0;
-        Phi_der2 = 0;
-        phi = 0;
-        phi_der = 0;
-
-        for (size_t i = 0;i < r_geometry.size();i++)
-        {
-            tmp_ini_dof = r_geometry[i].FastGetSolutionStepValue(ROTATION_X, rCurrentProcessInfo.GetSolutionStepIndex()); //maybe this is wrong ERROR was r_geomtry[integration_point_index] before
-            phi += func(i) * tmp_ini_dof;
-            phi_der += deriv[i] * tmp_ini_dof;
-        }
-
-        //compute configurations
-        comp_Geometry_reference(deriv, deriv2, deriv3, R_1, R_2, R_3, A, B);
-        comp_Geometry_reference_cross_section(R_1, R_2, t0_0, N, V, N0, V0, B_n, B_v, C_12, C_13, Phi, Phi_der);
-        //phi=phi+Phi;
-        //phi_der+=Phi_der;
-        comp_Geometry_initial(deriv, deriv2, deriv3, r_1, r_2, r_3, a, b);
-        comp_Geometry_actual_cross_section(r_1, R_1, r_2, R_2, n, v, N0, V0, b_n, b_v, c_12, c_13, phi, phi_der, Phi, Phi_der);
-
-        float Apow2 = pow(A, 2);
-
-        // variation of the axial strain 
-        S_eps_var = comp_epsilon_dof(R_1, deriv);
-
-        comp_dof_lin(S_curv_n_var, S_curv_v_var, S_torsion_n_var, S_torsion_v_var, S_shear_n_var, S_shear_v_var, r_1, R_1, r_2, R_2, r_3, R_3, N0, V0, func, deriv, deriv2, deriv3, 0.0, 0.0, 0.0, Phi, Phi_der, Phi_der2);
-
-        //get physical quantities
-        //axial strain
-        S_eps_var = S_eps_var / Apow2;
-        //curvature
-        S_curv_n_var = S_curv_n_var / Apow2;
-        S_curv_v_var = S_curv_v_var / Apow2;
-
-        //derivative of curvature for shear force
-        S_shear_n_var = S_shear_n_var / Apow2;
-        S_shear_v_var = S_shear_v_var / Apow2;
-
-        //torsion
-        S_torsion_n_var = S_torsion_n_var / A;
-        S_torsion_v_var = S_torsion_v_var / A;
-
-        //strains
-        float E11_n = 0;
-        float E11_cur_n = 0;
-        float E11_cur_v = 0;
-        float E12E13 = 0;
-        float E11_cur1_n = 0;
-        float E11_cur1_v = 0;
-
-
-        Vector3d displacement;
-        float rot;
-
-        Vector tmp_dof;
-        tmp_dof.resize(Dof_Node, false);
-        tmp_dof.clear();
-
-        Vector3d coords;
-        for (int r = 0;r < N_Dof;r++) //in the case
-        {
-            int xyz = r % Dof_Node;   //0 ->disp_x; 1 ->disp_y; 2 ->disp_z; 3 ->rot_tan
-            int i = r / Dof_Node;     // index for the nodes
-            
-            coords = r_geometry[i].Coordinates(); //check if this really gives the coodrinates of nodes 1-6 and not the integration point coordinates!!
-            displacement = r_geometry[i].FastGetSolutionStepValue(DISPLACEMENT, rCurrentProcessInfo.GetSolutionStepIndex());
-            rot = r_geometry[i].FastGetSolutionStepValue(ROTATION_X, rCurrentProcessInfo.GetSolutionStepIndex());
-
-            tmp_dof[0] = displacement[0];
-            tmp_dof[1] = displacement[1];
-            tmp_dof[2] = displacement[2];
-            tmp_dof[3] = rot;
-
-            E11_n += S_eps_var[r] * tmp_dof[xyz];
-            E11_cur_n += S_curv_n_var[r] * tmp_dof[xyz];
-            E11_cur_v += S_curv_v_var[r] * tmp_dof[xyz];
-            E12E13 += -0.5 * S_torsion_n_var[r] * tmp_dof[xyz];
-            E12E13 += 0.5 * S_torsion_v_var[r] * tmp_dof[xyz];
-            E11_cur1_n += S_shear_n_var[r] * tmp_dof[xyz];
-            E11_cur1_v += S_shear_v_var[r] * tmp_dof[xyz];
-        }
-
-        float n_tmp = E11_n * area * emod;
-        float mn_tmp = E11_cur_n * m_inert_y * emod;
-        float mv_tmp = E11_cur_v * m_inert_z * emod;
-
-        //stresses
-        //_m.resize(3);
-        //_q.resize(2);
-        _f[0] = ((area + m_inert_y * pow(B_n / Apow2, 2) - m_inert_z * pow(B_v / Apow2, 2)) * E11_n + E11_cur_n * m_inert_y * B_n / Apow2 + E11_cur_v * m_inert_z * B_v / Apow2) * emod + prestress * area;
-        _m[1] = (E11_cur_n * m_inert_y/*+m_inert_y*B_n/Apow2*E11_n*/) * emod + prestress_bend1;
-        _m[2] = (E11_cur_v * m_inert_z/*+m_inert_z*B_v/Apow2*E11_n*/) * emod + prestress_bend2;
-        _m[0] = E12E13 * (gmod_It/*+mn_tmp*(m_inert_z+m_inert_y)/area-mv_tmp*(m_inert_z+m_inert_y)/area*/)/*+emod/2.0*1.26394444444445e-09*E12E13pow3*/+prestress_tor;
-        _f[1] = emod * m_inert_y * E11_cur1_n / A;
-        _f[2] = emod * m_inert_z * E11_cur1_v / A;
-    }
-
-    void EmbeddedIsogeometricBeamElement::stress_res_nln(const ProcessInfo& rCurrentProcessInfo, IndexType integration_point_index, Vector3d& _f, Vector3d& _m)
-    {
-        //TODO: Also return values between the integration points through changing the shape functions
-        const auto& r_geometry = GetGeometry();
-        const float emod = this->GetProperties()[YOUNG_MODULUS];
-        const float poisson_ratio = this->GetProperties()[POISSON_RATIO];
-        const float gmod = emod / (2.0 * (1.0 + poisson_ratio));
-        const float area = this->GetProperties()[CROSS_AREA];
-        const float height = this->GetProperties()[HEIGHT];
-        const float width = this->GetProperties()[WIDTH];
-        const float m_inert_z = this->GetProperties()[I_Z];
-        const float m_inert_y = this->GetProperties()[I_Y];
-        const float mt_iniert = this->GetProperties()[I_T];
-        Vector3d t0_0 = this->GetProperties()[T_0];
-=======
     // Initialize G matrices
     rGAxial.resize(mNumberOfDofs, mNumberOfDofs);
     rGBending1.resize(mNumberOfDofs, mNumberOfDofs);
@@ -4938,7 +3867,6 @@
     noalias(rGBending2) = cur_var_v_2;  
     noalias(rGTorsion1) = tor_var_n_2;   
     noalias(rGTorsion1) = tor_var_v_2;   
->>>>>>> 603eb3cd
         
     KRATOS_CATCH("")
     }
