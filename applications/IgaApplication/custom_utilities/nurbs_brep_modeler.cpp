--- conflicted
+++ resolved
@@ -299,17 +299,6 @@
         a.ExportNurbsGeometry(m_brep_model_vector);         
     }
 
-<<<<<<< HEAD
-    void NurbsBrepModeler::getTolerance()
-    {
-        for (int i = 0; i < m_brep_model_vector.size(); ++i)
-        {
-            KRATOS_WATCH(m_brep_model_vector[i].GetModelTolerance());
-        }
-    }
-
-=======
->>>>>>> 4c5faad9
     NurbsBrepModeler::NurbsBrepModeler(ModelPart& rModelPart)
         : m_model_part(rModelPart)
     {
