--- conflicted
+++ resolved
@@ -1,442 +1,438 @@
-//    |  /           |
-//    ' /   __| _` | __|  _ \   __|
-//    . \  |   (   | |   (   |\__ `
-//   _|\_\_|  \__,_|\__|\___/ ____/
-//                   Multi-Physics
-//
-//  License:         BSD License
-//                   Kratos default license: kratos/license.txt
-//
-//  Main authors:    Nicolo' Antonelli
-//                   Andrea Gorgi
-//
-
-# pragma once
-
-// System includes
-
-// External includes
-
-// Project includes
-#include "includes/kratos_parameters.h"
-#include "includes/model_part.h"
-
-// Geometries
-#include "geometries/nurbs_curve_geometry.h"
-#include "geometries/brep_surface.h"
-#include "geometries/brep_curve.h"
-#include "geometries/brep_curve_on_surface.h"
-<<<<<<< HEAD
-
-=======
->>>>>>> 35b55f52
-#include "includes/io.h"
-
-namespace Kratos
-{
-
-///@name Kratos Classes
-///@{
-template<class TNodeType = Node, class TEmbeddedNodeType = Point>
-class CreateBrepsSbmUtilities : public IO
-{
-    public:
-
-    ///@}
-    ///@name Type Definitions
-    ///@{
-
-    /// Pointer definition of CreateBrepsSbmUtilities
-    KRATOS_CLASS_POINTER_DEFINITION(CreateBrepsSbmUtilities);
-
-    using SizeType = std::size_t;
-    using IndexType = std::size_t;
-
-    using GeometryType = Geometry<TNodeType>;
-    using GeometryPointerType = typename GeometryType::Pointer;
-    using GeometrySurrogateArrayType = DenseVector<GeometryPointerType>;
-
-    using ContainerNodeType = PointerVector<TNodeType>;
-    using ContainerEmbeddedNodeType = PointerVector<TEmbeddedNodeType>;
-    
-    using NurbsSurfaceGeometryType = NurbsSurfaceGeometry<3, PointerVector<TNodeType>>;
-    using NurbsSurfaceGeometryPointerType = typename NurbsSurfaceGeometryType::Pointer;
-
-    using BrepSurfaceType = BrepSurface<ContainerNodeType, true, ContainerEmbeddedNodeType>;
-    using BrepCurveOnSurfaceType = BrepCurveOnSurface<ContainerNodeType, true, ContainerEmbeddedNodeType>;
-
-    using BrepCurveOnSurfaceLoopType = DenseVector<typename BrepCurveOnSurfaceType::Pointer>;
-    using BrepCurveOnSurfaceLoopArrayType = DenseVector<DenseVector<typename BrepCurveOnSurfaceType::Pointer>>;
-
-    ///@}
-    ///@name Life Cycle
-    ///@{
-
-    /// Constructor with path to input file.
-    CreateBrepsSbmUtilities(
-        SizeType EchoLevel = 0)
-        : mEchoLevel(EchoLevel)
-    {
-    }
-
-    /// Destructor.
-    ~CreateBrepsSbmUtilities() = default;
-
-    ///@}
-    ///@name Python exposed Functions
-    ///@{
-
-    
-    /**
-     * @brief Create a Surrogate Boundary object
-     * 
-     * @param pSurface 
-     * @param rSurrogateModelPartInner 
-     * @param rSurrogateModelPartOuter 
-     * @param rCoordsA 
-     * @param rCoordsB 
-     * @param rModelPart 
-     */
-    void CreateSurrogateBoundary(NurbsSurfaceGeometryPointerType& pSurface, 
-                                 const ModelPart& rSurrogateModelPartInner, 
-                                 const ModelPart& rSurrogateModelPartOuter, 
-                                 const Point& rCoordsA, 
-                                 const Point& rCoordsB,
-                                 ModelPart& rModelPart)
-    {
-        CreateBrepSurface(pSurface, rSurrogateModelPartInner, rSurrogateModelPartOuter, rModelPart, mEchoLevel);
-        CreateBrepCurveOnSurfaces(pSurface, rSurrogateModelPartInner, rSurrogateModelPartOuter, rCoordsA, rCoordsB, rModelPart, mEchoLevel);
-    }
-    
-    /**
-     * @brief Create a Surrogate Boundary object
-     * 
-     * @param pSurface 
-     * @param rCoordsA 
-     * @param rCoordsB 
-     * @param rModelPart 
-     */
-    void CreateSurrogateBoundary(NurbsSurfaceGeometryPointerType& pSurface, 
-                                const Point& rCoordsA, 
-                                const Point& rCoordsB,
-                                ModelPart& rModelPart)
-    {
-        CreateBrepSurface(pSurface, rModelPart, mEchoLevel);
-        IndexType id_brep_curve_on_surface = 2; // because id 1 is the brep surface
-        CreateBrepCurvesOnRectangle(pSurface, rCoordsA, rCoordsB, id_brep_curve_on_surface, rModelPart);
-    }
-
-
-private:
-
-    /**
-     * @brief Create a Brep Surface object
-     * 
-     * @param pSurface 
-     * @param rModelPart 
-     * @param EchoLevel 
-     */
-    static void CreateBrepSurface(
-        NurbsSurfaceGeometryPointerType pSurface,
-        ModelPart& rModelPart,
-        const SizeType EchoLevel = 0)
-    {
-        KRATOS_INFO_IF("ReadBrepSurface", (EchoLevel > 3))
-            << "Creating BrepSurface \""<< std::endl;
-
-        BrepCurveOnSurfaceLoopArrayType outer_loops, inner_loops;
-
-        auto p_brep_surface =
-            Kratos::make_shared<BrepSurfaceType>(
-                pSurface, 
-                outer_loops,
-                inner_loops,
-                false);
-
-        // Sets the brep as geometry parent of the nurbs surface.
-        pSurface->SetGeometryParent(p_brep_surface.get());
-        p_brep_surface->SetId(1);
-        rModelPart.AddGeometry(p_brep_surface);
-    }
-
-    /**
-     * @brief Create a Brep Surface object
-     * 
-     * @param pSurface 
-     * @param rSurrogateModelPartInner 
-     * @param rSurrogateModelPartOuter 
-     * @param rModelPart 
-     * @param EchoLevel 
-     */
-    static void CreateBrepSurface(
-        NurbsSurfaceGeometryPointerType pSurface,
-        const ModelPart& rSurrogateModelPartInner, 
-        const ModelPart& rSurrogateModelPartOuter,
-        ModelPart& rModelPart,
-        const SizeType EchoLevel = 0)
-    {
-        KRATOS_INFO_IF("ReadBrepSurface", (EchoLevel > 3))
-            << "Creating BrepSurface \""<< std::endl;
-
-        BrepCurveOnSurfaceLoopArrayType outer_loops, inner_loops;
-        
-        GeometrySurrogateArrayType surrogate_outer_loop_geometries(rSurrogateModelPartOuter.NumberOfConditions());
-        GeometrySurrogateArrayType surrogate_inner_loop_geometries(rSurrogateModelPartInner.NumberOfConditions());
-        int count = 0;
-        for (auto i_cond : rSurrogateModelPartOuter.Conditions())
-        {
-            surrogate_outer_loop_geometries[count] = i_cond.pGetGeometry();
-            count++;
-        }
-
-        count = 0;
-        for (auto i_cond : rSurrogateModelPartInner.Conditions())
-        {
-            surrogate_inner_loop_geometries[count] = i_cond.pGetGeometry();
-            count++;
-        }
-
-        auto p_brep_surface =
-            Kratos::make_shared<BrepSurfaceType>(
-                pSurface, 
-                outer_loops,
-                inner_loops);
-
-        p_brep_surface->SetSurrogateInnerLoopGeometries(surrogate_inner_loop_geometries);
-        p_brep_surface->SetSurrogateOuterLoopGeometries(surrogate_outer_loop_geometries);
-
-        // Sets the brep as geometry parent of the nurbs surface.
-        pSurface->SetGeometryParent(p_brep_surface.get());
-        p_brep_surface->SetId(1);
-        rModelPart.AddGeometry(p_brep_surface);
-    }
-
-    /**
-     * @brief Create a Brep Curve On Surfaces object
-     * 
-     * @param pSurface 
-     * @param rSurrogateModelPartInner 
-     * @param rSurrogateModelPartOuter 
-     * @param rCoordsA 
-     * @param rCoordsB 
-     * @param rModelPart 
-     * @param EchoLevel 
-     */
-    static void CreateBrepCurveOnSurfaces(
-        const NurbsSurfaceGeometryPointerType pSurface,
-        const ModelPart& rSurrogateModelPartInner, 
-        const ModelPart& rSurrogateModelPartOuter,
-        const Point& rCoordsA, 
-        const Point& rCoordsB,
-        ModelPart& rModelPart,
-        const SizeType EchoLevel = 0) {
-        // OUTER 
-        IndexType id_brep_curve_on_surface = 2; // because id 1 is the brep surface
-
-        if (rSurrogateModelPartOuter.NumberOfConditions() > 0)
-        {
-            for (auto &i_cond : rSurrogateModelPartOuter.Conditions()) {
-                Geometry<Node>::PointsArrayType points;
-                Point first_point  = i_cond.GetGeometry()[0];
-                Point second_point = i_cond.GetGeometry()[1];
-                Vector knot_vector = ZeroVector(2);
-
-                // define active range: the first point and second point are in order
-                Vector active_range_knot_vector = ZeroVector(2);
-                // Compute the knot vector needed
-                if (first_point[0] == second_point[0]) {
-                    // the brep curve is vertical
-                    active_range_knot_vector[0] = first_point[1];
-                    active_range_knot_vector[1] = second_point[1];
-                } else {
-                    // the brep curve is horizontal
-                    active_range_knot_vector[0] = first_point[0];
-                    active_range_knot_vector[1] = second_point[0];
-                }
-
-                // check if the brep is entering or exiting
-                if (i_cond.Is(BOUNDARY))
-                {
-                    // if true is exiting -> reverse the order of the 
-                    Point temp = first_point;
-                    first_point = second_point;
-                    second_point = temp;
-                }
-                
-                Point::Pointer first_brep_point = Kratos::make_shared<Point>(first_point[0], first_point[1], 0.0);
-                Point::Pointer p_second_brep_point = Kratos::make_shared<Point>(second_point[0], second_point[1], 0.0);
-                
-                NurbsCurveGeometry<2, PointerVector<Point>>::Pointer p_trimming_curve = CreateBrepCurve(first_brep_point, p_second_brep_point, active_range_knot_vector);
-
-                NurbsInterval brep_active_range(active_range_knot_vector[0], active_range_knot_vector[1]);
-
-                bool curve_direction = true;
-                auto p_brep_curve_on_surface = Kratos::make_shared<BrepCurveOnSurfaceType>(
-                    pSurface, p_trimming_curve, brep_active_range, curve_direction);
-
-                p_brep_curve_on_surface->SetId(id_brep_curve_on_surface);
-
-                rModelPart.AddGeometry(p_brep_curve_on_surface);
-                id_brep_curve_on_surface++;
-            }
-            
-        } else {
-            CreateBrepCurvesOnRectangle(pSurface, rCoordsA, rCoordsB, id_brep_curve_on_surface, rModelPart);
-        }
-
-
-        // INNER
-        for (IndexType i_element = 1; i_element < rSurrogateModelPartInner.Elements().size()+1; i_element++) {
-            IndexType first_surrogate_cond_id = rSurrogateModelPartInner.pGetElement(i_element)->GetGeometry()[0].Id(); // Element 1 because is the only surrogate loop
-            IndexType last_surrogate_cond_id = rSurrogateModelPartInner.pGetElement(i_element)->GetGeometry()[1].Id();  // Element 1 because is the only surrogate loop
-    
-            for (IndexType cond_id = first_surrogate_cond_id; cond_id <= last_surrogate_cond_id; ++cond_id) {
-                
-                auto p_cond = rSurrogateModelPartInner.pGetCondition(cond_id);
-                Geometry<Node>::PointsArrayType points;
-                Point first_point  = p_cond->GetGeometry()[0];
-                Point second_point = p_cond->GetGeometry()[1];
-                Vector knot_vector = ZeroVector(2);
-
-                // define active range: the first point and second point are in order
-                Vector active_range_knot_vector = ZeroVector(2);
-                // Compute the knot vector needed
-                if (first_point[0] == second_point[0]) {
-                    // the brep curve is vertical
-                    active_range_knot_vector[0] = first_point[1];
-                    active_range_knot_vector[1] = second_point[1];
-                } else {
-                    // the brep curve is horizontal
-                    active_range_knot_vector[0] = first_point[0];
-                    active_range_knot_vector[1] = second_point[0];
-                }
-
-                // check if the brep is entering or exiting
-                if (p_cond->Is(BOUNDARY))
-                {
-                    // if true is exiting -> reverse the order of the 
-                    Point temp = first_point;
-                    first_point = second_point;
-                    second_point = temp;
-                }
-                
-                Point::Pointer p_first_brep_point = Kratos::make_shared<Point>(first_point[0], first_point[1], 0.0);
-                Point::Pointer p_second_brep_point = Kratos::make_shared<Point>(second_point[0], second_point[1], 0.0);
-                NurbsCurveGeometry<2, PointerVector<Point>>::Pointer p_trimming_curve = CreateBrepCurve(p_first_brep_point, p_second_brep_point, active_range_knot_vector);
-                NurbsInterval brep_active_range(active_range_knot_vector[0], active_range_knot_vector[1]);
-
-                bool curve_direction = true;
-                auto p_brep_curve_on_surface = Kratos::make_shared<BrepCurveOnSurfaceType>(
-                    pSurface, p_trimming_curve, brep_active_range, curve_direction);
-
-                p_brep_curve_on_surface->SetId(id_brep_curve_on_surface);
-                rModelPart.AddGeometry(p_brep_curve_on_surface);
-                id_brep_curve_on_surface++;
-            }
-        }
-    } 
-    
-    /**
-     * @brief Create a Single Brep object
-     * 
-     * @param pFirstBrepPoint 
-     * @param pSecondBrepPoint 
-     * @param rActiveRangeKnotVector 
-     * @return NurbsCurveGeometry<2, PointerVector<Point>>::Pointer 
-     */
-    static typename NurbsCurveGeometry<2, PointerVector<Point>>::Pointer CreateBrepCurve(
-        const Point::Pointer pFirstBrepPoint,
-        const Point::Pointer pSecondBrepPoint, 
-        const Vector& rActiveRangeKnotVector)
-        {
-            // Create the data for the trimming curves
-            PointerVector<Point> control_points;
-            control_points.push_back(pFirstBrepPoint);
-            control_points.push_back(pSecondBrepPoint);
-            const int polynomial_degree = 1;
-            Vector knot_vector = ZeroVector(4) ;
-            knot_vector[0] = rActiveRangeKnotVector[0] ;
-            knot_vector[1] = rActiveRangeKnotVector[0] ;
-            knot_vector[2] = rActiveRangeKnotVector[1] ;
-            knot_vector[3] = rActiveRangeKnotVector[1] ;
-            // Create the trimming curves
-            typename NurbsCurveGeometry<2, PointerVector<Point>>::Pointer p_trimming_curve(
-                new NurbsCurveGeometry<2, PointerVector<Point>>(
-                    control_points,
-                    polynomial_degree,
-                    knot_vector));   
-            return p_trimming_curve;
-        }
-    
-    /**
-     * @brief Create a Brep Curves On Rectangle object
-     * 
-     * @param pSurfaceGeometry 
-     * @param rCoordsA 
-     * @param rCoordsB 
-     * @param rLastGeometryId 
-     * @param rModelPart 
-     */
-    static void CreateBrepCurvesOnRectangle(const NurbsSurfaceGeometryPointerType pSurfaceGeometry, 
-                                            const Point& rCoordsA, 
-                                            const Point& rCoordsB, 
-                                            IndexType& rLastGeometryId,
-                                            ModelPart& rModelPart) {
-        Vector knot_vector = ZeroVector(2);
-        knot_vector[0] = 0.0;
-        knot_vector[1] = std::abs(rCoordsB[0] - rCoordsA[0]);
-        const int p = 1;
-
-        NurbsCurveGeometry<2, PointerVector<Point>>::PointsArrayType segment1;
-        segment1.push_back(Point::Pointer(new Point(rCoordsA[0], rCoordsA[1])));
-        segment1.push_back(Point::Pointer(new Point(rCoordsB[0], rCoordsA[1])));
-
-        NurbsCurveGeometry<2, PointerVector<Point>>::PointsArrayType segment2;
-        segment2.push_back(Point::Pointer(new Point(rCoordsB[0], rCoordsA[1])));
-        segment2.push_back(Point::Pointer(new Point(rCoordsB[0], rCoordsB[1])));
-        
-        NurbsCurveGeometry<2, PointerVector<Point>>::PointsArrayType segment3;
-        segment3.push_back(Point::Pointer(new Point(rCoordsB[0], rCoordsB[1])));
-        segment3.push_back(Point::Pointer(new Point(rCoordsA[0], rCoordsB[1])));
-        
-        NurbsCurveGeometry<2, PointerVector<Point>>::PointsArrayType segment4;
-        segment4.push_back(Point::Pointer(new Point(rCoordsA[0], rCoordsB[1])));
-        segment4.push_back(Point::Pointer(new Point(rCoordsA[0], rCoordsA[1])));
-
-        auto p_curve_1 = Kratos::make_shared<NurbsCurveGeometry<2, PointerVector<Point>>>(segment1, p, knot_vector);
-        auto p_curve_2 = Kratos::make_shared<NurbsCurveGeometry<2, PointerVector<Point>>>(segment2, p, knot_vector);
-        auto p_curve_3 = Kratos::make_shared<NurbsCurveGeometry<2, PointerVector<Point>>>(segment3, p, knot_vector);
-        auto p_curve_4 = Kratos::make_shared<NurbsCurveGeometry<2, PointerVector<Point>>>(segment4, p, knot_vector);
-        
-        auto brep_curve_on_surface = BrepCurveOnSurface< PointerVector<TNodeType>, true, PointerVector<Point>>(pSurfaceGeometry, p_curve_1);
-        auto p_brep_curve_on_surface = Kratos::make_shared<BrepCurveOnSurfaceType>(pSurfaceGeometry, p_curve_1);
-        p_brep_curve_on_surface->SetId(rLastGeometryId);
-        rModelPart.AddGeometry(p_brep_curve_on_surface);
-        
-        brep_curve_on_surface = BrepCurveOnSurface< PointerVector<TNodeType>, true, PointerVector<Point>>(pSurfaceGeometry, p_curve_2);
-        p_brep_curve_on_surface = Kratos::make_shared<BrepCurveOnSurfaceType>(pSurfaceGeometry, p_curve_2);
-        p_brep_curve_on_surface->SetId(++rLastGeometryId);
-        rModelPart.AddGeometry(p_brep_curve_on_surface);
-
-        brep_curve_on_surface = BrepCurveOnSurface< PointerVector<TNodeType>, true, PointerVector<Point>>(pSurfaceGeometry, p_curve_3);
-        p_brep_curve_on_surface = Kratos::make_shared<BrepCurveOnSurfaceType>(pSurfaceGeometry, p_curve_3);
-        p_brep_curve_on_surface->SetId(++rLastGeometryId);
-        rModelPart.AddGeometry(p_brep_curve_on_surface);
-        
-        brep_curve_on_surface = BrepCurveOnSurface< PointerVector<TNodeType>, true, PointerVector<Point>>(pSurfaceGeometry, p_curve_4);
-        p_brep_curve_on_surface = Kratos::make_shared<BrepCurveOnSurfaceType>(pSurfaceGeometry, p_curve_4);
-        p_brep_curve_on_surface->SetId(++rLastGeometryId);
-        rModelPart.AddGeometry(p_brep_curve_on_surface);
-
-        rLastGeometryId++;
-    }
-    
-    ///@}
-    ///@name Utility functions
-    ///@{
-
-    int mEchoLevel;
-
-    ///@}
-}; // Class CreateBrepsSbmUtilities
-}  // namespace Kratos.
+//    |  /           |
+//    ' /   __| _` | __|  _ \   __|
+//    . \  |   (   | |   (   |\__ `
+//   _|\_\_|  \__,_|\__|\___/ ____/
+//                   Multi-Physics
+//
+//  License:         BSD License
+//                   Kratos default license: kratos/license.txt
+//
+//  Main authors:    Nicolo' Antonelli
+//                   Andrea Gorgi
+//
+
+# pragma once
+
+// System includes
+
+// External includes
+
+// Project includes
+#include "includes/kratos_parameters.h"
+#include "includes/model_part.h"
+
+// Geometries
+#include "geometries/nurbs_curve_geometry.h"
+#include "geometries/brep_surface.h"
+#include "geometries/brep_curve.h"
+#include "geometries/brep_curve_on_surface.h"
+#include "includes/io.h"
+
+namespace Kratos
+{
+
+///@name Kratos Classes
+///@{
+template<class TNodeType = Node, class TEmbeddedNodeType = Point>
+class CreateBrepsSbmUtilities : public IO
+{
+    public:
+
+    ///@}
+    ///@name Type Definitions
+    ///@{
+
+    /// Pointer definition of CreateBrepsSbmUtilities
+    KRATOS_CLASS_POINTER_DEFINITION(CreateBrepsSbmUtilities);
+
+    using SizeType = std::size_t;
+    using IndexType = std::size_t;
+
+    using GeometryType = Geometry<TNodeType>;
+    using GeometryPointerType = typename GeometryType::Pointer;
+    using GeometrySurrogateArrayType = DenseVector<GeometryPointerType>;
+
+    using ContainerNodeType = PointerVector<TNodeType>;
+    using ContainerEmbeddedNodeType = PointerVector<TEmbeddedNodeType>;
+    
+    using NurbsSurfaceGeometryType = NurbsSurfaceGeometry<3, PointerVector<TNodeType>>;
+    using NurbsSurfaceGeometryPointerType = typename NurbsSurfaceGeometryType::Pointer;
+
+    using BrepSurfaceType = BrepSurface<ContainerNodeType, true, ContainerEmbeddedNodeType>;
+    using BrepCurveOnSurfaceType = BrepCurveOnSurface<ContainerNodeType, true, ContainerEmbeddedNodeType>;
+
+    using BrepCurveOnSurfaceLoopType = DenseVector<typename BrepCurveOnSurfaceType::Pointer>;
+    using BrepCurveOnSurfaceLoopArrayType = DenseVector<DenseVector<typename BrepCurveOnSurfaceType::Pointer>>;
+
+    ///@}
+    ///@name Life Cycle
+    ///@{
+
+    /// Constructor with path to input file.
+    CreateBrepsSbmUtilities(
+        SizeType EchoLevel = 0)
+        : mEchoLevel(EchoLevel)
+    {
+    }
+
+    /// Destructor.
+    ~CreateBrepsSbmUtilities() = default;
+
+    ///@}
+    ///@name Python exposed Functions
+    ///@{
+
+    
+    /**
+     * @brief Create a Surrogate Boundary object
+     * 
+     * @param pSurface 
+     * @param rSurrogateModelPartInner 
+     * @param rSurrogateModelPartOuter 
+     * @param rCoordsA 
+     * @param rCoordsB 
+     * @param rModelPart 
+     */
+    void CreateSurrogateBoundary(NurbsSurfaceGeometryPointerType& pSurface, 
+                                 const ModelPart& rSurrogateModelPartInner, 
+                                 const ModelPart& rSurrogateModelPartOuter, 
+                                 const Point& rCoordsA, 
+                                 const Point& rCoordsB,
+                                 ModelPart& rModelPart)
+    {
+        CreateBrepSurface(pSurface, rSurrogateModelPartInner, rSurrogateModelPartOuter, rModelPart, mEchoLevel);
+        CreateBrepCurveOnSurfaces(pSurface, rSurrogateModelPartInner, rSurrogateModelPartOuter, rCoordsA, rCoordsB, rModelPart, mEchoLevel);
+    }
+    
+    /**
+     * @brief Create a Surrogate Boundary object
+     * 
+     * @param pSurface 
+     * @param rCoordsA 
+     * @param rCoordsB 
+     * @param rModelPart 
+     */
+    void CreateSurrogateBoundary(NurbsSurfaceGeometryPointerType& pSurface, 
+                                const Point& rCoordsA, 
+                                const Point& rCoordsB,
+                                ModelPart& rModelPart)
+    {
+        CreateBrepSurface(pSurface, rModelPart, mEchoLevel);
+        IndexType id_brep_curve_on_surface = 2; // because id 1 is the brep surface
+        CreateBrepCurvesOnRectangle(pSurface, rCoordsA, rCoordsB, id_brep_curve_on_surface, rModelPart);
+    }
+
+
+private:
+
+    /**
+     * @brief Create a Brep Surface object
+     * 
+     * @param pSurface 
+     * @param rModelPart 
+     * @param EchoLevel 
+     */
+    static void CreateBrepSurface(
+        NurbsSurfaceGeometryPointerType pSurface,
+        ModelPart& rModelPart,
+        const SizeType EchoLevel = 0)
+    {
+        KRATOS_INFO_IF("ReadBrepSurface", (EchoLevel > 3))
+            << "Creating BrepSurface \""<< std::endl;
+
+        BrepCurveOnSurfaceLoopArrayType outer_loops, inner_loops;
+
+        auto p_brep_surface =
+            Kratos::make_shared<BrepSurfaceType>(
+                pSurface, 
+                outer_loops,
+                inner_loops,
+                false);
+
+        // Sets the brep as geometry parent of the nurbs surface.
+        pSurface->SetGeometryParent(p_brep_surface.get());
+        p_brep_surface->SetId(1);
+        rModelPart.AddGeometry(p_brep_surface);
+    }
+
+    /**
+     * @brief Create a Brep Surface object
+     * 
+     * @param pSurface 
+     * @param rSurrogateModelPartInner 
+     * @param rSurrogateModelPartOuter 
+     * @param rModelPart 
+     * @param EchoLevel 
+     */
+    static void CreateBrepSurface(
+        NurbsSurfaceGeometryPointerType pSurface,
+        const ModelPart& rSurrogateModelPartInner, 
+        const ModelPart& rSurrogateModelPartOuter,
+        ModelPart& rModelPart,
+        const SizeType EchoLevel = 0)
+    {
+        KRATOS_INFO_IF("ReadBrepSurface", (EchoLevel > 3))
+            << "Creating BrepSurface \""<< std::endl;
+
+        BrepCurveOnSurfaceLoopArrayType outer_loops, inner_loops;
+        
+        GeometrySurrogateArrayType surrogate_outer_loop_geometries(rSurrogateModelPartOuter.NumberOfConditions());
+        GeometrySurrogateArrayType surrogate_inner_loop_geometries(rSurrogateModelPartInner.NumberOfConditions());
+        int count = 0;
+        for (auto i_cond : rSurrogateModelPartOuter.Conditions())
+        {
+            surrogate_outer_loop_geometries[count] = i_cond.pGetGeometry();
+            count++;
+        }
+
+        count = 0;
+        for (auto i_cond : rSurrogateModelPartInner.Conditions())
+        {
+            surrogate_inner_loop_geometries[count] = i_cond.pGetGeometry();
+            count++;
+        }
+
+        auto p_brep_surface =
+            Kratos::make_shared<BrepSurfaceType>(
+                pSurface, 
+                outer_loops,
+                inner_loops);
+
+        p_brep_surface->SetSurrogateInnerLoopGeometries(surrogate_inner_loop_geometries);
+        p_brep_surface->SetSurrogateOuterLoopGeometries(surrogate_outer_loop_geometries);
+
+        // Sets the brep as geometry parent of the nurbs surface.
+        pSurface->SetGeometryParent(p_brep_surface.get());
+        p_brep_surface->SetId(1);
+        rModelPart.AddGeometry(p_brep_surface);
+    }
+
+    /**
+     * @brief Create a Brep Curve On Surfaces object
+     * 
+     * @param pSurface 
+     * @param rSurrogateModelPartInner 
+     * @param rSurrogateModelPartOuter 
+     * @param rCoordsA 
+     * @param rCoordsB 
+     * @param rModelPart 
+     * @param EchoLevel 
+     */
+    static void CreateBrepCurveOnSurfaces(
+        const NurbsSurfaceGeometryPointerType pSurface,
+        const ModelPart& rSurrogateModelPartInner, 
+        const ModelPart& rSurrogateModelPartOuter,
+        const Point& rCoordsA, 
+        const Point& rCoordsB,
+        ModelPart& rModelPart,
+        const SizeType EchoLevel = 0) {
+        // OUTER 
+        IndexType id_brep_curve_on_surface = 2; // because id 1 is the brep surface
+
+        if (rSurrogateModelPartOuter.NumberOfConditions() > 0)
+        {
+            for (auto &i_cond : rSurrogateModelPartOuter.Conditions()) {
+                Geometry<Node>::PointsArrayType points;
+                Point first_point  = i_cond.GetGeometry()[0];
+                Point second_point = i_cond.GetGeometry()[1];
+                Vector knot_vector = ZeroVector(2);
+
+                // define active range: the first point and second point are in order
+                Vector active_range_knot_vector = ZeroVector(2);
+                // Compute the knot vector needed
+                if (first_point[0] == second_point[0]) {
+                    // the brep curve is vertical
+                    active_range_knot_vector[0] = first_point[1];
+                    active_range_knot_vector[1] = second_point[1];
+                } else {
+                    // the brep curve is horizontal
+                    active_range_knot_vector[0] = first_point[0];
+                    active_range_knot_vector[1] = second_point[0];
+                }
+
+                // check if the brep is entering or exiting
+                if (i_cond.Is(BOUNDARY))
+                {
+                    // if true is exiting -> reverse the order of the 
+                    Point temp = first_point;
+                    first_point = second_point;
+                    second_point = temp;
+                }
+                
+                Point::Pointer first_brep_point = Kratos::make_shared<Point>(first_point[0], first_point[1], 0.0);
+                Point::Pointer p_second_brep_point = Kratos::make_shared<Point>(second_point[0], second_point[1], 0.0);
+                
+                NurbsCurveGeometry<2, PointerVector<Point>>::Pointer p_trimming_curve = CreateBrepCurve(first_brep_point, p_second_brep_point, active_range_knot_vector);
+
+                NurbsInterval brep_active_range(active_range_knot_vector[0], active_range_knot_vector[1]);
+
+                bool curve_direction = true;
+                auto p_brep_curve_on_surface = Kratos::make_shared<BrepCurveOnSurfaceType>(
+                    pSurface, p_trimming_curve, brep_active_range, curve_direction);
+
+                p_brep_curve_on_surface->SetId(id_brep_curve_on_surface);
+
+                rModelPart.AddGeometry(p_brep_curve_on_surface);
+                id_brep_curve_on_surface++;
+            }
+            
+        } else {
+            CreateBrepCurvesOnRectangle(pSurface, rCoordsA, rCoordsB, id_brep_curve_on_surface, rModelPart);
+        }
+
+
+        // INNER
+        for (IndexType i_element = 1; i_element < rSurrogateModelPartInner.Elements().size()+1; i_element++) {
+            IndexType first_surrogate_cond_id = rSurrogateModelPartInner.pGetElement(i_element)->GetGeometry()[0].Id(); // Element 1 because is the only surrogate loop
+            IndexType last_surrogate_cond_id = rSurrogateModelPartInner.pGetElement(i_element)->GetGeometry()[1].Id();  // Element 1 because is the only surrogate loop
+    
+            for (IndexType cond_id = first_surrogate_cond_id; cond_id <= last_surrogate_cond_id; ++cond_id) {
+                
+                auto p_cond = rSurrogateModelPartInner.pGetCondition(cond_id);
+                Geometry<Node>::PointsArrayType points;
+                Point first_point  = p_cond->GetGeometry()[0];
+                Point second_point = p_cond->GetGeometry()[1];
+                Vector knot_vector = ZeroVector(2);
+
+                // define active range: the first point and second point are in order
+                Vector active_range_knot_vector = ZeroVector(2);
+                // Compute the knot vector needed
+                if (first_point[0] == second_point[0]) {
+                    // the brep curve is vertical
+                    active_range_knot_vector[0] = first_point[1];
+                    active_range_knot_vector[1] = second_point[1];
+                } else {
+                    // the brep curve is horizontal
+                    active_range_knot_vector[0] = first_point[0];
+                    active_range_knot_vector[1] = second_point[0];
+                }
+
+                // check if the brep is entering or exiting
+                if (p_cond->Is(BOUNDARY))
+                {
+                    // if true is exiting -> reverse the order of the 
+                    Point temp = first_point;
+                    first_point = second_point;
+                    second_point = temp;
+                }
+                
+                Point::Pointer p_first_brep_point = Kratos::make_shared<Point>(first_point[0], first_point[1], 0.0);
+                Point::Pointer p_second_brep_point = Kratos::make_shared<Point>(second_point[0], second_point[1], 0.0);
+                NurbsCurveGeometry<2, PointerVector<Point>>::Pointer p_trimming_curve = CreateBrepCurve(p_first_brep_point, p_second_brep_point, active_range_knot_vector);
+                NurbsInterval brep_active_range(active_range_knot_vector[0], active_range_knot_vector[1]);
+
+                bool curve_direction = true;
+                auto p_brep_curve_on_surface = Kratos::make_shared<BrepCurveOnSurfaceType>(
+                    pSurface, p_trimming_curve, brep_active_range, curve_direction);
+
+                p_brep_curve_on_surface->SetId(id_brep_curve_on_surface);
+                rModelPart.AddGeometry(p_brep_curve_on_surface);
+                id_brep_curve_on_surface++;
+            }
+        }
+    } 
+    
+    /**
+     * @brief Create a Single Brep object
+     * 
+     * @param pFirstBrepPoint 
+     * @param pSecondBrepPoint 
+     * @param rActiveRangeKnotVector 
+     * @return NurbsCurveGeometry<2, PointerVector<Point>>::Pointer 
+     */
+    static typename NurbsCurveGeometry<2, PointerVector<Point>>::Pointer CreateBrepCurve(
+        const Point::Pointer pFirstBrepPoint,
+        const Point::Pointer pSecondBrepPoint, 
+        const Vector& rActiveRangeKnotVector)
+        {
+            // Create the data for the trimming curves
+            PointerVector<Point> control_points;
+            control_points.push_back(pFirstBrepPoint);
+            control_points.push_back(pSecondBrepPoint);
+            const int polynomial_degree = 1;
+            Vector knot_vector = ZeroVector(4) ;
+            knot_vector[0] = rActiveRangeKnotVector[0] ;
+            knot_vector[1] = rActiveRangeKnotVector[0] ;
+            knot_vector[2] = rActiveRangeKnotVector[1] ;
+            knot_vector[3] = rActiveRangeKnotVector[1] ;
+            // Create the trimming curves
+            typename NurbsCurveGeometry<2, PointerVector<Point>>::Pointer p_trimming_curve(
+                new NurbsCurveGeometry<2, PointerVector<Point>>(
+                    control_points,
+                    polynomial_degree,
+                    knot_vector));   
+            return p_trimming_curve;
+        }
+    
+    /**
+     * @brief Create a Brep Curves On Rectangle object
+     * 
+     * @param pSurfaceGeometry 
+     * @param rCoordsA 
+     * @param rCoordsB 
+     * @param rLastGeometryId 
+     * @param rModelPart 
+     */
+    static void CreateBrepCurvesOnRectangle(const NurbsSurfaceGeometryPointerType pSurfaceGeometry, 
+                                            const Point& rCoordsA, 
+                                            const Point& rCoordsB, 
+                                            IndexType& rLastGeometryId,
+                                            ModelPart& rModelPart) {
+        Vector knot_vector = ZeroVector(2);
+        knot_vector[0] = 0.0;
+        knot_vector[1] = std::abs(rCoordsB[0] - rCoordsA[0]);
+        const int p = 1;
+
+        NurbsCurveGeometry<2, PointerVector<Point>>::PointsArrayType segment1;
+        segment1.push_back(Point::Pointer(new Point(rCoordsA[0], rCoordsA[1])));
+        segment1.push_back(Point::Pointer(new Point(rCoordsB[0], rCoordsA[1])));
+
+        NurbsCurveGeometry<2, PointerVector<Point>>::PointsArrayType segment2;
+        segment2.push_back(Point::Pointer(new Point(rCoordsB[0], rCoordsA[1])));
+        segment2.push_back(Point::Pointer(new Point(rCoordsB[0], rCoordsB[1])));
+        
+        NurbsCurveGeometry<2, PointerVector<Point>>::PointsArrayType segment3;
+        segment3.push_back(Point::Pointer(new Point(rCoordsB[0], rCoordsB[1])));
+        segment3.push_back(Point::Pointer(new Point(rCoordsA[0], rCoordsB[1])));
+        
+        NurbsCurveGeometry<2, PointerVector<Point>>::PointsArrayType segment4;
+        segment4.push_back(Point::Pointer(new Point(rCoordsA[0], rCoordsB[1])));
+        segment4.push_back(Point::Pointer(new Point(rCoordsA[0], rCoordsA[1])));
+
+        auto p_curve_1 = Kratos::make_shared<NurbsCurveGeometry<2, PointerVector<Point>>>(segment1, p, knot_vector);
+        auto p_curve_2 = Kratos::make_shared<NurbsCurveGeometry<2, PointerVector<Point>>>(segment2, p, knot_vector);
+        auto p_curve_3 = Kratos::make_shared<NurbsCurveGeometry<2, PointerVector<Point>>>(segment3, p, knot_vector);
+        auto p_curve_4 = Kratos::make_shared<NurbsCurveGeometry<2, PointerVector<Point>>>(segment4, p, knot_vector);
+        
+        auto brep_curve_on_surface = BrepCurveOnSurface< PointerVector<TNodeType>, true, PointerVector<Point>>(pSurfaceGeometry, p_curve_1);
+        auto p_brep_curve_on_surface = Kratos::make_shared<BrepCurveOnSurfaceType>(pSurfaceGeometry, p_curve_1);
+        p_brep_curve_on_surface->SetId(rLastGeometryId);
+        rModelPart.AddGeometry(p_brep_curve_on_surface);
+        
+        brep_curve_on_surface = BrepCurveOnSurface< PointerVector<TNodeType>, true, PointerVector<Point>>(pSurfaceGeometry, p_curve_2);
+        p_brep_curve_on_surface = Kratos::make_shared<BrepCurveOnSurfaceType>(pSurfaceGeometry, p_curve_2);
+        p_brep_curve_on_surface->SetId(++rLastGeometryId);
+        rModelPart.AddGeometry(p_brep_curve_on_surface);
+
+        brep_curve_on_surface = BrepCurveOnSurface< PointerVector<TNodeType>, true, PointerVector<Point>>(pSurfaceGeometry, p_curve_3);
+        p_brep_curve_on_surface = Kratos::make_shared<BrepCurveOnSurfaceType>(pSurfaceGeometry, p_curve_3);
+        p_brep_curve_on_surface->SetId(++rLastGeometryId);
+        rModelPart.AddGeometry(p_brep_curve_on_surface);
+        
+        brep_curve_on_surface = BrepCurveOnSurface< PointerVector<TNodeType>, true, PointerVector<Point>>(pSurfaceGeometry, p_curve_4);
+        p_brep_curve_on_surface = Kratos::make_shared<BrepCurveOnSurfaceType>(pSurfaceGeometry, p_curve_4);
+        p_brep_curve_on_surface->SetId(++rLastGeometryId);
+        rModelPart.AddGeometry(p_brep_curve_on_surface);
+
+        rLastGeometryId++;
+    }
+    
+    ///@}
+    ///@name Utility functions
+    ///@{
+
+    int mEchoLevel;
+
+    ///@}
+}; // Class CreateBrepsSbmUtilities
+}  // namespace Kratos.