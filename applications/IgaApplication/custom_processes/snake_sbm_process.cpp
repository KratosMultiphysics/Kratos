--- conflicted
+++ resolved
@@ -764,27 +764,18 @@
                 // Create 49 "fake" gauss_points to check if the majority are inside or outside
                 const int num_fake_gauss_points = 7;
                 int number_of_inside_gaussian_points = 0;
-<<<<<<< HEAD
-                for (IndexType i_GPx = 0; i_GPx < num_fake_gauss_points+1; i_GPx++){
-                    double x_coord = j*rKnotStepUV[0] + rKnotStepUV[0]/(num_fake_gauss_points)*(i_GPx) + rStartingPosition[0];
-=======
                 const double tollerance = rKnotStepUV[0]/1e8; // Tolerance to avoid numerical issues
                 for (IndexType i_GPx = 0; i_GPx < num_fake_gauss_points; i_GPx++){
                     double x_coord = (j*rKnotStepUV[0]+tollerance) +
                                      (rKnotStepUV[0]-2*tollerance)/(num_fake_gauss_points-1)*(i_GPx) 
                                      + rStartingPosition[0];
->>>>>>> 6d9b7fa8
 
                     // NOTE:: The v-knot spans are upside down in the matrix!!
                     for (IndexType i_GPy = 0; i_GPy < num_fake_gauss_points+1; i_GPy++) 
                     {
-<<<<<<< HEAD
-                        double y_coord = i*rKnotStepUV[1] + rKnotStepUV[1]/(num_fake_gauss_points)*(i_GPy) + rStartingPosition[1];
-=======
                         double y_coord = (i*rKnotStepUV[1]+tollerance) + 
                                          (rKnotStepUV[1]-2*tollerance)/(num_fake_gauss_points-1)*(i_GPy) 
                                         + rStartingPosition[1];
->>>>>>> 6d9b7fa8
                         Point gauss_point = Point(x_coord, y_coord, 0);  // GAUSSIAN POINT
                         if (IsPointInsideSkinBoundary(gauss_point, rPointsBin, rSkinModelPart)) {
                             // Sum over the number of num_fake_gauss_points per knot span
