--- conflicted
+++ resolved
@@ -225,12 +225,8 @@
     }
     else if (rSkinModelPartInitial.Geometries().size()>0) // if the skin model part is defined by nurbs geometries
     {
-<<<<<<< HEAD
-        const int n_initial_points_for_side = 5000;
-=======
         //TODO: decrease the number when the closest point projection for the NURBS is optimized in the IgaSbmModeler
         const int n_initial_points_for_side = 5000; 
->>>>>>> ebd76d4d
         int first_node_id = r_skin_sub_model_part.GetRootModelPart().NumberOfNodes()+1;
         const SizeType n_boundary_curves = rSkinModelPartInitial.NumberOfGeometries();
         bool new_inner_loop = true;
@@ -520,7 +516,8 @@
 {
     bool is_splitted = false;
 
-    if (rKnotSpansUV[0][0] != rKnotSpansUV[0][1] || rKnotSpansUV[1][0] != rKnotSpansUV[1][1]) { // intersection between true and surrogate boundary
+    if (rKnotSpansUV[0][0] != rKnotSpansUV[0][1] || rKnotSpansUV[1][0] != rKnotSpansUV[1][1]) { 
+        // intersection between true and surrogate boundary
         // Check if we are jumping some cut knot spans. If yes we split the true segment
         if (std::abs(rKnotSpansUV[1][0]-rKnotSpansUV[1][1]) > 1 || std::abs(rKnotSpansUV[0][0]-rKnotSpansUV[0][1]) > 1 || 
                 (rKnotSpansUV[0][0] != rKnotSpansUV[0][1] && rKnotSpansUV[1][0] != rKnotSpansUV[1][1]) ) {
@@ -536,48 +533,24 @@
             int knot_span_v_point_split = (xy_true_boundary_split[1]-rStartingPosition[1]) / rKnotStepUV[1] ;
 
             // check if it's exactly the same of the first or second point
-            bool is_passing_through_diagonal = (rKnotSpansUV[0][0] != rKnotSpansUV[0][1]) && (rKnotSpansUV[1][0] != rKnotSpansUV[1][1]);
+            bool is_passing_through_diagonal = (std::abs(rKnotSpansUV[0][0] - rKnotSpansUV[0][1]) == 1)  && 
+                                                (std::abs(rKnotSpansUV[1][0] - rKnotSpansUV[1][1]) == 1);
+            
             if (is_passing_through_diagonal)
             {
-                SizeType count_split = 0;
-<<<<<<< HEAD
-=======
-                // while the split still gives a line that pass through the diagonal vertex
-                // count_split < 5 is arbitrary, but usually we don't need more than 2-3 iterations if the line is not passing exaclty on the diagonal vertex
->>>>>>> ebd76d4d
-                while (((knot_span_u_point_split == rKnotSpansUV[0][0] && knot_span_v_point_split == rKnotSpansUV[1][0]) ||
-                        (knot_span_u_point_split == rKnotSpansUV[0][1] && knot_span_v_point_split == rKnotSpansUV[1][1]) )
-                        && (count_split < 5))
+                // additional check to avoid infinite loop: check if the splitted segment is too small
+                const double split_segment_length = sqrt(std::pow((xy_true_boundary_split[0] - rConditionCoord[0][0]),2) + 
+                                                         std::pow((xy_true_boundary_split[1] - rConditionCoord[1][0]),2)); 
+                
+                // exactly passing trough a diagonal vertex 
+                const double minumum_length = std::min(rKnotStepUV[0]/100, rKnotStepUV[1]/100); 
+                if (split_segment_length <= minumum_length)
                 {
-                    count_split++;
-                    local_coords_split[0] = (0.75*rLocalCoords[0] + 0.25*rLocalCoords[1]);
-                    rpCurve->GlobalCoordinates(xy_true_boundary_split, local_coords_split);
-
-                    knot_span_u_point_split = (xy_true_boundary_split[0]-rStartingPosition[0]) / rKnotStepUV[0] ;
-                    knot_span_v_point_split = (xy_true_boundary_split[1]-rStartingPosition[1]) / rKnotStepUV[1] ;
-                }
-                // if the true skin exactly or almost exactly pass trough a diagonal vertex 
-<<<<<<< HEAD
-                if ((knot_span_u_point_split == rKnotSpansUV[0][0] && knot_span_v_point_split == rKnotSpansUV[1][0]) ||
-                    (knot_span_u_point_split == rKnotSpansUV[0][1] && knot_span_v_point_split == rKnotSpansUV[1][1]))
-                    {
-                        
-                        knot_span_u_point_split = rKnotSpansUV[0][0];
-                        knot_span_v_point_split = rKnotSpansUV[1][1];
-
-                        KRATOS_ERROR_IF_NOT(is_passing_through_diagonal) << "ERROR, SOMETHING WRONG IN THE SNAKE STEP FOR PASS THROUGH DIAGONAL"
-                                                    << rKnotSpansUV << std::endl;
-                    }
-=======
-                // -> we mark an arbitrary knot span (the one with the x of the first point and the y of the second point) as cut.
-                // it will be almost non cut, and likely ultimately excluded by the choice of lambda in the MarkKnotSpansAvailable
-                if ((knot_span_u_point_split == rKnotSpansUV[0][0] && knot_span_v_point_split == rKnotSpansUV[1][0]) ||
-                    (knot_span_u_point_split == rKnotSpansUV[0][1] && knot_span_v_point_split == rKnotSpansUV[1][1]))
-                {
+                    KRATOS_WARNING("[SnakeSbmProcess] :: one skin segment is exactly passing trough a diagonal vertex");
+                    // -> we mark an arbitrary knot span (the one with the x of the first point and the y of the second point) as cut.
                     knot_span_u_point_split = rKnotSpansUV[0][0];
                     knot_span_v_point_split = rKnotSpansUV[1][1];
                 }
->>>>>>> ebd76d4d
             }
 
             if (knot_span_u_point_split == int (rKnotSpansAvailable[IdMatrix][0].size())) knot_span_u_point_split--;
@@ -586,17 +559,17 @@
             // update xy_coord for the first split segment
             std::vector<std::vector<double>> xy_coord_i_cond_split(2);
             xy_coord_i_cond_split[0].resize(2); xy_coord_i_cond_split[1].resize(2); 
-            xy_coord_i_cond_split[0][0] = rConditionCoord[0][0]; // x_true_boundary1
-            xy_coord_i_cond_split[1][0] = rConditionCoord[1][0]; // y_true_boundary1
-            xy_coord_i_cond_split[0][1] = xy_true_boundary_split[0]; // x_true_boundary_split
-            xy_coord_i_cond_split[1][1] = xy_true_boundary_split[1]; // y_true_boundary_split
+            xy_coord_i_cond_split[0][0] = rConditionCoord[0][0];
+            xy_coord_i_cond_split[1][0] = rConditionCoord[1][0];
+            xy_coord_i_cond_split[0][1] = xy_true_boundary_split[0];
+            xy_coord_i_cond_split[1][1] = xy_true_boundary_split[1];
             // update knot_span_uv for the first split segment
             std::vector<std::vector<int>> knot_span_uv_split(2);
             knot_span_uv_split[0].resize(2); knot_span_uv_split[1].resize(2); 
-            knot_span_uv_split[0][0] = rKnotSpansUV[0][0]; // knot_span_u_1st_point
-            knot_span_uv_split[1][0] = rKnotSpansUV[1][0]; // knot_span_v_1st_point
-            knot_span_uv_split[0][1] = knot_span_u_point_split; // knot_span_u_point_split
-            knot_span_uv_split[1][1] = knot_span_v_point_split; // knot_span_v_point_split
+            knot_span_uv_split[0][0] = rKnotSpansUV[0][0];
+            knot_span_uv_split[1][0] = rKnotSpansUV[1][0];
+            knot_span_uv_split[0][1] = knot_span_u_point_split;
+            knot_span_uv_split[1][1] = knot_span_v_point_split;
 
             std::vector<double> local_coords_split_segment1{rLocalCoords[0], local_coords_split[0]};
             
@@ -605,15 +578,15 @@
                         rpCurve, rSkinModelPart, rKnotSpansAvailable);
 
             // update xy_coord for the second split segment
-            xy_coord_i_cond_split[0][0] = xy_true_boundary_split[0]; // x_true_boundary_split
-            xy_coord_i_cond_split[1][0] = xy_true_boundary_split[1]; // y_true_boundary_split
-            xy_coord_i_cond_split[0][1] = rConditionCoord[0][1]; // x_true_boundary2
-            xy_coord_i_cond_split[1][1] = rConditionCoord[1][1]; // y_true_boundary2
-            // update knot_span_uv for the first split segment
-            knot_span_uv_split[0][0] = knot_span_u_point_split; // knot_span_u_point_split
-            knot_span_uv_split[1][0] = knot_span_v_point_split; // knot_span_v_point_split
-            knot_span_uv_split[0][1] = rKnotSpansUV[0][1]; // knot_span_u_2nd_point
-            knot_span_uv_split[1][1] = rKnotSpansUV[1][1]; // knot_span_v_2nd_point
+            xy_coord_i_cond_split[0][0] = xy_true_boundary_split[0];
+            xy_coord_i_cond_split[1][0] = xy_true_boundary_split[1];
+            xy_coord_i_cond_split[0][1] = rConditionCoord[0][1];
+            xy_coord_i_cond_split[1][1] = rConditionCoord[1][1];
+            // update knot_span_uv for the second split segment
+            knot_span_uv_split[0][0] = knot_span_u_point_split;
+            knot_span_uv_split[1][0] = knot_span_v_point_split;
+            knot_span_uv_split[0][1] = rKnotSpansUV[0][1];
+            knot_span_uv_split[1][1] = rKnotSpansUV[1][1];
 
             std::vector<double> local_coords_split_segment2{local_coords_split[0], rLocalCoords[1]};
 
@@ -668,7 +641,7 @@
         Condition::Pointer p_cond = rSkinModelPart.CreateNewCondition("LineCondition2D2N", idNode1, {{idNode1, idNode2}}, p_cond_prop );
 
         p_cond->SetValue(CONDITION_NAME, condition_name);
-        //FIXME:
+        //FIXME: future PR
         // p_cond->SetValue(LAYER_NAME, layer_name);
         rSkinModelPart.AddCondition(p_cond);
     }
@@ -1070,7 +1043,7 @@
 
             if (check_next_point) {
                 // Check i+1 point using isPointInsideSkinBoundary
-                Point centerPoint = Point((i + 0.5)*knot_step_u, (j + 0.5)*knot_step_v, 0.0);
+                Point knot_span_center_point = Point(rStartingPositionUV[0] + (i + 0.5)*knot_step_u, rStartingPositionUV[1] + (j + 0.5)*knot_step_v, 0.0);
                 // FIXME:
                 // auto p_center_point = Kratos::make_shared<>();
                 bool is_exiting = false;
@@ -1079,7 +1052,7 @@
                 if ( rKnotSpansAvailable[IdMatrix][j][i] == 1 ) {
                     // the knot span has already been checked very well
                 }
-                else if (IsPointInsideSkinBoundary(centerPoint, rPointsBinOuter, rSkinModelPartOuter)) {
+                else if (IsPointInsideSkinBoundary(knot_span_center_point, rPointsBinOuter, rSkinModelPartOuter)) {
                     // STILL INSIDE --> do not save nothing and update knot_spans_available 
                     if ( rKnotSpansAvailable[IdMatrix][j][i] == -1) {
                         is_exiting = true;
