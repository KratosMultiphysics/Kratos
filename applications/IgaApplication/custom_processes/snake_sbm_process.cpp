//    |  /           |
//    ' /   __| _` | __|  _ \   __|
//    . \  |   (   | |   (   |\__ `
//   _|\_\_|  \__,_|\__|\___/ ____/
//                   Multi-Physics
//
//  License:         BSD License
//                   Kratos default license: kratos/license.txt
//

// System includes

// External includes

// Project includes
#include "snake_sbm_process.h"
#include "iga_application_variables.h"

namespace Kratos
{
SnakeSbmProcess::SnakeSbmProcess(
    Model& rModel, Parameters ThisParameters) : 
    Process(),
    mpModel(&rModel),
    mThisParameters(ThisParameters)
{
    mThisParameters.ValidateAndAssignDefaults(this->GetDefaultParameters());

    mEchoLevel = mThisParameters["echo_level"].GetInt();
    mLambdaInner = mThisParameters["lambda_inner"].GetDouble();
    mLambdaOuter = mThisParameters["lambda_outer"].GetDouble();
    mNumberOfInnerLoops = mThisParameters["number_of_inner_loops"].GetInt();

    std::string iga_model_part_name = mThisParameters["model_part_name"].GetString();
    std::string skin_model_part_inner_initial_name = mThisParameters["skin_model_part_inner_initial_name"].GetString();
    std::string skin_model_part_outer_initial_name = mThisParameters["skin_model_part_outer_initial_name"].GetString();
    std::string skin_model_part_name = mThisParameters["skin_model_part_name"].GetString();

    KRATOS_ERROR_IF_NOT(mpModel->HasModelPart(iga_model_part_name)) << "::[SnakeSbmProcess]::" 
                    << "Model Part \"iga_model_part\" does not exist. "<< std::endl;  
    KRATOS_ERROR_IF_NOT(mpModel->HasModelPart(skin_model_part_inner_initial_name)) << "::[SnakeSbmProcess]::" 
                    << "Model Part \"skin_model_part_inner_initial\" does not exist. "<< std::endl;  
    KRATOS_ERROR_IF_NOT(mpModel->HasModelPart(skin_model_part_outer_initial_name)) << "::[SnakeSbmProcess]::" 
                    << "Model Part \"skin_model_part_outer_initial\" does not exist. "<< std::endl;  
    KRATOS_ERROR_IF_NOT(mpModel->HasModelPart(skin_model_part_name)) << "::[SnakeSbmProcess]::" 
                    << "Model Part \"skin_model_part\" does not exist. "<< std::endl;  

    mpIgaModelPart = &(mpModel->GetModelPart(iga_model_part_name));
    mpSkinModelPartInnerInitial = &(mpModel->GetModelPart(skin_model_part_inner_initial_name));
    mpSkinModelPartOuterInitial = &(mpModel->GetModelPart(skin_model_part_outer_initial_name));
    mpSkinModelPart = &(mpModel->GetModelPart(skin_model_part_name));

}


void SnakeSbmProcess::CreateTheSnakeCoordinates()
{   
    // Initilize the property of skin_model_part_in and out
    // skin model part may have nodes if imported from an stl file or geometries if imported from a nurbs file
    if (mpSkinModelPartInnerInitial->NumberOfNodes()>0 || mpSkinModelPartInnerInitial->NumberOfGeometries()>0) 
    {
        if (!mpSkinModelPartInnerInitial->HasProperties(0)) mpSkinModelPartInnerInitial->CreateNewProperties(0);
        if (!mpSkinModelPart->HasProperties(0)) mpSkinModelPart->CreateNewProperties(0);
        // template argument IsInnerLoop set true
        CreateTheSnakeCoordinates<true>(*mpSkinModelPartInnerInitial, mNumberOfInnerLoops, mLambdaInner, mEchoLevel, *mpIgaModelPart, *mpSkinModelPart);
            
    }
    if (mpSkinModelPartOuterInitial->NumberOfNodes()>0 || mpSkinModelPartOuterInitial->NumberOfGeometries()>0) {
        if (!mpSkinModelPartOuterInitial->HasProperties(0)) mpSkinModelPartOuterInitial->CreateNewProperties(0);
        if (!mpSkinModelPart->HasProperties(0)) mpSkinModelPart->CreateNewProperties(0);
        // template argument IsInnerLoop set false
        CreateTheSnakeCoordinates<false>(*mpSkinModelPartOuterInitial, 1, mLambdaOuter, mEchoLevel, *mpIgaModelPart, *mpSkinModelPart);
    }
}   



template <bool TIsInnerLoop>
void SnakeSbmProcess::CreateTheSnakeCoordinates(
    const ModelPart& rSkinModelPartInitial,
    const std::size_t NumberOfLoops,
    const double Lambda,
    IndexType EchoLevel,
    ModelPart& rIgaModelPart,
    ModelPart& rSkinModelPart) 
{ 
    KRATOS_ERROR_IF(rIgaModelPart.GetValue(KNOT_VECTOR_U).size() == 0) << "::[SnakeSbmProcess]::" 
                << "The iga model part has KNOT_VECTOR_U of size 0" << std::endl;
    KRATOS_ERROR_IF(rIgaModelPart.GetValue(KNOT_VECTOR_V).size() == 0) << "::[SnakeSbmProcess]::" 
                << "The iga model part has KNOT_VECTOR_V of size 0" << std::endl;
    
    Vector knot_vector_u = rIgaModelPart.GetValue(KNOT_VECTOR_U);
    Vector knot_vector_v = rIgaModelPart.GetValue(KNOT_VECTOR_V);
    
    const bool is_inner = TIsInnerLoop;

    std::string surrogate_sub_model_part_name; 
    std::string skin_sub_model_part_name; 
    // ModelPart skin_sub_model_part; 
    if (is_inner)  {
        surrogate_sub_model_part_name = "surrogate_inner";
        skin_sub_model_part_name = "inner";
    }
    else {
        surrogate_sub_model_part_name = "surrogate_outer";
        skin_sub_model_part_name = "outer";
    }
    
    ModelPart& r_skin_sub_model_part = rSkinModelPart.GetSubModelPart(skin_sub_model_part_name);
    ModelPart& r_surrogate_sub_model_part = rIgaModelPart.GetSubModelPart(surrogate_sub_model_part_name);

    array_1d<double, 2> knot_step_uv(2);
    knot_step_uv[0] = std::abs(knot_vector_u[std::ceil(knot_vector_u.size()/2) +1]  - knot_vector_u[std::ceil(knot_vector_u.size()/2)] ) ;
    knot_step_uv[1] = std::abs(knot_vector_v[std::ceil(knot_vector_v.size()/2) +1]  - knot_vector_v[std::ceil(knot_vector_v.size()/2)] ) ;

    Vector mesh_sizes_uv(2);
    mesh_sizes_uv[0] = knot_step_uv[0]; 
    mesh_sizes_uv[1] = knot_step_uv[1];
    auto& surrogate_model_part = rIgaModelPart.GetSubModelPart(surrogate_sub_model_part_name);
    // Note that in here we are saving the knot span info in the parent model part database
    surrogate_model_part.GetParentModelPart().SetValue(KNOT_SPAN_SIZES, mesh_sizes_uv);

    array_1d<double, 2> starting_pos_uv;
    starting_pos_uv[0] = knot_vector_u[0];
    starting_pos_uv[1] = knot_vector_v[0];

    std::vector<Vector> parameter_external_coordinates(2);
    parameter_external_coordinates[0].resize(2);
    parameter_external_coordinates[1].resize(2);

    parameter_external_coordinates[0][0] = knot_vector_u[0];
    parameter_external_coordinates[1][0] = knot_vector_v[0];
    parameter_external_coordinates[0][1] = knot_vector_u[knot_vector_u.size()-1];
    parameter_external_coordinates[1][1] = knot_vector_v[knot_vector_v.size()-1];
    // Note that in here we are saving the knot span info in the parent model part database
    surrogate_model_part.GetParentModelPart().SetValue(PARAMETER_SPACE_CORNERS, parameter_external_coordinates);
    r_skin_sub_model_part.SetValue(PARAMETER_SPACE_CORNERS, parameter_external_coordinates);

    // Create the matrix of active/inactive knot spans, one for inner and one for outer loop
    std::vector<int> n_knot_spans_uv(2);
    n_knot_spans_uv[0] = knot_vector_u.size()-1; 
    n_knot_spans_uv[1] = knot_vector_v.size()-1;

    std::vector<std::vector<std::vector<int>>> knot_spans_available;
    knot_spans_available.reserve(NumberOfLoops);

    for (IndexType i = 0; i < NumberOfLoops; ++i) {
        std::vector<std::vector<int>> matrix; 
        matrix.reserve(n_knot_spans_uv[1]);
        for (int j = 0; j <= n_knot_spans_uv[1]-1; ++j) {
            std::vector<int> row(n_knot_spans_uv[0]); 
            matrix.push_back(row); 
        }
        knot_spans_available.push_back(matrix);
    }
    
    // Optimized Snake -> for inner loops
    int id_matrix_knot_spans_available = 0;
    IndexType id_first_node;
    bool new_inner_loop = true;
    
    if (EchoLevel >  0)
    {
        KRATOS_INFO_IF("::[SnakeSbmProcess]::",  is_inner) << "Inner :: Starting SnakeStep" << std::endl;
        KRATOS_INFO_IF("::[SnakeSbmProcess]::", !is_inner) << "Outer :: Starting SnakeStep" << std::endl;
    }
            
    if (rSkinModelPartInitial.NumberOfConditions()> 0) {
        
        // CREATE FIRST NODE FOR SKIN SUB MODEL PART
        auto initial_condition = rSkinModelPartInitial.ConditionsBegin();
        const double x_true_boundary0 = initial_condition->GetGeometry()[0].X();
        const double y_true_boundary0 = initial_condition->GetGeometry()[0].Y();
        
        const int id_new_node = rSkinModelPart.GetRootModelPart().NumberOfNodes()+1; 
        r_skin_sub_model_part.CreateNewNode(id_new_node, x_true_boundary0, y_true_boundary0, 0.0);

        for (auto &i_cond : rSkinModelPartInitial.Conditions()) {  
            if (new_inner_loop) {
                id_first_node = i_cond.GetGeometry()[0].Id();
                new_inner_loop = false;
            }
            // Collect the coordinates of the points of the i_cond
            const auto& r_coords_true_boundary1 = i_cond.GetGeometry()[0].Coordinates();
            const auto& r_coords_true_boundary2 = i_cond.GetGeometry()[1].Coordinates();

            std::vector<std::vector<double>> xy_coord_i_cond(2);
            xy_coord_i_cond[0].resize(2); xy_coord_i_cond[1].resize(2); 
            
            xy_coord_i_cond[0][0] = r_coords_true_boundary1[0];
            xy_coord_i_cond[1][0] = r_coords_true_boundary1[1];
            xy_coord_i_cond[0][1] = r_coords_true_boundary2[0];
            xy_coord_i_cond[1][1] = r_coords_true_boundary2[1];
            
            // Collect the intersections of the skin boundary with the knot values
            std::vector<std::vector<int>> knot_span_uv(2);
            knot_span_uv[0].resize(2); knot_span_uv[1].resize(2);

            knot_span_uv[0][0] = (r_coords_true_boundary1[0]-starting_pos_uv[0]) / knot_step_uv[0]; // knot_span_u_1st_point
            knot_span_uv[1][0] = (r_coords_true_boundary1[1]-starting_pos_uv[1]) / knot_step_uv[1]; // knot_span_v_1st_point
            knot_span_uv[0][1] = (r_coords_true_boundary2[0]-starting_pos_uv[0]) / knot_step_uv[0]; // knot_span_u_2nd_point
            knot_span_uv[1][1] = (r_coords_true_boundary2[1]-starting_pos_uv[1]) / knot_step_uv[1]; // knot_span_v_2nd_point

            // In the inner case : check is the immersed object is inside the rectangular domain
            if (is_inner && IsInside(knot_span_uv, n_knot_spans_uv))
                KRATOS_ERROR << "[SnakeSbmProcess]:: The skin boundary provided is bigger than the background geometry in the parameter space." << std::endl;
            
            // In the outer case : additional check knot_span_uv computation on the domain border 
            if (!is_inner)
            {
                if (knot_span_uv[0][0] == n_knot_spans_uv[0]) knot_span_uv[0][0]--;
                if (knot_span_uv[1][0] == n_knot_spans_uv[1]) knot_span_uv[1][0]--;
                if (knot_span_uv[0][1] == n_knot_spans_uv[0]) knot_span_uv[0][1]--;
                if (knot_span_uv[1][1] == n_knot_spans_uv[1]) knot_span_uv[1][1]--;
            }
            
            SnakeStep(id_matrix_knot_spans_available, knot_span_uv, xy_coord_i_cond, knot_step_uv, starting_pos_uv, 
                        r_skin_sub_model_part, knot_spans_available);
            
            if (i_cond.GetGeometry()[1].Id() == id_first_node) {
                id_matrix_knot_spans_available++;
                new_inner_loop = true;
            }
        }
    }
    else if (rSkinModelPartInitial.Geometries().size()>0) // if the skin model part is defined by nurbs geometries
    {
        //TODO: decrease the number when the closest point projection for the NURBS is optimized in the IgaSbmModeler
        const int n_initial_points_for_side = 5000; 
        int first_node_id = r_skin_sub_model_part.GetRootModelPart().NumberOfNodes()+1;
        const SizeType n_boundary_curves = rSkinModelPartInitial.NumberOfGeometries();
        bool new_inner_loop = true;
        for (IndexType i_boundary_curve = 0; i_boundary_curve < n_boundary_curves; i_boundary_curve++) 
        {
            NurbsCurveGeometryPointerType p_curve = std::dynamic_pointer_cast<Kratos::NurbsCurveGeometry<2, Kratos::PointerVector<Kratos::Node>>>(rSkinModelPartInitial.pGetGeometry(i_boundary_curve));
            if (!p_curve) 
                KRATOS_ERROR << "NURBS curve " << i_boundary_curve << " not defined in the initial Model Part. Check the importNurbsSbmModeler." << std::endl;

            // first point
            CoordinatesArrayType first_point_coords(3);
            Vector first_point_local_coord = ZeroVector(3);
            p_curve->GlobalCoordinates(first_point_coords, first_point_local_coord);
            // check the first point of the curve
            if (new_inner_loop) 
            {
                Node::Pointer node = new Node(first_node_id, first_point_coords[0], first_point_coords[1], first_point_coords[2]);

                // Create two nodes and two conditions for each skin condition
                std::string layer_name = p_curve->GetValue(IDENTIFIER);

                //needed for the call to the assign_vector_variable_to_nodes_process
                ModelPart& r_skin_layer_sub_model_part = r_skin_sub_model_part.HasSubModelPart(layer_name) ? 
                                                         r_skin_sub_model_part.GetSubModelPart(layer_name) : r_skin_sub_model_part.CreateSubModelPart(layer_name);

                // compute normal at the node coords
                std::vector<CoordinatesArrayType> global_space_derivatives;
                SizeType derivative_order = 2;
                CoordinatesArrayType new_point_local_coord = ZeroVector(3); //first point at local coord zero
                p_curve->GlobalSpaceDerivatives(global_space_derivatives, new_point_local_coord, derivative_order);
                CoordinatesArrayType tangent_vector = global_space_derivatives[1];
                double tangent_magnitude = norm_2(tangent_vector);
                tangent_vector /= tangent_magnitude;
                Vector normal_vector = ZeroVector(3);
                normal_vector[0] = tangent_vector[1];
                normal_vector[1] = -tangent_vector[0];

                node->SetValue(NORMAL, normal_vector);
                node->SetValue(LOCAL_TANGENT, tangent_vector);
        
                r_skin_layer_sub_model_part.AddNode(node);
                new_inner_loop = false;
            } else 
            {
                const int last_node_id = r_skin_sub_model_part.GetRootModelPart().NumberOfNodes();
                Node& r_last_node = r_skin_sub_model_part.GetNode(last_node_id);
                KRATOS_ERROR_IF(norm_2(first_point_coords - r_last_node) > 1e-7)
                                << "ImportNurbsSbmModeler: error in the json NURBS file. The boundary curves" 
                                << " are not correctly ordered." << std::endl;


                // Create two nodes and two conditions for each skin condition
                std::string layer_name = p_curve->GetValue(IDENTIFIER);

                //needed for the call to the assign_vector_variable_to_nodes_process
                ModelPart& r_skin_layer_sub_model_part = r_skin_sub_model_part.HasSubModelPart(layer_name) ? 
                                                        r_skin_sub_model_part.GetSubModelPart(layer_name) : r_skin_sub_model_part.CreateSubModelPart(layer_name);

                
                // compute normal at the node coords
                std::vector<CoordinatesArrayType> global_space_derivatives;
                SizeType derivative_order = 2;
                CoordinatesArrayType new_point_local_coord = ZeroVector(3); //first point at local coord zero
                p_curve->GlobalSpaceDerivatives(global_space_derivatives, new_point_local_coord, derivative_order);
                CoordinatesArrayType tangent_vector = global_space_derivatives[1];
                double tangent_magnitude = norm_2(tangent_vector);
                tangent_vector /= tangent_magnitude;
                Vector normal_vector = ZeroVector(3);
                normal_vector[0] = tangent_vector[1];
                normal_vector[1] = -tangent_vector[0];

                r_last_node.SetValue(NORMAL, normal_vector);
                r_last_node.SetValue(LOCAL_TANGENT, tangent_vector);
                r_skin_layer_sub_model_part.AddNode(&r_last_node);
            }
            // add the specified number of points
            Vector second_point_local_coord = ZeroVector(3);
            CoordinatesArrayType second_point_coords(3);
            for (int i = 1; i < n_initial_points_for_side; i++)
            {
                second_point_local_coord[0] = (double) i/(n_initial_points_for_side-1);
                p_curve->GlobalCoordinates(second_point_coords, second_point_local_coord);
                //***********************************************************
                    // Collect the coordinates of the points
                std::vector<std::vector<double>> xy_coord_i_cond(2);
                xy_coord_i_cond[0].resize(2); xy_coord_i_cond[1].resize(2); 
                
                xy_coord_i_cond[0][0] = first_point_coords[0]; // x_true_boundary1
                xy_coord_i_cond[1][0] = first_point_coords[1]; // y_true_boundary1
                xy_coord_i_cond[0][1] = second_point_coords[0]; // x_true_boundary2
                xy_coord_i_cond[1][1] = second_point_coords[1]; // y_true_boundary2
                
                // Collect the intersections of the skin boundary with the knot values
                std::vector<std::vector<int>> knot_span_uv(2);
                knot_span_uv[0].resize(2); knot_span_uv[1].resize(2);

                knot_span_uv[0][0] = (first_point_coords[0]-starting_pos_uv[0]) / knot_step_uv[0]; // knot_span_u_1st_point
                knot_span_uv[1][0] = (first_point_coords[1]-starting_pos_uv[1]) / knot_step_uv[1]; // knot_span_v_1st_point
                knot_span_uv[0][1] = (second_point_coords[0]-starting_pos_uv[0]) / knot_step_uv[0]; // knot_span_u_2nd_point
                knot_span_uv[1][1] = (second_point_coords[1]-starting_pos_uv[1]) / knot_step_uv[1]; // knot_span_v_2nd_point

                if (is_inner &&
                            (knot_span_uv[0][0] < 0 || knot_span_uv[0][0] >= n_knot_spans_uv[0] ||
                            knot_span_uv[1][0] < 0 || knot_span_uv[1][0] >= n_knot_spans_uv[1] ||
                            knot_span_uv[0][1] < 0 || knot_span_uv[0][1] >= n_knot_spans_uv[0] ||
                            knot_span_uv[1][1] < 0 || knot_span_uv[1][1] >= n_knot_spans_uv[1]) )
                    KRATOS_ERROR << "[SnakeSbmUtilities]:: The skin boundary provided is bigger than the background geometry in the parameter space." << std::endl;

                // additional check knot_span_uv computation on the domain border [especially for outer boundary]
                if (knot_span_uv[0][0] == n_knot_spans_uv[0]) knot_span_uv[0][0]--; 
                if (knot_span_uv[1][0] == n_knot_spans_uv[1]) knot_span_uv[1][0]--;
                if (knot_span_uv[0][1] == n_knot_spans_uv[0]) knot_span_uv[0][1]--; 
                if (knot_span_uv[1][1] == n_knot_spans_uv[1]) knot_span_uv[1][1]--;

                std::vector<double> local_coords{first_point_local_coord[0], second_point_local_coord[0]};
                
                SnakeStepNurbs(id_matrix_knot_spans_available, knot_span_uv, xy_coord_i_cond, knot_step_uv, starting_pos_uv, local_coords,
                                p_curve, r_skin_sub_model_part, knot_spans_available);
                
                first_point_local_coord = second_point_local_coord;
                first_point_coords = second_point_coords;
            }
            // check the last point of the curve
            if (norm_2(second_point_coords - r_skin_sub_model_part.GetNode(first_node_id)) < 1e-15)
            {
                first_node_id = r_skin_sub_model_part.GetRootModelPart().NumberOfNodes()+1;
                new_inner_loop = true;
                id_matrix_knot_spans_available++;
            }
        }
    }
    else {
        KRATOS_ERROR << "::[SnakeSbmProcess]:: Reference Skin model part for SBM is empty." << std::endl;;
    }

    PointVector points;
    for (auto &i_cond : r_skin_sub_model_part.Conditions()) {
        points.push_back(Kratos::make_intrusive<PointType>(
            i_cond.Id(),
            i_cond.GetGeometry()[0].X(),
            i_cond.GetGeometry()[0].Y(),
            i_cond.GetGeometry()[0].Z()
        ));
    }
    DynamicBins points_bin(points.begin(), points.end());

    if (EchoLevel >  0) {
        KRATOS_INFO_IF("::[SnakeSbmProcess]::", is_inner) << "Inner :: Ending SnakeStep" << std::endl;
        KRATOS_INFO_IF("::[SnakeSbmProcess]::", !is_inner) << "Outer :: Ending SnakeStep" << std::endl;
        
        KRATOS_INFO_IF("::[SnakeSbmProcess]::", is_inner) << "Inner :: Starting MarkKnotSpansAvailable" << std::endl;
        KRATOS_INFO_IF("::[SnakeSbmProcess]::", !is_inner) << "Outer :: Starting MarkKnotSpansAvailable" << std::endl;
    }

    for (IndexType i = 0; i < NumberOfLoops; i++) {
        IndexType id_inner_loop = i;
        // Mark the knot_spans_available's for inner and outer loops
        MarkKnotSpansAvailable(id_inner_loop, points_bin, r_skin_sub_model_part, Lambda, 
                                n_knot_spans_uv, knot_step_uv, starting_pos_uv, knot_spans_available);  
    
        if (EchoLevel >  0) {
            KRATOS_INFO_IF("::[SnakeSbmProcess]::", is_inner) << "Inner :: Ending MarkKnotSpansAvailable" << std::endl;
            KRATOS_INFO_IF("::[SnakeSbmProcess]::", !is_inner) << "Outer :: Ending MarkKnotSpansAvailable" << std::endl;
        }
        
        if (is_inner) {
            CreateSurrogateBuondaryFromSnakeInner(id_inner_loop, r_skin_sub_model_part, points_bin, n_knot_spans_uv, 
                                                    knot_vector_u, knot_vector_v, starting_pos_uv, knot_spans_available, r_surrogate_sub_model_part);
            
            if (EchoLevel >  0)
                KRATOS_INFO("::[SnakeSbmProcess]::") << "Inner :: Snake process has finished" << std::endl;
        }
        else {
            CreateSurrogateBuondaryFromSnakeOuter (id_inner_loop, r_skin_sub_model_part, points_bin, n_knot_spans_uv, knot_vector_u,
                                                    knot_vector_v, starting_pos_uv, knot_spans_available, r_surrogate_sub_model_part);
            
            if (EchoLevel >  0)
                KRATOS_INFO("::[SnakeSbmProcess]::") << "Outer :: Snake process has finished" << std::endl;
        }
    }

    if (EchoLevel >  0) {
        KRATOS_INFO_IF("::[SnakeSbmProcess]::", is_inner) << "Inner :: Loop finished" << std::endl;
        KRATOS_INFO_IF("::[SnakeSbmProcess]::", !is_inner) << "Outer :: Loop finished" << std::endl;
    }
}


void SnakeSbmProcess::SnakeStep(
    const int IdMatrix, 
    const std::vector<std::vector<int>>& rKnotSpansUV, 
    const std::vector<std::vector<double>>& rConditionCoord, 
    const Vector rKnotStepUV, 
    const Vector rStartingPosition,
    ModelPart& rSkinModelPart, 
    std::vector<std::vector<std::vector<int>>>& rKnotSpansAvailable)
{
    bool isSplitted = false;

    if (rKnotSpansUV[0][0] != rKnotSpansUV[0][1] || rKnotSpansUV[1][0] != rKnotSpansUV[1][1]) { // INTERSECTION BETWEEN TRUE AND SURROGATE BOUNDARY
        // Check if we are jumping some cut knot spans. If yes we split the true segment
        if (std::abs(rKnotSpansUV[1][0]-rKnotSpansUV[1][1]) > 1 || std::abs(rKnotSpansUV[0][0]-rKnotSpansUV[0][1]) > 1 || 
                (rKnotSpansUV[0][0] != rKnotSpansUV[0][1] && rKnotSpansUV[1][0] != rKnotSpansUV[1][1]) ) {
            isSplitted = true;

            // Split the segment and do it recursively
            double x_true_boundary_split = (rConditionCoord[0][0]+rConditionCoord[0][1]) / 2;
            double y_true_boundary_split = (rConditionCoord[1][0]+rConditionCoord[1][1]) / 2;
            int knot_span_u_point_split = (x_true_boundary_split-rStartingPosition[0]) / rKnotStepUV[0] ;
            int knot_span_v_point_split = (y_true_boundary_split-rStartingPosition[1]) / rKnotStepUV[1] ;

            if (knot_span_u_point_split == int (rKnotSpansAvailable[IdMatrix][0].size())) knot_span_u_point_split--;
            if (knot_span_v_point_split == int (rKnotSpansAvailable[IdMatrix].size())) knot_span_v_point_split--;

            // update xy_coord for the first split segment
            std::vector<std::vector<double>> xy_coord_i_cond_split(2);
            xy_coord_i_cond_split[0].resize(2); xy_coord_i_cond_split[1].resize(2); 
            xy_coord_i_cond_split[0][0] = rConditionCoord[0][0]; // x_true_boundary1
            xy_coord_i_cond_split[1][0] = rConditionCoord[1][0]; // y_true_boundary1
            xy_coord_i_cond_split[0][1] = x_true_boundary_split; // x_true_boundary_split
            xy_coord_i_cond_split[1][1] = y_true_boundary_split; // y_true_boundary_split
            // update knot_span_uv for the first split segment
            std::vector<std::vector<int>> knot_span_uv_split(2);
            knot_span_uv_split[0].resize(2); knot_span_uv_split[1].resize(2); 
            knot_span_uv_split[0][0] = rKnotSpansUV[0][0]; // knot_span_u_1st_point
            knot_span_uv_split[1][0] = rKnotSpansUV[1][0]; // knot_span_v_1st_point
            knot_span_uv_split[0][1] = knot_span_u_point_split; // knot_span_u_point_split
            knot_span_uv_split[1][1] = knot_span_v_point_split; // knot_span_v_point_split
            
            // __We do it recursively first split__
            SnakeStep(IdMatrix, knot_span_uv_split, xy_coord_i_cond_split, rKnotStepUV, rStartingPosition, 
                        rSkinModelPart, rKnotSpansAvailable);

            // update xy_coord for the second split segment
            xy_coord_i_cond_split[0][0] = x_true_boundary_split; // x_true_boundary_split
            xy_coord_i_cond_split[1][0] = y_true_boundary_split; // y_true_boundary_split
            xy_coord_i_cond_split[0][1] = rConditionCoord[0][1]; // x_true_boundary2
            xy_coord_i_cond_split[1][1] = rConditionCoord[1][1]; // y_true_boundary2
            // update knot_span_uv for the first split segment
            knot_span_uv_split[0][0] = knot_span_u_point_split; // knot_span_u_point_split
            knot_span_uv_split[1][0] = knot_span_v_point_split; // knot_span_v_point_split
            knot_span_uv_split[0][1] = rKnotSpansUV[0][1]; // knot_span_u_2nd_point
            knot_span_uv_split[1][1] = rKnotSpansUV[1][1]; // knot_span_v_2nd_point

            // __We do it recursively second split__
            SnakeStep(IdMatrix, knot_span_uv_split, xy_coord_i_cond_split, rKnotStepUV, rStartingPosition, 
                        rSkinModelPart, rKnotSpansAvailable);
        }
        // Check if the true boundary crosses an u or a v knot value
        else if (rKnotSpansUV[0][0] != rKnotSpansUV[0][1]) { // u knot value is crossed
            // Find the "rKnotSpansAvailable" using the intersection
            rKnotSpansAvailable[IdMatrix][rKnotSpansUV[1][0]][rKnotSpansUV[0][0]] = 2;
            rKnotSpansAvailable[IdMatrix][rKnotSpansUV[1][0]][rKnotSpansUV[0][1]] = 2;
        }
        else if (rKnotSpansUV[1][0] != rKnotSpansUV[1][1]) { // v knot value is crossed
            // Find the "rKnotSpansAvailable" using the intersection (Snake_coordinate classic -> External Boundary)
            rKnotSpansAvailable[IdMatrix][rKnotSpansUV[1][0]][rKnotSpansUV[0][0]] = 2;
            rKnotSpansAvailable[IdMatrix][rKnotSpansUV[1][1]][rKnotSpansUV[0][0]] = 2;
        }
    }
    if (!isSplitted) {
        // Call the root model part for the Ids of the node
        auto idNode1 = (rSkinModelPart.GetRootModelPart().NodesEnd()-1)->Id();
        auto idNode2 = idNode1+1;
        // Create two nodes and two conditions for each skin condition
        rSkinModelPart.CreateNewNode(idNode2, (rConditionCoord[0][0]+rConditionCoord[0][1] ) / 2, (rConditionCoord[1][0]+rConditionCoord[1][1] ) / 2, 0.0);
        rSkinModelPart.CreateNewNode(idNode2+1, rConditionCoord[0][1], rConditionCoord[1][1], 0.0);
        auto p_cond_prop = rSkinModelPart.pGetProperties(0);
        auto p_cond1 = rSkinModelPart.CreateNewCondition("LineCondition2D2N", idNode1, {{idNode1, idNode2}}, p_cond_prop );
        auto p_cond2 = rSkinModelPart.CreateNewCondition("LineCondition2D2N", idNode2, {{idNode2, idNode2+1}}, p_cond_prop );
        rSkinModelPart.AddCondition(p_cond1);
        rSkinModelPart.AddCondition(p_cond2);
    }
}


void SnakeSbmProcess::SnakeStepNurbs(
            const int IdMatrix, 
            const std::vector<std::vector<int>> rKnotSpansUV, 
            const std::vector<std::vector<double>>& rConditionCoord, 
            const Vector rKnotStepUV, 
            const Vector rStartingPosition,
            const std::vector<double> rLocalCoords,
            const NurbsCurveGeometryPointerType &rpCurve,
            ModelPart& rSkinModelPart, 
            std::vector<std::vector<std::vector<int>>> &rKnotSpansAvailable)
{
    bool is_splitted = false;

    if (rKnotSpansUV[0][0] != rKnotSpansUV[0][1] || rKnotSpansUV[1][0] != rKnotSpansUV[1][1]) { 
        // intersection between true and surrogate boundary
        // Check if we are jumping some cut knot spans. If yes we split the true segment
        if (std::abs(rKnotSpansUV[1][0]-rKnotSpansUV[1][1]) > 1 || std::abs(rKnotSpansUV[0][0]-rKnotSpansUV[0][1]) > 1 || 
                (rKnotSpansUV[0][0] != rKnotSpansUV[0][1] && rKnotSpansUV[1][0] != rKnotSpansUV[1][1]) ) {
            is_splitted = true;
            
            // Split the segment and do it recursively
            Vector local_coords_split = ZeroVector(3);
            local_coords_split[0] = (rLocalCoords[0] + rLocalCoords[1]) / 2;
            CoordinatesArrayType xy_true_boundary_split;
            rpCurve->GlobalCoordinates(xy_true_boundary_split, local_coords_split);

            int knot_span_u_point_split = (xy_true_boundary_split[0]-rStartingPosition[0]) / rKnotStepUV[0] ;
            int knot_span_v_point_split = (xy_true_boundary_split[1]-rStartingPosition[1]) / rKnotStepUV[1] ;

            // check if it's exactly the same of the first or second point
            bool is_passing_through_diagonal = (std::abs(rKnotSpansUV[0][0] - rKnotSpansUV[0][1]) == 1)  && 
                                                (std::abs(rKnotSpansUV[1][0] - rKnotSpansUV[1][1]) == 1);
            
            if (is_passing_through_diagonal)
            {
                // additional check to avoid infinite loop: check if the splitted segment is too small
                const double split_segment_length = sqrt(std::pow((xy_true_boundary_split[0] - rConditionCoord[0][0]),2) + 
                                                         std::pow((xy_true_boundary_split[1] - rConditionCoord[1][0]),2)); 
                
                // exactly passing trough a diagonal vertex 
                const double minumum_length = std::min(rKnotStepUV[0]/100, rKnotStepUV[1]/100); 
                if (split_segment_length <= minumum_length)
                {
                    KRATOS_WARNING("[SnakeSbmProcess] :: one skin segment is exactly passing trough a diagonal vertex");
                    // -> we mark an arbitrary knot span (the one with the x of the first point and the y of the second point) as cut.
                    knot_span_u_point_split = rKnotSpansUV[0][0];
                    knot_span_v_point_split = rKnotSpansUV[1][1];
                }
            }

            if (knot_span_u_point_split == int (rKnotSpansAvailable[IdMatrix][0].size())) knot_span_u_point_split--;
            if (knot_span_v_point_split == int (rKnotSpansAvailable[IdMatrix].size())) knot_span_v_point_split--;

            // update xy_coord for the first split segment
            std::vector<std::vector<double>> xy_coord_i_cond_split(2);
            xy_coord_i_cond_split[0].resize(2); xy_coord_i_cond_split[1].resize(2); 
            xy_coord_i_cond_split[0][0] = rConditionCoord[0][0];
            xy_coord_i_cond_split[1][0] = rConditionCoord[1][0];
            xy_coord_i_cond_split[0][1] = xy_true_boundary_split[0];
            xy_coord_i_cond_split[1][1] = xy_true_boundary_split[1];
            // update knot_span_uv for the first split segment
            std::vector<std::vector<int>> knot_span_uv_split(2);
            knot_span_uv_split[0].resize(2); knot_span_uv_split[1].resize(2); 
            knot_span_uv_split[0][0] = rKnotSpansUV[0][0];
            knot_span_uv_split[1][0] = rKnotSpansUV[1][0];
            knot_span_uv_split[0][1] = knot_span_u_point_split;
            knot_span_uv_split[1][1] = knot_span_v_point_split;

            std::vector<double> local_coords_split_segment1{rLocalCoords[0], local_coords_split[0]};
            
            // __We do it recursively first split__
            SnakeStepNurbs(IdMatrix, knot_span_uv_split, xy_coord_i_cond_split, rKnotStepUV, rStartingPosition, local_coords_split_segment1,
                        rpCurve, rSkinModelPart, rKnotSpansAvailable);

            // update xy_coord for the second split segment
            xy_coord_i_cond_split[0][0] = xy_true_boundary_split[0];
            xy_coord_i_cond_split[1][0] = xy_true_boundary_split[1];
            xy_coord_i_cond_split[0][1] = rConditionCoord[0][1];
            xy_coord_i_cond_split[1][1] = rConditionCoord[1][1];
            // update knot_span_uv for the second split segment
            knot_span_uv_split[0][0] = knot_span_u_point_split;
            knot_span_uv_split[1][0] = knot_span_v_point_split;
            knot_span_uv_split[0][1] = rKnotSpansUV[0][1];
            knot_span_uv_split[1][1] = rKnotSpansUV[1][1];

            std::vector<double> local_coords_split_segment2{local_coords_split[0], rLocalCoords[1]};

            // __We do it recursively second split__
            SnakeStepNurbs(IdMatrix, knot_span_uv_split, xy_coord_i_cond_split, rKnotStepUV, rStartingPosition, local_coords_split_segment2,
                        rpCurve, rSkinModelPart, rKnotSpansAvailable);
        }
        // Check if the true boundary crosses an u or a v knot value
        else if (rKnotSpansUV[0][0] != rKnotSpansUV[0][1]) { // u knot value is crossed
            // Find the "knot_spans_available" using the intersection
            rKnotSpansAvailable[IdMatrix][rKnotSpansUV[1][0]][rKnotSpansUV[0][0]] = 2;
            rKnotSpansAvailable[IdMatrix][rKnotSpansUV[1][0]][rKnotSpansUV[0][1]] = 2;

        }
        else if (rKnotSpansUV[1][0] != rKnotSpansUV[1][1]) { // v knot value is crossed
            // Find the "knot_spans_available" using the intersection (Snake_coordinate classic -> External Boundary)
            rKnotSpansAvailable[IdMatrix][rKnotSpansUV[1][0]][rKnotSpansUV[0][0]] = 2;
            rKnotSpansAvailable[IdMatrix][rKnotSpansUV[1][1]][rKnotSpansUV[0][0]] = 2;
        }
    }
    if (!is_splitted) {
        // Call the root model part for the Ids of the node
        auto idNode1 = rSkinModelPart.GetRootModelPart().Nodes().size();
        auto idNode2 = idNode1+1;
        // Create two nodes and two conditions for each skin condition
        auto node = new Node(idNode2, rConditionCoord[0][1], rConditionCoord[1][1], 0.0);

        std::string layer_name = rpCurve->GetValue(IDENTIFIER);
        std::string condition_name = rpCurve->GetValue(CONDITION_NAME);

        ModelPart& skin_layer_sub_model_part = rSkinModelPart.HasSubModelPart(layer_name) ? 
                                            rSkinModelPart.GetSubModelPart(layer_name) : rSkinModelPart.CreateSubModelPart(layer_name);
        
        // compute normal and tangent informations at the local coord of the point 
        std::vector<CoordinatesArrayType> global_space_derivatives;
        SizeType derivative_order = 2;
        CoordinatesArrayType new_point_local_coord = ZeroVector(3);
        new_point_local_coord[0] = rLocalCoords[1];
        rpCurve->GlobalSpaceDerivatives(global_space_derivatives, new_point_local_coord, derivative_order);
        CoordinatesArrayType tangent_vector = global_space_derivatives[1];
        double tangent_magnitude = norm_2(tangent_vector);
        tangent_vector /= tangent_magnitude;
        Vector normal_vector = ZeroVector(3);
        normal_vector[0] = tangent_vector[1];
        normal_vector[1] = -tangent_vector[0];
        node->SetValue(NORMAL, normal_vector);
        node->SetValue(LOCAL_TANGENT, tangent_vector);

        skin_layer_sub_model_part.AddNode(node);

        Properties::Pointer p_cond_prop = rSkinModelPart.pGetProperties(0);
        Condition::Pointer p_cond = rSkinModelPart.CreateNewCondition("LineCondition2D2N", idNode1, {{idNode1, idNode2}}, p_cond_prop );

        p_cond->SetValue(CONDITION_NAME, condition_name);
<<<<<<< HEAD
        //FIXME: future PR
        // p_cond->SetValue(LAYER_NAME, layer_name);
=======
        p_cond->SetValue(LAYER_NAME, layer_name);
>>>>>>> 747fe654
        rSkinModelPart.AddCondition(p_cond);
    }
}


bool SnakeSbmProcess::IsPointInsideSkinBoundary(
    const Point& rPoint1, 
    DynamicBins& rPointsBin, 
    const ModelPart& rSkinModelPart)
{
    // Get the nearest point of the true boundary
    DynamicBinsPointerType p_point_to_search = DynamicBinsPointerType(new PointType(1, rPoint1.X(), rPoint1.Y(), 0.0));
    DynamicBinsPointerType p_nearest_point = rPointsBin.SearchNearestPoint(*p_point_to_search);
    
    // Get the closest Condition the initial_skin_model_part_in.Conditions
    IndexType id_1 = p_nearest_point->Id();
    auto nearest_condition_1 = rSkinModelPart.GetCondition(id_1);
    // Check if the condition is the first one and therefore the previous one does not exist
    IndexType id_2 = id_1 - 1;
    if (id_1 == rSkinModelPart.ConditionsBegin()->Id()) {
        int number_conditions = rSkinModelPart.NumberOfConditions();
        id_2 = id_1 + number_conditions - 1; 
    }
    auto nearest_condition_2 = rSkinModelPart.GetCondition(id_2);
    // The two candidates nodes
    const auto& r_coords_candidate_point_1 = nearest_condition_1.GetGeometry()[1].Coordinates();
    const auto& r_coords_candidate_point_2 = nearest_condition_2.GetGeometry()[0].Coordinates();
    
    array_1d<double,3> v_1;
    array_1d<double,3> v_2;

    if (MathUtils<double>::Norm(r_coords_candidate_point_1-rPoint1) > MathUtils<double>::Norm(r_coords_candidate_point_2-rPoint1)){
        // Need to invert the order to preserve the positivity of the area
        v_1 = r_coords_candidate_point_2 - rPoint1;
        v_2 = nearest_condition_1.GetGeometry()[0] - rPoint1;
    } else 
    {
        v_1 = nearest_condition_1.GetGeometry()[0] - rPoint1;
        v_2 = r_coords_candidate_point_1 - rPoint1;
    }

    array_1d<double,3> cross_product;
    MathUtils<double>::CrossProduct(cross_product, v_1, v_2);

    return cross_product[2] > 0;
}


/**
    * Marking process:
    *   1) We set to 2 all the cut knot spans
    *   2) We check the 8 neighbor knot spans and set them to 1|0  if inside|outside
    *   3) We check all the cut knot spans and set them    to 1|-1 if inside|outside 
    */
void SnakeSbmProcess::MarkKnotSpansAvailable(
    const int IdMatrix,
    DynamicBins& rPointsBin, 
    const ModelPart& rSkinModelPart,
    const double Lambda, 
    const std::vector<int>& rNumberKnotSpans, 
    const array_1d<double, 2>& rKnotStepUV,
    const Vector& rStartingPosition,
    std::vector<std::vector<std::vector<int>>> & rKnotSpansAvailable) 
{
    for (int i = 0; i < rNumberKnotSpans[1]; i++) {
        for (int j = 0; j < rNumberKnotSpans[0]; j++) {
            if (rKnotSpansAvailable[IdMatrix][i][j] == 2) {
                // Check the 8 neighbor knot spans -> Is there any completely inside? Note that we can just check 1 point.
                
                // right node
                if (i != rNumberKnotSpans[1]-1)
                    if (rKnotSpansAvailable[IdMatrix][i+1][j] == 0) { 
                        Point gauss_point = Point((j+0.5) * rKnotStepUV[0] + rStartingPosition[0], (i+1+0.5) * rKnotStepUV[1] +rStartingPosition[1], 0);
                        if (IsPointInsideSkinBoundary(gauss_point, rPointsBin, rSkinModelPart)) {rKnotSpansAvailable[IdMatrix][i+1][j] = 1;}
                    }
                // left node    
                if (i != 0)
                    if (rKnotSpansAvailable[IdMatrix][i-1][j] == 0) { 
                        Point gauss_point = Point((j+0.5) * rKnotStepUV[0]+rStartingPosition[0], (i-1+0.5) * rKnotStepUV[1] + rStartingPosition[1], 0);
                        if (IsPointInsideSkinBoundary(gauss_point, rPointsBin, rSkinModelPart)) {rKnotSpansAvailable[IdMatrix][i-1][j] = 1;}
                    }
                // up node
                if (j != rNumberKnotSpans[0]-1)
                    if (rKnotSpansAvailable[IdMatrix][i][j+1] == 0) { 
                        Point gauss_point = Point((j+1+0.5) * rKnotStepUV[0]+rStartingPosition[0], (i+0.5) * rKnotStepUV[1]+rStartingPosition[1], 0);
                        if (IsPointInsideSkinBoundary(gauss_point, rPointsBin, rSkinModelPart)) {rKnotSpansAvailable[IdMatrix][i][j+1] = 1;}
                    }
                //down node
                if (j != 0)
                    if (rKnotSpansAvailable[IdMatrix][i][j-1] == 0) { 
                        Point gauss_point = Point((j-1+0.5) * rKnotStepUV[0]+rStartingPosition[0], (i+0.5) * rKnotStepUV[1]+rStartingPosition[1], 0);
                        if (IsPointInsideSkinBoundary(gauss_point, rPointsBin, rSkinModelPart)) {rKnotSpansAvailable[IdMatrix][i][j-1] = 1;}
                    } 

                // corner right-down node
                if (j != 0 && i != rNumberKnotSpans[1]-1)
                    if (rKnotSpansAvailable[IdMatrix][i+1][j-1] == 0) {
                        Point gauss_point = Point((j-1+0.5) * rKnotStepUV[0]+rStartingPosition[0], (i+1+0.5) * rKnotStepUV[1]+rStartingPosition[1], 0);
                        if (IsPointInsideSkinBoundary(gauss_point, rPointsBin, rSkinModelPart)) {rKnotSpansAvailable[IdMatrix][i+1][j-1] = 1;}
                    }
                // corner left-down node
                if (j != 0 && i != 0)
                    if (rKnotSpansAvailable[IdMatrix][i-1][j-1] == 0) {
                        Point gauss_point = Point((j-1+0.5) * rKnotStepUV[0]+rStartingPosition[0], (i-1+0.5) * rKnotStepUV[1]+rStartingPosition[1], 0);
                        if (IsPointInsideSkinBoundary(gauss_point, rPointsBin, rSkinModelPart)) {rKnotSpansAvailable[IdMatrix][i-1][j-1] = 1;}
                    }
                // corner right-up node
                if (j != rNumberKnotSpans[0]-1 && i != rNumberKnotSpans[1]-1)
                    if (rKnotSpansAvailable[IdMatrix][i+1][j+1] == 0) {
                        Point gauss_point = Point((j+1+0.5) * rKnotStepUV[0]+rStartingPosition[0], (i+1+0.5) * rKnotStepUV[1]+rStartingPosition[1], 0);
                        if (IsPointInsideSkinBoundary(gauss_point, rPointsBin, rSkinModelPart)) {rKnotSpansAvailable[IdMatrix][i+1][j+1] = 1;}
                    }
                // corner left-up node
                if (j != rNumberKnotSpans[0]-1 && i != 0)
                    if (rKnotSpansAvailable[IdMatrix][i-1][j+1] == 0) {
                        Point gauss_point = Point((j+1+0.5) * rKnotStepUV[0]+rStartingPosition[0], (i-1+0.5) * rKnotStepUV[1]+rStartingPosition[1], 0);
                        if (IsPointInsideSkinBoundary(gauss_point, rPointsBin, rSkinModelPart)) {rKnotSpansAvailable[IdMatrix][i-1][j+1] = 1;}
                    }

                // Create 49 "fake" gauss_points to check if the majority are inside or outside
                const int num_fake_gauss_points = 7;
                int number_of_inside_gaussian_points = 0;
                const double tollerance = rKnotStepUV[0]/1e8; // Tolerance to avoid numerical issues
                for (IndexType i_GPx = 0; i_GPx < num_fake_gauss_points; i_GPx++){
                    double x_coord = (j*rKnotStepUV[0]+tollerance) +
                                     (rKnotStepUV[0]-2*tollerance)/(num_fake_gauss_points-1)*(i_GPx) 
                                     + rStartingPosition[0];

                    // NOTE:: The v-knot spans are upside down in the matrix!!
                    for (IndexType i_GPy = 0; i_GPy < num_fake_gauss_points; i_GPy++) 
                    {
                        double y_coord = (i*rKnotStepUV[1]+tollerance) + 
                                         (rKnotStepUV[1]-2*tollerance)/(num_fake_gauss_points-1)*(i_GPy) 
                                        + rStartingPosition[1];
                        Point gauss_point = Point(x_coord, y_coord, 0);  // GAUSSIAN POINT
                        if (IsPointInsideSkinBoundary(gauss_point, rPointsBin, rSkinModelPart)) {
                            // Sum over the number of num_fake_gauss_points per knot span
                            number_of_inside_gaussian_points++;
                        }
                    }
                    
                }
            
                // Mark the knot span as available or not depending on the number of Gauss Points Inside/Outside
                if (number_of_inside_gaussian_points < Lambda*num_fake_gauss_points*num_fake_gauss_points) {
                    rKnotSpansAvailable[IdMatrix][i][j] = -1; // Cut knot spans that have been checked
                }
                else{
                    rKnotSpansAvailable[IdMatrix][i][j] = 1; // The knot span is considered DEACTIVE
                }
            }
        }
    }
}

/**
    * summary of knot_spans_available:
        " 1"  -> interior knot spans                                  
        "-1"  -> exterior knot spans well checked
        " 0"  -> exterior knot spans OR very interior knot spans (more 
                    than one ks away from surrogate boundary)
    */
void SnakeSbmProcess::CreateSurrogateBuondaryFromSnakeInner(
    const int IdMatrix, 
    const ModelPart& rSkinModelPartInner, 
    DynamicBins& rPointsBinInner,
    const std::vector<int>& rNumberKnotSpans, 
    const Vector& rKnotVectorU, 
    const Vector& rKnotVectorV,
    const Vector& rStartingPositionUV,
    std::vector<std::vector<std::vector<int>>>& rKnotSpansAvailable,
    ModelPart& rSurrogateModelPartInner
    ) 
{
    // Snake 2D works with a raycasting technique from each of the two directions

    const double knot_step_u = rKnotVectorU[1]-rKnotVectorU[0];
    const double knot_step_v = rKnotVectorV[1]-rKnotVectorV[0];
    
    IndexType id_surrogate_first_node; 
    if (rSurrogateModelPartInner.NumberOfNodes() == 0)
    {
        id_surrogate_first_node = rSurrogateModelPartInner.GetRootModelPart().NumberOfNodes() + 1;
        IndexType idSurrogateNode = id_surrogate_first_node;
        for (int j = 0; j < rNumberKnotSpans[1]; j++) {
            for (int i = 0; i < rNumberKnotSpans[0]; i++) {
                rSurrogateModelPartInner.CreateNewNode(idSurrogateNode, rKnotVectorU[i], rKnotVectorV[j], 0.0);
                idSurrogateNode++;
            }
        }
    } else 
    {
        id_surrogate_first_node = rSurrogateModelPartInner.GetRootModelPart().NumberOfNodes() - rNumberKnotSpans[1]*rNumberKnotSpans[0] + 1;
    }
    
    auto p_cond_prop = rSurrogateModelPartInner.pGetProperties(0);
    
    // Direction parallel to x
    IndexType id_surrogate_condition = rSurrogateModelPartInner.GetRootModelPart().NumberOfConditions() + 1;
    IndexType id_surrogate_first_condition = id_surrogate_condition;
    for (int j = 0; j < rNumberKnotSpans[1]; j++) {
        bool check_next_point = false;
        /*  
            Formula to connect i,j to the id of the model_part
            id = id_surrogate_first_node + [i + j*(n_knot_spans_uv[0]) + 1];
        */
        // move in the x direction
        for (int i = 0; i < rNumberKnotSpans[0]; i++) {
            if (check_next_point) {
                // Check i+1 point using isPointInsideSkinBoundary3D
                Point knot_span_center_point = Point(rStartingPositionUV[0] + (i + 0.5)*knot_step_u, rStartingPositionUV[1] + (j + 0.5)*knot_step_v, 0.0);
                bool is_exiting = false;
                if ( rKnotSpansAvailable[IdMatrix][j][i] == 1 ) {
                    // the knot span was already been checked very well
                    continue;
                }
                else if (IsPointInsideSkinBoundary(knot_span_center_point, rPointsBinInner, rSkinModelPartInner)) {
                    // STILL INSIDE --> do not save nothing and update rKnotSpansAvailable 
                    if ( rKnotSpansAvailable[IdMatrix][j][i] == -1) {
                        is_exiting = true;
                    }
                    else {
                        rKnotSpansAvailable[IdMatrix][j][i] = 1;
                    }
                }
                else {
                    is_exiting = true;
                }
                if (is_exiting) {
                    /* EXITING --> save last segment in direction x. i-th is the knot value. */
                    int node1_i = i; int node1_j = j;   
                    int node2_i = i; int node2_j = j+1; 

                    IndexType id_node_1 = id_surrogate_first_node + node1_i + node1_j*rNumberKnotSpans[0];
                    IndexType id_node_2 = id_surrogate_first_node + node2_i + node2_j*rNumberKnotSpans[0];
                        
                    auto pcond = rSurrogateModelPartInner.CreateNewCondition("LineCondition2D2N", id_surrogate_condition, {{id_node_2, id_node_1}}, p_cond_prop );

                    // BOUNDARY true means that the condition (i.e. the sbm face) is entering looking from x,y,z positive
                    pcond->Set(BOUNDARY, false);

                    // surrogate_model_part_inner.AddCondition(pcond);
                    id_surrogate_condition++;
                    check_next_point = false;
                }
                
            }
            else if (rKnotSpansAvailable[IdMatrix][j][i] == 1) {
                // ENTERING --> save first face in direction
                int node1_i = i; int node1_j = j;   
                int node2_i = i; int node2_j = j+1; 

                IndexType id_node_1 = id_surrogate_first_node + node1_i + node1_j*rNumberKnotSpans[0]; 
                IndexType id_node_2 = id_surrogate_first_node + node2_i + node2_j*rNumberKnotSpans[0];
                    
                auto pcond = rSurrogateModelPartInner.CreateNewCondition("LineCondition2D2N", id_surrogate_condition, {{id_node_2, id_node_1}}, p_cond_prop );
                id_surrogate_condition++;
                check_next_point = true;

                // BOUNDARY true means that the condition (i.e. the sbm face) is entering looking from x,y,z positive
                pcond->Set(BOUNDARY, true);
            }
        }
    }
    
    // Do the same for y direction, without isPointInsideSkinBoundary, since we have already done it
    // And it is not necessary do it again
    for (int i = 0; i < rNumberKnotSpans[0]; i++) {
        
        bool check_next_point = false;
        /*  
            Formula to connect i,j,k to the id of the model_part
            id = id_surrogate_first_node + [i + j*(n_knot_spans_uv[0]) + 1];
        */
        // move in the y direction
        for (int j = 0; j < rNumberKnotSpans[1]; j++) {
            if (check_next_point) {
                if (rKnotSpansAvailable[IdMatrix][j][i] != 1) {
                    /* EXITING --> save last face in direction x. i-th is the knot value. */
                    int node1_i = i;   int node1_j = j;
                    int node2_i = i+1; int node2_j = j;

                    IndexType id_node_1 = id_surrogate_first_node + node1_i + node1_j*rNumberKnotSpans[0];
                    IndexType id_node_2 = id_surrogate_first_node + node2_i + node2_j*rNumberKnotSpans[0];
                        
                    auto pcond = rSurrogateModelPartInner.CreateNewCondition("LineCondition2D2N", id_surrogate_condition, {{id_node_1, id_node_2}}, p_cond_prop );
                    // BOUNDARY true means that the condition (i.e. the sbm face) is entering looking from x,y,z positive
                    pcond->Set(BOUNDARY, false);

                    // surrogate_model_part_inner.AddCondition(p_cond);
                    id_surrogate_condition++;
                    check_next_point = false;
                } 
            }
            else if (rKnotSpansAvailable[IdMatrix][j][i] == 1) {
                // ENTERING --> save first face in direction
                int node1_i = i;   int node1_j = j;
                int node2_i = i+1; int node2_j = j;

                IndexType id_node_1 = id_surrogate_first_node + node1_i + node1_j*(rNumberKnotSpans[0]);
                IndexType id_node_2 = id_surrogate_first_node + node2_i + node2_j*(rNumberKnotSpans[0]);
                auto pcond = rSurrogateModelPartInner.CreateNewCondition("LineCondition2D2N", id_surrogate_condition, {{id_node_1, id_node_2}}, p_cond_prop );
                // surrogate_model_part_inner.AddCondition(p_cond);
                id_surrogate_condition++;
                check_next_point = true;

                // BOUNDARY true means that the condition (i.e. the sbm face) is entering looking from x,y,z positive
                pcond->Set(BOUNDARY, true);

            }
        }
    }

    // Create "fictituos element" to store starting and ending condition id for each surrogate boundary loop
    IndexType elem_id = rSurrogateModelPartInner.NumberOfElements()+1;
    IndexType id_surrogate_last_condition = id_surrogate_condition-1;
    std::vector<ModelPart::IndexType> elem_nodes{id_surrogate_first_condition, id_surrogate_last_condition};
    rSurrogateModelPartInner.CreateNewElement("Element2D2N", elem_id, elem_nodes, p_cond_prop);
}



void SnakeSbmProcess::CreateSurrogateBuondaryFromSnakeOuter(
    const int IdMatrix, 
    const ModelPart& rSkinModelPartOuter,
    DynamicBins& rPointsBinOuter, 
    const std::vector<int>& rNumberKnotSpans, 
    const Vector& knot_vector_u, 
    const Vector& knot_vector_v, 
    const Vector& rStartingPositionUV,
    std::vector<std::vector<std::vector<int>>> & rKnotSpansAvailable,
    ModelPart& rSurrogateModelPartOuter)
{
    // CHECK ALL THE EXTERNAL KNOT SPANS

    // LEFT BOUNDARY
    double knot_step_u = knot_vector_u[1]-knot_vector_u[0];
    double knot_step_v = knot_vector_v[1]-knot_vector_v[0];

    for (int i = 0; i<2; i++) {
        for (int j = 0; j < (rNumberKnotSpans[0]); j++ ) {
            Point centroidKnotSpan = Point((j+0.5)*knot_step_u+rStartingPositionUV[0], (i+0.5)*knot_step_v+rStartingPositionUV[1], 0);
            if (IsPointInsideSkinBoundary(centroidKnotSpan, rPointsBinOuter, rSkinModelPartOuter) && rKnotSpansAvailable[IdMatrix][i][j] != -1) {
                rKnotSpansAvailable[IdMatrix][i][j] = 1;
                }
        }
    }
    // TOP BOUNDARY
    for (int j = int (rKnotSpansAvailable[IdMatrix][0].size()-1); j > int (rKnotSpansAvailable[IdMatrix][0].size()-3); j--) {
        for (int i = 0; i < (rNumberKnotSpans[1]); i++) {
            Point centroidKnotSpan = Point((j+0.5)*knot_step_u+rStartingPositionUV[0], (i+0.5)*knot_step_v+rStartingPositionUV[1], 0);
            if (IsPointInsideSkinBoundary(centroidKnotSpan, rPointsBinOuter, rSkinModelPartOuter) && rKnotSpansAvailable[IdMatrix][i][j] != -1) {
                rKnotSpansAvailable[IdMatrix][i][j] = 1;
                }
        }
    }
    // RIGHT BOUNDARY
    for (int i = int (rKnotSpansAvailable[IdMatrix].size()-1); i > int (rKnotSpansAvailable[IdMatrix].size()-3); i--) {
        for (int j = rNumberKnotSpans[0]-1; j > -1; j-- ) {
            Point centroidKnotSpan = Point((j+0.5)*knot_step_u+rStartingPositionUV[0], (i+0.5)*knot_step_v+rStartingPositionUV[1], 0);
            if (IsPointInsideSkinBoundary(centroidKnotSpan, rPointsBinOuter, rSkinModelPartOuter) && rKnotSpansAvailable[IdMatrix][i][j] != -1) {
                rKnotSpansAvailable[IdMatrix][i][j] = 1;
                }
        }
    }
    // BOTTOM BOUNDARY
    for (int j = 0; j<2; j++) {
        for (int i = rNumberKnotSpans[1]-1; i > -1 ; i--) {
            Point centroidKnotSpan = Point((j+0.5)*knot_step_u+rStartingPositionUV[0], (i+0.5)*knot_step_v+rStartingPositionUV[1], 0);
            if (IsPointInsideSkinBoundary(centroidKnotSpan, rPointsBinOuter, rSkinModelPartOuter) && rKnotSpansAvailable[IdMatrix][i][j] != -1) {
                rKnotSpansAvailable[IdMatrix][i][j] = 1;
                }
        }
    }
    
    // Snake 2D works with a raycasting technique from each of the two directions
    IndexType id_surrogate_first_node = rSurrogateModelPartOuter.GetRootModelPart().NumberOfNodes() + 1;
    IndexType idSurrogateNode = id_surrogate_first_node;
    for (int j = 0; j < rNumberKnotSpans[1]+1; j++) {
        for (int i = 0; i < rNumberKnotSpans[0]+1; i++) {
            rSurrogateModelPartOuter.CreateNewNode(idSurrogateNode, knot_vector_u[i], knot_vector_v[j], 0.0);
            idSurrogateNode++;
        }
    }
    
    // Direction parallel to x
    
    IndexType id_surrogate_condition = rSurrogateModelPartOuter.GetRootModelPart().NumberOfConditions() + 1;
    auto p_cond_prop = rSurrogateModelPartOuter.pGetProperties(0);
    
    for (int j = 0; j < rNumberKnotSpans[1]; j++) {
        
        bool check_next_point = false;
        /*  
            Formula to connect i,j,k to the id of the model_part
            id = id_surrogate_first_node + [i + j*(n_knot_spans_uv[0]) + 1];
        */
        // move in the x direction
        for (int i = 0; i < rNumberKnotSpans[0]; i++) {

            int node1_i; int node1_j;   
            int node2_i; int node2_j; 

            if (check_next_point) {
                // Check i+1 point using isPointInsideSkinBoundary
                Point knot_span_center_point = Point(rStartingPositionUV[0] + (i + 0.5)*knot_step_u, rStartingPositionUV[1] + (j + 0.5)*knot_step_v, 0.0);
                // FIXME:
                // auto p_center_point = Kratos::make_shared<>();
                bool is_exiting = false;
                node1_i = i; node1_j = j;   
                node2_i = i; node2_j = j+1; 
                if ( rKnotSpansAvailable[IdMatrix][j][i] == 1 ) {
                    // the knot span has already been checked very well
                }
                else if (IsPointInsideSkinBoundary(knot_span_center_point, rPointsBinOuter, rSkinModelPartOuter)) {
                    // STILL INSIDE --> do not save nothing and update knot_spans_available 
                    if ( rKnotSpansAvailable[IdMatrix][j][i] == -1) {
                        is_exiting = true;
                    }
                    else {
                        rKnotSpansAvailable[IdMatrix][j][i] = 1;
                    }
                }
                else {
                    is_exiting = true;
                }
                if (is_exiting) {
                    /* EXITING --> save last face in direction x. i-th is the knot value. */

                    IndexType id_node_1 = id_surrogate_first_node + node1_i + node1_j*(rNumberKnotSpans[0]+1);
                    IndexType id_node_2 = id_surrogate_first_node + node2_i + node2_j*(rNumberKnotSpans[0]+1);
                        
                    auto pcond = rSurrogateModelPartOuter.CreateNewCondition("LineCondition2D2N", id_surrogate_condition, {{id_node_1, id_node_2}}, p_cond_prop );

                    // BOUNDARY true means that the condition (i.e. the sbm face) is entering looking from x,y,z positive
                    pcond->Set(BOUNDARY, false);

                    id_surrogate_condition++;
                    check_next_point = false;    
                }
                
            }
            else if (rKnotSpansAvailable[IdMatrix][j][i] == 1) {
                // ENTERING --> save first face in direction
                int node1_i = i; int node1_j = j;   
                int node2_i = i; int node2_j = j+1; 

                IndexType id_node_1 = id_surrogate_first_node + node1_i + node1_j*(rNumberKnotSpans[0]+1);
                IndexType id_node_2 = id_surrogate_first_node + node2_i + node2_j*(rNumberKnotSpans[0]+1);
                    
                auto pcond = rSurrogateModelPartOuter.CreateNewCondition("LineCondition2D2N", id_surrogate_condition, {{id_node_1, id_node_2}}, p_cond_prop );
                id_surrogate_condition++;
                check_next_point = true;

                // BOUNDARY true means that the condition (i.e. the sbm face) is entering looking from x,y,z positive
                pcond->Set(BOUNDARY, true);
            }

            if (rKnotSpansAvailable[IdMatrix][j][i] == 1 && i == rNumberKnotSpans[0]-1) 
            {
                // Check if we are at the end of the patch -> if yes close the surrogate boundary
                int node1_i = i+1; int node1_j = j;   
                int node2_i = i+1; int node2_j = j+1; 

                IndexType id_node_1 = id_surrogate_first_node + node1_i + node1_j*(rNumberKnotSpans[0]+1);
                IndexType id_node_2 = id_surrogate_first_node + node2_i + node2_j*(rNumberKnotSpans[0]+1);
                    
                auto pcond = rSurrogateModelPartOuter.CreateNewCondition("LineCondition2D2N", id_surrogate_condition, {{id_node_1, id_node_2}}, p_cond_prop );
                // BOUNDARY true means that the condition (i.e. the sbm face) is entering looking from x,y,z positive
                pcond->Set(BOUNDARY, false);
                id_surrogate_condition++;
                check_next_point = false;
            }
        }
    }

    // Do the same for y, without isPointInsideSkinBoundary, since we have already done it
    // And it is not necessary do it again
    for (int i = 0; i < rNumberKnotSpans[0]; i++) {
        
        bool check_next_point = false;
        /*  
            Formula to connect i,j,k to the id of the model_part
            i + j*(nKnotSpansUV[0]) + k*(nKnotSpansUV[1])*(nKnotSpansUV[0]);
        */
        // move in the y direction
        for (int j = 0; j < rNumberKnotSpans[1]; j++) {
            if (check_next_point) {
                int node1_i; int node1_j;
                int node2_i; int node2_j;
                if (rKnotSpansAvailable[IdMatrix][j][i] != 1) {
                    /* EXITING --> save last face in direction x. i-th is the knot value. */
                    node1_i = i;   node1_j = j;
                    node2_i = i+1; node2_j = j;

                    IndexType id_node_1 = id_surrogate_first_node + node1_i + node1_j*(rNumberKnotSpans[0]+1);
                    IndexType id_node_2 = id_surrogate_first_node + node2_i + node2_j*(rNumberKnotSpans[0]+1);
                        
                    auto pcond = rSurrogateModelPartOuter.CreateNewCondition("LineCondition2D2N", id_surrogate_condition, {{id_node_2, id_node_1}}, p_cond_prop );
                    // BOUNDARY true means that the condition (i.e. the sbm face) is entering looking from x,y,z positive
                    pcond->Set(BOUNDARY, false);
                    id_surrogate_condition++;
                    check_next_point = false;
                } 
            }
            else if (rKnotSpansAvailable[IdMatrix][j][i] == 1) {
                // ENTERING --> save first face in direction
                int node1_i = i;   int node1_j = j;
                int node2_i = i+1; int node2_j = j;

                IndexType id_node_1 = id_surrogate_first_node + node1_i + node1_j*(rNumberKnotSpans[0]+1);
                IndexType id_node_2 = id_surrogate_first_node + node2_i + node2_j*(rNumberKnotSpans[0]+1);
                auto pcond = rSurrogateModelPartOuter.CreateNewCondition("LineCondition2D2N", id_surrogate_condition, {{id_node_2, id_node_1}}, p_cond_prop );
                id_surrogate_condition++;
                check_next_point = true;

                // BOUNDARY true means that the condition (i.e. the sbm face) is entering looking from x,y,z positive
                pcond->Set(BOUNDARY, true);
            }

            if (rKnotSpansAvailable[IdMatrix][j][i] == 1 && j == rNumberKnotSpans[1]-1) 
            {
                // Check if we are at the end of the patch -> if yes close the surrogate boundary
                int node1_i = i;   int node1_j = j+1;   
                int node2_i = i+1; int node2_j = j+1; 

                IndexType id_node_1 = id_surrogate_first_node + node1_i + node1_j*(rNumberKnotSpans[0]+1);
                IndexType id_node_2 = id_surrogate_first_node + node2_i + node2_j*(rNumberKnotSpans[0]+1);
                    
                auto pcond = rSurrogateModelPartOuter.CreateNewCondition("LineCondition2D2N", id_surrogate_condition, {{id_node_2, id_node_1}}, p_cond_prop );
                // BOUNDARY true means that the condition (i.e. the sbm face) is entering looking from x,y,z positive
                pcond->Set(BOUNDARY, false);
                id_surrogate_condition++;
                check_next_point = false;
            }
        }
    }
}

bool SnakeSbmProcess::IsInside(
    const std::vector<std::vector<int>>& rKnotSpanUV,
    const std::vector<int>& NumberKnotSpansUV) 
{
    return (rKnotSpanUV[0][0] < 0 || rKnotSpanUV[0][0] >= NumberKnotSpansUV[0] ||
            rKnotSpanUV[1][0] < 0 || rKnotSpanUV[1][0] >= NumberKnotSpansUV[1] ||
            rKnotSpanUV[0][1] < 0 || rKnotSpanUV[0][1] >= NumberKnotSpansUV[0] ||
            rKnotSpanUV[1][1] < 0 || rKnotSpanUV[1][1] >= NumberKnotSpansUV[1]); 
}

}  // namespace Kratos.<|MERGE_RESOLUTION|>--- conflicted
+++ resolved
@@ -641,12 +641,7 @@
         Condition::Pointer p_cond = rSkinModelPart.CreateNewCondition("LineCondition2D2N", idNode1, {{idNode1, idNode2}}, p_cond_prop );
 
         p_cond->SetValue(CONDITION_NAME, condition_name);
-<<<<<<< HEAD
-        //FIXME: future PR
-        // p_cond->SetValue(LAYER_NAME, layer_name);
-=======
         p_cond->SetValue(LAYER_NAME, layer_name);
->>>>>>> 747fe654
         rSkinModelPart.AddCondition(p_cond);
     }
 }
