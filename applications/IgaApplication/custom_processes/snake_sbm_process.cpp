--- conflicted
+++ resolved
@@ -227,13 +227,8 @@
     }
     else if (rSkinModelPartInitial.Geometries().size()>0) // if the skin model part is defined by nurbs geometries
     {
-<<<<<<< HEAD
-        //TODO: decrease the number when the closest point projection for the NURBS is optimized in the IgaSbmModeler
-        const int n_initial_points_for_side = 50000; 
-=======
         // number of sampling points per curve side
         const int number_initial_points_if_importing_nurbs = NumberInitialPointsIfImportingNurbs; 
->>>>>>> 810b49a7
         int first_node_id = r_skin_sub_model_part.GetRootModelPart().NumberOfNodes()+1;
         const SizeType n_boundary_curves = rSkinModelPartInitial.NumberOfGeometries();
 
@@ -281,18 +276,7 @@
             << "[SnakeSbmProcess] The ordered NURBS curves do not form a closed loop (last end != first start)." << std::endl;
 
         bool new_inner_loop = true;
-<<<<<<< HEAD
-
-        //FIXME: vertices sub model part
-        std::string interface_sub_model_part_name = "interface_vertices";
-        ModelPart& r_skin_interface_sub_model_part = r_skin_sub_model_part.HasSubModelPart(interface_sub_model_part_name) ? 
-                                                    r_skin_sub_model_part.GetSubModelPart(interface_sub_model_part_name) : r_skin_sub_model_part.CreateSubModelPart(interface_sub_model_part_name);
-
-                                                         
-        for (IndexType i_boundary_curve = 0; i_boundary_curve < n_boundary_curves; i_boundary_curve++) 
-=======
         for (IndexType i_ordered = 0; i_ordered < n_boundary_curves; i_ordered++) 
->>>>>>> 810b49a7
         {
             const IndexType i_boundary_curve = ordered_indices[i_ordered];
             NurbsCurveGeometryPointerType p_curve = std::dynamic_pointer_cast<Kratos::NurbsCurveGeometry<2, Kratos::PointerVector<Kratos::Node>>>(rSkinModelPartInitial.pGetGeometry(i_boundary_curve));
