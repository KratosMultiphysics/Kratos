//    |  /           |
//    ' /   __| _` | __|  _ \   __|
//    . \  |   (   | |   (   |\__ `
//   _|\_\_|  \__,_|\__|\___/ ____/
//                   Multi-Physics
//
//  License:         BSD License
//                   Kratos default license: kratos/license.txt
//

// System includes

// External includes

// Project includes
#include "snake_sbm_process.h"
#include "iga_application_variables.h"

namespace Kratos
{
SnakeSbmProcess::SnakeSbmProcess(
    Model& rModel, Parameters ThisParameters) : 
    Process(),
    mpModel(&rModel),
    mThisParameters(ThisParameters)
{
    mThisParameters.AddMissingParameters(this->GetDefaultParameters());

    mEchoLevel = mThisParameters["echo_level"].GetInt();
    mLambdaInner = mThisParameters["lambda_inner"].GetDouble();
    mLambdaOuter = mThisParameters["lambda_outer"].GetDouble();
    mNumberOfInnerLoops = mThisParameters["number_of_inner_loops"].GetInt();
    mNumberInitialPointsIfImportingNurbs = mThisParameters["number_initial_points_if_importing_nurbs"].GetInt();

    std::string iga_model_part_name = mThisParameters["model_part_name"].GetString();
    std::string skin_model_part_inner_initial_name = mThisParameters["skin_model_part_inner_initial_name"].GetString();
    std::string skin_model_part_outer_initial_name = mThisParameters["skin_model_part_outer_initial_name"].GetString();
    std::string skin_model_part_name = mThisParameters["skin_model_part_name"].GetString();

    KRATOS_ERROR_IF_NOT(mpModel->HasModelPart(iga_model_part_name)) << "::[SnakeSbmProcess]::" 
                    << "Model Part \"iga_model_part\" does not exist. "<< std::endl;  
    KRATOS_ERROR_IF_NOT(mpModel->HasModelPart(skin_model_part_inner_initial_name)) << "::[SnakeSbmProcess]::" 
                    << "Model Part \"skin_model_part_inner_initial\" does not exist. "<< std::endl;  
    KRATOS_ERROR_IF_NOT(mpModel->HasModelPart(skin_model_part_outer_initial_name)) << "::[SnakeSbmProcess]::" 
                    << "Model Part \"skin_model_part_outer_initial\" does not exist. "<< std::endl;  
    KRATOS_ERROR_IF_NOT(mpModel->HasModelPart(skin_model_part_name)) << "::[SnakeSbmProcess]::" 
                    << "Model Part \"skin_model_part\" does not exist. "<< std::endl;  

    mpIgaModelPart = &(mpModel->GetModelPart(iga_model_part_name));
    mpSkinModelPartInnerInitial = &(mpModel->GetModelPart(skin_model_part_inner_initial_name));
    mpSkinModelPartOuterInitial = &(mpModel->GetModelPart(skin_model_part_outer_initial_name));
    mpSkinModelPart = &(mpModel->GetModelPart(skin_model_part_name));

}


void SnakeSbmProcess::CreateTheSnakeCoordinates()
{   
    // Initilize the property of skin_model_part_in and out
    // skin model part may have nodes if imported from an stl file or geometries if imported from a nurbs file
    if (mpSkinModelPartInnerInitial->NumberOfNodes()>0 || mpSkinModelPartInnerInitial->NumberOfGeometries()>0) 
    {
        if (!mpSkinModelPartInnerInitial->HasProperties(0)) mpSkinModelPartInnerInitial->CreateNewProperties(0);
        if (!mpSkinModelPart->HasProperties(0)) mpSkinModelPart->CreateNewProperties(0);
        // template argument IsInnerLoop set true
        CreateTheSnakeCoordinates<true>(*mpSkinModelPartInnerInitial, mNumberOfInnerLoops, mLambdaInner, mEchoLevel, *mpIgaModelPart, *mpSkinModelPart, mNumberInitialPointsIfImportingNurbs);
            
    }
    if (mpSkinModelPartOuterInitial->NumberOfNodes()>0 || mpSkinModelPartOuterInitial->NumberOfGeometries()>0) {
        if (!mpSkinModelPartOuterInitial->HasProperties(0)) mpSkinModelPartOuterInitial->CreateNewProperties(0);
        if (!mpSkinModelPart->HasProperties(0)) mpSkinModelPart->CreateNewProperties(0);
        // template argument IsInnerLoop set false
        CreateTheSnakeCoordinates<false>(*mpSkinModelPartOuterInitial, 1, mLambdaOuter, mEchoLevel, *mpIgaModelPart, *mpSkinModelPart, mNumberInitialPointsIfImportingNurbs);
    }
}   



template <bool TIsInnerLoop>
void SnakeSbmProcess::CreateTheSnakeCoordinates(
    const ModelPart& rSkinModelPartInitial,
    const std::size_t NumberOfLoops,
    const double Lambda,
    IndexType EchoLevel,
    ModelPart& rIgaModelPart,
    ModelPart& rSkinModelPart,
    const int NumberInitialPointsIfImportingNurbs) 
{ 
    KRATOS_ERROR_IF(rIgaModelPart.GetValue(KNOT_VECTOR_U).size() == 0) << "::[SnakeSbmProcess]::" 
                << "The iga model part has KNOT_VECTOR_U of size 0" << std::endl;
    KRATOS_ERROR_IF(rIgaModelPart.GetValue(KNOT_VECTOR_V).size() == 0) << "::[SnakeSbmProcess]::" 
                << "The iga model part has KNOT_VECTOR_V of size 0" << std::endl;
    
    Vector knot_vector_u = rIgaModelPart.GetValue(KNOT_VECTOR_U);
    Vector knot_vector_v = rIgaModelPart.GetValue(KNOT_VECTOR_V);
    
    const bool is_inner = TIsInnerLoop;

    std::string surrogate_sub_model_part_name; 
    std::string skin_sub_model_part_name; 
    // ModelPart skin_sub_model_part; 
    if (is_inner)  {
        surrogate_sub_model_part_name = "surrogate_inner";
        skin_sub_model_part_name = "inner";
    }
    else {
        surrogate_sub_model_part_name = "surrogate_outer";
        skin_sub_model_part_name = "outer";
    }
    
    ModelPart& r_skin_sub_model_part = rSkinModelPart.GetSubModelPart(skin_sub_model_part_name);
    ModelPart& r_surrogate_sub_model_part = rIgaModelPart.GetSubModelPart(surrogate_sub_model_part_name);

    array_1d<double, 2> knot_step_uv(2);
    knot_step_uv[0] = std::abs(knot_vector_u[std::ceil(knot_vector_u.size()/2) +1]  - knot_vector_u[std::ceil(knot_vector_u.size()/2)] ) ;
    knot_step_uv[1] = std::abs(knot_vector_v[std::ceil(knot_vector_v.size()/2) +1]  - knot_vector_v[std::ceil(knot_vector_v.size()/2)] ) ;

    Vector mesh_sizes_uv(2);
    mesh_sizes_uv[0] = knot_step_uv[0]; 
    mesh_sizes_uv[1] = knot_step_uv[1];
    auto& surrogate_model_part = rIgaModelPart.GetSubModelPart(surrogate_sub_model_part_name);
    // Note that in here we are saving the knot span info in the parent model part database
    surrogate_model_part.GetParentModelPart().SetValue(KNOT_SPAN_SIZES, mesh_sizes_uv);

    array_1d<double, 2> starting_pos_uv;
    starting_pos_uv[0] = knot_vector_u[0];
    starting_pos_uv[1] = knot_vector_v[0];

    std::vector<Vector> parameter_external_coordinates(2);
    parameter_external_coordinates[0].resize(2);
    parameter_external_coordinates[1].resize(2);

    parameter_external_coordinates[0][0] = knot_vector_u[0];
    parameter_external_coordinates[1][0] = knot_vector_v[0];
    parameter_external_coordinates[0][1] = knot_vector_u[knot_vector_u.size()-1];
    parameter_external_coordinates[1][1] = knot_vector_v[knot_vector_v.size()-1];
    // Note that in here we are saving the knot span info in the parent model part database
    surrogate_model_part.GetParentModelPart().SetValue(PARAMETER_SPACE_CORNERS, parameter_external_coordinates);
    r_skin_sub_model_part.SetValue(PARAMETER_SPACE_CORNERS, parameter_external_coordinates);

    // Create the matrix of active/inactive knot spans, one for inner and one for outer loop
    std::vector<int> n_knot_spans_uv(2);
    n_knot_spans_uv[0] = knot_vector_u.size()-1; 
    n_knot_spans_uv[1] = knot_vector_v.size()-1;

    std::vector<std::vector<std::vector<int>>> knot_spans_available;
    knot_spans_available.reserve(NumberOfLoops);

    for (IndexType i = 0; i < NumberOfLoops; ++i) {
        std::vector<std::vector<int>> matrix; 
        matrix.reserve(n_knot_spans_uv[1]);
        for (int j = 0; j <= n_knot_spans_uv[1]-1; ++j) {
            std::vector<int> row(n_knot_spans_uv[0]); 
            matrix.push_back(row); 
        }
        knot_spans_available.push_back(matrix);
    }
    
    // Optimized Snake -> for inner loops
    int id_matrix_knot_spans_available = 0;
    IndexType id_first_node;
    bool new_inner_loop = true;
    
    if (EchoLevel >  0)
    {
        KRATOS_INFO_IF("::[SnakeSbmProcess]::",  is_inner) << "Inner :: Starting SnakeStep" << std::endl;
        KRATOS_INFO_IF("::[SnakeSbmProcess]::", !is_inner) << "Outer :: Starting SnakeStep" << std::endl;
    }
            
    if (rSkinModelPartInitial.NumberOfConditions()> 0) {
        
        // CREATE FIRST NODE FOR SKIN SUB MODEL PART
        auto initial_condition = rSkinModelPartInitial.ConditionsBegin();
        const double x_true_boundary0 = initial_condition->GetGeometry()[0].X();
        const double y_true_boundary0 = initial_condition->GetGeometry()[0].Y();
        
        const int id_new_node = rSkinModelPart.GetRootModelPart().NumberOfNodes()+1; 
        r_skin_sub_model_part.CreateNewNode(id_new_node, x_true_boundary0, y_true_boundary0, 0.0);

        for (auto &i_cond : rSkinModelPartInitial.Conditions()) {  
            if (new_inner_loop) {
                id_first_node = i_cond.GetGeometry()[0].Id();
                new_inner_loop = false;
            }
            // Collect the coordinates of the points of the i_cond
            const auto& r_coords_true_boundary1 = i_cond.GetGeometry()[0].Coordinates();
            const auto& r_coords_true_boundary2 = i_cond.GetGeometry()[1].Coordinates();

            std::vector<std::vector<double>> xy_coord_i_cond(2);
            xy_coord_i_cond[0].resize(2); xy_coord_i_cond[1].resize(2); 
            
            xy_coord_i_cond[0][0] = r_coords_true_boundary1[0];
            xy_coord_i_cond[1][0] = r_coords_true_boundary1[1];
            xy_coord_i_cond[0][1] = r_coords_true_boundary2[0];
            xy_coord_i_cond[1][1] = r_coords_true_boundary2[1];
            
            // Collect the intersections of the skin boundary with the knot values
            std::vector<std::vector<int>> knot_span_uv(2);
            knot_span_uv[0].resize(2); knot_span_uv[1].resize(2);

            knot_span_uv[0][0] = (r_coords_true_boundary1[0]-starting_pos_uv[0]) / knot_step_uv[0]; // knot_span_u_1st_point
            knot_span_uv[1][0] = (r_coords_true_boundary1[1]-starting_pos_uv[1]) / knot_step_uv[1]; // knot_span_v_1st_point
            knot_span_uv[0][1] = (r_coords_true_boundary2[0]-starting_pos_uv[0]) / knot_step_uv[0]; // knot_span_u_2nd_point
            knot_span_uv[1][1] = (r_coords_true_boundary2[1]-starting_pos_uv[1]) / knot_step_uv[1]; // knot_span_v_2nd_point

            // In the inner case : check is the immersed object is inside the rectangular domain
            if (is_inner && IsInside(knot_span_uv, n_knot_spans_uv))
                KRATOS_ERROR << "[SnakeSbmProcess]:: The skin boundary provided is bigger than the background geometry in the parameter space." << std::endl;
            
            // In the outer case : additional check knot_span_uv computation on the domain border 
            if (!is_inner)
            {
                if (knot_span_uv[0][0] == n_knot_spans_uv[0]) knot_span_uv[0][0]--;
                if (knot_span_uv[1][0] == n_knot_spans_uv[1]) knot_span_uv[1][0]--;
                if (knot_span_uv[0][1] == n_knot_spans_uv[0]) knot_span_uv[0][1]--;
                if (knot_span_uv[1][1] == n_knot_spans_uv[1]) knot_span_uv[1][1]--;
            }
            
            SnakeStep(id_matrix_knot_spans_available, knot_span_uv, xy_coord_i_cond, knot_step_uv, starting_pos_uv, 
                        r_skin_sub_model_part, knot_spans_available);
            
            if (i_cond.GetGeometry()[1].Id() == id_first_node) {
                id_matrix_knot_spans_available++;
                new_inner_loop = true;
            }
        }
    }
    else if (rSkinModelPartInitial.Geometries().size()>0) // if the skin model part is defined by nurbs geometries
    {
        // number of sampling points per curve side
        const int number_initial_points_if_importing_nurbs = NumberInitialPointsIfImportingNurbs; 
        int first_node_id = r_skin_sub_model_part.GetRootModelPart().NumberOfNodes()+1;
        const SizeType n_boundary_curves = rSkinModelPartInitial.NumberOfGeometries();
<<<<<<< HEAD
=======

        // Reorder curves to form a single closed loop: each curve's start must match previous curve's end (within tol)
        const double tol = 1e-7;
        std::vector<IndexType> ordered_indices;
        ordered_indices.reserve(n_boundary_curves);
        std::vector<bool> used(n_boundary_curves, false);

        // Precompute start/end coordinates for each curve (local t=0 and t=1)
        std::vector<CoordinatesArrayType> starts(n_boundary_curves), ends(n_boundary_curves);
        for (IndexType i = 0; i < n_boundary_curves; ++i) {
            auto p_geom = rSkinModelPartInitial.pGetGeometry(i);
            NurbsCurveGeometryPointerType p_curve_i = std::dynamic_pointer_cast<Kratos::NurbsCurveGeometry<2, Kratos::PointerVector<Kratos::Node>>>(p_geom);
            KRATOS_ERROR_IF_NOT(p_curve_i) << "NURBS curve " << i << " not defined in the initial Model Part. Check the importNurbsSbmModeler." << std::endl;
            CoordinatesArrayType local0 = ZeroVector(3);
            CoordinatesArrayType local1 = ZeroVector(3); local1[0] = 1.0;
            starts[i].resize(3,false); ends[i].resize(3,false);
            p_curve_i->GlobalCoordinates(starts[i], local0);
            p_curve_i->GlobalCoordinates(ends[i], local1);
        }

        // Greedy ordering: start from 0 and find next whose start matches current end
        ordered_indices.push_back(0);
        used[0] = true;
        CoordinatesArrayType current_end = ends[0];
        for (IndexType k = 1; k < n_boundary_curves; ++k) {
            bool found = false;
            for (IndexType j = 1; j < n_boundary_curves; ++j) { // j=0 already used
                if (used[j]) continue;
                if (norm_2(current_end - starts[j]) <= tol) {
                    ordered_indices.push_back(j);
                    used[j] = true;
                    current_end = ends[j];
                    found = true;
                    break;
                }
            }
            KRATOS_ERROR_IF_NOT(found)
                << "[SnakeSbmProcess] Could not find the next NURBS curve to continue the single closed loop."
                << " Ensure curves are connected head-to-tail and no reversal is needed." << std::endl;
        }
        // Check closure: last end must match first start
        KRATOS_ERROR_IF(norm_2(current_end - starts[ordered_indices.front()]) > tol)
            << "[SnakeSbmProcess] The ordered NURBS curves do not form a closed loop (last end != first start)." << std::endl;

        bool new_inner_loop = true;
>>>>>>> cf6c166f

        // Reorder curves to form a single closed loop: each curve's start must match previous curve's end (within tol)
        const double tol = 1e-7;
        std::vector<IndexType> ordered_indices;
        ordered_indices.reserve(n_boundary_curves);
        std::vector<bool> used(n_boundary_curves, false);

        // Precompute start/end coordinates for each curve (local t=0 and t=1)
        std::vector<CoordinatesArrayType> starts(n_boundary_curves), ends(n_boundary_curves);
        for (IndexType i = 0; i < n_boundary_curves; ++i) {
            auto p_geom = rSkinModelPartInitial.pGetGeometry(i);
            NurbsCurveGeometryPointerType p_curve_i = std::dynamic_pointer_cast<Kratos::NurbsCurveGeometry<2, Kratos::PointerVector<Kratos::Node>>>(p_geom);
            KRATOS_ERROR_IF_NOT(p_curve_i) << "NURBS curve " << i << " not defined in the initial Model Part. Check the importNurbsSbmModeler." << std::endl;
            CoordinatesArrayType local0 = ZeroVector(3);
            CoordinatesArrayType local1 = ZeroVector(3); local1[0] = 1.0;
            starts[i].resize(3,false); ends[i].resize(3,false);
            p_curve_i->GlobalCoordinates(starts[i], local0);
            p_curve_i->GlobalCoordinates(ends[i], local1);
        }

<<<<<<< HEAD
        // Greedy ordering: start from 0 and find next whose start matches current end
        ordered_indices.push_back(0);
        used[0] = true;
        CoordinatesArrayType current_end = ends[0];
        for (IndexType k = 1; k < n_boundary_curves; ++k) {
            bool found = false;
            for (IndexType j = 1; j < n_boundary_curves; ++j) { // j=0 already used
                if (used[j]) continue;
                if (norm_2(current_end - starts[j]) <= tol) {
                    ordered_indices.push_back(j);
                    used[j] = true;
                    current_end = ends[j];
                    found = true;
                    break;
                }
            }
            KRATOS_ERROR_IF_NOT(found)
                << "[SnakeSbmProcess] Could not find the next NURBS curve to continue the single closed loop."
                << " Ensure curves are connected head-to-tail and no reversal is needed." << std::endl;
        }
        // Check closure: last end must match first start
        KRATOS_ERROR_IF(norm_2(current_end - starts[ordered_indices.front()]) > tol)
            << "[SnakeSbmProcess] The ordered NURBS curves do not form a closed loop (last end != first start)." << std::endl;

        bool new_inner_loop = true;
=======
                                                         
>>>>>>> cf6c166f
        for (IndexType i_ordered = 0; i_ordered < n_boundary_curves; i_ordered++) 
        {
            const IndexType i_boundary_curve = ordered_indices[i_ordered];
            NurbsCurveGeometryPointerType p_curve = std::dynamic_pointer_cast<Kratos::NurbsCurveGeometry<2, Kratos::PointerVector<Kratos::Node>>>(rSkinModelPartInitial.pGetGeometry(i_boundary_curve));
            if (!p_curve) 
                KRATOS_ERROR << "NURBS curve " << i_boundary_curve << " not defined in the initial Model Part. Check the importNurbsSbmModeler." << std::endl;

            // first point
            CoordinatesArrayType first_point_coords(3);
            Vector first_point_local_coord = ZeroVector(3);
            p_curve->GlobalCoordinates(first_point_coords, first_point_local_coord);
            // check the first point of the curve
            if (new_inner_loop) 
            {
                Node::Pointer node = new Node(first_node_id, first_point_coords[0], first_point_coords[1], first_point_coords[2]);

                // Create two nodes and two conditions for each skin condition
                std::string layer_name = p_curve->GetValue(IDENTIFIER);

                //needed for the call to the assign_vector_variable_to_nodes_process
                ModelPart& r_skin_layer_sub_model_part = r_skin_sub_model_part.HasSubModelPart(layer_name) ? 
                                                         r_skin_sub_model_part.GetSubModelPart(layer_name) : r_skin_sub_model_part.CreateSubModelPart(layer_name);

                // compute normal at the node coords
                std::vector<CoordinatesArrayType> global_space_derivatives;
                SizeType derivative_order = 2;
                CoordinatesArrayType new_point_local_coord = ZeroVector(3); //first point at local coord zero
                p_curve->GlobalSpaceDerivatives(global_space_derivatives, new_point_local_coord, derivative_order);
                CoordinatesArrayType tangent_vector = global_space_derivatives[1];
                double tangent_magnitude = norm_2(tangent_vector);
                tangent_vector /= tangent_magnitude;
                Vector normal_vector = ZeroVector(3);
                normal_vector[0] = tangent_vector[1];
                normal_vector[1] = -tangent_vector[0];

                node->SetValue(NORMAL, normal_vector);
                node->SetValue(LOCAL_TANGENT, tangent_vector);
        
                r_skin_layer_sub_model_part.AddNode(node);
                
                // FIXME: add to the interface sub model part
                r_skin_interface_sub_model_part.AddNode(node);
                // cut sbm modifications 
                std::string condition_name = p_curve->GetValue(CONDITION_NAME);
                auto connected_layers = node->GetValue(CONNECTED_LAYERS);
                auto connected_condition_names = node->GetValue(CONNECTED_CONDITIONS);
                connected_layers.push_back(layer_name);
                connected_condition_names.push_back(condition_name);

                node->SetValue(CONNECTED_LAYERS, connected_layers);
                node->SetValue(CONNECTED_CONDITIONS, connected_condition_names);

                new_inner_loop = false;
            } else 
            {
                const int last_node_id = r_skin_sub_model_part.GetRootModelPart().NumberOfNodes();
                Node& r_last_node = r_skin_sub_model_part.GetNode(last_node_id);
                KRATOS_ERROR_IF(norm_2(first_point_coords - r_last_node) > tol)
                                << "[SnakeSbmProcess] NURBS curves reordering failed: expected continuity between curves but points differ by > tol." << std::endl;


                // Create two nodes and two conditions for each skin condition
                std::string layer_name = p_curve->GetValue(IDENTIFIER);

                //needed for the call to the assign_vector_variable_to_nodes_process
                ModelPart& r_skin_layer_sub_model_part = r_skin_sub_model_part.HasSubModelPart(layer_name) ? 
                                                        r_skin_sub_model_part.GetSubModelPart(layer_name) : r_skin_sub_model_part.CreateSubModelPart(layer_name);

                
                // compute normal at the node coords
                std::vector<CoordinatesArrayType> global_space_derivatives;
                SizeType derivative_order = 2;
                CoordinatesArrayType new_point_local_coord = ZeroVector(3); //first point at local coord zero
                p_curve->GlobalSpaceDerivatives(global_space_derivatives, new_point_local_coord, derivative_order);
                CoordinatesArrayType tangent_vector = global_space_derivatives[1];
                double tangent_magnitude = norm_2(tangent_vector);
                tangent_vector /= tangent_magnitude;
                Vector normal_vector = ZeroVector(3);
                normal_vector[0] = tangent_vector[1];
                normal_vector[1] = -tangent_vector[0];

                r_last_node.SetValue(NORMAL, normal_vector);
                r_last_node.SetValue(LOCAL_TANGENT, tangent_vector);
                
                // cut sbm modifications 
                std::string condition_name = p_curve->GetValue(CONDITION_NAME);
                auto connected_layers = r_last_node.GetValue(CONNECTED_LAYERS);
                auto connected_condition_names = r_last_node.GetValue(CONNECTED_CONDITIONS);
                connected_layers.push_back(layer_name);
                connected_condition_names.push_back(condition_name);

                r_last_node.SetValue(CONNECTED_LAYERS, connected_layers);
                r_last_node.SetValue(CONNECTED_CONDITIONS, connected_condition_names);
            }
            // add the specified number of points
            Vector second_point_local_coord = ZeroVector(3);
            CoordinatesArrayType second_point_coords(3);
            for (int i = 1; i < number_initial_points_if_importing_nurbs; i++)
            {
                second_point_local_coord[0] = (double) i/(number_initial_points_if_importing_nurbs-1);
                p_curve->GlobalCoordinates(second_point_coords, second_point_local_coord);
                //***********************************************************
                    // Collect the coordinates of the points
                std::vector<std::vector<double>> xy_coord_i_cond(2);
                xy_coord_i_cond[0].resize(2); xy_coord_i_cond[1].resize(2); 
                
                xy_coord_i_cond[0][0] = first_point_coords[0]; // x_true_boundary1
                xy_coord_i_cond[1][0] = first_point_coords[1]; // y_true_boundary1
                xy_coord_i_cond[0][1] = second_point_coords[0]; // x_true_boundary2
                xy_coord_i_cond[1][1] = second_point_coords[1]; // y_true_boundary2
                
                // Collect the intersections of the skin boundary with the knot values
                std::vector<std::vector<int>> knot_span_uv(2);
                knot_span_uv[0].resize(2); knot_span_uv[1].resize(2);

                knot_span_uv[0][0] = (first_point_coords[0]-starting_pos_uv[0]) / knot_step_uv[0]; // knot_span_u_1st_point
                knot_span_uv[1][0] = (first_point_coords[1]-starting_pos_uv[1]) / knot_step_uv[1]; // knot_span_v_1st_point
                knot_span_uv[0][1] = (second_point_coords[0]-starting_pos_uv[0]) / knot_step_uv[0]; // knot_span_u_2nd_point
                knot_span_uv[1][1] = (second_point_coords[1]-starting_pos_uv[1]) / knot_step_uv[1]; // knot_span_v_2nd_point

                if (is_inner &&
                            (knot_span_uv[0][0] < 0 || knot_span_uv[0][0] >= n_knot_spans_uv[0] ||
                            knot_span_uv[1][0] < 0 || knot_span_uv[1][0] >= n_knot_spans_uv[1] ||
                            knot_span_uv[0][1] < 0 || knot_span_uv[0][1] >= n_knot_spans_uv[0] ||
                            knot_span_uv[1][1] < 0 || knot_span_uv[1][1] >= n_knot_spans_uv[1]) )
                    KRATOS_ERROR << "[SnakeSbmUtilities]:: The skin boundary provided is bigger than the background geometry in the parameter space." << std::endl;

                // additional check knot_span_uv computation on the domain border [especially for outer boundary]
                if (knot_span_uv[0][0] == n_knot_spans_uv[0]) knot_span_uv[0][0]--; 
                if (knot_span_uv[1][0] == n_knot_spans_uv[1]) knot_span_uv[1][0]--;
                if (knot_span_uv[0][1] == n_knot_spans_uv[0]) knot_span_uv[0][1]--; 
                if (knot_span_uv[1][1] == n_knot_spans_uv[1]) knot_span_uv[1][1]--;

                std::vector<double> local_coords{first_point_local_coord[0], second_point_local_coord[0]};
                
                SnakeStepNurbs(id_matrix_knot_spans_available, knot_span_uv, xy_coord_i_cond, knot_step_uv, starting_pos_uv, local_coords,
                                p_curve, r_skin_sub_model_part, knot_spans_available);
                
                first_point_local_coord = second_point_local_coord;
                first_point_coords = second_point_coords;
            }
            // check the last point of the curve
            if (norm_2(second_point_coords - r_skin_sub_model_part.GetNode(first_node_id)) < 1e-15)
            {
                Node& r_last_node = r_skin_sub_model_part.GetNode(first_node_id);

                // cut sbm modifications 
                std::string layer_name = p_curve->GetValue(IDENTIFIER);
                std::string condition_name = p_curve->GetValue(CONDITION_NAME);
                auto connected_layers = r_last_node.GetValue(CONNECTED_LAYERS);
                auto connected_condition_names = r_last_node.GetValue(CONNECTED_CONDITIONS);
                connected_layers.push_back(layer_name);
                connected_condition_names.push_back(condition_name);

                r_last_node.SetValue(CONNECTED_LAYERS, connected_layers);
                r_last_node.SetValue(CONNECTED_CONDITIONS, connected_condition_names);

                first_node_id = r_skin_sub_model_part.GetRootModelPart().NumberOfNodes()+1;
                new_inner_loop = true;
                id_matrix_knot_spans_available++;
            } else // cut sbm modifications
            {
                const int last_node_id = r_skin_sub_model_part.GetRootModelPart().NumberOfNodes();
                Node& r_last_node = r_skin_sub_model_part.GetNode(last_node_id);
                r_skin_interface_sub_model_part.AddNode(&r_last_node);
            }
        }
    }
    else {
        KRATOS_ERROR << "::[SnakeSbmProcess]:: Reference Skin model part for SBM is empty." << std::endl;;
    }

    PointVector points;
    for (auto &i_cond : r_skin_sub_model_part.Conditions()) {
        points.push_back(Kratos::make_intrusive<PointType>(
            i_cond.Id(),
            i_cond.GetGeometry()[0].X(),
            i_cond.GetGeometry()[0].Y(),
            i_cond.GetGeometry()[0].Z()
        ));
    }
    DynamicBins points_bin(points.begin(), points.end());

    if (EchoLevel >  0) {
        KRATOS_INFO_IF("::[SnakeSbmProcess]::", is_inner) << "Inner :: Ending SnakeStep" << std::endl;
        KRATOS_INFO_IF("::[SnakeSbmProcess]::", !is_inner) << "Outer :: Ending SnakeStep" << std::endl;
        
        KRATOS_INFO_IF("::[SnakeSbmProcess]::", is_inner) << "Inner :: Starting MarkKnotSpansAvailable" << std::endl;
        KRATOS_INFO_IF("::[SnakeSbmProcess]::", !is_inner) << "Outer :: Starting MarkKnotSpansAvailable" << std::endl;
    }

    for (IndexType i = 0; i < NumberOfLoops; i++) {
        IndexType id_inner_loop = i;
        // Mark the knot_spans_available's for inner and outer loops
        MarkKnotSpansAvailable(id_inner_loop, points_bin, r_skin_sub_model_part, Lambda, 
                                n_knot_spans_uv, knot_step_uv, starting_pos_uv, knot_spans_available);  
    
        if (EchoLevel >  0) {
            KRATOS_INFO_IF("::[SnakeSbmProcess]::", is_inner) << "Inner :: Ending MarkKnotSpansAvailable" << std::endl;
            KRATOS_INFO_IF("::[SnakeSbmProcess]::", !is_inner) << "Outer :: Ending MarkKnotSpansAvailable" << std::endl;
        }

        //FIXME:

        // KRATOS_WATCH(knot_spans_available)
        auto& plane = knot_spans_available[i]; 
        KeepLargestZeroIsland<TIsInnerLoop>(plane);
        // KRATOS_WATCH(knot_spans_available)
        // exit(0);
        
        
        if (is_inner) {
            CreateSurrogateBuondaryFromSnakeInner(id_inner_loop, r_skin_sub_model_part, points_bin, n_knot_spans_uv, 
                                                    knot_vector_u, knot_vector_v, starting_pos_uv, knot_spans_available, r_surrogate_sub_model_part);
            
            if (EchoLevel >  0)
                KRATOS_INFO("::[SnakeSbmProcess]::") << "Inner :: Snake process has finished" << std::endl;
        }
        else {
            CreateSurrogateBuondaryFromSnakeOuter (id_inner_loop, r_skin_sub_model_part, points_bin, n_knot_spans_uv, knot_vector_u,
                                                    knot_vector_v, starting_pos_uv, knot_spans_available, r_surrogate_sub_model_part);
            
            if (EchoLevel >  0)
                KRATOS_INFO("::[SnakeSbmProcess]::") << "Outer :: Snake process has finished" << std::endl;
        }
    }

    if (EchoLevel >  0) {
        KRATOS_INFO_IF("::[SnakeSbmProcess]::", is_inner) << "Inner :: Loop finished" << std::endl;
        KRATOS_INFO_IF("::[SnakeSbmProcess]::", !is_inner) << "Outer :: Loop finished" << std::endl;
    }
}


void SnakeSbmProcess::SnakeStep(
    const int IdMatrix, 
    const std::vector<std::vector<int>>& rKnotSpansUV, 
    const std::vector<std::vector<double>>& rConditionCoord, 
    const Vector rKnotStepUV, 
    const Vector rStartingPosition,
    ModelPart& rSkinModelPart, 
    std::vector<std::vector<std::vector<int>>>& rKnotSpansAvailable)
{
    bool isSplitted = false;

    if (rKnotSpansUV[0][0] != rKnotSpansUV[0][1] || rKnotSpansUV[1][0] != rKnotSpansUV[1][1]) { // INTERSECTION BETWEEN TRUE AND SURROGATE BOUNDARY
        // Check if we are jumping some cut knot spans. If yes we split the true segment
        if (std::abs(rKnotSpansUV[1][0]-rKnotSpansUV[1][1]) > 1 || std::abs(rKnotSpansUV[0][0]-rKnotSpansUV[0][1]) > 1 || 
                (rKnotSpansUV[0][0] != rKnotSpansUV[0][1] && rKnotSpansUV[1][0] != rKnotSpansUV[1][1]) ) {
            isSplitted = true;

            // Split the segment and do it recursively
            double x_true_boundary_split = (rConditionCoord[0][0]+rConditionCoord[0][1]) / 2;
            double y_true_boundary_split = (rConditionCoord[1][0]+rConditionCoord[1][1]) / 2;
            int knot_span_u_point_split = (x_true_boundary_split-rStartingPosition[0]) / rKnotStepUV[0] ;
            int knot_span_v_point_split = (y_true_boundary_split-rStartingPosition[1]) / rKnotStepUV[1] ;

            if (knot_span_u_point_split == int (rKnotSpansAvailable[IdMatrix][0].size())) knot_span_u_point_split--;
            if (knot_span_v_point_split == int (rKnotSpansAvailable[IdMatrix].size())) knot_span_v_point_split--;

            // update xy_coord for the first split segment
            std::vector<std::vector<double>> xy_coord_i_cond_split(2);
            xy_coord_i_cond_split[0].resize(2); xy_coord_i_cond_split[1].resize(2); 
            xy_coord_i_cond_split[0][0] = rConditionCoord[0][0]; // x_true_boundary1
            xy_coord_i_cond_split[1][0] = rConditionCoord[1][0]; // y_true_boundary1
            xy_coord_i_cond_split[0][1] = x_true_boundary_split; // x_true_boundary_split
            xy_coord_i_cond_split[1][1] = y_true_boundary_split; // y_true_boundary_split
            // update knot_span_uv for the first split segment
            std::vector<std::vector<int>> knot_span_uv_split(2);
            knot_span_uv_split[0].resize(2); knot_span_uv_split[1].resize(2); 
            knot_span_uv_split[0][0] = rKnotSpansUV[0][0]; // knot_span_u_1st_point
            knot_span_uv_split[1][0] = rKnotSpansUV[1][0]; // knot_span_v_1st_point
            knot_span_uv_split[0][1] = knot_span_u_point_split; // knot_span_u_point_split
            knot_span_uv_split[1][1] = knot_span_v_point_split; // knot_span_v_point_split
            
            // __We do it recursively first split__
            SnakeStep(IdMatrix, knot_span_uv_split, xy_coord_i_cond_split, rKnotStepUV, rStartingPosition, 
                        rSkinModelPart, rKnotSpansAvailable);

            // update xy_coord for the second split segment
            xy_coord_i_cond_split[0][0] = x_true_boundary_split; // x_true_boundary_split
            xy_coord_i_cond_split[1][0] = y_true_boundary_split; // y_true_boundary_split
            xy_coord_i_cond_split[0][1] = rConditionCoord[0][1]; // x_true_boundary2
            xy_coord_i_cond_split[1][1] = rConditionCoord[1][1]; // y_true_boundary2
            // update knot_span_uv for the first split segment
            knot_span_uv_split[0][0] = knot_span_u_point_split; // knot_span_u_point_split
            knot_span_uv_split[1][0] = knot_span_v_point_split; // knot_span_v_point_split
            knot_span_uv_split[0][1] = rKnotSpansUV[0][1]; // knot_span_u_2nd_point
            knot_span_uv_split[1][1] = rKnotSpansUV[1][1]; // knot_span_v_2nd_point

            // __We do it recursively second split__
            SnakeStep(IdMatrix, knot_span_uv_split, xy_coord_i_cond_split, rKnotStepUV, rStartingPosition, 
                        rSkinModelPart, rKnotSpansAvailable);
        }
        // Check if the true boundary crosses an u or a v knot value
        else if (rKnotSpansUV[0][0] != rKnotSpansUV[0][1]) { // u knot value is crossed
            // Find the "rKnotSpansAvailable" using the intersection
            rKnotSpansAvailable[IdMatrix][rKnotSpansUV[1][0]][rKnotSpansUV[0][0]] = 2;
            rKnotSpansAvailable[IdMatrix][rKnotSpansUV[1][0]][rKnotSpansUV[0][1]] = 2;
        }
        else if (rKnotSpansUV[1][0] != rKnotSpansUV[1][1]) { // v knot value is crossed
            // Find the "rKnotSpansAvailable" using the intersection (Snake_coordinate classic -> External Boundary)
            rKnotSpansAvailable[IdMatrix][rKnotSpansUV[1][0]][rKnotSpansUV[0][0]] = 2;
            rKnotSpansAvailable[IdMatrix][rKnotSpansUV[1][1]][rKnotSpansUV[0][0]] = 2;
        }
    }
    if (!isSplitted) {
        // Call the root model part for the Ids of the node
        auto idNode1 = (rSkinModelPart.GetRootModelPart().NodesEnd()-1)->Id();
        auto idNode2 = idNode1+1;
        // Create two nodes and two conditions for each skin condition
        rSkinModelPart.CreateNewNode(idNode2, (rConditionCoord[0][0]+rConditionCoord[0][1] ) / 2, (rConditionCoord[1][0]+rConditionCoord[1][1] ) / 2, 0.0);
        rSkinModelPart.CreateNewNode(idNode2+1, rConditionCoord[0][1], rConditionCoord[1][1], 0.0);
        auto p_cond_prop = rSkinModelPart.pGetProperties(0);
        auto p_cond1 = rSkinModelPart.CreateNewCondition("LineCondition2D2N", idNode1, {{idNode1, idNode2}}, p_cond_prop );
        auto p_cond2 = rSkinModelPart.CreateNewCondition("LineCondition2D2N", idNode2, {{idNode2, idNode2+1}}, p_cond_prop );
        rSkinModelPart.AddCondition(p_cond1);
        rSkinModelPart.AddCondition(p_cond2);
    }
}


void SnakeSbmProcess::SnakeStepNurbs(
            const int IdMatrix, 
            const std::vector<std::vector<int>> rKnotSpansUV, 
            const std::vector<std::vector<double>>& rConditionCoord, 
            const Vector rKnotStepUV, 
            const Vector rStartingPosition,
            const std::vector<double> rLocalCoords,
            const NurbsCurveGeometryPointerType &rpCurve,
            ModelPart& rSkinModelPart, 
            std::vector<std::vector<std::vector<int>>> &rKnotSpansAvailable)
{
    bool is_splitted = false;

    if (rKnotSpansUV[0][0] != rKnotSpansUV[0][1] || rKnotSpansUV[1][0] != rKnotSpansUV[1][1]) { 
        // intersection between true and surrogate boundary
        // Check if we are jumping some cut knot spans. If yes we split the true segment
        if (std::abs(rKnotSpansUV[1][0]-rKnotSpansUV[1][1]) > 1 || std::abs(rKnotSpansUV[0][0]-rKnotSpansUV[0][1]) > 1 || 
                (rKnotSpansUV[0][0] != rKnotSpansUV[0][1] && rKnotSpansUV[1][0] != rKnotSpansUV[1][1]) ) {
            is_splitted = true;
            
            // Split the segment and do it recursively
            Vector local_coords_split = ZeroVector(3);
            local_coords_split[0] = (rLocalCoords[0] + rLocalCoords[1]) / 2;
            CoordinatesArrayType xy_true_boundary_split;
            rpCurve->GlobalCoordinates(xy_true_boundary_split, local_coords_split);

            int knot_span_u_point_split = (xy_true_boundary_split[0]-rStartingPosition[0]) / rKnotStepUV[0] ;
            int knot_span_v_point_split = (xy_true_boundary_split[1]-rStartingPosition[1]) / rKnotStepUV[1] ;

            // check if it's exactly the same of the first or second point
            bool is_passing_through_diagonal = (std::abs(rKnotSpansUV[0][0] - rKnotSpansUV[0][1]) == 1)  && 
                                                (std::abs(rKnotSpansUV[1][0] - rKnotSpansUV[1][1]) == 1);
            
            if (is_passing_through_diagonal)
            {
                // additional check to avoid infinite loop: check if the splitted segment is too small
                const double split_segment_length = sqrt(std::pow((xy_true_boundary_split[0] - rConditionCoord[0][0]),2) + 
                                                         std::pow((xy_true_boundary_split[1] - rConditionCoord[1][0]),2)); 
                
                // exactly passing trough a diagonal vertex 
                const double minumum_length = std::min(rKnotStepUV[0]/100, rKnotStepUV[1]/100); 
                if (split_segment_length <= minumum_length)
                {
                    KRATOS_WARNING("[SnakeSbmProcess] :: one skin segment is exactly passing trough a diagonal vertex");
                    // -> we mark an arbitrary knot span (the one with the x of the first point and the y of the second point) as cut.
                    knot_span_u_point_split = rKnotSpansUV[0][0];
                    knot_span_v_point_split = rKnotSpansUV[1][1];
                }
            }

            if (knot_span_u_point_split == int (rKnotSpansAvailable[IdMatrix][0].size())) knot_span_u_point_split--;
            if (knot_span_v_point_split == int (rKnotSpansAvailable[IdMatrix].size())) knot_span_v_point_split--;

            // update xy_coord for the first split segment
            std::vector<std::vector<double>> xy_coord_i_cond_split(2);
            xy_coord_i_cond_split[0].resize(2); xy_coord_i_cond_split[1].resize(2); 
            xy_coord_i_cond_split[0][0] = rConditionCoord[0][0];
            xy_coord_i_cond_split[1][0] = rConditionCoord[1][0];
            xy_coord_i_cond_split[0][1] = xy_true_boundary_split[0];
            xy_coord_i_cond_split[1][1] = xy_true_boundary_split[1];
            // update knot_span_uv for the first split segment
            std::vector<std::vector<int>> knot_span_uv_split(2);
            knot_span_uv_split[0].resize(2); knot_span_uv_split[1].resize(2); 
            knot_span_uv_split[0][0] = rKnotSpansUV[0][0];
            knot_span_uv_split[1][0] = rKnotSpansUV[1][0];
            knot_span_uv_split[0][1] = knot_span_u_point_split;
            knot_span_uv_split[1][1] = knot_span_v_point_split;

            std::vector<double> local_coords_split_segment1{rLocalCoords[0], local_coords_split[0]};
            
            // __We do it recursively first split__
            SnakeStepNurbs(IdMatrix, knot_span_uv_split, xy_coord_i_cond_split, rKnotStepUV, rStartingPosition, local_coords_split_segment1,
                        rpCurve, rSkinModelPart, rKnotSpansAvailable);

            // update xy_coord for the second split segment
            xy_coord_i_cond_split[0][0] = xy_true_boundary_split[0];
            xy_coord_i_cond_split[1][0] = xy_true_boundary_split[1];
            xy_coord_i_cond_split[0][1] = rConditionCoord[0][1];
            xy_coord_i_cond_split[1][1] = rConditionCoord[1][1];
            // update knot_span_uv for the second split segment
            knot_span_uv_split[0][0] = knot_span_u_point_split;
            knot_span_uv_split[1][0] = knot_span_v_point_split;
            knot_span_uv_split[0][1] = rKnotSpansUV[0][1];
            knot_span_uv_split[1][1] = rKnotSpansUV[1][1];

            std::vector<double> local_coords_split_segment2{local_coords_split[0], rLocalCoords[1]};

            // __We do it recursively second split__
            SnakeStepNurbs(IdMatrix, knot_span_uv_split, xy_coord_i_cond_split, rKnotStepUV, rStartingPosition, local_coords_split_segment2,
                        rpCurve, rSkinModelPart, rKnotSpansAvailable);
        }
        // Check if the true boundary crosses an u or a v knot value
        else if (rKnotSpansUV[0][0] != rKnotSpansUV[0][1]) { // u knot value is crossed
            // Find the "knot_spans_available" using the intersection
            rKnotSpansAvailable[IdMatrix][rKnotSpansUV[1][0]][rKnotSpansUV[0][0]] = 2;
            rKnotSpansAvailable[IdMatrix][rKnotSpansUV[1][0]][rKnotSpansUV[0][1]] = 2;

        }
        else if (rKnotSpansUV[1][0] != rKnotSpansUV[1][1]) { // v knot value is crossed
            // Find the "knot_spans_available" using the intersection (Snake_coordinate classic -> External Boundary)
            rKnotSpansAvailable[IdMatrix][rKnotSpansUV[1][0]][rKnotSpansUV[0][0]] = 2;
            rKnotSpansAvailable[IdMatrix][rKnotSpansUV[1][1]][rKnotSpansUV[0][0]] = 2;
        }
    }
    if (!is_splitted) {
        // Call the root model part for the Ids of the node
        auto idNode1 = rSkinModelPart.GetRootModelPart().Nodes().size();
        auto idNode2 = idNode1+1;
        // Create two nodes and two conditions for each skin condition
        auto node = new Node(idNode2, rConditionCoord[0][1], rConditionCoord[1][1], 0.0);

        std::string layer_name = rpCurve->GetValue(IDENTIFIER);
        std::string condition_name = rpCurve->GetValue(CONDITION_NAME);

        ModelPart& skin_layer_sub_model_part = rSkinModelPart.HasSubModelPart(layer_name) ? 
                                            rSkinModelPart.GetSubModelPart(layer_name) : rSkinModelPart.CreateSubModelPart(layer_name);
        
        // compute normal and tangent informations at the local coord of the point 
        std::vector<CoordinatesArrayType> global_space_derivatives;
        SizeType derivative_order = 2;
        CoordinatesArrayType new_point_local_coord = ZeroVector(3);
        new_point_local_coord[0] = rLocalCoords[1];
        rpCurve->GlobalSpaceDerivatives(global_space_derivatives, new_point_local_coord, derivative_order);
        CoordinatesArrayType tangent_vector = global_space_derivatives[1];
        double tangent_magnitude = norm_2(tangent_vector);
        tangent_vector /= tangent_magnitude;
        Vector normal_vector = ZeroVector(3);
        normal_vector[0] = tangent_vector[1];
        normal_vector[1] = -tangent_vector[0];
        node->SetValue(NORMAL, normal_vector);
        node->SetValue(LOCAL_TANGENT, tangent_vector);

        //cut sbm modifications
        auto connected_layers = node->GetValue(CONNECTED_LAYERS);
        auto connected_condition_names = node->GetValue(CONNECTED_CONDITIONS);
        connected_layers.push_back(layer_name);
        connected_condition_names.push_back(condition_name);

        node->SetValue(CONNECTED_LAYERS, connected_layers);
        node->SetValue(CONNECTED_CONDITIONS, connected_condition_names);

        skin_layer_sub_model_part.AddNode(node);

        Properties::Pointer p_cond_prop = rSkinModelPart.pGetProperties(0);
        Condition::Pointer p_cond = rSkinModelPart.CreateNewCondition("LineCondition2D2N", idNode1, {{idNode1, idNode2}}, p_cond_prop );

        p_cond->SetValue(CONDITION_NAME, condition_name);
        p_cond->SetValue(LAYER_NAME, layer_name);
        rSkinModelPart.AddCondition(p_cond);
    }
}


bool SnakeSbmProcess::IsPointInsideSkinBoundary(
    const Point& rPoint1, 
    DynamicBins& rPointsBin, 
    const ModelPart& rSkinModelPart)
{
    // Get the nearest point of the true boundary
    DynamicBinsPointerType p_point_to_search = DynamicBinsPointerType(new PointType(1, rPoint1.X(), rPoint1.Y(), 0.0));
    DynamicBinsPointerType p_nearest_point = rPointsBin.SearchNearestPoint(*p_point_to_search);
    
    // Get the closest Condition the initial_skin_model_part_in.Conditions
    IndexType id_1 = p_nearest_point->Id();
    const IndexType first_condition_id = rSkinModelPart.ConditionsBegin()->Id();
    const IndexType number_conditions = rSkinModelPart.NumberOfConditions();

    auto compute_cross_product_z = [&](IndexType condition_id) {
        const auto& r_primary_condition = rSkinModelPart.GetCondition(condition_id);

        IndexType previous_condition_id;
        if (condition_id == first_condition_id) {
            previous_condition_id = static_cast<IndexType>(first_condition_id + number_conditions - 1);
        } else {
            previous_condition_id = condition_id - 1;
        }
        const auto& r_previous_condition = rSkinModelPart.GetCondition(previous_condition_id);

        const auto& r_candidate_point_1 = r_primary_condition.GetGeometry()[1].Coordinates();
        const auto& r_candidate_point_2 = r_previous_condition.GetGeometry()[0].Coordinates();

        array_1d<double,3> v_1;
        array_1d<double,3> v_2;

        if (MathUtils<double>::Norm(r_candidate_point_1 - rPoint1) > MathUtils<double>::Norm(r_candidate_point_2 - rPoint1)) {
            // Need to invert the order to preserve the positivity of the area
            v_1 = r_candidate_point_2 - rPoint1;
            v_2 = r_primary_condition.GetGeometry()[0] - rPoint1;
        } else {
            v_1 = r_primary_condition.GetGeometry()[0] - rPoint1;
            v_2 = r_candidate_point_1 - rPoint1;
        }

        array_1d<double,3> cross_product;
        MathUtils<double>::CrossProduct(cross_product, v_1, v_2);
        return cross_product[2];
    };

    const double cross_product_main_z = compute_cross_product_z(id_1);

    IndexType id_2;
    if (id_1 == first_condition_id) {
        id_2 = static_cast<IndexType>(first_condition_id + number_conditions - 1);
    } else {
        id_2 = id_1 - 1;
    }

    const double cross_product_previous_z = compute_cross_product_z(id_2);

    if (cross_product_main_z * cross_product_previous_z < 0.0) {
        const auto& r_condition_main = rSkinModelPart.GetCondition(id_1);
        const auto& r_condition_previous = rSkinModelPart.GetCondition(id_2);

        Node temp_point(0, rPoint1.X(), rPoint1.Y(), rPoint1.Z());
        const Node& r_main_second_node = r_condition_main.GetGeometry()[1];
        const Node& r_prev_first_node = r_condition_previous.GetGeometry()[0];
        const Node& r_prev_second_node = r_condition_previous.GetGeometry()[1];

        if (SegmentsIntersect(temp_point, r_main_second_node, r_prev_first_node, r_prev_second_node)) {
            return cross_product_previous_z > 0.0;
        }
    }

    return cross_product_main_z > 0.0;
}


/**
    * Marking process:
    *   1) We set to 2 all the cut knot spans
    *   2) We check the 8 neighbor knot spans and set them to 1|0  if inside|outside
    *   3) We check all the cut knot spans and set them    to 1|-1 if inside|outside 
    */
void SnakeSbmProcess::MarkKnotSpansAvailable(
    const int IdMatrix,
    DynamicBins& rPointsBin, 
    const ModelPart& rSkinModelPart,
    const double Lambda, 
    const std::vector<int>& rNumberKnotSpans, 
    const array_1d<double, 2>& rKnotStepUV,
    const Vector& rStartingPosition,
    std::vector<std::vector<std::vector<int>>> & rKnotSpansAvailable) 
{
    for (int i = 0; i < rNumberKnotSpans[1]; i++) {
        for (int j = 0; j < rNumberKnotSpans[0]; j++) {
            if (rKnotSpansAvailable[IdMatrix][i][j] == 2) {
                // Check the 8 neighbor knot spans -> Is there any completely inside? Note that we can just check 1 point.
                
                // right node
                if (i != rNumberKnotSpans[1]-1)
                    if (rKnotSpansAvailable[IdMatrix][i+1][j] == 0) { 
                        Point gauss_point = Point((j+0.5) * rKnotStepUV[0] + rStartingPosition[0], (i+1+0.5) * rKnotStepUV[1] +rStartingPosition[1], 0);
                        if (IsPointInsideSkinBoundary(gauss_point, rPointsBin, rSkinModelPart)) {rKnotSpansAvailable[IdMatrix][i+1][j] = 1;}
                    }
                // left node    
                if (i != 0)
                    if (rKnotSpansAvailable[IdMatrix][i-1][j] == 0) { 
                        Point gauss_point = Point((j+0.5) * rKnotStepUV[0]+rStartingPosition[0], (i-1+0.5) * rKnotStepUV[1] + rStartingPosition[1], 0);
                        if (IsPointInsideSkinBoundary(gauss_point, rPointsBin, rSkinModelPart)) {rKnotSpansAvailable[IdMatrix][i-1][j] = 1;}
                    }
                // up node
                if (j != rNumberKnotSpans[0]-1)
                    if (rKnotSpansAvailable[IdMatrix][i][j+1] == 0) { 
                        Point gauss_point = Point((j+1+0.5) * rKnotStepUV[0]+rStartingPosition[0], (i+0.5) * rKnotStepUV[1]+rStartingPosition[1], 0);
                        if (IsPointInsideSkinBoundary(gauss_point, rPointsBin, rSkinModelPart)) {rKnotSpansAvailable[IdMatrix][i][j+1] = 1;}
                    }
                //down node
                if (j != 0)
                    if (rKnotSpansAvailable[IdMatrix][i][j-1] == 0) { 
                        Point gauss_point = Point((j-1+0.5) * rKnotStepUV[0]+rStartingPosition[0], (i+0.5) * rKnotStepUV[1]+rStartingPosition[1], 0);
                        if (IsPointInsideSkinBoundary(gauss_point, rPointsBin, rSkinModelPart)) {rKnotSpansAvailable[IdMatrix][i][j-1] = 1;}
                    } 

                // corner right-down node
                if (j != 0 && i != rNumberKnotSpans[1]-1)
                    if (rKnotSpansAvailable[IdMatrix][i+1][j-1] == 0) {
                        Point gauss_point = Point((j-1+0.5) * rKnotStepUV[0]+rStartingPosition[0], (i+1+0.5) * rKnotStepUV[1]+rStartingPosition[1], 0);
                        if (IsPointInsideSkinBoundary(gauss_point, rPointsBin, rSkinModelPart)) {rKnotSpansAvailable[IdMatrix][i+1][j-1] = 1;}
                    }
                // corner left-down node
                if (j != 0 && i != 0)
                    if (rKnotSpansAvailable[IdMatrix][i-1][j-1] == 0) {
                        Point gauss_point = Point((j-1+0.5) * rKnotStepUV[0]+rStartingPosition[0], (i-1+0.5) * rKnotStepUV[1]+rStartingPosition[1], 0);
                        if (IsPointInsideSkinBoundary(gauss_point, rPointsBin, rSkinModelPart)) {rKnotSpansAvailable[IdMatrix][i-1][j-1] = 1;}
                    }
                // corner right-up node
                if (j != rNumberKnotSpans[0]-1 && i != rNumberKnotSpans[1]-1)
                    if (rKnotSpansAvailable[IdMatrix][i+1][j+1] == 0) {
                        Point gauss_point = Point((j+1+0.5) * rKnotStepUV[0]+rStartingPosition[0], (i+1+0.5) * rKnotStepUV[1]+rStartingPosition[1], 0);
                        if (IsPointInsideSkinBoundary(gauss_point, rPointsBin, rSkinModelPart)) {rKnotSpansAvailable[IdMatrix][i+1][j+1] = 1;}
                    }
                // corner left-up node
                if (j != rNumberKnotSpans[0]-1 && i != 0)
                    if (rKnotSpansAvailable[IdMatrix][i-1][j+1] == 0) {
                        Point gauss_point = Point((j+1+0.5) * rKnotStepUV[0]+rStartingPosition[0], (i-1+0.5) * rKnotStepUV[1]+rStartingPosition[1], 0);
                        if (IsPointInsideSkinBoundary(gauss_point, rPointsBin, rSkinModelPart)) {rKnotSpansAvailable[IdMatrix][i-1][j+1] = 1;}
                    }

                // Create 49 "fake" gauss_points to check if the majority are inside or outside
                const int num_fake_gauss_points = 7;
                int number_of_inside_gaussian_points = 0;
                const double tollerance = rKnotStepUV[0]/1e8; // Tolerance to avoid numerical issues
                for (IndexType i_GPx = 0; i_GPx < num_fake_gauss_points; i_GPx++){
                    double x_coord = (j*rKnotStepUV[0]+tollerance) +
                                     (rKnotStepUV[0]-2*tollerance)/(num_fake_gauss_points-1)*(i_GPx) 
                                     + rStartingPosition[0];

                    // NOTE:: The v-knot spans are upside down in the matrix!!
                    for (IndexType i_GPy = 0; i_GPy < num_fake_gauss_points; i_GPy++) 
                    {
                        double y_coord = (i*rKnotStepUV[1]+tollerance) + 
                                         (rKnotStepUV[1]-2*tollerance)/(num_fake_gauss_points-1)*(i_GPy) 
                                        + rStartingPosition[1];
                        Point gauss_point = Point(x_coord, y_coord, 0);  // GAUSSIAN POINT
                        if (IsPointInsideSkinBoundary(gauss_point, rPointsBin, rSkinModelPart)) {
                            // Sum over the number of num_fake_gauss_points per knot span
                            number_of_inside_gaussian_points++;
                        }
                    }
                    
                }
            
                // Mark the knot span as available or not depending on the number of Gauss Points Inside/Outside
                if (number_of_inside_gaussian_points < Lambda*num_fake_gauss_points*num_fake_gauss_points) {
                    rKnotSpansAvailable[IdMatrix][i][j] = -1; // Cut knot spans that have been checked
                }
                else{
                    rKnotSpansAvailable[IdMatrix][i][j] = 1; // The knot span is considered DEACTIVE
                }
            }
        }
    }
}

/**
    * summary of knot_spans_available:
        " 1"  -> interior knot spans                                  
        "-1"  -> exterior knot spans well checked
        " 0"  -> exterior knot spans OR very interior knot spans (more 
                    than one ks away from surrogate boundary)
    */
void SnakeSbmProcess::CreateSurrogateBuondaryFromSnakeInner(
    const int IdMatrix, 
    const ModelPart& rSkinModelPartInner, 
    DynamicBins& rPointsBinInner,
    const std::vector<int>& rNumberKnotSpans, 
    const Vector& rKnotVectorU, 
    const Vector& rKnotVectorV,
    const Vector& rStartingPositionUV,
    std::vector<std::vector<std::vector<int>>>& rKnotSpansAvailable,
    ModelPart& rSurrogateModelPartInner
    ) 
{
    // Snake 2D works with a raycasting technique from each of the two directions

    const double knot_step_u = rKnotVectorU[1]-rKnotVectorU[0];
    const double knot_step_v = rKnotVectorV[1]-rKnotVectorV[0];
    
    IndexType id_surrogate_first_node; 
    if (rSurrogateModelPartInner.NumberOfNodes() == 0)
    {
        id_surrogate_first_node = rSurrogateModelPartInner.GetRootModelPart().NumberOfNodes() + 1;
        IndexType idSurrogateNode = id_surrogate_first_node;
        for (int j = 0; j < rNumberKnotSpans[1]; j++) {
            for (int i = 0; i < rNumberKnotSpans[0]; i++) {
                rSurrogateModelPartInner.CreateNewNode(idSurrogateNode, rKnotVectorU[i], rKnotVectorV[j], 0.0);
                idSurrogateNode++;
            }
        }
    } else 
    {
        id_surrogate_first_node = rSurrogateModelPartInner.GetRootModelPart().NumberOfNodes() - rNumberKnotSpans[1]*rNumberKnotSpans[0] + 1;
    }
    
    auto p_cond_prop = rSurrogateModelPartInner.pGetProperties(0);
    
    // Direction parallel to x
    IndexType id_surrogate_condition = rSurrogateModelPartInner.GetRootModelPart().NumberOfConditions() + 1;
    IndexType id_surrogate_first_condition = id_surrogate_condition;
    for (int j = 0; j < rNumberKnotSpans[1]; j++) {
        bool check_next_point = false;
        /*  
            Formula to connect i,j to the id of the model_part
            id = id_surrogate_first_node + [i + j*(n_knot_spans_uv[0]) + 1];
        */
        // move in the x direction
        for (int i = 0; i < rNumberKnotSpans[0]; i++) {
            if (check_next_point) {
                // Check i+1 point using isPointInsideSkinBoundary3D
                Point knot_span_center_point = Point(rStartingPositionUV[0] + (i + 0.5)*knot_step_u, rStartingPositionUV[1] + (j + 0.5)*knot_step_v, 0.0);
                bool is_exiting = false;
                if ( rKnotSpansAvailable[IdMatrix][j][i] == 1 ) {
                    // the knot span was already been checked very well
                    continue;
                }
                else if (IsPointInsideSkinBoundary(knot_span_center_point, rPointsBinInner, rSkinModelPartInner)) {
                    // STILL INSIDE --> do not save nothing and update rKnotSpansAvailable 
                    if ( rKnotSpansAvailable[IdMatrix][j][i] == -1) {
                        is_exiting = true;
                    }
                    else {
                        rKnotSpansAvailable[IdMatrix][j][i] = 1;
                    }
                }
                else {
                    is_exiting = true;
                }
                if (is_exiting) {
                    /* EXITING --> save last segment in direction x. i-th is the knot value. */
                    int node1_i = i; int node1_j = j;   
                    int node2_i = i; int node2_j = j+1; 

                    IndexType id_node_1 = id_surrogate_first_node + node1_i + node1_j*rNumberKnotSpans[0];
                    IndexType id_node_2 = id_surrogate_first_node + node2_i + node2_j*rNumberKnotSpans[0];
                        
                    auto pcond = rSurrogateModelPartInner.CreateNewCondition("LineCondition2D2N", id_surrogate_condition, {{id_node_2, id_node_1}}, p_cond_prop );

                    // BOUNDARY true means that the condition (i.e. the sbm face) is entering looking from x,y,z positive
                    pcond->Set(BOUNDARY, false);

                    // surrogate_model_part_inner.AddCondition(pcond);
                    id_surrogate_condition++;
                    check_next_point = false;
                }
                
            }
            else if (rKnotSpansAvailable[IdMatrix][j][i] == 1) {
                // ENTERING --> save first face in direction
                int node1_i = i; int node1_j = j;   
                int node2_i = i; int node2_j = j+1; 

                IndexType id_node_1 = id_surrogate_first_node + node1_i + node1_j*rNumberKnotSpans[0]; 
                IndexType id_node_2 = id_surrogate_first_node + node2_i + node2_j*rNumberKnotSpans[0];
                    
                auto pcond = rSurrogateModelPartInner.CreateNewCondition("LineCondition2D2N", id_surrogate_condition, {{id_node_2, id_node_1}}, p_cond_prop );
                id_surrogate_condition++;
                check_next_point = true;

                // BOUNDARY true means that the condition (i.e. the sbm face) is entering looking from x,y,z positive
                pcond->Set(BOUNDARY, true);
            }
        }
    }
    
    // Do the same for y direction, without isPointInsideSkinBoundary, since we have already done it
    // And it is not necessary do it again
    for (int i = 0; i < rNumberKnotSpans[0]; i++) {
        
        bool check_next_point = false;
        /*  
            Formula to connect i,j,k to the id of the model_part
            id = id_surrogate_first_node + [i + j*(n_knot_spans_uv[0]) + 1];
        */
        // move in the y direction
        for (int j = 0; j < rNumberKnotSpans[1]; j++) {
            if (check_next_point) {
                if (rKnotSpansAvailable[IdMatrix][j][i] != 1) {
                    /* EXITING --> save last face in direction x. i-th is the knot value. */
                    int node1_i = i;   int node1_j = j;
                    int node2_i = i+1; int node2_j = j;

                    IndexType id_node_1 = id_surrogate_first_node + node1_i + node1_j*rNumberKnotSpans[0];
                    IndexType id_node_2 = id_surrogate_first_node + node2_i + node2_j*rNumberKnotSpans[0];
                        
                    auto pcond = rSurrogateModelPartInner.CreateNewCondition("LineCondition2D2N", id_surrogate_condition, {{id_node_1, id_node_2}}, p_cond_prop );
                    // BOUNDARY true means that the condition (i.e. the sbm face) is entering looking from x,y,z positive
                    pcond->Set(BOUNDARY, false);

                    // surrogate_model_part_inner.AddCondition(p_cond);
                    id_surrogate_condition++;
                    check_next_point = false;
                } 
            }
            else if (rKnotSpansAvailable[IdMatrix][j][i] == 1) {
                // ENTERING --> save first face in direction
                int node1_i = i;   int node1_j = j;
                int node2_i = i+1; int node2_j = j;

                IndexType id_node_1 = id_surrogate_first_node + node1_i + node1_j*(rNumberKnotSpans[0]);
                IndexType id_node_2 = id_surrogate_first_node + node2_i + node2_j*(rNumberKnotSpans[0]);
                auto pcond = rSurrogateModelPartInner.CreateNewCondition("LineCondition2D2N", id_surrogate_condition, {{id_node_1, id_node_2}}, p_cond_prop );
                // surrogate_model_part_inner.AddCondition(p_cond);
                id_surrogate_condition++;
                check_next_point = true;

                // BOUNDARY true means that the condition (i.e. the sbm face) is entering looking from x,y,z positive
                pcond->Set(BOUNDARY, true);

            }
        }
    }

    // Create "fictituos element" to store starting and ending condition id for each surrogate boundary loop
    IndexType elem_id = rSurrogateModelPartInner.NumberOfElements()+1;
    IndexType id_surrogate_last_condition = id_surrogate_condition-1;
    std::vector<ModelPart::IndexType> elem_nodes{id_surrogate_first_condition, id_surrogate_last_condition};
    rSurrogateModelPartInner.CreateNewElement("Element2D2N", elem_id, elem_nodes, p_cond_prop);
}



void SnakeSbmProcess::CreateSurrogateBuondaryFromSnakeOuter(
    const int IdMatrix, 
    const ModelPart& rSkinModelPartOuter,
    DynamicBins& rPointsBinOuter, 
    const std::vector<int>& rNumberKnotSpans, 
    const Vector& knot_vector_u, 
    const Vector& knot_vector_v, 
    const Vector& rStartingPositionUV,
    std::vector<std::vector<std::vector<int>>> & rKnotSpansAvailable,
    ModelPart& rSurrogateModelPartOuter)
{
    // CHECK ALL THE EXTERNAL KNOT SPANS

    // LEFT BOUNDARY
    double knot_step_u = knot_vector_u[1]-knot_vector_u[0];
    double knot_step_v = knot_vector_v[1]-knot_vector_v[0];

    for (int i = 0; i<2; i++) {
        for (int j = 0; j < (rNumberKnotSpans[0]); j++ ) {
            Point centroidKnotSpan = Point((j+0.5)*knot_step_u+rStartingPositionUV[0], (i+0.5)*knot_step_v+rStartingPositionUV[1], 0);
            if (IsPointInsideSkinBoundary(centroidKnotSpan, rPointsBinOuter, rSkinModelPartOuter) && rKnotSpansAvailable[IdMatrix][i][j] != -1) {
                rKnotSpansAvailable[IdMatrix][i][j] = 1;
                }
        }
    }
    // TOP BOUNDARY
    for (int j = int (rKnotSpansAvailable[IdMatrix][0].size()-1); j > int (rKnotSpansAvailable[IdMatrix][0].size()-3); j--) {
        for (int i = 0; i < (rNumberKnotSpans[1]); i++) {
            Point centroidKnotSpan = Point((j+0.5)*knot_step_u+rStartingPositionUV[0], (i+0.5)*knot_step_v+rStartingPositionUV[1], 0);
            if (IsPointInsideSkinBoundary(centroidKnotSpan, rPointsBinOuter, rSkinModelPartOuter) && rKnotSpansAvailable[IdMatrix][i][j] != -1) {
                rKnotSpansAvailable[IdMatrix][i][j] = 1;
                }
        }
    }
    // RIGHT BOUNDARY
    for (int i = int (rKnotSpansAvailable[IdMatrix].size()-1); i > int (rKnotSpansAvailable[IdMatrix].size()-3); i--) {
        for (int j = rNumberKnotSpans[0]-1; j > -1; j-- ) {
            Point centroidKnotSpan = Point((j+0.5)*knot_step_u+rStartingPositionUV[0], (i+0.5)*knot_step_v+rStartingPositionUV[1], 0);
            if (IsPointInsideSkinBoundary(centroidKnotSpan, rPointsBinOuter, rSkinModelPartOuter) && rKnotSpansAvailable[IdMatrix][i][j] != -1) {
                rKnotSpansAvailable[IdMatrix][i][j] = 1;
                }
        }
    }
    // BOTTOM BOUNDARY
    for (int j = 0; j<2; j++) {
        for (int i = rNumberKnotSpans[1]-1; i > -1 ; i--) {
            Point centroidKnotSpan = Point((j+0.5)*knot_step_u+rStartingPositionUV[0], (i+0.5)*knot_step_v+rStartingPositionUV[1], 0);
            if (IsPointInsideSkinBoundary(centroidKnotSpan, rPointsBinOuter, rSkinModelPartOuter) && rKnotSpansAvailable[IdMatrix][i][j] != -1) {
                rKnotSpansAvailable[IdMatrix][i][j] = 1;
                }
        }
    }
    
    // Snake 2D works with a raycasting technique from each of the two directions
    IndexType id_surrogate_first_node = rSurrogateModelPartOuter.GetRootModelPart().NumberOfNodes() + 1;
    IndexType idSurrogateNode = id_surrogate_first_node;
    for (int j = 0; j < rNumberKnotSpans[1]+1; j++) {
        for (int i = 0; i < rNumberKnotSpans[0]+1; i++) {
            rSurrogateModelPartOuter.CreateNewNode(idSurrogateNode, knot_vector_u[i], knot_vector_v[j], 0.0);
            idSurrogateNode++;
        }
    }
    
    // Direction parallel to x
    
    IndexType id_surrogate_condition = rSurrogateModelPartOuter.GetRootModelPart().NumberOfConditions() + 1;
    auto p_cond_prop = rSurrogateModelPartOuter.pGetProperties(0);
    
    for (int j = 0; j < rNumberKnotSpans[1]; j++) {
        
        bool check_next_point = false;
        /*  
            Formula to connect i,j,k to the id of the model_part
            id = id_surrogate_first_node + [i + j*(n_knot_spans_uv[0]) + 1];
        */
        // move in the x direction
        for (int i = 0; i < rNumberKnotSpans[0]; i++) {

            int node1_i; int node1_j;   
            int node2_i; int node2_j; 

            if (check_next_point) {
                // Check i+1 point using isPointInsideSkinBoundary
                Point knot_span_center_point = Point(rStartingPositionUV[0] + (i + 0.5)*knot_step_u, rStartingPositionUV[1] + (j + 0.5)*knot_step_v, 0.0);
                // FIXME:
                // auto p_center_point = Kratos::make_shared<>();
                bool is_exiting = false;
                node1_i = i; node1_j = j;   
                node2_i = i; node2_j = j+1; 
                if ( rKnotSpansAvailable[IdMatrix][j][i] == 1 ) {
                    // the knot span has already been checked very well
                }
                else if (IsPointInsideSkinBoundary(knot_span_center_point, rPointsBinOuter, rSkinModelPartOuter)) {
                    // STILL INSIDE --> do not save nothing and update knot_spans_available 
                    if ( rKnotSpansAvailable[IdMatrix][j][i] == -1) {
                        is_exiting = true;
                    }
                    else {
                        rKnotSpansAvailable[IdMatrix][j][i] = 1;
                    }
                }
                else {
                    is_exiting = true;
                }
                if (is_exiting) {
                    /* EXITING --> save last face in direction x. i-th is the knot value. */

                    IndexType id_node_1 = id_surrogate_first_node + node1_i + node1_j*(rNumberKnotSpans[0]+1);
                    IndexType id_node_2 = id_surrogate_first_node + node2_i + node2_j*(rNumberKnotSpans[0]+1);
                        
                    auto pcond = rSurrogateModelPartOuter.CreateNewCondition("LineCondition2D2N", id_surrogate_condition, {{id_node_1, id_node_2}}, p_cond_prop );

                    // BOUNDARY true means that the condition (i.e. the sbm face) is entering looking from x,y,z positive
                    pcond->Set(BOUNDARY, false);

                    id_surrogate_condition++;
                    check_next_point = false;    
                }
                
            }
            else if (rKnotSpansAvailable[IdMatrix][j][i] == 1) {
                // ENTERING --> save first face in direction
                int node1_i = i; int node1_j = j;   
                int node2_i = i; int node2_j = j+1; 

                IndexType id_node_1 = id_surrogate_first_node + node1_i + node1_j*(rNumberKnotSpans[0]+1);
                IndexType id_node_2 = id_surrogate_first_node + node2_i + node2_j*(rNumberKnotSpans[0]+1);
                    
                auto pcond = rSurrogateModelPartOuter.CreateNewCondition("LineCondition2D2N", id_surrogate_condition, {{id_node_1, id_node_2}}, p_cond_prop );
                id_surrogate_condition++;
                check_next_point = true;

                // BOUNDARY true means that the condition (i.e. the sbm face) is entering looking from x,y,z positive
                pcond->Set(BOUNDARY, true);
            }

            if (rKnotSpansAvailable[IdMatrix][j][i] == 1 && i == rNumberKnotSpans[0]-1) 
            {
                // Check if we are at the end of the patch -> if yes close the surrogate boundary
                int node1_i = i+1; int node1_j = j;   
                int node2_i = i+1; int node2_j = j+1; 

                IndexType id_node_1 = id_surrogate_first_node + node1_i + node1_j*(rNumberKnotSpans[0]+1);
                IndexType id_node_2 = id_surrogate_first_node + node2_i + node2_j*(rNumberKnotSpans[0]+1);
                    
                auto pcond = rSurrogateModelPartOuter.CreateNewCondition("LineCondition2D2N", id_surrogate_condition, {{id_node_1, id_node_2}}, p_cond_prop );
                // BOUNDARY true means that the condition (i.e. the sbm face) is entering looking from x,y,z positive
                pcond->Set(BOUNDARY, false);
                id_surrogate_condition++;
                check_next_point = false;
            }
        }
    }

    // Do the same for y, without isPointInsideSkinBoundary, since we have already done it
    // And it is not necessary do it again
    for (int i = 0; i < rNumberKnotSpans[0]; i++) {
        
        bool check_next_point = false;
        /*  
            Formula to connect i,j,k to the id of the model_part
            i + j*(nKnotSpansUV[0]) + k*(nKnotSpansUV[1])*(nKnotSpansUV[0]);
        */
        // move in the y direction
        for (int j = 0; j < rNumberKnotSpans[1]; j++) {
            if (check_next_point) {
                int node1_i; int node1_j;
                int node2_i; int node2_j;
                if (rKnotSpansAvailable[IdMatrix][j][i] != 1) {
                    /* EXITING --> save last face in direction x. i-th is the knot value. */
                    node1_i = i;   node1_j = j;
                    node2_i = i+1; node2_j = j;

                    IndexType id_node_1 = id_surrogate_first_node + node1_i + node1_j*(rNumberKnotSpans[0]+1);
                    IndexType id_node_2 = id_surrogate_first_node + node2_i + node2_j*(rNumberKnotSpans[0]+1);
                        
                    auto pcond = rSurrogateModelPartOuter.CreateNewCondition("LineCondition2D2N", id_surrogate_condition, {{id_node_2, id_node_1}}, p_cond_prop );
                    // BOUNDARY true means that the condition (i.e. the sbm face) is entering looking from x,y,z positive
                    pcond->Set(BOUNDARY, false);
                    id_surrogate_condition++;
                    check_next_point = false;
                } 
            }
            else if (rKnotSpansAvailable[IdMatrix][j][i] == 1) {
                // ENTERING --> save first face in direction
                int node1_i = i;   int node1_j = j;
                int node2_i = i+1; int node2_j = j;

                IndexType id_node_1 = id_surrogate_first_node + node1_i + node1_j*(rNumberKnotSpans[0]+1);
                IndexType id_node_2 = id_surrogate_first_node + node2_i + node2_j*(rNumberKnotSpans[0]+1);
                auto pcond = rSurrogateModelPartOuter.CreateNewCondition("LineCondition2D2N", id_surrogate_condition, {{id_node_2, id_node_1}}, p_cond_prop );
                id_surrogate_condition++;
                check_next_point = true;

                // BOUNDARY true means that the condition (i.e. the sbm face) is entering looking from x,y,z positive
                pcond->Set(BOUNDARY, true);
            }

            if (rKnotSpansAvailable[IdMatrix][j][i] == 1 && j == rNumberKnotSpans[1]-1) 
            {
                // Check if we are at the end of the patch -> if yes close the surrogate boundary
                int node1_i = i;   int node1_j = j+1;   
                int node2_i = i+1; int node2_j = j+1; 

                IndexType id_node_1 = id_surrogate_first_node + node1_i + node1_j*(rNumberKnotSpans[0]+1);
                IndexType id_node_2 = id_surrogate_first_node + node2_i + node2_j*(rNumberKnotSpans[0]+1);
                    
                auto pcond = rSurrogateModelPartOuter.CreateNewCondition("LineCondition2D2N", id_surrogate_condition, {{id_node_2, id_node_1}}, p_cond_prop );
                // BOUNDARY true means that the condition (i.e. the sbm face) is entering looking from x,y,z positive
                pcond->Set(BOUNDARY, false);
                id_surrogate_condition++;
                check_next_point = false;
            }
        }
    }
}

bool SnakeSbmProcess::IsInside(
    const std::vector<std::vector<int>>& rKnotSpanUV,
    const std::vector<int>& NumberKnotSpansUV) 
{
    return (rKnotSpanUV[0][0] < 0 || rKnotSpanUV[0][0] >= NumberKnotSpansUV[0] ||
            rKnotSpanUV[1][0] < 0 || rKnotSpanUV[1][0] >= NumberKnotSpansUV[1] ||
            rKnotSpanUV[0][1] < 0 || rKnotSpanUV[0][1] >= NumberKnotSpansUV[0] ||
            rKnotSpanUV[1][1] < 0 || rKnotSpanUV[1][1] >= NumberKnotSpansUV[1]); 
}

}  // namespace Kratos.<|MERGE_RESOLUTION|>--- conflicted
+++ resolved
@@ -231,14 +231,17 @@
         const int number_initial_points_if_importing_nurbs = NumberInitialPointsIfImportingNurbs; 
         int first_node_id = r_skin_sub_model_part.GetRootModelPart().NumberOfNodes()+1;
         const SizeType n_boundary_curves = rSkinModelPartInitial.NumberOfGeometries();
-<<<<<<< HEAD
-=======
 
         // Reorder curves to form a single closed loop: each curve's start must match previous curve's end (within tol)
         const double tol = 1e-7;
         std::vector<IndexType> ordered_indices;
         ordered_indices.reserve(n_boundary_curves);
         std::vector<bool> used(n_boundary_curves, false);
+
+        //FIXME: vertices sub model part
+        std::string interface_sub_model_part_name = "interface_vertices";
+        ModelPart& r_skin_interface_sub_model_part = r_skin_sub_model_part.HasSubModelPart(interface_sub_model_part_name) ? 
+                                                    r_skin_sub_model_part.GetSubModelPart(interface_sub_model_part_name) : r_skin_sub_model_part.CreateSubModelPart(interface_sub_model_part_name);
 
         // Precompute start/end coordinates for each curve (local t=0 and t=1)
         std::vector<CoordinatesArrayType> starts(n_boundary_curves), ends(n_boundary_curves);
@@ -278,56 +281,6 @@
             << "[SnakeSbmProcess] The ordered NURBS curves do not form a closed loop (last end != first start)." << std::endl;
 
         bool new_inner_loop = true;
->>>>>>> cf6c166f
-
-        // Reorder curves to form a single closed loop: each curve's start must match previous curve's end (within tol)
-        const double tol = 1e-7;
-        std::vector<IndexType> ordered_indices;
-        ordered_indices.reserve(n_boundary_curves);
-        std::vector<bool> used(n_boundary_curves, false);
-
-        // Precompute start/end coordinates for each curve (local t=0 and t=1)
-        std::vector<CoordinatesArrayType> starts(n_boundary_curves), ends(n_boundary_curves);
-        for (IndexType i = 0; i < n_boundary_curves; ++i) {
-            auto p_geom = rSkinModelPartInitial.pGetGeometry(i);
-            NurbsCurveGeometryPointerType p_curve_i = std::dynamic_pointer_cast<Kratos::NurbsCurveGeometry<2, Kratos::PointerVector<Kratos::Node>>>(p_geom);
-            KRATOS_ERROR_IF_NOT(p_curve_i) << "NURBS curve " << i << " not defined in the initial Model Part. Check the importNurbsSbmModeler." << std::endl;
-            CoordinatesArrayType local0 = ZeroVector(3);
-            CoordinatesArrayType local1 = ZeroVector(3); local1[0] = 1.0;
-            starts[i].resize(3,false); ends[i].resize(3,false);
-            p_curve_i->GlobalCoordinates(starts[i], local0);
-            p_curve_i->GlobalCoordinates(ends[i], local1);
-        }
-
-<<<<<<< HEAD
-        // Greedy ordering: start from 0 and find next whose start matches current end
-        ordered_indices.push_back(0);
-        used[0] = true;
-        CoordinatesArrayType current_end = ends[0];
-        for (IndexType k = 1; k < n_boundary_curves; ++k) {
-            bool found = false;
-            for (IndexType j = 1; j < n_boundary_curves; ++j) { // j=0 already used
-                if (used[j]) continue;
-                if (norm_2(current_end - starts[j]) <= tol) {
-                    ordered_indices.push_back(j);
-                    used[j] = true;
-                    current_end = ends[j];
-                    found = true;
-                    break;
-                }
-            }
-            KRATOS_ERROR_IF_NOT(found)
-                << "[SnakeSbmProcess] Could not find the next NURBS curve to continue the single closed loop."
-                << " Ensure curves are connected head-to-tail and no reversal is needed." << std::endl;
-        }
-        // Check closure: last end must match first start
-        KRATOS_ERROR_IF(norm_2(current_end - starts[ordered_indices.front()]) > tol)
-            << "[SnakeSbmProcess] The ordered NURBS curves do not form a closed loop (last end != first start)." << std::endl;
-
-        bool new_inner_loop = true;
-=======
-                                                         
->>>>>>> cf6c166f
         for (IndexType i_ordered = 0; i_ordered < n_boundary_curves; i_ordered++) 
         {
             const IndexType i_boundary_curve = ordered_indices[i_ordered];
@@ -529,15 +482,6 @@
             KRATOS_INFO_IF("::[SnakeSbmProcess]::", is_inner) << "Inner :: Ending MarkKnotSpansAvailable" << std::endl;
             KRATOS_INFO_IF("::[SnakeSbmProcess]::", !is_inner) << "Outer :: Ending MarkKnotSpansAvailable" << std::endl;
         }
-
-        //FIXME:
-
-        // KRATOS_WATCH(knot_spans_available)
-        auto& plane = knot_spans_available[i]; 
-        KeepLargestZeroIsland<TIsInnerLoop>(plane);
-        // KRATOS_WATCH(knot_spans_available)
-        // exit(0);
-        
         
         if (is_inner) {
             CreateSurrogateBuondaryFromSnakeInner(id_inner_loop, r_skin_sub_model_part, points_bin, n_knot_spans_uv, 
@@ -814,66 +758,35 @@
     
     // Get the closest Condition the initial_skin_model_part_in.Conditions
     IndexType id_1 = p_nearest_point->Id();
-    const IndexType first_condition_id = rSkinModelPart.ConditionsBegin()->Id();
-    const IndexType number_conditions = rSkinModelPart.NumberOfConditions();
-
-    auto compute_cross_product_z = [&](IndexType condition_id) {
-        const auto& r_primary_condition = rSkinModelPart.GetCondition(condition_id);
-
-        IndexType previous_condition_id;
-        if (condition_id == first_condition_id) {
-            previous_condition_id = static_cast<IndexType>(first_condition_id + number_conditions - 1);
-        } else {
-            previous_condition_id = condition_id - 1;
-        }
-        const auto& r_previous_condition = rSkinModelPart.GetCondition(previous_condition_id);
-
-        const auto& r_candidate_point_1 = r_primary_condition.GetGeometry()[1].Coordinates();
-        const auto& r_candidate_point_2 = r_previous_condition.GetGeometry()[0].Coordinates();
-
-        array_1d<double,3> v_1;
-        array_1d<double,3> v_2;
-
-        if (MathUtils<double>::Norm(r_candidate_point_1 - rPoint1) > MathUtils<double>::Norm(r_candidate_point_2 - rPoint1)) {
-            // Need to invert the order to preserve the positivity of the area
-            v_1 = r_candidate_point_2 - rPoint1;
-            v_2 = r_primary_condition.GetGeometry()[0] - rPoint1;
-        } else {
-            v_1 = r_primary_condition.GetGeometry()[0] - rPoint1;
-            v_2 = r_candidate_point_1 - rPoint1;
-        }
-
-        array_1d<double,3> cross_product;
-        MathUtils<double>::CrossProduct(cross_product, v_1, v_2);
-        return cross_product[2];
-    };
-
-    const double cross_product_main_z = compute_cross_product_z(id_1);
-
-    IndexType id_2;
-    if (id_1 == first_condition_id) {
-        id_2 = static_cast<IndexType>(first_condition_id + number_conditions - 1);
-    } else {
-        id_2 = id_1 - 1;
-    }
-
-    const double cross_product_previous_z = compute_cross_product_z(id_2);
-
-    if (cross_product_main_z * cross_product_previous_z < 0.0) {
-        const auto& r_condition_main = rSkinModelPart.GetCondition(id_1);
-        const auto& r_condition_previous = rSkinModelPart.GetCondition(id_2);
-
-        Node temp_point(0, rPoint1.X(), rPoint1.Y(), rPoint1.Z());
-        const Node& r_main_second_node = r_condition_main.GetGeometry()[1];
-        const Node& r_prev_first_node = r_condition_previous.GetGeometry()[0];
-        const Node& r_prev_second_node = r_condition_previous.GetGeometry()[1];
-
-        if (SegmentsIntersect(temp_point, r_main_second_node, r_prev_first_node, r_prev_second_node)) {
-            return cross_product_previous_z > 0.0;
-        }
-    }
-
-    return cross_product_main_z > 0.0;
+    auto nearest_condition_1 = rSkinModelPart.GetCondition(id_1);
+    // Check if the condition is the first one and therefore the previous one does not exist
+    IndexType id_2 = id_1 - 1;
+    if (id_1 == rSkinModelPart.ConditionsBegin()->Id()) {
+        int number_conditions = rSkinModelPart.NumberOfConditions();
+        id_2 = id_1 + number_conditions - 1; 
+    }
+    auto nearest_condition_2 = rSkinModelPart.GetCondition(id_2);
+    // The two candidates nodes
+    const auto& r_coords_candidate_point_1 = nearest_condition_1.GetGeometry()[1].Coordinates();
+    const auto& r_coords_candidate_point_2 = nearest_condition_2.GetGeometry()[0].Coordinates();
+    
+    array_1d<double,3> v_1;
+    array_1d<double,3> v_2;
+
+    if (MathUtils<double>::Norm(r_coords_candidate_point_1-rPoint1) > MathUtils<double>::Norm(r_coords_candidate_point_2-rPoint1)){
+        // Need to invert the order to preserve the positivity of the area
+        v_1 = r_coords_candidate_point_2 - rPoint1;
+        v_2 = nearest_condition_1.GetGeometry()[0] - rPoint1;
+    } else 
+    {
+        v_1 = nearest_condition_1.GetGeometry()[0] - rPoint1;
+        v_2 = r_coords_candidate_point_1 - rPoint1;
+    }
+
+    array_1d<double,3> cross_product;
+    MathUtils<double>::CrossProduct(cross_product, v_1, v_2);
+
+    return cross_product[2] > 0;
 }
 
 
