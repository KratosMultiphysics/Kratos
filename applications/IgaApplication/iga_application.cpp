//  KRATOS  _____________
//         /  _/ ____/   |
//         / // / __/ /| |
//       _/ // /_/ / ___ |
//      /___/\____/_/  |_| Application

// System includes

// External includes

// Project includes
#include "iga_application.h"
#include "iga_application_variables.h"

namespace Kratos {

KratosIgaApplication::KratosIgaApplication()
    : KratosApplication("IgaApplication")
    , mShell3pElement(0, Element::GeometryType::Pointer(
        new Geometry<Node<3>>(Element::GeometryType::PointsArrayType(1))))
<<<<<<< HEAD
    , mIgaMembraneElement(0, Element::GeometryType::Pointer(
        new Geometry<Node<3>>(Element::GeometryType::PointsArrayType(1))))
    , mIgaEdgeCableElement(0, Element::GeometryType::Pointer(
        new Geometry<Node<3>>(Element::GeometryType::PointsArrayType(1))))
=======
    , mOutputCondition(0, Condition::GeometryType::Pointer(
        new Geometry<Node<3>>(Condition::GeometryType::PointsArrayType(1))))
>>>>>>> eb8073d8
    , mLoadCondition(0, Condition::GeometryType::Pointer(
        new Geometry<Node<3>>(Condition::GeometryType::PointsArrayType(1))))
    , mPenaltyCouplingCondition(0, Condition::GeometryType::Pointer(
        new Geometry<Node<3>>(Condition::GeometryType::PointsArrayType(1))))
{
}

void KratosIgaApplication::Register() {

KRATOS_INFO("") << "    KRATOS  _____ _____\n"
                << "           |_   _/ ____|   /\\\n"
                << "             | || |  __   /  \\\n"
                << "             | || | |_ | / /\\ \\\n"
                << "            _| || |__| |/ ____ \\\n"
                << "           |_____\\_____/_/    \\_\\\n"
                << "Initializing KratosIgaApplication..." << std::endl;

    // ELEMENTS
    KRATOS_REGISTER_ELEMENT("Shell3pElement", mShell3pElement)
    KRATOS_REGISTER_ELEMENT("IgaMembraneElement", mIgaMembraneElement)
    KRATOS_REGISTER_ELEMENT("IgaEdgeCableElement", mIgaEdgeCableElement)

    // CONDITIONS
    KRATOS_REGISTER_CONDITION("OutputCondition", mOutputCondition)
    KRATOS_REGISTER_CONDITION("LoadCondition", mLoadCondition)
    KRATOS_REGISTER_CONDITION("PenaltyCouplingCondition", mPenaltyCouplingCondition)

    KRATOS_REGISTER_MODELER("IgaModeler", mIgaModeler);

    // VARIABLES
    KRATOS_REGISTER_VARIABLE(CROSS_AREA)
    KRATOS_REGISTER_VARIABLE(PRESTRESS_CAUCHY)
    KRATOS_REGISTER_SYMMETRIC_2D_TENSOR_VARIABLE_WITH_COMPONENTS(PRESTRESS)
    KRATOS_REGISTER_VARIABLE(TANGENTS)

    KRATOS_REGISTER_VARIABLE(CABLE_FORCE)
    KRATOS_REGISTER_VARIABLE(PRINCIPAL_STRESS_1)
    KRATOS_REGISTER_VARIABLE(PRINCIPAL_STRESS_2)

    KRATOS_REGISTER_VARIABLE(LOCAL_ELEMENT_ORIENTATION)
    KRATOS_REGISTER_3D_VARIABLE_WITH_COMPONENTS(LOCAL_PRESTRESS_AXIS_1)
    KRATOS_REGISTER_3D_VARIABLE_WITH_COMPONENTS(LOCAL_PRESTRESS_AXIS_2)

    KRATOS_REGISTER_VARIABLE(RAYLEIGH_ALPHA)
    KRATOS_REGISTER_VARIABLE(RAYLEIGH_BETA)

    KRATOS_REGISTER_3D_VARIABLE_WITH_COMPONENTS(POINT_LOAD)
    KRATOS_REGISTER_3D_VARIABLE_WITH_COMPONENTS(LINE_LOAD)
    KRATOS_REGISTER_3D_VARIABLE_WITH_COMPONENTS(SURFACE_LOAD)

    KRATOS_REGISTER_3D_VARIABLE_WITH_COMPONENTS(DEAD_LOAD)

    KRATOS_REGISTER_VARIABLE(PENALTY_FACTOR)
}

}  // namespace Kratos<|MERGE_RESOLUTION|>--- conflicted
+++ resolved
@@ -18,15 +18,12 @@
     : KratosApplication("IgaApplication")
     , mShell3pElement(0, Element::GeometryType::Pointer(
         new Geometry<Node<3>>(Element::GeometryType::PointsArrayType(1))))
-<<<<<<< HEAD
     , mIgaMembraneElement(0, Element::GeometryType::Pointer(
         new Geometry<Node<3>>(Element::GeometryType::PointsArrayType(1))))
     , mIgaEdgeCableElement(0, Element::GeometryType::Pointer(
         new Geometry<Node<3>>(Element::GeometryType::PointsArrayType(1))))
-=======
     , mOutputCondition(0, Condition::GeometryType::Pointer(
         new Geometry<Node<3>>(Condition::GeometryType::PointsArrayType(1))))
->>>>>>> eb8073d8
     , mLoadCondition(0, Condition::GeometryType::Pointer(
         new Geometry<Node<3>>(Condition::GeometryType::PointsArrayType(1))))
     , mPenaltyCouplingCondition(0, Condition::GeometryType::Pointer(
