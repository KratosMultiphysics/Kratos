--- conflicted
+++ resolved
@@ -139,19 +139,16 @@
     KRATOS_REGISTER_VARIABLE(INTEGRATE_CONSERVATIVE)
 
     KRATOS_REGISTER_VARIABLE(PENALTY_FACTOR)
-<<<<<<< HEAD
-
-    // MPM VARIABLES
-    KRATOS_REGISTER_3D_VARIABLE_WITH_COMPONENTS(MPM_LOCATION)
-    KRATOS_REGISTER_VARIABLE(MPM_WEIGHT)
-=======
     KRATOS_REGISTER_3D_VARIABLE_WITH_COMPONENTS(VECTOR_LAGRANGE_MULTIPLIER_REACTION)
 
     KRATOS_REGISTER_VARIABLE(NITSCHE_STABILIZATION_FACTOR)
     KRATOS_REGISTER_VARIABLE(EIGENVALUE_NITSCHE_STABILIZATION_SIZE)
     KRATOS_REGISTER_VARIABLE(EIGENVALUE_NITSCHE_STABILIZATION_VECTOR)
     KRATOS_REGISTER_VARIABLE(BUILD_LEVEL)
->>>>>>> c740eff6
+
+    // MPM VARIABLES
+    KRATOS_REGISTER_3D_VARIABLE_WITH_COMPONENTS(MPM_LOCATION)
+    KRATOS_REGISTER_VARIABLE(MPM_WEIGHT)
 }
 
 }  // namespace Kratos