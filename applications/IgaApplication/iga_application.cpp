/*
//  KRATOS  _____________
//         /  _/ ____/   |
//         / // / __/ /| |
//       _/ // /_/ / ___ |
//      /___/\____/_/  |_| Application
//
//  Main authors:   Thomas Oberbichler
*/

// System includes

// External includes

// Project includes
#include "iga_application.h"
#include "iga_application_variables.h"

namespace Kratos {

KratosIgaApplication::KratosIgaApplication()
    : KratosApplication("IgaApplication")
    //, mIgaTrussElement(0, Element::GeometryType::Pointer(
    //    new Geometry<Node<3>>(Element::GeometryType::PointsArrayType(1))))
    , mShellKLDiscreteElement(0, Element::GeometryType::Pointer(
        new Geometry<Node<3>>(Element::GeometryType::PointsArrayType(1))))
<<<<<<< HEAD

=======
    , mIgaShell3pElement(0, Element::GeometryType::Pointer(
        new Geometry<Node<3>>(Element::GeometryType::PointsArrayType(1))))
    , mIgaCheckCondition(0, Condition::GeometryType::Pointer(
        new Geometry<Node<3>>(Condition::GeometryType::PointsArrayType(1))))
>>>>>>> a325a655
    , mCouplingPenaltyDiscreteCondition(0, Condition::GeometryType::Pointer(
        new Geometry<Node<3>>(Condition::GeometryType::PointsArrayType(1))))
    , mSupportPenaltyCurveDiscreteCondition(0, Condition::GeometryType::Pointer(
        new Geometry<Node<3>>(Condition::GeometryType::PointsArrayType(1))))
    , mLoadSurfaceDiscreteCondition(0, Condition::GeometryType::Pointer(
        new Geometry<Node<3>>(Condition::GeometryType::PointsArrayType(1))))
    , mLoadCurveDiscreteCondition(0, Condition::GeometryType::Pointer(
        new Geometry<Node<3>>(Condition::GeometryType::PointsArrayType(1))))
{
}

void KratosIgaApplication::Register() {
    KratosApplication::Register();
    KRATOS_INFO("") << "Initializing KratosIgaApplication..." << std::endl;

    // ELEMENTS
    //KRATOS_REGISTER_ELEMENT("IgaTrussElement", mIgaTrussElement)
    KRATOS_REGISTER_ELEMENT("ShellKLDiscreteElement", mShellKLDiscreteElement)
    KRATOS_REGISTER_ELEMENT("IgaShell3pElement", mShellKLDiscreteElement)

    KRATOS_REGISTER_CONDITION("IgaCheckCondition", mIgaCheckCondition)

    KRATOS_REGISTER_CONDITION("CouplingPenaltyDiscreteCondition", mCouplingPenaltyDiscreteCondition)
    KRATOS_REGISTER_CONDITION("SupportPenaltyCurveDiscreteCondition", mSupportPenaltyCurveDiscreteCondition)
    KRATOS_REGISTER_CONDITION("LoadSurfaceDiscreteCondition", mLoadSurfaceDiscreteCondition)
    KRATOS_REGISTER_CONDITION("LoadCurveDiscreteCondition", mLoadCurveDiscreteCondition)

    // Variables
    KRATOS_REGISTER_VARIABLE(BREP_ID)

<<<<<<< HEAD
    KRATOS_REGISTER_CONDITION("CouplingPenaltyDiscreteCondition", mCouplingPenaltyDiscreteCondition)
    KRATOS_REGISTER_CONDITION("SupportPenaltyCurveDiscreteCondition", mSupportPenaltyCurveDiscreteCondition)
    KRATOS_REGISTER_CONDITION("LoadSurfaceDiscreteCondition", mLoadSurfaceDiscreteCondition)
    KRATOS_REGISTER_CONDITION("LoadCurveDiscreteCondition", mLoadCurveDiscreteCondition)


    // Variables
    KRATOS_REGISTER_VARIABLE(BREP_ID)

=======
>>>>>>> a325a655
    KRATOS_REGISTER_VARIABLE(NURBS_CONTROL_POINT_WEIGHT)

    KRATOS_REGISTER_VARIABLE(COORDINATES)
    KRATOS_REGISTER_VARIABLE(LOCAL_COORDINATES)
    KRATOS_REGISTER_VARIABLE(TANGENTS)
    KRATOS_REGISTER_VARIABLE(TANGENTS_SLAVE)

    KRATOS_REGISTER_VARIABLE(CROSS_AREA)
    KRATOS_REGISTER_VARIABLE(PRESTRESS_CAUCHY)

    KRATOS_REGISTER_VARIABLE(SHAPE_FUNCTION_VALUES)
    KRATOS_REGISTER_VARIABLE(SHAPE_FUNCTION_LOCAL_DERIVATIVES)
    KRATOS_REGISTER_VARIABLE(SHAPE_FUNCTION_LOCAL_SECOND_DERIVATIVES)

    KRATOS_REGISTER_VARIABLE(SHAPE_FUNCTION_VALUES_SLAVE)
    KRATOS_REGISTER_VARIABLE(SHAPE_FUNCTION_LOCAL_DERIVATIVES_SLAVE)
    KRATOS_REGISTER_VARIABLE(SHAPE_FUNCTION_LOCAL_SECOND_DERIVATIVES_SLAVE)

    KRATOS_REGISTER_VARIABLE(RAYLEIGH_ALPHA)
    KRATOS_REGISTER_VARIABLE(RAYLEIGH_BETA)
<<<<<<< HEAD
=======
    KRATOS_REGISTER_VARIABLE(NODAL_INERTIA)

        //Postprocessing variables
        KRATOS_REGISTER_VARIABLE(STRESS_RESULTANT_FORCE)
        KRATOS_REGISTER_VARIABLE(STRESS_RESULTANT_MOMENT)
>>>>>>> a325a655

    KRATOS_REGISTER_VARIABLE(POINT_LOAD)
    KRATOS_REGISTER_VARIABLE(LINE_LOAD)
    KRATOS_REGISTER_VARIABLE(SURFACE_LOAD)

    KRATOS_REGISTER_VARIABLE(PENALTY_FACTOR)
}

}  // namespace Kratos<|MERGE_RESOLUTION|>--- conflicted
+++ resolved
@@ -24,14 +24,10 @@
     //    new Geometry<Node<3>>(Element::GeometryType::PointsArrayType(1))))
     , mShellKLDiscreteElement(0, Element::GeometryType::Pointer(
         new Geometry<Node<3>>(Element::GeometryType::PointsArrayType(1))))
-<<<<<<< HEAD
-
-=======
     , mIgaShell3pElement(0, Element::GeometryType::Pointer(
         new Geometry<Node<3>>(Element::GeometryType::PointsArrayType(1))))
     , mIgaCheckCondition(0, Condition::GeometryType::Pointer(
         new Geometry<Node<3>>(Condition::GeometryType::PointsArrayType(1))))
->>>>>>> a325a655
     , mCouplingPenaltyDiscreteCondition(0, Condition::GeometryType::Pointer(
         new Geometry<Node<3>>(Condition::GeometryType::PointsArrayType(1))))
     , mSupportPenaltyCurveDiscreteCondition(0, Condition::GeometryType::Pointer(
@@ -62,18 +58,6 @@
     // Variables
     KRATOS_REGISTER_VARIABLE(BREP_ID)
 
-<<<<<<< HEAD
-    KRATOS_REGISTER_CONDITION("CouplingPenaltyDiscreteCondition", mCouplingPenaltyDiscreteCondition)
-    KRATOS_REGISTER_CONDITION("SupportPenaltyCurveDiscreteCondition", mSupportPenaltyCurveDiscreteCondition)
-    KRATOS_REGISTER_CONDITION("LoadSurfaceDiscreteCondition", mLoadSurfaceDiscreteCondition)
-    KRATOS_REGISTER_CONDITION("LoadCurveDiscreteCondition", mLoadCurveDiscreteCondition)
-
-
-    // Variables
-    KRATOS_REGISTER_VARIABLE(BREP_ID)
-
-=======
->>>>>>> a325a655
     KRATOS_REGISTER_VARIABLE(NURBS_CONTROL_POINT_WEIGHT)
 
     KRATOS_REGISTER_VARIABLE(COORDINATES)
@@ -94,14 +78,11 @@
 
     KRATOS_REGISTER_VARIABLE(RAYLEIGH_ALPHA)
     KRATOS_REGISTER_VARIABLE(RAYLEIGH_BETA)
-<<<<<<< HEAD
-=======
     KRATOS_REGISTER_VARIABLE(NODAL_INERTIA)
 
         //Postprocessing variables
         KRATOS_REGISTER_VARIABLE(STRESS_RESULTANT_FORCE)
         KRATOS_REGISTER_VARIABLE(STRESS_RESULTANT_MOMENT)
->>>>>>> a325a655
 
     KRATOS_REGISTER_VARIABLE(POINT_LOAD)
     KRATOS_REGISTER_VARIABLE(LINE_LOAD)
