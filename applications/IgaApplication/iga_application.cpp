//  KRATOS  _____________
//         /  _/ ____/   |
//         / // / __/ /| |
//       _/ // /_/ / ___ |
//      /___/\____/_/  |_| Application

// System includes

// External includes

// Project includes
#include "iga_application.h"
#include "iga_application_variables.h"

namespace Kratos {

KratosIgaApplication::KratosIgaApplication()
    : KratosApplication("IgaApplication")
    , mTrussElement(0, Element::GeometryType::Pointer(
        new Geometry<Node>(Element::GeometryType::PointsArrayType(1))))
    , mTrussEmbeddedEdgeElement(0, Element::GeometryType::Pointer(
        new Geometry<Node>(Element::GeometryType::PointsArrayType(1))))
    , mIgaMembraneElement(0, Element::GeometryType::Pointer(
        new Geometry<Node>(Element::GeometryType::PointsArrayType(1))))
    , mShell3pElement(0, Element::GeometryType::Pointer(
        new Geometry<Node>(Element::GeometryType::PointsArrayType(1))))
    , mShell5pHierarchicElement(0, Element::GeometryType::Pointer(
        new Geometry<Node>(Element::GeometryType::PointsArrayType(1))))
    , mShell5pElement(0, Element::GeometryType::Pointer(
        new Geometry<Node>(Element::GeometryType::PointsArrayType(1))))
    , mLaplacianIGAElement(0, Element::GeometryType::Pointer(
        new Geometry<Node>(Element::GeometryType::PointsArrayType(1))))
<<<<<<< HEAD
    , mStokesElement(0, Element::GeometryType::Pointer(
        new Geometry<Node>(Element::GeometryType::PointsArrayType(1))))
    , mNavierStokesElement(0, Element::GeometryType::Pointer(
=======
    , mSolidElement(0, Element::GeometryType::Pointer(
        new Geometry<Node>(Element::GeometryType::PointsArrayType(1))))
    , mStokesElement(0, Element::GeometryType::Pointer(
>>>>>>> 747fe654
        new Geometry<Node>(Element::GeometryType::PointsArrayType(1))))
    , mOutputCondition(0, Condition::GeometryType::Pointer(
        new Geometry<Node>(Condition::GeometryType::PointsArrayType(1))))
    , mLoadCondition(0, Condition::GeometryType::Pointer(
        new Geometry<Node>(Condition::GeometryType::PointsArrayType(1))))
    , mLoadMomentDirector5pCondition(0, Condition::GeometryType::Pointer(
        new Geometry<Node>(Condition::GeometryType::PointsArrayType(1))))
    , mCouplingPenaltyCondition(0, Condition::GeometryType::Pointer(
        new Geometry<Node>(Condition::GeometryType::PointsArrayType(1))))
    , mCouplingLagrangeCondition(0, Condition::GeometryType::Pointer(
        new Geometry<Node>(Condition::GeometryType::PointsArrayType(1))))
    , mCouplingNitscheCondition(0, Condition::GeometryType::Pointer(
        new Geometry<Node>(Condition::GeometryType::PointsArrayType(1))))
    , mSupportPenaltyCondition(0, Condition::GeometryType::Pointer(
        new Geometry<Node>(Condition::GeometryType::PointsArrayType(1))))
    , mSupportLagrangeCondition(0, Condition::GeometryType::Pointer(
        new Geometry<Node>(Condition::GeometryType::PointsArrayType(1))))
    , mSupportNitscheCondition(0, Condition::GeometryType::Pointer(
        new Geometry<Node>(Condition::GeometryType::PointsArrayType(1))))
    , mSupportLaplacianCondition(0, Condition::GeometryType::Pointer(
        new Geometry<Node>(Condition::GeometryType::PointsArrayType(1))))
    , mSbmLaplacianConditionDirichlet(0, Condition::GeometryType::Pointer(
        new Geometry<Node>(Condition::GeometryType::PointsArrayType(1))))
    , mSbmLaplacianConditionNeumann(0, Condition::GeometryType::Pointer(
        new Geometry<Node>(Condition::GeometryType::PointsArrayType(1))))
<<<<<<< HEAD
    , mSupportFluidCondition(0, Condition::GeometryType::Pointer(
        new Geometry<Node>(Condition::GeometryType::PointsArrayType(1))))
=======
    , mSupportFluidCondition(0, Element::GeometryType::Pointer(
        new Geometry<Node>(Element::GeometryType::PointsArrayType(1))))
>>>>>>> 747fe654
    , mSupportPressureCondition(0, Condition::GeometryType::Pointer(
        new Geometry<Node>(Condition::GeometryType::PointsArrayType(1))))
    , mSbmFluidConditionDirichlet(0, Condition::GeometryType::Pointer(
        new Geometry<Node>(Condition::GeometryType::PointsArrayType(1))))
<<<<<<< HEAD
=======
    , mSupportSolidCondition(0, Condition::GeometryType::Pointer(
        new Geometry<Node>(Condition::GeometryType::PointsArrayType(1))))
    , mLoadSolidCondition(0, Condition::GeometryType::Pointer(
        new Geometry<Node>(Condition::GeometryType::PointsArrayType(1))))
>>>>>>> 747fe654
{
}

void KratosIgaApplication::Register() {

KRATOS_INFO("") << "    KRATOS  _____ _____\n"
                << "           |_   _/ ____|   /\\\n"
                << "             | || |  __   /  \\\n"
                << "             | || | |_ | / /\\ \\\n"
                << "            _| || |__| |/ ____ \\\n"
                << "           |_____\\_____/_/    \\_\\\n"
                << "Initializing KratosIgaApplication..." << std::endl;

    // ELEMENTS
    KRATOS_REGISTER_ELEMENT("TrussElement", mTrussElement)
    KRATOS_REGISTER_ELEMENT("TrussEmbeddedEdgeElement", mTrussEmbeddedEdgeElement)
    KRATOS_REGISTER_ELEMENT("IgaMembraneElement", mIgaMembraneElement)
    KRATOS_REGISTER_ELEMENT("Shell3pElement", mShell3pElement)
    KRATOS_REGISTER_ELEMENT("Shell5pHierarchicElement", mShell5pHierarchicElement)
    KRATOS_REGISTER_ELEMENT("Shell5pElement", mShell5pElement)
    KRATOS_REGISTER_ELEMENT("LaplacianIGAElement", mLaplacianIGAElement)
<<<<<<< HEAD
    KRATOS_REGISTER_ELEMENT("StokesElement", mStokesElement)
    KRATOS_REGISTER_ELEMENT("NavierStokesElement", mNavierStokesElement)
=======
    KRATOS_REGISTER_ELEMENT("SolidElement", mSolidElement)
    KRATOS_REGISTER_ELEMENT("StokesElement", mStokesElement)
>>>>>>> 747fe654

    // CONDITIONS
    KRATOS_REGISTER_CONDITION("OutputCondition", mOutputCondition)
    KRATOS_REGISTER_CONDITION("LoadCondition", mLoadCondition)
    KRATOS_REGISTER_CONDITION("LoadMomentDirector5pCondition", mLoadMomentDirector5pCondition)
    KRATOS_REGISTER_CONDITION("CouplingPenaltyCondition", mCouplingPenaltyCondition)
    KRATOS_REGISTER_CONDITION("CouplingLagrangeCondition", mCouplingLagrangeCondition)
    KRATOS_REGISTER_CONDITION("CouplingNitscheCondition", mCouplingNitscheCondition)
    KRATOS_REGISTER_CONDITION("SupportPenaltyCondition", mSupportPenaltyCondition)
    KRATOS_REGISTER_CONDITION("SupportLagrangeCondition", mSupportLagrangeCondition)
    KRATOS_REGISTER_CONDITION("SupportNitscheCondition", mSupportNitscheCondition)
    KRATOS_REGISTER_CONDITION("SupportLaplacianCondition", mSupportLaplacianCondition)
    KRATOS_REGISTER_CONDITION("SbmLaplacianConditionDirichlet", mSbmLaplacianConditionDirichlet)
    KRATOS_REGISTER_CONDITION("SbmLaplacianConditionNeumann", mSbmLaplacianConditionNeumann)
    KRATOS_REGISTER_CONDITION("SupportFluidCondition", mSupportFluidCondition)
    KRATOS_REGISTER_CONDITION("SupportPressureCondition", mSupportPressureCondition)
    KRATOS_REGISTER_CONDITION("SbmFluidConditionDirichlet", mSbmFluidConditionDirichlet)
<<<<<<< HEAD
=======
    KRATOS_REGISTER_CONDITION("SupportSolidCondition", mSupportSolidCondition)
    KRATOS_REGISTER_CONDITION("LoadSolidCondition", mLoadSolidCondition)
    KRATOS_REGISTER_CONDITION("SbmSolidCondition", mSbmSolidCondition)
    KRATOS_REGISTER_CONDITION("SbmLoadSolidCondition", mSbmLoadSolidCondition)

>>>>>>> 747fe654

    KRATOS_REGISTER_MODELER("IgaModeler", mIgaModeler);
    KRATOS_REGISTER_MODELER("IgaModelerSbm", mIgaModelerSbm);
    KRATOS_REGISTER_MODELER("RefinementModeler", mRefinementModeler);
    KRATOS_REGISTER_MODELER("NurbsGeometryModeler", mNurbsGeometryModeler);
    KRATOS_REGISTER_MODELER("NurbsGeometryModelerSbm", mNurbsGeometryModelerSbm);
    KRATOS_REGISTER_MODELER("ImportNurbsSbmModeler", mImportNurbsSbmModeler);

    // VARIABLES
    KRATOS_REGISTER_VARIABLE(CROSS_AREA)
      
    KRATOS_REGISTER_VARIABLE(TRUSS_PRESTRESS_CAUCHY)
    KRATOS_REGISTER_VARIABLE(TRUSS_PRESTRESS_PK2)
    KRATOS_REGISTER_VARIABLE(TRUSS_STRESS_CAUCHY)
    KRATOS_REGISTER_VARIABLE(TRUSS_STRESS_PK2)
    KRATOS_REGISTER_VARIABLE(TRUSS_FORCE)
    KRATOS_REGISTER_VARIABLE(TANGENT_MODULUS)
    KRATOS_REGISTER_VARIABLE(TRUSS_GREEN_LAGRANGE_STRAIN)

    // Structural Mechanics Application variables
    KRATOS_REGISTER_VARIABLE(NODAL_INERTIA)
    KRATOS_REGISTER_VARIABLE(PRESTRESS_CAUCHY)
    KRATOS_REGISTER_SYMMETRIC_2D_TENSOR_VARIABLE_WITH_COMPONENTS(PRESTRESS)
    KRATOS_REGISTER_VARIABLE(TANGENTS)

    KRATOS_REGISTER_VARIABLE(FORCE_PK2_1D)
    KRATOS_REGISTER_VARIABLE(FORCE_CAUCHY_1D)
    KRATOS_REGISTER_VARIABLE(PRINCIPAL_STRESS_1)
    KRATOS_REGISTER_VARIABLE(PRINCIPAL_STRESS_2)

    KRATOS_REGISTER_VARIABLE(LOCAL_ELEMENT_ORIENTATION)
    KRATOS_REGISTER_3D_VARIABLE_WITH_COMPONENTS(LOCAL_PRESTRESS_AXIS_1)
    KRATOS_REGISTER_3D_VARIABLE_WITH_COMPONENTS(LOCAL_PRESTRESS_AXIS_2)

    KRATOS_REGISTER_VARIABLE(RAYLEIGH_ALPHA)
    KRATOS_REGISTER_VARIABLE(RAYLEIGH_BETA)

    /// 5p Director Shell Variables
    KRATOS_REGISTER_VARIABLE(DIRECTOR_COMPUTED)
    KRATOS_REGISTER_VARIABLE(DIRECTOR)
    KRATOS_REGISTER_3D_VARIABLE_WITH_COMPONENTS(DIRECTORINC)
    KRATOS_REGISTER_3D_VARIABLE_WITH_COMPONENTS(MOMENTDIRECTORINC)
    KRATOS_REGISTER_VARIABLE(DIRECTORTANGENTSPACE)
    KRATOS_REGISTER_3D_VARIABLE_WITH_COMPONENTS(MOMENT_LINE_LOAD)

    KRATOS_REGISTER_3D_VARIABLE_WITH_COMPONENTS(POINT_LOAD)
    KRATOS_REGISTER_3D_VARIABLE_WITH_COMPONENTS(LINE_LOAD)
    KRATOS_REGISTER_3D_VARIABLE_WITH_COMPONENTS(SURFACE_LOAD)

    KRATOS_REGISTER_3D_VARIABLE_WITH_COMPONENTS(DEAD_LOAD)
    KRATOS_REGISTER_VARIABLE(PRESSURE_FOLLOWER_LOAD)

    KRATOS_REGISTER_SYMMETRIC_2D_TENSOR_VARIABLE_WITH_COMPONENTS(PK2_STRESS)
    KRATOS_REGISTER_SYMMETRIC_2D_TENSOR_VARIABLE_WITH_COMPONENTS(CAUCHY_STRESS)
    KRATOS_REGISTER_SYMMETRIC_2D_TENSOR_VARIABLE_WITH_COMPONENTS(CAUCHY_STRESS_TOP)
    KRATOS_REGISTER_SYMMETRIC_2D_TENSOR_VARIABLE_WITH_COMPONENTS(CAUCHY_STRESS_BOTTOM)
    KRATOS_REGISTER_SYMMETRIC_2D_TENSOR_VARIABLE_WITH_COMPONENTS(MEMBRANE_FORCE)
    KRATOS_REGISTER_SYMMETRIC_2D_TENSOR_VARIABLE_WITH_COMPONENTS(INTERNAL_MOMENT)
    KRATOS_REGISTER_VARIABLE(DIVERGENCE_STRESS)

    KRATOS_REGISTER_VARIABLE(SHEAR_FORCE_1)
    KRATOS_REGISTER_VARIABLE(SHEAR_FORCE_2)

    KRATOS_REGISTER_VARIABLE(INTEGRATE_CONSERVATIVE)

    KRATOS_REGISTER_VARIABLE(PENALTY_FACTOR)
    KRATOS_REGISTER_3D_VARIABLE_WITH_COMPONENTS(VECTOR_LAGRANGE_MULTIPLIER_REACTION)

    KRATOS_REGISTER_VARIABLE(NITSCHE_STABILIZATION_FACTOR)
    KRATOS_REGISTER_VARIABLE(EIGENVALUE_NITSCHE_STABILIZATION_SIZE)
    KRATOS_REGISTER_VARIABLE(EIGENVALUE_NITSCHE_STABILIZATION_VECTOR)
    KRATOS_REGISTER_VARIABLE(BUILD_LEVEL)

    // SBM Variables 
    KRATOS_REGISTER_VARIABLE(INTEGRATION_POINTS)
    KRATOS_REGISTER_VARIABLE(INTEGRATION_WEIGHTS)
    KRATOS_REGISTER_VARIABLE(BOUNDARY_CONDITION_TYPE)
    KRATOS_REGISTER_VARIABLE(CONDITION_NAME)
    KRATOS_REGISTER_VARIABLE(LAYER_NAME)
    KRATOS_REGISTER_VARIABLE(KNOT_VECTOR_U)
    KRATOS_REGISTER_VARIABLE(KNOT_VECTOR_V)
    KRATOS_REGISTER_VARIABLE(KNOT_SPAN_SIZES)
    KRATOS_REGISTER_VARIABLE(PARAMETER_SPACE_CORNERS)
<<<<<<< HEAD
    KRATOS_REGISTER_VARIABLE(RESULTS_ON_TRUE_BOUNDARY)

    //BC variables
    KRATOS_REGISTER_VARIABLE(MODULUS)
=======
>>>>>>> 747fe654
}

}  // namespace Kratos<|MERGE_RESOLUTION|>--- conflicted
+++ resolved
@@ -30,16 +30,12 @@
         new Geometry<Node>(Element::GeometryType::PointsArrayType(1))))
     , mLaplacianIGAElement(0, Element::GeometryType::Pointer(
         new Geometry<Node>(Element::GeometryType::PointsArrayType(1))))
-<<<<<<< HEAD
     , mStokesElement(0, Element::GeometryType::Pointer(
         new Geometry<Node>(Element::GeometryType::PointsArrayType(1))))
     , mNavierStokesElement(0, Element::GeometryType::Pointer(
-=======
+        new Geometry<Node>(Element::GeometryType::PointsArrayType(1))))
     , mSolidElement(0, Element::GeometryType::Pointer(
         new Geometry<Node>(Element::GeometryType::PointsArrayType(1))))
-    , mStokesElement(0, Element::GeometryType::Pointer(
->>>>>>> 747fe654
-        new Geometry<Node>(Element::GeometryType::PointsArrayType(1))))
     , mOutputCondition(0, Condition::GeometryType::Pointer(
         new Geometry<Node>(Condition::GeometryType::PointsArrayType(1))))
     , mLoadCondition(0, Condition::GeometryType::Pointer(
@@ -64,24 +60,18 @@
         new Geometry<Node>(Condition::GeometryType::PointsArrayType(1))))
     , mSbmLaplacianConditionNeumann(0, Condition::GeometryType::Pointer(
         new Geometry<Node>(Condition::GeometryType::PointsArrayType(1))))
-<<<<<<< HEAD
     , mSupportFluidCondition(0, Condition::GeometryType::Pointer(
         new Geometry<Node>(Condition::GeometryType::PointsArrayType(1))))
-=======
     , mSupportFluidCondition(0, Element::GeometryType::Pointer(
         new Geometry<Node>(Element::GeometryType::PointsArrayType(1))))
->>>>>>> 747fe654
     , mSupportPressureCondition(0, Condition::GeometryType::Pointer(
         new Geometry<Node>(Condition::GeometryType::PointsArrayType(1))))
     , mSbmFluidConditionDirichlet(0, Condition::GeometryType::Pointer(
         new Geometry<Node>(Condition::GeometryType::PointsArrayType(1))))
-<<<<<<< HEAD
-=======
     , mSupportSolidCondition(0, Condition::GeometryType::Pointer(
         new Geometry<Node>(Condition::GeometryType::PointsArrayType(1))))
     , mLoadSolidCondition(0, Condition::GeometryType::Pointer(
         new Geometry<Node>(Condition::GeometryType::PointsArrayType(1))))
->>>>>>> 747fe654
 {
 }
 
@@ -103,13 +93,9 @@
     KRATOS_REGISTER_ELEMENT("Shell5pHierarchicElement", mShell5pHierarchicElement)
     KRATOS_REGISTER_ELEMENT("Shell5pElement", mShell5pElement)
     KRATOS_REGISTER_ELEMENT("LaplacianIGAElement", mLaplacianIGAElement)
-<<<<<<< HEAD
     KRATOS_REGISTER_ELEMENT("StokesElement", mStokesElement)
     KRATOS_REGISTER_ELEMENT("NavierStokesElement", mNavierStokesElement)
-=======
     KRATOS_REGISTER_ELEMENT("SolidElement", mSolidElement)
-    KRATOS_REGISTER_ELEMENT("StokesElement", mStokesElement)
->>>>>>> 747fe654
 
     // CONDITIONS
     KRATOS_REGISTER_CONDITION("OutputCondition", mOutputCondition)
@@ -127,14 +113,11 @@
     KRATOS_REGISTER_CONDITION("SupportFluidCondition", mSupportFluidCondition)
     KRATOS_REGISTER_CONDITION("SupportPressureCondition", mSupportPressureCondition)
     KRATOS_REGISTER_CONDITION("SbmFluidConditionDirichlet", mSbmFluidConditionDirichlet)
-<<<<<<< HEAD
-=======
     KRATOS_REGISTER_CONDITION("SupportSolidCondition", mSupportSolidCondition)
     KRATOS_REGISTER_CONDITION("LoadSolidCondition", mLoadSolidCondition)
     KRATOS_REGISTER_CONDITION("SbmSolidCondition", mSbmSolidCondition)
     KRATOS_REGISTER_CONDITION("SbmLoadSolidCondition", mSbmLoadSolidCondition)
 
->>>>>>> 747fe654
 
     KRATOS_REGISTER_MODELER("IgaModeler", mIgaModeler);
     KRATOS_REGISTER_MODELER("IgaModelerSbm", mIgaModelerSbm);
@@ -218,13 +201,10 @@
     KRATOS_REGISTER_VARIABLE(KNOT_VECTOR_V)
     KRATOS_REGISTER_VARIABLE(KNOT_SPAN_SIZES)
     KRATOS_REGISTER_VARIABLE(PARAMETER_SPACE_CORNERS)
-<<<<<<< HEAD
     KRATOS_REGISTER_VARIABLE(RESULTS_ON_TRUE_BOUNDARY)
 
     //BC variables
     KRATOS_REGISTER_VARIABLE(MODULUS)
-=======
->>>>>>> 747fe654
 }
 
 }  // namespace Kratos