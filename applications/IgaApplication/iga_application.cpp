--- conflicted
+++ resolved
@@ -31,11 +31,8 @@
     , mLaplacianIGAElement(0, Element::GeometryType::Pointer(
         new Geometry<Node>(Element::GeometryType::PointsArrayType(1))))
     , mSolidElement(0, Element::GeometryType::Pointer(
-<<<<<<< HEAD
-=======
         new Geometry<Node>(Element::GeometryType::PointsArrayType(1))))
     , mStokesElement(0, Element::GeometryType::Pointer(
->>>>>>> f5d54e59
         new Geometry<Node>(Element::GeometryType::PointsArrayType(1))))
     , mOutputCondition(0, Condition::GeometryType::Pointer(
         new Geometry<Node>(Condition::GeometryType::PointsArrayType(1))))
@@ -87,10 +84,7 @@
     KRATOS_REGISTER_ELEMENT("Shell5pElement", mShell5pElement)
     KRATOS_REGISTER_ELEMENT("LaplacianIGAElement", mLaplacianIGAElement)
     KRATOS_REGISTER_ELEMENT("SolidElement", mSolidElement)
-<<<<<<< HEAD
-=======
     KRATOS_REGISTER_ELEMENT("StokesElement", mStokesElement)
->>>>>>> f5d54e59
 
     // CONDITIONS
     KRATOS_REGISTER_CONDITION("OutputCondition", mOutputCondition)
@@ -107,11 +101,8 @@
     KRATOS_REGISTER_CONDITION("SbmLaplacianConditionNeumann", mSbmLaplacianConditionNeumann)
     KRATOS_REGISTER_CONDITION("SupportSolidCondition", mSupportSolidCondition)
     KRATOS_REGISTER_CONDITION("LoadSolidCondition", mLoadSolidCondition)
-<<<<<<< HEAD
     KRATOS_REGISTER_CONDITION("SbmSolidCondition", mSbmSolidCondition)
     KRATOS_REGISTER_CONDITION("SbmLoadSolidCondition", mSbmLoadSolidCondition)
-=======
->>>>>>> f5d54e59
 
 
     KRATOS_REGISTER_MODELER("IgaModeler", mIgaModeler);
