//  KRATOS  _____________
//         /  _/ ____/   |
//         / // / __/ /| |
//       _/ // /_/ / ___ |
//      /___/\____/_/  |_| Application

// System includes

// External includes

// Project includes
#include "iga_application.h"
#include "iga_application_variables.h"

namespace Kratos {

KratosIgaApplication::KratosIgaApplication()
    : KratosApplication("IgaApplication")
    , mShell3pElement(0, Element::GeometryType::Pointer(
        new Geometry<Node<3>>(Element::GeometryType::PointsArrayType(1))))
<<<<<<< HEAD
    , mShell5pElement(0, Element::GeometryType::Pointer(
=======
    , mShell5pHierarchicElement(0, Element::GeometryType::Pointer(
>>>>>>> 80cf9d9d
        new Geometry<Node<3>>(Element::GeometryType::PointsArrayType(1))))
    , mOutputCondition(0, Condition::GeometryType::Pointer(
        new Geometry<Node<3>>(Condition::GeometryType::PointsArrayType(1))))
    , mLoadCondition(0, Condition::GeometryType::Pointer(
        new Geometry<Node<3>>(Condition::GeometryType::PointsArrayType(1))))
    , mPenaltyCouplingCondition(0, Condition::GeometryType::Pointer(
        new Geometry<Node<3>>(Condition::GeometryType::PointsArrayType(1))))
{
}

void KratosIgaApplication::Register() {

KRATOS_INFO("") << "    KRATOS  _____ _____\n"
                << "           |_   _/ ____|   /\\\n"
                << "             | || |  __   /  \\\n"
                << "             | || | |_ | / /\\ \\\n"
                << "            _| || |__| |/ ____ \\\n"
                << "           |_____\\_____/_/    \\_\\\n"
                << "Initializing KratosIgaApplication..." << std::endl;

    // ELEMENTS
    KRATOS_REGISTER_ELEMENT("Shell3pElement", mShell3pElement)
<<<<<<< HEAD
    KRATOS_REGISTER_ELEMENT("Shell5pElement", mShell5pElement)
=======
    KRATOS_REGISTER_ELEMENT("Shell5pHierarchicElement", mShell5pHierarchicElement)
>>>>>>> 80cf9d9d

    // CONDITIONS
    KRATOS_REGISTER_CONDITION("OutputCondition", mOutputCondition)
    KRATOS_REGISTER_CONDITION("LoadCondition", mLoadCondition)
    KRATOS_REGISTER_CONDITION("PenaltyCouplingCondition", mPenaltyCouplingCondition)

    KRATOS_REGISTER_MODELER("IgaModeler", mIgaModeler);
    KRATOS_REGISTER_MODELER("NurbsGeometryModeler", mNurbsGeometryModeler);

    // VARIABLES
    KRATOS_REGISTER_VARIABLE(CROSS_AREA)
    KRATOS_REGISTER_VARIABLE(PRESTRESS_CAUCHY)

    KRATOS_REGISTER_VARIABLE(RAYLEIGH_ALPHA)
    KRATOS_REGISTER_VARIABLE(RAYLEIGH_BETA)

    /// 5p Director Shell Variables
    KRATOS_REGISTER_VARIABLE(DIRECTOR_COMPUTED)
    KRATOS_REGISTER_VARIABLE(DIRECTOR)
    KRATOS_REGISTER_3D_VARIABLE_WITH_COMPONENTS(DIRECTORINC)
    KRATOS_REGISTER_3D_VARIABLE_WITH_COMPONENTS(MOMENTDIRECTORINC)
    KRATOS_REGISTER_VARIABLE(DIRECTORTANGENTSPACE)
    KRATOS_REGISTER_3D_VARIABLE_WITH_COMPONENTS(MOMENT_LINE_LOAD)

    KRATOS_REGISTER_3D_VARIABLE_WITH_COMPONENTS(POINT_LOAD)
    KRATOS_REGISTER_3D_VARIABLE_WITH_COMPONENTS(LINE_LOAD)
    KRATOS_REGISTER_3D_VARIABLE_WITH_COMPONENTS(SURFACE_LOAD)

    KRATOS_REGISTER_3D_VARIABLE_WITH_COMPONENTS(DEAD_LOAD)

    KRATOS_REGISTER_SYMMETRIC_2D_TENSOR_VARIABLE_WITH_COMPONENTS(PK2_STRESS)
    KRATOS_REGISTER_SYMMETRIC_2D_TENSOR_VARIABLE_WITH_COMPONENTS(CAUCHY_STRESS)
    KRATOS_REGISTER_SYMMETRIC_2D_TENSOR_VARIABLE_WITH_COMPONENTS(CAUCHY_STRESS_TOP)
    KRATOS_REGISTER_SYMMETRIC_2D_TENSOR_VARIABLE_WITH_COMPONENTS(CAUCHY_STRESS_BOTTOM)
    KRATOS_REGISTER_SYMMETRIC_2D_TENSOR_VARIABLE_WITH_COMPONENTS(MEMBRANE_FORCE)
    KRATOS_REGISTER_SYMMETRIC_2D_TENSOR_VARIABLE_WITH_COMPONENTS(INTERNAL_MOMENT)

    KRATOS_REGISTER_VARIABLE(SHEAR_FORCE_1)
    KRATOS_REGISTER_VARIABLE(SHEAR_FORCE_2)

    KRATOS_REGISTER_VARIABLE(PENALTY_FACTOR)
}

}  // namespace Kratos<|MERGE_RESOLUTION|>--- conflicted
+++ resolved
@@ -18,11 +18,9 @@
     : KratosApplication("IgaApplication")
     , mShell3pElement(0, Element::GeometryType::Pointer(
         new Geometry<Node<3>>(Element::GeometryType::PointsArrayType(1))))
-<<<<<<< HEAD
+    , mShell5pHierarchicElement(0, Element::GeometryType::Pointer(
+        new Geometry<Node<3>>(Element::GeometryType::PointsArrayType(1))))
     , mShell5pElement(0, Element::GeometryType::Pointer(
-=======
-    , mShell5pHierarchicElement(0, Element::GeometryType::Pointer(
->>>>>>> 80cf9d9d
         new Geometry<Node<3>>(Element::GeometryType::PointsArrayType(1))))
     , mOutputCondition(0, Condition::GeometryType::Pointer(
         new Geometry<Node<3>>(Condition::GeometryType::PointsArrayType(1))))
@@ -45,11 +43,8 @@
 
     // ELEMENTS
     KRATOS_REGISTER_ELEMENT("Shell3pElement", mShell3pElement)
-<<<<<<< HEAD
+    KRATOS_REGISTER_ELEMENT("Shell5pHierarchicElement", mShell5pHierarchicElement)
     KRATOS_REGISTER_ELEMENT("Shell5pElement", mShell5pElement)
-=======
-    KRATOS_REGISTER_ELEMENT("Shell5pHierarchicElement", mShell5pHierarchicElement)
->>>>>>> 80cf9d9d
 
     // CONDITIONS
     KRATOS_REGISTER_CONDITION("OutputCondition", mOutputCondition)
