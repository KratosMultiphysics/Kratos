--- conflicted
+++ resolved
@@ -30,15 +30,13 @@
         new Geometry<Node<3>>(Condition::GeometryType::PointsArrayType(1))))
     , mLoadCondition(0, Condition::GeometryType::Pointer(
         new Geometry<Node<3>>(Condition::GeometryType::PointsArrayType(1))))
-<<<<<<< HEAD
-    , mSupportLagrangeCondition(0, Condition::GeometryType::Pointer(
-=======
     , mLoadMomentDirector5pCondition(0, Condition::GeometryType::Pointer(
->>>>>>> 75e572f9
         new Geometry<Node<3>>(Condition::GeometryType::PointsArrayType(1))))
     , mPenaltyCouplingCondition(0, Condition::GeometryType::Pointer(
         new Geometry<Node<3>>(Condition::GeometryType::PointsArrayType(1))))
     , mSupportPenaltyCondition(0, Condition::GeometryType::Pointer(
+        new Geometry<Node<3>>(Condition::GeometryType::PointsArrayType(1))))
+    , mSupportLagrangeCondition(0, Condition::GeometryType::Pointer(
         new Geometry<Node<3>>(Condition::GeometryType::PointsArrayType(1))))
 {
 }
@@ -63,13 +61,10 @@
     // CONDITIONS
     KRATOS_REGISTER_CONDITION("OutputCondition", mOutputCondition)
     KRATOS_REGISTER_CONDITION("LoadCondition", mLoadCondition)
-<<<<<<< HEAD
-    KRATOS_REGISTER_CONDITION("SupportLagrangeCondition", mSupportLagrangeCondition)
-=======
     KRATOS_REGISTER_CONDITION("LoadMomentDirector5pCondition", mLoadMomentDirector5pCondition)
->>>>>>> 75e572f9
     KRATOS_REGISTER_CONDITION("PenaltyCouplingCondition", mPenaltyCouplingCondition)
     KRATOS_REGISTER_CONDITION("SupportPenaltyCondition", mSupportPenaltyCondition)
+    KRATOS_REGISTER_CONDITION("SupportLagrangeCondition", mSupportLagrangeCondition)
 
     KRATOS_REGISTER_MODELER("IgaModeler", mIgaModeler);
     KRATOS_REGISTER_MODELER("NurbsGeometryModeler", mNurbsGeometryModeler);
