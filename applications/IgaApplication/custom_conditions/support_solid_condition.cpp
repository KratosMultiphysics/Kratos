--- conflicted
+++ resolved
@@ -1,678 +1,665 @@
-
-//    |  /           |
-//    ' /   __| _` | __|  _ \   __|
-//    . \  |   (   | |   (   |\__ `
-//   _|\_\_|  \__,_|\__|\___/ ____/
-//                   Multi-Physics
-//
-//  License:         BSD License
-//                   Kratos default license: kratos/license.txt
-//
-//  Main authors:    Andea Gorgi
-//                  
-//
-
-// System includes
-
-// External includes
-
-// Project includes
-#include "custom_conditions/support_solid_condition.h"
-
-namespace Kratos
-{
-
-void SupportSolidCondition::Initialize(const ProcessInfo& rCurrentProcessInfo)
-{
-    InitializeMaterial();
-    InitializeMemberVariables();
-}
-
-
-void SupportSolidCondition::InitializeMaterial()
-{
-    KRATOS_TRY
-    if ( GetProperties()[CONSTITUTIVE_LAW] != nullptr ) {
-        const GeometryType& r_geometry = GetGeometry();
-        const Properties& r_properties = GetProperties();
-        const auto& N_values = r_geometry.ShapeFunctionsValues(this->GetIntegrationMethod());
-
-        mpConstitutiveLaw = GetProperties()[CONSTITUTIVE_LAW]->Clone();
-        mpConstitutiveLaw->InitializeMaterial( r_properties, r_geometry, row(N_values , 0 ));
-
-    } else
-        KRATOS_ERROR << "A constitutive law needs to be specified for the element with ID " << this->Id() << std::endl;
-
-    KRATOS_CATCH( "" );
-
-}
-
-void SupportSolidCondition::InitializeMemberVariables()
-{
-    // calculate the integration weight
-    const auto& r_geometry = GetGeometry();
-    // Initialize the dimension
-    const GeometryType::ShapeFunctionsGradientsType& r_DN_De = r_geometry.ShapeFunctionsLocalGradients(this->GetIntegrationMethod());
-    mDim = r_DN_De[0].size2();
-    KRATOS_ERROR_IF(mDim != 2) << "SolidElement momentarily only supports 2D elements, but the current element has dimension " << mDim << std::endl;
-    // reading integration points and local gradients
-    const GeometryType::IntegrationPointsArrayType& r_integration_points = r_geometry.IntegrationPoints(this->GetIntegrationMethod());
-
-    // Initialize Jacobian
-    Matrix InvJ0(3,3);
-    GeometryType::JacobiansType J0;
-    r_geometry.Jacobian(J0,this->GetIntegrationMethod());
-
-    // Compute the normals
-    array_1d<double, 3> tangent_parameter_space;
-    array_1d<double, 3> normal_physical_space;
-    array_1d<double, 3> normal_parameter_space;
-
-    r_geometry.Calculate(LOCAL_TANGENT, tangent_parameter_space); // Gives the result in the parameter space
-    double magnitude = std::sqrt(tangent_parameter_space[0] * tangent_parameter_space[0] + tangent_parameter_space[1] * tangent_parameter_space[1]);
-    
-    normal_parameter_space[0] = + tangent_parameter_space[1] / magnitude;
-    normal_parameter_space[1] = - tangent_parameter_space[0] / magnitude;  // By observations on the result of .Calculate(LOCAL_TANGENT)
-    normal_parameter_space[2] = 0.0;
-
-    // compute complete jacobian transformation including parameter->physical space transformation
-    double DetJ0;
-    Matrix Jacobian = ZeroMatrix(3,3);
-    Jacobian(0,0) = J0[0](0,0);
-    Jacobian(0,1) = J0[0](0,1);
-    Jacobian(1,0) = J0[0](1,0);
-    Jacobian(1,1) = J0[0](1,1);
-    Jacobian(2,2) = 1.0;
-
-    // Calculating inverse jacobian and jacobian determinant
-    MathUtils<double>::InvertMatrix(Jacobian,InvJ0,DetJ0);
-
-    Vector add_factor = prod(Jacobian, tangent_parameter_space); //additional factor to the determinant of the jacobian for the parameter->physical space transformation
-    add_factor[2] = 0.0; 
-    DetJ0 = norm_2(add_factor);
-
-    // compute the normal of the physical space
-    normal_physical_space = prod(trans(InvJ0),normal_parameter_space);
-    normal_physical_space[2] = 0.0;
-    normal_physical_space /= norm_2(normal_physical_space);
-    SetValue(NORMAL, normal_physical_space);
-
-    const double thickness = GetProperties().Has(THICKNESS) ? GetProperties()[THICKNESS] : 1.0;
-
-    const double integration_weight = r_integration_points[0].Weight() * std::abs(DetJ0) * thickness;
-
-    SetValue(INTEGRATION_WEIGHT, integration_weight);
-}
-
-void SupportSolidCondition::CalculateLocalSystem(
-    MatrixType& rLeftHandSideMatrix,
-    VectorType& rRightHandSideVector,
-    const ProcessInfo& rCurrentProcessInfo)
-{
-    KRATOS_TRY
-    const SizeType mat_size = GetGeometry().size() * 2;
-
-    if (rRightHandSideVector.size() != mat_size)
-        rRightHandSideVector.resize(mat_size);
-    noalias(rRightHandSideVector) = ZeroVector(mat_size);
-
-    if (rLeftHandSideMatrix.size1() != mat_size)
-        rLeftHandSideMatrix.resize(mat_size, mat_size);
-    noalias(rLeftHandSideMatrix) = ZeroMatrix(mat_size, mat_size);
-    CalculateLeftHandSide(rLeftHandSideMatrix,rCurrentProcessInfo);
-    CalculateRightHandSide(rRightHandSideVector,rCurrentProcessInfo);
-
-    KRATOS_CATCH("")
-}
-
-void SupportSolidCondition::CalculateLeftHandSide(
-    MatrixType& rLeftHandSideMatrix,
-    const ProcessInfo& rCurrentProcessInfo
-)
-{
-    KRATOS_TRY
-
-    const auto& r_geometry = GetGeometry();
-    const unsigned int number_of_control_points = r_geometry.size();
-
-     // reading integration points and local gradients
-    const Matrix& N = r_geometry.ShapeFunctionsValues(this->GetIntegrationMethod());
-    const GeometryType::ShapeFunctionsGradientsType& r_DN_De = r_geometry.ShapeFunctionsLocalGradients(this->GetIntegrationMethod());
-    const SizeType mat_size = number_of_control_points * mDim;
-    const double integration_weight = GetValue(INTEGRATION_WEIGHT);
-    const double penalty = GetProperties()[PENALTY_FACTOR];
-
-    //resizing as needed the LHS
-    if(rLeftHandSideMatrix.size1() != mat_size)
-        rLeftHandSideMatrix.resize(mat_size,mat_size,false);
-    noalias(rLeftHandSideMatrix) = ZeroMatrix(mat_size,mat_size); //resetting LHS
-
-    //-------------------------------------------------------------------------
-    // Initialize DN_DX
-    Matrix DN_DX(number_of_control_points,2);
-    Matrix InvJ0(3,3);
-
-    // Initialize Jacobian
-    GeometryType::JacobiansType J0;
-    r_geometry.Jacobian(J0,this->GetIntegrationMethod());
-
-    // compute complete jacobian transformation including parameter->physical space transformation
-    double DetJ0;
-    Matrix Jacobian = ZeroMatrix(3,3);
-    Jacobian(0,0) = J0[0](0,0);
-    Jacobian(0,1) = J0[0](0,1);
-    Jacobian(1,0) = J0[0](1,0);
-    Jacobian(1,1) = J0[0](1,1);
-    Jacobian(2,2) = 1.0;
-
-    // Calculating inverse jacobian and jacobian determinant
-    MathUtils<double>::InvertMatrix(Jacobian,InvJ0,DetJ0);
-
-    // retrieve the normal of the physical space
-    array_1d<double, 3> normal_physical_space = GetValue(NORMAL);
-    
-    // Calculating the cartesian derivatives (it is avoided storing them to minimize storage)
-    Matrix sub_inv_jacobian = ZeroMatrix(2,2);
-    sub_inv_jacobian(0,0) = InvJ0(0,0);
-    sub_inv_jacobian(1,0) = InvJ0(1,0);
-    sub_inv_jacobian(0,1) = InvJ0(0,1);
-    sub_inv_jacobian(1,1) = InvJ0(1,1);
-    noalias(DN_DX) = prod(r_DN_De[0],sub_inv_jacobian);
-
-    Matrix B = ZeroMatrix(mDim,mat_size);
-    CalculateB(B, DN_DX);
-
-    // Obtain the tangent costitutive law matrix
-    ConstitutiveLaw::Parameters Values(r_geometry, GetProperties(), rCurrentProcessInfo);
-
-    Vector old_displacement_coefficient_vector(mat_size);
-    GetSolutionCoefficientVector(old_displacement_coefficient_vector);
-    Vector old_strain = prod(B,old_displacement_coefficient_vector);
-
-    const SizeType strain_size = mpConstitutiveLaw->GetStrainSize();
-    ConstitutiveVariables this_constitutive_variables(strain_size);
-    ApplyConstitutiveLaw(mat_size, old_strain, Values, this_constitutive_variables);
-
-    const Matrix& r_D = Values.GetConstitutiveMatrix();
-
-    // Differential area
-    double penalty_integration = penalty * integration_weight;
-
-    // Collins, Lozinsky & Scovazzi innovation
-    double nitsche_penalty = 1.0;  // = 1 -> Penalty approach
-                                        // = -1 -> Free-penalty approach
-    if (penalty == -1.0) {
-        penalty_integration = 0.0;
-        nitsche_penalty = -1.0;
-    }
-
-
-    const Matrix DB = prod(r_D,B);
-    Vector old_displacement = ZeroVector(3);
-    for (IndexType i = 0; i < number_of_control_points; ++i) {
-        old_displacement[0] += N(0,i) * old_displacement_coefficient_vector[2*i];
-        old_displacement[1] += N(0,i) * old_displacement_coefficient_vector[2*i + 1];
-    }
-
-    // Assembly
-    if (this->Has(DIRECTION)){
-        // ASSIGN BC BY DIRECTION
-        //--------------------------------------------------------------------------------------------
-        Vector direction = this->GetValue(DIRECTION);
-
-        for (IndexType i = 0; i < number_of_control_points; i++) {
-            for (IndexType j = 0; j < number_of_control_points; j++) {
-                
-                for (IndexType idim = 0; idim < 2; idim++) {
-                    const int iglob = 2*i+idim;
-
-                    for (IndexType jdim = 0; jdim < 2; jdim++) {
-                        const int jglob = 2*j+jdim;
-
-                        // PENALTY TERM
-                        rLeftHandSideMatrix(iglob, jglob) += N(0,i)*N(0,j)* penalty_integration * direction[idim] * direction[jdim];
-
-                        // FLUX 
-                        // [sigma(u) \dot n] \dot n * (-w \dot n)
-                        //*********************************************** */
-                        Vector sigma_u_n = ZeroVector(3);
-                        sigma_u_n[0] = DB(0, jglob)*normal_physical_space[0] + DB(2, jglob)*normal_physical_space[1];
-                        sigma_u_n[1] = DB(2, jglob)*normal_physical_space[0] + DB(1, jglob)*normal_physical_space[1];
-
-                        double sigma_u_n_dot_direction = inner_prod(sigma_u_n, direction);
-
-                        rLeftHandSideMatrix(iglob, jglob) -= N(0,i) * sigma_u_n_dot_direction * direction[idim] * integration_weight;
-
-                        // // PENALTY FREE g_n = 0
-                        // // [\sigma_1(w) \dot n] \dot n (-u_1 \dot n)
-                        // //*********************************************** */
-                        Vector sigma_w_n = ZeroVector(3);
-                        sigma_w_n[0] = (DB(0, iglob)* normal_physical_space[0] + DB(2, iglob)* normal_physical_space[1]);
-                        sigma_w_n[1] = (DB(2, iglob)* normal_physical_space[0] + DB(1, iglob)* normal_physical_space[1]);
-                        
-
-                        double sigma_w_n_dot_direction = inner_prod(sigma_w_n, direction);
-                        rLeftHandSideMatrix(iglob, jglob) -= nitsche_penalty*N(0,j) * sigma_w_n_dot_direction * direction[jdim] * integration_weight;
-                    }
-
-                }
-            }
-        }
-    }
-    else {
-        // ASSIGN BC BY COMPONENTS 
-        //--------------------------------------------------------------------------------------------
-        for (IndexType i = 0; i < number_of_control_points; i++) {
-            for (IndexType j = 0; j < number_of_control_points; j++) {
-                
-                for (IndexType idim = 0; idim < 2; idim++) {
-                    const int id1 = 2*idim;
-                    const int iglob = 2*i+idim;
-
-                    // PENALTY TERM
-                    rLeftHandSideMatrix(2*i+idim, 2*j+idim) += N(0,i)*N(0,j)* penalty_integration;
-
-                    Vector sigma_w_n = ZeroVector(3);
-                    sigma_w_n[0] = (DB(0, iglob)* normal_physical_space[0] + DB(2, iglob)* normal_physical_space[1]);
-                    sigma_w_n[1] = (DB(2, iglob)* normal_physical_space[0] + DB(1, iglob)* normal_physical_space[1]);
-
-                    for (IndexType jdim = 0; jdim < 2; jdim++) {
-                        const int id2 = (id1+2)%3;
-                        const int jglob = 2*j+jdim;
-
-                        // FLUX 
-                        // [sigma(u) \dot n] \dot n * (-w \dot n)
-                        //*********************************************** */
-                        rLeftHandSideMatrix(iglob, jglob) -= N(0,i)*(DB(id1, jglob)* normal_physical_space[0] + DB(id2, jglob)* normal_physical_space[1]) * integration_weight;
-
-                        // // PENALTY FREE g_n = 0
-                        // // [\sigma_1(w) \dot n] \dot n (-u_1 \dot n)
-                        // //*********************************************** */
-                        rLeftHandSideMatrix(iglob, jglob) -= nitsche_penalty*N(0,j)*sigma_w_n[jdim] * integration_weight;
-                    }
-
-                }
-            }
-        }
-    }
-    
-    KRATOS_CATCH("")
-}
-
-
-void SupportSolidCondition::CalculateRightHandSide(
-    VectorType& rRightHandSideVector,
-    const ProcessInfo& rCurrentProcessInfo
-)
-{
-    KRATOS_TRY
-    const auto& r_geometry = GetGeometry();
-    const unsigned int number_of_control_points = r_geometry.size();
-
-     // reading integration points and local gradients
-    const Matrix& N = r_geometry.ShapeFunctionsValues(this->GetIntegrationMethod());
-    const GeometryType::ShapeFunctionsGradientsType& r_DN_De = r_geometry.ShapeFunctionsLocalGradients(this->GetIntegrationMethod());
-    const unsigned int mDim = r_DN_De[0].size2();
-    const SizeType mat_size = number_of_control_points * mDim;
-    const double integration_weight = GetValue(INTEGRATION_WEIGHT);
-    const double penalty = GetProperties()[PENALTY_FACTOR];
-
-    KRATOS_ERROR_IF(mDim != 2) << "SolidElement momentarily only supports 2D elements, but the current element has dimension " << mDim << std::endl;
-
-    // resizing as needed the RHS
-    if(rRightHandSideVector.size() != mat_size)
-        rRightHandSideVector.resize(mat_size,false);
-    noalias(rRightHandSideVector) = ZeroVector(mat_size); //resetting RHS
-
-    //-------------------------------------------------------------------------
-    // Initialize DN_DX
-    Matrix DN_DX(number_of_control_points,2);
-    Matrix InvJ0(3,3);
-
-    // Initialize Jacobian
-    GeometryType::JacobiansType J0;
-    r_geometry.Jacobian(J0,this->GetIntegrationMethod());
-
-    // compute complete jacobian transformation including parameter->physical space transformation
-    double DetJ0;
-    Matrix Jacobian = ZeroMatrix(3,3);
-    Jacobian(0,0) = J0[0](0,0);
-    Jacobian(0,1) = J0[0](0,1);
-    Jacobian(1,0) = J0[0](1,0);
-    Jacobian(1,1) = J0[0](1,1);
-    Jacobian(2,2) = 1.0;
-
-    // Calculating inverse jacobian and jacobian determinant
-    MathUtils<double>::InvertMatrix(Jacobian,InvJ0,DetJ0);
-
-    // retrieve the normal of the physical space
-    array_1d<double, 3> normal_physical_space = GetValue(NORMAL);
-    
-    // Calculating the cartesian derivatives (it is avoided storing them to minimize storage)
-    Matrix sub_inv_jacobian = ZeroMatrix(2,2);
-    sub_inv_jacobian(0,0) = InvJ0(0,0);
-    sub_inv_jacobian(1,0) = InvJ0(1,0);
-    sub_inv_jacobian(0,1) = InvJ0(0,1);
-    sub_inv_jacobian(1,1) = InvJ0(1,1);
-    noalias(DN_DX) = prod(r_DN_De[0],sub_inv_jacobian);
-
-    Matrix B = ZeroMatrix(mDim,mat_size);
-    CalculateB(B, DN_DX);
-
-    // Obtain the tangent costitutive law matrix
-    ConstitutiveLaw::Parameters Values(r_geometry, GetProperties(), rCurrentProcessInfo);
-
-<<<<<<< HEAD
-    const SizeType strain_size = mpConstitutiveLaw->GetStrainSize();
-    // Set constitutive law flags:
-    Flags& ConstitutiveLawOptions=Values.GetOptions();
-
-    ConstitutiveLawOptions.Set(ConstitutiveLaw::USE_ELEMENT_PROVIDED_STRAIN, true);
-    ConstitutiveLawOptions.Set(ConstitutiveLaw::COMPUTE_STRESS, true);
-    ConstitutiveLawOptions.Set(ConstitutiveLaw::COMPUTE_CONSTITUTIVE_TENSOR, true);
-
-    ConstitutiveVariables this_constitutive_variables(strain_size);
-    
-=======
->>>>>>> f5d54e59
-    Vector old_displacement_coefficient_vector(mat_size);
-    GetSolutionCoefficientVector(old_displacement_coefficient_vector);
-    Vector old_strain = prod(B,old_displacement_coefficient_vector);
-
-    const SizeType strain_size = mpConstitutiveLaw->GetStrainSize();
-    ConstitutiveVariables this_constitutive_variables(strain_size);
-    ApplyConstitutiveLaw(mat_size, old_strain, Values, this_constitutive_variables);
-
-    const Matrix& r_D = Values.GetConstitutiveMatrix();
-    const Vector& r_stress_vector = Values.GetStressVector();
-
-    // Differential area
-    double penalty_integration = penalty * integration_weight;
-
-    // Collins, Lozinsky & Scovazzi innovation
-    double nitsche_penalty = 1.0;  // = 1 -> Penalty approach
-                                        // = -1 -> Free-penalty approach
-    if (penalty == -1.0) {
-        penalty_integration = 0.0;
-        nitsche_penalty = -1.0;
-    }
-
-    // Assembly
-
-    const Matrix DB = prod(r_D,B);
-    Vector old_displacement = ZeroVector(3);
-    for (IndexType i = 0; i < number_of_control_points; ++i) {
-        old_displacement[0] += N(0,i) * old_displacement_coefficient_vector[2*i];
-        old_displacement[1] += N(0,i) * old_displacement_coefficient_vector[2*i + 1];
-    }
-
-    if (this->Has(DIRECTION)){
-        // ASSIGN BC BY DIRECTION
-        //--------------------------------------------------------------------------------------------
-        Vector direction = this->GetValue(DIRECTION);
-        const Vector displacement = this->GetValue(DISPLACEMENT); //already times direction
-        const double displacement_module = inner_prod(displacement, direction);
-
-        const double old_displacement_direction = inner_prod(old_displacement, direction);
-            
-        for (IndexType i = 0; i < number_of_control_points; i++) {
-
-            for (IndexType idim = 0; idim < 2; idim++) {
-                const int iglob = 2*i+idim;
-
-                rRightHandSideVector(iglob) += N(0,i) * direction[idim] * (displacement_module-old_displacement_direction) * penalty_integration;
-
-                // // PENALTY FREE g_n = 0
-                // // rhs -> [\sigma_1(w) \dot n] \dot n (-g_{n,0})
-                // //*********************************************** */
-                Vector sigma_w_n = ZeroVector(3);
-                sigma_w_n[0] = (DB(0, iglob)* normal_physical_space[0] + DB(2, iglob)* normal_physical_space[1]);
-                sigma_w_n[1] = (DB(2, iglob)* normal_physical_space[0] + DB(1, iglob)* normal_physical_space[1]);
-
-                double sigma_w_n_dot_direction = inner_prod(sigma_w_n, direction);
-
-                //PENALTY FREE
-                // [\sigma_1(w) \dot n] \dot n (-u_1 \dot n)
-                rRightHandSideVector(iglob) -= nitsche_penalty*sigma_w_n_dot_direction * integration_weight *(displacement_module - old_displacement_direction);
-
-                // residual terms
-
-                // FLUX
-                Vector old_stress_normal = ZeroVector(3);
-                old_stress_normal[0] = r_stress_vector[0]*normal_physical_space[0] + r_stress_vector[2]*normal_physical_space[1];
-                old_stress_normal[1] = r_stress_vector[2]*normal_physical_space[0] + r_stress_vector[1]*normal_physical_space[1];
-
-                double old_stress_normal_dot_direction = inner_prod(old_stress_normal, direction);
-                rRightHandSideVector(iglob) += N(0,i) * old_stress_normal_dot_direction * direction[idim] * integration_weight;
-            }
-        }
-    }
-    else {
-        // ASSIGN BC BY COMPONENTS 
-        //--------------------------------------------------------------------------------------------
-
-        Vector u_D = this->GetValue(DISPLACEMENT);
-
-        for (IndexType i = 0; i < number_of_control_points; i++) {
-
-            for (IndexType idim = 0; idim < 2; idim++) {
-                const int iglob = 2*i+idim;
-
-                rRightHandSideVector[iglob] += N(0,i)*(u_D-old_displacement)[idim]* penalty_integration;
-
-                Vector sigma_w_n = ZeroVector(3);
-                sigma_w_n[0] = (DB(0, iglob)* normal_physical_space[0] + DB(2, iglob)* normal_physical_space[1]);
-                sigma_w_n[1] = (DB(2, iglob)* normal_physical_space[0] + DB(1, iglob)* normal_physical_space[1]);
-
-                for (IndexType jdim = 0; jdim < 2; jdim++) {
-                    rRightHandSideVector(iglob) -= nitsche_penalty*(u_D[jdim]-old_displacement[jdim])*sigma_w_n[jdim] * integration_weight;
-                }
-
-                // residual terms
-                // FLUX
-                Vector old_stress_normal = ZeroVector(3);
-                old_stress_normal[0] = r_stress_vector[0]*normal_physical_space[0] + r_stress_vector[2]*normal_physical_space[1];
-                old_stress_normal[1] = r_stress_vector[2]*normal_physical_space[0] + r_stress_vector[1]*normal_physical_space[1];
-
-                rRightHandSideVector(iglob) += N(0,i) * old_stress_normal[idim] * integration_weight;
-
-            }
-        }
-    }
-    KRATOS_CATCH("")
-}
-
-    int SupportSolidCondition::Check(const ProcessInfo& rCurrentProcessInfo) const
-    {
-        KRATOS_ERROR_IF_NOT(GetProperties().Has(PENALTY_FACTOR))
-            << "No penalty factor (PENALTY_FACTOR) defined in property of SupportPenaltyLaplacianCondition" << std::endl;
-        return 0;
-    }
-
-    void SupportSolidCondition::EquationIdVector(
-        EquationIdVectorType& rResult,
-        const ProcessInfo& rCurrentProcessInfo
-    ) const
-    {
-        const auto& r_geometry = GetGeometry();
-        const SizeType number_of_control_points = r_geometry.size();
-
-        if (rResult.size() != 2 * number_of_control_points)
-            rResult.resize(2 * number_of_control_points, false);
-
-        for (IndexType i = 0; i < number_of_control_points; ++i) {
-            const IndexType index = i * 2;
-            const auto& r_node = r_geometry[i];
-            rResult[index] = r_node.GetDof(DISPLACEMENT_X).EquationId();
-            rResult[index + 1] = r_node.GetDof(DISPLACEMENT_Y).EquationId();
-        }
-    }
-
-    void SupportSolidCondition::GetDofList(
-        DofsVectorType& rElementalDofList,
-        const ProcessInfo& rCurrentProcessInfo
-    ) const
-    {
-        const auto& r_geometry = GetGeometry();
-        const SizeType number_of_control_points = r_geometry.size();
-
-        rElementalDofList.resize(0);
-        rElementalDofList.reserve(2 * number_of_control_points);
-
-        for (IndexType i = 0; i < number_of_control_points; ++i) {
-            const auto& r_node = r_geometry[i];
-            rElementalDofList.push_back(r_node.pGetDof(DISPLACEMENT_X));
-            rElementalDofList.push_back(r_node.pGetDof(DISPLACEMENT_Y));
-        }
-    };
-
-
-    void SupportSolidCondition::GetSolutionCoefficientVector(
-        Vector& rValues) const
-    {
-        const SizeType number_of_control_points = GetGeometry().size();
-        const SizeType mat_size = number_of_control_points * 2;
-
-        if (rValues.size() != mat_size)
-            rValues.resize(mat_size, false);
-
-        for (IndexType i = 0; i < number_of_control_points; ++i)
-        {
-            const array_1d<double, 3 >& displacement = GetGeometry()[i].GetSolutionStepValue(DISPLACEMENT);
-            IndexType index = i * 2;
-
-            rValues[index] = displacement[0];
-            rValues[index + 1] = displacement[1];
-        }
-    }
-
-    void SupportSolidCondition::CalculateB(
-        Matrix& rB, 
-        Matrix& r_DN_DX) const
-    {
-        const SizeType number_of_control_points = GetGeometry().size();
-        const SizeType mat_size = number_of_control_points * 2;
-
-        if (rB.size1() != 3 || rB.size2() != mat_size)
-            rB.resize(3, mat_size);
-        noalias(rB) = ZeroMatrix(3, mat_size);
-
-        for (IndexType r = 0; r < mat_size; r++)
-        {
-            // local node number kr and dof direction dirr
-            IndexType kr = r / 2;
-            IndexType dirr = r % 2;
-
-            rB(0, r) = r_DN_DX(kr,0) * (1-dirr);
-            rB(1, r) = r_DN_DX(kr,1) * dirr;
-            rB(2, r) = r_DN_DX(kr,0) * (dirr) + r_DN_DX(kr,1) * (1-dirr);
-        }
-    }
-
-
-    void SupportSolidCondition::ApplyConstitutiveLaw(SizeType matSize, Vector& rStrain, ConstitutiveLaw::Parameters& rValues,
-                                        ConstitutiveVariables& rConstitutiVariables)
-    {
-        const SizeType strain_size = mpConstitutiveLaw->GetStrainSize();
-        // Set constitutive law flags:
-        Flags& ConstitutiveLawOptions=rValues.GetOptions();
-
-        ConstitutiveLawOptions.Set(ConstitutiveLaw::USE_ELEMENT_PROVIDED_STRAIN, true);
-        ConstitutiveLawOptions.Set(ConstitutiveLaw::COMPUTE_STRESS, true);
-        ConstitutiveLawOptions.Set(ConstitutiveLaw::COMPUTE_CONSTITUTIVE_TENSOR, true);
-        
-        rValues.SetStrainVector(rStrain);
-        rValues.SetStressVector(rConstitutiVariables.StressVector);
-        rValues.SetConstitutiveMatrix(rConstitutiVariables.D);
-
-        mpConstitutiveLaw->CalculateMaterialResponse(rValues, ConstitutiveLaw::StressMeasure_Cauchy); 
-    }
-
-
-    void SupportSolidCondition::FinalizeSolutionStep(const ProcessInfo& rCurrentProcessInfo)
-    {
-        ConstitutiveLaw::Parameters constitutive_law_parameters(
-            GetGeometry(), GetProperties(), rCurrentProcessInfo);
-
-        mpConstitutiveLaw->FinalizeMaterialResponse(constitutive_law_parameters, ConstitutiveLaw::StressMeasure_Cauchy);
-
-        //---------- SET STRESS VECTOR VALUE ----------------------------------------------------------------
-        const auto& r_geometry = GetGeometry();
-        const SizeType number_of_control_points = r_geometry.size();
-        const SizeType mat_size = number_of_control_points * 2;
-
-        // Initialize Jacobian
-        GeometryType::JacobiansType J0;
-        // Initialize DN_DX
-        const unsigned int mDim = 2;
-        Matrix DN_DX(number_of_control_points,2);
-        Matrix InvJ0(mDim,mDim);
-
-        const GeometryType::ShapeFunctionsGradientsType& DN_De = r_geometry.ShapeFunctionsLocalGradients(this->GetIntegrationMethod());
-        r_geometry.Jacobian(J0,this->GetIntegrationMethod());
-        double DetJ0;
-        Vector old_displacement(mat_size);
-        GetSolutionCoefficientVector(old_displacement);
-        
-        Matrix Jacobian = ZeroMatrix(2,2);
-        Jacobian(0,0) = J0[0](0,0);
-        Jacobian(0,1) = J0[0](0,1);
-        Jacobian(1,0) = J0[0](1,0);
-        Jacobian(1,1) = J0[0](1,1);
-
-        // Calculating inverse jacobian and jacobian determinant
-        MathUtils<double>::InvertMatrix(Jacobian,InvJ0,DetJ0);
-
-        // // Calculating the cartesian derivatives (it is avoided storing them to minimize storage)
-        noalias(DN_DX) = prod(DN_De[0],InvJ0);
-
-        Matrix B = ZeroMatrix(3,mat_size);
-
-        CalculateB(B, DN_DX);
-
-        array_1d<double, 3> normal_physical_space = GetValue(NORMAL);
-
-        // GET STRESS VECTOR
-        ConstitutiveLaw::Parameters Values(r_geometry, GetProperties(), rCurrentProcessInfo);
-
-        const SizeType strain_size = mpConstitutiveLaw->GetStrainSize();
-        // Set constitutive law flags:
-        Flags& ConstitutiveLawOptions=Values.GetOptions();
-
-        ConstitutiveLawOptions.Set(ConstitutiveLaw::USE_ELEMENT_PROVIDED_STRAIN, true);
-        ConstitutiveLawOptions.Set(ConstitutiveLaw::COMPUTE_STRESS, true);
-        ConstitutiveLawOptions.Set(ConstitutiveLaw::COMPUTE_CONSTITUTIVE_TENSOR, true);
-
-        ConstitutiveVariables this_constitutive_variables(strain_size);
-
-        Vector old_strain = prod(B,old_displacement);
-    
-        Values.SetStrainVector(old_strain);
-        Values.SetStressVector(this_constitutive_variables.StressVector);
-        Values.SetConstitutiveMatrix(this_constitutive_variables.D);
-        mpConstitutiveLaw->CalculateMaterialResponse(Values, ConstitutiveLaw::StressMeasure_Cauchy);
-
-        const Vector sigma = Values.GetStressVector();
-        Vector sigma_n(2);
-
-        sigma_n[0] = sigma[0]*normal_physical_space[0] + sigma[2]*normal_physical_space[1];
-        sigma_n[1] = sigma[2]*normal_physical_space[0] + sigma[1]*normal_physical_space[1];
-
-        SetValue(NORMAL_STRESS, sigma_n);
-
-        SetValue(CAUCHY_STRESS_XX, sigma[0]);
-        SetValue(CAUCHY_STRESS_YY, sigma[1]);
-        SetValue(CAUCHY_STRESS_XY, sigma[2]);
-        // //---------------------
-    }
-
-    void SupportSolidCondition::InitializeSolutionStep(const ProcessInfo& rCurrentProcessInfo){
-        //--------------------------------------------------------------------------------------------
-        // calculate the constitutive law response
-        ConstitutiveLaw::Parameters constitutive_law_parameters(
-            GetGeometry(), GetProperties(), rCurrentProcessInfo);
-
-        mpConstitutiveLaw->InitializeMaterialResponse(constitutive_law_parameters, ConstitutiveLaw::StressMeasure_Cauchy);
-    }
-
-} // Namespace Kratos
+
+//    |  /           |
+//    ' /   __| _` | __|  _ \   __|
+//    . \  |   (   | |   (   |\__ `
+//   _|\_\_|  \__,_|\__|\___/ ____/
+//                   Multi-Physics
+//
+//  License:         BSD License
+//                   Kratos default license: kratos/license.txt
+//
+//  Main authors:    Andea Gorgi
+//                  
+//
+
+// System includes
+
+// External includes
+
+// Project includes
+#include "custom_conditions/support_solid_condition.h"
+
+namespace Kratos
+{
+
+void SupportSolidCondition::Initialize(const ProcessInfo& rCurrentProcessInfo)
+{
+    InitializeMaterial();
+    InitializeMemberVariables();
+}
+
+
+void SupportSolidCondition::InitializeMaterial()
+{
+    KRATOS_TRY
+    if ( GetProperties()[CONSTITUTIVE_LAW] != nullptr ) {
+        const GeometryType& r_geometry = GetGeometry();
+        const Properties& r_properties = GetProperties();
+        const auto& N_values = r_geometry.ShapeFunctionsValues(this->GetIntegrationMethod());
+
+        mpConstitutiveLaw = GetProperties()[CONSTITUTIVE_LAW]->Clone();
+        mpConstitutiveLaw->InitializeMaterial( r_properties, r_geometry, row(N_values , 0 ));
+
+    } else
+        KRATOS_ERROR << "A constitutive law needs to be specified for the element with ID " << this->Id() << std::endl;
+
+    KRATOS_CATCH( "" );
+
+}
+
+void SupportSolidCondition::InitializeMemberVariables()
+{
+    // calculate the integration weight
+    const auto& r_geometry = GetGeometry();
+    // Initialize the dimension
+    const GeometryType::ShapeFunctionsGradientsType& r_DN_De = r_geometry.ShapeFunctionsLocalGradients(this->GetIntegrationMethod());
+    mDim = r_DN_De[0].size2();
+    KRATOS_ERROR_IF(mDim != 2) << "SolidElement momentarily only supports 2D elements, but the current element has dimension " << mDim << std::endl;
+    // reading integration points and local gradients
+    const GeometryType::IntegrationPointsArrayType& r_integration_points = r_geometry.IntegrationPoints(this->GetIntegrationMethod());
+
+    // Initialize Jacobian
+    Matrix InvJ0(3,3);
+    GeometryType::JacobiansType J0;
+    r_geometry.Jacobian(J0,this->GetIntegrationMethod());
+
+    // Compute the normals
+    array_1d<double, 3> tangent_parameter_space;
+    array_1d<double, 3> normal_physical_space;
+    array_1d<double, 3> normal_parameter_space;
+
+    r_geometry.Calculate(LOCAL_TANGENT, tangent_parameter_space); // Gives the result in the parameter space
+    double magnitude = std::sqrt(tangent_parameter_space[0] * tangent_parameter_space[0] + tangent_parameter_space[1] * tangent_parameter_space[1]);
+    
+    normal_parameter_space[0] = + tangent_parameter_space[1] / magnitude;
+    normal_parameter_space[1] = - tangent_parameter_space[0] / magnitude;  // By observations on the result of .Calculate(LOCAL_TANGENT)
+    normal_parameter_space[2] = 0.0;
+
+    // compute complete jacobian transformation including parameter->physical space transformation
+    double DetJ0;
+    Matrix Jacobian = ZeroMatrix(3,3);
+    Jacobian(0,0) = J0[0](0,0);
+    Jacobian(0,1) = J0[0](0,1);
+    Jacobian(1,0) = J0[0](1,0);
+    Jacobian(1,1) = J0[0](1,1);
+    Jacobian(2,2) = 1.0;
+
+    // Calculating inverse jacobian and jacobian determinant
+    MathUtils<double>::InvertMatrix(Jacobian,InvJ0,DetJ0);
+
+    Vector add_factor = prod(Jacobian, tangent_parameter_space); //additional factor to the determinant of the jacobian for the parameter->physical space transformation
+    add_factor[2] = 0.0; 
+    DetJ0 = norm_2(add_factor);
+
+    // compute the normal of the physical space
+    normal_physical_space = prod(trans(InvJ0),normal_parameter_space);
+    normal_physical_space[2] = 0.0;
+    normal_physical_space /= norm_2(normal_physical_space);
+    SetValue(NORMAL, normal_physical_space);
+
+    const double thickness = GetProperties().Has(THICKNESS) ? GetProperties()[THICKNESS] : 1.0;
+
+    const double integration_weight = r_integration_points[0].Weight() * std::abs(DetJ0) * thickness;
+
+    SetValue(INTEGRATION_WEIGHT, integration_weight);
+}
+
+void SupportSolidCondition::CalculateLocalSystem(
+    MatrixType& rLeftHandSideMatrix,
+    VectorType& rRightHandSideVector,
+    const ProcessInfo& rCurrentProcessInfo)
+{
+    KRATOS_TRY
+    const SizeType mat_size = GetGeometry().size() * 2;
+
+    if (rRightHandSideVector.size() != mat_size)
+        rRightHandSideVector.resize(mat_size);
+    noalias(rRightHandSideVector) = ZeroVector(mat_size);
+
+    if (rLeftHandSideMatrix.size1() != mat_size)
+        rLeftHandSideMatrix.resize(mat_size, mat_size);
+    noalias(rLeftHandSideMatrix) = ZeroMatrix(mat_size, mat_size);
+    CalculateLeftHandSide(rLeftHandSideMatrix,rCurrentProcessInfo);
+    CalculateRightHandSide(rRightHandSideVector,rCurrentProcessInfo);
+
+    KRATOS_CATCH("")
+}
+
+void SupportSolidCondition::CalculateLeftHandSide(
+    MatrixType& rLeftHandSideMatrix,
+    const ProcessInfo& rCurrentProcessInfo
+)
+{
+    KRATOS_TRY
+
+    const auto& r_geometry = GetGeometry();
+    const unsigned int number_of_control_points = r_geometry.size();
+
+     // reading integration points and local gradients
+    const Matrix& N = r_geometry.ShapeFunctionsValues(this->GetIntegrationMethod());
+    const GeometryType::ShapeFunctionsGradientsType& r_DN_De = r_geometry.ShapeFunctionsLocalGradients(this->GetIntegrationMethod());
+    const SizeType mat_size = number_of_control_points * mDim;
+    const double integration_weight = GetValue(INTEGRATION_WEIGHT);
+    const double penalty = GetProperties()[PENALTY_FACTOR];
+
+    //resizing as needed the LHS
+    if(rLeftHandSideMatrix.size1() != mat_size)
+        rLeftHandSideMatrix.resize(mat_size,mat_size,false);
+    noalias(rLeftHandSideMatrix) = ZeroMatrix(mat_size,mat_size); //resetting LHS
+
+    //-------------------------------------------------------------------------
+    // Initialize DN_DX
+    Matrix DN_DX(number_of_control_points,2);
+    Matrix InvJ0(3,3);
+
+    // Initialize Jacobian
+    GeometryType::JacobiansType J0;
+    r_geometry.Jacobian(J0,this->GetIntegrationMethod());
+
+    // compute complete jacobian transformation including parameter->physical space transformation
+    double DetJ0;
+    Matrix Jacobian = ZeroMatrix(3,3);
+    Jacobian(0,0) = J0[0](0,0);
+    Jacobian(0,1) = J0[0](0,1);
+    Jacobian(1,0) = J0[0](1,0);
+    Jacobian(1,1) = J0[0](1,1);
+    Jacobian(2,2) = 1.0;
+
+    // Calculating inverse jacobian and jacobian determinant
+    MathUtils<double>::InvertMatrix(Jacobian,InvJ0,DetJ0);
+
+    // retrieve the normal of the physical space
+    array_1d<double, 3> normal_physical_space = GetValue(NORMAL);
+    
+    // Calculating the cartesian derivatives (it is avoided storing them to minimize storage)
+    Matrix sub_inv_jacobian = ZeroMatrix(2,2);
+    sub_inv_jacobian(0,0) = InvJ0(0,0);
+    sub_inv_jacobian(1,0) = InvJ0(1,0);
+    sub_inv_jacobian(0,1) = InvJ0(0,1);
+    sub_inv_jacobian(1,1) = InvJ0(1,1);
+    noalias(DN_DX) = prod(r_DN_De[0],sub_inv_jacobian);
+
+    Matrix B = ZeroMatrix(mDim,mat_size);
+    CalculateB(B, DN_DX);
+
+    // Obtain the tangent costitutive law matrix
+    ConstitutiveLaw::Parameters Values(r_geometry, GetProperties(), rCurrentProcessInfo);
+
+    Vector old_displacement_coefficient_vector(mat_size);
+    GetSolutionCoefficientVector(old_displacement_coefficient_vector);
+    Vector old_strain = prod(B,old_displacement_coefficient_vector);
+
+    const SizeType strain_size = mpConstitutiveLaw->GetStrainSize();
+    ConstitutiveVariables this_constitutive_variables(strain_size);
+    ApplyConstitutiveLaw(mat_size, old_strain, Values, this_constitutive_variables);
+
+    const Matrix& r_D = Values.GetConstitutiveMatrix();
+
+    // Differential area
+    double penalty_integration = penalty * integration_weight;
+
+    // Collins, Lozinsky & Scovazzi innovation
+    double nitsche_penalty = 1.0;  // = 1 -> Penalty approach
+                                        // = -1 -> Free-penalty approach
+    if (penalty == -1.0) {
+        penalty_integration = 0.0;
+        nitsche_penalty = -1.0;
+    }
+
+
+    const Matrix DB = prod(r_D,B);
+    Vector old_displacement = ZeroVector(3);
+    for (IndexType i = 0; i < number_of_control_points; ++i) {
+        old_displacement[0] += N(0,i) * old_displacement_coefficient_vector[2*i];
+        old_displacement[1] += N(0,i) * old_displacement_coefficient_vector[2*i + 1];
+    }
+
+    // Assembly
+    if (this->Has(DIRECTION)){
+        // ASSIGN BC BY DIRECTION
+        //--------------------------------------------------------------------------------------------
+        Vector direction = this->GetValue(DIRECTION);
+
+        for (IndexType i = 0; i < number_of_control_points; i++) {
+            for (IndexType j = 0; j < number_of_control_points; j++) {
+                
+                for (IndexType idim = 0; idim < 2; idim++) {
+                    const int iglob = 2*i+idim;
+
+                    for (IndexType jdim = 0; jdim < 2; jdim++) {
+                        const int jglob = 2*j+jdim;
+
+                        // PENALTY TERM
+                        rLeftHandSideMatrix(iglob, jglob) += N(0,i)*N(0,j)* penalty_integration * direction[idim] * direction[jdim];
+
+                        // FLUX 
+                        // [sigma(u) \dot n] \dot n * (-w \dot n)
+                        //*********************************************** */
+                        Vector sigma_u_n = ZeroVector(3);
+                        sigma_u_n[0] = DB(0, jglob)*normal_physical_space[0] + DB(2, jglob)*normal_physical_space[1];
+                        sigma_u_n[1] = DB(2, jglob)*normal_physical_space[0] + DB(1, jglob)*normal_physical_space[1];
+
+                        double sigma_u_n_dot_direction = inner_prod(sigma_u_n, direction);
+
+                        rLeftHandSideMatrix(iglob, jglob) -= N(0,i) * sigma_u_n_dot_direction * direction[idim] * integration_weight;
+
+                        // // PENALTY FREE g_n = 0
+                        // // [\sigma_1(w) \dot n] \dot n (-u_1 \dot n)
+                        // //*********************************************** */
+                        Vector sigma_w_n = ZeroVector(3);
+                        sigma_w_n[0] = (DB(0, iglob)* normal_physical_space[0] + DB(2, iglob)* normal_physical_space[1]);
+                        sigma_w_n[1] = (DB(2, iglob)* normal_physical_space[0] + DB(1, iglob)* normal_physical_space[1]);
+                        
+
+                        double sigma_w_n_dot_direction = inner_prod(sigma_w_n, direction);
+                        rLeftHandSideMatrix(iglob, jglob) -= nitsche_penalty*N(0,j) * sigma_w_n_dot_direction * direction[jdim] * integration_weight;
+                    }
+
+                }
+            }
+        }
+    }
+    else {
+        // ASSIGN BC BY COMPONENTS 
+        //--------------------------------------------------------------------------------------------
+        for (IndexType i = 0; i < number_of_control_points; i++) {
+            for (IndexType j = 0; j < number_of_control_points; j++) {
+                
+                for (IndexType idim = 0; idim < 2; idim++) {
+                    const int id1 = 2*idim;
+                    const int iglob = 2*i+idim;
+
+                    // PENALTY TERM
+                    rLeftHandSideMatrix(2*i+idim, 2*j+idim) += N(0,i)*N(0,j)* penalty_integration;
+
+                    Vector sigma_w_n = ZeroVector(3);
+                    sigma_w_n[0] = (DB(0, iglob)* normal_physical_space[0] + DB(2, iglob)* normal_physical_space[1]);
+                    sigma_w_n[1] = (DB(2, iglob)* normal_physical_space[0] + DB(1, iglob)* normal_physical_space[1]);
+
+                    for (IndexType jdim = 0; jdim < 2; jdim++) {
+                        const int id2 = (id1+2)%3;
+                        const int jglob = 2*j+jdim;
+
+                        // FLUX 
+                        // [sigma(u) \dot n] \dot n * (-w \dot n)
+                        //*********************************************** */
+                        rLeftHandSideMatrix(iglob, jglob) -= N(0,i)*(DB(id1, jglob)* normal_physical_space[0] + DB(id2, jglob)* normal_physical_space[1]) * integration_weight;
+
+                        // // PENALTY FREE g_n = 0
+                        // // [\sigma_1(w) \dot n] \dot n (-u_1 \dot n)
+                        // //*********************************************** */
+                        rLeftHandSideMatrix(iglob, jglob) -= nitsche_penalty*N(0,j)*sigma_w_n[jdim] * integration_weight;
+                    }
+
+                }
+            }
+        }
+    }
+    
+    KRATOS_CATCH("")
+}
+
+
+void SupportSolidCondition::CalculateRightHandSide(
+    VectorType& rRightHandSideVector,
+    const ProcessInfo& rCurrentProcessInfo
+)
+{
+    KRATOS_TRY
+    const auto& r_geometry = GetGeometry();
+    const unsigned int number_of_control_points = r_geometry.size();
+
+     // reading integration points and local gradients
+    const Matrix& N = r_geometry.ShapeFunctionsValues(this->GetIntegrationMethod());
+    const GeometryType::ShapeFunctionsGradientsType& r_DN_De = r_geometry.ShapeFunctionsLocalGradients(this->GetIntegrationMethod());
+    const unsigned int mDim = r_DN_De[0].size2();
+    const SizeType mat_size = number_of_control_points * mDim;
+    const double integration_weight = GetValue(INTEGRATION_WEIGHT);
+    const double penalty = GetProperties()[PENALTY_FACTOR];
+
+    KRATOS_ERROR_IF(mDim != 2) << "SolidElement momentarily only supports 2D elements, but the current element has dimension " << mDim << std::endl;
+
+    // resizing as needed the RHS
+    if(rRightHandSideVector.size() != mat_size)
+        rRightHandSideVector.resize(mat_size,false);
+    noalias(rRightHandSideVector) = ZeroVector(mat_size); //resetting RHS
+
+    //-------------------------------------------------------------------------
+    // Initialize DN_DX
+    Matrix DN_DX(number_of_control_points,2);
+    Matrix InvJ0(3,3);
+
+    // Initialize Jacobian
+    GeometryType::JacobiansType J0;
+    r_geometry.Jacobian(J0,this->GetIntegrationMethod());
+
+    // compute complete jacobian transformation including parameter->physical space transformation
+    double DetJ0;
+    Matrix Jacobian = ZeroMatrix(3,3);
+    Jacobian(0,0) = J0[0](0,0);
+    Jacobian(0,1) = J0[0](0,1);
+    Jacobian(1,0) = J0[0](1,0);
+    Jacobian(1,1) = J0[0](1,1);
+    Jacobian(2,2) = 1.0;
+
+    // Calculating inverse jacobian and jacobian determinant
+    MathUtils<double>::InvertMatrix(Jacobian,InvJ0,DetJ0);
+
+    // retrieve the normal of the physical space
+    array_1d<double, 3> normal_physical_space = GetValue(NORMAL);
+    
+    // Calculating the cartesian derivatives (it is avoided storing them to minimize storage)
+    Matrix sub_inv_jacobian = ZeroMatrix(2,2);
+    sub_inv_jacobian(0,0) = InvJ0(0,0);
+    sub_inv_jacobian(1,0) = InvJ0(1,0);
+    sub_inv_jacobian(0,1) = InvJ0(0,1);
+    sub_inv_jacobian(1,1) = InvJ0(1,1);
+    noalias(DN_DX) = prod(r_DN_De[0],sub_inv_jacobian);
+
+    Matrix B = ZeroMatrix(mDim,mat_size);
+    CalculateB(B, DN_DX);
+
+    // Obtain the tangent costitutive law matrix
+    ConstitutiveLaw::Parameters Values(r_geometry, GetProperties(), rCurrentProcessInfo);
+
+    Vector old_displacement_coefficient_vector(mat_size);
+    GetSolutionCoefficientVector(old_displacement_coefficient_vector);
+    Vector old_strain = prod(B,old_displacement_coefficient_vector);
+
+    const SizeType strain_size = mpConstitutiveLaw->GetStrainSize();
+    ConstitutiveVariables this_constitutive_variables(strain_size);
+    ApplyConstitutiveLaw(mat_size, old_strain, Values, this_constitutive_variables);
+
+    const Matrix& r_D = Values.GetConstitutiveMatrix();
+    const Vector& r_stress_vector = Values.GetStressVector();
+
+    // Differential area
+    double penalty_integration = penalty * integration_weight;
+
+    // Collins, Lozinsky & Scovazzi innovation
+    double nitsche_penalty = 1.0;  // = 1 -> Penalty approach
+                                        // = -1 -> Free-penalty approach
+    if (penalty == -1.0) {
+        penalty_integration = 0.0;
+        nitsche_penalty = -1.0;
+    }
+
+    // Assembly
+
+    const Matrix DB = prod(r_D,B);
+    Vector old_displacement = ZeroVector(3);
+    for (IndexType i = 0; i < number_of_control_points; ++i) {
+        old_displacement[0] += N(0,i) * old_displacement_coefficient_vector[2*i];
+        old_displacement[1] += N(0,i) * old_displacement_coefficient_vector[2*i + 1];
+    }
+
+    if (this->Has(DIRECTION)){
+        // ASSIGN BC BY DIRECTION
+        //--------------------------------------------------------------------------------------------
+        Vector direction = this->GetValue(DIRECTION);
+        const Vector displacement = this->GetValue(DISPLACEMENT); //already times direction
+        const double displacement_module = inner_prod(displacement, direction);
+
+        const double old_displacement_direction = inner_prod(old_displacement, direction);
+            
+        for (IndexType i = 0; i < number_of_control_points; i++) {
+
+            for (IndexType idim = 0; idim < 2; idim++) {
+                const int iglob = 2*i+idim;
+
+                rRightHandSideVector(iglob) += N(0,i) * direction[idim] * (displacement_module-old_displacement_direction) * penalty_integration;
+
+                // // PENALTY FREE g_n = 0
+                // // rhs -> [\sigma_1(w) \dot n] \dot n (-g_{n,0})
+                // //*********************************************** */
+                Vector sigma_w_n = ZeroVector(3);
+                sigma_w_n[0] = (DB(0, iglob)* normal_physical_space[0] + DB(2, iglob)* normal_physical_space[1]);
+                sigma_w_n[1] = (DB(2, iglob)* normal_physical_space[0] + DB(1, iglob)* normal_physical_space[1]);
+
+                double sigma_w_n_dot_direction = inner_prod(sigma_w_n, direction);
+
+                //PENALTY FREE
+                // [\sigma_1(w) \dot n] \dot n (-u_1 \dot n)
+                rRightHandSideVector(iglob) -= nitsche_penalty*sigma_w_n_dot_direction * integration_weight *(displacement_module - old_displacement_direction);
+
+                // residual terms
+
+                // FLUX
+                Vector old_stress_normal = ZeroVector(3);
+                old_stress_normal[0] = r_stress_vector[0]*normal_physical_space[0] + r_stress_vector[2]*normal_physical_space[1];
+                old_stress_normal[1] = r_stress_vector[2]*normal_physical_space[0] + r_stress_vector[1]*normal_physical_space[1];
+
+                double old_stress_normal_dot_direction = inner_prod(old_stress_normal, direction);
+                rRightHandSideVector(iglob) += N(0,i) * old_stress_normal_dot_direction * direction[idim] * integration_weight;
+            }
+        }
+    }
+    else {
+        // ASSIGN BC BY COMPONENTS 
+        //--------------------------------------------------------------------------------------------
+
+        Vector u_D = this->GetValue(DISPLACEMENT);
+
+        for (IndexType i = 0; i < number_of_control_points; i++) {
+
+            for (IndexType idim = 0; idim < 2; idim++) {
+                const int iglob = 2*i+idim;
+
+                rRightHandSideVector[iglob] += N(0,i)*(u_D-old_displacement)[idim]* penalty_integration;
+
+                Vector sigma_w_n = ZeroVector(3);
+                sigma_w_n[0] = (DB(0, iglob)* normal_physical_space[0] + DB(2, iglob)* normal_physical_space[1]);
+                sigma_w_n[1] = (DB(2, iglob)* normal_physical_space[0] + DB(1, iglob)* normal_physical_space[1]);
+
+                for (IndexType jdim = 0; jdim < 2; jdim++) {
+                    rRightHandSideVector(iglob) -= nitsche_penalty*(u_D[jdim]-old_displacement[jdim])*sigma_w_n[jdim] * integration_weight;
+                }
+
+                // residual terms
+                // FLUX
+                Vector old_stress_normal = ZeroVector(3);
+                old_stress_normal[0] = r_stress_vector[0]*normal_physical_space[0] + r_stress_vector[2]*normal_physical_space[1];
+                old_stress_normal[1] = r_stress_vector[2]*normal_physical_space[0] + r_stress_vector[1]*normal_physical_space[1];
+
+                rRightHandSideVector(iglob) += N(0,i) * old_stress_normal[idim] * integration_weight;
+
+            }
+        }
+    }
+    KRATOS_CATCH("")
+}
+
+    int SupportSolidCondition::Check(const ProcessInfo& rCurrentProcessInfo) const
+    {
+        KRATOS_ERROR_IF_NOT(GetProperties().Has(PENALTY_FACTOR))
+            << "No penalty factor (PENALTY_FACTOR) defined in property of SupportPenaltyLaplacianCondition" << std::endl;
+        return 0;
+    }
+
+    void SupportSolidCondition::EquationIdVector(
+        EquationIdVectorType& rResult,
+        const ProcessInfo& rCurrentProcessInfo
+    ) const
+    {
+        const auto& r_geometry = GetGeometry();
+        const SizeType number_of_control_points = r_geometry.size();
+
+        if (rResult.size() != 2 * number_of_control_points)
+            rResult.resize(2 * number_of_control_points, false);
+
+        for (IndexType i = 0; i < number_of_control_points; ++i) {
+            const IndexType index = i * 2;
+            const auto& r_node = r_geometry[i];
+            rResult[index] = r_node.GetDof(DISPLACEMENT_X).EquationId();
+            rResult[index + 1] = r_node.GetDof(DISPLACEMENT_Y).EquationId();
+        }
+    }
+
+    void SupportSolidCondition::GetDofList(
+        DofsVectorType& rElementalDofList,
+        const ProcessInfo& rCurrentProcessInfo
+    ) const
+    {
+        const auto& r_geometry = GetGeometry();
+        const SizeType number_of_control_points = r_geometry.size();
+
+        rElementalDofList.resize(0);
+        rElementalDofList.reserve(2 * number_of_control_points);
+
+        for (IndexType i = 0; i < number_of_control_points; ++i) {
+            const auto& r_node = r_geometry[i];
+            rElementalDofList.push_back(r_node.pGetDof(DISPLACEMENT_X));
+            rElementalDofList.push_back(r_node.pGetDof(DISPLACEMENT_Y));
+        }
+    };
+
+
+    void SupportSolidCondition::GetSolutionCoefficientVector(
+        Vector& rValues) const
+    {
+        const SizeType number_of_control_points = GetGeometry().size();
+        const SizeType mat_size = number_of_control_points * 2;
+
+        if (rValues.size() != mat_size)
+            rValues.resize(mat_size, false);
+
+        for (IndexType i = 0; i < number_of_control_points; ++i)
+        {
+            const array_1d<double, 3 >& displacement = GetGeometry()[i].GetSolutionStepValue(DISPLACEMENT);
+            IndexType index = i * 2;
+
+            rValues[index] = displacement[0];
+            rValues[index + 1] = displacement[1];
+        }
+    }
+
+    void SupportSolidCondition::CalculateB(
+        Matrix& rB, 
+        Matrix& r_DN_DX) const
+    {
+        const SizeType number_of_control_points = GetGeometry().size();
+        const SizeType mat_size = number_of_control_points * 2;
+
+        if (rB.size1() != 3 || rB.size2() != mat_size)
+            rB.resize(3, mat_size);
+        noalias(rB) = ZeroMatrix(3, mat_size);
+
+        for (IndexType r = 0; r < mat_size; r++)
+        {
+            // local node number kr and dof direction dirr
+            IndexType kr = r / 2;
+            IndexType dirr = r % 2;
+
+            rB(0, r) = r_DN_DX(kr,0) * (1-dirr);
+            rB(1, r) = r_DN_DX(kr,1) * dirr;
+            rB(2, r) = r_DN_DX(kr,0) * (dirr) + r_DN_DX(kr,1) * (1-dirr);
+        }
+    }
+
+
+    void SupportSolidCondition::ApplyConstitutiveLaw(SizeType matSize, Vector& rStrain, ConstitutiveLaw::Parameters& rValues,
+                                        ConstitutiveVariables& rConstitutiVariables)
+    {
+        const SizeType strain_size = mpConstitutiveLaw->GetStrainSize();
+        // Set constitutive law flags:
+        Flags& ConstitutiveLawOptions=rValues.GetOptions();
+
+        ConstitutiveLawOptions.Set(ConstitutiveLaw::USE_ELEMENT_PROVIDED_STRAIN, true);
+        ConstitutiveLawOptions.Set(ConstitutiveLaw::COMPUTE_STRESS, true);
+        ConstitutiveLawOptions.Set(ConstitutiveLaw::COMPUTE_CONSTITUTIVE_TENSOR, true);
+        
+        rValues.SetStrainVector(rStrain);
+        rValues.SetStressVector(rConstitutiVariables.StressVector);
+        rValues.SetConstitutiveMatrix(rConstitutiVariables.D);
+
+        mpConstitutiveLaw->CalculateMaterialResponse(rValues, ConstitutiveLaw::StressMeasure_Cauchy); 
+    }
+
+
+    void SupportSolidCondition::FinalizeSolutionStep(const ProcessInfo& rCurrentProcessInfo)
+    {
+        ConstitutiveLaw::Parameters constitutive_law_parameters(
+            GetGeometry(), GetProperties(), rCurrentProcessInfo);
+
+        mpConstitutiveLaw->FinalizeMaterialResponse(constitutive_law_parameters, ConstitutiveLaw::StressMeasure_Cauchy);
+
+        //---------- SET STRESS VECTOR VALUE ----------------------------------------------------------------
+        const auto& r_geometry = GetGeometry();
+        const SizeType number_of_control_points = r_geometry.size();
+        const SizeType mat_size = number_of_control_points * 2;
+
+        // Initialize Jacobian
+        GeometryType::JacobiansType J0;
+        // Initialize DN_DX
+        const unsigned int mDim = 2;
+        Matrix DN_DX(number_of_control_points,2);
+        Matrix InvJ0(mDim,mDim);
+
+        const GeometryType::ShapeFunctionsGradientsType& DN_De = r_geometry.ShapeFunctionsLocalGradients(this->GetIntegrationMethod());
+        r_geometry.Jacobian(J0,this->GetIntegrationMethod());
+        double DetJ0;
+        Vector old_displacement(mat_size);
+        GetSolutionCoefficientVector(old_displacement);
+        
+        Matrix Jacobian = ZeroMatrix(2,2);
+        Jacobian(0,0) = J0[0](0,0);
+        Jacobian(0,1) = J0[0](0,1);
+        Jacobian(1,0) = J0[0](1,0);
+        Jacobian(1,1) = J0[0](1,1);
+
+        // Calculating inverse jacobian and jacobian determinant
+        MathUtils<double>::InvertMatrix(Jacobian,InvJ0,DetJ0);
+
+        // // Calculating the cartesian derivatives (it is avoided storing them to minimize storage)
+        noalias(DN_DX) = prod(DN_De[0],InvJ0);
+
+        Matrix B = ZeroMatrix(3,mat_size);
+
+        CalculateB(B, DN_DX);
+
+        array_1d<double, 3> normal_physical_space = GetValue(NORMAL);
+
+        // GET STRESS VECTOR
+        ConstitutiveLaw::Parameters Values(r_geometry, GetProperties(), rCurrentProcessInfo);
+
+        const SizeType strain_size = mpConstitutiveLaw->GetStrainSize();
+        // Set constitutive law flags:
+        Flags& ConstitutiveLawOptions=Values.GetOptions();
+
+        ConstitutiveLawOptions.Set(ConstitutiveLaw::USE_ELEMENT_PROVIDED_STRAIN, true);
+        ConstitutiveLawOptions.Set(ConstitutiveLaw::COMPUTE_STRESS, true);
+        ConstitutiveLawOptions.Set(ConstitutiveLaw::COMPUTE_CONSTITUTIVE_TENSOR, true);
+
+        ConstitutiveVariables this_constitutive_variables(strain_size);
+
+        Vector old_strain = prod(B,old_displacement);
+    
+        Values.SetStrainVector(old_strain);
+        Values.SetStressVector(this_constitutive_variables.StressVector);
+        Values.SetConstitutiveMatrix(this_constitutive_variables.D);
+        mpConstitutiveLaw->CalculateMaterialResponse(Values, ConstitutiveLaw::StressMeasure_Cauchy);
+
+        const Vector sigma = Values.GetStressVector();
+        Vector sigma_n(2);
+
+        sigma_n[0] = sigma[0]*normal_physical_space[0] + sigma[2]*normal_physical_space[1];
+        sigma_n[1] = sigma[2]*normal_physical_space[0] + sigma[1]*normal_physical_space[1];
+
+        SetValue(NORMAL_STRESS, sigma_n);
+
+        SetValue(CAUCHY_STRESS_XX, sigma[0]);
+        SetValue(CAUCHY_STRESS_YY, sigma[1]);
+        SetValue(CAUCHY_STRESS_XY, sigma[2]);
+        // //---------------------
+    }
+
+    void SupportSolidCondition::InitializeSolutionStep(const ProcessInfo& rCurrentProcessInfo){
+        //--------------------------------------------------------------------------------------------
+        // calculate the constitutive law response
+        ConstitutiveLaw::Parameters constitutive_law_parameters(
+            GetGeometry(), GetProperties(), rCurrentProcessInfo);
+
+        mpConstitutiveLaw->InitializeMaterialResponse(constitutive_law_parameters, ConstitutiveLaw::StressMeasure_Cauchy);
+    }
+
+} // Namespace Kratos