//  KRATOS  _____________
//         /  _/ ____/   |
//         / // / __/ /| |
//       _/ // /_/ / ___ |
//      /___/\____/_/  |_| Application
//
//  License:         BSD License
//                   Kratos default license: kratos/license.txt
//
//  Main authors:    Nicolò Antonelli
//                  
//

// System includes

// External includes

// Project includes
#include "includes/convection_diffusion_settings.h"

// Application includes
#include "custom_conditions/support_laplacian_condition.h"


namespace Kratos
{
void SupportLaplacianCondition::CalculateLocalSystem(
MatrixType& rLeftHandSideMatrix,
VectorType& rRightHandSideVector,
const ProcessInfo& rCurrentProcessInfo)
{
    KRATOS_TRY

    const SizeType mat_size = GetGeometry().size() * 1;

<<<<<<< HEAD
    if (rRightHandSideVector.size() != mat_size)
        rRightHandSideVector.resize(mat_size);
    noalias(rRightHandSideVector) = ZeroVector(mat_size);

    if (rLeftHandSideMatrix.size1() != mat_size)
        rLeftHandSideMatrix.resize(mat_size, mat_size);
    noalias(rLeftHandSideMatrix) = ZeroMatrix(mat_size, mat_size);

    ConvectionDiffusionSettings::Pointer p_settings = rCurrentProcessInfo[CONVECTION_DIFFUSION_SETTINGS];
    const auto& r_unknown_var = p_settings->GetUnknownVariable();
=======
        // Integration
        const GeometryType::IntegrationPointsArrayType& integration_points = r_geometry.IntegrationPoints();
        const GeometryType::ShapeFunctionsGradientsType& DN_De = r_geometry.ShapeFunctionsLocalGradients(r_geometry.GetDefaultIntegrationMethod());
        
        const unsigned int dim = DN_De[0].size2();
        Matrix DN_DX(number_of_nodes,dim);

        // GeometryType::JacobiansType J0;
        // Matrix InvJ0(dim,dim);
        // r_geometry.Jacobian(J0,r_geometry.GetDefaultIntegrationMethod());
>>>>>>> 09916f50

    const auto& r_geometry = GetGeometry();
    const SizeType number_of_nodes = r_geometry.size();

<<<<<<< HEAD
    CalculateLeftHandSide(rLeftHandSideMatrix,rCurrentProcessInfo);
    CalculateRightHandSide(rRightHandSideVector,rCurrentProcessInfo);
    
    Vector temp(number_of_nodes);
    // RHS = ExtForces - K*temp;
    for (IndexType i = 0; i < number_of_nodes; i++) {
        temp[i] = r_geometry[i].GetSolutionStepValue(r_unknown_var);
    }
    // RHS -= K*temp
    noalias(rRightHandSideVector) -= prod(rLeftHandSideMatrix,temp);

    KRATOS_CATCH("")
}

void SupportLaplacianCondition::CalculateLeftHandSide(
    MatrixType& rLeftHandSideMatrix,
    const ProcessInfo& rCurrentProcessInfo)
{
    const SizeType mat_size = GetGeometry().size() * 1;

    if (rLeftHandSideMatrix.size1() != mat_size)
        rLeftHandSideMatrix.resize(mat_size, mat_size);
    noalias(rLeftHandSideMatrix) = ZeroMatrix(mat_size, mat_size);

    ConvectionDiffusionSettings::Pointer p_settings = rCurrentProcessInfo[CONVECTION_DIFFUSION_SETTINGS];
    
    const double penalty = GetProperties()[PENALTY_FACTOR];

    const auto& r_geometry = GetGeometry();
    const SizeType number_of_nodes = r_geometry.size();

    // Integration
    const GeometryType::IntegrationPointsArrayType& integration_points = r_geometry.IntegrationPoints();
    const GeometryType::ShapeFunctionsGradientsType& r_DN_De = r_geometry.ShapeFunctionsLocalGradients(r_geometry.GetDefaultIntegrationMethod());
    
    const unsigned int dim = r_DN_De[0].size2();
    Matrix DN_DX(number_of_nodes,dim);
    
    // Compute the normals
    array_1d<double, 3> normal_physical_space;
    array_1d<double, 3> normal_parameter_space;

    normal_parameter_space = - r_geometry.Normal(0, GetIntegrationMethod());
    normal_parameter_space = normal_parameter_space / MathUtils<double>::Norm(normal_parameter_space);

    normal_physical_space = normal_parameter_space; // prod(trans(J0[0]),normal_parameter_space);
    
    const Matrix& N = r_geometry.ShapeFunctionsValues();

    // Calculating the cartesian derivatives
    noalias(DN_DX) = r_DN_De[0]; // prod(r_DN_De[point_number],InvJ0);
    
    Matrix H = ZeroMatrix(1, number_of_nodes);
    Matrix DN_dot_n = ZeroMatrix(1, number_of_nodes);
    for (IndexType i = 0; i < number_of_nodes; ++i)
    {
        H(0, i)            = N(0, i);
        for (unsigned int idim = 0; idim < dim; idim++) {
            DN_dot_n(0, i)   += DN_DX(i, idim) * normal_physical_space[idim];           
        } 
        
    }
    // Differential area
    double penalty_integration = penalty * integration_points[0].Weight(); //  * std::abs(DetJ0);

    // Collins, Lozinsky & Scovazzi innovation
    double nitsche_penalty = 1.0;  // = 1 -> Penalty approach
                                    // = -1 -> Free-penalty approach
    if (penalty == -1.0) {
        penalty_integration = 0.0;
        nitsche_penalty = -1.0;
    }
    
    // Assembly
    noalias(rLeftHandSideMatrix) -= prod(trans(H), H) * penalty_integration;
    // Assembly of the integration by parts term -(w,GRAD_u * n) -> Fundamental !!
    noalias(rLeftHandSideMatrix) -= prod(trans(H), DN_dot_n) * integration_points[0].Weight(); // * std::abs(DetJ0) ;

    // Assembly Dirichlet BCs -(GRAD_w* n,u) 
    noalias(rLeftHandSideMatrix) -= nitsche_penalty * prod(trans(DN_dot_n), H) * integration_points[0].Weight(); // * std::abs(DetJ0) ;
        
}

void SupportLaplacianCondition::CalculateRightHandSide(
    VectorType& rRightHandSideVector,
    const ProcessInfo& rCurrentProcessInfo)
{
    const SizeType mat_size = GetGeometry().size() * 1;

    if (rRightHandSideVector.size() != mat_size)
        rRightHandSideVector.resize(mat_size);
    noalias(rRightHandSideVector) = ZeroVector(mat_size);

    ConvectionDiffusionSettings::Pointer p_settings = rCurrentProcessInfo[CONVECTION_DIFFUSION_SETTINGS];
    const auto& r_unknown_var = p_settings->GetUnknownVariable();
    
    const double penalty = GetProperties()[PENALTY_FACTOR];

    const auto& r_geometry = GetGeometry();
    const SizeType number_of_nodes = r_geometry.size();

    // Integration
    const GeometryType::IntegrationPointsArrayType& integration_points = r_geometry.IntegrationPoints();
    const GeometryType::ShapeFunctionsGradientsType& r_DN_De = r_geometry.ShapeFunctionsLocalGradients(r_geometry.GetDefaultIntegrationMethod());
    
    const unsigned int dim = r_DN_De[0].size2();
    Matrix DN_DX(number_of_nodes,dim);
    
    // Compute the normals
    array_1d<double, 3> normal_physical_space;
    array_1d<double, 3> normal_parameter_space;

    normal_parameter_space = - r_geometry.Normal(0, GetIntegrationMethod());
    normal_parameter_space = normal_parameter_space / MathUtils<double>::Norm(normal_parameter_space);

    normal_physical_space = normal_parameter_space; // prod(trans(J0[0]),normal_parameter_space);
    
    const Matrix& N = r_geometry.ShapeFunctionsValues();

    // Calculating the cartesian derivatives
    noalias(DN_DX) = r_DN_De[0]; // prod(r_DN_De[point_number],InvJ0);
    
    Vector DN_dot_n_vec = ZeroVector(number_of_nodes);
    Vector H_vector = ZeroVector(number_of_nodes);
    for (IndexType i = 0; i < number_of_nodes; ++i)
    {
        H_vector(i)        = N(0, i); 

        for (unsigned int idim = 0; idim < dim; idim++) {
            DN_dot_n_vec(i)  += DN_DX(i, idim) * normal_physical_space[idim];
        } 
        
=======
        std::ofstream output_file("txt_files/support_boundary_GPs_3D.txt", std::ios::app);
        if (output_file.is_open()) {
            output_file << std::scientific << std::setprecision(14); // Set precision to 10^-14
            output_file << r_geometry.Center().X() << " " << r_geometry.Center().Y() << " " << r_geometry.Center().Z()  << std::endl;
            output_file.close();
        }
        //------------------------------------------------------

        typedef typename GeometryType::CoordinatesArrayType  CoordinatesArrayType;
        
        // Compute the normals
        array_1d<double, 3> normal_physical_space;
        array_1d<double, 3> normal_parameter_space;
        r_geometry.Calculate(NORMAL, normal_parameter_space);

        normal_physical_space = normal_parameter_space; // prod(trans(J0[0]),normal_parameter_space);
        
        const Matrix& N = r_geometry.ShapeFunctionsValues();

        // Time-related variables
        const double theta = 1.0; 

        // // Calculating the cartesian derivatives (it is avoided storing them to minimize storage)
        noalias(DN_DX) = DN_De[0];
        
        Matrix H = ZeroMatrix(1, number_of_nodes);
        Matrix DN_dot_n = ZeroMatrix(1, number_of_nodes);
        Vector DN_dot_n_vec = ZeroVector(number_of_nodes);
        Vector H_vector = ZeroVector(number_of_nodes);
        for (IndexType i = 0; i < number_of_nodes; ++i)
        {
            H(0, i)            = N(0, i);
            H_vector(i)        = N(0, i); 

            for (IndexType idim = 0; idim < dim; idim++) {
                DN_dot_n(0, i)   += DN_DX(i, idim) * normal_physical_space[idim];           
                DN_dot_n_vec(i)  += DN_DX(i, idim) * normal_physical_space[idim];
            } 
            
        }
        // Differential area
        double penalty_integration = penalty * integration_points[0].Weight(); //  * std::abs(DetJ0);

        // Collins, Lozinsky & Scovazzi innovation
        double Guglielmo_innovation = 1.0;  // = 1 -> Penalty approach
                                            // = -1 -> Free-penalty approach
        if (penalty == -1.0) {
            penalty_integration = 0.0;
            Guglielmo_innovation = -1.0;
        }
        

        // Assembly
        noalias(rLeftHandSideMatrix) -= theta * prod(trans(H), H) * penalty_integration;
        // Assembly of the integration by parts term -(w,GRAD_u * n) -> Fundamental !!
        noalias(rLeftHandSideMatrix) -= theta * prod(trans(H), DN_dot_n)                        * integration_points[0].Weight(); // * std::abs(DetJ0) ;
        // Of the Dirichlet BCs -(GRAD_w* n,u) 
        noalias(rLeftHandSideMatrix) -= theta * Guglielmo_innovation * prod(trans(DN_dot_n), H) * integration_points[0].Weight(); // * std::abs(DetJ0) ;


        const double u_D_scalar = this->GetValue(TEMPERATURE);
        const double u_D_scalar_old = this->GetValue(TEMPERATURE_OLD_IT);
        
        noalias(rRightHandSideVector) -=  theta * H_vector * u_D_scalar * penalty_integration;
        noalias(rRightHandSideVector) -=  (1.0-theta) * H_vector * u_D_scalar_old * penalty_integration;
        // Of the Dirichlet BCs
        noalias(rRightHandSideVector) -= theta * Guglielmo_innovation * DN_dot_n_vec * u_D_scalar * integration_points[0].Weight(); // * std::abs(DetJ0);
        noalias(rRightHandSideVector) -= (1.0-theta) * Guglielmo_innovation * DN_dot_n_vec * u_D_scalar_old * integration_points[0].Weight();

        // RHS contributions for (1 - theta)-weighted terms
        double temperature_previous = 0.0;
        double grad_u_previous_dot_normal = 0.0;
        for (unsigned int i = 0; i < number_of_nodes; ++i) {
            temperature_previous += r_geometry[i].FastGetSolutionStepValue(TEMPERATURE, 1) * N(0, i);     // T^(n)
            for (unsigned int idim = 0; idim < dim; ++idim) {
                grad_u_previous_dot_normal += DN_DX(i, idim) * normal_physical_space[idim] * r_geometry[i].FastGetSolutionStepValue(TEMPERATURE, 1);
            }
        }
  
        // Residual for (1 - theta)-weighted terms
        noalias(rRightHandSideVector) += (1.0 - theta) * H_vector * temperature_previous * penalty_integration;
        noalias(rRightHandSideVector) += (1.0 - theta) * H_vector * grad_u_previous_dot_normal * integration_points[0].Weight(); 
        noalias(rRightHandSideVector) += (1.0 - theta) * Guglielmo_innovation * DN_dot_n_vec * temperature_previous * integration_points[0].Weight();

        Vector temp(number_of_nodes);
        // RHS = ExtForces - K*temp;
        for (unsigned int i = 0; i < number_of_nodes; i++) {
            temp[i] = r_geometry[i].GetSolutionStepValue(TEMPERATURE);
        }
        // RHS -= K*temp
        noalias(rRightHandSideVector) -= prod(rLeftHandSideMatrix,temp);

        // for (unsigned int i = 0; i < number_of_nodes; i++) {
        //     std::ofstream outputFile("txt_files/Id_active_control_points_condition.txt", std::ios::app);
        //     outputFile << r_geometry[i].GetId() << "  " << r_geometry[i].GetDof(TEMPERATURE).EquationId() <<"\n";
        //     outputFile.close();
        // }
        KRATOS_CATCH("")
>>>>>>> 09916f50
    }
    // Differential area
    double penalty_integration = penalty * integration_points[0].Weight(); //  * std::abs(DetJ0);

    // Collins, Lozinsky & Scovazzi innovation
    double nitsche_penalty = 1.0;  // = 1 -> Penalty approach
                                    // = -1 -> Free-penalty approach
    if (penalty == -1.0) {
        penalty_integration = 0.0;
        nitsche_penalty = -1.0;
    }
        
    const double u_D_scalar = this->GetValue(r_unknown_var);

    noalias(rRightHandSideVector) -=  H_vector * u_D_scalar * penalty_integration;
    noalias(rRightHandSideVector) -= nitsche_penalty * DN_dot_n_vec * u_D_scalar * integration_points[0].Weight(); // * std::abs(DetJ0);

}

int SupportLaplacianCondition::Check(const ProcessInfo& rCurrentProcessInfo) const
{
    KRATOS_ERROR_IF_NOT(GetProperties().Has(PENALTY_FACTOR))
        << "No penalty factor (PENALTY_FACTOR) defined in property of SupportLaplacianCondition" << std::endl;
    return 0;
}

void SupportLaplacianCondition::EquationIdVector(
    EquationIdVectorType& rResult,
    const ProcessInfo& rCurrentProcessInfo
) const
{
    ConvectionDiffusionSettings::Pointer p_settings = rCurrentProcessInfo[CONVECTION_DIFFUSION_SETTINGS];
    const auto& r_unknown_var = p_settings->GetUnknownVariable();

    const auto& r_geometry = GetGeometry();
    const SizeType number_of_nodes = r_geometry.size();

    if (rResult.size() !=  number_of_nodes)
        rResult.resize(number_of_nodes, false);

    for (IndexType i = 0; i < number_of_nodes; ++i) {
        const auto& r_node = r_geometry[i];
        rResult[i] = r_node.GetDof(r_unknown_var).EquationId();
    }
}

void SupportLaplacianCondition::GetDofList(
    DofsVectorType& rElementalDofList,
    const ProcessInfo& rCurrentProcessInfo
) const
{
    ConvectionDiffusionSettings::Pointer p_settings = rCurrentProcessInfo[CONVECTION_DIFFUSION_SETTINGS];
    const auto& r_unknown_var = p_settings->GetUnknownVariable();

    const auto& r_geometry = GetGeometry();
    const SizeType number_of_nodes = r_geometry.size();

    rElementalDofList.resize(0);
    rElementalDofList.reserve(number_of_nodes);

    for (IndexType i = 0; i < number_of_nodes; ++i) {
        const auto& r_node = r_geometry[i];
        rElementalDofList.push_back(r_node.pGetDof(r_unknown_var));
    }
};

    void SupportLaplacianCondition::FinalizeSolutionStep(const ProcessInfo& rCurrentProcessInfo)
    {
        const auto& r_geometry = GetGeometry();
        const double u_D_scalar = this->GetValue(TEMPERATURE);
        SetValue(TEMPERATURE_OLD_IT, u_D_scalar);
    }


} // Namespace Kratos
<|MERGE_RESOLUTION|>--- conflicted
+++ resolved
@@ -1,370 +1,202 @@
-//  KRATOS  _____________
-//         /  _/ ____/   |
-//         / // / __/ /| |
-//       _/ // /_/ / ___ |
-//      /___/\____/_/  |_| Application
-//
-//  License:         BSD License
-//                   Kratos default license: kratos/license.txt
-//
-//  Main authors:    Nicolò Antonelli
-//                  
-//
-
-// System includes
-
-// External includes
-
-// Project includes
-#include "includes/convection_diffusion_settings.h"
-
-// Application includes
-#include "custom_conditions/support_laplacian_condition.h"
-
-
-namespace Kratos
-{
-void SupportLaplacianCondition::CalculateLocalSystem(
-MatrixType& rLeftHandSideMatrix,
-VectorType& rRightHandSideVector,
-const ProcessInfo& rCurrentProcessInfo)
-{
-    KRATOS_TRY
-
-    const SizeType mat_size = GetGeometry().size() * 1;
-
-<<<<<<< HEAD
-    if (rRightHandSideVector.size() != mat_size)
-        rRightHandSideVector.resize(mat_size);
-    noalias(rRightHandSideVector) = ZeroVector(mat_size);
-
-    if (rLeftHandSideMatrix.size1() != mat_size)
-        rLeftHandSideMatrix.resize(mat_size, mat_size);
-    noalias(rLeftHandSideMatrix) = ZeroMatrix(mat_size, mat_size);
-
-    ConvectionDiffusionSettings::Pointer p_settings = rCurrentProcessInfo[CONVECTION_DIFFUSION_SETTINGS];
-    const auto& r_unknown_var = p_settings->GetUnknownVariable();
-=======
-        // Integration
-        const GeometryType::IntegrationPointsArrayType& integration_points = r_geometry.IntegrationPoints();
-        const GeometryType::ShapeFunctionsGradientsType& DN_De = r_geometry.ShapeFunctionsLocalGradients(r_geometry.GetDefaultIntegrationMethod());
-        
-        const unsigned int dim = DN_De[0].size2();
-        Matrix DN_DX(number_of_nodes,dim);
-
-        // GeometryType::JacobiansType J0;
-        // Matrix InvJ0(dim,dim);
-        // r_geometry.Jacobian(J0,r_geometry.GetDefaultIntegrationMethod());
->>>>>>> 09916f50
-
-    const auto& r_geometry = GetGeometry();
-    const SizeType number_of_nodes = r_geometry.size();
-
-<<<<<<< HEAD
-    CalculateLeftHandSide(rLeftHandSideMatrix,rCurrentProcessInfo);
-    CalculateRightHandSide(rRightHandSideVector,rCurrentProcessInfo);
-    
-    Vector temp(number_of_nodes);
-    // RHS = ExtForces - K*temp;
-    for (IndexType i = 0; i < number_of_nodes; i++) {
-        temp[i] = r_geometry[i].GetSolutionStepValue(r_unknown_var);
-    }
-    // RHS -= K*temp
-    noalias(rRightHandSideVector) -= prod(rLeftHandSideMatrix,temp);
-
-    KRATOS_CATCH("")
-}
-
-void SupportLaplacianCondition::CalculateLeftHandSide(
-    MatrixType& rLeftHandSideMatrix,
-    const ProcessInfo& rCurrentProcessInfo)
-{
-    const SizeType mat_size = GetGeometry().size() * 1;
-
-    if (rLeftHandSideMatrix.size1() != mat_size)
-        rLeftHandSideMatrix.resize(mat_size, mat_size);
-    noalias(rLeftHandSideMatrix) = ZeroMatrix(mat_size, mat_size);
-
-    ConvectionDiffusionSettings::Pointer p_settings = rCurrentProcessInfo[CONVECTION_DIFFUSION_SETTINGS];
-    
-    const double penalty = GetProperties()[PENALTY_FACTOR];
-
-    const auto& r_geometry = GetGeometry();
-    const SizeType number_of_nodes = r_geometry.size();
-
-    // Integration
-    const GeometryType::IntegrationPointsArrayType& integration_points = r_geometry.IntegrationPoints();
-    const GeometryType::ShapeFunctionsGradientsType& r_DN_De = r_geometry.ShapeFunctionsLocalGradients(r_geometry.GetDefaultIntegrationMethod());
-    
-    const unsigned int dim = r_DN_De[0].size2();
-    Matrix DN_DX(number_of_nodes,dim);
-    
-    // Compute the normals
-    array_1d<double, 3> normal_physical_space;
-    array_1d<double, 3> normal_parameter_space;
-
-    normal_parameter_space = - r_geometry.Normal(0, GetIntegrationMethod());
-    normal_parameter_space = normal_parameter_space / MathUtils<double>::Norm(normal_parameter_space);
-
-    normal_physical_space = normal_parameter_space; // prod(trans(J0[0]),normal_parameter_space);
-    
-    const Matrix& N = r_geometry.ShapeFunctionsValues();
-
-    // Calculating the cartesian derivatives
-    noalias(DN_DX) = r_DN_De[0]; // prod(r_DN_De[point_number],InvJ0);
-    
-    Matrix H = ZeroMatrix(1, number_of_nodes);
-    Matrix DN_dot_n = ZeroMatrix(1, number_of_nodes);
-    for (IndexType i = 0; i < number_of_nodes; ++i)
-    {
-        H(0, i)            = N(0, i);
-        for (unsigned int idim = 0; idim < dim; idim++) {
-            DN_dot_n(0, i)   += DN_DX(i, idim) * normal_physical_space[idim];           
-        } 
-        
-    }
-    // Differential area
-    double penalty_integration = penalty * integration_points[0].Weight(); //  * std::abs(DetJ0);
-
-    // Collins, Lozinsky & Scovazzi innovation
-    double nitsche_penalty = 1.0;  // = 1 -> Penalty approach
-                                    // = -1 -> Free-penalty approach
-    if (penalty == -1.0) {
-        penalty_integration = 0.0;
-        nitsche_penalty = -1.0;
-    }
-    
-    // Assembly
-    noalias(rLeftHandSideMatrix) -= prod(trans(H), H) * penalty_integration;
-    // Assembly of the integration by parts term -(w,GRAD_u * n) -> Fundamental !!
-    noalias(rLeftHandSideMatrix) -= prod(trans(H), DN_dot_n) * integration_points[0].Weight(); // * std::abs(DetJ0) ;
-
-    // Assembly Dirichlet BCs -(GRAD_w* n,u) 
-    noalias(rLeftHandSideMatrix) -= nitsche_penalty * prod(trans(DN_dot_n), H) * integration_points[0].Weight(); // * std::abs(DetJ0) ;
-        
-}
-
-void SupportLaplacianCondition::CalculateRightHandSide(
-    VectorType& rRightHandSideVector,
-    const ProcessInfo& rCurrentProcessInfo)
-{
-    const SizeType mat_size = GetGeometry().size() * 1;
-
-    if (rRightHandSideVector.size() != mat_size)
-        rRightHandSideVector.resize(mat_size);
-    noalias(rRightHandSideVector) = ZeroVector(mat_size);
-
-    ConvectionDiffusionSettings::Pointer p_settings = rCurrentProcessInfo[CONVECTION_DIFFUSION_SETTINGS];
-    const auto& r_unknown_var = p_settings->GetUnknownVariable();
-    
-    const double penalty = GetProperties()[PENALTY_FACTOR];
-
-    const auto& r_geometry = GetGeometry();
-    const SizeType number_of_nodes = r_geometry.size();
-
-    // Integration
-    const GeometryType::IntegrationPointsArrayType& integration_points = r_geometry.IntegrationPoints();
-    const GeometryType::ShapeFunctionsGradientsType& r_DN_De = r_geometry.ShapeFunctionsLocalGradients(r_geometry.GetDefaultIntegrationMethod());
-    
-    const unsigned int dim = r_DN_De[0].size2();
-    Matrix DN_DX(number_of_nodes,dim);
-    
-    // Compute the normals
-    array_1d<double, 3> normal_physical_space;
-    array_1d<double, 3> normal_parameter_space;
-
-    normal_parameter_space = - r_geometry.Normal(0, GetIntegrationMethod());
-    normal_parameter_space = normal_parameter_space / MathUtils<double>::Norm(normal_parameter_space);
-
-    normal_physical_space = normal_parameter_space; // prod(trans(J0[0]),normal_parameter_space);
-    
-    const Matrix& N = r_geometry.ShapeFunctionsValues();
-
-    // Calculating the cartesian derivatives
-    noalias(DN_DX) = r_DN_De[0]; // prod(r_DN_De[point_number],InvJ0);
-    
-    Vector DN_dot_n_vec = ZeroVector(number_of_nodes);
-    Vector H_vector = ZeroVector(number_of_nodes);
-    for (IndexType i = 0; i < number_of_nodes; ++i)
-    {
-        H_vector(i)        = N(0, i); 
-
-        for (unsigned int idim = 0; idim < dim; idim++) {
-            DN_dot_n_vec(i)  += DN_DX(i, idim) * normal_physical_space[idim];
-        } 
-        
-=======
-        std::ofstream output_file("txt_files/support_boundary_GPs_3D.txt", std::ios::app);
-        if (output_file.is_open()) {
-            output_file << std::scientific << std::setprecision(14); // Set precision to 10^-14
-            output_file << r_geometry.Center().X() << " " << r_geometry.Center().Y() << " " << r_geometry.Center().Z()  << std::endl;
-            output_file.close();
-        }
-        //------------------------------------------------------
-
-        typedef typename GeometryType::CoordinatesArrayType  CoordinatesArrayType;
-        
-        // Compute the normals
-        array_1d<double, 3> normal_physical_space;
-        array_1d<double, 3> normal_parameter_space;
-        r_geometry.Calculate(NORMAL, normal_parameter_space);
-
-        normal_physical_space = normal_parameter_space; // prod(trans(J0[0]),normal_parameter_space);
-        
-        const Matrix& N = r_geometry.ShapeFunctionsValues();
-
-        // Time-related variables
-        const double theta = 1.0; 
-
-        // // Calculating the cartesian derivatives (it is avoided storing them to minimize storage)
-        noalias(DN_DX) = DN_De[0];
-        
-        Matrix H = ZeroMatrix(1, number_of_nodes);
-        Matrix DN_dot_n = ZeroMatrix(1, number_of_nodes);
-        Vector DN_dot_n_vec = ZeroVector(number_of_nodes);
-        Vector H_vector = ZeroVector(number_of_nodes);
-        for (IndexType i = 0; i < number_of_nodes; ++i)
-        {
-            H(0, i)            = N(0, i);
-            H_vector(i)        = N(0, i); 
-
-            for (IndexType idim = 0; idim < dim; idim++) {
-                DN_dot_n(0, i)   += DN_DX(i, idim) * normal_physical_space[idim];           
-                DN_dot_n_vec(i)  += DN_DX(i, idim) * normal_physical_space[idim];
-            } 
-            
-        }
-        // Differential area
-        double penalty_integration = penalty * integration_points[0].Weight(); //  * std::abs(DetJ0);
-
-        // Collins, Lozinsky & Scovazzi innovation
-        double Guglielmo_innovation = 1.0;  // = 1 -> Penalty approach
-                                            // = -1 -> Free-penalty approach
-        if (penalty == -1.0) {
-            penalty_integration = 0.0;
-            Guglielmo_innovation = -1.0;
-        }
-        
-
-        // Assembly
-        noalias(rLeftHandSideMatrix) -= theta * prod(trans(H), H) * penalty_integration;
-        // Assembly of the integration by parts term -(w,GRAD_u * n) -> Fundamental !!
-        noalias(rLeftHandSideMatrix) -= theta * prod(trans(H), DN_dot_n)                        * integration_points[0].Weight(); // * std::abs(DetJ0) ;
-        // Of the Dirichlet BCs -(GRAD_w* n,u) 
-        noalias(rLeftHandSideMatrix) -= theta * Guglielmo_innovation * prod(trans(DN_dot_n), H) * integration_points[0].Weight(); // * std::abs(DetJ0) ;
-
-
-        const double u_D_scalar = this->GetValue(TEMPERATURE);
-        const double u_D_scalar_old = this->GetValue(TEMPERATURE_OLD_IT);
-        
-        noalias(rRightHandSideVector) -=  theta * H_vector * u_D_scalar * penalty_integration;
-        noalias(rRightHandSideVector) -=  (1.0-theta) * H_vector * u_D_scalar_old * penalty_integration;
-        // Of the Dirichlet BCs
-        noalias(rRightHandSideVector) -= theta * Guglielmo_innovation * DN_dot_n_vec * u_D_scalar * integration_points[0].Weight(); // * std::abs(DetJ0);
-        noalias(rRightHandSideVector) -= (1.0-theta) * Guglielmo_innovation * DN_dot_n_vec * u_D_scalar_old * integration_points[0].Weight();
-
-        // RHS contributions for (1 - theta)-weighted terms
-        double temperature_previous = 0.0;
-        double grad_u_previous_dot_normal = 0.0;
-        for (unsigned int i = 0; i < number_of_nodes; ++i) {
-            temperature_previous += r_geometry[i].FastGetSolutionStepValue(TEMPERATURE, 1) * N(0, i);     // T^(n)
-            for (unsigned int idim = 0; idim < dim; ++idim) {
-                grad_u_previous_dot_normal += DN_DX(i, idim) * normal_physical_space[idim] * r_geometry[i].FastGetSolutionStepValue(TEMPERATURE, 1);
-            }
-        }
-  
-        // Residual for (1 - theta)-weighted terms
-        noalias(rRightHandSideVector) += (1.0 - theta) * H_vector * temperature_previous * penalty_integration;
-        noalias(rRightHandSideVector) += (1.0 - theta) * H_vector * grad_u_previous_dot_normal * integration_points[0].Weight(); 
-        noalias(rRightHandSideVector) += (1.0 - theta) * Guglielmo_innovation * DN_dot_n_vec * temperature_previous * integration_points[0].Weight();
-
-        Vector temp(number_of_nodes);
-        // RHS = ExtForces - K*temp;
-        for (unsigned int i = 0; i < number_of_nodes; i++) {
-            temp[i] = r_geometry[i].GetSolutionStepValue(TEMPERATURE);
-        }
-        // RHS -= K*temp
-        noalias(rRightHandSideVector) -= prod(rLeftHandSideMatrix,temp);
-
-        // for (unsigned int i = 0; i < number_of_nodes; i++) {
-        //     std::ofstream outputFile("txt_files/Id_active_control_points_condition.txt", std::ios::app);
-        //     outputFile << r_geometry[i].GetId() << "  " << r_geometry[i].GetDof(TEMPERATURE).EquationId() <<"\n";
-        //     outputFile.close();
-        // }
-        KRATOS_CATCH("")
->>>>>>> 09916f50
-    }
-    // Differential area
-    double penalty_integration = penalty * integration_points[0].Weight(); //  * std::abs(DetJ0);
-
-    // Collins, Lozinsky & Scovazzi innovation
-    double nitsche_penalty = 1.0;  // = 1 -> Penalty approach
-                                    // = -1 -> Free-penalty approach
-    if (penalty == -1.0) {
-        penalty_integration = 0.0;
-        nitsche_penalty = -1.0;
-    }
-        
-    const double u_D_scalar = this->GetValue(r_unknown_var);
-
-    noalias(rRightHandSideVector) -=  H_vector * u_D_scalar * penalty_integration;
-    noalias(rRightHandSideVector) -= nitsche_penalty * DN_dot_n_vec * u_D_scalar * integration_points[0].Weight(); // * std::abs(DetJ0);
-
-}
-
-int SupportLaplacianCondition::Check(const ProcessInfo& rCurrentProcessInfo) const
-{
-    KRATOS_ERROR_IF_NOT(GetProperties().Has(PENALTY_FACTOR))
-        << "No penalty factor (PENALTY_FACTOR) defined in property of SupportLaplacianCondition" << std::endl;
-    return 0;
-}
-
-void SupportLaplacianCondition::EquationIdVector(
-    EquationIdVectorType& rResult,
-    const ProcessInfo& rCurrentProcessInfo
-) const
-{
-    ConvectionDiffusionSettings::Pointer p_settings = rCurrentProcessInfo[CONVECTION_DIFFUSION_SETTINGS];
-    const auto& r_unknown_var = p_settings->GetUnknownVariable();
-
-    const auto& r_geometry = GetGeometry();
-    const SizeType number_of_nodes = r_geometry.size();
-
-    if (rResult.size() !=  number_of_nodes)
-        rResult.resize(number_of_nodes, false);
-
-    for (IndexType i = 0; i < number_of_nodes; ++i) {
-        const auto& r_node = r_geometry[i];
-        rResult[i] = r_node.GetDof(r_unknown_var).EquationId();
-    }
-}
-
-void SupportLaplacianCondition::GetDofList(
-    DofsVectorType& rElementalDofList,
-    const ProcessInfo& rCurrentProcessInfo
-) const
-{
-    ConvectionDiffusionSettings::Pointer p_settings = rCurrentProcessInfo[CONVECTION_DIFFUSION_SETTINGS];
-    const auto& r_unknown_var = p_settings->GetUnknownVariable();
-
-    const auto& r_geometry = GetGeometry();
-    const SizeType number_of_nodes = r_geometry.size();
-
-    rElementalDofList.resize(0);
-    rElementalDofList.reserve(number_of_nodes);
-
-    for (IndexType i = 0; i < number_of_nodes; ++i) {
-        const auto& r_node = r_geometry[i];
-        rElementalDofList.push_back(r_node.pGetDof(r_unknown_var));
-    }
-};
-
-    void SupportLaplacianCondition::FinalizeSolutionStep(const ProcessInfo& rCurrentProcessInfo)
-    {
-        const auto& r_geometry = GetGeometry();
-        const double u_D_scalar = this->GetValue(TEMPERATURE);
-        SetValue(TEMPERATURE_OLD_IT, u_D_scalar);
-    }
-
-
-} // Namespace Kratos
+//    |  /           |
+//    ' /   __| _` | __|  _ \   __|
+//    . \  |   (   | |   (   |\__ `
+//   _|\_\_|  \__,_|\__|\___/ ____/
+//                   Multi-Physics
+//
+//  License:         BSD License
+//                   Kratos default license: kratos/license.txt
+//
+//  Main authors:    Nicolò Antonelli
+//                  
+//
+
+// System includes
+
+// External includes
+
+// Project includes
+#include "custom_conditions/support_laplacian_condition.h"
+
+namespace Kratos
+{
+    void SupportLaplacianCondition::CalculateAll(
+        MatrixType& rLeftHandSideMatrix,
+        VectorType& rRightHandSideVector,
+        const ProcessInfo& rCurrentProcessInfo,
+        const bool CalculateStiffnessMatrixFlag,
+        const bool CalculateResidualVectorFlag
+    )
+    {
+        KRATOS_TRY
+        const double penalty = GetProperties()[PENALTY_FACTOR];
+
+        const auto& r_geometry = GetGeometry();
+        const SizeType number_of_nodes = r_geometry.size();
+
+        // Integration
+        const GeometryType::IntegrationPointsArrayType& integration_points = r_geometry.IntegrationPoints();
+        const GeometryType::ShapeFunctionsGradientsType& DN_De = r_geometry.ShapeFunctionsLocalGradients(r_geometry.GetDefaultIntegrationMethod());
+        
+        const unsigned int dim = DN_De[0].size2();
+        Matrix DN_DX(number_of_nodes,dim);
+
+        // GeometryType::JacobiansType J0;
+        // Matrix InvJ0(dim,dim);
+        // r_geometry.Jacobian(J0,r_geometry.GetDefaultIntegrationMethod());
+
+        //------------------------------------------------------
+        // PRINT BOUNADRY GAUSS POINT TO FILE
+        //------------------------------------------------------
+
+        std::ofstream output_file("txt_files/support_boundary_GPs_3D.txt", std::ios::app);
+        if (output_file.is_open()) {
+            output_file << std::scientific << std::setprecision(14); // Set precision to 10^-14
+            output_file << r_geometry.Center().X() << " " << r_geometry.Center().Y() << " " << r_geometry.Center().Z()  << std::endl;
+            output_file.close();
+        }
+        //------------------------------------------------------
+
+        typedef typename GeometryType::CoordinatesArrayType  CoordinatesArrayType;
+        
+        // Compute the normals
+        array_1d<double, 3> normal_physical_space;
+        array_1d<double, 3> normal_parameter_space;
+        r_geometry.Calculate(NORMAL, normal_parameter_space);
+
+        normal_physical_space = normal_parameter_space; // prod(trans(J0[0]),normal_parameter_space);
+        
+        const Matrix& N = r_geometry.ShapeFunctionsValues();
+
+        // Time-related variables
+        const double theta = 1.0; 
+
+        // // Calculating the cartesian derivatives (it is avoided storing them to minimize storage)
+        noalias(DN_DX) = DN_De[0];
+        
+        Matrix H = ZeroMatrix(1, number_of_nodes);
+        Matrix DN_dot_n = ZeroMatrix(1, number_of_nodes);
+        Vector DN_dot_n_vec = ZeroVector(number_of_nodes);
+        Vector H_vector = ZeroVector(number_of_nodes);
+        for (IndexType i = 0; i < number_of_nodes; ++i)
+        {
+            H(0, i)            = N(0, i);
+            H_vector(i)        = N(0, i); 
+
+            for (IndexType idim = 0; idim < dim; idim++) {
+                DN_dot_n(0, i)   += DN_DX(i, idim) * normal_physical_space[idim];           
+                DN_dot_n_vec(i)  += DN_DX(i, idim) * normal_physical_space[idim];
+            } 
+            
+        }
+        // Differential area
+        double penalty_integration = penalty * integration_points[0].Weight(); //  * std::abs(DetJ0);
+
+        // Collins, Lozinsky & Scovazzi innovation
+        double Guglielmo_innovation = 1.0;  // = 1 -> Penalty approach
+                                            // = -1 -> Free-penalty approach
+        if (penalty == -1.0) {
+            penalty_integration = 0.0;
+            Guglielmo_innovation = -1.0;
+        }
+        
+
+        // Assembly
+        noalias(rLeftHandSideMatrix) -= theta * prod(trans(H), H) * penalty_integration;
+        // Assembly of the integration by parts term -(w,GRAD_u * n) -> Fundamental !!
+        noalias(rLeftHandSideMatrix) -= theta * prod(trans(H), DN_dot_n)                        * integration_points[0].Weight(); // * std::abs(DetJ0) ;
+        // Of the Dirichlet BCs -(GRAD_w* n,u) 
+        noalias(rLeftHandSideMatrix) -= theta * Guglielmo_innovation * prod(trans(DN_dot_n), H) * integration_points[0].Weight(); // * std::abs(DetJ0) ;
+
+
+        const double u_D_scalar = this->GetValue(TEMPERATURE);
+        const double u_D_scalar_old = this->GetValue(TEMPERATURE_OLD_IT);
+        
+        noalias(rRightHandSideVector) -=  theta * H_vector * u_D_scalar * penalty_integration;
+        noalias(rRightHandSideVector) -=  (1.0-theta) * H_vector * u_D_scalar_old * penalty_integration;
+        // Of the Dirichlet BCs
+        noalias(rRightHandSideVector) -= theta * Guglielmo_innovation * DN_dot_n_vec * u_D_scalar * integration_points[0].Weight(); // * std::abs(DetJ0);
+        noalias(rRightHandSideVector) -= (1.0-theta) * Guglielmo_innovation * DN_dot_n_vec * u_D_scalar_old * integration_points[0].Weight();
+
+        // RHS contributions for (1 - theta)-weighted terms
+        double temperature_previous = 0.0;
+        double grad_u_previous_dot_normal = 0.0;
+        for (unsigned int i = 0; i < number_of_nodes; ++i) {
+            temperature_previous += r_geometry[i].FastGetSolutionStepValue(TEMPERATURE, 1) * N(0, i);     // T^(n)
+            for (unsigned int idim = 0; idim < dim; ++idim) {
+                grad_u_previous_dot_normal += DN_DX(i, idim) * normal_physical_space[idim] * r_geometry[i].FastGetSolutionStepValue(TEMPERATURE, 1);
+            }
+        }
+  
+        // Residual for (1 - theta)-weighted terms
+        noalias(rRightHandSideVector) += (1.0 - theta) * H_vector * temperature_previous * penalty_integration;
+        noalias(rRightHandSideVector) += (1.0 - theta) * H_vector * grad_u_previous_dot_normal * integration_points[0].Weight(); 
+        noalias(rRightHandSideVector) += (1.0 - theta) * Guglielmo_innovation * DN_dot_n_vec * temperature_previous * integration_points[0].Weight();
+
+        Vector temp(number_of_nodes);
+        // RHS = ExtForces - K*temp;
+        for (unsigned int i = 0; i < number_of_nodes; i++) {
+            temp[i] = r_geometry[i].GetSolutionStepValue(TEMPERATURE);
+        }
+        // RHS -= K*temp
+        noalias(rRightHandSideVector) -= prod(rLeftHandSideMatrix,temp);
+
+        // for (unsigned int i = 0; i < number_of_nodes; i++) {
+        //     std::ofstream outputFile("txt_files/Id_active_control_points_condition.txt", std::ios::app);
+        //     outputFile << r_geometry[i].GetId() << "  " << r_geometry[i].GetDof(TEMPERATURE).EquationId() <<"\n";
+        //     outputFile.close();
+        // }
+        KRATOS_CATCH("")
+    }
+
+    int SupportLaplacianCondition::Check(const ProcessInfo& rCurrentProcessInfo) const
+    {
+        KRATOS_ERROR_IF_NOT(GetProperties().Has(PENALTY_FACTOR))
+            << "No penalty factor (PENALTY_FACTOR) defined in property of SupportLaplacianCondition" << std::endl;
+        return 0;
+    }
+
+    void SupportLaplacianCondition::EquationIdVector(
+        EquationIdVectorType& rResult,
+        const ProcessInfo& rCurrentProcessInfo
+    ) const
+    {
+        const auto& r_geometry = GetGeometry();
+        const SizeType number_of_nodes = r_geometry.size();
+
+        if (rResult.size() !=  number_of_nodes)
+            rResult.resize(number_of_nodes, false);
+
+        for (IndexType i = 0; i < number_of_nodes; ++i) {
+            // const IndexType index = i * 3;
+            const auto& r_node = r_geometry[i];
+            rResult[i] = r_node.GetDof(TEMPERATURE).EquationId();
+        }
+    }
+
+    void SupportLaplacianCondition::GetDofList(
+        DofsVectorType& rElementalDofList,
+        const ProcessInfo& rCurrentProcessInfo
+    ) const
+    {
+        const auto& r_geometry = GetGeometry();
+        const SizeType number_of_nodes = r_geometry.size();
+
+        rElementalDofList.resize(0);
+        rElementalDofList.reserve(number_of_nodes);
+
+        for (IndexType i = 0; i < number_of_nodes; ++i) {
+            const auto& r_node = r_geometry[i];
+            rElementalDofList.push_back(r_node.pGetDof(TEMPERATURE));
+        }
+    };
+
+    void SupportLaplacianCondition::FinalizeSolutionStep(const ProcessInfo& rCurrentProcessInfo)
+    {
+        const auto& r_geometry = GetGeometry();
+        const double u_D_scalar = this->GetValue(TEMPERATURE);
+        SetValue(TEMPERATURE_OLD_IT, u_D_scalar);
+    }
+
+
+} // Namespace Kratos