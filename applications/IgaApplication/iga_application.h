//  KRATOS  _____________
//         /  _/ ____/   |
//         / // / __/ /| |
//       _/ // /_/ / ___ |
//      /___/\____/_/  |_| Application

#if !defined(KRATOS_IGA_APPLICATION_H_INCLUDED)
#define  KRATOS_IGA_APPLICATION_H_INCLUDED

// System includes
#include <string>
#include <iostream>

// External includes

// Project includes
#include "includes/define.h"
#include "includes/kratos_application.h"

//elements
#include "custom_elements/truss_element.h"
#include "custom_elements/truss_embedded_edge_element.h"
#include "custom_elements/iga_membrane_element.h"
#include "custom_elements/shell_3p_element.h"
#include "custom_elements/shell_5p_hierarchic_element.h"
#include "custom_elements/shell_5p_element.h"
#include "custom_elements/laplacian_IGA_element.h"

//conditions
#include "custom_conditions/output_condition.h"
#include "custom_conditions/load_condition.h"
#include "custom_conditions/load_moment_director_5p_condition.h"
#include "custom_conditions/coupling_penalty_condition.h"
#include "custom_conditions/coupling_lagrange_condition.h"
#include "custom_conditions/coupling_nitsche_condition.h"
#include "custom_conditions/support_penalty_condition.h"
#include "custom_conditions/support_lagrange_condition.h"
#include "custom_conditions/support_nitsche_condition.h"
#include "custom_conditions/support_laplacian_condition.h"
#include "custom_conditions/sbm_laplacian_condition.h"

//modelers
#include "custom_modelers/iga_modeler.h"
#include "custom_modelers/refinement_modeler.h"
#include "custom_modelers/nurbs_geometry_modeler.h"
<<<<<<< HEAD
#include "custom_modelers/nurbs_geometry_modeler_sbm.h"
=======
#include "custom_modelers/import_nurbs_sbm_modeler.h"
>>>>>>> 8f3694ee

namespace Kratos {

///@name Kratos Classes
///@{

/// Short class definition.
/** Detail class definition.
*/
class KRATOS_API(IGA_APPLICATION) KratosIgaApplication : public KratosApplication {
public:
    ///@name Type Definitions
    ///@{

    /// Pointer definition of KratosIgaApplication
    KRATOS_CLASS_POINTER_DEFINITION(KratosIgaApplication);

    ///@}
    ///@name Life Cycle
    ///@{

    /// Default constructor.
    KratosIgaApplication();

    /// Destructor.
    ~KratosIgaApplication() override {}

    ///@}
    ///@name Operations
    ///@{

    void Register() override;

    ///@}
    ///@name Input and output
    ///@{

    /// Turn back information
    std::string Info() const override
    {
        return "KratosIgaApplication";
    }

    /// Print Information
    void PrintInfo(std::ostream& rOStream) const override
    {
        rOStream << Info();
        PrintData(rOStream);
    }

    /// Print object's data.
    void PrintData(std::ostream& rOStream) const override
    {
        KRATOS_WATCH("in my application");
        KRATOS_WATCH(KratosComponents<VariableData>::GetComponents().size());

        rOStream << "Variables:" << std::endl;
        KratosComponents<VariableData>().PrintData(rOStream);
        rOStream << std::endl;
        rOStream << "Elements:" << std::endl;
        KratosComponents<Element>().PrintData(rOStream);
        rOStream << std::endl;
        rOStream << "Conditions:" << std::endl;
        KratosComponents<Condition>().PrintData(rOStream);
    }

    ///@}

private:

    ///@name Member Variables
    ///@{

    const TrussElement mTrussElement;
    const TrussEmbeddedEdgeElement mTrussEmbeddedEdgeElement;
    const IgaMembraneElement mIgaMembraneElement;
    const Shell3pElement mShell3pElement;
    const Shell5pHierarchicElement mShell5pHierarchicElement;
    const Shell5pElement mShell5pElement;
    const LaplacianIGAElement mLaplacianIGAElement;

    //Conditions
    const OutputCondition mOutputCondition;
    const LoadCondition mLoadCondition;
    const LoadMomentDirector5pCondition mLoadMomentDirector5pCondition;
    const CouplingPenaltyCondition mCouplingPenaltyCondition;
    const CouplingLagrangeCondition mCouplingLagrangeCondition;
    const CouplingNitscheCondition mCouplingNitscheCondition;
    const SupportPenaltyCondition mSupportPenaltyCondition;
    const SupportLagrangeCondition mSupportLagrangeCondition;
    const SupportNitscheCondition mSupportNitscheCondition;
    const SupportLaplacianCondition mSupportLaplacianCondition;
    const SBMLaplacianCondition mSBMLaplacianCondition;

    // Modelers
    const IgaModeler mIgaModeler;
    const RefinementModeler mRefinementModeler;
    const NurbsGeometryModeler mNurbsGeometryModeler;
<<<<<<< HEAD
    const NurbsGeometryModelerSbm mNurbsGeometryModelerSbm;
=======
    const ImportNurbsSbmModeler mImportNurbsSbmModeler;
>>>>>>> 8f3694ee

    ///@}
    ///@name Private methods
    ///@{

    /// Assignment operator.
    KratosIgaApplication& operator=(KratosIgaApplication const& rOther);

    /// Copy constructor.
    KratosIgaApplication(KratosIgaApplication const& rOther);

    ///@}

}; // class KratosIgaApplication

///@}

} // namespace Kratos

#endif // !defined(KRATOS_IGA_APPLICATION_H_INCLUDED)<|MERGE_RESOLUTION|>--- conflicted
+++ resolved
@@ -43,11 +43,8 @@
 #include "custom_modelers/iga_modeler.h"
 #include "custom_modelers/refinement_modeler.h"
 #include "custom_modelers/nurbs_geometry_modeler.h"
-<<<<<<< HEAD
 #include "custom_modelers/nurbs_geometry_modeler_sbm.h"
-=======
 #include "custom_modelers/import_nurbs_sbm_modeler.h"
->>>>>>> 8f3694ee
 
 namespace Kratos {
 
@@ -146,11 +143,8 @@
     const IgaModeler mIgaModeler;
     const RefinementModeler mRefinementModeler;
     const NurbsGeometryModeler mNurbsGeometryModeler;
-<<<<<<< HEAD
     const NurbsGeometryModelerSbm mNurbsGeometryModelerSbm;
-=======
     const ImportNurbsSbmModeler mImportNurbsSbmModeler;
->>>>>>> 8f3694ee
 
     ///@}
     ///@name Private methods
