--- conflicted
+++ resolved
@@ -25,18 +25,15 @@
 #include "custom_elements/shell_3p_element.h"
 #include "custom_elements/shell_5p_hierarchic_element.h"
 #include "custom_elements/shell_5p_element.h"
-<<<<<<< HEAD
 #include "custom_elements/laplacian_element.h"
 #include "custom_elements/solid_element.h"
 #include "custom_elements/stokes_element.h"
 // Gap-SBM solid element
 #include "custom_elements/gap_sbm_solid_element.h"
-=======
 #include "custom_elements/laplacian_IGA_element.h"
 #include "custom_elements/stokes_element.h"
 #include "custom_elements/navier_stokes_element.h"
 #include "custom_elements/solid_element.h"
->>>>>>> 4be91c82
 
 //conditions
 #include "custom_conditions/output_condition.h"
@@ -158,17 +155,14 @@
     const Shell3pElement mShell3pElement;
     const Shell5pHierarchicElement mShell5pHierarchicElement;
     const Shell5pElement mShell5pElement;
-<<<<<<< HEAD
     const LaplacianElement mLaplacianElement;
     const SolidElement mSolidElement;
     const StokesElement mStokesElement;
     const GapSbmSolidElement mGapSbmSolidElement;
-=======
     const LaplacianIGAElement mLaplacianIGAElement;
     const StokesElement mStokesElement;
     const NavierStokesElement mNavierStokesElement;
     const SolidElement mSolidElement;
->>>>>>> 4be91c82
 
     //Conditions
     const OutputCondition mOutputCondition;
