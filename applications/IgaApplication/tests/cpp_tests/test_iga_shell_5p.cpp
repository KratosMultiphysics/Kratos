//    |  /           |
//    ' /   __| _` | __|  _ \   __|
//    . \  |   (   | |   (   |\__ `
//   _|\_\_|  \__,_|\__|\___/ ____/
//                   Multi-Physics
//
//  License: BSD License
//           Kratos default license: kratos/license.txt
//

// Project includes
#include "containers/model.h"
#include "testing/testing.h"

#include "test_creation_utility.h"

#include "custom_elements/shell_5p_element.h"
#include "custom_utilities/director_utilities.h"

namespace Kratos
{
namespace Testing
{
    ///@name Type Definitions
    ///@{

    typedef std::size_t SizeType;
    typedef std::size_t IndexType;

    ///@}
    ///@name Operations
    ///@{

    typename Shell5pElement::Pointer GetShell5pElement(
        ModelPart& rModelPart, SizeType PolynomialDegree, IntegrationPoint<3> IntegrationPoint)
    {
        // Set the element properties
        auto p_elem_prop = rModelPart.CreateNewProperties(0);
        p_elem_prop->SetValue(YOUNG_MODULUS, 200000000);
        p_elem_prop->SetValue(POISSON_RATIO, 0.0);
        p_elem_prop->SetValue(THICKNESS, 0.01);

        auto p_quadrature_point = TestCreationUtility::GetQuadraturePointGeometry(
            rModelPart, PolynomialDegree, IntegrationPoint);


        return Kratos::make_intrusive<Shell5pElement>(1, p_quadrature_point, p_elem_prop);
    }

    Parameters GetDirectorParametersSimpleTest()
    {
        return Parameters(R"(
        {
            "model_part_name": "ModelPart",
            "brep_ids" : [1] ,
            "linear_solver_settings" : {
                "solver_type": "skyline_lu_factorization"
            }
        })");
    }

    // Tests the stiffness matrix of the Shell3pElement with a polynomial degree of p=3.
    KRATOS_TEST_CASE_IN_SUITE(IgaShell5pElementP3, KratosIgaFast5PSuite)
    {
        Model current_model;
        auto &r_model_part = current_model.CreateModelPart("ModelPart");

        r_model_part.GetProcessInfo().SetValue(DOMAIN_SIZE, 3);
        const auto& r_process_info = r_model_part.GetProcessInfo();

        r_model_part.AddNodalSolutionStepVariable(DISPLACEMENT);
        r_model_part.AddNodalSolutionStepVariable(DIRECTORINC);

        IntegrationPoint<3> integration_point(0.0694318442029737, 0.211324865405187, 0.0, 0.086963711284364);
        auto p_shell_5p_element = GetShell5pElement(r_model_part, 3, integration_point);

        TestCreationUtility::AddDisplacementDofs(r_model_part);
        TestCreationUtility::AddDirectorInc2DDofs(r_model_part);

        DirectorUtilities(r_model_part, GetDirectorParametersSimpleTest()).ComputeDirectors();

        p_shell_5p_element->Check(r_process_info);
        p_shell_5p_element->Initialize(r_process_info);

        Matrix left_hand_side_matrix;
        Vector right_hand_side_vector;
        p_shell_5p_element->CalculateLocalSystem(left_hand_side_matrix, right_hand_side_vector, r_model_part.GetProcessInfo());

        // const double tolerance = 1.0e-8;

        // const std::array<double, 40> expected_LHS_row_0{637725.1237693131, 143581.4724979368, 0, 0, 0, 64285.87864500261, -122155.5804409024, 0, 0, 0, -1057.606121067305, -20626.57435529137, 0, 0, 0, -171.9000696345915, -799.3177017429664, 0, 0, 0, -545148.4726534408, 38472.53960389353, 0, 0, 0, -143047.8132845628, -32731.48913009484, 0, 0, 0, -12241.73636779629, -5526.873941120825, 0, 0, 0, -343.4739178139834, -214.1765326779287, 0, 0, 0};
        // const std::array<double, 40> expected_LHS_row_1{ 143581.4724979368,1165930.893369905,0,0,0,32138.83808555151,221748.1263942097,0,0,0,2397.9531052289,13618.07884900591,0,0,0,59.63894400465794,265.8938341073225,0,0,0,-143581.4724979368,-1119642.567811969,0,0,0,-32138.83808555151,-261129.0937139899,0,0,0,-2397.953105228899,-20267.75009343771,0,0,0,-59.63894400465793,-523.5808278316099,0,0,0 };
        // const std::array<double, 40> expected_LHS_row_2{ 0,0,601218.6723797393,-11323.91371476317,-44537.44868967543,0,0,95344.66834640411,-2534.710245284323,-9969.126428910287,0,0,4186.824242646201,-189.1205988018452,-743.8195996068691,0,0,31.33125482424369,-4.703575218996611,-18.49936737869886,0,0,-554930.3468218031,-3034.233535030504,-11933.77340934109,0,0,-134725.6356661842,-679.1735632708269,-2671.219375870272,0,0,-10836.495487078,-50.67471172104472,-199.3058610291014,0,0,-289.0182485485311,-1.260319181469182,-4.956890549609012 };
        // const std::array<double, 40> expected_RHS{0,0,0,0,0,0,0,0,0,0
        //                                          ,0,0,0,0,0,0,0,0,0,0
        //                                          ,0,0,0,0,0,0,0,0,0,0
        //                                          ,0,0,0,0,0,0,0,0,0,0};

        // for (unsigned int i = 0; i < left_hand_side_matrix.size1(); i++) {
        //   KRATOS_CHECK_NEAR(left_hand_side_matrix(0,i), expected_LHS_row_0[i], tolerance);
        // }
        // for (unsigned int i = 0; i < left_hand_side_matrix.size1(); i++) {
        //   KRATOS_CHECK_NEAR(left_hand_side_matrix(1,i), expected_LHS_row_1[i], tolerance);
        // }
        // for (unsigned int i = 0; i < left_hand_side_matrix.size1(); i++) {
        //   KRATOS_CHECK_NEAR(left_hand_side_matrix(2,i), expected_LHS_row_2[i], tolerance);
        // }
        // for (unsigned int i = 0; i < right_hand_side_vector.size(); i++) {
        //   KRATOS_CHECK_NEAR(right_hand_side_vector(i), expected_RHS[i], tolerance);
        // }
    }

    // Tests the stiffness matrix of the Shell3pElement with a polynomial degree of p=4.
    KRATOS_TEST_CASE_IN_SUITE(IgaShell5pElementP4, KratosIgaFast5PSuite)
    {
        Model current_model;
        auto &r_model_part = current_model.CreateModelPart("ModelPart");
        r_model_part.GetProcessInfo().SetValue(DOMAIN_SIZE, 3);
        const auto& r_process_info = r_model_part.GetProcessInfo();

        r_model_part.AddNodalSolutionStepVariable(DISPLACEMENT);
        r_model_part.AddNodalSolutionStepVariable(DIRECTORINC);

        IntegrationPoint<3> integration_point(0.0469100770306680, 0.211324865405187, 0, 0.0592317212640473);
        auto p_shell_5p_element = GetShell5pElement(r_model_part, 4, integration_point);

        TestCreationUtility::AddDisplacementDofs(r_model_part);
        TestCreationUtility::AddDirectorInc2DDofs(r_model_part);

        DirectorUtilities(r_model_part, GetDirectorParametersSimpleTest()).ComputeDirectors();

        p_shell_5p_element->Initialize(r_process_info);

        Matrix left_hand_side_matrix;
        Vector right_hand_side_vector;
        p_shell_5p_element->CalculateLocalSystem(left_hand_side_matrix, right_hand_side_vector, r_model_part.GetProcessInfo());

        //Check RHS and LHS results
        // const double tolerance = 1.0e-8;

        // const std::array<double, 50> expected_LHS_row_0{ 491667.1614141508,133490.278045005,0,0,0,4078.075758025352,-113779.5275428051,0,0,0,-6544.238833106851,-18740.608229045,0,0,0,-439.346498780415,-954.2258146033695,0,0,0,-8.169843782843573,-15.91645855150754,0,0,0,-379618.7388442269,35768.61219956507,0,0,0,-99581.7841076655,-30487.13252028928,0,0,0,-9186.162068129439,-5021.530840640658,0,0,0,-361.6069404337981,-255.684036419903,0,0,0,-5.190036050463355,-4.264802215239878,0,0,0 };
        // const std::array<double, 50> expected_LHS_row_1{ 133490.278045005,850779.6157010947,0,0,0,26281.00066959985,121138.251571485,0,0,0,1940.284546309754,5520.786405805647,0,0,0,63.66583420603015,68.84509465384181,0,0,0,0.7833912401261195,-0.534780027131341,0,0,0,-133490.278045005,-794755.4044161328,0,0,0,-26281.00066959985,-168890.1057463051,0,0,0,-1940.284546309754,-13385.98685642379,0,0,0,-63.66583420603014,-469.3218142609483,0,0,0,-0.7833912401261196,-6.145159889522122,0,0,0 };
        // const std::array<double, 50> expected_LHS_row_2{ 0,0,447482.2590384154,-10528.04630042432,-31807.0597047671,0,0,41738.77577650348,-2072.717174038302,-6262.039225936466,0,0,-341.1508091004015,-153.0254175713081,-462.3164121952369,0,0,-123.5004680421911,-5.021166036153184,-15.16981625480087,0,0,-2.901541269991639,-0.06178411917468645,-0.186660574176663,0,0,-391458.0477534534,-2820.981504076165,-8522.675961500841,0,0,-89490.62995132357,-555.3828929216814,-1677.908353561687,0,0,-7524.049641517747,-41.0030370596673,-123.8773092953677,0,0,-276.9762515649156,-1.345417384449826,-4.064740014802409,0,0,-3.778398646661828,-0.01655500483792547,-0.05001555010936651 };
        // const std::array<double, 50> expected_RHS{ 0,0,0,0,0,0,0,0,0,0
        //                                          ,0,0,0,0,0,0,0,0,0,0
        //                                          ,0,0,0,0,0,0,0,0,0,0
        //                                          ,0,0,0,0,0,0,0,0,0,0
        //                                          ,0,0,0,0,0,0,0,0,0,0 };

        // for (unsigned int i = 0; i < left_hand_side_matrix.size1(); i++) {
        //   KRATOS_CHECK_NEAR(left_hand_side_matrix(0,i), expected_LHS_row_0[i], tolerance);
        // }
        // for (unsigned int i = 0; i < left_hand_side_matrix.size1(); i++) {
        //   KRATOS_CHECK_NEAR(left_hand_side_matrix(1,i), expected_LHS_row_1[i], tolerance);
        // }
        // for (unsigned int i = 0; i < left_hand_side_matrix.size1(); i++) {
        //   KRATOS_CHECK_NEAR(left_hand_side_matrix(2,i), expected_LHS_row_2[i], tolerance);
        // }
        // for (unsigned int i = 0; i < right_hand_side_vector.size(); i++) {
        //   KRATOS_CHECK_NEAR(right_hand_side_vector(i), expected_RHS[i], tolerance);
        // }
    }

    // Tests the stiffness matrix of the Shell3pElement with a polynomial degree of p=5.
    KRATOS_TEST_CASE_IN_SUITE(IgaShell5pElementP5, KratosIgaFast5PSuite)
    {
        Model current_model;
        auto &r_model_part = current_model.CreateModelPart("ModelPart");
        r_model_part.GetProcessInfo().SetValue(DOMAIN_SIZE, 3);
        const auto& r_process_info = r_model_part.GetProcessInfo();

        r_model_part.AddNodalSolutionStepVariable(DISPLACEMENT);
        r_model_part.AddNodalSolutionStepVariable(DIRECTORINC);

        IntegrationPoint<3> integration_point(0.0337652428984240, 0.211324865405187, 0, 0.0428311230947926);
        auto p_shell_5p_element = GetShell5pElement(r_model_part, 5, integration_point);

        TestCreationUtility::AddDisplacementDofs(r_model_part);
        TestCreationUtility::AddDirectorInc2DDofs(r_model_part);

        DirectorUtilities(r_model_part, GetDirectorParametersSimpleTest()).ComputeDirectors();

        p_shell_5p_element->Initialize(r_process_info);

        Matrix left_hand_side_matrix;
        Vector right_hand_side_vector;
        p_shell_5p_element->CalculateLocalSystem(left_hand_side_matrix, right_hand_side_vector, r_model_part.GetProcessInfo());

        //Check RHS and LHS results
        // const double tolerance = 1.0e-8;

        // const std::array<double, 60> expected_LHS_row_0{ 405000.2900314076,123985.6767727672,0,0,0,-33973.98814693153,-106654.8719703566,0,0,0,-9694.630768219549,-16422.36278641331,0,0,0,-594.5854330008631,-887.2782390413756,0,0,0,-14.85851893613687,-20.97888398219133,0,0,0,-0.1350847109561106,-0.1848929735518754,0,0,0,-276681.9120580379,33221.86196428906,0,0,0,-76407.95701336297,-28578.08681330184,0,0,0,-7301.614363424889,-4400.358846430367,0,0,0,-323.6988995799197,-237.7454876128451,0,0,0,-6.853475822902734,-5.621275021134379,0,0,0,-0.05626937995498505,-0.04954192294941391,0,0,0 };
        // const std::array<double, 60> expected_LHS_row_1{ 123985.6767727671,658198.3090341121,0,0,0,21663.50600301304,62635.26689033574,0,0,0,1514.070026661864,717.512338770068,0,0,0,52.90944238935797,-102.828836610041,0,0,0,0.9244648677593761,-4.031472288912596,0,0,0,0.006461117359220246,-0.04379510180535657,0,0,0,-123985.6767727671,-594039.1200474274,0,0,0,-21663.50600301305,-117826.239470483,0,0,0,-1514.070026661865,-9215.634904592293,0,0,0,-52.90944238935805,-356.3133296803508,0,0,0,-0.9244648677593776,-6.824525090607215,0,0,0,-0.00646111735922026,-0.05188194365019132,0,0,0 };
        // const std::array<double, 60> expected_LHS_row_2{ 0,0,354399.5330218398,-9778.442031659108,-23959.85405612183,0,0,9553.759581134736,-1708.546851272185,-4186.406492157968,0,0,-2992.372809816492,-119.4109382063518,-292.5894168892806,0,0,-232.4714232036346,-4.172836159776343,-10.22458844309223,0,0,-6.296663741683155,-0.07291024540083026,-0.1786500173896845,0,0,-0.05962660425382239,-0.0005095722602915917,-0.001248591232438192,0,0,-290240.344035155,-2620.125645617602,-6420.0235451054,0,0,-64744.732161282,-457.8037490291192,-1121.744238762136,0,0,-5505.749756005726,-31.99606445983464,-78.3990979693758,0,0,-226.6707430867568,-1.118108079159458,-2.739670216267152,0,0,-4.559333637836649,-0.01953624137510743,-0.04786912788737195,0,0,-0.03605044120172546,-0.0001365394756304337,-0.0003345590124083934 };
        // const std::array<double, 60> expected_RHS{ 0,0,0,0,0,0,0,0,0,0
        //                                          ,0,0,0,0,0,0,0,0,0,0
        //                                          ,0,0,0,0,0,0,0,0,0,0
        //                                          ,0,0,0,0,0,0,0,0,0,0
        //                                          ,0,0,0,0,0,0,0,0,0,0
        //                                          ,0,0,0,0,0,0,0,0,0,0 };

        // for (unsigned int i = 0; i < left_hand_side_matrix.size1(); i++) {
        //   KRATOS_CHECK_NEAR(left_hand_side_matrix(0,i), expected_LHS_row_0[i], tolerance);
        // }
        // for (unsigned int i = 0; i < left_hand_side_matrix.size1(); i++) {
        //   KRATOS_CHECK_NEAR(left_hand_side_matrix(1,i), expected_LHS_row_1[i], tolerance);
        // }
        // for (unsigned int i = 0; i < left_hand_side_matrix.size1(); i++) {
        //   KRATOS_CHECK_NEAR(left_hand_side_matrix(2,i), expected_LHS_row_2[i], tolerance);
        // }
        // for (unsigned int i = 0; i < right_hand_side_vector.size(); i++) {
        //   KRATOS_CHECK_NEAR(right_hand_side_vector(i), expected_RHS[i], tolerance);
        // }
    }

    // Tests the stiffness matrix of the Shell3pElement with a polynomial degree of p=3 (with initial displacement)
    KRATOS_TEST_CASE_IN_SUITE(IgaShell5pElementP3Disp, KratosIgaFast5PSuite)
    {
        Model current_model;
        auto &r_model_part = current_model.CreateModelPart("ModelPart");
        r_model_part.GetProcessInfo().SetValue(DOMAIN_SIZE, 3);
        const auto& r_process_info = r_model_part.GetProcessInfo();

        r_model_part.AddNodalSolutionStepVariable(DISPLACEMENT);
        r_model_part.AddNodalSolutionStepVariable(DIRECTORINC);

        IntegrationPoint<3> integration_point(0.0694318442029737, 0.211324865405187, 0.0, 0.086963711284364);
        auto p_shell_5p_element = GetShell5pElement(r_model_part, 3, integration_point);

        TestCreationUtility::AddDisplacementDofs(r_model_part);
        TestCreationUtility::AddDirectorInc2DDofs(r_model_part);

        DirectorUtilities(r_model_part, GetDirectorParametersSimpleTest()).ComputeDirectors();

        p_shell_5p_element->Initialize(r_process_info);

        array_1d<double, 3> delta = ZeroVector(3);
        delta[2] = 0.002;

        for (auto& node : p_shell_5p_element->GetGeometry()) // p_shell_3p_element->GetGeometry()[i].
        {
            if(node.Id()==3 || node.Id()==7)
            {
                node.FastGetSolutionStepValue(DISPLACEMENT) = delta/2;
                node.Coordinates() += node.FastGetSolutionStepValue(DISPLACEMENT);
            }
            if(node.Id()==4 || node.Id()==8)
            {
                node.FastGetSolutionStepValue(DISPLACEMENT) = delta;
                node.Coordinates() += node.FastGetSolutionStepValue(DISPLACEMENT);
            }
        }

        Matrix left_hand_side_matrix;
        Vector right_hand_side_vector;
        p_shell_5p_element->CalculateLocalSystem(left_hand_side_matrix, right_hand_side_vector, r_model_part.GetProcessInfo());

        //Check RHS and LHS results
        // const double tolerance = 1.0e-8;
        // const std::array<double, 40> expected_LHS_row_0{ 637725.1296726804,143581.4724979368,256.4475891677992,-4.553670952982031,0,64285.87362256309,-122155.5804409024,25.85119823820547,-1.019279792209065,0,-1057.606969131077,-20626.57435529137,-0.4252937981081139,-0.07605082474725849,0,-171.9001024986228,-799.3177017429664,-0.06912595535676944,-0.001891442692819822,0,-545148.4710716383,38472.53960389353,-219.2198587444297,-1.220152454448596,0,-143047.8146303215,-32731.48913009484,-57.52363437671553,-0.2731151971837814,0,-12241.73659503429,-5526.873941120825,-4.922753803697947,-0.02037775707474875,0,-343.4739266198741,-214.1765326779287,-0.1381207276965891,-0.000506810542070819,0 };
        // const std::array<double, 40> expected_LHS_row_1{ 143581.4724979368,1165930.899273272,57.7382340743063,0,-4.553670952982031,32138.83808555151,221748.1213717702,12.92394989392847,0,-1.019279792209065,2397.9531052289,13618.07800094214,0.9642858182200725,0,-0.07605082474725849,59.63894400465794,265.8938012432913,0.02398253234890642,0,-0.001891442692819822,-143581.4724979368,-1119642.566230166,-57.7382340743063,0,-1.220152454448596,-32138.83808555151,-261129.0950597485,-12.92394989392847,0,-0.2731151971837814,-2397.953105228899,-20267.75032067571,-0.9642858182200726,0,-0.02037775707474875,-59.63894400465793,-523.5808366375006,-0.02398253234890642,0,-0.000506810542070819 };
        // const std::array<double, 40> expected_LHS_row_2{ 256.4475891677992,57.73823407430628,601218.7814080479,-11323.91371476317,-44537.44868967543,25.85119823820546,-49.12226747835398,95344.67371947391,-2534.710245284323,-9969.126428910287,-0.4252937981081139,-8.294537989878952,4186.823223559578,-189.1205988018452,-743.8195996068691,-0.06912595535676944,-0.3214286060733575,31.33119416268029,-4.703575218996611,-18.49936737869886,-219.2198587444297,15.47091319260948,-554930.4333946023,-3034.233535030504,-11933.77340934109,-57.52363437671553,-13.16227190121054,-134725.6601438485,-679.1735632708269,-2671.219375870272,-4.922753803697947,-2.222514755977332,-10836.4976938967,-50.67471172104472,-199.3058610291014,-0.1381207276965891,-0.08612653542161754,-289.0183128967335,-1.260319181469182,-4.956890549609012 };
        // const std::array<double, 40> expected_RHS{ 0.00288127048596413,5.104804942162921e-13,7.165046390521992,-2.22252097587773,-3.668470065476827e-17,-0.002451313962638624,-4.343042315271281e-13,-6.095844996524769,-0.4974823042471772,-8.211391303132552e-18,-0.0004139164951875832,-7.333441904232834e-14,-1.029313598489092,-0.03711830630249979,-6.12670913029941e-19,-1.604002564640936e-05,-2.841843646835727e-15,-0.03988779550812917,-0.0009231609184914462,-1.523759834827438e-20,0.0007720340973440014,1.367828361770958e-13,1.919868394071895,-0.595522700647668,-9.829635915022635e-18,-0.0006568275972539793,-1.163714681071132e-13,-1.633376744004111,-0.1332999816718051,-2.200235668410309e-18,-0.0001109085906619495,-1.964989835979741e-14,-0.2758037474735249,-0.009945820198165862,-1.641646763724112e-19,-4.297911919587286e-06,-7.614697101851492e-16,-0.01068790259426097,-0.0002473602225937563,-4.082902172009926e-21};

<<<<<<< HEAD
        for (unsigned int i = 0; i < left_hand_side_matrix.size2(); i++) {
          KRATOS_CHECK_NEAR(left_hand_side_matrix(0,i), expected_LHS_row_0[i], tolerance);
        }
        for (unsigned int i = 0; i < left_hand_side_matrix.size2(); i++) {
          KRATOS_CHECK_NEAR(left_hand_side_matrix(1,i), expected_LHS_row_1[i], tolerance);
        }
        for (unsigned int i = 0; i < left_hand_side_matrix.size2(); i++) {
          KRATOS_CHECK_NEAR(left_hand_side_matrix(2,i), expected_LHS_row_2[i], tolerance);
=======
        for (unsigned int i = 0; i < left_hand_side_matrix.size1(); i++) {
          // KRATOS_CHECK_NEAR(left_hand_side_matrix(0,i), expected_LHS_row_0[i], tolerance);
        }
        for (unsigned int i = 0; i < left_hand_side_matrix.size1(); i++) {
          // KRATOS_CHECK_NEAR(left_hand_side_matrix(1,i), expected_LHS_row_1[i], tolerance);
        }
        for (unsigned int i = 0; i < left_hand_side_matrix.size1(); i++) {
          // KRATOS_CHECK_NEAR(left_hand_side_matrix(2,i), expected_LHS_row_2[i], tolerance);
>>>>>>> e926c41b
        }
        for (unsigned int i = 0; i < right_hand_side_vector.size(); i++) {
          // KRATOS_CHECK_NEAR(right_hand_side_vector(i), expected_RHS[i], tolerance);
        }
    }

    // Tests the stiffness matrix of the Shell3pElement with a polynomial degree of p=4 (with initial displacement)
    KRATOS_TEST_CASE_IN_SUITE(IgaShell5pElementP4Disp, KratosIgaFast5PSuite)
    {
        Model current_model;
        auto &r_model_part = current_model.CreateModelPart("ModelPart");
        r_model_part.GetProcessInfo().SetValue(DOMAIN_SIZE, 3);
        const auto& r_process_info = r_model_part.GetProcessInfo();

        r_model_part.AddNodalSolutionStepVariable(DISPLACEMENT);
        r_model_part.AddNodalSolutionStepVariable(DIRECTORINC);

        IntegrationPoint<3> integration_point(0.0469100770306680, 0.211324865405187, 0, 0.0592317212640473);
        auto p_shell_5p_element = GetShell5pElement(r_model_part, 4, integration_point);

        TestCreationUtility::AddDisplacementDofs(r_model_part);
        TestCreationUtility::AddDirectorInc2DDofs(r_model_part);

        DirectorUtilities(r_model_part, GetDirectorParametersSimpleTest()).ComputeDirectors();

        p_shell_5p_element->Initialize(r_process_info);

        array_1d<double, 3> delta = ZeroVector(3);
        delta[2] = 0.002;

        for (auto& node : p_shell_5p_element->GetGeometry()) // p_shell_3p_element->GetGeometry()[i].
        {
            if(node.Id()==3 || node.Id()==8)
            {
                node.FastGetSolutionStepValue(DISPLACEMENT) = delta/4;
                node.Coordinates() += node.FastGetSolutionStepValue(DISPLACEMENT);
            }
            if(node.Id()==4 || node.Id()==9)
            {
                node.FastGetSolutionStepValue(DISPLACEMENT) = delta/1.6;
                node.Coordinates() += node.FastGetSolutionStepValue(DISPLACEMENT);
            }
            if(node.Id()==5 || node.Id()==10)
            {
                node.FastGetSolutionStepValue(DISPLACEMENT) = delta;
                node.Coordinates() += node.FastGetSolutionStepValue(DISPLACEMENT);
            }
        }

        Matrix left_hand_side_matrix;
        Vector right_hand_side_vector;
        p_shell_5p_element->CalculateLocalSystem(left_hand_side_matrix, right_hand_side_vector, r_model_part.GetProcessInfo());

        //Check RHS and LHS results
        // const double tolerance = 1.0e-8;
        // const std::array<double, 50> expected_LHS_row_0{ 491667.1647522034,133490.278045005,135.1390441188093,-2.893726132503429,0,4078.072912858971,-113779.5275428051,1.120894993675235,-0.5697045473253241,0,-6544.239301733763,-18740.608229045,-1.798741607732272,-0.04206038206210171,0,-439.3465226417482,-954.2258146033695,-0.1207582497707606,-0.001380111652232144,0,-8.169844180849909,-15.91645855150754,-0.002245553427318444,-1.69819086208132e-05,0,-379618.7379497983,35768.61219956507,-104.3415495748018,-0.7753715803211292,0,-99581.78487002554,-30487.13252028928,-27.37092930357384,-0.1526518733801588,0,-9186.162193697643,-5021.530840640658,-2.524897447771153,-0.01127004540688462,0,-361.606946827423,-255.684036419903,-0.0993908483462614,-0.0003697998026803852,0,-5.190036157108832,-4.264802215239878,-0.001426527061080211,-4.550288700886015e-06,0 };
        // const std::array<double, 50> expected_LHS_row_1{ 133490.278045005,850779.6190391475,36.69097712824559,0,-2.893726132503429,26281.00066959985,121138.2487263186,7.223564207054831,0,-0.5697045473253241,1940.284546309754,5520.785937178736,0.5333042746898634,0,-0.04206038206210171,63.66583420603015,68.84507079250869,0.0174991145491253,0,-0.001380111652232144,0.7833912401261195,-0.5347804251376762,0.0002153219732169923,0,-1.69819086208132e-05,-133490.278045005,-794755.4035217044,-36.69097712824559,0,-0.7753715803211292,-26281.00066959985,-168890.1065086651,-7.223564207054831,0,-0.1526518733801588,-1940.284546309754,-13385.98698199199,-0.5333042746898634,0,-0.01127004540688462,-63.66583420603014,-469.3218206545732,-0.0174991145491253,0,-0.0003697998026803852,-0.7833912401261196,-6.145159996167598,-0.0002153219732169923,0,-4.550288700886015e-06 };
        // const std::array<double, 50> expected_LHS_row_2{ 135.1390441188093,36.69097712824558,447482.299520623,-10528.04630042432,-31807.0597047671,1.120894993675232,-31.27330397295447,41738.77323942495,-2072.717174038302,-6262.039225936466,-1.798741607732271,-5.151021017946189,-341.1517721272649,-153.0254175713081,-462.3164121952369,-0.1207582497707606,-0.2622773587076504,-123.5005250949914,-5.021166036153184,-15.16981625480087,-0.002245553427318444,-0.004374778637281324,-2.901542285208086,-0.06178411917468645,-0.186660574176663,-104.3415495748018,9.831317691022198,-391458.0755382176,-2820.981504076165,-8522.675961500841,-27.37092930357384,-8.379656544206162,-89490.63823682428,-555.3828929216814,-1677.908353561687,-2.524897447771152,-1.38021192195442,-7524.050461076223,-41.0030370596673,-123.8773092953677,-0.09939084834626137,-0.07027700645868278,-276.9762852769895,-1.345417384449826,-4.064740014802409,-0.00142652706108021,-0.001172218402924458,-3.778399145400814,-0.01655500483792547,-0.05001555010936651 };
        // const std::array<double, 50> expected_RHS{ 0.001222175032142404,4.816042666670712e-13,4.446556340576824,-1.059491929987973,8.632006757436571e-18,-0.001041712546895015,-4.104921101857641e-13,-3.789991953217198,-0.2085882846993699,1.699432937698264e-18,-0.0001715803110911822,-6.761209142137841e-14,-0.6242489832782576,-0.01539974182990685,1.254664351620343e-19,-8.73644868549722e-06,-3.442641894280185e-15,-0.03178522742185168,-0.0005053059934035036,4.116883410033861e-21,-1.457237073918238e-07,-5.742316564844739e-17,-0.0005301766595157847,-6.217656514709396e-06,5.065716078743543e-23,0.0003274808110271593,1.290454743248247e-13,1.191451180557047,-0.2838900070275687,2.312939239715121e-18,-0.0002791260360490991,-1.099910294236229e-13,-1.015525283185001,-0.05589106243578924,4.553616832471e-19,-4.597480582077843e-05,-1.811660529493758e-14,-0.1672670109453585,-0.004126348386971319,3.361862997887889e-20,-2.340924370874805e-06,-9.224531154019257e-16,-0.008516826018924731,-0.0001353963328630749,1.103115585051659e-21,-3.904654972453512e-08,-1.538649086234006e-17,-0.0001420604077630848,-1.666016041930491e-06,1.357354532384685e-23 };

        for (unsigned int i = 0; i < left_hand_side_matrix.size1(); i++) {
          // KRATOS_CHECK_NEAR(left_hand_side_matrix(0,i), expected_LHS_row_0[i], tolerance);
        }
        for (unsigned int i = 0; i < left_hand_side_matrix.size1(); i++) {
          // KRATOS_CHECK_NEAR(left_hand_side_matrix(1,i), expected_LHS_row_1[i], tolerance);
        }
        for (unsigned int i = 0; i < left_hand_side_matrix.size1(); i++) {
          // KRATOS_CHECK_NEAR(left_hand_side_matrix(2,i), expected_LHS_row_2[i], tolerance);
        }
        for (unsigned int i = 0; i < right_hand_side_vector.size(); i++) {
          // KRATOS_CHECK_NEAR(right_hand_side_vector(i), expected_RHS[i], tolerance);
        }
    }

    // Tests the stiffness matrix of the Shell3pElement with a polynomial degree of p=5 (with initial displacement)
    KRATOS_TEST_CASE_IN_SUITE(IgaShell5pElementP5Disp, KratosIgaFast5PSuite)
    {
        Model current_model;
        auto &r_model_part = current_model.CreateModelPart("ModelPart");
        r_model_part.GetProcessInfo().SetValue(DOMAIN_SIZE, 3);
        const auto& r_process_info = r_model_part.GetProcessInfo();

        r_model_part.AddNodalSolutionStepVariable(DISPLACEMENT);
        r_model_part.AddNodalSolutionStepVariable(DIRECTORINC);

        IntegrationPoint<3> integration_point(0.0337652428984240, 0.211324865405187, 0, 0.0428311230947926);
        auto p_shell_5p_element = GetShell5pElement(r_model_part, 5, integration_point);

        TestCreationUtility::AddDisplacementDofs(r_model_part);
        TestCreationUtility::AddDirectorInc2DDofs(r_model_part);

        DirectorUtilities(r_model_part, GetDirectorParametersSimpleTest()).ComputeDirectors();

        p_shell_5p_element->Initialize(r_process_info);

        array_1d<double, 3> delta = ZeroVector(3);
        delta[2] = 0.002;

        for (auto& node : p_shell_5p_element->GetGeometry()) // p_shell_3p_element->GetGeometry()[i].
        {
            if(node.Id()==3 || node.Id()==9)
            {
                node.FastGetSolutionStepValue(DISPLACEMENT) = delta*3/20;
                node.Coordinates() += node.FastGetSolutionStepValue(DISPLACEMENT);
            }
            if(node.Id()==4 || node.Id()==10)
            {
                node.FastGetSolutionStepValue(DISPLACEMENT) = delta/2.5;
                node.Coordinates() += node.FastGetSolutionStepValue(DISPLACEMENT);
            }
            if(node.Id()==5 || node.Id()==11)
            {
                node.FastGetSolutionStepValue(DISPLACEMENT) = delta*7/10;
                node.Coordinates() += node.FastGetSolutionStepValue(DISPLACEMENT);
            }
            if(node.Id()==6 || node.Id()==12)
            {
                node.FastGetSolutionStepValue(DISPLACEMENT) = delta;
                node.Coordinates() += node.FastGetSolutionStepValue(DISPLACEMENT);
            }
        }

        Matrix left_hand_side_matrix;
        Vector right_hand_side_vector;
        p_shell_5p_element->CalculateLocalSystem(left_hand_side_matrix, right_hand_side_vector, r_model_part.GetProcessInfo());

        //Check RHS and LHS results
        // const double tolerance = 1.0e-8;
        // const std::array<double, 60> expected_LHS_row_0{ 405000.2920386971,123985.6767727672,80.66438668106139,-1.947583862517543,0,-33973.98987364071,-106654.8719703566,-6.766639393688726,-0.3402932967357669,0,-9694.631034092492,-16422.36278641331,-1.930891074070916,-0.02378321776677868,0,-594.5854473656216,-887.2782390413756,-0.118424283791966,-0.0008311087123488509,0,-14.85851927577848,-20.97888398219133,-0.002959388786806722,-1.452161979332796e-05,0,-0.1350847139494703,-0.1848929735518754,-2.690498161968747e-05,-1.014921096548247e-07,0,-276681.9115201863,33221.86196428906,-55.10706360277968,-0.5218535231534619,0,-76407.95747603332,-28578.08681330184,-15.21826315126308,-0.09118131405007307,0,-7301.614434665329,-4400.358846430367,-1.45427116697033,-0.006372693994021872,0,-323.6989034289452,-237.7454876128451,-0.06447149260540978,-0.0002226949082963447,0,-6.853475913909427,-5.621275021134379,-0.001365014883927762,-3.89105629641403e-06,0,-0.05626938075705337,-0.04954192294941391,-1.120723894454616e-05,-2.719472882014121e-08,0 };
        // const std::array<double, 60> expected_LHS_row_1{ 123985.6767727671,658198.3110414017,24.69437385671005,0,-1.947583862517543,21663.50600301304,62635.26516362656,4.314746107858398,0,-0.3402932967357669,1514.070026661864,717.5120728971251,0.3015591176080054,0,-0.02378321776677868,52.90944238935797,-102.8288509747996,0.01053803620645195,0,-0.0008311087123488509,0.9244648677593761,-4.031472628554199,0.0001841267608974197,0,-1.452161979332796e-05,0.006461117359220246,-0.04379510479871627,1.286868384749658e-06,0,-1.014921096548247e-07,-123985.6767727671,-594039.1195095758,-24.69437385671005,0,-0.5218535231534619,-21663.50600301305,-117826.2399331534,-4.3147461078584,0,-0.09118131405007307,-1514.070026661865,-9215.634975832734,-0.3015591176080056,0,-0.006372693994021872,-52.90944238935805,-356.3133335293762,-0.01053803620645196,0,-0.0002226949082963447,-0.9244648677593776,-6.824525181613907,-0.00018412676089742,0,-3.89105629641403e-06,-0.00646111735922026,-0.05188194445225964,-1.28686838474966e-06,0,-2.719472882014121e-08 };
        // const std::array<double, 60> expected_LHS_row_2{ 80.66438668106139,24.69437385671005,354399.5510951506,-9778.442031659108,-23959.85405612183,-6.766639393688727,-21.24257697042332,9553.75650670598,-1708.546851272185,-4186.406492157968,-1.930891074070917,-3.270861415721915,-2992.373460267294,-119.4109382063518,-292.5894168892806,-0.118424283791966,-0.1767202560822225,-232.4714611550978,-4.172836159776343,-10.22458844309223,-0.002959388786806723,-0.004178389130401298,-6.296664670749723,-0.07291024540083026,-0.1786500173896845,-2.690498161968748e-05,-3.682535217948397e-05,-0.05962661260587909,-0.0005095722602915917,-0.001248591232438192,-55.10706360277968,6.616837532497675,-290240.3544730424,-2620.125645617602,-6420.0235451054,-15.21826315126308,-5.691931344380892,-64744.7356549918,-457.8037490291192,-1121.744238762136,-1.45427116697033,-0.8764246748968054,-5505.750116895074,-31.99606445983464,-78.3990979693758,-0.06447149260540978,-0.04735204990345269,-226.6707597766457,-1.118108079159458,-2.739670216267152,-0.001365014883927762,-0.001119595993154008,-4.559334000714971,-0.01953624137510743,-0.04786912788737195,-1.120723894454616e-05,-9.867323377484408e-06,-0.0360504442359528,-0.0001365394756304337,-0.0003345590124083934 };
        // const std::array<double, 60> expected_RHS{ 0.0005839978454105505,1.593836517207118e-12,2.932140369516759,-0.5666271650679264,-3.199913269787143e-17,-0.0005023662132058553,-1.371048931691938e-12,-2.522283733491812,-0.09900442786158557,-5.591076496376472e-18,-7.73526802724566e-05,-2.111095586934594e-13,-0.38837286807849,-0.006919454159967685,-3.907622957595076e-19,-4.17926158646332e-06,-1.14059663593173e-14,-0.02098326525615573,-0.0002418015381030824,-1.365525689786227e-20,-9.881482505137843e-08,-2.696836622697073e-16,-0.0004961301517459051,-4.22489855972176e-06,-2.385926725404626e-22,-8.708836395387572e-10,-2.376800132825633e-18,-4.372538553667234e-06,-2.952796409811002e-08,-1.667532550014852e-24,0.0001564817461075064,4.270672076528801e-13,0.7856646441067073,-0.1518272912894872,-8.574141764890973e-18,-0.0001346086219983917,-3.673714540304082e-13,-0.6758438894712882,-0.02652815649261718,-1.498124432024705e-18,-2.072658827185682e-05,-5.656663576640311e-14,-0.1040641963637903,-0.001854062154227513,-1.047044415812915e-19,-1.119829769164367e-06,-3.056219474875622e-15,-0.005622448979954957,-6.479052686332424e-05,-3.65891505822171e-21,-2.647735260966098e-08,-7.226151951703566e-17,-0.0001329376735010455,-1.132058157180858e-06,-6.393071392720023e-23,-2.333525681739323e-10,-6.368616761608131e-19,-1.171618174329084e-06,-7.911994134223759e-09,-4.468140001290899e-25 };

        for (unsigned int i = 0; i < left_hand_side_matrix.size1(); i++) {
          // KRATOS_CHECK_NEAR(left_hand_side_matrix(0,i), expected_LHS_row_0[i], tolerance);
        }
        for (unsigned int i = 0; i < left_hand_side_matrix.size1(); i++) {
          // KRATOS_CHECK_NEAR(left_hand_side_matrix(1,i), expected_LHS_row_1[i], tolerance);
        }
        for (unsigned int i = 0; i < left_hand_side_matrix.size1(); i++) {
          // KRATOS_CHECK_NEAR(left_hand_side_matrix(2,i), expected_LHS_row_2[i], tolerance);
        }
        for (unsigned int i = 0; i < right_hand_side_vector.size(); i++) {
          // KRATOS_CHECK_NEAR(right_hand_side_vector(i), expected_RHS[i], tolerance);
        }
    }
}
}
<|MERGE_RESOLUTION|>--- conflicted
+++ resolved
@@ -1,431 +1,423 @@
-//    |  /           |
-//    ' /   __| _` | __|  _ \   __|
-//    . \  |   (   | |   (   |\__ `
-//   _|\_\_|  \__,_|\__|\___/ ____/
-//                   Multi-Physics
-//
-//  License: BSD License
-//           Kratos default license: kratos/license.txt
-//
-
-// Project includes
-#include "containers/model.h"
-#include "testing/testing.h"
-
-#include "test_creation_utility.h"
-
-#include "custom_elements/shell_5p_element.h"
-#include "custom_utilities/director_utilities.h"
-
-namespace Kratos
-{
-namespace Testing
-{
-    ///@name Type Definitions
-    ///@{
-
-    typedef std::size_t SizeType;
-    typedef std::size_t IndexType;
-
-    ///@}
-    ///@name Operations
-    ///@{
-
-    typename Shell5pElement::Pointer GetShell5pElement(
-        ModelPart& rModelPart, SizeType PolynomialDegree, IntegrationPoint<3> IntegrationPoint)
-    {
-        // Set the element properties
-        auto p_elem_prop = rModelPart.CreateNewProperties(0);
-        p_elem_prop->SetValue(YOUNG_MODULUS, 200000000);
-        p_elem_prop->SetValue(POISSON_RATIO, 0.0);
-        p_elem_prop->SetValue(THICKNESS, 0.01);
-
-        auto p_quadrature_point = TestCreationUtility::GetQuadraturePointGeometry(
-            rModelPart, PolynomialDegree, IntegrationPoint);
-
-
-        return Kratos::make_intrusive<Shell5pElement>(1, p_quadrature_point, p_elem_prop);
-    }
-
-    Parameters GetDirectorParametersSimpleTest()
-    {
-        return Parameters(R"(
-        {
-            "model_part_name": "ModelPart",
-            "brep_ids" : [1] ,
-            "linear_solver_settings" : {
-                "solver_type": "skyline_lu_factorization"
-            }
-        })");
-    }
-
-    // Tests the stiffness matrix of the Shell3pElement with a polynomial degree of p=3.
-    KRATOS_TEST_CASE_IN_SUITE(IgaShell5pElementP3, KratosIgaFast5PSuite)
-    {
-        Model current_model;
-        auto &r_model_part = current_model.CreateModelPart("ModelPart");
-
-        r_model_part.GetProcessInfo().SetValue(DOMAIN_SIZE, 3);
-        const auto& r_process_info = r_model_part.GetProcessInfo();
-
-        r_model_part.AddNodalSolutionStepVariable(DISPLACEMENT);
-        r_model_part.AddNodalSolutionStepVariable(DIRECTORINC);
-
-        IntegrationPoint<3> integration_point(0.0694318442029737, 0.211324865405187, 0.0, 0.086963711284364);
-        auto p_shell_5p_element = GetShell5pElement(r_model_part, 3, integration_point);
-
-        TestCreationUtility::AddDisplacementDofs(r_model_part);
-        TestCreationUtility::AddDirectorInc2DDofs(r_model_part);
-
-        DirectorUtilities(r_model_part, GetDirectorParametersSimpleTest()).ComputeDirectors();
-
-        p_shell_5p_element->Check(r_process_info);
-        p_shell_5p_element->Initialize(r_process_info);
-
-        Matrix left_hand_side_matrix;
-        Vector right_hand_side_vector;
-        p_shell_5p_element->CalculateLocalSystem(left_hand_side_matrix, right_hand_side_vector, r_model_part.GetProcessInfo());
-
-        // const double tolerance = 1.0e-8;
-
-        // const std::array<double, 40> expected_LHS_row_0{637725.1237693131, 143581.4724979368, 0, 0, 0, 64285.87864500261, -122155.5804409024, 0, 0, 0, -1057.606121067305, -20626.57435529137, 0, 0, 0, -171.9000696345915, -799.3177017429664, 0, 0, 0, -545148.4726534408, 38472.53960389353, 0, 0, 0, -143047.8132845628, -32731.48913009484, 0, 0, 0, -12241.73636779629, -5526.873941120825, 0, 0, 0, -343.4739178139834, -214.1765326779287, 0, 0, 0};
-        // const std::array<double, 40> expected_LHS_row_1{ 143581.4724979368,1165930.893369905,0,0,0,32138.83808555151,221748.1263942097,0,0,0,2397.9531052289,13618.07884900591,0,0,0,59.63894400465794,265.8938341073225,0,0,0,-143581.4724979368,-1119642.567811969,0,0,0,-32138.83808555151,-261129.0937139899,0,0,0,-2397.953105228899,-20267.75009343771,0,0,0,-59.63894400465793,-523.5808278316099,0,0,0 };
-        // const std::array<double, 40> expected_LHS_row_2{ 0,0,601218.6723797393,-11323.91371476317,-44537.44868967543,0,0,95344.66834640411,-2534.710245284323,-9969.126428910287,0,0,4186.824242646201,-189.1205988018452,-743.8195996068691,0,0,31.33125482424369,-4.703575218996611,-18.49936737869886,0,0,-554930.3468218031,-3034.233535030504,-11933.77340934109,0,0,-134725.6356661842,-679.1735632708269,-2671.219375870272,0,0,-10836.495487078,-50.67471172104472,-199.3058610291014,0,0,-289.0182485485311,-1.260319181469182,-4.956890549609012 };
-        // const std::array<double, 40> expected_RHS{0,0,0,0,0,0,0,0,0,0
-        //                                          ,0,0,0,0,0,0,0,0,0,0
-        //                                          ,0,0,0,0,0,0,0,0,0,0
-        //                                          ,0,0,0,0,0,0,0,0,0,0};
-
-        // for (unsigned int i = 0; i < left_hand_side_matrix.size1(); i++) {
-        //   KRATOS_CHECK_NEAR(left_hand_side_matrix(0,i), expected_LHS_row_0[i], tolerance);
-        // }
-        // for (unsigned int i = 0; i < left_hand_side_matrix.size1(); i++) {
-        //   KRATOS_CHECK_NEAR(left_hand_side_matrix(1,i), expected_LHS_row_1[i], tolerance);
-        // }
-        // for (unsigned int i = 0; i < left_hand_side_matrix.size1(); i++) {
-        //   KRATOS_CHECK_NEAR(left_hand_side_matrix(2,i), expected_LHS_row_2[i], tolerance);
-        // }
-        // for (unsigned int i = 0; i < right_hand_side_vector.size(); i++) {
-        //   KRATOS_CHECK_NEAR(right_hand_side_vector(i), expected_RHS[i], tolerance);
-        // }
-    }
-
-    // Tests the stiffness matrix of the Shell3pElement with a polynomial degree of p=4.
-    KRATOS_TEST_CASE_IN_SUITE(IgaShell5pElementP4, KratosIgaFast5PSuite)
-    {
-        Model current_model;
-        auto &r_model_part = current_model.CreateModelPart("ModelPart");
-        r_model_part.GetProcessInfo().SetValue(DOMAIN_SIZE, 3);
-        const auto& r_process_info = r_model_part.GetProcessInfo();
-
-        r_model_part.AddNodalSolutionStepVariable(DISPLACEMENT);
-        r_model_part.AddNodalSolutionStepVariable(DIRECTORINC);
-
-        IntegrationPoint<3> integration_point(0.0469100770306680, 0.211324865405187, 0, 0.0592317212640473);
-        auto p_shell_5p_element = GetShell5pElement(r_model_part, 4, integration_point);
-
-        TestCreationUtility::AddDisplacementDofs(r_model_part);
-        TestCreationUtility::AddDirectorInc2DDofs(r_model_part);
-
-        DirectorUtilities(r_model_part, GetDirectorParametersSimpleTest()).ComputeDirectors();
-
-        p_shell_5p_element->Initialize(r_process_info);
-
-        Matrix left_hand_side_matrix;
-        Vector right_hand_side_vector;
-        p_shell_5p_element->CalculateLocalSystem(left_hand_side_matrix, right_hand_side_vector, r_model_part.GetProcessInfo());
-
-        //Check RHS and LHS results
-        // const double tolerance = 1.0e-8;
-
-        // const std::array<double, 50> expected_LHS_row_0{ 491667.1614141508,133490.278045005,0,0,0,4078.075758025352,-113779.5275428051,0,0,0,-6544.238833106851,-18740.608229045,0,0,0,-439.346498780415,-954.2258146033695,0,0,0,-8.169843782843573,-15.91645855150754,0,0,0,-379618.7388442269,35768.61219956507,0,0,0,-99581.7841076655,-30487.13252028928,0,0,0,-9186.162068129439,-5021.530840640658,0,0,0,-361.6069404337981,-255.684036419903,0,0,0,-5.190036050463355,-4.264802215239878,0,0,0 };
-        // const std::array<double, 50> expected_LHS_row_1{ 133490.278045005,850779.6157010947,0,0,0,26281.00066959985,121138.251571485,0,0,0,1940.284546309754,5520.786405805647,0,0,0,63.66583420603015,68.84509465384181,0,0,0,0.7833912401261195,-0.534780027131341,0,0,0,-133490.278045005,-794755.4044161328,0,0,0,-26281.00066959985,-168890.1057463051,0,0,0,-1940.284546309754,-13385.98685642379,0,0,0,-63.66583420603014,-469.3218142609483,0,0,0,-0.7833912401261196,-6.145159889522122,0,0,0 };
-        // const std::array<double, 50> expected_LHS_row_2{ 0,0,447482.2590384154,-10528.04630042432,-31807.0597047671,0,0,41738.77577650348,-2072.717174038302,-6262.039225936466,0,0,-341.1508091004015,-153.0254175713081,-462.3164121952369,0,0,-123.5004680421911,-5.021166036153184,-15.16981625480087,0,0,-2.901541269991639,-0.06178411917468645,-0.186660574176663,0,0,-391458.0477534534,-2820.981504076165,-8522.675961500841,0,0,-89490.62995132357,-555.3828929216814,-1677.908353561687,0,0,-7524.049641517747,-41.0030370596673,-123.8773092953677,0,0,-276.9762515649156,-1.345417384449826,-4.064740014802409,0,0,-3.778398646661828,-0.01655500483792547,-0.05001555010936651 };
-        // const std::array<double, 50> expected_RHS{ 0,0,0,0,0,0,0,0,0,0
-        //                                          ,0,0,0,0,0,0,0,0,0,0
-        //                                          ,0,0,0,0,0,0,0,0,0,0
-        //                                          ,0,0,0,0,0,0,0,0,0,0
-        //                                          ,0,0,0,0,0,0,0,0,0,0 };
-
-        // for (unsigned int i = 0; i < left_hand_side_matrix.size1(); i++) {
-        //   KRATOS_CHECK_NEAR(left_hand_side_matrix(0,i), expected_LHS_row_0[i], tolerance);
-        // }
-        // for (unsigned int i = 0; i < left_hand_side_matrix.size1(); i++) {
-        //   KRATOS_CHECK_NEAR(left_hand_side_matrix(1,i), expected_LHS_row_1[i], tolerance);
-        // }
-        // for (unsigned int i = 0; i < left_hand_side_matrix.size1(); i++) {
-        //   KRATOS_CHECK_NEAR(left_hand_side_matrix(2,i), expected_LHS_row_2[i], tolerance);
-        // }
-        // for (unsigned int i = 0; i < right_hand_side_vector.size(); i++) {
-        //   KRATOS_CHECK_NEAR(right_hand_side_vector(i), expected_RHS[i], tolerance);
-        // }
-    }
-
-    // Tests the stiffness matrix of the Shell3pElement with a polynomial degree of p=5.
-    KRATOS_TEST_CASE_IN_SUITE(IgaShell5pElementP5, KratosIgaFast5PSuite)
-    {
-        Model current_model;
-        auto &r_model_part = current_model.CreateModelPart("ModelPart");
-        r_model_part.GetProcessInfo().SetValue(DOMAIN_SIZE, 3);
-        const auto& r_process_info = r_model_part.GetProcessInfo();
-
-        r_model_part.AddNodalSolutionStepVariable(DISPLACEMENT);
-        r_model_part.AddNodalSolutionStepVariable(DIRECTORINC);
-
-        IntegrationPoint<3> integration_point(0.0337652428984240, 0.211324865405187, 0, 0.0428311230947926);
-        auto p_shell_5p_element = GetShell5pElement(r_model_part, 5, integration_point);
-
-        TestCreationUtility::AddDisplacementDofs(r_model_part);
-        TestCreationUtility::AddDirectorInc2DDofs(r_model_part);
-
-        DirectorUtilities(r_model_part, GetDirectorParametersSimpleTest()).ComputeDirectors();
-
-        p_shell_5p_element->Initialize(r_process_info);
-
-        Matrix left_hand_side_matrix;
-        Vector right_hand_side_vector;
-        p_shell_5p_element->CalculateLocalSystem(left_hand_side_matrix, right_hand_side_vector, r_model_part.GetProcessInfo());
-
-        //Check RHS and LHS results
-        // const double tolerance = 1.0e-8;
-
-        // const std::array<double, 60> expected_LHS_row_0{ 405000.2900314076,123985.6767727672,0,0,0,-33973.98814693153,-106654.8719703566,0,0,0,-9694.630768219549,-16422.36278641331,0,0,0,-594.5854330008631,-887.2782390413756,0,0,0,-14.85851893613687,-20.97888398219133,0,0,0,-0.1350847109561106,-0.1848929735518754,0,0,0,-276681.9120580379,33221.86196428906,0,0,0,-76407.95701336297,-28578.08681330184,0,0,0,-7301.614363424889,-4400.358846430367,0,0,0,-323.6988995799197,-237.7454876128451,0,0,0,-6.853475822902734,-5.621275021134379,0,0,0,-0.05626937995498505,-0.04954192294941391,0,0,0 };
-        // const std::array<double, 60> expected_LHS_row_1{ 123985.6767727671,658198.3090341121,0,0,0,21663.50600301304,62635.26689033574,0,0,0,1514.070026661864,717.512338770068,0,0,0,52.90944238935797,-102.828836610041,0,0,0,0.9244648677593761,-4.031472288912596,0,0,0,0.006461117359220246,-0.04379510180535657,0,0,0,-123985.6767727671,-594039.1200474274,0,0,0,-21663.50600301305,-117826.239470483,0,0,0,-1514.070026661865,-9215.634904592293,0,0,0,-52.90944238935805,-356.3133296803508,0,0,0,-0.9244648677593776,-6.824525090607215,0,0,0,-0.00646111735922026,-0.05188194365019132,0,0,0 };
-        // const std::array<double, 60> expected_LHS_row_2{ 0,0,354399.5330218398,-9778.442031659108,-23959.85405612183,0,0,9553.759581134736,-1708.546851272185,-4186.406492157968,0,0,-2992.372809816492,-119.4109382063518,-292.5894168892806,0,0,-232.4714232036346,-4.172836159776343,-10.22458844309223,0,0,-6.296663741683155,-0.07291024540083026,-0.1786500173896845,0,0,-0.05962660425382239,-0.0005095722602915917,-0.001248591232438192,0,0,-290240.344035155,-2620.125645617602,-6420.0235451054,0,0,-64744.732161282,-457.8037490291192,-1121.744238762136,0,0,-5505.749756005726,-31.99606445983464,-78.3990979693758,0,0,-226.6707430867568,-1.118108079159458,-2.739670216267152,0,0,-4.559333637836649,-0.01953624137510743,-0.04786912788737195,0,0,-0.03605044120172546,-0.0001365394756304337,-0.0003345590124083934 };
-        // const std::array<double, 60> expected_RHS{ 0,0,0,0,0,0,0,0,0,0
-        //                                          ,0,0,0,0,0,0,0,0,0,0
-        //                                          ,0,0,0,0,0,0,0,0,0,0
-        //                                          ,0,0,0,0,0,0,0,0,0,0
-        //                                          ,0,0,0,0,0,0,0,0,0,0
-        //                                          ,0,0,0,0,0,0,0,0,0,0 };
-
-        // for (unsigned int i = 0; i < left_hand_side_matrix.size1(); i++) {
-        //   KRATOS_CHECK_NEAR(left_hand_side_matrix(0,i), expected_LHS_row_0[i], tolerance);
-        // }
-        // for (unsigned int i = 0; i < left_hand_side_matrix.size1(); i++) {
-        //   KRATOS_CHECK_NEAR(left_hand_side_matrix(1,i), expected_LHS_row_1[i], tolerance);
-        // }
-        // for (unsigned int i = 0; i < left_hand_side_matrix.size1(); i++) {
-        //   KRATOS_CHECK_NEAR(left_hand_side_matrix(2,i), expected_LHS_row_2[i], tolerance);
-        // }
-        // for (unsigned int i = 0; i < right_hand_side_vector.size(); i++) {
-        //   KRATOS_CHECK_NEAR(right_hand_side_vector(i), expected_RHS[i], tolerance);
-        // }
-    }
-
-    // Tests the stiffness matrix of the Shell3pElement with a polynomial degree of p=3 (with initial displacement)
-    KRATOS_TEST_CASE_IN_SUITE(IgaShell5pElementP3Disp, KratosIgaFast5PSuite)
-    {
-        Model current_model;
-        auto &r_model_part = current_model.CreateModelPart("ModelPart");
-        r_model_part.GetProcessInfo().SetValue(DOMAIN_SIZE, 3);
-        const auto& r_process_info = r_model_part.GetProcessInfo();
-
-        r_model_part.AddNodalSolutionStepVariable(DISPLACEMENT);
-        r_model_part.AddNodalSolutionStepVariable(DIRECTORINC);
-
-        IntegrationPoint<3> integration_point(0.0694318442029737, 0.211324865405187, 0.0, 0.086963711284364);
-        auto p_shell_5p_element = GetShell5pElement(r_model_part, 3, integration_point);
-
-        TestCreationUtility::AddDisplacementDofs(r_model_part);
-        TestCreationUtility::AddDirectorInc2DDofs(r_model_part);
-
-        DirectorUtilities(r_model_part, GetDirectorParametersSimpleTest()).ComputeDirectors();
-
-        p_shell_5p_element->Initialize(r_process_info);
-
-        array_1d<double, 3> delta = ZeroVector(3);
-        delta[2] = 0.002;
-
-        for (auto& node : p_shell_5p_element->GetGeometry()) // p_shell_3p_element->GetGeometry()[i].
-        {
-            if(node.Id()==3 || node.Id()==7)
-            {
-                node.FastGetSolutionStepValue(DISPLACEMENT) = delta/2;
-                node.Coordinates() += node.FastGetSolutionStepValue(DISPLACEMENT);
-            }
-            if(node.Id()==4 || node.Id()==8)
-            {
-                node.FastGetSolutionStepValue(DISPLACEMENT) = delta;
-                node.Coordinates() += node.FastGetSolutionStepValue(DISPLACEMENT);
-            }
-        }
-
-        Matrix left_hand_side_matrix;
-        Vector right_hand_side_vector;
-        p_shell_5p_element->CalculateLocalSystem(left_hand_side_matrix, right_hand_side_vector, r_model_part.GetProcessInfo());
-
-        //Check RHS and LHS results
-        // const double tolerance = 1.0e-8;
-        // const std::array<double, 40> expected_LHS_row_0{ 637725.1296726804,143581.4724979368,256.4475891677992,-4.553670952982031,0,64285.87362256309,-122155.5804409024,25.85119823820547,-1.019279792209065,0,-1057.606969131077,-20626.57435529137,-0.4252937981081139,-0.07605082474725849,0,-171.9001024986228,-799.3177017429664,-0.06912595535676944,-0.001891442692819822,0,-545148.4710716383,38472.53960389353,-219.2198587444297,-1.220152454448596,0,-143047.8146303215,-32731.48913009484,-57.52363437671553,-0.2731151971837814,0,-12241.73659503429,-5526.873941120825,-4.922753803697947,-0.02037775707474875,0,-343.4739266198741,-214.1765326779287,-0.1381207276965891,-0.000506810542070819,0 };
-        // const std::array<double, 40> expected_LHS_row_1{ 143581.4724979368,1165930.899273272,57.7382340743063,0,-4.553670952982031,32138.83808555151,221748.1213717702,12.92394989392847,0,-1.019279792209065,2397.9531052289,13618.07800094214,0.9642858182200725,0,-0.07605082474725849,59.63894400465794,265.8938012432913,0.02398253234890642,0,-0.001891442692819822,-143581.4724979368,-1119642.566230166,-57.7382340743063,0,-1.220152454448596,-32138.83808555151,-261129.0950597485,-12.92394989392847,0,-0.2731151971837814,-2397.953105228899,-20267.75032067571,-0.9642858182200726,0,-0.02037775707474875,-59.63894400465793,-523.5808366375006,-0.02398253234890642,0,-0.000506810542070819 };
-        // const std::array<double, 40> expected_LHS_row_2{ 256.4475891677992,57.73823407430628,601218.7814080479,-11323.91371476317,-44537.44868967543,25.85119823820546,-49.12226747835398,95344.67371947391,-2534.710245284323,-9969.126428910287,-0.4252937981081139,-8.294537989878952,4186.823223559578,-189.1205988018452,-743.8195996068691,-0.06912595535676944,-0.3214286060733575,31.33119416268029,-4.703575218996611,-18.49936737869886,-219.2198587444297,15.47091319260948,-554930.4333946023,-3034.233535030504,-11933.77340934109,-57.52363437671553,-13.16227190121054,-134725.6601438485,-679.1735632708269,-2671.219375870272,-4.922753803697947,-2.222514755977332,-10836.4976938967,-50.67471172104472,-199.3058610291014,-0.1381207276965891,-0.08612653542161754,-289.0183128967335,-1.260319181469182,-4.956890549609012 };
-        // const std::array<double, 40> expected_RHS{ 0.00288127048596413,5.104804942162921e-13,7.165046390521992,-2.22252097587773,-3.668470065476827e-17,-0.002451313962638624,-4.343042315271281e-13,-6.095844996524769,-0.4974823042471772,-8.211391303132552e-18,-0.0004139164951875832,-7.333441904232834e-14,-1.029313598489092,-0.03711830630249979,-6.12670913029941e-19,-1.604002564640936e-05,-2.841843646835727e-15,-0.03988779550812917,-0.0009231609184914462,-1.523759834827438e-20,0.0007720340973440014,1.367828361770958e-13,1.919868394071895,-0.595522700647668,-9.829635915022635e-18,-0.0006568275972539793,-1.163714681071132e-13,-1.633376744004111,-0.1332999816718051,-2.200235668410309e-18,-0.0001109085906619495,-1.964989835979741e-14,-0.2758037474735249,-0.009945820198165862,-1.641646763724112e-19,-4.297911919587286e-06,-7.614697101851492e-16,-0.01068790259426097,-0.0002473602225937563,-4.082902172009926e-21};
-
-<<<<<<< HEAD
-        for (unsigned int i = 0; i < left_hand_side_matrix.size2(); i++) {
-          KRATOS_CHECK_NEAR(left_hand_side_matrix(0,i), expected_LHS_row_0[i], tolerance);
-        }
-        for (unsigned int i = 0; i < left_hand_side_matrix.size2(); i++) {
-          KRATOS_CHECK_NEAR(left_hand_side_matrix(1,i), expected_LHS_row_1[i], tolerance);
-        }
-        for (unsigned int i = 0; i < left_hand_side_matrix.size2(); i++) {
-          KRATOS_CHECK_NEAR(left_hand_side_matrix(2,i), expected_LHS_row_2[i], tolerance);
-=======
-        for (unsigned int i = 0; i < left_hand_side_matrix.size1(); i++) {
-          // KRATOS_CHECK_NEAR(left_hand_side_matrix(0,i), expected_LHS_row_0[i], tolerance);
-        }
-        for (unsigned int i = 0; i < left_hand_side_matrix.size1(); i++) {
-          // KRATOS_CHECK_NEAR(left_hand_side_matrix(1,i), expected_LHS_row_1[i], tolerance);
-        }
-        for (unsigned int i = 0; i < left_hand_side_matrix.size1(); i++) {
-          // KRATOS_CHECK_NEAR(left_hand_side_matrix(2,i), expected_LHS_row_2[i], tolerance);
->>>>>>> e926c41b
-        }
-        for (unsigned int i = 0; i < right_hand_side_vector.size(); i++) {
-          // KRATOS_CHECK_NEAR(right_hand_side_vector(i), expected_RHS[i], tolerance);
-        }
-    }
-
-    // Tests the stiffness matrix of the Shell3pElement with a polynomial degree of p=4 (with initial displacement)
-    KRATOS_TEST_CASE_IN_SUITE(IgaShell5pElementP4Disp, KratosIgaFast5PSuite)
-    {
-        Model current_model;
-        auto &r_model_part = current_model.CreateModelPart("ModelPart");
-        r_model_part.GetProcessInfo().SetValue(DOMAIN_SIZE, 3);
-        const auto& r_process_info = r_model_part.GetProcessInfo();
-
-        r_model_part.AddNodalSolutionStepVariable(DISPLACEMENT);
-        r_model_part.AddNodalSolutionStepVariable(DIRECTORINC);
-
-        IntegrationPoint<3> integration_point(0.0469100770306680, 0.211324865405187, 0, 0.0592317212640473);
-        auto p_shell_5p_element = GetShell5pElement(r_model_part, 4, integration_point);
-
-        TestCreationUtility::AddDisplacementDofs(r_model_part);
-        TestCreationUtility::AddDirectorInc2DDofs(r_model_part);
-
-        DirectorUtilities(r_model_part, GetDirectorParametersSimpleTest()).ComputeDirectors();
-
-        p_shell_5p_element->Initialize(r_process_info);
-
-        array_1d<double, 3> delta = ZeroVector(3);
-        delta[2] = 0.002;
-
-        for (auto& node : p_shell_5p_element->GetGeometry()) // p_shell_3p_element->GetGeometry()[i].
-        {
-            if(node.Id()==3 || node.Id()==8)
-            {
-                node.FastGetSolutionStepValue(DISPLACEMENT) = delta/4;
-                node.Coordinates() += node.FastGetSolutionStepValue(DISPLACEMENT);
-            }
-            if(node.Id()==4 || node.Id()==9)
-            {
-                node.FastGetSolutionStepValue(DISPLACEMENT) = delta/1.6;
-                node.Coordinates() += node.FastGetSolutionStepValue(DISPLACEMENT);
-            }
-            if(node.Id()==5 || node.Id()==10)
-            {
-                node.FastGetSolutionStepValue(DISPLACEMENT) = delta;
-                node.Coordinates() += node.FastGetSolutionStepValue(DISPLACEMENT);
-            }
-        }
-
-        Matrix left_hand_side_matrix;
-        Vector right_hand_side_vector;
-        p_shell_5p_element->CalculateLocalSystem(left_hand_side_matrix, right_hand_side_vector, r_model_part.GetProcessInfo());
-
-        //Check RHS and LHS results
-        // const double tolerance = 1.0e-8;
-        // const std::array<double, 50> expected_LHS_row_0{ 491667.1647522034,133490.278045005,135.1390441188093,-2.893726132503429,0,4078.072912858971,-113779.5275428051,1.120894993675235,-0.5697045473253241,0,-6544.239301733763,-18740.608229045,-1.798741607732272,-0.04206038206210171,0,-439.3465226417482,-954.2258146033695,-0.1207582497707606,-0.001380111652232144,0,-8.169844180849909,-15.91645855150754,-0.002245553427318444,-1.69819086208132e-05,0,-379618.7379497983,35768.61219956507,-104.3415495748018,-0.7753715803211292,0,-99581.78487002554,-30487.13252028928,-27.37092930357384,-0.1526518733801588,0,-9186.162193697643,-5021.530840640658,-2.524897447771153,-0.01127004540688462,0,-361.606946827423,-255.684036419903,-0.0993908483462614,-0.0003697998026803852,0,-5.190036157108832,-4.264802215239878,-0.001426527061080211,-4.550288700886015e-06,0 };
-        // const std::array<double, 50> expected_LHS_row_1{ 133490.278045005,850779.6190391475,36.69097712824559,0,-2.893726132503429,26281.00066959985,121138.2487263186,7.223564207054831,0,-0.5697045473253241,1940.284546309754,5520.785937178736,0.5333042746898634,0,-0.04206038206210171,63.66583420603015,68.84507079250869,0.0174991145491253,0,-0.001380111652232144,0.7833912401261195,-0.5347804251376762,0.0002153219732169923,0,-1.69819086208132e-05,-133490.278045005,-794755.4035217044,-36.69097712824559,0,-0.7753715803211292,-26281.00066959985,-168890.1065086651,-7.223564207054831,0,-0.1526518733801588,-1940.284546309754,-13385.98698199199,-0.5333042746898634,0,-0.01127004540688462,-63.66583420603014,-469.3218206545732,-0.0174991145491253,0,-0.0003697998026803852,-0.7833912401261196,-6.145159996167598,-0.0002153219732169923,0,-4.550288700886015e-06 };
-        // const std::array<double, 50> expected_LHS_row_2{ 135.1390441188093,36.69097712824558,447482.299520623,-10528.04630042432,-31807.0597047671,1.120894993675232,-31.27330397295447,41738.77323942495,-2072.717174038302,-6262.039225936466,-1.798741607732271,-5.151021017946189,-341.1517721272649,-153.0254175713081,-462.3164121952369,-0.1207582497707606,-0.2622773587076504,-123.5005250949914,-5.021166036153184,-15.16981625480087,-0.002245553427318444,-0.004374778637281324,-2.901542285208086,-0.06178411917468645,-0.186660574176663,-104.3415495748018,9.831317691022198,-391458.0755382176,-2820.981504076165,-8522.675961500841,-27.37092930357384,-8.379656544206162,-89490.63823682428,-555.3828929216814,-1677.908353561687,-2.524897447771152,-1.38021192195442,-7524.050461076223,-41.0030370596673,-123.8773092953677,-0.09939084834626137,-0.07027700645868278,-276.9762852769895,-1.345417384449826,-4.064740014802409,-0.00142652706108021,-0.001172218402924458,-3.778399145400814,-0.01655500483792547,-0.05001555010936651 };
-        // const std::array<double, 50> expected_RHS{ 0.001222175032142404,4.816042666670712e-13,4.446556340576824,-1.059491929987973,8.632006757436571e-18,-0.001041712546895015,-4.104921101857641e-13,-3.789991953217198,-0.2085882846993699,1.699432937698264e-18,-0.0001715803110911822,-6.761209142137841e-14,-0.6242489832782576,-0.01539974182990685,1.254664351620343e-19,-8.73644868549722e-06,-3.442641894280185e-15,-0.03178522742185168,-0.0005053059934035036,4.116883410033861e-21,-1.457237073918238e-07,-5.742316564844739e-17,-0.0005301766595157847,-6.217656514709396e-06,5.065716078743543e-23,0.0003274808110271593,1.290454743248247e-13,1.191451180557047,-0.2838900070275687,2.312939239715121e-18,-0.0002791260360490991,-1.099910294236229e-13,-1.015525283185001,-0.05589106243578924,4.553616832471e-19,-4.597480582077843e-05,-1.811660529493758e-14,-0.1672670109453585,-0.004126348386971319,3.361862997887889e-20,-2.340924370874805e-06,-9.224531154019257e-16,-0.008516826018924731,-0.0001353963328630749,1.103115585051659e-21,-3.904654972453512e-08,-1.538649086234006e-17,-0.0001420604077630848,-1.666016041930491e-06,1.357354532384685e-23 };
-
-        for (unsigned int i = 0; i < left_hand_side_matrix.size1(); i++) {
-          // KRATOS_CHECK_NEAR(left_hand_side_matrix(0,i), expected_LHS_row_0[i], tolerance);
-        }
-        for (unsigned int i = 0; i < left_hand_side_matrix.size1(); i++) {
-          // KRATOS_CHECK_NEAR(left_hand_side_matrix(1,i), expected_LHS_row_1[i], tolerance);
-        }
-        for (unsigned int i = 0; i < left_hand_side_matrix.size1(); i++) {
-          // KRATOS_CHECK_NEAR(left_hand_side_matrix(2,i), expected_LHS_row_2[i], tolerance);
-        }
-        for (unsigned int i = 0; i < right_hand_side_vector.size(); i++) {
-          // KRATOS_CHECK_NEAR(right_hand_side_vector(i), expected_RHS[i], tolerance);
-        }
-    }
-
-    // Tests the stiffness matrix of the Shell3pElement with a polynomial degree of p=5 (with initial displacement)
-    KRATOS_TEST_CASE_IN_SUITE(IgaShell5pElementP5Disp, KratosIgaFast5PSuite)
-    {
-        Model current_model;
-        auto &r_model_part = current_model.CreateModelPart("ModelPart");
-        r_model_part.GetProcessInfo().SetValue(DOMAIN_SIZE, 3);
-        const auto& r_process_info = r_model_part.GetProcessInfo();
-
-        r_model_part.AddNodalSolutionStepVariable(DISPLACEMENT);
-        r_model_part.AddNodalSolutionStepVariable(DIRECTORINC);
-
-        IntegrationPoint<3> integration_point(0.0337652428984240, 0.211324865405187, 0, 0.0428311230947926);
-        auto p_shell_5p_element = GetShell5pElement(r_model_part, 5, integration_point);
-
-        TestCreationUtility::AddDisplacementDofs(r_model_part);
-        TestCreationUtility::AddDirectorInc2DDofs(r_model_part);
-
-        DirectorUtilities(r_model_part, GetDirectorParametersSimpleTest()).ComputeDirectors();
-
-        p_shell_5p_element->Initialize(r_process_info);
-
-        array_1d<double, 3> delta = ZeroVector(3);
-        delta[2] = 0.002;
-
-        for (auto& node : p_shell_5p_element->GetGeometry()) // p_shell_3p_element->GetGeometry()[i].
-        {
-            if(node.Id()==3 || node.Id()==9)
-            {
-                node.FastGetSolutionStepValue(DISPLACEMENT) = delta*3/20;
-                node.Coordinates() += node.FastGetSolutionStepValue(DISPLACEMENT);
-            }
-            if(node.Id()==4 || node.Id()==10)
-            {
-                node.FastGetSolutionStepValue(DISPLACEMENT) = delta/2.5;
-                node.Coordinates() += node.FastGetSolutionStepValue(DISPLACEMENT);
-            }
-            if(node.Id()==5 || node.Id()==11)
-            {
-                node.FastGetSolutionStepValue(DISPLACEMENT) = delta*7/10;
-                node.Coordinates() += node.FastGetSolutionStepValue(DISPLACEMENT);
-            }
-            if(node.Id()==6 || node.Id()==12)
-            {
-                node.FastGetSolutionStepValue(DISPLACEMENT) = delta;
-                node.Coordinates() += node.FastGetSolutionStepValue(DISPLACEMENT);
-            }
-        }
-
-        Matrix left_hand_side_matrix;
-        Vector right_hand_side_vector;
-        p_shell_5p_element->CalculateLocalSystem(left_hand_side_matrix, right_hand_side_vector, r_model_part.GetProcessInfo());
-
-        //Check RHS and LHS results
-        // const double tolerance = 1.0e-8;
-        // const std::array<double, 60> expected_LHS_row_0{ 405000.2920386971,123985.6767727672,80.66438668106139,-1.947583862517543,0,-33973.98987364071,-106654.8719703566,-6.766639393688726,-0.3402932967357669,0,-9694.631034092492,-16422.36278641331,-1.930891074070916,-0.02378321776677868,0,-594.5854473656216,-887.2782390413756,-0.118424283791966,-0.0008311087123488509,0,-14.85851927577848,-20.97888398219133,-0.002959388786806722,-1.452161979332796e-05,0,-0.1350847139494703,-0.1848929735518754,-2.690498161968747e-05,-1.014921096548247e-07,0,-276681.9115201863,33221.86196428906,-55.10706360277968,-0.5218535231534619,0,-76407.95747603332,-28578.08681330184,-15.21826315126308,-0.09118131405007307,0,-7301.614434665329,-4400.358846430367,-1.45427116697033,-0.006372693994021872,0,-323.6989034289452,-237.7454876128451,-0.06447149260540978,-0.0002226949082963447,0,-6.853475913909427,-5.621275021134379,-0.001365014883927762,-3.89105629641403e-06,0,-0.05626938075705337,-0.04954192294941391,-1.120723894454616e-05,-2.719472882014121e-08,0 };
-        // const std::array<double, 60> expected_LHS_row_1{ 123985.6767727671,658198.3110414017,24.69437385671005,0,-1.947583862517543,21663.50600301304,62635.26516362656,4.314746107858398,0,-0.3402932967357669,1514.070026661864,717.5120728971251,0.3015591176080054,0,-0.02378321776677868,52.90944238935797,-102.8288509747996,0.01053803620645195,0,-0.0008311087123488509,0.9244648677593761,-4.031472628554199,0.0001841267608974197,0,-1.452161979332796e-05,0.006461117359220246,-0.04379510479871627,1.286868384749658e-06,0,-1.014921096548247e-07,-123985.6767727671,-594039.1195095758,-24.69437385671005,0,-0.5218535231534619,-21663.50600301305,-117826.2399331534,-4.3147461078584,0,-0.09118131405007307,-1514.070026661865,-9215.634975832734,-0.3015591176080056,0,-0.006372693994021872,-52.90944238935805,-356.3133335293762,-0.01053803620645196,0,-0.0002226949082963447,-0.9244648677593776,-6.824525181613907,-0.00018412676089742,0,-3.89105629641403e-06,-0.00646111735922026,-0.05188194445225964,-1.28686838474966e-06,0,-2.719472882014121e-08 };
-        // const std::array<double, 60> expected_LHS_row_2{ 80.66438668106139,24.69437385671005,354399.5510951506,-9778.442031659108,-23959.85405612183,-6.766639393688727,-21.24257697042332,9553.75650670598,-1708.546851272185,-4186.406492157968,-1.930891074070917,-3.270861415721915,-2992.373460267294,-119.4109382063518,-292.5894168892806,-0.118424283791966,-0.1767202560822225,-232.4714611550978,-4.172836159776343,-10.22458844309223,-0.002959388786806723,-0.004178389130401298,-6.296664670749723,-0.07291024540083026,-0.1786500173896845,-2.690498161968748e-05,-3.682535217948397e-05,-0.05962661260587909,-0.0005095722602915917,-0.001248591232438192,-55.10706360277968,6.616837532497675,-290240.3544730424,-2620.125645617602,-6420.0235451054,-15.21826315126308,-5.691931344380892,-64744.7356549918,-457.8037490291192,-1121.744238762136,-1.45427116697033,-0.8764246748968054,-5505.750116895074,-31.99606445983464,-78.3990979693758,-0.06447149260540978,-0.04735204990345269,-226.6707597766457,-1.118108079159458,-2.739670216267152,-0.001365014883927762,-0.001119595993154008,-4.559334000714971,-0.01953624137510743,-0.04786912788737195,-1.120723894454616e-05,-9.867323377484408e-06,-0.0360504442359528,-0.0001365394756304337,-0.0003345590124083934 };
-        // const std::array<double, 60> expected_RHS{ 0.0005839978454105505,1.593836517207118e-12,2.932140369516759,-0.5666271650679264,-3.199913269787143e-17,-0.0005023662132058553,-1.371048931691938e-12,-2.522283733491812,-0.09900442786158557,-5.591076496376472e-18,-7.73526802724566e-05,-2.111095586934594e-13,-0.38837286807849,-0.006919454159967685,-3.907622957595076e-19,-4.17926158646332e-06,-1.14059663593173e-14,-0.02098326525615573,-0.0002418015381030824,-1.365525689786227e-20,-9.881482505137843e-08,-2.696836622697073e-16,-0.0004961301517459051,-4.22489855972176e-06,-2.385926725404626e-22,-8.708836395387572e-10,-2.376800132825633e-18,-4.372538553667234e-06,-2.952796409811002e-08,-1.667532550014852e-24,0.0001564817461075064,4.270672076528801e-13,0.7856646441067073,-0.1518272912894872,-8.574141764890973e-18,-0.0001346086219983917,-3.673714540304082e-13,-0.6758438894712882,-0.02652815649261718,-1.498124432024705e-18,-2.072658827185682e-05,-5.656663576640311e-14,-0.1040641963637903,-0.001854062154227513,-1.047044415812915e-19,-1.119829769164367e-06,-3.056219474875622e-15,-0.005622448979954957,-6.479052686332424e-05,-3.65891505822171e-21,-2.647735260966098e-08,-7.226151951703566e-17,-0.0001329376735010455,-1.132058157180858e-06,-6.393071392720023e-23,-2.333525681739323e-10,-6.368616761608131e-19,-1.171618174329084e-06,-7.911994134223759e-09,-4.468140001290899e-25 };
-
-        for (unsigned int i = 0; i < left_hand_side_matrix.size1(); i++) {
-          // KRATOS_CHECK_NEAR(left_hand_side_matrix(0,i), expected_LHS_row_0[i], tolerance);
-        }
-        for (unsigned int i = 0; i < left_hand_side_matrix.size1(); i++) {
-          // KRATOS_CHECK_NEAR(left_hand_side_matrix(1,i), expected_LHS_row_1[i], tolerance);
-        }
-        for (unsigned int i = 0; i < left_hand_side_matrix.size1(); i++) {
-          // KRATOS_CHECK_NEAR(left_hand_side_matrix(2,i), expected_LHS_row_2[i], tolerance);
-        }
-        for (unsigned int i = 0; i < right_hand_side_vector.size(); i++) {
-          // KRATOS_CHECK_NEAR(right_hand_side_vector(i), expected_RHS[i], tolerance);
-        }
-    }
-}
-}
+//    |  /           |
+//    ' /   __| _` | __|  _ \   __|
+//    . \  |   (   | |   (   |\__ `
+//   _|\_\_|  \__,_|\__|\___/ ____/
+//                   Multi-Physics
+//
+//  License: BSD License
+//           Kratos default license: kratos/license.txt
+//
+
+// Project includes
+#include "containers/model.h"
+#include "testing/testing.h"
+
+#include "test_creation_utility.h"
+
+#include "custom_elements/shell_5p_element.h"
+#include "custom_utilities/director_utilities.h"
+
+namespace Kratos
+{
+namespace Testing
+{
+    ///@name Type Definitions
+    ///@{
+
+    typedef std::size_t SizeType;
+    typedef std::size_t IndexType;
+
+    ///@}
+    ///@name Operations
+    ///@{
+
+    typename Shell5pElement::Pointer GetShell5pElement(
+        ModelPart& rModelPart, SizeType PolynomialDegree, IntegrationPoint<3> IntegrationPoint)
+    {
+        // Set the element properties
+        auto p_elem_prop = rModelPart.CreateNewProperties(0);
+        p_elem_prop->SetValue(YOUNG_MODULUS, 200000000);
+        p_elem_prop->SetValue(POISSON_RATIO, 0.0);
+        p_elem_prop->SetValue(THICKNESS, 0.01);
+
+        auto p_quadrature_point = TestCreationUtility::GetQuadraturePointGeometry(
+            rModelPart, PolynomialDegree, IntegrationPoint);
+
+
+        return Kratos::make_intrusive<Shell5pElement>(1, p_quadrature_point, p_elem_prop);
+    }
+
+    Parameters GetDirectorParametersSimpleTest()
+    {
+        return Parameters(R"(
+        {
+            "model_part_name": "ModelPart",
+            "brep_ids" : [1] ,
+            "linear_solver_settings" : {
+                "solver_type": "skyline_lu_factorization"
+            }
+        })");
+    }
+
+    // Tests the stiffness matrix of the Shell3pElement with a polynomial degree of p=3.
+    KRATOS_TEST_CASE_IN_SUITE(IgaShell5pElementP3, KratosIgaFast5PSuite)
+    {
+        Model current_model;
+        auto &r_model_part = current_model.CreateModelPart("ModelPart");
+
+        r_model_part.GetProcessInfo().SetValue(DOMAIN_SIZE, 3);
+        const auto& r_process_info = r_model_part.GetProcessInfo();
+
+        r_model_part.AddNodalSolutionStepVariable(DISPLACEMENT);
+        r_model_part.AddNodalSolutionStepVariable(DIRECTORINC);
+
+        IntegrationPoint<3> integration_point(0.0694318442029737, 0.211324865405187, 0.0, 0.086963711284364);
+        auto p_shell_5p_element = GetShell5pElement(r_model_part, 3, integration_point);
+
+        TestCreationUtility::AddDisplacementDofs(r_model_part);
+        TestCreationUtility::AddDirectorInc2DDofs(r_model_part);
+
+        DirectorUtilities(r_model_part, GetDirectorParametersSimpleTest()).ComputeDirectors();
+
+        p_shell_5p_element->Check(r_process_info);
+        p_shell_5p_element->Initialize(r_process_info);
+
+        Matrix left_hand_side_matrix;
+        Vector right_hand_side_vector;
+        p_shell_5p_element->CalculateLocalSystem(left_hand_side_matrix, right_hand_side_vector, r_model_part.GetProcessInfo());
+
+        const double tolerance = 1.0e-8;
+
+        const std::array<double, 40> expected_LHS_row_0{637725.1237693131, 143581.4724979368, 0, 0, 0, 64285.87864500261, -122155.5804409024, 0, 0, 0, -1057.606121067305, -20626.57435529137, 0, 0, 0, -171.9000696345915, -799.3177017429664, 0, 0, 0, -545148.4726534408, 38472.53960389353, 0, 0, 0, -143047.8132845628, -32731.48913009484, 0, 0, 0, -12241.73636779629, -5526.873941120825, 0, 0, 0, -343.4739178139834, -214.1765326779287, 0, 0, 0};
+        const std::array<double, 40> expected_LHS_row_1{ 143581.4724979368,1165930.893369905,0,0,0,32138.83808555151,221748.1263942097,0,0,0,2397.9531052289,13618.07884900591,0,0,0,59.63894400465794,265.8938341073225,0,0,0,-143581.4724979368,-1119642.567811969,0,0,0,-32138.83808555151,-261129.0937139899,0,0,0,-2397.953105228899,-20267.75009343771,0,0,0,-59.63894400465793,-523.5808278316099,0,0,0 };
+        const std::array<double, 40> expected_LHS_row_2{ 0,0,601218.6723797393,-11323.91371476317,-44537.44868967543,0,0,95344.66834640411,-2534.710245284323,-9969.126428910287,0,0,4186.824242646201,-189.1205988018452,-743.8195996068691,0,0,31.33125482424369,-4.703575218996611,-18.49936737869886,0,0,-554930.3468218031,-3034.233535030504,-11933.77340934109,0,0,-134725.6356661842,-679.1735632708269,-2671.219375870272,0,0,-10836.495487078,-50.67471172104472,-199.3058610291014,0,0,-289.0182485485311,-1.260319181469182,-4.956890549609012 };
+        const std::array<double, 40> expected_RHS{0,0,0,0,0,0,0,0,0,0
+                                                 ,0,0,0,0,0,0,0,0,0,0
+                                                 ,0,0,0,0,0,0,0,0,0,0
+                                                 ,0,0,0,0,0,0,0,0,0,0};
+
+        for (unsigned int i = 0; i < left_hand_side_matrix.size1(); i++) {
+            KRATOS_CHECK_NEAR(left_hand_side_matrix(0,i), expected_LHS_row_0[i], tolerance);
+        }
+        for (unsigned int i = 0; i < left_hand_side_matrix.size1(); i++) {
+            KRATOS_CHECK_NEAR(left_hand_side_matrix(1,i), expected_LHS_row_1[i], tolerance);
+        }
+        for (unsigned int i = 0; i < left_hand_side_matrix.size1(); i++) {
+            KRATOS_CHECK_NEAR(left_hand_side_matrix(2,i), expected_LHS_row_2[i], tolerance);
+        }
+        for (unsigned int i = 0; i < right_hand_side_vector.size(); i++) {
+            KRATOS_CHECK_NEAR(right_hand_side_vector(i), expected_RHS[i], tolerance);
+        }
+    }
+
+    // Tests the stiffness matrix of the Shell3pElement with a polynomial degree of p=4.
+    KRATOS_TEST_CASE_IN_SUITE(IgaShell5pElementP4, KratosIgaFast5PSuite)
+    {
+        Model current_model;
+        auto &r_model_part = current_model.CreateModelPart("ModelPart");
+        r_model_part.GetProcessInfo().SetValue(DOMAIN_SIZE, 3);
+        const auto& r_process_info = r_model_part.GetProcessInfo();
+
+        r_model_part.AddNodalSolutionStepVariable(DISPLACEMENT);
+        r_model_part.AddNodalSolutionStepVariable(DIRECTORINC);
+
+        IntegrationPoint<3> integration_point(0.0469100770306680, 0.211324865405187, 0, 0.0592317212640473);
+        auto p_shell_5p_element = GetShell5pElement(r_model_part, 4, integration_point);
+
+        TestCreationUtility::AddDisplacementDofs(r_model_part);
+        TestCreationUtility::AddDirectorInc2DDofs(r_model_part);
+
+        DirectorUtilities(r_model_part, GetDirectorParametersSimpleTest()).ComputeDirectors();
+
+        p_shell_5p_element->Initialize(r_process_info);
+
+        Matrix left_hand_side_matrix;
+        Vector right_hand_side_vector;
+        p_shell_5p_element->CalculateLocalSystem(left_hand_side_matrix, right_hand_side_vector, r_model_part.GetProcessInfo());
+
+        //Check RHS and LHS results
+        const double tolerance = 1.0e-8;
+
+        const std::array<double, 50> expected_LHS_row_0{ 491667.1614141508,133490.278045005,0,0,0,4078.075758025352,-113779.5275428051,0,0,0,-6544.238833106851,-18740.608229045,0,0,0,-439.346498780415,-954.2258146033695,0,0,0,-8.169843782843573,-15.91645855150754,0,0,0,-379618.7388442269,35768.61219956507,0,0,0,-99581.7841076655,-30487.13252028928,0,0,0,-9186.162068129439,-5021.530840640658,0,0,0,-361.6069404337981,-255.684036419903,0,0,0,-5.190036050463355,-4.264802215239878,0,0,0 };
+        const std::array<double, 50> expected_LHS_row_1{ 133490.278045005,850779.6157010947,0,0,0,26281.00066959985,121138.251571485,0,0,0,1940.284546309754,5520.786405805647,0,0,0,63.66583420603015,68.84509465384181,0,0,0,0.7833912401261195,-0.534780027131341,0,0,0,-133490.278045005,-794755.4044161328,0,0,0,-26281.00066959985,-168890.1057463051,0,0,0,-1940.284546309754,-13385.98685642379,0,0,0,-63.66583420603014,-469.3218142609483,0,0,0,-0.7833912401261196,-6.145159889522122,0,0,0 };
+        const std::array<double, 50> expected_LHS_row_2{ 0,0,447482.2590384154,-10528.04630042432,-31807.0597047671,0,0,41738.77577650348,-2072.717174038302,-6262.039225936466,0,0,-341.1508091004015,-153.0254175713081,-462.3164121952369,0,0,-123.5004680421911,-5.021166036153184,-15.16981625480087,0,0,-2.901541269991639,-0.06178411917468645,-0.186660574176663,0,0,-391458.0477534534,-2820.981504076165,-8522.675961500841,0,0,-89490.62995132357,-555.3828929216814,-1677.908353561687,0,0,-7524.049641517747,-41.0030370596673,-123.8773092953677,0,0,-276.9762515649156,-1.345417384449826,-4.064740014802409,0,0,-3.778398646661828,-0.01655500483792547,-0.05001555010936651 };
+        const std::array<double, 50> expected_RHS{ 0,0,0,0,0,0,0,0,0,0
+                                                  ,0,0,0,0,0,0,0,0,0,0
+                                                  ,0,0,0,0,0,0,0,0,0,0
+                                                  ,0,0,0,0,0,0,0,0,0,0
+                                                  ,0,0,0,0,0,0,0,0,0,0 };
+
+        for (unsigned int i = 0; i < left_hand_side_matrix.size1(); i++) {
+            KRATOS_CHECK_NEAR(left_hand_side_matrix(0,i), expected_LHS_row_0[i], tolerance);
+        }
+        for (unsigned int i = 0; i < left_hand_side_matrix.size1(); i++) {
+            KRATOS_CHECK_NEAR(left_hand_side_matrix(1,i), expected_LHS_row_1[i], tolerance);
+        }
+        for (unsigned int i = 0; i < left_hand_side_matrix.size1(); i++) {
+            KRATOS_CHECK_NEAR(left_hand_side_matrix(2,i), expected_LHS_row_2[i], tolerance);
+        }
+        for (unsigned int i = 0; i < right_hand_side_vector.size(); i++) {
+            KRATOS_CHECK_NEAR(right_hand_side_vector(i), expected_RHS[i], tolerance);
+        }
+    }
+
+    // Tests the stiffness matrix of the Shell3pElement with a polynomial degree of p=5.
+    KRATOS_TEST_CASE_IN_SUITE(IgaShell5pElementP5, KratosIgaFast5PSuite)
+    {
+        Model current_model;
+        auto &r_model_part = current_model.CreateModelPart("ModelPart");
+        r_model_part.GetProcessInfo().SetValue(DOMAIN_SIZE, 3);
+        const auto& r_process_info = r_model_part.GetProcessInfo();
+
+        r_model_part.AddNodalSolutionStepVariable(DISPLACEMENT);
+        r_model_part.AddNodalSolutionStepVariable(DIRECTORINC);
+
+        IntegrationPoint<3> integration_point(0.0337652428984240, 0.211324865405187, 0, 0.0428311230947926);
+        auto p_shell_5p_element = GetShell5pElement(r_model_part, 5, integration_point);
+
+        TestCreationUtility::AddDisplacementDofs(r_model_part);
+        TestCreationUtility::AddDirectorInc2DDofs(r_model_part);
+
+        DirectorUtilities(r_model_part, GetDirectorParametersSimpleTest()).ComputeDirectors();
+
+        p_shell_5p_element->Initialize(r_process_info);
+
+        Matrix left_hand_side_matrix;
+        Vector right_hand_side_vector;
+        p_shell_5p_element->CalculateLocalSystem(left_hand_side_matrix, right_hand_side_vector, r_model_part.GetProcessInfo());
+
+        //Check RHS and LHS results
+        const double tolerance = 1.0e-8;
+
+        const std::array<double, 60> expected_LHS_row_0{ 405000.2900314076,123985.6767727672,0,0,0,-33973.98814693153,-106654.8719703566,0,0,0,-9694.630768219549,-16422.36278641331,0,0,0,-594.5854330008631,-887.2782390413756,0,0,0,-14.85851893613687,-20.97888398219133,0,0,0,-0.1350847109561106,-0.1848929735518754,0,0,0,-276681.9120580379,33221.86196428906,0,0,0,-76407.95701336297,-28578.08681330184,0,0,0,-7301.614363424889,-4400.358846430367,0,0,0,-323.6988995799197,-237.7454876128451,0,0,0,-6.853475822902734,-5.621275021134379,0,0,0,-0.05626937995498505,-0.04954192294941391,0,0,0 };
+        const std::array<double, 60> expected_LHS_row_1{ 123985.6767727671,658198.3090341121,0,0,0,21663.50600301304,62635.26689033574,0,0,0,1514.070026661864,717.512338770068,0,0,0,52.90944238935797,-102.828836610041,0,0,0,0.9244648677593761,-4.031472288912596,0,0,0,0.006461117359220246,-0.04379510180535657,0,0,0,-123985.6767727671,-594039.1200474274,0,0,0,-21663.50600301305,-117826.239470483,0,0,0,-1514.070026661865,-9215.634904592293,0,0,0,-52.90944238935805,-356.3133296803508,0,0,0,-0.9244648677593776,-6.824525090607215,0,0,0,-0.00646111735922026,-0.05188194365019132,0,0,0 };
+        const std::array<double, 60> expected_LHS_row_2{ 0,0,354399.5330218398,-9778.442031659108,-23959.85405612183,0,0,9553.759581134736,-1708.546851272185,-4186.406492157968,0,0,-2992.372809816492,-119.4109382063518,-292.5894168892806,0,0,-232.4714232036346,-4.172836159776343,-10.22458844309223,0,0,-6.296663741683155,-0.07291024540083026,-0.1786500173896845,0,0,-0.05962660425382239,-0.0005095722602915917,-0.001248591232438192,0,0,-290240.344035155,-2620.125645617602,-6420.0235451054,0,0,-64744.732161282,-457.8037490291192,-1121.744238762136,0,0,-5505.749756005726,-31.99606445983464,-78.3990979693758,0,0,-226.6707430867568,-1.118108079159458,-2.739670216267152,0,0,-4.559333637836649,-0.01953624137510743,-0.04786912788737195,0,0,-0.03605044120172546,-0.0001365394756304337,-0.0003345590124083934 };
+        const std::array<double, 60> expected_RHS{ 0,0,0,0,0,0,0,0,0,0
+                                                  ,0,0,0,0,0,0,0,0,0,0
+                                                  ,0,0,0,0,0,0,0,0,0,0
+                                                  ,0,0,0,0,0,0,0,0,0,0
+                                                  ,0,0,0,0,0,0,0,0,0,0
+                                                  ,0,0,0,0,0,0,0,0,0,0 };
+
+        for (unsigned int i = 0; i < left_hand_side_matrix.size1(); i++) {
+            KRATOS_CHECK_NEAR(left_hand_side_matrix(0,i), expected_LHS_row_0[i], tolerance);
+        }
+        for (unsigned int i = 0; i < left_hand_side_matrix.size1(); i++) {
+            KRATOS_CHECK_NEAR(left_hand_side_matrix(1,i), expected_LHS_row_1[i], tolerance);
+        }
+        for (unsigned int i = 0; i < left_hand_side_matrix.size1(); i++) {
+            KRATOS_CHECK_NEAR(left_hand_side_matrix(2,i), expected_LHS_row_2[i], tolerance);
+        }
+        for (unsigned int i = 0; i < right_hand_side_vector.size(); i++) {
+            KRATOS_CHECK_NEAR(right_hand_side_vector(i), expected_RHS[i], tolerance);
+        }
+    }
+
+    // Tests the stiffness matrix of the Shell3pElement with a polynomial degree of p=3 (with initial displacement)
+    KRATOS_TEST_CASE_IN_SUITE(IgaShell5pElementP3Disp, KratosIgaFast5PSuite)
+    {
+        Model current_model;
+        auto &r_model_part = current_model.CreateModelPart("ModelPart");
+        r_model_part.GetProcessInfo().SetValue(DOMAIN_SIZE, 3);
+        const auto& r_process_info = r_model_part.GetProcessInfo();
+
+        r_model_part.AddNodalSolutionStepVariable(DISPLACEMENT);
+        r_model_part.AddNodalSolutionStepVariable(DIRECTORINC);
+
+        IntegrationPoint<3> integration_point(0.0694318442029737, 0.211324865405187, 0.0, 0.086963711284364);
+        auto p_shell_5p_element = GetShell5pElement(r_model_part, 3, integration_point);
+
+        TestCreationUtility::AddDisplacementDofs(r_model_part);
+        TestCreationUtility::AddDirectorInc2DDofs(r_model_part);
+
+        DirectorUtilities(r_model_part, GetDirectorParametersSimpleTest()).ComputeDirectors();
+
+        p_shell_5p_element->Initialize(r_process_info);
+
+        array_1d<double, 3> delta = ZeroVector(3);
+        delta[2] = 0.002;
+
+        for (auto& node : p_shell_5p_element->GetGeometry()) // p_shell_3p_element->GetGeometry()[i].
+        {
+            if(node.Id()==3 || node.Id()==7)
+            {
+                node.FastGetSolutionStepValue(DISPLACEMENT) = delta/2;
+                node.Coordinates() += node.FastGetSolutionStepValue(DISPLACEMENT);
+            }
+            if(node.Id()==4 || node.Id()==8)
+            {
+                node.FastGetSolutionStepValue(DISPLACEMENT) = delta;
+                node.Coordinates() += node.FastGetSolutionStepValue(DISPLACEMENT);
+            }
+        }
+
+        Matrix left_hand_side_matrix;
+        Vector right_hand_side_vector;
+        p_shell_5p_element->CalculateLocalSystem(left_hand_side_matrix, right_hand_side_vector, r_model_part.GetProcessInfo());
+
+        //Check RHS and LHS results
+        const double tolerance = 1.0e-8;
+
+        const std::array<double, 40> expected_LHS_row_0{ 637725.1296726804,143581.4724979368,256.4475891677992,-4.553670952982031,0,64285.87362256309,-122155.5804409024,25.85119823820547,-1.019279792209065,0,-1057.606969131077,-20626.57435529137,-0.4252937981081139,-0.07605082474725849,0,-171.9001024986228,-799.3177017429664,-0.06912595535676944,-0.001891442692819822,0,-545148.4710716383,38472.53960389353,-219.2198587444297,-1.220152454448596,0,-143047.8146303215,-32731.48913009484,-57.52363437671553,-0.2731151971837814,0,-12241.73659503429,-5526.873941120825,-4.922753803697947,-0.02037775707474875,0,-343.4739266198741,-214.1765326779287,-0.1381207276965891,-0.000506810542070819,0 };
+        const std::array<double, 40> expected_LHS_row_1{ 143581.4724979368,1165930.899273272,57.7382340743063,0,-4.553670952982031,32138.83808555151,221748.1213717702,12.92394989392847,0,-1.019279792209065,2397.9531052289,13618.07800094214,0.9642858182200725,0,-0.07605082474725849,59.63894400465794,265.8938012432913,0.02398253234890642,0,-0.001891442692819822,-143581.4724979368,-1119642.566230166,-57.7382340743063,0,-1.220152454448596,-32138.83808555151,-261129.0950597485,-12.92394989392847,0,-0.2731151971837814,-2397.953105228899,-20267.75032067571,-0.9642858182200726,0,-0.02037775707474875,-59.63894400465793,-523.5808366375006,-0.02398253234890642,0,-0.000506810542070819 };
+        const std::array<double, 40> expected_LHS_row_2{ 256.4475891677992,57.73823407430628,601218.7814080479,-11323.91371476317,-44537.44868967543,25.85119823820546,-49.12226747835398,95344.67371947391,-2534.710245284323,-9969.126428910287,-0.4252937981081139,-8.294537989878952,4186.823223559578,-189.1205988018452,-743.8195996068691,-0.06912595535676944,-0.3214286060733575,31.33119416268029,-4.703575218996611,-18.49936737869886,-219.2198587444297,15.47091319260948,-554930.4333946023,-3034.233535030504,-11933.77340934109,-57.52363437671553,-13.16227190121054,-134725.6601438485,-679.1735632708269,-2671.219375870272,-4.922753803697947,-2.222514755977332,-10836.4976938967,-50.67471172104472,-199.3058610291014,-0.1381207276965891,-0.08612653542161754,-289.0183128967335,-1.260319181469182,-4.956890549609012 };
+        const std::array<double, 40> expected_RHS{ 0.00288127048596413,5.104804942162921e-13,7.165046390521992,-2.22252097587773,-3.668470065476827e-17,-0.002451313962638624,-4.343042315271281e-13,-6.095844996524769,-0.4974823042471772,-8.211391303132552e-18,-0.0004139164951875832,-7.333441904232834e-14,-1.029313598489092,-0.03711830630249979,-6.12670913029941e-19,-1.604002564640936e-05,-2.841843646835727e-15,-0.03988779550812917,-0.0009231609184914462,-1.523759834827438e-20,0.0007720340973440014,1.367828361770958e-13,1.919868394071895,-0.595522700647668,-9.829635915022635e-18,-0.0006568275972539793,-1.163714681071132e-13,-1.633376744004111,-0.1332999816718051,-2.200235668410309e-18,-0.0001109085906619495,-1.964989835979741e-14,-0.2758037474735249,-0.009945820198165862,-1.641646763724112e-19,-4.297911919587286e-06,-7.614697101851492e-16,-0.01068790259426097,-0.0002473602225937563,-4.082902172009926e-21};
+
+        for (unsigned int i = 0; i < left_hand_side_matrix.size1(); i++) {
+          KRATOS_CHECK_NEAR(left_hand_side_matrix(0,i), expected_LHS_row_0[i], tolerance);
+        }
+        for (unsigned int i = 0; i < left_hand_side_matrix.size1(); i++) {
+          KRATOS_CHECK_NEAR(left_hand_side_matrix(1,i), expected_LHS_row_1[i], tolerance);
+        }
+        for (unsigned int i = 0; i < left_hand_side_matrix.size1(); i++) {
+          KRATOS_CHECK_NEAR(left_hand_side_matrix(2,i), expected_LHS_row_2[i], tolerance);
+        }
+        for (unsigned int i = 0; i < right_hand_side_vector.size(); i++) {
+          KRATOS_CHECK_NEAR(right_hand_side_vector(i), expected_RHS[i], tolerance);
+        }
+    }
+
+    // Tests the stiffness matrix of the Shell3pElement with a polynomial degree of p=4 (with initial displacement)
+    KRATOS_TEST_CASE_IN_SUITE(IgaShell5pElementP4Disp, KratosIgaFast5PSuite)
+    {
+        Model current_model;
+        auto &r_model_part = current_model.CreateModelPart("ModelPart");
+        r_model_part.GetProcessInfo().SetValue(DOMAIN_SIZE, 3);
+        const auto& r_process_info = r_model_part.GetProcessInfo();
+
+        r_model_part.AddNodalSolutionStepVariable(DISPLACEMENT);
+        r_model_part.AddNodalSolutionStepVariable(DIRECTORINC);
+
+        IntegrationPoint<3> integration_point(0.0469100770306680, 0.211324865405187, 0, 0.0592317212640473);
+        auto p_shell_5p_element = GetShell5pElement(r_model_part, 4, integration_point);
+
+        TestCreationUtility::AddDisplacementDofs(r_model_part);
+        TestCreationUtility::AddDirectorInc2DDofs(r_model_part);
+
+        DirectorUtilities(r_model_part, GetDirectorParametersSimpleTest()).ComputeDirectors();
+
+        p_shell_5p_element->Initialize(r_process_info);
+
+        array_1d<double, 3> delta = ZeroVector(3);
+        delta[2] = 0.002;
+
+        for (auto& node : p_shell_5p_element->GetGeometry()) // p_shell_3p_element->GetGeometry()[i].
+        {
+            if(node.Id()==3 || node.Id()==8)
+            {
+                node.FastGetSolutionStepValue(DISPLACEMENT) = delta/4;
+                node.Coordinates() += node.FastGetSolutionStepValue(DISPLACEMENT);
+            }
+            if(node.Id()==4 || node.Id()==9)
+            {
+                node.FastGetSolutionStepValue(DISPLACEMENT) = delta/1.6;
+                node.Coordinates() += node.FastGetSolutionStepValue(DISPLACEMENT);
+            }
+            if(node.Id()==5 || node.Id()==10)
+            {
+                node.FastGetSolutionStepValue(DISPLACEMENT) = delta;
+                node.Coordinates() += node.FastGetSolutionStepValue(DISPLACEMENT);
+            }
+        }
+
+        Matrix left_hand_side_matrix;
+        Vector right_hand_side_vector;
+        p_shell_5p_element->CalculateLocalSystem(left_hand_side_matrix, right_hand_side_vector, r_model_part.GetProcessInfo());
+
+        //Check RHS and LHS results
+        const double tolerance = 1.0e-8;
+
+        const std::array<double, 50> expected_LHS_row_0{ 491667.1647522034,133490.278045005,135.1390441188093,-2.893726132503429,0,4078.072912858971,-113779.5275428051,1.120894993675235,-0.5697045473253241,0,-6544.239301733763,-18740.608229045,-1.798741607732272,-0.04206038206210171,0,-439.3465226417482,-954.2258146033695,-0.1207582497707606,-0.001380111652232144,0,-8.169844180849909,-15.91645855150754,-0.002245553427318444,-1.69819086208132e-05,0,-379618.7379497983,35768.61219956507,-104.3415495748018,-0.7753715803211292,0,-99581.78487002554,-30487.13252028928,-27.37092930357384,-0.1526518733801588,0,-9186.162193697643,-5021.530840640658,-2.524897447771153,-0.01127004540688462,0,-361.606946827423,-255.684036419903,-0.0993908483462614,-0.0003697998026803852,0,-5.190036157108832,-4.264802215239878,-0.001426527061080211,-4.550288700886015e-06,0 };
+        const std::array<double, 50> expected_LHS_row_1{ 133490.278045005,850779.6190391475,36.69097712824559,0,-2.893726132503429,26281.00066959985,121138.2487263186,7.223564207054831,0,-0.5697045473253241,1940.284546309754,5520.785937178736,0.5333042746898634,0,-0.04206038206210171,63.66583420603015,68.84507079250869,0.0174991145491253,0,-0.001380111652232144,0.7833912401261195,-0.5347804251376762,0.0002153219732169923,0,-1.69819086208132e-05,-133490.278045005,-794755.4035217044,-36.69097712824559,0,-0.7753715803211292,-26281.00066959985,-168890.1065086651,-7.223564207054831,0,-0.1526518733801588,-1940.284546309754,-13385.98698199199,-0.5333042746898634,0,-0.01127004540688462,-63.66583420603014,-469.3218206545732,-0.0174991145491253,0,-0.0003697998026803852,-0.7833912401261196,-6.145159996167598,-0.0002153219732169923,0,-4.550288700886015e-06 };
+        const std::array<double, 50> expected_LHS_row_2{ 135.1390441188093,36.69097712824558,447482.299520623,-10528.04630042432,-31807.0597047671,1.120894993675232,-31.27330397295447,41738.77323942495,-2072.717174038302,-6262.039225936466,-1.798741607732271,-5.151021017946189,-341.1517721272649,-153.0254175713081,-462.3164121952369,-0.1207582497707606,-0.2622773587076504,-123.5005250949914,-5.021166036153184,-15.16981625480087,-0.002245553427318444,-0.004374778637281324,-2.901542285208086,-0.06178411917468645,-0.186660574176663,-104.3415495748018,9.831317691022198,-391458.0755382176,-2820.981504076165,-8522.675961500841,-27.37092930357384,-8.379656544206162,-89490.63823682428,-555.3828929216814,-1677.908353561687,-2.524897447771152,-1.38021192195442,-7524.050461076223,-41.0030370596673,-123.8773092953677,-0.09939084834626137,-0.07027700645868278,-276.9762852769895,-1.345417384449826,-4.064740014802409,-0.00142652706108021,-0.001172218402924458,-3.778399145400814,-0.01655500483792547,-0.05001555010936651 };
+        const std::array<double, 50> expected_RHS{ 0.001222175032142404,4.816042666670712e-13,4.446556340576824,-1.059491929987973,8.632006757436571e-18,-0.001041712546895015,-4.104921101857641e-13,-3.789991953217198,-0.2085882846993699,1.699432937698264e-18,-0.0001715803110911822,-6.761209142137841e-14,-0.6242489832782576,-0.01539974182990685,1.254664351620343e-19,-8.73644868549722e-06,-3.442641894280185e-15,-0.03178522742185168,-0.0005053059934035036,4.116883410033861e-21,-1.457237073918238e-07,-5.742316564844739e-17,-0.0005301766595157847,-6.217656514709396e-06,5.065716078743543e-23,0.0003274808110271593,1.290454743248247e-13,1.191451180557047,-0.2838900070275687,2.312939239715121e-18,-0.0002791260360490991,-1.099910294236229e-13,-1.015525283185001,-0.05589106243578924,4.553616832471e-19,-4.597480582077843e-05,-1.811660529493758e-14,-0.1672670109453585,-0.004126348386971319,3.361862997887889e-20,-2.340924370874805e-06,-9.224531154019257e-16,-0.008516826018924731,-0.0001353963328630749,1.103115585051659e-21,-3.904654972453512e-08,-1.538649086234006e-17,-0.0001420604077630848,-1.666016041930491e-06,1.357354532384685e-23 };
+
+        for (unsigned int i = 0; i < left_hand_side_matrix.size1(); i++) {
+          KRATOS_CHECK_NEAR(left_hand_side_matrix(0,i), expected_LHS_row_0[i], tolerance);
+        }
+        for (unsigned int i = 0; i < left_hand_side_matrix.size1(); i++) {
+          KRATOS_CHECK_NEAR(left_hand_side_matrix(1,i), expected_LHS_row_1[i], tolerance);
+        }
+        for (unsigned int i = 0; i < left_hand_side_matrix.size1(); i++) {
+          KRATOS_CHECK_NEAR(left_hand_side_matrix(2,i), expected_LHS_row_2[i], tolerance);
+        }
+        for (unsigned int i = 0; i < right_hand_side_vector.size(); i++) {
+          KRATOS_CHECK_NEAR(right_hand_side_vector(i), expected_RHS[i], tolerance);
+        }
+    }
+
+    // Tests the stiffness matrix of the Shell3pElement with a polynomial degree of p=5 (with initial displacement)
+    KRATOS_TEST_CASE_IN_SUITE(IgaShell5pElementP5Disp, KratosIgaFast5PSuite)
+    {
+        Model current_model;
+        auto &r_model_part = current_model.CreateModelPart("ModelPart");
+        r_model_part.GetProcessInfo().SetValue(DOMAIN_SIZE, 3);
+        const auto& r_process_info = r_model_part.GetProcessInfo();
+
+        r_model_part.AddNodalSolutionStepVariable(DISPLACEMENT);
+        r_model_part.AddNodalSolutionStepVariable(DIRECTORINC);
+
+        IntegrationPoint<3> integration_point(0.0337652428984240, 0.211324865405187, 0, 0.0428311230947926);
+        auto p_shell_5p_element = GetShell5pElement(r_model_part, 5, integration_point);
+
+        TestCreationUtility::AddDisplacementDofs(r_model_part);
+        TestCreationUtility::AddDirectorInc2DDofs(r_model_part);
+
+        DirectorUtilities(r_model_part, GetDirectorParametersSimpleTest()).ComputeDirectors();
+
+        p_shell_5p_element->Initialize(r_process_info);
+
+        array_1d<double, 3> delta = ZeroVector(3);
+        delta[2] = 0.002;
+
+        for (auto& node : p_shell_5p_element->GetGeometry()) // p_shell_3p_element->GetGeometry()[i].
+        {
+            if(node.Id()==3 || node.Id()==9)
+            {
+                node.FastGetSolutionStepValue(DISPLACEMENT) = delta*3/20;
+                node.Coordinates() += node.FastGetSolutionStepValue(DISPLACEMENT);
+            }
+            if(node.Id()==4 || node.Id()==10)
+            {
+                node.FastGetSolutionStepValue(DISPLACEMENT) = delta/2.5;
+                node.Coordinates() += node.FastGetSolutionStepValue(DISPLACEMENT);
+            }
+            if(node.Id()==5 || node.Id()==11)
+            {
+                node.FastGetSolutionStepValue(DISPLACEMENT) = delta*7/10;
+                node.Coordinates() += node.FastGetSolutionStepValue(DISPLACEMENT);
+            }
+            if(node.Id()==6 || node.Id()==12)
+            {
+                node.FastGetSolutionStepValue(DISPLACEMENT) = delta;
+                node.Coordinates() += node.FastGetSolutionStepValue(DISPLACEMENT);
+            }
+        }
+
+        Matrix left_hand_side_matrix;
+        Vector right_hand_side_vector;
+        p_shell_5p_element->CalculateLocalSystem(left_hand_side_matrix, right_hand_side_vector, r_model_part.GetProcessInfo());
+
+        //Check RHS and LHS results
+        const double tolerance = 1.0e-8;
+
+        const std::array<double, 60> expected_LHS_row_0{ 405000.2920386971,123985.6767727672,80.66438668106139,-1.947583862517543,0,-33973.98987364071,-106654.8719703566,-6.766639393688726,-0.3402932967357669,0,-9694.631034092492,-16422.36278641331,-1.930891074070916,-0.02378321776677868,0,-594.5854473656216,-887.2782390413756,-0.118424283791966,-0.0008311087123488509,0,-14.85851927577848,-20.97888398219133,-0.002959388786806722,-1.452161979332796e-05,0,-0.1350847139494703,-0.1848929735518754,-2.690498161968747e-05,-1.014921096548247e-07,0,-276681.9115201863,33221.86196428906,-55.10706360277968,-0.5218535231534619,0,-76407.95747603332,-28578.08681330184,-15.21826315126308,-0.09118131405007307,0,-7301.614434665329,-4400.358846430367,-1.45427116697033,-0.006372693994021872,0,-323.6989034289452,-237.7454876128451,-0.06447149260540978,-0.0002226949082963447,0,-6.853475913909427,-5.621275021134379,-0.001365014883927762,-3.89105629641403e-06,0,-0.05626938075705337,-0.04954192294941391,-1.120723894454616e-05,-2.719472882014121e-08,0 };
+        const std::array<double, 60> expected_LHS_row_1{ 123985.6767727671,658198.3110414017,24.69437385671005,0,-1.947583862517543,21663.50600301304,62635.26516362656,4.314746107858398,0,-0.3402932967357669,1514.070026661864,717.5120728971251,0.3015591176080054,0,-0.02378321776677868,52.90944238935797,-102.8288509747996,0.01053803620645195,0,-0.0008311087123488509,0.9244648677593761,-4.031472628554199,0.0001841267608974197,0,-1.452161979332796e-05,0.006461117359220246,-0.04379510479871627,1.286868384749658e-06,0,-1.014921096548247e-07,-123985.6767727671,-594039.1195095758,-24.69437385671005,0,-0.5218535231534619,-21663.50600301305,-117826.2399331534,-4.3147461078584,0,-0.09118131405007307,-1514.070026661865,-9215.634975832734,-0.3015591176080056,0,-0.006372693994021872,-52.90944238935805,-356.3133335293762,-0.01053803620645196,0,-0.0002226949082963447,-0.9244648677593776,-6.824525181613907,-0.00018412676089742,0,-3.89105629641403e-06,-0.00646111735922026,-0.05188194445225964,-1.28686838474966e-06,0,-2.719472882014121e-08 };
+        const std::array<double, 60> expected_LHS_row_2{ 80.66438668106139,24.69437385671005,354399.5510951506,-9778.442031659108,-23959.85405612183,-6.766639393688727,-21.24257697042332,9553.75650670598,-1708.546851272185,-4186.406492157968,-1.930891074070917,-3.270861415721915,-2992.373460267294,-119.4109382063518,-292.5894168892806,-0.118424283791966,-0.1767202560822225,-232.4714611550978,-4.172836159776343,-10.22458844309223,-0.002959388786806723,-0.004178389130401298,-6.296664670749723,-0.07291024540083026,-0.1786500173896845,-2.690498161968748e-05,-3.682535217948397e-05,-0.05962661260587909,-0.0005095722602915917,-0.001248591232438192,-55.10706360277968,6.616837532497675,-290240.3544730424,-2620.125645617602,-6420.0235451054,-15.21826315126308,-5.691931344380892,-64744.7356549918,-457.8037490291192,-1121.744238762136,-1.45427116697033,-0.8764246748968054,-5505.750116895074,-31.99606445983464,-78.3990979693758,-0.06447149260540978,-0.04735204990345269,-226.6707597766457,-1.118108079159458,-2.739670216267152,-0.001365014883927762,-0.001119595993154008,-4.559334000714971,-0.01953624137510743,-0.04786912788737195,-1.120723894454616e-05,-9.867323377484408e-06,-0.0360504442359528,-0.0001365394756304337,-0.0003345590124083934 };
+        const std::array<double, 60> expected_RHS{ 0.0005839978454105505,1.593836517207118e-12,2.932140369516759,-0.5666271650679264,-3.199913269787143e-17,-0.0005023662132058553,-1.371048931691938e-12,-2.522283733491812,-0.09900442786158557,-5.591076496376472e-18,-7.73526802724566e-05,-2.111095586934594e-13,-0.38837286807849,-0.006919454159967685,-3.907622957595076e-19,-4.17926158646332e-06,-1.14059663593173e-14,-0.02098326525615573,-0.0002418015381030824,-1.365525689786227e-20,-9.881482505137843e-08,-2.696836622697073e-16,-0.0004961301517459051,-4.22489855972176e-06,-2.385926725404626e-22,-8.708836395387572e-10,-2.376800132825633e-18,-4.372538553667234e-06,-2.952796409811002e-08,-1.667532550014852e-24,0.0001564817461075064,4.270672076528801e-13,0.7856646441067073,-0.1518272912894872,-8.574141764890973e-18,-0.0001346086219983917,-3.673714540304082e-13,-0.6758438894712882,-0.02652815649261718,-1.498124432024705e-18,-2.072658827185682e-05,-5.656663576640311e-14,-0.1040641963637903,-0.001854062154227513,-1.047044415812915e-19,-1.119829769164367e-06,-3.056219474875622e-15,-0.005622448979954957,-6.479052686332424e-05,-3.65891505822171e-21,-2.647735260966098e-08,-7.226151951703566e-17,-0.0001329376735010455,-1.132058157180858e-06,-6.393071392720023e-23,-2.333525681739323e-10,-6.368616761608131e-19,-1.171618174329084e-06,-7.911994134223759e-09,-4.468140001290899e-25 };
+
+        for (unsigned int i = 0; i < left_hand_side_matrix.size1(); i++) {
+          KRATOS_CHECK_NEAR(left_hand_side_matrix(0,i), expected_LHS_row_0[i], tolerance);
+        }
+        for (unsigned int i = 0; i < left_hand_side_matrix.size1(); i++) {
+          KRATOS_CHECK_NEAR(left_hand_side_matrix(1,i), expected_LHS_row_1[i], tolerance);
+        }
+        for (unsigned int i = 0; i < left_hand_side_matrix.size1(); i++) {
+          KRATOS_CHECK_NEAR(left_hand_side_matrix(2,i), expected_LHS_row_2[i], tolerance);
+        }
+        for (unsigned int i = 0; i < right_hand_side_vector.size(); i++) {
+          KRATOS_CHECK_NEAR(right_hand_side_vector(i), expected_RHS[i], tolerance);
+        }
+    }
+}
+}