--- conflicted
+++ resolved
@@ -10,16 +10,12 @@
 from iga_test_factory import SinglePatchTest as SinglePatchTest
 # Truss tests - python based
 from truss_element_tests import TrussElementTests as TTrussElementTests
-<<<<<<< HEAD
 # Structural Elements test - python based
 from test_solid_IGA_element import SolidIGAElementTests as TSolidIGAElementTests
 # Sbm Structural Elements test
 from sbm_solid_tests import SbmSolidTests as TSbmSolidTests
-
-=======
 #beam tests - python based
 from beam_element_test import TestBeam4pElement as TestBeam4pElement
->>>>>>> f83da5bf
 # Membrane tests
 from iga_test_factory import MembraneSinglePatchFourPointSailLinearStatic as MembraneSinglePatchFourPointSailLinearStatic
 from iga_test_factory import MembraneSinglePatchFourPointSailNonLinearStatic as MembraneSinglePatchFourPointSailNonLinearStatic
@@ -82,7 +78,6 @@
         # Single patch test - checks iga essentials
         #SinglePatchTest,
         # Truss tests
-<<<<<<< HEAD
         TTrussElementTests,
         # Structural Elements tests
         TSolidIGAElementTests,
@@ -118,7 +113,6 @@
         # Fluids
         TTestFluid,
         TTestSbmStokes
-=======
         #TTrussElementTests,
         # #Beam tests
         TestBeam4pElement,
@@ -151,7 +145,6 @@
         # TTestModelers,
         # TTestModelersSbm,
         # TTestMapNurbsVolumeResultsToEmbeddedGeometryProcess
->>>>>>> f83da5bf
     ]))
     print(suites["small"].countTestCases())
     if has_linear_solvers_application:
