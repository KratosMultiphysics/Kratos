--- conflicted
+++ resolved
@@ -8,13 +8,12 @@
 
 # Import Iga test factory tests
 from iga_test_factory import SinglePatchTest as SinglePatchTest
-<<<<<<< HEAD
+# 3p Shell KL
+from iga_test_factory import ScordelisRoofShell3pTest as ScordelisRoofShell3pTest
+# 5p Shell Hierarchic
 from iga_test_factory import Shell5pHierarchicLinearThickBeamTest as TShell5pHierarchicLinearThickBeamTest
 from iga_test_factory import Shell5pHierarchicLinearScordelisTest as TShell5pHierarchicLinearScordelisTest
 from iga_test_factory import Shell5pHierarchicNonLinearThickBeamTest as TShell5pHierarchicNonLinearThickBeamTest
-=======
-from iga_test_factory import ScordelisRoofShell3pTest as ScordelisRoofShell3pTest
->>>>>>> b166f9f6
 
 # Modelers tests
 from test_modelers import TestModelers as TTestModelers
@@ -34,13 +33,12 @@
     smallSuite = suites['small']
     smallSuite.addTests(KratosUnittest.TestLoader().loadTestsFromTestCases([
         SinglePatchTest,
-<<<<<<< HEAD
+        # 3p Shell KL
+        ScordelisRoofShell3pTest,
+        # 5p Shell Hierarchic
         TShell5pHierarchicLinearThickBeamTest,
         TShell5pHierarchicLinearScordelisTest,
         TShell5pHierarchicNonLinearThickBeamTest,
-=======
-        ScordelisRoofShell3pTest,
->>>>>>> b166f9f6
         TTestModelers
         ]))
 
