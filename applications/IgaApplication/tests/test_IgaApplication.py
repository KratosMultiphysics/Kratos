--- conflicted
+++ resolved
@@ -25,15 +25,10 @@
 # Coupling tests
 from iga_test_factory import TwoPatchCouplingPenaltyShell3pTest as TwoPatchCouplingPenaltyShell3pTest
 from iga_test_factory import TwoPatchCouplingLagrangeShell3pTest as TwoPatchCouplingLagrangeShell3pTest
-<<<<<<< HEAD
-from iga_test_factory import TwoPatchRefinedCouplingPenaltyMembraneTest as TwoPatchRefinedCouplingPenaltyMembraneTest
-from iga_test_factory import TwoPatchRefinedCouplingLagrangeMembraneTest as TwoPatchRefinedCouplingLagrangeMembraneTest
-=======
 from iga_test_factory import TwoPatchCouplingNitscheShell3pTest as TwoPatchCouplingNitscheShell3pTest
 from iga_test_factory import TwoPatchRefinedCouplingPenaltyMembraneTest as TwoPatchRefinedCouplingPenaltyMembraneTest
 from iga_test_factory import TwoPatchRefinedCouplingLagrangeMembraneTest as TwoPatchRefinedCouplingLagrangeMembraneTest
 from iga_test_factory import TwoPatchRefinedCouplingNitscheMembraneTest as TwoPatchRefinedCouplingNitscheMembraneTest
->>>>>>> aa305423
 
 # Weak support tests
 from iga_test_factory import SinglePatchRefinedSupportPenaltyTest as SinglePatchRefinedSupportPenaltyTest
@@ -76,27 +71,21 @@
         TwoPatchCouplingPenaltyShell3pTest,
         TwoPatchCouplingLagrangeShell3pTest,
         TwoPatchRefinedCouplingPenaltyMembraneTest,
-        TwoPatchRefinedCouplingLagrangeMembraneTest
-<<<<<<< HEAD
+        TwoPatchRefinedCouplingLagrangeMembraneTest,
         # Weak support tests
         SinglePatchRefinedSupportPenaltyTest,
         SinglePatchRefinedSupportLagrangeTest
-=======
->>>>>>> aa305423
         ]))
 
     if has_linear_solvers_application:
         from KratosMultiphysics import LinearSolversApplication
         if LinearSolversApplication.HasFEAST():
             smallSuite.addTests(KratosUnittest.TestLoader().loadTestsFromTestCases([
-<<<<<<< HEAD
                 # Weak support Nitsche test
-                SinglePatchRefinedSupportNitscheTest
-=======
+                SinglePatchRefinedSupportNitscheTest,
                 # Coupling Nitsche tests
                 TwoPatchCouplingNitscheShell3pTest,
                 TwoPatchRefinedCouplingNitscheMembraneTest
->>>>>>> aa305423
                 ]))
         else:
             print("FEAST not available in LinearSolversApplication")
