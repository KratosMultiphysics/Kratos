# import Kratos
from KratosMultiphysics import *
from KratosMultiphysics.IgaApplication import *
import run_cpp_unit_tests

# Import Kratos "wrapper" for unittests
import KratosMultiphysics.KratosUnittest as KratosUnittest

# Import Iga test factory tests
from iga_test_factory import SinglePatchTest as SinglePatchTest
<<<<<<< HEAD
from iga_test_factory import ScordelisRoofShell3pTest as ScordelisRoofShell3pTest

# Modelers tests
from test_modelers import TestModelers as TTestModelers
=======
# 3p Shell KL
from iga_test_factory import ScordelisRoofShell3pTest as ScordelisRoofShell3pTest
from iga_test_factory import LinearBeamShell3pTest as LinearBeamShell3pTest
# 5p Shell Hierarchic
from iga_test_factory import Shell5pHierarchicLinearThickBeamTest as TShell5pHierarchicLinearThickBeamTest
from iga_test_factory import Shell5pHierarchicLinearScordelisTest as TShell5pHierarchicLinearScordelisTest
from iga_test_factory import Shell5pHierarchicNonLinearThickBeamTest as TShell5pHierarchicNonLinearThickBeamTest

# Modelers tests
from test_modelers import TestModelers as TTestModelers
# Nurbs Geometry tests
from test_nurbs_volume_element import TestNurbsVolumeElement as TTestNurbsVolumeElements
>>>>>>> 77633dd7

def AssembleTestSuites():
    ''' Populates the test suites to run.
    Populates the test suites to run. At least, it should pupulate the suites:
    "small", "nighlty" and "all"
    Return
    ------
    suites: A dictionary of suites
        The set of suites with its test_cases added.
    '''

    suites = KratosUnittest.KratosSuites

    smallSuite = suites['small']
    smallSuite.addTests(KratosUnittest.TestLoader().loadTestsFromTestCases([
        SinglePatchTest,
<<<<<<< HEAD
        ScordelisRoofShell3pTest,
        TTestModelers
=======
        # 3p Shell KL
        ScordelisRoofShell3pTest,
        LinearBeamShell3pTest,
        TTestModelers,
        TTestNurbsVolumeElements
>>>>>>> 77633dd7
        ]))

    nightSuite = suites['nightly']
    nightSuite.addTests(smallSuite)
    nightSuite.addTests(KratosUnittest.TestLoader().loadTestsFromTestCases([
        # 5p Shell Hierarchic
        TShell5pHierarchicLinearThickBeamTest,
        TShell5pHierarchicLinearScordelisTest,
        TShell5pHierarchicNonLinearThickBeamTest
        ]))

    allSuite = suites['all']
    allSuite.addTests(nightSuite)

    return suites

if __name__ == '__main__':
    KratosUnittest.runTests(AssembleTestSuites())<|MERGE_RESOLUTION|>--- conflicted
+++ resolved
@@ -8,12 +8,6 @@
 
 # Import Iga test factory tests
 from iga_test_factory import SinglePatchTest as SinglePatchTest
-<<<<<<< HEAD
-from iga_test_factory import ScordelisRoofShell3pTest as ScordelisRoofShell3pTest
-
-# Modelers tests
-from test_modelers import TestModelers as TTestModelers
-=======
 # 3p Shell KL
 from iga_test_factory import ScordelisRoofShell3pTest as ScordelisRoofShell3pTest
 from iga_test_factory import LinearBeamShell3pTest as LinearBeamShell3pTest
@@ -26,7 +20,6 @@
 from test_modelers import TestModelers as TTestModelers
 # Nurbs Geometry tests
 from test_nurbs_volume_element import TestNurbsVolumeElement as TTestNurbsVolumeElements
->>>>>>> 77633dd7
 
 def AssembleTestSuites():
     ''' Populates the test suites to run.
@@ -43,16 +36,11 @@
     smallSuite = suites['small']
     smallSuite.addTests(KratosUnittest.TestLoader().loadTestsFromTestCases([
         SinglePatchTest,
-<<<<<<< HEAD
-        ScordelisRoofShell3pTest,
-        TTestModelers
-=======
         # 3p Shell KL
         ScordelisRoofShell3pTest,
         LinearBeamShell3pTest,
         TTestModelers,
         TTestNurbsVolumeElements
->>>>>>> 77633dd7
         ]))
 
     nightSuite = suites['nightly']
