--- conflicted
+++ resolved
@@ -23,13 +23,9 @@
 from iga_test_factory import ScordelisRoofShell5pTest as ScordelisRoofShell5pTest
 # Coupling tests
 from iga_test_factory import TwoPatchCouplingPenaltyShell3pTest as TwoPatchCouplingPenaltyShell3pTest
-<<<<<<< HEAD
-from iga_test_factory import TwoPatchRefinedCouplingPenaltyMembraneTest as TwoPatchRefinedCouplingPenaltyMembraneTest
-=======
 from iga_test_factory import TwoPatchCouplingLagrangeShell3pTest as TwoPatchCouplingLagrangeShell3pTest
 from iga_test_factory import TwoPatchRefinedCouplingPenaltyMembraneTest as TwoPatchRefinedCouplingPenaltyMembraneTest
 from iga_test_factory import TwoPatchRefinedCouplingLagrangeMembraneTest as TwoPatchRefinedCouplingLagrangeMembraneTest
->>>>>>> 51947218
 
 # Modelers tests
 from test_modelers import TestModelers as TTestModelers
@@ -64,13 +60,9 @@
         TTestNurbsVolumeElements,
         # Coupling tests
         TwoPatchCouplingPenaltyShell3pTest,
-<<<<<<< HEAD
-        TwoPatchRefinedCouplingPenaltyMembraneTest
-=======
         TwoPatchCouplingLagrangeShell3pTest,
         TwoPatchRefinedCouplingPenaltyMembraneTest,
         TwoPatchRefinedCouplingLagrangeMembraneTest
->>>>>>> 51947218
         ]))
 
     nightSuite = suites['nightly']
