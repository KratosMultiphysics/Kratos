# import Kratos
from KratosMultiphysics import *
from KratosMultiphysics.IgaApplication import *
import run_cpp_unit_tests

# Import Kratos "wrapper" for unittests
import KratosMultiphysics.KratosUnittest as KratosUnittest

<<<<<<< HEAD
# Import Iga test factory tests
from iga_test_factory import SinglePatchTest as SinglePatchTest
=======
# Modelers tests
from test_modelers import TestModelers as TTestModelers
>>>>>>> 68a5ee99

# Import the tests o test_classes to create the suits

def AssembleTestSuites():
    ''' Populates the test suites to run.
    Populates the test suites to run. At least, it should pupulate the suites:
    "small", "nighlty" and "all"
    Return
    ------
    suites: A dictionary of suites
        The set of suites with its test_cases added.
    '''

    suites = KratosUnittest.KratosSuites

    smallSuite = suites['small']
<<<<<<< HEAD
    smallSuite.addTests(KratosUnittest.TestLoader().loadTestsFromTestCases([
        SinglePatchTest
        ]))

=======
    smallSuite.addTests(KratosUnittest.TestLoader().loadTestsFromTestCases([TTestModelers]))
>>>>>>> 68a5ee99

    nightSuite = suites['nightly']
    nightSuite.addTests(smallSuite)

    allSuite = suites['all']
    allSuite.addTests(nightSuite)

    return suites

if __name__ == '__main__':
    KratosUnittest.runTests(AssembleTestSuites())<|MERGE_RESOLUTION|>--- conflicted
+++ resolved
@@ -6,13 +6,10 @@
 # Import Kratos "wrapper" for unittests
 import KratosMultiphysics.KratosUnittest as KratosUnittest
 
-<<<<<<< HEAD
 # Import Iga test factory tests
 from iga_test_factory import SinglePatchTest as SinglePatchTest
-=======
 # Modelers tests
 from test_modelers import TestModelers as TTestModelers
->>>>>>> 68a5ee99
 
 # Import the tests o test_classes to create the suits
 
@@ -29,14 +26,11 @@
     suites = KratosUnittest.KratosSuites
 
     smallSuite = suites['small']
-<<<<<<< HEAD
     smallSuite.addTests(KratosUnittest.TestLoader().loadTestsFromTestCases([
         SinglePatchTest
         ]))
 
-=======
     smallSuite.addTests(KratosUnittest.TestLoader().loadTestsFromTestCases([TTestModelers]))
->>>>>>> 68a5ee99
 
     nightSuite = suites['nightly']
     nightSuite.addTests(smallSuite)
