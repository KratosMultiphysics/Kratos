--- conflicted
+++ resolved
@@ -96,11 +96,8 @@
     KRATOS_REGISTER_IN_PYTHON_VARIABLE(m, EIGENVALUE_NITSCHE_STABILIZATION_VECTOR)
     KRATOS_REGISTER_IN_PYTHON_VARIABLE(m, BUILD_LEVEL)
 
-<<<<<<< HEAD
     KRATOS_REGISTER_IN_PYTHON_VARIABLE(m, RESULTS_ON_TRUE_BOUNDARY)
-=======
     KRATOS_REGISTER_IN_PYTHON_VARIABLE(m, KNOT_SPAN_SIZES)
->>>>>>> 747fe654
 
     AddCustomUtilitiesToPython(m);
     AddCustomProcessesToPython(m);
