/*
//  KRATOS  _____________
//         /  _/ ____/   |
//         / // / __/ /| |
//       _/ // /_/ / ___ |
//      /___/\____/_/  |_| Application
//
//  Main authors:   Thomas Oberbichler
*/

// System includes

// External includes
#include <pybind11/pybind11.h>

// Project includes
#include "includes/define.h"
#include "custom_python/add_custom_utilities_to_python.h"

#include "iga_application_variables.h"
#include "custom_utilities/anurbs.h"
#include "custom_utilities/node_curve_geometry_3d.h"
#include "custom_utilities/node_surface_geometry_3d.h"


namespace Kratos {
namespace Python {

void RegisterPoint1D(
    pybind11::module& m,
    const std::string& name)
{

    using namespace pybind11::literals;

    using Type = Kratos::array_1d<double, 1>;

    pybind11::class_<Type>(m, name.c_str())
        .def(pybind11::init<>([](const double x) -> Type {
                Type vector;
                vector[0] = x;
                return vector;
            }),
            "X"_a)
        .def_property_readonly("X", [](const Type& self) -> double {
                return self[0];
            })
    ;
}

void RegisterPoint2D(
    pybind11::module& m,
    const std::string& name)
{
    using namespace pybind11::literals;

    using Type = Kratos::array_1d<double, 2>;

    pybind11::class_<Type>(m, name.c_str())
        .def(pybind11::init<>([](const double x, const double y) -> Type {
                Type vector;
                vector[0] = x;
                vector[1] = y;
                return vector;
            }),
            "X"_a,
            "Y"_a)
        .def_property_readonly("X", [](const Type& self) -> double {
                return self[0];
            })
        .def_property_readonly("Y", [](const Type& self) -> double {
                return self[1];
            })
    ;
}

void RegisterInterval(
    pybind11::module& m,
    const std::string& name)
{
    using namespace pybind11::literals;

    using Type = ANurbs::Interval<double>;

    pybind11::class_<Type>(m, name.c_str())
        .def(pybind11::init<double, double>())
        .def_property_readonly("T0", &Type::T0)
        .def_property_readonly("T1", &Type::T1)
        .def_property_readonly("Min", &Type::Min)
        .def_property_readonly("Max", &Type::Max)
        .def_property_readonly("Delta", &Type::Delta)
        .def_property_readonly("Length", &Type::Length)
        .def("NormalizedAt", &Type::NormalizedAt,
            "T"_a)
        .def("ParameterAtNormalized", (double (Type::*)(const double) const)
            &Type::ParameterAtNormalized,
            "T"_a)
        .def("Clamp", (double (Type::*)(const double) const) &Type::Clamp,
            "T"_a)
    ;
}

void RegisterCurveShapeEvaluator(
    pybind11::module& m,
    const std::string& name)
{
    using namespace pybind11::literals;

    using Type = ANurbs::CurveShapeEvaluator<double>;

    pybind11::class_<Type>(m, name.c_str())
        .def(pybind11::init<int, int>(),
            "Degree"_a,
            "Order"_a)
        .def("Resize", &Type::Resize,
            "Degree"_a,
            "Order"_a)
        .def_property_readonly("Degree", &Type::Degree)
        .def_property_readonly("Order", &Type::Order)
        .def_property_readonly("NumberOfNonzeroPoles",
            &Type::NbNonzeroPoles)
        .def_property_readonly("FirstNonzeroPole",
            &Type::FirstNonzeroPole)
        .def_property_readonly("LastNonzeroPole",
            &Type::LastNonzeroPole)
        .def_property_readonly("NumberOfShapes", &Type::NbShapes)
        .def("__call__", &Type::Value,
            "Order"_a,
            "Pole"_a)
        .def("Compute", &Type::Compute<std::vector<double>>,
            "Knots"_a,
            "T"_a)
        .def("Compute", &Type::Compute<std::vector<double>,
            std::vector<double>>,
            "Knots"_a,
            "Weights"_a,
            "T"_a)
    ;
}

void RegisterSurfaceShapeEvaluator(
    pybind11::module& m,
    const std::string& name)
{
    using namespace pybind11::literals;

    using Type = ANurbs::SurfaceShapeEvaluator<double>;

    pybind11::class_<Type>(m, name.c_str())
        .def(pybind11::init<int, int, int>(),
            "DegreeU"_a,
            "DegreeV"_a,
            "Order"_a)
        .def("Resize", &Type::Resize,
            "DegreeU"_a,
            "DegreeV"_a,
            "Order"_a)
        .def_property_readonly("DegreeU", &Type::DegreeU)
        .def_property_readonly("DegreeV", &Type::DegreeV)
        .def_property_readonly("Order", &Type::Order)
        .def_property_readonly("NumberOfShapes", (int (Type::*)(void) const)
            &Type::NbShapes)
        .def_property_readonly("NumberOfNonzeroPolesU",
            &Type::NbNonzeroPolesU)
        .def_property_readonly("NumberOfNonzeroPolesV",
            &Type::NbNonzeroPolesV)
        .def_property_readonly("NumberOfNonzeroPoles",
            &Type::NbNonzeroPoles)
        .def_property_readonly("FirstNonzeroPoleU",
            &Type::FirstNonzeroPoleU)
        .def_property_readonly("FirstNonzeroPoleV",
            &Type::FirstNonzeroPoleV)
        .def_property_readonly("LastNonzeroPoleU",
            &Type::LastNonzeroPoleU)
        .def_property_readonly("LastNonzeroPoleV",
            &Type::LastNonzeroPoleV)
        .def_property_readonly("NonzeroPoleIndices", &Type::NonzeroPoleIndices)
        .def("__call__", (double (Type::*)(const int, const int, const int)
            const) &Type::operator(),
            "Derivative"_a,
            "PoleU"_a,
            "PoleV"_a)
        .def("Compute", &Type::Compute<std::vector<double>>,
            "KnotsU"_a,
            "KnotsV"_a,
            "U"_a,
            "V"_a)
        .def("Compute", &Type::Compute<std::vector<double>,
            ANurbs::Grid<double>>,
            "KnotsU"_a,
            "KnotsV"_a,
            "Weights"_a,
            "U"_a,
            "V"_a)
    ;
}

template <int TDimension>
void RegisterCurveGeometryBase(
    pybind11::module& m,
    const std::string& name)
{
    using namespace pybind11::literals;

    using Type = CurveGeometryBase<TDimension>;
    using Holder = Kratos::shared_ptr<Type>;

    pybind11::class_<Type, Holder>(m, name.c_str())
        .def_property_readonly("Degree", &Type::Degree)
        .def_property_readonly("Domain", &Type::Domain)
        .def("Knot", &Type::Knot,
            "Index"_a)
        .def("SetKnot", &Type::SetKnot,
            "Index"_a,
            "Value"_a)
        .def("Pole", &Type::Pole,
            "Index"_a)
        .def("SetPole", &Type::SetPole,
            "Index"_a,
            "Value"_a)
        .def("Weight", &Type::Weight,
            "Index"_a)
        .def("SetWeight", &Type::SetWeight,
            "Index"_a,
            "Value"_a)
        .def("Spans", &Type::Spans)
        .def("PointAt", &Type::PointAt,
            "T"_a)
        .def("DerivativesAt", &Type::DerivativesAt,
            "T"_a,
            "Order"_a)
    ;
}

template <int TDimension>
void RegisterCurveGeometry(
    pybind11::module& m,
    const std::string& name)
{
    using namespace pybind11::literals;

    using Type = CurveGeometry<TDimension>;
    using Holder = Kratos::shared_ptr<Type>;
    using Base = CurveGeometryBase<TDimension>;

    pybind11::class_<Type, Base, Holder>(m, name.c_str())
        .def(pybind11::init<int, int, bool>(),
            "Degree"_a,
            "NumberOfPoles"_a,
            "IsRational"_a)
    ;
}

template <int TDimension>
void RegisterSurfaceGeometryBase(
    pybind11::module& m,
    const std::string& name)
{
<<<<<<< HEAD
    //namespace py = pybind11;
=======
>>>>>>> a11793cb
    using namespace pybind11::literals;

    using VectorType = Kratos::array_1d<double, TDimension>;

    using Type = SurfaceGeometryBase<TDimension>;
    using Holder = Kratos::shared_ptr<Type>;

    pybind11::class_<Type, Holder>(m, name.c_str())
        .def_property_readonly("DegreeU", &Type::DegreeU)
        .def_property_readonly("DegreeV", &Type::DegreeV)
        .def_property_readonly("DomainU", &Type::DomainU)
        .def_property_readonly("DomainV", &Type::DomainV)
        .def_property_readonly("NumberOfKnotsU", &Type::NbKnotsU)
        .def_property_readonly("NumberOfKnotsV", &Type::NbKnotsV)
        .def_property_readonly("NumberOfPolesU", &Type::NbPolesU)
        .def_property_readonly("NumberOfPolesV", &Type::NbPolesV)
        .def("KnotsU", &Type::KnotsU)
        .def("KnotsV", &Type::KnotsV)
        .def("SpansU", &Type::SpansU)
        .def("SpansV", &Type::SpansV)
        .def("KnotU", &Type::KnotU,
            "Index"_a)
        .def("KnotV", &Type::KnotV,
            "Index"_a)
        .def("SetKnotU", &Type::SetKnotU,
            "Index"_a,
            "Value"_a)
        .def("SetKnotV", &Type::SetKnotV,
            "Index"_a,
            "Value"_a)
        .def("Pole", (VectorType (Type::*)(const int, const int) const)
            &Type::Pole,
            "IndexU"_a,
            "IndexV"_a)
        .def("Pole", (VectorType (Type::*)(const int) const) &Type::Pole,
            "Index"_a)
        .def("SetPole", (void (Type::*)(const int, const VectorType&))
            &Type::SetPole,
            "Index"_a,
            "Value"_a)
        .def("SetPole", (void (Type::*)(const int, const int,
            const VectorType&)) &Type::SetPole,
            "IndexU"_a,
            "IndexV"_a,
            "Value"_a)
        .def("Weight", &Type::Weight,
            "IndexU"_a,
            "IndexV"_a)
        .def("SetWeight", (void (Type::*)(const int, const double))
            &Type::SetWeight,
            "Index"_a,
            "Value"_a)
        .def("SetWeight", (void (Type::*)(const int, const int,
            const double)) &Type::SetWeight,
            "IndexU"_a,
            "IndexV"_a,
            "Value"_a)
        .def("PointAt", &Type::PointAt,
            "U"_a,
            "V"_a)
        .def("DerivativesAt", &Type::DerivativesAt,
            "U"_a,
            "V"_a,
            "Order"_a)
    ;
}

template <int TDimension>
void RegisterSurfaceGeometry(
    pybind11::module& m,
    const std::string& name)
{
    using namespace pybind11::literals;

    using Type = SurfaceGeometry<TDimension>;
    using Holder = Kratos::shared_ptr<Type>;
    using Base = SurfaceGeometryBase<TDimension>;

    pybind11::class_<Type, Base, Holder>(m, name.c_str())
        .def(pybind11::init<int, int, int, int, bool>(),
            "DegreeU"_a,
            "DegreeV"_a,
            "NumberOfPolesU"_a,
            "NumberOfPolesV"_a,
            "IsRational"_a);
    ;
}

void RegisterNodeCurveGeometry(
    pybind11::module& m,
    const std::string& name)
{
    using namespace pybind11::literals;

    using VectorType = Kratos::array_1d<double, 3>;

    using Type = NodeCurveGeometry3D;
    using Holder = Kratos::shared_ptr<Type>;
    using Base = CurveGeometryBase<3>;

    using VariableComponent = Kratos::VariableComponent<
        Kratos::VectorComponentAdaptor<VectorType>>;

    pybind11::class_<Type, Base, Holder>(m, name.c_str())
        .def(pybind11::init<int, int>(),
            "Degree"_a,
            "NumberOfNodes"_a)
        .def_property_readonly("Degree", &Type::Degree)
        .def("Knot", &Type::Knot,
            "Index"_a)
        .def("SetKnot", &Type::SetKnot,
            "Index"_a,
            "Value"_a)
        .def("Knots", &Type::Knots)
        .def("Node", &Type::GetNode,
            "Index"_a)
        .def("SetNode", &Type::SetNode,
            "Index"_a,
            "Value"_a)
        .def("Pole", &Type::Pole,
            "Index"_a)
        .def("SetPole", &Type::SetPole,
            "Index"_a,
            "Value"_a)
        .def("Weight", &Type::Weight,
            "Index"_a)
        .def("SetWeight", &Type::SetWeight,
            "Index"_a,
            "Value"_a)
        .def("Spans", &Type::Spans)
        .def("PointAt", &Type::PointAt,
            "T"_a)
        .def("DerivativesAt", &Type::DerivativesAt,
            "T"_a,
            "Order"_a)
        .def("ValueAt", (double (Type::*)(const Variable<double>&,
            const double) const) &Type::ValueAt<double>,
            "Variable"_a,
            "T"_a)
        .def("ValueAt", (std::vector<double> (Type::*)(
            const Variable<double>&, const double, const int) const)
            &Type::ValueAt<double>,
            "Variable"_a,
            "T"_a,
            "Order"_a)
        .def("ValueAt", (VectorType (Type::*)(const Variable<VectorType>&,
            const double) const) &Type::ValueAt<VectorType>,
            "Variable"_a,
            "T"_a)
        .def("ValueAt", (std::vector<VectorType> (Type::*)(
            const Variable<VectorType>&, const double, const int) const)
            &Type::ValueAt<VectorType>,
            "Variable"_a,
            "T"_a,
            "Order"_a)
        .def("ValueAt", (double (Type::*)(const VariableComponent&,
            const double) const) &Type::ValueAt<double, VariableComponent>,
            "Variable"_a,
            "T"_a)
        .def("ValueAt", (std::vector<double> (Type::*)(
            const VariableComponent&, const double,
            const int) const) &Type::ValueAt<double, VariableComponent>,
            "Variable"_a,
            "T"_a,
            "Order"_a)
    ;
}

void RegisterNodeSurfaceGeometry(
    pybind11::module& m,
    const std::string& name)
{
    using namespace pybind11::literals;

    using VectorType = Kratos::array_1d<double, 3>;

    using Type = NodeSurfaceGeometry3D;
    using Holder = Kratos::shared_ptr<Type>;
    using Base = ANurbs::SurfaceGeometryBase<VectorType>;

    using VariableComponent = Kratos::VariableComponent<
        Kratos::VectorComponentAdaptor<Kratos::array_1d<double, 3>>>;

    pybind11::class_<Type, Base, Holder>(m, name.c_str())
        .def(pybind11::init<int, int, int, int>(),
            "DegreeU"_a,
            "DegreeV"_a,
            "NumberOfNodesU"_a,
            "NumberOfNodesV"_a)
        .def_property_readonly("DegreeU", &Type::DegreeU)
        .def_property_readonly("DegreeV", &Type::DegreeV)
        .def("SetKnotU", &Type::SetKnotU,
            "Index"_a,
            "Value"_a)
        .def("SetKnotV", &Type::SetKnotV,
            "Index"_a,
            "Value"_a)
        .def("Node", &Type::GetNode,
            "IndexU"_a,
            "IndexV"_a)
        .def("SetNode", &Type::SetNode,
            "IndexU"_a,
            "IndexV"_a,
            "Value"_a)
        .def("Pole", &Type::Pole,
            "IndexU"_a,
            "IndexV"_a)
        .def("SetPole", &Type::SetPole,
            "IndexU"_a,
            "IndexV"_a,
            "Value"_a)
        .def("Weight", &Type::Weight,
            "IndexU"_a,
            "IndexV"_a)
        .def("SetWeight", &Type::SetWeight,
            "IndexU"_a,
            "IndexV"_a,
            "Value"_a)
        .def("PointAt", &Type::PointAt,
            "U"_a,
            "V"_a)
        .def("DerivativesAt", &Type::DerivativesAt,
            "U"_a,
            "V"_a,
            "Order"_a)
        .def("ValueAt", (double (Type::*)(const Variable<double>&,
            const double, const double) const) &Type::ValueAt<double>,
            "Variable"_a,
            "U"_a,
            "V"_a)
        .def("ValueAt", (std::vector<double> (Type::*)(
            const Variable<double>&, const double, const double, const int)
            const)
            &Type::ValueAt<double>,
            "Variable"_a,
            "U"_a,
            "V"_a,
            "Order"_a)
        .def("ValueAt", (VectorType (Type::*)(const Variable<VectorType>&,
            const double, const double) const) &Type::ValueAt<VectorType>,
            "Variable"_a,
            "U"_a,
            "V"_a)
        .def("ValueAt", (std::vector<VectorType> (Type::*)(
            const Variable<VectorType>&, const double, const double,
            const int) const) &Type::ValueAt<VectorType>,
            "Variable"_a,
            "U"_a,
            "V"_a,
            "Order"_a)
        .def("ValueAt", (double (Type::*)(const VariableComponent&,
            const double, const double) const) &Type::ValueAt<double,
            VariableComponent>,
            "Variable"_a,
            "U"_a,
            "V"_a)
        .def("ValueAt", (std::vector<double> (Type::*)(
            const VariableComponent&, const double, const double, const int)
            const) &Type::ValueAt<double, VariableComponent>,
            "Variable"_a,
            "U"_a,
            "V"_a,
            "Order"_a)
    ;
}

template <int TDimension>
void RegisterCurveBase(
    pybind11::module& m,
    const std::string& name)
{
    using namespace pybind11::literals;

    using Type = CurveBase<TDimension>;
    using Holder = Kratos::shared_ptr<Type>;

    pybind11::class_<Type, Holder>(m, name.c_str())
        .def_property_readonly("Domain", &Type::Domain)
        .def("PointAt", &Type::PointAt,
            "T"_a)
        .def("DerivativesAt", &Type::DerivativesAt,
            "T"_a,
            "Order"_a)
        .def("Spans", &Type::Spans)
    ;
}

template <int TDimension>
void RegisterCurve(
    pybind11::module& m,
    const std::string& name)
{
    using namespace pybind11::literals;

    using GeometryType = CurveGeometry<TDimension>;

    using Type = Curve<TDimension>;
    using Holder = Kratos::shared_ptr<Type>;
    using Base = CurveBase<TDimension>;

    pybind11::class_<Type, Base, Holder>(m, name.c_str())
        .def(pybind11::init<Kratos::shared_ptr<GeometryType>,
            ANurbs::Interval<double>>(),
            "CurveGeometry"_a,
            "Domain"_a)
    ;
}

template <int TDimension>
void RegisterSurfaceBase(
    pybind11::module& m,
    const std::string& name)
{
    using namespace pybind11::literals;

    using Type = SurfaceBase<TDimension>;
    using Holder = Kratos::shared_ptr<Type>;

    pybind11::class_<Type, Holder>(m, name.c_str())
        .def_property_readonly("DomainU", &Type::DomainU)
        .def_property_readonly("DomainV", &Type::DomainV)
        .def("PointAt", &Type::PointAt,
            "U"_a,
            "V"_a)
        .def("DerivativesAt", &Type::DerivativesAt,
            "U"_a,
            "V"_a,
            "Order"_a)
        .def("SpansU", &Type::SpansU)
        .def("SpansV", &Type::SpansV)
    ;
}

template <int TDimension>
void RegisterSurface(
    pybind11::module& m,
    const std::string& name)
{
    using namespace pybind11::literals;

    using GeometryType = SurfaceGeometry<TDimension>;

    using Type = Surface<TDimension>;
    using Holder = Kratos::shared_ptr<Type>;
    using Base = SurfaceBase<TDimension>;

    pybind11::class_<Type, Base, Holder>(m, name.c_str())
        .def(pybind11::init<Kratos::shared_ptr<GeometryType>,
            ANurbs::Interval<double>, ANurbs::Interval<double>>(),
            "SurfaceGeometry"_a,
            "DomainU"_a,
            "DomainV"_a)
    ;
}

template <int TDimension>
void RegisterCurveOnSurface(
    pybind11::module& m,
    const std::string& name)
{
    using namespace pybind11::literals;

    using Type = CurveOnSurface<TDimension>;
    using Holder = Kratos::shared_ptr<Type>;
    using Base = CurveBase<TDimension>;

    pybind11::class_<Type, Base, Holder>(m, name.c_str())
        .def(pybind11::init<Kratos::shared_ptr<CurveGeometryBase<2>>,
            Kratos::shared_ptr<SurfaceGeometryBase<TDimension>>,
            ANurbs::Interval<double>>(),
            "CurveGeometry"_a,
            "SurfaceGeometry"_a,
            "Domain"_a)
    ;
}

template <int TDimension>
void RegisterPointOnCurveProjection(
    pybind11::module& m,
    const std::string& name)
{
    using namespace pybind11::literals;

    using VectorType = Kratos::array_1d<double, TDimension>;
    using CurveBaseType = CurveBase<TDimension>;

    using Type = ANurbs::PointOnCurveProjection<VectorType>;
    using Holder = Kratos::shared_ptr<Type>;

    pybind11::class_<Type, Holder>(m, name.c_str())
        .def(pybind11::init<Kratos::shared_ptr<CurveBaseType>, double>(),
            "Curve"_a,
            "Tolerance"_a)
        .def("Compute",
            &Type::Compute)
        .def_property_readonly("Parameter",
            &Type::Parameter)
        .def_property_readonly("Point",
            &Type::Point)
    ;
}

template <int TDimension>
void RegisterCurveTessellation(
    pybind11::module& m,
    const std::string& name)
{
    using namespace pybind11::literals;

    using VectorType = Kratos::array_1d<double, TDimension>;

    using Type = ANurbs::CurveTessellation<VectorType>;
    using Holder = Kratos::shared_ptr<Type>;

    pybind11::class_<Type, Holder>(m, name.c_str())
        .def(pybind11::init<>())
        .def("Compute", &Type::Compute,
            "Curve"_a,
            "Tolerance"_a)
        .def_property_readonly("NumberOfPoints", &Type::NbPoints)
        .def("Parameter", &Type::Parameter,
            "index"_a)
        .def("Point", &Type::Point,
            "index"_a)
    ;
}

void RegisterIntegrationPoint1(
    pybind11::module& m,
    const std::string& name)
{
    using namespace pybind11::literals;

    using Type = ANurbs::IntegrationPoint1<double>;

    pybind11::class_<Type>(m, name.c_str())
        .def("__iter__",
            [](const Type &self) {
                return pybind11::make_iterator(&self.t, &self.t + 2);
            }, pybind11::keep_alive<0, 1>())
        .def_readwrite("t", &Type::t)
        .def_readwrite("weight", &Type::weight)
    ;
}

void RegisterIntegrationPoint2(
    pybind11::module& m,
    const std::string& name)
{
    using namespace pybind11::literals;

    using Type = ANurbs::IntegrationPoint2<double>;

    pybind11::class_<Type>(m, name.c_str())
        .def("__iter__",
            [](const Type &self) {
                return pybind11::make_iterator(&self.u, &self.u + 3);
            }, pybind11::keep_alive<0, 1>())
        .def_readwrite("u", &Type::u)
        .def_readwrite("v", &Type::v)
        .def_readwrite("weight", &Type::weight)
    ;
}

void RegisterIntegrationPoints(
    pybind11::module& m,
    const std::string& name)
{
    using namespace pybind11::literals;

    using Type = ANurbs::IntegrationPoints<double>;

    pybind11::class_<Type>(m, name.c_str())
        .def_static("Points1D", &Type::Points1,
            "Degree"_a,
            "Domain"_a)
        .def_static("Points2D", (std::vector<ANurbs::IntegrationPoint2<double>>
            (*)(const size_t, const size_t, const ANurbs::Interval<double>&,
            const ANurbs::Interval<double>&)) &Type::Points2,
            "DegreeU"_a,
            "DegreeV"_a,
            "DomainU"_a,
            "DomainV"_a)
        .def_static("Points2D", (std::vector<ANurbs::IntegrationPoint2<double>>
            (*)(const size_t, const size_t,
            const std::vector<ANurbs::Interval<double>>&,
            const std::vector<ANurbs::Interval<double>>&)) &Type::Points2,
            "DegreeU"_a,
            "DegreeV"_a,
            "DomainsU"_a,
            "DomainsV"_a)
    ;
}

void AddCustomUtilitiesToPython(
    pybind11::module& m)
{
    using namespace pybind11::literals;

    RegisterInterval(m, "Interval");

    RegisterCurveShapeEvaluator(m, "CurveShapeEvaluator");
    RegisterSurfaceShapeEvaluator(m, "SurfaceShapeEvaluator");

    RegisterPoint1D(m, "Point1D");
    RegisterPoint2D(m, "Point2D");

    RegisterCurveGeometryBase<1>(m, "CurveGeometryBase1D");
    RegisterCurveGeometryBase<2>(m, "CurveGeometryBase2D");
    RegisterCurveGeometryBase<3>(m, "CurveGeometryBase3D");

    RegisterCurveGeometry<1>(m, "CurveGeometry1D");
    RegisterCurveGeometry<2>(m, "CurveGeometry2D");
    RegisterCurveGeometry<3>(m, "CurveGeometry3D");

    RegisterSurfaceGeometryBase<1>(m, "SurfaceGeometryBase1D");
    RegisterSurfaceGeometryBase<2>(m, "SurfaceGeometryBase2D");
    RegisterSurfaceGeometryBase<3>(m, "SurfaceGeometryBase3D");

    RegisterSurfaceGeometry<1>(m, "SurfaceGeometry1D");
    RegisterSurfaceGeometry<2>(m, "SurfaceGeometry2D");
    RegisterSurfaceGeometry<3>(m, "SurfaceGeometry3D");

    RegisterNodeCurveGeometry(m, "NodeCurveGeometry3D");
    RegisterNodeSurfaceGeometry(m, "NodeSurfaceGeometry3D");

    RegisterCurveBase<1>(m, "CurveBase1D");
    RegisterCurveBase<2>(m, "CurveBase2D");
    RegisterCurveBase<3>(m, "CurveBase3D");

    RegisterCurve<1>(m, "Curve1D");
    RegisterCurve<2>(m, "Curve2D");
    RegisterCurve<3>(m, "Curve3D");

    RegisterSurfaceBase<1>(m, "SurfaceBase1D");
    RegisterSurfaceBase<2>(m, "SurfaceBase2D");
    RegisterSurfaceBase<3>(m, "SurfaceBase3D");

    RegisterSurface<1>(m, "Surface1D");
    RegisterSurface<2>(m, "Surface2D");
    RegisterSurface<3>(m, "Surface3D");

    RegisterCurveOnSurface<1>(m, "CurveOnSurface1D");
    RegisterCurveOnSurface<2>(m, "CurveOnSurface2D");
    RegisterCurveOnSurface<3>(m, "CurveOnSurface3D");

    RegisterPointOnCurveProjection<2>(m, "PointOnCurveProjection2D");
    RegisterPointOnCurveProjection<3>(m, "PointOnCurveProjection3D");

    RegisterCurveTessellation<2>(m, "CurveTessellation2D");
    RegisterCurveTessellation<3>(m, "CurveTessellation3D");

    RegisterIntegrationPoint1(m, "IntegrationPoint1");
    RegisterIntegrationPoint2(m, "IntegrationPoint2");
    RegisterIntegrationPoints(m, "IntegrationPoints");
}

} // namespace Python
} // Namespace Kratos<|MERGE_RESOLUTION|>--- conflicted
+++ resolved
@@ -256,10 +256,6 @@
     pybind11::module& m,
     const std::string& name)
 {
-<<<<<<< HEAD
-    //namespace py = pybind11;
-=======
->>>>>>> a11793cb
     using namespace pybind11::literals;
 
     using VectorType = Kratos::array_1d<double, TDimension>;
