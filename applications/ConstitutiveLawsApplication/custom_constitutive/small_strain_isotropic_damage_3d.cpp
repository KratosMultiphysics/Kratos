--- conflicted
+++ resolved
@@ -56,11 +56,6 @@
     if(rThisVariable == STRAIN_ENERGY){
         // explicitly returning "false", so the element calls CalculateValue(...)
         return false;
-<<<<<<< HEAD
-
-=======
-        
->>>>>>> c8f338c2
     } else if(rThisVariable == DAMAGE_VARIABLE){
         // explicitly returning "false", so the element calls CalculateValue(...)
         return false;
@@ -77,11 +72,6 @@
 {
     if(rThisVariable == INTERNAL_VARIABLES){
         return true;
-<<<<<<< HEAD
-
-=======
-        
->>>>>>> c8f338c2
     } else if(rThisVariable == STRAIN){
         // explicitly returning "false", so the element calls CalculateValue(...)
         return false;
@@ -137,39 +127,12 @@
 //************************************************************************************
 //************************************************************************************
 
-<<<<<<< HEAD
 void SmallStrainIsotropicDamage3D::FinalizeMaterialResponseCauchy(
     ConstitutiveLaw::Parameters& rParametersValues)
 {
     Vector internal_variables(1);
     this->CalculateStressResponse(rParametersValues, internal_variables);
     mStrainVariable = internal_variables[0];
-=======
-void SmallStrainIsotropicDamage3D::FinalizeMaterialResponsePK2(
-    ConstitutiveLaw::Parameters& rParametersValues)
-{
-    Vector internal_variables(1);
-    this->CalculateStressResponse(rParametersValues, internal_variables);
-    mStrainVariable = internal_variables[0];
-}
-
-void SmallStrainIsotropicDamage3D::FinalizeMaterialResponseCauchy(
-    ConstitutiveLaw::Parameters& rParametersValues)
-{
-    FinalizeMaterialResponsePK2(rParametersValues);
-}
-
-void SmallStrainIsotropicDamage3D::FinalizeMaterialResponsePK1(
-    ConstitutiveLaw::Parameters& rParametersValues)
-{
-    FinalizeMaterialResponsePK2(rParametersValues);
-}
-
-void SmallStrainIsotropicDamage3D::FinalizeMaterialResponseKirchhoff(
-    ConstitutiveLaw::Parameters& rParametersValues)
-{
-    FinalizeMaterialResponsePK2(rParametersValues);
->>>>>>> c8f338c2
 }
 
 //************************************************************************************
@@ -180,27 +143,6 @@
 {
     Vector internal_variables(1);
     CalculateStressResponse(rParametersValues, internal_variables);
-<<<<<<< HEAD
-=======
-}
-
-void SmallStrainIsotropicDamage3D::CalculateMaterialResponseCauchy(
-    ConstitutiveLaw::Parameters& rParametersValues)
-{
-    CalculateMaterialResponsePK2(rParametersValues);
-}
-
-void SmallStrainIsotropicDamage3D::CalculateMaterialResponsePK1(
-    ConstitutiveLaw::Parameters& rParametersValues)
-{
-    CalculateMaterialResponsePK2(rParametersValues);
-}
-
-void SmallStrainIsotropicDamage3D::CalculateMaterialResponseKirchhoff(
-    ConstitutiveLaw::Parameters& rParametersValues)
-{
-    CalculateMaterialResponsePK2(rParametersValues);
->>>>>>> c8f338c2
 }
 
 //************************************************************************************
@@ -345,11 +287,7 @@
 
         rValue = 0.5 * ((1. - damage_variable) * inner_prod(r_strain_vector,
                                         prod(constitutive_matrix, r_strain_vector)));
-<<<<<<< HEAD
-
-=======
-        
->>>>>>> c8f338c2
+
     } else if (rThisVariable == DAMAGE_VARIABLE){
         const Properties& r_material_properties = rParametersValues.GetMaterialProperties();
         const double stress_like_variable = EvaluateHardeningLaw(
@@ -357,11 +295,7 @@
                                                 r_material_properties);
 
         rValue = 1. - stress_like_variable / mStrainVariable;
-<<<<<<< HEAD
-
-=======
-        
->>>>>>> c8f338c2
+
     } else {
         ElasticIsotropic3D::CalculateValue(rParametersValues, rThisVariable, rValue);
 
