--- conflicted
+++ resolved
@@ -68,7 +68,6 @@
 
 void HCFDataContainer::CalculateFatigueParameters(const Properties& rMaterialParameters, HCFDataContainer::FatigueVariables &rFatigueVariables, const Variable<double>& rVariable)
 {
-<<<<<<< HEAD
     // const Vector& r_fatigue_coefficients = rMaterialParameters[HIGH_CYCLE_FATIGUE_COEFFICIENTS];
 
     double ultimate_stress = 0.0;
@@ -79,20 +78,6 @@
         ultimate_stress = rMaterialParameters[rVariable];
     }
     const double yield_stress = ultimate_stress;
-
-    // The calculation is prepared to update the rN_f value when using a softening curve which initiates with hardening.
-    // The jump in the advance in time process is done in these cases to the Syield rather to Sult.
-    const int softening_type = rMaterialParameters[SOFTENING_TYPE];
-    const int curve_by_points = static_cast<int>(SofteningType::CurveFittingDamage);
-    if (softening_type == curve_by_points) {
-        const Vector& stress_damage_curve = rMaterialParameters[STRESS_DAMAGE_CURVE]; //Integrated_stress points of the fitting curve
-        const SizeType curve_points = stress_damage_curve.size() - 1;
-
-        ultimate_stress = 0.0;
-        for (IndexType i = 1; i <= curve_points; ++i) {
-            ultimate_stress = std::max(ultimate_stress, stress_damage_curve[i-1]);
-        }
-    }
 
     //These variables have been defined following the model described by S. Oller et al. in A continuum mechanics model for mechanical fatigue analysis (2005), equation 13 on page 184.
     // const double Se = r_fatigue_coefficients[0] * ultimate_stress;
@@ -112,18 +97,6 @@
     const double AUXR1 = rFatigueVariables.hcf_coefficients[5];
     const double AUXR2 = rFatigueVariables.hcf_coefficients[6];
     const double c_factor = rFatigueVariables.hcf_coefficients[7];
-=======
-    const Vector& r_fatigue_coefficients = rMaterialParameters[HIGH_CYCLE_FATIGUE_COEFFICIENTS];
-
-    //These variables have been defined following the model described by S. Oller et al. in A continuum mechanics model for mechanical fatigue analysis (2005), equation 13 on page 184.
-    const double Se = r_fatigue_coefficients[0] * rFatigueVariables.UltimateStress;
-    const double STHR1 = r_fatigue_coefficients[1];
-    const double STHR2 = r_fatigue_coefficients[2];
-    const double ALFAF = r_fatigue_coefficients[3];
-    const double BETAF = r_fatigue_coefficients[4];
-    const double AUXR1 = r_fatigue_coefficients[5];
-    const double AUXR2 = r_fatigue_coefficients[6];
->>>>>>> 7415dca6
 
     if (std::abs(rFatigueVariables.ReversionFactor) < 1.0) {
         rFatigueVariables.Sth = Se + (rFatigueVariables.UltimateStress - Se) * std::pow((0.5 + 0.5 * rFatigueVariables.ReversionFactor), STHR1);
@@ -134,7 +107,6 @@
     }
 
     const double square_betaf = std::pow(BETAF, 2.0);
-<<<<<<< HEAD
     double MaxStressRD = (1 - rFatigueVariables.ReferenceDamage) * rFatigueVariables.MaxStress;
 
     if (MaxStressRD > rFatigueVariables.Sth && MaxStressRD <= ultimate_stress) {
@@ -145,11 +117,6 @@
         //     rFatigueVariables.CyclesToFailure = std::pow(rFatigueVariables.CyclesToFailure, std::pow(std::log(rFatigueVariables.MaxStress / yield_stress) / std::log(rFatigueVariables.MaxStress / ultimate_stress), 1.0 / square_betaf));
         // }
         
-=======
-    if (rFatigueVariables.MaxStress > rFatigueVariables.Sth && rFatigueVariables.MaxStress <= rFatigueVariables.UltimateStress) {
-        rFatigueVariables.CyclesToFailure = std::pow(10.0,std::pow(-std::log((rFatigueVariables.MaxStress - rFatigueVariables.Sth) / (rFatigueVariables.UltimateStress - rFatigueVariables.Sth))/rFatigueVariables.Alphat,(1.0/BETAF)));
-        rFatigueVariables.B0 = -(std::log(rFatigueVariables.MaxStress / rFatigueVariables.UltimateStress) / std::pow((std::log10(rFatigueVariables.CyclesToFailure)), square_betaf));
->>>>>>> 7415dca6
     } else {
         rFatigueVariables.CyclesToFailure = std::numeric_limits<double>::infinity();
     }
@@ -160,7 +127,6 @@
 
 void HCFDataContainer::CalculateFatigueReductionFactorAndWohlerStress(const Properties& rMaterialParameters, HCFDataContainer::FatigueVariables &rFatigueVariables, const Variable<double>& rVariable)
 {
-<<<<<<< HEAD
     const double BETAF = rFatigueVariables.hcf_coefficients[4];
     const double c_factor = rFatigueVariables.hcf_coefficients[7];
 
@@ -218,25 +184,6 @@
 /***********************************************************************************/
 
 void HCFDataContainer::InitializeFatigueVariables(HCFDataContainer::FatigueVariables &rFatigueVariables, ConstitutiveLaw::Parameters& rValues)
-=======
-    HighCycleFatigueLawIntegrator<6>::CalculateFatigueReductionFactorAndWohlerStress(rMaterialParameters,
-                                                                                    rFatigueVariables.MaxStress,
-                                                                                    rFatigueVariables.LocalNumberOfCycles,
-                                                                                    rFatigueVariables.GlobalNumberOfCycles,
-                                                                                    rFatigueVariables.B0,
-                                                                                    rFatigueVariables.Sth,
-                                                                                    rFatigueVariables.Alphat,
-                                                                                    rFatigueVariables.FatigueReductionFactor,
-                                                                                    rFatigueVariables.WohlerStress,
-                                                                                    rFatigueVariables.UltimateStress,
-                                                                                    rFatigueVariables.CFactor);
-}
-
-/***********************************************************************************/
-/***********************************************************************************/
-
-void HCFDataContainer::InitializeFatigueVariables(const Properties& rMaterialParameters, HCFDataContainer::FatigueVariables &rFatigueVariables)
->>>>>>> 7415dca6
 {
     rFatigueVariables.MaxStress = mMaxStress;
     rFatigueVariables.MinStress = mMinStress;
@@ -255,7 +202,6 @@
     rFatigueVariables.Sth = mThresholdStress;
     rFatigueVariables.ReferenceDamage = mReferenceDamage;
     rFatigueVariables.CyclesToFailure = mCyclesToFailure;
-<<<<<<< HEAD
     rFatigueVariables.DamageActivation = rValues.GetProcessInfo()[DAMAGE_ACTIVATION];
     rFatigueVariables.AdvanceStrategyApplied = rValues.GetProcessInfo()[ADVANCE_STRATEGY_APPLIED];
     rFatigueVariables.current_load_type = rValues.GetProcessInfo()[CURRENT_LOAD_TYPE];
@@ -263,9 +209,6 @@
     rFatigueVariables.is_initiated = mIsInitiated;
     rFatigueVariables.nc_initiation = mNcInitiation;
     rFatigueVariables.fred_initiation = mFredInitiation;
-=======
-    rFatigueVariables.UltimateStress = UltimateStressDamage(rMaterialParameters);
-    rFatigueVariables.CFactor = mCFactor;
 }
 
 /***********************************************************************************/
@@ -274,7 +217,6 @@
 double HCFDataContainer::UltimateStressDamage(const Properties& rMaterialParameters)
 {
     return HighCycleFatigueLawIntegrator<6>::UltimateStressDamage(rMaterialParameters);
->>>>>>> 7415dca6
 }
 
 /***********************************************************************************/
@@ -298,13 +240,9 @@
     mReferenceDamage = rFatigueVariables.ReferenceDamage;
     mReversionFactorRelativeError = rFatigueVariables.ReversionFactorRelativeError;
     mMaxStressRelativeError = rFatigueVariables.MaxStressRelativeError;
-<<<<<<< HEAD
     mIsInitiated = rFatigueVariables.is_initiated;
     mNcInitiation = rFatigueVariables.nc_initiation;
     mFredInitiation = rFatigueVariables.fred_initiation;
-=======
-    mCFactor = rFatigueVariables.CFactor;
->>>>>>> 7415dca6
 }
 
 /***********************************************************************************/
