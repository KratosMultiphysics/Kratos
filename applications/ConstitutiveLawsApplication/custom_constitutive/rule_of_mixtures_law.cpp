--- conflicted
+++ resolved
@@ -1568,12 +1568,10 @@
         p_law->FinalizeMaterialResponsePK2(rValues);
     }
     rValues.SetMaterialProperties(r_material_properties);
-<<<<<<< HEAD
     // Previous flags restored
     r_flags.Set(ConstitutiveLaw::COMPUTE_CONSTITUTIVE_TENSOR, flag_const_tensor);
     r_flags.Set(ConstitutiveLaw::COMPUTE_STRESS, flag_stress);
     r_flags.Set(ConstitutiveLaw::USE_ELEMENT_PROVIDED_STRAIN, flag_strain);
-=======
 
     // We Finalize the delamination damage variables  
     KRATOS_TRY;
@@ -1686,7 +1684,6 @@
 
     //
 
->>>>>>> e05ef1cb
 }
 
 /***********************************************************************************/
