--- conflicted
+++ resolved
@@ -528,16 +528,8 @@
         ConstitutiveLaw::Parameters& rValues
         )
     {
-<<<<<<< HEAD
-        double initial_threshold;
-        GetInitialUniaxialThreshold(rValues, initial_threshold);
-
-        rEquivalentStressThreshold = initial_threshold;
-        rSlope = 0.0;
-=======
         GenericConstitutiveLawIntegratorPlasticity<YieldSurfaceType>::CalculateEquivalentStressThresholdHardeningCurvePerfectPlasticity(
             PlasticDissipation,TensileIndicatorFactor,CompressionIndicatorFactor,rEquivalentStressThreshold,rSlope,rValues);
->>>>>>> e73cb558
     }
 
     /**
