// KRATOS ___                _   _ _         _   _             __                       _
//       / __\___  _ __  ___| |_(_) |_ _   _| |_(_)_   _____  / /  __ ___      _____   /_\  _ __  _ __
//      / /  / _ \| '_ \/ __| __| | __| | | | __| \ \ / / _ \/ /  / _` \ \ /\ / / __| //_\\| '_ \| '_  |
//     / /__| (_) | | | \__ \ |_| | |_| |_| | |_| |\ V /  __/ /__| (_| |\ V  V /\__ \/  _  \ |_) | |_) |
//     \____/\___/|_| |_|___/\__|_|\__|\__,_|\__|_| \_/ \___\____/\__,_| \_/\_/ |___/\_/ \_/ .__/| .__/
//                                                                                         |_|   |_|
//
//  License:         BSD License
//                   license: structural_mechanics_application/license.txt
//
//  Main authors:    Sergio Jimenez/Alejandro Cornejo/Lucia Barbu
//  Collaborator:
//

// System includes

// External includes

// Project includes
#include "custom_utilities/tangent_operator_calculator_utility.h"
#include "constitutive_laws_application_variables.h"
#include "constitutive_laws_application_variables.h"
#include "generic_small_strain_high_cycle_fatigue_law.h"
#include "custom_constitutive/auxiliary_files/cl_integrators/generic_cl_integrator_damage.h"
#include "custom_constitutive/auxiliary_files/cl_integrators/high_cycle_fatigue_law_integrator.h"

// Yield surfaces
#include "custom_constitutive/auxiliary_files/yield_surfaces/generic_yield_surface.h"
#include "custom_constitutive/auxiliary_files/yield_surfaces/von_mises_yield_surface.h"
#include "custom_constitutive/auxiliary_files/yield_surfaces/modified_mohr_coulomb_yield_surface.h"
#include "custom_constitutive/auxiliary_files/yield_surfaces/rankine_yield_surface.h"
#include "custom_constitutive/auxiliary_files/yield_surfaces/simo_ju_yield_surface.h"
#include "custom_constitutive/auxiliary_files/yield_surfaces/drucker_prager_yield_surface.h"
#include "custom_constitutive/auxiliary_files/yield_surfaces/tresca_yield_surface.h"
#include "custom_constitutive/auxiliary_files/yield_surfaces/mohr_coulomb_yield_surface.h"

// Plastic potentials
#include "custom_constitutive/auxiliary_files/plastic_potentials/generic_plastic_potential.h"
#include "custom_constitutive/auxiliary_files/plastic_potentials/von_mises_plastic_potential.h"
#include "custom_constitutive/auxiliary_files/plastic_potentials/tresca_plastic_potential.h"
#include "custom_constitutive/auxiliary_files/plastic_potentials/modified_mohr_coulomb_plastic_potential.h"
#include "custom_constitutive/auxiliary_files/plastic_potentials/drucker_prager_plastic_potential.h"
#include "custom_constitutive/auxiliary_files/plastic_potentials/mohr_coulomb_plastic_potential.h"

namespace Kratos
{
template<class TConstLawIntegratorType>
void GenericSmallStrainHighCycleFatigueLaw<TConstLawIntegratorType>::InitializeMaterialResponsePK1(
    ConstitutiveLaw::Parameters& rValues
    )
{
    InitializeMaterialResponseCauchy(rValues);
}

/***********************************************************************************/
/***********************************************************************************/

template<class TConstLawIntegratorType>
void GenericSmallStrainHighCycleFatigueLaw<TConstLawIntegratorType>::InitializeMaterialResponsePK2(
    ConstitutiveLaw::Parameters& rValues
    )
{
    InitializeMaterialResponseCauchy(rValues);
}

/***********************************************************************************/
/***********************************************************************************/

template<class TConstLawIntegratorType>
void GenericSmallStrainHighCycleFatigueLaw<TConstLawIntegratorType>::InitializeMaterialResponseKirchhoff(
    ConstitutiveLaw::Parameters& rValues
    )
{
    InitializeMaterialResponseCauchy(rValues);
}

/***********************************************************************************/
/***********************************************************************************/

template <class TConstLawIntegratorType>
void GenericSmallStrainHighCycleFatigueLaw<TConstLawIntegratorType>::InitializeMaterialResponseCauchy(ConstitutiveLaw::Parameters& rValues)
{
    const auto& r_process_info = rValues.GetProcessInfo();
    const auto& r_mat_props = rValues.GetMaterialProperties();
    const bool current_load_type = r_process_info[CURRENT_LOAD_TYPE];
    const double max_stress = mMaxStress;
    const double min_stress = mMinStress;
    bool max_indicator = mMaxDetected;
    bool min_indicator = mMinDetected;
    double fatigue_reduction_factor = mFatigueReductionFactor;
    double reversion_factor_relative_error = mReversionFactorRelativeError;
    double max_stress_relative_error = mMaxStressRelativeError;
    unsigned int global_number_of_cycles = mNumberOfCyclesGlobal;
    unsigned int local_number_of_cycles = mNumberOfCyclesLocal;
    double B0 = mFatigueReductionParameter;
    double previous_max_stress = mPreviousMaxStress;
    double previous_min_stress = mPreviousMinStress;
    double wohler_stress = mWohlerStress;
    bool new_cycle = false;
    double s_th = mThresholdStress;
    double cycles_to_failure = mCyclesToFailure;
    bool advance_in_time_process_applied = r_process_info[ADVANCE_STRATEGY_APPLIED];
    double c_factor = mCFactor;
    const bool new_model_part = r_process_info[NEW_MODEL_PART];
    if (new_model_part) {
        max_indicator = false;
        min_indicator = false;
        mFirstCycleOfANewLoad = true;
    }
    const double damage = this->GetDamage();
    const double reference_damage = mReferenceDamage;    //Threshold is used here to define Nf. This is required for those cases that damage has started
    double threshold = this->GetThreshold();

    if (max_indicator && min_indicator && current_load_type) {
        if (mFirstCycleOfANewLoad) {
            const SizeType fatigue_parameters_size = r_mat_props[HIGH_CYCLE_FATIGUE_COEFFICIENTS].size();
            if (fatigue_parameters_size == 8) {
                c_factor = r_mat_props[HIGH_CYCLE_FATIGUE_COEFFICIENTS][7];
            } else if (fatigue_parameters_size == 11) {
                c_factor = r_mat_props[HIGH_CYCLE_FATIGUE_COEFFICIENTS][7] * ((1.0 - reference_damage) * max_stress) + r_mat_props[HIGH_CYCLE_FATIGUE_COEFFICIENTS][8];
                const double c_factor_min = r_mat_props[HIGH_CYCLE_FATIGUE_COEFFICIENTS][9];
                const double c_factor_max = r_mat_props[HIGH_CYCLE_FATIGUE_COEFFICIENTS][10];

                KRATOS_ERROR_IF(c_factor_min > c_factor_max) << "The min and max C factor order is not correct: first C_min and then C_max" << std::endl;

                c_factor = (c_factor < c_factor_min) ? c_factor_min : c_factor;
                c_factor = (c_factor > c_factor_max) ? c_factor_max : c_factor;
            }
        }

        const double previous_reversion_factor = HighCycleFatigueLawIntegrator<6>::CalculateReversionFactor(previous_max_stress, previous_min_stress);
        const double reversion_factor = HighCycleFatigueLawIntegrator<6>::CalculateReversionFactor(max_stress, min_stress); // Does not depend on the reference damage
        double alphat;
<<<<<<< HEAD
        mReversionFactor = reversion_factor;
=======
        const double ultimate_stress = HighCycleFatigueLawIntegrator<6>::UltimateStressDamage(r_mat_props);
>>>>>>> 7415dca6
        HighCycleFatigueLawIntegrator<6>::CalculateFatigueParameters(
            (1.0 - reference_damage) * max_stress,
            reversion_factor,
            r_mat_props,
            B0,
            s_th,
            alphat,
            cycles_to_failure,
            ultimate_stress,
            c_factor);
        cycles_to_failure = HighCycleFatigueLawIntegrator<6>::NumberOfCyclesToFailure(
            cycles_to_failure,
            (1.0 - reference_damage) * max_stress, //Damaged maximum stress considering the reference state
            r_mat_props,
            (1.0 - damage) * threshold, //Current damage threshold with no influence of fatigue, only damage no-linearity
            s_th,
            ultimate_stress,
            c_factor);

        double betaf = r_mat_props[HIGH_CYCLE_FATIGUE_COEFFICIENTS][4];
        if (std::abs(min_stress) < 0.001) {
            reversion_factor_relative_error = std::abs(reversion_factor - previous_reversion_factor);
        } else {
            reversion_factor_relative_error = std::abs((reversion_factor - previous_reversion_factor) / reversion_factor);
        }
        max_stress_relative_error = std::abs((max_stress - previous_max_stress) / max_stress);

        if (mFirstCycleOfANewLoad && global_number_of_cycles > 2 && !advance_in_time_process_applied && (reversion_factor_relative_error > 0.001 || max_stress_relative_error > 0.1) && ((1.0 - reference_damage) * max_stress >= s_th)) {
            local_number_of_cycles = std::trunc(std::pow(10, std::pow(-(std::log(fatigue_reduction_factor) / B0), 1.0 / (betaf * betaf * c_factor)))) + 1;
        }
        global_number_of_cycles++;
        local_number_of_cycles++;
        new_cycle = true;
        max_indicator = false;
        min_indicator = false;
        previous_max_stress = max_stress;
        previous_min_stress = min_stress;
        mCyclesToFailure = cycles_to_failure;

        HighCycleFatigueLawIntegrator<6>::CalculateFatigueReductionFactorAndWohlerStress(r_mat_props,
                                                                                        (1.0 - reference_damage) * max_stress,
                                                                                        local_number_of_cycles,
                                                                                        global_number_of_cycles,
                                                                                        B0,
                                                                                        s_th,
                                                                                        alphat,
                                                                                        fatigue_reduction_factor,
                                                                                        wohler_stress,
                                                                                        ultimate_stress,
                                                                                        c_factor);
        mFirstCycleOfANewLoad = false;
    }
    if (advance_in_time_process_applied && current_load_type) {

        const double reversion_factor = HighCycleFatigueLawIntegrator<6>::CalculateReversionFactor(max_stress, min_stress);
        double alphat;
        const double ultimate_stress = HighCycleFatigueLawIntegrator<6>::UltimateStressDamage(r_mat_props);
        HighCycleFatigueLawIntegrator<6>::CalculateFatigueParameters(
            (1.0 - reference_damage) * max_stress,
            reversion_factor,
            r_mat_props,
            B0,
            s_th,
            alphat,
            cycles_to_failure,
            ultimate_stress,
            c_factor);
        HighCycleFatigueLawIntegrator<6>::CalculateFatigueReductionFactorAndWohlerStress(r_mat_props,
                                                                                        (1.0 - reference_damage) * max_stress,
                                                                                        local_number_of_cycles,
                                                                                        global_number_of_cycles,
                                                                                        B0,
                                                                                        s_th,
                                                                                        alphat,
                                                                                        fatigue_reduction_factor,
<<<<<<< HEAD
                                                                                        wohler_stress);
        mAITControlParameter = 0.0;
=======
                                                                                        wohler_stress,
                                                                                        ultimate_stress,
                                                                                        c_factor);
>>>>>>> 7415dca6
    }
    mNumberOfCyclesGlobal = global_number_of_cycles;
    mNumberOfCyclesLocal = local_number_of_cycles;
    mReversionFactorRelativeError = reversion_factor_relative_error;
    mMaxStressRelativeError = max_stress_relative_error;
    mMaxDetected = max_indicator;
    mMinDetected = min_indicator;
    mFatigueReductionParameter = B0;
    mPreviousMaxStress = previous_max_stress;
    mPreviousMinStress = previous_min_stress;
    mFatigueReductionFactor = fatigue_reduction_factor;
    mWohlerStress = wohler_stress;
    mNewCycleIndicator = new_cycle;
    mThresholdStress = s_th;
<<<<<<< HEAD
    mAITControlParameter += 1.0;
=======
    mCFactor = c_factor;
    if (new_model_part) {
        mReferenceDamage = this->GetDamage();   //Updating the damage reference values. This needs to be changed by the end of the method because the calculations
                                                //done here are built using the values of the previous step. This should not have a big effect in this CL but is consistent.
    }
>>>>>>> 7415dca6
}


/***********************************************************************************/
/***********************************************************************************/

template <class TConstLawIntegratorType>
void GenericSmallStrainHighCycleFatigueLaw<TConstLawIntegratorType>::CalculateMaterialResponsePK1(ConstitutiveLaw::Parameters& rValues)
{
    this->CalculateMaterialResponseCauchy(rValues);
}

/***********************************************************************************/
/***********************************************************************************/

template <class TConstLawIntegratorType>
void GenericSmallStrainHighCycleFatigueLaw<TConstLawIntegratorType>::CalculateMaterialResponsePK2(ConstitutiveLaw::Parameters& rValues)
{
    this->CalculateMaterialResponseCauchy(rValues);
}

/***********************************************************************************/
/***********************************************************************************/

template <class TConstLawIntegratorType>
void GenericSmallStrainHighCycleFatigueLaw<TConstLawIntegratorType>::CalculateMaterialResponseKirchhoff(ConstitutiveLaw::Parameters& rValues)
{
    this->CalculateMaterialResponseCauchy(rValues);
}

/***********************************************************************************/
/***********************************************************************************/
template <class TConstLawIntegratorType>
void GenericSmallStrainHighCycleFatigueLaw<TConstLawIntegratorType>::CalculateMaterialResponseCauchy(ConstitutiveLaw::Parameters& rValues)
{
    // Integrate Stress Damage
    const Flags& r_constitutive_law_options = rValues.GetOptions();

    // We get the strain vector
    Vector& r_strain_vector = rValues.GetStrainVector();

    //NOTE: SINCE THE ELEMENT IS IN SMALL STRAINS WE CAN USE ANY STRAIN MEASURE. HERE EMPLOYING THE CAUCHY_GREEN
    if (r_constitutive_law_options.IsNot( ConstitutiveLaw::USE_ELEMENT_PROVIDED_STRAIN)) {
        BaseType::CalculateCauchyGreenStrain(rValues, r_strain_vector);
    }

    // We compute the stress
    if(r_constitutive_law_options.Is(ConstitutiveLaw::COMPUTE_STRESS)) {
        auto& r_integrated_stress_vector = rValues.GetStressVector();
        // Elastic Matrix
        auto& r_constitutive_matrix = rValues.GetConstitutiveMatrix();
        this->CalculateValue(rValues, CONSTITUTIVE_MATRIX, r_constitutive_matrix);

        // Converged values
        double threshold = this->GetThreshold();
        double damage = this->GetDamage();

        // S0 = C:E
        BoundedArrayType predictive_stress_vector = prod(r_constitutive_matrix, r_strain_vector);

        double fatigue_reduction_factor = mFatigueReductionFactor;
        double uniaxial_stress;
        TConstLawIntegratorType::YieldSurfaceType::CalculateEquivalentStress(predictive_stress_vector, r_strain_vector, uniaxial_stress, rValues);

        uniaxial_stress /= fatigue_reduction_factor;  // Fatigue contribution
        const double F = uniaxial_stress - threshold;

        if (F <= threshold_tolerance) { // Elastic case
            noalias(r_integrated_stress_vector) = (1.0 - damage) * predictive_stress_vector;

            if (r_constitutive_law_options.Is(ConstitutiveLaw::COMPUTE_CONSTITUTIVE_TENSOR)) {
                r_constitutive_matrix *= (1.0 - damage);
            }
        } else { // Damage case
            const double characteristic_length = AdvancedConstitutiveLawUtilities<VoigtSize>::CalculateCharacteristicLengthOnReferenceConfiguration(rValues.GetElementGeometry());
            // This routine updates the PredictiveStress to verify the yield surf
            TConstLawIntegratorType::IntegrateStressVector(predictive_stress_vector, uniaxial_stress, damage, threshold, rValues, characteristic_length);

            // Updated Values
            noalias(r_integrated_stress_vector) = predictive_stress_vector;

            if (r_constitutive_law_options.Is(ConstitutiveLaw::COMPUTE_CONSTITUTIVE_TENSOR)) {
                r_constitutive_matrix *= (1.0 - damage);
                this->CalculateTangentTensor(rValues);
            }
        }
    }
}

/***********************************************************************************/
/***********************************************************************************/

template <class TConstLawIntegratorType>
void GenericSmallStrainHighCycleFatigueLaw<TConstLawIntegratorType>::FinalizeMaterialResponsePK1(ConstitutiveLaw::Parameters& rValues)
{
    // Small deformation so we can call the Cauchy method
    FinalizeMaterialResponseCauchy(rValues);
}

/***********************************************************************************/
/***********************************************************************************/

template <class TConstLawIntegratorType>
void GenericSmallStrainHighCycleFatigueLaw<TConstLawIntegratorType>::FinalizeMaterialResponsePK2(ConstitutiveLaw::Parameters& rValues)
{
    // Small deformation so we can call the Cauchy method
    FinalizeMaterialResponseCauchy(rValues);
}

/***********************************************************************************/
/***********************************************************************************/

template <class TConstLawIntegratorType>
void GenericSmallStrainHighCycleFatigueLaw<TConstLawIntegratorType>::FinalizeMaterialResponseKirchhoff(ConstitutiveLaw::Parameters& rValues)
{
    // Small deformation so we can call the Cauchy method
    FinalizeMaterialResponseCauchy(rValues);
}

/***********************************************************************************/
/***********************************************************************************/

template <class TConstLawIntegratorType>
void GenericSmallStrainHighCycleFatigueLaw<TConstLawIntegratorType>::FinalizeMaterialResponseCauchy(ConstitutiveLaw::Parameters& rValues)
{
    // Integrate Stress Damage
    const Flags& r_constitutive_law_options = rValues.GetOptions();

    // We get the strain vector
    Vector& r_strain_vector = rValues.GetStrainVector();

    //NOTE: SINCE THE ELEMENT IS IN SMALL STRAINS WE CAN USE ANY STRAIN MEASURE. HERE EMPLOYING THE CAUCHY_GREEN
    if (r_constitutive_law_options.IsNot( ConstitutiveLaw::USE_ELEMENT_PROVIDED_STRAIN)) {
        BaseType::CalculateCauchyGreenStrain(rValues, r_strain_vector);
    }

    // We compute the stress
    if(r_constitutive_law_options.Is(ConstitutiveLaw::COMPUTE_STRESS)) {
        // Elastic Matrix
        Matrix& r_constitutive_matrix = rValues.GetConstitutiveMatrix();
        this->CalculateValue(rValues, CONSTITUTIVE_MATRIX, r_constitutive_matrix);

        // S0 = C:E
        BoundedArrayType predictive_stress_vector = prod(r_constitutive_matrix, r_strain_vector);

        // Converged values
        double threshold = this->GetThreshold();
        double damage = this->GetDamage();

        // Initialize Plastic Parameters
        double uniaxial_stress;
        TConstLawIntegratorType::YieldSurfaceType::CalculateEquivalentStress(predictive_stress_vector, r_strain_vector, uniaxial_stress, rValues);

        double sign_factor = HighCycleFatigueLawIntegrator<6>::CalculateTensionCompressionFactor(predictive_stress_vector);
        uniaxial_stress *= sign_factor;
        double max_stress = mMaxStress;
        double min_stress = mMinStress;
        bool max_indicator = mMaxDetected;
        bool min_indicator = mMinDetected;
        double fatigue_reduction_factor = mFatigueReductionFactor;

        if (mAITControlParameter > 10.0) {
        HighCycleFatigueLawIntegrator<6>::CalculateMaximumAndMinimumStresses(
            uniaxial_stress,
            max_stress,
            min_stress,
            mPreviousStresses,
            max_indicator,
            min_indicator);
        mMaxStress = max_stress;
        mMinStress = min_stress;
        mMaxDetected = max_indicator;
        mMinDetected = min_indicator;
        }

        uniaxial_stress *= sign_factor;
        uniaxial_stress /= fatigue_reduction_factor;  // Fatigue contribution

        const double F = uniaxial_stress - threshold;

        if (F >= threshold_tolerance) { // Damage case
                const double characteristic_length = AdvancedConstitutiveLawUtilities<VoigtSize>::CalculateCharacteristicLengthOnReferenceConfiguration(rValues.GetElementGeometry());
                // This routine updates the PredictiveStress to verify the yield surface
                TConstLawIntegratorType::IntegrateStressVector(predictive_stress_vector, uniaxial_stress, damage, threshold, rValues, characteristic_length);
                this->SetDamage(damage);
                this->SetThreshold(uniaxial_stress);
        }

        Vector previous_stresses = ZeroVector(2);
        const Vector& r_aux_stresses = mPreviousStresses;
        previous_stresses[1] = this->CalculateValue(rValues, UNIAXIAL_STRESS, previous_stresses[1]) * sign_factor / (1.0 - this->GetDamage());
        previous_stresses[0] = r_aux_stresses[1];
        mPreviousStresses = previous_stresses;
    }
}
/***********************************************************************************/
/***********************************************************************************/

template <class TConstLawIntegratorType>
bool GenericSmallStrainHighCycleFatigueLaw<TConstLawIntegratorType>::Has(const Variable<bool>& rThisVariable)
{
    if (rThisVariable == CYCLE_INDICATOR) {
        return true;
    }
    return false;
}

/***********************************************************************************/
/***********************************************************************************/

template <class TConstLawIntegratorType>
bool GenericSmallStrainHighCycleFatigueLaw<TConstLawIntegratorType>::Has(const Variable<int>& rThisVariable)
{
    if (rThisVariable == NUMBER_OF_CYCLES) {
        return true;
    } else if (rThisVariable == LOCAL_NUMBER_OF_CYCLES) {
        return true;
    }
    return false;
}

/***********************************************************************************/
/***********************************************************************************/

template <class TConstLawIntegratorType>
bool GenericSmallStrainHighCycleFatigueLaw<TConstLawIntegratorType>::Has(const Variable<double>& rThisVariable)
{

    if (rThisVariable == FATIGUE_REDUCTION_FACTOR) {
        return true;
    } else if (rThisVariable == WOHLER_STRESS) {
        return true;
    } else if (rThisVariable == CYCLES_TO_FAILURE) {
        return true;
    } else if (rThisVariable == REVERSION_FACTOR_RELATIVE_ERROR) {
        return true;
    } else if (rThisVariable == MAX_STRESS_RELATIVE_ERROR) {
        return true;
    } else if (rThisVariable == MAX_STRESS) {
        return true;
    } else if (rThisVariable == THRESHOLD_STRESS) {
        return true;
    } else if (rThisVariable == PREVIOUS_CYCLE) {
        return true;
    } else if (rThisVariable == CYCLE_PERIOD) {
        return true;
    } else if (rThisVariable == PREVIOUS_CYCLE_DAMAGE) {
        return true;
    } else {
        return BaseType::Has(rThisVariable);
    }
    return false;
}

/***********************************************************************************/
/***********************************************************************************/

template <class TConstLawIntegratorType>
void GenericSmallStrainHighCycleFatigueLaw<TConstLawIntegratorType>::SetValue(
    const Variable<bool>& rThisVariable,
    const bool& rValue,
    const ProcessInfo& rCurrentProcessInfo
    )
{
    if (rThisVariable == CYCLE_INDICATOR) {
        mNewCycleIndicator = rValue;
    }
}

/***********************************************************************************/
/***********************************************************************************/
template <class TConstLawIntegratorType>
void GenericSmallStrainHighCycleFatigueLaw<TConstLawIntegratorType>::SetValue(
    const Variable<int>& rThisVariable,
    const int& rValue,
    const ProcessInfo& rCurrentProcessInfo
    )
{
    if (rThisVariable == NUMBER_OF_CYCLES) {
        mNumberOfCyclesGlobal = rValue;
    } else if (rThisVariable == LOCAL_NUMBER_OF_CYCLES) {
        mNumberOfCyclesLocal = rValue;
    }
}

/***********************************************************************************/
/***********************************************************************************/

template <class TConstLawIntegratorType>
void GenericSmallStrainHighCycleFatigueLaw<TConstLawIntegratorType>::SetValue(
    const Variable<double>& rThisVariable,
    const double& rValue,
    const ProcessInfo& rCurrentProcessInfo
    )
{

    if (rThisVariable == FATIGUE_REDUCTION_FACTOR) {
        mFatigueReductionFactor = rValue;
    } else if (rThisVariable == WOHLER_STRESS) {
        mWohlerStress = rValue;
    } else if (rThisVariable == CYCLES_TO_FAILURE) {
        mCyclesToFailure = rValue;
    } else if (rThisVariable == REVERSION_FACTOR_RELATIVE_ERROR) {
        mReversionFactorRelativeError = rValue;
    } else if (rThisVariable == MAX_STRESS_RELATIVE_ERROR) {
        mMaxStressRelativeError = rValue;
    } else if (rThisVariable == MAX_STRESS) {
        mMaxStress = rValue;
    } else if (rThisVariable == THRESHOLD_STRESS) {
        mThresholdStress = rValue;
    } else if (rThisVariable == PREVIOUS_CYCLE) {
        mPreviousCycleTime = rValue;
    } else if (rThisVariable == CYCLE_PERIOD) {
        mPeriod = rValue;
    } else if (rThisVariable == PREVIOUS_CYCLE_DAMAGE) {
        mPreviousCycleDamage = rValue;
    } else {
        return BaseType::SetValue(rThisVariable, rValue, rCurrentProcessInfo);
    }
}

/***********************************************************************************/
/***********************************************************************************/

template <class TConstLawIntegratorType>
bool& GenericSmallStrainHighCycleFatigueLaw<TConstLawIntegratorType>::GetValue(
    const Variable<bool>& rThisVariable,
    bool& rValue
    )
{
    if (rThisVariable == CYCLE_INDICATOR) {
        rValue = mNewCycleIndicator;
    }
    return rValue;
}

/***********************************************************************************/
/***********************************************************************************/

template <class TConstLawIntegratorType>
int& GenericSmallStrainHighCycleFatigueLaw<TConstLawIntegratorType>::GetValue(
    const Variable<int>& rThisVariable,
    int& rValue
    )
{
    if (rThisVariable == NUMBER_OF_CYCLES) {
        rValue = mNumberOfCyclesGlobal;
    } else if (rThisVariable == LOCAL_NUMBER_OF_CYCLES) {
        rValue = mNumberOfCyclesLocal;
    }
    return rValue;
}

/***********************************************************************************/
/***********************************************************************************/

template <class TConstLawIntegratorType>
double& GenericSmallStrainHighCycleFatigueLaw<TConstLawIntegratorType>::GetValue(
    const Variable<double>& rThisVariable,
    double& rValue
    )
{

    if (rThisVariable == FATIGUE_REDUCTION_FACTOR) {
        rValue = mFatigueReductionFactor;
    } else if (rThisVariable == WOHLER_STRESS) {
        rValue = mWohlerStress;
    } else if (rThisVariable == CYCLES_TO_FAILURE) {
        rValue = mCyclesToFailure;
    } else if (rThisVariable == REVERSION_FACTOR_RELATIVE_ERROR) {
        rValue = mReversionFactorRelativeError;
    } else if (rThisVariable == MAX_STRESS_RELATIVE_ERROR) {
        rValue = mMaxStressRelativeError;
    } else if (rThisVariable == MAX_STRESS) {
        rValue = mMaxStress;
    } else if (rThisVariable == THRESHOLD_STRESS) {
        rValue = mThresholdStress;
    } else if (rThisVariable == PREVIOUS_CYCLE) {
        rValue = mPreviousCycleTime;
    } else if (rThisVariable == CYCLE_PERIOD) {
        rValue = mPeriod;
    } else if (rThisVariable == PREVIOUS_CYCLE_DAMAGE) {
        rValue = mPreviousCycleDamage;
    } else {
        return BaseType::GetValue(rThisVariable, rValue);
    }
    return rValue;
}

/***********************************************************************************/
/***********************************************************************************/

template <class TConstLawIntegratorType>
double& GenericSmallStrainHighCycleFatigueLaw<TConstLawIntegratorType>::CalculateValue(
    ConstitutiveLaw::Parameters& rParameterValues,
    const Variable<double>& rThisVariable,
    double& rValue
    )
{
    if (this->Has(rThisVariable))
        return this->GetValue(rThisVariable, rValue);
    else
        return BaseType::CalculateValue(rParameterValues, rThisVariable, rValue);
}

/***********************************************************************************/
/***********************************************************************************/

template <class TConstLawIntegratorType>
Matrix& GenericSmallStrainHighCycleFatigueLaw<TConstLawIntegratorType>::CalculateValue(
    ConstitutiveLaw::Parameters& rParameterValues,
    const Variable<Matrix>& rThisVariable,
    Matrix& rValue
    )
{
    if (rThisVariable == INTEGRATED_STRESS_TENSOR) {
        rValue = MathUtils<double>::StressVectorToTensor(this->GetStressVector());
    } else if (rThisVariable == CONSTITUTIVE_MATRIX) {
        this->CalculateElasticMatrix(rValue, rParameterValues);
    }
    return rValue;
}

/***********************************************************************************/
/***********************************************************************************/

template class GenericSmallStrainHighCycleFatigueLaw <GenericConstitutiveLawIntegratorDamage<VonMisesYieldSurface<VonMisesPlasticPotential<6>>>>;
template class GenericSmallStrainHighCycleFatigueLaw <GenericConstitutiveLawIntegratorDamage<ModifiedMohrCoulombYieldSurface<ModifiedMohrCoulombPlasticPotential<6>>>>;
template class GenericSmallStrainHighCycleFatigueLaw <GenericConstitutiveLawIntegratorDamage<TrescaYieldSurface<TrescaPlasticPotential<6>>>>;
template class GenericSmallStrainHighCycleFatigueLaw <GenericConstitutiveLawIntegratorDamage<DruckerPragerYieldSurface<DruckerPragerPlasticPotential<6>>>>;
template class GenericSmallStrainHighCycleFatigueLaw <GenericConstitutiveLawIntegratorDamage<RankineYieldSurface<RankinePlasticPotential<6>>>>;
template class GenericSmallStrainHighCycleFatigueLaw <GenericConstitutiveLawIntegratorDamage<SimoJuYieldSurface<VonMisesPlasticPotential<6>>>>;
template class GenericSmallStrainHighCycleFatigueLaw <GenericConstitutiveLawIntegratorDamage<MohrCoulombYieldSurface<MohrCoulombPlasticPotential<6>>>>;

} // namespace Kratos<|MERGE_RESOLUTION|>--- conflicted
+++ resolved
@@ -131,11 +131,7 @@
         const double previous_reversion_factor = HighCycleFatigueLawIntegrator<6>::CalculateReversionFactor(previous_max_stress, previous_min_stress);
         const double reversion_factor = HighCycleFatigueLawIntegrator<6>::CalculateReversionFactor(max_stress, min_stress); // Does not depend on the reference damage
         double alphat;
-<<<<<<< HEAD
         mReversionFactor = reversion_factor;
-=======
-        const double ultimate_stress = HighCycleFatigueLawIntegrator<6>::UltimateStressDamage(r_mat_props);
->>>>>>> 7415dca6
         HighCycleFatigueLawIntegrator<6>::CalculateFatigueParameters(
             (1.0 - reference_damage) * max_stress,
             reversion_factor,
@@ -211,14 +207,8 @@
                                                                                         s_th,
                                                                                         alphat,
                                                                                         fatigue_reduction_factor,
-<<<<<<< HEAD
                                                                                         wohler_stress);
         mAITControlParameter = 0.0;
-=======
-                                                                                        wohler_stress,
-                                                                                        ultimate_stress,
-                                                                                        c_factor);
->>>>>>> 7415dca6
     }
     mNumberOfCyclesGlobal = global_number_of_cycles;
     mNumberOfCyclesLocal = local_number_of_cycles;
@@ -233,15 +223,7 @@
     mWohlerStress = wohler_stress;
     mNewCycleIndicator = new_cycle;
     mThresholdStress = s_th;
-<<<<<<< HEAD
     mAITControlParameter += 1.0;
-=======
-    mCFactor = c_factor;
-    if (new_model_part) {
-        mReferenceDamage = this->GetDamage();   //Updating the damage reference values. This needs to be changed by the end of the method because the calculations
-                                                //done here are built using the values of the previous step. This should not have a big effect in this CL but is consistent.
-    }
->>>>>>> 7415dca6
 }
 
 
