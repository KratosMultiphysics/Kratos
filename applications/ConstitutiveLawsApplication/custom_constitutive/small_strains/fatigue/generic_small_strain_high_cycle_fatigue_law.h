--- conflicted
+++ resolved
@@ -434,16 +434,9 @@
     double mCyclesToFailure = 0.0; // Nf. Required for the advanciing process.
     double mPreviousCycleTime = 0.0; // Instanced variable used in the advanciing process for the conversion between time and number of cycles.
     double mPeriod = 0.0; // Instanced variable used in the advanciing process for the conversion between time and number of cycles.
-<<<<<<< HEAD
     double mAITControlParameter = 0.0;
     double mReversionFactor = 0.0;
 
-=======
-    double mReferenceDamage = 0.0; // Damage level to be considered at each load block. This is used to work with stable loads during the fatigue process.
-    double mPreviousCycleDamage = 0.0; // Damage level at the previous cycle.
-    bool mFirstCycleOfANewLoad = false; // Variable used to identify the first cycle after a new load block. This is used in the Nlocal calculation and to compute the C factor.
-    double mCFactor = 1.0;
->>>>>>> 7415dca6
     ///@}
     ///@name Private Operators
     ///@{
