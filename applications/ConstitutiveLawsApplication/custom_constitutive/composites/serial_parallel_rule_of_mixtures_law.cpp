--- conflicted
+++ resolved
@@ -219,13 +219,8 @@
         }
 
         if (flag_const_tensor) {
-<<<<<<< HEAD
-            this->CalculateTangentTensor(rValues, ConstitutiveLaw::StressMeasure_PK2);
-            // we push forward Constitutive tangent tensor
-=======
             CalculateTangentTensor(rValues, ConstitutiveLaw::StressMeasure_PK2);
             // Push forward Constitutive tangent tensor
->>>>>>> 45b33e83
             if (rValues.IsSetDeterminantF())
                 PushForwardConstitutiveMatrix(rValues.GetConstitutiveMatrix(), rValues.GetDeformationGradientF());
         }
