--- conflicted
+++ resolved
@@ -661,22 +661,11 @@
     const Properties& r_material_properties  = rParameterValues.GetMaterialProperties();
     const Vector strain_vector = rParameterValues.GetStrainVector();
     BoundedMatrix<double, VoigtSize, VoigtSize> voigt_rotation_matrix;
-<<<<<<< HEAD
-=======
-
->>>>>>> c9f0e481
+
     // We combine the value of each layer
     rValue = 0.0;
     double aux_value = 0.0;
     const auto it_prop_begin = r_material_properties.GetSubProperties().begin();
-<<<<<<< HEAD
-
-    const IndexType capa_a_imprimir = 0;
-    this->CalculateRotationMatrix(r_material_properties, voigt_rotation_matrix, capa_a_imprimir);
-
-    // We rotate to local axes the strain
-    noalias(rParameterValues.GetStrainVector()) = prod(voigt_rotation_matrix, strain_vector);
-=======
     for (IndexType i_layer = 0; i_layer < mCombinationFactors.size(); ++i_layer) {
         this->CalculateRotationMatrix(r_material_properties, voigt_rotation_matrix, i_layer);
         const double factor = mCombinationFactors[i_layer];
@@ -695,7 +684,9 @@
         // We reset the strain to its original global axes
         noalias(rParameterValues.GetStrainVector()) = strain_vector;
     }
->>>>>>> c9f0e481
+
+    // We rotate to local axes the strain
+    noalias(rParameterValues.GetStrainVector()) = prod(voigt_rotation_matrix, strain_vector);
 
     ConstitutiveLaw::Pointer p_law = mConstitutiveLaws[capa_a_imprimir];
 
