// KRATOS ___                _   _ _         _   _             __                       _
//       / __\___  _ __  ___| |_(_) |_ _   _| |_(_)_   _____  / /  __ ___      _____   /_\  _ __  _ __
//      / /  / _ \| '_ \/ __| __| | __| | | | __| \ \ / / _ \/ /  / _` \ \ /\ / / __| //_\\| '_ \| '_  |
//     / /__| (_) | | | \__ \ |_| | |_| |_| | |_| |\ V /  __/ /__| (_| |\ V  V /\__ \/  _  \ |_) | |_) |
//     \____/\___/|_| |_|___/\__|_|\__|\__,_|\__|_| \_/ \___\____/\__,_| \_/\_/ |___/\_/ \_/ .__/| .__/
//                                                                                         |_|   |_|
//
//  License:         BSD License
//                     license: structural_mechanics_application/license.txt
//
//  Main authors:    Vicente Mataix Ferrandiz
//                   Fernando Rastellini
//                   Alejandro Cornejo Velazquez
//
// System includes
#include <iostream>
#include <set>

// External includes

// Project includes
#include "includes/checks.h"
#include "rule_of_mixtures_law.h"
#include "constitutive_laws_application_variables.h"
#include "custom_utilities/tangent_operator_calculator_utility.h"
#include "custom_utilities/advanced_constitutive_law_utilities.h"
#include "custom_utilities/constitutive_law_utilities.h"

namespace Kratos
{
/******************************CONSTRUCTOR******************************************/
/***********************************************************************************/

template<unsigned int TDim>
ParallelRuleOfMixturesLaw<TDim>::ParallelRuleOfMixturesLaw()
    : ConstitutiveLaw()
{
}

/******************************CONSTRUCTOR******************************************/
/***********************************************************************************/

template<unsigned int TDim>
ParallelRuleOfMixturesLaw<TDim>::ParallelRuleOfMixturesLaw(const std::vector<double>& rCombinationFactors) : ConstitutiveLaw()
{
    // We compute the proportion of the factors (must be over 1)
    double aux_factor = 0.0;
    for (IndexType i_layer = 0; i_layer < rCombinationFactors.size(); ++i_layer) {
        aux_factor += rCombinationFactors[i_layer];
    }

    KRATOS_ERROR_IF(aux_factor < std::numeric_limits<double>::epsilon()) << "Wrong factors in ParallelRuleOfMixturesLaw" << std::endl;

    // Resize
    mCombinationFactors.resize(rCombinationFactors.size());

    // We fill the maps
    for (IndexType i_layer = 0; i_layer < rCombinationFactors.size(); ++i_layer) {
        mCombinationFactors[i_layer] = rCombinationFactors[i_layer]/aux_factor;
    }
}

/******************************COPY CONSTRUCTOR*************************************/
/***********************************************************************************/

template<unsigned int TDim>
ParallelRuleOfMixturesLaw<TDim>::ParallelRuleOfMixturesLaw(const ParallelRuleOfMixturesLaw<TDim>& rOther)
    : ConstitutiveLaw(rOther),
      mConstitutiveLaws(rOther.mConstitutiveLaws),
      mCombinationFactors(rOther.mCombinationFactors)
{
}

/********************************CLONE**********************************************/
/***********************************************************************************/

template<unsigned int TDim>
ConstitutiveLaw::Pointer ParallelRuleOfMixturesLaw<TDim>::Clone() const
{
    return Kratos::make_shared<ParallelRuleOfMixturesLaw>(*this);
}

/*******************************CONSTRUCTOR*****************************************/
/***********************************************************************************/

template<unsigned int TDim>
ConstitutiveLaw::Pointer ParallelRuleOfMixturesLaw<TDim>::Create(Kratos::Parameters NewParameters) const
{
    // We do some checks
    KRATOS_ERROR_IF_NOT(NewParameters.Has("combination_factors")) << "ParallelRuleOfMixturesLaw: Please define combination_factors" << std::endl;

    const SizeType number_of_factors = NewParameters["combination_factors"].size();

    // We create the vectors
    std::vector<double> combination_factors(number_of_factors);

    for (IndexType i_layer = 0; i_layer < number_of_factors; ++i_layer) {
        combination_factors[i_layer] = NewParameters["combination_factors"][i_layer].GetDouble();
    }

    KRATOS_ERROR_IF(number_of_factors == 0) << "Please define the combination factors" << std::endl;

    // We create the law
    return Kratos::make_shared<ParallelRuleOfMixturesLaw>(combination_factors);
}

//*******************************DESTRUCTOR*******************************************
/***********************************************************************************/

template<unsigned int TDim>
ParallelRuleOfMixturesLaw<TDim>::~ParallelRuleOfMixturesLaw()
{
};

/***********************************************************************************/
/***********************************************************************************/

template<unsigned int TDim>
std::size_t ParallelRuleOfMixturesLaw<TDim>::WorkingSpaceDimension()
{
    IndexType counter = 0;
    SizeType dimension = 3;
    if (mConstitutiveLaws.size() == 0) return dimension; // In case of not initialized CL
    // We perform the check in each layer
    for (auto& p_law : mConstitutiveLaws) {
        if (counter == 0) {
            dimension = p_law->WorkingSpaceDimension();
        } else {
            KRATOS_ERROR_IF_NOT(dimension == p_law->WorkingSpaceDimension()) << "Combining different size laws" << std::endl;
        }

        ++counter;
    }

    return dimension;
}

/***********************************************************************************/
/***********************************************************************************/

template<unsigned int TDim>
std::size_t ParallelRuleOfMixturesLaw<TDim>::GetStrainSize() const
{
    IndexType counter = 0;
    SizeType strain_size = 6;
    if (mConstitutiveLaws.size() == 0) return strain_size; // In case of not initialized CL
    // We perform the check in each layer
    for (auto& p_law : mConstitutiveLaws) {
        if (counter == 0) {
            strain_size = p_law->GetStrainSize();
        } else {
            KRATOS_ERROR_IF_NOT(strain_size == p_law->GetStrainSize()) << "Combining different size laws" << std::endl;
        }

        ++counter;
    }

    return strain_size;
}

/***********************************************************************************/
/***********************************************************************************/

template<unsigned int TDim>
bool ParallelRuleOfMixturesLaw<TDim>::Has(const Variable<bool>& rThisVariable)
{
    // At least one layer should have the value
    bool has = false;

    for (auto& p_law : mConstitutiveLaws) {
        if (p_law->Has(rThisVariable)) {
            has = true;
            break;
        }
    }

    return has;
}

/***********************************************************************************/
/***********************************************************************************/

template<unsigned int TDim>
bool ParallelRuleOfMixturesLaw<TDim>::Has(const Variable<int>& rThisVariable)
{
    // At least one layer should have the value
    bool has = false;

    for (auto& p_law : mConstitutiveLaws) {
        if (p_law->Has(rThisVariable)) {
            has = true;
            break;
        }
    }

    return has;
}

/***********************************************************************************/
/***********************************************************************************/

template<unsigned int TDim>
bool ParallelRuleOfMixturesLaw<TDim>::Has(const Variable<double>& rThisVariable)
{
    // At least one layer should have the value
    bool has = false;

    for (auto& p_law : mConstitutiveLaws) {
        if (p_law->Has(rThisVariable)) {
            has = true;
            break;
        }
    }

    return has;
}

/***********************************************************************************/
/***********************************************************************************/

template<unsigned int TDim>
bool ParallelRuleOfMixturesLaw<TDim>::Has(const Variable<Vector>& rThisVariable)
{
    // At least one layer should have the value
    bool has = false;

    for (auto& p_law : mConstitutiveLaws) {
        if (p_law->Has(rThisVariable)) {
            has = true;
            break;
        }
    }

    return has;
}

/***********************************************************************************/
/***********************************************************************************/

template<unsigned int TDim>
bool ParallelRuleOfMixturesLaw<TDim>::Has(const Variable<Matrix>& rThisVariable)
{
    // At least one layer should have the value
    bool has = false;

    for (auto& p_law : mConstitutiveLaws) {
        if (p_law->Has(rThisVariable)) {
            has = true;
            break;
        }
    }

    return has;
}

/***********************************************************************************/
/***********************************************************************************/

template<unsigned int TDim>
bool ParallelRuleOfMixturesLaw<TDim>::Has(const Variable<array_1d<double, 3 > >& rThisVariable)
{
    // At least one layer should have the value
    bool has = false;

    for (auto& p_law : mConstitutiveLaws) {
        if (p_law->Has(rThisVariable)) {
            has = true;
            break;
        }
    }

    return has;
}

/***********************************************************************************/
/***********************************************************************************/

template<unsigned int TDim>
bool ParallelRuleOfMixturesLaw<TDim>::Has(const Variable<array_1d<double, 6 > >& rThisVariable)
{
    // At least one layer should have the value
    bool has = false;

    for (auto& p_law : mConstitutiveLaws) {
        if (p_law->Has(rThisVariable)) {
            has = true;
            break;
        }
    }

    return has;
}

/***********************************************************************************/
/***********************************************************************************/

template<unsigned int TDim>
bool& ParallelRuleOfMixturesLaw<TDim>::GetValue(
    const Variable<bool>& rThisVariable,
    bool& rValue
    )
{
    // At least one layer should have the value
    rValue = false;

    for (auto& p_law : mConstitutiveLaws) {
        if (p_law->GetValue(rThisVariable, rValue))
            break;
    }

    return rValue;
}

/***********************************************************************************/
/***********************************************************************************/

template<unsigned int TDim>
int& ParallelRuleOfMixturesLaw<TDim>::GetValue(
    const Variable<int>& rThisVariable,
    int& rValue
    )
{
    // At least one layer should have the value
    rValue = 0;

    for (auto& p_law : mConstitutiveLaws) {
        if (p_law->Has(rThisVariable)) {
            p_law->GetValue(rThisVariable, rValue);
            break;
        }
    }

    return rValue;
}

/***********************************************************************************/
/***********************************************************************************/

template<unsigned int TDim>
double& ParallelRuleOfMixturesLaw<TDim>::GetValue(
    const Variable<double>& rThisVariable,
    double& rValue
    )
{
    // We combine the values of the layers
    rValue = 0.0;
    double aux_value;
    for (IndexType i_layer = 0; i_layer < mCombinationFactors.size(); ++i_layer) {
        ConstitutiveLaw::Pointer p_law = mConstitutiveLaws[i_layer];
        const double factor = mCombinationFactors[i_layer];

        // we average over the layers
        if (p_law->Has(rThisVariable)) {
            p_law->GetValue(rThisVariable, aux_value);
            rValue += aux_value * factor;
        }
    }
    return rValue;
}

/***********************************************************************************/
/***********************************************************************************/

template<unsigned int TDim>
Vector& ParallelRuleOfMixturesLaw<TDim>::GetValue(
    const Variable<Vector>& rThisVariable,
    Vector& rValue
    )
{
    // We combine the values of the layers
    rValue.resize(VoigtSize, false);
    rValue.clear();
    Vector aux_value;
    for (IndexType i_layer = 0; i_layer < mCombinationFactors.size(); ++i_layer) {
        const double factor = mCombinationFactors[i_layer];
        ConstitutiveLaw::Pointer p_law = mConstitutiveLaws[i_layer];

        if (p_law->Has(rThisVariable)) {
            p_law->GetValue(rThisVariable, aux_value);
            rValue += aux_value * factor;
        }
    }

    return rValue;
}

/***********************************************************************************/
/***********************************************************************************/

template<unsigned int TDim>
Matrix& ParallelRuleOfMixturesLaw<TDim>::GetValue(
    const Variable<Matrix>& rThisVariable,
    Matrix& rValue
    )
{
    // We combine the values of the layers
    rValue.clear();
    for (IndexType i_layer = 0; i_layer < mCombinationFactors.size(); ++i_layer) {
        const double factor = mCombinationFactors[i_layer];
        ConstitutiveLaw::Pointer p_law = mConstitutiveLaws[i_layer];

        Matrix aux_value;
        p_law->GetValue(rThisVariable, aux_value);
        rValue += aux_value * factor;
    }

    return rValue;
}

/***********************************************************************************/
/***********************************************************************************/

template<unsigned int TDim>
array_1d<double, 3 >& ParallelRuleOfMixturesLaw<TDim>::GetValue(
    const Variable<array_1d<double, 3 >>& rThisVariable,
    array_1d<double, 3 >& rValue
    )
{
    // We combine the values of the layers
    rValue = ZeroVector(3);
    for (IndexType i_layer = 0; i_layer < mCombinationFactors.size(); ++i_layer) {
        const double factor = mCombinationFactors[i_layer];
        ConstitutiveLaw::Pointer p_law = mConstitutiveLaws[i_layer];

        array_1d<double, 3 > aux_value;
        p_law->GetValue(rThisVariable, aux_value);
        rValue += aux_value * factor;
    }

    return rValue;
}

/***********************************************************************************/
/***********************************************************************************/

template<unsigned int TDim>
array_1d<double, 6 >& ParallelRuleOfMixturesLaw<TDim>::GetValue(
    const Variable<array_1d<double, 6 >>& rThisVariable,
    array_1d<double, 6 >& rValue
    )
{
    // We combine the values of the layers
    rValue = ZeroVector(6);
    for (IndexType i_layer = 0; i_layer < mCombinationFactors.size(); ++i_layer) {
        const double factor = mCombinationFactors[i_layer];
        ConstitutiveLaw::Pointer p_law = mConstitutiveLaws[i_layer];

        array_1d<double, 6 > aux_value;
        p_law->GetValue(rThisVariable, aux_value);
        rValue += aux_value * factor;
    }

    return rValue;
}

/***********************************************************************************/
/***********************************************************************************/

template<unsigned int TDim>
void ParallelRuleOfMixturesLaw<TDim>::SetValue(
    const Variable<bool>& rThisVariable,
    const bool& rValue,
    const ProcessInfo& rCurrentProcessInfo
    )
{
    // We set the value in all layers

    for (auto& p_law : mConstitutiveLaws) {
        p_law->SetValue(rThisVariable, rValue, rCurrentProcessInfo);
    }
}

/***********************************************************************************/
/***********************************************************************************/

template<unsigned int TDim>
void ParallelRuleOfMixturesLaw<TDim>::SetValue(
    const Variable<int>& rThisVariable,
    const int& rValue,
    const ProcessInfo& rCurrentProcessInfo
    )
{
    // We set the value in all layers
    for (auto& p_law : mConstitutiveLaws) {
        p_law->SetValue(rThisVariable, rValue, rCurrentProcessInfo);
    }
}

/***********************************************************************************/
/***********************************************************************************/

template<unsigned int TDim>
void ParallelRuleOfMixturesLaw<TDim>::SetValue(
    const Variable<double>& rThisVariable,
    const double& rValue,
    const ProcessInfo& rCurrentProcessInfo
    )
{
    // We set the value in all layers
    for (auto& p_law : mConstitutiveLaws) {
        p_law->SetValue(rThisVariable, rValue, rCurrentProcessInfo);
    }
}

/***********************************************************************************/
/***********************************************************************************/

template<unsigned int TDim>
void ParallelRuleOfMixturesLaw<TDim>::SetValue(
    const Variable<Vector>& rThisVariable,
    const Vector& rValue,
    const ProcessInfo& rCurrentProcessInfo
    )
{
    // We set the value in all layers
    for (auto& p_law : mConstitutiveLaws) {
        p_law->SetValue(rThisVariable, rValue, rCurrentProcessInfo);
    }
}

/***********************************************************************************/
/***********************************************************************************/

template<unsigned int TDim>
void ParallelRuleOfMixturesLaw<TDim>::SetValue(
    const Variable<Matrix>& rThisVariable,
    const Matrix& rValue,
    const ProcessInfo& rCurrentProcessInfo
    )
{
    // We set the value in all layers
    for (auto& p_law : mConstitutiveLaws) {
        p_law->SetValue(rThisVariable, rValue, rCurrentProcessInfo);
    }
}

/***********************************************************************************/
/***********************************************************************************/

template<unsigned int TDim>
void ParallelRuleOfMixturesLaw<TDim>::SetValue(
    const Variable<array_1d<double, 3 >>& rThisVariable,
    const array_1d<double, 3 >& rValue,
    const ProcessInfo& rCurrentProcessInfo
    )
{
    // We set the value in all layers
    for (auto& p_law : mConstitutiveLaws) {
        p_law->SetValue(rThisVariable, rValue, rCurrentProcessInfo);
    }
}

/***********************************************************************************/
/***********************************************************************************/

template<unsigned int TDim>
void ParallelRuleOfMixturesLaw<TDim>::SetValue(
    const Variable<array_1d<double, 6 >>& rThisVariable,
    const array_1d<double, 6 >& rValue,
    const ProcessInfo& rCurrentProcessInfo
    )
{
    // We set the value in all layers
    for (auto& p_law : mConstitutiveLaws) {
        p_law->SetValue(rThisVariable, rValue, rCurrentProcessInfo);
    }
}


/***********************************************************************************/
/***********************************************************************************/

template<unsigned int TDim>
double& ParallelRuleOfMixturesLaw<TDim>::CalculateValue(
    ConstitutiveLaw::Parameters& rParameterValues,
    const Variable<double>& rThisVariable,
    double& rValue
    )
{
    const Properties& r_material_properties  = rParameterValues.GetMaterialProperties();

    // We combine the value of each layer
    rValue = 0.0;
    const auto it_prop_begin = r_material_properties.GetSubProperties().begin();
    for (IndexType i_layer = 0; i_layer < mCombinationFactors.size(); ++i_layer) {
        const double factor = mCombinationFactors[i_layer];
        ConstitutiveLaw::Pointer p_law = mConstitutiveLaws[i_layer];
        Properties& r_prop = *(it_prop_begin + i_layer);

        rParameterValues.SetMaterialProperties(r_prop);
        double aux_value;
        p_law->CalculateValue(rParameterValues,rThisVariable, aux_value);
        rValue += factor * aux_value;
    }

    // Reset properties
    rParameterValues.SetMaterialProperties(r_material_properties);

    return rValue;
}

/***********************************************************************************/
/***********************************************************************************/

template<unsigned int TDim>
Vector& ParallelRuleOfMixturesLaw<TDim>::CalculateValue(
    ConstitutiveLaw::Parameters& rParameterValues,
    const Variable<Vector>& rThisVariable,
    Vector& rValue
    )
{
    // We do some special operation for strains and stresses
    if (rThisVariable == STRAIN ||
        rThisVariable == GREEN_LAGRANGE_STRAIN_VECTOR ||
        rThisVariable == ALMANSI_STRAIN_VECTOR) {

        // Get Values to compute the constitutive law:
        Flags& r_flags = rParameterValues.GetOptions();

        // Previous flags saved
        const bool flag_const_tensor = r_flags.Is( ConstitutiveLaw::COMPUTE_CONSTITUTIVE_TENSOR );
        const bool flag_stress = r_flags.Is( ConstitutiveLaw::COMPUTE_STRESS );

        r_flags.Set( ConstitutiveLaw::COMPUTE_CONSTITUTIVE_TENSOR, false );
        r_flags.Set( ConstitutiveLaw::COMPUTE_STRESS, false );

        // We compute the strain
        if (rThisVariable == STRAIN) {
            this->CalculateMaterialResponse(rParameterValues, this->GetStressMeasure());
        } else if (rThisVariable == GREEN_LAGRANGE_STRAIN_VECTOR) {
            this->CalculateMaterialResponsePK2(rParameterValues);
        } else if (rThisVariable == ALMANSI_STRAIN_VECTOR) {
            this->CalculateMaterialResponseKirchhoff(rParameterValues);
        }

        noalias(rValue) = rParameterValues.GetStrainVector();

        // Previous flags restored
        r_flags.Set( ConstitutiveLaw::COMPUTE_CONSTITUTIVE_TENSOR, flag_const_tensor );
        r_flags.Set( ConstitutiveLaw::COMPUTE_STRESS, flag_stress );
    } else if (rThisVariable == STRESSES ||
        rThisVariable == CAUCHY_STRESS_VECTOR ||
        rThisVariable == KIRCHHOFF_STRESS_VECTOR ||
        rThisVariable == PK2_STRESS_VECTOR) {

        // Get Values to compute the constitutive law:
        Flags& r_flags = rParameterValues.GetOptions();

        // Previous flags saved
        const bool flag_const_tensor = r_flags.Is( ConstitutiveLaw::COMPUTE_CONSTITUTIVE_TENSOR );
        const bool flag_stress = r_flags.Is( ConstitutiveLaw::COMPUTE_STRESS );

        r_flags.Set( ConstitutiveLaw::COMPUTE_CONSTITUTIVE_TENSOR, false );
        r_flags.Set( ConstitutiveLaw::COMPUTE_STRESS, true );

        // We compute the stress
        if (rThisVariable == STRESSES) {
            this->CalculateMaterialResponse(rParameterValues, this->GetStressMeasure());
        } if (rThisVariable == KIRCHHOFF_STRESS_VECTOR) {
            this->CalculateMaterialResponseKirchhoff(rParameterValues);
        } if (rThisVariable == CAUCHY_STRESS_VECTOR) {
            this->CalculateMaterialResponseCauchy(rParameterValues);
        } if (rThisVariable == PK2_STRESS_VECTOR) {
            this->CalculateMaterialResponsePK2(rParameterValues);
        }

        noalias(rValue) = rParameterValues.GetStressVector();

        // Previous flags restored
        r_flags.Set( ConstitutiveLaw::COMPUTE_CONSTITUTIVE_TENSOR, flag_const_tensor );
        r_flags.Set( ConstitutiveLaw::COMPUTE_STRESS, flag_stress );
    } else {
        const Properties& r_material_properties  = rParameterValues.GetMaterialProperties();
        const Vector strain_vector = rParameterValues.GetStrainVector();

        // We combine the value of each layer
        rValue.resize(VoigtSize, false);
        rValue.clear();
<<<<<<< HEAD
        rValue.resize(VoigtSize, 6);
        BoundedMatrix<double, VoigtSize, VoigtSize> voigt_rotation_matrix;

=======
        BoundedMatrix<double, VoigtSize, VoigtSize> voigt_rotation_matrix;
>>>>>>> af5a3bc2
        const auto it_prop_begin = r_material_properties.GetSubProperties().begin();
        for (IndexType i_layer = 0; i_layer < mCombinationFactors.size(); ++i_layer) {
            this->CalculateRotationMatrix(r_material_properties, voigt_rotation_matrix, i_layer);
            const double factor = mCombinationFactors[i_layer];
            ConstitutiveLaw::Pointer p_law = mConstitutiveLaws[i_layer];
            Properties& r_prop = *(it_prop_begin + i_layer);

            // We rotate to local axes the strain
            noalias(rParameterValues.GetStrainVector()) = prod(voigt_rotation_matrix, strain_vector);
<<<<<<< HEAD
            
=======

>>>>>>> af5a3bc2
            rParameterValues.SetMaterialProperties(r_prop);
            Vector aux_value;
            p_law->CalculateValue(rParameterValues,rThisVariable, aux_value);

            // we return the aux_value to the global coordinates
            aux_value = prod(trans(voigt_rotation_matrix), aux_value);
<<<<<<< HEAD
            
            if(i_layer == 0){
            noalias(rValue) = aux_value;
            noalias(rParameterValues.GetStrainVector()) = strain_vector;
            }
            
            /**
            noalias(rValue) += factor * aux_value;

            noalias(rParameterValues.GetStrainVector()) = strain_vector;**/
=======

            noalias(rValue) += factor * aux_value;

            noalias(rParameterValues.GetStrainVector()) = strain_vector;
>>>>>>> af5a3bc2
        }

        // Reset properties
        rParameterValues.SetMaterialProperties(r_material_properties);
    }

    return( rValue );
}

/***********************************************************************************/
/***********************************************************************************/

template<unsigned int TDim>
Matrix& ParallelRuleOfMixturesLaw<TDim>::CalculateValue(
    ConstitutiveLaw::Parameters& rParameterValues,
    const Variable<Matrix>& rThisVariable,
    Matrix& rValue
    )
{
    // We do some special operations for constitutive matrices
    if (rThisVariable == CONSTITUTIVE_MATRIX ||
        rThisVariable == CONSTITUTIVE_MATRIX_PK2 ||
        rThisVariable == CONSTITUTIVE_MATRIX_KIRCHHOFF) {
        // Get Values to compute the constitutive law:
        Flags& r_flags = rParameterValues.GetOptions();

        // Previous flags saved
        const bool flag_const_tensor = r_flags.Is( ConstitutiveLaw::COMPUTE_CONSTITUTIVE_TENSOR );
        const bool flag_stress = r_flags.Is( ConstitutiveLaw::COMPUTE_STRESS );

        r_flags.Set( ConstitutiveLaw::COMPUTE_CONSTITUTIVE_TENSOR, true );
        r_flags.Set( ConstitutiveLaw::COMPUTE_STRESS, false );

        // We compute the constitutive matrix
        if (rThisVariable == CONSTITUTIVE_MATRIX) {
            this->CalculateMaterialResponse(rParameterValues, this->GetStressMeasure());
        } else if (rThisVariable == CONSTITUTIVE_MATRIX_PK2) {
            this->CalculateMaterialResponsePK2(rParameterValues);
        } else if (rThisVariable == CONSTITUTIVE_MATRIX_KIRCHHOFF) {
            this->CalculateMaterialResponsePK2(rParameterValues);
        }

        noalias(rValue) = rParameterValues.GetConstitutiveMatrix();

        // Previous flags restored
        r_flags.Set( ConstitutiveLaw::COMPUTE_CONSTITUTIVE_TENSOR, flag_const_tensor );
        r_flags.Set( ConstitutiveLaw::COMPUTE_STRESS, flag_stress );
    } else {
        const Properties& r_material_properties  = rParameterValues.GetMaterialProperties();

        // We combine the value of each layer
        rValue.clear();
        const auto it_prop_begin = r_material_properties.GetSubProperties().begin();
        for (IndexType i_layer = 0; i_layer < mCombinationFactors.size(); ++i_layer) {
            const double factor = mCombinationFactors[i_layer];
            ConstitutiveLaw::Pointer p_law = mConstitutiveLaws[i_layer];
            Properties& r_prop = *(it_prop_begin + i_layer);

            rParameterValues.SetMaterialProperties(r_prop);
            Matrix aux_value;
            p_law->CalculateValue(rParameterValues,rThisVariable, aux_value);
            noalias(rValue) += factor * aux_value;
        }

        // Reset properties
        rParameterValues.SetMaterialProperties(r_material_properties);
    }

    return( rValue );
}
/***********************************************************************************/
/***********************************************************************************/

template<unsigned int TDim>
array_1d<double, 3 >& ParallelRuleOfMixturesLaw<TDim>::CalculateValue(
    Parameters& rParameterValues,
    const Variable<array_1d<double, 3 >>& rThisVariable,
    array_1d<double, 3 >& rValue
    )
{
    const Properties& r_material_properties  = rParameterValues.GetMaterialProperties();

    // We combine the value of each layer
    noalias(rValue) = ZeroVector(3);
    const auto it_prop_begin = r_material_properties.GetSubProperties().begin();
    for (IndexType i_layer = 0; i_layer < mCombinationFactors.size(); ++i_layer) {
        const double factor = mCombinationFactors[i_layer];
        ConstitutiveLaw::Pointer p_law = mConstitutiveLaws[i_layer];
        Properties& r_prop = *(it_prop_begin + i_layer);

        rParameterValues.SetMaterialProperties(r_prop);
        array_1d<double, 3 > aux_value;
        p_law->CalculateValue(rParameterValues,rThisVariable, aux_value);
        noalias(rValue) += factor * aux_value;
    }

    // Reset properties
    rParameterValues.SetMaterialProperties(r_material_properties);

    return rValue;
}

/***********************************************************************************/
/***********************************************************************************/

template<unsigned int TDim>
array_1d<double, 6 >& ParallelRuleOfMixturesLaw<TDim>::CalculateValue(
    Parameters& rParameterValues,
    const Variable<array_1d<double, 6 >>& rThisVariable,
    array_1d<double, 6 >& rValue
    )
{
    const Properties& r_material_properties  = rParameterValues.GetMaterialProperties();

    // We combine the value of each layer
    noalias(rValue) = ZeroVector(6);
    const auto it_prop_begin = r_material_properties.GetSubProperties().begin();
    for (IndexType i_layer = 0; i_layer < mCombinationFactors.size(); ++i_layer) {
        const double factor = mCombinationFactors[i_layer];
        ConstitutiveLaw::Pointer p_law = mConstitutiveLaws[i_layer];
        Properties& r_prop = *(it_prop_begin + i_layer);

        rParameterValues.SetMaterialProperties(r_prop);
        array_1d<double, 6 > aux_value;
        p_law->CalculateValue(rParameterValues,rThisVariable, aux_value);
        noalias(rValue) += factor * aux_value;
    }

    // Reset properties
    rParameterValues.SetMaterialProperties(r_material_properties);

    return rValue;
}

/***********************************************************************************/
/***********************************************************************************/

template<unsigned int TDim>
bool ParallelRuleOfMixturesLaw<TDim>::ValidateInput(const Properties& rMaterialProperties)
{
    // We check it layer by layer
    bool valid_input = true;
    for (IndexType i_layer = 0; i_layer < mConstitutiveLaws.size(); ++i_layer) {
        ConstitutiveLaw::Pointer p_law = mConstitutiveLaws[i_layer];
        Properties& r_prop = *(rMaterialProperties.GetSubProperties().begin() + i_layer);
        if (p_law->ValidateInput(r_prop)) {
            valid_input = false;
            break;
        }
    }

    return valid_input;
}

/***********************************************************************************/
/***********************************************************************************/

template<unsigned int TDim>
ConstitutiveLaw::StrainMeasure ParallelRuleOfMixturesLaw<TDim>::GetStrainMeasure()
{
    // We return the first one
    KRATOS_ERROR_IF(mConstitutiveLaws.size() == 0) << "ParallelRuleOfMixturesLaw: No constitutive laws defined" << std::endl;
    return mConstitutiveLaws[0]->GetStrainMeasure();
}

/***********************************************************************************/
/***********************************************************************************/

template<unsigned int TDim>
ConstitutiveLaw::StressMeasure ParallelRuleOfMixturesLaw<TDim>::GetStressMeasure()
{
    // We return the first one
    KRATOS_ERROR_IF(mConstitutiveLaws.size() == 0) << "ParallelRuleOfMixturesLaw: No constitutive laws defined" << std::endl;
    return mConstitutiveLaws[0]->GetStressMeasure();
}

/***********************************************************************************/
/***********************************************************************************/

template<unsigned int TDim>
bool ParallelRuleOfMixturesLaw<TDim>::IsIncremental()
{
    // We check it layer by layer
    bool is_incremental = false;

    for (auto& p_law : mConstitutiveLaws) {
        if (p_law->IsIncremental()) {
            is_incremental = true;
            break;
        }
    }

    return is_incremental;
}

/***********************************************************************************/
/***********************************************************************************/

template<unsigned int TDim>
void ParallelRuleOfMixturesLaw<TDim>::InitializeMaterial(
    const Properties& rMaterialProperties,
    const GeometryType& rElementGeometry,
    const Vector& rShapeFunctionsValues
    )
{
    // Resizing first
    mConstitutiveLaws.resize(mCombinationFactors.size());

    // We create the inner constitutive laws
    const auto it_cl_begin = rMaterialProperties.GetSubProperties().begin();
    for (IndexType i_layer = 0; i_layer < mConstitutiveLaws.size(); ++i_layer) {
        Properties& r_prop = *(it_cl_begin + i_layer);

        KRATOS_ERROR_IF_NOT(r_prop.Has(CONSTITUTIVE_LAW)) << "No constitutive law set" << std::endl;
        mConstitutiveLaws[i_layer] = r_prop[CONSTITUTIVE_LAW]->Clone();
        mConstitutiveLaws[i_layer]->InitializeMaterial(r_prop, rElementGeometry, rShapeFunctionsValues);
    }

    KRATOS_DEBUG_ERROR_IF(mConstitutiveLaws.size() == 0) << "ParallelRuleOfMixturesLaw: No CL defined" << std::endl;
}

/***********************************************************************************/
/***********************************************************************************/

template<unsigned int TDim>
void ParallelRuleOfMixturesLaw<TDim>::CalculateMaterialResponsePK1 (ConstitutiveLaw::Parameters& rValues)
{
    CalculateMaterialResponsePK2(rValues);

    if (rValues.IsSetDeterminantF()) {
        Vector& r_stress_vector                = rValues.GetStressVector();
        const Matrix& r_deformation_gradient_f = rValues.GetDeformationGradientF();
        const double determinant_f             = rValues.GetDeterminantF();

        TransformStresses(r_stress_vector, r_deformation_gradient_f, determinant_f, StressMeasure_PK2, StressMeasure_PK1);
    }
}

/***********************************************************************************/
/***********************************************************************************/

template<unsigned int TDim>
void  ParallelRuleOfMixturesLaw<TDim>::CalculateMaterialResponsePK2(ConstitutiveLaw::Parameters& rValues)
{
    KRATOS_TRY;

    // Get Values to compute the constitutive law:
    Flags& r_flags = rValues.GetOptions();

    // Previous flags saved
    const bool flag_strain       = r_flags.Is(ConstitutiveLaw::USE_ELEMENT_PROVIDED_STRAIN);
    const bool flag_const_tensor = r_flags.Is(ConstitutiveLaw::COMPUTE_CONSTITUTIVE_TENSOR);
    const bool flag_stress       = r_flags.Is(ConstitutiveLaw::COMPUTE_STRESS);

    const Properties& r_material_properties = rValues.GetMaterialProperties();

    // The deformation gradient
    if (rValues.IsSetDeterminantF()) {
        const double determinant_f = rValues.GetDeterminantF();
        KRATOS_ERROR_IF(determinant_f < 0.0) << "Deformation gradient determinant (detF) < 0.0 : " << determinant_f << std::endl;
    }

    // All the strains must be the same, therefore we can just simply compute the strain in the first layer
    if (r_flags.IsNot(ConstitutiveLaw::USE_ELEMENT_PROVIDED_STRAIN)) {
        CalculateGreenLagrangeStrain(rValues);
        r_flags.Set(ConstitutiveLaw::USE_ELEMENT_PROVIDED_STRAIN, true);
    }

    // The global strain vector, constant
    const Vector strain_vector = rValues.GetStrainVector();

    if (r_flags.Is(ConstitutiveLaw::COMPUTE_STRESS)) {
        // Set new flags
        r_flags.Set(ConstitutiveLaw::COMPUTE_CONSTITUTIVE_TENSOR, false);
        r_flags.Set(ConstitutiveLaw::COMPUTE_STRESS, true);

        // Auxiliary stress vector
        const auto it_prop_begin       = r_material_properties.GetSubProperties().begin();
        Vector auxiliary_stress_vector  = ZeroVector(VoigtSize);

        // The rotation matrix
        BoundedMatrix<double, VoigtSize, VoigtSize> voigt_rotation_matrix;

        for (IndexType i_layer = 0; i_layer < mConstitutiveLaws.size(); ++i_layer) {

            this->CalculateRotationMatrix(r_material_properties, voigt_rotation_matrix, i_layer);

            Properties& r_prop             = *(it_prop_begin + i_layer);
            ConstitutiveLaw::Pointer p_law = mConstitutiveLaws[i_layer];
            const double factor            = mCombinationFactors[i_layer];

            // We rotate to local axes the strain
            noalias(rValues.GetStrainVector()) = prod(voigt_rotation_matrix, strain_vector);

            rValues.SetMaterialProperties(r_prop);
            p_law->CalculateMaterialResponsePK2(rValues);

            // we return the stress and constitutive tensor to the global coordinates
            rValues.GetStressVector()        = prod(trans(voigt_rotation_matrix), rValues.GetStressVector());
            noalias(auxiliary_stress_vector) += factor * rValues.GetStressVector();

            // we reset the properties and Strain
            rValues.SetMaterialProperties(r_material_properties);
            noalias(rValues.GetStrainVector()) = strain_vector;
        }
        noalias(rValues.GetStressVector()) = auxiliary_stress_vector;

        if (flag_const_tensor) {
            this->CalculateTangentTensor(rValues, ConstitutiveLaw::StressMeasure_PK2);
        }

        // Previous flags restored
        r_flags.Set(ConstitutiveLaw::COMPUTE_CONSTITUTIVE_TENSOR, flag_const_tensor);
        r_flags.Set(ConstitutiveLaw::COMPUTE_STRESS, flag_stress);
        r_flags.Set(ConstitutiveLaw::USE_ELEMENT_PROVIDED_STRAIN, flag_strain);
    }

    KRATOS_CATCH("");
}

/***********************************************************************************/
/***********************************************************************************/

template<unsigned int TDim>
void ParallelRuleOfMixturesLaw<TDim>::CalculateMaterialResponseKirchhoff(ConstitutiveLaw::Parameters& rValues)
{
    KRATOS_TRY;

    // Get Values to compute the constitutive law:
    Flags& r_flags = rValues.GetOptions();

    // Previous flags saved
    const bool flag_const_tensor = r_flags.Is(ConstitutiveLaw::COMPUTE_CONSTITUTIVE_TENSOR);
    const bool flag_stress       = r_flags.Is(ConstitutiveLaw::COMPUTE_STRESS);
    const bool flag_strain       = r_flags.Is(ConstitutiveLaw::USE_ELEMENT_PROVIDED_STRAIN);

    const Properties& r_material_properties = rValues.GetMaterialProperties();

    // The deformation gradient
    if (rValues.IsSetDeterminantF()) {
        const double determinant_f = rValues.GetDeterminantF();
        KRATOS_ERROR_IF(determinant_f < 0.0) << "Deformation gradient determinant (detF) < 0.0 : " << determinant_f << std::endl;
    }

    // All the strains must be the same, therefore we can just simply compute the strain in the first layer
    if (r_flags.IsNot(ConstitutiveLaw::USE_ELEMENT_PROVIDED_STRAIN)) {
        CalculateGreenLagrangeStrain(rValues);
        r_flags.Set(ConstitutiveLaw::USE_ELEMENT_PROVIDED_STRAIN, true);
    }

    // The global strain vector, constant
    const Vector strain_vector = rValues.GetStrainVector();

    if (r_flags.Is( ConstitutiveLaw::COMPUTE_STRESS)) {
        // Set new flags
        r_flags.Set(ConstitutiveLaw::COMPUTE_CONSTITUTIVE_TENSOR, false);
        r_flags.Set(ConstitutiveLaw::COMPUTE_STRESS, true);

        // Auxiliary stress vector
        const auto it_prop_begin            = r_material_properties.GetSubProperties().begin();
        Vector auxiliary_stress_vector       = ZeroVector(VoigtSize);

        // The rotation matrix
        BoundedMatrix<double, VoigtSize, VoigtSize> voigt_rotation_matrix;

        for (IndexType i_layer = 0; i_layer < mConstitutiveLaws.size(); ++i_layer) {

            this->CalculateRotationMatrix(r_material_properties, voigt_rotation_matrix, i_layer);

            Properties& r_prop             = *(it_prop_begin + i_layer);
            ConstitutiveLaw::Pointer p_law = mConstitutiveLaws[i_layer];
            const double factor            = mCombinationFactors[i_layer];

            // We rotate to local axes the strain
            noalias(rValues.GetStrainVector()) = prod(voigt_rotation_matrix, strain_vector);

            rValues.SetMaterialProperties(r_prop);
            p_law->CalculateMaterialResponsePK2(rValues);

            // we return the stress and constitutive tensor to the global coordinates
            rValues.GetStressVector()        = prod(trans(voigt_rotation_matrix), rValues.GetStressVector());
            noalias(auxiliary_stress_vector) += factor * rValues.GetStressVector();

            // we reset the properties and Strain
            rValues.SetMaterialProperties(r_material_properties);
            noalias(rValues.GetStrainVector()) = strain_vector;
        }
        Vector &r_stress_vector = rValues.GetStressVector();
        noalias(r_stress_vector) = auxiliary_stress_vector;

        if (rValues.IsSetDeterminantF()) {
            // we push forward the stress
            Matrix stress_matrix(Dimension, Dimension);
            noalias(stress_matrix) = MathUtils<double>::StressVectorToTensor(r_stress_vector);
            ContraVariantPushForward(stress_matrix, rValues.GetDeformationGradientF()); // Kirchhoff
            noalias(r_stress_vector) = MathUtils<double>::StressTensorToVector( stress_matrix, r_stress_vector.size() );
        }

        if (flag_const_tensor) {
            this->CalculateTangentTensor(rValues, ConstitutiveLaw::StressMeasure_PK2);
            // push forward Constitutive tangent tensor
            if (rValues.IsSetDeterminantF())
                PushForwardConstitutiveMatrix(rValues.GetConstitutiveMatrix(), rValues.GetDeformationGradientF());
        }

        // Previous flags restored
        r_flags.Set(ConstitutiveLaw::COMPUTE_CONSTITUTIVE_TENSOR, flag_const_tensor);
        r_flags.Set(ConstitutiveLaw::COMPUTE_STRESS, flag_stress);
        r_flags.Set(ConstitutiveLaw::USE_ELEMENT_PROVIDED_STRAIN, flag_strain);
    }

    KRATOS_CATCH("");
}

/***********************************************************************************/
/***********************************************************************************/

template<unsigned int TDim>
void ParallelRuleOfMixturesLaw<TDim>::CalculateMaterialResponseCauchy (ConstitutiveLaw::Parameters& rValues)
{
    CalculateMaterialResponseKirchhoff(rValues);

    // Set to Cauchy Stress:
    if (rValues.IsSetDeterminantF()) {
        Vector& r_stress_vector       = rValues.GetStressVector();
        Matrix& r_constitutive_matrix = rValues.GetConstitutiveMatrix();
        const double determinant_f    = rValues.GetDeterminantF();

        r_stress_vector       /= determinant_f;
        r_constitutive_matrix /= determinant_f;
    }
}

/***********************************************************************************/
/***********************************************************************************/

template<unsigned int TDim>
void ParallelRuleOfMixturesLaw<TDim>::InitializeMaterialResponsePK1(Parameters& rValues)
{
    const Properties& r_material_properties = rValues.GetMaterialProperties();
    // Get Values to compute the constitutive law:
    Flags& r_flags = rValues.GetOptions();
    // All the strains must be the same, therefore we can just simply compute the strain in the first layer
    if (r_flags.IsNot(ConstitutiveLaw::USE_ELEMENT_PROVIDED_STRAIN)) {
        CalculateGreenLagrangeStrain(rValues);
        r_flags.Set(ConstitutiveLaw::USE_ELEMENT_PROVIDED_STRAIN, true);
    }
    // The rotation matrix
    BoundedMatrix<double, VoigtSize, VoigtSize> voigt_rotation_matrix;
    const Vector strain_vector = rValues.GetStrainVector();
    // We perform the reset in each layer
    const auto it_prop_begin = r_material_properties.GetSubProperties().begin();
    for (IndexType i_layer = 0; i_layer < mConstitutiveLaws.size(); ++i_layer) {
        this->CalculateRotationMatrix(r_material_properties, voigt_rotation_matrix, i_layer);
        Properties& r_prop             = *(it_prop_begin + i_layer);
        ConstitutiveLaw::Pointer p_law = mConstitutiveLaws[i_layer];
        rValues.SetMaterialProperties(r_prop);
        // We rotate to local axes the strain
        noalias(rValues.GetStrainVector()) = prod(voigt_rotation_matrix, strain_vector);
        p_law->InitializeMaterialResponsePK1(rValues);
    }
    rValues.SetMaterialProperties(r_material_properties);
}

/***********************************************************************************/
/***********************************************************************************/

template<unsigned int TDim>
void ParallelRuleOfMixturesLaw<TDim>::InitializeMaterialResponsePK2(Parameters& rValues)
{
    const Properties& r_material_properties = rValues.GetMaterialProperties();
    // Get Values to compute the constitutive law:
    Flags& r_flags = rValues.GetOptions();
    // All the strains must be the same, therefore we can just simply compute the strain in the first layer
    if (r_flags.IsNot(ConstitutiveLaw::USE_ELEMENT_PROVIDED_STRAIN)) {
        CalculateGreenLagrangeStrain(rValues);
        r_flags.Set(ConstitutiveLaw::USE_ELEMENT_PROVIDED_STRAIN, true);
    }
    // The rotation matrix
    BoundedMatrix<double, VoigtSize, VoigtSize> voigt_rotation_matrix;
    const Vector strain_vector = rValues.GetStrainVector();
    // We perform the reset in each layer
    const auto it_prop_begin = r_material_properties.GetSubProperties().begin();
    for (IndexType i_layer = 0; i_layer < mConstitutiveLaws.size(); ++i_layer) {
        this->CalculateRotationMatrix(r_material_properties, voigt_rotation_matrix, i_layer);
        Properties& r_prop             = *(it_prop_begin + i_layer);
        ConstitutiveLaw::Pointer p_law = mConstitutiveLaws[i_layer];
        rValues.SetMaterialProperties(r_prop);
        // We rotate to local axes the strain
        noalias(rValues.GetStrainVector()) = prod(voigt_rotation_matrix, strain_vector);
        p_law->InitializeMaterialResponsePK2(rValues);
    }
    rValues.SetMaterialProperties(r_material_properties);
}

/***********************************************************************************/
/***********************************************************************************/

template<unsigned int TDim>
void ParallelRuleOfMixturesLaw<TDim>::InitializeMaterialResponseKirchhoff(Parameters& rValues)
{
    const Properties& r_material_properties = rValues.GetMaterialProperties();
    // Get Values to compute the constitutive law:
    Flags& r_flags = rValues.GetOptions();
    // All the strains must be the same, therefore we can just simply compute the strain in the first layer
    if (r_flags.IsNot(ConstitutiveLaw::USE_ELEMENT_PROVIDED_STRAIN)) {
        CalculateGreenLagrangeStrain(rValues);
        r_flags.Set(ConstitutiveLaw::USE_ELEMENT_PROVIDED_STRAIN, true);
    }
    // The rotation matrix
    BoundedMatrix<double, VoigtSize, VoigtSize> voigt_rotation_matrix;
    const Vector strain_vector = rValues.GetStrainVector();
    // We perform the reset in each layer
    const auto it_prop_begin = r_material_properties.GetSubProperties().begin();
    for (IndexType i_layer = 0; i_layer < mConstitutiveLaws.size(); ++i_layer) {
        this->CalculateRotationMatrix(r_material_properties, voigt_rotation_matrix, i_layer);
        Properties& r_prop             = *(it_prop_begin + i_layer);
        ConstitutiveLaw::Pointer p_law = mConstitutiveLaws[i_layer];
        rValues.SetMaterialProperties(r_prop);
        // We rotate to local axes the strain
        noalias(rValues.GetStrainVector()) = prod(voigt_rotation_matrix, strain_vector);
        p_law->InitializeMaterialResponsePK2(rValues);
    }
    rValues.SetMaterialProperties(r_material_properties);
}

/***********************************************************************************/
/***********************************************************************************/

template<unsigned int TDim>
void ParallelRuleOfMixturesLaw<TDim>::InitializeMaterialResponseCauchy(Parameters& rValues)
{
    const Properties& r_material_properties = rValues.GetMaterialProperties();
    // Get Values to compute the constitutive law:
    Flags& r_flags = rValues.GetOptions();
    // All the strains must be the same, therefore we can just simply compute the strain in the first layer
    if (r_flags.IsNot(ConstitutiveLaw::USE_ELEMENT_PROVIDED_STRAIN)) {
        CalculateGreenLagrangeStrain(rValues);
        r_flags.Set(ConstitutiveLaw::USE_ELEMENT_PROVIDED_STRAIN, true);
    }
    // The rotation matrix
    BoundedMatrix<double, VoigtSize, VoigtSize> voigt_rotation_matrix;
    const Vector strain_vector = rValues.GetStrainVector();
    // We perform the reset in each layer
    const auto it_prop_begin = r_material_properties.GetSubProperties().begin();
    for (IndexType i_layer = 0; i_layer < mConstitutiveLaws.size(); ++i_layer) {
        this->CalculateRotationMatrix(r_material_properties, voigt_rotation_matrix, i_layer);
        Properties& r_prop             = *(it_prop_begin + i_layer);
        ConstitutiveLaw::Pointer p_law = mConstitutiveLaws[i_layer];
        rValues.SetMaterialProperties(r_prop);
        // We rotate to local axes the strain
        noalias(rValues.GetStrainVector()) = prod(voigt_rotation_matrix, strain_vector);
        p_law->InitializeMaterialResponsePK2(rValues);
    }
    rValues.SetMaterialProperties(r_material_properties);
}

/***********************************************************************************/
/***********************************************************************************/

template<unsigned int TDim>
void ParallelRuleOfMixturesLaw<TDim>::FinalizeMaterialResponsePK1(Parameters& rValues)
{
    const Properties& r_material_properties = rValues.GetMaterialProperties();
    // Get Values to compute the constitutive law:
    Flags& r_flags = rValues.GetOptions();
    // Previous flags saved
    const bool flag_const_tensor = r_flags.Is(ConstitutiveLaw::COMPUTE_CONSTITUTIVE_TENSOR);
    const bool flag_stress       = r_flags.Is(ConstitutiveLaw::COMPUTE_STRESS);
    const bool flag_strain       = r_flags.Is(ConstitutiveLaw::USE_ELEMENT_PROVIDED_STRAIN);
    // All the strains must be the same, therefore we can just simply compute the strain in the first layer
    if (r_flags.IsNot(ConstitutiveLaw::USE_ELEMENT_PROVIDED_STRAIN)) {
        CalculateGreenLagrangeStrain(rValues);
        r_flags.Set(ConstitutiveLaw::USE_ELEMENT_PROVIDED_STRAIN, true);
    }
    // The rotation matrix
    BoundedMatrix<double, VoigtSize, VoigtSize> voigt_rotation_matrix;
    const Vector strain_vector = rValues.GetStrainVector();
    // We perform the reset in each layer
    const auto it_prop_begin = r_material_properties.GetSubProperties().begin();
    for (IndexType i_layer = 0; i_layer < mConstitutiveLaws.size(); ++i_layer) {
        this->CalculateRotationMatrix(r_material_properties, voigt_rotation_matrix, i_layer);
        Properties& r_prop             = *(it_prop_begin + i_layer);
        ConstitutiveLaw::Pointer p_law = mConstitutiveLaws[i_layer];
        rValues.SetMaterialProperties(r_prop);
        // We rotate to local axes the strain
        noalias(rValues.GetStrainVector()) = prod(voigt_rotation_matrix, strain_vector);
        p_law->FinalizeMaterialResponsePK1(rValues);
    }
    rValues.SetMaterialProperties(r_material_properties);
    // Previous flags restored
    r_flags.Set(ConstitutiveLaw::COMPUTE_CONSTITUTIVE_TENSOR, flag_const_tensor);
    r_flags.Set(ConstitutiveLaw::COMPUTE_STRESS, flag_stress);
    r_flags.Set(ConstitutiveLaw::USE_ELEMENT_PROVIDED_STRAIN, flag_strain);
}


/***********************************************************************************/
/***********************************************************************************/

template<unsigned int TDim>
void ParallelRuleOfMixturesLaw<TDim>::FinalizeMaterialResponsePK2(Parameters& rValues)
{
    const Properties& r_material_properties = rValues.GetMaterialProperties();
    // Get Values to compute the constitutive law:
    Flags& r_flags = rValues.GetOptions();
    // Previous flags saved
    const bool flag_const_tensor = r_flags.Is(ConstitutiveLaw::COMPUTE_CONSTITUTIVE_TENSOR);
    const bool flag_stress       = r_flags.Is(ConstitutiveLaw::COMPUTE_STRESS);
    const bool flag_strain       = r_flags.Is(ConstitutiveLaw::USE_ELEMENT_PROVIDED_STRAIN);
    // All the strains must be the same, therefore we can just simply compute the strain in the first layer
    if (r_flags.IsNot(ConstitutiveLaw::USE_ELEMENT_PROVIDED_STRAIN)) {
        CalculateGreenLagrangeStrain(rValues);
        r_flags.Set(ConstitutiveLaw::USE_ELEMENT_PROVIDED_STRAIN, true);
    }
    // The rotation matrix
    BoundedMatrix<double, VoigtSize, VoigtSize> voigt_rotation_matrix;
    const Vector strain_vector = rValues.GetStrainVector();
    // We perform the reset in each layer
    const auto it_prop_begin = r_material_properties.GetSubProperties().begin();
    for (IndexType i_layer = 0; i_layer < mConstitutiveLaws.size(); ++i_layer) {
        this->CalculateRotationMatrix(r_material_properties, voigt_rotation_matrix, i_layer);
        Properties& r_prop             = *(it_prop_begin + i_layer);
        ConstitutiveLaw::Pointer p_law = mConstitutiveLaws[i_layer];
        rValues.SetMaterialProperties(r_prop);
        // We rotate to local axes the strain
        noalias(rValues.GetStrainVector()) = prod(voigt_rotation_matrix, strain_vector);
        p_law->FinalizeMaterialResponsePK2(rValues);
    }
    rValues.SetMaterialProperties(r_material_properties);
    // Previous flags restored
    r_flags.Set(ConstitutiveLaw::COMPUTE_CONSTITUTIVE_TENSOR, flag_const_tensor);
    r_flags.Set(ConstitutiveLaw::COMPUTE_STRESS, flag_stress);
    r_flags.Set(ConstitutiveLaw::USE_ELEMENT_PROVIDED_STRAIN, flag_strain);
}

/***********************************************************************************/
/***********************************************************************************/

template<unsigned int TDim>
void ParallelRuleOfMixturesLaw<TDim>::FinalizeMaterialResponseKirchhoff(Parameters& rValues)
{
    const Properties& r_material_properties = rValues.GetMaterialProperties();
    // Get Values to compute the constitutive law:
    Flags& r_flags = rValues.GetOptions();
    // Previous flags saved
    const bool flag_const_tensor = r_flags.Is(ConstitutiveLaw::COMPUTE_CONSTITUTIVE_TENSOR);
    const bool flag_stress       = r_flags.Is(ConstitutiveLaw::COMPUTE_STRESS);
    const bool flag_strain       = r_flags.Is(ConstitutiveLaw::USE_ELEMENT_PROVIDED_STRAIN);
    // All the strains must be the same, therefore we can just simply compute the strain in the first layer
    if (r_flags.IsNot(ConstitutiveLaw::USE_ELEMENT_PROVIDED_STRAIN)) {
        CalculateGreenLagrangeStrain(rValues);
        r_flags.Set(ConstitutiveLaw::USE_ELEMENT_PROVIDED_STRAIN, true);
    }
    // The rotation matrix
    BoundedMatrix<double, VoigtSize, VoigtSize> voigt_rotation_matrix;
    const Vector strain_vector = rValues.GetStrainVector();
    // We perform the reset in each layer
    const auto it_prop_begin = r_material_properties.GetSubProperties().begin();
    for (IndexType i_layer = 0; i_layer < mConstitutiveLaws.size(); ++i_layer) {
        this->CalculateRotationMatrix(r_material_properties, voigt_rotation_matrix, i_layer);
        Properties& r_prop             = *(it_prop_begin + i_layer);
        ConstitutiveLaw::Pointer p_law = mConstitutiveLaws[i_layer];
        rValues.SetMaterialProperties(r_prop);
        // We rotate to local axes the strain
        noalias(rValues.GetStrainVector()) = prod(voigt_rotation_matrix, strain_vector);
        p_law->FinalizeMaterialResponsePK2(rValues);
    }
    rValues.SetMaterialProperties(r_material_properties);
    // Previous flags restored
    r_flags.Set(ConstitutiveLaw::COMPUTE_CONSTITUTIVE_TENSOR, flag_const_tensor);
    r_flags.Set(ConstitutiveLaw::COMPUTE_STRESS, flag_stress);
    r_flags.Set(ConstitutiveLaw::USE_ELEMENT_PROVIDED_STRAIN, flag_strain);
}

/***********************************************************************************/
/***********************************************************************************/

template<unsigned int TDim>
void ParallelRuleOfMixturesLaw<TDim>::FinalizeMaterialResponseCauchy(Parameters& rValues)
{
    const Properties& r_material_properties = rValues.GetMaterialProperties();
    // Get Values to compute the constitutive law:
    Flags& r_flags = rValues.GetOptions();
    // Previous flags saved
    const bool flag_const_tensor = r_flags.Is(ConstitutiveLaw::COMPUTE_CONSTITUTIVE_TENSOR);
    const bool flag_stress       = r_flags.Is(ConstitutiveLaw::COMPUTE_STRESS);
    const bool flag_strain       = r_flags.Is(ConstitutiveLaw::USE_ELEMENT_PROVIDED_STRAIN);
    // All the strains must be the same, therefore we can just simply compute the strain in the first layer
    if (r_flags.IsNot(ConstitutiveLaw::USE_ELEMENT_PROVIDED_STRAIN)) {
        CalculateGreenLagrangeStrain(rValues);
        r_flags.Set(ConstitutiveLaw::USE_ELEMENT_PROVIDED_STRAIN, true);
    }
    // The rotation matrix
    BoundedMatrix<double, VoigtSize, VoigtSize> voigt_rotation_matrix;
    const Vector strain_vector = rValues.GetStrainVector();
    // We perform the reset in each layer
    const auto it_prop_begin = r_material_properties.GetSubProperties().begin();
    for (IndexType i_layer = 0; i_layer < mConstitutiveLaws.size(); ++i_layer) {
        this->CalculateRotationMatrix(r_material_properties, voigt_rotation_matrix, i_layer);
        Properties& r_prop             = *(it_prop_begin + i_layer);
        ConstitutiveLaw::Pointer p_law = mConstitutiveLaws[i_layer];
        rValues.SetMaterialProperties(r_prop);
        // We rotate to local axes the strain
        noalias(rValues.GetStrainVector()) = prod(voigt_rotation_matrix, strain_vector);
        p_law->FinalizeMaterialResponsePK2(rValues);
    }
    rValues.SetMaterialProperties(r_material_properties);
    // Previous flags restored
    r_flags.Set(ConstitutiveLaw::COMPUTE_CONSTITUTIVE_TENSOR, flag_const_tensor);
    r_flags.Set(ConstitutiveLaw::COMPUTE_STRESS, flag_stress);
    r_flags.Set(ConstitutiveLaw::USE_ELEMENT_PROVIDED_STRAIN, flag_strain);
}

/***********************************************************************************/
/***********************************************************************************/

template<unsigned int TDim>
void ParallelRuleOfMixturesLaw<TDim>::ResetMaterial(
    const Properties& rMaterialProperties,
    const GeometryType& rElementGeometry,
    const Vector& rShapeFunctionsValues
    )
{
    // We perform the reset in each layer
    for (IndexType i_layer = 0; i_layer < mConstitutiveLaws.size(); ++i_layer) {
        Properties& r_prop = *(rMaterialProperties.GetSubProperties().begin() + i_layer);
        ConstitutiveLaw::Pointer p_law = mConstitutiveLaws[i_layer];

        p_law->ResetMaterial(r_prop, rElementGeometry, rShapeFunctionsValues);
    }
}

/**************************CONSTITUTIVE LAW GENERAL FEATURES ***********************/
/***********************************************************************************/

template<unsigned int TDim>
void ParallelRuleOfMixturesLaw<TDim>::GetLawFeatures(Features& rFeatures)
{
    //Set the strain size
    rFeatures.mStrainSize = GetStrainSize();

    //Set the spacedimension
    rFeatures.mSpaceDimension = WorkingSpaceDimension();
}

/***********************************************************************************/
/***********************************************************************************/

template<unsigned int TDim>
int ParallelRuleOfMixturesLaw<TDim>::Check(
    const Properties& rMaterialProperties,
    const GeometryType& rElementGeometry,
    const ProcessInfo& rCurrentProcessInfo
    ) const
{
    // The auxiliary output
    int aux_out = 0;

    KRATOS_ERROR_IF(mConstitutiveLaws.size() == 0) << "ParallelRuleOfMixturesLaw: No constitutive laws defined" << std::endl;

    // We perform the check in each layer
    for (IndexType i_layer = 0; i_layer < mConstitutiveLaws.size(); ++i_layer) {
        Properties& r_prop = *(rMaterialProperties.GetSubProperties().begin() + i_layer);
        ConstitutiveLaw::Pointer p_law = mConstitutiveLaws[i_layer];

        aux_out += p_law->Check(r_prop, rElementGeometry, rCurrentProcessInfo);
    }

    if (rMaterialProperties.Has(LAYER_EULER_ANGLES)) {
        KRATOS_ERROR_IF(rMaterialProperties[LAYER_EULER_ANGLES].size() != 3 * mConstitutiveLaws.size()) << "Euler angles badly defined" << std::endl;
    }

    return aux_out;
}

/***********************************************************************************/
/***********************************************************************************/

template<unsigned int TDim>
void ParallelRuleOfMixturesLaw<TDim>::CalculateRotationMatrix(
        const Properties& rMaterialProperties,
        BoundedMatrix<double, VoigtSize, VoigtSize>& rRotationMatrix,
        const IndexType Layer
    )
{

    if (rRotationMatrix.size1() != VoigtSize)
        rRotationMatrix.resize(VoigtSize, VoigtSize, false);

    if (rMaterialProperties.Has(LAYER_EULER_ANGLES)) {
        const Vector layers_euler_angles = rMaterialProperties[LAYER_EULER_ANGLES];
        const double euler_angle_phi     = layers_euler_angles[3*Layer];
        const double euler_angle_theta   = layers_euler_angles[3*Layer + 1];
        const double euler_angle_hi      = layers_euler_angles[3*Layer + 2];

        BoundedMatrix<double, 3, 3>  rotation_matrix;

        if (std::abs(euler_angle_phi) + std::abs(euler_angle_theta) + std::abs(euler_angle_hi) > machine_tolerance) {
            AdvancedConstitutiveLawUtilities<VoigtSize>::CalculateRotationOperator(euler_angle_phi, euler_angle_theta, euler_angle_hi, rotation_matrix);
            ConstitutiveLawUtilities<VoigtSize>::CalculateRotationOperatorVoigt(rotation_matrix, rRotationMatrix);
        } else {
            noalias(rRotationMatrix) = IdentityMatrix(VoigtSize, VoigtSize);
        }
    } else {
        noalias(rRotationMatrix) = IdentityMatrix(VoigtSize, VoigtSize);
    }
}

/***********************************************************************************/
/***********************************************************************************/

template<unsigned int TDim>
void ParallelRuleOfMixturesLaw<TDim>::CalculateTangentTensor(ConstitutiveLaw::Parameters& rValues, const ConstitutiveLaw::StressMeasure& rStressMeasure)
{
    const Properties& r_material_properties = rValues.GetMaterialProperties();

    const bool consider_perturbation_threshold = r_material_properties.Has(CONSIDER_PERTURBATION_THRESHOLD) ? r_material_properties[CONSIDER_PERTURBATION_THRESHOLD] : true;
    const TangentOperatorEstimation tangent_operator_estimation = r_material_properties.Has(TANGENT_OPERATOR_ESTIMATION) ? static_cast<TangentOperatorEstimation>(r_material_properties[TANGENT_OPERATOR_ESTIMATION]) : TangentOperatorEstimation::SecondOrderPerturbation;

    if (tangent_operator_estimation == TangentOperatorEstimation::Analytic) {
        KRATOS_ERROR << "Analytic solution not available" << std::endl;
    } else if (tangent_operator_estimation == TangentOperatorEstimation::FirstOrderPerturbation) {
        // Calculates the Tangent Constitutive Tensor by perturbation (first order)
        TangentOperatorCalculatorUtility::CalculateTangentTensor(rValues, this, rStressMeasure, consider_perturbation_threshold, 1);
    } else if (tangent_operator_estimation == TangentOperatorEstimation::SecondOrderPerturbation) {
        // Calculates the Tangent Constitutive Tensor by perturbation (second order)
        TangentOperatorCalculatorUtility::CalculateTangentTensor(rValues, this, rStressMeasure, consider_perturbation_threshold, 2);
    }
}

/***********************************************************************************/
/***********************************************************************************/

template<unsigned int TDim>
void ParallelRuleOfMixturesLaw<TDim>::CalculateAlmansiStrain(ConstitutiveLaw::Parameters& rValues)
{
    // Some auxiliary values
    const SizeType dimension = WorkingSpaceDimension();
    Vector& r_strain_vector = rValues.GetStrainVector();

    Matrix F(dimension, dimension);
    noalias(F) = rValues.GetDeformationGradientF();
    Matrix B_tensor;
    B_tensor.resize(dimension, dimension, false);
    noalias(B_tensor) = prod(F, trans(F));

    AdvancedConstitutiveLawUtilities<6>::CalculateAlmansiStrain(B_tensor, r_strain_vector);
}

/***********************************************************************************/
/***********************************************************************************/

template<unsigned int TDim>
void ParallelRuleOfMixturesLaw<TDim>::CalculateGreenLagrangeStrain(ConstitutiveLaw::Parameters& rValues)
{
    // Some auxiliary values
    const SizeType dimension = WorkingSpaceDimension();
    Vector& r_strain_vector = rValues.GetStrainVector();

    Matrix F(dimension, dimension);
    noalias(F) = rValues.GetDeformationGradientF();
    Matrix C_tensor;
    C_tensor.resize(dimension, dimension, false);
    noalias(C_tensor) = prod(trans(F),F);

    ConstitutiveLawUtilities<6>::CalculateGreenLagrangianStrain(C_tensor, r_strain_vector);
}

/***********************************************************************************/
/***********************************************************************************/

template class ParallelRuleOfMixturesLaw<2>;
template class ParallelRuleOfMixturesLaw<3>;

} // Namespace Kratos<|MERGE_RESOLUTION|>--- conflicted
+++ resolved
@@ -676,13 +676,9 @@
         // We combine the value of each layer
         rValue.resize(VoigtSize, false);
         rValue.clear();
-<<<<<<< HEAD
         rValue.resize(VoigtSize, 6);
         BoundedMatrix<double, VoigtSize, VoigtSize> voigt_rotation_matrix;
 
-=======
-        BoundedMatrix<double, VoigtSize, VoigtSize> voigt_rotation_matrix;
->>>>>>> af5a3bc2
         const auto it_prop_begin = r_material_properties.GetSubProperties().begin();
         for (IndexType i_layer = 0; i_layer < mCombinationFactors.size(); ++i_layer) {
             this->CalculateRotationMatrix(r_material_properties, voigt_rotation_matrix, i_layer);
@@ -692,18 +688,13 @@
 
             // We rotate to local axes the strain
             noalias(rParameterValues.GetStrainVector()) = prod(voigt_rotation_matrix, strain_vector);
-<<<<<<< HEAD
             
-=======
-
->>>>>>> af5a3bc2
             rParameterValues.SetMaterialProperties(r_prop);
             Vector aux_value;
             p_law->CalculateValue(rParameterValues,rThisVariable, aux_value);
 
             // we return the aux_value to the global coordinates
             aux_value = prod(trans(voigt_rotation_matrix), aux_value);
-<<<<<<< HEAD
             
             if(i_layer == 0){
             noalias(rValue) = aux_value;
@@ -714,12 +705,6 @@
             noalias(rValue) += factor * aux_value;
 
             noalias(rParameterValues.GetStrainVector()) = strain_vector;**/
-=======
-
-            noalias(rValue) += factor * aux_value;
-
-            noalias(rParameterValues.GetStrainVector()) = strain_vector;
->>>>>>> af5a3bc2
         }
 
         // Reset properties
