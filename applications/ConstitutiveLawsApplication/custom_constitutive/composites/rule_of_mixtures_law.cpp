// KRATOS ___                _   _ _         _   _             __                       _
//       / __\___  _ __  ___| |_(_) |_ _   _| |_(_)_   _____  / /  __ ___      _____   /_\  _ __  _ __
//      / /  / _ \| '_ \/ __| __| | __| | | | __| \ \ / / _ \/ /  / _` \ \ /\ / / __| //_\\| '_ \| '_  |
//     / /__| (_) | | | \__ \ |_| | |_| |_| | |_| |\ V /  __/ /__| (_| |\ V  V /\__ \/  _  \ |_) | |_) |
//     \____/\___/|_| |_|___/\__|_|\__|\__,_|\__|_| \_/ \___\____/\__,_| \_/\_/ |___/\_/ \_/ .__/| .__/
//                                                                                         |_|   |_|
//
//  License:         BSD License
//                     license: structural_mechanics_application/license.txt
//
//  Main authors:    Vicente Mataix Ferrandiz
//                   Fernando Rastellini
//                   Alejandro Cornejo Velazquez
//
// System includes
#include <iostream>
#include <set>

// External includes

// Project includes
#include "includes/checks.h"
#include "rule_of_mixtures_law.h"
#include "constitutive_laws_application_variables.h"
#include "custom_utilities/tangent_operator_calculator_utility.h"
#include "custom_utilities/advanced_constitutive_law_utilities.h"
#include "custom_utilities/constitutive_law_utilities.h"

namespace Kratos
{
/******************************CONSTRUCTOR******************************************/
/***********************************************************************************/

template<unsigned int TDim>
ParallelRuleOfMixturesLaw<TDim>::ParallelRuleOfMixturesLaw()
    : ConstitutiveLaw()
{
}

/******************************CONSTRUCTOR******************************************/
/***********************************************************************************/

template<unsigned int TDim>
ParallelRuleOfMixturesLaw<TDim>::ParallelRuleOfMixturesLaw(const std::vector<double>& rCombinationFactors) : ConstitutiveLaw()
{
    // We compute the proportion of the factors (must be over 1)
    double aux_factor = 0.0;
    for (IndexType i_layer = 0; i_layer < rCombinationFactors.size(); ++i_layer) {
        aux_factor += rCombinationFactors[i_layer];
    }

    KRATOS_ERROR_IF(aux_factor < std::numeric_limits<double>::epsilon()) << "Wrong factors in ParallelRuleOfMixturesLaw" << std::endl;

    // Resize
    mCombinationFactors.resize(rCombinationFactors.size());

    // We fill the maps
    for (IndexType i_layer = 0; i_layer < rCombinationFactors.size(); ++i_layer) {
        mCombinationFactors[i_layer] = rCombinationFactors[i_layer]/aux_factor;
    }
}

/******************************COPY CONSTRUCTOR*************************************/
/***********************************************************************************/

template<unsigned int TDim>
ParallelRuleOfMixturesLaw<TDim>::ParallelRuleOfMixturesLaw(const ParallelRuleOfMixturesLaw<TDim>& rOther)
    : ConstitutiveLaw(rOther),
      mConstitutiveLaws(rOther.mConstitutiveLaws),
      mCombinationFactors(rOther.mCombinationFactors)
{
}

/********************************CLONE**********************************************/
/***********************************************************************************/

template<unsigned int TDim>
ConstitutiveLaw::Pointer ParallelRuleOfMixturesLaw<TDim>::Clone() const
{
    return Kratos::make_shared<ParallelRuleOfMixturesLaw>(*this);
}

/*******************************CONSTRUCTOR*****************************************/
/***********************************************************************************/

template<unsigned int TDim>
ConstitutiveLaw::Pointer ParallelRuleOfMixturesLaw<TDim>::Create(Kratos::Parameters NewParameters) const
{
    // We do some checks
    KRATOS_ERROR_IF_NOT(NewParameters.Has("combination_factors")) << "ParallelRuleOfMixturesLaw: Please define combination_factors" << std::endl;

    const SizeType number_of_factors = NewParameters["combination_factors"].size();

    // We create the vectors
    std::vector<double> combination_factors(number_of_factors);

    for (IndexType i_layer = 0; i_layer < number_of_factors; ++i_layer) {
        combination_factors[i_layer] = NewParameters["combination_factors"][i_layer].GetDouble();
    }

    KRATOS_ERROR_IF(number_of_factors == 0) << "Please define the combination factors" << std::endl;

    // We create the law
    return Kratos::make_shared<ParallelRuleOfMixturesLaw>(combination_factors);
}

//*******************************DESTRUCTOR*******************************************
/***********************************************************************************/

template<unsigned int TDim>
ParallelRuleOfMixturesLaw<TDim>::~ParallelRuleOfMixturesLaw()
{
};

/***********************************************************************************/
/***********************************************************************************/

template<unsigned int TDim>
std::size_t ParallelRuleOfMixturesLaw<TDim>::WorkingSpaceDimension()
{
    IndexType counter = 0;
    SizeType dimension = 3;
    if (mConstitutiveLaws.size() == 0) return dimension; // In case of not initialized CL
    // We perform the check in each layer
    for (auto& p_law : mConstitutiveLaws) {
        if (counter == 0) {
            dimension = p_law->WorkingSpaceDimension();
        } else {
            KRATOS_ERROR_IF_NOT(dimension == p_law->WorkingSpaceDimension()) << "Combining different size laws" << std::endl;
        }

        ++counter;
    }

    return dimension;
}

/***********************************************************************************/
/***********************************************************************************/

template<unsigned int TDim>
std::size_t ParallelRuleOfMixturesLaw<TDim>::GetStrainSize() const
{
    IndexType counter = 0;
    SizeType strain_size = 6;
    if (mConstitutiveLaws.size() == 0) return strain_size; // In case of not initialized CL
    // We perform the check in each layer
    for (auto& p_law : mConstitutiveLaws) {
        if (counter == 0) {
            strain_size = p_law->GetStrainSize();
        } else {
            KRATOS_ERROR_IF_NOT(strain_size == p_law->GetStrainSize()) << "Combining different size laws" << std::endl;
        }

        ++counter;
    }

    return strain_size;
}

/***********************************************************************************/
/***********************************************************************************/

template<unsigned int TDim>
bool ParallelRuleOfMixturesLaw<TDim>::Has(const Variable<bool>& rThisVariable)
{
    // At least one layer should have the value
    bool has = false;

    for (auto& p_law : mConstitutiveLaws) {
        if (p_law->Has(rThisVariable)) {
            has = true;
            break;
        }
    }

    return has;
}

/***********************************************************************************/
/***********************************************************************************/

template<unsigned int TDim>
bool ParallelRuleOfMixturesLaw<TDim>::Has(const Variable<int>& rThisVariable)
{
    // At least one layer should have the value
    bool has = false;

    for (auto& p_law : mConstitutiveLaws) {
        if (p_law->Has(rThisVariable)) {
            has = true;
            break;
        }
    }

    return has;
}

/***********************************************************************************/
/***********************************************************************************/

template<unsigned int TDim>
bool ParallelRuleOfMixturesLaw<TDim>::Has(const Variable<double>& rThisVariable)
{
    if (rThisVariable == DAMAGE_LAYER_1 ||
        rThisVariable == DAMAGE_LAYER_2 ||
        rThisVariable == DAMAGE_LAYER_3 ||
        rThisVariable == DAMAGE_LAYER_4 ||
        rThisVariable == DAMAGE_LAYER_5 ||
        rThisVariable == PLASTIC_DISSIPATION_LAYER_1 ||
        rThisVariable == PLASTIC_DISSIPATION_LAYER_2 ||
        rThisVariable == PLASTIC_DISSIPATION_LAYER_3 ||
        rThisVariable == PLASTIC_DISSIPATION_LAYER_4 ||
        rThisVariable == PLASTIC_DISSIPATION_LAYER_5) {
            return true;
        }

    // At least one layer should have the value
    bool has = false;
    for (auto& p_law : mConstitutiveLaws) {
        if (p_law->Has(rThisVariable)) {
            has = true;
            break;
        }
    }

    return has;
}

/***********************************************************************************/
/***********************************************************************************/

template<unsigned int TDim>
bool ParallelRuleOfMixturesLaw<TDim>::Has(const Variable<Vector>& rThisVariable)
{
    if (rThisVariable == PLASTIC_STRAIN_VECTOR_LAYER_1 ||
        rThisVariable == PLASTIC_STRAIN_VECTOR_LAYER_2 ||
        rThisVariable == PLASTIC_STRAIN_VECTOR_LAYER_3 ||
        rThisVariable == PLASTIC_STRAIN_VECTOR_LAYER_4 ||
        rThisVariable == PLASTIC_STRAIN_VECTOR_LAYER_5) {
            return true;
    }

    // At least one layer should have the value
    bool has = false;

    for (auto& p_law : mConstitutiveLaws) {
        if (p_law->Has(rThisVariable)) {
            has = true;
            break;
        }
    }

    return has;
}

/***********************************************************************************/
/***********************************************************************************/

template<unsigned int TDim>
bool ParallelRuleOfMixturesLaw<TDim>::Has(const Variable<Matrix>& rThisVariable)
{
    // At least one layer should have the value
    bool has = false;

    for (auto& p_law : mConstitutiveLaws) {
        if (p_law->Has(rThisVariable)) {
            has = true;
            break;
        }
    }

    return has;
}

/***********************************************************************************/
/***********************************************************************************/

template<unsigned int TDim>
bool ParallelRuleOfMixturesLaw<TDim>::Has(const Variable<array_1d<double, 3 > >& rThisVariable)
{
    // At least one layer should have the value
    bool has = false;

    for (auto& p_law : mConstitutiveLaws) {
        if (p_law->Has(rThisVariable)) {
            has = true;
            break;
        }
    }

    return has;
}

/***********************************************************************************/
/***********************************************************************************/

template<unsigned int TDim>
bool ParallelRuleOfMixturesLaw<TDim>::Has(const Variable<array_1d<double, 6 > >& rThisVariable)
{
    // At least one layer should have the value
    bool has = false;

    for (auto& p_law : mConstitutiveLaws) {
        if (p_law->Has(rThisVariable)) {
            has = true;
            break;
        }
    }

    return has;
}

/***********************************************************************************/
/***********************************************************************************/

template<unsigned int TDim>
bool& ParallelRuleOfMixturesLaw<TDim>::GetValue(
    const Variable<bool>& rThisVariable,
    bool& rValue
    )
{
    // At least one layer should have the value
    rValue = false;

    for (auto& p_law : mConstitutiveLaws) {
        if (p_law->GetValue(rThisVariable, rValue))
            break;
    }

    return rValue;
}

/***********************************************************************************/
/***********************************************************************************/

template<unsigned int TDim>
int& ParallelRuleOfMixturesLaw<TDim>::GetValue(
    const Variable<int>& rThisVariable,
    int& rValue
    )
{
    // At least one layer should have the value
    rValue = 0;

    for (auto& p_law : mConstitutiveLaws) {
        if (p_law->Has(rThisVariable)) {
            p_law->GetValue(rThisVariable, rValue);
            break;
        }
    }

    return rValue;
}

/***********************************************************************************/
/***********************************************************************************/

template<unsigned int TDim>
double& ParallelRuleOfMixturesLaw<TDim>::GetValue(
    const Variable<double>& rThisVariable,
    double& rValue
    )
{
    const bool is_layer_print = IsLayerVariable(rThisVariable);

    if (!is_layer_print) {
        // We combine the values of the layers
        rValue = 0.0;
        double aux_value;
        for (IndexType i_layer = 0; i_layer < mCombinationFactors.size(); ++i_layer) {
            ConstitutiveLaw::Pointer p_law = mConstitutiveLaws[i_layer];
            const double factor = mCombinationFactors[i_layer];

            // we average over the layers
            if (p_law->Has(rThisVariable)) {
                aux_value = 0.0;
                p_law->GetValue(rThisVariable, aux_value);
                rValue += aux_value * factor;
            }
        }
        return rValue;
    } else {
        // In here we print layer-wise information
        const int layer_id = rThisVariable.Name().back() - 48; // we convert from char to int

        if (rThisVariable == DAMAGE_LAYER_1 ||
            rThisVariable == DAMAGE_LAYER_2 ||
            rThisVariable == DAMAGE_LAYER_3 ||
            rThisVariable == DAMAGE_LAYER_4 ||
            rThisVariable == DAMAGE_LAYER_5) {
                mConstitutiveLaws[layer_id - 1]->GetValue(DAMAGE, rValue);
        } else if (rThisVariable == PLASTIC_DISSIPATION_LAYER_1 ||
            rThisVariable == PLASTIC_DISSIPATION_LAYER_2 ||
            rThisVariable == PLASTIC_DISSIPATION_LAYER_3 ||
            rThisVariable == PLASTIC_DISSIPATION_LAYER_4 ||
            rThisVariable == PLASTIC_DISSIPATION_LAYER_5) {
                mConstitutiveLaws[layer_id - 1]->GetValue(PLASTIC_DISSIPATION, rValue);
        }
        return rValue;
    }
}

/***********************************************************************************/
/***********************************************************************************/

template<unsigned int TDim>
Vector& ParallelRuleOfMixturesLaw<TDim>::GetValue(
    const Variable<Vector>& rThisVariable,
    Vector& rValue
    )
{
    const bool is_layer_print = IsLayerVariable(rThisVariable);
    if (!is_layer_print) {
        // We combine the values of the layers
        rValue.resize(VoigtSize, false);
        rValue.clear();
        Vector aux_value;
        for (IndexType i_layer = 0; i_layer < mCombinationFactors.size(); ++i_layer) {
            const double factor = mCombinationFactors[i_layer];
            ConstitutiveLaw::Pointer p_law = mConstitutiveLaws[i_layer];

            if (p_law->Has(rThisVariable)) {
                aux_value.clear();
                p_law->GetValue(rThisVariable, aux_value);
                rValue += aux_value * factor;
            }
        }
        return rValue;
    } else { // Layer type print
        const int layer_id = rThisVariable.Name().back() - 48; // we convert from char to int
        if (rThisVariable == PLASTIC_STRAIN_VECTOR_LAYER_1 ||
            rThisVariable == PLASTIC_STRAIN_VECTOR_LAYER_2 ||
            rThisVariable == PLASTIC_STRAIN_VECTOR_LAYER_3 ||
            rThisVariable == PLASTIC_STRAIN_VECTOR_LAYER_4 ||
            rThisVariable == PLASTIC_STRAIN_VECTOR_LAYER_5) {
                // Given in local axes
                mConstitutiveLaws[layer_id - 1]->GetValue(PLASTIC_STRAIN_VECTOR, rValue);
        }
        return rValue;
    }
}

/***********************************************************************************/
/***********************************************************************************/

template<unsigned int TDim>
Matrix& ParallelRuleOfMixturesLaw<TDim>::GetValue(
    const Variable<Matrix>& rThisVariable,
    Matrix& rValue
    )
{
    // We combine the values of the layers
    rValue.clear();
    for (IndexType i_layer = 0; i_layer < mCombinationFactors.size(); ++i_layer) {
        const double factor = mCombinationFactors[i_layer];
        ConstitutiveLaw::Pointer p_law = mConstitutiveLaws[i_layer];

        Matrix aux_value;
        p_law->GetValue(rThisVariable, aux_value);
        rValue += aux_value * factor;
    }

    return rValue;
}

/***********************************************************************************/
/***********************************************************************************/

template<unsigned int TDim>
array_1d<double, 3 >& ParallelRuleOfMixturesLaw<TDim>::GetValue(
    const Variable<array_1d<double, 3 >>& rThisVariable,
    array_1d<double, 3 >& rValue
    )
{
    // We combine the values of the layers
    rValue = ZeroVector(3);
    for (IndexType i_layer = 0; i_layer < mCombinationFactors.size(); ++i_layer) {
        const double factor = mCombinationFactors[i_layer];
        ConstitutiveLaw::Pointer p_law = mConstitutiveLaws[i_layer];

        array_1d<double, 3 > aux_value;
        p_law->GetValue(rThisVariable, aux_value);
        rValue += aux_value * factor;
    }

    return rValue;
}

/***********************************************************************************/
/***********************************************************************************/

template<unsigned int TDim>
array_1d<double, 6 >& ParallelRuleOfMixturesLaw<TDim>::GetValue(
    const Variable<array_1d<double, 6 >>& rThisVariable,
    array_1d<double, 6 >& rValue
    )
{
    // We combine the values of the layers
    rValue = ZeroVector(6);
    for (IndexType i_layer = 0; i_layer < mCombinationFactors.size(); ++i_layer) {
        const double factor = mCombinationFactors[i_layer];
        ConstitutiveLaw::Pointer p_law = mConstitutiveLaws[i_layer];

        array_1d<double, 6 > aux_value;
        p_law->GetValue(rThisVariable, aux_value);
        rValue += aux_value * factor;
    }

    return rValue;
}

/***********************************************************************************/
/***********************************************************************************/

template<unsigned int TDim>
void ParallelRuleOfMixturesLaw<TDim>::SetValue(
    const Variable<bool>& rThisVariable,
    const bool& rValue,
    const ProcessInfo& rCurrentProcessInfo
    )
{
    // We set the value in all layers

    for (auto& p_law : mConstitutiveLaws) {
        p_law->SetValue(rThisVariable, rValue, rCurrentProcessInfo);
    }
}

/***********************************************************************************/
/***********************************************************************************/

template<unsigned int TDim>
void ParallelRuleOfMixturesLaw<TDim>::SetValue(
    const Variable<int>& rThisVariable,
    const int& rValue,
    const ProcessInfo& rCurrentProcessInfo
    )
{
    // We set the value in all layers
    for (auto& p_law : mConstitutiveLaws) {
        p_law->SetValue(rThisVariable, rValue, rCurrentProcessInfo);
    }
}

/***********************************************************************************/
/***********************************************************************************/

template<unsigned int TDim>
void ParallelRuleOfMixturesLaw<TDim>::SetValue(
    const Variable<double>& rThisVariable,
    const double& rValue,
    const ProcessInfo& rCurrentProcessInfo
    )
{
    // We set the value in all layers
    for (auto& p_law : mConstitutiveLaws) {
        p_law->SetValue(rThisVariable, rValue, rCurrentProcessInfo);
    }
}

/***********************************************************************************/
/***********************************************************************************/

template<unsigned int TDim>
void ParallelRuleOfMixturesLaw<TDim>::SetValue(
    const Variable<Vector>& rThisVariable,
    const Vector& rValue,
    const ProcessInfo& rCurrentProcessInfo
    )
{
    // We set the value in all layers
    for (auto& p_law : mConstitutiveLaws) {
        p_law->SetValue(rThisVariable, rValue, rCurrentProcessInfo);
    }
}

/***********************************************************************************/
/***********************************************************************************/

template<unsigned int TDim>
void ParallelRuleOfMixturesLaw<TDim>::SetValue(
    const Variable<Matrix>& rThisVariable,
    const Matrix& rValue,
    const ProcessInfo& rCurrentProcessInfo
    )
{
    // We set the value in all layers
    for (auto& p_law : mConstitutiveLaws) {
        p_law->SetValue(rThisVariable, rValue, rCurrentProcessInfo);
    }
}

/***********************************************************************************/
/***********************************************************************************/

template<unsigned int TDim>
void ParallelRuleOfMixturesLaw<TDim>::SetValue(
    const Variable<array_1d<double, 3 >>& rThisVariable,
    const array_1d<double, 3 >& rValue,
    const ProcessInfo& rCurrentProcessInfo
    )
{
    // We set the value in all layers
    for (auto& p_law : mConstitutiveLaws) {
        p_law->SetValue(rThisVariable, rValue, rCurrentProcessInfo);
    }
}

/***********************************************************************************/
/***********************************************************************************/

template<unsigned int TDim>
void ParallelRuleOfMixturesLaw<TDim>::SetValue(
    const Variable<array_1d<double, 6 >>& rThisVariable,
    const array_1d<double, 6 >& rValue,
    const ProcessInfo& rCurrentProcessInfo
    )
{
    // We set the value in all layers
    for (auto& p_law : mConstitutiveLaws) {
        p_law->SetValue(rThisVariable, rValue, rCurrentProcessInfo);
    }
}


/***********************************************************************************/
/***********************************************************************************/

template<unsigned int TDim>
double& ParallelRuleOfMixturesLaw<TDim>::CalculateValue(
    ConstitutiveLaw::Parameters& rParameterValues,
    const Variable<double>& rThisVariable,
    double& rValue
    )
{
    const bool is_layer_print = IsLayerVariable(rThisVariable);

    if (!is_layer_print) {
        const Properties& r_material_properties  = rParameterValues.GetMaterialProperties();
        // We combine the value of each layer
        rValue = 0.0;
        double aux_value = 0.0;
        const auto it_prop_begin = r_material_properties.GetSubProperties().begin();
        for (IndexType i_layer = 0; i_layer < mCombinationFactors.size(); ++i_layer) {
            const double factor = mCombinationFactors[i_layer];
            ConstitutiveLaw::Pointer p_law = mConstitutiveLaws[i_layer];
            Properties& r_prop = *(it_prop_begin + i_layer);

            rParameterValues.SetMaterialProperties(r_prop);
            aux_value = 0.0;
            p_law->CalculateValue(rParameterValues,rThisVariable, aux_value);
            rValue += factor * aux_value;
        }

        // Reset properties
        rParameterValues.SetMaterialProperties(r_material_properties);
        return rValue;

    } else {
        if (rThisVariable == UNIAXIAL_STRESS_LAYER_1 ||
            rThisVariable == UNIAXIAL_STRESS_LAYER_2 ||
            rThisVariable == UNIAXIAL_STRESS_LAYER_3 ||
            rThisVariable == UNIAXIAL_STRESS_LAYER_4 ||
            rThisVariable == UNIAXIAL_STRESS_LAYER_5) {
                const Properties &r_material_properties = rParameterValues.GetMaterialProperties();
                const int layer_id = rThisVariable.Name().back() - 48; // we convert from char to int

                const auto it_prop_begin = r_material_properties.GetSubProperties().begin();
                Properties &r_prop = *(it_prop_begin + layer_id - 1);
                rParameterValues.SetMaterialProperties(r_prop);
                mConstitutiveLaws[layer_id - 1]->CalculateValue(rParameterValues, UNIAXIAL_STRESS, rValue);

                // Reset the props
                rParameterValues.SetMaterialProperties(r_material_properties);
                return rValue;
        }
    }
    return rValue;
}

/***********************************************************************************/
/***********************************************************************************/

template<unsigned int TDim>
Vector& ParallelRuleOfMixturesLaw<TDim>::CalculateValue(
    ConstitutiveLaw::Parameters& rParameterValues,
    const Variable<Vector>& rThisVariable,
    Vector& rValue
    )
{
    const bool is_layer_print = IsLayerVariable(rThisVariable);

    if (!is_layer_print) {
        // We do some special operation for strains and stresses
        if (rThisVariable == STRAIN ||
            rThisVariable == GREEN_LAGRANGE_STRAIN_VECTOR ||
            rThisVariable == ALMANSI_STRAIN_VECTOR) {

            // Get Values to compute the constitutive law:
            Flags& r_flags = rParameterValues.GetOptions();

            // Previous flags saved
            const bool flag_const_tensor = r_flags.Is( ConstitutiveLaw::COMPUTE_CONSTITUTIVE_TENSOR );
            const bool flag_stress = r_flags.Is( ConstitutiveLaw::COMPUTE_STRESS );

            r_flags.Set( ConstitutiveLaw::COMPUTE_CONSTITUTIVE_TENSOR, false );
            r_flags.Set( ConstitutiveLaw::COMPUTE_STRESS, false );

            // We compute the strain
            if (rThisVariable == STRAIN) {
                this->CalculateMaterialResponse(rParameterValues, this->GetStressMeasure());
            } else if (rThisVariable == GREEN_LAGRANGE_STRAIN_VECTOR) {
                this->CalculateMaterialResponsePK2(rParameterValues);
            } else if (rThisVariable == ALMANSI_STRAIN_VECTOR) {
                this->CalculateMaterialResponseKirchhoff(rParameterValues);
            }

            noalias(rValue) = rParameterValues.GetStrainVector();

            // Previous flags restored
            r_flags.Set( ConstitutiveLaw::COMPUTE_CONSTITUTIVE_TENSOR, flag_const_tensor );
            r_flags.Set( ConstitutiveLaw::COMPUTE_STRESS, flag_stress );
        } else if (rThisVariable == STRESSES ||
            rThisVariable == CAUCHY_STRESS_VECTOR ||
            rThisVariable == KIRCHHOFF_STRESS_VECTOR ||
            rThisVariable == PK2_STRESS_VECTOR) {

            // Get Values to compute the constitutive law:
            Flags& r_flags = rParameterValues.GetOptions();

            // Previous flags saved
            const bool flag_const_tensor = r_flags.Is( ConstitutiveLaw::COMPUTE_CONSTITUTIVE_TENSOR );
            const bool flag_stress = r_flags.Is( ConstitutiveLaw::COMPUTE_STRESS );

            r_flags.Set( ConstitutiveLaw::COMPUTE_CONSTITUTIVE_TENSOR, false );
            r_flags.Set( ConstitutiveLaw::COMPUTE_STRESS, true );

            // We compute the stress
            if (rThisVariable == STRESSES) {
                this->CalculateMaterialResponse(rParameterValues, this->GetStressMeasure());
            } if (rThisVariable == KIRCHHOFF_STRESS_VECTOR) {
                this->CalculateMaterialResponseKirchhoff(rParameterValues);
            } if (rThisVariable == CAUCHY_STRESS_VECTOR) {
                this->CalculateMaterialResponseCauchy(rParameterValues);
            } if (rThisVariable == PK2_STRESS_VECTOR) {
                this->CalculateMaterialResponsePK2(rParameterValues);
            }

            noalias(rValue) = rParameterValues.GetStressVector();

            // Previous flags restored
            r_flags.Set( ConstitutiveLaw::COMPUTE_CONSTITUTIVE_TENSOR, flag_const_tensor );
            r_flags.Set( ConstitutiveLaw::COMPUTE_STRESS, flag_stress );
        } else {
            const Properties& r_material_properties  = rParameterValues.GetMaterialProperties();
            const Vector strain_vector = rParameterValues.GetStrainVector();

            // We combine the value of each layer
            rValue.resize(VoigtSize, false);
            rValue.clear();
            BoundedMatrix<double, VoigtSize, VoigtSize> voigt_rotation_matrix;
            const auto it_prop_begin = r_material_properties.GetSubProperties().begin();
            for (IndexType i_layer = 0; i_layer < mCombinationFactors.size(); ++i_layer) {
                this->CalculateRotationMatrix(r_material_properties, voigt_rotation_matrix, i_layer);
                const double factor = mCombinationFactors[i_layer];
                ConstitutiveLaw::Pointer p_law = mConstitutiveLaws[i_layer];
                Properties& r_prop = *(it_prop_begin + i_layer);

                // We rotate to local axes the strain
                noalias(rParameterValues.GetStrainVector()) = prod(voigt_rotation_matrix, strain_vector);

                rParameterValues.SetMaterialProperties(r_prop);
                Vector aux_value;
                p_law->CalculateValue(rParameterValues,rThisVariable, aux_value);

                // we return the aux_value to the global coordinates
                aux_value = prod(trans(voigt_rotation_matrix), aux_value);

                noalias(rValue) += factor * aux_value;

                noalias(rParameterValues.GetStrainVector()) = strain_vector;
            }

            // Reset properties
            rParameterValues.SetMaterialProperties(r_material_properties);
        }
        return rValue;
    } else {
<<<<<<< HEAD
        // Layer info print
        if (rThisVariable == CAUCHY_STRESS_VECTOR_LAYER_1 ||
            rThisVariable == CAUCHY_STRESS_VECTOR_LAYER_2 ||
            rThisVariable == CAUCHY_STRESS_VECTOR_LAYER_3 ||
            rThisVariable == CAUCHY_STRESS_VECTOR_LAYER_4 ||
            rThisVariable == CAUCHY_STRESS_VECTOR_LAYER_5) {
                const Vector strain_vector = rParameterValues.GetStrainVector();
                const Properties &r_material_properties = rParameterValues.GetMaterialProperties();
                BoundedMatrix<double, VoigtSize, VoigtSize> voigt_rotation_matrix;
                const int layer_id = rThisVariable.Name().back() - 48; // we convert from char to int
                this->CalculateRotationMatrix(r_material_properties, voigt_rotation_matrix, layer_id - 1);

                const auto it_prop_begin = r_material_properties.GetSubProperties().begin();
                Properties &r_prop = *(it_prop_begin + layer_id - 1);
                rParameterValues.SetMaterialProperties(r_prop);

                // Rotate to local axes
                noalias(rParameterValues.GetStrainVector()) = prod(voigt_rotation_matrix, strain_vector);

                mConstitutiveLaws[layer_id - 1]->CalculateValue(rParameterValues, CAUCHY_STRESS_VECTOR, rValue);

                // Rotate to global axes
                rValue = prod(trans(voigt_rotation_matrix), rValue);

                noalias(rParameterValues.GetStrainVector()) = strain_vector;

                // Reset the props
                rParameterValues.SetMaterialProperties(r_material_properties);
                return rValue;
        }
=======
        if (rThisVariable != DELAMINATION_DAMAGE_VECTOR_MODE_ONE && rThisVariable != DELAMINATION_DAMAGE_VECTOR_MODE_TWO) {
        const Properties& r_material_properties  = rParameterValues.GetMaterialProperties();
        const Vector strain_vector = rParameterValues.GetStrainVector();

        // We combine the value of each layer
        rValue.resize(VoigtSize, false);
        rValue.clear();
        BoundedMatrix<double, VoigtSize, VoigtSize> voigt_rotation_matrix;
        const auto it_prop_begin = r_material_properties.GetSubProperties().begin();
        for (IndexType i_layer = 0; i_layer < mCombinationFactors.size(); ++i_layer) {
            this->CalculateRotationMatrix(r_material_properties, voigt_rotation_matrix, i_layer);
            const double factor = mCombinationFactors[i_layer];
            ConstitutiveLaw::Pointer p_law = mConstitutiveLaws[i_layer];
            Properties& r_prop = *(it_prop_begin + i_layer);

            // We rotate to local axes the strain
            noalias(rParameterValues.GetStrainVector()) = prod(voigt_rotation_matrix, strain_vector);

            rParameterValues.SetMaterialProperties(r_prop);
            Vector aux_value;
            p_law->CalculateValue(rParameterValues,rThisVariable, aux_value);

            // we return the aux_value to the global coordinates
            aux_value = prod(trans(voigt_rotation_matrix), aux_value);

            noalias(rValue) += factor * aux_value;

            noalias(rParameterValues.GetStrainVector()) = strain_vector;
        }

        // Reset properties
        rParameterValues.SetMaterialProperties(r_material_properties);
        }
>>>>>>> de6dff83
    }
    return rValue;
}

/***********************************************************************************/
/***********************************************************************************/

template<unsigned int TDim>
Matrix& ParallelRuleOfMixturesLaw<TDim>::CalculateValue(
    ConstitutiveLaw::Parameters& rParameterValues,
    const Variable<Matrix>& rThisVariable,
    Matrix& rValue
    )
{
    // We do some special operations for constitutive matrices
    if (rThisVariable == CONSTITUTIVE_MATRIX ||
        rThisVariable == CONSTITUTIVE_MATRIX_PK2 ||
        rThisVariable == CONSTITUTIVE_MATRIX_KIRCHHOFF) {
        // Get Values to compute the constitutive law:
        Flags& r_flags = rParameterValues.GetOptions();

        // Previous flags saved
        const bool flag_const_tensor = r_flags.Is( ConstitutiveLaw::COMPUTE_CONSTITUTIVE_TENSOR );
        const bool flag_stress = r_flags.Is( ConstitutiveLaw::COMPUTE_STRESS );

        r_flags.Set( ConstitutiveLaw::COMPUTE_CONSTITUTIVE_TENSOR, true );
        r_flags.Set( ConstitutiveLaw::COMPUTE_STRESS, false );

        // We compute the constitutive matrix
        if (rThisVariable == CONSTITUTIVE_MATRIX) {
            this->CalculateMaterialResponse(rParameterValues, this->GetStressMeasure());
        } else if (rThisVariable == CONSTITUTIVE_MATRIX_PK2) {
            this->CalculateMaterialResponsePK2(rParameterValues);
        } else if (rThisVariable == CONSTITUTIVE_MATRIX_KIRCHHOFF) {
            this->CalculateMaterialResponsePK2(rParameterValues);
        }

        noalias(rValue) = rParameterValues.GetConstitutiveMatrix();

        // Previous flags restored
        r_flags.Set( ConstitutiveLaw::COMPUTE_CONSTITUTIVE_TENSOR, flag_const_tensor );
        r_flags.Set( ConstitutiveLaw::COMPUTE_STRESS, flag_stress );
    } else {
        const Properties& r_material_properties  = rParameterValues.GetMaterialProperties();

        // We combine the value of each layer
        rValue.clear();
        const auto it_prop_begin = r_material_properties.GetSubProperties().begin();
        for (IndexType i_layer = 0; i_layer < mCombinationFactors.size(); ++i_layer) {
            const double factor = mCombinationFactors[i_layer];
            ConstitutiveLaw::Pointer p_law = mConstitutiveLaws[i_layer];
            Properties& r_prop = *(it_prop_begin + i_layer);

            rParameterValues.SetMaterialProperties(r_prop);
            Matrix aux_value;
            p_law->CalculateValue(rParameterValues,rThisVariable, aux_value);
            noalias(rValue) += factor * aux_value;
        }

        // Reset properties
        rParameterValues.SetMaterialProperties(r_material_properties);
    }

    return( rValue );
}
/***********************************************************************************/
/***********************************************************************************/

template<unsigned int TDim>
array_1d<double, 3 >& ParallelRuleOfMixturesLaw<TDim>::CalculateValue(
    Parameters& rParameterValues,
    const Variable<array_1d<double, 3 >>& rThisVariable,
    array_1d<double, 3 >& rValue
    )
{
    const Properties& r_material_properties  = rParameterValues.GetMaterialProperties();

    // We combine the value of each layer
    noalias(rValue) = ZeroVector(3);
    const auto it_prop_begin = r_material_properties.GetSubProperties().begin();
    for (IndexType i_layer = 0; i_layer < mCombinationFactors.size(); ++i_layer) {
        const double factor = mCombinationFactors[i_layer];
        ConstitutiveLaw::Pointer p_law = mConstitutiveLaws[i_layer];
        Properties& r_prop = *(it_prop_begin + i_layer);

        rParameterValues.SetMaterialProperties(r_prop);
        array_1d<double, 3 > aux_value;
        p_law->CalculateValue(rParameterValues,rThisVariable, aux_value);
        noalias(rValue) += factor * aux_value;
    }

    // Reset properties
    rParameterValues.SetMaterialProperties(r_material_properties);

    return rValue;
}

/***********************************************************************************/
/***********************************************************************************/

template<unsigned int TDim>
array_1d<double, 6 >& ParallelRuleOfMixturesLaw<TDim>::CalculateValue(
    Parameters& rParameterValues,
    const Variable<array_1d<double, 6 >>& rThisVariable,
    array_1d<double, 6 >& rValue
    )
{
    const Properties& r_material_properties  = rParameterValues.GetMaterialProperties();

    // We combine the value of each layer
    noalias(rValue) = ZeroVector(6);
    const auto it_prop_begin = r_material_properties.GetSubProperties().begin();
    for (IndexType i_layer = 0; i_layer < mCombinationFactors.size(); ++i_layer) {
        const double factor = mCombinationFactors[i_layer];
        ConstitutiveLaw::Pointer p_law = mConstitutiveLaws[i_layer];
        Properties& r_prop = *(it_prop_begin + i_layer);

        rParameterValues.SetMaterialProperties(r_prop);
        array_1d<double, 6 > aux_value;
        p_law->CalculateValue(rParameterValues,rThisVariable, aux_value);
        noalias(rValue) += factor * aux_value;
    }

    // Reset properties
    rParameterValues.SetMaterialProperties(r_material_properties);

    return rValue;
}

/***********************************************************************************/
/***********************************************************************************/

template<unsigned int TDim>
bool ParallelRuleOfMixturesLaw<TDim>::ValidateInput(const Properties& rMaterialProperties)
{
    // We check it layer by layer
    bool valid_input = true;
    for (IndexType i_layer = 0; i_layer < mConstitutiveLaws.size(); ++i_layer) {
        ConstitutiveLaw::Pointer p_law = mConstitutiveLaws[i_layer];
        Properties& r_prop = *(rMaterialProperties.GetSubProperties().begin() + i_layer);
        if (p_law->ValidateInput(r_prop)) {
            valid_input = false;
            break;
        }
    }

    return valid_input;
}

/***********************************************************************************/
/***********************************************************************************/

template<unsigned int TDim>
ConstitutiveLaw::StrainMeasure ParallelRuleOfMixturesLaw<TDim>::GetStrainMeasure()
{
    // We return the first one
    KRATOS_ERROR_IF(mConstitutiveLaws.size() == 0) << "ParallelRuleOfMixturesLaw: No constitutive laws defined" << std::endl;
    return mConstitutiveLaws[0]->GetStrainMeasure();
}

/***********************************************************************************/
/***********************************************************************************/

template<unsigned int TDim>
ConstitutiveLaw::StressMeasure ParallelRuleOfMixturesLaw<TDim>::GetStressMeasure()
{
    // We return the first one
    KRATOS_ERROR_IF(mConstitutiveLaws.size() == 0) << "ParallelRuleOfMixturesLaw: No constitutive laws defined" << std::endl;
    return mConstitutiveLaws[0]->GetStressMeasure();
}

/***********************************************************************************/
/***********************************************************************************/

template<unsigned int TDim>
bool ParallelRuleOfMixturesLaw<TDim>::IsIncremental()
{
    // We check it layer by layer
    bool is_incremental = false;

    for (auto& p_law : mConstitutiveLaws) {
        if (p_law->IsIncremental()) {
            is_incremental = true;
            break;
        }
    }

    return is_incremental;
}

/***********************************************************************************/
/***********************************************************************************/

template<unsigned int TDim>
void ParallelRuleOfMixturesLaw<TDim>::InitializeMaterial(
    const Properties& rMaterialProperties,
    const GeometryType& rElementGeometry,
    const Vector& rShapeFunctionsValues
    )
{
    // Resizing first
    mConstitutiveLaws.resize(mCombinationFactors.size());

    // We create the inner constitutive laws
    const auto it_cl_begin = rMaterialProperties.GetSubProperties().begin();
    for (IndexType i_layer = 0; i_layer < mConstitutiveLaws.size(); ++i_layer) {
        Properties& r_prop = *(it_cl_begin + i_layer);

        KRATOS_ERROR_IF_NOT(r_prop.Has(CONSTITUTIVE_LAW)) << "No constitutive law set" << std::endl;
        mConstitutiveLaws[i_layer] = r_prop[CONSTITUTIVE_LAW]->Clone();
        mConstitutiveLaws[i_layer]->InitializeMaterial(r_prop, rElementGeometry, rShapeFunctionsValues);
    }

    KRATOS_DEBUG_ERROR_IF(mConstitutiveLaws.size() == 0) << "ParallelRuleOfMixturesLaw: No CL defined" << std::endl;
}

/***********************************************************************************/
/***********************************************************************************/

template<unsigned int TDim>
void ParallelRuleOfMixturesLaw<TDim>::CalculateMaterialResponsePK1 (ConstitutiveLaw::Parameters& rValues)
{
    CalculateMaterialResponsePK2(rValues);

    if (rValues.IsSetDeterminantF()) {
        Vector& r_stress_vector                = rValues.GetStressVector();
        const Matrix& r_deformation_gradient_f = rValues.GetDeformationGradientF();
        const double determinant_f             = rValues.GetDeterminantF();

        TransformStresses(r_stress_vector, r_deformation_gradient_f, determinant_f, StressMeasure_PK2, StressMeasure_PK1);
    }
}

/***********************************************************************************/
/***********************************************************************************/

template<unsigned int TDim>
void  ParallelRuleOfMixturesLaw<TDim>::CalculateMaterialResponsePK2(ConstitutiveLaw::Parameters& rValues)
{
    KRATOS_TRY;

    // Get Values to compute the constitutive law:
    Flags& r_flags = rValues.GetOptions();

    // Previous flags saved
    const bool flag_strain       = r_flags.Is(ConstitutiveLaw::USE_ELEMENT_PROVIDED_STRAIN);
    const bool flag_const_tensor = r_flags.Is(ConstitutiveLaw::COMPUTE_CONSTITUTIVE_TENSOR);
    const bool flag_stress       = r_flags.Is(ConstitutiveLaw::COMPUTE_STRESS);

    const Properties& r_material_properties = rValues.GetMaterialProperties();

    // The deformation gradient
    if (rValues.IsSetDeterminantF()) {
        const double determinant_f = rValues.GetDeterminantF();
        KRATOS_ERROR_IF(determinant_f < 0.0) << "Deformation gradient determinant (detF) < 0.0 : " << determinant_f << std::endl;
    }

    // All the strains must be the same, therefore we can just simply compute the strain in the first layer
    if (r_flags.IsNot(ConstitutiveLaw::USE_ELEMENT_PROVIDED_STRAIN)) {
        CalculateGreenLagrangeStrain(rValues);
        r_flags.Set(ConstitutiveLaw::USE_ELEMENT_PROVIDED_STRAIN, true);
    }

    // The global strain vector, constant
    const Vector strain_vector = rValues.GetStrainVector();

    if (r_flags.Is(ConstitutiveLaw::COMPUTE_STRESS)) {
        // Set new flags
        r_flags.Set(ConstitutiveLaw::COMPUTE_CONSTITUTIVE_TENSOR, false);
        r_flags.Set(ConstitutiveLaw::COMPUTE_STRESS, true);

        // Auxiliary stress vector
        const auto it_prop_begin       = r_material_properties.GetSubProperties().begin();
        Vector auxiliary_stress_vector  = ZeroVector(VoigtSize);

        // The rotation matrix
        BoundedMatrix<double, VoigtSize, VoigtSize> voigt_rotation_matrix;

        for (IndexType i_layer = 0; i_layer < mConstitutiveLaws.size(); ++i_layer) {

            this->CalculateRotationMatrix(r_material_properties, voigt_rotation_matrix, i_layer);

            Properties& r_prop             = *(it_prop_begin + i_layer);
            ConstitutiveLaw::Pointer p_law = mConstitutiveLaws[i_layer];
            const double factor            = mCombinationFactors[i_layer];

            // We rotate to local axes the strain
            noalias(rValues.GetStrainVector()) = prod(voigt_rotation_matrix, strain_vector);

            rValues.SetMaterialProperties(r_prop);
            p_law->CalculateMaterialResponsePK2(rValues);

            // we return the stress and constitutive tensor to the global coordinates
            rValues.GetStressVector()        = prod(trans(voigt_rotation_matrix), rValues.GetStressVector());
            noalias(auxiliary_stress_vector) += factor * rValues.GetStressVector();

            // we reset the properties and Strain
            rValues.SetMaterialProperties(r_material_properties);
            noalias(rValues.GetStrainVector()) = strain_vector;
        }
        noalias(rValues.GetStressVector()) = auxiliary_stress_vector;

        if (flag_const_tensor) {
            this->CalculateTangentTensor(rValues, ConstitutiveLaw::StressMeasure_PK2);
        }

        // Previous flags restored
        r_flags.Set(ConstitutiveLaw::COMPUTE_CONSTITUTIVE_TENSOR, flag_const_tensor);
        r_flags.Set(ConstitutiveLaw::COMPUTE_STRESS, flag_stress);
        r_flags.Set(ConstitutiveLaw::USE_ELEMENT_PROVIDED_STRAIN, flag_strain);
    }

    KRATOS_CATCH("");
}

/***********************************************************************************/
/***********************************************************************************/

template<unsigned int TDim>
void ParallelRuleOfMixturesLaw<TDim>::CalculateMaterialResponseKirchhoff(ConstitutiveLaw::Parameters& rValues)
{
    KRATOS_TRY;

    // Get Values to compute the constitutive law:
    Flags& r_flags = rValues.GetOptions();

    // Previous flags saved
    const bool flag_const_tensor = r_flags.Is(ConstitutiveLaw::COMPUTE_CONSTITUTIVE_TENSOR);
    const bool flag_stress       = r_flags.Is(ConstitutiveLaw::COMPUTE_STRESS);
    const bool flag_strain       = r_flags.Is(ConstitutiveLaw::USE_ELEMENT_PROVIDED_STRAIN);

    const Properties& r_material_properties = rValues.GetMaterialProperties();

    // The deformation gradient
    if (rValues.IsSetDeterminantF()) {
        const double determinant_f = rValues.GetDeterminantF();
        KRATOS_ERROR_IF(determinant_f < 0.0) << "Deformation gradient determinant (detF) < 0.0 : " << determinant_f << std::endl;
    }

    // All the strains must be the same, therefore we can just simply compute the strain in the first layer
    if (r_flags.IsNot(ConstitutiveLaw::USE_ELEMENT_PROVIDED_STRAIN)) {
        CalculateGreenLagrangeStrain(rValues);
        r_flags.Set(ConstitutiveLaw::USE_ELEMENT_PROVIDED_STRAIN, true);
    }

    // The global strain vector, constant
    const Vector strain_vector = rValues.GetStrainVector();

    if (r_flags.Is( ConstitutiveLaw::COMPUTE_STRESS)) {
        // Set new flags
        r_flags.Set(ConstitutiveLaw::COMPUTE_CONSTITUTIVE_TENSOR, false);
        r_flags.Set(ConstitutiveLaw::COMPUTE_STRESS, true);

        // Auxiliary stress vector
        const auto it_prop_begin            = r_material_properties.GetSubProperties().begin();
        Vector auxiliary_stress_vector       = ZeroVector(VoigtSize);

        // The rotation matrix
        BoundedMatrix<double, VoigtSize, VoigtSize> voigt_rotation_matrix;

        for (IndexType i_layer = 0; i_layer < mConstitutiveLaws.size(); ++i_layer) {

            this->CalculateRotationMatrix(r_material_properties, voigt_rotation_matrix, i_layer);

            Properties& r_prop             = *(it_prop_begin + i_layer);
            ConstitutiveLaw::Pointer p_law = mConstitutiveLaws[i_layer];
            const double factor            = mCombinationFactors[i_layer];

            // We rotate to local axes the strain
            noalias(rValues.GetStrainVector()) = prod(voigt_rotation_matrix, strain_vector);

            rValues.SetMaterialProperties(r_prop);
            p_law->CalculateMaterialResponsePK2(rValues);

            // we return the stress and constitutive tensor to the global coordinates
            rValues.GetStressVector()        = prod(trans(voigt_rotation_matrix), rValues.GetStressVector());
            noalias(auxiliary_stress_vector) += factor * rValues.GetStressVector();

            // we reset the properties and Strain
            rValues.SetMaterialProperties(r_material_properties);
            noalias(rValues.GetStrainVector()) = strain_vector;
        }
        Vector &r_stress_vector = rValues.GetStressVector();
        noalias(r_stress_vector) = auxiliary_stress_vector;

        if (rValues.IsSetDeterminantF()) {
            // we push forward the stress
            Matrix stress_matrix(Dimension, Dimension);
            noalias(stress_matrix) = MathUtils<double>::StressVectorToTensor(r_stress_vector);
            ContraVariantPushForward(stress_matrix, rValues.GetDeformationGradientF()); // Kirchhoff
            noalias(r_stress_vector) = MathUtils<double>::StressTensorToVector( stress_matrix, r_stress_vector.size() );
        }

        if (flag_const_tensor) {
            this->CalculateTangentTensor(rValues, ConstitutiveLaw::StressMeasure_PK2);
            // push forward Constitutive tangent tensor
            if (rValues.IsSetDeterminantF())
                PushForwardConstitutiveMatrix(rValues.GetConstitutiveMatrix(), rValues.GetDeformationGradientF());
        }

        // Previous flags restored
        r_flags.Set(ConstitutiveLaw::COMPUTE_CONSTITUTIVE_TENSOR, flag_const_tensor);
        r_flags.Set(ConstitutiveLaw::COMPUTE_STRESS, flag_stress);
        r_flags.Set(ConstitutiveLaw::USE_ELEMENT_PROVIDED_STRAIN, flag_strain);
    }

    KRATOS_CATCH("");
}

/***********************************************************************************/
/***********************************************************************************/

template<unsigned int TDim>
void ParallelRuleOfMixturesLaw<TDim>::CalculateMaterialResponseCauchy (ConstitutiveLaw::Parameters& rValues)
{
    CalculateMaterialResponseKirchhoff(rValues);

    // Set to Cauchy Stress:
    if (rValues.IsSetDeterminantF()) {
        Vector& r_stress_vector       = rValues.GetStressVector();
        Matrix& r_constitutive_matrix = rValues.GetConstitutiveMatrix();
        const double determinant_f    = rValues.GetDeterminantF();

        r_stress_vector       /= determinant_f;
        r_constitutive_matrix /= determinant_f;
    }
}

/***********************************************************************************/
/***********************************************************************************/

template<unsigned int TDim>
void ParallelRuleOfMixturesLaw<TDim>::InitializeMaterialResponsePK1(Parameters& rValues)
{
    const Properties& r_material_properties = rValues.GetMaterialProperties();
    // Get Values to compute the constitutive law:
    Flags& r_flags = rValues.GetOptions();
    // All the strains must be the same, therefore we can just simply compute the strain in the first layer
    if (r_flags.IsNot(ConstitutiveLaw::USE_ELEMENT_PROVIDED_STRAIN)) {
        CalculateGreenLagrangeStrain(rValues);
        r_flags.Set(ConstitutiveLaw::USE_ELEMENT_PROVIDED_STRAIN, true);
    }
    // The rotation matrix
    BoundedMatrix<double, VoigtSize, VoigtSize> voigt_rotation_matrix;
    const Vector strain_vector = rValues.GetStrainVector();
    // We perform the reset in each layer
    const auto it_prop_begin = r_material_properties.GetSubProperties().begin();
    for (IndexType i_layer = 0; i_layer < mConstitutiveLaws.size(); ++i_layer) {
        this->CalculateRotationMatrix(r_material_properties, voigt_rotation_matrix, i_layer);
        Properties& r_prop             = *(it_prop_begin + i_layer);
        ConstitutiveLaw::Pointer p_law = mConstitutiveLaws[i_layer];
        rValues.SetMaterialProperties(r_prop);
        // We rotate to local axes the strain
        noalias(rValues.GetStrainVector()) = prod(voigt_rotation_matrix, strain_vector);
        p_law->InitializeMaterialResponsePK1(rValues);
    }
    rValues.SetMaterialProperties(r_material_properties);
}

/***********************************************************************************/
/***********************************************************************************/

template<unsigned int TDim>
void ParallelRuleOfMixturesLaw<TDim>::InitializeMaterialResponsePK2(Parameters& rValues)
{
    const Properties& r_material_properties = rValues.GetMaterialProperties();
    // Get Values to compute the constitutive law:
    Flags& r_flags = rValues.GetOptions();
    // All the strains must be the same, therefore we can just simply compute the strain in the first layer
    if (r_flags.IsNot(ConstitutiveLaw::USE_ELEMENT_PROVIDED_STRAIN)) {
        CalculateGreenLagrangeStrain(rValues);
        r_flags.Set(ConstitutiveLaw::USE_ELEMENT_PROVIDED_STRAIN, true);
    }
    // The rotation matrix
    BoundedMatrix<double, VoigtSize, VoigtSize> voigt_rotation_matrix;
    const Vector strain_vector = rValues.GetStrainVector();
    // We perform the reset in each layer
    const auto it_prop_begin = r_material_properties.GetSubProperties().begin();
    for (IndexType i_layer = 0; i_layer < mConstitutiveLaws.size(); ++i_layer) {
        this->CalculateRotationMatrix(r_material_properties, voigt_rotation_matrix, i_layer);
        Properties& r_prop             = *(it_prop_begin + i_layer);
        ConstitutiveLaw::Pointer p_law = mConstitutiveLaws[i_layer];
        rValues.SetMaterialProperties(r_prop);
        // We rotate to local axes the strain
        noalias(rValues.GetStrainVector()) = prod(voigt_rotation_matrix, strain_vector);
        p_law->InitializeMaterialResponsePK2(rValues);
    }
    rValues.SetMaterialProperties(r_material_properties);
}

/***********************************************************************************/
/***********************************************************************************/

template<unsigned int TDim>
void ParallelRuleOfMixturesLaw<TDim>::InitializeMaterialResponseKirchhoff(Parameters& rValues)
{
    const Properties& r_material_properties = rValues.GetMaterialProperties();
    // Get Values to compute the constitutive law:
    Flags& r_flags = rValues.GetOptions();
    // All the strains must be the same, therefore we can just simply compute the strain in the first layer
    if (r_flags.IsNot(ConstitutiveLaw::USE_ELEMENT_PROVIDED_STRAIN)) {
        CalculateGreenLagrangeStrain(rValues);
        r_flags.Set(ConstitutiveLaw::USE_ELEMENT_PROVIDED_STRAIN, true);
    }
    // The rotation matrix
    BoundedMatrix<double, VoigtSize, VoigtSize> voigt_rotation_matrix;
    const Vector strain_vector = rValues.GetStrainVector();
    // We perform the reset in each layer
    const auto it_prop_begin = r_material_properties.GetSubProperties().begin();
    for (IndexType i_layer = 0; i_layer < mConstitutiveLaws.size(); ++i_layer) {
        this->CalculateRotationMatrix(r_material_properties, voigt_rotation_matrix, i_layer);
        Properties& r_prop             = *(it_prop_begin + i_layer);
        ConstitutiveLaw::Pointer p_law = mConstitutiveLaws[i_layer];
        rValues.SetMaterialProperties(r_prop);
        // We rotate to local axes the strain
        noalias(rValues.GetStrainVector()) = prod(voigt_rotation_matrix, strain_vector);
        p_law->InitializeMaterialResponsePK2(rValues);
    }
    rValues.SetMaterialProperties(r_material_properties);
}

/***********************************************************************************/
/***********************************************************************************/

template<unsigned int TDim>
void ParallelRuleOfMixturesLaw<TDim>::InitializeMaterialResponseCauchy(Parameters& rValues)
{
    const Properties& r_material_properties = rValues.GetMaterialProperties();
    // Get Values to compute the constitutive law:
    Flags& r_flags = rValues.GetOptions();
    // All the strains must be the same, therefore we can just simply compute the strain in the first layer
    if (r_flags.IsNot(ConstitutiveLaw::USE_ELEMENT_PROVIDED_STRAIN)) {
        CalculateGreenLagrangeStrain(rValues);
        r_flags.Set(ConstitutiveLaw::USE_ELEMENT_PROVIDED_STRAIN, true);
    }
    // The rotation matrix
    BoundedMatrix<double, VoigtSize, VoigtSize> voigt_rotation_matrix;
    const Vector strain_vector = rValues.GetStrainVector();
    // We perform the reset in each layer
    const auto it_prop_begin = r_material_properties.GetSubProperties().begin();
    for (IndexType i_layer = 0; i_layer < mConstitutiveLaws.size(); ++i_layer) {
        this->CalculateRotationMatrix(r_material_properties, voigt_rotation_matrix, i_layer);
        Properties& r_prop             = *(it_prop_begin + i_layer);
        ConstitutiveLaw::Pointer p_law = mConstitutiveLaws[i_layer];
        rValues.SetMaterialProperties(r_prop);
        // We rotate to local axes the strain
        noalias(rValues.GetStrainVector()) = prod(voigt_rotation_matrix, strain_vector);
        p_law->InitializeMaterialResponsePK2(rValues);
    }
    rValues.SetMaterialProperties(r_material_properties);
}

/***********************************************************************************/
/***********************************************************************************/

template<unsigned int TDim>
void ParallelRuleOfMixturesLaw<TDim>::FinalizeMaterialResponsePK1(Parameters& rValues)
{
    const Properties& r_material_properties = rValues.GetMaterialProperties();
    // Get Values to compute the constitutive law:
    Flags& r_flags = rValues.GetOptions();
    // Previous flags saved
    const bool flag_const_tensor = r_flags.Is(ConstitutiveLaw::COMPUTE_CONSTITUTIVE_TENSOR);
    const bool flag_stress       = r_flags.Is(ConstitutiveLaw::COMPUTE_STRESS);
    const bool flag_strain       = r_flags.Is(ConstitutiveLaw::USE_ELEMENT_PROVIDED_STRAIN);
    // All the strains must be the same, therefore we can just simply compute the strain in the first layer
    if (r_flags.IsNot(ConstitutiveLaw::USE_ELEMENT_PROVIDED_STRAIN)) {
        CalculateGreenLagrangeStrain(rValues);
        r_flags.Set(ConstitutiveLaw::USE_ELEMENT_PROVIDED_STRAIN, true);
    }
    // The rotation matrix
    BoundedMatrix<double, VoigtSize, VoigtSize> voigt_rotation_matrix;
    const Vector strain_vector = rValues.GetStrainVector();
    // We perform the reset in each layer
    const auto it_prop_begin = r_material_properties.GetSubProperties().begin();
    for (IndexType i_layer = 0; i_layer < mConstitutiveLaws.size(); ++i_layer) {
        this->CalculateRotationMatrix(r_material_properties, voigt_rotation_matrix, i_layer);
        Properties& r_prop             = *(it_prop_begin + i_layer);
        ConstitutiveLaw::Pointer p_law = mConstitutiveLaws[i_layer];
        rValues.SetMaterialProperties(r_prop);
        // We rotate to local axes the strain
        noalias(rValues.GetStrainVector()) = prod(voigt_rotation_matrix, strain_vector);
        p_law->FinalizeMaterialResponsePK1(rValues);
    }
    rValues.SetMaterialProperties(r_material_properties);
    // Previous flags restored
    r_flags.Set(ConstitutiveLaw::COMPUTE_CONSTITUTIVE_TENSOR, flag_const_tensor);
    r_flags.Set(ConstitutiveLaw::COMPUTE_STRESS, flag_stress);
    r_flags.Set(ConstitutiveLaw::USE_ELEMENT_PROVIDED_STRAIN, flag_strain);
}


/***********************************************************************************/
/***********************************************************************************/

template<unsigned int TDim>
void ParallelRuleOfMixturesLaw<TDim>::FinalizeMaterialResponsePK2(Parameters& rValues)
{
    const Properties& r_material_properties = rValues.GetMaterialProperties();
    // Get Values to compute the constitutive law:
    Flags& r_flags = rValues.GetOptions();
    // Previous flags saved
    const bool flag_const_tensor = r_flags.Is(ConstitutiveLaw::COMPUTE_CONSTITUTIVE_TENSOR);
    const bool flag_stress       = r_flags.Is(ConstitutiveLaw::COMPUTE_STRESS);
    const bool flag_strain       = r_flags.Is(ConstitutiveLaw::USE_ELEMENT_PROVIDED_STRAIN);
    // All the strains must be the same, therefore we can just simply compute the strain in the first layer
    if (r_flags.IsNot(ConstitutiveLaw::USE_ELEMENT_PROVIDED_STRAIN)) {
        CalculateGreenLagrangeStrain(rValues);
        r_flags.Set(ConstitutiveLaw::USE_ELEMENT_PROVIDED_STRAIN, true);
    }
    // The rotation matrix
    BoundedMatrix<double, VoigtSize, VoigtSize> voigt_rotation_matrix;
    const Vector strain_vector = rValues.GetStrainVector();
    // We perform the reset in each layer
    const auto it_prop_begin = r_material_properties.GetSubProperties().begin();
    for (IndexType i_layer = 0; i_layer < mConstitutiveLaws.size(); ++i_layer) {
        this->CalculateRotationMatrix(r_material_properties, voigt_rotation_matrix, i_layer);
        Properties& r_prop             = *(it_prop_begin + i_layer);
        ConstitutiveLaw::Pointer p_law = mConstitutiveLaws[i_layer];
        rValues.SetMaterialProperties(r_prop);
        // We rotate to local axes the strain
        noalias(rValues.GetStrainVector()) = prod(voigt_rotation_matrix, strain_vector);
        p_law->FinalizeMaterialResponsePK2(rValues);
    }
    rValues.SetMaterialProperties(r_material_properties);
    // Previous flags restored
    r_flags.Set(ConstitutiveLaw::COMPUTE_CONSTITUTIVE_TENSOR, flag_const_tensor);
    r_flags.Set(ConstitutiveLaw::COMPUTE_STRESS, flag_stress);
    r_flags.Set(ConstitutiveLaw::USE_ELEMENT_PROVIDED_STRAIN, flag_strain);
}

/***********************************************************************************/
/***********************************************************************************/

template<unsigned int TDim>
void ParallelRuleOfMixturesLaw<TDim>::FinalizeMaterialResponseKirchhoff(Parameters& rValues)
{
    const Properties& r_material_properties = rValues.GetMaterialProperties();
    // Get Values to compute the constitutive law:
    Flags& r_flags = rValues.GetOptions();
    // Previous flags saved
    const bool flag_const_tensor = r_flags.Is(ConstitutiveLaw::COMPUTE_CONSTITUTIVE_TENSOR);
    const bool flag_stress       = r_flags.Is(ConstitutiveLaw::COMPUTE_STRESS);
    const bool flag_strain       = r_flags.Is(ConstitutiveLaw::USE_ELEMENT_PROVIDED_STRAIN);
    // All the strains must be the same, therefore we can just simply compute the strain in the first layer
    if (r_flags.IsNot(ConstitutiveLaw::USE_ELEMENT_PROVIDED_STRAIN)) {
        CalculateGreenLagrangeStrain(rValues);
        r_flags.Set(ConstitutiveLaw::USE_ELEMENT_PROVIDED_STRAIN, true);
    }
    // The rotation matrix
    BoundedMatrix<double, VoigtSize, VoigtSize> voigt_rotation_matrix;
    const Vector strain_vector = rValues.GetStrainVector();
    // We perform the reset in each layer
    const auto it_prop_begin = r_material_properties.GetSubProperties().begin();
    for (IndexType i_layer = 0; i_layer < mConstitutiveLaws.size(); ++i_layer) {
        this->CalculateRotationMatrix(r_material_properties, voigt_rotation_matrix, i_layer);
        Properties& r_prop             = *(it_prop_begin + i_layer);
        ConstitutiveLaw::Pointer p_law = mConstitutiveLaws[i_layer];
        rValues.SetMaterialProperties(r_prop);
        // We rotate to local axes the strain
        noalias(rValues.GetStrainVector()) = prod(voigt_rotation_matrix, strain_vector);
        p_law->FinalizeMaterialResponsePK2(rValues);
    }
    rValues.SetMaterialProperties(r_material_properties);
    // Previous flags restored
    r_flags.Set(ConstitutiveLaw::COMPUTE_CONSTITUTIVE_TENSOR, flag_const_tensor);
    r_flags.Set(ConstitutiveLaw::COMPUTE_STRESS, flag_stress);
    r_flags.Set(ConstitutiveLaw::USE_ELEMENT_PROVIDED_STRAIN, flag_strain);
}

/***********************************************************************************/
/***********************************************************************************/

template<unsigned int TDim>
void ParallelRuleOfMixturesLaw<TDim>::FinalizeMaterialResponseCauchy(Parameters& rValues)
{
    const Properties& r_material_properties = rValues.GetMaterialProperties();
    // Get Values to compute the constitutive law:
    Flags& r_flags = rValues.GetOptions();
    // Previous flags saved
    const bool flag_const_tensor = r_flags.Is(ConstitutiveLaw::COMPUTE_CONSTITUTIVE_TENSOR);
    const bool flag_stress       = r_flags.Is(ConstitutiveLaw::COMPUTE_STRESS);
    const bool flag_strain       = r_flags.Is(ConstitutiveLaw::USE_ELEMENT_PROVIDED_STRAIN);
    // All the strains must be the same, therefore we can just simply compute the strain in the first layer
    if (r_flags.IsNot(ConstitutiveLaw::USE_ELEMENT_PROVIDED_STRAIN)) {
        CalculateGreenLagrangeStrain(rValues);
        r_flags.Set(ConstitutiveLaw::USE_ELEMENT_PROVIDED_STRAIN, true);
    }
    // The rotation matrix
    BoundedMatrix<double, VoigtSize, VoigtSize> voigt_rotation_matrix;
    const Vector strain_vector = rValues.GetStrainVector();
    // We perform the reset in each layer
    const auto it_prop_begin = r_material_properties.GetSubProperties().begin();
    for (IndexType i_layer = 0; i_layer < mConstitutiveLaws.size(); ++i_layer) {
        this->CalculateRotationMatrix(r_material_properties, voigt_rotation_matrix, i_layer);
        Properties& r_prop             = *(it_prop_begin + i_layer);
        ConstitutiveLaw::Pointer p_law = mConstitutiveLaws[i_layer];
        rValues.SetMaterialProperties(r_prop);
        // We rotate to local axes the strain
        noalias(rValues.GetStrainVector()) = prod(voigt_rotation_matrix, strain_vector);
        p_law->FinalizeMaterialResponsePK2(rValues);
    }
    rValues.SetMaterialProperties(r_material_properties);
    // Previous flags restored
    r_flags.Set(ConstitutiveLaw::COMPUTE_CONSTITUTIVE_TENSOR, flag_const_tensor);
    r_flags.Set(ConstitutiveLaw::COMPUTE_STRESS, flag_stress);
    r_flags.Set(ConstitutiveLaw::USE_ELEMENT_PROVIDED_STRAIN, flag_strain);
}

/***********************************************************************************/
/***********************************************************************************/

template<unsigned int TDim>
void ParallelRuleOfMixturesLaw<TDim>::ResetMaterial(
    const Properties& rMaterialProperties,
    const GeometryType& rElementGeometry,
    const Vector& rShapeFunctionsValues
    )
{
    // We perform the reset in each layer
    for (IndexType i_layer = 0; i_layer < mConstitutiveLaws.size(); ++i_layer) {
        Properties& r_prop = *(rMaterialProperties.GetSubProperties().begin() + i_layer);
        ConstitutiveLaw::Pointer p_law = mConstitutiveLaws[i_layer];

        p_law->ResetMaterial(r_prop, rElementGeometry, rShapeFunctionsValues);
    }
}

/**************************CONSTITUTIVE LAW GENERAL FEATURES ***********************/
/***********************************************************************************/

template<unsigned int TDim>
void ParallelRuleOfMixturesLaw<TDim>::GetLawFeatures(Features& rFeatures)
{
    //Set the strain size
    rFeatures.mStrainSize = GetStrainSize();

    //Set the spacedimension
    rFeatures.mSpaceDimension = WorkingSpaceDimension();
}

/***********************************************************************************/
/***********************************************************************************/

template<unsigned int TDim>
int ParallelRuleOfMixturesLaw<TDim>::Check(
    const Properties& rMaterialProperties,
    const GeometryType& rElementGeometry,
    const ProcessInfo& rCurrentProcessInfo
    ) const
{
    // The auxiliary output
    int aux_out = 0;

    KRATOS_ERROR_IF(mConstitutiveLaws.size() == 0) << "ParallelRuleOfMixturesLaw: No constitutive laws defined" << std::endl;

    // We perform the check in each layer
    for (IndexType i_layer = 0; i_layer < mConstitutiveLaws.size(); ++i_layer) {
        Properties& r_prop = *(rMaterialProperties.GetSubProperties().begin() + i_layer);
        ConstitutiveLaw::Pointer p_law = mConstitutiveLaws[i_layer];

        aux_out += p_law->Check(r_prop, rElementGeometry, rCurrentProcessInfo);
    }

    if (rMaterialProperties.Has(LAYER_EULER_ANGLES)) {
        KRATOS_ERROR_IF(rMaterialProperties[LAYER_EULER_ANGLES].size() != 3 * mConstitutiveLaws.size()) << "Euler angles badly defined" << std::endl;
    }

    return aux_out;
}

/***********************************************************************************/
/***********************************************************************************/

template<unsigned int TDim>
void ParallelRuleOfMixturesLaw<TDim>::CalculateRotationMatrix(
        const Properties& rMaterialProperties,
        BoundedMatrix<double, VoigtSize, VoigtSize>& rRotationMatrix,
        const IndexType Layer
    )
{

    if (rRotationMatrix.size1() != VoigtSize)
        rRotationMatrix.resize(VoigtSize, VoigtSize, false);

    if (rMaterialProperties.Has(LAYER_EULER_ANGLES)) {
        const Vector layers_euler_angles = rMaterialProperties[LAYER_EULER_ANGLES];
        const double euler_angle_phi     = layers_euler_angles[3*Layer];
        const double euler_angle_theta   = layers_euler_angles[3*Layer + 1];
        const double euler_angle_hi      = layers_euler_angles[3*Layer + 2];

        BoundedMatrix<double, 3, 3>  rotation_matrix;

        if (std::abs(euler_angle_phi) + std::abs(euler_angle_theta) + std::abs(euler_angle_hi) > machine_tolerance) {
            AdvancedConstitutiveLawUtilities<VoigtSize>::CalculateRotationOperator(euler_angle_phi, euler_angle_theta, euler_angle_hi, rotation_matrix);
            ConstitutiveLawUtilities<VoigtSize>::CalculateRotationOperatorVoigt(rotation_matrix, rRotationMatrix);
        } else {
            noalias(rRotationMatrix) = IdentityMatrix(VoigtSize, VoigtSize);
        }
    } else {
        noalias(rRotationMatrix) = IdentityMatrix(VoigtSize, VoigtSize);
    }
}

/***********************************************************************************/
/***********************************************************************************/

template<unsigned int TDim>
void ParallelRuleOfMixturesLaw<TDim>::CalculateTangentTensor(ConstitutiveLaw::Parameters& rValues, const ConstitutiveLaw::StressMeasure& rStressMeasure)
{
    const Properties& r_material_properties = rValues.GetMaterialProperties();

    const bool consider_perturbation_threshold = r_material_properties.Has(CONSIDER_PERTURBATION_THRESHOLD) ? r_material_properties[CONSIDER_PERTURBATION_THRESHOLD] : true;
    const TangentOperatorEstimation tangent_operator_estimation = r_material_properties.Has(TANGENT_OPERATOR_ESTIMATION) ? static_cast<TangentOperatorEstimation>(r_material_properties[TANGENT_OPERATOR_ESTIMATION]) : TangentOperatorEstimation::SecondOrderPerturbation;

    if (tangent_operator_estimation == TangentOperatorEstimation::Analytic) {
        KRATOS_ERROR << "Analytic solution not available" << std::endl;
    } else if (tangent_operator_estimation == TangentOperatorEstimation::FirstOrderPerturbation) {
        // Calculates the Tangent Constitutive Tensor by perturbation (first order)
        TangentOperatorCalculatorUtility::CalculateTangentTensor(rValues, this, rStressMeasure, consider_perturbation_threshold, 1);
    } else if (tangent_operator_estimation == TangentOperatorEstimation::SecondOrderPerturbation) {
        // Calculates the Tangent Constitutive Tensor by perturbation (second order)
        TangentOperatorCalculatorUtility::CalculateTangentTensor(rValues, this, rStressMeasure, consider_perturbation_threshold, 2);
    }
}

/***********************************************************************************/
/***********************************************************************************/

template<unsigned int TDim>
void ParallelRuleOfMixturesLaw<TDim>::CalculateAlmansiStrain(ConstitutiveLaw::Parameters& rValues)
{
    // Some auxiliary values
    const SizeType dimension = WorkingSpaceDimension();
    Vector& r_strain_vector = rValues.GetStrainVector();

    Matrix F(dimension, dimension);
    noalias(F) = rValues.GetDeformationGradientF();
    Matrix B_tensor;
    B_tensor.resize(dimension, dimension, false);
    noalias(B_tensor) = prod(F, trans(F));

    AdvancedConstitutiveLawUtilities<6>::CalculateAlmansiStrain(B_tensor, r_strain_vector);
}

/***********************************************************************************/
/***********************************************************************************/

template<unsigned int TDim>
void ParallelRuleOfMixturesLaw<TDim>::CalculateGreenLagrangeStrain(ConstitutiveLaw::Parameters& rValues)
{
    // Some auxiliary values
    const SizeType dimension = WorkingSpaceDimension();
    Vector& r_strain_vector = rValues.GetStrainVector();

    Matrix F(dimension, dimension);
    noalias(F) = rValues.GetDeformationGradientF();
    Matrix C_tensor;
    C_tensor.resize(dimension, dimension, false);
    noalias(C_tensor) = prod(trans(F),F);

    ConstitutiveLawUtilities<6>::CalculateGreenLagrangianStrain(C_tensor, r_strain_vector);
}

/***********************************************************************************/
/***********************************************************************************/

template class ParallelRuleOfMixturesLaw<2>;
template class ParallelRuleOfMixturesLaw<3>;

} // Namespace Kratos<|MERGE_RESOLUTION|>--- conflicted
+++ resolved
@@ -787,7 +787,6 @@
         }
         return rValue;
     } else {
-<<<<<<< HEAD
         // Layer info print
         if (rThisVariable == CAUCHY_STRESS_VECTOR_LAYER_1 ||
             rThisVariable == CAUCHY_STRESS_VECTOR_LAYER_2 ||
@@ -799,6 +798,9 @@
                 BoundedMatrix<double, VoigtSize, VoigtSize> voigt_rotation_matrix;
                 const int layer_id = rThisVariable.Name().back() - 48; // we convert from char to int
                 this->CalculateRotationMatrix(r_material_properties, voigt_rotation_matrix, layer_id - 1);
+        if (rThisVariable != DELAMINATION_DAMAGE_VECTOR_MODE_ONE && rThisVariable != DELAMINATION_DAMAGE_VECTOR_MODE_TWO) {
+        const Properties& r_material_properties  = rParameterValues.GetMaterialProperties();
+        const Vector strain_vector = rParameterValues.GetStrainVector();
 
                 const auto it_prop_begin = r_material_properties.GetSubProperties().begin();
                 Properties &r_prop = *(it_prop_begin + layer_id - 1);
@@ -818,41 +820,10 @@
                 rParameterValues.SetMaterialProperties(r_material_properties);
                 return rValue;
         }
-=======
-        if (rThisVariable != DELAMINATION_DAMAGE_VECTOR_MODE_ONE && rThisVariable != DELAMINATION_DAMAGE_VECTOR_MODE_TWO) {
-        const Properties& r_material_properties  = rParameterValues.GetMaterialProperties();
-        const Vector strain_vector = rParameterValues.GetStrainVector();
-
-        // We combine the value of each layer
-        rValue.resize(VoigtSize, false);
-        rValue.clear();
-        BoundedMatrix<double, VoigtSize, VoigtSize> voigt_rotation_matrix;
-        const auto it_prop_begin = r_material_properties.GetSubProperties().begin();
-        for (IndexType i_layer = 0; i_layer < mCombinationFactors.size(); ++i_layer) {
-            this->CalculateRotationMatrix(r_material_properties, voigt_rotation_matrix, i_layer);
-            const double factor = mCombinationFactors[i_layer];
-            ConstitutiveLaw::Pointer p_law = mConstitutiveLaws[i_layer];
-            Properties& r_prop = *(it_prop_begin + i_layer);
-
-            // We rotate to local axes the strain
-            noalias(rParameterValues.GetStrainVector()) = prod(voigt_rotation_matrix, strain_vector);
-
-            rParameterValues.SetMaterialProperties(r_prop);
-            Vector aux_value;
-            p_law->CalculateValue(rParameterValues,rThisVariable, aux_value);
-
-            // we return the aux_value to the global coordinates
-            aux_value = prod(trans(voigt_rotation_matrix), aux_value);
-
-            noalias(rValue) += factor * aux_value;
-
-            noalias(rParameterValues.GetStrainVector()) = strain_vector;
-        }
 
         // Reset properties
         rParameterValues.SetMaterialProperties(r_material_properties);
         }
->>>>>>> de6dff83
     }
     return rValue;
 }
