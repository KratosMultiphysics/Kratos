--- conflicted
+++ resolved
@@ -1,311 +1,307 @@
-// KRATOS ___                _   _ _         _   _             __                       _
-//       / __\___  _ __  ___| |_(_) |_ _   _| |_(_)_   _____  / /  __ ___      _____   /_\  _ __  _ __
-//      / /  / _ \| '_ \/ __| __| | __| | | | __| \ \ / / _ \/ /  / _` \ \ /\ / / __| //_\\| '_ \| '_  |
-//     / /__| (_) | | | \__ \ |_| | |_| |_| | |_| |\ V /  __/ /__| (_| |\ V  V /\__ \/  _  \ |_) | |_) |
-//     \____/\___/|_| |_|___/\__|_|\__|\__,_|\__|_| \_/ \___\____/\__,_| \_/\_/ |___/\_/ \_/ .__/| .__/
-//                                                                                         |_|   |_|
-//
-//  License:         BSD License
-//                     license: structural_mechanics_application/license.txt
-//
-//  Main authors:    Alejandro Cornejo
-//
-
-// System includes
-
-// External includes
-
-// Project includes
-#include "includes/process_info.h"
-#include "testing/testing.h"
-#include "containers/model.h"
-
-// Application includes
-#include "constitutive_laws_application_variables.h"
-
-// Integrator
-<<<<<<< HEAD
-#include "custom_constitutive/auxiliary_files/constitutive_laws_integrators/generic_constitutive_law_integrator_damage.h"
-=======
-#include "custom_constitutive/auxiliar_files/cl_integrators/generic_cl_integrator_damage.h"
->>>>>>> 3b58bd84
-
-// Yield surfaces
-#include "custom_constitutive/auxiliary_files/yield_surfaces/generic_yield_surface.h"
-#include "custom_constitutive/auxiliary_files/yield_surfaces/von_mises_yield_surface.h"
-#include "custom_constitutive/auxiliary_files/yield_surfaces/modified_mohr_coulomb_yield_surface.h"
-#include "custom_constitutive/auxiliary_files/yield_surfaces/rankine_yield_surface.h"
-#include "custom_constitutive/auxiliary_files/yield_surfaces/simo_ju_yield_surface.h"
-#include "custom_constitutive/auxiliary_files/yield_surfaces/drucker_prager_yield_surface.h"
-#include "custom_constitutive/auxiliary_files/yield_surfaces/tresca_yield_surface.h"
-
-// Plastic potentials
-#include "custom_constitutive/auxiliary_files/plastic_potentials/generic_plastic_potential.h"
-#include "custom_constitutive/auxiliary_files/plastic_potentials/von_mises_plastic_potential.h"
-#include "custom_constitutive/auxiliary_files/plastic_potentials/tresca_plastic_potential.h"
-#include "custom_constitutive/auxiliary_files/plastic_potentials/modified_mohr_coulomb_plastic_potential.h"
-#include "custom_constitutive/auxiliary_files/plastic_potentials/drucker_prager_plastic_potential.h"
-
-// Constitutive law
-#include "custom_constitutive/small_strains/damage/generic_small_strain_isotropic_damage.h"
-#include "includes/model_part.h"
-#include "geometries/tetrahedra_3d_4.h"
-
-namespace Kratos
-{
-namespace Testing
-{
-// We test the associated damage Constitutive laws...
-typedef Node<3> NodeType;
-
-KRATOS_TEST_CASE_IN_SUITE(ConstitutiveLawIntegrateStressDamageInternalVariables,
-                          KratosConstitutiveLawsFastSuite)
-{
-    //
-    // Test: check correct behavior of internal and calculated variables
-    //
-
-    typedef GenericSmallStrainIsotropicDamage<GenericConstitutiveLawIntegratorDamage<ModifiedMohrCoulombYieldSurface<ModifiedMohrCoulombPlasticPotential<6>>>> MC;
-    Model current_model;
-    ModelPart &test_model_part = current_model.CreateModelPart("Main");
-    MC cl = MC();
-
-    KRATOS_CHECK(cl.Has(DAMAGE));  // = True
-    KRATOS_CHECK(cl.Has(THRESHOLD));  // = True
-    KRATOS_CHECK(cl.Has(UNIAXIAL_STRESS));  // = True
-    KRATOS_CHECK(cl.Has(INTERNAL_VARIABLES));  // = True
-
-    Vector internal_variables_w(3);
-    internal_variables_w[0] = 0.0;
-    internal_variables_w[1] = 0.1;
-    internal_variables_w[2] = 0.2;
-    cl.SetValue(INTERNAL_VARIABLES, internal_variables_w, test_model_part.GetProcessInfo());
-    Vector internal_variables_r;
-    cl.GetValue(INTERNAL_VARIABLES, internal_variables_r);
-
-    KRATOS_CHECK_NEAR(internal_variables_r.size(), 3., 1.e-5);  // = True
-    KRATOS_CHECK_NEAR(internal_variables_r[0], 0.0, 1.e-5);  // = True
-    KRATOS_CHECK_NEAR(internal_variables_r[1], 0.1, 1.e-5);  // = True
-    KRATOS_CHECK_NEAR(internal_variables_r[2], 0.2, 1.e-5);  // = True
-}
-
-
-KRATOS_TEST_CASE_IN_SUITE(ConstitutiveLawIntegrateStressDamageLinear, KratosConstitutiveLawsFastSuite)
-{
-    typedef GenericSmallStrainIsotropicDamage<GenericConstitutiveLawIntegratorDamage<ModifiedMohrCoulombYieldSurface<ModifiedMohrCoulombPlasticPotential<6>>>> MC;
-    typedef GenericSmallStrainIsotropicDamage<GenericConstitutiveLawIntegratorDamage<VonMisesYieldSurface<VonMisesPlasticPotential<6>>>> VM;
-    typedef GenericSmallStrainIsotropicDamage<GenericConstitutiveLawIntegratorDamage<DruckerPragerYieldSurface<DruckerPragerPlasticPotential<6>>>> DP;
-    typedef GenericSmallStrainIsotropicDamage<GenericConstitutiveLawIntegratorDamage<TrescaYieldSurface<TrescaPlasticPotential<6>>>> T;
-    typedef GenericSmallStrainIsotropicDamage<GenericConstitutiveLawIntegratorDamage<SimoJuYieldSurface<VonMisesPlasticPotential<6>>>> SJ;
-    typedef GenericSmallStrainIsotropicDamage<GenericConstitutiveLawIntegratorDamage<RankineYieldSurface<RankinePlasticPotential<6>>>> R;
-
-    ConstitutiveLaw::Parameters cl_parameters;
-    Properties material_properties;
-    Vector stress_vector, strain_vector;
-
-    Model current_model;
-
-    ModelPart& test_model_part = current_model.CreateModelPart("Main");
-
-    NodeType::Pointer p_node_1 = test_model_part.CreateNewNode(1, 0.0, 0.0, 0.0);
-    NodeType::Pointer p_node_2 = test_model_part.CreateNewNode(2, 1.0, 0.0, 0.0);
-    NodeType::Pointer p_node_3 = test_model_part.CreateNewNode(3, 0.0, 1.0, 0.0);
-    NodeType::Pointer p_node_4 = test_model_part.CreateNewNode(4, 0.0, 0.0, 1.0);
-
-    Tetrahedra3D4<NodeType> Geom = Tetrahedra3D4<NodeType>(p_node_1, p_node_2, p_node_3, p_node_4);
-
-    stress_vector = ZeroVector(6);
-    stress_vector[0] = 5.40984e+06;
-    stress_vector[1] = 5.40984e+06;
-    stress_vector[2] = 1.91803e+07;
-    stress_vector[3] = 0.0;
-    stress_vector[4] = 0.0;
-    stress_vector[5] = 1.45804e-10;
-
-    strain_vector = ZeroVector(6);
-    strain_vector[0] = 0.0;
-    strain_vector[1] = 0.0;
-    strain_vector[2] = 8.0e-5;
-    strain_vector[3] = 0.0;
-    strain_vector[4] = 0.0;
-    strain_vector[5] = 1.6941e-21;
-
-    material_properties.SetValue(YOUNG_MODULUS, 210e9);
-    material_properties.SetValue(POISSON_RATIO, 0.22);
-    material_properties.SetValue(YIELD_STRESS_COMPRESSION, 3.0e6);
-    material_properties.SetValue(YIELD_STRESS_TENSION, 3.0e6);
-    material_properties.SetValue(FRICTION_ANGLE, 32.0);
-    material_properties.SetValue(DILATANCY_ANGLE, 16.0);
-    material_properties.SetValue(FRACTURE_ENERGY, 1000.0);
-    material_properties.SetValue(SOFTENING_TYPE, 0);
-
-    // Set constitutive law flags:
-    Flags& ConstitutiveLawOptions=cl_parameters.GetOptions();
-    ConstitutiveLawOptions.Set(ConstitutiveLaw::USE_ELEMENT_PROVIDED_STRAIN, true);
-    ConstitutiveLawOptions.Set(ConstitutiveLaw::COMPUTE_STRESS, true);
-    ConstitutiveLawOptions.Set(ConstitutiveLaw::COMPUTE_CONSTITUTIVE_TENSOR, false);
-
-    cl_parameters.SetElementGeometry(Geom);
-    cl_parameters.SetProcessInfo(test_model_part.GetProcessInfo());
-    cl_parameters.SetMaterialProperties(material_properties);
-    cl_parameters.SetStrainVector(strain_vector);
-    cl_parameters.SetStressVector(stress_vector);
-    Matrix const_matrix;
-    cl_parameters.SetConstitutiveMatrix(const_matrix);
-
-    // Create the CL's
-    MC MohrCoulombCL = MC();
-    VM VonMisesCL = VM();
-    DP DruckerPragerCL = DP();
-    T TrescaCL = T();
-    R RankineCL = R();
-    SJ SimoJuCL = SJ();
-
-    std::vector<double> MCres, VMres, DPres, Tres, Rres, SJres;
-    MCres = {1.10203e+06,1.10203e+06,3.9072e+06,0,0,2.97015e-11};
-    VMres = {1.10203e+06,1.10203e+06,3.9072e+06,0,0,2.97015e-11};
-    DPres = {788415,788415,2.79529e+06,0,0,2.12491e-11};
-    Tres  = {1.10203e+06,1.10203e+06,3.9072e+06,0,0,2.97015e-11};
-    Rres  = {763601,763601,2.70731e+06,0,0,2.05803e-11};
-    SJres = {5.40984e+06, 5.40984e+06, 1.91803e+07, 0, 0, 1.45804e-10};
-
-    Vector TestMC, TestVM, TestDP, TestT, TestR, TestSJ;
-    MohrCoulombCL.CalculateMaterialResponseCauchy(cl_parameters);
-    TestMC = cl_parameters.GetStressVector();
-
-    VonMisesCL.CalculateMaterialResponseCauchy(cl_parameters);
-    TestVM = cl_parameters.GetStressVector();
-
-    DruckerPragerCL.CalculateMaterialResponseCauchy(cl_parameters);
-    TestDP = cl_parameters.GetStressVector();
-
-    TrescaCL.CalculateMaterialResponseCauchy(cl_parameters);
-    TestT = cl_parameters.GetStressVector();
-
-    RankineCL.CalculateMaterialResponseCauchy(cl_parameters);
-    TestR = cl_parameters.GetStressVector();
-
-    material_properties.SetValue(FRACTURE_ENERGY, 1.0e5);
-    cl_parameters.SetMaterialProperties(material_properties);
-    SimoJuCL.CalculateMaterialResponseCauchy(cl_parameters);
-    TestSJ = cl_parameters.GetStressVector();
-
-    //Check the results
-    KRATOS_CHECK_VECTOR_NEAR(MCres, TestMC, 0.0001e+06);
-    KRATOS_CHECK_VECTOR_NEAR(VMres, TestVM, 0.0001e+06);
-    KRATOS_CHECK_VECTOR_NEAR(DPres, TestDP, 0.001e+06);
-    KRATOS_CHECK_VECTOR_NEAR(Tres, TestT, 0.0001e+06);
-    KRATOS_CHECK_VECTOR_NEAR(Rres, TestR, 0.001e+06);
-    KRATOS_CHECK_VECTOR_NEAR(SJres, TestSJ, 0.0001e+06);
-}
-
-KRATOS_TEST_CASE_IN_SUITE(ConstitutiveLawIntegrateStressDamageExponential, KratosConstitutiveLawsFastSuite)
-{
-    typedef GenericSmallStrainIsotropicDamage<GenericConstitutiveLawIntegratorDamage<ModifiedMohrCoulombYieldSurface<ModifiedMohrCoulombPlasticPotential<6>>>> MC;
-    typedef GenericSmallStrainIsotropicDamage<GenericConstitutiveLawIntegratorDamage<VonMisesYieldSurface<VonMisesPlasticPotential<6>>>> VM;
-    typedef GenericSmallStrainIsotropicDamage<GenericConstitutiveLawIntegratorDamage<DruckerPragerYieldSurface<DruckerPragerPlasticPotential<6>>>> DP;
-    typedef GenericSmallStrainIsotropicDamage<GenericConstitutiveLawIntegratorDamage<TrescaYieldSurface<TrescaPlasticPotential<6>>>> T;
-    typedef GenericSmallStrainIsotropicDamage<GenericConstitutiveLawIntegratorDamage<SimoJuYieldSurface<VonMisesPlasticPotential<6>>>> SJ;
-    typedef GenericSmallStrainIsotropicDamage<GenericConstitutiveLawIntegratorDamage<RankineYieldSurface<RankinePlasticPotential<6>>>> R;
-
-    ConstitutiveLaw::Parameters cl_parameters;
-    Properties material_properties;
-    Vector stress_vector, strain_vector;
-
-    Model current_model;
-
-    ModelPart& test_model_part = current_model.CreateModelPart("Main");
-
-    NodeType::Pointer p_node_1 = test_model_part.CreateNewNode(1, 0.0, 0.0, 0.0);
-    NodeType::Pointer p_node_2 = test_model_part.CreateNewNode(2, 1.0, 0.0, 0.0);
-    NodeType::Pointer p_node_3 = test_model_part.CreateNewNode(3, 0.0, 1.0, 0.0);
-    NodeType::Pointer p_node_4 = test_model_part.CreateNewNode(4, 0.0, 0.0, 1.0);
-
-    Tetrahedra3D4<NodeType> Geom = Tetrahedra3D4<NodeType>(p_node_1, p_node_2, p_node_3, p_node_4);
-
-    stress_vector = ZeroVector(6);
-    stress_vector[0] = 5.40984e+06;
-    stress_vector[1] = 5.40984e+06;
-    stress_vector[2] = 1.91803e+07;
-    stress_vector[3] = 0.0;
-    stress_vector[4] = 0.0;
-    stress_vector[5] = 1.45804e-10;
-
-    strain_vector = ZeroVector(6);
-    strain_vector[0] = 0.0;
-    strain_vector[1] = 0.0;
-    strain_vector[2] = 8.0e-5;
-    strain_vector[3] = 0.0;
-    strain_vector[4] = 0.0;
-    strain_vector[5] = 1.6941e-21;
-
-    material_properties.SetValue(YOUNG_MODULUS, 210e9);
-    material_properties.SetValue(POISSON_RATIO, 0.22);
-    material_properties.SetValue(YIELD_STRESS_COMPRESSION, 3.0e6);
-    material_properties.SetValue(YIELD_STRESS_TENSION, 3.0e6);
-    material_properties.SetValue(FRICTION_ANGLE, 32.0);
-    material_properties.SetValue(DILATANCY_ANGLE, 16.0);
-    material_properties.SetValue(FRACTURE_ENERGY, 1.0e5);
-    material_properties.SetValue(SOFTENING_TYPE, 1);
-
-    // Set constitutive law flags:
-    Flags& ConstitutiveLawOptions=cl_parameters.GetOptions();
-    ConstitutiveLawOptions.Set(ConstitutiveLaw::USE_ELEMENT_PROVIDED_STRAIN, true);
-    ConstitutiveLawOptions.Set(ConstitutiveLaw::COMPUTE_STRESS, true);
-    ConstitutiveLawOptions.Set(ConstitutiveLaw::COMPUTE_CONSTITUTIVE_TENSOR, false);
-
-    cl_parameters.SetElementGeometry(Geom);
-    cl_parameters.SetProcessInfo(test_model_part.GetProcessInfo());
-    cl_parameters.SetMaterialProperties(material_properties);
-    cl_parameters.SetStrainVector(strain_vector);
-    cl_parameters.SetStressVector(stress_vector);
-    Matrix const_matrix;
-    cl_parameters.SetConstitutiveMatrix(const_matrix);
-
-    // Create the CL's
-    MC MohrCoulombCL = MC();
-    VM VonMisesCL = VM();
-    DP DruckerPragerCL = DP();
-    T TrescaCL = T();
-    R RankineCL = R();
-    SJ SimoJuCL = SJ();
-
-    std::vector<double> MCres, VMres, DPres, Tres, Rres, SJres;
-    MCres = {1.17707e+06,1.17707e+06,4.17324e+06,0,0,3.17239e-11};
-    VMres = {1.17707e+06,1.17707e+06,4.17324e+06,0,0,3.17239e-11};
-    DPres = {868915,868915,3.0807e+06,0,0,2.34186e-11};
-    Tres  = {1.17707e+06,1.17707e+06,4.17324e+06,0,0,3.17239e-11};
-    Rres  = {844533,844533,2.99425e+06,0,0,2.27615e-11};
-    SJres = {870986,870986,3.08804e+06,0,0,2.34744e-11};
-
-    Vector TestMC, TestVM, TestDP, TestT, TestR, TestSJ;
-    MohrCoulombCL.CalculateMaterialResponseCauchy(cl_parameters);
-    TestMC = cl_parameters.GetStressVector();
-
-    VonMisesCL.CalculateMaterialResponseCauchy(cl_parameters);
-    TestVM = cl_parameters.GetStressVector();
-
-    DruckerPragerCL.CalculateMaterialResponseCauchy(cl_parameters);
-    TestDP = cl_parameters.GetStressVector();
-
-    TrescaCL.CalculateMaterialResponseCauchy(cl_parameters);
-    TestT = cl_parameters.GetStressVector();
-
-    RankineCL.CalculateMaterialResponseCauchy(cl_parameters);
-    TestR = cl_parameters.GetStressVector();
-
-    material_properties.SetValue(FRACTURE_ENERGY, 1.0e15);
-    cl_parameters.SetMaterialProperties(material_properties);
-    SimoJuCL.CalculateMaterialResponseCauchy(cl_parameters);
-    TestSJ = cl_parameters.GetStressVector();
-
-    //Check the results
-    KRATOS_CHECK_VECTOR_NEAR(MCres, TestMC, 0.00001e+06);
-    KRATOS_CHECK_VECTOR_NEAR(VMres, TestVM, 0.00001e+06);
-    KRATOS_CHECK_VECTOR_NEAR(DPres, TestDP, 0.00001e+06);
-    KRATOS_CHECK_VECTOR_NEAR(Tres, TestT, 0.00001e+06);
-    KRATOS_CHECK_VECTOR_NEAR(Rres, TestR, 0.00001e+06);
-    KRATOS_CHECK_VECTOR_NEAR(SJres, TestSJ, 0.00001e+06);
-}
-} // namespace Testing
-} // namespace Kratos
+// KRATOS ___                _   _ _         _   _             __                       _
+//       / __\___  _ __  ___| |_(_) |_ _   _| |_(_)_   _____  / /  __ ___      _____   /_\  _ __  _ __
+//      / /  / _ \| '_ \/ __| __| | __| | | | __| \ \ / / _ \/ /  / _` \ \ /\ / / __| //_\\| '_ \| '_  |
+//     / /__| (_) | | | \__ \ |_| | |_| |_| | |_| |\ V /  __/ /__| (_| |\ V  V /\__ \/  _  \ |_) | |_) |
+//     \____/\___/|_| |_|___/\__|_|\__|\__,_|\__|_| \_/ \___\____/\__,_| \_/\_/ |___/\_/ \_/ .__/| .__/
+//                                                                                         |_|   |_|
+//
+//  License:         BSD License
+//                     license: structural_mechanics_application/license.txt
+//
+//  Main authors:    Alejandro Cornejo
+//
+
+// System includes
+
+// External includes
+
+// Project includes
+#include "includes/process_info.h"
+#include "testing/testing.h"
+#include "containers/model.h"
+
+// Application includes
+#include "constitutive_laws_application_variables.h"
+
+// Integrator
+#include "custom_constitutive/auxiliary_files/cl_integrators/generic_cl_integrator_damage.h"
+
+// Yield surfaces
+#include "custom_constitutive/auxiliary_files/yield_surfaces/generic_yield_surface.h"
+#include "custom_constitutive/auxiliary_files/yield_surfaces/von_mises_yield_surface.h"
+#include "custom_constitutive/auxiliary_files/yield_surfaces/modified_mohr_coulomb_yield_surface.h"
+#include "custom_constitutive/auxiliary_files/yield_surfaces/rankine_yield_surface.h"
+#include "custom_constitutive/auxiliary_files/yield_surfaces/simo_ju_yield_surface.h"
+#include "custom_constitutive/auxiliary_files/yield_surfaces/drucker_prager_yield_surface.h"
+#include "custom_constitutive/auxiliary_files/yield_surfaces/tresca_yield_surface.h"
+
+// Plastic potentials
+#include "custom_constitutive/auxiliary_files/plastic_potentials/generic_plastic_potential.h"
+#include "custom_constitutive/auxiliary_files/plastic_potentials/von_mises_plastic_potential.h"
+#include "custom_constitutive/auxiliary_files/plastic_potentials/tresca_plastic_potential.h"
+#include "custom_constitutive/auxiliary_files/plastic_potentials/modified_mohr_coulomb_plastic_potential.h"
+#include "custom_constitutive/auxiliary_files/plastic_potentials/drucker_prager_plastic_potential.h"
+
+// Constitutive law
+#include "custom_constitutive/small_strains/damage/generic_small_strain_isotropic_damage.h"
+#include "includes/model_part.h"
+#include "geometries/tetrahedra_3d_4.h"
+
+namespace Kratos
+{
+namespace Testing
+{
+// We test the associated damage Constitutive laws...
+typedef Node<3> NodeType;
+
+KRATOS_TEST_CASE_IN_SUITE(ConstitutiveLawIntegrateStressDamageInternalVariables,
+                          KratosConstitutiveLawsFastSuite)
+{
+    //
+    // Test: check correct behavior of internal and calculated variables
+    //
+
+    typedef GenericSmallStrainIsotropicDamage<GenericConstitutiveLawIntegratorDamage<ModifiedMohrCoulombYieldSurface<ModifiedMohrCoulombPlasticPotential<6>>>> MC;
+    Model current_model;
+    ModelPart &test_model_part = current_model.CreateModelPart("Main");
+    MC cl = MC();
+
+    KRATOS_CHECK(cl.Has(DAMAGE));  // = True
+    KRATOS_CHECK(cl.Has(THRESHOLD));  // = True
+    KRATOS_CHECK(cl.Has(UNIAXIAL_STRESS));  // = True
+    KRATOS_CHECK(cl.Has(INTERNAL_VARIABLES));  // = True
+
+    Vector internal_variables_w(3);
+    internal_variables_w[0] = 0.0;
+    internal_variables_w[1] = 0.1;
+    internal_variables_w[2] = 0.2;
+    cl.SetValue(INTERNAL_VARIABLES, internal_variables_w, test_model_part.GetProcessInfo());
+    Vector internal_variables_r;
+    cl.GetValue(INTERNAL_VARIABLES, internal_variables_r);
+
+    KRATOS_CHECK_NEAR(internal_variables_r.size(), 3., 1.e-5);  // = True
+    KRATOS_CHECK_NEAR(internal_variables_r[0], 0.0, 1.e-5);  // = True
+    KRATOS_CHECK_NEAR(internal_variables_r[1], 0.1, 1.e-5);  // = True
+    KRATOS_CHECK_NEAR(internal_variables_r[2], 0.2, 1.e-5);  // = True
+}
+
+
+KRATOS_TEST_CASE_IN_SUITE(ConstitutiveLawIntegrateStressDamageLinear, KratosConstitutiveLawsFastSuite)
+{
+    typedef GenericSmallStrainIsotropicDamage<GenericConstitutiveLawIntegratorDamage<ModifiedMohrCoulombYieldSurface<ModifiedMohrCoulombPlasticPotential<6>>>> MC;
+    typedef GenericSmallStrainIsotropicDamage<GenericConstitutiveLawIntegratorDamage<VonMisesYieldSurface<VonMisesPlasticPotential<6>>>> VM;
+    typedef GenericSmallStrainIsotropicDamage<GenericConstitutiveLawIntegratorDamage<DruckerPragerYieldSurface<DruckerPragerPlasticPotential<6>>>> DP;
+    typedef GenericSmallStrainIsotropicDamage<GenericConstitutiveLawIntegratorDamage<TrescaYieldSurface<TrescaPlasticPotential<6>>>> T;
+    typedef GenericSmallStrainIsotropicDamage<GenericConstitutiveLawIntegratorDamage<SimoJuYieldSurface<VonMisesPlasticPotential<6>>>> SJ;
+    typedef GenericSmallStrainIsotropicDamage<GenericConstitutiveLawIntegratorDamage<RankineYieldSurface<RankinePlasticPotential<6>>>> R;
+
+    ConstitutiveLaw::Parameters cl_parameters;
+    Properties material_properties;
+    Vector stress_vector, strain_vector;
+
+    Model current_model;
+
+    ModelPart& test_model_part = current_model.CreateModelPart("Main");
+
+    NodeType::Pointer p_node_1 = test_model_part.CreateNewNode(1, 0.0, 0.0, 0.0);
+    NodeType::Pointer p_node_2 = test_model_part.CreateNewNode(2, 1.0, 0.0, 0.0);
+    NodeType::Pointer p_node_3 = test_model_part.CreateNewNode(3, 0.0, 1.0, 0.0);
+    NodeType::Pointer p_node_4 = test_model_part.CreateNewNode(4, 0.0, 0.0, 1.0);
+
+    Tetrahedra3D4<NodeType> Geom = Tetrahedra3D4<NodeType>(p_node_1, p_node_2, p_node_3, p_node_4);
+
+    stress_vector = ZeroVector(6);
+    stress_vector[0] = 5.40984e+06;
+    stress_vector[1] = 5.40984e+06;
+    stress_vector[2] = 1.91803e+07;
+    stress_vector[3] = 0.0;
+    stress_vector[4] = 0.0;
+    stress_vector[5] = 1.45804e-10;
+
+    strain_vector = ZeroVector(6);
+    strain_vector[0] = 0.0;
+    strain_vector[1] = 0.0;
+    strain_vector[2] = 8.0e-5;
+    strain_vector[3] = 0.0;
+    strain_vector[4] = 0.0;
+    strain_vector[5] = 1.6941e-21;
+
+    material_properties.SetValue(YOUNG_MODULUS, 210e9);
+    material_properties.SetValue(POISSON_RATIO, 0.22);
+    material_properties.SetValue(YIELD_STRESS_COMPRESSION, 3.0e6);
+    material_properties.SetValue(YIELD_STRESS_TENSION, 3.0e6);
+    material_properties.SetValue(FRICTION_ANGLE, 32.0);
+    material_properties.SetValue(DILATANCY_ANGLE, 16.0);
+    material_properties.SetValue(FRACTURE_ENERGY, 1000.0);
+    material_properties.SetValue(SOFTENING_TYPE, 0);
+
+    // Set constitutive law flags:
+    Flags& ConstitutiveLawOptions=cl_parameters.GetOptions();
+    ConstitutiveLawOptions.Set(ConstitutiveLaw::USE_ELEMENT_PROVIDED_STRAIN, true);
+    ConstitutiveLawOptions.Set(ConstitutiveLaw::COMPUTE_STRESS, true);
+    ConstitutiveLawOptions.Set(ConstitutiveLaw::COMPUTE_CONSTITUTIVE_TENSOR, false);
+
+    cl_parameters.SetElementGeometry(Geom);
+    cl_parameters.SetProcessInfo(test_model_part.GetProcessInfo());
+    cl_parameters.SetMaterialProperties(material_properties);
+    cl_parameters.SetStrainVector(strain_vector);
+    cl_parameters.SetStressVector(stress_vector);
+    Matrix const_matrix;
+    cl_parameters.SetConstitutiveMatrix(const_matrix);
+
+    // Create the CL's
+    MC MohrCoulombCL = MC();
+    VM VonMisesCL = VM();
+    DP DruckerPragerCL = DP();
+    T TrescaCL = T();
+    R RankineCL = R();
+    SJ SimoJuCL = SJ();
+
+    std::vector<double> MCres, VMres, DPres, Tres, Rres, SJres;
+    MCres = {1.10203e+06,1.10203e+06,3.9072e+06,0,0,2.97015e-11};
+    VMres = {1.10203e+06,1.10203e+06,3.9072e+06,0,0,2.97015e-11};
+    DPres = {788415,788415,2.79529e+06,0,0,2.12491e-11};
+    Tres  = {1.10203e+06,1.10203e+06,3.9072e+06,0,0,2.97015e-11};
+    Rres  = {763601,763601,2.70731e+06,0,0,2.05803e-11};
+    SJres = {5.40984e+06, 5.40984e+06, 1.91803e+07, 0, 0, 1.45804e-10};
+
+    Vector TestMC, TestVM, TestDP, TestT, TestR, TestSJ;
+    MohrCoulombCL.CalculateMaterialResponseCauchy(cl_parameters);
+    TestMC = cl_parameters.GetStressVector();
+
+    VonMisesCL.CalculateMaterialResponseCauchy(cl_parameters);
+    TestVM = cl_parameters.GetStressVector();
+
+    DruckerPragerCL.CalculateMaterialResponseCauchy(cl_parameters);
+    TestDP = cl_parameters.GetStressVector();
+
+    TrescaCL.CalculateMaterialResponseCauchy(cl_parameters);
+    TestT = cl_parameters.GetStressVector();
+
+    RankineCL.CalculateMaterialResponseCauchy(cl_parameters);
+    TestR = cl_parameters.GetStressVector();
+
+    material_properties.SetValue(FRACTURE_ENERGY, 1.0e5);
+    cl_parameters.SetMaterialProperties(material_properties);
+    SimoJuCL.CalculateMaterialResponseCauchy(cl_parameters);
+    TestSJ = cl_parameters.GetStressVector();
+
+    //Check the results
+    KRATOS_CHECK_VECTOR_NEAR(MCres, TestMC, 0.0001e+06);
+    KRATOS_CHECK_VECTOR_NEAR(VMres, TestVM, 0.0001e+06);
+    KRATOS_CHECK_VECTOR_NEAR(DPres, TestDP, 0.001e+06);
+    KRATOS_CHECK_VECTOR_NEAR(Tres, TestT, 0.0001e+06);
+    KRATOS_CHECK_VECTOR_NEAR(Rres, TestR, 0.001e+06);
+    KRATOS_CHECK_VECTOR_NEAR(SJres, TestSJ, 0.0001e+06);
+}
+
+KRATOS_TEST_CASE_IN_SUITE(ConstitutiveLawIntegrateStressDamageExponential, KratosConstitutiveLawsFastSuite)
+{
+    typedef GenericSmallStrainIsotropicDamage<GenericConstitutiveLawIntegratorDamage<ModifiedMohrCoulombYieldSurface<ModifiedMohrCoulombPlasticPotential<6>>>> MC;
+    typedef GenericSmallStrainIsotropicDamage<GenericConstitutiveLawIntegratorDamage<VonMisesYieldSurface<VonMisesPlasticPotential<6>>>> VM;
+    typedef GenericSmallStrainIsotropicDamage<GenericConstitutiveLawIntegratorDamage<DruckerPragerYieldSurface<DruckerPragerPlasticPotential<6>>>> DP;
+    typedef GenericSmallStrainIsotropicDamage<GenericConstitutiveLawIntegratorDamage<TrescaYieldSurface<TrescaPlasticPotential<6>>>> T;
+    typedef GenericSmallStrainIsotropicDamage<GenericConstitutiveLawIntegratorDamage<SimoJuYieldSurface<VonMisesPlasticPotential<6>>>> SJ;
+    typedef GenericSmallStrainIsotropicDamage<GenericConstitutiveLawIntegratorDamage<RankineYieldSurface<RankinePlasticPotential<6>>>> R;
+
+    ConstitutiveLaw::Parameters cl_parameters;
+    Properties material_properties;
+    Vector stress_vector, strain_vector;
+
+    Model current_model;
+
+    ModelPart& test_model_part = current_model.CreateModelPart("Main");
+
+    NodeType::Pointer p_node_1 = test_model_part.CreateNewNode(1, 0.0, 0.0, 0.0);
+    NodeType::Pointer p_node_2 = test_model_part.CreateNewNode(2, 1.0, 0.0, 0.0);
+    NodeType::Pointer p_node_3 = test_model_part.CreateNewNode(3, 0.0, 1.0, 0.0);
+    NodeType::Pointer p_node_4 = test_model_part.CreateNewNode(4, 0.0, 0.0, 1.0);
+
+    Tetrahedra3D4<NodeType> Geom = Tetrahedra3D4<NodeType>(p_node_1, p_node_2, p_node_3, p_node_4);
+
+    stress_vector = ZeroVector(6);
+    stress_vector[0] = 5.40984e+06;
+    stress_vector[1] = 5.40984e+06;
+    stress_vector[2] = 1.91803e+07;
+    stress_vector[3] = 0.0;
+    stress_vector[4] = 0.0;
+    stress_vector[5] = 1.45804e-10;
+
+    strain_vector = ZeroVector(6);
+    strain_vector[0] = 0.0;
+    strain_vector[1] = 0.0;
+    strain_vector[2] = 8.0e-5;
+    strain_vector[3] = 0.0;
+    strain_vector[4] = 0.0;
+    strain_vector[5] = 1.6941e-21;
+
+    material_properties.SetValue(YOUNG_MODULUS, 210e9);
+    material_properties.SetValue(POISSON_RATIO, 0.22);
+    material_properties.SetValue(YIELD_STRESS_COMPRESSION, 3.0e6);
+    material_properties.SetValue(YIELD_STRESS_TENSION, 3.0e6);
+    material_properties.SetValue(FRICTION_ANGLE, 32.0);
+    material_properties.SetValue(DILATANCY_ANGLE, 16.0);
+    material_properties.SetValue(FRACTURE_ENERGY, 1.0e5);
+    material_properties.SetValue(SOFTENING_TYPE, 1);
+
+    // Set constitutive law flags:
+    Flags& ConstitutiveLawOptions=cl_parameters.GetOptions();
+    ConstitutiveLawOptions.Set(ConstitutiveLaw::USE_ELEMENT_PROVIDED_STRAIN, true);
+    ConstitutiveLawOptions.Set(ConstitutiveLaw::COMPUTE_STRESS, true);
+    ConstitutiveLawOptions.Set(ConstitutiveLaw::COMPUTE_CONSTITUTIVE_TENSOR, false);
+
+    cl_parameters.SetElementGeometry(Geom);
+    cl_parameters.SetProcessInfo(test_model_part.GetProcessInfo());
+    cl_parameters.SetMaterialProperties(material_properties);
+    cl_parameters.SetStrainVector(strain_vector);
+    cl_parameters.SetStressVector(stress_vector);
+    Matrix const_matrix;
+    cl_parameters.SetConstitutiveMatrix(const_matrix);
+
+    // Create the CL's
+    MC MohrCoulombCL = MC();
+    VM VonMisesCL = VM();
+    DP DruckerPragerCL = DP();
+    T TrescaCL = T();
+    R RankineCL = R();
+    SJ SimoJuCL = SJ();
+
+    std::vector<double> MCres, VMres, DPres, Tres, Rres, SJres;
+    MCres = {1.17707e+06,1.17707e+06,4.17324e+06,0,0,3.17239e-11};
+    VMres = {1.17707e+06,1.17707e+06,4.17324e+06,0,0,3.17239e-11};
+    DPres = {868915,868915,3.0807e+06,0,0,2.34186e-11};
+    Tres  = {1.17707e+06,1.17707e+06,4.17324e+06,0,0,3.17239e-11};
+    Rres  = {844533,844533,2.99425e+06,0,0,2.27615e-11};
+    SJres = {870986,870986,3.08804e+06,0,0,2.34744e-11};
+
+    Vector TestMC, TestVM, TestDP, TestT, TestR, TestSJ;
+    MohrCoulombCL.CalculateMaterialResponseCauchy(cl_parameters);
+    TestMC = cl_parameters.GetStressVector();
+
+    VonMisesCL.CalculateMaterialResponseCauchy(cl_parameters);
+    TestVM = cl_parameters.GetStressVector();
+
+    DruckerPragerCL.CalculateMaterialResponseCauchy(cl_parameters);
+    TestDP = cl_parameters.GetStressVector();
+
+    TrescaCL.CalculateMaterialResponseCauchy(cl_parameters);
+    TestT = cl_parameters.GetStressVector();
+
+    RankineCL.CalculateMaterialResponseCauchy(cl_parameters);
+    TestR = cl_parameters.GetStressVector();
+
+    material_properties.SetValue(FRACTURE_ENERGY, 1.0e15);
+    cl_parameters.SetMaterialProperties(material_properties);
+    SimoJuCL.CalculateMaterialResponseCauchy(cl_parameters);
+    TestSJ = cl_parameters.GetStressVector();
+
+    //Check the results
+    KRATOS_CHECK_VECTOR_NEAR(MCres, TestMC, 0.00001e+06);
+    KRATOS_CHECK_VECTOR_NEAR(VMres, TestVM, 0.00001e+06);
+    KRATOS_CHECK_VECTOR_NEAR(DPres, TestDP, 0.00001e+06);
+    KRATOS_CHECK_VECTOR_NEAR(Tres, TestT, 0.00001e+06);
+    KRATOS_CHECK_VECTOR_NEAR(Rres, TestR, 0.00001e+06);
+    KRATOS_CHECK_VECTOR_NEAR(SJres, TestSJ, 0.00001e+06);
+}
+} // namespace Testing
+} // namespace Kratos