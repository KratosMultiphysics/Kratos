// KRATOS ___                _   _ _         _   _             __                       _
//       / __\___  _ __  ___| |_(_) |_ _   _| |_(_)_   _____  / /  __ ___      _____   /_\  _ __  _ __
//      / /  / _ \| '_ \/ __| __| | __| | | | __| \ \ / / _ \/ /  / _` \ \ /\ / / __| //_\\| '_ \| '_  |
//     / /__| (_) | | | \__ \ |_| | |_| |_| | |_| |\ V /  __/ /__| (_| |\ V  V /\__ \/  _  \ |_) | |_) |
//     \____/\___/|_| |_|___/\__|_|\__|\__,_|\__|_| \_/ \___\____/\__,_| \_/\_/ |___/\_/ \_/ .__/| .__/
//                                                                                         |_|   |_|
//
//  License:         BSD License
//                     license: structural_mechanics_application/license.txt
//
//  Main authors:    Alejandro Cornejo
//

// System includes

// External includes

// Project includes
#include "includes/process_info.h"
#include "testing/testing.h"
#include "containers/model.h"

// Application includes
#include "constitutive_laws_application_variables.h"

// Integrator
<<<<<<< HEAD
#include "custom_constitutive/auxiliary_files/constitutive_laws_integrators/generic_constitutive_law_integrator_kinematic_plasticity.h"
=======
#include "custom_constitutive/auxiliar_files/cl_integrators/generic_cl_integrator_kinematic_plasticity.h"
>>>>>>> 3b58bd84

// Yield surfaces
#include "custom_constitutive/auxiliary_files/yield_surfaces/generic_yield_surface.h"
#include "custom_constitutive/auxiliary_files/yield_surfaces/von_mises_yield_surface.h"

// Plastic potentials
#include "custom_constitutive/auxiliary_files/plastic_potentials/generic_plastic_potential.h"
#include "custom_constitutive/auxiliary_files/plastic_potentials/von_mises_plastic_potential.h"

// Constitutive law
#include "custom_constitutive/finite_strains/hyperelasticity/hyper_elastic_isotropic_kirchhoff_3d.h"
#include "custom_constitutive/small_strains/plasticity/generic_small_strain_kinematic_plasticity.h"
#include "custom_constitutive/finite_strains/plasticity/generic_finite_strain_kinematic_plasticity.h"
#include "includes/model_part.h"
#include "geometries/tetrahedra_3d_4.h"

namespace Kratos
{
namespace Testing
{
// We test the associated plasticity Constitutive laws...
typedef Node<3> NodeType;

/**
* Check the correct calculation of the integrated stress with the CL's in small strain
*/

KRATOS_TEST_CASE_IN_SUITE(ConstitutiveLawIntegrateStressPlasticitySmallStrainKinematicInternalVariables, KratosConstitutiveLawsFastSuite)
{
    //
    // Test: check correct behavior of internal and calculated variables
    //

    typedef GenericSmallStrainKinematicPlasticity <GenericConstitutiveLawIntegratorKinematicPlasticity<VonMisesYieldSurface<VonMisesPlasticPotential<6>>>> VM;

    Model current_model;
    ModelPart& r_test_model_part = current_model.CreateModelPart("Main");
    VM cl = VM();

    KRATOS_CHECK_IS_FALSE(cl.Has(UNIAXIAL_STRESS));  // = False, in order to use CalculateValue())
    KRATOS_CHECK_IS_FALSE(cl.Has(EQUIVALENT_PLASTIC_STRAIN));  // = False, in order to use CalculateValue())
    KRATOS_CHECK_IS_FALSE(cl.Has(BACK_STRESS_VECTOR));  // = False, in order to use CalculateValue())
    KRATOS_CHECK_IS_FALSE(cl.Has(BACK_STRESS_TENSOR));  // = False, in order to use CalculateValue())
    KRATOS_CHECK(cl.Has(PLASTIC_DISSIPATION));  // = True
    KRATOS_CHECK(cl.Has(PLASTIC_STRAIN_VECTOR));  // = True
    KRATOS_CHECK(cl.Has(PLASTIC_STRAIN_TENSOR));  // = True
    KRATOS_CHECK(cl.Has(INTERNAL_VARIABLES));  // = True

    // Here we assume VoigtSize=6
    Vector internal_variables_w(7);
    internal_variables_w[0] = 0.0;
    internal_variables_w[1] = 0.1;
    internal_variables_w[2] = 0.2;
    internal_variables_w[3] = 0.3;
    internal_variables_w[4] = 0.4;
    internal_variables_w[5] = 0.5;
    internal_variables_w[6] = 0.6;
    cl.SetValue(INTERNAL_VARIABLES, internal_variables_w, r_test_model_part.GetProcessInfo());
    Vector internal_variables_r;  // CL should internally resize it to 6
    cl.GetValue(INTERNAL_VARIABLES, internal_variables_r);

    KRATOS_CHECK_NEAR(internal_variables_r.size(), 7., 1.e-5);  // = True
    KRATOS_CHECK_NEAR(internal_variables_r[0], 0.0, 1.e-5);  // = True
    KRATOS_CHECK_NEAR(internal_variables_r[1], 0.1, 1.e-5);  // = True
    KRATOS_CHECK_NEAR(internal_variables_r[2], 0.2, 1.e-5);  // = True
    KRATOS_CHECK_NEAR(internal_variables_r[3], 0.3, 1.e-5);  // = True
    KRATOS_CHECK_NEAR(internal_variables_r[4], 0.4, 1.e-5);  // = True
    KRATOS_CHECK_NEAR(internal_variables_r[5], 0.5, 1.e-5);  // = True
    KRATOS_CHECK_NEAR(internal_variables_r[6], 0.6, 1.e-5);  // = True
}

KRATOS_TEST_CASE_IN_SUITE(ConstitutiveLawIntegrateStressPlasticitySmallStrainKinematic, KratosConstitutiveLawsFastSuite)
{
    typedef GenericSmallStrainKinematicPlasticity <GenericConstitutiveLawIntegratorKinematicPlasticity<VonMisesYieldSurface<VonMisesPlasticPotential<6>>>> VM;

    ConstitutiveLaw::Parameters cl_parameters;
    Properties material_properties;
    Vector stress_vector, strain_vector;

    Model current_model;
    ModelPart& r_test_model_part = current_model.CreateModelPart("Main");

    NodeType::Pointer p_node_1 = r_test_model_part.CreateNewNode(1, 0.0, 0.0, 0.0);
    NodeType::Pointer p_node_2 = r_test_model_part.CreateNewNode(2, 1.0, 0.0, 0.0);
    NodeType::Pointer p_node_3 = r_test_model_part.CreateNewNode(3, 0.0, 1.0, 0.0);
    NodeType::Pointer p_node_4 = r_test_model_part.CreateNewNode(4, 0.0, 0.0, 1.0);

    Tetrahedra3D4<NodeType> Geom = Tetrahedra3D4<NodeType>(p_node_1, p_node_2, p_node_3, p_node_4);

    stress_vector = ZeroVector(6);
    strain_vector = ZeroVector(6);
    strain_vector[0] = 0.0;
    strain_vector[1] = 0.0;
    strain_vector[2] = -1.1e-04;
    strain_vector[3] = 0.0;
    strain_vector[4] = 0.0;
    strain_vector[5] = 0.0;

    material_properties.SetValue(YOUNG_MODULUS, 206900000000.0);
    material_properties.SetValue(POISSON_RATIO, 0.29);
    material_properties.SetValue(YIELD_STRESS, 1.5e6);
    material_properties.SetValue(FRICTION_ANGLE, 32.0);
    material_properties.SetValue(DILATANCY_ANGLE, 16.0);
    material_properties.SetValue(SOFTENING_TYPE, 1);
    material_properties.SetValue(FRACTURE_ENERGY, 1.5e2);
    material_properties.SetValue(HARDENING_CURVE, 3);
    material_properties.SetValue(KINEMATIC_HARDENING_TYPE, 1);
    Vector kin_hard_parameters = ZeroVector(3);
    kin_hard_parameters[0] = 15.0e9;
    material_properties.SetValue(KINEMATIC_PLASTICITY_PARAMETERS, kin_hard_parameters);

    // Set constitutive law flags:
    Flags& r_constitutive_law_options=cl_parameters.GetOptions();
    r_constitutive_law_options.Set(ConstitutiveLaw::USE_ELEMENT_PROVIDED_STRAIN, true);
    r_constitutive_law_options.Set(ConstitutiveLaw::COMPUTE_STRESS, true);
    r_constitutive_law_options.Set(ConstitutiveLaw::COMPUTE_CONSTITUTIVE_TENSOR, false);

    cl_parameters.SetElementGeometry(Geom);
    cl_parameters.SetProcessInfo(r_test_model_part.GetProcessInfo());
    cl_parameters.SetMaterialProperties(material_properties);
    cl_parameters.SetStrainVector(strain_vector);
    cl_parameters.SetStressVector(stress_vector);
    Matrix const_matrix;
    cl_parameters.SetConstitutiveMatrix(const_matrix);

    // Create the CL
    VM VonMisesCL = VM();
    std::vector<double> VMres = {-1.72469e+07,-1.72469e+07,-1.96943e+07,0,0,0};

    double plastic_dissipation;
    Vector TestVM(6);

    VonMisesCL.CalculateMaterialResponseCauchy(cl_parameters);
    VonMisesCL.FinalizeMaterialResponseCauchy(cl_parameters);
    TestVM = cl_parameters.GetStressVector();
    VonMisesCL.GetValue(PLASTIC_DISSIPATION, plastic_dissipation);
    KRATOS_WARNING_IF("TestPlasticity", plastic_dissipation < 1.0e-12) << "VonMises:: This test is not in plastic range" << std::endl;


    // Check the results
    const double tolerance = 1.0e-4;
    KRATOS_CHECK_VECTOR_RELATIVE_NEAR(VMres, TestVM, tolerance);
}

/**
* Check the correct calculation of the integrated stress with the CL's in finite strain
*/
KRATOS_TEST_CASE_IN_SUITE(ConstitutiveLawIntegrateStressPlasticityFiniteStrainKinematic, KratosConstitutiveLawsFastSuite)
{
    typedef GenericFiniteStrainKinematicPlasticity<GenericConstitutiveLawIntegratorKinematicPlasticity<VonMisesYieldSurface<VonMisesPlasticPotential<6>>>> VM;

    ConstitutiveLaw::Parameters cl_parameters;
    Properties material_properties;
    Vector stress_vector, strain_vector;

    Model current_model;
    ModelPart& r_test_model_part = current_model.CreateModelPart("Main");

    NodeType::Pointer p_node_1 = r_test_model_part.CreateNewNode(1, 0.0, 0.0, 0.0);
    NodeType::Pointer p_node_2 = r_test_model_part.CreateNewNode(2, 1.0, 0.0, 0.0);
    NodeType::Pointer p_node_3 = r_test_model_part.CreateNewNode(3, 0.0, 1.0, 0.0);
    NodeType::Pointer p_node_4 = r_test_model_part.CreateNewNode(4, 0.0, 0.0, 1.0);

    Tetrahedra3D4<NodeType> Geom = Tetrahedra3D4<NodeType>(p_node_1, p_node_2, p_node_3, p_node_4);

    stress_vector = ZeroVector(6);
    strain_vector = ZeroVector(6);
    strain_vector[0] = 0.0;
    strain_vector[1] = 0.0;
    strain_vector[2] = -1.1e-04;
    strain_vector[3] = 0.0;
    strain_vector[4] = 0.0;
    strain_vector[5] = 0.0;
    Matrix deformation_gradient = ZeroMatrix(3, 3);
    deformation_gradient(0,0) = 1.0;
    deformation_gradient(1,1) = 1.0;
    deformation_gradient(2,2) = (1.0 -1.1e-04);

    material_properties.SetValue(YOUNG_MODULUS, 206900000000.0);
    material_properties.SetValue(POISSON_RATIO, 0.29);
    material_properties.SetValue(YIELD_STRESS, 1.5e6);
    material_properties.SetValue(FRICTION_ANGLE, 32.0);
    material_properties.SetValue(DILATANCY_ANGLE, 16.0);
    material_properties.SetValue(SOFTENING_TYPE, 1);
    material_properties.SetValue(FRACTURE_ENERGY, 1.5e2);
    material_properties.SetValue(HARDENING_CURVE, 3);
    material_properties.SetValue(KINEMATIC_HARDENING_TYPE, 1);
    Vector kin_hard_parameters = ZeroVector(3);
    kin_hard_parameters[0] = 15.0e9;
    material_properties.SetValue(KINEMATIC_PLASTICITY_PARAMETERS, kin_hard_parameters);

    // Set constitutive law flags:
    Flags& r_constitutive_law_options=cl_parameters.GetOptions();
    r_constitutive_law_options.Set(ConstitutiveLaw::USE_ELEMENT_PROVIDED_STRAIN, false);
    r_constitutive_law_options.Set(ConstitutiveLaw::COMPUTE_STRESS, true);
    r_constitutive_law_options.Set(ConstitutiveLaw::COMPUTE_CONSTITUTIVE_TENSOR, false);

    cl_parameters.SetElementGeometry(Geom);
    cl_parameters.SetProcessInfo(r_test_model_part.GetProcessInfo());
    cl_parameters.SetMaterialProperties(material_properties);
    cl_parameters.SetStrainVector(strain_vector);
    cl_parameters.SetStressVector(stress_vector);
    cl_parameters.SetDeformationGradientF(deformation_gradient);
    cl_parameters.SetDeterminantF(MathUtils<double>::Det(deformation_gradient));
    Matrix const_matrix = ZeroMatrix(6, 6);
    cl_parameters.SetConstitutiveMatrix(const_matrix);

    // Create the CL
    VM VonMisesCL = VM();
    std::vector<double> VMres = {-1.72477e+07,-1.72477e+07,-1.96951e+07,0,0,0};

    double plastic_dissipation;
    Vector TestVM(6);

    VonMisesCL.CalculateMaterialResponsePK2(cl_parameters);
    VonMisesCL.FinalizeMaterialResponsePK2(cl_parameters);
    TestVM = cl_parameters.GetStressVector();
    VonMisesCL.GetValue(PLASTIC_DISSIPATION, plastic_dissipation);
    KRATOS_WARNING_IF("TestPlasticity", plastic_dissipation < 1.0e-12) << "VonMises:: This test is not in plastic range" << std::endl;


    // Check the results
    const double tolerance = 0.1e6;
    KRATOS_CHECK_VECTOR_NEAR(VMres, TestVM, tolerance);
}

} // namespace Testing
} // namespace Kratos
<|MERGE_RESOLUTION|>--- conflicted
+++ resolved
@@ -1,259 +1,255 @@
-// KRATOS ___                _   _ _         _   _             __                       _
-//       / __\___  _ __  ___| |_(_) |_ _   _| |_(_)_   _____  / /  __ ___      _____   /_\  _ __  _ __
-//      / /  / _ \| '_ \/ __| __| | __| | | | __| \ \ / / _ \/ /  / _` \ \ /\ / / __| //_\\| '_ \| '_  |
-//     / /__| (_) | | | \__ \ |_| | |_| |_| | |_| |\ V /  __/ /__| (_| |\ V  V /\__ \/  _  \ |_) | |_) |
-//     \____/\___/|_| |_|___/\__|_|\__|\__,_|\__|_| \_/ \___\____/\__,_| \_/\_/ |___/\_/ \_/ .__/| .__/
-//                                                                                         |_|   |_|
-//
-//  License:         BSD License
-//                     license: structural_mechanics_application/license.txt
-//
-//  Main authors:    Alejandro Cornejo
-//
-
-// System includes
-
-// External includes
-
-// Project includes
-#include "includes/process_info.h"
-#include "testing/testing.h"
-#include "containers/model.h"
-
-// Application includes
-#include "constitutive_laws_application_variables.h"
-
-// Integrator
-<<<<<<< HEAD
-#include "custom_constitutive/auxiliary_files/constitutive_laws_integrators/generic_constitutive_law_integrator_kinematic_plasticity.h"
-=======
-#include "custom_constitutive/auxiliar_files/cl_integrators/generic_cl_integrator_kinematic_plasticity.h"
->>>>>>> 3b58bd84
-
-// Yield surfaces
-#include "custom_constitutive/auxiliary_files/yield_surfaces/generic_yield_surface.h"
-#include "custom_constitutive/auxiliary_files/yield_surfaces/von_mises_yield_surface.h"
-
-// Plastic potentials
-#include "custom_constitutive/auxiliary_files/plastic_potentials/generic_plastic_potential.h"
-#include "custom_constitutive/auxiliary_files/plastic_potentials/von_mises_plastic_potential.h"
-
-// Constitutive law
-#include "custom_constitutive/finite_strains/hyperelasticity/hyper_elastic_isotropic_kirchhoff_3d.h"
-#include "custom_constitutive/small_strains/plasticity/generic_small_strain_kinematic_plasticity.h"
-#include "custom_constitutive/finite_strains/plasticity/generic_finite_strain_kinematic_plasticity.h"
-#include "includes/model_part.h"
-#include "geometries/tetrahedra_3d_4.h"
-
-namespace Kratos
-{
-namespace Testing
-{
-// We test the associated plasticity Constitutive laws...
-typedef Node<3> NodeType;
-
-/**
-* Check the correct calculation of the integrated stress with the CL's in small strain
-*/
-
-KRATOS_TEST_CASE_IN_SUITE(ConstitutiveLawIntegrateStressPlasticitySmallStrainKinematicInternalVariables, KratosConstitutiveLawsFastSuite)
-{
-    //
-    // Test: check correct behavior of internal and calculated variables
-    //
-
-    typedef GenericSmallStrainKinematicPlasticity <GenericConstitutiveLawIntegratorKinematicPlasticity<VonMisesYieldSurface<VonMisesPlasticPotential<6>>>> VM;
-
-    Model current_model;
-    ModelPart& r_test_model_part = current_model.CreateModelPart("Main");
-    VM cl = VM();
-
-    KRATOS_CHECK_IS_FALSE(cl.Has(UNIAXIAL_STRESS));  // = False, in order to use CalculateValue())
-    KRATOS_CHECK_IS_FALSE(cl.Has(EQUIVALENT_PLASTIC_STRAIN));  // = False, in order to use CalculateValue())
-    KRATOS_CHECK_IS_FALSE(cl.Has(BACK_STRESS_VECTOR));  // = False, in order to use CalculateValue())
-    KRATOS_CHECK_IS_FALSE(cl.Has(BACK_STRESS_TENSOR));  // = False, in order to use CalculateValue())
-    KRATOS_CHECK(cl.Has(PLASTIC_DISSIPATION));  // = True
-    KRATOS_CHECK(cl.Has(PLASTIC_STRAIN_VECTOR));  // = True
-    KRATOS_CHECK(cl.Has(PLASTIC_STRAIN_TENSOR));  // = True
-    KRATOS_CHECK(cl.Has(INTERNAL_VARIABLES));  // = True
-
-    // Here we assume VoigtSize=6
-    Vector internal_variables_w(7);
-    internal_variables_w[0] = 0.0;
-    internal_variables_w[1] = 0.1;
-    internal_variables_w[2] = 0.2;
-    internal_variables_w[3] = 0.3;
-    internal_variables_w[4] = 0.4;
-    internal_variables_w[5] = 0.5;
-    internal_variables_w[6] = 0.6;
-    cl.SetValue(INTERNAL_VARIABLES, internal_variables_w, r_test_model_part.GetProcessInfo());
-    Vector internal_variables_r;  // CL should internally resize it to 6
-    cl.GetValue(INTERNAL_VARIABLES, internal_variables_r);
-
-    KRATOS_CHECK_NEAR(internal_variables_r.size(), 7., 1.e-5);  // = True
-    KRATOS_CHECK_NEAR(internal_variables_r[0], 0.0, 1.e-5);  // = True
-    KRATOS_CHECK_NEAR(internal_variables_r[1], 0.1, 1.e-5);  // = True
-    KRATOS_CHECK_NEAR(internal_variables_r[2], 0.2, 1.e-5);  // = True
-    KRATOS_CHECK_NEAR(internal_variables_r[3], 0.3, 1.e-5);  // = True
-    KRATOS_CHECK_NEAR(internal_variables_r[4], 0.4, 1.e-5);  // = True
-    KRATOS_CHECK_NEAR(internal_variables_r[5], 0.5, 1.e-5);  // = True
-    KRATOS_CHECK_NEAR(internal_variables_r[6], 0.6, 1.e-5);  // = True
-}
-
-KRATOS_TEST_CASE_IN_SUITE(ConstitutiveLawIntegrateStressPlasticitySmallStrainKinematic, KratosConstitutiveLawsFastSuite)
-{
-    typedef GenericSmallStrainKinematicPlasticity <GenericConstitutiveLawIntegratorKinematicPlasticity<VonMisesYieldSurface<VonMisesPlasticPotential<6>>>> VM;
-
-    ConstitutiveLaw::Parameters cl_parameters;
-    Properties material_properties;
-    Vector stress_vector, strain_vector;
-
-    Model current_model;
-    ModelPart& r_test_model_part = current_model.CreateModelPart("Main");
-
-    NodeType::Pointer p_node_1 = r_test_model_part.CreateNewNode(1, 0.0, 0.0, 0.0);
-    NodeType::Pointer p_node_2 = r_test_model_part.CreateNewNode(2, 1.0, 0.0, 0.0);
-    NodeType::Pointer p_node_3 = r_test_model_part.CreateNewNode(3, 0.0, 1.0, 0.0);
-    NodeType::Pointer p_node_4 = r_test_model_part.CreateNewNode(4, 0.0, 0.0, 1.0);
-
-    Tetrahedra3D4<NodeType> Geom = Tetrahedra3D4<NodeType>(p_node_1, p_node_2, p_node_3, p_node_4);
-
-    stress_vector = ZeroVector(6);
-    strain_vector = ZeroVector(6);
-    strain_vector[0] = 0.0;
-    strain_vector[1] = 0.0;
-    strain_vector[2] = -1.1e-04;
-    strain_vector[3] = 0.0;
-    strain_vector[4] = 0.0;
-    strain_vector[5] = 0.0;
-
-    material_properties.SetValue(YOUNG_MODULUS, 206900000000.0);
-    material_properties.SetValue(POISSON_RATIO, 0.29);
-    material_properties.SetValue(YIELD_STRESS, 1.5e6);
-    material_properties.SetValue(FRICTION_ANGLE, 32.0);
-    material_properties.SetValue(DILATANCY_ANGLE, 16.0);
-    material_properties.SetValue(SOFTENING_TYPE, 1);
-    material_properties.SetValue(FRACTURE_ENERGY, 1.5e2);
-    material_properties.SetValue(HARDENING_CURVE, 3);
-    material_properties.SetValue(KINEMATIC_HARDENING_TYPE, 1);
-    Vector kin_hard_parameters = ZeroVector(3);
-    kin_hard_parameters[0] = 15.0e9;
-    material_properties.SetValue(KINEMATIC_PLASTICITY_PARAMETERS, kin_hard_parameters);
-
-    // Set constitutive law flags:
-    Flags& r_constitutive_law_options=cl_parameters.GetOptions();
-    r_constitutive_law_options.Set(ConstitutiveLaw::USE_ELEMENT_PROVIDED_STRAIN, true);
-    r_constitutive_law_options.Set(ConstitutiveLaw::COMPUTE_STRESS, true);
-    r_constitutive_law_options.Set(ConstitutiveLaw::COMPUTE_CONSTITUTIVE_TENSOR, false);
-
-    cl_parameters.SetElementGeometry(Geom);
-    cl_parameters.SetProcessInfo(r_test_model_part.GetProcessInfo());
-    cl_parameters.SetMaterialProperties(material_properties);
-    cl_parameters.SetStrainVector(strain_vector);
-    cl_parameters.SetStressVector(stress_vector);
-    Matrix const_matrix;
-    cl_parameters.SetConstitutiveMatrix(const_matrix);
-
-    // Create the CL
-    VM VonMisesCL = VM();
-    std::vector<double> VMres = {-1.72469e+07,-1.72469e+07,-1.96943e+07,0,0,0};
-
-    double plastic_dissipation;
-    Vector TestVM(6);
-
-    VonMisesCL.CalculateMaterialResponseCauchy(cl_parameters);
-    VonMisesCL.FinalizeMaterialResponseCauchy(cl_parameters);
-    TestVM = cl_parameters.GetStressVector();
-    VonMisesCL.GetValue(PLASTIC_DISSIPATION, plastic_dissipation);
-    KRATOS_WARNING_IF("TestPlasticity", plastic_dissipation < 1.0e-12) << "VonMises:: This test is not in plastic range" << std::endl;
-
-
-    // Check the results
-    const double tolerance = 1.0e-4;
-    KRATOS_CHECK_VECTOR_RELATIVE_NEAR(VMres, TestVM, tolerance);
-}
-
-/**
-* Check the correct calculation of the integrated stress with the CL's in finite strain
-*/
-KRATOS_TEST_CASE_IN_SUITE(ConstitutiveLawIntegrateStressPlasticityFiniteStrainKinematic, KratosConstitutiveLawsFastSuite)
-{
-    typedef GenericFiniteStrainKinematicPlasticity<GenericConstitutiveLawIntegratorKinematicPlasticity<VonMisesYieldSurface<VonMisesPlasticPotential<6>>>> VM;
-
-    ConstitutiveLaw::Parameters cl_parameters;
-    Properties material_properties;
-    Vector stress_vector, strain_vector;
-
-    Model current_model;
-    ModelPart& r_test_model_part = current_model.CreateModelPart("Main");
-
-    NodeType::Pointer p_node_1 = r_test_model_part.CreateNewNode(1, 0.0, 0.0, 0.0);
-    NodeType::Pointer p_node_2 = r_test_model_part.CreateNewNode(2, 1.0, 0.0, 0.0);
-    NodeType::Pointer p_node_3 = r_test_model_part.CreateNewNode(3, 0.0, 1.0, 0.0);
-    NodeType::Pointer p_node_4 = r_test_model_part.CreateNewNode(4, 0.0, 0.0, 1.0);
-
-    Tetrahedra3D4<NodeType> Geom = Tetrahedra3D4<NodeType>(p_node_1, p_node_2, p_node_3, p_node_4);
-
-    stress_vector = ZeroVector(6);
-    strain_vector = ZeroVector(6);
-    strain_vector[0] = 0.0;
-    strain_vector[1] = 0.0;
-    strain_vector[2] = -1.1e-04;
-    strain_vector[3] = 0.0;
-    strain_vector[4] = 0.0;
-    strain_vector[5] = 0.0;
-    Matrix deformation_gradient = ZeroMatrix(3, 3);
-    deformation_gradient(0,0) = 1.0;
-    deformation_gradient(1,1) = 1.0;
-    deformation_gradient(2,2) = (1.0 -1.1e-04);
-
-    material_properties.SetValue(YOUNG_MODULUS, 206900000000.0);
-    material_properties.SetValue(POISSON_RATIO, 0.29);
-    material_properties.SetValue(YIELD_STRESS, 1.5e6);
-    material_properties.SetValue(FRICTION_ANGLE, 32.0);
-    material_properties.SetValue(DILATANCY_ANGLE, 16.0);
-    material_properties.SetValue(SOFTENING_TYPE, 1);
-    material_properties.SetValue(FRACTURE_ENERGY, 1.5e2);
-    material_properties.SetValue(HARDENING_CURVE, 3);
-    material_properties.SetValue(KINEMATIC_HARDENING_TYPE, 1);
-    Vector kin_hard_parameters = ZeroVector(3);
-    kin_hard_parameters[0] = 15.0e9;
-    material_properties.SetValue(KINEMATIC_PLASTICITY_PARAMETERS, kin_hard_parameters);
-
-    // Set constitutive law flags:
-    Flags& r_constitutive_law_options=cl_parameters.GetOptions();
-    r_constitutive_law_options.Set(ConstitutiveLaw::USE_ELEMENT_PROVIDED_STRAIN, false);
-    r_constitutive_law_options.Set(ConstitutiveLaw::COMPUTE_STRESS, true);
-    r_constitutive_law_options.Set(ConstitutiveLaw::COMPUTE_CONSTITUTIVE_TENSOR, false);
-
-    cl_parameters.SetElementGeometry(Geom);
-    cl_parameters.SetProcessInfo(r_test_model_part.GetProcessInfo());
-    cl_parameters.SetMaterialProperties(material_properties);
-    cl_parameters.SetStrainVector(strain_vector);
-    cl_parameters.SetStressVector(stress_vector);
-    cl_parameters.SetDeformationGradientF(deformation_gradient);
-    cl_parameters.SetDeterminantF(MathUtils<double>::Det(deformation_gradient));
-    Matrix const_matrix = ZeroMatrix(6, 6);
-    cl_parameters.SetConstitutiveMatrix(const_matrix);
-
-    // Create the CL
-    VM VonMisesCL = VM();
-    std::vector<double> VMres = {-1.72477e+07,-1.72477e+07,-1.96951e+07,0,0,0};
-
-    double plastic_dissipation;
-    Vector TestVM(6);
-
-    VonMisesCL.CalculateMaterialResponsePK2(cl_parameters);
-    VonMisesCL.FinalizeMaterialResponsePK2(cl_parameters);
-    TestVM = cl_parameters.GetStressVector();
-    VonMisesCL.GetValue(PLASTIC_DISSIPATION, plastic_dissipation);
-    KRATOS_WARNING_IF("TestPlasticity", plastic_dissipation < 1.0e-12) << "VonMises:: This test is not in plastic range" << std::endl;
-
-
-    // Check the results
-    const double tolerance = 0.1e6;
-    KRATOS_CHECK_VECTOR_NEAR(VMres, TestVM, tolerance);
-}
-
-} // namespace Testing
-} // namespace Kratos
+// KRATOS ___                _   _ _         _   _             __                       _
+//       / __\___  _ __  ___| |_(_) |_ _   _| |_(_)_   _____  / /  __ ___      _____   /_\  _ __  _ __
+//      / /  / _ \| '_ \/ __| __| | __| | | | __| \ \ / / _ \/ /  / _` \ \ /\ / / __| //_\\| '_ \| '_  |
+//     / /__| (_) | | | \__ \ |_| | |_| |_| | |_| |\ V /  __/ /__| (_| |\ V  V /\__ \/  _  \ |_) | |_) |
+//     \____/\___/|_| |_|___/\__|_|\__|\__,_|\__|_| \_/ \___\____/\__,_| \_/\_/ |___/\_/ \_/ .__/| .__/
+//                                                                                         |_|   |_|
+//
+//  License:         BSD License
+//                     license: structural_mechanics_application/license.txt
+//
+//  Main authors:    Alejandro Cornejo
+//
+
+// System includes
+
+// External includes
+
+// Project includes
+#include "includes/process_info.h"
+#include "testing/testing.h"
+#include "containers/model.h"
+
+// Application includes
+#include "constitutive_laws_application_variables.h"
+
+// Integrator
+#include "custom_constitutive/auxiliary_files/cl_integrators/generic_cl_integrator_kinematic_plasticity.h"
+
+// Yield surfaces
+#include "custom_constitutive/auxiliary_files/yield_surfaces/generic_yield_surface.h"
+#include "custom_constitutive/auxiliary_files/yield_surfaces/von_mises_yield_surface.h"
+
+// Plastic potentials
+#include "custom_constitutive/auxiliary_files/plastic_potentials/generic_plastic_potential.h"
+#include "custom_constitutive/auxiliary_files/plastic_potentials/von_mises_plastic_potential.h"
+
+// Constitutive law
+#include "custom_constitutive/finite_strains/hyperelasticity/hyper_elastic_isotropic_kirchhoff_3d.h"
+#include "custom_constitutive/small_strains/plasticity/generic_small_strain_kinematic_plasticity.h"
+#include "custom_constitutive/finite_strains/plasticity/generic_finite_strain_kinematic_plasticity.h"
+#include "includes/model_part.h"
+#include "geometries/tetrahedra_3d_4.h"
+
+namespace Kratos
+{
+namespace Testing
+{
+// We test the associated plasticity Constitutive laws...
+typedef Node<3> NodeType;
+
+/**
+* Check the correct calculation of the integrated stress with the CL's in small strain
+*/
+
+KRATOS_TEST_CASE_IN_SUITE(ConstitutiveLawIntegrateStressPlasticitySmallStrainKinematicInternalVariables, KratosConstitutiveLawsFastSuite)
+{
+    //
+    // Test: check correct behavior of internal and calculated variables
+    //
+
+    typedef GenericSmallStrainKinematicPlasticity <GenericConstitutiveLawIntegratorKinematicPlasticity<VonMisesYieldSurface<VonMisesPlasticPotential<6>>>> VM;
+
+    Model current_model;
+    ModelPart& r_test_model_part = current_model.CreateModelPart("Main");
+    VM cl = VM();
+
+    KRATOS_CHECK_IS_FALSE(cl.Has(UNIAXIAL_STRESS));  // = False, in order to use CalculateValue())
+    KRATOS_CHECK_IS_FALSE(cl.Has(EQUIVALENT_PLASTIC_STRAIN));  // = False, in order to use CalculateValue())
+    KRATOS_CHECK_IS_FALSE(cl.Has(BACK_STRESS_VECTOR));  // = False, in order to use CalculateValue())
+    KRATOS_CHECK_IS_FALSE(cl.Has(BACK_STRESS_TENSOR));  // = False, in order to use CalculateValue())
+    KRATOS_CHECK(cl.Has(PLASTIC_DISSIPATION));  // = True
+    KRATOS_CHECK(cl.Has(PLASTIC_STRAIN_VECTOR));  // = True
+    KRATOS_CHECK(cl.Has(PLASTIC_STRAIN_TENSOR));  // = True
+    KRATOS_CHECK(cl.Has(INTERNAL_VARIABLES));  // = True
+
+    // Here we assume VoigtSize=6
+    Vector internal_variables_w(7);
+    internal_variables_w[0] = 0.0;
+    internal_variables_w[1] = 0.1;
+    internal_variables_w[2] = 0.2;
+    internal_variables_w[3] = 0.3;
+    internal_variables_w[4] = 0.4;
+    internal_variables_w[5] = 0.5;
+    internal_variables_w[6] = 0.6;
+    cl.SetValue(INTERNAL_VARIABLES, internal_variables_w, r_test_model_part.GetProcessInfo());
+    Vector internal_variables_r;  // CL should internally resize it to 6
+    cl.GetValue(INTERNAL_VARIABLES, internal_variables_r);
+
+    KRATOS_CHECK_NEAR(internal_variables_r.size(), 7., 1.e-5);  // = True
+    KRATOS_CHECK_NEAR(internal_variables_r[0], 0.0, 1.e-5);  // = True
+    KRATOS_CHECK_NEAR(internal_variables_r[1], 0.1, 1.e-5);  // = True
+    KRATOS_CHECK_NEAR(internal_variables_r[2], 0.2, 1.e-5);  // = True
+    KRATOS_CHECK_NEAR(internal_variables_r[3], 0.3, 1.e-5);  // = True
+    KRATOS_CHECK_NEAR(internal_variables_r[4], 0.4, 1.e-5);  // = True
+    KRATOS_CHECK_NEAR(internal_variables_r[5], 0.5, 1.e-5);  // = True
+    KRATOS_CHECK_NEAR(internal_variables_r[6], 0.6, 1.e-5);  // = True
+}
+
+KRATOS_TEST_CASE_IN_SUITE(ConstitutiveLawIntegrateStressPlasticitySmallStrainKinematic, KratosConstitutiveLawsFastSuite)
+{
+    typedef GenericSmallStrainKinematicPlasticity <GenericConstitutiveLawIntegratorKinematicPlasticity<VonMisesYieldSurface<VonMisesPlasticPotential<6>>>> VM;
+
+    ConstitutiveLaw::Parameters cl_parameters;
+    Properties material_properties;
+    Vector stress_vector, strain_vector;
+
+    Model current_model;
+    ModelPart& r_test_model_part = current_model.CreateModelPart("Main");
+
+    NodeType::Pointer p_node_1 = r_test_model_part.CreateNewNode(1, 0.0, 0.0, 0.0);
+    NodeType::Pointer p_node_2 = r_test_model_part.CreateNewNode(2, 1.0, 0.0, 0.0);
+    NodeType::Pointer p_node_3 = r_test_model_part.CreateNewNode(3, 0.0, 1.0, 0.0);
+    NodeType::Pointer p_node_4 = r_test_model_part.CreateNewNode(4, 0.0, 0.0, 1.0);
+
+    Tetrahedra3D4<NodeType> Geom = Tetrahedra3D4<NodeType>(p_node_1, p_node_2, p_node_3, p_node_4);
+
+    stress_vector = ZeroVector(6);
+    strain_vector = ZeroVector(6);
+    strain_vector[0] = 0.0;
+    strain_vector[1] = 0.0;
+    strain_vector[2] = -1.1e-04;
+    strain_vector[3] = 0.0;
+    strain_vector[4] = 0.0;
+    strain_vector[5] = 0.0;
+
+    material_properties.SetValue(YOUNG_MODULUS, 206900000000.0);
+    material_properties.SetValue(POISSON_RATIO, 0.29);
+    material_properties.SetValue(YIELD_STRESS, 1.5e6);
+    material_properties.SetValue(FRICTION_ANGLE, 32.0);
+    material_properties.SetValue(DILATANCY_ANGLE, 16.0);
+    material_properties.SetValue(SOFTENING_TYPE, 1);
+    material_properties.SetValue(FRACTURE_ENERGY, 1.5e2);
+    material_properties.SetValue(HARDENING_CURVE, 3);
+    material_properties.SetValue(KINEMATIC_HARDENING_TYPE, 1);
+    Vector kin_hard_parameters = ZeroVector(3);
+    kin_hard_parameters[0] = 15.0e9;
+    material_properties.SetValue(KINEMATIC_PLASTICITY_PARAMETERS, kin_hard_parameters);
+
+    // Set constitutive law flags:
+    Flags& r_constitutive_law_options=cl_parameters.GetOptions();
+    r_constitutive_law_options.Set(ConstitutiveLaw::USE_ELEMENT_PROVIDED_STRAIN, true);
+    r_constitutive_law_options.Set(ConstitutiveLaw::COMPUTE_STRESS, true);
+    r_constitutive_law_options.Set(ConstitutiveLaw::COMPUTE_CONSTITUTIVE_TENSOR, false);
+
+    cl_parameters.SetElementGeometry(Geom);
+    cl_parameters.SetProcessInfo(r_test_model_part.GetProcessInfo());
+    cl_parameters.SetMaterialProperties(material_properties);
+    cl_parameters.SetStrainVector(strain_vector);
+    cl_parameters.SetStressVector(stress_vector);
+    Matrix const_matrix;
+    cl_parameters.SetConstitutiveMatrix(const_matrix);
+
+    // Create the CL
+    VM VonMisesCL = VM();
+    std::vector<double> VMres = {-1.72469e+07,-1.72469e+07,-1.96943e+07,0,0,0};
+
+    double plastic_dissipation;
+    Vector TestVM(6);
+
+    VonMisesCL.CalculateMaterialResponseCauchy(cl_parameters);
+    VonMisesCL.FinalizeMaterialResponseCauchy(cl_parameters);
+    TestVM = cl_parameters.GetStressVector();
+    VonMisesCL.GetValue(PLASTIC_DISSIPATION, plastic_dissipation);
+    KRATOS_WARNING_IF("TestPlasticity", plastic_dissipation < 1.0e-12) << "VonMises:: This test is not in plastic range" << std::endl;
+
+
+    // Check the results
+    const double tolerance = 1.0e-4;
+    KRATOS_CHECK_VECTOR_RELATIVE_NEAR(VMres, TestVM, tolerance);
+}
+
+/**
+* Check the correct calculation of the integrated stress with the CL's in finite strain
+*/
+KRATOS_TEST_CASE_IN_SUITE(ConstitutiveLawIntegrateStressPlasticityFiniteStrainKinematic, KratosConstitutiveLawsFastSuite)
+{
+    typedef GenericFiniteStrainKinematicPlasticity<GenericConstitutiveLawIntegratorKinematicPlasticity<VonMisesYieldSurface<VonMisesPlasticPotential<6>>>> VM;
+
+    ConstitutiveLaw::Parameters cl_parameters;
+    Properties material_properties;
+    Vector stress_vector, strain_vector;
+
+    Model current_model;
+    ModelPart& r_test_model_part = current_model.CreateModelPart("Main");
+
+    NodeType::Pointer p_node_1 = r_test_model_part.CreateNewNode(1, 0.0, 0.0, 0.0);
+    NodeType::Pointer p_node_2 = r_test_model_part.CreateNewNode(2, 1.0, 0.0, 0.0);
+    NodeType::Pointer p_node_3 = r_test_model_part.CreateNewNode(3, 0.0, 1.0, 0.0);
+    NodeType::Pointer p_node_4 = r_test_model_part.CreateNewNode(4, 0.0, 0.0, 1.0);
+
+    Tetrahedra3D4<NodeType> Geom = Tetrahedra3D4<NodeType>(p_node_1, p_node_2, p_node_3, p_node_4);
+
+    stress_vector = ZeroVector(6);
+    strain_vector = ZeroVector(6);
+    strain_vector[0] = 0.0;
+    strain_vector[1] = 0.0;
+    strain_vector[2] = -1.1e-04;
+    strain_vector[3] = 0.0;
+    strain_vector[4] = 0.0;
+    strain_vector[5] = 0.0;
+    Matrix deformation_gradient = ZeroMatrix(3, 3);
+    deformation_gradient(0,0) = 1.0;
+    deformation_gradient(1,1) = 1.0;
+    deformation_gradient(2,2) = (1.0 -1.1e-04);
+
+    material_properties.SetValue(YOUNG_MODULUS, 206900000000.0);
+    material_properties.SetValue(POISSON_RATIO, 0.29);
+    material_properties.SetValue(YIELD_STRESS, 1.5e6);
+    material_properties.SetValue(FRICTION_ANGLE, 32.0);
+    material_properties.SetValue(DILATANCY_ANGLE, 16.0);
+    material_properties.SetValue(SOFTENING_TYPE, 1);
+    material_properties.SetValue(FRACTURE_ENERGY, 1.5e2);
+    material_properties.SetValue(HARDENING_CURVE, 3);
+    material_properties.SetValue(KINEMATIC_HARDENING_TYPE, 1);
+    Vector kin_hard_parameters = ZeroVector(3);
+    kin_hard_parameters[0] = 15.0e9;
+    material_properties.SetValue(KINEMATIC_PLASTICITY_PARAMETERS, kin_hard_parameters);
+
+    // Set constitutive law flags:
+    Flags& r_constitutive_law_options=cl_parameters.GetOptions();
+    r_constitutive_law_options.Set(ConstitutiveLaw::USE_ELEMENT_PROVIDED_STRAIN, false);
+    r_constitutive_law_options.Set(ConstitutiveLaw::COMPUTE_STRESS, true);
+    r_constitutive_law_options.Set(ConstitutiveLaw::COMPUTE_CONSTITUTIVE_TENSOR, false);
+
+    cl_parameters.SetElementGeometry(Geom);
+    cl_parameters.SetProcessInfo(r_test_model_part.GetProcessInfo());
+    cl_parameters.SetMaterialProperties(material_properties);
+    cl_parameters.SetStrainVector(strain_vector);
+    cl_parameters.SetStressVector(stress_vector);
+    cl_parameters.SetDeformationGradientF(deformation_gradient);
+    cl_parameters.SetDeterminantF(MathUtils<double>::Det(deformation_gradient));
+    Matrix const_matrix = ZeroMatrix(6, 6);
+    cl_parameters.SetConstitutiveMatrix(const_matrix);
+
+    // Create the CL
+    VM VonMisesCL = VM();
+    std::vector<double> VMres = {-1.72477e+07,-1.72477e+07,-1.96951e+07,0,0,0};
+
+    double plastic_dissipation;
+    Vector TestVM(6);
+
+    VonMisesCL.CalculateMaterialResponsePK2(cl_parameters);
+    VonMisesCL.FinalizeMaterialResponsePK2(cl_parameters);
+    TestVM = cl_parameters.GetStressVector();
+    VonMisesCL.GetValue(PLASTIC_DISSIPATION, plastic_dissipation);
+    KRATOS_WARNING_IF("TestPlasticity", plastic_dissipation < 1.0e-12) << "VonMises:: This test is not in plastic range" << std::endl;
+
+
+    // Check the results
+    const double tolerance = 0.1e6;
+    KRATOS_CHECK_VECTOR_NEAR(VMres, TestVM, tolerance);
+}
+
+} // namespace Testing
+} // namespace Kratos