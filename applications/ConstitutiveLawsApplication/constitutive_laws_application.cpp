// KRATOS ___                _   _ _         _   _             __                       _
//       / __\___  _ __  ___| |_(_) |_ _   _| |_(_)_   _____  / /  __ ___      _____   /_\  _ __  _ __
//      / /  / _ \| '_ \/ __| __| | __| | | | __| \ \ / / _ \/ /  / _` \ \ /\ / / __| //_\\| '_ \| '_  |
//     / /__| (_) | | | \__ \ |_| | |_| |_| | |_| |\ V /  __/ /__| (_| |\ V  V /\__ \/  _  \ |_) | |_) |
//     \____/\___/|_| |_|___/\__|_|\__|\__,_|\__|_| \_/ \___\____/\__,_| \_/\_/ |___/\_/ \_/ .__/| .__/
//                                                                                         |_|   |_|
//
//  License:         BSD License
//                   Kratos default license: kratos/license.txt
//
//  Main authors:    Alejandro Cornejo Velazquez
//                   Riccardo Rossi
//


// System includes


// External includes


// Project includes
#include "constitutive_laws_application.h"
#include "constitutive_laws_application_variables.h"


namespace Kratos {

KratosConstitutiveLawsApplication::KratosConstitutiveLawsApplication():
    KratosApplication("ConstitutiveLawsApplication")
    {}

void KratosConstitutiveLawsApplication::Register()
{
    KRATOS_INFO("") << "Initializing KratosConstitutiveLawsApplication..." << std::endl;

    // Damage and plasticity
    KRATOS_REGISTER_CONSTITUTIVE_LAW("LinearElasticOrthotropic2DLaw", mLinearElasticOrthotropic2DLaw);
    // Register hyper elastic laws
    KRATOS_REGISTER_CONSTITUTIVE_LAW("KirchhoffSaintVenant3DLaw", mHyperElasticIsotropicKirchhoff3D);
    KRATOS_REGISTER_CONSTITUTIVE_LAW("KirchhoffSaintVenantPlaneStress2DLaw", mHyperElasticIsotropicKirchhoffPlaneStress2D);
    KRATOS_REGISTER_CONSTITUTIVE_LAW("KirchhoffSaintVenantPlaneStrain2DLaw", mHyperElasticIsotropicKirchhoffPlaneStrain2D);
    KRATOS_REGISTER_CONSTITUTIVE_LAW("HyperElastic3DLaw", mHyperElasticIsotropicNeoHookean3D);
    KRATOS_REGISTER_CONSTITUTIVE_LAW("HyperElasticIsotropicQuasiIncompressibleIshochoricNeoHookean3D", mHyperElasticIsotropicQuasiIncompressibleIshochoricNeoHookean3D);
    KRATOS_REGISTER_CONSTITUTIVE_LAW("HyperElasticPlaneStrain2DLaw", mHyperElasticIsotropicNeoHookeanPlaneStrain2D);
    KRATOS_REGISTER_CONSTITUTIVE_LAW("HyperElasticSimoTaylorNeoHookean3DLaw", mHyperElasticSimoTaylorNeoHookean3D);
    KRATOS_REGISTER_CONSTITUTIVE_LAW("HyperElasticSimoTaylorNeoHookeanPlaneStrain2DLaw", mHyperElasticSimoTaylorNeoHookeanPlaneStrain2D);
    KRATOS_REGISTER_CONSTITUTIVE_LAW("SmallStrainJ2PlasticityPlaneStrain2DLaw", mSmallStrainJ2PlasticityPlaneStrain2D);
    KRATOS_REGISTER_CONSTITUTIVE_LAW("SmallStrainJ2Plasticity3DLaw", mSmallStrainJ2Plasticity3D);
    KRATOS_REGISTER_CONSTITUTIVE_LAW("SmallStrainIsotropicDamagePlaneStrain2DLaw", mSmallStrainIsotropicDamagePlaneStrain2D);
    KRATOS_REGISTER_CONSTITUTIVE_LAW("SmallStrainIsotropicDamage3DLaw", mSmallStrainIsotropicDamage3D);
    KRATOS_REGISTER_CONSTITUTIVE_LAW("SmallStrainIsotropicDamageImplex3DLaw", mSmallStrainIsotropicDamageImplex3D);
    KRATOS_REGISTER_CONSTITUTIVE_LAW("SmallStrainIsotropicDamageTractionOnly3DLaw", mSmallStrainIsotropicDamageTractionOnly3D);
    KRATOS_REGISTER_CONSTITUTIVE_LAW("SmallStrainIsotropicDamageTractionOnlyImplex3DLaw", mSmallStrainIsotropicDamageTractionOnlyImplex3D);
    KRATOS_REGISTER_CONSTITUTIVE_LAW("TrussPlasticityConstitutiveLaw", mTrussPlasticityConstitutiveLaw);
    KRATOS_REGISTER_CONSTITUTIVE_LAW("HyperElasticIsotropicOgden1D", mHyperElasticIsotropicOgden1D);
    KRATOS_REGISTER_CONSTITUTIVE_LAW("HyperElasticIsotropicHenky1D", mHyperElasticIsotropicHenky1D);
    KRATOS_REGISTER_CONSTITUTIVE_LAW("ElasticPlaneStressUncoupledShear2DLaw", mElasticIsotropicPlaneStressUncoupledShear);
    KRATOS_REGISTER_CONSTITUTIVE_LAW("SmallStrainIsotropicPlasticityFactory", mSmallStrainIsotropicPlasticityFactory);
    KRATOS_REGISTER_CONSTITUTIVE_LAW("SmallStrainKinematicPlasticityFactory", mSmallStrainKinematicPlasticityFactory);
    KRATOS_REGISTER_CONSTITUTIVE_LAW("SmallStrainIsotropicDamageFactory", mSmallStrainIsotropicDamageFactory);
    KRATOS_REGISTER_CONSTITUTIVE_LAW("ViscousGeneralizedKelvin3D", mViscousGeneralizedKelvin3D);
    KRATOS_REGISTER_CONSTITUTIVE_LAW("ViscousGeneralizedMaxwell3D", mViscousGeneralizedMaxwell3D);
    KRATOS_REGISTER_CONSTITUTIVE_LAW("GenericSmallStrainViscoplasticity3D", mGenericSmallStrainViscoplasticity3D);
    KRATOS_REGISTER_CONSTITUTIVE_LAW("PlasticityIsotropicKinematicJ2Law", mPlasticityIsotropicKinematicJ2);
    KRATOS_REGISTER_CONSTITUTIVE_LAW("WrinklingLinear2DLaw", mWrinklingLinear2DLaw);
    KRATOS_REGISTER_CONSTITUTIVE_LAW("MultiLinearElastic1DLaw", mMultiLinearElastic1DLaw);
    KRATOS_REGISTER_CONSTITUTIVE_LAW("MultiLinearIsotropicPlaneStress2D", mMultiLinearIsotropicPlaneStress2D);

    // Custom Constitutive laws
    // Serial-Parallel Rule Of Mixtures
    KRATOS_REGISTER_CONSTITUTIVE_LAW("SerialParallelRuleOfMixturesLaw", mSerialParallelRuleOfMixturesLaw);

    // Anisotropic law
    KRATOS_REGISTER_CONSTITUTIVE_LAW("GenericAnisotropic3DLaw", mGenericAnisotropic3DLaw);

    /// Plasticity

    /* Small strain */
    KRATOS_REGISTER_CONSTITUTIVE_LAW("SmallStrainIsotropicPlasticity3DVonMisesVonMises", mSmallStrainIsotropicPlasticity3DVonMisesVonMises);
    KRATOS_REGISTER_CONSTITUTIVE_LAW("SmallStrainIsotropicPlasticity3DVonMisesModifiedMohrCoulomb", mSmallStrainIsotropicPlasticity3DVonMisesModifiedMohrCoulomb);
    KRATOS_REGISTER_CONSTITUTIVE_LAW("SmallStrainIsotropicPlasticity3DVonMisesDruckerPrager", mSmallStrainIsotropicPlasticity3DVonMisesDruckerPrager);
    KRATOS_REGISTER_CONSTITUTIVE_LAW("SmallStrainIsotropicPlasticity3DVonMisesTresca", mSmallStrainIsotropicPlasticity3DVonMisesTresca);
    KRATOS_REGISTER_CONSTITUTIVE_LAW("SmallStrainIsotropicPlasticity3DModifiedMohrCoulombVonMises", mSmallStrainIsotropicPlasticity3DModifiedMohrCoulombVonMises);
    KRATOS_REGISTER_CONSTITUTIVE_LAW("SmallStrainIsotropicPlasticity3DModifiedMohrCoulombModifiedMohrCoulomb", mSmallStrainIsotropicPlasticity3DModifiedMohrCoulombModifiedMohrCoulomb);
    KRATOS_REGISTER_CONSTITUTIVE_LAW("SmallStrainIsotropicPlasticity3DModifiedMohrCoulombDruckerPrager", mSmallStrainIsotropicPlasticity3DModifiedMohrCoulombDruckerPrager);
    KRATOS_REGISTER_CONSTITUTIVE_LAW("SmallStrainIsotropicPlasticity3DModifiedMohrCoulombTresca", mSmallStrainIsotropicPlasticity3DModifiedMohrCoulombTresca);
    KRATOS_REGISTER_CONSTITUTIVE_LAW("SmallStrainIsotropicPlasticity3DTrescaVonMises", mSmallStrainIsotropicPlasticity3DTrescaVonMises);
    KRATOS_REGISTER_CONSTITUTIVE_LAW("SmallStrainIsotropicPlasticity3DTrescaModifiedMohrCoulomb", mSmallStrainIsotropicPlasticity3DTrescaModifiedMohrCoulomb);
    KRATOS_REGISTER_CONSTITUTIVE_LAW("SmallStrainIsotropicPlasticity3DTrescaDruckerPrager", mSmallStrainIsotropicPlasticity3DTrescaDruckerPrager);
    KRATOS_REGISTER_CONSTITUTIVE_LAW("SmallStrainIsotropicPlasticity3DTrescaTresca", mSmallStrainIsotropicPlasticity3DTrescaTresca);
    KRATOS_REGISTER_CONSTITUTIVE_LAW("SmallStrainIsotropicPlasticity3DDruckerPragerVonMises", mSmallStrainIsotropicPlasticity3DDruckerPragerVonMises);
    KRATOS_REGISTER_CONSTITUTIVE_LAW("SmallStrainIsotropicPlasticity3DDruckerPragerModifiedMohrCoulomb", mSmallStrainIsotropicPlasticity3DDruckerPragerModifiedMohrCoulomb);
    KRATOS_REGISTER_CONSTITUTIVE_LAW("SmallStrainIsotropicPlasticity3DDruckerPragerDruckerPrager", mSmallStrainIsotropicPlasticity3DDruckerPragerDruckerPrager);
    KRATOS_REGISTER_CONSTITUTIVE_LAW("SmallStrainIsotropicPlasticity3DDruckerPragerTresca", mSmallStrainIsotropicPlasticity3DDruckerPragerTresca);
    KRATOS_REGISTER_CONSTITUTIVE_LAW("SmallStrainIsotropicPlasticity3DVonMisesMohrCoulomb", mSmallStrainIsotropicPlasticity3DVonMisesMohrCoulomb);
    KRATOS_REGISTER_CONSTITUTIVE_LAW("SmallStrainIsotropicPlasticity3DMohrCoulombVonMises", mSmallStrainIsotropicPlasticity3DMohrCoulombVonMises);
    KRATOS_REGISTER_CONSTITUTIVE_LAW("SmallStrainIsotropicPlasticity3DMohrCoulombMohrCoulomb", mSmallStrainIsotropicPlasticity3DMohrCoulombMohrCoulomb);
    KRATOS_REGISTER_CONSTITUTIVE_LAW("SmallStrainIsotropicPlasticity3DMohrCoulombDruckerPrager", mSmallStrainIsotropicPlasticity3DMohrCoulombDruckerPrager);
    KRATOS_REGISTER_CONSTITUTIVE_LAW("SmallStrainIsotropicPlasticity3DMohrCoulombTresca", mSmallStrainIsotropicPlasticity3DMohrCoulombTresca);
    KRATOS_REGISTER_CONSTITUTIVE_LAW("SmallStrainIsotropicPlasticity3DTrescaMohrCoulomb", mSmallStrainIsotropicPlasticity3DTrescaMohrCoulomb);
    KRATOS_REGISTER_CONSTITUTIVE_LAW("SmallStrainIsotropicPlasticity3DDruckerPragerMohrCoulomb", mSmallStrainIsotropicPlasticity3DDruckerPragerMohrCoulomb);

    KRATOS_REGISTER_CONSTITUTIVE_LAW("SmallStrainKinematicPlasticity3DVonMisesVonMises", mSmallStrainKinematicPlasticity3DVonMisesVonMises);
    KRATOS_REGISTER_CONSTITUTIVE_LAW("SmallStrainKinematicPlasticity3DVonMisesModifiedMohrCoulomb", mSmallStrainKinematicPlasticity3DVonMisesModifiedMohrCoulomb);
    KRATOS_REGISTER_CONSTITUTIVE_LAW("SmallStrainKinematicPlasticity3DVonMisesDruckerPrager", mSmallStrainKinematicPlasticity3DVonMisesDruckerPrager);
    KRATOS_REGISTER_CONSTITUTIVE_LAW("SmallStrainKinematicPlasticity3DVonMisesTresca", mSmallStrainKinematicPlasticity3DVonMisesTresca);
    KRATOS_REGISTER_CONSTITUTIVE_LAW("SmallStrainKinematicPlasticity3DModifiedMohrCoulombVonMises", mSmallStrainKinematicPlasticity3DModifiedMohrCoulombVonMises);
    KRATOS_REGISTER_CONSTITUTIVE_LAW("SmallStrainKinematicPlasticity3DModifiedMohrCoulombModifiedMohrCoulomb", mSmallStrainKinematicPlasticity3DModifiedMohrCoulombModifiedMohrCoulomb);
    KRATOS_REGISTER_CONSTITUTIVE_LAW("SmallStrainKinematicPlasticity3DModifiedMohrCoulombDruckerPrager", mSmallStrainKinematicPlasticity3DModifiedMohrCoulombDruckerPrager);
    KRATOS_REGISTER_CONSTITUTIVE_LAW("SmallStrainKinematicPlasticity3DModifiedMohrCoulombTresca", mSmallStrainKinematicPlasticity3DModifiedMohrCoulombTresca);
    KRATOS_REGISTER_CONSTITUTIVE_LAW("SmallStrainKinematicPlasticity3DTrescaVonMises", mSmallStrainKinematicPlasticity3DTrescaVonMises);
    KRATOS_REGISTER_CONSTITUTIVE_LAW("SmallStrainKinematicPlasticity3DTrescaModifiedMohrCoulomb", mSmallStrainKinematicPlasticity3DTrescaModifiedMohrCoulomb);
    KRATOS_REGISTER_CONSTITUTIVE_LAW("SmallStrainKinematicPlasticity3DTrescaDruckerPrager", mSmallStrainKinematicPlasticity3DTrescaDruckerPrager);
    KRATOS_REGISTER_CONSTITUTIVE_LAW("SmallStrainKinematicPlasticity3DTrescaTresca", mSmallStrainKinematicPlasticity3DTrescaTresca);
    KRATOS_REGISTER_CONSTITUTIVE_LAW("SmallStrainKinematicPlasticity3DDruckerPragerVonMises", mSmallStrainKinematicPlasticity3DDruckerPragerVonMises);
    KRATOS_REGISTER_CONSTITUTIVE_LAW("SmallStrainKinematicPlasticity3DDruckerPragerModifiedMohrCoulomb", mSmallStrainKinematicPlasticity3DDruckerPragerModifiedMohrCoulomb);
    KRATOS_REGISTER_CONSTITUTIVE_LAW("SmallStrainKinematicPlasticity3DDruckerPragerDruckerPrager", mSmallStrainKinematicPlasticity3DDruckerPragerDruckerPrager);
    KRATOS_REGISTER_CONSTITUTIVE_LAW("SmallStrainKinematicPlasticity3DDruckerPragerTresca", mSmallStrainKinematicPlasticity3DDruckerPragerTresca);
    KRATOS_REGISTER_CONSTITUTIVE_LAW("SmallStrainKinematicPlasticity3DVonMisesMohrCoulomb", mSmallStrainKinematicPlasticity3DVonMisesMohrCoulomb);
    KRATOS_REGISTER_CONSTITUTIVE_LAW("SmallStrainKinematicPlasticity3DMohrCoulombVonMises", mSmallStrainKinematicPlasticity3DMohrCoulombVonMises);
    KRATOS_REGISTER_CONSTITUTIVE_LAW("SmallStrainKinematicPlasticity3DMohrCoulombMohrCoulomb", mSmallStrainKinematicPlasticity3DMohrCoulombMohrCoulomb);
    KRATOS_REGISTER_CONSTITUTIVE_LAW("SmallStrainKinematicPlasticity3DMohrCoulombDruckerPrager", mSmallStrainKinematicPlasticity3DMohrCoulombDruckerPrager);
    KRATOS_REGISTER_CONSTITUTIVE_LAW("SmallStrainKinematicPlasticity3DMohrCoulombTresca", mSmallStrainKinematicPlasticity3DMohrCoulombTresca);
    KRATOS_REGISTER_CONSTITUTIVE_LAW("SmallStrainKinematicPlasticity3DTrescaMohrCoulomb", mSmallStrainKinematicPlasticity3DTrescaMohrCoulomb);
    KRATOS_REGISTER_CONSTITUTIVE_LAW("SmallStrainKinematicPlasticity3DDruckerPragerMohrCoulomb", mSmallStrainKinematicPlasticity3DDruckerPragerMohrCoulomb);

    //Plastic Damage Model
    KRATOS_REGISTER_CONSTITUTIVE_LAW("SmallStrainPlasticDamageModel3DVonMisesVonMisesVonMises", mSmallStrainPlasticDamageModel3DVonMisesVonMisesVonMises);
    KRATOS_REGISTER_CONSTITUTIVE_LAW("SmallStrainPlasticDamageModel3DVonMisesVonMisesDruckerPrager", mSmallStrainPlasticDamageModel3DVonMisesVonMisesDruckerPrager);


    /* Finite strain */
    // Isotropic plasticity
    KRATOS_REGISTER_CONSTITUTIVE_LAW("FiniteStrainIsotropicPlasticity3DVonMisesVonMises", mFiniteStrainIsotropicPlasticity3DVonMisesVonMises);
    KRATOS_REGISTER_CONSTITUTIVE_LAW("FiniteStrainIsotropicPlasticity3DVonMisesModifiedMohrCoulomb", mFiniteStrainIsotropicPlasticity3DVonMisesModifiedMohrCoulomb);
    KRATOS_REGISTER_CONSTITUTIVE_LAW("FiniteStrainIsotropicPlasticity3DVonMisesDruckerPrager", mFiniteStrainIsotropicPlasticity3DVonMisesDruckerPrager);
    KRATOS_REGISTER_CONSTITUTIVE_LAW("FiniteStrainIsotropicPlasticity3DVonMisesTresca", mFiniteStrainIsotropicPlasticity3DVonMisesTresca);
    KRATOS_REGISTER_CONSTITUTIVE_LAW("FiniteStrainIsotropicPlasticity3DModifiedMohrCoulombVonMises", mFiniteStrainIsotropicPlasticity3DModifiedMohrCoulombVonMises);
    KRATOS_REGISTER_CONSTITUTIVE_LAW("FiniteStrainIsotropicPlasticity3DModifiedMohrCoulombModifiedMohrCoulomb", mFiniteStrainIsotropicPlasticity3DModifiedMohrCoulombModifiedMohrCoulomb);
    KRATOS_REGISTER_CONSTITUTIVE_LAW("FiniteStrainIsotropicPlasticity3DModifiedMohrCoulombDruckerPrager", mFiniteStrainIsotropicPlasticity3DModifiedMohrCoulombDruckerPrager);
    KRATOS_REGISTER_CONSTITUTIVE_LAW("FiniteStrainIsotropicPlasticity3DModifiedMohrCoulombTresca", mFiniteStrainIsotropicPlasticity3DModifiedMohrCoulombTresca);
    KRATOS_REGISTER_CONSTITUTIVE_LAW("FiniteStrainIsotropicPlasticity3DTrescaVonMises", mFiniteStrainIsotropicPlasticity3DTrescaVonMises);
    KRATOS_REGISTER_CONSTITUTIVE_LAW("FiniteStrainIsotropicPlasticity3DTrescaModifiedMohrCoulomb", mFiniteStrainIsotropicPlasticity3DTrescaModifiedMohrCoulomb);
    KRATOS_REGISTER_CONSTITUTIVE_LAW("FiniteStrainIsotropicPlasticity3DTrescaDruckerPrager", mFiniteStrainIsotropicPlasticity3DTrescaDruckerPrager);
    KRATOS_REGISTER_CONSTITUTIVE_LAW("FiniteStrainIsotropicPlasticity3DTrescaTresca", mFiniteStrainIsotropicPlasticity3DTrescaTresca);
    KRATOS_REGISTER_CONSTITUTIVE_LAW("FiniteStrainIsotropicPlasticity3DDruckerPragerVonMises", mFiniteStrainIsotropicPlasticity3DDruckerPragerVonMises);
    KRATOS_REGISTER_CONSTITUTIVE_LAW("FiniteStrainIsotropicPlasticity3DDruckerPragerModifiedMohrCoulomb", mFiniteStrainIsotropicPlasticity3DDruckerPragerModifiedMohrCoulomb);
    KRATOS_REGISTER_CONSTITUTIVE_LAW("FiniteStrainIsotropicPlasticity3DDruckerPragerDruckerPrager", mFiniteStrainIsotropicPlasticity3DDruckerPragerDruckerPrager);
    KRATOS_REGISTER_CONSTITUTIVE_LAW("FiniteStrainIsotropicPlasticity3DDruckerPragerTresca", mFiniteStrainIsotropicPlasticity3DDruckerPragerTresca);
    KRATOS_REGISTER_CONSTITUTIVE_LAW("FiniteStrainIsotropicPlasticity3DVonMisesMohrCoulomb", mFiniteStrainIsotropicPlasticity3DVonMisesMohrCoulomb);
    KRATOS_REGISTER_CONSTITUTIVE_LAW("FiniteStrainIsotropicPlasticity3DMohrCoulombVonMises", mFiniteStrainIsotropicPlasticity3DMohrCoulombVonMises);
    KRATOS_REGISTER_CONSTITUTIVE_LAW("FiniteStrainIsotropicPlasticity3DMohrCoulombMohrCoulomb", mFiniteStrainIsotropicPlasticity3DMohrCoulombMohrCoulomb);
    KRATOS_REGISTER_CONSTITUTIVE_LAW("FiniteStrainIsotropicPlasticity3DMohrCoulombDruckerPrager", mFiniteStrainIsotropicPlasticity3DMohrCoulombDruckerPrager);
    KRATOS_REGISTER_CONSTITUTIVE_LAW("FiniteStrainIsotropicPlasticity3DMohrCoulombTresca", mFiniteStrainIsotropicPlasticity3DMohrCoulombTresca);
    KRATOS_REGISTER_CONSTITUTIVE_LAW("FiniteStrainIsotropicPlasticity3DTrescaMohrCoulomb", mFiniteStrainIsotropicPlasticity3DTrescaMohrCoulomb);
    KRATOS_REGISTER_CONSTITUTIVE_LAW("FiniteStrainIsotropicPlasticity3DDruckerPragerMohrCoulomb", mFiniteStrainIsotropicPlasticity3DDruckerPragerMohrCoulomb);
    // Kinematic plasticity
    KRATOS_REGISTER_CONSTITUTIVE_LAW("FiniteStrainKinematicPlasticity3DVonMisesVonMises", mFiniteStrainKinematicPlasticity3DVonMisesVonMises);
    KRATOS_REGISTER_CONSTITUTIVE_LAW("FiniteStrainKinematicPlasticity3DVonMisesModifiedMohrCoulomb", mFiniteStrainKinematicPlasticity3DVonMisesModifiedMohrCoulomb);
    KRATOS_REGISTER_CONSTITUTIVE_LAW("FiniteStrainKinematicPlasticity3DVonMisesDruckerPrager", mFiniteStrainKinematicPlasticity3DVonMisesDruckerPrager);
    KRATOS_REGISTER_CONSTITUTIVE_LAW("FiniteStrainKinematicPlasticity3DVonMisesTresca", mFiniteStrainKinematicPlasticity3DVonMisesTresca);
    KRATOS_REGISTER_CONSTITUTIVE_LAW("FiniteStrainKinematicPlasticity3DModifiedMohrCoulombVonMises", mFiniteStrainKinematicPlasticity3DModifiedMohrCoulombVonMises);
    KRATOS_REGISTER_CONSTITUTIVE_LAW("FiniteStrainKinematicPlasticity3DModifiedMohrCoulombModifiedMohrCoulomb", mFiniteStrainKinematicPlasticity3DModifiedMohrCoulombModifiedMohrCoulomb);
    KRATOS_REGISTER_CONSTITUTIVE_LAW("FiniteStrainKinematicPlasticity3DModifiedMohrCoulombDruckerPrager", mFiniteStrainKinematicPlasticity3DModifiedMohrCoulombDruckerPrager);
    KRATOS_REGISTER_CONSTITUTIVE_LAW("FiniteStrainKinematicPlasticity3DModifiedMohrCoulombTresca", mFiniteStrainKinematicPlasticity3DModifiedMohrCoulombTresca);
    KRATOS_REGISTER_CONSTITUTIVE_LAW("FiniteStrainKinematicPlasticity3DTrescaVonMises", mFiniteStrainKinematicPlasticity3DTrescaVonMises);
    KRATOS_REGISTER_CONSTITUTIVE_LAW("FiniteStrainKinematicPlasticity3DTrescaModifiedMohrCoulomb", mFiniteStrainKinematicPlasticity3DTrescaModifiedMohrCoulomb);
    KRATOS_REGISTER_CONSTITUTIVE_LAW("FiniteStrainKinematicPlasticity3DTrescaDruckerPrager", mFiniteStrainKinematicPlasticity3DTrescaDruckerPrager);
    KRATOS_REGISTER_CONSTITUTIVE_LAW("FiniteStrainKinematicPlasticity3DTrescaTresca", mFiniteStrainKinematicPlasticity3DTrescaTresca);
    KRATOS_REGISTER_CONSTITUTIVE_LAW("FiniteStrainKinematicPlasticity3DDruckerPragerVonMises", mFiniteStrainKinematicPlasticity3DDruckerPragerVonMises);
    KRATOS_REGISTER_CONSTITUTIVE_LAW("FiniteStrainKinematicPlasticity3DDruckerPragerModifiedMohrCoulomb", mFiniteStrainKinematicPlasticity3DDruckerPragerModifiedMohrCoulomb);
    KRATOS_REGISTER_CONSTITUTIVE_LAW("FiniteStrainKinematicPlasticity3DDruckerPragerDruckerPrager", mFiniteStrainKinematicPlasticity3DDruckerPragerDruckerPrager);
    KRATOS_REGISTER_CONSTITUTIVE_LAW("FiniteStrainKinematicPlasticity3DDruckerPragerTresca", mFiniteStrainKinematicPlasticity3DDruckerPragerTresca);
    KRATOS_REGISTER_CONSTITUTIVE_LAW("FiniteStrainKinematicPlasticity3DVonMisesMohrCoulomb", mFiniteStrainKinematicPlasticity3DVonMisesMohrCoulomb);
    KRATOS_REGISTER_CONSTITUTIVE_LAW("FiniteStrainKinematicPlasticity3DMohrCoulombVonMises", mFiniteStrainKinematicPlasticity3DMohrCoulombVonMises);
    KRATOS_REGISTER_CONSTITUTIVE_LAW("FiniteStrainKinematicPlasticity3DMohrCoulombMohrCoulomb", mFiniteStrainKinematicPlasticity3DMohrCoulombMohrCoulomb);
    KRATOS_REGISTER_CONSTITUTIVE_LAW("FiniteStrainKinematicPlasticity3DMohrCoulombDruckerPrager", mFiniteStrainKinematicPlasticity3DMohrCoulombDruckerPrager);
    KRATOS_REGISTER_CONSTITUTIVE_LAW("FiniteStrainKinematicPlasticity3DMohrCoulombTresca", mFiniteStrainKinematicPlasticity3DMohrCoulombTresca);
    KRATOS_REGISTER_CONSTITUTIVE_LAW("FiniteStrainKinematicPlasticity3DTrescaMohrCoulomb", mFiniteStrainKinematicPlasticity3DTrescaMohrCoulomb);
    KRATOS_REGISTER_CONSTITUTIVE_LAW("FiniteStrainKinematicPlasticity3DDruckerPragerMohrCoulomb", mFiniteStrainKinematicPlasticity3DDruckerPragerMohrCoulomb);


    /// Damage
    /* Small strain */
    KRATOS_REGISTER_CONSTITUTIVE_LAW("SmallStrainIsotropicDamage3DVonMises", mSmallStrainIsotropicDamage3DVonMises);
    KRATOS_REGISTER_CONSTITUTIVE_LAW("SmallStrainIsotropicDamage3DModifiedMohrCoulomb", mSmallStrainIsotropicDamage3DModifiedMohrCoulomb);
    KRATOS_REGISTER_CONSTITUTIVE_LAW("SmallStrainIsotropicDamage3DTresca", mSmallStrainIsotropicDamage3DTresca);
    KRATOS_REGISTER_CONSTITUTIVE_LAW("SmallStrainIsotropicDamage3DDruckerPrager", mSmallStrainIsotropicDamage3DDruckerPrager);
    KRATOS_REGISTER_CONSTITUTIVE_LAW("SmallStrainIsotropicDamage3DRankine", mSmallStrainIsotropicDamage3DRankine);
    KRATOS_REGISTER_CONSTITUTIVE_LAW("SmallStrainIsotropicDamage3DSimoJu", mSmallStrainIsotropicDamage3DSimoJu);
    KRATOS_REGISTER_CONSTITUTIVE_LAW("SmallStrainIsotropicDamage3DMohrCoulomb", mSmallStrainIsotropicDamage3DMohrCoulomb);

    KRATOS_REGISTER_CONSTITUTIVE_LAW("SmallStrainIsotropicDamagePlaneStrainVonMises", mSmallStrainIsotropicDamagePlaneStrainVonMises);
    KRATOS_REGISTER_CONSTITUTIVE_LAW("SmallStrainIsotropicDamagePlaneStrainModifiedMohrCoulomb", mSmallStrainIsotropicDamagePlaneStrainModifiedMohrCoulomb);
    KRATOS_REGISTER_CONSTITUTIVE_LAW("SmallStrainIsotropicDamagePlaneStrainTresca", mSmallStrainIsotropicDamagePlaneStrainTresca);
    KRATOS_REGISTER_CONSTITUTIVE_LAW("SmallStrainIsotropicDamagePlaneStrainDruckerPrager", mSmallStrainIsotropicDamagePlaneStrainDruckerPrager);
    KRATOS_REGISTER_CONSTITUTIVE_LAW("SmallStrainIsotropicDamagePlaneStrainRankine", mSmallStrainIsotropicDamagePlaneStrainRankine);
    KRATOS_REGISTER_CONSTITUTIVE_LAW("SmallStrainIsotropicDamagePlaneStrainSimoJu", mSmallStrainIsotropicDamagePlaneStrainSimoJu);
    KRATOS_REGISTER_CONSTITUTIVE_LAW("SmallStrainIsotropicDamagePlaneStrainMohrCoulomb", mSmallStrainIsotropicDamagePlaneStrainMohrCoulomb);

    KRATOS_REGISTER_CONSTITUTIVE_LAW("SmallStrainIsotropicDamagePlaneStressVonMises", mSmallStrainIsotropicDamagePlaneStressVonMises);
    KRATOS_REGISTER_CONSTITUTIVE_LAW("SmallStrainIsotropicDamagePlaneStressModifiedMohrCoulomb", mSmallStrainIsotropicDamagePlaneStressModifiedMohrCoulomb);
    KRATOS_REGISTER_CONSTITUTIVE_LAW("SmallStrainIsotropicDamagePlaneStressTresca", mSmallStrainIsotropicDamagePlaneStressTresca);
    KRATOS_REGISTER_CONSTITUTIVE_LAW("SmallStrainIsotropicDamagePlaneStressDruckerPrager", mSmallStrainIsotropicDamagePlaneStressDruckerPrager);
    KRATOS_REGISTER_CONSTITUTIVE_LAW("SmallStrainIsotropicDamagePlaneStressRankine", mSmallStrainIsotropicDamagePlaneStressRankine);
    KRATOS_REGISTER_CONSTITUTIVE_LAW("SmallStrainIsotropicDamagePlaneStressSimoJu", mSmallStrainIsotropicDamagePlaneStressSimoJu);
    KRATOS_REGISTER_CONSTITUTIVE_LAW("SmallStrainIsotropicDamagePlaneStressMohrCoulomb", mSmallStrainIsotropicDamagePlaneStressMohrCoulomb);

    // HCF (High Cycle Fatigue)
    KRATOS_REGISTER_CONSTITUTIVE_LAW("SmallStrainHighCycleFatigue3DLawVonMises", mSmallStrainHighCycleFatigue3DLawVonMises);
    KRATOS_REGISTER_CONSTITUTIVE_LAW("SmallStrainHighCycleFatigue3DLawModifiedMohrCoulomb", mSmallStrainHighCycleFatigue3DLawModifiedMohrCoulomb);
    KRATOS_REGISTER_CONSTITUTIVE_LAW("SmallStrainHighCycleFatigue3DLawTresca", mSmallStrainHighCycleFatigue3DLawTresca);
    KRATOS_REGISTER_CONSTITUTIVE_LAW("SmallStrainHighCycleFatigue3DLawDruckerPrager", mSmallStrainHighCycleFatigue3DLawDruckerPrager);
    KRATOS_REGISTER_CONSTITUTIVE_LAW("SmallStrainHighCycleFatigue3DLawRankine", mSmallStrainHighCycleFatigue3DLawRankine);
    KRATOS_REGISTER_CONSTITUTIVE_LAW("SmallStrainHighCycleFatigue3DLawSimoJu", mSmallStrainHighCycleFatigue3DLawSimoJu);
    KRATOS_REGISTER_CONSTITUTIVE_LAW("SmallStrainHighCycleFatigue3DLawMohrCoulomb", mSmallStrainHighCycleFatigue3DLawMohrCoulomb);


    // d+d- laws (3D)
    KRATOS_REGISTER_CONSTITUTIVE_LAW("SmallStrainDplusDminusDamageModifiedMohrCoulombModifiedMohrCoulomb3D", mSmallStrainDplusDminusDamageModifiedMohrCoulombModifiedMohrCoulomb3D);
    KRATOS_REGISTER_CONSTITUTIVE_LAW("SmallStrainDplusDminusDamageModifiedMohrCoulombRankine3D", mSmallStrainDplusDminusDamageModifiedMohrCoulombRankine3D);
    KRATOS_REGISTER_CONSTITUTIVE_LAW("SmallStrainDplusDminusDamageModifiedMohrCoulombSimoJu3D", mSmallStrainDplusDminusDamageModifiedMohrCoulombSimoJu3D);
    KRATOS_REGISTER_CONSTITUTIVE_LAW("SmallStrainDplusDminusDamageModifiedMohrCoulombVonMises3D", mSmallStrainDplusDminusDamageModifiedMohrCoulombVonMises3D);
    KRATOS_REGISTER_CONSTITUTIVE_LAW("SmallStrainDplusDminusDamageModifiedMohrCoulombTresca3D", mSmallStrainDplusDminusDamageModifiedMohrCoulombTresca3D);
    KRATOS_REGISTER_CONSTITUTIVE_LAW("SmallStrainDplusDminusDamageModifiedMohrCoulombDruckerPrager3D", mSmallStrainDplusDminusDamageModifiedMohrCoulombDruckerPrager3D);
    KRATOS_REGISTER_CONSTITUTIVE_LAW("SmallStrainDplusDminusDamageRankineModifiedMohrCoulomb3D", mSmallStrainDplusDminusDamageRankineModifiedMohrCoulomb3D);
    KRATOS_REGISTER_CONSTITUTIVE_LAW("SmallStrainDplusDminusDamageRankineRankine3D", mSmallStrainDplusDminusDamageRankineRankine3D);
    KRATOS_REGISTER_CONSTITUTIVE_LAW("SmallStrainDplusDminusDamageRankineSimoJu3D", mSmallStrainDplusDminusDamageRankineSimoJu3D);
    KRATOS_REGISTER_CONSTITUTIVE_LAW("SmallStrainDplusDminusDamageRankineVonMises3D", mSmallStrainDplusDminusDamageRankineVonMises3D);
    KRATOS_REGISTER_CONSTITUTIVE_LAW("SmallStrainDplusDminusDamageRankineTresca3D", mSmallStrainDplusDminusDamageRankineTresca3D);
    KRATOS_REGISTER_CONSTITUTIVE_LAW("SmallStrainDplusDminusDamageRankineDruckerPrager3D", mSmallStrainDplusDminusDamageRankineDruckerPrager3D);
    KRATOS_REGISTER_CONSTITUTIVE_LAW("SmallStrainDplusDminusDamageSimoJuModifiedMohrCoulomb3D", mSmallStrainDplusDminusDamageSimoJuModifiedMohrCoulomb3D);
    KRATOS_REGISTER_CONSTITUTIVE_LAW("SmallStrainDplusDminusDamageSimoJuRankine3D", mSmallStrainDplusDminusDamageSimoJuRankine3D);
    KRATOS_REGISTER_CONSTITUTIVE_LAW("SmallStrainDplusDminusDamageSimoJuSimoJu3D", mSmallStrainDplusDminusDamageSimoJuSimoJu3D);
    KRATOS_REGISTER_CONSTITUTIVE_LAW("SmallStrainDplusDminusDamageSimoJuVonMises3D", mSmallStrainDplusDminusDamageSimoJuVonMises3D);
    KRATOS_REGISTER_CONSTITUTIVE_LAW("SmallStrainDplusDminusDamageSimoJuTresca3D", mSmallStrainDplusDminusDamageSimoJuTresca3D);
    KRATOS_REGISTER_CONSTITUTIVE_LAW("SmallStrainDplusDminusDamageSimoJuDruckerPrager3D", mSmallStrainDplusDminusDamageSimoJuDruckerPrager3D);
    KRATOS_REGISTER_CONSTITUTIVE_LAW("SmallStrainDplusDminusDamageVonMisesModifiedMohrCoulomb3D", mSmallStrainDplusDminusDamageVonMisesModifiedMohrCoulomb3D);
    KRATOS_REGISTER_CONSTITUTIVE_LAW("SmallStrainDplusDminusDamageVonMisesRankine3D", mSmallStrainDplusDminusDamageVonMisesRankine3D);
    KRATOS_REGISTER_CONSTITUTIVE_LAW("SmallStrainDplusDminusDamageVonMisesSimoJu3D", mSmallStrainDplusDminusDamageVonMisesSimoJu3D);
    KRATOS_REGISTER_CONSTITUTIVE_LAW("SmallStrainDplusDminusDamageVonMisesVonMises3D", mSmallStrainDplusDminusDamageVonMisesVonMises3D);
    KRATOS_REGISTER_CONSTITUTIVE_LAW("SmallStrainDplusDminusDamageVonMisesTresca3D", mSmallStrainDplusDminusDamageVonMisesTresca3D);
    KRATOS_REGISTER_CONSTITUTIVE_LAW("SmallStrainDplusDminusDamageVonMisesDruckerPrager3D", mSmallStrainDplusDminusDamageVonMisesDruckerPrager3D);
    KRATOS_REGISTER_CONSTITUTIVE_LAW("SmallStrainDplusDminusDamageTrescaModifiedMohrCoulomb3D", mSmallStrainDplusDminusDamageTrescaModifiedMohrCoulomb3D);
    KRATOS_REGISTER_CONSTITUTIVE_LAW("SmallStrainDplusDminusDamageTrescaRankine3D", mSmallStrainDplusDminusDamageTrescaRankine3D);
    KRATOS_REGISTER_CONSTITUTIVE_LAW("SmallStrainDplusDminusDamageTrescaSimoJu3D", mSmallStrainDplusDminusDamageTrescaSimoJu3D);
    KRATOS_REGISTER_CONSTITUTIVE_LAW("SmallStrainDplusDminusDamageTrescaVonMises3D", mSmallStrainDplusDminusDamageTrescaVonMises3D);
    KRATOS_REGISTER_CONSTITUTIVE_LAW("SmallStrainDplusDminusDamageTrescaTresca3D", mSmallStrainDplusDminusDamageTrescaTresca3D);
    KRATOS_REGISTER_CONSTITUTIVE_LAW("SmallStrainDplusDminusDamageTrescaDruckerPrager3D", mSmallStrainDplusDminusDamageTrescaDruckerPrager3D);
    KRATOS_REGISTER_CONSTITUTIVE_LAW("SmallStrainDplusDminusDamageDruckerPragerModifiedMohrCoulomb3D", mSmallStrainDplusDminusDamageDruckerPragerModifiedMohrCoulomb3D);
    KRATOS_REGISTER_CONSTITUTIVE_LAW("SmallStrainDplusDminusDamageDruckerPragerRankine3D", mSmallStrainDplusDminusDamageDruckerPragerRankine3D);
    KRATOS_REGISTER_CONSTITUTIVE_LAW("SmallStrainDplusDminusDamageDruckerPragerSimoJu3D", mSmallStrainDplusDminusDamageDruckerPragerSimoJu3D);
    KRATOS_REGISTER_CONSTITUTIVE_LAW("SmallStrainDplusDminusDamageDruckerPragerVonMises3D", mSmallStrainDplusDminusDamageDruckerPragerVonMises3D);
    KRATOS_REGISTER_CONSTITUTIVE_LAW("SmallStrainDplusDminusDamageDruckerPragerTresca3D", mSmallStrainDplusDminusDamageDruckerPragerTresca3D);
    KRATOS_REGISTER_CONSTITUTIVE_LAW("SmallStrainDplusDminusDamageDruckerPragerDruckerPrager3D", mSmallStrainDplusDminusDamageDruckerPragerDruckerPrager3D);
    KRATOS_REGISTER_CONSTITUTIVE_LAW("SmallStrainDplusDminusDamageMohrCoulombMohrCoulomb3D", mSmallStrainDplusDminusDamageMohrCoulombMohrCoulomb3D);
    KRATOS_REGISTER_CONSTITUTIVE_LAW("SmallStrainDplusDminusDamageMohrCoulombRankine3D", mSmallStrainDplusDminusDamageMohrCoulombRankine3D);
    KRATOS_REGISTER_CONSTITUTIVE_LAW("SmallStrainDplusDminusDamageMohrCoulombSimoJu3D", mSmallStrainDplusDminusDamageMohrCoulombSimoJu3D);
    KRATOS_REGISTER_CONSTITUTIVE_LAW("SmallStrainDplusDminusDamageMohrCoulombVonMises3D", mSmallStrainDplusDminusDamageMohrCoulombVonMises3D);
    KRATOS_REGISTER_CONSTITUTIVE_LAW("SmallStrainDplusDminusDamageMohrCoulombTresca3D", mSmallStrainDplusDminusDamageMohrCoulombTresca3D);
    KRATOS_REGISTER_CONSTITUTIVE_LAW("SmallStrainDplusDminusDamageMohrCoulombDruckerPrager3D", mSmallStrainDplusDminusDamageMohrCoulombDruckerPrager3D);
    KRATOS_REGISTER_CONSTITUTIVE_LAW("SmallStrainDplusDminusDamageRankineMohrCoulomb3D", mSmallStrainDplusDminusDamageRankineMohrCoulomb3D);
    KRATOS_REGISTER_CONSTITUTIVE_LAW("SmallStrainDplusDminusDamageSimoJuMohrCoulomb3D", mSmallStrainDplusDminusDamageSimoJuMohrCoulomb3D);
    KRATOS_REGISTER_CONSTITUTIVE_LAW("SmallStrainDplusDminusDamageVonMisesMohrCoulomb3D", mSmallStrainDplusDminusDamageVonMisesMohrCoulomb3D);
    KRATOS_REGISTER_CONSTITUTIVE_LAW("SmallStrainDplusDminusDamageTrescaMohrCoulomb3D", mSmallStrainDplusDminusDamageTrescaMohrCoulomb3D);
    KRATOS_REGISTER_CONSTITUTIVE_LAW("SmallStrainDplusDminusDamageDruckerPragerMohrCoulomb3D", mSmallStrainDplusDminusDamageDruckerPragerMohrCoulomb3D);

    // d+d- laws (2D)
    KRATOS_REGISTER_CONSTITUTIVE_LAW("SmallStrainDplusDminusDamageModifiedMohrCoulombModifiedMohrCoulomb2D", mSmallStrainDplusDminusDamageModifiedMohrCoulombModifiedMohrCoulomb2D);
    KRATOS_REGISTER_CONSTITUTIVE_LAW("SmallStrainDplusDminusDamageModifiedMohrCoulombRankine2D", mSmallStrainDplusDminusDamageModifiedMohrCoulombRankine2D);
    KRATOS_REGISTER_CONSTITUTIVE_LAW("SmallStrainDplusDminusDamageModifiedMohrCoulombSimoJu2D", mSmallStrainDplusDminusDamageModifiedMohrCoulombSimoJu2D);
    KRATOS_REGISTER_CONSTITUTIVE_LAW("SmallStrainDplusDminusDamageModifiedMohrCoulombVonMises2D", mSmallStrainDplusDminusDamageModifiedMohrCoulombVonMises2D);
    KRATOS_REGISTER_CONSTITUTIVE_LAW("SmallStrainDplusDminusDamageModifiedMohrCoulombTresca2D", mSmallStrainDplusDminusDamageModifiedMohrCoulombTresca2D);
    KRATOS_REGISTER_CONSTITUTIVE_LAW("SmallStrainDplusDminusDamageModifiedMohrCoulombDruckerPrager2D", mSmallStrainDplusDminusDamageModifiedMohrCoulombDruckerPrager2D);
    KRATOS_REGISTER_CONSTITUTIVE_LAW("SmallStrainDplusDminusDamageRankineModifiedMohrCoulomb2D", mSmallStrainDplusDminusDamageRankineModifiedMohrCoulomb2D);
    KRATOS_REGISTER_CONSTITUTIVE_LAW("SmallStrainDplusDminusDamageRankineRankine2D", mSmallStrainDplusDminusDamageRankineRankine2D);
    KRATOS_REGISTER_CONSTITUTIVE_LAW("SmallStrainDplusDminusDamageRankineSimoJu2D", mSmallStrainDplusDminusDamageRankineSimoJu2D);
    KRATOS_REGISTER_CONSTITUTIVE_LAW("SmallStrainDplusDminusDamageRankineVonMises2D", mSmallStrainDplusDminusDamageRankineVonMises2D);
    KRATOS_REGISTER_CONSTITUTIVE_LAW("SmallStrainDplusDminusDamageRankineTresca2D", mSmallStrainDplusDminusDamageRankineTresca2D);
    KRATOS_REGISTER_CONSTITUTIVE_LAW("SmallStrainDplusDminusDamageRankineDruckerPrager2D", mSmallStrainDplusDminusDamageRankineDruckerPrager2D);
    KRATOS_REGISTER_CONSTITUTIVE_LAW("SmallStrainDplusDminusDamageSimoJuModifiedMohrCoulomb2D", mSmallStrainDplusDminusDamageSimoJuModifiedMohrCoulomb2D);
    KRATOS_REGISTER_CONSTITUTIVE_LAW("SmallStrainDplusDminusDamageSimoJuRankine2D", mSmallStrainDplusDminusDamageSimoJuRankine2D);
    KRATOS_REGISTER_CONSTITUTIVE_LAW("SmallStrainDplusDminusDamageSimoJuSimoJu2D", mSmallStrainDplusDminusDamageSimoJuSimoJu2D);
    KRATOS_REGISTER_CONSTITUTIVE_LAW("SmallStrainDplusDminusDamageSimoJuVonMises2D", mSmallStrainDplusDminusDamageSimoJuVonMises2D);
    KRATOS_REGISTER_CONSTITUTIVE_LAW("SmallStrainDplusDminusDamageSimoJuTresca2D", mSmallStrainDplusDminusDamageSimoJuTresca2D);
    KRATOS_REGISTER_CONSTITUTIVE_LAW("SmallStrainDplusDminusDamageSimoJuDruckerPrager2D", mSmallStrainDplusDminusDamageSimoJuDruckerPrager2D);
    KRATOS_REGISTER_CONSTITUTIVE_LAW("SmallStrainDplusDminusDamageVonMisesModifiedMohrCoulomb2D", mSmallStrainDplusDminusDamageVonMisesModifiedMohrCoulomb2D);
    KRATOS_REGISTER_CONSTITUTIVE_LAW("SmallStrainDplusDminusDamageVonMisesRankine2D", mSmallStrainDplusDminusDamageVonMisesRankine2D);
    KRATOS_REGISTER_CONSTITUTIVE_LAW("SmallStrainDplusDminusDamageVonMisesSimoJu2D", mSmallStrainDplusDminusDamageVonMisesSimoJu2D);
    KRATOS_REGISTER_CONSTITUTIVE_LAW("SmallStrainDplusDminusDamageVonMisesVonMises2D", mSmallStrainDplusDminusDamageVonMisesVonMises2D);
    KRATOS_REGISTER_CONSTITUTIVE_LAW("SmallStrainDplusDminusDamageVonMisesTresca2D", mSmallStrainDplusDminusDamageVonMisesTresca2D);
    KRATOS_REGISTER_CONSTITUTIVE_LAW("SmallStrainDplusDminusDamageVonMisesDruckerPrager2D", mSmallStrainDplusDminusDamageVonMisesDruckerPrager2D);
    KRATOS_REGISTER_CONSTITUTIVE_LAW("SmallStrainDplusDminusDamageTrescaModifiedMohrCoulomb2D", mSmallStrainDplusDminusDamageTrescaModifiedMohrCoulomb2D);
    KRATOS_REGISTER_CONSTITUTIVE_LAW("SmallStrainDplusDminusDamageTrescaRankine2D", mSmallStrainDplusDminusDamageTrescaRankine2D);
    KRATOS_REGISTER_CONSTITUTIVE_LAW("SmallStrainDplusDminusDamageTrescaSimoJu2D", mSmallStrainDplusDminusDamageTrescaSimoJu2D);
    KRATOS_REGISTER_CONSTITUTIVE_LAW("SmallStrainDplusDminusDamageTrescaVonMises2D", mSmallStrainDplusDminusDamageTrescaVonMises2D);
    KRATOS_REGISTER_CONSTITUTIVE_LAW("SmallStrainDplusDminusDamageTrescaTresca2D", mSmallStrainDplusDminusDamageTrescaTresca2D);
    KRATOS_REGISTER_CONSTITUTIVE_LAW("SmallStrainDplusDminusDamageTrescaDruckerPrager2D", mSmallStrainDplusDminusDamageTrescaDruckerPrager2D);
    KRATOS_REGISTER_CONSTITUTIVE_LAW("SmallStrainDplusDminusDamageDruckerPragerModifiedMohrCoulomb2D", mSmallStrainDplusDminusDamageDruckerPragerModifiedMohrCoulomb2D);
    KRATOS_REGISTER_CONSTITUTIVE_LAW("SmallStrainDplusDminusDamageDruckerPragerRankine2D", mSmallStrainDplusDminusDamageDruckerPragerRankine2D);
    KRATOS_REGISTER_CONSTITUTIVE_LAW("SmallStrainDplusDminusDamageDruckerPragerSimoJu2D", mSmallStrainDplusDminusDamageDruckerPragerSimoJu2D);
    KRATOS_REGISTER_CONSTITUTIVE_LAW("SmallStrainDplusDminusDamageDruckerPragerVonMises2D", mSmallStrainDplusDminusDamageDruckerPragerVonMises2D);
    KRATOS_REGISTER_CONSTITUTIVE_LAW("SmallStrainDplusDminusDamageDruckerPragerTresca2D", mSmallStrainDplusDminusDamageDruckerPragerTresca2D);
    KRATOS_REGISTER_CONSTITUTIVE_LAW("SmallStrainDplusDminusDamageDruckerPragerDruckerPrager2D", mSmallStrainDplusDminusDamageDruckerPragerDruckerPrager2D);
    KRATOS_REGISTER_CONSTITUTIVE_LAW("SmallStrainDplusDminusDamageMohrCoulombMohrCoulomb2D", mSmallStrainDplusDminusDamageMohrCoulombMohrCoulomb2D);
    KRATOS_REGISTER_CONSTITUTIVE_LAW("SmallStrainDplusDminusDamageMohrCoulombRankine2D", mSmallStrainDplusDminusDamageMohrCoulombRankine2D);
    KRATOS_REGISTER_CONSTITUTIVE_LAW("SmallStrainDplusDminusDamageMohrCoulombSimoJu2D", mSmallStrainDplusDminusDamageMohrCoulombSimoJu2D);
    KRATOS_REGISTER_CONSTITUTIVE_LAW("SmallStrainDplusDminusDamageMohrCoulombVonMises2D", mSmallStrainDplusDminusDamageMohrCoulombVonMises2D);
    KRATOS_REGISTER_CONSTITUTIVE_LAW("SmallStrainDplusDminusDamageMohrCoulombTresca2D", mSmallStrainDplusDminusDamageMohrCoulombTresca2D);
    KRATOS_REGISTER_CONSTITUTIVE_LAW("SmallStrainDplusDminusDamageMohrCoulombDruckerPrager2D", mSmallStrainDplusDminusDamageMohrCoulombDruckerPrager2D);
    KRATOS_REGISTER_CONSTITUTIVE_LAW("SmallStrainDplusDminusDamageRankineMohrCoulomb2D", mSmallStrainDplusDminusDamageRankineMohrCoulomb2D);
    KRATOS_REGISTER_CONSTITUTIVE_LAW("SmallStrainDplusDminusDamageSimoJuMohrCoulomb2D", mSmallStrainDplusDminusDamageSimoJuMohrCoulomb2D);
    KRATOS_REGISTER_CONSTITUTIVE_LAW("SmallStrainDplusDminusDamageVonMisesMohrCoulomb2D", mSmallStrainDplusDminusDamageVonMisesMohrCoulomb2D);
    KRATOS_REGISTER_CONSTITUTIVE_LAW("SmallStrainDplusDminusDamageTrescaMohrCoulomb2D", mSmallStrainDplusDminusDamageTrescaMohrCoulomb2D);
    KRATOS_REGISTER_CONSTITUTIVE_LAW("SmallStrainDplusDminusDamageDruckerPragerMohrCoulomb2D", mSmallStrainDplusDminusDamageDruckerPragerMohrCoulomb2D);
    KRATOS_REGISTER_CONSTITUTIVE_LAW("DamageDPlusDMinusPlaneStressMasonry2DLaw", mDamageDPlusDMinusPlaneStressMasonry2DLaw);
    KRATOS_REGISTER_CONSTITUTIVE_LAW("DamageDPlusDMinusMasonry3DLaw", mDamageDPlusDMinusMasonry3DLaw);

    // Orthotropic Damage
    KRATOS_REGISTER_CONSTITUTIVE_LAW("SmallStrainOrthotropicDamageRankine3D", mSmallStrainOrthotropicDamageRankine3D);
    KRATOS_REGISTER_CONSTITUTIVE_LAW("SmallStrainOrthotropicDamageVonMises3D", mSmallStrainOrthotropicDamageVonMises3D);
    KRATOS_REGISTER_CONSTITUTIVE_LAW("SmallStrainOrthotropicDamageDruckerPrager3D", mSmallStrainOrthotropicDamageDruckerPrager3D);
    KRATOS_REGISTER_CONSTITUTIVE_LAW("SmallStrainOrthotropicDamageTresca3D", mSmallStrainOrthotropicDamageTresca3D);
    KRATOS_REGISTER_CONSTITUTIVE_LAW("SmallStrainOrthotropicDamageMohrCoulomb3D", mSmallStrainOrthotropicDamageMohrCoulomb3D);
    KRATOS_REGISTER_CONSTITUTIVE_LAW("SmallStrainOrthotropicDamageModifiedMohrCoulomb3D", mSmallStrainOrthotropicDamageModifiedMohrCoulomb3D);
    KRATOS_REGISTER_CONSTITUTIVE_LAW("SmallStrainOrthotropicDamageSimoJu3D", mSmallStrainOrthotropicDamageSimoJu3D);
    KRATOS_REGISTER_CONSTITUTIVE_LAW("SmallStrainOrthotropicDamageRankine2D", mSmallStrainOrthotropicDamageRankine2D);
    KRATOS_REGISTER_CONSTITUTIVE_LAW("SmallStrainOrthotropicDamageVonMises2D", mSmallStrainOrthotropicDamageVonMises2D);
    KRATOS_REGISTER_CONSTITUTIVE_LAW("SmallStrainOrthotropicDamageDruckerPrager2D", mSmallStrainOrthotropicDamageDruckerPrager2D);
    KRATOS_REGISTER_CONSTITUTIVE_LAW("SmallStrainOrthotropicDamageTresca2D", mSmallStrainOrthotropicDamageTresca2D);
    KRATOS_REGISTER_CONSTITUTIVE_LAW("SmallStrainOrthotropicDamageMohrCoulomb2D", mSmallStrainOrthotropicDamageMohrCoulomb2D);
    KRATOS_REGISTER_CONSTITUTIVE_LAW("SmallStrainOrthotropicDamageModifiedMohrCoulomb2D", mSmallStrainOrthotropicDamageModifiedMohrCoulomb2D);
    KRATOS_REGISTER_CONSTITUTIVE_LAW("SmallStrainOrthotropicDamageSimoJu2D", mSmallStrainOrthotropicDamageSimoJu2D);

    // Rules of mixtures
    KRATOS_REGISTER_CONSTITUTIVE_LAW("ParallelRuleOfMixturesLaw2D", mParallelRuleOfMixturesLaw2D);
    KRATOS_REGISTER_CONSTITUTIVE_LAW("ParallelRuleOfMixturesLaw3D", mParallelRuleOfMixturesLaw3D);
    KRATOS_REGISTER_CONSTITUTIVE_LAW("TractionSeparationLaw3D", mTractionSeparationLaw3D);

    KRATOS_REGISTER_CONSTITUTIVE_LAW("AssociativePlasticDamageModel3DVonMises", mAssociativePlasticDamageModel3DVonMises);
    KRATOS_REGISTER_CONSTITUTIVE_LAW("AssociativePlasticDamageModel3DDruckerPrager", mAssociativePlasticDamageModel3DDruckerPrager);
    KRATOS_REGISTER_CONSTITUTIVE_LAW("AssociativePlasticDamageModel3DModifiedMohrCoulomb", mAssociativePlasticDamageModel3DModifiedMohrCoulomb);
    KRATOS_REGISTER_CONSTITUTIVE_LAW("AssociativePlasticDamageModel3DRankine", mAssociativePlasticDamageModel3DRankine);

    // Constitutive laws variables

    //Faituge variables
    KRATOS_REGISTER_VARIABLE(HIGH_CYCLE_FATIGUE_COEFFICIENTS)
    KRATOS_REGISTER_VARIABLE(STRESS_LIMITS)
    KRATOS_REGISTER_VARIABLE(HARDENING_PARAMETERS)
    KRATOS_REGISTER_VARIABLE(FATIGUE_REDUCTION_FACTOR)

    KRATOS_REGISTER_VARIABLE(LOCAL_NUMBER_OF_CYCLES)
    KRATOS_REGISTER_VARIABLE(WOHLER_STRESS)
    KRATOS_REGISTER_VARIABLE(REVERSION_FACTOR_RELATIVE_ERROR)
    KRATOS_REGISTER_VARIABLE(MAX_STRESS_RELATIVE_ERROR)
    KRATOS_REGISTER_VARIABLE(MAX_STRESS)
    KRATOS_REGISTER_VARIABLE(THRESHOLD_STRESS)
    KRATOS_REGISTER_VARIABLE(CYCLE_INDICATOR)
    KRATOS_REGISTER_VARIABLE(CYCLES_TO_FAILURE)
    KRATOS_REGISTER_VARIABLE(TIME_INCREMENT)
    KRATOS_REGISTER_VARIABLE(DAMAGE_ACTIVATION)
    KRATOS_REGISTER_VARIABLE(PREVIOUS_CYCLE);
    KRATOS_REGISTER_VARIABLE(CYCLE_PERIOD)
    KRATOS_REGISTER_VARIABLE(ADVANCE_STRATEGY_APPLIED);

    // Constitutive laws variables
<<<<<<< HEAD
    KRATOS_REGISTER_VARIABLE(DELAMINATION_DAMAGE_VECTOR)
=======
    KRATOS_REGISTER_VARIABLE(CRACK_RECLOSING)
>>>>>>> fd5264af
    KRATOS_REGISTER_VARIABLE(LAYER_EULER_ANGLES)
    KRATOS_REGISTER_VARIABLE(INELASTIC_FLAG)
    KRATOS_REGISTER_VARIABLE(INFINITY_YIELD_STRESS)
    KRATOS_REGISTER_VARIABLE(YIELD_STRESS_TENSION)
    KRATOS_REGISTER_VARIABLE(PLASTIC_STRAIN_VECTOR)
    KRATOS_REGISTER_VARIABLE(YIELD_STRESS_COMPRESSION)
    KRATOS_REGISTER_VARIABLE(DILATANCY_ANGLE)
    KRATOS_REGISTER_VARIABLE(SOFTENING_TYPE)
    KRATOS_REGISTER_VARIABLE(SOFTENING_TYPE_COMPRESSION)
    KRATOS_REGISTER_VARIABLE(HARDENING_CURVE)
    KRATOS_REGISTER_VARIABLE(MAX_NUMBER_NL_CL_ITERATIONS)
    KRATOS_REGISTER_VARIABLE(VISCOUS_PARAMETER)
    KRATOS_REGISTER_VARIABLE(DELAY_TIME)
    KRATOS_REGISTER_VARIABLE(MAXIMUM_STRESS)
    KRATOS_REGISTER_VARIABLE(MAXIMUM_STRESS_POSITION)
    KRATOS_REGISTER_VARIABLE(PLASTIC_DISSIPATION_LIMIT_LINEAR_SOFTENING)
    KRATOS_REGISTER_VARIABLE(UNIAXIAL_STRESS)
    KRATOS_REGISTER_VARIABLE(FRICTION_ANGLE)
    KRATOS_REGISTER_VARIABLE(COHESION)
    KRATOS_REGISTER_VARIABLE(DISSIPATION)
    KRATOS_REGISTER_VARIABLE(DAMAGE)
    KRATOS_REGISTER_VARIABLE(DAMAGE_MATRIX)
    KRATOS_REGISTER_VARIABLE(DAMAGE_FIBER)
    KRATOS_REGISTER_VARIABLE(THRESHOLD)
    KRATOS_REGISTER_VARIABLE(INTEGRATED_STRESS_TENSOR)
    KRATOS_REGISTER_VARIABLE(PLASTIC_STRAIN_TENSOR)
    KRATOS_REGISTER_VARIABLE(CURVE_FITTING_PARAMETERS)
    KRATOS_REGISTER_VARIABLE(TANGENCY_REGION2)
    KRATOS_REGISTER_VARIABLE(PLASTIC_STRAIN_INDICATORS)
    KRATOS_REGISTER_VARIABLE(EQUIVALENT_PLASTIC_STRAIN)
    KRATOS_REGISTER_VARIABLE(KINEMATIC_PLASTICITY_PARAMETERS)
    KRATOS_REGISTER_VARIABLE(KINEMATIC_HARDENING_TYPE)
    KRATOS_REGISTER_VARIABLE(CONSIDER_PERTURBATION_THRESHOLD)
    KRATOS_REGISTER_VARIABLE(TANGENT_OPERATOR_ESTIMATION)
    KRATOS_REGISTER_VARIABLE(TENSION_STRESS_TENSOR)
    KRATOS_REGISTER_VARIABLE(COMPRESSION_STRESS_TENSOR)
    KRATOS_REGISTER_VARIABLE(TENSION_STRESS_VECTOR)
    KRATOS_REGISTER_VARIABLE(COMPRESSION_STRESS_VECTOR)
    KRATOS_REGISTER_VARIABLE(EFFECTIVE_TENSION_STRESS_VECTOR)
    KRATOS_REGISTER_VARIABLE(EFFECTIVE_COMPRESSION_STRESS_VECTOR)
    KRATOS_REGISTER_VARIABLE(CAUCHY_STRESS_TENSOR_FIBER)
    KRATOS_REGISTER_VARIABLE(CAUCHY_STRESS_VECTOR_FIBER)
    KRATOS_REGISTER_VARIABLE(CAUCHY_STRESS_TENSOR_MATRIX)
    KRATOS_REGISTER_VARIABLE(CAUCHY_STRESS_VECTOR_MATRIX)
    KRATOS_REGISTER_VARIABLE(GREEN_LAGRANGE_STRAIN_TENSOR_MATRIX)
    KRATOS_REGISTER_VARIABLE(GREEN_LAGRANGE_STRAIN_VECTOR_MATRIX)
    KRATOS_REGISTER_VARIABLE(GREEN_LAGRANGE_STRAIN_TENSOR_FIBER)
    KRATOS_REGISTER_VARIABLE(GREEN_LAGRANGE_STRAIN_VECTOR_FIBER)
    KRATOS_REGISTER_VARIABLE(EXPONENTIAL_SATURATION_YIELD_STRESS)
    KRATOS_REGISTER_VARIABLE(ACCUMULATED_PLASTIC_STRAIN)
    KRATOS_REGISTER_VARIABLE(BACK_STRESS_VECTOR)
    KRATOS_REGISTER_VARIABLE(BACK_STRESS_TENSOR)
    KRATOS_REGISTER_VARIABLE(MULTI_LINEAR_ELASTICITY_MODULI)
    KRATOS_REGISTER_VARIABLE(MULTI_LINEAR_ELASTICITY_STRAINS)
    KRATOS_REGISTER_VARIABLE(STRAIN_DAMAGE_CURVE)
    KRATOS_REGISTER_VARIABLE(STRESS_DAMAGE_CURVE)
    KRATOS_REGISTER_VARIABLE(EQUIVALENT_STRESS_VECTOR_PLASTICITY_POINT_CURVE)
    KRATOS_REGISTER_VARIABLE(PLASTIC_STRAIN_VECTOR_PLASTICITY_POINT_CURVE)
    KRATOS_REGISTER_VARIABLE(UNIAXIAL_STRESS_FIBER)
    KRATOS_REGISTER_VARIABLE(UNIAXIAL_STRESS_MATRIX)
    KRATOS_REGISTER_VARIABLE(INTERFACIAL_NORMAL_STRENGTH)
    KRATOS_REGISTER_VARIABLE(INTERFACIAL_SHEAR_STRENGTH)
    KRATOS_REGISTER_VARIABLE(MODE_ONE_FRACTURE_ENERGY)
    KRATOS_REGISTER_VARIABLE(MODE_TWO_FRACTURE_ENERGY)
    KRATOS_REGISTER_VARIABLE(BK_COEFFICIENT)
    KRATOS_REGISTER_VARIABLE(TENSILE_INTERAFCE_MODULUS)
    KRATOS_REGISTER_VARIABLE(SHEAR_INTERAFCE_MODULUS)

    // Some variables related with SP
    KRATOS_REGISTER_VARIABLE(SERIAL_PARALLEL_EQUILIBRIUM_TOLERANCE)

    // D+D- Damage Constitutive laws variables
    KRATOS_REGISTER_VARIABLE(DAMAGE_TENSION)
    KRATOS_REGISTER_VARIABLE(DAMAGE_COMPRESSION)
    KRATOS_REGISTER_VARIABLE(THRESHOLD_TENSION)
    KRATOS_REGISTER_VARIABLE(THRESHOLD_COMPRESSION)
    KRATOS_REGISTER_VARIABLE(UNIAXIAL_STRESS_TENSION)
    KRATOS_REGISTER_VARIABLE(UNIAXIAL_STRESS_COMPRESSION)
    KRATOS_REGISTER_VARIABLE(FRACTURE_ENERGY_COMPRESSION)
    KRATOS_REGISTER_VARIABLE(FRACTURE_ENERGY_DAMAGE_PROCESS)
    KRATOS_REGISTER_3D_VARIABLE_WITH_COMPONENTS(EULER_ANGLES)
    KRATOS_REGISTER_VARIABLE(OGDEN_BETA_1)
    KRATOS_REGISTER_VARIABLE(OGDEN_BETA_2)

    // D+D- Damage Constitutive laws variables, additional Masonry 2D & 3D
    KRATOS_REGISTER_VARIABLE(DAMAGE_ONSET_STRESS_COMPRESSION)
    KRATOS_REGISTER_VARIABLE(BIAXIAL_COMPRESSION_MULTIPLIER)
    KRATOS_REGISTER_VARIABLE(FRACTURE_ENERGY_TENSION)
    KRATOS_REGISTER_VARIABLE(RESIDUAL_STRESS_COMPRESSION)
    KRATOS_REGISTER_VARIABLE(BEZIER_CONTROLLER_C1)
    KRATOS_REGISTER_VARIABLE(BEZIER_CONTROLLER_C2)
    KRATOS_REGISTER_VARIABLE(BEZIER_CONTROLLER_C3)
    KRATOS_REGISTER_VARIABLE(YIELD_STRAIN_COMPRESSION)
    KRATOS_REGISTER_VARIABLE(SHEAR_COMPRESSION_REDUCTOR)
    KRATOS_REGISTER_VARIABLE(TRIAXIAL_COMPRESSION_COEFFICIENT)
	KRATOS_REGISTER_VARIABLE(INTEGRATION_IMPLEX)
    KRATOS_REGISTER_VARIABLE(TENSION_YIELD_MODEL)
    KRATOS_REGISTER_VARIABLE(PLASTIC_DAMAGE_PROPORTION)

    // For anisotropy + orthotrophy
    // The ratios between the yield strength in the isotropic space and the anisotropic space
    // at each direction in local coordinates ratio
    KRATOS_REGISTER_SYMMETRIC_3D_TENSOR_VARIABLE_WITH_COMPONENTS(ISOTROPIC_ANISOTROPIC_YIELD_RATIO);
    KRATOS_REGISTER_SYMMETRIC_3D_TENSOR_VARIABLE_WITH_COMPONENTS(ORTHOTROPIC_ELASTIC_CONSTANTS);

}
}  // namespace Kratos.<|MERGE_RESOLUTION|>--- conflicted
+++ resolved
@@ -366,11 +366,8 @@
     KRATOS_REGISTER_VARIABLE(ADVANCE_STRATEGY_APPLIED);
 
     // Constitutive laws variables
-<<<<<<< HEAD
     KRATOS_REGISTER_VARIABLE(DELAMINATION_DAMAGE_VECTOR)
-=======
     KRATOS_REGISTER_VARIABLE(CRACK_RECLOSING)
->>>>>>> fd5264af
     KRATOS_REGISTER_VARIABLE(LAYER_EULER_ANGLES)
     KRATOS_REGISTER_VARIABLE(INELASTIC_FLAG)
     KRATOS_REGISTER_VARIABLE(INFINITY_YIELD_STRESS)
