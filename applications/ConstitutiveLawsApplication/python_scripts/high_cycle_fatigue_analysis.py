--- conflicted
+++ resolved
@@ -1,188 +1,108 @@
-# Importing Kratos
-import KratosMultiphysics
-import KratosMultiphysics.ConstitutiveLawsApplication as CLA
-
-# Importing the base class
-from KratosMultiphysics.StructuralMechanicsApplication.structural_mechanics_analysis import StructuralMechanicsAnalysis
-
-class HighCycleFatigueAnalysis(StructuralMechanicsAnalysis):
-    """This class is used to complement the structurea_mechanics_analysis
-    when using the HCF constitutive law
-    """
-
-    def RunSolutionLoop(self):
-        """This function executes the solution loop of the AnalysisStage
-        It can be overridden by derived classes
-        """
-        while self.KeepAdvancingSolutionLoop():
-            self.time = self._GetSolver().AdvanceInTime(self.time)
-            process = CLA.AdvanceInTimeHighCycleFatigueProcess(self._GetSolver().GetComputingModelPart(), self.project_parameters)
-            if self.project_parameters["fatigue"]["advancing_strategy"].GetBool():
-                process.Execute()
-                time_incr = self._GetSolver().GetComputingModelPart().ProcessInfo[CLA.TIME_INCREMENT]
-                self.time += time_incr
-                self._GetSolver().GetComputingModelPart().ProcessInfo[CLA.TIME_INCREMENT] = 0.0
-            self._GetSolver().GetComputingModelPart().ProcessInfo[KratosMultiphysics.TIME] = self.time
-            self.InitializeSolutionStep()
-            self._GetSolver().Predict()
-            self._GetSolver().SolveSolutionStep()
-            self.FinalizeSolutionStep()
-<<<<<<< HEAD
-            plot_output = self.project_parameters["fatigue"]["plot_output"].GetBool()
-            if plot_output:
-               self.OutputSolutionStep()
-
-
-    def OutputSolutionStep(self):
-        super(HighCycleFatigueAnalysis, self).OutputSolutionStep()
-        interval = 0
-        if self._GetSolver().GetComputingModelPart().ProcessInfo[KratosMultiphysics.STEP] == 1:
-            self.TimePreviousPlotting=0
-        if self.time - self.TimePreviousPlotting >= interval:
-            if self.TimePreviousPlotting == 0:
-                first_code_line = True
-                open("PlotElement.txt","w")
-            else:
-                first_code_line = False
-
-            self.TimePreviousPlotting = self.time
-            id_for_print = self.project_parameters["fatigue"]["element_gausspoint_print"][0].GetInt()
-            id_gauss_point = self.project_parameters["fatigue"]["element_gausspoint_print"][1].GetInt()
-            self.main_model_part = self.model.GetModelPart(self.project_parameters["solver_settings"]["model_part_name"].GetString())
-            
-            output_interval_by_cycle = self.project_parameters["fatigue"]["output_interval_by_cycle"].GetBool()
-
-            if output_interval_by_cycle:
-                plot_file = open("PlotElement.txt","a")
-                for elem in self.main_model_part.Elements:
-                    if elem.Id == id_for_print:
-                        if self._GetSolver().GetComputingModelPart().ProcessInfo[KratosMultiphysics.STEP] == 1:
-                            previous_number_of_cycles = 1
-                            first_step = True
-                        else:                        
-                            previous_number_of_cycles = self.project_parameters["fatigue"]["previous_cycle"].GetInt()
-                            first_step = False
-                        
-                        number_of_cycles = elem.CalculateOnIntegrationPoints(KratosMultiphysics.NUMBER_OF_CYCLES, self.main_model_part.ProcessInfo)
-                        if number_of_cycles[id_gauss_point] > previous_number_of_cycles or first_step == True:
-                        
-                            local_number_of_cycles = elem.CalculateOnIntegrationPoints(CLA.LOCAL_NUMBER_OF_CYCLES, self.main_model_part.ProcessInfo)
-                            uniaxial_stresses = elem.CalculateOnIntegrationPoints(CLA.UNIAXIAL_STRESS,self.main_model_part.ProcessInfo)
-=======
-            self.OutputSolutionStep()
-
-
-    def OutputSolutionStep(self):
-
-        super(HighCycleFatigueAnalysis, self).OutputSolutionStep()
-        interval = 0
-        plot_output = self.project_parameters["fatigue"]["plot_output"].GetBool()
-        if plot_output:
-            if self._GetSolver().GetComputingModelPart().ProcessInfo[KratosMultiphysics.STEP] == 1:
-                self.TimePreviousPlotting=0
-            if self.time - self.TimePreviousPlotting >= interval:
-                if self.TimePreviousPlotting == 0:
-                    first_code_line = True
-                    open("PlotElement.txt","w")
-                else:
-                    first_code_line = False
-
-                self.TimePreviousPlotting = self.time
-                id_for_print = self.project_parameters["fatigue"]["element_gausspoint_print"][0].GetInt()
-                id_gauss_point = self.project_parameters["fatigue"]["element_gausspoint_print"][1].GetInt()
-                self.main_model_part = self.model.GetModelPart(self.project_parameters["solver_settings"]["model_part_name"].GetString())
-                
-                output_interval_by_cycle = self.project_parameters["fatigue"]["output_interval_by_cycle"].GetBool()
-
-                if output_interval_by_cycle:
-                    plot_file = open("PlotElement.txt","a")
-                    for elem in self.main_model_part.Elements:
-                        if elem.Id == id_for_print:
-                            if self._GetSolver().GetComputingModelPart().ProcessInfo[KratosMultiphysics.STEP] == 1:
-                                previous_number_of_cycles = 1
-                                first_step = True
-                            else:                        
-                                previous_number_of_cycles = self.project_parameters["fatigue"]["previous_cycle"].GetInt()
-                                first_step = False
-                            
-                            number_of_cycles = elem.CalculateOnIntegrationPoints(KratosMultiphysics.NUMBER_OF_CYCLES, self.main_model_part.ProcessInfo)
-                            if number_of_cycles[id_gauss_point] > previous_number_of_cycles or first_step == True:
-                            
-                                local_number_of_cycles = elem.CalculateOnIntegrationPoints(CLA.LOCAL_NUMBER_OF_CYCLES, self.main_model_part.ProcessInfo)
-                                damage = elem.CalculateOnIntegrationPoints(CLA.DAMAGE,self.main_model_part.ProcessInfo)
-                                f_red = elem.CalculateOnIntegrationPoints(CLA.FATIGUE_REDUCTION_FACTOR, self.main_model_part.ProcessInfo)
-                                reversion_factor = elem.CalculateOnIntegrationPoints(CLA.INFINITY_YIELD_STRESS,self.main_model_part.ProcessInfo)
-
-                                if first_code_line == True:
-                                    plot_file.write("    " + "Element Id".rjust(20) + "    " + "{0:6d}".format(id_for_print).rjust(20) + "    " + "Gauss Point Id".rjust(20) + "    " + "{0:6d}".format(id_gauss_point).rjust(20) +  "\n")
-                                    plot_file.write("    " + "Time".rjust(20) + "    " + "Nc Global".rjust(20) + "    " + "Nc Local".rjust(20) + "    " + "Damage".rjust(20) + "    " + "Fred".rjust(20) + "    " + "Reversion Factor".rjust(20) + "\n")
-                                plot_file.write("    " + "{0:.11e}".format(self.time).rjust(20) + "    " + "{0:.11e}".format(number_of_cycles[id_gauss_point]).rjust(20) + "    " + "{0:.11e}".format(local_number_of_cycles[id_gauss_point]).rjust(20) + "    " + "{0:.4e}".format(damage[id_gauss_point]).rjust(20) + "    " + "{0:.8e}".format(f_red[id_gauss_point]).rjust(20) + "    " + "{0:.4e}".format(reversion_factor[id_gauss_point]).rjust(20) + "\n")
-                                plot_file.close()
-                                self.project_parameters["fatigue"].AddEmptyValue("previous_cycle").SetInt(number_of_cycles[id_gauss_point])
-                            break
-
-                else:
-                    plot_file = open("PlotElement.txt","a")
-                    for elem in self.main_model_part.Elements:
-                        if elem.Id == id_for_print:  
-                            number_of_cycles = elem.CalculateOnIntegrationPoints(KratosMultiphysics.NUMBER_OF_CYCLES, self.main_model_part.ProcessInfo)
-                            local_number_of_cycles = elem.CalculateOnIntegrationPoints(CLA.LOCAL_NUMBER_OF_CYCLES, self.main_model_part.ProcessInfo)
-                            uniaxial_stresses = elem.CalculateOnIntegrationPoints(CLA.UNIAXIAL_STRESS,self.main_model_part.ProcessInfo)
-                            uniaxial_stresses_tension = elem.CalculateOnIntegrationPoints(CLA.UNIAXIAL_STRESS_TENSION,self.main_model_part.ProcessInfo)
->>>>>>> aef9d335
-                            damage = elem.CalculateOnIntegrationPoints(CLA.DAMAGE,self.main_model_part.ProcessInfo)
-                            f_red = elem.CalculateOnIntegrationPoints(CLA.FATIGUE_REDUCTION_FACTOR, self.main_model_part.ProcessInfo)
-                            reversion_factor = elem.CalculateOnIntegrationPoints(CLA.INFINITY_YIELD_STRESS,self.main_model_part.ProcessInfo)
-
-                            if first_code_line == True:
-<<<<<<< HEAD
-                                plot_file.write("    " + "Element Id".rjust(20) + "    " + "{0:6d}".format(id_for_print).rjust(20) +  "\n")
-                                plot_file.write("    " + "Time".rjust(20) + "    " + "Nc Global".rjust(20) + "    " + "Nc Local".rjust(20) + "    " + "Damage".rjust(20) + "    " + "Fred".rjust(20) + "    " + "Reversion Factor".rjust(20) + "\n")
-                            plot_file.write("    " + "{0:.11e}".format(self.time).rjust(20) + "    " + "{0:.11e}".format(number_of_cycles[id_gauss_point]).rjust(20) + "    " + "{0:.11e}".format(local_number_of_cycles[id_gauss_point]).rjust(20) + "    " + "{0:.4e}".format(damage[id_gauss_point]).rjust(20) + "    " + "{0:.8e}".format(f_red[id_gauss_point]).rjust(20) + "    " + "{0:.4e}".format(reversion_factor[id_gauss_point]).rjust(20) + "\n")
-                            plot_file.close()
-                            self.project_parameters["fatigue"].AddEmptyValue("previous_cycle").SetInt(number_of_cycles[id_gauss_point])
-                        break
-
-            else:
-                i=0
-                plot_file = open("PlotElement.txt","a")
-                for elem in self.main_model_part.Elements:
-                    if elem.Id == id_for_print:  
-                        number_of_cycles = elem.CalculateOnIntegrationPoints(KratosMultiphysics.NUMBER_OF_CYCLES, self.main_model_part.ProcessInfo)
-                        local_number_of_cycles = elem.CalculateOnIntegrationPoints(CLA.LOCAL_NUMBER_OF_CYCLES, self.main_model_part.ProcessInfo)
-                        uniaxial_stresses = elem.CalculateOnIntegrationPoints(CLA.UNIAXIAL_STRESS,self.main_model_part.ProcessInfo)
-                        damage = elem.CalculateOnIntegrationPoints(CLA.DAMAGE,self.main_model_part.ProcessInfo)
-                        f_red = elem.CalculateOnIntegrationPoints(CLA.FATIGUE_REDUCTION_FACTOR, self.main_model_part.ProcessInfo)
-                        reversion_factor = elem.CalculateOnIntegrationPoints(CLA.INFINITY_YIELD_STRESS,self.main_model_part.ProcessInfo)
-
-                        if first_code_line == True:
-                            plot_file.write("    " + "Element Id".rjust(20) + "    " + "{0:6d}".format(id_for_print).rjust(20) +  "\n")
-                            plot_file.write("    " + "Time".rjust(20) + "    " + "Nc Global".rjust(20) + "    " + "Nc Local".rjust(20) + "    " + "Uniaxial Stresses".rjust(20) + "    " + "Damage".rjust(20) + "    " + "Fred".rjust(20) + "    " + "Reversion Factor".rjust(20) + "\n")
-                        plot_file.write("    " + "{0:.11e}".format(self.time).rjust(20) + "    " + "{0:.11e}".format(number_of_cycles[id_gauss_point]).rjust(20) + "    " + "{0:.11e}".format(local_number_of_cycles[id_gauss_point]).rjust(20) + "    " + "{0:.14e}".format(uniaxial_stresses[id_gauss_point]).rjust(20) + "    " + "{0:.4e}".format(damage[id_gauss_point]).rjust(20) + "    " + "{0:.8e}".format(f_red[id_gauss_point]).rjust(20) + "    " + "{0:.4e}".format(reversion_factor[id_gauss_point]).rjust(20) + "\n")
-                        plot_file.close()
-                        break
-
-                id_for_print = self.project_parameters["fatigue"]["node_print"].GetInt()
-                plot_file = open("PlotNode.txt","a")   
-                for node in self.main_model_part.Nodes:
-                    if node.Id == id_for_print:
-                        displacement = node.GetSolutionStepValue(KratosMultiphysics.DISPLACEMENT)
-                        plot_file.write("    " + "{0:.4e}".format(self.time).rjust(11) + "    " + "{0:.4e}".format(displacement[0]).rjust(11) + "\n")
-                        plot_file.close()
-                        break
-=======
-                                plot_file.write("    " + "Element Id".rjust(20) + "    " + "{0:6d}".format(id_for_print).rjust(20) + "    " + "Gauss Point Id".rjust(20) + "    " + "{0:6d}".format(id_gauss_point).rjust(20) +  "\n")
-                                plot_file.write("    " + "Time".rjust(20) + "    " + "Nc Global".rjust(20) + "    " + "Nc Local".rjust(20) + "    " + "Uniaxial Stresses".rjust(20) + "    " + "Uniaxial Stresses Tension".rjust(20) + "    " + "Damage".rjust(20) + "    " + "Fred".rjust(20) + "    " + "Reversion Factor".rjust(20) + "\n")
-                            plot_file.write("    " + "{0:.11e}".format(self.time).rjust(20) + "    " + "{0:.11e}".format(number_of_cycles[id_gauss_point]).rjust(20) + "    " + "{0:.11e}".format(local_number_of_cycles[id_gauss_point]).rjust(20) + "    " + "{0:.14e}".format(uniaxial_stresses[id_gauss_point]).rjust(20) + "    " + "{0:.14e}".format(uniaxial_stresses_tension[id_gauss_point]).rjust(20) + "    " + "{0:.4e}".format(damage[id_gauss_point]).rjust(20) + "    " + "{0:.8e}".format(f_red[id_gauss_point]).rjust(20) + "    " + "{0:.4e}".format(reversion_factor[id_gauss_point]).rjust(20) + "\n")
-                            plot_file.close()
-                            break
-
-                    id_for_print = self.project_parameters["fatigue"]["node_print"].GetInt()
-                    plot_file = open("PlotNode.txt","a")   
-                    for node in self.main_model_part.Nodes:
-                        if node.Id == id_for_print:
-                            displacement = node.GetSolutionStepValue(KratosMultiphysics.DISPLACEMENT)
-                            plot_file.write("    " + "{0:.4e}".format(self.time).rjust(11) + "    " + "{0:.4e}".format(displacement[0]).rjust(11) + "\n")
-                            plot_file.close()
-                            break
->>>>>>> aef9d335
+# Importing Kratos
+import KratosMultiphysics
+import KratosMultiphysics.ConstitutiveLawsApplication as CLA
+
+# Importing the base class
+from KratosMultiphysics.StructuralMechanicsApplication.structural_mechanics_analysis import StructuralMechanicsAnalysis
+
+class HighCycleFatigueAnalysis(StructuralMechanicsAnalysis):
+    """This class is used to complement the structurea_mechanics_analysis
+    when using the HCF constitutive law
+    """
+
+    def RunSolutionLoop(self):
+        """This function executes the solution loop of the AnalysisStage
+        It can be overridden by derived classes
+        """
+        while self.KeepAdvancingSolutionLoop():
+            self.time = self._GetSolver().AdvanceInTime(self.time)
+            process = CLA.AdvanceInTimeHighCycleFatigueProcess(self._GetSolver().GetComputingModelPart(), self.project_parameters)
+            if self.project_parameters["fatigue"]["advancing_strategy"].GetBool():
+                process.Execute()
+                time_incr = self._GetSolver().GetComputingModelPart().ProcessInfo[CLA.TIME_INCREMENT]
+                self.time += time_incr
+                self._GetSolver().GetComputingModelPart().ProcessInfo[CLA.TIME_INCREMENT] = 0.0
+            self._GetSolver().GetComputingModelPart().ProcessInfo[KratosMultiphysics.TIME] = self.time
+            self.InitializeSolutionStep()
+            self._GetSolver().Predict()
+            self._GetSolver().SolveSolutionStep()
+            self.FinalizeSolutionStep()
+            self.OutputSolutionStep()
+
+
+    def OutputSolutionStep(self):
+
+        super(HighCycleFatigueAnalysis, self).OutputSolutionStep()
+        interval = 0
+        plot_output = self.project_parameters["fatigue"]["plot_output"].GetBool()
+        if plot_output:
+            if self._GetSolver().GetComputingModelPart().ProcessInfo[KratosMultiphysics.STEP] == 1:
+                self.TimePreviousPlotting=0
+            if self.time - self.TimePreviousPlotting >= interval:
+                if self.TimePreviousPlotting == 0:
+                    first_code_line = True
+                    open("PlotElement.txt","w")
+                else:
+                    first_code_line = False
+
+                self.TimePreviousPlotting = self.time
+                id_for_print = self.project_parameters["fatigue"]["element_gausspoint_print"][0].GetInt()
+                id_gauss_point = self.project_parameters["fatigue"]["element_gausspoint_print"][1].GetInt()
+                self.main_model_part = self.model.GetModelPart(self.project_parameters["solver_settings"]["model_part_name"].GetString())
+                
+                output_interval_by_cycle = self.project_parameters["fatigue"]["output_interval_by_cycle"].GetBool()
+
+                if output_interval_by_cycle:
+                    plot_file = open("PlotElement.txt","a")
+                    for elem in self.main_model_part.Elements:
+                        if elem.Id == id_for_print:
+                            if self._GetSolver().GetComputingModelPart().ProcessInfo[KratosMultiphysics.STEP] == 1:
+                                previous_number_of_cycles = 1
+                                first_step = True
+                            else:                        
+                                previous_number_of_cycles = self.project_parameters["fatigue"]["previous_cycle"].GetInt()
+                                first_step = False
+                            
+                            number_of_cycles = elem.CalculateOnIntegrationPoints(KratosMultiphysics.NUMBER_OF_CYCLES, self.main_model_part.ProcessInfo)
+                            if number_of_cycles[id_gauss_point] > previous_number_of_cycles or first_step == True:
+                            
+                                local_number_of_cycles = elem.CalculateOnIntegrationPoints(CLA.LOCAL_NUMBER_OF_CYCLES, self.main_model_part.ProcessInfo)
+                                damage = elem.CalculateOnIntegrationPoints(CLA.DAMAGE,self.main_model_part.ProcessInfo)
+                                f_red = elem.CalculateOnIntegrationPoints(CLA.FATIGUE_REDUCTION_FACTOR, self.main_model_part.ProcessInfo)
+                                reversion_factor = elem.CalculateOnIntegrationPoints(CLA.INFINITY_YIELD_STRESS,self.main_model_part.ProcessInfo)
+
+                                if first_code_line == True:
+                                    plot_file.write("    " + "Element Id".rjust(20) + "    " + "{0:6d}".format(id_for_print).rjust(20) + "    " + "Gauss Point Id".rjust(20) + "    " + "{0:6d}".format(id_gauss_point).rjust(20) +  "\n")
+                                    plot_file.write("    " + "Time".rjust(20) + "    " + "Nc Global".rjust(20) + "    " + "Nc Local".rjust(20) + "    " + "Damage".rjust(20) + "    " + "Fred".rjust(20) + "    " + "Reversion Factor".rjust(20) + "\n")
+                                plot_file.write("    " + "{0:.11e}".format(self.time).rjust(20) + "    " + "{0:.11e}".format(number_of_cycles[id_gauss_point]).rjust(20) + "    " + "{0:.11e}".format(local_number_of_cycles[id_gauss_point]).rjust(20) + "    " + "{0:.4e}".format(damage[id_gauss_point]).rjust(20) + "    " + "{0:.8e}".format(f_red[id_gauss_point]).rjust(20) + "    " + "{0:.4e}".format(reversion_factor[id_gauss_point]).rjust(20) + "\n")
+                                plot_file.close()
+                                self.project_parameters["fatigue"].AddEmptyValue("previous_cycle").SetInt(number_of_cycles[id_gauss_point])
+                            break
+
+                else:
+                    plot_file = open("PlotElement.txt","a")
+                    for elem in self.main_model_part.Elements:
+                        if elem.Id == id_for_print:  
+                            number_of_cycles = elem.CalculateOnIntegrationPoints(KratosMultiphysics.NUMBER_OF_CYCLES, self.main_model_part.ProcessInfo)
+                            local_number_of_cycles = elem.CalculateOnIntegrationPoints(CLA.LOCAL_NUMBER_OF_CYCLES, self.main_model_part.ProcessInfo)
+                            uniaxial_stresses = elem.CalculateOnIntegrationPoints(CLA.UNIAXIAL_STRESS,self.main_model_part.ProcessInfo)
+                            uniaxial_stresses_tension = elem.CalculateOnIntegrationPoints(CLA.UNIAXIAL_STRESS_TENSION,self.main_model_part.ProcessInfo)
+                            damage = elem.CalculateOnIntegrationPoints(CLA.DAMAGE,self.main_model_part.ProcessInfo)
+                            f_red = elem.CalculateOnIntegrationPoints(CLA.FATIGUE_REDUCTION_FACTOR, self.main_model_part.ProcessInfo)
+                            reversion_factor = elem.CalculateOnIntegrationPoints(CLA.INFINITY_YIELD_STRESS,self.main_model_part.ProcessInfo)
+
+                            if first_code_line == True:
+                                plot_file.write("    " + "Element Id".rjust(20) + "    " + "{0:6d}".format(id_for_print).rjust(20) + "    " + "Gauss Point Id".rjust(20) + "    " + "{0:6d}".format(id_gauss_point).rjust(20) +  "\n")
+                                plot_file.write("    " + "Time".rjust(20) + "    " + "Nc Global".rjust(20) + "    " + "Nc Local".rjust(20) + "    " + "Uniaxial Stresses".rjust(20) + "    " + "Uniaxial Stresses Tension".rjust(20) + "    " + "Damage".rjust(20) + "    " + "Fred".rjust(20) + "    " + "Reversion Factor".rjust(20) + "\n")
+                            plot_file.write("    " + "{0:.11e}".format(self.time).rjust(20) + "    " + "{0:.11e}".format(number_of_cycles[id_gauss_point]).rjust(20) + "    " + "{0:.11e}".format(local_number_of_cycles[id_gauss_point]).rjust(20) + "    " + "{0:.14e}".format(uniaxial_stresses[id_gauss_point]).rjust(20) + "    " + "{0:.14e}".format(uniaxial_stresses_tension[id_gauss_point]).rjust(20) + "    " + "{0:.4e}".format(damage[id_gauss_point]).rjust(20) + "    " + "{0:.8e}".format(f_red[id_gauss_point]).rjust(20) + "    " + "{0:.4e}".format(reversion_factor[id_gauss_point]).rjust(20) + "\n")
+                            plot_file.close()
+                            break
+
+                    id_for_print = self.project_parameters["fatigue"]["node_print"].GetInt()
+                    plot_file = open("PlotNode.txt","a")   
+                    for node in self.main_model_part.Nodes:
+                        if node.Id == id_for_print:
+                            displacement = node.GetSolutionStepValue(KratosMultiphysics.DISPLACEMENT)
+                            plot_file.write("    " + "{0:.4e}".format(self.time).rjust(11) + "    " + "{0:.4e}".format(displacement[0]).rjust(11) + "\n")
+                            plot_file.close()
+                            break