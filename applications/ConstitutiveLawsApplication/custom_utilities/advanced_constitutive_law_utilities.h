--- conflicted
+++ resolved
@@ -468,113 +468,8 @@
         const double EulerAngle1, // phi
         const double EulerAngle2, // theta
         const double EulerAngle3, // hi
-<<<<<<< HEAD
-        BoundedMatrix<double, 3, 3> &rRotationOperator
-    );
-
-    /**
-     * @brief This converts the
-     * 3x3 rotation matrix to the 6x6
-     * Cook et al., "Concepts and applications
-     * of finite element analysis"
-     */
-    static void CalculateRotationOperatorVoigt(
-        const BoundedMatrixType &rOldOperator,
-        BoundedMatrixVoigtType &rNewOperator
-    );
-
-    /**
-     * @brief This computes a material property according to a certain
-     * nodal TEMPERATURE table
-     */
-    static double GetValueFromTable(
-        const Variable<double>& rIndependentVariable,
-        const Variable<double>& rDependentVariable,
-        ConstitutiveLaw::Parameters& rParameters
-        )
-    {
-        // Get material properties from constitutive law parameters
-        const Properties& r_properties = rParameters.GetMaterialProperties();
-
-        // Get geometry and Gauss points data
-        const auto& r_geometry = rParameters.GetElementGeometry();
-        const auto& r_N        = rParameters.GetShapeFunctionsValues();
-
-        // Compute the independent variable at the Gauss point
-        double independent_at_gauss = 0.0;
-        for (std::size_t i = 0; i < r_N.size(); ++i) {
-            const double val = r_geometry[i].FastGetSolutionStepValue(rIndependentVariable);
-            independent_at_gauss += val * r_N[i];
-        }
-
-        // Retrieve the dependent variable from the table
-        const auto& r_table = r_properties.GetTable(rIndependentVariable, rDependentVariable);
-        return r_table.GetValue(independent_at_gauss);
-    }
-
-    /**
-     * @brief This retrieves an interpolated nodal variable to a GP
-     */
-    static double CalculateInGaussPoint(
-        const Variable<double>& rVariableInput,
-        ConstitutiveLaw::Parameters& rParameters,
-        unsigned int step = 0
-        )
-    {
-        return CalculateInGaussPoint(rVariableInput, rParameters.GetElementGeometry(), rParameters.GetShapeFunctionsValues());
-    }
-
-    /**
-     * @brief This retrieves an interpolated nodal variable to a GP
-     */
-    static double CalculateInGaussPoint(
-        const Variable<double>& rVariableInput,
-        const GeometryType& rGeometry,
-        const Vector& rShapeFunctionsValues,
-        unsigned int step = 0
-        )
-    {
-
-        const std::size_t number_of_nodes = rGeometry.size();
-        double result = 0;
-
-        for (IndexType i = 0; i < number_of_nodes; ++i) {
-            result += rShapeFunctionsValues[i] * rGeometry[i].FastGetSolutionStepValue(rVariableInput, step);
-        }
-        return result;
-    }
-
-    /**
-     * @brief This substracts the thermal strain contribution to a vector
-     */
-    static void SubstractThermalStrain(
-        ConstitutiveLaw::StrainVectorType& rStrainVector,
-        const double ReferenceTemperature,
-        ConstitutiveLaw::Parameters& rParameters
-        )
-    {
-        const auto &r_properties = rParameters.GetMaterialProperties();
-        double alpha;
-        BoundedVectorType thermal_strain = ZeroVector(VoigtSize);
-        const double current_temperature_gp = CalculateInGaussPoint(TEMPERATURE, rParameters);
-
-        if (r_properties.HasTable(TEMPERATURE, THERMAL_EXPANSION_COEFFICIENT))
-            alpha = GetValueFromTable(TEMPERATURE, THERMAL_EXPANSION_COEFFICIENT, rParameters);
-        else
-            alpha = r_properties[THERMAL_EXPANSION_COEFFICIENT];
-
-        alpha *= (current_temperature_gp - ReferenceTemperature);
-        for (IndexType i = 0; i < Dimension; ++i)
-            thermal_strain(i) = 1.0;
-        noalias(rStrainVector) -= thermal_strain*alpha;
-    }
-
-
-private:
-=======
         BoundedMatrix<double, 3, 3>& rRotationOperator
         );
->>>>>>> 2c300725
 
 }; // class AdvancedConstitutiveLawUtilities
 } // namespace Kratos