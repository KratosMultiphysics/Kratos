// KRATOS ___                _   _ _         _   _             __                       _
//       / __\___  _ __  ___| |_(_) |_ _   _| |_(_)_   _____  / /  __ ___      _____   /_\  _ __  _ __
//      / /  / _ \| '_ \/ __| __| | __| | | | __| \ \ / / _ \/ /  / _` \ \ /\ / / __| //_\\| '_ \| '_  |
//     / /__| (_) | | | \__ \ |_| | |_| |_| | |_| |\ V /  __/ /__| (_| |\ V  V /\__ \/  _  \ |_) | |_) |
//     \____/\___/|_| |_|___/\__|_|\__|\__,_|\__|_| \_/ \___\____/\__,_| \_/\_/ |___/\_/ \_/ .__/| .__/
//                                                                                         |_|   |_|
//
//  License:		 BSD License
//					 Kratos default license: kratos/license.txt
//
//  Main authors:    Sergio Jimenez Reyes
//

#include "constitutive_laws_application_variables.h"
#include "custom_processes/advance_in_time_high_cycle_fatigue_process.h"
#include "utilities/parallel_utilities.h"
#include "utilities/atomic_utilities.h"

namespace Kratos
{

/***********************************************************************************/
/***********************************************************************************/

// Constructor
	AdvanceInTimeHighCycleFatigueProcess::AdvanceInTimeHighCycleFatigueProcess(
		ModelPart &rModelPart,
		Parameters ThisParameters) : mrModelPart(rModelPart), mThisParameters(ThisParameters)
{
}

/***********************************************************************************/
/***********************************************************************************/

void AdvanceInTimeHighCycleFatigueProcess::Execute()
{

    auto& process_info = mrModelPart.GetProcessInfo();
    bool cycle_found = false;
    std::vector<double> damage;
    std::vector<int> AITControlCounter;
    std::vector<int>  local_number_of_cycles;
    process_info[ADVANCE_STRATEGY_APPLIED] = false;
    process_info[AIT_CONTROL_PARAMETER] = true;

    this->MonotonicOrCyclicLoad();  //This method checks which kind of load is being applied: monotonic or cyclic.

    for (auto& r_elem : mrModelPart.Elements()) {
        unsigned int number_of_ip = r_elem.GetGeometry().IntegrationPoints(r_elem.GetIntegrationMethod()).size();
        r_elem.CalculateOnIntegrationPoints(AIT_CONTROL_COUNTER, AITControlCounter, process_info);
        r_elem.CalculateOnIntegrationPoints(LOCAL_NUMBER_OF_CYCLES, local_number_of_cycles, process_info);

        std::vector<ConstitutiveLaw::Pointer> constitutive_law_vector(number_of_ip);
        r_elem.CalculateOnIntegrationPoints(CONSTITUTIVE_LAW,constitutive_law_vector,process_info);

        const bool is_fatigue = constitutive_law_vector[0]->Has(CYCLE_INDICATOR);

        for (unsigned int i = 0; i < number_of_ip; i++) {
                if (is_fatigue && (local_number_of_cycles[i] - AITControlCounter[i] < 3)) {
                    process_info[AIT_CONTROL_PARAMETER] = false;
                    break;
                }
        }
    }

    this->MonotonicOrCyclicLoad();  //This method checks which kind of load is being applied: monotonic or cyclic.
    
    this->CyclePeriodPerIntegrationPoint(cycle_found);  //This method detects if a cycle has finished somewhere in the model and
                                                        //computes the time period of the cycle that has just finished.
    double maximum_damage_increment = 0.0;
    double maximum_plastic_dissipation_increment = 0.0;
    if (cycle_found || process_info[NEW_MODEL_PART]) {
        this->NoLinearitiesInitiationAndAccumulation(maximum_damage_increment, maximum_plastic_dissipation_increment);  //This method computes the no-linearities accumulation cycle by cycle.
                                                                                                                        //It also updates the reference no-linearities if a new load block is applied.
    }
    bool advancing_strategy_allowed = mThisParameters["fatigue"]["advancing_strategy"].GetBool();
    if (cycle_found && advancing_strategy_allowed) {  //If a cycle has finished then it is possible to apply the advancing strategy
        bool advancing_strategy = false;
        this->StableConditionForAdvancingStrategy(advancing_strategy, process_info[NO_LINEARITY_ACTIVATION]); //Checks if the conditions are optimal to apply the advancing strategy in
                                                                        //terms of max stress and reversion factor variation.
        if (advancing_strategy) {//&& process_info[AIT_CONTROL_PARAMETER]
            double increment = 0.0;
            if (!process_info[NO_LINEARITY_ACTIVATION]) { //Stable conditions + No damage/plasticity -> Big jump prior no-linearities initiation
                this->TimeIncrementBlock1(increment);
                this->TimeIncrementBlock2(increment);
                if (increment > 0.0) {
                    this->TimeAndCyclesUpdate(increment);
                }
                process_info[ADVANCE_STRATEGY_APPLIED] = true;
            } else {
                if (std::abs(maximum_damage_increment) + std::abs(maximum_plastic_dissipation_increment) < tolerance) { //Stable conditions + Damage/Plastic dissipation but not accumulated in the last cycle -> Big jump after no-linearities initiation
                    this->TimeIncrementBlock1(increment);
                    this->TimeIncrementBlock2(increment);
                    if (increment > 0.0) {
                        this->TimeAndCyclesUpdate(increment);
                        process_info[ADVANCE_STRATEGY_APPLIED] = true;
                    }
                } else if (std::abs(maximum_plastic_dissipation_increment) < tolerance) { //Stable conditions + Plastic dissipation but not accumulated in the last cycle -> Small jump after no-linearities initiation
                    this->TimeIncrementBlock1(increment);
                    increment = std::min(increment, mThisParameters["fatigue"]["advancing_strategy_damage"].GetDouble());
                    this->TimeAndCyclesUpdate(increment);
                    process_info[ADVANCE_STRATEGY_APPLIED] = true;
                }
            }
        }
    }
}

/***********************************************************************************/
/***********************************************************************************/

void AdvanceInTimeHighCycleFatigueProcess::MonotonicOrCyclicLoad()
{
    auto& process_info = mrModelPart.GetProcessInfo();
    const double time = process_info[TIME];
    const double delta_time = process_info[DELTA_TIME];

    //Monotonic (false) or cyclic (true) load. If a monotonic and a cyclic load coexist, cyclic type will be considered
    bool current_load_type = false;
    bool new_model_part = false;
    bool break_condition = false;

    const bool has_cyclic_constraints_list = mThisParameters["fatigue"].Has("cyclic_constraints_process_list");
    const bool has_monotonic_constraints_list = mThisParameters["fatigue"].Has("monotonic_constraints_process_list");
    if (!has_cyclic_constraints_list && !has_monotonic_constraints_list) {
        KRATOS_ERROR << "Using the advance in time strategy without using the cyclic_constraints_process_list neither monotonic_constraints_process_list" << std::endl;
    }

    const auto& constraints_process_list = mThisParameters["processes"]["constraints_process_list"];

    if (has_monotonic_constraints_list) {
        std::vector<std::string> monotonic_constraints_list = mThisParameters["fatigue"]["monotonic_constraints_process_list"].GetStringArray();
        //Loop on the monotonic constraints list
        for (IndexType i = 0; i < monotonic_constraints_list.size(); i++) {
            for (IndexType j = 0; j < constraints_process_list.size(); j++) {
                const auto& parameters = constraints_process_list[j]["Parameters"];
                const auto& interval = parameters["interval"];
                const std::string model_part_name = parameters["model_part_name"].GetString();
                const double model_part_start_time = interval[0].GetDouble();
                double model_part_end_time;
                const auto& interval_end = interval[1];

                if (interval_end.IsString()) {
                    const std::string interval_value = interval_end.GetString();
                    if (interval_value == "End") {
                        model_part_end_time = mThisParameters["problem_data"]["end_time"].GetDouble();
                    } else {
                        KRATOS_ERROR << "Unexpected string in interval end: " << interval_value << std::endl;
                    }
                } else if (interval_end.IsDouble()) {
                    model_part_end_time = interval_end.GetDouble();
                } else {
                    KRATOS_ERROR << "Interval end is neither a double nor a string!" << std::endl;
                }

                if (monotonic_constraints_list[i] == model_part_name && time >= model_part_start_time && time <= model_part_end_time && !break_condition) {
                    break_condition = true;
                    //Checking if this is the first step of a new model part
                    if (time - delta_time <= model_part_start_time) {
                        new_model_part = true;
                    }
                }
            }
            if (break_condition) {
                break;
            }
        }
    }

    if (has_cyclic_constraints_list) {
        std::vector<std::string> cyclic_constraints_list = mThisParameters["fatigue"]["cyclic_constraints_process_list"].GetStringArray();
        //Loop on the cyclic constraints list
        for (IndexType i = 0; i < cyclic_constraints_list.size(); i++) {
            for (IndexType j = 0; j < constraints_process_list.size(); j++) {
                const auto& parameters = constraints_process_list[j]["Parameters"];
                const auto& interval = parameters["interval"];
                const std::string model_part_name = parameters["model_part_name"].GetString();
                const double model_part_start_time = interval[0].GetDouble();
                double model_part_end_time;
                const auto& interval_end = interval[1];

                if (interval_end.IsString()) {
                    const std::string interval_value = interval_end.GetString();
                    if (interval_value == "End") {
                        model_part_end_time = mThisParameters["problem_data"]["end_time"].GetDouble();
                    } else {
                        KRATOS_ERROR << "Unexpected string in interval end: " << interval_value << std::endl;
                    }
                } else if (interval_end.IsDouble()) {
                    model_part_end_time = interval_end.GetDouble();
                } else {
                    KRATOS_ERROR << "Interval end is neither a double nor a string!" << std::endl;
                }

                if (cyclic_constraints_list[i] == model_part_name && time >= model_part_start_time && time <= model_part_end_time && !current_load_type) {
                    current_load_type = true;
                    new_model_part = false; //This is done just in case a new monotonic load coexists with a cyclic load.
                    //Checking if this is the first step of a new model part
                    if (time - delta_time <= model_part_start_time) {
                        new_model_part = true;
                    }
                }
            }
            if (current_load_type) {
                break;
            }
        }
    }

    process_info[CURRENT_LOAD_TYPE] = current_load_type;
    process_info[NEW_MODEL_PART] = new_model_part;
}

/***********************************************************************************/
/***********************************************************************************/

void AdvanceInTimeHighCycleFatigueProcess::MonotonicOrCyclicLoad()
{
    auto& process_info = mrModelPart.GetProcessInfo();
    double time = process_info[TIME];
    double delta_time;
    if (mThisParameters["solver_settings"]["time_stepping"].Has("time_step")) {
        delta_time = mThisParameters["solver_settings"]["time_stepping"]["time_step"].GetDouble();
    } else if (mThisParameters["solver_settings"]["time_stepping"].Has("time_step_table")) {
        const Matrix time_step_table = mThisParameters["solver_settings"]["time_stepping"]["time_step_table"].GetMatrix();
        KRATOS_ERROR << "Advance in time process not prepared yet for time_step_table!" << std::endl;
    } else {
        KRATOS_ERROR << "Time stepping not defined!" << std::endl;
    }

    //Monotonic (false) or cyclic (true) load. If a monotonic and a cyclic load coexist, cyclic type will be considered
    bool current_load_type = false;
    bool new_model_part = false;
    bool break_condition = false;

    const bool has_cyclic_constraints_list = mThisParameters["fatigue"].Has("cyclic_constraints_process_list");
    const bool has_monotonic_constraints_list = mThisParameters["fatigue"].Has("monotonic_constraints_process_list");
    if (!has_cyclic_constraints_list && !has_monotonic_constraints_list) {
        KRATOS_ERROR << "Using the advance in time strategy without using the cyclic_constraints_process_list neither monotonic_constraints_process_list" << std::endl;
    }

    if (has_monotonic_constraints_list) {
        std::vector<std::string> monotonic_constraints_list = mThisParameters["fatigue"]["monotonic_constraints_process_list"].GetStringArray();
        //Loop on the monotonic constraints list
        for (unsigned int i = 0; i < monotonic_constraints_list.size(); i++) {
            for (unsigned int j = 0; j < mThisParameters["processes"]["loads_process_list"].size(); j++) {//Here is changed to account for load control
                std::string model_part_name = mThisParameters["processes"]["loads_process_list"][j]["Parameters"]["model_part_name"].GetString();//Here is changed to account for load control
                double model_part_start_time = mThisParameters["processes"]["loads_process_list"][j]["Parameters"]["interval"][0].GetDouble();//Here is changed to account for load control
                double model_part_end_time = mThisParameters["processes"]["loads_process_list"][j]["Parameters"]["interval"][1].GetDouble();//Here is changed to account for load control
                if (monotonic_constraints_list[i] == model_part_name && time >= model_part_start_time && time <= model_part_end_time && !break_condition) {
                    break_condition = true;
                    //Checking if this is the first step of a new model part
                    double model_part_start_time = mThisParameters["processes"]["loads_process_list"][j]["Parameters"]["interval"][0].GetDouble();//Here is changed to account for load control
                    if (time - delta_time <= model_part_start_time) {
                        new_model_part = true;
                    }
                }
            }
            if (break_condition) {
                break;
            }
        }
    }

    if (has_cyclic_constraints_list) {
        std::vector<std::string> cyclic_constraints_list = mThisParameters["fatigue"]["cyclic_constraints_process_list"].GetStringArray();
        //Loop on the cyclic constraints list
        for (unsigned int i = 0; i < cyclic_constraints_list.size(); i++) {
            for (unsigned int j = 0; j < mThisParameters["processes"]["loads_process_list"].size(); j++) {//Here is changed to account for load control
                std::string model_part_name = mThisParameters["processes"]["loads_process_list"][j]["Parameters"]["model_part_name"].GetString();//Here is changed to account for load control
                double model_part_start_time = mThisParameters["processes"]["loads_process_list"][j]["Parameters"]["interval"][0].GetDouble();//Here is changed to account for load control
                double model_part_end_time = mThisParameters["processes"]["loads_process_list"][j]["Parameters"]["interval"][1].GetDouble();//Here is changed to account for load control
                if (cyclic_constraints_list[i] == model_part_name && time >= model_part_start_time && time <= model_part_end_time && !current_load_type) {
                    current_load_type = true;

                    //Checking if this is the first step of a new model part
                    double model_part_start_time = mThisParameters["processes"]["loads_process_list"][j]["Parameters"]["interval"][0].GetDouble();//Here is changed to account for load control
                    if (time - delta_time <= model_part_start_time) {
                        new_model_part = true;
                    }
                }
            }
            if (current_load_type) {
                break;
            }
        }
    }

    process_info[CURRENT_LOAD_TYPE] = current_load_type;
    process_info[NEW_MODEL_PART] = new_model_part;
}

/***********************************************************************************/
/***********************************************************************************/
void AdvanceInTimeHighCycleFatigueProcess::CyclePeriodPerIntegrationPoint(bool& rCycleFound)
{
    auto& process_info = mrModelPart.GetProcessInfo();
    std::vector<bool> cycle_identifier;
    std::vector<double> previous_cycle_time;    //time when the previous cycle finished. It is used to obtain the new period for the current cycle
    std::vector<double> period;
    std::vector<double> max_stress;
    std::vector<double> s_th;
    std::vector<double> reference_damage;
    double time = process_info[TIME];
    double max_stress_rd = 0.0;

    KRATOS_ERROR_IF(mrModelPart.NumberOfElements() == 0) << "The number of elements in the domain is zero. The process can not be applied."<< std::endl;

    for (auto& r_elem : mrModelPart.Elements()) {   //This loop is done for all the integration points even if the cycle has not changed
        IndexType number_of_ip = r_elem.GetGeometry().IntegrationPoints(r_elem.GetIntegrationMethod()).size();
        r_elem.CalculateOnIntegrationPoints(CYCLE_INDICATOR, cycle_identifier, process_info);
        r_elem.CalculateOnIntegrationPoints(PREVIOUS_CYCLE, previous_cycle_time, process_info);
        r_elem.CalculateOnIntegrationPoints(CYCLE_PERIOD, period, process_info);
        r_elem.CalculateOnIntegrationPoints(MAX_STRESS, max_stress, process_info);
        r_elem.CalculateOnIntegrationPoints(THRESHOLD_STRESS, s_th, process_info);
        r_elem.CalculateOnIntegrationPoints(REFERENCE_DAMAGE, reference_damage, process_info);

        // Check if the HCF CL is being used. Otherwise there is no reason for entering into the advance in time strategy
        std::vector<ConstitutiveLaw::Pointer> constitutive_law_vector(number_of_ip);
        r_elem.CalculateOnIntegrationPoints(CONSTITUTIVE_LAW,constitutive_law_vector,process_info);

        const bool is_fatigue = constitutive_law_vector[0]->Has(CYCLE_INDICATOR);

        if (is_fatigue) {
<<<<<<< HEAD
            for (unsigned int i = 0; i < number_of_ip; i++) {
                    max_stress_rd = (1 - reference_damage[i]) * max_stress[i];
=======
            for (IndexType i = 0; i < number_of_ip; i++) {
>>>>>>> 7415dca6
                    if (cycle_identifier[i]) {
                        if (max_stress_rd > s_th[i]) {
                            period[i] = time - previous_cycle_time[i];
                            previous_cycle_time[i] = time;
                            rCycleFound = true;
                        } else {
                            period[i] = 0.0;
                            previous_cycle_time[i] = time;
                        }
                    }
            }
            r_elem.SetValuesOnIntegrationPoints(PREVIOUS_CYCLE, previous_cycle_time, process_info);
            r_elem.SetValuesOnIntegrationPoints(CYCLE_PERIOD, period, process_info);
        }
    }
}

/***********************************************************************************/
/***********************************************************************************/

void AdvanceInTimeHighCycleFatigueProcess::NoLinearitiesInitiationAndAccumulation(double& rMaximumDamageIncrement, double& rMaximumPlasticDissipationIncrement)
{
    auto& process_info = mrModelPart.GetProcessInfo();
    std::vector<double> damage;
    std::vector<double> previous_cycle_damage;
    std::vector<double> plastic_dissipation;
    std::vector<double> previous_cycle_plastic_dissipation;
    std::vector<double> plastic_damage;

    KRATOS_ERROR_IF(mrModelPart.NumberOfElements() == 0) << "The number of elements in the domain is zero. The process can not be applied."<< std::endl;

    for (auto& r_elem : mrModelPart.Elements()) {
        // Check if damage is a variable of the current integration point constitutive law. Otherwise makes no sense to include it on the analysis.
        IndexType number_of_ip = r_elem.GetGeometry().IntegrationPoints(r_elem.GetIntegrationMethod()).size();
        std::vector<ConstitutiveLaw::Pointer> constitutive_law_vector(number_of_ip);
        r_elem.CalculateOnIntegrationPoints(CONSTITUTIVE_LAW,constitutive_law_vector,process_info);

        const bool is_damage = constitutive_law_vector[0]->Has(DAMAGE);
        const bool is_plasticity = constitutive_law_vector[0]->Has(PLASTIC_DISSIPATION);
        const bool is_coupled_plastic_damage = constitutive_law_vector[0]->Has(DISSIPATION);
        if (is_coupled_plastic_damage) {
            r_elem.CalculateOnIntegrationPoints(DISSIPATION, plastic_damage, process_info);
            r_elem.CalculateOnIntegrationPoints(PREVIOUS_CYCLE_DAMAGE, previous_cycle_damage, process_info);
            r_elem.CalculateOnIntegrationPoints(PLASTIC_DISSIPATION, plastic_dissipation, process_info);
            r_elem.CalculateOnIntegrationPoints(PREVIOUS_CYCLE_PLASTIC_DISSIPATION, previous_cycle_plastic_dissipation, process_info);
            for (IndexType i = 0; i < number_of_ip; i++) {
                if (plastic_damage[i] > 0.0) {
                    rMaximumDamageIncrement = std::max(rMaximumDamageIncrement, std::abs(plastic_damage[i] - previous_cycle_damage[i]));
                    process_info[NO_LINEARITY_ACTIVATION] = true;
                }
                if (plastic_dissipation[i] > 0.0) {
                    rMaximumPlasticDissipationIncrement = std::max(rMaximumPlasticDissipationIncrement, std::abs(plastic_dissipation[i] - previous_cycle_plastic_dissipation[i]));
                    process_info[NO_LINEARITY_ACTIVATION] = true;
                }
            }
            r_elem.SetValuesOnIntegrationPoints(PREVIOUS_CYCLE_DAMAGE, plastic_damage, process_info);
            r_elem.SetValuesOnIntegrationPoints(PREVIOUS_CYCLE_PLASTIC_DISSIPATION, plastic_dissipation, process_info);
        } else {
            if (is_damage) {
                r_elem.CalculateOnIntegrationPoints(DAMAGE, damage, process_info);
                r_elem.CalculateOnIntegrationPoints(PREVIOUS_CYCLE_DAMAGE, previous_cycle_damage, process_info);
                for (IndexType i = 0; i < number_of_ip; i++) {
                    if (damage[i] > 0.0) {
                        rMaximumDamageIncrement = std::max(rMaximumDamageIncrement, std::abs(damage[i] - previous_cycle_damage[i]));
                        process_info[NO_LINEARITY_ACTIVATION] = true;
                    }
                }
                r_elem.SetValuesOnIntegrationPoints(PREVIOUS_CYCLE_DAMAGE, damage, process_info);
            }
            if (is_plasticity) {
                r_elem.CalculateOnIntegrationPoints(PLASTIC_DISSIPATION, plastic_dissipation, process_info);
                r_elem.CalculateOnIntegrationPoints(PREVIOUS_CYCLE_PLASTIC_DISSIPATION, previous_cycle_plastic_dissipation, process_info);
                for (IndexType i = 0; i < number_of_ip; i++) {
                    if (plastic_dissipation[i] > 0.0) {
                        rMaximumPlasticDissipationIncrement = std::max(rMaximumPlasticDissipationIncrement, std::abs(plastic_dissipation[i] - previous_cycle_plastic_dissipation[i]));
                        process_info[NO_LINEARITY_ACTIVATION] = true;
                    }
                }
                r_elem.SetValuesOnIntegrationPoints(PREVIOUS_CYCLE_PLASTIC_DISSIPATION, plastic_dissipation, process_info);
            }
        }
    }
}

/***********************************************************************************/
/***********************************************************************************/

void AdvanceInTimeHighCycleFatigueProcess::StableConditionForAdvancingStrategy(bool& rAdvancingStrategy, bool NoLinearityIndicator)
{
    auto& process_info = mrModelPart.GetProcessInfo();
    std::vector<double> max_stress_rel_error;
    std::vector<double> rev_factor_rel_error;
    std::vector<double> s_th;
    std::vector<double> max_stress;
    std::vector<double> damage;
    std::vector<double> previous_cycle_damage;

    double acumulated_max_stress_rel_error = 0.0;
    double acumulated_rev_factor_rel_error = 0.0;
    double MaximumDamageIncrement = 0.0;
    double max_max_stress_rel_error = 0.0;
    double max_rev_factor_rel_error = 0.0;
    bool fatigue_in_course = false;

    KRATOS_ERROR_IF(mrModelPart.NumberOfElements() == 0) << "The number of elements in the domain is zero. The process can not be applied."<< std::endl;

    for (auto& r_elem : mrModelPart.Elements()) {   //This loop is done for all the integration points even if the cycle has not changed
                                                    //This loop is done for all the integration points even if the cycle has not changed
                                                    //in order to guarantee the stable condition in the WHOLE model (when Smax > Sth)
<<<<<<< HEAD
        unsigned int number_of_ip = r_elem.GetGeometry().IntegrationPoints(r_elem.GetIntegrationMethod()).size();
        std::vector<ConstitutiveLaw::Pointer> constitutive_law_vector(number_of_ip);
        r_elem.CalculateOnIntegrationPoints(CONSTITUTIVE_LAW,constitutive_law_vector,process_info);
        const bool is_damage = constitutive_law_vector[0]->Has(DAMAGE);

        if (is_damage) {
            r_elem.CalculateOnIntegrationPoints(DAMAGE, damage, process_info);
            r_elem.CalculateOnIntegrationPoints(PREVIOUS_CYCLE_DAMAGE, previous_cycle_damage, process_info);
            for (unsigned int i = 0; i < number_of_ip; i++) {
                if (damage[i] > 0.0) {
                    MaximumDamageIncrement = std::max(MaximumDamageIncrement, std::abs(damage[i] - previous_cycle_damage[i]));
                }
            }
            r_elem.SetValuesOnIntegrationPoints(PREVIOUS_CYCLE_DAMAGE, damage, process_info);
        }

=======
        IndexType number_of_ip = r_elem.GetGeometry().IntegrationPoints(r_elem.GetIntegrationMethod()).size();
>>>>>>> 7415dca6
        r_elem.CalculateOnIntegrationPoints(MAX_STRESS_RELATIVE_ERROR, max_stress_rel_error, process_info);
        r_elem.CalculateOnIntegrationPoints(REVERSION_FACTOR_RELATIVE_ERROR, rev_factor_rel_error, process_info);
        r_elem.CalculateOnIntegrationPoints(THRESHOLD_STRESS, s_th, process_info);
        r_elem.CalculateOnIntegrationPoints(MAX_STRESS, max_stress, process_info);

        for (IndexType i = 0; i < number_of_ip; i++) {
            if (max_stress[i] > s_th[i]) {
                fatigue_in_course = true;
                acumulated_max_stress_rel_error += max_stress_rel_error[i];
                acumulated_rev_factor_rel_error += rev_factor_rel_error[i];
                max_max_stress_rel_error = std::max(max_max_stress_rel_error, max_stress_rel_error[i]);
                max_rev_factor_rel_error = std::max(max_rev_factor_rel_error, rev_factor_rel_error[i]);
            }
        }
    }
<<<<<<< HEAD
    if ((acumulated_max_stress_rel_error < 1e-4 && acumulated_rev_factor_rel_error < 1e-4 && fatigue_in_course) || (DamageIndicator && acumulated_max_stress_rel_error < 1e-3 && acumulated_rev_factor_rel_error < 1e-3 && fatigue_in_course) || (DamageIndicator && max_max_stress_rel_error < 0.3 && max_rev_factor_rel_error < 0.3 && fatigue_in_course)) { //(DamageIndicator && MaximumDamageIncrement < 0.3 && fatigue_in_course)
=======
    if ((acumulated_max_stress_rel_error < 1e-4 && acumulated_rev_factor_rel_error < 1e-4 && fatigue_in_course) || (NoLinearityIndicator && acumulated_max_stress_rel_error < 1e-3 && acumulated_rev_factor_rel_error < 1e-2 && fatigue_in_course)) {
>>>>>>> 7415dca6
        rAdvancingStrategy = true;
    }
}

/***********************************************************************************/
/***********************************************************************************/

void AdvanceInTimeHighCycleFatigueProcess::TimeIncrementBlock1(double& rIncrement)
{
    auto& process_info = mrModelPart.GetProcessInfo();
    double time = process_info[TIME];
    bool current_constraints_process_list_detected = false;

    double user_avancing_time = mThisParameters["fatigue"]["advancing_strategy_time"].GetDouble();
<<<<<<< HEAD
    double user_avancing_cycles = mThisParameters["fatigue"]["advancing_strategy_cycles"].GetDouble();

    const bool has_cyclic_constraints_list = mThisParameters["fatigue"].Has("cyclic_constraints_process_list");
    std::vector<std::string> constraints_list = has_cyclic_constraints_list ? mThisParameters["fatigue"]["cyclic_constraints_process_list"].GetStringArray() : mThisParameters["fatigue"]["constraints_process_list"].GetStringArray();
    
=======

    const bool has_cyclic_constraints_list = mThisParameters["fatigue"].Has("cyclic_constraints_process_list");
    std::vector<std::string> constraints_list = has_cyclic_constraints_list ? mThisParameters["fatigue"]["cyclic_constraints_process_list"].GetStringArray() : mThisParameters["fatigue"]["constraints_process_list"].GetStringArray();

    const auto& constraints_process_list = mThisParameters["processes"]["constraints_process_list"];

>>>>>>> 7415dca6
    double model_part_final_time = mThisParameters["problem_data"]["end_time"].GetDouble();
    for (IndexType i = 0; i < constraints_list.size(); i++) {
        for (IndexType j = 0; j < constraints_process_list.size(); j++) {
            const auto& parameters = constraints_process_list[j]["Parameters"];
            const auto& interval = parameters["interval"];
            const std::string model_part_name = parameters["model_part_name"].GetString();
            const double model_part_start_time = interval[0].GetDouble();
            double model_part_end_time;
            const auto& interval_end = interval[1];

            if (interval_end.IsString()) {
                const std::string interval_value = interval_end.GetString();
                if (interval_value == "End") {
                    model_part_end_time = mThisParameters["problem_data"]["end_time"].GetDouble();
                } else {
                    KRATOS_ERROR << "Unexpected string in interval end: " << interval_value << std::endl;
                }
            } else if (interval_end.IsDouble()) {
                model_part_end_time = interval_end.GetDouble();
            } else {
                KRATOS_ERROR << "Interval end is neither a double nor a string!" << std::endl;
            }

            if (constraints_list[i] == model_part_name && time >= model_part_start_time && time <= model_part_end_time && !current_constraints_process_list_detected) {
                model_part_final_time = model_part_end_time;
                current_constraints_process_list_detected = true;
            }
        }
        if (current_constraints_process_list_detected) {
            break;
        }
    }

    double model_part_advancing_time = model_part_final_time - time;

	rIncrement = std::min(user_avancing_time, model_part_advancing_time);
}

/***********************************************************************************/
/***********************************************************************************/

void AdvanceInTimeHighCycleFatigueProcess::TimeIncrementBlock2(double& rIncrement)
{
    auto& process_info = mrModelPart.GetProcessInfo();
    std::vector<double>  cycles_to_failure_element;
    std::vector<int>  local_number_of_cycles;
    std::vector<double> period;
    std::vector<double> s_th;
    std::vector<double> max_stress;

    double user_avancing_cycles = mThisParameters["fatigue"]["advancing_strategy_cycles"].GetDouble();

    for (auto& r_elem : mrModelPart.Elements()) {
        IndexType number_of_ip = r_elem.GetGeometry().IntegrationPoints(r_elem.GetIntegrationMethod()).size();
        r_elem.CalculateOnIntegrationPoints(CYCLES_TO_FAILURE, cycles_to_failure_element, process_info);
        r_elem.CalculateOnIntegrationPoints(LOCAL_NUMBER_OF_CYCLES, local_number_of_cycles, process_info);
        r_elem.CalculateOnIntegrationPoints(CYCLE_PERIOD, period, process_info);
        r_elem.CalculateOnIntegrationPoints(THRESHOLD_STRESS, s_th, process_info);
        r_elem.CalculateOnIntegrationPoints(MAX_STRESS, max_stress, process_info);
        for (IndexType i = 0; i < number_of_ip; i++) {
            if (max_stress[i] > s_th[i]) {  //This is used to guarantee that only IP in fatigue conditions are taken into account
                double Nf_conversion_to_time = (cycles_to_failure_element[i] + 1.0 - local_number_of_cycles[i]) * period[i]; //One cycle is added to guarantee that no-linearity starts in the current cycle
                double user_avancing_cycles_conversion_to_time = user_avancing_cycles * period[i];
                if (Nf_conversion_to_time < rIncrement && Nf_conversion_to_time > tolerance) {  //The positive condition for Nf-Nlocal is added for those cases where some points have already been
                                                                                                        //completely degradated through fatigue but there are other regions with scope for fatigue degradation
                    rIncrement = Nf_conversion_to_time;
                }
                if (user_avancing_cycles_conversion_to_time < rIncrement) {
                    rIncrement = user_avancing_cycles_conversion_to_time;

                }
            }
        }
    }
}

/***********************************************************************************/
/***********************************************************************************/

void AdvanceInTimeHighCycleFatigueProcess::TimeAndCyclesUpdate(const double Increment)
{
    auto& r_process_info = mrModelPart.GetProcessInfo();

<<<<<<< HEAD
    // KRATOS_ERROR_IF(mrModelPart.NumberOfElements() == 0) << "The number of elements in the domain is zero. The process can not be applied."<< std::endl;

    double time_increment = 0.0;

=======
>>>>>>> 7415dca6
    for (auto& r_elem : mrModelPart.Elements()) {
        std::vector<bool> cycle_identifier;
        std::vector<int>  local_number_of_cycles;
        std::vector<int>  increment_in_number_of_cycles;
        std::vector<int>  global_number_of_cycles;
        std::vector<double> period;
        // double time_increment = 0.0;
        std::vector<double> previous_cycle_time;    //time when the previous cycle finished. It is used to obtain the new period for the current cycle

        IndexType number_of_ip = r_elem.GetGeometry().IntegrationPoints(r_elem.GetIntegrationMethod()).size();
        r_elem.CalculateOnIntegrationPoints(CYCLE_INDICATOR, cycle_identifier, r_process_info);
        r_elem.CalculateOnIntegrationPoints(LOCAL_NUMBER_OF_CYCLES, local_number_of_cycles, r_process_info);
        r_elem.CalculateOnIntegrationPoints(NUMBER_OF_CYCLES, global_number_of_cycles, r_process_info);
        r_elem.CalculateOnIntegrationPoints(INCREMENT_IN_NUMBER_OF_CYCLES, increment_in_number_of_cycles, r_process_info);
        r_elem.CalculateOnIntegrationPoints(CYCLE_PERIOD, period, r_process_info);
        r_elem.CalculateOnIntegrationPoints(PREVIOUS_CYCLE, previous_cycle_time, r_process_info);

        // Check if the HCF CL is being used. Otherwise there is no reason for entering into the advance in time strategy
        std::vector<ConstitutiveLaw::Pointer> constitutive_law_vector(number_of_ip);
        r_elem.CalculateOnIntegrationPoints(CONSTITUTIVE_LAW,constitutive_law_vector,r_process_info);

        const bool is_fatigue = constitutive_law_vector[0]->Has(CYCLE_INDICATOR);

        if (is_fatigue) {
            for (IndexType i = 0; i < number_of_ip; i++) {
                IndexType local_cycles_increment;
                if (period[i] == 0.0) {
                    local_cycles_increment = 0;
                    previous_cycle_time[i] += Increment;
                } else {
                    local_cycles_increment = std::trunc(Increment / period[i]);
                    time_increment = (std::trunc(Increment / period[i])) * period[i];
                    previous_cycle_time[i] += time_increment;
                }
                increment_in_number_of_cycles[i] = local_cycles_increment;
                local_number_of_cycles[i] += local_cycles_increment;
                global_number_of_cycles[i] += local_cycles_increment;
            }
            // r_elem.SetValuesOnIntegrationPoints(LOCAL_NUMBER_OF_CYCLES, local_number_of_cycles, r_process_info);
            // r_elem.SetValuesOnIntegrationPoints(NUMBER_OF_CYCLES, global_number_of_cycles, r_process_info);
            r_elem.SetValuesOnIntegrationPoints(INCREMENT_IN_NUMBER_OF_CYCLES, increment_in_number_of_cycles, r_process_info);
            r_elem.SetValuesOnIntegrationPoints(PREVIOUS_CYCLE, previous_cycle_time, r_process_info);
            // #pragma omp critical
            r_process_info[TIME_INCREMENT] = time_increment;
        }
    }
}

} // namespace Kratos
<|MERGE_RESOLUTION|>--- conflicted
+++ resolved
@@ -1,646 +1,532 @@
-// KRATOS ___                _   _ _         _   _             __                       _
-//       / __\___  _ __  ___| |_(_) |_ _   _| |_(_)_   _____  / /  __ ___      _____   /_\  _ __  _ __
-//      / /  / _ \| '_ \/ __| __| | __| | | | __| \ \ / / _ \/ /  / _` \ \ /\ / / __| //_\\| '_ \| '_  |
-//     / /__| (_) | | | \__ \ |_| | |_| |_| | |_| |\ V /  __/ /__| (_| |\ V  V /\__ \/  _  \ |_) | |_) |
-//     \____/\___/|_| |_|___/\__|_|\__|\__,_|\__|_| \_/ \___\____/\__,_| \_/\_/ |___/\_/ \_/ .__/| .__/
-//                                                                                         |_|   |_|
-//
-//  License:		 BSD License
-//					 Kratos default license: kratos/license.txt
-//
-//  Main authors:    Sergio Jimenez Reyes
-//
-
-#include "constitutive_laws_application_variables.h"
-#include "custom_processes/advance_in_time_high_cycle_fatigue_process.h"
-#include "utilities/parallel_utilities.h"
-#include "utilities/atomic_utilities.h"
-
-namespace Kratos
-{
-
-/***********************************************************************************/
-/***********************************************************************************/
-
-// Constructor
-	AdvanceInTimeHighCycleFatigueProcess::AdvanceInTimeHighCycleFatigueProcess(
-		ModelPart &rModelPart,
-		Parameters ThisParameters) : mrModelPart(rModelPart), mThisParameters(ThisParameters)
-{
-}
-
-/***********************************************************************************/
-/***********************************************************************************/
-
-void AdvanceInTimeHighCycleFatigueProcess::Execute()
-{
-
-    auto& process_info = mrModelPart.GetProcessInfo();
-    bool cycle_found = false;
-    std::vector<double> damage;
-    std::vector<int> AITControlCounter;
-    std::vector<int>  local_number_of_cycles;
-    process_info[ADVANCE_STRATEGY_APPLIED] = false;
-    process_info[AIT_CONTROL_PARAMETER] = true;
-
-    this->MonotonicOrCyclicLoad();  //This method checks which kind of load is being applied: monotonic or cyclic.
-
-    for (auto& r_elem : mrModelPart.Elements()) {
-        unsigned int number_of_ip = r_elem.GetGeometry().IntegrationPoints(r_elem.GetIntegrationMethod()).size();
-        r_elem.CalculateOnIntegrationPoints(AIT_CONTROL_COUNTER, AITControlCounter, process_info);
-        r_elem.CalculateOnIntegrationPoints(LOCAL_NUMBER_OF_CYCLES, local_number_of_cycles, process_info);
-
-        std::vector<ConstitutiveLaw::Pointer> constitutive_law_vector(number_of_ip);
-        r_elem.CalculateOnIntegrationPoints(CONSTITUTIVE_LAW,constitutive_law_vector,process_info);
-
-        const bool is_fatigue = constitutive_law_vector[0]->Has(CYCLE_INDICATOR);
-
-        for (unsigned int i = 0; i < number_of_ip; i++) {
-                if (is_fatigue && (local_number_of_cycles[i] - AITControlCounter[i] < 3)) {
-                    process_info[AIT_CONTROL_PARAMETER] = false;
-                    break;
-                }
-        }
-    }
-
-    this->MonotonicOrCyclicLoad();  //This method checks which kind of load is being applied: monotonic or cyclic.
-    
-    this->CyclePeriodPerIntegrationPoint(cycle_found);  //This method detects if a cycle has finished somewhere in the model and
-                                                        //computes the time period of the cycle that has just finished.
-    double maximum_damage_increment = 0.0;
-    double maximum_plastic_dissipation_increment = 0.0;
-    if (cycle_found || process_info[NEW_MODEL_PART]) {
-        this->NoLinearitiesInitiationAndAccumulation(maximum_damage_increment, maximum_plastic_dissipation_increment);  //This method computes the no-linearities accumulation cycle by cycle.
-                                                                                                                        //It also updates the reference no-linearities if a new load block is applied.
-    }
-    bool advancing_strategy_allowed = mThisParameters["fatigue"]["advancing_strategy"].GetBool();
-    if (cycle_found && advancing_strategy_allowed) {  //If a cycle has finished then it is possible to apply the advancing strategy
-        bool advancing_strategy = false;
-        this->StableConditionForAdvancingStrategy(advancing_strategy, process_info[NO_LINEARITY_ACTIVATION]); //Checks if the conditions are optimal to apply the advancing strategy in
-                                                                        //terms of max stress and reversion factor variation.
-        if (advancing_strategy) {//&& process_info[AIT_CONTROL_PARAMETER]
-            double increment = 0.0;
-            if (!process_info[NO_LINEARITY_ACTIVATION]) { //Stable conditions + No damage/plasticity -> Big jump prior no-linearities initiation
-                this->TimeIncrementBlock1(increment);
-                this->TimeIncrementBlock2(increment);
-                if (increment > 0.0) {
-                    this->TimeAndCyclesUpdate(increment);
-                }
-                process_info[ADVANCE_STRATEGY_APPLIED] = true;
-            } else {
-                if (std::abs(maximum_damage_increment) + std::abs(maximum_plastic_dissipation_increment) < tolerance) { //Stable conditions + Damage/Plastic dissipation but not accumulated in the last cycle -> Big jump after no-linearities initiation
-                    this->TimeIncrementBlock1(increment);
-                    this->TimeIncrementBlock2(increment);
-                    if (increment > 0.0) {
-                        this->TimeAndCyclesUpdate(increment);
-                        process_info[ADVANCE_STRATEGY_APPLIED] = true;
-                    }
-                } else if (std::abs(maximum_plastic_dissipation_increment) < tolerance) { //Stable conditions + Plastic dissipation but not accumulated in the last cycle -> Small jump after no-linearities initiation
-                    this->TimeIncrementBlock1(increment);
-                    increment = std::min(increment, mThisParameters["fatigue"]["advancing_strategy_damage"].GetDouble());
-                    this->TimeAndCyclesUpdate(increment);
-                    process_info[ADVANCE_STRATEGY_APPLIED] = true;
-                }
-            }
-        }
-    }
-}
-
-/***********************************************************************************/
-/***********************************************************************************/
-
-void AdvanceInTimeHighCycleFatigueProcess::MonotonicOrCyclicLoad()
-{
-    auto& process_info = mrModelPart.GetProcessInfo();
-    const double time = process_info[TIME];
-    const double delta_time = process_info[DELTA_TIME];
-
-    //Monotonic (false) or cyclic (true) load. If a monotonic and a cyclic load coexist, cyclic type will be considered
-    bool current_load_type = false;
-    bool new_model_part = false;
-    bool break_condition = false;
-
-    const bool has_cyclic_constraints_list = mThisParameters["fatigue"].Has("cyclic_constraints_process_list");
-    const bool has_monotonic_constraints_list = mThisParameters["fatigue"].Has("monotonic_constraints_process_list");
-    if (!has_cyclic_constraints_list && !has_monotonic_constraints_list) {
-        KRATOS_ERROR << "Using the advance in time strategy without using the cyclic_constraints_process_list neither monotonic_constraints_process_list" << std::endl;
-    }
-
-    const auto& constraints_process_list = mThisParameters["processes"]["constraints_process_list"];
-
-    if (has_monotonic_constraints_list) {
-        std::vector<std::string> monotonic_constraints_list = mThisParameters["fatigue"]["monotonic_constraints_process_list"].GetStringArray();
-        //Loop on the monotonic constraints list
-        for (IndexType i = 0; i < monotonic_constraints_list.size(); i++) {
-            for (IndexType j = 0; j < constraints_process_list.size(); j++) {
-                const auto& parameters = constraints_process_list[j]["Parameters"];
-                const auto& interval = parameters["interval"];
-                const std::string model_part_name = parameters["model_part_name"].GetString();
-                const double model_part_start_time = interval[0].GetDouble();
-                double model_part_end_time;
-                const auto& interval_end = interval[1];
-
-                if (interval_end.IsString()) {
-                    const std::string interval_value = interval_end.GetString();
-                    if (interval_value == "End") {
-                        model_part_end_time = mThisParameters["problem_data"]["end_time"].GetDouble();
-                    } else {
-                        KRATOS_ERROR << "Unexpected string in interval end: " << interval_value << std::endl;
-                    }
-                } else if (interval_end.IsDouble()) {
-                    model_part_end_time = interval_end.GetDouble();
-                } else {
-                    KRATOS_ERROR << "Interval end is neither a double nor a string!" << std::endl;
-                }
-
-                if (monotonic_constraints_list[i] == model_part_name && time >= model_part_start_time && time <= model_part_end_time && !break_condition) {
-                    break_condition = true;
-                    //Checking if this is the first step of a new model part
-                    if (time - delta_time <= model_part_start_time) {
-                        new_model_part = true;
-                    }
-                }
-            }
-            if (break_condition) {
-                break;
-            }
-        }
-    }
-
-    if (has_cyclic_constraints_list) {
-        std::vector<std::string> cyclic_constraints_list = mThisParameters["fatigue"]["cyclic_constraints_process_list"].GetStringArray();
-        //Loop on the cyclic constraints list
-        for (IndexType i = 0; i < cyclic_constraints_list.size(); i++) {
-            for (IndexType j = 0; j < constraints_process_list.size(); j++) {
-                const auto& parameters = constraints_process_list[j]["Parameters"];
-                const auto& interval = parameters["interval"];
-                const std::string model_part_name = parameters["model_part_name"].GetString();
-                const double model_part_start_time = interval[0].GetDouble();
-                double model_part_end_time;
-                const auto& interval_end = interval[1];
-
-                if (interval_end.IsString()) {
-                    const std::string interval_value = interval_end.GetString();
-                    if (interval_value == "End") {
-                        model_part_end_time = mThisParameters["problem_data"]["end_time"].GetDouble();
-                    } else {
-                        KRATOS_ERROR << "Unexpected string in interval end: " << interval_value << std::endl;
-                    }
-                } else if (interval_end.IsDouble()) {
-                    model_part_end_time = interval_end.GetDouble();
-                } else {
-                    KRATOS_ERROR << "Interval end is neither a double nor a string!" << std::endl;
-                }
-
-                if (cyclic_constraints_list[i] == model_part_name && time >= model_part_start_time && time <= model_part_end_time && !current_load_type) {
-                    current_load_type = true;
-                    new_model_part = false; //This is done just in case a new monotonic load coexists with a cyclic load.
-                    //Checking if this is the first step of a new model part
-                    if (time - delta_time <= model_part_start_time) {
-                        new_model_part = true;
-                    }
-                }
-            }
-            if (current_load_type) {
-                break;
-            }
-        }
-    }
-
-    process_info[CURRENT_LOAD_TYPE] = current_load_type;
-    process_info[NEW_MODEL_PART] = new_model_part;
-}
-
-/***********************************************************************************/
-/***********************************************************************************/
-
-void AdvanceInTimeHighCycleFatigueProcess::MonotonicOrCyclicLoad()
-{
-    auto& process_info = mrModelPart.GetProcessInfo();
-    double time = process_info[TIME];
-    double delta_time;
-    if (mThisParameters["solver_settings"]["time_stepping"].Has("time_step")) {
-        delta_time = mThisParameters["solver_settings"]["time_stepping"]["time_step"].GetDouble();
-    } else if (mThisParameters["solver_settings"]["time_stepping"].Has("time_step_table")) {
-        const Matrix time_step_table = mThisParameters["solver_settings"]["time_stepping"]["time_step_table"].GetMatrix();
-        KRATOS_ERROR << "Advance in time process not prepared yet for time_step_table!" << std::endl;
-    } else {
-        KRATOS_ERROR << "Time stepping not defined!" << std::endl;
-    }
-
-    //Monotonic (false) or cyclic (true) load. If a monotonic and a cyclic load coexist, cyclic type will be considered
-    bool current_load_type = false;
-    bool new_model_part = false;
-    bool break_condition = false;
-
-    const bool has_cyclic_constraints_list = mThisParameters["fatigue"].Has("cyclic_constraints_process_list");
-    const bool has_monotonic_constraints_list = mThisParameters["fatigue"].Has("monotonic_constraints_process_list");
-    if (!has_cyclic_constraints_list && !has_monotonic_constraints_list) {
-        KRATOS_ERROR << "Using the advance in time strategy without using the cyclic_constraints_process_list neither monotonic_constraints_process_list" << std::endl;
-    }
-
-    if (has_monotonic_constraints_list) {
-        std::vector<std::string> monotonic_constraints_list = mThisParameters["fatigue"]["monotonic_constraints_process_list"].GetStringArray();
-        //Loop on the monotonic constraints list
-        for (unsigned int i = 0; i < monotonic_constraints_list.size(); i++) {
-            for (unsigned int j = 0; j < mThisParameters["processes"]["loads_process_list"].size(); j++) {//Here is changed to account for load control
-                std::string model_part_name = mThisParameters["processes"]["loads_process_list"][j]["Parameters"]["model_part_name"].GetString();//Here is changed to account for load control
-                double model_part_start_time = mThisParameters["processes"]["loads_process_list"][j]["Parameters"]["interval"][0].GetDouble();//Here is changed to account for load control
-                double model_part_end_time = mThisParameters["processes"]["loads_process_list"][j]["Parameters"]["interval"][1].GetDouble();//Here is changed to account for load control
-                if (monotonic_constraints_list[i] == model_part_name && time >= model_part_start_time && time <= model_part_end_time && !break_condition) {
-                    break_condition = true;
-                    //Checking if this is the first step of a new model part
-                    double model_part_start_time = mThisParameters["processes"]["loads_process_list"][j]["Parameters"]["interval"][0].GetDouble();//Here is changed to account for load control
-                    if (time - delta_time <= model_part_start_time) {
-                        new_model_part = true;
-                    }
-                }
-            }
-            if (break_condition) {
-                break;
-            }
-        }
-    }
-
-    if (has_cyclic_constraints_list) {
-        std::vector<std::string> cyclic_constraints_list = mThisParameters["fatigue"]["cyclic_constraints_process_list"].GetStringArray();
-        //Loop on the cyclic constraints list
-        for (unsigned int i = 0; i < cyclic_constraints_list.size(); i++) {
-            for (unsigned int j = 0; j < mThisParameters["processes"]["loads_process_list"].size(); j++) {//Here is changed to account for load control
-                std::string model_part_name = mThisParameters["processes"]["loads_process_list"][j]["Parameters"]["model_part_name"].GetString();//Here is changed to account for load control
-                double model_part_start_time = mThisParameters["processes"]["loads_process_list"][j]["Parameters"]["interval"][0].GetDouble();//Here is changed to account for load control
-                double model_part_end_time = mThisParameters["processes"]["loads_process_list"][j]["Parameters"]["interval"][1].GetDouble();//Here is changed to account for load control
-                if (cyclic_constraints_list[i] == model_part_name && time >= model_part_start_time && time <= model_part_end_time && !current_load_type) {
-                    current_load_type = true;
-
-                    //Checking if this is the first step of a new model part
-                    double model_part_start_time = mThisParameters["processes"]["loads_process_list"][j]["Parameters"]["interval"][0].GetDouble();//Here is changed to account for load control
-                    if (time - delta_time <= model_part_start_time) {
-                        new_model_part = true;
-                    }
-                }
-            }
-            if (current_load_type) {
-                break;
-            }
-        }
-    }
-
-    process_info[CURRENT_LOAD_TYPE] = current_load_type;
-    process_info[NEW_MODEL_PART] = new_model_part;
-}
-
-/***********************************************************************************/
-/***********************************************************************************/
-void AdvanceInTimeHighCycleFatigueProcess::CyclePeriodPerIntegrationPoint(bool& rCycleFound)
-{
-    auto& process_info = mrModelPart.GetProcessInfo();
-    std::vector<bool> cycle_identifier;
-    std::vector<double> previous_cycle_time;    //time when the previous cycle finished. It is used to obtain the new period for the current cycle
-    std::vector<double> period;
-    std::vector<double> max_stress;
-    std::vector<double> s_th;
-    std::vector<double> reference_damage;
-    double time = process_info[TIME];
-    double max_stress_rd = 0.0;
-
-    KRATOS_ERROR_IF(mrModelPart.NumberOfElements() == 0) << "The number of elements in the domain is zero. The process can not be applied."<< std::endl;
-
-    for (auto& r_elem : mrModelPart.Elements()) {   //This loop is done for all the integration points even if the cycle has not changed
-        IndexType number_of_ip = r_elem.GetGeometry().IntegrationPoints(r_elem.GetIntegrationMethod()).size();
-        r_elem.CalculateOnIntegrationPoints(CYCLE_INDICATOR, cycle_identifier, process_info);
-        r_elem.CalculateOnIntegrationPoints(PREVIOUS_CYCLE, previous_cycle_time, process_info);
-        r_elem.CalculateOnIntegrationPoints(CYCLE_PERIOD, period, process_info);
-        r_elem.CalculateOnIntegrationPoints(MAX_STRESS, max_stress, process_info);
-        r_elem.CalculateOnIntegrationPoints(THRESHOLD_STRESS, s_th, process_info);
-        r_elem.CalculateOnIntegrationPoints(REFERENCE_DAMAGE, reference_damage, process_info);
-
-        // Check if the HCF CL is being used. Otherwise there is no reason for entering into the advance in time strategy
-        std::vector<ConstitutiveLaw::Pointer> constitutive_law_vector(number_of_ip);
-        r_elem.CalculateOnIntegrationPoints(CONSTITUTIVE_LAW,constitutive_law_vector,process_info);
-
-        const bool is_fatigue = constitutive_law_vector[0]->Has(CYCLE_INDICATOR);
-
-        if (is_fatigue) {
-<<<<<<< HEAD
-            for (unsigned int i = 0; i < number_of_ip; i++) {
-                    max_stress_rd = (1 - reference_damage[i]) * max_stress[i];
-=======
-            for (IndexType i = 0; i < number_of_ip; i++) {
->>>>>>> 7415dca6
-                    if (cycle_identifier[i]) {
-                        if (max_stress_rd > s_th[i]) {
-                            period[i] = time - previous_cycle_time[i];
-                            previous_cycle_time[i] = time;
-                            rCycleFound = true;
-                        } else {
-                            period[i] = 0.0;
-                            previous_cycle_time[i] = time;
-                        }
-                    }
-            }
-            r_elem.SetValuesOnIntegrationPoints(PREVIOUS_CYCLE, previous_cycle_time, process_info);
-            r_elem.SetValuesOnIntegrationPoints(CYCLE_PERIOD, period, process_info);
-        }
-    }
-}
-
-/***********************************************************************************/
-/***********************************************************************************/
-
-void AdvanceInTimeHighCycleFatigueProcess::NoLinearitiesInitiationAndAccumulation(double& rMaximumDamageIncrement, double& rMaximumPlasticDissipationIncrement)
-{
-    auto& process_info = mrModelPart.GetProcessInfo();
-    std::vector<double> damage;
-    std::vector<double> previous_cycle_damage;
-    std::vector<double> plastic_dissipation;
-    std::vector<double> previous_cycle_plastic_dissipation;
-    std::vector<double> plastic_damage;
-
-    KRATOS_ERROR_IF(mrModelPart.NumberOfElements() == 0) << "The number of elements in the domain is zero. The process can not be applied."<< std::endl;
-
-    for (auto& r_elem : mrModelPart.Elements()) {
-        // Check if damage is a variable of the current integration point constitutive law. Otherwise makes no sense to include it on the analysis.
-        IndexType number_of_ip = r_elem.GetGeometry().IntegrationPoints(r_elem.GetIntegrationMethod()).size();
-        std::vector<ConstitutiveLaw::Pointer> constitutive_law_vector(number_of_ip);
-        r_elem.CalculateOnIntegrationPoints(CONSTITUTIVE_LAW,constitutive_law_vector,process_info);
-
-        const bool is_damage = constitutive_law_vector[0]->Has(DAMAGE);
-        const bool is_plasticity = constitutive_law_vector[0]->Has(PLASTIC_DISSIPATION);
-        const bool is_coupled_plastic_damage = constitutive_law_vector[0]->Has(DISSIPATION);
-        if (is_coupled_plastic_damage) {
-            r_elem.CalculateOnIntegrationPoints(DISSIPATION, plastic_damage, process_info);
-            r_elem.CalculateOnIntegrationPoints(PREVIOUS_CYCLE_DAMAGE, previous_cycle_damage, process_info);
-            r_elem.CalculateOnIntegrationPoints(PLASTIC_DISSIPATION, plastic_dissipation, process_info);
-            r_elem.CalculateOnIntegrationPoints(PREVIOUS_CYCLE_PLASTIC_DISSIPATION, previous_cycle_plastic_dissipation, process_info);
-            for (IndexType i = 0; i < number_of_ip; i++) {
-                if (plastic_damage[i] > 0.0) {
-                    rMaximumDamageIncrement = std::max(rMaximumDamageIncrement, std::abs(plastic_damage[i] - previous_cycle_damage[i]));
-                    process_info[NO_LINEARITY_ACTIVATION] = true;
-                }
-                if (plastic_dissipation[i] > 0.0) {
-                    rMaximumPlasticDissipationIncrement = std::max(rMaximumPlasticDissipationIncrement, std::abs(plastic_dissipation[i] - previous_cycle_plastic_dissipation[i]));
-                    process_info[NO_LINEARITY_ACTIVATION] = true;
-                }
-            }
-            r_elem.SetValuesOnIntegrationPoints(PREVIOUS_CYCLE_DAMAGE, plastic_damage, process_info);
-            r_elem.SetValuesOnIntegrationPoints(PREVIOUS_CYCLE_PLASTIC_DISSIPATION, plastic_dissipation, process_info);
-        } else {
-            if (is_damage) {
-                r_elem.CalculateOnIntegrationPoints(DAMAGE, damage, process_info);
-                r_elem.CalculateOnIntegrationPoints(PREVIOUS_CYCLE_DAMAGE, previous_cycle_damage, process_info);
-                for (IndexType i = 0; i < number_of_ip; i++) {
-                    if (damage[i] > 0.0) {
-                        rMaximumDamageIncrement = std::max(rMaximumDamageIncrement, std::abs(damage[i] - previous_cycle_damage[i]));
-                        process_info[NO_LINEARITY_ACTIVATION] = true;
-                    }
-                }
-                r_elem.SetValuesOnIntegrationPoints(PREVIOUS_CYCLE_DAMAGE, damage, process_info);
-            }
-            if (is_plasticity) {
-                r_elem.CalculateOnIntegrationPoints(PLASTIC_DISSIPATION, plastic_dissipation, process_info);
-                r_elem.CalculateOnIntegrationPoints(PREVIOUS_CYCLE_PLASTIC_DISSIPATION, previous_cycle_plastic_dissipation, process_info);
-                for (IndexType i = 0; i < number_of_ip; i++) {
-                    if (plastic_dissipation[i] > 0.0) {
-                        rMaximumPlasticDissipationIncrement = std::max(rMaximumPlasticDissipationIncrement, std::abs(plastic_dissipation[i] - previous_cycle_plastic_dissipation[i]));
-                        process_info[NO_LINEARITY_ACTIVATION] = true;
-                    }
-                }
-                r_elem.SetValuesOnIntegrationPoints(PREVIOUS_CYCLE_PLASTIC_DISSIPATION, plastic_dissipation, process_info);
-            }
-        }
-    }
-}
-
-/***********************************************************************************/
-/***********************************************************************************/
-
-void AdvanceInTimeHighCycleFatigueProcess::StableConditionForAdvancingStrategy(bool& rAdvancingStrategy, bool NoLinearityIndicator)
-{
-    auto& process_info = mrModelPart.GetProcessInfo();
-    std::vector<double> max_stress_rel_error;
-    std::vector<double> rev_factor_rel_error;
-    std::vector<double> s_th;
-    std::vector<double> max_stress;
-    std::vector<double> damage;
-    std::vector<double> previous_cycle_damage;
-
-    double acumulated_max_stress_rel_error = 0.0;
-    double acumulated_rev_factor_rel_error = 0.0;
-    double MaximumDamageIncrement = 0.0;
-    double max_max_stress_rel_error = 0.0;
-    double max_rev_factor_rel_error = 0.0;
-    bool fatigue_in_course = false;
-
-    KRATOS_ERROR_IF(mrModelPart.NumberOfElements() == 0) << "The number of elements in the domain is zero. The process can not be applied."<< std::endl;
-
-    for (auto& r_elem : mrModelPart.Elements()) {   //This loop is done for all the integration points even if the cycle has not changed
-                                                    //This loop is done for all the integration points even if the cycle has not changed
-                                                    //in order to guarantee the stable condition in the WHOLE model (when Smax > Sth)
-<<<<<<< HEAD
-        unsigned int number_of_ip = r_elem.GetGeometry().IntegrationPoints(r_elem.GetIntegrationMethod()).size();
-        std::vector<ConstitutiveLaw::Pointer> constitutive_law_vector(number_of_ip);
-        r_elem.CalculateOnIntegrationPoints(CONSTITUTIVE_LAW,constitutive_law_vector,process_info);
-        const bool is_damage = constitutive_law_vector[0]->Has(DAMAGE);
-
-        if (is_damage) {
-            r_elem.CalculateOnIntegrationPoints(DAMAGE, damage, process_info);
-            r_elem.CalculateOnIntegrationPoints(PREVIOUS_CYCLE_DAMAGE, previous_cycle_damage, process_info);
-            for (unsigned int i = 0; i < number_of_ip; i++) {
-                if (damage[i] > 0.0) {
-                    MaximumDamageIncrement = std::max(MaximumDamageIncrement, std::abs(damage[i] - previous_cycle_damage[i]));
-                }
-            }
-            r_elem.SetValuesOnIntegrationPoints(PREVIOUS_CYCLE_DAMAGE, damage, process_info);
-        }
-
-=======
-        IndexType number_of_ip = r_elem.GetGeometry().IntegrationPoints(r_elem.GetIntegrationMethod()).size();
->>>>>>> 7415dca6
-        r_elem.CalculateOnIntegrationPoints(MAX_STRESS_RELATIVE_ERROR, max_stress_rel_error, process_info);
-        r_elem.CalculateOnIntegrationPoints(REVERSION_FACTOR_RELATIVE_ERROR, rev_factor_rel_error, process_info);
-        r_elem.CalculateOnIntegrationPoints(THRESHOLD_STRESS, s_th, process_info);
-        r_elem.CalculateOnIntegrationPoints(MAX_STRESS, max_stress, process_info);
-
-        for (IndexType i = 0; i < number_of_ip; i++) {
-            if (max_stress[i] > s_th[i]) {
-                fatigue_in_course = true;
-                acumulated_max_stress_rel_error += max_stress_rel_error[i];
-                acumulated_rev_factor_rel_error += rev_factor_rel_error[i];
-                max_max_stress_rel_error = std::max(max_max_stress_rel_error, max_stress_rel_error[i]);
-                max_rev_factor_rel_error = std::max(max_rev_factor_rel_error, rev_factor_rel_error[i]);
-            }
-        }
-    }
-<<<<<<< HEAD
-    if ((acumulated_max_stress_rel_error < 1e-4 && acumulated_rev_factor_rel_error < 1e-4 && fatigue_in_course) || (DamageIndicator && acumulated_max_stress_rel_error < 1e-3 && acumulated_rev_factor_rel_error < 1e-3 && fatigue_in_course) || (DamageIndicator && max_max_stress_rel_error < 0.3 && max_rev_factor_rel_error < 0.3 && fatigue_in_course)) { //(DamageIndicator && MaximumDamageIncrement < 0.3 && fatigue_in_course)
-=======
-    if ((acumulated_max_stress_rel_error < 1e-4 && acumulated_rev_factor_rel_error < 1e-4 && fatigue_in_course) || (NoLinearityIndicator && acumulated_max_stress_rel_error < 1e-3 && acumulated_rev_factor_rel_error < 1e-2 && fatigue_in_course)) {
->>>>>>> 7415dca6
-        rAdvancingStrategy = true;
-    }
-}
-
-/***********************************************************************************/
-/***********************************************************************************/
-
-void AdvanceInTimeHighCycleFatigueProcess::TimeIncrementBlock1(double& rIncrement)
-{
-    auto& process_info = mrModelPart.GetProcessInfo();
-    double time = process_info[TIME];
-    bool current_constraints_process_list_detected = false;
-
-    double user_avancing_time = mThisParameters["fatigue"]["advancing_strategy_time"].GetDouble();
-<<<<<<< HEAD
-    double user_avancing_cycles = mThisParameters["fatigue"]["advancing_strategy_cycles"].GetDouble();
-
-    const bool has_cyclic_constraints_list = mThisParameters["fatigue"].Has("cyclic_constraints_process_list");
-    std::vector<std::string> constraints_list = has_cyclic_constraints_list ? mThisParameters["fatigue"]["cyclic_constraints_process_list"].GetStringArray() : mThisParameters["fatigue"]["constraints_process_list"].GetStringArray();
-    
-=======
-
-    const bool has_cyclic_constraints_list = mThisParameters["fatigue"].Has("cyclic_constraints_process_list");
-    std::vector<std::string> constraints_list = has_cyclic_constraints_list ? mThisParameters["fatigue"]["cyclic_constraints_process_list"].GetStringArray() : mThisParameters["fatigue"]["constraints_process_list"].GetStringArray();
-
-    const auto& constraints_process_list = mThisParameters["processes"]["constraints_process_list"];
-
->>>>>>> 7415dca6
-    double model_part_final_time = mThisParameters["problem_data"]["end_time"].GetDouble();
-    for (IndexType i = 0; i < constraints_list.size(); i++) {
-        for (IndexType j = 0; j < constraints_process_list.size(); j++) {
-            const auto& parameters = constraints_process_list[j]["Parameters"];
-            const auto& interval = parameters["interval"];
-            const std::string model_part_name = parameters["model_part_name"].GetString();
-            const double model_part_start_time = interval[0].GetDouble();
-            double model_part_end_time;
-            const auto& interval_end = interval[1];
-
-            if (interval_end.IsString()) {
-                const std::string interval_value = interval_end.GetString();
-                if (interval_value == "End") {
-                    model_part_end_time = mThisParameters["problem_data"]["end_time"].GetDouble();
-                } else {
-                    KRATOS_ERROR << "Unexpected string in interval end: " << interval_value << std::endl;
-                }
-            } else if (interval_end.IsDouble()) {
-                model_part_end_time = interval_end.GetDouble();
-            } else {
-                KRATOS_ERROR << "Interval end is neither a double nor a string!" << std::endl;
-            }
-
-            if (constraints_list[i] == model_part_name && time >= model_part_start_time && time <= model_part_end_time && !current_constraints_process_list_detected) {
-                model_part_final_time = model_part_end_time;
-                current_constraints_process_list_detected = true;
-            }
-        }
-        if (current_constraints_process_list_detected) {
-            break;
-        }
-    }
-
-    double model_part_advancing_time = model_part_final_time - time;
-
-	rIncrement = std::min(user_avancing_time, model_part_advancing_time);
-}
-
-/***********************************************************************************/
-/***********************************************************************************/
-
-void AdvanceInTimeHighCycleFatigueProcess::TimeIncrementBlock2(double& rIncrement)
-{
-    auto& process_info = mrModelPart.GetProcessInfo();
-    std::vector<double>  cycles_to_failure_element;
-    std::vector<int>  local_number_of_cycles;
-    std::vector<double> period;
-    std::vector<double> s_th;
-    std::vector<double> max_stress;
-
-    double user_avancing_cycles = mThisParameters["fatigue"]["advancing_strategy_cycles"].GetDouble();
-
-    for (auto& r_elem : mrModelPart.Elements()) {
-        IndexType number_of_ip = r_elem.GetGeometry().IntegrationPoints(r_elem.GetIntegrationMethod()).size();
-        r_elem.CalculateOnIntegrationPoints(CYCLES_TO_FAILURE, cycles_to_failure_element, process_info);
-        r_elem.CalculateOnIntegrationPoints(LOCAL_NUMBER_OF_CYCLES, local_number_of_cycles, process_info);
-        r_elem.CalculateOnIntegrationPoints(CYCLE_PERIOD, period, process_info);
-        r_elem.CalculateOnIntegrationPoints(THRESHOLD_STRESS, s_th, process_info);
-        r_elem.CalculateOnIntegrationPoints(MAX_STRESS, max_stress, process_info);
-        for (IndexType i = 0; i < number_of_ip; i++) {
-            if (max_stress[i] > s_th[i]) {  //This is used to guarantee that only IP in fatigue conditions are taken into account
-                double Nf_conversion_to_time = (cycles_to_failure_element[i] + 1.0 - local_number_of_cycles[i]) * period[i]; //One cycle is added to guarantee that no-linearity starts in the current cycle
-                double user_avancing_cycles_conversion_to_time = user_avancing_cycles * period[i];
-                if (Nf_conversion_to_time < rIncrement && Nf_conversion_to_time > tolerance) {  //The positive condition for Nf-Nlocal is added for those cases where some points have already been
-                                                                                                        //completely degradated through fatigue but there are other regions with scope for fatigue degradation
-                    rIncrement = Nf_conversion_to_time;
-                }
-                if (user_avancing_cycles_conversion_to_time < rIncrement) {
-                    rIncrement = user_avancing_cycles_conversion_to_time;
-
-                }
-            }
-        }
-    }
-}
-
-/***********************************************************************************/
-/***********************************************************************************/
-
-void AdvanceInTimeHighCycleFatigueProcess::TimeAndCyclesUpdate(const double Increment)
-{
-    auto& r_process_info = mrModelPart.GetProcessInfo();
-
-<<<<<<< HEAD
-    // KRATOS_ERROR_IF(mrModelPart.NumberOfElements() == 0) << "The number of elements in the domain is zero. The process can not be applied."<< std::endl;
-
-    double time_increment = 0.0;
-
-=======
->>>>>>> 7415dca6
-    for (auto& r_elem : mrModelPart.Elements()) {
-        std::vector<bool> cycle_identifier;
-        std::vector<int>  local_number_of_cycles;
-        std::vector<int>  increment_in_number_of_cycles;
-        std::vector<int>  global_number_of_cycles;
-        std::vector<double> period;
-        // double time_increment = 0.0;
-        std::vector<double> previous_cycle_time;    //time when the previous cycle finished. It is used to obtain the new period for the current cycle
-
-        IndexType number_of_ip = r_elem.GetGeometry().IntegrationPoints(r_elem.GetIntegrationMethod()).size();
-        r_elem.CalculateOnIntegrationPoints(CYCLE_INDICATOR, cycle_identifier, r_process_info);
-        r_elem.CalculateOnIntegrationPoints(LOCAL_NUMBER_OF_CYCLES, local_number_of_cycles, r_process_info);
-        r_elem.CalculateOnIntegrationPoints(NUMBER_OF_CYCLES, global_number_of_cycles, r_process_info);
-        r_elem.CalculateOnIntegrationPoints(INCREMENT_IN_NUMBER_OF_CYCLES, increment_in_number_of_cycles, r_process_info);
-        r_elem.CalculateOnIntegrationPoints(CYCLE_PERIOD, period, r_process_info);
-        r_elem.CalculateOnIntegrationPoints(PREVIOUS_CYCLE, previous_cycle_time, r_process_info);
-
-        // Check if the HCF CL is being used. Otherwise there is no reason for entering into the advance in time strategy
-        std::vector<ConstitutiveLaw::Pointer> constitutive_law_vector(number_of_ip);
-        r_elem.CalculateOnIntegrationPoints(CONSTITUTIVE_LAW,constitutive_law_vector,r_process_info);
-
-        const bool is_fatigue = constitutive_law_vector[0]->Has(CYCLE_INDICATOR);
-
-        if (is_fatigue) {
-            for (IndexType i = 0; i < number_of_ip; i++) {
-                IndexType local_cycles_increment;
-                if (period[i] == 0.0) {
-                    local_cycles_increment = 0;
-                    previous_cycle_time[i] += Increment;
-                } else {
-                    local_cycles_increment = std::trunc(Increment / period[i]);
-                    time_increment = (std::trunc(Increment / period[i])) * period[i];
-                    previous_cycle_time[i] += time_increment;
-                }
-                increment_in_number_of_cycles[i] = local_cycles_increment;
-                local_number_of_cycles[i] += local_cycles_increment;
-                global_number_of_cycles[i] += local_cycles_increment;
-            }
-            // r_elem.SetValuesOnIntegrationPoints(LOCAL_NUMBER_OF_CYCLES, local_number_of_cycles, r_process_info);
-            // r_elem.SetValuesOnIntegrationPoints(NUMBER_OF_CYCLES, global_number_of_cycles, r_process_info);
-            r_elem.SetValuesOnIntegrationPoints(INCREMENT_IN_NUMBER_OF_CYCLES, increment_in_number_of_cycles, r_process_info);
-            r_elem.SetValuesOnIntegrationPoints(PREVIOUS_CYCLE, previous_cycle_time, r_process_info);
-            // #pragma omp critical
-            r_process_info[TIME_INCREMENT] = time_increment;
-        }
-    }
-}
-
-} // namespace Kratos
+// KRATOS ___                _   _ _         _   _             __                       _
+//       / __\___  _ __  ___| |_(_) |_ _   _| |_(_)_   _____  / /  __ ___      _____   /_\  _ __  _ __
+//      / /  / _ \| '_ \/ __| __| | __| | | | __| \ \ / / _ \/ /  / _` \ \ /\ / / __| //_\\| '_ \| '_  |
+//     / /__| (_) | | | \__ \ |_| | |_| |_| | |_| |\ V /  __/ /__| (_| |\ V  V /\__ \/  _  \ |_) | |_) |
+//     \____/\___/|_| |_|___/\__|_|\__|\__,_|\__|_| \_/ \___\____/\__,_| \_/\_/ |___/\_/ \_/ .__/| .__/
+//                                                                                         |_|   |_|
+//
+//  License:		 BSD License
+//					 Kratos default license: kratos/license.txt
+//
+//  Main authors:    Sergio Jimenez Reyes
+//
+
+#include "constitutive_laws_application_variables.h"
+#include "custom_processes/advance_in_time_high_cycle_fatigue_process.h"
+#include "utilities/parallel_utilities.h"
+#include "utilities/atomic_utilities.h"
+
+namespace Kratos
+{
+
+/***********************************************************************************/
+/***********************************************************************************/
+
+// Constructor
+	AdvanceInTimeHighCycleFatigueProcess::AdvanceInTimeHighCycleFatigueProcess(
+		ModelPart &rModelPart,
+		Parameters ThisParameters) : mrModelPart(rModelPart), mThisParameters(ThisParameters)
+{
+}
+
+/***********************************************************************************/
+/***********************************************************************************/
+
+void AdvanceInTimeHighCycleFatigueProcess::Execute()
+{
+
+    auto& process_info = mrModelPart.GetProcessInfo();
+    bool cycle_found = false;
+    std::vector<double> damage;
+    std::vector<int> AITControlCounter;
+    std::vector<int>  local_number_of_cycles;
+    process_info[ADVANCE_STRATEGY_APPLIED] = false;
+    process_info[AIT_CONTROL_PARAMETER] = true;
+
+    this->MonotonicOrCyclicLoad();  //This method checks which kind of load is being applied: monotonic or cyclic.
+
+
+        KRATOS_ERROR_IF(mrModelPart.NumberOfElements() == 0) << "The number of elements in the domain is zero. The process can not be applied."<< std::endl;
+
+        for (auto& r_elem : mrModelPart.Elements()) {
+            unsigned int number_of_ip = r_elem.GetGeometry().IntegrationPoints(r_elem.GetIntegrationMethod()).size();
+            r_elem.CalculateOnIntegrationPoints(DAMAGE, damage, process_info);
+            for (unsigned int i = 0; i < number_of_ip; i++) {
+                    if (damage[i] > 0.0) {
+                        process_info[DAMAGE_ACTIVATION] = true;
+                        break;
+                    }
+            }
+        }
+    }
+
+    for (auto& r_elem : mrModelPart.Elements()) {
+        unsigned int number_of_ip = r_elem.GetGeometry().IntegrationPoints(r_elem.GetIntegrationMethod()).size();
+        r_elem.CalculateOnIntegrationPoints(AIT_CONTROL_COUNTER, AITControlCounter, process_info);
+        r_elem.CalculateOnIntegrationPoints(LOCAL_NUMBER_OF_CYCLES, local_number_of_cycles, process_info);
+
+        std::vector<ConstitutiveLaw::Pointer> constitutive_law_vector(number_of_ip);
+        r_elem.CalculateOnIntegrationPoints(CONSTITUTIVE_LAW,constitutive_law_vector,process_info);
+
+        const bool is_fatigue = constitutive_law_vector[0]->Has(CYCLE_INDICATOR);
+
+        for (unsigned int i = 0; i < number_of_ip; i++) {
+                if (is_fatigue && (local_number_of_cycles[i] - AITControlCounter[i] < 3)) {
+                    process_info[AIT_CONTROL_PARAMETER] = false;
+                    break;
+                }
+        }
+    }
+
+    this->MonotonicOrCyclicLoad();  //This method checks which kind of load is being applied: monotonic or cyclic.
+    
+    this->CyclePeriodPerIntegrationPoint(cycle_found);  //This method detects if a cycle has finished somewhere in the model and
+                                                        //computes the time period of the cycle that has just finished.
+    double maximum_damage_increment = 0.0;
+    double maximum_plastic_dissipation_increment = 0.0;
+    if (cycle_found || process_info[NEW_MODEL_PART]) {
+        this->NoLinearitiesInitiationAndAccumulation(maximum_damage_increment, maximum_plastic_dissipation_increment);  //This method computes the no-linearities accumulation cycle by cycle.
+                                                                                                                        //It also updates the reference no-linearities if a new load block is applied.
+    }
+    bool advancing_strategy_allowed = mThisParameters["fatigue"]["advancing_strategy"].GetBool();
+    if (cycle_found && advancing_strategy_allowed) {  //If a cycle has finished then it is possible to apply the advancing strategy
+        bool advancing_strategy = false;
+        this->StableConditionForAdvancingStrategy(advancing_strategy, process_info[NO_LINEARITY_ACTIVATION]); //Checks if the conditions are optimal to apply the advancing strategy in
+                                                                        //terms of max stress and reversion factor variation.
+        if (advancing_strategy) {//&& process_info[AIT_CONTROL_PARAMETER]
+            double increment = 0.0;
+            if (!process_info[NO_LINEARITY_ACTIVATION]) { //Stable conditions + No damage/plasticity -> Big jump prior no-linearities initiation
+                this->TimeIncrementBlock1(increment);
+                this->TimeIncrementBlock2(increment);
+                if (increment > 0.0) {
+                    this->TimeAndCyclesUpdate(increment);
+                }
+                process_info[ADVANCE_STRATEGY_APPLIED] = true;
+            } else {
+                if (std::abs(maximum_damage_increment) + std::abs(maximum_plastic_dissipation_increment) < tolerance) { //Stable conditions + Damage/Plastic dissipation but not accumulated in the last cycle -> Big jump after no-linearities initiation
+                    this->TimeIncrementBlock1(increment);
+                    this->TimeIncrementBlock2(increment);
+                    if (increment > 0.0) {
+                        this->TimeAndCyclesUpdate(increment);
+                        process_info[ADVANCE_STRATEGY_APPLIED] = true;
+                    }
+                } else if (std::abs(maximum_plastic_dissipation_increment) < tolerance) { //Stable conditions + Plastic dissipation but not accumulated in the last cycle -> Small jump after no-linearities initiation
+                    this->TimeIncrementBlock1(increment);
+                    increment = std::min(increment, mThisParameters["fatigue"]["advancing_strategy_damage"].GetDouble());
+                    this->TimeAndCyclesUpdate(increment);
+                    process_info[ADVANCE_STRATEGY_APPLIED] = true;
+                }
+            }
+        }
+    }
+}
+
+/***********************************************************************************/
+/***********************************************************************************/
+
+void AdvanceInTimeHighCycleFatigueProcess::MonotonicOrCyclicLoad()
+{
+    auto& process_info = mrModelPart.GetProcessInfo();
+    double time = process_info[TIME];
+    double delta_time;
+    if (mThisParameters["solver_settings"]["time_stepping"].Has("time_step")) {
+        delta_time = mThisParameters["solver_settings"]["time_stepping"]["time_step"].GetDouble();
+    } else if (mThisParameters["solver_settings"]["time_stepping"].Has("time_step_table")) {
+        const Matrix time_step_table = mThisParameters["solver_settings"]["time_stepping"]["time_step_table"].GetMatrix();
+        KRATOS_ERROR << "Advance in time process not prepared yet for time_step_table!" << std::endl;
+    } else {
+        KRATOS_ERROR << "Time stepping not defined!" << std::endl;
+    }
+
+    //Monotonic (false) or cyclic (true) load. If a monotonic and a cyclic load coexist, cyclic type will be considered
+    bool current_load_type = false;
+    bool new_model_part = false;
+    bool break_condition = false;
+
+    const bool has_cyclic_constraints_list = mThisParameters["fatigue"].Has("cyclic_constraints_process_list");
+    const bool has_monotonic_constraints_list = mThisParameters["fatigue"].Has("monotonic_constraints_process_list");
+    if (!has_cyclic_constraints_list && !has_monotonic_constraints_list) {
+        KRATOS_ERROR << "Using the advance in time strategy without using the cyclic_constraints_process_list neither monotonic_constraints_process_list" << std::endl;
+    }
+
+    if (has_monotonic_constraints_list) {
+        std::vector<std::string> monotonic_constraints_list = mThisParameters["fatigue"]["monotonic_constraints_process_list"].GetStringArray();
+        //Loop on the monotonic constraints list
+        for (unsigned int i = 0; i < monotonic_constraints_list.size(); i++) {
+            for (unsigned int j = 0; j < mThisParameters["processes"]["loads_process_list"].size(); j++) {//Here is changed to account for load control
+                std::string model_part_name = mThisParameters["processes"]["loads_process_list"][j]["Parameters"]["model_part_name"].GetString();//Here is changed to account for load control
+                double model_part_start_time = mThisParameters["processes"]["loads_process_list"][j]["Parameters"]["interval"][0].GetDouble();//Here is changed to account for load control
+                double model_part_end_time = mThisParameters["processes"]["loads_process_list"][j]["Parameters"]["interval"][1].GetDouble();//Here is changed to account for load control
+                if (monotonic_constraints_list[i] == model_part_name && time >= model_part_start_time && time <= model_part_end_time && !break_condition) {
+                    break_condition = true;
+                    //Checking if this is the first step of a new model part
+                    double model_part_start_time = mThisParameters["processes"]["loads_process_list"][j]["Parameters"]["interval"][0].GetDouble();//Here is changed to account for load control
+                    if (time - delta_time <= model_part_start_time) {
+                        new_model_part = true;
+                    }
+                }
+            }
+            if (break_condition) {
+                break;
+            }
+        }
+    }
+
+    if (has_cyclic_constraints_list) {
+        std::vector<std::string> cyclic_constraints_list = mThisParameters["fatigue"]["cyclic_constraints_process_list"].GetStringArray();
+        //Loop on the cyclic constraints list
+        for (unsigned int i = 0; i < cyclic_constraints_list.size(); i++) {
+            for (unsigned int j = 0; j < mThisParameters["processes"]["loads_process_list"].size(); j++) {//Here is changed to account for load control
+                std::string model_part_name = mThisParameters["processes"]["loads_process_list"][j]["Parameters"]["model_part_name"].GetString();//Here is changed to account for load control
+                double model_part_start_time = mThisParameters["processes"]["loads_process_list"][j]["Parameters"]["interval"][0].GetDouble();//Here is changed to account for load control
+                double model_part_end_time = mThisParameters["processes"]["loads_process_list"][j]["Parameters"]["interval"][1].GetDouble();//Here is changed to account for load control
+                if (cyclic_constraints_list[i] == model_part_name && time >= model_part_start_time && time <= model_part_end_time && !current_load_type) {
+                    current_load_type = true;
+
+                    //Checking if this is the first step of a new model part
+                    double model_part_start_time = mThisParameters["processes"]["loads_process_list"][j]["Parameters"]["interval"][0].GetDouble();//Here is changed to account for load control
+                    if (time - delta_time <= model_part_start_time) {
+                        new_model_part = true;
+                    }
+                }
+            }
+            if (current_load_type) {
+                break;
+            }
+        }
+    }
+
+    process_info[CURRENT_LOAD_TYPE] = current_load_type;
+    process_info[NEW_MODEL_PART] = new_model_part;
+}
+
+/***********************************************************************************/
+/***********************************************************************************/
+void AdvanceInTimeHighCycleFatigueProcess::CyclePeriodPerIntegrationPoint(bool& rCycleFound)
+{
+    auto& process_info = mrModelPart.GetProcessInfo();
+    std::vector<bool> cycle_identifier;
+    std::vector<double> previous_cycle_time;    //time when the previous cycle finished. It is used to obtain the new period for the current cycle
+    std::vector<double> period;
+    std::vector<double> max_stress;
+    std::vector<double> s_th;
+    std::vector<double> reference_damage;
+    double time = process_info[TIME];
+    double max_stress_rd = 0.0;
+
+    KRATOS_ERROR_IF(mrModelPart.NumberOfElements() == 0) << "The number of elements in the domain is zero. The process can not be applied."<< std::endl;
+
+    for (auto& r_elem : mrModelPart.Elements()) {   //This loop is done for all the integration points even if the cycle has not changed
+        IndexType number_of_ip = r_elem.GetGeometry().IntegrationPoints(r_elem.GetIntegrationMethod()).size();
+        r_elem.CalculateOnIntegrationPoints(CYCLE_INDICATOR, cycle_identifier, process_info);
+        r_elem.CalculateOnIntegrationPoints(PREVIOUS_CYCLE, previous_cycle_time, process_info);
+        r_elem.CalculateOnIntegrationPoints(CYCLE_PERIOD, period, process_info);
+        r_elem.CalculateOnIntegrationPoints(MAX_STRESS, max_stress, process_info);
+        r_elem.CalculateOnIntegrationPoints(THRESHOLD_STRESS, s_th, process_info);
+        r_elem.CalculateOnIntegrationPoints(REFERENCE_DAMAGE, reference_damage, process_info);
+
+        // Check if the HCF CL is being used. Otherwise there is no reason for entering into the advance in time strategy
+        std::vector<ConstitutiveLaw::Pointer> constitutive_law_vector(number_of_ip);
+        r_elem.CalculateOnIntegrationPoints(CONSTITUTIVE_LAW,constitutive_law_vector,process_info);
+
+        const bool is_fatigue = constitutive_law_vector[0]->Has(CYCLE_INDICATOR);
+
+        if (is_fatigue) {
+            for (unsigned int i = 0; i < number_of_ip; i++) {
+                    max_stress_rd = (1 - reference_damage[i]) * max_stress[i];
+                    if (cycle_identifier[i]) {
+                        if (max_stress_rd > s_th[i]) {
+                            period[i] = time - previous_cycle_time[i];
+                            previous_cycle_time[i] = time;
+                            rCycleFound = true;
+                        } else {
+                            period[i] = 0.0;
+                            previous_cycle_time[i] = time;
+                        }
+                    }
+            }
+            r_elem.SetValuesOnIntegrationPoints(PREVIOUS_CYCLE, previous_cycle_time, process_info);
+            r_elem.SetValuesOnIntegrationPoints(CYCLE_PERIOD, period, process_info);
+        }
+    }
+}
+
+/***********************************************************************************/
+/***********************************************************************************/
+
+void AdvanceInTimeHighCycleFatigueProcess::NoLinearitiesInitiationAndAccumulation(double& rMaximumDamageIncrement, double& rMaximumPlasticDissipationIncrement)
+{
+    auto& process_info = mrModelPart.GetProcessInfo();
+    std::vector<double> damage;
+    std::vector<double> previous_cycle_damage;
+    std::vector<double> plastic_dissipation;
+    std::vector<double> previous_cycle_plastic_dissipation;
+    std::vector<double> plastic_damage;
+
+    KRATOS_ERROR_IF(mrModelPart.NumberOfElements() == 0) << "The number of elements in the domain is zero. The process can not be applied."<< std::endl;
+
+    for (auto& r_elem : mrModelPart.Elements()) {
+        // Check if damage is a variable of the current integration point constitutive law. Otherwise makes no sense to include it on the analysis.
+        IndexType number_of_ip = r_elem.GetGeometry().IntegrationPoints(r_elem.GetIntegrationMethod()).size();
+        std::vector<ConstitutiveLaw::Pointer> constitutive_law_vector(number_of_ip);
+        r_elem.CalculateOnIntegrationPoints(CONSTITUTIVE_LAW,constitutive_law_vector,process_info);
+
+        const bool is_damage = constitutive_law_vector[0]->Has(DAMAGE);
+        const bool is_plasticity = constitutive_law_vector[0]->Has(PLASTIC_DISSIPATION);
+        const bool is_coupled_plastic_damage = constitutive_law_vector[0]->Has(DISSIPATION);
+        if (is_coupled_plastic_damage) {
+            r_elem.CalculateOnIntegrationPoints(DISSIPATION, plastic_damage, process_info);
+            r_elem.CalculateOnIntegrationPoints(PREVIOUS_CYCLE_DAMAGE, previous_cycle_damage, process_info);
+            r_elem.CalculateOnIntegrationPoints(PLASTIC_DISSIPATION, plastic_dissipation, process_info);
+            r_elem.CalculateOnIntegrationPoints(PREVIOUS_CYCLE_PLASTIC_DISSIPATION, previous_cycle_plastic_dissipation, process_info);
+            for (IndexType i = 0; i < number_of_ip; i++) {
+                if (plastic_damage[i] > 0.0) {
+                    rMaximumDamageIncrement = std::max(rMaximumDamageIncrement, std::abs(plastic_damage[i] - previous_cycle_damage[i]));
+                    process_info[NO_LINEARITY_ACTIVATION] = true;
+                }
+                if (plastic_dissipation[i] > 0.0) {
+                    rMaximumPlasticDissipationIncrement = std::max(rMaximumPlasticDissipationIncrement, std::abs(plastic_dissipation[i] - previous_cycle_plastic_dissipation[i]));
+                    process_info[NO_LINEARITY_ACTIVATION] = true;
+                }
+            }
+            r_elem.SetValuesOnIntegrationPoints(PREVIOUS_CYCLE_DAMAGE, plastic_damage, process_info);
+            r_elem.SetValuesOnIntegrationPoints(PREVIOUS_CYCLE_PLASTIC_DISSIPATION, plastic_dissipation, process_info);
+        } else {
+            if (is_damage) {
+                r_elem.CalculateOnIntegrationPoints(DAMAGE, damage, process_info);
+                r_elem.CalculateOnIntegrationPoints(PREVIOUS_CYCLE_DAMAGE, previous_cycle_damage, process_info);
+                for (IndexType i = 0; i < number_of_ip; i++) {
+                    if (damage[i] > 0.0) {
+                        rMaximumDamageIncrement = std::max(rMaximumDamageIncrement, std::abs(damage[i] - previous_cycle_damage[i]));
+                        process_info[NO_LINEARITY_ACTIVATION] = true;
+                    }
+                }
+                r_elem.SetValuesOnIntegrationPoints(PREVIOUS_CYCLE_DAMAGE, damage, process_info);
+            }
+            if (is_plasticity) {
+                r_elem.CalculateOnIntegrationPoints(PLASTIC_DISSIPATION, plastic_dissipation, process_info);
+                r_elem.CalculateOnIntegrationPoints(PREVIOUS_CYCLE_PLASTIC_DISSIPATION, previous_cycle_plastic_dissipation, process_info);
+                for (IndexType i = 0; i < number_of_ip; i++) {
+                    if (plastic_dissipation[i] > 0.0) {
+                        rMaximumPlasticDissipationIncrement = std::max(rMaximumPlasticDissipationIncrement, std::abs(plastic_dissipation[i] - previous_cycle_plastic_dissipation[i]));
+                        process_info[NO_LINEARITY_ACTIVATION] = true;
+                    }
+                }
+                r_elem.SetValuesOnIntegrationPoints(PREVIOUS_CYCLE_PLASTIC_DISSIPATION, plastic_dissipation, process_info);
+            }
+        }
+    }
+}
+
+/***********************************************************************************/
+/***********************************************************************************/
+
+void AdvanceInTimeHighCycleFatigueProcess::StableConditionForAdvancingStrategy(bool& rAdvancingStrategy, bool NoLinearityIndicator)
+{
+    auto& process_info = mrModelPart.GetProcessInfo();
+    std::vector<double> max_stress_rel_error;
+    std::vector<double> rev_factor_rel_error;
+    std::vector<double> s_th;
+    std::vector<double> max_stress;
+    std::vector<double> damage;
+    std::vector<double> previous_cycle_damage;
+
+    double acumulated_max_stress_rel_error = 0.0;
+    double acumulated_rev_factor_rel_error = 0.0;
+    double MaximumDamageIncrement = 0.0;
+    double max_max_stress_rel_error = 0.0;
+    double max_rev_factor_rel_error = 0.0;
+    bool fatigue_in_course = false;
+
+    KRATOS_ERROR_IF(mrModelPart.NumberOfElements() == 0) << "The number of elements in the domain is zero. The process can not be applied."<< std::endl;
+
+    for (auto& r_elem : mrModelPart.Elements()) {   //This loop is done for all the integration points even if the cycle has not changed
+                                                    //This loop is done for all the integration points even if the cycle has not changed
+                                                    //in order to guarantee the stable condition in the WHOLE model (when Smax > Sth)
+        unsigned int number_of_ip = r_elem.GetGeometry().IntegrationPoints(r_elem.GetIntegrationMethod()).size();
+        std::vector<ConstitutiveLaw::Pointer> constitutive_law_vector(number_of_ip);
+        r_elem.CalculateOnIntegrationPoints(CONSTITUTIVE_LAW,constitutive_law_vector,process_info);
+        const bool is_damage = constitutive_law_vector[0]->Has(DAMAGE);
+
+        if (is_damage) {
+            r_elem.CalculateOnIntegrationPoints(DAMAGE, damage, process_info);
+            r_elem.CalculateOnIntegrationPoints(PREVIOUS_CYCLE_DAMAGE, previous_cycle_damage, process_info);
+            for (unsigned int i = 0; i < number_of_ip; i++) {
+                if (damage[i] > 0.0) {
+                    MaximumDamageIncrement = std::max(MaximumDamageIncrement, std::abs(damage[i] - previous_cycle_damage[i]));
+                }
+            }
+            r_elem.SetValuesOnIntegrationPoints(PREVIOUS_CYCLE_DAMAGE, damage, process_info);
+        }
+
+        r_elem.CalculateOnIntegrationPoints(MAX_STRESS_RELATIVE_ERROR, max_stress_rel_error, process_info);
+        r_elem.CalculateOnIntegrationPoints(REVERSION_FACTOR_RELATIVE_ERROR, rev_factor_rel_error, process_info);
+        r_elem.CalculateOnIntegrationPoints(THRESHOLD_STRESS, s_th, process_info);
+        r_elem.CalculateOnIntegrationPoints(MAX_STRESS, max_stress, process_info);
+
+        for (IndexType i = 0; i < number_of_ip; i++) {
+            if (max_stress[i] > s_th[i]) {
+                fatigue_in_course = true;
+                acumulated_max_stress_rel_error += max_stress_rel_error[i];
+                acumulated_rev_factor_rel_error += rev_factor_rel_error[i];
+                max_max_stress_rel_error = std::max(max_max_stress_rel_error, max_stress_rel_error[i]);
+                max_rev_factor_rel_error = std::max(max_rev_factor_rel_error, rev_factor_rel_error[i]);
+            }
+        }
+    }
+    if ((acumulated_max_stress_rel_error < 1e-4 && acumulated_rev_factor_rel_error < 1e-4 && fatigue_in_course) || (DamageIndicator && acumulated_max_stress_rel_error < 1e-3 && acumulated_rev_factor_rel_error < 1e-3 && fatigue_in_course) || (DamageIndicator && max_max_stress_rel_error < 0.3 && max_rev_factor_rel_error < 0.3 && fatigue_in_course)) { //(DamageIndicator && MaximumDamageIncrement < 0.3 && fatigue_in_course)
+        rAdvancingStrategy = true;
+    }
+}
+
+/***********************************************************************************/
+/***********************************************************************************/
+
+void AdvanceInTimeHighCycleFatigueProcess::TimeIncrementBlock1(double& rIncrement)
+{
+    auto& process_info = mrModelPart.GetProcessInfo();
+    double time = process_info[TIME];
+    bool current_constraints_process_list_detected = false;
+
+    double user_avancing_time = mThisParameters["fatigue"]["advancing_strategy_time"].GetDouble();
+    double user_avancing_cycles = mThisParameters["fatigue"]["advancing_strategy_cycles"].GetDouble();
+
+    const bool has_cyclic_constraints_list = mThisParameters["fatigue"].Has("cyclic_constraints_process_list");
+    std::vector<std::string> constraints_list = has_cyclic_constraints_list ? mThisParameters["fatigue"]["cyclic_constraints_process_list"].GetStringArray() : mThisParameters["fatigue"]["constraints_process_list"].GetStringArray();
+    
+    double model_part_final_time = mThisParameters["problem_data"]["end_time"].GetDouble();
+    for (IndexType i = 0; i < constraints_list.size(); i++) {
+        for (IndexType j = 0; j < constraints_process_list.size(); j++) {
+            const auto& parameters = constraints_process_list[j]["Parameters"];
+            const auto& interval = parameters["interval"];
+            const std::string model_part_name = parameters["model_part_name"].GetString();
+            const double model_part_start_time = interval[0].GetDouble();
+            double model_part_end_time;
+            const auto& interval_end = interval[1];
+
+            if (interval_end.IsString()) {
+                const std::string interval_value = interval_end.GetString();
+                if (interval_value == "End") {
+                    model_part_end_time = mThisParameters["problem_data"]["end_time"].GetDouble();
+                } else {
+                    KRATOS_ERROR << "Unexpected string in interval end: " << interval_value << std::endl;
+                }
+            } else if (interval_end.IsDouble()) {
+                model_part_end_time = interval_end.GetDouble();
+            } else {
+                KRATOS_ERROR << "Interval end is neither a double nor a string!" << std::endl;
+            }
+
+            if (constraints_list[i] == model_part_name && time >= model_part_start_time && time <= model_part_end_time && !current_constraints_process_list_detected) {
+                model_part_final_time = model_part_end_time;
+                current_constraints_process_list_detected = true;
+            }
+        }
+        if (current_constraints_process_list_detected) {
+            break;
+        }
+    }
+
+    double model_part_advancing_time = model_part_final_time - time;
+
+	rIncrement = std::min(user_avancing_time, model_part_advancing_time);
+}
+
+/***********************************************************************************/
+/***********************************************************************************/
+
+void AdvanceInTimeHighCycleFatigueProcess::TimeIncrementBlock2(double& rIncrement)
+{
+    auto& process_info = mrModelPart.GetProcessInfo();
+    std::vector<double>  cycles_to_failure_element;
+    std::vector<int>  local_number_of_cycles;
+    std::vector<double> period;
+    std::vector<double> s_th;
+    std::vector<double> max_stress;
+
+    double user_avancing_cycles = mThisParameters["fatigue"]["advancing_strategy_cycles"].GetDouble();
+
+    for (auto& r_elem : mrModelPart.Elements()) {
+        IndexType number_of_ip = r_elem.GetGeometry().IntegrationPoints(r_elem.GetIntegrationMethod()).size();
+        r_elem.CalculateOnIntegrationPoints(CYCLES_TO_FAILURE, cycles_to_failure_element, process_info);
+        r_elem.CalculateOnIntegrationPoints(LOCAL_NUMBER_OF_CYCLES, local_number_of_cycles, process_info);
+        r_elem.CalculateOnIntegrationPoints(CYCLE_PERIOD, period, process_info);
+        r_elem.CalculateOnIntegrationPoints(THRESHOLD_STRESS, s_th, process_info);
+        r_elem.CalculateOnIntegrationPoints(MAX_STRESS, max_stress, process_info);
+        for (IndexType i = 0; i < number_of_ip; i++) {
+            if (max_stress[i] > s_th[i]) {  //This is used to guarantee that only IP in fatigue conditions are taken into account
+                double Nf_conversion_to_time = (cycles_to_failure_element[i] + 1.0 - local_number_of_cycles[i]) * period[i]; //One cycle is added to guarantee that no-linearity starts in the current cycle
+                double user_avancing_cycles_conversion_to_time = user_avancing_cycles * period[i];
+                if (Nf_conversion_to_time < rIncrement && Nf_conversion_to_time > tolerance) {  //The positive condition for Nf-Nlocal is added for those cases where some points have already been
+                                                                                                        //completely degradated through fatigue but there are other regions with scope for fatigue degradation
+                    rIncrement = Nf_conversion_to_time;
+                }
+                if (user_avancing_cycles_conversion_to_time < rIncrement) {
+                    rIncrement = user_avancing_cycles_conversion_to_time;
+
+                }
+            }
+        }
+    }
+}
+
+/***********************************************************************************/
+/***********************************************************************************/
+
+void AdvanceInTimeHighCycleFatigueProcess::TimeAndCyclesUpdate(const double Increment)
+{
+    auto& r_process_info = mrModelPart.GetProcessInfo();
+
+    // KRATOS_ERROR_IF(mrModelPart.NumberOfElements() == 0) << "The number of elements in the domain is zero. The process can not be applied."<< std::endl;
+
+    double time_increment = 0.0;
+
+    for (auto& r_elem : mrModelPart.Elements()) {
+        std::vector<bool> cycle_identifier;
+        std::vector<int>  local_number_of_cycles;
+        std::vector<int>  increment_in_number_of_cycles;
+        std::vector<int>  global_number_of_cycles;
+        std::vector<double> period;
+        // double time_increment = 0.0;
+        std::vector<double> previous_cycle_time;    //time when the previous cycle finished. It is used to obtain the new period for the current cycle
+
+        IndexType number_of_ip = r_elem.GetGeometry().IntegrationPoints(r_elem.GetIntegrationMethod()).size();
+        r_elem.CalculateOnIntegrationPoints(CYCLE_INDICATOR, cycle_identifier, r_process_info);
+        r_elem.CalculateOnIntegrationPoints(LOCAL_NUMBER_OF_CYCLES, local_number_of_cycles, r_process_info);
+        r_elem.CalculateOnIntegrationPoints(NUMBER_OF_CYCLES, global_number_of_cycles, r_process_info);
+        r_elem.CalculateOnIntegrationPoints(INCREMENT_IN_NUMBER_OF_CYCLES, increment_in_number_of_cycles, r_process_info);
+        r_elem.CalculateOnIntegrationPoints(CYCLE_PERIOD, period, r_process_info);
+        r_elem.CalculateOnIntegrationPoints(PREVIOUS_CYCLE, previous_cycle_time, r_process_info);
+
+        // Check if the HCF CL is being used. Otherwise there is no reason for entering into the advance in time strategy
+        std::vector<ConstitutiveLaw::Pointer> constitutive_law_vector(number_of_ip);
+        r_elem.CalculateOnIntegrationPoints(CONSTITUTIVE_LAW,constitutive_law_vector,r_process_info);
+
+        const bool is_fatigue = constitutive_law_vector[0]->Has(CYCLE_INDICATOR);
+
+        if (is_fatigue) {
+            for (IndexType i = 0; i < number_of_ip; i++) {
+                IndexType local_cycles_increment;
+                if (period[i] == 0.0) {
+                    local_cycles_increment = 0;
+                    previous_cycle_time[i] += Increment;
+                } else {
+                    local_cycles_increment = std::trunc(Increment / period[i]);
+                    time_increment = (std::trunc(Increment / period[i])) * period[i];
+                    previous_cycle_time[i] += time_increment;
+                }
+                increment_in_number_of_cycles[i] = local_cycles_increment;
+                local_number_of_cycles[i] += local_cycles_increment;
+                global_number_of_cycles[i] += local_cycles_increment;
+            }
+            // r_elem.SetValuesOnIntegrationPoints(LOCAL_NUMBER_OF_CYCLES, local_number_of_cycles, r_process_info);
+            // r_elem.SetValuesOnIntegrationPoints(NUMBER_OF_CYCLES, global_number_of_cycles, r_process_info);
+            r_elem.SetValuesOnIntegrationPoints(INCREMENT_IN_NUMBER_OF_CYCLES, increment_in_number_of_cycles, r_process_info);
+            r_elem.SetValuesOnIntegrationPoints(PREVIOUS_CYCLE, previous_cycle_time, r_process_info);
+            // #pragma omp critical
+            r_process_info[TIME_INCREMENT] = time_increment;
+        }
+    }
+}
+
+} // namespace Kratos