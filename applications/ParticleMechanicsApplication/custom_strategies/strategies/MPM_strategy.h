//    |  /           |
//    ' /   __| _` | __|  _ \   __|
//    . \  |   (   | |   (   |\__ \.
//   _|\_\_|  \__,_|\__|\___/ ____/
//                   Multi-Physics
//
//  License:		 BSD License
//					 Kratos default license: kratos/license.txt
//
//  Main authors:    Ilaria Iaconeta, Bodhinanda Chandra
//
//


#if !defined(KRATOS_MPM_STRATEGY )
#define  KRATOS_MPM_STRATEGY

/* System includes */
#include <set>

/* External includes */

/* Project includes */
#include "spaces/ublas_space.h"
#include "includes/define.h"
#include "includes/model_part.h"
#include "includes/variables.h"
#include "includes/kratos_flags.h"
#include "geometries/geometry.h"
#include "includes/element.h"

// Application includes
#include "particle_mechanics_application.h"

// Geometry utilities
#include "utilities/geometry_utilities.h"

// Custom includes
#include "custom_strategies/schemes/MPM_residual_based_bossak_scheme.hpp"
#include "custom_strategies/strategies/MPM_residual_based_newton_raphson_strategy.hpp"
#include "custom_elements/updated_lagrangian.hpp"

// Core includes
#include "solving_strategies/schemes/scheme.h"
#include "solving_strategies/schemes/residualbased_incrementalupdate_static_scheme.h"
#include "solving_strategies/strategies/solving_strategy.h"
#include "solving_strategies/strategies/residualbased_linear_strategy.h"
#include "solving_strategies/builder_and_solvers/builder_and_solver.h"
#include "solving_strategies/builder_and_solvers/residualbased_elimination_builder_and_solver.h"
#include "solving_strategies/builder_and_solvers/residualbased_block_builder_and_solver.h"
#include "solving_strategies/convergencecriterias/convergence_criteria.h"
#include "solving_strategies/convergencecriterias/residual_criteria.h"
#include "linear_solvers/linear_solver.h"
#include "utilities/binbased_fast_point_locator.h"

namespace Kratos
{

/**@name Kratos Globals */
/*@{ */


/*@} */
/**@name Type Definitions */
/*@{ */

/*@} */
/**@name  Enum's */
/*@{ */


/*@} */
/**@name  Functions */
/*@{ */



/*@} */
/**@name Kratos Classes */
/*@{ */

/** Short class definition.
Detail class definition.

 */
template<class TSparseSpace,
         class TDenseSpace,
         class TLinearSolver, //= LinearSolver<TSparseSpace,TDenseSpace>
         unsigned int TDim>
class MPMStrategy
    : public SolvingStrategy<TSparseSpace, TDenseSpace, TLinearSolver>
{
public:
    /**@name Type Definitions */
    /*@{ */
    //		typedef std::set<Dof::Pointer,ComparePDof> DofSetType;

    typedef SolvingStrategy<TSparseSpace, TDenseSpace, TLinearSolver> BaseType;

    typedef UblasSpace<double, CompressedMatrix, Vector> SparseSpaceType;
    typedef UblasSpace<double, Matrix, Vector> LocalSpaceType;

    typedef typename TSparseSpace::DataType TDataType;
    typedef typename TSparseSpace::MatrixType TSystemMatrixType;
    typedef typename TSparseSpace::VectorType TSystemVectorType;

    typedef typename TSparseSpace::MatrixPointerType TSystemMatrixPointerType;
    typedef typename TSparseSpace::VectorPointerType TSystemVectorPointerType;

    typedef Node < 3 > NodeType;
    typedef Geometry<NodeType> GeometryType;

    typedef typename TDenseSpace::MatrixType LocalSystemMatrixType;
    typedef typename TDenseSpace::VectorType LocalSystemVectorType;

    typedef Scheme<TSparseSpace, TDenseSpace> TSchemeType;
    typedef BuilderAndSolver<TSparseSpace, TDenseSpace, TLinearSolver> TBuilderAndSolverType;
    typedef LinearSolver<SparseSpaceType, LocalSpaceType > LinearSolverType;
    typedef ConvergenceCriteria<TSparseSpace, TDenseSpace> TConvergenceCriteriaType;
    typedef SolvingStrategy< SparseSpaceType, LocalSpaceType, LinearSolverType > SolvingStrategyType;

    // Counted pointer of ClassName
    KRATOS_CLASS_POINTER_DEFINITION(MPMStrategy);

    typedef typename ModelPart::DofType TDofType;
    typedef typename ModelPart::DofsArrayType DofsArrayType;

    typedef typename PointerVectorSet<TDofType, IndexedObject>::iterator DofIterator;
    typedef typename PointerVectorSet<TDofType, IndexedObject>::const_iterator DofConstantIterator;


    /**
     * @brief Default constructor of MPM Strategy.
     * @details
     * The grid model part contains all the information about ID, geometry and initial/boundary conditions
     * of the computational mesh.
     * In the costructor of time scheme the model part of material points is defined as:
     *
     * STEP 1:
     * The nodes, properties and process info of grid_model_part are assigned to the material points' mdpa.
     *
     * STEP 2:
     * loop over grid elements to evaluate:
     * - the MP integration weight and MP mass
     * - rGeo : connectivity of the grid element
     * - shape function values of the integration points of the grid element
     *
     * STEP 3:
     * loop over the integration points of a grid element to
     * - create a new MP element
     * - evaluate xg which is the coordinate of the integration point
     * - to assign all MP variables
     *
    */

    /*@{ */

    MPMStrategy(ModelPart& grid_model_part, ModelPart& initial_model_part, ModelPart& mpm_model_part, typename TLinearSolver::Pointer plinear_solver,
        Element const& NewElement, bool MoveMeshFlag = false, std::string SolutionType = "StaticType", std::string GeometryElement = "Triangle",
        int NumPar = 3, bool BlockBuilder = false, bool isMixedFormulation = false)
        : SolvingStrategyType(grid_model_part, MoveMeshFlag), mr_grid_model_part(grid_model_part), mr_initial_model_part(initial_model_part),
        mr_mpm_model_part(mpm_model_part), m_GeometryElement(GeometryElement), m_NumPar(NumPar)
    {

        // Assigning the nodes to the new model part
        mpm_model_part.Nodes() = grid_model_part.Nodes();

        mpm_model_part.SetProcessInfo(grid_model_part.pGetProcessInfo());
        mpm_model_part.SetBufferSize(grid_model_part.GetBufferSize());
        mpm_model_part.SetProperties(initial_model_part.pProperties());
        mpm_model_part.SetConditions(grid_model_part.pConditions());

        array_1d<double,3> xg = ZeroVector(3);
        array_1d<double,3> MP_Displacement = ZeroVector(3);
        array_1d<double,3> MP_Velocity = ZeroVector(3);
        array_1d<double,3> MP_Acceleration = ZeroVector(3);
        array_1d<double,3> Aux_MP_Velocity = ZeroVector(3);
        array_1d<double,3> Aux_MP_Acceleration = ZeroVector(3);
        array_1d<double,3> MP_Volume_Acceleration = ZeroVector(3);

        Vector MP_Cauchy_Stress_Vector = ZeroVector(6);
        Vector MP_Almansi_Strain_Vector = ZeroVector(6);
        double MP_Pressure = 0.0;
        double Aux_MP_Pressure = 0.0;

        double MP_Mass;
        double MP_Volume;

        // Prepare Dimension and Block Size
        unsigned int TBlock = TDim;
        if (isMixedFormulation) TBlock ++;

        KRATOS_INFO("MPM_Strategy") << "Dimension Size = " << TDim << " and Block Size = " << TBlock << std::endl;

        unsigned int k = 0;
        const unsigned int number_elements = grid_model_part.NumberOfElements();
        const unsigned int number_nodes = grid_model_part.NumberOfNodes();
        int new_element_id = 0;

        // Loop over the submodelpart of initial_model_part
        for (ModelPart::SubModelPartIterator submodelpart_it = initial_model_part.SubModelPartsBegin();
                submodelpart_it != initial_model_part.SubModelPartsEnd(); submodelpart_it++)
        {
            ModelPart& submodelpart = *submodelpart_it;
            std::string submodelpart_name = submodelpart.Name();

            mpm_model_part.CreateSubModelPart(submodelpart_name);

            // Loop over the element of submodelpart's submodelpart and generate mpm element to be appended to the mpm_model_part
            for (ModelPart::ElementIterator i = submodelpart.ElementsBegin();
                    i != submodelpart.ElementsEnd(); i++)
            {
                if(i->IsDefined(ACTIVE))
                {
                    Properties::Pointer properties = i->pGetProperties();
                    const int material_id = i->GetProperties().Id();
                    const double density  = i->GetProperties()[DENSITY];

                    Geometry< Node < 3 > >& rGeom = i->GetGeometry(); // current element's connectivity
                    Matrix shape_functions_values = rGeom.ShapeFunctionsValues( GeometryData::GI_GAUSS_2);
                    if (m_GeometryElement == "Triangle")
                    {
                        switch (m_NumPar)
                        {
                            case 1:
                                shape_functions_values = rGeom.ShapeFunctionsValues( GeometryData::GI_GAUSS_1);
                                break;
                            case 3:
                                shape_functions_values = rGeom.ShapeFunctionsValues( GeometryData::GI_GAUSS_2);
                                break;
                            case 6:
                                shape_functions_values = rGeom.ShapeFunctionsValues( GeometryData::GI_GAUSS_4);
                                break;
                            case 12:
                                shape_functions_values = rGeom.ShapeFunctionsValues( GeometryData::GI_GAUSS_5);
                                break;
                            case 16:
                                if (TDim==2){
                                    shape_functions_values = this->MP16ShapeFunctions();
                                    break;
                                }
                            case 33:
                                if (TDim==2) {
                                    shape_functions_values = this->MP33ShapeFunctions();
                                    break;
                                }
                            default:
                                std::string warning_msg = "The input number of particle: " + std::to_string(m_NumPar);
                                warning_msg += " is not available for Triangular" + std::to_string(TDim) + "D.\n";
                                warning_msg += "Available options are: 1, 3, 6, 12, 16 (only 2D), and 33 (only 2D).\n";
                                warning_msg += "The default number of particle: 3 is currently assumed.";
                                KRATOS_INFO("MPM_Strategy") << "WARNING: " << warning_msg << std::endl;
                                break;
                        }
                    }
                    else if(m_GeometryElement == "Quadrilateral")
                    {
                        switch (m_NumPar)
                        {
                            case 1:
                                shape_functions_values = rGeom.ShapeFunctionsValues( GeometryData::GI_GAUSS_1);
                                break;
                            case 4:
                                shape_functions_values = rGeom.ShapeFunctionsValues( GeometryData::GI_GAUSS_2);
                                break;
                            case 9:
                                shape_functions_values = rGeom.ShapeFunctionsValues( GeometryData::GI_GAUSS_3);
                                break;
                            case 16:
                                shape_functions_values = rGeom.ShapeFunctionsValues( GeometryData::GI_GAUSS_4);
                                break;
                            default:
                                std::string warning_msg = "The input number of particle: " + std::to_string(m_NumPar);
                                warning_msg += " is not available for Quadrilateral" + std::to_string(TDim) + "D.\n";
                                warning_msg += "Available options are: 1, 4, 9, 16.\n";
                                warning_msg += "The default number of particle: 4 is currently assumed.";
                                KRATOS_INFO("MPM_Strategy") << "WARNING: " << warning_msg << std::endl;
                                break;
                        }
                    }

                    // Number of MP per elements
                    const unsigned int integration_point_per_elements = shape_functions_values.size1();

                    // Evaluation of element area/volume
                    const double area = rGeom.Area();
                    if(TDim == 2 && i->GetProperties().Has( THICKNESS )){
						const double thickness = i->GetProperties()[THICKNESS];
						MP_Mass = area * thickness * density / integration_point_per_elements;
					}
					else {
                        MP_Mass = area * density / integration_point_per_elements;
                    }
                    MP_Volume = area / integration_point_per_elements;

                    // Loop over the material points that fall in each grid element
                    for ( unsigned int PointNumber = 0; PointNumber < integration_point_per_elements; PointNumber++ )
                    {
                        if(number_elements > number_nodes)
                        {
                            new_element_id = (1+PointNumber+number_elements)+(integration_point_per_elements*k);
                        }
                        else
                        {
                            new_element_id = (1+PointNumber+number_nodes)+(integration_point_per_elements*k);
                        }
                        Element::Pointer p_element = NewElement.Create(new_element_id, rGeom, properties);
                        const double MP_Density  = density;
                        const int MP_Material_Id = material_id;

                        xg.clear();

                        // Loop over the nodes of the grid element
                        for (unsigned int dim = 0; dim < rGeom.WorkingSpaceDimension(); dim++)
                        {
                            for ( unsigned int j = 0; j < rGeom.size(); j ++)
                            {
                                xg[dim] = xg[dim] + shape_functions_values(PointNumber, j) * rGeom[j].Coordinates()[dim];
                            }
                        }

                        // Setting particle element's initial condition
<<<<<<< HEAD
                        p_element->SetValue(MP_NUMBER, integration_point_per_elements);
=======
>>>>>>> 75de5829
                        p_element->SetValue(MP_MATERIAL_ID, MP_Material_Id);
                        p_element->SetValue(MP_DENSITY, MP_Density);
                        p_element->SetValue(MP_MASS, MP_Mass);
                        p_element->SetValue(MP_VOLUME, MP_Volume);
<<<<<<< HEAD
                        p_element->SetValue(GAUSS_COORD, xg);
=======
                        p_element->SetValue(MP_COORD, xg);
>>>>>>> 75de5829
                        p_element->SetValue(MP_DISPLACEMENT, MP_Displacement);
                        p_element->SetValue(MP_VELOCITY, MP_Velocity);
                        p_element->SetValue(MP_ACCELERATION, MP_Acceleration);
                        p_element->SetValue(AUX_MP_VELOCITY, Aux_MP_Velocity);
                        p_element->SetValue(AUX_MP_ACCELERATION, Aux_MP_Acceleration);
                        p_element->SetValue(MP_VOLUME_ACCELERATION, MP_Volume_Acceleration);
                        p_element->SetValue(MP_CAUCHY_STRESS_VECTOR, MP_Cauchy_Stress_Vector);
                        p_element->SetValue(MP_ALMANSI_STRAIN_VECTOR, MP_Almansi_Strain_Vector);

                        if(isMixedFormulation)
                        {
                            p_element->SetValue(MP_PRESSURE, MP_Pressure);
                            p_element->SetValue(AUX_MP_PRESSURE, Aux_MP_Pressure);
                        }

                        // Add the MP Element to the model part
                        mpm_model_part.GetSubModelPart(submodelpart_name).AddElement(p_element);
                    }

                    k +=1;

                }


            }

        }

        // Define a standard static strategy to be used in the calculation
        if(SolutionType == "static" || SolutionType == "Static")
        {
            typename TSchemeType::Pointer pscheme = typename TSchemeType::Pointer( new ResidualBasedIncrementalUpdateStaticScheme< TSparseSpace,TDenseSpace >() );

            typename TBuilderAndSolverType::Pointer pBuilderAndSolver;
            if(BlockBuilder == true){
                KRATOS_INFO("MPM_Strategy") << "Block Builder is used" << std::endl;
                pBuilderAndSolver = typename TBuilderAndSolverType::Pointer(new ResidualBasedBlockBuilderAndSolver<TSparseSpace,TDenseSpace,TLinearSolver>(plinear_solver) );
            }
            else{
                KRATOS_INFO("MPM_Strategy") << "Block Builder is not used" << std::endl;
                pBuilderAndSolver = typename TBuilderAndSolverType::Pointer(new ResidualBasedEliminationBuilderAndSolver<TSparseSpace,TDenseSpace,TLinearSolver>(plinear_solver) );
            }

            const double ratio_tolerance = 1e-04;
            const double always_converged_norm = 1e-09;
            typename TConvergenceCriteriaType::Pointer pConvergenceCriteria = typename TConvergenceCriteriaType::Pointer(new ResidualCriteria< TSparseSpace, TDenseSpace >(ratio_tolerance,always_converged_norm));

            int max_iteration = 20;
            bool calculate_reaction = false;
            bool reform_DOF_at_each_iteration = false;
            bool move_mesh_flag = false;

            mp_solving_strategy = typename SolvingStrategyType::Pointer( new MPMResidualBasedNewtonRaphsonStrategy<TSparseSpace,TDenseSpace,TLinearSolver >(mr_mpm_model_part,pscheme,plinear_solver,pConvergenceCriteria,pBuilderAndSolver,max_iteration,calculate_reaction,reform_DOF_at_each_iteration,move_mesh_flag) );
        }

        // Define a quasi-static strategy to be used in the calculation
        else if(SolutionType == "quasi_static" || SolutionType == "Quasi-static")
        {
            double alpha_M;
            double dynamic;
            typename TSchemeType::Pointer pscheme = typename TSchemeType::Pointer( new MPMResidualBasedBossakScheme< TSparseSpace,TDenseSpace >(mr_grid_model_part, TDim, TBlock, alpha_M = 0.00, dynamic=0) );

            typename TBuilderAndSolverType::Pointer pBuilderAndSolver;
            if(BlockBuilder == true){
                KRATOS_INFO("MPM_Strategy") << "Block Builder is used" << std::endl;
                pBuilderAndSolver = typename TBuilderAndSolverType::Pointer(new ResidualBasedBlockBuilderAndSolver<TSparseSpace,TDenseSpace,TLinearSolver>(plinear_solver) );
            }
            else{
                KRATOS_INFO("MPM_Strategy") << "Block Builder is not used" << std::endl;
                pBuilderAndSolver = typename TBuilderAndSolverType::Pointer(new ResidualBasedEliminationBuilderAndSolver<TSparseSpace,TDenseSpace,TLinearSolver>(plinear_solver) );
            }

            const double ratio_tolerance = 0.0001;
            const double always_converged_norm = 1e-09;
            typename TConvergenceCriteriaType::Pointer pConvergenceCriteria = typename TConvergenceCriteriaType::Pointer(new ResidualCriteria< TSparseSpace, TDenseSpace >(ratio_tolerance,always_converged_norm));

            int max_iteration = 100;
            bool calculate_reaction = false;
            bool reform_DOF_at_each_iteration = false;
            bool move_mesh_flag = false;

            mp_solving_strategy = typename SolvingStrategyType::Pointer( new MPMResidualBasedNewtonRaphsonStrategy<TSparseSpace,TDenseSpace,TLinearSolver >(mr_mpm_model_part,pscheme,plinear_solver,pConvergenceCriteria,pBuilderAndSolver,max_iteration,calculate_reaction,reform_DOF_at_each_iteration,move_mesh_flag) );
        }

        // Define a dynamic strategy to be used in the calculation
        else if(SolutionType == "dynamic" || SolutionType == "Dynamic")
        {
            double alpha_M;
            double dynamic;
            typename TSchemeType::Pointer pscheme = typename TSchemeType::Pointer( new MPMResidualBasedBossakScheme< TSparseSpace,TDenseSpace >(mr_grid_model_part, TDim, TBlock, alpha_M = 0.0, dynamic=1) );

            typename TBuilderAndSolverType::Pointer pBuilderAndSolver;
            if(BlockBuilder == true){
                KRATOS_INFO("MPM_Strategy") << "Block Builder is used" << std::endl;
                pBuilderAndSolver = typename TBuilderAndSolverType::Pointer(new ResidualBasedBlockBuilderAndSolver<TSparseSpace,TDenseSpace,TLinearSolver>(plinear_solver) );
            }
            else{
                KRATOS_INFO("MPM_Strategy") << "Block Builder is not used" << std::endl;
                pBuilderAndSolver = typename TBuilderAndSolverType::Pointer(new ResidualBasedEliminationBuilderAndSolver<TSparseSpace,TDenseSpace,TLinearSolver>(plinear_solver) );
            }

            const double ratio_tolerance = 0.00005;
            const double always_converged_norm = 1e-09;

            typename TConvergenceCriteriaType::Pointer pConvergenceCriteria = typename TConvergenceCriteriaType::Pointer(new ResidualCriteria< TSparseSpace, TDenseSpace >(ratio_tolerance,always_converged_norm));
            int max_iteration = 20;
            bool calculate_reaction = false;
            bool reform_DOF_at_each_iteration = false;
            bool move_mesh_flag = false;

            mp_solving_strategy = typename SolvingStrategyType::Pointer( new MPMResidualBasedNewtonRaphsonStrategy<TSparseSpace,TDenseSpace,TLinearSolver >(mr_mpm_model_part,pscheme,plinear_solver,pConvergenceCriteria,pBuilderAndSolver,max_iteration,calculate_reaction,reform_DOF_at_each_iteration,move_mesh_flag) );
        }

    }

    /*@} */

    /** Destructor.
     */

    /*@{ */
    virtual ~MPMStrategy()
    {
    }
    /*@} */


    //*********************************************************************************
    /**OPERATIONS ACCESSIBLE FROM THE INPUT:*/

    /**
     * @brief This sets the level of echo for the solution strategy
     * @param Level of echo for the solution strategy
     * @details
     * {
     * 0->Mute... no echo at all
     * 1->Printing time and basic informations
     * 2->Printing linear solver data
     * 3->Print of debug informations: Echo of stiffness matrix, Dx, b...
     * }
     */
    void SetEchoLevel(const int Level) override
    {
        BaseType::mEchoLevel = Level;
        mp_solving_strategy->SetEchoLevel(Level);
    }

    /**
     * @brief Initialization of member variables and prior operations
     */
    void Initialize() override
    {
        // Initialize solving strategy: only to be done at the beginning of time step
        mp_solving_strategy->Initialize();
    }

    /**
     * @brief Performs all the required operations that should be done (for each step) before solving the solution step.
     */
    void InitializeSolutionStep() override
    {
        // The nodal initial conditions are computed
        KRATOS_INFO_IF("MPM_Strategy", this->GetEchoLevel() > 1) << "Main Solve - InitializeSolutionStep" <<std::endl;
        mp_solving_strategy->InitializeSolutionStep();
    }

    /**
     * @brief Operation to predict the solution
     */
    void Predict() override
    {
        KRATOS_INFO_IF("MPM_Strategy", this->GetEchoLevel() > 1) << "Main Solve - Predict" <<std::endl;
        mp_solving_strategy->Predict();
    }

    /**
     * @brief Solves the current step. This function returns true if a solution has been found, false otherwise.
     */
    bool SolveSolutionStep() override
    {
        // Do solution iterations
        KRATOS_INFO_IF("MPM_Strategy", this->GetEchoLevel() > 1) << "Main Solve - SolveSolutionStep" <<std::endl;
        return mp_solving_strategy->SolveSolutionStep();
    }

    /**
     * @brief Performs all the required operations that should be done (for each step) after solving the solution step.
     */
    void FinalizeSolutionStep() override
    {
        // The nodal solution are mapped from mesh to MP
        KRATOS_INFO_IF("MPM_Strategy", this->GetEchoLevel() > 1) << "Main Solve - FinalizeSolutionStep" <<std::endl;
        mp_solving_strategy->FinalizeSolutionStep();
    }

    /**
     * @brief Clears the internal storage
     */
    void Clear() override
    {
        KRATOS_INFO_IF("MPM_Strategy", this->GetEchoLevel() > 1) << "Main Solve - Clear" <<std::endl;
        mp_solving_strategy->Clear();
    }

    /**
     * @brief Search element connectivity for each particle
     * @details A search is performed to know in which grid element the material point falls.
     * If one or more material points fall in the grid element, the grid element is
     * set to be active and its connectivity is associated to the material point
     * element.
     * STEPS:
     * 1) All the elements are set to be INACTIVE
     * 2) A searching is performed and the grid elements which contain at least a MP are set to be ACTIVE
     *
    */
    virtual void SearchElement(
        ModelPart& grid_model_part,
        ModelPart& mpm_model_part,
        const std::size_t MaxNumberOfResults = 1000,
        const double Tolerance = 1.0e-5)
    {
        KRATOS_INFO_IF("MPM_Strategy", this->GetEchoLevel() > 1) << "Main Solve - Search Element" <<std::endl;

        // Reset elements to inactive
        #pragma omp parallel for
        for(int i = 0; i < static_cast<int>(grid_model_part.Elements().size()); ++i){

			auto element_itr = grid_model_part.Elements().begin() + i;
<<<<<<< HEAD
			element_itr->Reset(ACTIVE);
            if (m_GeometryElement == "Triangle"){
                element_itr->GetGeometry()[0].Reset(ACTIVE);
                element_itr->GetGeometry()[1].Reset(ACTIVE);
                element_itr->GetGeometry()[2].Reset(ACTIVE);

                if (TDim ==3)
                {
                    element_itr->GetGeometry()[3].Reset(ACTIVE);
                }
            }
            else if (m_GeometryElement == "Quadrilateral"){
                element_itr->GetGeometry()[0].Reset(ACTIVE);
                element_itr->GetGeometry()[1].Reset(ACTIVE);
                element_itr->GetGeometry()[2].Reset(ACTIVE);
                element_itr->GetGeometry()[3].Reset(ACTIVE);

                if (TDim ==3)
                {
                    element_itr->GetGeometry()[4].Reset(ACTIVE);
                    element_itr->GetGeometry()[5].Reset(ACTIVE);
                    element_itr->GetGeometry()[6].Reset(ACTIVE);
                    element_itr->GetGeometry()[7].Reset(ACTIVE);
=======
            auto& rGeom = element_itr->GetGeometry();
			element_itr->Reset(ACTIVE);
            if (m_GeometryElement == "Triangle"){
                rGeom[0].Reset(ACTIVE);
                rGeom[1].Reset(ACTIVE);
                rGeom[2].Reset(ACTIVE);

                if (TDim ==3)
                {
                    rGeom[3].Reset(ACTIVE);
                }
            }
            else if (m_GeometryElement == "Quadrilateral"){
                rGeom[0].Reset(ACTIVE);
                rGeom[1].Reset(ACTIVE);
                rGeom[2].Reset(ACTIVE);
                rGeom[3].Reset(ACTIVE);

                if (TDim ==3)
                {
                    rGeom[4].Reset(ACTIVE);
                    rGeom[5].Reset(ACTIVE);
                    rGeom[6].Reset(ACTIVE);
                    rGeom[7].Reset(ACTIVE);
>>>>>>> 75de5829
                }
            }
		}

        // Search background grid and make element active
        Vector N;
        const int max_result = 1000;

        #pragma omp parallel
        {
            BinBasedFastPointLocator<TDim> SearchStructure(grid_model_part);
            SearchStructure.UpdateSearchDatabase();

            typename BinBasedFastPointLocator<TDim>::ResultContainerType results(max_result);

            #pragma omp for
            for(int i = 0; i < static_cast<int>(mpm_model_part.Elements().size()); ++i){

                auto element_itr = mpm_model_part.Elements().begin() + i;

<<<<<<< HEAD
                array_1d<double,3> xg = element_itr->GetValue(GAUSS_COORD);
=======
                const array_1d<double,3>& xg = element_itr->GetValue(MP_COORD);
>>>>>>> 75de5829
                typename BinBasedFastPointLocator<TDim>::ResultIteratorType result_begin = results.begin();

                Element::Pointer pelem;

                // FindPointOnMesh find the element in which a given point falls and the relative shape functions
                bool is_found = SearchStructure.FindPointOnMesh(xg, N, pelem, result_begin, MaxNumberOfResults, Tolerance);

                if (is_found == true)
                {
                    pelem->Set(ACTIVE);
                    element_itr->GetGeometry() = pelem->GetGeometry();
<<<<<<< HEAD
                    if (m_GeometryElement == "Triangle")
                    {
                        element_itr->GetGeometry()[0].Set(ACTIVE);
                        element_itr->GetGeometry()[1].Set(ACTIVE);
                        element_itr->GetGeometry()[2].Set(ACTIVE);
                        if (TDim ==3)
                        {
                            element_itr->GetGeometry()[3].Set(ACTIVE);
=======
                    auto& rGeom = element_itr->GetGeometry();
                    if (m_GeometryElement == "Triangle")
                    {
                        rGeom[0].Set(ACTIVE);
                        rGeom[1].Set(ACTIVE);
                        rGeom[2].Set(ACTIVE);
                        if (TDim ==3)
                        {
                            rGeom[3].Set(ACTIVE);
>>>>>>> 75de5829
                        }
                    }
                    else if(m_GeometryElement == "Quadrilateral")
                    {
<<<<<<< HEAD
                        element_itr->GetGeometry()[0].Set(ACTIVE);
                        element_itr->GetGeometry()[1].Set(ACTIVE);
                        element_itr->GetGeometry()[2].Set(ACTIVE);
                        element_itr->GetGeometry()[3].Set(ACTIVE);
                        if (TDim ==3)
                        {
                            element_itr->GetGeometry()[4].Set(ACTIVE);
                            element_itr->GetGeometry()[5].Set(ACTIVE);
                            element_itr->GetGeometry()[6].Set(ACTIVE);
                            element_itr->GetGeometry()[7].Set(ACTIVE);
=======
                        rGeom[0].Set(ACTIVE);
                        rGeom[1].Set(ACTIVE);
                        rGeom[2].Set(ACTIVE);
                        rGeom[3].Set(ACTIVE);
                        if (TDim ==3)
                        {
                            rGeom[4].Set(ACTIVE);
                            rGeom[5].Set(ACTIVE);
                            rGeom[6].Set(ACTIVE);
                            rGeom[7].Set(ACTIVE);
>>>>>>> 75de5829
                        }
                    }
                }
                else{
                    KRATOS_INFO("MPM_Strategy.SearchElement") << "WARNING: Search Element for Particle " << element_itr->Id()
                        << " is failed. Geometry is cleared." << std::endl;

                    element_itr->GetGeometry().clear();
                    element_itr->Reset(ACTIVE);
                    element_itr->Set(TO_ERASE);
                }
            }
        }
    }


    /**
     * @brief Function to perform expensive checks.
     * @details It is designed to be called ONCE to verify that the input is correct.
     */
    int Check() override
    {
        KRATOS_TRY
<<<<<<< HEAD

        const auto& mpm_process_info  = mr_mpm_model_part.GetProcessInfo();
        for (auto& r_element : mr_mpm_model_part.Elements())
            r_element.Check(mpm_process_info);

        const auto& grid_process_info = mr_grid_model_part.GetProcessInfo();
        for (auto& r_condition : mr_grid_model_part.Conditions())
            r_condition.Check(grid_process_info);

=======

        const auto& mpm_process_info  = mr_mpm_model_part.GetProcessInfo();
        for (auto& r_element : mr_mpm_model_part.Elements())
            r_element.Check(mpm_process_info);

        const auto& grid_process_info = mr_grid_model_part.GetProcessInfo();
        for (auto& r_condition : mr_grid_model_part.Conditions())
            r_condition.Check(grid_process_info);

>>>>>>> 75de5829
        return 0;
        KRATOS_CATCH("")
    }

    /**
     * @brief Function that return matrix of shape function value for 16 particles.
     * @details It is only possible to be used in 2D Triangular.
     */
    virtual Matrix MP16ShapeFunctions()
    {
        const double Na1 = 0.33333333333333;
        const double Nb1 = 0.45929258829272;
        const double Nb2 = 0.08141482341455;
        const double Nc1 = 0.17056930775176;
        const double Nc2 = 0.65886138449648;
<<<<<<< HEAD

        const double Nd1 = 0.05054722831703;
        const double Nd2 = 0.89890554336594;

        const double Ne1 = 0.26311282963464;
        const double Ne2 = 0.72849239295540;
        const double Ne3 = 0.00839477740996;

=======

        const double Nd1 = 0.05054722831703;
        const double Nd2 = 0.89890554336594;

        const double Ne1 = 0.26311282963464;
        const double Ne2 = 0.72849239295540;
        const double Ne3 = 0.00839477740996;

>>>>>>> 75de5829
        BoundedMatrix<double,16,3> MP_ShapeFunctions;

        MP_ShapeFunctions(0,0) = Na1;
        MP_ShapeFunctions(0,1) = Na1;
        MP_ShapeFunctions(0,2) = Na1;

        MP_ShapeFunctions(1,0) = Nb1;
        MP_ShapeFunctions(1,1) = Nb1;
        MP_ShapeFunctions(1,2) = Nb2;

        MP_ShapeFunctions(2,0) = Nb1;
        MP_ShapeFunctions(2,1) = Nb2;
        MP_ShapeFunctions(2,2) = Nb1;

        MP_ShapeFunctions(3,0) = Nb2;
        MP_ShapeFunctions(3,1) = Nb1;
        MP_ShapeFunctions(3,2) = Nb1;

        MP_ShapeFunctions(4,0) = Nc1;
        MP_ShapeFunctions(4,1) = Nc1;
        MP_ShapeFunctions(4,2) = Nc2;

        MP_ShapeFunctions(5,0) = Nc1;
        MP_ShapeFunctions(5,1) = Nc2;
        MP_ShapeFunctions(5,2) = Nc1;

        MP_ShapeFunctions(6,0) = Nc2;
        MP_ShapeFunctions(6,1) = Nc1;
        MP_ShapeFunctions(6,2) = Nc1;

        MP_ShapeFunctions(7,0) = Nd1;
        MP_ShapeFunctions(7,1) = Nd1;
        MP_ShapeFunctions(7,2) = Nd2;

        MP_ShapeFunctions(8,0) = Nd1;
        MP_ShapeFunctions(8,1) = Nd2;
        MP_ShapeFunctions(8,2) = Nd1;

        MP_ShapeFunctions(9,0) = Nd2;
        MP_ShapeFunctions(9,1) = Nd1;
        MP_ShapeFunctions(9,2) = Nd1;

        MP_ShapeFunctions(10,0) = Ne1;
        MP_ShapeFunctions(10,1) = Ne2;
        MP_ShapeFunctions(10,2) = Ne3;

        MP_ShapeFunctions(11,0) = Ne2;
        MP_ShapeFunctions(11,1) = Ne3;
        MP_ShapeFunctions(11,2) = Ne1;

        MP_ShapeFunctions(12,0) = Ne3;
        MP_ShapeFunctions(12,1) = Ne1;
        MP_ShapeFunctions(12,2) = Ne2;

        MP_ShapeFunctions(13,0) = Ne2;
        MP_ShapeFunctions(13,1) = Ne1;
        MP_ShapeFunctions(13,2) = Ne3;

        MP_ShapeFunctions(14,0) = Ne1;
        MP_ShapeFunctions(14,1) = Ne3;
        MP_ShapeFunctions(14,2) = Ne2;

        MP_ShapeFunctions(15,0) = Ne3;
        MP_ShapeFunctions(15,1) = Ne2;
        MP_ShapeFunctions(15,2) = Ne1;

        //MP_ShapeFunctions = [(Na1, Na1, Na1),(Nb1, Nb1, Nb2),(Nb1, Nb2, Nb1),(Nb2, Nb1, Nb1),
        //                    (Nc1, Nc1, Nc2),(Nc1, Nc2, Nc1),(Nc2, Nc1, Nc1),(Nd1, Nd1, Nd2),
        //                    (Nd1, Nd2, Nd1),(Nd2, Nd1, Nd1),(Ne1, Ne2, Ne3),(Ne2, Ne3, Ne1),
        //                    (Ne3, Ne1, Ne2),(Ne2, Ne1, Ne3),(Ne1, Ne3, Ne2),(Ne3, Ne2, Ne1)];

        return MP_ShapeFunctions;
    }

    /**
     * @brief Function that return matrix of shape function value for 33 particles.
     * @details It is only possible to be used in 2D Triangular.
     */
    virtual Matrix MP33ShapeFunctions()
    {
        const double Na2 = 0.02356522045239;
        const double Na1 = 0.488217389773805;

        const double Nb2 = 0.120551215411079;
        const double Nb1 = 0.43972439229446;

        const double Nc2 = 0.457579229975768;
        const double Nc1 = 0.271210385012116;

        const double Nd2 = 0.744847708916828;
        const double Nd1 = 0.127576145541586;

        const double Ne2 = 0.957365299093579;
        const double Ne1 = 0.021317350453210;

        const double Nf1 = 0.115343494534698;
        const double Nf2 = 0.275713269685514;
        const double Nf3 = 0.608943235779788;

        const double Ng1 = 0.022838332222257;
        const double Ng2 = 0.281325580989940;
        const double Ng3 = 0.695836086787803;

        const double Nh1 = 0.025734050548330;
        const double Nh2 = 0.116251915907597;
        const double Nh3 = 0.858014033544073;

        BoundedMatrix<double,33,3> MP_ShapeFunctions;

        MP_ShapeFunctions(0,0) = Na1;
        MP_ShapeFunctions(0,1) = Na1;
        MP_ShapeFunctions(0,2) = Na2;

        MP_ShapeFunctions(1,0) = Na1;
        MP_ShapeFunctions(1,1) = Na2;
        MP_ShapeFunctions(1,2) = Na1;

        MP_ShapeFunctions(2,0) = Na2;
        MP_ShapeFunctions(2,1) = Na1;
        MP_ShapeFunctions(2,2) = Na1;


        MP_ShapeFunctions(3,0) = Nb1;
        MP_ShapeFunctions(3,1) = Nb1;
        MP_ShapeFunctions(3,2) = Nb2;

        MP_ShapeFunctions(4,0) = Nb1;
        MP_ShapeFunctions(4,1) = Nb2;
        MP_ShapeFunctions(4,2) = Nb1;

        MP_ShapeFunctions(5,0) = Nb2;
        MP_ShapeFunctions(5,1) = Nb1;
        MP_ShapeFunctions(5,2) = Nb1;

        MP_ShapeFunctions(6,0) = Nc1;
        MP_ShapeFunctions(6,1) = Nc1;
        MP_ShapeFunctions(6,2) = Nc2;

        MP_ShapeFunctions(7,0) = Nc1;
        MP_ShapeFunctions(7,1) = Nc2;
        MP_ShapeFunctions(7,2) = Nc1;

        MP_ShapeFunctions(8,0) = Nc2;
        MP_ShapeFunctions(8,1) = Nc1;
        MP_ShapeFunctions(8,2) = Nc1;

        MP_ShapeFunctions(9,0) = Nd1;
        MP_ShapeFunctions(9,1) = Nd1;
        MP_ShapeFunctions(9,2) = Nd2;

        MP_ShapeFunctions(10,0) = Nd1;
        MP_ShapeFunctions(10,1) = Nd2;
        MP_ShapeFunctions(10,2) = Nd1;

        MP_ShapeFunctions(11,0) = Nd2;
        MP_ShapeFunctions(11,1) = Nd1;
        MP_ShapeFunctions(11,2) = Nd1;

        MP_ShapeFunctions(12,0) = Ne1;
        MP_ShapeFunctions(12,1) = Ne1;
        MP_ShapeFunctions(12,2) = Ne2;

        MP_ShapeFunctions(13,0) = Ne1;
        MP_ShapeFunctions(13,1) = Ne2;
        MP_ShapeFunctions(13,2) = Ne1;

        MP_ShapeFunctions(14,0) = Ne2;
        MP_ShapeFunctions(14,1) = Ne1;
        MP_ShapeFunctions(14,2) = Ne1;

        MP_ShapeFunctions(15,0) = Nf1;
        MP_ShapeFunctions(15,1) = Nf2;
        MP_ShapeFunctions(15,2) = Nf3;

        MP_ShapeFunctions(16,0) = Nf2;
        MP_ShapeFunctions(16,1) = Nf3;
        MP_ShapeFunctions(16,2) = Nf1;

        MP_ShapeFunctions(17,0) = Nf3;
        MP_ShapeFunctions(17,1) = Nf1;
        MP_ShapeFunctions(17,2) = Nf2;

        MP_ShapeFunctions(18,0) = Nf2;
        MP_ShapeFunctions(18,1) = Nf1;
        MP_ShapeFunctions(18,2) = Nf3;

        MP_ShapeFunctions(19,0) = Nf1;
        MP_ShapeFunctions(19,1) = Nf3;
        MP_ShapeFunctions(19,2) = Nf2;

        MP_ShapeFunctions(20,0) = Nf3;
        MP_ShapeFunctions(20,1) = Nf2;
        MP_ShapeFunctions(20,2) = Nf1;

        MP_ShapeFunctions(21,0) = Ng1;
        MP_ShapeFunctions(21,1) = Ng2;
        MP_ShapeFunctions(21,2) = Ng3;

        MP_ShapeFunctions(22,0) = Ng2;
        MP_ShapeFunctions(22,1) = Ng3;
        MP_ShapeFunctions(22,2) = Ng1;

        MP_ShapeFunctions(23,0) = Ng3;
        MP_ShapeFunctions(23,1) = Ng1;
        MP_ShapeFunctions(23,2) = Ng2;

        MP_ShapeFunctions(24,0) = Ng2;
        MP_ShapeFunctions(24,1) = Ng1;
        MP_ShapeFunctions(24,2) = Ng3;

        MP_ShapeFunctions(25,0) = Ng1;
        MP_ShapeFunctions(25,1) = Ng3;
        MP_ShapeFunctions(25,2) = Ng2;

        MP_ShapeFunctions(26,0) = Ng3;
        MP_ShapeFunctions(26,1) = Ng2;
        MP_ShapeFunctions(26,2) = Ng1;

        MP_ShapeFunctions(27,0) = Nh1;
        MP_ShapeFunctions(27,1) = Nh2;
        MP_ShapeFunctions(27,2) = Nh3;

        MP_ShapeFunctions(28,0) = Nh2;
        MP_ShapeFunctions(28,1) = Nh3;
        MP_ShapeFunctions(28,2) = Nh1;

        MP_ShapeFunctions(29,0) = Nh3;
        MP_ShapeFunctions(29,1) = Nh1;
        MP_ShapeFunctions(29,2) = Nh2;

        MP_ShapeFunctions(30,0) = Nh2;
        MP_ShapeFunctions(30,1) = Nh1;
        MP_ShapeFunctions(30,2) = Nh3;

        MP_ShapeFunctions(31,0) = Nh1;
        MP_ShapeFunctions(31,1) = Nh3;
        MP_ShapeFunctions(31,2) = Nh2;

        MP_ShapeFunctions(32,0) = Nh3;
        MP_ShapeFunctions(32,1) = Nh2;
        MP_ShapeFunctions(32,2) = Nh1;

        return MP_ShapeFunctions;
    }

protected:
    /**@name Protected static Member Variables */
    /*@{ */

    ModelPart& mr_grid_model_part;
    ModelPart& mr_initial_model_part;
    ModelPart& mr_mpm_model_part;
    std::string m_GeometryElement;
    int m_NumPar;

    SolvingStrategyType::Pointer mp_solving_strategy;

    /*@} */
    /**@name Protected member Variables */
    /*@{ */

    /*@} */
    /**@name Protected Operators*/
    /*@{ */


    /*@} */
    /**@name Protected Operations*/
    /*@{ */


    /*@} */
    /**@name Protected  Access */
    /*@{ */


    /*@} */
    /**@name Protected Inquiry */
    /*@{ */


    /*@} */
    /**@name Protected LifeCycle */
    /*@{ */


private:

    /*@} */
    /**@name Static Member Variables */
    /*@{ */


    /*@} */
    /**@name Member Variables */
    /*@{ */

    /*@} */
    /**@name Private Operators*/
    /*@{ */


    /*@} */
    /**@name Private Operations*/
    /*@{ */


    /*@} */
    /**@name Private  Access */
    /*@{ */


    /*@} */
    /**@name Private Inquiry */
    /*@{ */


    /*@} */
    /**@name Un accessible methods */
    /*@{ */

    /** Copy constructor.
     */

    /*@} */

}; /* Class NewSolvingStrategy */

/*@} */

/**@name Type Definitions */
/*@{ */


/*@} */

} /* namespace Kratos.*/

#endif /* KRATOS_MPM_STRATEGY  defined */
<|MERGE_RESOLUTION|>--- conflicted
+++ resolved
@@ -320,19 +320,11 @@
                         }
 
                         // Setting particle element's initial condition
-<<<<<<< HEAD
-                        p_element->SetValue(MP_NUMBER, integration_point_per_elements);
-=======
->>>>>>> 75de5829
                         p_element->SetValue(MP_MATERIAL_ID, MP_Material_Id);
                         p_element->SetValue(MP_DENSITY, MP_Density);
                         p_element->SetValue(MP_MASS, MP_Mass);
                         p_element->SetValue(MP_VOLUME, MP_Volume);
-<<<<<<< HEAD
-                        p_element->SetValue(GAUSS_COORD, xg);
-=======
                         p_element->SetValue(MP_COORD, xg);
->>>>>>> 75de5829
                         p_element->SetValue(MP_DISPLACEMENT, MP_Displacement);
                         p_element->SetValue(MP_VELOCITY, MP_Velocity);
                         p_element->SetValue(MP_ACCELERATION, MP_Acceleration);
@@ -561,31 +553,6 @@
         for(int i = 0; i < static_cast<int>(grid_model_part.Elements().size()); ++i){
 
 			auto element_itr = grid_model_part.Elements().begin() + i;
-<<<<<<< HEAD
-			element_itr->Reset(ACTIVE);
-            if (m_GeometryElement == "Triangle"){
-                element_itr->GetGeometry()[0].Reset(ACTIVE);
-                element_itr->GetGeometry()[1].Reset(ACTIVE);
-                element_itr->GetGeometry()[2].Reset(ACTIVE);
-
-                if (TDim ==3)
-                {
-                    element_itr->GetGeometry()[3].Reset(ACTIVE);
-                }
-            }
-            else if (m_GeometryElement == "Quadrilateral"){
-                element_itr->GetGeometry()[0].Reset(ACTIVE);
-                element_itr->GetGeometry()[1].Reset(ACTIVE);
-                element_itr->GetGeometry()[2].Reset(ACTIVE);
-                element_itr->GetGeometry()[3].Reset(ACTIVE);
-
-                if (TDim ==3)
-                {
-                    element_itr->GetGeometry()[4].Reset(ACTIVE);
-                    element_itr->GetGeometry()[5].Reset(ACTIVE);
-                    element_itr->GetGeometry()[6].Reset(ACTIVE);
-                    element_itr->GetGeometry()[7].Reset(ACTIVE);
-=======
             auto& rGeom = element_itr->GetGeometry();
 			element_itr->Reset(ACTIVE);
             if (m_GeometryElement == "Triangle"){
@@ -610,7 +577,6 @@
                     rGeom[5].Reset(ACTIVE);
                     rGeom[6].Reset(ACTIVE);
                     rGeom[7].Reset(ACTIVE);
->>>>>>> 75de5829
                 }
             }
 		}
@@ -631,11 +597,7 @@
 
                 auto element_itr = mpm_model_part.Elements().begin() + i;
 
-<<<<<<< HEAD
-                array_1d<double,3> xg = element_itr->GetValue(GAUSS_COORD);
-=======
                 const array_1d<double,3>& xg = element_itr->GetValue(MP_COORD);
->>>>>>> 75de5829
                 typename BinBasedFastPointLocator<TDim>::ResultIteratorType result_begin = results.begin();
 
                 Element::Pointer pelem;
@@ -647,16 +609,6 @@
                 {
                     pelem->Set(ACTIVE);
                     element_itr->GetGeometry() = pelem->GetGeometry();
-<<<<<<< HEAD
-                    if (m_GeometryElement == "Triangle")
-                    {
-                        element_itr->GetGeometry()[0].Set(ACTIVE);
-                        element_itr->GetGeometry()[1].Set(ACTIVE);
-                        element_itr->GetGeometry()[2].Set(ACTIVE);
-                        if (TDim ==3)
-                        {
-                            element_itr->GetGeometry()[3].Set(ACTIVE);
-=======
                     auto& rGeom = element_itr->GetGeometry();
                     if (m_GeometryElement == "Triangle")
                     {
@@ -666,23 +618,10 @@
                         if (TDim ==3)
                         {
                             rGeom[3].Set(ACTIVE);
->>>>>>> 75de5829
                         }
                     }
                     else if(m_GeometryElement == "Quadrilateral")
                     {
-<<<<<<< HEAD
-                        element_itr->GetGeometry()[0].Set(ACTIVE);
-                        element_itr->GetGeometry()[1].Set(ACTIVE);
-                        element_itr->GetGeometry()[2].Set(ACTIVE);
-                        element_itr->GetGeometry()[3].Set(ACTIVE);
-                        if (TDim ==3)
-                        {
-                            element_itr->GetGeometry()[4].Set(ACTIVE);
-                            element_itr->GetGeometry()[5].Set(ACTIVE);
-                            element_itr->GetGeometry()[6].Set(ACTIVE);
-                            element_itr->GetGeometry()[7].Set(ACTIVE);
-=======
                         rGeom[0].Set(ACTIVE);
                         rGeom[1].Set(ACTIVE);
                         rGeom[2].Set(ACTIVE);
@@ -693,7 +632,6 @@
                             rGeom[5].Set(ACTIVE);
                             rGeom[6].Set(ACTIVE);
                             rGeom[7].Set(ACTIVE);
->>>>>>> 75de5829
                         }
                     }
                 }
@@ -717,7 +655,6 @@
     int Check() override
     {
         KRATOS_TRY
-<<<<<<< HEAD
 
         const auto& mpm_process_info  = mr_mpm_model_part.GetProcessInfo();
         for (auto& r_element : mr_mpm_model_part.Elements())
@@ -727,17 +664,6 @@
         for (auto& r_condition : mr_grid_model_part.Conditions())
             r_condition.Check(grid_process_info);
 
-=======
-
-        const auto& mpm_process_info  = mr_mpm_model_part.GetProcessInfo();
-        for (auto& r_element : mr_mpm_model_part.Elements())
-            r_element.Check(mpm_process_info);
-
-        const auto& grid_process_info = mr_grid_model_part.GetProcessInfo();
-        for (auto& r_condition : mr_grid_model_part.Conditions())
-            r_condition.Check(grid_process_info);
-
->>>>>>> 75de5829
         return 0;
         KRATOS_CATCH("")
     }
@@ -753,7 +679,6 @@
         const double Nb2 = 0.08141482341455;
         const double Nc1 = 0.17056930775176;
         const double Nc2 = 0.65886138449648;
-<<<<<<< HEAD
 
         const double Nd1 = 0.05054722831703;
         const double Nd2 = 0.89890554336594;
@@ -762,16 +687,6 @@
         const double Ne2 = 0.72849239295540;
         const double Ne3 = 0.00839477740996;
 
-=======
-
-        const double Nd1 = 0.05054722831703;
-        const double Nd2 = 0.89890554336594;
-
-        const double Ne1 = 0.26311282963464;
-        const double Ne2 = 0.72849239295540;
-        const double Ne3 = 0.00839477740996;
-
->>>>>>> 75de5829
         BoundedMatrix<double,16,3> MP_ShapeFunctions;
 
         MP_ShapeFunctions(0,0) = Na1;
