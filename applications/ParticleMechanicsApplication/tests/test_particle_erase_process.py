from __future__ import print_function, absolute_import, division
import KratosMultiphysics

import KratosMultiphysics.ParticleMechanicsApplication as KratosParticle
import KratosMultiphysics.KratosUnittest as KratosUnittest


class TestParticleEraseProcess(KratosUnittest.TestCase):

    def _generate_particle_element_and_check(self, current_model):
        KratosMultiphysics.Logger.GetDefaultOutput().SetSeverity(KratosMultiphysics.Logger.Severity.WARNING)

        dimension = 3

        # Initialize model part
        ## Material model part definition
        material_point_model_part = current_model.CreateModelPart("dummy_name")
        material_point_model_part.ProcessInfo.SetValue(KratosMultiphysics.DOMAIN_SIZE, dimension)

        ## Initial material model part definition
        initial_mesh_model_part = current_model.CreateModelPart("Initial_dummy_name")
        initial_mesh_model_part.ProcessInfo.SetValue(KratosMultiphysics.DOMAIN_SIZE, dimension)

        ## Grid model part definition
        grid_model_part = current_model.CreateModelPart("Background_Grid")
        grid_model_part.ProcessInfo.SetValue(KratosMultiphysics.DOMAIN_SIZE, dimension)

        # Create element and nodes
        sub_mp = initial_mesh_model_part.CreateSubModelPart("test")
        sub_mp.GetProperties()[1].SetValue(KratosParticle.PARTICLES_PER_ELEMENT, 4)
        self._create_nodes(sub_mp)
        self._create_elements(sub_mp)

        # Create background element and nodes
        background_sub_mp = grid_model_part.CreateSubModelPart("test2")
        self._create_nodes(background_sub_mp)
        self._create_elements(background_sub_mp)
        self._create_conditions(background_sub_mp)

        # Generate MP Elements and Conditions
<<<<<<< HEAD
        KratosParticle.GenerateMaterialPointElement(grid_model_part, initial_material_model_part, material_model_part, False, False)
        KratosParticle.GenerateMaterialPointCondition(grid_model_part, initial_material_model_part, material_model_part)
=======
        KratosParticle.GenerateMaterialPointElement(grid_model_part, initial_mesh_model_part, material_point_model_part, False, False)
        KratosParticle.GenerateMaterialPointCondition(grid_model_part, initial_mesh_model_part, material_point_model_part)
>>>>>>> 77331940

    def _create_nodes(self, initial_mp):
        initial_mp.CreateNewNode(1, -0.5, -0.5, 0.0)
        initial_mp.CreateNewNode(2,  0.5, -0.5, 0.0)
        initial_mp.CreateNewNode(3,  0.5,  0.5, 0.0)
        initial_mp.CreateNewNode(4, -0.5,  0.5, 0.0)
        initial_mp.CreateNewNode(5, -0.5, -0.5, 1.0)
        initial_mp.CreateNewNode(6,  0.5, -0.5, 1.0)
        initial_mp.CreateNewNode(7,  0.5,  0.5, 1.0)
        initial_mp.CreateNewNode(8, -0.5,  0.5, 1.0)

    def _create_elements(self, initial_mp):
        initial_mp.CreateNewElement("UpdatedLagrangian3D8N", 1, [1,2,3,4,5,6,7,8], initial_mp.GetProperties()[1])
        KratosMultiphysics.VariableUtils().SetFlag(KratosMultiphysics.ACTIVE, True, initial_mp.Elements)

    def _create_conditions(self, initial_mp):
        initial_mp.CreateNewCondition("Condition3D4N", 1, [2,4,8,6], initial_mp.GetProperties()[1])
        KratosMultiphysics.VariableUtils().SetFlag(KratosMultiphysics.BOUNDARY, True, initial_mp.Conditions)
        for condition in initial_mp.Conditions:
            condition.SetValue(KratosParticle.PARTICLES_PER_CONDITION, 0)

    def _search_element(self, current_model):
        # Default
        max_num_results = 1000
        specific_tolerance = 1.e-5

        # Get model part
        material_point_model_part = current_model.GetModelPart("dummy_name")
        grid_model_part           = current_model.GetModelPart("Background_Grid")

        # Search element
<<<<<<< HEAD
        KratosParticle.SearchElement(grid_model_part, material_model_part, max_num_results, specific_tolerance)
=======
        KratosParticle.SearchElement(grid_model_part, material_point_model_part, max_num_results, specific_tolerance)
>>>>>>> 77331940


    def test_ParticleEraseOutsideGivenDomain(self):
        current_model = KratosMultiphysics.Model()
        self._generate_particle_element_and_check(current_model)

        # Get model part
        material_point_model_part = current_model.GetModelPart("dummy_name")

        # Check initial total number of element
        particle_counter = material_point_model_part.NumberOfElements()
        self.assertEqual(particle_counter, 8)

        # Move particle
        for mpm in material_point_model_part.Elements:
            new_coordinate = mpm.GetValue(KratosParticle.MP_COORD) + [0.3, 0.23, 0.22]
            mpm.SetValue(KratosParticle.MP_COORD, new_coordinate)

        # Check outside given domain
        for mpm in material_point_model_part.Elements:
            new_coordinate = mpm.GetValue(KratosParticle.MP_COORD)
            if(new_coordinate[0] < -0.5 or new_coordinate[0] > 0.5 or new_coordinate[1] < -0.5 or new_coordinate[1] > 0.5 or new_coordinate[2] < -0.5 or new_coordinate[2] > 0.5 ):
                mpm.Set(KratosMultiphysics.TO_ERASE, True)

        # Initiate process
        process = KratosParticle.ParticleEraseProcess(material_point_model_part)

        # Execute
        process.Execute()

        # Check total number of element
        particle_counter = material_point_model_part.NumberOfElements()
        self.assertEqual(particle_counter, 1)
        expected_id = 9
        for mpm in material_point_model_part.Elements:
            self.assertEqual(mpm.Id, expected_id)

    def test_ParticleEraseBySearch(self):
        current_model = KratosMultiphysics.Model()
        self._generate_particle_element_and_check(current_model)

        # Get model part
        material_point_model_part = current_model.GetModelPart("dummy_name")

        # Check initial total number of element
        particle_counter = material_point_model_part.NumberOfElements()
        self.assertEqual(particle_counter, 8)

        # Move particle
        for mpm in material_point_model_part.Elements:
            new_coordinate = mpm.GetValue(KratosParticle.MP_COORD) + [0.3, 0.23, 0.22]
            mpm.SetValue(KratosParticle.MP_COORD, new_coordinate)

        # Call Search
        self._search_element(current_model)

        # Initiate process
        process = KratosParticle.ParticleEraseProcess(material_point_model_part)

        # Execute
        process.Execute()

        # Check total number of element
        particle_counter = material_point_model_part.NumberOfElements()
        self.assertEqual(particle_counter, 1)
        expected_id = 9
        for mpm in material_point_model_part.Elements:
            self.assertEqual(mpm.Id, expected_id)

    def test_ParticleConditionEraseOutsideGivenDomain(self):
        current_model = KratosMultiphysics.Model()
        self._generate_particle_element_and_check(current_model)

        # Get model part
        material_point_model_part = current_model.GetModelPart("dummy_name")

        # Check initial number of condition
        particle_counter = material_point_model_part.NumberOfConditions()
        self.assertEqual(particle_counter, 4)

        # Move particle
        for mpc in material_point_model_part.Conditions:
            new_coordinate = mpc.GetValue(KratosParticle.MPC_COORD) + [-0.5, 0.5, 0.5]
            mpc.SetValue(KratosParticle.MPC_COORD, new_coordinate)

        # Check outside given domain
        for mpc in material_point_model_part.Conditions:
            new_coordinate = mpc.GetValue(KratosParticle.MPC_COORD)
            if(new_coordinate[0] < -0.5 or new_coordinate[0] > 0.5 or new_coordinate[1] < -0.5 or new_coordinate[1] > 0.5 or new_coordinate[2] < -0.5 or new_coordinate[2] > 0.5 ):
                mpc.Set(KratosMultiphysics.TO_ERASE, True)

        # Initiate process
        process = KratosParticle.ParticleEraseProcess(material_point_model_part)

        # Execute
        process.Execute()

        # Check total number of condition
        particle_counter = material_point_model_part.NumberOfConditions()
        self.assertEqual(particle_counter, 1)
        expected_id = 11
        for mpc in material_point_model_part.Conditions:
            self.assertEqual(mpc.Id, expected_id)

    def test_ParticleConditionEraseBySearch(self):
        current_model = KratosMultiphysics.Model()
        self._generate_particle_element_and_check(current_model)

        # Get model part
        material_point_model_part = current_model.GetModelPart("dummy_name")

        # Check initial number of condition
        particle_counter = material_point_model_part.NumberOfConditions()
        self.assertEqual(particle_counter, 4)

        # Move particle
        for mpc in material_point_model_part.Conditions:
            new_coordinate = mpc.GetValue(KratosParticle.MPC_COORD) + [-0.5, 0.5, 0.5]
            mpc.SetValue(KratosParticle.MPC_COORD, new_coordinate)

        # Call Search
        self._search_element(current_model)

        # Initiate process
        process = KratosParticle.ParticleEraseProcess(material_point_model_part)

        # Execute
        process.Execute()

        # Check total number of condition
        particle_counter = material_point_model_part.NumberOfConditions()
        self.assertEqual(particle_counter, 1)
        expected_id = 11
        for mpc in material_point_model_part.Conditions:
            self.assertEqual(mpc.Id, expected_id)


if __name__ == '__main__':
    KratosUnittest.main()<|MERGE_RESOLUTION|>--- conflicted
+++ resolved
@@ -38,13 +38,8 @@
         self._create_conditions(background_sub_mp)
 
         # Generate MP Elements and Conditions
-<<<<<<< HEAD
-        KratosParticle.GenerateMaterialPointElement(grid_model_part, initial_material_model_part, material_model_part, False, False)
-        KratosParticle.GenerateMaterialPointCondition(grid_model_part, initial_material_model_part, material_model_part)
-=======
         KratosParticle.GenerateMaterialPointElement(grid_model_part, initial_mesh_model_part, material_point_model_part, False, False)
         KratosParticle.GenerateMaterialPointCondition(grid_model_part, initial_mesh_model_part, material_point_model_part)
->>>>>>> 77331940
 
     def _create_nodes(self, initial_mp):
         initial_mp.CreateNewNode(1, -0.5, -0.5, 0.0)
@@ -76,11 +71,7 @@
         grid_model_part           = current_model.GetModelPart("Background_Grid")
 
         # Search element
-<<<<<<< HEAD
-        KratosParticle.SearchElement(grid_model_part, material_model_part, max_num_results, specific_tolerance)
-=======
         KratosParticle.SearchElement(grid_model_part, material_point_model_part, max_num_results, specific_tolerance)
->>>>>>> 77331940
 
 
     def test_ParticleEraseOutsideGivenDomain(self):
