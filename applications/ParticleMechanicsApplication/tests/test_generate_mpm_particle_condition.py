--- conflicted
+++ resolved
@@ -31,10 +31,7 @@
         for condition in grid_model_part.Conditions:
             condition.SetValue(KratosParticle.PARTICLES_PER_CONDITION, num_particle)
             condition.SetValue(KratosParticle.MPC_BOUNDARY_CONDITION_TYPE, 1)
-<<<<<<< HEAD
-=======
-
->>>>>>> fe2bb23a
+
 
         # Create element and nodes for initial meshes
         sub_mp = initial_mesh_model_part.CreateSubModelPart("test")
