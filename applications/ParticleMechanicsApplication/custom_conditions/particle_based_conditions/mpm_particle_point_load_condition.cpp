//    |  /           |
//    ' /   __| _` | __|  _ \   __|
//    . \  |   (   | |   (   |\__ `
//   _|\_\_|  \__,_|\__|\___/ ____/
//                   Multi-Physics
//
//  License:		BSD License
//					Kratos default license: kratos/license.txt
//
//  Main authors:    Veronika Singer
//


// System includes

// External includes

// Project includes
#include "includes/define.h"
#include "custom_conditions/particle_based_conditions/mpm_particle_point_load_condition.h"
#include "utilities/math_utils.h"
#include "utilities/integration_utilities.h"

namespace Kratos
{
    //******************************* CONSTRUCTOR ****************************************
    //************************************************************************************

    MPMParticlePointLoadCondition::MPMParticlePointLoadCondition( IndexType NewId, GeometryType::Pointer pGeometry )
        : MPMParticleBaseLoadCondition( NewId, pGeometry )
    {
        //DO NOT ADD DOFS HERE!!!
    }

    //************************************************************************************
    //************************************************************************************

    MPMParticlePointLoadCondition::MPMParticlePointLoadCondition( IndexType NewId, GeometryType::Pointer pGeometry,  PropertiesType::Pointer pProperties )
        : MPMParticleBaseLoadCondition( NewId, pGeometry, pProperties )
    {
    }

    //********************************* CREATE *******************************************
    //************************************************************************************

    Condition::Pointer MPMParticlePointLoadCondition::Create(IndexType NewId,GeometryType::Pointer pGeometry,PropertiesType::Pointer pProperties) const
    {
        return Kratos::make_intrusive<MPMParticlePointLoadCondition>(NewId, pGeometry, pProperties);
    }

    //************************************************************************************
    //************************************************************************************

    Condition::Pointer MPMParticlePointLoadCondition::Create( IndexType NewId, NodesArrayType const& ThisNodes,  PropertiesType::Pointer pProperties ) const
    {
        return Kratos::make_intrusive<MPMParticlePointLoadCondition>( NewId, GetGeometry().Create( ThisNodes ), pProperties );
    }

    //******************************* DESTRUCTOR *****************************************
    //************************************************************************************

    MPMParticlePointLoadCondition::~MPMParticlePointLoadCondition()
    {
    }

    void MPMParticlePointLoadCondition::FinalizeNonLinearIteration(const ProcessInfo& rCurrentProcessInfo)
{
    KRATOS_TRY

        const unsigned int number_of_nodes = GetGeometry().PointsNumber();
        const unsigned int dimension = GetGeometry().WorkingSpaceDimension();

        GeneralVariables Variables;

        Variables.CurrentDisp = CalculateCurrentDisp(Variables.CurrentDisp, rCurrentProcessInfo);

        array_1d<double,3> delta_xg = ZeroVector(3);
        array_1d<double, 3 > MPC_velocity = ZeroVector(3);
        
        MPMShapeFunctionPointValuesKinematic(Variables.N);

        for ( unsigned int i = 0; i < number_of_nodes; i++ )
        {
            if (Variables.N[i] > std::numeric_limits<double>::epsilon() )
            {
                auto r_geometry = GetGeometry();
                array_1d<double, 3 > nodal_velocity = ZeroVector(3);
                if (r_geometry[i].SolutionStepsDataHas(VELOCITY))
                    nodal_velocity = r_geometry[i].FastGetSolutionStepValue(VELOCITY);
                for ( unsigned int j = 0; j < dimension; j++ )
                {
                    delta_xg[j] += Variables.N[i] * Variables.CurrentDisp(i,j);
                    MPC_velocity[j] += Variables.N[i] * nodal_velocity[j];
                }
            }
        }

        // Update the Material Point Condition Position
        m_delta_xg = delta_xg;
        m_velocity = MPC_velocity;
    
    KRATOS_CATCH( "" )
}
    //*************************COMPUTE FORCE AT EACH NODE*******************************
    //************************************************************************************
    /*
    This function distributes the pointload to the nodes
    */
    Matrix& MPMParticlePointLoadCondition::CalculateNodalForce(Matrix & rNodalForce, const ProcessInfo& rCurrentProcessInfo)
    {
        const unsigned int number_of_nodes = GetGeometry().size();
        const unsigned int dimension = GetGeometry().WorkingSpaceDimension();

        // Prepare variables
        GeneralVariables Variables;

        // Calculating shape function
        MPMShapeFunctionPointValues(Variables.N);

        // Here MP contribution in terms of force are added
        for ( unsigned int i = 0; i < number_of_nodes; i++ )
        {
            if (Variables.N[i] > std::numeric_limits<double>::epsilon() )
            {
                for (unsigned int j = 0; j < dimension; j++)
                {
                    rNodalForce(j,i) = Variables.N[i] * m_point_load[j];
                }
            }
        }
        
        return rNodalForce;
    }

    void MPMParticlePointLoadCondition::CalculateAll(
        MatrixType& rLeftHandSideMatrix, VectorType& rRightHandSideVector,
        const ProcessInfo& rCurrentProcessInfo,
        bool CalculateStiffnessMatrixFlag,
        bool CalculateResidualVectorFlag
        )
    {
        KRATOS_TRY

        const unsigned int number_of_nodes = GetGeometry().size();
        const unsigned int dimension = GetGeometry().WorkingSpaceDimension();
        const unsigned int block_size = this->GetBlockSize();

        // Resizing as needed the LHS
        const unsigned int matrix_size = number_of_nodes * block_size;

        if ( CalculateStiffnessMatrixFlag == true ) //calculation of the matrix is required
        {
            if ( rLeftHandSideMatrix.size1() != matrix_size )
            {
                rLeftHandSideMatrix.resize( matrix_size, matrix_size, false );
            }

            noalias( rLeftHandSideMatrix ) = ZeroMatrix(matrix_size,matrix_size); //resetting LHS
        }

        // Resizing as needed the RHS
        if ( CalculateResidualVectorFlag == true ) //calculation of the matrix is required
        {
            if ( rRightHandSideVector.size( ) != matrix_size )
            {
                rRightHandSideVector.resize( matrix_size, false );
            }

            noalias( rRightHandSideVector ) = ZeroVector( matrix_size ); //resetting RHS
        }
        
        Matrix nodal_force = ZeroMatrix(3,number_of_nodes);

        nodal_force = CalculateNodalForce(nodal_force, rCurrentProcessInfo);

        for (unsigned int ii = 0; ii < number_of_nodes; ++ii)
        {
            const unsigned int base = ii*dimension;

            for(unsigned int k = 0; k < dimension; ++k)
            {
                rRightHandSideVector[base + k] += GetPointLoadIntegrationWeight() * nodal_force(k,ii);
            }
        }
        KRATOS_CATCH( "" )
    }
    //************************************************************************************
    //************************************************************************************

    double MPMParticlePointLoadCondition::GetPointLoadIntegrationWeight()
    {
        return 1.0;
    }

    void MPMParticlePointLoadCondition::MPMShapeFunctionPointValuesKinematic( Vector& rResult) const
    {
        KRATOS_TRY

        MPMParticleBaseCondition::MPMShapeFunctionPointValues(rResult);

        // Only nodes with mass are assigned kinematic values. No contribution of mass-less nodes
        const GeometryType& r_geometry = GetGeometry();
        const unsigned int number_of_nodes = GetGeometry().PointsNumber();

        for ( unsigned int i = 0; i < number_of_nodes; i++ )
        {
            if (r_geometry[i].FastGetSolutionStepValue(NODAL_MASS, 0) <= std::numeric_limits<double>::epsilon()){
                rResult[i] = 0;
            }
        }

        KRATOS_CATCH( "" )
    }

    void MPMParticlePointLoadCondition::FinalizeSolutionStep( const ProcessInfo& rCurrentProcessInfo )
    {
        const unsigned int number_of_nodes = GetGeometry().PointsNumber();
        const unsigned int dimension = GetGeometry().WorkingSpaceDimension();

        GeneralVariables Variables;

        Variables.CurrentDisp = CalculateCurrentDisp(Variables.CurrentDisp, rCurrentProcessInfo);

        array_1d<double,3> delta_xg = ZeroVector(3);
        array_1d<double, 3 > MPC_velocity = ZeroVector(3);
        

        MPMShapeFunctionPointValuesKinematic(Variables.N);

        for ( unsigned int i = 0; i < number_of_nodes; i++ )
        {
            if (Variables.N[i] > std::numeric_limits<double>::epsilon() )
            {
                auto r_geometry = GetGeometry();
                array_1d<double, 3 > nodal_velocity = ZeroVector(3);
                if (r_geometry[i].SolutionStepsDataHas(VELOCITY))
                    nodal_velocity = r_geometry[i].FastGetSolutionStepValue(VELOCITY);
                for ( unsigned int j = 0; j < dimension; j++ )
                {
                    delta_xg[j] += Variables.N[i] * Variables.CurrentDisp(i,j);
                    MPC_velocity[j] += Variables.N[i] * nodal_velocity[j];
                }
            }
        }
        
        // Update the Material Point Condition Position
        m_xg += delta_xg ;
        m_displacement += delta_xg ;
        m_velocity = MPC_velocity;
    }

    void MPMParticlePointLoadCondition::SetValuesOnIntegrationPoints(
        const Variable<array_1d<double, 3 > >& rVariable,
        std::vector<array_1d<double, 3 > > rValues,
        const ProcessInfo& rCurrentProcessInfo)
    {
        KRATOS_ERROR_IF(rValues.size() > 1)
            << "Only 1 value per integration point allowed! Passed values vector size: "
            << rValues.size() << std::endl;

        if (rVariable == POINT_LOAD) {
            m_point_load = rValues[0];
        }
        else if (rVariable == MPC_DELTA_DISPLACEMENT) {
            rValues[0] = m_delta_xg;
        }
        else {
            MPMParticleBaseLoadCondition::SetValuesOnIntegrationPoints(
                rVariable, rValues, rCurrentProcessInfo);
        }
    }

    void MPMParticlePointLoadCondition::CalculateOnIntegrationPoints(
        const Variable<array_1d<double, 3 > >& rVariable,
<<<<<<< HEAD
        std::vector<array_1d<double, 3 > >& rValues,
=======
        const std::vector<array_1d<double, 3 > >& rValues,
>>>>>>> fd0c366d
        const ProcessInfo& rCurrentProcessInfo)
    {
        if (rValues.size() != 1)
            rValues.resize(1);

        if (rVariable == POINT_LOAD) {
            rValues[0] = m_point_load;
        }
        else if (rVariable == MPC_DELTA_DISPLACEMENT) {
            m_delta_xg = rValues[0];
        }
        else {
            MPMParticleBaseCondition::CalculateOnIntegrationPoints(
                rVariable, rValues, rCurrentProcessInfo);
        }
    }

} // Namespace Kratos<|MERGE_RESOLUTION|>--- conflicted
+++ resolved
@@ -272,11 +272,7 @@
 
     void MPMParticlePointLoadCondition::CalculateOnIntegrationPoints(
         const Variable<array_1d<double, 3 > >& rVariable,
-<<<<<<< HEAD
-        std::vector<array_1d<double, 3 > >& rValues,
-=======
         const std::vector<array_1d<double, 3 > >& rValues,
->>>>>>> fd0c366d
         const ProcessInfo& rCurrentProcessInfo)
     {
         if (rValues.size() != 1)
