--- conflicted
+++ resolved
@@ -1379,11 +1379,6 @@
         rMassMatrix.resize( matrix_size, matrix_size, false );
 
     rMassMatrix = ZeroMatrix(matrix_size);
-<<<<<<< HEAD
-
-    double TotalMass = 0;
-=======
->>>>>>> 75de5829
 
     //TOTAL MASS OF ONE MP ELEMENT
     const double& TotalMass = this->GetValue(MP_MASS);
