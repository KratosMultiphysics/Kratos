--- conflicted
+++ resolved
@@ -389,11 +389,7 @@
     GeometryType& r_geometry = GetGeometry();
     const int number_of_nodes = r_geometry.size();
     const int dimension = r_geometry.WorkingSpaceDimension();
-<<<<<<< HEAD
-    unsigned int dimension_2 = number_of_nodes * dimension;
-=======
     unsigned int matrix_size = number_of_nodes * dimension;
->>>>>>> 77331940
 
     if ( rResult.size() != matrix_size )
         rResult.resize( matrix_size, false );
