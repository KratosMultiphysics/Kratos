--- conflicted
+++ resolved
@@ -58,11 +58,8 @@
             "residual_absolute_tolerance"        : 1.0E-9,
             "max_iteration"                      : 20,
             "pressure_dofs"                      : false,
-<<<<<<< HEAD
             "lagrange_dofs"                      : false,
-=======
             "stabilization"                      : "ppp",
->>>>>>> 3b13c492
             "compressible"                       : true,
             "axis_symmetric_flag"                : false,
             "consistent_mass_matrix"             : false,
