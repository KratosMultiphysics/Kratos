from __future__ import print_function, absolute_import, division #makes KratosMultiphysics backward compatible with python 2.6 and 2.7

# Importing the Kratos Library
import KratosMultiphysics

# Import applications and dependencies
import KratosMultiphysics.ParticleMechanicsApplication as KratosParticle

# Import time library
import time

# Check that KratosMultiphysics was imported in the main script
KratosMultiphysics.CheckForPreviousImport()

def Factory(settings, Model):
    if(type(settings) != KratosMultiphysics.Parameters):
        raise Exception("Expected input shall be a Parameters object, encapsulating a json string")
    model_part = Model[settings["Parameters"]["model_part_name"].GetString()]
    output_name = settings["Parameters"]["output_name"].GetString()
    postprocess_parameters = settings["Parameters"]["postprocess_parameters"]
    return ParticleMPMGiDOutputProcess(model_part, output_name, postprocess_parameters)

class ParticleMPMGiDOutputProcess(KratosMultiphysics.Process):
    defaults = KratosMultiphysics.Parameters("""{
        "result_file_configuration": {
            "gidpost_flags": {
                "GiDPostMode": "GiD_PostBinary",
                "WriteDeformedMeshFlag": "WriteUndeformed",
                "WriteConditionsFlag": "WriteElementsOnly",
                "MultiFileFlag": "SingleFile"
            },
            "file_label": "time",
            "output_control_type": "step",
            "output_frequency": 1.0,
            "body_output": true,
            "node_output": false,
            "skin_output": false,
            "plane_output": [],
            "nodal_results": [],
            "nodal_nonhistorical_results": [],
            "nodal_flags_results": [],
            "gauss_point_results": [],
            "additional_list_files": []
        },
        "point_data_configuration": []
    }""")


    def __init__(self, model_part, file_name, param):

        KratosMultiphysics.Process.__init__(self)

        if param is None:
            param = self.defaults
        else:
            param.ValidateAndAssignDefaults(self.defaults)

        # Default
        self.param = param
        self.base_file_name = file_name
        self.model_part = model_part

        self.step_count = 0
        self.printed_step_count = 0
        self.next_output = 0.0


    # Public Functions
    def ExecuteInitialize(self):

        result_file_configuration = self.param["result_file_configuration"]
        result_file_configuration.ValidateAndAssignDefaults(self.defaults["result_file_configuration"])

        # Set up output frequency and format
        output_file_label = result_file_configuration["file_label"].GetString()
        if output_file_label == "time":
            self.output_label_is_time = True
        elif output_file_label == "step":
            self.output_label_is_time = False
        else:
            msg = "{0} Error: Unknown value \"{1}\" read for parameter \"{2}\"".format(self.__class__.__name__,output_file_label,"file_label")
            raise Exception(msg)

        output_control_type = result_file_configuration["output_control_type"].GetString()
        if output_control_type == "time":
            self.output_control_is_time = True
        elif output_control_type == "step":
            self.output_control_is_time = False
        else:
            msg = "{0} Error: Unknown value \"{1}\" read for parameter \"{2}\"".format(self.__class__.__name__,output_file_label,"file_label")
            raise Exception(msg)

        self.output_frequency = result_file_configuration["output_frequency"].GetDouble()

        # Set Variable list to print
        self.variable_name_list = result_file_configuration["gauss_point_results"]
        self.variable_list      = []
        for i in range(self.variable_name_list.size()):
            var_name = self.variable_name_list[i].GetString()
            variable = self._get_variable(var_name)
            self.variable_list.append(variable)

    def ExecuteBeforeSolutionLoop(self):
        # Initiate Output Mesh
        self.mesh_file = open(self.base_file_name + ".post.msh",'w')
        self.mesh_file.write("MESH \"")
        self.mesh_file.write("outmesh")
        self.mesh_file.write("\" dimension 3 ElemType Point Nnode 1\n")
        self.mesh_file.write("Coordinates\n")
        for mpm in self.model_part.Elements:
            coord = mpm.GetValue(KratosParticle.MP_COORD)
            self.mesh_file.write("{} {} {} {}\n".format( mpm.Id, coord[0], coord[1], coord[2]))
        self.mesh_file.write("End Coordinates\n")
        self.mesh_file.write("Elements\n")
        for mpm in self.model_part.Elements:
            self.mesh_file.write("{} {}\n".format(mpm.Id, mpm.Id))
        self.mesh_file.write("End Elements\n")
        self.mesh_file.flush()

        # Initiate Output File
        self.result_file = open(self.base_file_name + ".post.res",'w')
        self.result_file.write("GiD Post Results File 1.0\n")

    def ExecuteInitializeSolutionStep(self):
        self.step_count += 1

    def ExecuteFinalizeSolutionStep(self): pass

    def ExecuteFinalize(self): pass

    def PrintOutput(self):
        # Print the output
        time = self._get_pretty_time(self.model_part.ProcessInfo[KratosMultiphysics.TIME])
        self.printed_step_count += 1
        self.model_part.ProcessInfo[KratosMultiphysics.PRINTED_STEP] = self.printed_step_count
<<<<<<< HEAD

=======
        
>>>>>>> 55f277ce
        # Write results to the initiated result file
        self._write_mp_results(time)

        # Schedule next output
        if self.output_frequency > 0.0: # Note: if == 0, we'll just always print
            if self.output_control_is_time:
                while self._get_pretty_time(self.next_output) <= time:
                    self.next_output += self.output_frequency
            else:
                while self.next_output <= self.step_count:
                    self.next_output += self.output_frequency


    def IsOutputStep(self):
        if self.output_control_is_time:
            time = self._get_pretty_time(self.model_part.ProcessInfo[KratosMultiphysics.TIME])
            return (time >= self._get_pretty_time(self.next_output))
        else:
            return ( self.step_count >= self.next_output )

<<<<<<< HEAD

=======
>>>>>>> 55f277ce
    # Private Functions
    def _get_pretty_time(self,time):
        pretty_time = "{0:.12g}".format(time)
        pretty_time = float(pretty_time)
        return pretty_time

    def _get_attribute(self, my_string, function_pointer, attribute_type):
        """Return the python object named by the string argument.

        To be used with functions from KratosGlobals

        Examples:
        variable = self._get_attribute("DISPLACEMENT",
                                       KratosMultiphysics.ParticleMechanicsApplication.GetVariable,
                                       "Variable")
        """
        splitted = my_string.split(".")

        if len(splitted) == 0:
            raise Exception("Something wrong. Trying to split the string " + my_string)
        if len(splitted) > 3:
            raise Exception("Something wrong. String " + my_string + " has too many arguments")

        attribute_name = splitted[-1]

        if len(splitted) == 2 or len(splitted) == 3:
            warning_msg =  "Ignoring \"" +  my_string.rsplit(".",1)[0]
            warning_msg += "\" for " + attribute_type +" \"" + attribute_name + "\""
            KratosMultiphysics.Logger.PrintInfo("Warning in mpm gid output", warning_msg)

        return function_pointer(attribute_name) # This also checks if the application has been imported

    def _get_variable(self, my_string):
        """Return the python object of a Variable named by the string argument.

        Examples:
        recommended usage:
        variable = self._get_variable("MP_VELOCITY")
        deprecated:
        variable = self._get_variables("KratosMultiphysics.ParticleMechanicsApplication.MP_VELOCITY")
        """
        return self._get_attribute(my_string, KratosMultiphysics.KratosGlobals.GetVariable, "Variable")

    def _write_mp_results(self, step_label=None):
        clock_time = self._start_time_measure()

        for i in range(self.variable_name_list.size()):
            var_name = self.variable_name_list[i].GetString()
            variable = self.variable_list[i]
<<<<<<< HEAD

            is_scalar = self._is_scalar(variable)
=======
>>>>>>> 55f277ce

            # Write in result file
            self.result_file.write("Result \"")
            self.result_file.write(var_name)

            if is_scalar:
                self.result_file.write('" "Kratos" {} Scalar OnNodes\n'.format(step_label))
            else:
                self.result_file.write('" "Kratos" {} Vector OnNodes\n'.format(step_label))

            self.result_file.write("Values\n")
            for mpm in self.model_part.Elements:
                print_variable = mpm.GetValue(variable)
                # Check whether variable is a scalar or vector
                if isinstance(print_variable, float) or isinstance(print_variable, int):
                    print_size = 1
                else:
                    print_size = print_variable.Size()

                # Write variable as formated
                if print_size == 1:
                    self.result_file.write("{} {}\n".format(mpm.Id, print_variable))
                elif print_size == 3:
                    self.result_file.write("{} {} {} {}\n".format(mpm.Id, print_variable[0], print_variable[1], print_variable[2]))
                elif print_size == 6:
                    self.result_file.write("{} {} {} {} {} {} {}\n".format(mpm.Id, print_variable[0], print_variable[1], print_variable[2], print_variable[3], print_variable[4], print_variable[5]))
                else:
                    KratosMultiphysics.Logger.PrintInfo("Warning in mpm gid output", "Printing format is not defined for variable: ", var_name, "with size: ", print_size)

            self.result_file.write("End Values\n")

        self._stop_time_measure(clock_time)

    def _start_time_measure(self):
        return time.time()

    def _stop_time_measure(self, time_ip):
        time_fp = time.time()
        KratosMultiphysics.Logger.PrintInfo("::[ParticleMPMGidOutputUtility]:: ", "[Spent time for output = ", time_fp - time_ip, "sec]")

    def _is_scalar(self,variable):
        is_scalar = False
        if (isinstance(variable,KratosMultiphysics.IntegerVariable) or isinstance(variable,KratosMultiphysics.DoubleVariable) or isinstance(variable,KratosMultiphysics.BoolVariable)):
            is_scalar = True
        elif (isinstance(variable,KratosMultiphysics.StringVariable)):
            raise Exception("String variable cant be printed.")
        return is_scalar<|MERGE_RESOLUTION|>--- conflicted
+++ resolved
@@ -133,11 +133,6 @@
         time = self._get_pretty_time(self.model_part.ProcessInfo[KratosMultiphysics.TIME])
         self.printed_step_count += 1
         self.model_part.ProcessInfo[KratosMultiphysics.PRINTED_STEP] = self.printed_step_count
-<<<<<<< HEAD
-
-=======
-        
->>>>>>> 55f277ce
         # Write results to the initiated result file
         self._write_mp_results(time)
 
@@ -158,15 +153,8 @@
         else:
             return ( self.step_count >= self.next_output )
 
-<<<<<<< HEAD
-
-=======
->>>>>>> 55f277ce
     # Private Functions
-    def _get_pretty_time(self,time):
         pretty_time = "{0:.12g}".format(time)
-        pretty_time = float(pretty_time)
-        return pretty_time
 
     def _get_attribute(self, my_string, function_pointer, attribute_type):
         """Return the python object named by the string argument.
@@ -211,11 +199,8 @@
         for i in range(self.variable_name_list.size()):
             var_name = self.variable_name_list[i].GetString()
             variable = self.variable_list[i]
-<<<<<<< HEAD
 
             is_scalar = self._is_scalar(variable)
-=======
->>>>>>> 55f277ce
 
             # Write in result file
             self.result_file.write("Result \"")
