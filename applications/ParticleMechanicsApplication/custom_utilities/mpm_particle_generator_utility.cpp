//    |  /           |
//    ' /   __| _` | __|  _ \   __|
//    . \  |   (   | |   (   |\__ \.
//   _|\_\_|  \__,_|\__|\___/ ____/
//                   Multi-Physics
//
//  License:		 BSD License
//					 Kratos default license: kratos/license.txt
//
//  Main authors:    Bodhinanda Chandra
//

// System includes

// External includes

// Project includes
#include "custom_utilities/mpm_particle_generator_utility.h"
#include "custom_utilities/particle_mechanics_math_utilities.h"


namespace Kratos
{
namespace MPMParticleGeneratorUtility
{

    template<SizeType TDimension>
    void GenerateMaterialPointElement(  ModelPart& rBackgroundGridModelPart,
                                        ModelPart& rInitialModelPart,
                                        ModelPart& rMPMModelPart,
                                        bool IsMixedFormulation) {
        const bool IsAxisSymmetry = (rBackgroundGridModelPart.GetProcessInfo().Has(IS_AXISYMMETRIC))
            ? rBackgroundGridModelPart.GetProcessInfo().GetValue(IS_AXISYMMETRIC)
            : false;

        const ProcessInfo& rCurrentProcessInfo = rBackgroundGridModelPart.GetProcessInfo();
        // Initialize zero the variables needed
        std::vector<array_1d<double, 3>> xg = { ZeroVector(3) };
        std::vector<array_1d<double, 3>> mp_displacement = { ZeroVector(3) };
        std::vector<array_1d<double, 3>> mp_velocity = { ZeroVector(3) };
        std::vector<array_1d<double, 3>> mp_acceleration = { ZeroVector(3) };
        std::vector<array_1d<double, 3>> mp_volume_acceleration = { ZeroVector(3) };

        std::vector<Vector> mp_cauchy_stress_vector = { ZeroVector(6) };
        std::vector<Vector> mp_almansi_strain_vector = { ZeroVector(6) };
        std::vector<double> mp_pressure = { 0.0 };

        std::vector<double> mp_mass(1);
        std::vector<double> mp_volume(1);

        // Determine element index: This convention is done in order for the purpose of visualization in GiD
        const unsigned int number_elements = rBackgroundGridModelPart.NumberOfElements() + rInitialModelPart.NumberOfElements();
        const unsigned int number_nodes = rBackgroundGridModelPart.NumberOfNodes();
        unsigned int last_element_id = (number_nodes > number_elements) ? (number_nodes + 1) : (number_elements + 1);

        BinBasedFastPointLocator<TDimension> SearchStructure(rBackgroundGridModelPart);
        SearchStructure.UpdateSearchDatabase();
        typename BinBasedFastPointLocator<TDimension>::ResultContainerType results(100);

        // Loop over the submodelpart of rInitialModelPart
        for (auto& submodelpart : rInitialModelPart.SubModelParts())
        {
            std::string submodelpart_name = submodelpart.Name();

            rMPMModelPart.CreateSubModelPart(submodelpart_name);

            // Loop over the element of submodelpart and generate mpm element to be appended to the rMPMModelPart
            for (ModelPart::ElementIterator i = submodelpart.ElementsBegin();
                i != submodelpart.ElementsEnd(); i++)
            {
                if (i->IsDefined(ACTIVE))
                {
                    Properties::Pointer properties = i->pGetProperties();
                    const double density = i->GetProperties()[DENSITY];

                    // Check number of particles per element to be created
                    unsigned int particles_per_element;
                    if (i->GetProperties().Has(PARTICLES_PER_ELEMENT)) {
                        particles_per_element = i->GetProperties()[PARTICLES_PER_ELEMENT];
                    }
                    else {
                        std::string warning_msg = "PARTICLES_PER_ELEMENT is not specified in Properties, ";
                        warning_msg += "1 Particle per element is assumed.";
                        KRATOS_WARNING("MPMParticleGeneratorUtility") << "WARNING: " << warning_msg << std::endl;
                        particles_per_element = 1;
                    }

                    // Get geometry and dimension of the background grid
                    const GeometryData::KratosGeometryType background_geo_type = rBackgroundGridModelPart.ElementsBegin()->GetGeometry().GetGeometryType();
                    const std::size_t domain_size = rBackgroundGridModelPart.GetProcessInfo()[DOMAIN_SIZE];
                    const Geometry< Node >& r_geometry = i->GetGeometry(); // current element's geometry

                    // Get integration method and shape function values
                    IntegrationMethod int_method = GeometryData::IntegrationMethod::GI_GAUSS_1;
                    Matrix shape_functions_values;
                    bool is_equal_int_volumes = false;
                    DetermineIntegrationMethodAndShapeFunctionValues(r_geometry, particles_per_element,
                        int_method, shape_functions_values, is_equal_int_volumes);

                    // Get volumes of the material points
                    const unsigned int integration_point_per_elements = shape_functions_values.size1();
                    Vector int_volumes (integration_point_per_elements);
                    if (is_equal_int_volumes) {
                        for (size_t j = 0; j < integration_point_per_elements; ++j)  int_volumes[j] = r_geometry.DomainSize() / integration_point_per_elements;
                    }
                    else  GetIntegrationPointVolumes(r_geometry, int_method, int_volumes);
                    if (domain_size == 2 && i->GetProperties().Has(THICKNESS)) {
                        for (size_t j = 0; j < integration_point_per_elements; ++j) int_volumes[j] *= i->GetProperties()[THICKNESS];
                    }

                    // Set element type
                    std::string element_type_name = "MPMUpdatedLagrangian";
                    if (IsMixedFormulation) {
                        if ((rCurrentProcessInfo.GetValue(STABILIZATION_TYPE) == 0) || (rCurrentProcessInfo.GetValue(STABILIZATION_TYPE) == 1)){
<<<<<<< HEAD
                            if (background_geo_type == GeometryData::KratosGeometryType::Kratos_Triangle2D3 || background_geo_type == GeometryData::KratosGeometryType::Kratos_Tetrahedra3D4) element_type_name = "UpdatedLagrangianUP";
                            else KRATOS_ERROR << "Element for mixed U-P formulation is only implemented for 2D Triangle Elements." << std::endl;
                        }
                        else {
                            if (background_geo_type == GeometryData::KratosGeometryType::Kratos_Triangle2D3  || background_geo_type == GeometryData::KratosGeometryType::Kratos_Tetrahedra3D4) element_type_name = "UpdatedLagrangianUPVMS";
=======
                            if (background_geo_type == GeometryData::KratosGeometryType::Kratos_Triangle2D3 || background_geo_type == GeometryData::KratosGeometryType::Kratos_Tetrahedra3D4) element_type_name = "MPMUpdatedLagrangianUP";
                            else KRATOS_ERROR << "Element for mixed U-P formulation is only implemented for 2D Triangle Elements." << std::endl;
                        }
                        else {
                            if (background_geo_type == GeometryData::KratosGeometryType::Kratos_Triangle2D3  || background_geo_type == GeometryData::KratosGeometryType::Kratos_Tetrahedra3D4) element_type_name = "MPMUpdatedLagrangianUPVMS";
>>>>>>> 1d1c631f
                            else KRATOS_ERROR << "Element for mixed U-P formulation is only implemented for 2D Triangle Elements." << std::endl;
                        }

                    }
                    else if (IsAxisSymmetry && domain_size == 3) KRATOS_ERROR << "Axisymmetric elements must be used in a 2D domain. You specified a 3D domain." << std::endl;
                    else if (rBackgroundGridModelPart.GetProcessInfo().Has(IS_PQMPM)) {
                        if (rBackgroundGridModelPart.GetProcessInfo().GetValue(IS_PQMPM)) {
                            element_type_name = "MPMUpdatedLagrangianPQ";
                            KRATOS_ERROR_IF(IsAxisSymmetry) << "PQMPM is not implemented for axisymmetric elements yet." << std::endl;
                        }
                    }

                    // Get new element
                    const Element& new_element = KratosComponents<Element>::Get(element_type_name);

                    // Loop over the material points that fall in each grid element
                    unsigned int new_element_id = 0;
                    for (unsigned int PointNumber = 0; PointNumber < integration_point_per_elements; PointNumber++)
                    {
                        mp_volume[0] = int_volumes[PointNumber];
                        mp_mass[0] = int_volumes[PointNumber]*density;

                        std::vector<double> MP_density = { density };

                        xg[0].clear();

                        // Loop over the nodes of the grid element
                        for (unsigned int dimension = 0; dimension < r_geometry.WorkingSpaceDimension(); dimension++)
                        {
                            for (unsigned int j = 0; j < r_geometry.size(); j++)
                            {
                                xg[0][dimension] = xg[0][dimension] + shape_functions_values(PointNumber, j) * r_geometry[j].Coordinates()[dimension];
                            }
                        }
                        if (IsAxisSymmetry) {
                            mp_volume[0] *= 2.0 * Globals::Pi * xg[0][0];
                            mp_mass[0] = mp_volume[0] * density;
                        }

                        typename BinBasedFastPointLocator<TDimension>::ResultIteratorType result_begin = results.begin();
                        Element::Pointer pelem;
                        Vector N;

                        // FindPointOnMesh find the background element in which a given point falls and the relative shape functions
                        bool is_found = SearchStructure.FindPointOnMesh(xg[0], N, pelem, result_begin);
                        if (!is_found) KRATOS_WARNING("MPM particle generator utility") << "::search failed." << std::endl;

                        pelem->Set(ACTIVE);
                        auto p_new_geometry = CreateQuadraturePointsUtility<Node>::CreateFromCoordinates(
                            pelem->pGetGeometry(), xg[0],
                            mp_volume[0]);

                        // Create new material point element
                        new_element_id = last_element_id + PointNumber;
                        Element::Pointer p_element = new_element.Create(
                            new_element_id, p_new_geometry, properties);

                        const ProcessInfo process_info = ProcessInfo();

                        // Setting particle element's initial condition
                        p_element->SetValuesOnIntegrationPoints(MP_DENSITY, MP_density, process_info);
                        p_element->SetValuesOnIntegrationPoints(MP_MASS, mp_mass, process_info);
                        p_element->SetValuesOnIntegrationPoints(MP_VOLUME, mp_volume, process_info);
                        p_element->SetValuesOnIntegrationPoints(MP_COORD, xg, process_info);
                        p_element->SetValuesOnIntegrationPoints(MP_DISPLACEMENT, mp_displacement, process_info);
                        p_element->SetValuesOnIntegrationPoints(MP_VELOCITY, mp_velocity, process_info);
                        p_element->SetValuesOnIntegrationPoints(MP_ACCELERATION, mp_acceleration, process_info);
                        p_element->SetValuesOnIntegrationPoints(MP_VOLUME_ACCELERATION, mp_volume_acceleration, process_info);
                        p_element->SetValuesOnIntegrationPoints(MP_CAUCHY_STRESS_VECTOR, mp_cauchy_stress_vector, process_info);
                        p_element->SetValuesOnIntegrationPoints(MP_ALMANSI_STRAIN_VECTOR, mp_almansi_strain_vector, process_info);

                        if (IsMixedFormulation)
                        {
                            p_element->SetValuesOnIntegrationPoints(MP_PRESSURE, mp_pressure, process_info);
                        }

                        // Add the MP Element to the model part
                        rMPMModelPart.GetSubModelPart(submodelpart_name).AddElement(p_element);
                    }

                    last_element_id += integration_point_per_elements;

                }
            }
        }
    }
    /**
     * @brief Function to Initiate material point condition.
     * @details Generating particle condition using a designated shape functions
     */

    template <SizeType TDimension>
    void GenerateMaterialPointCondition(ModelPart& rBackgroundGridModelPart,
                                            ModelPart& rInitialModelPart,
                                            ModelPart& rMPMModelPart){
        // Initialize zero the variables needed
        std::vector<array_1d<double, 3>> mpc_xg = { ZeroVector(3) };
        array_1d<double,3> mpc_normal = ZeroVector(3);
        std::vector<array_1d<double, 3>> mpc_displacement = { ZeroVector(3) };
        std::vector<array_1d<double, 3>> mpc_delta_displacement = { ZeroVector(3) };
        std::vector<array_1d<double, 3>> mpc_imposed_displacement = { ZeroVector(3) };
        std::vector<array_1d<double, 3>> mpc_velocity = { ZeroVector(3) };
        std::vector<array_1d<double, 3>> mpc_imposed_velocity = { ZeroVector(3) };
        std::vector<array_1d<double, 3>> mpc_acceleration = { ZeroVector(3) };
        std::vector<array_1d<double, 3>> mpc_imposed_acceleration = { ZeroVector(3) };
        std::vector<array_1d<double, 3>> mpc_contact_force = { ZeroVector(3) };
        std::vector<array_1d<double, 3>> point_load = { ZeroVector(3) };

        std::vector<double> mpc_area(1);
        std::vector<double> mpc_penalty_factor(1);

        // Determine condition index: This convention is done in order for the purpose of visualization in GiD
        const unsigned int number_conditions = rBackgroundGridModelPart.NumberOfConditions();
        const unsigned int number_elements = rBackgroundGridModelPart.NumberOfElements() + rInitialModelPart.NumberOfElements() + rMPMModelPart.NumberOfElements();
        const unsigned int number_nodes = rBackgroundGridModelPart.NumberOfNodes();
        unsigned int last_condition_id;
        if (number_elements > number_nodes && number_elements > number_conditions)
            last_condition_id = number_elements;
        else if (number_nodes > number_elements && number_nodes > number_conditions)
            last_condition_id = number_nodes;
        else
            last_condition_id = number_conditions;

        BinBasedFastPointLocator<TDimension> SearchStructure(rBackgroundGridModelPart);
        SearchStructure.UpdateSearchDatabase();
        typename BinBasedFastPointLocator<TDimension>::ResultContainerType results(100);

        // Loop over the submodelpart of rBackgroundGridModelPart
        for (auto& submodelpart : rBackgroundGridModelPart.SubModelParts())
        {
            // For submodelpart without condition, exit
            if (submodelpart.NumberOfConditions() != 0){

                std::string submodelpart_name = submodelpart.Name();

                // For regular conditions: straight copy all conditions
                if (!submodelpart.ConditionsBegin()->Is(BOUNDARY)){
                    if (submodelpart.NodesBegin()->Is(SLIP)){
                        // Do nothing, this is a slip condition applied directly
                        // to the background grid nodes.
                        // Check 'apply_mpm_slip_boundary_process.py'
                    }
                    else {
                        rMPMModelPart.CreateSubModelPart(submodelpart_name);
                        rMPMModelPart.SetConditions(submodelpart.pConditions());
                    }
                }
                 // For boundary conditions: create particle conditions for all the necessary conditions
                else{
                    // NOTE: To create Particle Condition, we consider both the nodal position as well as the position of integration point
                    // Loop over the conditions of submodelpart and generate mpm condition to be appended to the rMPMModelPart
                    rMPMModelPart.CreateSubModelPart(submodelpart_name);
                    for (ModelPart::ConditionIterator i = submodelpart.ConditionsBegin();
                            i != submodelpart.ConditionsEnd(); i++)
                    {
                        Properties::Pointer properties = i->pGetProperties();
                        // Flag whether condition is Neumann or Dirichlet
                        const bool is_neumann_condition = i->GetValue(MPC_IS_NEUMANN);
                        const int boundary_condition_type = i->GetValue(MPC_BOUNDARY_CONDITION_TYPE);



                        // Check number of particles per condition to be created
                        unsigned int particles_per_condition = 0; // Default zero
                        if (i->Has( PARTICLES_PER_CONDITION )){
                            particles_per_condition = i->GetValue(PARTICLES_PER_CONDITION);
                        }
                        else{
                            std::string warning_msg = "PARTICLES_PER_CONDITION is not specified, ";
                            warning_msg += "Only one particle is assumed";
                            KRATOS_WARNING("MPMParticleGeneratorUtility") << "WARNING: " << warning_msg << std::endl;
                        }

                        // Get condition variables:
                        // Normal vector
                        if (i->Has(NORMAL)) mpc_normal = i->GetValue(NORMAL);
                        ParticleMechanicsMathUtilities<double>::Normalize(mpc_normal);

                        // Get shape_function_values from defined particle_per_condition
                        const Geometry< Node >& r_geometry = i->GetGeometry(); // current condition's geometry

                        Matrix shape_functions_values;

                        // Get integration method and shape function values
                        IntegrationMethod int_method = GeometryData::IntegrationMethod::GI_GAUSS_1;
                        bool is_equal_int_volumes = false;

                        DetermineConditionIntegrationMethodAndShapeFunctionValues(r_geometry, particles_per_condition,
                            int_method, shape_functions_values, is_equal_int_volumes);

                        // Number of integration point per condition
                        const unsigned int integration_point_per_conditions = shape_functions_values.size1();
                        Vector int_volumes (integration_point_per_conditions);

                        if (is_equal_int_volumes) {
                            for (size_t j = 0; j < integration_point_per_conditions; ++j)  int_volumes[j] = r_geometry.Area() / integration_point_per_conditions;
                        }
                        else  GetIntegrationPointArea(r_geometry, int_method, int_volumes);

                        // Check condition variables
                        if (i->Has(DISPLACEMENT))
                            mpc_imposed_displacement[0] = i->GetValue(DISPLACEMENT);
                        if (i->Has(VELOCITY))
                            mpc_imposed_velocity[0] = i->GetValue(VELOCITY);
                        if (i->Has(ACCELERATION))
                            mpc_imposed_acceleration[0] = i->GetValue(ACCELERATION);
                        if (i->Has(PENALTY_FACTOR))
                            mpc_penalty_factor[0] = i->GetValue(PENALTY_FACTOR);

                        const bool is_slip = i->Is(SLIP);
                        const bool is_contact = i->Is(CONTACT);
                        const bool is_interface = i->Is(INTERFACE);
                        const bool flip_normal_direction = i->Is(MODIFIED);

                        std::string condition_type_name;

                        // If dirichlet boundary or coupling interface
                        if (!is_neumann_condition){
                            if(!is_interface){
                                condition_type_name = "MPMParticlePenaltyDirichletCondition";
                            }
                            else{
                                    condition_type_name = "MPMParticlePenaltyCouplingInterfaceCondition";
                                }
                        }
                        else{
                            if( i->Has( POINT_LOAD ) ){
                                point_load[0] = i->GetValue( POINT_LOAD );
                                condition_type_name = "MPMParticlePointLoadCondition";
                            }
                            else{
                                KRATOS_ERROR << "Particle line load / surface load condition is not yet implemented." << std::endl;
                            }
                        }
                        // Get new condition
                        const Condition& new_condition = KratosComponents<Condition>::Get(condition_type_name);

                        // Check Normal direction
                        if (flip_normal_direction) mpc_normal *= -1.0;

                        unsigned int new_condition_id = 0;

                        // Create Particle Point Load Condition
                        if (condition_type_name == "MPMParticlePointLoadCondition" ){
                            // create point load condition
                            mpc_area[0] = 1;


                            // Create new material point condition
                            new_condition_id = last_condition_id + 1;

                            mpc_xg[0].clear();

                            for (unsigned int dimension = 0; dimension < r_geometry.WorkingSpaceDimension(); dimension++){
                                mpc_xg[0][dimension] = r_geometry[0].Coordinates()[dimension];
                            }

                            typename BinBasedFastPointLocator<TDimension>::ResultIteratorType result_begin = results.begin();
                            Element::Pointer pelem;
                            Vector N;


                            // FindPointOnMesh find the background element in which a given point falls and the relative shape functions
                            bool is_found = SearchStructure.FindPointOnMesh(mpc_xg[0], N, pelem, result_begin);
                            if (!is_found) KRATOS_WARNING("MPM particle generator utility") << "::search failed." << std::endl;

                            auto p_new_geometry = CreateQuadraturePointsUtility<Node>::CreateFromCoordinates(
                                pelem->pGetGeometry(), mpc_xg[0],
                                mpc_area[0]);

                            Condition::Pointer p_condition = new_condition.Create(
                                new_condition_id, p_new_geometry, properties);


                            ProcessInfo process_info = ProcessInfo();
                            if (is_interface)
                            {
                                p_condition->Set(INTERFACE);
                                p_condition->SetValuesOnIntegrationPoints(POINT_LOAD,  mpc_contact_force , process_info);

                            }

                            // Setting particle condition's initial condition
                            p_condition->SetValuesOnIntegrationPoints(MPC_COORD, mpc_xg , process_info);
                            p_condition->SetValuesOnIntegrationPoints(MPC_AREA, mpc_area, process_info);
                            p_condition->SetValuesOnIntegrationPoints(POINT_LOAD, { point_load }, process_info);
                            p_condition->SetValuesOnIntegrationPoints(MPC_DISPLACEMENT, { mpc_displacement }, process_info);
                            p_condition->SetValuesOnIntegrationPoints(MPC_DELTA_DISPLACEMENT, { mpc_delta_displacement }, process_info);
                            p_condition->SetValuesOnIntegrationPoints(MPC_VELOCITY, { mpc_velocity }, process_info);
                            p_condition->SetValuesOnIntegrationPoints(MPC_ACCELERATION, { mpc_acceleration }, process_info);
                            // Mark as boundary condition
                            p_condition->Set(BOUNDARY, true);

                            // Add the MP Condition to the model part
                            rMPMModelPart.GetSubModelPart(submodelpart_name).AddCondition(p_condition);
                            last_condition_id +=1;

                        }
                        // Loop over the conditions to create inner particle condition (except point load condition)
                        else{
                            for ( unsigned int point_number = 0; point_number < integration_point_per_conditions; point_number++ )
                            {
                                mpc_area[0] = int_volumes[point_number];
                                mpc_xg[0].clear();

                                // Loop over the nodes of the grid condition
                                for (unsigned int dimension = 0; dimension < r_geometry.WorkingSpaceDimension(); dimension++){
                                    for ( unsigned int j = 0; j < r_geometry.size(); j ++){
                                        mpc_xg[0][dimension] = mpc_xg[0][dimension] + shape_functions_values(point_number, j) * r_geometry[j].Coordinates()[dimension];
                                    }
                                }
                                typename BinBasedFastPointLocator<TDimension>::ResultIteratorType result_begin = results.begin();
                                Element::Pointer pelem;
                                Vector N;

                                // FindPointOnMesh find the background element in which a given point falls and the relative shape functions
                                bool is_found = SearchStructure.FindPointOnMesh(mpc_xg[0], N, pelem, result_begin);
                                if (!is_found) KRATOS_WARNING("MPM particle generator utility") << "::MPC search failed." << std::endl;

                                pelem->Set(ACTIVE);
                                auto p_new_geometry = CreateQuadraturePointsUtility<Node>::CreateFromCoordinates(
                                    pelem->pGetGeometry(), mpc_xg[0],
                                    mpc_area[0]);

                                // Create new material point condition
                                new_condition_id = last_condition_id + point_number +1 ;
                                Condition::Pointer p_condition = new_condition.Create(new_condition_id, p_new_geometry, properties);

                                ProcessInfo process_info = ProcessInfo();

                                // Setting particle condition's initial condition
                                //p_condition->SetValuesOnIntegrationPoints(MPC_CONDITION_ID, mpc_condition_id, process_info);
                                p_condition->SetValuesOnIntegrationPoints(MPC_COORD, mpc_xg , process_info);
                                p_condition->SetValuesOnIntegrationPoints(MPC_AREA,  mpc_area  , process_info);
                                p_condition->SetValuesOnIntegrationPoints(MPC_NORMAL, { mpc_normal }, process_info);


                                p_condition->SetValuesOnIntegrationPoints(MPC_DISPLACEMENT, { mpc_displacement }, process_info);
                                p_condition->SetValuesOnIntegrationPoints(MPC_IMPOSED_DISPLACEMENT, { mpc_imposed_displacement }, process_info);
                                p_condition->SetValuesOnIntegrationPoints(MPC_VELOCITY, { mpc_velocity }, process_info);
                                p_condition->SetValuesOnIntegrationPoints(MPC_IMPOSED_VELOCITY, { mpc_imposed_velocity }, process_info);
                                p_condition->SetValuesOnIntegrationPoints(MPC_ACCELERATION, { mpc_acceleration }, process_info);
                                p_condition->SetValuesOnIntegrationPoints(MPC_IMPOSED_ACCELERATION, { mpc_imposed_acceleration }, process_info);
                                // Mark as boundary condition
                                p_condition->Set(BOUNDARY, true);

                                if (boundary_condition_type == 1)
                                {
                                    p_condition->SetValuesOnIntegrationPoints(PENALTY_FACTOR, mpc_penalty_factor , process_info);
                                }


                                if (is_slip)
                                    p_condition->Set(SLIP);
                                if (is_contact)
                                    p_condition->Set(CONTACT);
                                if (is_interface)
                                {
                                    p_condition->Set(INTERFACE);
                                    p_condition->SetValuesOnIntegrationPoints(MPC_CONTACT_FORCE,  mpc_contact_force , process_info);
                                }

                                // Add the MP Condition to the model part
                                rMPMModelPart.GetSubModelPart(submodelpart_name).AddCondition(p_condition);

                            }
                            last_condition_id += integration_point_per_conditions;

                        }

                    }

                }

            }

        }



    }

/***********************************************************************************/
/***********************************************************************************/

    Matrix MP16ShapeFunctions()
    {
        const double Na1 = 0.33333333333333;
        const double Nb1 = 0.45929258829272;
        const double Nb2 = 0.08141482341455;
        const double Nc1 = 0.17056930775176;
        const double Nc2 = 0.65886138449648;

        const double Nd1 = 0.05054722831703;
        const double Nd2 = 0.89890554336594;

        const double Ne1 = 0.26311282963464;
        const double Ne2 = 0.72849239295540;
        const double Ne3 = 0.00839477740996;

        BoundedMatrix<double,16,3> MP_shape_functions;

        MP_shape_functions(0,0) = Na1;
        MP_shape_functions(0,1) = Na1;
        MP_shape_functions(0,2) = Na1;

        MP_shape_functions(1,0) = Nb1;
        MP_shape_functions(1,1) = Nb1;
        MP_shape_functions(1,2) = Nb2;

        MP_shape_functions(2,0) = Nb1;
        MP_shape_functions(2,1) = Nb2;
        MP_shape_functions(2,2) = Nb1;

        MP_shape_functions(3,0) = Nb2;
        MP_shape_functions(3,1) = Nb1;
        MP_shape_functions(3,2) = Nb1;

        MP_shape_functions(4,0) = Nc1;
        MP_shape_functions(4,1) = Nc1;
        MP_shape_functions(4,2) = Nc2;

        MP_shape_functions(5,0) = Nc1;
        MP_shape_functions(5,1) = Nc2;
        MP_shape_functions(5,2) = Nc1;

        MP_shape_functions(6,0) = Nc2;
        MP_shape_functions(6,1) = Nc1;
        MP_shape_functions(6,2) = Nc1;

        MP_shape_functions(7,0) = Nd1;
        MP_shape_functions(7,1) = Nd1;
        MP_shape_functions(7,2) = Nd2;

        MP_shape_functions(8,0) = Nd1;
        MP_shape_functions(8,1) = Nd2;
        MP_shape_functions(8,2) = Nd1;

        MP_shape_functions(9,0) = Nd2;
        MP_shape_functions(9,1) = Nd1;
        MP_shape_functions(9,2) = Nd1;

        MP_shape_functions(10,0) = Ne1;
        MP_shape_functions(10,1) = Ne2;
        MP_shape_functions(10,2) = Ne3;

        MP_shape_functions(11,0) = Ne2;
        MP_shape_functions(11,1) = Ne3;
        MP_shape_functions(11,2) = Ne1;

        MP_shape_functions(12,0) = Ne3;
        MP_shape_functions(12,1) = Ne1;
        MP_shape_functions(12,2) = Ne2;

        MP_shape_functions(13,0) = Ne2;
        MP_shape_functions(13,1) = Ne1;
        MP_shape_functions(13,2) = Ne3;

        MP_shape_functions(14,0) = Ne1;
        MP_shape_functions(14,1) = Ne3;
        MP_shape_functions(14,2) = Ne2;

        MP_shape_functions(15,0) = Ne3;
        MP_shape_functions(15,1) = Ne2;
        MP_shape_functions(15,2) = Ne1;

        //MP_shape_functions = [(Na1, Na1, Na1),(Nb1, Nb1, Nb2),(Nb1, Nb2, Nb1),(Nb2, Nb1, Nb1),
        //                    (Nc1, Nc1, Nc2),(Nc1, Nc2, Nc1),(Nc2, Nc1, Nc1),(Nd1, Nd1, Nd2),
        //                    (Nd1, Nd2, Nd1),(Nd2, Nd1, Nd1),(Ne1, Ne2, Ne3),(Ne2, Ne3, Ne1),
        //                    (Ne3, Ne1, Ne2),(Ne2, Ne1, Ne3),(Ne1, Ne3, Ne2),(Ne3, Ne2, Ne1)];

        return MP_shape_functions;
    }

/***********************************************************************************/
/***********************************************************************************/

    Matrix MP33ShapeFunctions()
    {
        const double Na2 = 0.02356522045239;
        const double Na1 = 0.488217389773805;

        const double Nb2 = 0.120551215411079;
        const double Nb1 = 0.43972439229446;

        const double Nc2 = 0.457579229975768;
        const double Nc1 = 0.271210385012116;

        const double Nd2 = 0.744847708916828;
        const double Nd1 = 0.127576145541586;

        const double Ne2 = 0.957365299093579;
        const double Ne1 = 0.021317350453210;

        const double Nf1 = 0.115343494534698;
        const double Nf2 = 0.275713269685514;
        const double Nf3 = 0.608943235779788;

        const double Ng1 = 0.022838332222257;
        const double Ng2 = 0.281325580989940;
        const double Ng3 = 0.695836086787803;

        const double Nh1 = 0.025734050548330;
        const double Nh2 = 0.116251915907597;
        const double Nh3 = 0.858014033544073;

        BoundedMatrix<double,33,3> MP_shape_functions;

        MP_shape_functions(0,0) = Na1;
        MP_shape_functions(0,1) = Na1;
        MP_shape_functions(0,2) = Na2;

        MP_shape_functions(1,0) = Na1;
        MP_shape_functions(1,1) = Na2;
        MP_shape_functions(1,2) = Na1;

        MP_shape_functions(2,0) = Na2;
        MP_shape_functions(2,1) = Na1;
        MP_shape_functions(2,2) = Na1;


        MP_shape_functions(3,0) = Nb1;
        MP_shape_functions(3,1) = Nb1;
        MP_shape_functions(3,2) = Nb2;

        MP_shape_functions(4,0) = Nb1;
        MP_shape_functions(4,1) = Nb2;
        MP_shape_functions(4,2) = Nb1;

        MP_shape_functions(5,0) = Nb2;
        MP_shape_functions(5,1) = Nb1;
        MP_shape_functions(5,2) = Nb1;

        MP_shape_functions(6,0) = Nc1;
        MP_shape_functions(6,1) = Nc1;
        MP_shape_functions(6,2) = Nc2;

        MP_shape_functions(7,0) = Nc1;
        MP_shape_functions(7,1) = Nc2;
        MP_shape_functions(7,2) = Nc1;

        MP_shape_functions(8,0) = Nc2;
        MP_shape_functions(8,1) = Nc1;
        MP_shape_functions(8,2) = Nc1;

        MP_shape_functions(9,0) = Nd1;
        MP_shape_functions(9,1) = Nd1;
        MP_shape_functions(9,2) = Nd2;

        MP_shape_functions(10,0) = Nd1;
        MP_shape_functions(10,1) = Nd2;
        MP_shape_functions(10,2) = Nd1;

        MP_shape_functions(11,0) = Nd2;
        MP_shape_functions(11,1) = Nd1;
        MP_shape_functions(11,2) = Nd1;

        MP_shape_functions(12,0) = Ne1;
        MP_shape_functions(12,1) = Ne1;
        MP_shape_functions(12,2) = Ne2;

        MP_shape_functions(13,0) = Ne1;
        MP_shape_functions(13,1) = Ne2;
        MP_shape_functions(13,2) = Ne1;

        MP_shape_functions(14,0) = Ne2;
        MP_shape_functions(14,1) = Ne1;
        MP_shape_functions(14,2) = Ne1;

        MP_shape_functions(15,0) = Nf1;
        MP_shape_functions(15,1) = Nf2;
        MP_shape_functions(15,2) = Nf3;

        MP_shape_functions(16,0) = Nf2;
        MP_shape_functions(16,1) = Nf3;
        MP_shape_functions(16,2) = Nf1;

        MP_shape_functions(17,0) = Nf3;
        MP_shape_functions(17,1) = Nf1;
        MP_shape_functions(17,2) = Nf2;

        MP_shape_functions(18,0) = Nf2;
        MP_shape_functions(18,1) = Nf1;
        MP_shape_functions(18,2) = Nf3;

        MP_shape_functions(19,0) = Nf1;
        MP_shape_functions(19,1) = Nf3;
        MP_shape_functions(19,2) = Nf2;

        MP_shape_functions(20,0) = Nf3;
        MP_shape_functions(20,1) = Nf2;
        MP_shape_functions(20,2) = Nf1;

        MP_shape_functions(21,0) = Ng1;
        MP_shape_functions(21,1) = Ng2;
        MP_shape_functions(21,2) = Ng3;

        MP_shape_functions(22,0) = Ng2;
        MP_shape_functions(22,1) = Ng3;
        MP_shape_functions(22,2) = Ng1;

        MP_shape_functions(23,0) = Ng3;
        MP_shape_functions(23,1) = Ng1;
        MP_shape_functions(23,2) = Ng2;

        MP_shape_functions(24,0) = Ng2;
        MP_shape_functions(24,1) = Ng1;
        MP_shape_functions(24,2) = Ng3;

        MP_shape_functions(25,0) = Ng1;
        MP_shape_functions(25,1) = Ng3;
        MP_shape_functions(25,2) = Ng2;

        MP_shape_functions(26,0) = Ng3;
        MP_shape_functions(26,1) = Ng2;
        MP_shape_functions(26,2) = Ng1;

        MP_shape_functions(27,0) = Nh1;
        MP_shape_functions(27,1) = Nh2;
        MP_shape_functions(27,2) = Nh3;

        MP_shape_functions(28,0) = Nh2;
        MP_shape_functions(28,1) = Nh3;
        MP_shape_functions(28,2) = Nh1;

        MP_shape_functions(29,0) = Nh3;
        MP_shape_functions(29,1) = Nh1;
        MP_shape_functions(29,2) = Nh2;

        MP_shape_functions(30,0) = Nh2;
        MP_shape_functions(30,1) = Nh1;
        MP_shape_functions(30,2) = Nh3;

        MP_shape_functions(31,0) = Nh1;
        MP_shape_functions(31,1) = Nh3;
        MP_shape_functions(31,2) = Nh2;

        MP_shape_functions(32,0) = Nh3;
        MP_shape_functions(32,1) = Nh2;
        MP_shape_functions(32,2) = Nh1;

        return MP_shape_functions;
    }

    void GetIntegrationPointVolumes(const GeometryType& rGeom, const IntegrationMethod IntegrationMethod, Vector& rIntVolumes)
    {
        auto int_points = rGeom.IntegrationPoints(IntegrationMethod);
        if (rIntVolumes.size() != int_points.size()) rIntVolumes.resize(int_points.size(),false);
        DenseVector<Matrix> jac_vec(int_points.size());
        rGeom.Jacobian(jac_vec, IntegrationMethod);
        for (size_t i = 0; i < int_points.size(); ++i) {
            rIntVolumes[i] = MathUtils<double>::Det(jac_vec[i]) * int_points[i].Weight();
        }
    }

    void GetIntegrationPointArea(const GeometryType& rGeom, const IntegrationMethod IntegrationMethod, Vector& rIntVolumes)
    {
        auto int_points = rGeom.IntegrationPoints(IntegrationMethod);
        if (rIntVolumes.size() != int_points.size()) rIntVolumes.resize(int_points.size(),false);

        // Computing the Jacobian
        Vector jac_vec(int_points.size());
        rGeom.DeterminantOfJacobian(jac_vec,IntegrationMethod);

        for (size_t i = 0; i < int_points.size(); ++i) {
            rIntVolumes[i] = jac_vec[i] * int_points[i].Weight();

        }

    }

    void DetermineIntegrationMethodAndShapeFunctionValues(const GeometryType& rGeom, const SizeType ParticlesPerElement,
        IntegrationMethod& rIntegrationMethod, Matrix& rN, bool& IsEqualVolumes)
    {
        const GeometryData::KratosGeometryType geo_type = rGeom.GetGeometryType();
        const SizeType domain_size = rGeom.WorkingSpaceDimension();

        if (geo_type == GeometryData::KratosGeometryType::Kratos_Tetrahedra3D4 || geo_type == GeometryData::KratosGeometryType::Kratos_Triangle2D3)
        {
            switch (ParticlesPerElement)
            {
            case 1:
                rIntegrationMethod = GeometryData::IntegrationMethod::GI_GAUSS_1;
                break;
            case 3:
                rIntegrationMethod = GeometryData::IntegrationMethod::GI_GAUSS_2;
                break;
            case 6:
                rIntegrationMethod = GeometryData::IntegrationMethod::GI_GAUSS_4;
                break;
            case 12:
                rIntegrationMethod = GeometryData::IntegrationMethod::GI_GAUSS_5;
                break;
            case 16:
                if (domain_size == 2) {
                    IsEqualVolumes = true;
                    KRATOS_INFO("MPMParticleGeneratorUtility") << "WARNING: "
                        << "16 particles per triangle element is only valid for undistorted triangles." << std::endl;
                    rN = MP16ShapeFunctions();
                    break;
                }
            case 33:
                if (domain_size == 2) {
                    IsEqualVolumes = true;
                    KRATOS_INFO("MPMParticleGeneratorUtility") << "WARNING: "
                        << "33 particles per triangle element is only valid for undistorted triangles." << std::endl;
                    rN = MP33ShapeFunctions();
                    break;
                }
            default:
                rIntegrationMethod = GeometryData::IntegrationMethod::GI_GAUSS_2; // default to 3 particles per tri

                std::string warning_msg = "The input number of PARTICLES_PER_ELEMENT: " + std::to_string(ParticlesPerElement);
                warning_msg += " is not available for Triangular" + std::to_string(domain_size) + "D.\n";
                warning_msg += "Available options are: 1, 3, 6, 12, 16 (only 2D), and 33 (only 2D).\n";
                warning_msg += "The default number of particle: 3 is currently assumed.";
                KRATOS_INFO("MPMParticleGeneratorUtility") << "WARNING: " << warning_msg << std::endl;
                break;
            }
        }
        else if (geo_type == GeometryData::KratosGeometryType::Kratos_Hexahedra3D8 || geo_type == GeometryData::KratosGeometryType::Kratos_Quadrilateral2D4)
        {
            switch (ParticlesPerElement)
            {
            case 1:
                rIntegrationMethod = GeometryData::IntegrationMethod::GI_GAUSS_1;
                break;
            case 4:
                rIntegrationMethod = GeometryData::IntegrationMethod::GI_GAUSS_2;
                break;
            case 9:
                rIntegrationMethod = GeometryData::IntegrationMethod::GI_GAUSS_3;
                break;
            case 16:
                rIntegrationMethod = GeometryData::IntegrationMethod::GI_GAUSS_4;
                break;
            default:
                rIntegrationMethod = GeometryData::IntegrationMethod::GI_GAUSS_2; // default to 4 particles per quad

                std::string warning_msg = "The input number of PARTICLES_PER_ELEMENT: " + std::to_string(ParticlesPerElement);
                warning_msg += " is not available for Quadrilateral" + std::to_string(domain_size) + "D.\n";
                warning_msg += "Available options are: 1, 4, 9, 16.\n";
                warning_msg += "The default number of particle: 4 is currently assumed.";
                KRATOS_INFO("MPMParticleGeneratorUtility") << "WARNING: " << warning_msg << std::endl;
                break;
            }
        }

        // Get shape function values
        if (!IsEqualVolumes) rN = rGeom.ShapeFunctionsValues(rIntegrationMethod);
    }

    void DetermineConditionIntegrationMethodAndShapeFunctionValues(const GeometryType& rGeom, const SizeType ParticlesPerCondition,
        IntegrationMethod& rIntegrationMethod, Matrix& rN, bool& IsEqualVolumes)
    {
        const GeometryData::KratosGeometryType geo_type = rGeom.GetGeometryType();
        const SizeType domain_size = rGeom.WorkingSpaceDimension();

        if (geo_type == GeometryData::KratosGeometryType::Kratos_Point2D  || geo_type == GeometryData::KratosGeometryType::Kratos_Point3D)
        {
            switch (ParticlesPerCondition)
            {
                case 0: // Default case
                    IsEqualVolumes = true;
                    rN = ZeroMatrix(1,1);
                    break;
                case 1: // Only nodal
                    IsEqualVolumes = true;
                    rN = ZeroMatrix(1,1);
                    break;
                default:
                    IsEqualVolumes = true;
                    rN = ZeroMatrix(1,1);
                    std::string warning_msg = "The input number of PARTICLES_PER_CONDITION: " + std::to_string(ParticlesPerCondition);
                    warning_msg += " is not available for Point" + std::to_string(domain_size) + "D.\n";
                    warning_msg += "Available option is: 1 (default).\n";
                    warning_msg += "The default number of particle: 1 is currently assumed.";
                    KRATOS_INFO("MPMParticleGeneratorUtility") << "WARNING: " << warning_msg << std::endl;
                    break;
            }



        }
        else if (geo_type == GeometryData::KratosGeometryType::Kratos_Line2D2  || geo_type == GeometryData::KratosGeometryType::Kratos_Line3D2)
        {
            switch (ParticlesPerCondition)
            {
            case 1:
                rIntegrationMethod = GeometryData::IntegrationMethod::GI_GAUSS_1;
                break;
            case 2:
                rIntegrationMethod = GeometryData::IntegrationMethod::GI_GAUSS_2;
                break;
            case 3:
                rIntegrationMethod = GeometryData::IntegrationMethod::GI_GAUSS_3;
                break;
            case 4:
                rIntegrationMethod = GeometryData::IntegrationMethod::GI_GAUSS_4;
                break;
            case 5:
                rIntegrationMethod = GeometryData::IntegrationMethod::GI_GAUSS_5;
                break;
            default:
                std::string warning_msg = "The input number of PARTICLES_PER_CONDITION: " + std::to_string(ParticlesPerCondition);
                warning_msg += " is not available for Line" + std::to_string(domain_size) + "D.\n";
                warning_msg += "Available options are: 1 (default), 2, 3, 4, 5.\n";
                warning_msg += "The default number of particle: 1 is currently assumed.";
                KRATOS_INFO("MPMParticleGeneratorUtility") << "WARNING: " << warning_msg << std::endl;
                break;
            }


        }
        else if (geo_type == GeometryData::KratosGeometryType::Kratos_Triangle3D3)
        {
            switch (ParticlesPerCondition)
            {
            case 1:
                rIntegrationMethod = GeometryData::IntegrationMethod::GI_GAUSS_1;
                break;
            case 3:
                rIntegrationMethod = GeometryData::IntegrationMethod::GI_GAUSS_2;
                break;
            case 6:
                rIntegrationMethod = GeometryData::IntegrationMethod::GI_GAUSS_4;
                break;
            case 12:
                rIntegrationMethod = GeometryData::IntegrationMethod::GI_GAUSS_5;
                break;
            case 16:
                IsEqualVolumes = true;
                KRATOS_INFO("MPMParticleGeneratorUtility") << "WARNING: "
                    << "16 particles per triangle element is only valid for undistorted triangles." << std::endl;
                rN = MP16ShapeFunctions();
                break;
            case 33:
                IsEqualVolumes = true;
                KRATOS_INFO("MPMParticleGeneratorUtility") << "WARNING: "
                    << "33 particles per triangle element is only valid for undistorted triangles." << std::endl;
                rN = MP33ShapeFunctions();
                break;
            default:
                std::string warning_msg = "The input number of PARTICLES_PER_CONDITION: " + std::to_string(ParticlesPerCondition);
                warning_msg += " is not available for Triangular" + std::to_string(domain_size) + "D.\n";
                warning_msg += "Available options are: 1 (default), 3, 6, 12, 16 and 33.\n";
                warning_msg += "The default number of particle: 1 is currently assumed.";
                KRATOS_INFO("MPMParticleGeneratorUtility") << "WARNING: " << warning_msg << std::endl;
                break;
            }

        }
        else if (geo_type == GeometryData::KratosGeometryType::Kratos_Quadrilateral3D4)
        {
            switch (ParticlesPerCondition)
            {
            case 1:
                rIntegrationMethod = GeometryData::IntegrationMethod::GI_GAUSS_1;
                break;
            case 4:
                rIntegrationMethod = GeometryData::IntegrationMethod::GI_GAUSS_2;
                break;
            case 9:
                rIntegrationMethod = GeometryData::IntegrationMethod::GI_GAUSS_3;
                break;
            case 16:
                rIntegrationMethod = GeometryData::IntegrationMethod::GI_GAUSS_4;
                break;
            default:
                std::string warning_msg = "The input number of PARTICLES_PER_CONDITION: " + std::to_string(ParticlesPerCondition);
                warning_msg += " is not available for Triangular" + std::to_string(domain_size) + "D.\n";
                warning_msg += "Available options are: 1 (default), 4, 9 and 16.\n";
                warning_msg += "The default number of particle: 1 is currently assumed.";
                KRATOS_INFO("MPMParticleGeneratorUtility") << "WARNING: " << warning_msg << std::endl;
                break;
            }

        }

        // Get shape function values
        if (!IsEqualVolumes) rN = rGeom.ShapeFunctionsValues(rIntegrationMethod);
    }

    //
    // Specializing the functions for the templates
    //


    template void GenerateMaterialPointElement<2>(ModelPart& rBackgroundGridModelPart,
                                        ModelPart& rInitialModelPart,
                                        ModelPart& rMPMModelPart,
                                        bool IsMixedFormulation);
    template void GenerateMaterialPointElement<3>(ModelPart& rBackgroundGridModelPart,
                                        ModelPart& rInitialModelPart,
                                        ModelPart& rMPMModelPart,
                                        bool IsMixedFormulation);

    template void GenerateMaterialPointCondition<2>(ModelPart& rBackgroundGridModelPart,
                                            ModelPart& rInitialModelPart,
                                            ModelPart& rMPMModelPart);
    template void GenerateMaterialPointCondition<3>(ModelPart& rBackgroundGridModelPart,
                                            ModelPart& rInitialModelPart,
                                            ModelPart& rMPMModelPart);

} // end namespace MPMParticleGeneratorUtility
} // end namespace Kratos<|MERGE_RESOLUTION|>--- conflicted
+++ resolved
@@ -112,19 +112,11 @@
                     std::string element_type_name = "MPMUpdatedLagrangian";
                     if (IsMixedFormulation) {
                         if ((rCurrentProcessInfo.GetValue(STABILIZATION_TYPE) == 0) || (rCurrentProcessInfo.GetValue(STABILIZATION_TYPE) == 1)){
-<<<<<<< HEAD
-                            if (background_geo_type == GeometryData::KratosGeometryType::Kratos_Triangle2D3 || background_geo_type == GeometryData::KratosGeometryType::Kratos_Tetrahedra3D4) element_type_name = "UpdatedLagrangianUP";
-                            else KRATOS_ERROR << "Element for mixed U-P formulation is only implemented for 2D Triangle Elements." << std::endl;
-                        }
-                        else {
-                            if (background_geo_type == GeometryData::KratosGeometryType::Kratos_Triangle2D3  || background_geo_type == GeometryData::KratosGeometryType::Kratos_Tetrahedra3D4) element_type_name = "UpdatedLagrangianUPVMS";
-=======
                             if (background_geo_type == GeometryData::KratosGeometryType::Kratos_Triangle2D3 || background_geo_type == GeometryData::KratosGeometryType::Kratos_Tetrahedra3D4) element_type_name = "MPMUpdatedLagrangianUP";
                             else KRATOS_ERROR << "Element for mixed U-P formulation is only implemented for 2D Triangle Elements." << std::endl;
                         }
                         else {
                             if (background_geo_type == GeometryData::KratosGeometryType::Kratos_Triangle2D3  || background_geo_type == GeometryData::KratosGeometryType::Kratos_Tetrahedra3D4) element_type_name = "MPMUpdatedLagrangianUPVMS";
->>>>>>> 1d1c631f
                             else KRATOS_ERROR << "Element for mixed U-P formulation is only implemented for 2D Triangle Elements." << std::endl;
                         }
 
