//    |  /           |
//    ' /   __| _` | __|  _ \   __|
//    . \  |   (   | |   (   |\__ \.
//   _|\_\_|  \__,_|\__|\___/ ____/
//                   Multi-Physics
//
//  License:		 BSD License
//					 Kratos default license: kratos/license.txt
//
//  Main authors:    Bodhinanda Chandra
//

// System includes

// External includes

// Project includes
#include "custom_utilities/mpm_particle_generator_utility.h"
#include "custom_utilities/particle_mechanics_math_utilities.h"


namespace Kratos
{
namespace MPMParticleGeneratorUtility
{

    template<SizeType TDimension>
    void GenerateMaterialPointElement(  ModelPart& rBackgroundGridModelPart,
                                        ModelPart& rInitialModelPart,
                                        ModelPart& rMPMModelPart,
                                        bool IsMixedFormulation) {
        const bool IsAxisSymmetry = (rBackgroundGridModelPart.GetProcessInfo().Has(IS_AXISYMMETRIC))
            ? rBackgroundGridModelPart.GetProcessInfo().GetValue(IS_AXISYMMETRIC)
            : false;

        const ProcessInfo& rCurrentProcessInfo = rBackgroundGridModelPart.GetProcessInfo();
        // Initialize zero the variables needed
        std::vector<array_1d<double, 3>> xg = { ZeroVector(3) };
        std::vector<array_1d<double, 3>> mp_displacement = { ZeroVector(3) };
        std::vector<array_1d<double, 3>> mp_velocity = { ZeroVector(3) };
        std::vector<array_1d<double, 3>> mp_acceleration = { ZeroVector(3) };
        std::vector<array_1d<double, 3>> mp_volume_acceleration = { ZeroVector(3) };

        std::vector<Vector> mp_cauchy_stress_vector = { ZeroVector(6) };
        std::vector<Vector> mp_almansi_strain_vector = { ZeroVector(6) };
        std::vector<double> mp_pressure = { 0.0 };

        std::vector<double> mp_mass(1);
        std::vector<double> mp_volume(1);

        // Determine element index: This convention is done in order for the purpose of visualization in GiD
        const unsigned int number_elements = rBackgroundGridModelPart.NumberOfElements() + rInitialModelPart.NumberOfElements();
        const unsigned int number_nodes = rBackgroundGridModelPart.NumberOfNodes();
        unsigned int last_element_id = (number_nodes > number_elements) ? (number_nodes + 1) : (number_elements + 1);

        BinBasedFastPointLocator<TDimension> SearchStructure(rBackgroundGridModelPart);
        SearchStructure.UpdateSearchDatabase();
        typename BinBasedFastPointLocator<TDimension>::ResultContainerType results(100);

        // Loop over the submodelpart of rInitialModelPart
        for (auto& submodelpart : rInitialModelPart.SubModelParts())
        {
            std::string submodelpart_name = submodelpart.Name();

            rMPMModelPart.CreateSubModelPart(submodelpart_name);

            // Loop over the element of submodelpart and generate mpm element to be appended to the rMPMModelPart
            for (ModelPart::ElementIterator i = submodelpart.ElementsBegin();
                i != submodelpart.ElementsEnd(); i++)
            {
                if (i->IsDefined(ACTIVE))
                {
                    Properties::Pointer properties = i->pGetProperties();
                    const double density = i->GetProperties()[DENSITY];

                    // Check number of particles per element to be created
                    unsigned int particles_per_element;
                    if (i->GetProperties().Has(PARTICLES_PER_ELEMENT)) {
                        particles_per_element = i->GetProperties()[PARTICLES_PER_ELEMENT];
                    }
                    else {
                        std::string warning_msg = "PARTICLES_PER_ELEMENT is not specified in Properties, ";
                        warning_msg += "1 Particle per element is assumed.";
                        KRATOS_WARNING("MPMParticleGeneratorUtility") << "WARNING: " << warning_msg << std::endl;
                        particles_per_element = 1;
                    }

                    // Get geometry and dimension of the background grid
                    const GeometryData::KratosGeometryType background_geo_type = rBackgroundGridModelPart.ElementsBegin()->GetGeometry().GetGeometryType();
                    const std::size_t domain_size = rBackgroundGridModelPart.GetProcessInfo()[DOMAIN_SIZE];
                    const Geometry< Node >& r_geometry = i->GetGeometry(); // current element's geometry

                    // Get integration method and shape function values
                    IntegrationMethod int_method = GeometryData::IntegrationMethod::GI_GAUSS_1;
                    Matrix shape_functions_values;
                    bool is_equal_int_volumes = false;
                    DetermineIntegrationMethodAndShapeFunctionValues(r_geometry, particles_per_element,
                        int_method, shape_functions_values, is_equal_int_volumes);

                    // Get volumes of the material points
                    const unsigned int integration_point_per_elements = shape_functions_values.size1();
                    Vector int_volumes (integration_point_per_elements);
                    if (is_equal_int_volumes) {
                        for (size_t j = 0; j < integration_point_per_elements; ++j)  int_volumes[j] = r_geometry.DomainSize() / integration_point_per_elements;
                    }
                    else  GetIntegrationPointVolumes(r_geometry, int_method, int_volumes);
                    if (domain_size == 2 && i->GetProperties().Has(THICKNESS)) {
                        for (size_t j = 0; j < integration_point_per_elements; ++j) int_volumes[j] *= i->GetProperties()[THICKNESS];
                    }

                    // Set element type
                    std::string element_type_name = "MPMUpdatedLagrangian";
                    if (IsMixedFormulation) {
<<<<<<< HEAD
                        if ((rCurrentProcessInfo.GetValue(STABILIZATION_TYPE) == 0) || (rCurrentProcessInfo.GetValue(STABILIZATION_TYPE) == 1)){
                            if (background_geo_type == GeometryData::KratosGeometryType::Kratos_Triangle2D3 || background_geo_type == GeometryData::KratosGeometryType::Kratos_Tetrahedra3D4) element_type_name = "UpdatedLagrangianUP";
                            else KRATOS_ERROR << "Element for mixed U-P formulation is only implemented for 2D Triangle Elements." << std::endl;
                        }
                        else {
                            if (background_geo_type == GeometryData::KratosGeometryType::Kratos_Triangle2D3  || background_geo_type == GeometryData::KratosGeometryType::Kratos_Tetrahedra3D4) element_type_name = "UpdatedLagrangianUPVMS";
                            else KRATOS_ERROR << "Element for mixed U-P formulation is only implemented for 2D Triangle Elements." << std::endl;
                        }
=======
                        if (background_geo_type == GeometryData::KratosGeometryType::Kratos_Triangle2D3) element_type_name = "MPMUpdatedLagrangianUP";
                        else KRATOS_ERROR << "Element for mixed U-P formulation is only implemented for 2D Triangle Elements." << std::endl;
>>>>>>> 1e342f73
                    }
                    else if (IsAxisSymmetry && domain_size == 3) KRATOS_ERROR << "Axisymmetric elements must be used in a 2D domain. You specified a 3D domain." << std::endl;
                    else if (rBackgroundGridModelPart.GetProcessInfo().Has(IS_PQMPM)) {
                        if (rBackgroundGridModelPart.GetProcessInfo().GetValue(IS_PQMPM)) {
                            element_type_name = "MPMUpdatedLagrangianPQ";
                            KRATOS_ERROR_IF(IsAxisSymmetry) << "PQMPM is not implemented for axisymmetric elements yet." << std::endl;
                        }
                    }

                    // Get new element
                    const Element& new_element = KratosComponents<Element>::Get(element_type_name);

                    // Loop over the material points that fall in each grid element
                    unsigned int new_element_id = 0;
                    for (unsigned int PointNumber = 0; PointNumber < integration_point_per_elements; PointNumber++)
                    {
                        mp_volume[0] = int_volumes[PointNumber];
                        mp_mass[0] = int_volumes[PointNumber]*density;

                        std::vector<double> MP_density = { density };

                        xg[0].clear();

                        // Loop over the nodes of the grid element
                        for (unsigned int dimension = 0; dimension < r_geometry.WorkingSpaceDimension(); dimension++)
                        {
                            for (unsigned int j = 0; j < r_geometry.size(); j++)
                            {
                                xg[0][dimension] = xg[0][dimension] + shape_functions_values(PointNumber, j) * r_geometry[j].Coordinates()[dimension];
                            }
                        }
                        if (IsAxisSymmetry) {
                            mp_volume[0] *= 2.0 * Globals::Pi * xg[0][0];
                            mp_mass[0] = mp_volume[0] * density;
                        }

                        typename BinBasedFastPointLocator<TDimension>::ResultIteratorType result_begin = results.begin();
                        Element::Pointer pelem;
                        Vector N;

                        // FindPointOnMesh find the background element in which a given point falls and the relative shape functions
                        bool is_found = SearchStructure.FindPointOnMesh(xg[0], N, pelem, result_begin);
                        if (!is_found) KRATOS_WARNING("MPM particle generator utility") << "::search failed." << std::endl;

                        pelem->Set(ACTIVE);
                        auto p_new_geometry = CreateQuadraturePointsUtility<Node>::CreateFromCoordinates(
                            pelem->pGetGeometry(), xg[0],
                            mp_volume[0]);

                        // Create new material point element
                        new_element_id = last_element_id + PointNumber;
                        Element::Pointer p_element = new_element.Create(
                            new_element_id, p_new_geometry, properties);

                        const ProcessInfo process_info = ProcessInfo();

                        // Setting particle element's initial condition
                        p_element->SetValuesOnIntegrationPoints(MP_DENSITY, MP_density, process_info);
                        p_element->SetValuesOnIntegrationPoints(MP_MASS, mp_mass, process_info);
                        p_element->SetValuesOnIntegrationPoints(MP_VOLUME, mp_volume, process_info);
                        p_element->SetValuesOnIntegrationPoints(MP_COORD, xg, process_info);
                        p_element->SetValuesOnIntegrationPoints(MP_DISPLACEMENT, mp_displacement, process_info);
                        p_element->SetValuesOnIntegrationPoints(MP_VELOCITY, mp_velocity, process_info);
                        p_element->SetValuesOnIntegrationPoints(MP_ACCELERATION, mp_acceleration, process_info);
                        p_element->SetValuesOnIntegrationPoints(MP_VOLUME_ACCELERATION, mp_volume_acceleration, process_info);
                        p_element->SetValuesOnIntegrationPoints(MP_CAUCHY_STRESS_VECTOR, mp_cauchy_stress_vector, process_info);
                        p_element->SetValuesOnIntegrationPoints(MP_ALMANSI_STRAIN_VECTOR, mp_almansi_strain_vector, process_info);

                        if (IsMixedFormulation)
                        {
                            p_element->SetValuesOnIntegrationPoints(MP_PRESSURE, mp_pressure, process_info);
                        }

                        // Add the MP Element to the model part
                        rMPMModelPart.GetSubModelPart(submodelpart_name).AddElement(p_element);
                    }

                    last_element_id += integration_point_per_elements;

                }
            }
        }
    }
    /**
     * @brief Function to Initiate material point condition.
     * @details Generating particle condition using a designated shape functions
     */

    template <SizeType TDimension>
    void GenerateMaterialPointCondition(ModelPart& rBackgroundGridModelPart,
                                            ModelPart& rInitialModelPart,
                                            ModelPart& rMPMModelPart){
        // Initialize zero the variables needed
        std::vector<array_1d<double, 3>> mpc_xg = { ZeroVector(3) };
        array_1d<double,3> mpc_normal = ZeroVector(3);
        std::vector<array_1d<double, 3>> mpc_displacement = { ZeroVector(3) };
        std::vector<array_1d<double, 3>> mpc_delta_displacement = { ZeroVector(3) };
        std::vector<array_1d<double, 3>> mpc_imposed_displacement = { ZeroVector(3) };
        std::vector<array_1d<double, 3>> mpc_velocity = { ZeroVector(3) };
        std::vector<array_1d<double, 3>> mpc_imposed_velocity = { ZeroVector(3) };
        std::vector<array_1d<double, 3>> mpc_acceleration = { ZeroVector(3) };
        std::vector<array_1d<double, 3>> mpc_imposed_acceleration = { ZeroVector(3) };
        std::vector<array_1d<double, 3>> mpc_contact_force = { ZeroVector(3) };
        std::vector<array_1d<double, 3>> point_load = { ZeroVector(3) };

        std::vector<double> mpc_area(1);
        std::vector<double> mpc_penalty_factor(1);

        // Determine condition index: This convention is done in order for the purpose of visualization in GiD
        const unsigned int number_conditions = rBackgroundGridModelPart.NumberOfConditions();
        const unsigned int number_elements = rBackgroundGridModelPart.NumberOfElements() + rInitialModelPart.NumberOfElements() + rMPMModelPart.NumberOfElements();
        const unsigned int number_nodes = rBackgroundGridModelPart.NumberOfNodes();
        unsigned int last_condition_id;
        if (number_elements > number_nodes && number_elements > number_conditions)
            last_condition_id = number_elements;
        else if (number_nodes > number_elements && number_nodes > number_conditions)
            last_condition_id = number_nodes;
        else
            last_condition_id = number_conditions;

        BinBasedFastPointLocator<TDimension> SearchStructure(rBackgroundGridModelPart);
        SearchStructure.UpdateSearchDatabase();
        typename BinBasedFastPointLocator<TDimension>::ResultContainerType results(100);

        // Loop over the submodelpart of rBackgroundGridModelPart
        for (auto& submodelpart : rBackgroundGridModelPart.SubModelParts())
        {
            // For submodelpart without condition, exit
            if (submodelpart.NumberOfConditions() != 0){

                std::string submodelpart_name = submodelpart.Name();

                // For regular conditions: straight copy all conditions
                if (!submodelpart.ConditionsBegin()->Is(BOUNDARY)){
                    if (submodelpart.NodesBegin()->Is(SLIP)){
                        // Do nothing, this is a slip condition applied directly
                        // to the background grid nodes.
                        // Check 'apply_mpm_slip_boundary_process.py'
                    }
                    else {
                        rMPMModelPart.CreateSubModelPart(submodelpart_name);
                        rMPMModelPart.SetConditions(submodelpart.pConditions());
                    }
                }
                 // For boundary conditions: create particle conditions for all the necessary conditions
                else{
                    // NOTE: To create Particle Condition, we consider both the nodal position as well as the position of integration point
                    // Loop over the conditions of submodelpart and generate mpm condition to be appended to the rMPMModelPart
                    rMPMModelPart.CreateSubModelPart(submodelpart_name);
                    for (ModelPart::ConditionIterator i = submodelpart.ConditionsBegin();
                            i != submodelpart.ConditionsEnd(); i++)
                    {
                        Properties::Pointer properties = i->pGetProperties();
                        // Flag whether condition is Neumann or Dirichlet
                        const bool is_neumann_condition = i->GetValue(MPC_IS_NEUMANN);
                        const int boundary_condition_type = i->GetValue(MPC_BOUNDARY_CONDITION_TYPE);



                        // Check number of particles per condition to be created
                        unsigned int particles_per_condition = 0; // Default zero
                        if (i->Has( PARTICLES_PER_CONDITION )){
                            particles_per_condition = i->GetValue(PARTICLES_PER_CONDITION);
                        }
                        else{
                            std::string warning_msg = "PARTICLES_PER_CONDITION is not specified, ";
                            warning_msg += "Only one particle is assumed";
                            KRATOS_WARNING("MPMParticleGeneratorUtility") << "WARNING: " << warning_msg << std::endl;
                        }

                        // Get condition variables:
                        // Normal vector
                        if (i->Has(NORMAL)) mpc_normal = i->GetValue(NORMAL);
                        ParticleMechanicsMathUtilities<double>::Normalize(mpc_normal);

                        // Get shape_function_values from defined particle_per_condition
                        const Geometry< Node >& r_geometry = i->GetGeometry(); // current condition's geometry

                        Matrix shape_functions_values;

                        // Get integration method and shape function values
                        IntegrationMethod int_method = GeometryData::IntegrationMethod::GI_GAUSS_1;
                        bool is_equal_int_volumes = false;

                        DetermineConditionIntegrationMethodAndShapeFunctionValues(r_geometry, particles_per_condition,
                            int_method, shape_functions_values, is_equal_int_volumes);

                        // Number of integration point per condition
                        const unsigned int integration_point_per_conditions = shape_functions_values.size1();
                        Vector int_volumes (integration_point_per_conditions);

                        if (is_equal_int_volumes) {
                            for (size_t j = 0; j < integration_point_per_conditions; ++j)  int_volumes[j] = r_geometry.Area() / integration_point_per_conditions;
                        }
                        else  GetIntegrationPointArea(r_geometry, int_method, int_volumes);

                        // Check condition variables
                        if (i->Has(DISPLACEMENT))
                            mpc_imposed_displacement[0] = i->GetValue(DISPLACEMENT);
                        if (i->Has(VELOCITY))
                            mpc_imposed_velocity[0] = i->GetValue(VELOCITY);
                        if (i->Has(ACCELERATION))
                            mpc_imposed_acceleration[0] = i->GetValue(ACCELERATION);
                        if (i->Has(PENALTY_FACTOR))
                            mpc_penalty_factor[0] = i->GetValue(PENALTY_FACTOR);

                        const bool is_slip = i->Is(SLIP);
                        const bool is_contact = i->Is(CONTACT);
                        const bool is_interface = i->Is(INTERFACE);
                        const bool flip_normal_direction = i->Is(MODIFIED);

                        std::string condition_type_name;

                        // If dirichlet boundary or coupling interface
                        if (!is_neumann_condition){
                            if(!is_interface){
                                condition_type_name = "MPMParticlePenaltyDirichletCondition";
                            }
                            else{
                                    condition_type_name = "MPMParticlePenaltyCouplingInterfaceCondition";
                                }
                        }
                        else{
                            if( i->Has( POINT_LOAD ) ){
                                point_load[0] = i->GetValue( POINT_LOAD );
                                condition_type_name = "MPMParticlePointLoadCondition";
                            }
                            else{
                                KRATOS_ERROR << "Particle line load / surface load condition is not yet implemented." << std::endl;
                            }
                        }
                        // Get new condition
                        const Condition& new_condition = KratosComponents<Condition>::Get(condition_type_name);

                        // Check Normal direction
                        if (flip_normal_direction) mpc_normal *= -1.0;

                        unsigned int new_condition_id = 0;

                        // Create Particle Point Load Condition
                        if (condition_type_name == "MPMParticlePointLoadCondition" ){
                            // create point load condition
                            mpc_area[0] = 1;


                            // Create new material point condition
                            new_condition_id = last_condition_id + 1;

                            mpc_xg[0].clear();

                            for (unsigned int dimension = 0; dimension < r_geometry.WorkingSpaceDimension(); dimension++){
                                mpc_xg[0][dimension] = r_geometry[0].Coordinates()[dimension];
                            }

                            typename BinBasedFastPointLocator<TDimension>::ResultIteratorType result_begin = results.begin();
                            Element::Pointer pelem;
                            Vector N;


                            // FindPointOnMesh find the background element in which a given point falls and the relative shape functions
                            bool is_found = SearchStructure.FindPointOnMesh(mpc_xg[0], N, pelem, result_begin);
                            if (!is_found) KRATOS_WARNING("MPM particle generator utility") << "::search failed." << std::endl;

                            auto p_new_geometry = CreateQuadraturePointsUtility<Node>::CreateFromCoordinates(
                                pelem->pGetGeometry(), mpc_xg[0],
                                mpc_area[0]);

                            Condition::Pointer p_condition = new_condition.Create(
                                new_condition_id, p_new_geometry, properties);


                            ProcessInfo process_info = ProcessInfo();
                            if (is_interface)
                            {
                                p_condition->Set(INTERFACE);
                                p_condition->SetValuesOnIntegrationPoints(POINT_LOAD,  mpc_contact_force , process_info);

                            }

                            // Setting particle condition's initial condition
                            p_condition->SetValuesOnIntegrationPoints(MPC_COORD, mpc_xg , process_info);
                            p_condition->SetValuesOnIntegrationPoints(MPC_AREA, mpc_area, process_info);
                            p_condition->SetValuesOnIntegrationPoints(POINT_LOAD, { point_load }, process_info);
                            p_condition->SetValuesOnIntegrationPoints(MPC_DISPLACEMENT, { mpc_displacement }, process_info);
                            p_condition->SetValuesOnIntegrationPoints(MPC_DELTA_DISPLACEMENT, { mpc_delta_displacement }, process_info);
                            p_condition->SetValuesOnIntegrationPoints(MPC_VELOCITY, { mpc_velocity }, process_info);
                            p_condition->SetValuesOnIntegrationPoints(MPC_ACCELERATION, { mpc_acceleration }, process_info);
                            // Mark as boundary condition
                            p_condition->Set(BOUNDARY, true);

                            // Add the MP Condition to the model part
                            rMPMModelPart.GetSubModelPart(submodelpart_name).AddCondition(p_condition);
                            last_condition_id +=1;

                        }
                        // Loop over the conditions to create inner particle condition (except point load condition)
                        else{
                            for ( unsigned int point_number = 0; point_number < integration_point_per_conditions; point_number++ )
                            {
                                mpc_area[0] = int_volumes[point_number];
                                mpc_xg[0].clear();

                                // Loop over the nodes of the grid condition
                                for (unsigned int dimension = 0; dimension < r_geometry.WorkingSpaceDimension(); dimension++){
                                    for ( unsigned int j = 0; j < r_geometry.size(); j ++){
                                        mpc_xg[0][dimension] = mpc_xg[0][dimension] + shape_functions_values(point_number, j) * r_geometry[j].Coordinates()[dimension];
                                    }
                                }
                                typename BinBasedFastPointLocator<TDimension>::ResultIteratorType result_begin = results.begin();
                                Element::Pointer pelem;
                                Vector N;

                                // FindPointOnMesh find the background element in which a given point falls and the relative shape functions
                                bool is_found = SearchStructure.FindPointOnMesh(mpc_xg[0], N, pelem, result_begin);
                                if (!is_found) KRATOS_WARNING("MPM particle generator utility") << "::MPC search failed." << std::endl;

                                pelem->Set(ACTIVE);
                                auto p_new_geometry = CreateQuadraturePointsUtility<Node>::CreateFromCoordinates(
                                    pelem->pGetGeometry(), mpc_xg[0],
                                    mpc_area[0]);

                                // Create new material point condition
                                new_condition_id = last_condition_id + point_number +1 ;
                                Condition::Pointer p_condition = new_condition.Create(new_condition_id, p_new_geometry, properties);

                                ProcessInfo process_info = ProcessInfo();

                                // Setting particle condition's initial condition
                                //p_condition->SetValuesOnIntegrationPoints(MPC_CONDITION_ID, mpc_condition_id, process_info);
                                p_condition->SetValuesOnIntegrationPoints(MPC_COORD, mpc_xg , process_info);
                                p_condition->SetValuesOnIntegrationPoints(MPC_AREA,  mpc_area  , process_info);
                                p_condition->SetValuesOnIntegrationPoints(MPC_NORMAL, { mpc_normal }, process_info);


                                p_condition->SetValuesOnIntegrationPoints(MPC_DISPLACEMENT, { mpc_displacement }, process_info);
                                p_condition->SetValuesOnIntegrationPoints(MPC_IMPOSED_DISPLACEMENT, { mpc_imposed_displacement }, process_info);
                                p_condition->SetValuesOnIntegrationPoints(MPC_VELOCITY, { mpc_velocity }, process_info);
                                p_condition->SetValuesOnIntegrationPoints(MPC_IMPOSED_VELOCITY, { mpc_imposed_velocity }, process_info);
                                p_condition->SetValuesOnIntegrationPoints(MPC_ACCELERATION, { mpc_acceleration }, process_info);
                                p_condition->SetValuesOnIntegrationPoints(MPC_IMPOSED_ACCELERATION, { mpc_imposed_acceleration }, process_info);
                                // Mark as boundary condition
                                p_condition->Set(BOUNDARY, true);

                                if (boundary_condition_type == 1)
                                {
                                    p_condition->SetValuesOnIntegrationPoints(PENALTY_FACTOR, mpc_penalty_factor , process_info);
                                }


                                if (is_slip)
                                    p_condition->Set(SLIP);
                                if (is_contact)
                                    p_condition->Set(CONTACT);
                                if (is_interface)
                                {
                                    p_condition->Set(INTERFACE);
                                    p_condition->SetValuesOnIntegrationPoints(MPC_CONTACT_FORCE,  mpc_contact_force , process_info);
                                }

                                // Add the MP Condition to the model part
                                rMPMModelPart.GetSubModelPart(submodelpart_name).AddCondition(p_condition);

                            }
                            last_condition_id += integration_point_per_conditions;

                        }

                    }

                }

            }

        }



    }

/***********************************************************************************/
/***********************************************************************************/

    Matrix MP16ShapeFunctions()
    {
        const double Na1 = 0.33333333333333;
        const double Nb1 = 0.45929258829272;
        const double Nb2 = 0.08141482341455;
        const double Nc1 = 0.17056930775176;
        const double Nc2 = 0.65886138449648;

        const double Nd1 = 0.05054722831703;
        const double Nd2 = 0.89890554336594;

        const double Ne1 = 0.26311282963464;
        const double Ne2 = 0.72849239295540;
        const double Ne3 = 0.00839477740996;

        BoundedMatrix<double,16,3> MP_shape_functions;

        MP_shape_functions(0,0) = Na1;
        MP_shape_functions(0,1) = Na1;
        MP_shape_functions(0,2) = Na1;

        MP_shape_functions(1,0) = Nb1;
        MP_shape_functions(1,1) = Nb1;
        MP_shape_functions(1,2) = Nb2;

        MP_shape_functions(2,0) = Nb1;
        MP_shape_functions(2,1) = Nb2;
        MP_shape_functions(2,2) = Nb1;

        MP_shape_functions(3,0) = Nb2;
        MP_shape_functions(3,1) = Nb1;
        MP_shape_functions(3,2) = Nb1;

        MP_shape_functions(4,0) = Nc1;
        MP_shape_functions(4,1) = Nc1;
        MP_shape_functions(4,2) = Nc2;

        MP_shape_functions(5,0) = Nc1;
        MP_shape_functions(5,1) = Nc2;
        MP_shape_functions(5,2) = Nc1;

        MP_shape_functions(6,0) = Nc2;
        MP_shape_functions(6,1) = Nc1;
        MP_shape_functions(6,2) = Nc1;

        MP_shape_functions(7,0) = Nd1;
        MP_shape_functions(7,1) = Nd1;
        MP_shape_functions(7,2) = Nd2;

        MP_shape_functions(8,0) = Nd1;
        MP_shape_functions(8,1) = Nd2;
        MP_shape_functions(8,2) = Nd1;

        MP_shape_functions(9,0) = Nd2;
        MP_shape_functions(9,1) = Nd1;
        MP_shape_functions(9,2) = Nd1;

        MP_shape_functions(10,0) = Ne1;
        MP_shape_functions(10,1) = Ne2;
        MP_shape_functions(10,2) = Ne3;

        MP_shape_functions(11,0) = Ne2;
        MP_shape_functions(11,1) = Ne3;
        MP_shape_functions(11,2) = Ne1;

        MP_shape_functions(12,0) = Ne3;
        MP_shape_functions(12,1) = Ne1;
        MP_shape_functions(12,2) = Ne2;

        MP_shape_functions(13,0) = Ne2;
        MP_shape_functions(13,1) = Ne1;
        MP_shape_functions(13,2) = Ne3;

        MP_shape_functions(14,0) = Ne1;
        MP_shape_functions(14,1) = Ne3;
        MP_shape_functions(14,2) = Ne2;

        MP_shape_functions(15,0) = Ne3;
        MP_shape_functions(15,1) = Ne2;
        MP_shape_functions(15,2) = Ne1;

        //MP_shape_functions = [(Na1, Na1, Na1),(Nb1, Nb1, Nb2),(Nb1, Nb2, Nb1),(Nb2, Nb1, Nb1),
        //                    (Nc1, Nc1, Nc2),(Nc1, Nc2, Nc1),(Nc2, Nc1, Nc1),(Nd1, Nd1, Nd2),
        //                    (Nd1, Nd2, Nd1),(Nd2, Nd1, Nd1),(Ne1, Ne2, Ne3),(Ne2, Ne3, Ne1),
        //                    (Ne3, Ne1, Ne2),(Ne2, Ne1, Ne3),(Ne1, Ne3, Ne2),(Ne3, Ne2, Ne1)];

        return MP_shape_functions;
    }

/***********************************************************************************/
/***********************************************************************************/

    Matrix MP33ShapeFunctions()
    {
        const double Na2 = 0.02356522045239;
        const double Na1 = 0.488217389773805;

        const double Nb2 = 0.120551215411079;
        const double Nb1 = 0.43972439229446;

        const double Nc2 = 0.457579229975768;
        const double Nc1 = 0.271210385012116;

        const double Nd2 = 0.744847708916828;
        const double Nd1 = 0.127576145541586;

        const double Ne2 = 0.957365299093579;
        const double Ne1 = 0.021317350453210;

        const double Nf1 = 0.115343494534698;
        const double Nf2 = 0.275713269685514;
        const double Nf3 = 0.608943235779788;

        const double Ng1 = 0.022838332222257;
        const double Ng2 = 0.281325580989940;
        const double Ng3 = 0.695836086787803;

        const double Nh1 = 0.025734050548330;
        const double Nh2 = 0.116251915907597;
        const double Nh3 = 0.858014033544073;

        BoundedMatrix<double,33,3> MP_shape_functions;

        MP_shape_functions(0,0) = Na1;
        MP_shape_functions(0,1) = Na1;
        MP_shape_functions(0,2) = Na2;

        MP_shape_functions(1,0) = Na1;
        MP_shape_functions(1,1) = Na2;
        MP_shape_functions(1,2) = Na1;

        MP_shape_functions(2,0) = Na2;
        MP_shape_functions(2,1) = Na1;
        MP_shape_functions(2,2) = Na1;


        MP_shape_functions(3,0) = Nb1;
        MP_shape_functions(3,1) = Nb1;
        MP_shape_functions(3,2) = Nb2;

        MP_shape_functions(4,0) = Nb1;
        MP_shape_functions(4,1) = Nb2;
        MP_shape_functions(4,2) = Nb1;

        MP_shape_functions(5,0) = Nb2;
        MP_shape_functions(5,1) = Nb1;
        MP_shape_functions(5,2) = Nb1;

        MP_shape_functions(6,0) = Nc1;
        MP_shape_functions(6,1) = Nc1;
        MP_shape_functions(6,2) = Nc2;

        MP_shape_functions(7,0) = Nc1;
        MP_shape_functions(7,1) = Nc2;
        MP_shape_functions(7,2) = Nc1;

        MP_shape_functions(8,0) = Nc2;
        MP_shape_functions(8,1) = Nc1;
        MP_shape_functions(8,2) = Nc1;

        MP_shape_functions(9,0) = Nd1;
        MP_shape_functions(9,1) = Nd1;
        MP_shape_functions(9,2) = Nd2;

        MP_shape_functions(10,0) = Nd1;
        MP_shape_functions(10,1) = Nd2;
        MP_shape_functions(10,2) = Nd1;

        MP_shape_functions(11,0) = Nd2;
        MP_shape_functions(11,1) = Nd1;
        MP_shape_functions(11,2) = Nd1;

        MP_shape_functions(12,0) = Ne1;
        MP_shape_functions(12,1) = Ne1;
        MP_shape_functions(12,2) = Ne2;

        MP_shape_functions(13,0) = Ne1;
        MP_shape_functions(13,1) = Ne2;
        MP_shape_functions(13,2) = Ne1;

        MP_shape_functions(14,0) = Ne2;
        MP_shape_functions(14,1) = Ne1;
        MP_shape_functions(14,2) = Ne1;

        MP_shape_functions(15,0) = Nf1;
        MP_shape_functions(15,1) = Nf2;
        MP_shape_functions(15,2) = Nf3;

        MP_shape_functions(16,0) = Nf2;
        MP_shape_functions(16,1) = Nf3;
        MP_shape_functions(16,2) = Nf1;

        MP_shape_functions(17,0) = Nf3;
        MP_shape_functions(17,1) = Nf1;
        MP_shape_functions(17,2) = Nf2;

        MP_shape_functions(18,0) = Nf2;
        MP_shape_functions(18,1) = Nf1;
        MP_shape_functions(18,2) = Nf3;

        MP_shape_functions(19,0) = Nf1;
        MP_shape_functions(19,1) = Nf3;
        MP_shape_functions(19,2) = Nf2;

        MP_shape_functions(20,0) = Nf3;
        MP_shape_functions(20,1) = Nf2;
        MP_shape_functions(20,2) = Nf1;

        MP_shape_functions(21,0) = Ng1;
        MP_shape_functions(21,1) = Ng2;
        MP_shape_functions(21,2) = Ng3;

        MP_shape_functions(22,0) = Ng2;
        MP_shape_functions(22,1) = Ng3;
        MP_shape_functions(22,2) = Ng1;

        MP_shape_functions(23,0) = Ng3;
        MP_shape_functions(23,1) = Ng1;
        MP_shape_functions(23,2) = Ng2;

        MP_shape_functions(24,0) = Ng2;
        MP_shape_functions(24,1) = Ng1;
        MP_shape_functions(24,2) = Ng3;

        MP_shape_functions(25,0) = Ng1;
        MP_shape_functions(25,1) = Ng3;
        MP_shape_functions(25,2) = Ng2;

        MP_shape_functions(26,0) = Ng3;
        MP_shape_functions(26,1) = Ng2;
        MP_shape_functions(26,2) = Ng1;

        MP_shape_functions(27,0) = Nh1;
        MP_shape_functions(27,1) = Nh2;
        MP_shape_functions(27,2) = Nh3;

        MP_shape_functions(28,0) = Nh2;
        MP_shape_functions(28,1) = Nh3;
        MP_shape_functions(28,2) = Nh1;

        MP_shape_functions(29,0) = Nh3;
        MP_shape_functions(29,1) = Nh1;
        MP_shape_functions(29,2) = Nh2;

        MP_shape_functions(30,0) = Nh2;
        MP_shape_functions(30,1) = Nh1;
        MP_shape_functions(30,2) = Nh3;

        MP_shape_functions(31,0) = Nh1;
        MP_shape_functions(31,1) = Nh3;
        MP_shape_functions(31,2) = Nh2;

        MP_shape_functions(32,0) = Nh3;
        MP_shape_functions(32,1) = Nh2;
        MP_shape_functions(32,2) = Nh1;

        return MP_shape_functions;
    }

    void GetIntegrationPointVolumes(const GeometryType& rGeom, const IntegrationMethod IntegrationMethod, Vector& rIntVolumes)
    {
        auto int_points = rGeom.IntegrationPoints(IntegrationMethod);
        if (rIntVolumes.size() != int_points.size()) rIntVolumes.resize(int_points.size(),false);
        DenseVector<Matrix> jac_vec(int_points.size());
        rGeom.Jacobian(jac_vec, IntegrationMethod);
        for (size_t i = 0; i < int_points.size(); ++i) {
            rIntVolumes[i] = MathUtils<double>::Det(jac_vec[i]) * int_points[i].Weight();
        }
    }

    void GetIntegrationPointArea(const GeometryType& rGeom, const IntegrationMethod IntegrationMethod, Vector& rIntVolumes)
    {
        auto int_points = rGeom.IntegrationPoints(IntegrationMethod);
        if (rIntVolumes.size() != int_points.size()) rIntVolumes.resize(int_points.size(),false);

        // Computing the Jacobian
        Vector jac_vec(int_points.size());
        rGeom.DeterminantOfJacobian(jac_vec,IntegrationMethod);

        for (size_t i = 0; i < int_points.size(); ++i) {
            rIntVolumes[i] = jac_vec[i] * int_points[i].Weight();

        }

    }

    void DetermineIntegrationMethodAndShapeFunctionValues(const GeometryType& rGeom, const SizeType ParticlesPerElement,
        IntegrationMethod& rIntegrationMethod, Matrix& rN, bool& IsEqualVolumes)
    {
        const GeometryData::KratosGeometryType geo_type = rGeom.GetGeometryType();
        const SizeType domain_size = rGeom.WorkingSpaceDimension();

        if (geo_type == GeometryData::KratosGeometryType::Kratos_Tetrahedra3D4 || geo_type == GeometryData::KratosGeometryType::Kratos_Triangle2D3)
        {
            switch (ParticlesPerElement)
            {
            case 1:
                rIntegrationMethod = GeometryData::IntegrationMethod::GI_GAUSS_1;
                break;
            case 3:
                rIntegrationMethod = GeometryData::IntegrationMethod::GI_GAUSS_2;
                break;
            case 6:
                rIntegrationMethod = GeometryData::IntegrationMethod::GI_GAUSS_4;
                break;
            case 12:
                rIntegrationMethod = GeometryData::IntegrationMethod::GI_GAUSS_5;
                break;
            case 16:
                if (domain_size == 2) {
                    IsEqualVolumes = true;
                    KRATOS_INFO("MPMParticleGeneratorUtility") << "WARNING: "
                        << "16 particles per triangle element is only valid for undistorted triangles." << std::endl;
                    rN = MP16ShapeFunctions();
                    break;
                }
            case 33:
                if (domain_size == 2) {
                    IsEqualVolumes = true;
                    KRATOS_INFO("MPMParticleGeneratorUtility") << "WARNING: "
                        << "33 particles per triangle element is only valid for undistorted triangles." << std::endl;
                    rN = MP33ShapeFunctions();
                    break;
                }
            default:
                rIntegrationMethod = GeometryData::IntegrationMethod::GI_GAUSS_2; // default to 3 particles per tri

                std::string warning_msg = "The input number of PARTICLES_PER_ELEMENT: " + std::to_string(ParticlesPerElement);
                warning_msg += " is not available for Triangular" + std::to_string(domain_size) + "D.\n";
                warning_msg += "Available options are: 1, 3, 6, 12, 16 (only 2D), and 33 (only 2D).\n";
                warning_msg += "The default number of particle: 3 is currently assumed.";
                KRATOS_INFO("MPMParticleGeneratorUtility") << "WARNING: " << warning_msg << std::endl;
                break;
            }
        }
        else if (geo_type == GeometryData::KratosGeometryType::Kratos_Hexahedra3D8 || geo_type == GeometryData::KratosGeometryType::Kratos_Quadrilateral2D4)
        {
            switch (ParticlesPerElement)
            {
            case 1:
                rIntegrationMethod = GeometryData::IntegrationMethod::GI_GAUSS_1;
                break;
            case 4:
                rIntegrationMethod = GeometryData::IntegrationMethod::GI_GAUSS_2;
                break;
            case 9:
                rIntegrationMethod = GeometryData::IntegrationMethod::GI_GAUSS_3;
                break;
            case 16:
                rIntegrationMethod = GeometryData::IntegrationMethod::GI_GAUSS_4;
                break;
            default:
                rIntegrationMethod = GeometryData::IntegrationMethod::GI_GAUSS_2; // default to 4 particles per quad

                std::string warning_msg = "The input number of PARTICLES_PER_ELEMENT: " + std::to_string(ParticlesPerElement);
                warning_msg += " is not available for Quadrilateral" + std::to_string(domain_size) + "D.\n";
                warning_msg += "Available options are: 1, 4, 9, 16.\n";
                warning_msg += "The default number of particle: 4 is currently assumed.";
                KRATOS_INFO("MPMParticleGeneratorUtility") << "WARNING: " << warning_msg << std::endl;
                break;
            }
        }

        // Get shape function values
        if (!IsEqualVolumes) rN = rGeom.ShapeFunctionsValues(rIntegrationMethod);
    }

    void DetermineConditionIntegrationMethodAndShapeFunctionValues(const GeometryType& rGeom, const SizeType ParticlesPerCondition,
        IntegrationMethod& rIntegrationMethod, Matrix& rN, bool& IsEqualVolumes)
    {
        const GeometryData::KratosGeometryType geo_type = rGeom.GetGeometryType();
        const SizeType domain_size = rGeom.WorkingSpaceDimension();

        if (geo_type == GeometryData::KratosGeometryType::Kratos_Point2D  || geo_type == GeometryData::KratosGeometryType::Kratos_Point3D)
        {
            switch (ParticlesPerCondition)
            {
                case 0: // Default case
                    IsEqualVolumes = true;
                    rN = ZeroMatrix(1,1);
                    break;
                case 1: // Only nodal
                    IsEqualVolumes = true;
                    rN = ZeroMatrix(1,1);
                    break;
                default:
                    IsEqualVolumes = true;
                    rN = ZeroMatrix(1,1);
                    std::string warning_msg = "The input number of PARTICLES_PER_CONDITION: " + std::to_string(ParticlesPerCondition);
                    warning_msg += " is not available for Point" + std::to_string(domain_size) + "D.\n";
                    warning_msg += "Available option is: 1 (default).\n";
                    warning_msg += "The default number of particle: 1 is currently assumed.";
                    KRATOS_INFO("MPMParticleGeneratorUtility") << "WARNING: " << warning_msg << std::endl;
                    break;
            }



        }
        else if (geo_type == GeometryData::KratosGeometryType::Kratos_Line2D2  || geo_type == GeometryData::KratosGeometryType::Kratos_Line3D2)
        {
            switch (ParticlesPerCondition)
            {
            case 1:
                rIntegrationMethod = GeometryData::IntegrationMethod::GI_GAUSS_1;
                break;
            case 2:
                rIntegrationMethod = GeometryData::IntegrationMethod::GI_GAUSS_2;
                break;
            case 3:
                rIntegrationMethod = GeometryData::IntegrationMethod::GI_GAUSS_3;
                break;
            case 4:
                rIntegrationMethod = GeometryData::IntegrationMethod::GI_GAUSS_4;
                break;
            case 5:
                rIntegrationMethod = GeometryData::IntegrationMethod::GI_GAUSS_5;
                break;
            default:
                std::string warning_msg = "The input number of PARTICLES_PER_CONDITION: " + std::to_string(ParticlesPerCondition);
                warning_msg += " is not available for Line" + std::to_string(domain_size) + "D.\n";
                warning_msg += "Available options are: 1 (default), 2, 3, 4, 5.\n";
                warning_msg += "The default number of particle: 1 is currently assumed.";
                KRATOS_INFO("MPMParticleGeneratorUtility") << "WARNING: " << warning_msg << std::endl;
                break;
            }


        }
        else if (geo_type == GeometryData::KratosGeometryType::Kratos_Triangle3D3)
        {
            switch (ParticlesPerCondition)
            {
            case 1:
                rIntegrationMethod = GeometryData::IntegrationMethod::GI_GAUSS_1;
                break;
            case 3:
                rIntegrationMethod = GeometryData::IntegrationMethod::GI_GAUSS_2;
                break;
            case 6:
                rIntegrationMethod = GeometryData::IntegrationMethod::GI_GAUSS_4;
                break;
            case 12:
                rIntegrationMethod = GeometryData::IntegrationMethod::GI_GAUSS_5;
                break;
            case 16:
                IsEqualVolumes = true;
                KRATOS_INFO("MPMParticleGeneratorUtility") << "WARNING: "
                    << "16 particles per triangle element is only valid for undistorted triangles." << std::endl;
                rN = MP16ShapeFunctions();
                break;
            case 33:
                IsEqualVolumes = true;
                KRATOS_INFO("MPMParticleGeneratorUtility") << "WARNING: "
                    << "33 particles per triangle element is only valid for undistorted triangles." << std::endl;
                rN = MP33ShapeFunctions();
                break;
            default:
                std::string warning_msg = "The input number of PARTICLES_PER_CONDITION: " + std::to_string(ParticlesPerCondition);
                warning_msg += " is not available for Triangular" + std::to_string(domain_size) + "D.\n";
                warning_msg += "Available options are: 1 (default), 3, 6, 12, 16 and 33.\n";
                warning_msg += "The default number of particle: 1 is currently assumed.";
                KRATOS_INFO("MPMParticleGeneratorUtility") << "WARNING: " << warning_msg << std::endl;
                break;
            }

        }
        else if (geo_type == GeometryData::KratosGeometryType::Kratos_Quadrilateral3D4)
        {
            switch (ParticlesPerCondition)
            {
            case 1:
                rIntegrationMethod = GeometryData::IntegrationMethod::GI_GAUSS_1;
                break;
            case 4:
                rIntegrationMethod = GeometryData::IntegrationMethod::GI_GAUSS_2;
                break;
            case 9:
                rIntegrationMethod = GeometryData::IntegrationMethod::GI_GAUSS_3;
                break;
            case 16:
                rIntegrationMethod = GeometryData::IntegrationMethod::GI_GAUSS_4;
                break;
            default:
                std::string warning_msg = "The input number of PARTICLES_PER_CONDITION: " + std::to_string(ParticlesPerCondition);
                warning_msg += " is not available for Triangular" + std::to_string(domain_size) + "D.\n";
                warning_msg += "Available options are: 1 (default), 4, 9 and 16.\n";
                warning_msg += "The default number of particle: 1 is currently assumed.";
                KRATOS_INFO("MPMParticleGeneratorUtility") << "WARNING: " << warning_msg << std::endl;
                break;
            }

        }

        // Get shape function values
        if (!IsEqualVolumes) rN = rGeom.ShapeFunctionsValues(rIntegrationMethod);
    }

    //
    // Specializing the functions for the templates
    //


    template void GenerateMaterialPointElement<2>(ModelPart& rBackgroundGridModelPart,
                                        ModelPart& rInitialModelPart,
                                        ModelPart& rMPMModelPart,
                                        bool IsMixedFormulation);
    template void GenerateMaterialPointElement<3>(ModelPart& rBackgroundGridModelPart,
                                        ModelPart& rInitialModelPart,
                                        ModelPart& rMPMModelPart,
                                        bool IsMixedFormulation);

    template void GenerateMaterialPointCondition<2>(ModelPart& rBackgroundGridModelPart,
                                            ModelPart& rInitialModelPart,
                                            ModelPart& rMPMModelPart);
    template void GenerateMaterialPointCondition<3>(ModelPart& rBackgroundGridModelPart,
                                            ModelPart& rInitialModelPart,
                                            ModelPart& rMPMModelPart);

} // end namespace MPMParticleGeneratorUtility
} // end namespace Kratos<|MERGE_RESOLUTION|>--- conflicted
+++ resolved
@@ -111,7 +111,6 @@
                     // Set element type
                     std::string element_type_name = "MPMUpdatedLagrangian";
                     if (IsMixedFormulation) {
-<<<<<<< HEAD
                         if ((rCurrentProcessInfo.GetValue(STABILIZATION_TYPE) == 0) || (rCurrentProcessInfo.GetValue(STABILIZATION_TYPE) == 1)){
                             if (background_geo_type == GeometryData::KratosGeometryType::Kratos_Triangle2D3 || background_geo_type == GeometryData::KratosGeometryType::Kratos_Tetrahedra3D4) element_type_name = "UpdatedLagrangianUP";
                             else KRATOS_ERROR << "Element for mixed U-P formulation is only implemented for 2D Triangle Elements." << std::endl;
@@ -120,10 +119,7 @@
                             if (background_geo_type == GeometryData::KratosGeometryType::Kratos_Triangle2D3  || background_geo_type == GeometryData::KratosGeometryType::Kratos_Tetrahedra3D4) element_type_name = "UpdatedLagrangianUPVMS";
                             else KRATOS_ERROR << "Element for mixed U-P formulation is only implemented for 2D Triangle Elements." << std::endl;
                         }
-=======
-                        if (background_geo_type == GeometryData::KratosGeometryType::Kratos_Triangle2D3) element_type_name = "MPMUpdatedLagrangianUP";
-                        else KRATOS_ERROR << "Element for mixed U-P formulation is only implemented for 2D Triangle Elements." << std::endl;
->>>>>>> 1e342f73
+
                     }
                     else if (IsAxisSymmetry && domain_size == 3) KRATOS_ERROR << "Axisymmetric elements must be used in a 2D domain. You specified a 3D domain." << std::endl;
                     else if (rBackgroundGridModelPart.GetProcessInfo().Has(IS_PQMPM)) {
