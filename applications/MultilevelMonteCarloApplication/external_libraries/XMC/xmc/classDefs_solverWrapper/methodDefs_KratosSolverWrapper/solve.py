--- conflicted
+++ resolved
@@ -456,19 +456,6 @@
     ############################################# ZeroTask #############################################
 
 @ExaquteTask(returns=2)
-<<<<<<< HEAD
-def returnZeroQoiAndTime_Task(number_scalar, number_vector, size_vector):
-    if number_scalar > 0:
-        qoi_scalar = [0.0 for _ in range(number_scalar)]
-    if number_vector > 0:
-        qoi_vector = [[0.0 for _ in range(size_vector)] for _ in range(number_vector)]
-    if number_scalar > 0 and number_vector > 0:
-        qoi = qoi_scalar + qoi_vector
-    elif number_scalar > 0:
-        qoi = qoi_scalar
-    elif number_vector > 0:
-        qoi = qoi_vector
-=======
 def returnZeroQoiAndTime_Task(estimators, size_vector):
     """
     Auxiliary method returning zero values quantities of interest and zero value computational cost.
@@ -492,7 +479,6 @@
             err_msg =  "The moment estimator {} passed to the KratosSolverWrapper is not supported.\n".format(estimator)
             err_msg += "Available options are: \"MomentEstimator\", \"CombinedMomentEstimator\", \"MultiMomentEstimator\" and  \"MultiCombinedMomentEstimator.\""
             raise Exception(err_msg)
->>>>>>> 77633dd7
     time_for_qoi = 0.0
     return qoi,time_for_qoi
 
@@ -535,8 +521,6 @@
     serialized_project_parameters.Load("ParametersSerialization",current_project_parameters)
     del(serialized_project_parameters)
 
-<<<<<<< HEAD
-=======
     # Set IS_RESTARTED flag to True, STEP to zero and TIME to 0,
     # since the model has already been initialized and eventually run.
     # The model we run is coming from
@@ -548,7 +532,6 @@
     current_model.GetModelPart(model_part_name).ProcessInfo.SetValue(KratosMultiphysics.STEP, 0)
     current_model.GetModelPart(model_part_name).ProcessInfo.SetValue(KratosMultiphysics.IS_RESTARTED, True)
 
->>>>>>> 77633dd7
     # constructor analysis stage
     simulation = current_analysis_stage(current_model,current_project_parameters,random_variable)
     # add filename flag print_to_file is true
