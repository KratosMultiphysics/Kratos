# XMC imports
from xmc.tools import dynamicImport
from xmc.tools import splitOneListIntoTwo
from xmc.tools import mergeTwoListsIntoOne
from xmc.methodDefs_monteCarloSampler import asynchronousUpdateGlobalEstimators
import xmc.methodDefs_monteCarloSampler.asynchronousUpdateGlobalEstimators as mda

# External libraries
from collections import defaultdict
from itertools import chain
import warnings

from xmc.distributedEnvironmentFramework import delete_object, get_value_from_remote


class MonteCarloSampler:
    """
    This is a generic class for a multi-something Monte Carlo estimator, which
    also generates its own samples (albeit indirectly). It does not handle errors
    and tolerances (this is not an algorithm), but it does handle statistical es-
    timations, and models fitted across Monte Carlo indices.
    """

    def __init__(self, **keywordArgs):
        # Attributes
        self.indices = keywordArgs.get("indices", [])
        self.assemblers = keywordArgs.get("assemblers")
        self.estimatorsForAssembler = keywordArgs.get("estimatorsForAssembler")
        self.indexConstructor = dynamicImport(keywordArgs.get("indexConstructor", None))
        self.indexConstructorDictionary = keywordArgs.get("indexConstructorDictionary", None)
        self.qoiPredictor = keywordArgs.get("qoiPredictor", None)
        self.costPredictor = keywordArgs.get("costPredictor", None)
        self.estimatorsForPredictor = keywordArgs.get("estimatorsForPredictor", None)
        # TODO Why do we need costEstimatorsForPredictor?
        self.costEstimatorForPredictor = keywordArgs.get("costEstimatorsForPredictor", None)
        self.isCostUpdated = keywordArgs.get("isCostUpdated", False)
        self.errorEstimators = keywordArgs.get("errorEstimators", None)
        self.assemblersForError = keywordArgs.get("assemblersForError", None)
        # asynchronous framework settings
        self.numberBatches = keywordArgs.get("initialNumberBatches", None)
        self.batchIndices = None
        # Method Objects
        # TODO Define these below
        self.indexSet = None
        self.samples = None

    def hierarchy(self):
        extracted_hierarchy = []
        for index in self.indices:
            extracted_hierarchy.append([index.indexValue, index.sampleNumber()])
        return extracted_hierarchy

    def indexEstimation(self, coordinate, valueMethodArgs):
        return [
            self.indices[j].indexwiseContribution(coordinate, valueMethodArgs)
            for j in range(len(self.indices))
        ]

    def indexCostEstimation(self, valueMethodArgs):
        return [self.indices[j].costMoment(valueMethodArgs) for j in range(len(self.indices))]

    def estimation(self, assemblerCoordinates=None):
        """
        For an entry of assembler, collect estimations from all indices corresponding to
        the same entry of estimatorsForAssembler. Then, pass this list to the assembleEstimation
        method of that entry of assembler.
        """

        # If nothing is specified, assemble all estimations
        if assemblerCoordinates is None:
            assemblerCoordinates = range(len(self.assemblers))

        # Extract current hierarchy from list of indices
        hierarchy = self.hierarchy()

        ## Get list of estimations for assemblers without duplicate calls

        # List of which assembler needs what estimations
        args = [self.estimatorsForAssembler[c] for c in assemblerCoordinates]
        # Convert nested list to nested tuple
        mapArg = [
            ((i, j), (v[0], tuple(v[1]))) for i, a in enumerate(args) for j, v in enumerate(a)
        ]
        # Create dictionary of {argument: [coord1, ...], ...}
        # such that args[coord1[0]][coord1[1]] = argument
        argMap = defaultdict(list)
        for t in mapArg:
            argMap[t[1]].append(t[0])
        # Initialise and fill list of estimations for assemblers
        estimations = [[[] for _ in a] for a in args]
        for estArgs, coords in argMap.items():
            # Compute this unique estimation
            est = self.indexEstimation(*estArgs)
            # Distribute it wherever is appeared in args
            for c in coords:
                estimations[c[0]][c[1]] = est

        # Run the corresponding estimation methods on this
        globalEstimations = []
        # Iterate over couples (coord,estimation)
        for c, e in zip(assemblerCoordinates, estimations):
            ge = self.assemblers[c].assembleEstimation(hierarchy, e)
            globalEstimations.append(ge)

        # Delete COMPSs objects
        # Flatten list of depth 2 then unpack
        delete_object(
            *chain.from_iterable(hierarchy),
            *chain.from_iterable(chain.from_iterable(estimations)),
        )

        return globalEstimations

    def errorEstimation(self, errorEstimatorCoordinates=None):
        """
        For an entry of errorEstimators, collect assembledEstimations from all assemblers
        corresponding to the same entry of assemblersForError. Then, pass this list to
        the error method of that entry of errorEstimators.
        """

        if errorEstimatorCoordinates is None:
            errorEstimatorCoordinates = range(len(self.errorEstimators))

        # Get list of estimations for assemblers without duplicate calls

        # List of which error estimator needs what estimations
        args = [self.assemblersForError[x] for x in errorEstimatorCoordinates]
        # Convert nested list to nested tuple
        mapArg = [((i, j), v) for i, a in enumerate(args) for j, v in enumerate(a)]
        # Create dictionary of {argument: [coord1, ...], ...}
        # such that args[coord1[0]][coord1[1]] = argument
        argMap = defaultdict(list)
        for t in mapArg:
            argMap[t[1]].append(t[0])
        # Initialise and fill list of global estimations for error estimation
        globalEst = [[[] for _ in a] for a in args]
        # Compute this unique estimation
        uniqueEstimations = self.estimation(list(argMap.keys()))
        # Distribute it wherever is appeard in args
        for i, coords in enumerate(argMap.values()):
            for c in coords:
                globalEst[c[0]][c[1]] = uniqueEstimations[i]

        # Compute errors
        errors = [
            self.errorEstimators[c].error(e)
            for c, e in zip(errorEstimatorCoordinates, globalEst)
        ]

        return errors

    def updateIndexSet(self, newHierarchy):
        """
        Remove entries present in self.indices that are no longer present
        in newHierarchy. Add entries present in newHierarchy that are not
        there in self.indices
        """

        newIndices, newSamples = splitOneListIntoTwo(newHierarchy)
        # Collect the positions in self.indices that are not
        # present in newHierarchy
        # TODO there must be a simpler way
        list_of_positions_to_remove = []
        for i in range(len(self.indices)):
            is_index_found = False
            for j in range(len(newIndices)):
                if newIndices[j] == self.indices[i].indexValue:
                    is_index_found = True
                    break
            if is_index_found is False:
                list_of_positions_to_remove.append(i)

        # Delete the positions in self.indices that are not
        # present in newHierarchy
        self._removeMonteCarloIndex(list_of_positions_to_remove)

        # Collect the entries in newHierarchy that are not
        # present in self.indices
        # TODO there must be a simpler way
        list_of_indices_to_add = []
        for i in range(len(newIndices)):
            is_index_found = False
            for j in range(len(self.indices)):
                if newIndices[i] == self.indices[j].indexValue:
                    is_index_found = True
                    break
            if is_index_found is False:
                list_of_indices_to_add.append(newIndices[i])

        # Pass the list of missing entries to the method that creates
        # these entries in self.indices
        self._addMonteCarloIndex(list_of_indices_to_add)

        # Rearrange self.indices to match the ordering of newHierarchy
        for i in range(len(newIndices)):
            for j in range(len(self.indices)):
                if newIndices[i] == self.indices[j].indexValue:
                    break
            if i == j:
                break
            else:
                self.indices[i], self.indices[j] = self.indices[j], self.indices[i]

    def _addMonteCarloIndex(self, indicesToAdd):
        """
        Creates and appends MonteCarloIndex instances corresponding to each entry of
        indicesToAdd.
        """

        if self.indexConstructor is None:
            raise AttributeError("Index constructor is not defined.")
        for i in indicesToAdd:
            self.indexConstructorDictionary["indexValue"] = i
            self.indices.append(self.indexConstructor(**self.indexConstructorDictionary))

    def _removeMonteCarloIndex(self, indicesToRemove):
        """
        Removes elements of self.indices corresponding to each entry of
        indicesToAdd.
        """

        # Warn if list is not empty
        if indicesToRemove:
            warnings.warn(
                (
                    "Monte Carlo Index removal requested but not expected. "
                    "I will do it anyway, but check that it is what you expect."
                ),
                UserWarning,
            )
            # Warning intended for developers, hence the category (although inaccurate)
            warnings.warn(
                (
                    "Future objects associated with MonteCarloIndex instances"
                    "are not removed."
                ),
                PendingDeprecationWarning,
            )
        for i in indicesToRemove:
            del self.indices[i]

    def updatePredictors(self, predictorCoordinates=None):
        """
        For an entry of qoiPredictor, retrieve all index estimations for the corresponding
        entry of estimatorsForPredictor and pass to the update method of qoiPredictor.
        If self.isCostUpdated is True, then do the same for costPredictor as well
        """

        # TODO - The implicit assumption here is that there is a one-to-one map
        # between levelwise estimations and model built upon that estimation. We
        # have not yet allowed for a mechanism similar to the assembler mechanism
        # but at the indexwise quantities. Should we construct such a mechanism?
        if not self.qoiPredictor:
            return

        # If nothing is specified, update all qoiPredictors
        if predictorCoordinates is None:
            predictorCoordinates = range(len(self.qoiPredictor))

        # Extract current hierarchy from list of indices
        hierarchy = self.hierarchy()
        [indices, number_samples] = splitOneListIntoTwo(hierarchy)

        # Retrieve all index estimations corresponding to each entry of predictorCooridnates
        for i in predictorCoordinates:
            # Extract qoiEstimator coordinates and value arguements from estimatorsForPredictor
            qoi_estimator_coordinate = self.estimatorsForPredictor[i][0]
            qoi_estimator_value_arguements = self.estimatorsForPredictor[i][1]
            value_transform_function = self.estimatorsForPredictor[i][2]

            # Assemble this quantity across all indices and apply transformation
            estimations = self.indexEstimation(
                qoi_estimator_coordinate, qoi_estimator_value_arguements
            )
            # TODO - qoiEstimator.value returns Var(Y_l)/N_l, whereas the model is fit
            # on Var(Y_l). The following if-else is a hack to multiply by the number of
            # samples . It is here temporarily until a better mechanism can be found.
            # Refer the to-do above.
            if qoi_estimator_value_arguements[-1] is False:
                estimationsForPredictors = [value_transform_function(i) for i in estimations]
            else:
                estimationsForPredictors = [
                    value_transform_function(index, number_samples[i])
                    for i, index in enumerate(estimations)
                ]

            # Extract only the indices for which all of the multi-index components are non-zero
            data = []
            for j in range(len(indices)):
                index = indices[j]
                if all([index[i] > 0 for i in range(len(index))]):
                    data.append([index, estimationsForPredictors[j]])
                else:
                    pass

            # Run update method of qoiPredictor on these index estimations
            self.qoiPredictor[i].update(data)

        # Retrieve all index cost estimations and pass them to costPredictor
        if self.isCostUpdated:
            estimationsForPredictors = self.indexCostEstimation(self.costEstimatorForPredictor)

            # Extract only the indices for which all of the multi-index components are non-zero
            data = []
            for j in range(len(indices)):
                index = indices[j]
                if all([index[i] > 0 for i in range(len(index))]):
                    data.append([index, estimationsForPredictors[j]])
                else:
                    pass

            data = mergeTwoListsIntoOne(indices, estimationsForPredictors)
            self.costPredictor.update(data)

    def update(self, newHierarchy):
        """
        Add and process new samples. It first runs updateIndexSet, then calls on each indexs update, then calls updatePredictor.
        """

        # Add new indices and trim ones no longer required
        self.updateIndexSet(newHierarchy)

        for i in range(len(self.indices)):
            self.indices[i].update(newHierarchy[i])

        # synchronize estimator needed for checking convergence and updating hierarchy
        for i, index in enumerate(self.indices):
            self.indices[i].qoiEstimator = get_value_from_remote(index.qoiEstimator)
            self.indices[i].costEstimator = get_value_from_remote(index.costEstimator)

        # TODO Find a way to update predictors before sync?
        # Update models with new observations
        self.updatePredictors()

    ####################################################################################################
    ###################################### ASYNCHRONOUS FRAMEWORK ######################################
    ####################################################################################################

    def asynchronousPrepareBatches(self, newHierarchy):
        """
        Method setting-up batches. If needed, the serialize method is called, to serialize Kratos Model and Kratos Parameters. Otherwise, serialized objects are passed to new batches, to avoid serializing multiple times.
        For each batch, an index constructor dictionary is built. This way, local estimators may be computed in parallel and then update global estimators.
        """

        newIndices, newSamples = splitOneListIntoTwo(newHierarchy)
        if self.batchIndices is None:  # iterationCounter = 0
            # serialze Kratos objects into monteCarloIndex indeces instances
            # requirements: KratosSolverWrapper as SolverWrapper
            for lev in range (0,len(self.indices)):
<<<<<<< HEAD
                self.indices[lev].sampler.solvers[0].serialize()
=======
                # serialize level l
                self.indices[lev].sampler.solvers[0].serialize()
                if lev > 0:
                    # serialize level l-1, if needed
                    self.indices[lev].sampler.solvers[1].serialize()
>>>>>>> 77633dd7
            # prepare batch indices and booleans
            self.batchIndices = [[] for _ in range(self.numberBatches)]
            self.batchesLaunched = [False for _ in range(self.numberBatches)]
            self.batchesExecutionFinished = [False for _ in range(self.numberBatches)]
            self.batchesAnalysisFinished = [False for _ in range(self.numberBatches)]
            self.batchesConvergenceFinished = [False for _ in range(self.numberBatches)]
        else:  # iterationCounter > 0
            self.asynchronousUpdateBatches()
        # create monteCarloIndex instances
        for batch in range(self.numberBatches):
            if self.batchesLaunched[batch] is False:
                index = 0
                for i in newIndices:
                    self.indexConstructorDictionary["indexValue"] = i
                    self.batchIndices[batch].append(
                        self.indexConstructor(**self.indexConstructorDictionary)
                    )
                    # save needed serializations stored in indices
                    # build finer level
                    self.asynchronousSerializeBatchIndices(batch, index, solver=0)
                    # build coarser level
                    if index > 0:
                        self.asynchronousSerializeBatchIndices(batch, index, solver=1)
                    index = index + 1

    def asynchronousSerializeBatchIndices(self, batch, index, solver):
        """
        Method passing serialized Kratos Model and Kratos Parameters and other KratosSolverWrapper members to new batches. Passing them, we avoid serializing for each batch, and we do only once for the first batch.
        """
<<<<<<< HEAD
        # we pass solver = 0 since solver = 1 is the coarser
        # model
        self.batchIndices[batch][index].sampler.solvers[solver].pickled_model = (
            self.indices[index].sampler.solvers[0].pickled_model
        )
        self.batchIndices[batch][index].sampler.solvers[solver].serialized_model = (
            self.indices[index].sampler.solvers[0].serialized_model
        )
        # project parameters
        self.batchIndices[batch][index].sampler.solvers[solver].pickled_project_parameters = (
            self.indices[index].sampler.solvers[0].pickled_project_parameters
=======
        # model
        self.batchIndices[batch][index].sampler.solvers[solver].pickled_model = (
            self.indices[index].sampler.solvers[solver].pickled_model
        )
        self.batchIndices[batch][index].sampler.solvers[solver].serialized_model = (
            self.indices[index].sampler.solvers[solver].serialized_model
        )
        # mapping reference model: model of level 0,
        # used for mapping finer levels quantities onto level 0 model
        # it is required if "mappingOutputQuantities" flag is true,
        # however, for sake of simplicity, we copy it always
        self.batchIndices[batch][index].sampler.solvers[solver].pickled_mapping_reference_model = (
            self.indices[index].sampler.solvers[solver].pickled_mapping_reference_model
        )
        # project parameters
        self.batchIndices[batch][index].sampler.solvers[solver].pickled_project_parameters = (
            self.indices[index].sampler.solvers[solver].pickled_project_parameters
>>>>>>> 77633dd7
        )
        self.batchIndices[batch][index].sampler.solvers[
            solver
        ].serialized_project_parameters = (
<<<<<<< HEAD
            self.indices[index].sampler.solvers[0].serialized_project_parameters
=======
            self.indices[index].sampler.solvers[solver].serialized_project_parameters
>>>>>>> 77633dd7
        )
        # custom metric refinement parameters
        self.batchIndices[batch][index].sampler.solvers[
            solver
        ].pickled_custom_metric_refinement_parameters = (
<<<<<<< HEAD
            self.indices[0].sampler.solvers[0].pickled_custom_metric_refinement_parameters
=======
            self.indices[index].sampler.solvers[solver].pickled_custom_metric_refinement_parameters
>>>>>>> 77633dd7
        )
        # custom remesh refinement parameters
        self.batchIndices[batch][index].sampler.solvers[
            solver
        ].pickled_custom_remesh_refinement_parameters = (
<<<<<<< HEAD
            self.indices[0].sampler.solvers[0].pickled_custom_remesh_refinement_parameters
=======
            self.indices[index].sampler.solvers[solver].pickled_custom_remesh_refinement_parameters
>>>>>>> 77633dd7
        )
        # booleans
        self.batchIndices[batch][index].sampler.solvers[
            solver
        ].is_project_parameters_pickled = True
        self.batchIndices[batch][index].sampler.solvers[solver].is_model_pickled = True
        self.batchIndices[batch][index].sampler.solvers[
            solver
        ].is_custom_settings_metric_refinement_pickled = True
        self.batchIndices[batch][index].sampler.solvers[
            solver
        ].is_custom_settings_remesh_refinement_pickled = True

    def asynchronousUpdateBatches(self):
        """
        Method updating all relevant members when new batches are created.
        """

        # set here number of batches to append
        # append only if not exceeding the maximum number of iterations
        if self.numberBatches > self.maximumNumberIterations:
            new_number_batches = 0
        else:
            new_number_batches = 1
        self.numberBatches = self.numberBatches + new_number_batches
        for _ in range(new_number_batches):
            self.batchIndices.append([])
            self.batchesLaunched.append(False)
            self.batchesExecutionFinished.append(False)
            self.batchesAnalysisFinished.append(False)
            self.batchesConvergenceFinished.append(False)

    def asynchronousInitialize(self, newHierarchy):
        """
        Method initializing new batches.
        """

        # Add new indices and trim ones no longer required
        self.updateIndexSet(newHierarchy)
        # Prepare batches
        self.asynchronousPrepareBatches(newHierarchy)

    def asynchronousLaunchEpoch(self, newHierarchy):
        """
        Method spawning new batches. It first spawn high index batch realizations, since they have a larger computational cost and normally require a larger time-to-solution.
        """

        # Run batch hierarchies
        for batch in range(self.numberBatches):
            if self.batchesLaunched[batch] is not True:
                self.batchesLaunched[batch] = True
                for i in reversed(range(len(self.batchIndices[batch]))):
                    self.batchIndices[batch][i].update(newHierarchy[i])
                self.batchesExecutionFinished[batch] = True
                self.batchesAnalysisFinished[batch] = True

    def asynchronousFinalize(self, batch):
        """
        Method updating all global estimators with the contributions of the new batch.
        """

        # Postprocess on finished batches
        for level in range(len(self.batchIndices[batch])):
            # update global estimators
            mda.updateGlobalMomentEstimator_Task(
                self.indices[level].qoiEstimator,
                self.batchIndices[batch][level].qoiEstimator,
                self.indices[level].costEstimator,
                self.batchIndices[batch][level].costEstimator,
                batch,
            )
            # delete COMPSs future objects no longer needed
            delete_object(
                self.batchIndices[batch][level].costEstimator,
                *self.batchIndices[batch][level].qoiEstimator,
            )
            # Update model coefficients for cost, bias, variance with new observations
            self.updatePredictors()

        for level in range(len(self.indices)):
            # synchronize estimator needed for checking convergence and updating hierarchy
            self.indices[level].qoiEstimator = get_value_from_remote(
                self.indices[level].qoiEstimator
            )
            self.indices[level].costEstimator = get_value_from_remote(
                self.indices[level].costEstimator
            )

    def asynchronousUpdate(self, newHierarchy):
        """
        Method called to initialize all new batches to launch, and to launch them.
        """

        self.asynchronousInitialize(newHierarchy)
        self.asynchronousLaunchEpoch(newHierarchy)<|MERGE_RESOLUTION|>--- conflicted
+++ resolved
@@ -347,15 +347,11 @@
             # serialze Kratos objects into monteCarloIndex indeces instances
             # requirements: KratosSolverWrapper as SolverWrapper
             for lev in range (0,len(self.indices)):
-<<<<<<< HEAD
-                self.indices[lev].sampler.solvers[0].serialize()
-=======
                 # serialize level l
                 self.indices[lev].sampler.solvers[0].serialize()
                 if lev > 0:
                     # serialize level l-1, if needed
                     self.indices[lev].sampler.solvers[1].serialize()
->>>>>>> 77633dd7
             # prepare batch indices and booleans
             self.batchIndices = [[] for _ in range(self.numberBatches)]
             self.batchesLaunched = [False for _ in range(self.numberBatches)]
@@ -385,19 +381,6 @@
         """
         Method passing serialized Kratos Model and Kratos Parameters and other KratosSolverWrapper members to new batches. Passing them, we avoid serializing for each batch, and we do only once for the first batch.
         """
-<<<<<<< HEAD
-        # we pass solver = 0 since solver = 1 is the coarser
-        # model
-        self.batchIndices[batch][index].sampler.solvers[solver].pickled_model = (
-            self.indices[index].sampler.solvers[0].pickled_model
-        )
-        self.batchIndices[batch][index].sampler.solvers[solver].serialized_model = (
-            self.indices[index].sampler.solvers[0].serialized_model
-        )
-        # project parameters
-        self.batchIndices[batch][index].sampler.solvers[solver].pickled_project_parameters = (
-            self.indices[index].sampler.solvers[0].pickled_project_parameters
-=======
         # model
         self.batchIndices[batch][index].sampler.solvers[solver].pickled_model = (
             self.indices[index].sampler.solvers[solver].pickled_model
@@ -415,36 +398,23 @@
         # project parameters
         self.batchIndices[batch][index].sampler.solvers[solver].pickled_project_parameters = (
             self.indices[index].sampler.solvers[solver].pickled_project_parameters
->>>>>>> 77633dd7
         )
         self.batchIndices[batch][index].sampler.solvers[
             solver
         ].serialized_project_parameters = (
-<<<<<<< HEAD
-            self.indices[index].sampler.solvers[0].serialized_project_parameters
-=======
             self.indices[index].sampler.solvers[solver].serialized_project_parameters
->>>>>>> 77633dd7
         )
         # custom metric refinement parameters
         self.batchIndices[batch][index].sampler.solvers[
             solver
         ].pickled_custom_metric_refinement_parameters = (
-<<<<<<< HEAD
-            self.indices[0].sampler.solvers[0].pickled_custom_metric_refinement_parameters
-=======
             self.indices[index].sampler.solvers[solver].pickled_custom_metric_refinement_parameters
->>>>>>> 77633dd7
         )
         # custom remesh refinement parameters
         self.batchIndices[batch][index].sampler.solvers[
             solver
         ].pickled_custom_remesh_refinement_parameters = (
-<<<<<<< HEAD
-            self.indices[0].sampler.solvers[0].pickled_custom_remesh_refinement_parameters
-=======
             self.indices[index].sampler.solvers[solver].pickled_custom_remesh_refinement_parameters
->>>>>>> 77633dd7
         )
         # booleans
         self.batchIndices[batch][index].sampler.solvers[
