--- conflicted
+++ resolved
@@ -13,13 +13,10 @@
 # Importing the base class
 from analysis_stage import AnalysisStage
 
-<<<<<<< HEAD
-=======
 # Import packages
 import numpy as np
 import time
 
->>>>>>> b0cfb70c
 # Import exaqute
 from exaqute.ExaquteTaskPyCOMPSs import *   # to execute with pycompss
 # from exaqute.ExaquteTaskHyperLoom import *  # to execute with the IT4 scheduler
@@ -31,7 +28,6 @@
 
 # Import Continuation Multilevel Monte Carlo library
 import cmlmc_utilities as mlmc
-<<<<<<< HEAD
 
 # Import refinement library
 import adaptive_refinement_utilities as refinement
@@ -45,33 +41,6 @@
 
 '''Adapt the following class depending on the problem, deriving the MultilevelMonteCarloAnalysis class from the problem of interest'''
 
-'''This Analysis Stage implementation solves the elliptic PDE in (0,1)^2 with zero Dirichlet boundary conditions
--lapl(u) = xi*f,    f= -432*x*(x-1)*y*(y-1)
-                    f= -432*(x**2+y**2-x-y)
-where xi is a Beta(2,6) random variable, and computes statistic of the QoI
-Q = int_(0,1)^2 u(x,y)dxdy
-more details in Section 5.2 of [PKN17]
-
-References:
-[PKN17] M. Pisaroni; S. Krumscheid; F. Nobile : Quantifying uncertain system outputs via the multilevel Monte Carlo method - Part I: Central moment estimation; MATHICSE technical report no. 23.2017.
-'''
-=======
-
-# Import refinement library
-import adaptive_refinement_utilities as refinement
-
-# Import cpickle to pickle the serializer
-try:
-    import cpickle as pickle  # Use cPickle on Python 2.7
-except ImportError:
-    import pickle
-
->>>>>>> b0cfb70c
-
-'''Adapt the following class depending on the problem, deriving the MultilevelMonteCarloAnalysis class from the problem of interest'''
-
-<<<<<<< HEAD
-=======
 '''
 This Analysis Stage implementation solves the elliptic PDE in (0,1)^2 with zero Dirichlet boundary conditions
 -lapl(u) = xi*f,    f= -432*x*(x-1)*y*(y-1)
@@ -81,7 +50,6 @@
 '''
 
 
->>>>>>> b0cfb70c
 class MultilevelMonteCarloAnalysis(AnalysisStage):
     '''Main analysis stage for MultilevelMonte Carlo simulations'''
     def __init__(self,input_model,input_parameters,sample):
