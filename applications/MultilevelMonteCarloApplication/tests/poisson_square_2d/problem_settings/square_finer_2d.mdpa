--- conflicted
+++ resolved
@@ -3,11 +3,7 @@
 End ModelPartData
 
 Begin Properties 0
-<<<<<<< HEAD
-    CONDUCTIVITY 1.0
-=======
-
->>>>>>> 77633dd7
+
 End Properties
 
 Begin Nodes
