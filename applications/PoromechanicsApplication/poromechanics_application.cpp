--- conflicted
+++ resolved
@@ -271,9 +271,6 @@
 
     KRATOS_REGISTER_VARIABLE( SHEAR_FRACTURE_ENERGY )
 
-<<<<<<< HEAD
-    KRATOS_REGISTER_VARIABLE( IS_AXISYMMETRIC )
-=======
     KRATOS_REGISTER_VARIABLE( BIOT_COEFFICIENT )
 
     KRATOS_REGISTER_3D_VARIABLE_WITH_COMPONENTS( DAMPING_FORCE )
@@ -287,7 +284,8 @@
     KRATOS_REGISTER_3D_VARIABLE_WITH_COMPONENTS( AVERAGE_REACTION )
     KRATOS_REGISTER_3D_VARIABLE_WITH_COMPONENTS( LOADING_VELOCITY )
 
->>>>>>> dd7ca076
+
+    KRATOS_REGISTER_VARIABLE( IS_AXISYMMETRIC )
 }
 
 }// namespace Kratos.