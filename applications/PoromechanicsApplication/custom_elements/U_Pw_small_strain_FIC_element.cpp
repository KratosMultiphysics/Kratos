--- conflicted
+++ resolved
@@ -38,28 +38,15 @@
 {
     KRATOS_TRY
 
-<<<<<<< HEAD
-    UPwElement<TDim,TNumNodes>::Initialize();
-
-    unsigned int VoigtSize = 6;
-    if(TDim == 2) VoigtSize = 3;
+    UPwElement<TDim,TNumNodes>::Initialize(rCurrentProcessInfo);
+
+    const unsigned int strain_size = this->GetProperties().GetValue( CONSTITUTIVE_LAW )->GetStrainSize();
 
     for(unsigned int i = 0; i < TDim; i++)
     {
-        mNodalConstitutiveTensor[i].resize(VoigtSize);
-
-        for(unsigned int j = 0; j < VoigtSize; j++)
-=======
-    UPwElement<TDim,TNumNodes>::Initialize(rCurrentProcessInfo);
-
-    const unsigned int strain_size = this->GetProperties().GetValue( CONSTITUTIVE_LAW )->GetStrainSize();
-
-    for(unsigned int i = 0; i < TDim; i++)
-    {
         mNodalConstitutiveTensor[i].resize(strain_size);
 
         for(unsigned int j = 0; j < strain_size; j++)
->>>>>>> dd7ca076
         {
             for(unsigned int k = 0; k < TNumNodes; k++)
                 mNodalConstitutiveTensor[i][j][k] = 0.0;
@@ -86,18 +73,10 @@
     const Matrix& NContainer = Geom.ShapeFunctionsValues( mThisIntegrationMethod );
     GeometryType::ShapeFunctionsGradientsType DN_DXContainer(NumGPoints);
     Geom.ShapeFunctionsIntegrationPointsGradients(DN_DXContainer,mThisIntegrationMethod);
-<<<<<<< HEAD
-
-    unsigned int VoigtSize = 6;
-    if(TDim == 2) VoigtSize = 3;
-    Matrix B(VoigtSize,TNumNodes*TDim);
-    noalias(B) = ZeroMatrix(VoigtSize,TNumNodes*TDim);
-=======
     const unsigned int strain_size = this->GetProperties().GetValue( CONSTITUTIVE_LAW )->GetStrainSize();
 
     Matrix B(strain_size,TNumNodes*TDim);
     noalias(B) = ZeroMatrix(strain_size,TNumNodes*TDim);
->>>>>>> dd7ca076
     array_1d<double,TNumNodes*TDim> DisplacementVector;
     PoroElementUtilities::GetNodalVariableVector(DisplacementVector,Geom,DISPLACEMENT);
     array_1d<double,TNumNodes*TDim> VelocityVector;
@@ -134,13 +113,8 @@
     for( unsigned int GPoint = 0; GPoint < NumGPoints; GPoint++)
     {
         noalias(Np) = row(NContainer,GPoint);
-<<<<<<< HEAD
-        noalias(GradNpT) = DN_DXContainer[GPoint];
-        this->CalculateBMatrix(B, GradNpT);
-=======
 
         this->CalculateKinematics(GradNpT,B,StrainVector,DN_DXContainer,DisplacementVector,GPoint);
->>>>>>> dd7ca076
 
         // Compute ConstitutiveTensor
         mConstitutiveLawVector[GPoint]->CalculateMaterialResponseCauchy(ConstitutiveParameters);
@@ -167,18 +141,10 @@
     const Matrix& NContainer = Geom.ShapeFunctionsValues( mThisIntegrationMethod );
     GeometryType::ShapeFunctionsGradientsType DN_DXContainer(NumGPoints);
     Geom.ShapeFunctionsIntegrationPointsGradients(DN_DXContainer,mThisIntegrationMethod);
-<<<<<<< HEAD
-
-    unsigned int VoigtSize = 6;
-    if(TDim == 2) VoigtSize = 3;
-    Matrix B(VoigtSize,TNumNodes*TDim);
-    noalias(B) = ZeroMatrix(VoigtSize,TNumNodes*TDim);
-=======
     const unsigned int strain_size = this->GetProperties().GetValue( CONSTITUTIVE_LAW )->GetStrainSize();
 
     Matrix B(strain_size,TNumNodes*TDim);
     noalias(B) = ZeroMatrix(strain_size,TNumNodes*TDim);
->>>>>>> dd7ca076
     array_1d<double,TNumNodes*TDim> DisplacementVector;
     PoroElementUtilities::GetNodalVariableVector(DisplacementVector,Geom,DISPLACEMENT);
     array_1d<double,TNumNodes*TDim> VelocityVector;
@@ -210,13 +176,8 @@
     for( unsigned int GPoint = 0; GPoint < NumGPoints; GPoint++)
     {
         noalias(Np) = row(NContainer,GPoint);
-<<<<<<< HEAD
-        noalias(GradNpT) = DN_DXContainer[GPoint];
-        this->CalculateBMatrix(B, GradNpT);
-=======
 
         this->CalculateKinematics(GradNpT,B,StrainVector,DN_DXContainer,DisplacementVector,GPoint);
->>>>>>> dd7ca076
 
         // Compute ConstitutiveTensor
         mConstitutiveLawVector[GPoint]->CalculateMaterialResponseCauchy(ConstitutiveParameters);
@@ -281,30 +242,17 @@
 void UPwSmallStrainFICElement<2,3>::ExtrapolateGPConstitutiveTensor(const array_1d<Matrix,2>& ConstitutiveTensorContainer)
 {
     // Triangle_2d_3 with GI_GAUSS_2
-
-<<<<<<< HEAD
+    
     BoundedMatrix<double,3,3> ExtrapolationMatrix;
     PoroElementUtilities::Calculate2DExtrapolationMatrix(ExtrapolationMatrix);
 
-    BoundedMatrix<double,3,3> AuxNodalConstitutiveTensor;
-=======
-    const unsigned int strain_size = this->GetProperties().GetValue( CONSTITUTIVE_LAW )->GetStrainSize();
-
-    BoundedMatrix<double,3,3> ExtrapolationMatrix;
-    PoroElementUtilities::Calculate2DExtrapolationMatrix(ExtrapolationMatrix);
-
     Matrix AuxNodalConstitutiveTensor(3,strain_size);
->>>>>>> dd7ca076
 
     for(unsigned int i = 0; i < 2; i++) //TDim
     {
         noalias(AuxNodalConstitutiveTensor) = prod(ExtrapolationMatrix,ConstitutiveTensorContainer[i]);
 
-<<<<<<< HEAD
-        for(unsigned int j = 0; j < 3; j++) // VoigtSize
-=======
         for(unsigned int j = 0; j < strain_size; j++)
->>>>>>> dd7ca076
             noalias(mNodalConstitutiveTensor[i][j]) = column(AuxNodalConstitutiveTensor,j);
     }
 
@@ -324,30 +272,17 @@
 void UPwSmallStrainFICElement<2,4>::ExtrapolateGPConstitutiveTensor(const array_1d<Matrix,2>& ConstitutiveTensorContainer)
 {
     // Quadrilateral_2d_4 with GI_GAUSS_2
-
-<<<<<<< HEAD
+    
     BoundedMatrix<double,4,4> ExtrapolationMatrix;
     PoroElementUtilities::Calculate2DExtrapolationMatrix(ExtrapolationMatrix);
 
-    BoundedMatrix<double,4,3> AuxNodalConstitutiveTensor;
-=======
-    const unsigned int strain_size = this->GetProperties().GetValue( CONSTITUTIVE_LAW )->GetStrainSize();
-
-    BoundedMatrix<double,4,4> ExtrapolationMatrix;
-    PoroElementUtilities::Calculate2DExtrapolationMatrix(ExtrapolationMatrix);
-
     Matrix AuxNodalConstitutiveTensor(4,strain_size);
->>>>>>> dd7ca076
 
     for(unsigned int i = 0; i < 2; i++) //TDim
     {
         noalias(AuxNodalConstitutiveTensor) = prod(ExtrapolationMatrix,ConstitutiveTensorContainer[i]);
 
-<<<<<<< HEAD
-        for(unsigned int j = 0; j < 3; j++) // VoigtSize
-=======
         for(unsigned int j = 0; j < strain_size; j++)
->>>>>>> dd7ca076
             noalias(mNodalConstitutiveTensor[i][j]) = column(AuxNodalConstitutiveTensor,j);
     }
 }
@@ -507,13 +442,7 @@
     for( unsigned int GPoint = 0; GPoint < NumGPoints; GPoint++)
     {
         //Compute GradNpT, B and StrainVector
-<<<<<<< HEAD
-        noalias(Variables.GradNpT) = DN_DXContainer[GPoint];
-        this->CalculateBMatrix(Variables.B, Variables.GradNpT);
-        noalias(Variables.StrainVector) = prod(Variables.B,Variables.DisplacementVector);
-=======
         this->CalculateKinematics(Variables.GradNpT,Variables.B,Variables.StrainVector,DN_DXContainer,Variables.DisplacementVector,GPoint);
->>>>>>> dd7ca076
 
         //Compute Np, Nu and BodyAcceleration
         noalias(Variables.Np) = row(NContainer,GPoint);
@@ -527,11 +456,7 @@
         mConstitutiveLawVector[GPoint]->CalculateMaterialResponseCauchy(ConstitutiveParameters);
 
         //Compute weighting coefficient for integration
-<<<<<<< HEAD
-        this->CalculateIntegrationCoefficient( Variables.IntegrationCoefficient, detJContainer[GPoint], integration_points[GPoint].Weight(), CurrentProcessInfo );
-=======
         this->CalculateIntegrationCoefficient( Variables.IntegrationCoefficient, detJContainer[GPoint], integration_points[GPoint].Weight() );
->>>>>>> dd7ca076
 
         //Contributions to the left hand side
         this->CalculateAndAddLHS(rLeftHandSideMatrix, Variables);
@@ -582,13 +507,7 @@
     for( unsigned int GPoint = 0; GPoint < NumGPoints; GPoint++)
     {
         //Compute GradNpT, B and StrainVector
-<<<<<<< HEAD
-        noalias(Variables.GradNpT) = DN_DXContainer[GPoint];
-        this->CalculateBMatrix(Variables.B, Variables.GradNpT);
-        noalias(Variables.StrainVector) = prod(Variables.B,Variables.DisplacementVector);
-=======
         this->CalculateKinematics(Variables.GradNpT,Variables.B,Variables.StrainVector,DN_DXContainer,Variables.DisplacementVector,GPoint);
->>>>>>> dd7ca076
 
         //Compute Np, Nu and BodyAcceleration
         noalias(Variables.Np) = row(NContainer,GPoint);
@@ -602,11 +521,7 @@
         mConstitutiveLawVector[GPoint]->CalculateMaterialResponseCauchy(ConstitutiveParameters);
 
         //Compute weighting coefficient for integration
-<<<<<<< HEAD
-        this->CalculateIntegrationCoefficient(Variables.IntegrationCoefficient, detJContainer[GPoint], integration_points[GPoint].Weight(), CurrentProcessInfo );
-=======
         this->CalculateIntegrationCoefficient(Variables.IntegrationCoefficient, detJContainer[GPoint], integration_points[GPoint].Weight() );
->>>>>>> dd7ca076
 
         //Contributions to the right hand side
         this->CalculateAndAddRHS(rRightHandSideVector, Variables);
@@ -817,15 +732,9 @@
     const unsigned int strain_size = this->GetProperties().GetValue( CONSTITUTIVE_LAW )->GetStrainSize();
 
     for(unsigned int i = 0; i < 2; i++) //TDim
-<<<<<<< HEAD
-        rFICVariables.ConstitutiveTensorGradients[i].resize(3); //VoigtSize
-
-    rFICVariables.DimVoigtMatrix.resize(2,3,false); //TDim X VoigtSize
-=======
         rFICVariables.ConstitutiveTensorGradients[i].resize(strain_size); //VoigtSize
 
     rFICVariables.DimVoigtMatrix.resize(2,strain_size,false); //TDim X VoigtSize
->>>>>>> dd7ca076
 }
 
 //----------------------------------------------------------------------------------------
@@ -852,15 +761,9 @@
         rFICVariables.ShapeFunctionsSecondOrderGradients[i].resize(strain_size,false); //VoigtSize
 
     for(unsigned int i = 0; i < 2; i++) //TDim
-<<<<<<< HEAD
-        rFICVariables.ConstitutiveTensorGradients[i].resize(3); //VoigtSize
-
-    rFICVariables.DimVoigtMatrix.resize(2,3,false); //TDim X VoigtSize
-=======
         rFICVariables.ConstitutiveTensorGradients[i].resize(strain_size); //VoigtSize
 
     rFICVariables.DimVoigtMatrix.resize(2,strain_size,false); //TDim X VoigtSize
->>>>>>> dd7ca076
 }
 
 //----------------------------------------------------------------------------------------
@@ -1040,18 +943,10 @@
 
 template< >
 void UPwSmallStrainFICElement<2,3>::CalculateConstitutiveTensorGradients(FICElementVariables& rFICVariables, const ElementVariables& Variables)
-{
-<<<<<<< HEAD
+{    
     for(unsigned int i = 0; i < 2; i++) //TDim
     {
-        for(unsigned int j = 0; j < 3; j++) //VoigtSize
-=======
-    const unsigned int strain_size = this->GetProperties().GetValue( CONSTITUTIVE_LAW )->GetStrainSize();
-
-    for(unsigned int i = 0; i < 2; i++) //TDim
-    {
         for(unsigned int j = 0; j < strain_size; j++)
->>>>>>> dd7ca076
         {
             for(unsigned int k = 0; k < 2; k++) //TDim
             {
@@ -1092,18 +987,10 @@
 
 template< >
 void UPwSmallStrainFICElement<2,4>::CalculateConstitutiveTensorGradients(FICElementVariables& rFICVariables, const ElementVariables& Variables)
-{
-<<<<<<< HEAD
+{    
     for(unsigned int i = 0; i < 2; i++) //TDim
     {
-        for(unsigned int j = 0; j < 3; j++) //VoigtSize
-=======
-    const unsigned int strain_size = this->GetProperties().GetValue( CONSTITUTIVE_LAW )->GetStrainSize();
-
-    for(unsigned int i = 0; i < 2; i++) //TDim
-    {
         for(unsigned int j = 0; j < strain_size; j++)
->>>>>>> dd7ca076
         {
             for(unsigned int k = 0; k < 2; k++) //TDim
             {
