//    |  /           |
//    ' /   __| _` | __|  _ \   __|
//    . \  |   (   | |   (   |\__ `
//   _|\_\_|  \__,_|\__|\___/ ____/
//                   Multi-Physics
//
//  License:         BSD License
//                   Kratos default license: kratos/license.txt
//
//  Main authors:    Ignasi de Pouplana
//


// Application includes
#include "custom_elements/U_Pw_small_strain_link_interface_element.hpp"

namespace Kratos
{

template< unsigned int TDim, unsigned int TNumNodes >
Element::Pointer UPwSmallStrainLinkInterfaceElement<TDim,TNumNodes>::Create( IndexType NewId, NodesArrayType const& ThisNodes, PropertiesType::Pointer pProperties ) const
{
    return Element::Pointer( new UPwSmallStrainLinkInterfaceElement( NewId, this->GetGeometry().Create( ThisNodes ), pProperties ) );
}

//----------------------------------------------------------------------------------------------------------------------------------------------------------------------------------

template< unsigned int TDim, unsigned int TNumNodes >
void UPwSmallStrainLinkInterfaceElement<TDim,TNumNodes>::CalculateOnIntegrationPoints( const Variable<array_1d<double,3>>& rVariable, 
                                                                                std::vector<array_1d<double,3>>& rOutput, const ProcessInfo& rCurrentProcessInfo )
{
    KRATOS_TRY

    if(rVariable == FLUID_FLUX_VECTOR || rVariable == CONTACT_STRESS_VECTOR || rVariable == LOCAL_STRESS_VECTOR || rVariable == LOCAL_RELATIVE_DISPLACEMENT_VECTOR || rVariable == LOCAL_FLUID_FLUX_VECTOR)
    {
        //Variables computed on Lobatto points
        const GeometryType& Geom = this->GetGeometry();
        std::vector<array_1d<double,3>> GPValues(Geom.IntegrationPointsNumber( mThisIntegrationMethod ));

        if(rVariable == FLUID_FLUX_VECTOR)
        {
            const PropertiesType& Prop = this->GetProperties();
            const unsigned int NumGPoints = Geom.IntegrationPointsNumber( mThisIntegrationMethod );

            //Defining the shape functions, the jacobian and the shape functions local gradients Containers
            const Matrix& NContainer = Geom.ShapeFunctionsValues( mThisIntegrationMethod );
            const GeometryType::ShapeFunctionsGradientsType& DN_DeContainer = Geom.ShapeFunctionsLocalGradients( mThisIntegrationMethod );
            GeometryType::JacobiansType JContainer(NumGPoints);
            Geom.Jacobian( JContainer, mThisIntegrationMethod );
            
            //Defining necessary variables
            array_1d<double,TNumNodes> PressureVector;
            for(unsigned int i=0; i<TNumNodes; i++)
                PressureVector[i] = Geom[i].FastGetSolutionStepValue(WATER_PRESSURE);
            array_1d<double,TNumNodes*TDim> DisplacementVector;
            PoroElementUtilities::GetNodalVariableVector(DisplacementVector,Geom,DISPLACEMENT);
            array_1d<double,TNumNodes*TDim> VolumeAcceleration;
            PoroElementUtilities::GetNodalVariableVector(VolumeAcceleration,Geom,VOLUME_ACCELERATION);
            array_1d<double,TDim> BodyAcceleration;
            BoundedMatrix<double,TDim, TDim> RotationMatrix;
            this->CalculateRotationMatrix(RotationMatrix,Geom);
            BoundedMatrix<double,TDim, TNumNodes*TDim> Nu = ZeroMatrix(TDim, TNumNodes*TDim);
            array_1d<double,TDim> LocalRelDispVector;
            array_1d<double,TDim> RelDispVector;
<<<<<<< HEAD
            const double& MinimumJointWidth = Prop[MINIMUM_JOINT_WIDTH];
=======
            const double& InitialJointWidth = Prop[INITIAL_JOINT_WIDTH];
>>>>>>> c508e57f
            BoundedMatrix<double,TNumNodes, TDim> GradNpT; 
            double JointWidth;
            BoundedMatrix<double,TDim, TDim> LocalPermeabilityMatrix = ZeroMatrix(TDim,TDim);
            const double& DynamicViscosityInverse = 1.0/Prop[DYNAMIC_VISCOSITY];
            const double& FluidDensity = Prop[DENSITY_WATER];
            array_1d<double,TDim> LocalFluidFlux;
            array_1d<double,TDim> GradPressureTerm;
            array_1d<double,TDim> FluidFlux;
            SFGradAuxVariables SFGradAuxVars;

            //Loop over integration points
            for ( unsigned int GPoint = 0; GPoint < NumGPoints; GPoint++ )
            {
                InterfaceElementUtilities::CalculateNuMatrix(Nu,NContainer,GPoint);

                noalias(RelDispVector) = prod(Nu,DisplacementVector);
                
                noalias(LocalRelDispVector) = prod(RotationMatrix,RelDispVector);
                
<<<<<<< HEAD
                this->CalculateJointWidth(JointWidth, LocalRelDispVector[TDim-1], MinimumJointWidth,GPoint);
=======
                this->CalculateJointWidth(JointWidth, LocalRelDispVector[TDim-1], InitialJointWidth,GPoint);
>>>>>>> c508e57f

                this->template CalculateShapeFunctionsGradients< BoundedMatrix<double,TNumNodes,TDim> >(GradNpT,SFGradAuxVars,JContainer[GPoint],RotationMatrix,
                                                                                                                    DN_DeContainer[GPoint],NContainer,JointWidth,GPoint);
                
                PoroElementUtilities::InterpolateVariableWithComponents(BodyAcceleration,NContainer,VolumeAcceleration,GPoint);

                InterfaceElementUtilities::CalculateLinkPermeabilityMatrix(LocalPermeabilityMatrix,JointWidth);
                
                noalias(GradPressureTerm) = prod(trans(GradNpT),PressureVector);
                noalias(GradPressureTerm) += -FluidDensity*BodyAcceleration;
                
                noalias(LocalFluidFlux) = -DynamicViscosityInverse*prod(LocalPermeabilityMatrix,GradPressureTerm);
                
                noalias(FluidFlux) = prod(trans(RotationMatrix),LocalFluidFlux);
                
                PoroElementUtilities::FillArray1dOutput(GPValues[GPoint],FluidFlux);
            }
        }
        else if(rVariable == CONTACT_STRESS_VECTOR)
        {
            //Defining necessary variables
            const PropertiesType& Prop = this->GetProperties();
            const Matrix& NContainer = Geom.ShapeFunctionsValues( mThisIntegrationMethod );
            array_1d<double,TNumNodes*TDim> DisplacementVector;
            PoroElementUtilities::GetNodalVariableVector(DisplacementVector,Geom,DISPLACEMENT);
            BoundedMatrix<double,TDim, TDim> RotationMatrix;
            this->CalculateRotationMatrix(RotationMatrix,Geom);
            BoundedMatrix<double,TDim, TNumNodes*TDim> Nu = ZeroMatrix(TDim, TNumNodes*TDim);
            array_1d<double,TDim> RelDispVector;
<<<<<<< HEAD
            const double& MinimumJointWidth = Prop[MINIMUM_JOINT_WIDTH];
=======
            const double& InitialJointWidth = Prop[INITIAL_JOINT_WIDTH];
>>>>>>> c508e57f
            double JointWidth;
            array_1d<double,TDim> LocalStressVector;
            array_1d<double,TDim> ContactStressVector;
            
            //Create constitutive law parameters:
            Vector StrainVector(TDim);
            Vector StressVectorDynamic(TDim);
            Matrix ConstitutiveMatrix(TDim,TDim);
            Vector Np(TNumNodes);
            Matrix GradNpT(TNumNodes,TDim);
            Matrix F = identity_matrix<double>(TDim);
            double detF = 1.0;
            ConstitutiveLaw::Parameters ConstitutiveParameters(Geom,Prop,rCurrentProcessInfo);
            ConstitutiveParameters.Set(ConstitutiveLaw::COMPUTE_STRESS);
            ConstitutiveParameters.Set(ConstitutiveLaw::USE_ELEMENT_PROVIDED_STRAIN);
            ConstitutiveParameters.SetConstitutiveMatrix(ConstitutiveMatrix);
            ConstitutiveParameters.SetStressVector(StressVectorDynamic);
            ConstitutiveParameters.SetStrainVector(StrainVector);
            ConstitutiveParameters.SetShapeFunctionsValues(Np);
            ConstitutiveParameters.SetShapeFunctionsDerivatives(GradNpT);
            ConstitutiveParameters.SetDeterminantF(detF);
            ConstitutiveParameters.SetDeformationGradientF(F);
            
            //Loop over integration points
            for ( unsigned int GPoint = 0; GPoint < mConstitutiveLawVector.size(); GPoint++ )
            {
                InterfaceElementUtilities::CalculateNuMatrix(Nu,NContainer,GPoint);

                noalias(RelDispVector) = prod(Nu,DisplacementVector);
                
                noalias(StrainVector) = prod(RotationMatrix,RelDispVector);
                
<<<<<<< HEAD
                this->CheckAndCalculateJointWidth(JointWidth, ConstitutiveParameters, StrainVector[TDim-1], MinimumJointWidth, GPoint);
=======
                this->CheckAndCalculateJointWidth(JointWidth, ConstitutiveParameters, StrainVector[TDim-1], InitialJointWidth, GPoint);
>>>>>>> c508e57f
                
                noalias(Np) = row(NContainer,GPoint);
                
                //compute constitutive tensor and/or stresses
                mConstitutiveLawVector[GPoint]->CalculateMaterialResponseCauchy(ConstitutiveParameters);
                
                noalias(LocalStressVector) = StressVectorDynamic;

                noalias(ContactStressVector) = prod(trans(RotationMatrix),LocalStressVector);
                
                PoroElementUtilities::FillArray1dOutput(GPValues[GPoint],ContactStressVector);
            }
        }
        else if(rVariable == LOCAL_STRESS_VECTOR)
        {
            //Defining necessary variables
            const PropertiesType& Prop = this->GetProperties();
            const Matrix& NContainer = Geom.ShapeFunctionsValues( mThisIntegrationMethod );
            array_1d<double,TNumNodes*TDim> DisplacementVector;
            PoroElementUtilities::GetNodalVariableVector(DisplacementVector,Geom,DISPLACEMENT);
            BoundedMatrix<double,TDim, TDim> RotationMatrix;
            this->CalculateRotationMatrix(RotationMatrix,Geom);
            BoundedMatrix<double,TDim, TNumNodes*TDim> Nu = ZeroMatrix(TDim, TNumNodes*TDim);
            array_1d<double,TDim> RelDispVector;
<<<<<<< HEAD
            const double& MinimumJointWidth = Prop[MINIMUM_JOINT_WIDTH];
=======
            const double& InitialJointWidth = Prop[INITIAL_JOINT_WIDTH];
>>>>>>> c508e57f
            double JointWidth;
            array_1d<double,TDim> LocalStressVector;
            
            //Create constitutive law parameters:
            Vector StrainVector(TDim);
            Vector StressVectorDynamic(TDim);
            Matrix ConstitutiveMatrix(TDim,TDim);
            Vector Np(TNumNodes);
            Matrix GradNpT(TNumNodes,TDim);
            Matrix F = identity_matrix<double>(TDim);
            double detF = 1.0;
            ConstitutiveLaw::Parameters ConstitutiveParameters(Geom,Prop,rCurrentProcessInfo);
            ConstitutiveParameters.Set(ConstitutiveLaw::COMPUTE_STRESS);
            ConstitutiveParameters.Set(ConstitutiveLaw::USE_ELEMENT_PROVIDED_STRAIN);
            ConstitutiveParameters.SetConstitutiveMatrix(ConstitutiveMatrix);
            ConstitutiveParameters.SetStressVector(StressVectorDynamic);
            ConstitutiveParameters.SetStrainVector(StrainVector);
            ConstitutiveParameters.SetShapeFunctionsValues(Np);
            ConstitutiveParameters.SetShapeFunctionsDerivatives(GradNpT);
            ConstitutiveParameters.SetDeterminantF(detF);
            ConstitutiveParameters.SetDeformationGradientF(F);
            
            //Loop over integration points
            for ( unsigned int GPoint = 0; GPoint < mConstitutiveLawVector.size(); GPoint++ )
            {
                InterfaceElementUtilities::CalculateNuMatrix(Nu,NContainer,GPoint);

                noalias(RelDispVector) = prod(Nu,DisplacementVector);
                
                noalias(StrainVector) = prod(RotationMatrix,RelDispVector);
                
<<<<<<< HEAD
                this->CheckAndCalculateJointWidth(JointWidth, ConstitutiveParameters, StrainVector[TDim-1], MinimumJointWidth, GPoint);
=======
                this->CheckAndCalculateJointWidth(JointWidth, ConstitutiveParameters, StrainVector[TDim-1], InitialJointWidth, GPoint);
>>>>>>> c508e57f
                
                noalias(Np) = row(NContainer,GPoint);
                
                //compute constitutive tensor and/or stresses
                mConstitutiveLawVector[GPoint]->CalculateMaterialResponseCauchy(ConstitutiveParameters);
                
                noalias(LocalStressVector) = StressVectorDynamic;
                
                PoroElementUtilities::FillArray1dOutput(GPValues[GPoint],LocalStressVector);
            }
        }
        else if(rVariable == LOCAL_RELATIVE_DISPLACEMENT_VECTOR)
        {
            //Defining necessary variables
            const Matrix& NContainer = Geom.ShapeFunctionsValues( mThisIntegrationMethod );
            array_1d<double,TNumNodes*TDim> DisplacementVector;
            PoroElementUtilities::GetNodalVariableVector(DisplacementVector,Geom,DISPLACEMENT);
            BoundedMatrix<double,TDim, TDim> RotationMatrix;
            this->CalculateRotationMatrix(RotationMatrix,Geom);
            BoundedMatrix<double,TDim, TNumNodes*TDim> Nu = ZeroMatrix(TDim, TNumNodes*TDim);
            array_1d<double,TDim> LocalRelDispVector;
            array_1d<double,TDim> RelDispVector;
                    
            //Loop over integration points
            for ( unsigned int GPoint = 0; GPoint < mConstitutiveLawVector.size(); GPoint++ )
            {
                InterfaceElementUtilities::CalculateNuMatrix(Nu,NContainer,GPoint);

                noalias(RelDispVector) = prod(Nu,DisplacementVector);
                
                noalias(LocalRelDispVector) = prod(RotationMatrix,RelDispVector);
                            
                PoroElementUtilities::FillArray1dOutput(GPValues[GPoint],LocalRelDispVector);
            }
        }
        else if(rVariable == LOCAL_FLUID_FLUX_VECTOR)
        {
            const PropertiesType& Prop = this->GetProperties();
            const unsigned int NumGPoints = Geom.IntegrationPointsNumber( mThisIntegrationMethod );

            //Defining the shape functions, the jacobian and the shape functions local gradients Containers
            const Matrix& NContainer = Geom.ShapeFunctionsValues( mThisIntegrationMethod );
            const GeometryType::ShapeFunctionsGradientsType& DN_DeContainer = Geom.ShapeFunctionsLocalGradients( mThisIntegrationMethod );
            GeometryType::JacobiansType JContainer(NumGPoints);
            Geom.Jacobian( JContainer, mThisIntegrationMethod );
            
            //Defining necessary variables
            array_1d<double,TNumNodes> PressureVector;
            for(unsigned int i=0; i<TNumNodes; i++)
                PressureVector[i] = Geom[i].FastGetSolutionStepValue(WATER_PRESSURE);
            array_1d<double,TNumNodes*TDim> DisplacementVector;
            PoroElementUtilities::GetNodalVariableVector(DisplacementVector,Geom,DISPLACEMENT);
            array_1d<double,TNumNodes*TDim> VolumeAcceleration;
            PoroElementUtilities::GetNodalVariableVector(VolumeAcceleration,Geom,VOLUME_ACCELERATION);
            array_1d<double,TDim> BodyAcceleration;
            BoundedMatrix<double,TDim, TDim> RotationMatrix;
            this->CalculateRotationMatrix(RotationMatrix,Geom);
            BoundedMatrix<double,TDim, TNumNodes*TDim> Nu = ZeroMatrix(TDim, TNumNodes*TDim);
            array_1d<double,TDim> LocalRelDispVector;
            array_1d<double,TDim> RelDispVector;
<<<<<<< HEAD
            const double& MinimumJointWidth = Prop[MINIMUM_JOINT_WIDTH];
=======
            const double& InitialJointWidth = Prop[INITIAL_JOINT_WIDTH];
>>>>>>> c508e57f
            BoundedMatrix<double,TNumNodes, TDim> GradNpT; 
            double JointWidth;
            BoundedMatrix<double,TDim, TDim> LocalPermeabilityMatrix = ZeroMatrix(TDim,TDim);
            const double& DynamicViscosityInverse = 1.0/Prop[DYNAMIC_VISCOSITY];
            const double& FluidDensity = Prop[DENSITY_WATER];
            array_1d<double,TDim> LocalFluidFlux;
            array_1d<double,TDim> GradPressureTerm;
            SFGradAuxVariables SFGradAuxVars;
            
            //Loop over integration points
            for ( unsigned int GPoint = 0; GPoint < NumGPoints; GPoint++ )
            {
                InterfaceElementUtilities::CalculateNuMatrix(Nu,NContainer,GPoint);

                noalias(RelDispVector) = prod(Nu,DisplacementVector);
                
                noalias(LocalRelDispVector) = prod(RotationMatrix,RelDispVector);
                
<<<<<<< HEAD
                this->CalculateJointWidth(JointWidth, LocalRelDispVector[TDim-1], MinimumJointWidth,GPoint);
=======
                this->CalculateJointWidth(JointWidth, LocalRelDispVector[TDim-1], InitialJointWidth,GPoint);
>>>>>>> c508e57f

                this->template CalculateShapeFunctionsGradients< BoundedMatrix<double,TNumNodes,TDim> >(GradNpT,SFGradAuxVars,JContainer[GPoint],RotationMatrix,
                                                                                                                    DN_DeContainer[GPoint],NContainer,JointWidth,GPoint);
                
                PoroElementUtilities::InterpolateVariableWithComponents(BodyAcceleration,NContainer,VolumeAcceleration,GPoint);

                InterfaceElementUtilities::CalculateLinkPermeabilityMatrix(LocalPermeabilityMatrix,JointWidth);
                
                noalias(GradPressureTerm) = prod(trans(GradNpT),PressureVector);
                noalias(GradPressureTerm) += -FluidDensity*BodyAcceleration;
                
                noalias(LocalFluidFlux) = -DynamicViscosityInverse*prod(LocalPermeabilityMatrix,GradPressureTerm);
                
                PoroElementUtilities::FillArray1dOutput(GPValues[GPoint],LocalFluidFlux);
            }
        }

        //Printed on standard GiD Gauss points
        const unsigned int OutputGPoints = Geom.IntegrationPointsNumber( this->GetIntegrationMethod() );
        if ( rOutput.size() != OutputGPoints )
            rOutput.resize( OutputGPoints );

        this->template InterpolateOutputValues< array_1d<double,3> >(rOutput,GPValues);
    }
    else
    {
        //Printed on standard GiD Gauss points
        const unsigned int OutputGPoints = this->GetGeometry().IntegrationPointsNumber( this->GetIntegrationMethod() );
        if ( rOutput.size() != OutputGPoints )
            rOutput.resize( OutputGPoints );

        for(unsigned int i=0; i < OutputGPoints; i++)
        {
            noalias(rOutput[i]) = ZeroVector(3);
        }
    }

    KRATOS_CATCH( "" )
}

//----------------------------------------------------------------------------------------

template< unsigned int TDim, unsigned int TNumNodes >
void UPwSmallStrainLinkInterfaceElement<TDim,TNumNodes>::CalculateOnIntegrationPoints( const Variable<Matrix>& rVariable, std::vector<Matrix>& rOutput, 
                                                                                    const ProcessInfo& rCurrentProcessInfo )
{
    KRATOS_TRY

    if(rVariable == PERMEABILITY_MATRIX || rVariable == LOCAL_PERMEABILITY_MATRIX)
    {
        //Variables computed on Lobatto points
        const GeometryType& Geom = this->GetGeometry();
        std::vector<Matrix> GPValues(Geom.IntegrationPointsNumber( mThisIntegrationMethod ));

        if(rVariable == PERMEABILITY_MATRIX)
        {
            const PropertiesType& Prop = this->GetProperties();

            //Defining the shape functions container
            const Matrix& NContainer = Geom.ShapeFunctionsValues( mThisIntegrationMethod );
            
            //Defining necessary variables
            array_1d<double,TNumNodes*TDim> DisplacementVector;
            PoroElementUtilities::GetNodalVariableVector(DisplacementVector,Geom,DISPLACEMENT);
            BoundedMatrix<double,TDim, TDim> RotationMatrix;
            this->CalculateRotationMatrix(RotationMatrix,Geom);
            BoundedMatrix<double,TDim, TNumNodes*TDim> Nu = ZeroMatrix(TDim, TNumNodes*TDim);
            array_1d<double,TDim> LocalRelDispVector;
            array_1d<double,TDim> RelDispVector;
<<<<<<< HEAD
            const double& MinimumJointWidth = Prop[MINIMUM_JOINT_WIDTH];
=======
            const double& InitialJointWidth = Prop[INITIAL_JOINT_WIDTH];
>>>>>>> c508e57f
            double JointWidth;
            BoundedMatrix<double,TDim, TDim> LocalPermeabilityMatrix = ZeroMatrix(TDim,TDim);
            BoundedMatrix<double,TDim, TDim> PermeabilityMatrix;
        
            //Loop over integration points
            for ( unsigned int GPoint = 0; GPoint < mConstitutiveLawVector.size(); GPoint++ )
            {
                InterfaceElementUtilities::CalculateNuMatrix(Nu,NContainer,GPoint);

                noalias(RelDispVector) = prod(Nu,DisplacementVector);
                
                noalias(LocalRelDispVector) = prod(RotationMatrix,RelDispVector);
                
<<<<<<< HEAD
                this->CalculateJointWidth(JointWidth, LocalRelDispVector[TDim-1], MinimumJointWidth,GPoint);
=======
                this->CalculateJointWidth(JointWidth, LocalRelDispVector[TDim-1], InitialJointWidth,GPoint);
>>>>>>> c508e57f

                InterfaceElementUtilities::CalculateLinkPermeabilityMatrix(LocalPermeabilityMatrix,JointWidth);
                
                noalias(PermeabilityMatrix) = prod(trans(RotationMatrix),BoundedMatrix<double,TDim, TDim>(prod(LocalPermeabilityMatrix,RotationMatrix)));
                
                GPValues[GPoint].resize(TDim,TDim,false);
                noalias(GPValues[GPoint]) = PermeabilityMatrix;
            }
        }
        else if(rVariable == LOCAL_PERMEABILITY_MATRIX)
        {
            const PropertiesType& Prop = this->GetProperties();

            //Defining the shape functions container
            const Matrix& NContainer = Geom.ShapeFunctionsValues( mThisIntegrationMethod );
            
            //Defining necessary variables
            array_1d<double,TNumNodes*TDim> DisplacementVector;
            PoroElementUtilities::GetNodalVariableVector(DisplacementVector,Geom,DISPLACEMENT);
            BoundedMatrix<double,TDim, TDim> RotationMatrix;
            this->CalculateRotationMatrix(RotationMatrix,Geom);
            BoundedMatrix<double,TDim, TNumNodes*TDim> Nu = ZeroMatrix(TDim, TNumNodes*TDim);
            array_1d<double,TDim> LocalRelDispVector;
            array_1d<double,TDim> RelDispVector;
<<<<<<< HEAD
            const double& MinimumJointWidth = Prop[MINIMUM_JOINT_WIDTH];
=======
            const double& InitialJointWidth = Prop[INITIAL_JOINT_WIDTH];
>>>>>>> c508e57f
            double JointWidth;
            BoundedMatrix<double,TDim, TDim> LocalPermeabilityMatrix = ZeroMatrix(TDim,TDim);
        
            //Loop over integration points
            for ( unsigned int GPoint = 0; GPoint < mConstitutiveLawVector.size(); GPoint++ )
            {
                InterfaceElementUtilities::CalculateNuMatrix(Nu,NContainer,GPoint);

                noalias(RelDispVector) = prod(Nu,DisplacementVector);
                
                noalias(LocalRelDispVector) = prod(RotationMatrix,RelDispVector);
                
<<<<<<< HEAD
                this->CalculateJointWidth(JointWidth, LocalRelDispVector[TDim-1], MinimumJointWidth,GPoint);
=======
                this->CalculateJointWidth(JointWidth, LocalRelDispVector[TDim-1], InitialJointWidth,GPoint);
>>>>>>> c508e57f

                InterfaceElementUtilities::CalculateLinkPermeabilityMatrix(LocalPermeabilityMatrix,JointWidth);

                GPValues[GPoint].resize(TDim,TDim,false);
                noalias(GPValues[GPoint]) = LocalPermeabilityMatrix;
            }
        }

        //Printed on standard GiD Gauss points
        const unsigned int OutputGPoints = Geom.IntegrationPointsNumber( this->GetIntegrationMethod() );
        if ( rOutput.size() != OutputGPoints )
            rOutput.resize( OutputGPoints );

        for(unsigned int GPoint=0; GPoint<OutputGPoints; GPoint++)
            rOutput[GPoint].resize(TDim,TDim,false);

        this->template InterpolateOutputValues< Matrix >(rOutput,GPValues);
    }
    else
    {
        //Printed on standard GiD Gauss points
        const unsigned int OutputGPoints = this->GetGeometry().IntegrationPointsNumber( this->GetIntegrationMethod() );
        if ( rOutput.size() != OutputGPoints )
            rOutput.resize( OutputGPoints );

        for(unsigned int i=0; i < OutputGPoints; i++)
        {
            rOutput[i].resize(TDim,TDim,false);
            noalias(rOutput[i]) = ZeroMatrix(TDim,TDim);
        }
    }
    
    KRATOS_CATCH( "" )
}

//----------------------------------------------------------------------------------------------------------------------------------------------------------------------------------

template< unsigned int TDim, unsigned int TNumNodes >
void UPwSmallStrainLinkInterfaceElement<TDim,TNumNodes>::CalculateAll( MatrixType& rLeftHandSideMatrix, VectorType& rRightHandSideVector, const ProcessInfo& CurrentProcessInfo )
{    
    KRATOS_TRY
    
    //Previous definitions 
    const PropertiesType& Prop = this->GetProperties();
    const GeometryType& Geom = this->GetGeometry();
    const GeometryType::IntegrationPointsArrayType& integration_points = Geom.IntegrationPoints( mThisIntegrationMethod );
    const unsigned int NumGPoints = integration_points.size();
    
    //Containers of variables at all integration points
    const Matrix& NContainer = Geom.ShapeFunctionsValues( mThisIntegrationMethod );
    const GeometryType::ShapeFunctionsGradientsType& DN_DeContainer = Geom.ShapeFunctionsLocalGradients( mThisIntegrationMethod );
    GeometryType::JacobiansType JContainer(NumGPoints);
    Geom.Jacobian( JContainer, mThisIntegrationMethod );
    Vector detJContainer(NumGPoints);
    Geom.DeterminantOfJacobian(detJContainer,mThisIntegrationMethod);

    //Constitutive Law parameters
    ConstitutiveLaw::Parameters ConstitutiveParameters(Geom,Prop,CurrentProcessInfo);
    ConstitutiveParameters.Set(ConstitutiveLaw::COMPUTE_CONSTITUTIVE_TENSOR);
    ConstitutiveParameters.Set(ConstitutiveLaw::COMPUTE_STRESS);
    ConstitutiveParameters.Set(ConstitutiveLaw::USE_ELEMENT_PROVIDED_STRAIN);
    
    //Element variables
    InterfaceElementVariables Variables;
    this->InitializeElementVariables(Variables,ConstitutiveParameters,Geom,Prop,CurrentProcessInfo);
    
    //Auxiliary variables
    const double& InitialJointWidth = Prop[INITIAL_JOINT_WIDTH];
    array_1d<double,TDim> RelDispVector;
    SFGradAuxVariables SFGradAuxVars;
    
    //Loop over integration points
    for( unsigned int GPoint = 0; GPoint < NumGPoints; GPoint++)
    {
        //Compute Np, StrainVector, JointWidth, GradNpT
        noalias(Variables.Np) = row(NContainer,GPoint);
        InterfaceElementUtilities::CalculateNuMatrix(Variables.Nu,NContainer,GPoint);
        noalias(RelDispVector) = prod(Variables.Nu,Variables.DisplacementVector);
        noalias(Variables.StrainVector) = prod(Variables.RotationMatrix,RelDispVector);        
        this->CheckAndCalculateJointWidth(Variables.JointWidth,ConstitutiveParameters,Variables.StrainVector[TDim-1], InitialJointWidth, GPoint);
        this->template CalculateShapeFunctionsGradients< Matrix >(Variables.GradNpT,SFGradAuxVars,JContainer[GPoint],Variables.RotationMatrix,
                                                        DN_DeContainer[GPoint],NContainer,Variables.JointWidth,GPoint);
        
        //Compute BodyAcceleration and Permeability Matrix
        PoroElementUtilities::InterpolateVariableWithComponents(Variables.BodyAcceleration,NContainer,Variables.VolumeAcceleration,GPoint);
        InterfaceElementUtilities::CalculateLinkPermeabilityMatrix(Variables.LocalPermeabilityMatrix,Variables.JointWidth);
        
        //Compute constitutive tensor and stresses
        mConstitutiveLawVector[GPoint]->CalculateMaterialResponseCauchy(ConstitutiveParameters);

        //Compute weighting coefficient for integration
        this->CalculateIntegrationCoefficient(Variables.IntegrationCoefficient, detJContainer[GPoint], integration_points[GPoint].Weight() );
        
        //Contributions to the left hand side
        this->CalculateAndAddLHS(rLeftHandSideMatrix, Variables);
        
        //Contributions to the right hand side
        this->CalculateAndAddRHS(rRightHandSideVector, Variables);
    }
    
    KRATOS_CATCH( "" )
}

//----------------------------------------------------------------------------------------

template< unsigned int TDim, unsigned int TNumNodes >
void UPwSmallStrainLinkInterfaceElement<TDim,TNumNodes>::CalculateRHS( VectorType& rRightHandSideVector, const ProcessInfo& CurrentProcessInfo )
{     
    KRATOS_TRY
       
    //Previous definitions 
    const PropertiesType& Prop = this->GetProperties();
    const GeometryType& Geom = this->GetGeometry();
    const GeometryType::IntegrationPointsArrayType& integration_points = Geom.IntegrationPoints( mThisIntegrationMethod );
    const unsigned int NumGPoints = integration_points.size();
    
    //Containers of variables at all integration points
    const Matrix& NContainer = Geom.ShapeFunctionsValues( mThisIntegrationMethod );
    const GeometryType::ShapeFunctionsGradientsType& DN_DeContainer = Geom.ShapeFunctionsLocalGradients( mThisIntegrationMethod );
    GeometryType::JacobiansType JContainer(NumGPoints);
    Geom.Jacobian( JContainer, mThisIntegrationMethod );
    Vector detJContainer(NumGPoints);
    Geom.DeterminantOfJacobian(detJContainer,mThisIntegrationMethod);

    //Constitutive Law parameters
    ConstitutiveLaw::Parameters ConstitutiveParameters(Geom,Prop,CurrentProcessInfo);
    ConstitutiveParameters.Set(ConstitutiveLaw::COMPUTE_STRESS);
    ConstitutiveParameters.Set(ConstitutiveLaw::USE_ELEMENT_PROVIDED_STRAIN);
    
    //Element variables
    InterfaceElementVariables Variables;
    this->InitializeElementVariables(Variables,ConstitutiveParameters,Geom,Prop,CurrentProcessInfo);
    
    //Auxiliary variables
    const double& InitialJointWidth = Prop[INITIAL_JOINT_WIDTH];
    array_1d<double,TDim> RelDispVector;
    SFGradAuxVariables SFGradAuxVars;
    
    //Loop over integration points
    for( unsigned int GPoint = 0; GPoint < NumGPoints; GPoint++)
    {
        //Compute Np, StrainVector, JointWidth, GradNpT
        noalias(Variables.Np) = row(NContainer,GPoint);        
        InterfaceElementUtilities::CalculateNuMatrix(Variables.Nu,NContainer,GPoint);
        noalias(RelDispVector) = prod(Variables.Nu,Variables.DisplacementVector);
        noalias(Variables.StrainVector) = prod(Variables.RotationMatrix,RelDispVector);
        this->CheckAndCalculateJointWidth(Variables.JointWidth,ConstitutiveParameters,Variables.StrainVector[TDim-1], InitialJointWidth, GPoint);
        this->template CalculateShapeFunctionsGradients< Matrix >(Variables.GradNpT,SFGradAuxVars,JContainer[GPoint],Variables.RotationMatrix,
                                                        DN_DeContainer[GPoint],NContainer,Variables.JointWidth,GPoint);

        //Compute BodyAcceleration and Permeability Matrix
        PoroElementUtilities::InterpolateVariableWithComponents(Variables.BodyAcceleration,NContainer,Variables.VolumeAcceleration,GPoint);
        InterfaceElementUtilities::CalculateLinkPermeabilityMatrix(Variables.LocalPermeabilityMatrix,Variables.JointWidth);
        
        //Compute constitutive tensor and stresses
        mConstitutiveLawVector[GPoint]->CalculateMaterialResponseCauchy(ConstitutiveParameters);

        //Compute weighting coefficient for integration
        this->CalculateIntegrationCoefficient(Variables.IntegrationCoefficient, detJContainer[GPoint], integration_points[GPoint].Weight() );
        
        //Contributions to the right hand side
        this->CalculateAndAddRHS(rRightHandSideVector, Variables);
    }
    
    KRATOS_CATCH( "" )
}

//----------------------------------------------------------------------------------------------------------------------------------------------------------------------------------

template class UPwSmallStrainLinkInterfaceElement<2,4>;
template class UPwSmallStrainLinkInterfaceElement<3,6>;
template class UPwSmallStrainLinkInterfaceElement<3,8>;

} // Namespace Kratos<|MERGE_RESOLUTION|>--- conflicted
+++ resolved
@@ -62,11 +62,7 @@
             BoundedMatrix<double,TDim, TNumNodes*TDim> Nu = ZeroMatrix(TDim, TNumNodes*TDim);
             array_1d<double,TDim> LocalRelDispVector;
             array_1d<double,TDim> RelDispVector;
-<<<<<<< HEAD
-            const double& MinimumJointWidth = Prop[MINIMUM_JOINT_WIDTH];
-=======
             const double& InitialJointWidth = Prop[INITIAL_JOINT_WIDTH];
->>>>>>> c508e57f
             BoundedMatrix<double,TNumNodes, TDim> GradNpT; 
             double JointWidth;
             BoundedMatrix<double,TDim, TDim> LocalPermeabilityMatrix = ZeroMatrix(TDim,TDim);
@@ -86,11 +82,7 @@
                 
                 noalias(LocalRelDispVector) = prod(RotationMatrix,RelDispVector);
                 
-<<<<<<< HEAD
-                this->CalculateJointWidth(JointWidth, LocalRelDispVector[TDim-1], MinimumJointWidth,GPoint);
-=======
                 this->CalculateJointWidth(JointWidth, LocalRelDispVector[TDim-1], InitialJointWidth,GPoint);
->>>>>>> c508e57f
 
                 this->template CalculateShapeFunctionsGradients< BoundedMatrix<double,TNumNodes,TDim> >(GradNpT,SFGradAuxVars,JContainer[GPoint],RotationMatrix,
                                                                                                                     DN_DeContainer[GPoint],NContainer,JointWidth,GPoint);
@@ -120,11 +112,7 @@
             this->CalculateRotationMatrix(RotationMatrix,Geom);
             BoundedMatrix<double,TDim, TNumNodes*TDim> Nu = ZeroMatrix(TDim, TNumNodes*TDim);
             array_1d<double,TDim> RelDispVector;
-<<<<<<< HEAD
-            const double& MinimumJointWidth = Prop[MINIMUM_JOINT_WIDTH];
-=======
             const double& InitialJointWidth = Prop[INITIAL_JOINT_WIDTH];
->>>>>>> c508e57f
             double JointWidth;
             array_1d<double,TDim> LocalStressVector;
             array_1d<double,TDim> ContactStressVector;
@@ -157,11 +145,7 @@
                 
                 noalias(StrainVector) = prod(RotationMatrix,RelDispVector);
                 
-<<<<<<< HEAD
-                this->CheckAndCalculateJointWidth(JointWidth, ConstitutiveParameters, StrainVector[TDim-1], MinimumJointWidth, GPoint);
-=======
                 this->CheckAndCalculateJointWidth(JointWidth, ConstitutiveParameters, StrainVector[TDim-1], InitialJointWidth, GPoint);
->>>>>>> c508e57f
                 
                 noalias(Np) = row(NContainer,GPoint);
                 
@@ -186,11 +170,7 @@
             this->CalculateRotationMatrix(RotationMatrix,Geom);
             BoundedMatrix<double,TDim, TNumNodes*TDim> Nu = ZeroMatrix(TDim, TNumNodes*TDim);
             array_1d<double,TDim> RelDispVector;
-<<<<<<< HEAD
-            const double& MinimumJointWidth = Prop[MINIMUM_JOINT_WIDTH];
-=======
             const double& InitialJointWidth = Prop[INITIAL_JOINT_WIDTH];
->>>>>>> c508e57f
             double JointWidth;
             array_1d<double,TDim> LocalStressVector;
             
@@ -222,11 +202,7 @@
                 
                 noalias(StrainVector) = prod(RotationMatrix,RelDispVector);
                 
-<<<<<<< HEAD
-                this->CheckAndCalculateJointWidth(JointWidth, ConstitutiveParameters, StrainVector[TDim-1], MinimumJointWidth, GPoint);
-=======
                 this->CheckAndCalculateJointWidth(JointWidth, ConstitutiveParameters, StrainVector[TDim-1], InitialJointWidth, GPoint);
->>>>>>> c508e57f
                 
                 noalias(Np) = row(NContainer,GPoint);
                 
@@ -287,11 +263,7 @@
             BoundedMatrix<double,TDim, TNumNodes*TDim> Nu = ZeroMatrix(TDim, TNumNodes*TDim);
             array_1d<double,TDim> LocalRelDispVector;
             array_1d<double,TDim> RelDispVector;
-<<<<<<< HEAD
-            const double& MinimumJointWidth = Prop[MINIMUM_JOINT_WIDTH];
-=======
             const double& InitialJointWidth = Prop[INITIAL_JOINT_WIDTH];
->>>>>>> c508e57f
             BoundedMatrix<double,TNumNodes, TDim> GradNpT; 
             double JointWidth;
             BoundedMatrix<double,TDim, TDim> LocalPermeabilityMatrix = ZeroMatrix(TDim,TDim);
@@ -310,11 +282,7 @@
                 
                 noalias(LocalRelDispVector) = prod(RotationMatrix,RelDispVector);
                 
-<<<<<<< HEAD
-                this->CalculateJointWidth(JointWidth, LocalRelDispVector[TDim-1], MinimumJointWidth,GPoint);
-=======
                 this->CalculateJointWidth(JointWidth, LocalRelDispVector[TDim-1], InitialJointWidth,GPoint);
->>>>>>> c508e57f
 
                 this->template CalculateShapeFunctionsGradients< BoundedMatrix<double,TNumNodes,TDim> >(GradNpT,SFGradAuxVars,JContainer[GPoint],RotationMatrix,
                                                                                                                     DN_DeContainer[GPoint],NContainer,JointWidth,GPoint);
@@ -384,11 +352,7 @@
             BoundedMatrix<double,TDim, TNumNodes*TDim> Nu = ZeroMatrix(TDim, TNumNodes*TDim);
             array_1d<double,TDim> LocalRelDispVector;
             array_1d<double,TDim> RelDispVector;
-<<<<<<< HEAD
-            const double& MinimumJointWidth = Prop[MINIMUM_JOINT_WIDTH];
-=======
             const double& InitialJointWidth = Prop[INITIAL_JOINT_WIDTH];
->>>>>>> c508e57f
             double JointWidth;
             BoundedMatrix<double,TDim, TDim> LocalPermeabilityMatrix = ZeroMatrix(TDim,TDim);
             BoundedMatrix<double,TDim, TDim> PermeabilityMatrix;
@@ -402,11 +366,7 @@
                 
                 noalias(LocalRelDispVector) = prod(RotationMatrix,RelDispVector);
                 
-<<<<<<< HEAD
-                this->CalculateJointWidth(JointWidth, LocalRelDispVector[TDim-1], MinimumJointWidth,GPoint);
-=======
                 this->CalculateJointWidth(JointWidth, LocalRelDispVector[TDim-1], InitialJointWidth,GPoint);
->>>>>>> c508e57f
 
                 InterfaceElementUtilities::CalculateLinkPermeabilityMatrix(LocalPermeabilityMatrix,JointWidth);
                 
@@ -431,11 +391,7 @@
             BoundedMatrix<double,TDim, TNumNodes*TDim> Nu = ZeroMatrix(TDim, TNumNodes*TDim);
             array_1d<double,TDim> LocalRelDispVector;
             array_1d<double,TDim> RelDispVector;
-<<<<<<< HEAD
-            const double& MinimumJointWidth = Prop[MINIMUM_JOINT_WIDTH];
-=======
             const double& InitialJointWidth = Prop[INITIAL_JOINT_WIDTH];
->>>>>>> c508e57f
             double JointWidth;
             BoundedMatrix<double,TDim, TDim> LocalPermeabilityMatrix = ZeroMatrix(TDim,TDim);
         
@@ -448,11 +404,7 @@
                 
                 noalias(LocalRelDispVector) = prod(RotationMatrix,RelDispVector);
                 
-<<<<<<< HEAD
-                this->CalculateJointWidth(JointWidth, LocalRelDispVector[TDim-1], MinimumJointWidth,GPoint);
-=======
                 this->CalculateJointWidth(JointWidth, LocalRelDispVector[TDim-1], InitialJointWidth,GPoint);
->>>>>>> c508e57f
 
                 InterfaceElementUtilities::CalculateLinkPermeabilityMatrix(LocalPermeabilityMatrix,JointWidth);
 
