--- conflicted
+++ resolved
@@ -349,11 +349,7 @@
             self.main_model_part.CloneTimeStep(time)
 
     def _ConstructLinearSolver(self):
-<<<<<<< HEAD
-        from KratosMultiphysics import python_linear_solver_factory as linear_solver_factory
-=======
         import KratosMultiphysics.python_linear_solver_factory as linear_solver_factory
->>>>>>> 6be84b38
         linear_solver = linear_solver_factory.ConstructSolver(self.settings["linear_solver_settings"])
         return linear_solver
 
