//    |  /           |
//    ' /   __| _` | __|  _ \   __|
//    . \  |   (   | |   (   |\__ `
//   _|\_\_|  \__,_|\__|\___/ ____/
//                   Multi-Physics
//
//  License:         BSD License
//                   Kratos default license: kratos/license.txt
//
//  Main authors:    Ignasi de Pouplana
//


// Application includes
#include "custom_conditions/U_Pw_face_load_interface_condition.hpp"

namespace Kratos
{

template< unsigned int TDim, unsigned int TNumNodes >
Condition::Pointer UPwFaceLoadInterfaceCondition<TDim,TNumNodes>::Create(IndexType NewId,NodesArrayType const& ThisNodes,PropertiesType::Pointer pProperties) const
{
    return Condition::Pointer(new UPwFaceLoadInterfaceCondition(NewId, this->GetGeometry().Create(ThisNodes), pProperties));
}

//----------------------------------------------------------------------------------------

template< unsigned int TDim, unsigned int TNumNodes >
void UPwFaceLoadInterfaceCondition<TDim,TNumNodes>::Initialize(const ProcessInfo& rCurrentProcessInfo)
{
    KRATOS_TRY
    
    const GeometryType& Geom = this->GetGeometry();

    //Compute initial gap of the joint
    this->CalculateInitialGap(Geom);

    KRATOS_CATCH( "" )
}

//----------------------------------------------------------------------------------------------------------------------------------------------------------------------------------

template< >
void UPwFaceLoadInterfaceCondition<2,2>::CalculateInitialGap(const GeometryType& Geom)
{
    const double& InitialJointWidth = this->GetProperties()[INITIAL_JOINT_WIDTH];
    const double Tolerance = std::numeric_limits<double>::epsilon();
    mInitialGap.resize(1);
    
    array_1d<double,3> Vx;
    noalias(Vx) = Geom.GetPoint( 1 ) - Geom.GetPoint( 0 );
    mInitialGap[0] = norm_2(Vx);
    if (mInitialGap[0] <= (InitialJointWidth+Tolerance)) {
        mInitialGap[0] = InitialJointWidth;
    } else {
        KRATOS_THROW_ERROR( std::invalid_argument, "The value of INITIAL_JOINT_WIDTH is smaller than the geometrical width.", "" )
    }
}

//----------------------------------------------------------------------------------------

template< >
void UPwFaceLoadInterfaceCondition<3,4>::CalculateInitialGap(const GeometryType& Geom)
{
    const double& InitialJointWidth = this->GetProperties()[INITIAL_JOINT_WIDTH];
    const double Tolerance = std::numeric_limits<double>::epsilon();
    mInitialGap.resize(2);
    
    array_1d<double,3> Vx;
    noalias(Vx) = Geom.GetPoint( 3 ) - Geom.GetPoint( 0 );
    mInitialGap[0] = norm_2(Vx);
    if (mInitialGap[0] <= (InitialJointWidth+Tolerance)) {
        mInitialGap[0] = InitialJointWidth;
    } else {
        KRATOS_THROW_ERROR( std::invalid_argument, "The value of INITIAL_JOINT_WIDTH is smaller than the geometrical width.", "" )
    }

    noalias(Vx) = Geom.GetPoint( 2 ) - Geom.GetPoint( 1 );
    mInitialGap[1] = norm_2(Vx);
    if (mInitialGap[1] <= (InitialJointWidth+Tolerance)) {
        mInitialGap[1] = InitialJointWidth;
    } else {
        KRATOS_THROW_ERROR( std::invalid_argument, "The value of INITIAL_JOINT_WIDTH is smaller than the geometrical width.", "" )
    }
}

//----------------------------------------------------------------------------------------

template< unsigned int TDim, unsigned int TNumNodes >
void UPwFaceLoadInterfaceCondition<TDim,TNumNodes>::CalculateRHS( VectorType& rRightHandSideVector, const ProcessInfo& CurrentProcessInfo )
{        
    //Previous definitions
    const GeometryType& Geom = this->GetGeometry();
    const GeometryType::IntegrationPointsArrayType& integration_points = Geom.IntegrationPoints( mThisIntegrationMethod );
    const unsigned int NumGPoints = integration_points.size();
    const unsigned int LocalDim = Geom.LocalSpaceDimension();
    
    //Containers of variables at all integration points
    const Matrix& NContainer = Geom.ShapeFunctionsValues( mThisIntegrationMethod );
    GeometryType::JacobiansType JContainer(NumGPoints);
    for(unsigned int i = 0; i<NumGPoints; i++)
        (JContainer[i]).resize(TDim,LocalDim,false);
    Geom.Jacobian( JContainer, mThisIntegrationMethod );
    
    //Condition variables
    array_1d<double,TNumNodes*TDim> DisplacementVector;
    PoroConditionUtilities::GetNodalVariableVector(DisplacementVector,Geom,DISPLACEMENT);
    array_1d<double,TNumNodes*TDim> FaceLoadVector;
    PoroConditionUtilities::GetNodalVariableVector(FaceLoadVector,Geom,FACE_LOAD);
    BoundedMatrix<double,TDim,TDim> RotationMatrix;
    const double& InitialJointWidth = this->GetProperties()[INITIAL_JOINT_WIDTH];
    bool ComputeJointWidth;
    double JointWidth;
    this->CheckJointWidth(JointWidth,ComputeJointWidth,RotationMatrix,InitialJointWidth,Geom);
    array_1d<double,TDim> LocalRelDispVector;
    array_1d<double,TDim> RelDispVector;
    BoundedMatrix<double,TDim, TNumNodes*TDim> Nu = ZeroMatrix(TDim, TNumNodes*TDim);
    array_1d<double,TDim> TractionVector;
    array_1d<double,TNumNodes*TDim> UVector;
    double IntegrationCoefficient;
    
    //Loop over integration points
    for(unsigned int GPoint = 0; GPoint < NumGPoints; GPoint++)
    {
        //Compute traction vector 
        PoroConditionUtilities::InterpolateVariableWithComponents(TractionVector,NContainer,FaceLoadVector,GPoint);
        
        //Compute Nu Matrix
        InterfaceElementUtilities::CalculateNuMatrix(Nu,NContainer,GPoint);
        
        if(ComputeJointWidth==true)
            this->CalculateJointWidth(JointWidth, Nu, DisplacementVector, RelDispVector, RotationMatrix, LocalRelDispVector, InitialJointWidth,GPoint);
        
        //Compute weighting coefficient for integration
        this->CalculateIntegrationCoefficient(IntegrationCoefficient, JContainer[GPoint], integration_points[GPoint].Weight(), JointWidth);
                
        //Contributions to the right hand side
        noalias(UVector) = prod(trans(Nu),TractionVector) * IntegrationCoefficient;
        PoroConditionUtilities::AssembleUBlockVector(rRightHandSideVector,UVector);
    }
}

//----------------------------------------------------------------------------------------

template< >
void UPwFaceLoadInterfaceCondition<2,2>::CheckJointWidth(double& rJointWidth, bool& rComputeJointWidth, BoundedMatrix<double,2,2>& rRotationMatrix,
                                                                const double& InitialJointWidth, const Element::GeometryType& Geom)
{
    //Line_interface_2d_2
    //Unitary vector in local x direction
    array_1d<double,3> Vx;
    noalias(Vx) = Geom.GetPoint( 1 ) - Geom.GetPoint( 0 );
    double norm_x = norm_2(Vx);
<<<<<<< HEAD
    if(norm_x > MinimumJointWidth) {
=======
    if(norm_x > InitialJointWidth) {
>>>>>>> c508e57f
        Vx[0] *= 1.0/norm_x;
        Vx[1] *= 1.0/norm_x;

        //Rotation Matrix
        rRotationMatrix(0,0) = Vx[0];
        rRotationMatrix(0,1) = Vx[1];

        rRotationMatrix(1,0) = -Vx[1];
        rRotationMatrix(1,1) = Vx[0];

        rComputeJointWidth = true;
    } else {
<<<<<<< HEAD
        rJointWidth = MinimumJointWidth;
=======
        rJointWidth = InitialJointWidth;
>>>>>>> c508e57f
        rComputeJointWidth = false;
    }
}

//----------------------------------------------------------------------------------------

template< >
void UPwFaceLoadInterfaceCondition<3,4>::CheckJointWidth(double& rJointWidth, bool& rComputeJointWidth, BoundedMatrix<double,3,3>& rRotationMatrix,
                                                            const double& InitialJointWidth, const Element::GeometryType& Geom)
{
    //Quadrilateral_interface_3d_4
    array_1d<double, 3> pmid0;
    array_1d<double, 3> pmid1;
    array_1d<double,3> P2 = Geom.GetPoint( 2 );
    noalias(pmid0) = 0.5 * (Geom.GetPoint( 0 ) + Geom.GetPoint( 3 ));
    noalias(pmid1) = 0.5 * (Geom.GetPoint( 1 ) + P2);
    
    //Unitary vector in local x direction
    array_1d<double,3> Vx;
    noalias(Vx) = pmid1 - pmid0;
    double inv_norm_x = 1.0/norm_2(Vx);
    Vx[0] *= inv_norm_x;
    Vx[1] *= inv_norm_x;
    Vx[2] *= inv_norm_x;
    
    //Unitary vector in local z direction
    array_1d<double,3> Vy;
    noalias(Vy) = P2 - pmid0;
    array_1d<double,3> Vz;
    MathUtils<double>::CrossProduct(Vz,Vx,Vy);
    double norm_z = norm_2(Vz);
    if(norm_z > 1.0e-8)
    {
        Vz[0] *= 1.0/norm_z;
        Vz[1] *= 1.0/norm_z;
        Vz[2] *= 1.0/norm_z;
        
        //Unitary vector in local y direction
        MathUtils<double>::CrossProduct(Vy, Vz, Vx);
        
        //Rotation Matrix
        rRotationMatrix(0,0) = Vx[0];
        rRotationMatrix(0,1) = Vx[1];
        rRotationMatrix(0,2) = Vx[2];
        
        rRotationMatrix(1,0) = Vy[0];
        rRotationMatrix(1,1) = Vy[1];
        rRotationMatrix(1,2) = Vy[2];
        
        rRotationMatrix(2,0) = Vz[0];
        rRotationMatrix(2,1) = Vz[1];
        rRotationMatrix(2,2) = Vz[2];
        
        rComputeJointWidth = true;
    }
    else
    {
        rJointWidth = InitialJointWidth;
        rComputeJointWidth = false;
    }
}

//----------------------------------------------------------------------------------------
    
template< >
void UPwFaceLoadInterfaceCondition<2,2>::CalculateJointWidth( double& rJointWidth, const BoundedMatrix<double,2,4>& Nu,
                                                                        const array_1d<double,4>& DisplacementVector, array_1d<double,2>& rRelDispVector,
                                                                        const BoundedMatrix<double,2,2>& RotationMatrix,
                                                                        array_1d<double,2>& rLocalRelDispVector, const double& InitialJointWidth,
                                                                        const unsigned int& GPoint )
{
    //Line_interface_2d_2
    noalias(rRelDispVector) = prod(Nu,DisplacementVector);
    
    noalias(rLocalRelDispVector) = prod(RotationMatrix,rRelDispVector);

    rJointWidth = mInitialGap[GPoint] + rLocalRelDispVector[0]; //The joint width is obtained in the local x direction
    
<<<<<<< HEAD
    // No contact
    if(rJointWidth > 0.0) {
        if(rJointWidth < MinimumJointWidth)
        {
            rJointWidth = MinimumJointWidth;
        }
    } else {
        // Contact
        if(std::abs(rJointWidth) < MinimumJointWidth){
            rJointWidth = MinimumJointWidth;
        } else {
            rJointWidth = -rJointWidth;
        }
=======
    // JointWidth can't be negative
    if (rJointWidth < 0.0) {
        rJointWidth = 0.0;
>>>>>>> c508e57f
    }
}

//----------------------------------------------------------------------------------------

template< >
void UPwFaceLoadInterfaceCondition<3,4>::CalculateJointWidth( double& rJointWidth, const BoundedMatrix<double,3,12>& Nu,
                                                                        const array_1d<double,12>& DisplacementVector, array_1d<double,3>& rRelDispVector,
                                                                        const BoundedMatrix<double,3,3>& RotationMatrix,
                                                                        array_1d<double,3>& rLocalRelDispVector, const double& InitialJointWidth,
                                                                        const unsigned int& GPoint )
{
    //Quadrilateral_interface_3d_4
    noalias(rRelDispVector) = prod(Nu,DisplacementVector);
    
    noalias(rLocalRelDispVector) = prod(RotationMatrix,rRelDispVector);

    rJointWidth = mInitialGap[GPoint] + rLocalRelDispVector[1]; //The joint width is obtained in the local y direction

<<<<<<< HEAD
    // No contact
    if(rJointWidth > 0.0) {
        if(rJointWidth < MinimumJointWidth)
        {
            rJointWidth = MinimumJointWidth;
        }
    } else {
        // Contact
        if(std::abs(rJointWidth) < MinimumJointWidth){
            rJointWidth = MinimumJointWidth;
        } else {
            rJointWidth = -rJointWidth;
        }
=======
    // JointWidth can't be negative
    if (rJointWidth < 0.0) {
        rJointWidth = 0.0;
>>>>>>> c508e57f
    }
}

//----------------------------------------------------------------------------------------

template< >
void UPwFaceLoadInterfaceCondition<2,2>::CalculateIntegrationCoefficient(double& rIntegrationCoefficient, const Matrix& Jacobian, const double& Weight, const double& JointWidth)
{
    // Note: since we cannot include the determinant of the Jacobian here (because the Jacobian could be singular), we do not multiply the JointWidth by the Weight 
    //       In a normal line load we would have |J| * w = L/2.0 * 2.0 = L
    rIntegrationCoefficient = JointWidth;
}

//----------------------------------------------------------------------------------------

template< >
void UPwFaceLoadInterfaceCondition<3,4>::CalculateIntegrationCoefficient(double& rIntegrationCoefficient, const Matrix& Jacobian, const double& Weight, const double& JointWidth)
{
    KRATOS_TRY
    
    double dx_dxi = Jacobian(0,0);
    
    double dy_dxi = Jacobian(1,0);
    
    double dz_dxi = Jacobian(2,0);
    
    double ds = sqrt(dx_dxi*dx_dxi + dy_dxi*dy_dxi + dz_dxi*dz_dxi);
    
    rIntegrationCoefficient = Weight * ds * JointWidth;

    KRATOS_CATCH( "" )
}

//----------------------------------------------------------------------------------------------------------------------------------------------------------------------------------

template class UPwFaceLoadInterfaceCondition<2,2>;
template class UPwFaceLoadInterfaceCondition<3,4>;

} // Namespace Kratos.<|MERGE_RESOLUTION|>--- conflicted
+++ resolved
@@ -151,11 +151,7 @@
     array_1d<double,3> Vx;
     noalias(Vx) = Geom.GetPoint( 1 ) - Geom.GetPoint( 0 );
     double norm_x = norm_2(Vx);
-<<<<<<< HEAD
-    if(norm_x > MinimumJointWidth) {
-=======
     if(norm_x > InitialJointWidth) {
->>>>>>> c508e57f
         Vx[0] *= 1.0/norm_x;
         Vx[1] *= 1.0/norm_x;
 
@@ -168,11 +164,7 @@
 
         rComputeJointWidth = true;
     } else {
-<<<<<<< HEAD
-        rJointWidth = MinimumJointWidth;
-=======
         rJointWidth = InitialJointWidth;
->>>>>>> c508e57f
         rComputeJointWidth = false;
     }
 }
@@ -251,25 +243,9 @@
 
     rJointWidth = mInitialGap[GPoint] + rLocalRelDispVector[0]; //The joint width is obtained in the local x direction
     
-<<<<<<< HEAD
-    // No contact
-    if(rJointWidth > 0.0) {
-        if(rJointWidth < MinimumJointWidth)
-        {
-            rJointWidth = MinimumJointWidth;
-        }
-    } else {
-        // Contact
-        if(std::abs(rJointWidth) < MinimumJointWidth){
-            rJointWidth = MinimumJointWidth;
-        } else {
-            rJointWidth = -rJointWidth;
-        }
-=======
     // JointWidth can't be negative
     if (rJointWidth < 0.0) {
         rJointWidth = 0.0;
->>>>>>> c508e57f
     }
 }
 
@@ -289,25 +265,9 @@
 
     rJointWidth = mInitialGap[GPoint] + rLocalRelDispVector[1]; //The joint width is obtained in the local y direction
 
-<<<<<<< HEAD
-    // No contact
-    if(rJointWidth > 0.0) {
-        if(rJointWidth < MinimumJointWidth)
-        {
-            rJointWidth = MinimumJointWidth;
-        }
-    } else {
-        // Contact
-        if(std::abs(rJointWidth) < MinimumJointWidth){
-            rJointWidth = MinimumJointWidth;
-        } else {
-            rJointWidth = -rJointWidth;
-        }
-=======
     // JointWidth can't be negative
     if (rJointWidth < 0.0) {
         rJointWidth = 0.0;
->>>>>>> c508e57f
     }
 }
 
