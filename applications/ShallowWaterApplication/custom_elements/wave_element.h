//    |  /           |
//    ' /   __| _` | __|  _ \   __|
//    . \  |   (   | |   (   |\__ `
//   _|\_\_|  \__,_|\__|\___/ ____/
//                   Multi-Physics
//
//  License:         BSD License
//                   Kratos default license: kratos/license.txt
//
//  Main authors:    Miguel Maso Sotomayor
//

#ifndef KRATOS_WAVE_ELEMENT_H_INCLUDED
#define KRATOS_WAVE_ELEMENT_H_INCLUDED

// System includes


// External includes


// Project includes
#include "includes/define.h"
#include "includes/element.h"
#include "includes/serializer.h"
#include "custom_friction_laws/friction_law.h"

namespace Kratos
{
///@addtogroup ShallowWaterApplication
///@{

///@name Kratos Globals
///@{

///@}
///@name Type Definitions
///@{

///@}
///@name  Enum's
///@{

///@}
///@name  Functions
///@{

///@}
///@name Kratos Classes
///@{

/// Implementation of a linear element for shallow water problems
template<std::size_t TNumNodes>
class WaveElement : public Element
{
public:
    ///@name Type Definitions
    ///@{

    typedef std::size_t IndexType;

    typedef Node<3> NodeType;

    typedef array_1d<double, 3*TNumNodes> LocalVectorType;

    typedef BoundedMatrix<double, 3*TNumNodes, 3*TNumNodes> LocalMatrixType;

    typedef GeometryType::ShapeFunctionsGradientsType ShapeFunctionsGradientsType;

    /// Pointer definition
    KRATOS_CLASS_INTRUSIVE_POINTER_DEFINITION(WaveElement);

    ///@}
    ///@name Pointer definition
    ///@{

    ///@}
    ///@name Life Cycle
    ///@{

    /**
     * @brief Default constructor
     */
    WaveElement() : Element(){}

    /**
     * @brief Constructor using an array of nodes
     */
    WaveElement(IndexType NewId, const NodesArrayType& ThisNodes) : Element(NewId, ThisNodes){}

    /**
     * @brief Constructor using Geometry
     */
    WaveElement(IndexType NewId, GeometryType::Pointer pGeometry) : Element(NewId, pGeometry){}

    /**
     * @brief Constructor using Geometry and Properties
     */
    WaveElement(IndexType NewId, GeometryType::Pointer pGeometry, PropertiesType::Pointer pProperties) : Element(NewId, pGeometry, pProperties){}

    /**
     * @brief Destructor
     */
    ~ WaveElement() override {};

    ///@}
    ///@name Operations
    ///@{

    /**
     * @brief Create a new element pointer
     * @param NewId: the ID of the new element
     * @param ThisNodes: the nodes of the new element
     * @param pProperties: the properties assigned to the new element
     * @return a Pointer to the new element
     */
    Element::Pointer Create(IndexType NewId, NodesArrayType const& ThisNodes, PropertiesType::Pointer pProperties) const override
    {
        return Kratos::make_intrusive<WaveElement<TNumNodes>>(NewId, this->GetGeometry().Create(ThisNodes), pProperties);
    }

    /**
     * @brief Create a new element pointer
     * @param NewId: the ID of the new element
     * @param pGeom: the geometry to be employed
     * @param pProperties: the properties assigned to the new element
     * @return a Pointer to the new element
     */
    Element::Pointer Create(IndexType NewId, GeometryType::Pointer pGeom, PropertiesType::Pointer pProperties) const override
    {
        return Kratos::make_intrusive<WaveElement<TNumNodes>>(NewId, pGeom, pProperties);
    }

    /**
     * @brief Create a new element pointer and clone the previous element data
     * @param NewId the ID of the new element
     * @param rThisNodes the nodes of the new element
     * @return a Pointer to the new element
     */
    Element::Pointer Clone(IndexType NewId, NodesArrayType const& ThisNodes) const override
    {
        Element::Pointer p_new_elem = Create(NewId, this->GetGeometry().Create(ThisNodes), this->pGetProperties());
        p_new_elem->SetData(this->GetData());
        p_new_elem->Set(Flags(*this));
        return p_new_elem;
    }

    /**
     * @brief Check that all required data containers are properly initialized and registered in Kratos
     * @return 0 if no errors are detected.
     */
    int Check(const ProcessInfo& rCurrentProcessInfo) const override;

    /**
     * @brief Fill given vector with the linear system row index for the element's degrees of freedom
     * @param rResult
     * @param rCurrentProcessInfo
     */
    void EquationIdVector(EquationIdVectorType& rResult, const ProcessInfo& rCurrentProcessInfo) const override;

    /**
     * @brief Fill given array with containing the element's degrees of freedom
     * @param rElementalDofList
     * @param rCurrentProcessInfo
     */
    void GetDofList(DofsVectorType& rElementalDofList, const ProcessInfo& rCurrentProcessInfo) const override;

    /**
     * @brief Get the variable which defines the degrees of freedom
     */
    void GetValuesVector(Vector& rValues, int Step = 0) const override;

    /**
     * @brief Get the time derivative of variable which defines the degrees of freedom
     */
    void GetFirstDerivativesVector(Vector& rValues, int Step = 0) const override;

    /**
     * @brief Get the second time derivative of variable which defines the degrees of freedom
     */
    void GetSecondDerivativesVector(Vector& rValues, int Step = 0) const override;

    /**
     * @brief Access for variables on Integration points
     * @param rVariable The specified scalar variable
     * @param rValues Where to store the values for the specified variable type at each integration point
     * @param rCurrentProcessInfo The current process info instance
     */
    void CalculateOnIntegrationPoints(
        const Variable<double>& rVariable,
        std::vector<double>& rValues,
        const ProcessInfo& rCurrentProcessInfo) override;

    /**
     * @brief Access for variables on Integration points
     * @param rVariable Te specified vector variable
     * @param rOutput Where to store the itegrated values for the specified variable
     * @param rCurrentProcessInfo The current process info instance
     */
    void Calculate(
        const Variable<array_1d<double,3>>& rVariable,
        array_1d<double,3>& rOutput,
        const ProcessInfo& rCurrentProcessInfo) override;

    /**
     * @brief Is called in the beginning of each solution step
     */
    void InitializeSolutionStep(const ProcessInfo& rCurrentProcessInfo) override;

    /**
     * @brief Calculate the elemental contribution to the problem
     * @param rLeftHandSideMatrix Elemental left hand side matrix
     * @param rRightHandSideVector Elemental right hand side vector
     * @param rCurrentProcessInfo Reference to the ProcessInfo from the ModelPart containing the element
     */
    void CalculateLocalSystem(MatrixType& rLeftHandSideMatrix, VectorType& rRightHandSideVector, const ProcessInfo& rCurrentProcessInfo) override;

    /**
     * @brief Calculate the elemental mass matrix
     * @param rMassMatrix the elemental mass matrix
     * @param rCurrentProcessInfo the current process info instance
     */
    void CalculateMassMatrix(MatrixType& rMassMatrix, const ProcessInfo& rCurrentProcessInfo) override;

    /**
     * @brief Calculate the diffusion matrix for monotonic corrected schemes.
     * @param rDampingMatrix the elemental damping matrix
     * @param rCurrentProcessInfo the current process info instance
     */
    void CalculateDampingMatrix(MatrixType& rDampingMatrix, const ProcessInfo& rCurrentProcessInfo) override;

    ///@}
    ///@name Inquiry
    ///@{

    /**
     * @brief GetIntegrationMethod Return the integration order to be used.
     * @return Gauss Order
     */
    GeometryData::IntegrationMethod GetIntegrationMethod() const override;

    /**
     * @brief This method provides the specifications/requirements of the element
     * @return specifications The required specifications/requirements
     */
    const Parameters GetSpecifications() const override;

    ///@}
    ///@name Input and output
    ///@{

    /**
     * @brief Turn back information as a string.
     */
    std::string Info() const override
    {
        return "WaveElement";
    }

    /**
     * @brief Print information about this object.
     */
    void PrintInfo(std::ostream& rOStream) const override
    {
        rOStream << Info() << " : " << Id();
    }

    /**
     * @brief Print object's data.
     */
    void PrintData(std::ostream& rOStream) const override
    {
        rOStream << GetGeometry();
    }

    ///@}
    ///@name Friends
    ///@{


    ///@}

protected:
    ///@name Protected Static Variables
    ///@{

    static constexpr IndexType mLocalSize = 3 * TNumNodes;

    ///@}
    ///@name Protected member Variables
    ///@{


    ///@}
    ///@name Protected Classes
    ///@{

    struct ElementData
    {
        bool integrate_by_parts;
        double stab_factor;
        double shock_stab_factor;
        double relative_dry_height;
        double gravity;
        double length;
        double absorbing_distance;
        double absorbing_damping;

        double depth;
        double height;
        array_1d<double,3> velocity;

        BoundedMatrix<double,3,3> A1;
        BoundedMatrix<double,3,3> A2;
        array_1d<double,3> b1;
        array_1d<double,3> b2;

        array_1d<double,TNumNodes> nodal_f;
        array_1d<double,TNumNodes> nodal_h;
        array_1d<double,TNumNodes> nodal_z;
        array_1d<double,TNumNodes> nodal_w;
        array_1d<array_1d<double,3>,TNumNodes> nodal_v;
        array_1d<array_1d<double,3>,TNumNodes> nodal_q;
        array_1d<array_1d<double,3>,TNumNodes> nodal_a;
        array_1d<array_1d<double,3>,TNumNodes> nodal_Jh;
        array_1d<array_1d<double,3>,TNumNodes> nodal_Ju;
        array_1d<array_1d<double,3>,TNumNodes> nodal_v_mesh;

        FrictionLaw::Pointer p_bottom_friction;
    };

    ///@}
    ///@name Protected Operations
    ///@{

    virtual const Variable<double>& GetUnknownComponent(int Index) const;

    virtual LocalVectorType GetUnknownVector(const ElementData& rData) const;

    virtual void InitializeData(ElementData& rData, const ProcessInfo& rCurrentProcessInfo);

    virtual void GetNodalData(ElementData& rData, const GeometryType& rGeometry, int Step = 0);

    virtual void UpdateGaussPointData(ElementData& rData, const array_1d<double,TNumNodes>& rN);

<<<<<<< HEAD
    virtual void CalculateGeometryData(
=======
    void CalculateGeometryData(
>>>>>>> 0ab13824
        const GeometryType& rGeometry,
        Vector &rGaussWeights,
        Matrix &rNContainer,
        ShapeFunctionsGradientsType &rDN_DX);

    static double ShapeFunctionProduct(
        const array_1d<double,TNumNodes>& rN,
        const std::size_t I,
        const std::size_t J);

    static array_1d<double,3> VectorProduct(
        const array_1d<array_1d<double,3>,TNumNodes>& rV,
        const array_1d<double,TNumNodes>& rN);

    static array_1d<double,3> ScalarGradient(
        const array_1d<double,TNumNodes>& rS,
        const BoundedMatrix<double,TNumNodes,2>& rDN_DX);

    static double VectorDivergence(
        const array_1d<array_1d<double,3>,TNumNodes>& rV,
        const BoundedMatrix<double,TNumNodes,2>& rDN_DX);

    static BoundedMatrix<double,3,3> VectorGradient(
        const array_1d<array_1d<double,3>,TNumNodes>& rV,
        const BoundedMatrix<double,TNumNodes,2>& rDN_DX);

    static double InverseHeight(const ElementData& rData);

    static double WetFraction(const ElementData& rData);

    virtual void CalculateArtificialViscosity(
        BoundedMatrix<double,3,3>& rViscosity,
        BoundedMatrix<double,2,2>& rDiffusion,
        const ElementData& rData,
        const array_1d<double,TNumNodes>& rN,
        const BoundedMatrix<double,TNumNodes,2>& rDN_DX);

    virtual void CalculateArtificialDamping(
        BoundedMatrix<double,3,3>& rDamping,
        const ElementData& rData);

    void AddWaveTerms(
        LocalMatrixType& rMatrix,
        LocalVectorType& rVector,
        const ElementData& rData,
        const array_1d<double,TNumNodes>& rN,
        const BoundedMatrix<double,TNumNodes,2>& rDN_DX,
        const double Weight = 1.0);

    void AddFrictionTerms(
        LocalMatrixType& rMatrix,
        LocalVectorType& rVector,
        const ElementData& rData,
        const array_1d<double,TNumNodes>& rN,
        const BoundedMatrix<double,TNumNodes,2>& rDN_DX,
        const double Weight = 1.0);

    void AddArtificialViscosityTerms(
        LocalMatrixType& rMatrix,
        LocalVectorType& rVector,
        const ElementData& rData,
        const array_1d<double,TNumNodes>& rN,
        const BoundedMatrix<double,TNumNodes,2>& rDN_DX,
        const double Weight = 1.0);

    virtual void AddDispersiveTerms(
        LocalVectorType& rVector,
        const ElementData& rData,
        const array_1d<double,TNumNodes>& rN,
        const BoundedMatrix<double,TNumNodes,2>& rDN_DX,
        const double Weight = 1.0);

    virtual void AddMassTerms(
        LocalMatrixType& rMatrix,
        const ElementData& rData,
        const array_1d<double,TNumNodes>& rN,
        const BoundedMatrix<double,TNumNodes,2>& rDN_DX,
        const double Weight = 1.0);

    virtual double StabilizationParameter(const ElementData& rData) const;

    ///@}

private:
    ///@name Static Member Variables
    ///@{


    ///@}
    ///@name Member Variables
    ///@{


    ///@}
    ///@name Serialization
    ///@{

    friend class Serializer;

    void save(Serializer& rSerializer) const override
    {
        KRATOS_SERIALIZE_SAVE_BASE_CLASS(rSerializer, Element);
    }

    void load(Serializer& rSerializer) override
    {
        KRATOS_SERIALIZE_LOAD_BASE_CLASS(rSerializer, Element);
    }

    ///@}
    ///@name Un accessible methods
    ///@{


    ///@}

}; // Class WaveElement

///@}
///@name Type Definitions
///@{


///@}
///@name Input and output
///@{


///@}

///@} addtogroup block

}  // namespace Kratos.

#endif // KRATOS_WAVE_ELEMENT_H_INCLUDED  defined<|MERGE_RESOLUTION|>--- conflicted
+++ resolved
@@ -343,11 +343,7 @@
 
     virtual void UpdateGaussPointData(ElementData& rData, const array_1d<double,TNumNodes>& rN);
 
-<<<<<<< HEAD
     virtual void CalculateGeometryData(
-=======
-    void CalculateGeometryData(
->>>>>>> 0ab13824
         const GeometryType& rGeometry,
         Vector &rGaussWeights,
         Matrix &rNContainer,
