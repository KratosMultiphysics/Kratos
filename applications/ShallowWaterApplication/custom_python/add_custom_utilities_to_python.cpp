--- conflicted
+++ resolved
@@ -68,16 +68,9 @@
         .def("FlipScalarVariable", &ShallowWaterUtilities::FlipScalarVariable)
         .def("IdentifySolidBoundary", &ShallowWaterUtilities::IdentifySolidBoundary)
         .def("IdentifyWetDomain", &ShallowWaterUtilities::IdentifyWetDomain)
-<<<<<<< HEAD
-        .def("CopyFlag", &ShallowWaterUtilities::CopyFlag<ModelPart::NodesContainerType>)
-        .def("CopyFlag", &ShallowWaterUtilities::CopyFlag<ModelPart::ElementsContainerType>)
-        .def("CopyFlag", &ShallowWaterUtilities::CopyFlag<ModelPart::ConditionsContainerType>)
-=======
-        .def("ResetDryDomain", &ShallowWaterUtilities::ResetDryDomain)
         .def("CopyFlag", &ShallowWaterUtilities::CopyFlag<NodesContainerType>)
         .def("CopyFlag", &ShallowWaterUtilities::CopyFlag<ElementsContainerType>)
         .def("CopyFlag", &ShallowWaterUtilities::CopyFlag<ConditionsContainerType>)
->>>>>>> c46c9420
         .def("NormalizeVector", &ShallowWaterUtilities::NormalizeVector)
         .def("CopyVariableToPreviousTimeStep", &ShallowWaterUtilities::CopyVariableToPreviousTimeStep<Variable<double>&>)
         .def("CopyVariableToPreviousTimeStep", &ShallowWaterUtilities::CopyVariableToPreviousTimeStep<Variable<array_1d<double,3>>&>)
