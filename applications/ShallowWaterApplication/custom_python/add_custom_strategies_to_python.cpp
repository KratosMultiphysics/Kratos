//    |  /           |
//    ' /   __| _` | __|  _ \   __|
//    . \  |   (   | |   (   |\__ `
//   _|\_\_|  \__,_|\__|\___/ ____/
//                   Multi-Physics
//
//  License:         BSD License
//                   Kratos default license: kratos/license.txt
//
//  Main authors:    Miguel Maso Sotomayor
//

// System includes


// External includes


// Project includes
#include "add_custom_strategies_to_python.h"
#include "spaces/ublas_space.h"

// Schemes
#include "custom_strategies/schemes/residualbased_incrementalupdate_wetting_scheme.h"
#include "custom_strategies/shallow_water_residual_based_bdf_scheme.h"
<<<<<<< HEAD
=======
#include "custom_strategies/flux_corrected_shallow_water_scheme.h"
>>>>>>> 17dca6f0

namespace Kratos
{

namespace Python
{

  void AddCustomStrategiesToPython(pybind11::module& m)
  {
    namespace py = pybind11;

    typedef UblasSpace<double, CompressedMatrix, Vector> SparseSpaceType;
    typedef UblasSpace<double, Matrix, Vector> LocalSpaceType;

    // Schemes
    typedef Scheme<SparseSpaceType, LocalSpaceType> BaseSchemeType;

    typedef ResidualBasedIncrementalUpdateWettingScheme<SparseSpaceType, LocalSpaceType> ResidualBasedIncrementalUpdateWettingScheme;
    py::class_<
        ResidualBasedIncrementalUpdateWettingScheme,
        typename ResidualBasedIncrementalUpdateWettingScheme::Pointer,
        BaseSchemeType>
        (m, "ResidualBasedIncrementalUpdateWettingScheme")
        .def(py::init<>())
        .def(py::init<Process::Pointer>())
        ;
    
    typedef ShallowWaterResidualBasedBDFScheme<SparseSpaceType, LocalSpaceType> ShallowWaterResidualBasedBDFSchemeType;
    py::class_<ShallowWaterResidualBasedBDFSchemeType, ShallowWaterResidualBasedBDFSchemeType::Pointer, BaseSchemeType>
    (m, "ShallowWaterResidualBasedBDFScheme")
    .def(py::init<std::size_t>())
<<<<<<< HEAD
=======
    .def(py::init<std::size_t, bool>())
    ;

    typedef FluxCorrectedShallowWaterScheme<SparseSpaceType, LocalSpaceType> FluxCorrectedShallowWaterSchemeType;
    py::class_<FluxCorrectedShallowWaterSchemeType, FluxCorrectedShallowWaterSchemeType::Pointer, BaseSchemeType>
    (m, "FluxCorrectedShallowWaterScheme")
    .def(py::init<std::size_t>())
    .def(py::init<std::size_t, bool>())
>>>>>>> 17dca6f0
    ;

  }

}  // namespace Python.

} // Namespace Kratos<|MERGE_RESOLUTION|>--- conflicted
+++ resolved
@@ -23,10 +23,7 @@
 // Schemes
 #include "custom_strategies/schemes/residualbased_incrementalupdate_wetting_scheme.h"
 #include "custom_strategies/shallow_water_residual_based_bdf_scheme.h"
-<<<<<<< HEAD
-=======
 #include "custom_strategies/flux_corrected_shallow_water_scheme.h"
->>>>>>> 17dca6f0
 
 namespace Kratos
 {
@@ -58,8 +55,6 @@
     py::class_<ShallowWaterResidualBasedBDFSchemeType, ShallowWaterResidualBasedBDFSchemeType::Pointer, BaseSchemeType>
     (m, "ShallowWaterResidualBasedBDFScheme")
     .def(py::init<std::size_t>())
-<<<<<<< HEAD
-=======
     .def(py::init<std::size_t, bool>())
     ;
 
@@ -68,7 +63,6 @@
     (m, "FluxCorrectedShallowWaterScheme")
     .def(py::init<std::size_t>())
     .def(py::init<std::size_t, bool>())
->>>>>>> 17dca6f0
     ;
 
   }
