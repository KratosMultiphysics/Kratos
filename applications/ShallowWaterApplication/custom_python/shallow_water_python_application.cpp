--- conflicted
+++ resolved
@@ -100,17 +100,6 @@
     KRATOS_REGISTER_IN_PYTHON_3D_VARIABLE_WITH_COMPONENTS(m,DELTA_VECTOR1)
     KRATOS_REGISTER_IN_PYTHON_3D_VARIABLE_WITH_COMPONENTS(m,PROJECTED_VECTOR1)
 
-<<<<<<< HEAD
-    // Variables for explicit time schemes
-    KRATOS_REGISTER_IN_PYTHON_3D_VARIABLE_WITH_COMPONENTS(m,MOMENTUM_RHS)
-    KRATOS_REGISTER_IN_PYTHON_3D_VARIABLE_WITH_COMPONENTS(m,MOMENTUM_RK4)
-    KRATOS_REGISTER_IN_PYTHON_VARIABLE(m,HEIGHT_RHS)
-    KRATOS_REGISTER_IN_PYTHON_VARIABLE(m,HEIGHT_RK4)
-
-    // Units conversion
-    KRATOS_REGISTER_IN_PYTHON_VARIABLE(m,TIME_UNIT_CONVERTER)
-    KRATOS_REGISTER_IN_PYTHON_VARIABLE(m,WATER_HEIGHT_UNIT_CONVERTER)
-=======
     // Variables for Algebraic Flux Corrected Transport algorithm
     KRATOS_REGISTER_IN_PYTHON_VARIABLE(m, POSITIVE_FLUX)
     KRATOS_REGISTER_IN_PYTHON_VARIABLE(m, NEGATIVE_FLUX)
@@ -126,7 +115,6 @@
     KRATOS_REGISTER_IN_PYTHON_3D_VARIABLE_WITH_COMPONENTS(m, VELOCITY_ERROR)
     KRATOS_REGISTER_IN_PYTHON_3D_VARIABLE_WITH_COMPONENTS(m, EXACT_MOMENTUM)
     KRATOS_REGISTER_IN_PYTHON_3D_VARIABLE_WITH_COMPONENTS(m, MOMENTUM_ERROR)
->>>>>>> f51c17ad
   }
 
 }  // namespace Python.
