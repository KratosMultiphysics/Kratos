from __future__ import print_function, absolute_import, division #makes KratosMultiphysics backward compatible with python 2.6 and 2.7
# importing the Kratos Library
import KratosMultiphysics as KM
import KratosMultiphysics.ShallowWaterApplication as SW

## Import base class file
from KratosMultiphysics.ShallowWaterApplication.shallow_water_base_solver import ShallowWaterBaseSolver

def CreateSolver(model, custom_settings):
    return ShallowWaterSolver(model, custom_settings)

class ShallowWaterSolver(ShallowWaterBaseSolver):
    def __init__(self, model, settings):
        super(ShallowWaterSolver, self).__init__(model, settings)

        # Set the element and condition names for the replace settings
        self.element_name = "SWE"
        self.condition_name = "LineCondition"
        self.min_buffer_size = 2
        self.advection_epsilon = self.settings["advection_epsilon"].GetDouble()

    def AddVariables(self):
        super(ShallowWaterSolver, self).AddVariables()
        self.main_model_part.AddNodalSolutionStepVariable(KM.MOMENTUM)

    def AddDofs(self):
        KM.VariableUtils().AddDof(KM.MOMENTUM_X, self.main_model_part)
        KM.VariableUtils().AddDof(KM.MOMENTUM_Y, self.main_model_part)
        KM.VariableUtils().AddDof(SW.FREE_SURFACE_ELEVATION, self.main_model_part)

        KM.Logger.PrintInfo(self.__class__.__name__, "Shallow water solver DOFs added correctly.")

    def FinalizeSolutionStep(self):
        super(ShallowWaterSolver, self).FinalizeSolutionStep()
        epsilon = max(self.advection_epsilon, self.GetComputingModelPart().ProcessInfo[SW.DRY_HEIGHT])
        SW.ShallowWaterUtilities().ComputeHeightFromFreeSurface(self.GetComputingModelPart())
        SW.ComputeVelocityProcess(self.GetComputingModelPart(), epsilon).Execute()
        SW.ShallowWaterUtilities().ComputeAccelerations(self.GetComputingModelPart())

    @classmethod
    def GetDefaultParameters(cls):
        default_settings = KM.Parameters("""
        {
            "advection_epsilon"     : 1.0e-2,
            "permeability"          : 1.0e-4,
            "dry_discharge_penalty" : 1.0e+2
        }""")
<<<<<<< HEAD
        default_settings.AddMissingParameters(super(ShallowWaterSolver,cls).GetDefaultParameters())
=======
        default_settings.AddMissingParameters(super(ShallowWaterSolver,cls).GetDefaultSettings())
        default_settings["wetting_drying_model"] = KM.Parameters("""
        {
            "model_name" : "negative_height",
            "beta" : 1e4
        }""")
>>>>>>> 5e9551c1
        return default_settings

    def PrepareModelPart(self):
        super(ShallowWaterSolver, self).PrepareModelPart()
        permeability = self.settings["permeability"].GetDouble()
        discharge_penalty = self.settings["dry_discharge_penalty"].GetDouble()
        if permeability == 0.0:
            KM.Logger.PrintWarning(self.__class__.__name__, "Detected permeability == 0.0")
        if discharge_penalty == 0.0:
            KM.Logger.PrintWarning(self.__class__.__name__, "Detected dry_discharge_penalty == 0.0")
        self.main_model_part.ProcessInfo.SetValue(SW.PERMEABILITY, permeability)
        self.main_model_part.ProcessInfo.SetValue(SW.DRY_DISCHARGE_PENALTY, discharge_penalty)<|MERGE_RESOLUTION|>--- conflicted
+++ resolved
@@ -45,16 +45,12 @@
             "permeability"          : 1.0e-4,
             "dry_discharge_penalty" : 1.0e+2
         }""")
-<<<<<<< HEAD
         default_settings.AddMissingParameters(super(ShallowWaterSolver,cls).GetDefaultParameters())
-=======
-        default_settings.AddMissingParameters(super(ShallowWaterSolver,cls).GetDefaultSettings())
         default_settings["wetting_drying_model"] = KM.Parameters("""
         {
             "model_name" : "negative_height",
             "beta" : 1e4
         }""")
->>>>>>> 5e9551c1
         return default_settings
 
     def PrepareModelPart(self):
