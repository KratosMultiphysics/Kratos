//    |  /           |
//    ' /   __| _` | __|  _ \   __|
//    . \  |   (   | |   (   |\__ `
//   _|\_\_|  \__,_|\__|\___/ ____/
//                   Multi-Physics
//
//  License:         BSD License
//                   Kratos default license: kratos/license.txt
//
//  Main authors:    Miguel Maso Sotomayor
//

// System includes


// External includes


// Project includes
#include "geometries/triangle_2d_3.h"
#include "geometries/quadrilateral_2d_4.h"
#include "geometries/line_2d_2.h"
#include "geometries/point_2d.h"
#include "shallow_water_application.h"
#include "shallow_water_application_variables.h"


namespace Kratos
{

    KratosShallowWaterApplication::KratosShallowWaterApplication():
        KratosApplication("ShallowWaterApplication"),

        mShallowElement2D3N(0, Element::GeometryType::Pointer( new Triangle2D3<Node<3>> ( Element::GeometryType::PointsArrayType (3) ) ) ),

        mRVSWE2D3N(0, Element::GeometryType::Pointer( new Triangle2D3<Node<3>> ( Element::GeometryType::PointsArrayType (3) ) ) ),
        mRVSWE2D4N( 0, Element::GeometryType::Pointer( new Quadrilateral2D4<Node<3> >( Element::GeometryType::PointsArrayType (4) ) ) ),

        mPFEM2RVSWE2D3N(0, Element::GeometryType::Pointer( new Triangle2D3<Node<3>> ( Element::GeometryType::PointsArrayType (3) ) ) ),
        mPFEM2RVSWE2D4N( 0, Element::GeometryType::Pointer( new Quadrilateral2D4<Node<3> >( Element::GeometryType::PointsArrayType (4) ) ) ),

        mCVSWE2D3N(0, Element::GeometryType::Pointer( new Triangle2D3<Node<3>> ( Element::GeometryType::PointsArrayType (3) ) ) ),
        mCVSWE2D4N( 0, Element::GeometryType::Pointer( new Quadrilateral2D4<Node<3> >( Element::GeometryType::PointsArrayType (4) ) ) ),

        mPFEM2CVSWE2D3N(0, Element::GeometryType::Pointer( new Triangle2D3<Node<3>> ( Element::GeometryType::PointsArrayType (3) ) ) ),
        mPFEM2CVSWE2D4N( 0, Element::GeometryType::Pointer( new Quadrilateral2D4<Node<3> >( Element::GeometryType::PointsArrayType (4) ) ) ),

        mSWE2D3N(0, Element::GeometryType::Pointer( new Triangle2D3<Node<3>> ( Element::GeometryType::PointsArrayType (3) ) ) ),
        mSWE2D4N(0, Element::GeometryType::Pointer( new Quadrilateral2D4<Node<3> >( Element::GeometryType::PointsArrayType (4) ) ) ),

        mLagrangianSWE2D3N(0, Element::GeometryType::Pointer( new Triangle2D3<Node<3>> ( Element::GeometryType::PointsArrayType (3) ) ) ),
        mLagrangianSWE2D4N(0, Element::GeometryType::Pointer( new Quadrilateral2D4<Node<3> >( Element::GeometryType::PointsArrayType (4) ) ) ),

        mConservedElement2D3N(0, Element::GeometryType::Pointer(new Triangle2D3     <Node<3>>(Element::GeometryType::PointsArrayType(3)))),
        mConservedElement2D4N(0, Element::GeometryType::Pointer(new Quadrilateral2D4<Node<3>>(Element::GeometryType::PointsArrayType(4)))),

        mNothingCondition2D2N( 0, Element::GeometryType::Pointer( new Line2D2< Node<3> >( Element::GeometryType::PointsArrayType (2) ) ) )

    {}

    void KratosShallowWaterApplication::Register()
    {
        // Calling base class register to register Kratos components
        KratosApplication::Register();

        std::cout << " KRATOS      |          |   |                        " << std::endl;
        std::cout << "        __|   _ \\  _` | |   |    _ \\        /      " << std::endl;
        std::cout << "      \\__ `  |  | (   | |   |   (   |      /        " << std::endl;
        std::cout << "      ____/ _| _|\\__,_|\\__|\\__|\\___/  _/ _/ WATER" << std::endl;
        std::cout << "Initializing KratosShallowWaterApplication...        " << std::endl;

        // Shallow water variables
        KRATOS_REGISTER_VARIABLE(HEIGHT)                                // Main variable
        KRATOS_REGISTER_VARIABLE(BATHYMETRY)                            // Topographic definition of the marine domain
        KRATOS_REGISTER_VARIABLE(TOPOGRAPHY)                            // Topographic definition of the domain
        KRATOS_REGISTER_VARIABLE(RAIN)                                  // Source term
        KRATOS_REGISTER_VARIABLE(FREE_SURFACE_ELEVATION)                // Free surface elevation from z=0 (HEIGHT = FREE_SURFACE - BATHYMETRY)
        KRATOS_REGISTER_VARIABLE(MANNING)                               // Friction coefficient
        KRATOS_REGISTER_VARIABLE(EQUIVALENT_MANNING)
        KRATOS_REGISTER_VARIABLE(DRY_HEIGHT)
        KRATOS_REGISTER_VARIABLE(WATER_HEIGHT)
        KRATOS_REGISTER_VARIABLE(WATER_SURFACE)
        KRATOS_REGISTER_VARIABLE(PERMEABILITY)
        KRATOS_REGISTER_VARIABLE(DRY_DISCHARGE_PENALTY)
        KRATOS_REGISTER_VARIABLE(TOPOGRAPHY_GRADIENT)

        // Specific variableS for PFEM2
        KRATOS_REGISTER_VARIABLE(NUMBER_OF_PARTICLES)
        KRATOS_REGISTER_VARIABLE(SUM_AREAS)
        KRATOS_REGISTER_VARIABLE(PARTICLE_AREA)
        KRATOS_REGISTER_VARIABLE(PARTICLE_WEIGHT)
        KRATOS_REGISTER_VARIABLE(SUM_PARTICLES_WEIGHTS)
        KRATOS_REGISTER_VARIABLE(MASS_WEIGHT)
        KRATOS_REGISTER_VARIABLE(MEAN_SIZE)
        KRATOS_REGISTER_VARIABLE(MEAN_VEL_OVER_ELEM_SIZE)
        KRATOS_REGISTER_VARIABLE(PROJECTED_SCALAR1)
        KRATOS_REGISTER_VARIABLE(DELTA_SCALAR1)
        KRATOS_REGISTER_VARIABLE(PROJECTED_VECTOR1)
        KRATOS_REGISTER_VARIABLE(DELTA_VECTOR1)
        KRATOS_REGISTER_VARIABLE(CURRENT_ELEMENT)
<<<<<<< HEAD
=======

        // Benchmark variables
        KRATOS_REGISTER_VARIABLE(EXACT_HEIGHT)
        KRATOS_REGISTER_VARIABLE(HEIGHT_ERROR)
        KRATOS_REGISTER_VARIABLE(EXACT_VELOCITY)
        KRATOS_REGISTER_VARIABLE(VELOCITY_ERROR)
>>>>>>> f875638d

        // Units conversion
        KRATOS_REGISTER_VARIABLE(TIME_UNIT_CONVERTER)
        KRATOS_REGISTER_VARIABLE(WATER_HEIGHT_UNIT_CONVERTER)

        // Registering elements and conditions here
        KRATOS_REGISTER_ELEMENT("ShallowElement2D3N", mShallowElement2D3N)

        KRATOS_REGISTER_ELEMENT("ReducedSWE2D3N", mRVSWE2D3N)
        KRATOS_REGISTER_ELEMENT("ReducedSWE2D4N", mRVSWE2D4N)

        KRATOS_REGISTER_ELEMENT("PFEM2ReducedSWE2D3N", mPFEM2RVSWE2D3N)
        KRATOS_REGISTER_ELEMENT("PFEM2ReducedSWE2D4N", mPFEM2RVSWE2D4N)

        KRATOS_REGISTER_ELEMENT("ConservativeSWE2D3N", mCVSWE2D3N)
        KRATOS_REGISTER_ELEMENT("ConservativeSWE2D4N", mCVSWE2D4N)

        KRATOS_REGISTER_ELEMENT("PFEM2ConservativeSWE2D3N", mPFEM2CVSWE2D3N)
        KRATOS_REGISTER_ELEMENT("PFEM2ConservativeSWE2D4N", mPFEM2CVSWE2D4N)

        KRATOS_REGISTER_ELEMENT("SWE2D3N", mSWE2D3N)
        KRATOS_REGISTER_ELEMENT("SWE2D4N", mSWE2D4N)

        KRATOS_REGISTER_ELEMENT("LagrangianSWE2D3N", mLagrangianSWE2D3N)
        KRATOS_REGISTER_ELEMENT("LagrangianSWE2D4N", mLagrangianSWE2D4N)

        KRATOS_REGISTER_ELEMENT("ConservedElement2D3N", mConservedElement2D3N)
        KRATOS_REGISTER_ELEMENT("ConservedElement2D4N", mConservedElement2D4N)

        KRATOS_REGISTER_CONDITION("NothingCondition2D2N", mNothingCondition2D2N)
    }

}  // namespace Kratos.<|MERGE_RESOLUTION|>--- conflicted
+++ resolved
@@ -98,15 +98,12 @@
         KRATOS_REGISTER_VARIABLE(PROJECTED_VECTOR1)
         KRATOS_REGISTER_VARIABLE(DELTA_VECTOR1)
         KRATOS_REGISTER_VARIABLE(CURRENT_ELEMENT)
-<<<<<<< HEAD
-=======
 
         // Benchmark variables
         KRATOS_REGISTER_VARIABLE(EXACT_HEIGHT)
         KRATOS_REGISTER_VARIABLE(HEIGHT_ERROR)
         KRATOS_REGISTER_VARIABLE(EXACT_VELOCITY)
         KRATOS_REGISTER_VARIABLE(VELOCITY_ERROR)
->>>>>>> f875638d
 
         // Units conversion
         KRATOS_REGISTER_VARIABLE(TIME_UNIT_CONVERTER)
