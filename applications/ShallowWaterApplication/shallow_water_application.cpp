--- conflicted
+++ resolved
@@ -37,14 +37,8 @@
         mLagrangianSWE2D3N(0, Element::GeometryType::Pointer( new Triangle2D3<Node<3>> ( Element::GeometryType::PointsArrayType (3) ) ) ),
         mLagrangianSWE2D4N(0, Element::GeometryType::Pointer( new Quadrilateral2D4<Node<3> >( Element::GeometryType::PointsArrayType (4) ) ) ),
 
-<<<<<<< HEAD
-        mConservedElement2D3N(0, Element::GeometryType::Pointer(new Triangle2D3     <Node<3>>(Element::GeometryType::PointsArrayType(3)))),
-        mConservedElement2D4N(0, Element::GeometryType::Pointer(new Quadrilateral2D4<Node<3>>(Element::GeometryType::PointsArrayType(4)))),
-
         mShallowWater2D3N(0, Element::GeometryType::Pointer(new Triangle2D3<Node<3>>(Element::GeometryType::PointsArrayType(3)))),
 
-=======
->>>>>>> 7c19acbf
         mNothingCondition2D2N( 0, Element::GeometryType::Pointer( new Line2D2< Node<3> >( Element::GeometryType::PointsArrayType (2) ) ) )
     {}
 
@@ -114,14 +108,8 @@
         KRATOS_REGISTER_ELEMENT("LagrangianSWE2D3N", mLagrangianSWE2D3N)
         KRATOS_REGISTER_ELEMENT("LagrangianSWE2D4N", mLagrangianSWE2D4N)
 
-<<<<<<< HEAD
-        KRATOS_REGISTER_ELEMENT("ConservedElement2D3N", mConservedElement2D3N)
-        KRATOS_REGISTER_ELEMENT("ConservedElement2D4N", mConservedElement2D4N)
-
         KRATOS_REGISTER_ELEMENT("ShallowWater2D3N", mShallowWater2D3N)
 
-=======
->>>>>>> 7c19acbf
         KRATOS_REGISTER_CONDITION("NothingCondition2D2N", mNothingCondition2D2N)
     }
 
