--- conflicted
+++ resolved
@@ -37,11 +37,7 @@
 #include "custom_elements/conservative_element.h"
 #include "custom_elements/conservative_element_rv.h"
 #include "custom_elements/conservative_element_fc.h"
-<<<<<<< HEAD
 #include "custom_elements/embedded_primitive_element.h"
-#include "custom_elements/shallow_water_2d_3.h"
-=======
->>>>>>> 0ab13824
 #include "custom_conditions/wave_condition.h"
 #include "custom_conditions/primitive_condition.h"
 #include "custom_conditions/boussinesq_condition.h"
@@ -179,14 +175,10 @@
         const ConservativeElement<3> mConservativeElementGJ2D3N;
         const ConservativeElementRV<3> mConservativeElementRV2D3N;
         const ConservativeElementFC<3> mConservativeElementFC2D3N;
-<<<<<<< HEAD
-        const ShallowWater2D3 mShallowWater2D3N;
 
         // Embedded elements
         const EmbeddedPrimitiveElement<3> mEmbeddedPrimitiveElement2D3N;
 
-=======
->>>>>>> 0ab13824
         // Conditions
         const WaveCondition<2> mWaveCondition2D2N;
         const WaveCondition<3> mWaveCondition2D3N;
