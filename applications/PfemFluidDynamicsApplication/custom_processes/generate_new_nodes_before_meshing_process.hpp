--- conflicted
+++ resolved
@@ -120,21 +120,12 @@
 				mrRemesh.Info->RemovedNodes = 0;
 				if (mEchoLevel > 1)
 					std::cout << " First meshes: I repare the mesh without adding new nodes" << std::endl;
-<<<<<<< HEAD
-			mrRemesh.Info->InitialNumberOfNodes = mrRemesh.Info->NumberOfNodes;
-		}
-=======
 				mrRemesh.Info->InitialNumberOfNodes = mrRemesh.Info->NumberOfNodes;
 			}
->>>>>>> 2691b8ec
 
 			int ElementsToRefine = mrRemesh.Info->RemovedNodes;
 
-<<<<<<< HEAD
-		int initialNumberOfNodes = mrRemesh.Info->InitialNumberOfNodes;
-=======
 			int initialNumberOfNodes = mrRemesh.Info->InitialNumberOfNodes;
->>>>>>> 2691b8ec
 			int numberOfNodes = mrRemesh.Info->NumberOfNodes;
 			int extraNodes = numberOfNodes - initialNumberOfNodes;
 			int toleredExtraNodes = int(0.05 * mrRemesh.Info->InitialNumberOfNodes);
@@ -147,10 +138,7 @@
 					if (ElementsToRefine < 0)
 					{
 						ElementsToRefine = 0;
-<<<<<<< HEAD
-=======
-					}
->>>>>>> 2691b8ec
+					}
 				}
 			}
 
@@ -256,112 +244,6 @@
 				std::vector<array_1d<double, 3>> NewPositions;
 				std::vector<double> BiggestVolumes;
 				std::vector<array_1d<unsigned int, 4>> NodesIDToInterpolate;
-					std::vector<Node<3>::DofsContainerType> NewDofs;
-
-					int CountNodes = 0;
-
-					NewPositions.resize(ElementsToRefine);
-					BiggestVolumes.resize(ElementsToRefine);
-					NodesIDToInterpolate.resize(ElementsToRefine);
-					NewDofs.resize(ElementsToRefine);
-
-					for (int nn = 0; nn < ElementsToRefine; nn++)
-					{
-						BiggestVolumes[nn] = -1.0;
-					}
-
-<<<<<<< HEAD
-					std::vector<array_1d<double, 3>> CornerWallNewPositions;
-					std::vector<array_1d<unsigned int, 4>> CornerWallNodesIDToInterpolate;
-					std::vector<Node<3>::DofsContainerType> CornerWallNewDofs;
-					int cornerWallNewNodes = 0;
-					int maxOfNewWallNodes = toleredExtraNodes;
-					if (mrRemesh.ExecutionOptions.Is(MesherUtilities::REFINE_WALL_CORNER))
-					{
-						CornerWallNewPositions.resize(maxOfNewWallNodes);
-						CornerWallNodesIDToInterpolate.resize(maxOfNewWallNodes);
-						CornerWallNewDofs.resize(maxOfNewWallNodes);
-				}
-
-=======
->>>>>>> 2691b8ec
-				ModelPart::ElementsContainerType::iterator element_begin = mrModelPart.ElementsBegin();
-				// const unsigned int nds = element_begin->GetGeometry().size();
-				for (ModelPart::ElementsContainerType::const_iterator ie = element_begin; ie != mrModelPart.ElementsEnd(); ie++)
-				{
-
-					const unsigned int dimension = ie->GetGeometry().WorkingSpaceDimension();
-
-					//////// choose the right (big and safe) elements to refine and compute the new node position and variables ////////
-					if (dimension == 2)
-					{
-<<<<<<< HEAD
-						SelectEdgeToRefine2D(ie->GetGeometry(), NewPositions, BiggestVolumes, NodesIDToInterpolate, NewDofs, CountNodes, ElementsToRefine);
-
-						if (mrRemesh.ExecutionOptions.Is(MesherUtilities::REFINE_WALL_CORNER) && cornerWallNewNodes < maxOfNewWallNodes)
-						{
-								InsertNodeInCornerElement2D(ie->GetGeometry(), CornerWallNewPositions, CornerWallNodesIDToInterpolate, CornerWallNewDofs, cornerWallNewNodes);
-							}
-					}
-					else if (dimension == 3)
-					{
-						SelectEdgeToRefine3D(ie->GetGeometry(), NewPositions, BiggestVolumes, NodesIDToInterpolate, NewDofs, CountNodes, ElementsToRefine);
-
-						if (mrRemesh.ExecutionOptions.Is(MesherUtilities::REFINE_WALL_CORNER) && cornerWallNewNodes < maxOfNewWallNodes)
-						{
-								InsertNodeInCornerElement3D(ie->GetGeometry(), CornerWallNewPositions, CornerWallNodesIDToInterpolate, CornerWallNewDofs, cornerWallNewNodes);
-							}
-						}
-=======
-						SelectEdgeToRefine2DWithRefinement(ie->GetGeometry(), NewPositions, BiggestVolumes, NodesIDToInterpolate, NewDofs, CountNodes, ElementsToRefine);
-					}
-					else if (dimension == 3)
-					{
-						SelectEdgeToRefine3DWithRefinement(ie->GetGeometry(), NewPositions, BiggestVolumes, NodesIDToInterpolate, NewDofs, CountNodes, ElementsToRefine);
-					}
->>>>>>> 2691b8ec
-
-					} // elements loop
-
-					mrRemesh.Info->RemovedNodes -= ElementsToRefine;
-					if (CountNodes < ElementsToRefine)
-					{
-						mrRemesh.Info->RemovedNodes += ElementsToRefine - CountNodes;
-						NewPositions.resize(CountNodes);
-					BiggestVolumes.resize(CountNodes);
-					NodesIDToInterpolate.resize(CountNodes);
-					NewDofs.resize(CountNodes);
-				}
-				unsigned int maxId = 0;
-				CreateAndAddNewNodes(NewPositions, NodesIDToInterpolate, NewDofs, ElementsToRefine, maxId);
-<<<<<<< HEAD
-
-					if (mrRemesh.ExecutionOptions.Is(MesherUtilities::REFINE_WALL_CORNER))
-					{
-						if (cornerWallNewNodes < maxOfNewWallNodes)
-						{
-							CornerWallNewPositions.resize(cornerWallNewNodes);
-							CornerWallNewDofs.resize(cornerWallNewNodes);
-							CornerWallNodesIDToInterpolate.resize(cornerWallNewNodes);
-						}
-						CreateAndAddNewNodesInCornerWall(CornerWallNewPositions, CornerWallNodesIDToInterpolate, CornerWallNewDofs, cornerWallNewNodes, maxId);
-					}
-				}
-			}
-			else
-			{
-
-				if (ElementsToRefine < 10)
-				{
-					ElementsToRefine = 10;
-				}
-				else
-				{
-					ElementsToRefine *= 3;
-				}
-				std::vector<array_1d<double, 3>> NewPositions;
-				std::vector<double> BiggestVolumes;
-				std::vector<array_1d<unsigned int, 4>> NodesIDToInterpolate;
 				std::vector<Node<3>::DofsContainerType> NewDofs;
 
 				int CountNodes = 0;
@@ -383,25 +265,18 @@
 
 					const unsigned int dimension = ie->GetGeometry().WorkingSpaceDimension();
 
-				//////// choose the right (big and safe) elements to refine and compute the new node position and variables ////////
-				if (dimension == 2)
-				{
-					SelectEdgeToRefine2DWithRefinement(ie->GetGeometry(), NewPositions, BiggestVolumes, NodesIDToInterpolate, NewDofs, CountNodes, ElementsToRefine);
-				}
-				else if (dimension == 3)
-				{
-					SelectEdgeToRefine3DWithRefinement(ie->GetGeometry(), NewPositions, BiggestVolumes, NodesIDToInterpolate, NewDofs, CountNodes, ElementsToRefine);
-				}
-=======
-			}
-
-			mrRemesh.InputInitializedFlag = false;
->>>>>>> 2691b8ec
-
-			if (mEchoLevel > 1)
-				std::cout << "   GENERATE NEW NODES ]; " << std::endl;
-
-<<<<<<< HEAD
+					//////// choose the right (big and safe) elements to refine and compute the new node position and variables ////////
+					if (dimension == 2)
+					{
+						SelectEdgeToRefine2DWithRefinement(ie->GetGeometry(), NewPositions, BiggestVolumes, NodesIDToInterpolate, NewDofs, CountNodes, ElementsToRefine);
+					}
+					else if (dimension == 3)
+					{
+						SelectEdgeToRefine3DWithRefinement(ie->GetGeometry(), NewPositions, BiggestVolumes, NodesIDToInterpolate, NewDofs, CountNodes, ElementsToRefine);
+					}
+
+				} // elements loop
+
 				mrRemesh.Info->RemovedNodes -= ElementsToRefine;
 				if (CountNodes < ElementsToRefine)
 				{
@@ -412,22 +287,17 @@
 					NewDofs.resize(CountNodes);
 				}
 				unsigned int maxId = 0;
-			CreateAndAddNewNodes(NewPositions, NodesIDToInterpolate, NewDofs, ElementsToRefine, maxId);
-		}
-
-		mrRemesh.InputInitializedFlag = false;
-
-		if (mEchoLevel > 1)
+				CreateAndAddNewNodes(NewPositions, NodesIDToInterpolate, NewDofs, ElementsToRefine, maxId);
+			}
+
+			mrRemesh.InputInitializedFlag = false;
+
+			if (mEchoLevel > 1)
 				std::cout << "   GENERATE NEW NODES ]; " << std::endl;
 
 			KRATOS_CATCH(" ")
 		}
 
-=======
-			KRATOS_CATCH(" ")
-		}
-
->>>>>>> 2691b8ec
 		///@}
 		///@name Access
 		///@{
@@ -599,7 +469,6 @@
 					}
 				}
 			}
-<<<<<<< HEAD
 
 			KRATOS_CATCH("")
 		}
@@ -635,94 +504,94 @@
 			}
 
 			if (rigidNodes == 3 && freesurfaceNodes == 0 && toEraseNodes == 0)
-		{
-			array_1d<double, 3> NormalA(3, 0.0);
-			array_1d<double, 3> NormalB(3, 0.0);
-			double normNormalA=0;
-			double normNormalB=0;
-			double cos = 1.0;
-			double minCos = 1.0;
-			array_1d<unsigned int, 2> idsWallNodes(2, 0);
+			{
+				array_1d<double, 3> NormalA(3, 0.0);
+				array_1d<double, 3> NormalB(3, 0.0);
+				double normNormalA = 0;
+				double normNormalB = 0;
+				double cos = 1.0;
+				double minCos = 1.0;
+				array_1d<unsigned int, 2> idsWallNodes(2, 0);
 				unsigned int idFreeNode = 0;
 				double cosTolerance = 0.1;
 				if (Element[0].IsNot(RIGID))
-			{
-				NormalA = Element[1].FastGetSolutionStepValue(NORMAL);
-				NormalB = Element[2].FastGetSolutionStepValue(NORMAL);
-				normNormalA=NormalA[0] * NormalA[0] + NormalA[1] * NormalA[1] + NormalA[2] * NormalA[2];
-				normNormalB=NormalB[0] * NormalB[0] + NormalB[1] * NormalB[1] + NormalB[2] * NormalB[2];
-				cos = NormalA[0] * NormalB[0] + NormalA[1] * NormalB[1] + NormalA[2] * NormalB[2];
-				if (cos < minCos && (cos < cosTolerance && cos > -cosTolerance) && (normNormalA>0.99 && normNormalA<1.01) && (normNormalB>0.99 && normNormalB<1.01))
-				{
-					minCos = cos;
-					idsWallNodes[0] = 1;
+				{
+					NormalA = Element[1].FastGetSolutionStepValue(NORMAL);
+					NormalB = Element[2].FastGetSolutionStepValue(NORMAL);
+					normNormalA = NormalA[0] * NormalA[0] + NormalA[1] * NormalA[1] + NormalA[2] * NormalA[2];
+					normNormalB = NormalB[0] * NormalB[0] + NormalB[1] * NormalB[1] + NormalB[2] * NormalB[2];
+					cos = NormalA[0] * NormalB[0] + NormalA[1] * NormalB[1] + NormalA[2] * NormalB[2];
+					if (cos < minCos && (cos < cosTolerance && cos > -cosTolerance) && (normNormalA > 0.99 && normNormalA < 1.01) && (normNormalB > 0.99 && normNormalB < 1.01))
+					{
+						minCos = cos;
+						idsWallNodes[0] = 1;
 						idsWallNodes[1] = 2;
 						idFreeNode = 0;
 					}
 
-				NormalA = Element[1].FastGetSolutionStepValue(NORMAL);
-				NormalB = Element[3].FastGetSolutionStepValue(NORMAL);
-				normNormalA=NormalA[0] * NormalA[0] + NormalA[1] * NormalA[1] + NormalA[2] * NormalA[2];
-				normNormalB=NormalB[0] * NormalB[0] + NormalB[1] * NormalB[1] + NormalB[2] * NormalB[2];
-				cos = NormalA[0] * NormalB[0] + NormalA[1] * NormalB[1] + NormalA[2] * NormalB[2];
-				if (cos < minCos && (cos < cosTolerance && cos > -cosTolerance) && (normNormalA>0.99 && normNormalA<1.01) && (normNormalB>0.99 && normNormalB<1.01))
-				{
-					minCos = cos;
-					idsWallNodes[0] = 1;
+					NormalA = Element[1].FastGetSolutionStepValue(NORMAL);
+					NormalB = Element[3].FastGetSolutionStepValue(NORMAL);
+					normNormalA = NormalA[0] * NormalA[0] + NormalA[1] * NormalA[1] + NormalA[2] * NormalA[2];
+					normNormalB = NormalB[0] * NormalB[0] + NormalB[1] * NormalB[1] + NormalB[2] * NormalB[2];
+					cos = NormalA[0] * NormalB[0] + NormalA[1] * NormalB[1] + NormalA[2] * NormalB[2];
+					if (cos < minCos && (cos < cosTolerance && cos > -cosTolerance) && (normNormalA > 0.99 && normNormalA < 1.01) && (normNormalB > 0.99 && normNormalB < 1.01))
+					{
+						minCos = cos;
+						idsWallNodes[0] = 1;
 						idsWallNodes[1] = 3;
 						idFreeNode = 0;
 					}
 
-				NormalA = Element[2].FastGetSolutionStepValue(NORMAL);
-				NormalB = Element[3].FastGetSolutionStepValue(NORMAL);
-				normNormalA=NormalA[0] * NormalA[0] + NormalA[1] * NormalA[1] + NormalA[2] * NormalA[2];
-				normNormalB=NormalB[0] * NormalB[0] + NormalB[1] * NormalB[1] + NormalB[2] * NormalB[2];
-				cos = NormalA[0] * NormalB[0] + NormalA[1] * NormalB[1] + NormalA[2] * NormalB[2];
-				if (cos < minCos && (cos < cosTolerance && cos > -cosTolerance) && (normNormalA>0.99 && normNormalA<1.01) && (normNormalB>0.99 && normNormalB<1.01))
-				{
-					minCos = cos;
-					idsWallNodes[0] = 2;
+					NormalA = Element[2].FastGetSolutionStepValue(NORMAL);
+					NormalB = Element[3].FastGetSolutionStepValue(NORMAL);
+					normNormalA = NormalA[0] * NormalA[0] + NormalA[1] * NormalA[1] + NormalA[2] * NormalA[2];
+					normNormalB = NormalB[0] * NormalB[0] + NormalB[1] * NormalB[1] + NormalB[2] * NormalB[2];
+					cos = NormalA[0] * NormalB[0] + NormalA[1] * NormalB[1] + NormalA[2] * NormalB[2];
+					if (cos < minCos && (cos < cosTolerance && cos > -cosTolerance) && (normNormalA > 0.99 && normNormalA < 1.01) && (normNormalB > 0.99 && normNormalB < 1.01))
+					{
+						minCos = cos;
+						idsWallNodes[0] = 2;
 						idsWallNodes[1] = 3;
 						idFreeNode = 0;
 					}
 				}
 				else if (Element[1].IsNot(RIGID))
-			{
-				NormalA = Element[0].FastGetSolutionStepValue(NORMAL);
-				NormalB = Element[2].FastGetSolutionStepValue(NORMAL);
-				normNormalA=NormalA[0] * NormalA[0] + NormalA[1] * NormalA[1] + NormalA[2] * NormalA[2];
-				normNormalB=NormalB[0] * NormalB[0] + NormalB[1] * NormalB[1] + NormalB[2] * NormalB[2];
-				cos = NormalA[0] * NormalB[0] + NormalA[1] * NormalB[1] + NormalA[2] * NormalB[2];
-				if (cos < minCos && (cos < cosTolerance && cos > -cosTolerance) && (normNormalA>0.99 && normNormalA<1.01) && (normNormalB>0.99 && normNormalB<1.01))
-				{
-					minCos = cos;
-					idsWallNodes[0] = 0;
+				{
+					NormalA = Element[0].FastGetSolutionStepValue(NORMAL);
+					NormalB = Element[2].FastGetSolutionStepValue(NORMAL);
+					normNormalA = NormalA[0] * NormalA[0] + NormalA[1] * NormalA[1] + NormalA[2] * NormalA[2];
+					normNormalB = NormalB[0] * NormalB[0] + NormalB[1] * NormalB[1] + NormalB[2] * NormalB[2];
+					cos = NormalA[0] * NormalB[0] + NormalA[1] * NormalB[1] + NormalA[2] * NormalB[2];
+					if (cos < minCos && (cos < cosTolerance && cos > -cosTolerance) && (normNormalA > 0.99 && normNormalA < 1.01) && (normNormalB > 0.99 && normNormalB < 1.01))
+					{
+						minCos = cos;
+						idsWallNodes[0] = 0;
 						idsWallNodes[1] = 2;
 						idFreeNode = 1;
 					}
 
-				NormalA = Element[0].FastGetSolutionStepValue(NORMAL);
-				NormalB = Element[3].FastGetSolutionStepValue(NORMAL);
-				normNormalA=NormalA[0] * NormalA[0] + NormalA[1] * NormalA[1] + NormalA[2] * NormalA[2];
-				normNormalB=NormalB[0] * NormalB[0] + NormalB[1] * NormalB[1] + NormalB[2] * NormalB[2];
-				cos = NormalA[0] * NormalB[0] + NormalA[1] * NormalB[1] + NormalA[2] * NormalB[2];
-				if (cos < minCos && (cos < cosTolerance && cos > -cosTolerance) && (normNormalA>0.99 && normNormalA<1.01) && (normNormalB>0.99 && normNormalB<1.01))
-				{
-					minCos = cos;
-					idsWallNodes[0] = 0;
+					NormalA = Element[0].FastGetSolutionStepValue(NORMAL);
+					NormalB = Element[3].FastGetSolutionStepValue(NORMAL);
+					normNormalA = NormalA[0] * NormalA[0] + NormalA[1] * NormalA[1] + NormalA[2] * NormalA[2];
+					normNormalB = NormalB[0] * NormalB[0] + NormalB[1] * NormalB[1] + NormalB[2] * NormalB[2];
+					cos = NormalA[0] * NormalB[0] + NormalA[1] * NormalB[1] + NormalA[2] * NormalB[2];
+					if (cos < minCos && (cos < cosTolerance && cos > -cosTolerance) && (normNormalA > 0.99 && normNormalA < 1.01) && (normNormalB > 0.99 && normNormalB < 1.01))
+					{
+						minCos = cos;
+						idsWallNodes[0] = 0;
 						idsWallNodes[1] = 3;
 						idFreeNode = 1;
 					}
 
-				NormalA = Element[2].FastGetSolutionStepValue(NORMAL);
-				NormalB = Element[3].FastGetSolutionStepValue(NORMAL);
-				normNormalA=NormalA[0] * NormalA[0] + NormalA[1] * NormalA[1] + NormalA[2] * NormalA[2];
-				normNormalB=NormalB[0] * NormalB[0] + NormalB[1] * NormalB[1] + NormalB[2] * NormalB[2];
-				cos = NormalA[0] * NormalB[0] + NormalA[1] * NormalB[1] + NormalA[2] * NormalB[2];
-				if (cos < minCos && (cos < cosTolerance && cos > -cosTolerance) && (normNormalA>0.99 && normNormalA<1.01) && (normNormalB>0.99 && normNormalB<1.01))
-				{
-					minCos = cos;
-					idsWallNodes[0] = 2;
+					NormalA = Element[2].FastGetSolutionStepValue(NORMAL);
+					NormalB = Element[3].FastGetSolutionStepValue(NORMAL);
+					normNormalA = NormalA[0] * NormalA[0] + NormalA[1] * NormalA[1] + NormalA[2] * NormalA[2];
+					normNormalB = NormalB[0] * NormalB[0] + NormalB[1] * NormalB[1] + NormalB[2] * NormalB[2];
+					cos = NormalA[0] * NormalB[0] + NormalA[1] * NormalB[1] + NormalA[2] * NormalB[2];
+					if (cos < minCos && (cos < cosTolerance && cos > -cosTolerance) && (normNormalA > 0.99 && normNormalA < 1.01) && (normNormalB > 0.99 && normNormalB < 1.01))
+					{
+						minCos = cos;
+						idsWallNodes[0] = 2;
 						idsWallNodes[1] = 3;
 						idFreeNode = 1;
 					}
@@ -730,41 +599,41 @@
 				else if (Element[2].IsNot(RIGID))
 				{
 
-				NormalA = Element[0].FastGetSolutionStepValue(NORMAL);
-				NormalB = Element[1].FastGetSolutionStepValue(NORMAL);
-				normNormalA=NormalA[0] * NormalA[0] + NormalA[1] * NormalA[1] + NormalA[2] * NormalA[2];
-				normNormalB=NormalB[0] * NormalB[0] + NormalB[1] * NormalB[1] + NormalB[2] * NormalB[2];
-				cos = NormalA[0] * NormalB[0] + NormalA[1] * NormalB[1] + NormalA[2] * NormalB[2];
-				if (cos < minCos && (cos < cosTolerance && cos > -cosTolerance) && (normNormalA>0.99 && normNormalA<1.01) && (normNormalB>0.99 && normNormalB<1.01))
-				{
-					minCos = cos;
-					idsWallNodes[0] = 0;
+					NormalA = Element[0].FastGetSolutionStepValue(NORMAL);
+					NormalB = Element[1].FastGetSolutionStepValue(NORMAL);
+					normNormalA = NormalA[0] * NormalA[0] + NormalA[1] * NormalA[1] + NormalA[2] * NormalA[2];
+					normNormalB = NormalB[0] * NormalB[0] + NormalB[1] * NormalB[1] + NormalB[2] * NormalB[2];
+					cos = NormalA[0] * NormalB[0] + NormalA[1] * NormalB[1] + NormalA[2] * NormalB[2];
+					if (cos < minCos && (cos < cosTolerance && cos > -cosTolerance) && (normNormalA > 0.99 && normNormalA < 1.01) && (normNormalB > 0.99 && normNormalB < 1.01))
+					{
+						minCos = cos;
+						idsWallNodes[0] = 0;
 						idsWallNodes[1] = 1;
 						idFreeNode = 2;
 					}
 
-				NormalA = Element[0].FastGetSolutionStepValue(NORMAL);
-				NormalB = Element[3].FastGetSolutionStepValue(NORMAL);
-				normNormalA=NormalA[0] * NormalA[0] + NormalA[1] * NormalA[1] + NormalA[2] * NormalA[2];
-				normNormalB=NormalB[0] * NormalB[0] + NormalB[1] * NormalB[1] + NormalB[2] * NormalB[2];
-				cos = NormalA[0] * NormalB[0] + NormalA[1] * NormalB[1] + NormalA[2] * NormalB[2];
-				if (cos < minCos && (cos < cosTolerance && cos > -cosTolerance) && (normNormalA>0.99 && normNormalA<1.01) && (normNormalB>0.99 && normNormalB<1.01))
-				{
-					minCos = cos;
-					idsWallNodes[0] = 0;
+					NormalA = Element[0].FastGetSolutionStepValue(NORMAL);
+					NormalB = Element[3].FastGetSolutionStepValue(NORMAL);
+					normNormalA = NormalA[0] * NormalA[0] + NormalA[1] * NormalA[1] + NormalA[2] * NormalA[2];
+					normNormalB = NormalB[0] * NormalB[0] + NormalB[1] * NormalB[1] + NormalB[2] * NormalB[2];
+					cos = NormalA[0] * NormalB[0] + NormalA[1] * NormalB[1] + NormalA[2] * NormalB[2];
+					if (cos < minCos && (cos < cosTolerance && cos > -cosTolerance) && (normNormalA > 0.99 && normNormalA < 1.01) && (normNormalB > 0.99 && normNormalB < 1.01))
+					{
+						minCos = cos;
+						idsWallNodes[0] = 0;
 						idsWallNodes[1] = 3;
 						idFreeNode = 2;
 					}
 
-				NormalA = Element[1].FastGetSolutionStepValue(NORMAL);
-				NormalB = Element[3].FastGetSolutionStepValue(NORMAL);
-				normNormalA=NormalA[0] * NormalA[0] + NormalA[1] * NormalA[1] + NormalA[2] * NormalA[2];
-				normNormalB=NormalB[0] * NormalB[0] + NormalB[1] * NormalB[1] + NormalB[2] * NormalB[2];
-				cos = NormalA[0] * NormalB[0] + NormalA[1] * NormalB[1] + NormalA[2] * NormalB[2];
-				if (cos < minCos && (cos < cosTolerance && cos > -cosTolerance) && (normNormalA>0.99 && normNormalA<1.01) && (normNormalB>0.99 && normNormalB<1.01))
-				{
-					minCos = cos;
-					idsWallNodes[0] = 1;
+					NormalA = Element[1].FastGetSolutionStepValue(NORMAL);
+					NormalB = Element[3].FastGetSolutionStepValue(NORMAL);
+					normNormalA = NormalA[0] * NormalA[0] + NormalA[1] * NormalA[1] + NormalA[2] * NormalA[2];
+					normNormalB = NormalB[0] * NormalB[0] + NormalB[1] * NormalB[1] + NormalB[2] * NormalB[2];
+					cos = NormalA[0] * NormalB[0] + NormalA[1] * NormalB[1] + NormalA[2] * NormalB[2];
+					if (cos < minCos && (cos < cosTolerance && cos > -cosTolerance) && (normNormalA > 0.99 && normNormalA < 1.01) && (normNormalB > 0.99 && normNormalB < 1.01))
+					{
+						minCos = cos;
+						idsWallNodes[0] = 1;
 						idsWallNodes[1] = 3;
 						idFreeNode = 2;
 					}
@@ -772,84 +641,50 @@
 				else if (Element[3].IsNot(RIGID))
 				{
 
-				NormalA = Element[0].FastGetSolutionStepValue(NORMAL);
-				NormalB = Element[1].FastGetSolutionStepValue(NORMAL);
-				normNormalA=NormalA[0] * NormalA[0] + NormalA[1] * NormalA[1] + NormalA[2] * NormalA[2];
-				normNormalB=NormalB[0] * NormalB[0] + NormalB[1] * NormalB[1] + NormalB[2] * NormalB[2];
-				cos = NormalA[0] * NormalB[0] + NormalA[1] * NormalB[1] + NormalA[2] * NormalB[2];
-				if (cos < minCos && (cos < cosTolerance && cos > -cosTolerance) && (normNormalA>0.99 && normNormalA<1.01) && (normNormalB>0.99 && normNormalB<1.01))
-				{
-					minCos = cos;
-					idsWallNodes[0] = 0;
+					NormalA = Element[0].FastGetSolutionStepValue(NORMAL);
+					NormalB = Element[1].FastGetSolutionStepValue(NORMAL);
+					normNormalA = NormalA[0] * NormalA[0] + NormalA[1] * NormalA[1] + NormalA[2] * NormalA[2];
+					normNormalB = NormalB[0] * NormalB[0] + NormalB[1] * NormalB[1] + NormalB[2] * NormalB[2];
+					cos = NormalA[0] * NormalB[0] + NormalA[1] * NormalB[1] + NormalA[2] * NormalB[2];
+					if (cos < minCos && (cos < cosTolerance && cos > -cosTolerance) && (normNormalA > 0.99 && normNormalA < 1.01) && (normNormalB > 0.99 && normNormalB < 1.01))
+					{
+						minCos = cos;
+						idsWallNodes[0] = 0;
 						idsWallNodes[1] = 1;
 						idFreeNode = 3;
 					}
 
-				NormalA = Element[0].FastGetSolutionStepValue(NORMAL);
-				NormalB = Element[2].FastGetSolutionStepValue(NORMAL);
-				normNormalA=NormalA[0] * NormalA[0] + NormalA[1] * NormalA[1] + NormalA[2] * NormalA[2];
-				normNormalB=NormalB[0] * NormalB[0] + NormalB[1] * NormalB[1] + NormalB[2] * NormalB[2];
-				cos = NormalA[0] * NormalB[0] + NormalA[1] * NormalB[1] + NormalA[2] * NormalB[2];
-				if (cos < minCos && (cos < cosTolerance && cos > -cosTolerance) && (normNormalA>0.99 && normNormalA<1.01) && (normNormalB>0.99 && normNormalB<1.01))
-				{
-					minCos = cos;
-					idsWallNodes[0] = 0;
+					NormalA = Element[0].FastGetSolutionStepValue(NORMAL);
+					NormalB = Element[2].FastGetSolutionStepValue(NORMAL);
+					normNormalA = NormalA[0] * NormalA[0] + NormalA[1] * NormalA[1] + NormalA[2] * NormalA[2];
+					normNormalB = NormalB[0] * NormalB[0] + NormalB[1] * NormalB[1] + NormalB[2] * NormalB[2];
+					cos = NormalA[0] * NormalB[0] + NormalA[1] * NormalB[1] + NormalA[2] * NormalB[2];
+					if (cos < minCos && (cos < cosTolerance && cos > -cosTolerance) && (normNormalA > 0.99 && normNormalA < 1.01) && (normNormalB > 0.99 && normNormalB < 1.01))
+					{
+						minCos = cos;
+						idsWallNodes[0] = 0;
 						idsWallNodes[1] = 2;
 						idFreeNode = 3;
 					}
 
-				NormalA = Element[1].FastGetSolutionStepValue(NORMAL);
-				NormalB = Element[2].FastGetSolutionStepValue(NORMAL);
-				normNormalA=NormalA[0] * NormalA[0] + NormalA[1] * NormalA[1] + NormalA[2] * NormalA[2];
-				normNormalB=NormalB[0] * NormalB[0] + NormalB[1] * NormalB[1] + NormalB[2] * NormalB[2];
-				cos = NormalA[0] * NormalB[0] + NormalA[1] * NormalB[1] + NormalA[2] * NormalB[2];
-				if (cos < minCos && (cos < cosTolerance && cos > -cosTolerance) && (normNormalA>0.99 && normNormalA<1.01) && (normNormalB>0.99 && normNormalB<1.01))
-				{
-					minCos = cos;
-					idsWallNodes[0] = 1;
+					NormalA = Element[1].FastGetSolutionStepValue(NORMAL);
+					NormalB = Element[2].FastGetSolutionStepValue(NORMAL);
+					normNormalA = NormalA[0] * NormalA[0] + NormalA[1] * NormalA[1] + NormalA[2] * NormalA[2];
+					normNormalB = NormalB[0] * NormalB[0] + NormalB[1] * NormalB[1] + NormalB[2] * NormalB[2];
+					cos = NormalA[0] * NormalB[0] + NormalA[1] * NormalB[1] + NormalA[2] * NormalB[2];
+					if (cos < minCos && (cos < cosTolerance && cos > -cosTolerance) && (normNormalA > 0.99 && normNormalA < 1.01) && (normNormalB > 0.99 && normNormalB < 1.01))
+					{
+						minCos = cos;
+						idsWallNodes[0] = 1;
 						idsWallNodes[1] = 2;
 						idFreeNode = 3;
-=======
-
-			KRATOS_CATCH("")
-		}
-
-		void InsertNodeInCornerElement3D(Element::GeometryType &Element,
-										 std::vector<array_1d<double, 3>> &NewPositions,
-										 std::vector<array_1d<unsigned int, 4>> &NodesIDToInterpolate,
-										 std::vector<Node<3>::DofsContainerType> &NewDofs,
-										 int &CountNodes)
-		{
-			KRATOS_TRY
-
-			const unsigned int nds = Element.size();
-
-			unsigned int rigidNodes = 0;
-			unsigned int freesurfaceNodes = 0;
-			unsigned int toEraseNodes = 0;
-
-			for (unsigned int pn = 0; pn < nds; pn++)
-			{
-				if (Element[pn].Is(RIGID))
-				{
-					rigidNodes++;
-				}
-				if (Element[pn].Is(FREE_SURFACE))
-				{
-					freesurfaceNodes++;
-				}
-				if (Element[pn].Is(TO_ERASE))
-				{
-					toEraseNodes++;
->>>>>>> 2691b8ec
-				}
-			}
-
-			if (rigidNodes == 3 && freesurfaceNodes == 0 && toEraseNodes == 0)
-			{
-<<<<<<< HEAD
-
-				bool alreadyAddedNode = false;
+					}
+				}
+
+				if (minCos < cosTolerance && minCos > -cosTolerance)
+				{
+
+					bool alreadyAddedNode = false;
 					unsigned int idA = Element[idsWallNodes[0]].GetId();
 					unsigned int idB = Element[idsWallNodes[1]].GetId();
 					double minimumDistanceToInstert = 1.3 * mrRemesh.Refine->CriticalRadius;
@@ -899,262 +734,6 @@
 		void SelectEdgeToRefine2D(Element::GeometryType &Element,
 								  std::vector<array_1d<double, 3>> &NewPositions,
 								  std::vector<double> &BiggestVolumes,
-							  std::vector<array_1d<unsigned int, 4>> &NodesIDToInterpolate,
-							  std::vector<Node<3>::DofsContainerType> &NewDofs,
-							  int &CountNodes,
-							  int ElementsToRefine)
-	{
-		KRATOS_TRY
-=======
-				array_1d<double, 3> NormalA(3, 0.0);
-				array_1d<double, 3> NormalB(3, 0.0);
-				double normNormalA = 0;
-				double normNormalB = 0;
-				double cos = 1.0;
-				double minCos = 1.0;
-				array_1d<unsigned int, 2> idsWallNodes(2, 0);
-				unsigned int idFreeNode = 0;
-				double cosTolerance = 0.1;
-				if (Element[0].IsNot(RIGID))
-				{
-					NormalA = Element[1].FastGetSolutionStepValue(NORMAL);
-					NormalB = Element[2].FastGetSolutionStepValue(NORMAL);
-					normNormalA = NormalA[0] * NormalA[0] + NormalA[1] * NormalA[1] + NormalA[2] * NormalA[2];
-					normNormalB = NormalB[0] * NormalB[0] + NormalB[1] * NormalB[1] + NormalB[2] * NormalB[2];
-					cos = NormalA[0] * NormalB[0] + NormalA[1] * NormalB[1] + NormalA[2] * NormalB[2];
-					if (cos < minCos && (cos < cosTolerance && cos > -cosTolerance) && (normNormalA > 0.99 && normNormalA < 1.01) && (normNormalB > 0.99 && normNormalB < 1.01))
-					{
-						minCos = cos;
-						idsWallNodes[0] = 1;
-						idsWallNodes[1] = 2;
-						idFreeNode = 0;
-					}
-
-					NormalA = Element[1].FastGetSolutionStepValue(NORMAL);
-					NormalB = Element[3].FastGetSolutionStepValue(NORMAL);
-					normNormalA = NormalA[0] * NormalA[0] + NormalA[1] * NormalA[1] + NormalA[2] * NormalA[2];
-					normNormalB = NormalB[0] * NormalB[0] + NormalB[1] * NormalB[1] + NormalB[2] * NormalB[2];
-					cos = NormalA[0] * NormalB[0] + NormalA[1] * NormalB[1] + NormalA[2] * NormalB[2];
-					if (cos < minCos && (cos < cosTolerance && cos > -cosTolerance) && (normNormalA > 0.99 && normNormalA < 1.01) && (normNormalB > 0.99 && normNormalB < 1.01))
-					{
-						minCos = cos;
-						idsWallNodes[0] = 1;
-						idsWallNodes[1] = 3;
-						idFreeNode = 0;
-					}
-
-					NormalA = Element[2].FastGetSolutionStepValue(NORMAL);
-					NormalB = Element[3].FastGetSolutionStepValue(NORMAL);
-					normNormalA = NormalA[0] * NormalA[0] + NormalA[1] * NormalA[1] + NormalA[2] * NormalA[2];
-					normNormalB = NormalB[0] * NormalB[0] + NormalB[1] * NormalB[1] + NormalB[2] * NormalB[2];
-					cos = NormalA[0] * NormalB[0] + NormalA[1] * NormalB[1] + NormalA[2] * NormalB[2];
-					if (cos < minCos && (cos < cosTolerance && cos > -cosTolerance) && (normNormalA > 0.99 && normNormalA < 1.01) && (normNormalB > 0.99 && normNormalB < 1.01))
-					{
-						minCos = cos;
-						idsWallNodes[0] = 2;
-						idsWallNodes[1] = 3;
-						idFreeNode = 0;
-					}
-				}
-				else if (Element[1].IsNot(RIGID))
-				{
-					NormalA = Element[0].FastGetSolutionStepValue(NORMAL);
-					NormalB = Element[2].FastGetSolutionStepValue(NORMAL);
-					normNormalA = NormalA[0] * NormalA[0] + NormalA[1] * NormalA[1] + NormalA[2] * NormalA[2];
-					normNormalB = NormalB[0] * NormalB[0] + NormalB[1] * NormalB[1] + NormalB[2] * NormalB[2];
-					cos = NormalA[0] * NormalB[0] + NormalA[1] * NormalB[1] + NormalA[2] * NormalB[2];
-					if (cos < minCos && (cos < cosTolerance && cos > -cosTolerance) && (normNormalA > 0.99 && normNormalA < 1.01) && (normNormalB > 0.99 && normNormalB < 1.01))
-					{
-						minCos = cos;
-						idsWallNodes[0] = 0;
-						idsWallNodes[1] = 2;
-						idFreeNode = 1;
-					}
-
-					NormalA = Element[0].FastGetSolutionStepValue(NORMAL);
-					NormalB = Element[3].FastGetSolutionStepValue(NORMAL);
-					normNormalA = NormalA[0] * NormalA[0] + NormalA[1] * NormalA[1] + NormalA[2] * NormalA[2];
-					normNormalB = NormalB[0] * NormalB[0] + NormalB[1] * NormalB[1] + NormalB[2] * NormalB[2];
-					cos = NormalA[0] * NormalB[0] + NormalA[1] * NormalB[1] + NormalA[2] * NormalB[2];
-					if (cos < minCos && (cos < cosTolerance && cos > -cosTolerance) && (normNormalA > 0.99 && normNormalA < 1.01) && (normNormalB > 0.99 && normNormalB < 1.01))
-					{
-						minCos = cos;
-						idsWallNodes[0] = 0;
-						idsWallNodes[1] = 3;
-						idFreeNode = 1;
-					}
-
-					NormalA = Element[2].FastGetSolutionStepValue(NORMAL);
-					NormalB = Element[3].FastGetSolutionStepValue(NORMAL);
-					normNormalA = NormalA[0] * NormalA[0] + NormalA[1] * NormalA[1] + NormalA[2] * NormalA[2];
-					normNormalB = NormalB[0] * NormalB[0] + NormalB[1] * NormalB[1] + NormalB[2] * NormalB[2];
-					cos = NormalA[0] * NormalB[0] + NormalA[1] * NormalB[1] + NormalA[2] * NormalB[2];
-					if (cos < minCos && (cos < cosTolerance && cos > -cosTolerance) && (normNormalA > 0.99 && normNormalA < 1.01) && (normNormalB > 0.99 && normNormalB < 1.01))
-					{
-						minCos = cos;
-						idsWallNodes[0] = 2;
-						idsWallNodes[1] = 3;
-						idFreeNode = 1;
-					}
-				}
-				else if (Element[2].IsNot(RIGID))
-				{
->>>>>>> 2691b8ec
-
-					NormalA = Element[0].FastGetSolutionStepValue(NORMAL);
-					NormalB = Element[1].FastGetSolutionStepValue(NORMAL);
-					normNormalA = NormalA[0] * NormalA[0] + NormalA[1] * NormalA[1] + NormalA[2] * NormalA[2];
-					normNormalB = NormalB[0] * NormalB[0] + NormalB[1] * NormalB[1] + NormalB[2] * NormalB[2];
-					cos = NormalA[0] * NormalB[0] + NormalA[1] * NormalB[1] + NormalA[2] * NormalB[2];
-					if (cos < minCos && (cos < cosTolerance && cos > -cosTolerance) && (normNormalA > 0.99 && normNormalA < 1.01) && (normNormalB > 0.99 && normNormalB < 1.01))
-					{
-						minCos = cos;
-						idsWallNodes[0] = 0;
-						idsWallNodes[1] = 1;
-						idFreeNode = 2;
-					}
-
-					NormalA = Element[0].FastGetSolutionStepValue(NORMAL);
-					NormalB = Element[3].FastGetSolutionStepValue(NORMAL);
-					normNormalA = NormalA[0] * NormalA[0] + NormalA[1] * NormalA[1] + NormalA[2] * NormalA[2];
-					normNormalB = NormalB[0] * NormalB[0] + NormalB[1] * NormalB[1] + NormalB[2] * NormalB[2];
-					cos = NormalA[0] * NormalB[0] + NormalA[1] * NormalB[1] + NormalA[2] * NormalB[2];
-					if (cos < minCos && (cos < cosTolerance && cos > -cosTolerance) && (normNormalA > 0.99 && normNormalA < 1.01) && (normNormalB > 0.99 && normNormalB < 1.01))
-					{
-						minCos = cos;
-						idsWallNodes[0] = 0;
-						idsWallNodes[1] = 3;
-						idFreeNode = 2;
-					}
-
-<<<<<<< HEAD
-		for (unsigned int pn = 0; pn < nds; pn++)
-			{
-				if (Element[pn].Is(RIGID))
-				{
-					rigidNodes++;
-				}
-				if (Element[pn].Is(BOUNDARY))
-				{
-					boundaryNodes++;
-				}
-				if (Element[pn].Is(TO_ERASE))
-				{
-					toEraseNodeFound = true;
-				}
-				if (Element[pn].Is(FREE_SURFACE))
-				{
-					freesurfaceNodes++;
-=======
-					NormalA = Element[1].FastGetSolutionStepValue(NORMAL);
-					NormalB = Element[3].FastGetSolutionStepValue(NORMAL);
-					normNormalA = NormalA[0] * NormalA[0] + NormalA[1] * NormalA[1] + NormalA[2] * NormalA[2];
-					normNormalB = NormalB[0] * NormalB[0] + NormalB[1] * NormalB[1] + NormalB[2] * NormalB[2];
-					cos = NormalA[0] * NormalB[0] + NormalA[1] * NormalB[1] + NormalA[2] * NormalB[2];
-					if (cos < minCos && (cos < cosTolerance && cos > -cosTolerance) && (normNormalA > 0.99 && normNormalA < 1.01) && (normNormalB > 0.99 && normNormalB < 1.01))
-					{
-						minCos = cos;
-						idsWallNodes[0] = 1;
-						idsWallNodes[1] = 3;
-						idFreeNode = 2;
-					}
-				}
-				else if (Element[3].IsNot(RIGID))
-				{
-
-					NormalA = Element[0].FastGetSolutionStepValue(NORMAL);
-					NormalB = Element[1].FastGetSolutionStepValue(NORMAL);
-					normNormalA = NormalA[0] * NormalA[0] + NormalA[1] * NormalA[1] + NormalA[2] * NormalA[2];
-					normNormalB = NormalB[0] * NormalB[0] + NormalB[1] * NormalB[1] + NormalB[2] * NormalB[2];
-					cos = NormalA[0] * NormalB[0] + NormalA[1] * NormalB[1] + NormalA[2] * NormalB[2];
-					if (cos < minCos && (cos < cosTolerance && cos > -cosTolerance) && (normNormalA > 0.99 && normNormalA < 1.01) && (normNormalB > 0.99 && normNormalB < 1.01))
-					{
-						minCos = cos;
-						idsWallNodes[0] = 0;
-						idsWallNodes[1] = 1;
-						idFreeNode = 3;
-					}
-
-					NormalA = Element[0].FastGetSolutionStepValue(NORMAL);
-					NormalB = Element[2].FastGetSolutionStepValue(NORMAL);
-					normNormalA = NormalA[0] * NormalA[0] + NormalA[1] * NormalA[1] + NormalA[2] * NormalA[2];
-					normNormalB = NormalB[0] * NormalB[0] + NormalB[1] * NormalB[1] + NormalB[2] * NormalB[2];
-					cos = NormalA[0] * NormalB[0] + NormalA[1] * NormalB[1] + NormalA[2] * NormalB[2];
-					if (cos < minCos && (cos < cosTolerance && cos > -cosTolerance) && (normNormalA > 0.99 && normNormalA < 1.01) && (normNormalB > 0.99 && normNormalB < 1.01))
-					{
-						minCos = cos;
-						idsWallNodes[0] = 0;
-						idsWallNodes[1] = 2;
-						idFreeNode = 3;
-					}
-
-					NormalA = Element[1].FastGetSolutionStepValue(NORMAL);
-					NormalB = Element[2].FastGetSolutionStepValue(NORMAL);
-					normNormalA = NormalA[0] * NormalA[0] + NormalA[1] * NormalA[1] + NormalA[2] * NormalA[2];
-					normNormalB = NormalB[0] * NormalB[0] + NormalB[1] * NormalB[1] + NormalB[2] * NormalB[2];
-					cos = NormalA[0] * NormalB[0] + NormalA[1] * NormalB[1] + NormalA[2] * NormalB[2];
-					if (cos < minCos && (cos < cosTolerance && cos > -cosTolerance) && (normNormalA > 0.99 && normNormalA < 1.01) && (normNormalB > 0.99 && normNormalB < 1.01))
-					{
-						minCos = cos;
-						idsWallNodes[0] = 1;
-						idsWallNodes[1] = 2;
-						idFreeNode = 3;
-					}
-				}
-
-				if (minCos < cosTolerance && minCos > -cosTolerance)
-				{
-
-					bool alreadyAddedNode = false;
-					unsigned int idA = Element[idsWallNodes[0]].GetId();
-					unsigned int idB = Element[idsWallNodes[1]].GetId();
-					double minimumDistanceToInstert = 1.3 * mrRemesh.Refine->CriticalRadius;
-					array_1d<double, 3> CoorDifference = Element[idsWallNodes[0]].Coordinates() - Element[idsWallNodes[1]].Coordinates();
-					double SquaredLength = CoorDifference[0] * CoorDifference[0] + CoorDifference[1] * CoorDifference[1];
-					double separation = sqrt(SquaredLength);
-					unsigned int idC = Element[idFreeNode].GetId();
-					if (separation > minimumDistanceToInstert)
-					{
-
-						for (unsigned int i = 0; i < unsigned(CountNodes); i++)
-						{
-							if (idA == NodesIDToInterpolate[i][0] || idA == NodesIDToInterpolate[i][1] || idB == NodesIDToInterpolate[i][0] || idB == NodesIDToInterpolate[i][1])
-							{
-								alreadyAddedNode = true;
-								break;
-							}
-						}
-						if (alreadyAddedNode == false)
-						{
-							array_1d<double, 3> NewPosition = (Element[idsWallNodes[0]].Coordinates() + Element[idsWallNodes[1]].Coordinates()) * 0.5;
-							NodesIDToInterpolate[CountNodes][0] = idA;
-							NodesIDToInterpolate[CountNodes][1] = idB;
-							if (Element[idFreeNode].IsNot(TO_ERASE))
-							{
-								NodesIDToInterpolate[CountNodes][2] = idC;
-							}
-							else
-							{
-								NodesIDToInterpolate[CountNodes][2] = idA;
-							}
-							CopyDofs(Element[idFreeNode].GetDofs(), NewDofs[CountNodes]);
-							NewPositions[CountNodes] = NewPosition;
-							CountNodes++;
-							// std::cout << "  NewPosition  NewPosition NewPosition " << NewPosition << std::endl;
-							// std::cout <<idsWallNodes[0] <<" idA " <<idA << std::endl;
-							// std::cout <<idsWallNodes[1] <<" idB " <<idB << std::endl;
-							// std::cout <<idFreeNode<< " idC " <<idC << std::endl;
-						}
-					}
-				}
-			}
-
-			KRATOS_CATCH("")
-		}
-
-		void SelectEdgeToRefine2D(Element::GeometryType &Element,
-								  std::vector<array_1d<double, 3>> &NewPositions,
-								  std::vector<double> &BiggestVolumes,
 								  std::vector<array_1d<unsigned int, 4>> &NodesIDToInterpolate,
 								  std::vector<Node<3>::DofsContainerType> &NewDofs,
 								  int &CountNodes,
@@ -1209,7 +788,6 @@
 			else if (rigidNodes > 0 && freesurfaceNodes > 0)
 			{
 				penalization = 0;
->>>>>>> 2691b8ec
 			}
 			else if (freesurfaceNodes > 0)
 			{
@@ -1231,32 +809,6 @@
 			{
 				WallCharacteristicDistance = Edges[0];
 			}
-<<<<<<< HEAD
-			}
-			else if (rigidNodes > 0 && freesurfaceNodes > 0)
-			{
-				penalization = 0;
-			}
-			else if (freesurfaceNodes > 0)
-			{
-				penalization = 0.85;
-			}
-
-			double ElementalVolume = Element.Area();
-
-			array_1d<double, 3> Edges(3, 0.0);
-			array_1d<unsigned int, 3> FirstEdgeNode(3, 0);
-			array_1d<unsigned int, 3> SecondEdgeNode(3, 0);
-			double WallCharacteristicDistance = 0;
-			array_1d<double, 3> CoorDifference = Element[1].Coordinates() - Element[0].Coordinates();
-			double SquaredLength = CoorDifference[0] * CoorDifference[0] + CoorDifference[1] * CoorDifference[1];
-			Edges[0] = sqrt(SquaredLength);
-			FirstEdgeNode[0] = 0;
-			SecondEdgeNode[0] = 1;
-			if (Element[0].Is(RIGID) && Element[1].Is(RIGID))
-			{
-				WallCharacteristicDistance = Edges[0];
-			}
 			unsigned int Counter = 0;
 			for (unsigned int i = 2; i < nds; i++)
 			{
@@ -1291,46 +843,6 @@
 						Edges[i] = 0;
 					}
 				}
-=======
-			unsigned int Counter = 0;
-			for (unsigned int i = 2; i < nds; i++)
-			{
-				for (unsigned int j = 0; j < i; j++)
-				{
-					noalias(CoorDifference) = Element[i].Coordinates() - Element[j].Coordinates();
-					SquaredLength = CoorDifference[0] * CoorDifference[0] + CoorDifference[1] * CoorDifference[1];
-					Counter += 1;
-					Edges[Counter] = sqrt(SquaredLength);
-					FirstEdgeNode[Counter] = j;
-					SecondEdgeNode[Counter] = i;
-					if (Element[i].Is(RIGID) && Element[j].Is(RIGID) && Edges[Counter] > WallCharacteristicDistance)
-					{
-						WallCharacteristicDistance = Edges[Counter];
-					}
-				}
-			}
-
-			bool dangerousElement = false;
-			if (rigidNodes > 1)
-			{
-				for (unsigned int i = 0; i < 3; i++)
-				{
-					if ((Edges[i] < WallCharacteristicDistance * safetyCoefficient2D && (Element[FirstEdgeNode[i]].Is(RIGID) || Element[SecondEdgeNode[i]].Is(RIGID))) ||
-						(Element[FirstEdgeNode[i]].Is(RIGID) && Element[SecondEdgeNode[i]].Is(RIGID)))
-					{
-						Edges[i] = 0;
-					}
-					if ((Element[FirstEdgeNode[i]].Is(FREE_SURFACE) || Element[FirstEdgeNode[i]].Is(RIGID)) &&
-						(Element[SecondEdgeNode[i]].Is(FREE_SURFACE) || Element[SecondEdgeNode[i]].Is(RIGID)))
-					{
-						Edges[i] = 0;
-					}
-				}
-			}
-			if ((Edges[0] == 0 && Edges[1] == 0 && Edges[2] == 0) || rigidNodes == 3)
-			{
-				dangerousElement = true;
->>>>>>> 2691b8ec
 			}
 			if ((Edges[0] == 0 && Edges[1] == 0 && Edges[2] == 0) || rigidNodes == 3)
 			{
@@ -1407,11 +919,7 @@
 									{
 										double diffX = fabs(NewPositions[j][0] - NewPosition[0]) - mrRemesh.Refine->CriticalRadius * 0.5;
 										double diffY = fabs(NewPositions[j][1] - NewPosition[1]) - mrRemesh.Refine->CriticalRadius * 0.5;
-<<<<<<< HEAD
-										if (diffX < 0 && diffY < 0) // the node is in the same zone of a previously inserted node 
-=======
 										if (diffX < 0 && diffY < 0) // the node is in the same zone of a previously inserted node
->>>>>>> 2691b8ec
 										{
 											// std::cout << " the nodes has more or less the same position of a previously inserted node" << NewPositions[j][0] << " " << NewPositions[j][1] << " versus " << NewPosition[0] << " " << NewPosition[1] << std::endl;
 											suitableElement = false;
@@ -1452,21 +960,12 @@
 		void SelectEdgeToRefine3D(Element::GeometryType &Element,
 								  std::vector<array_1d<double, 3>> &NewPositions,
 								  std::vector<double> &BiggestVolumes,
-<<<<<<< HEAD
-							  std::vector<array_1d<unsigned int, 4>> &NodesIDToInterpolate,
-							  std::vector<Node<3>::DofsContainerType> &NewDofs,
-							  int &CountNodes,
-							  int ElementsToRefine)
-	{
-		KRATOS_TRY
-=======
 								  std::vector<array_1d<unsigned int, 4>> &NodesIDToInterpolate,
 								  std::vector<Node<3>::DofsContainerType> &NewDofs,
 								  int &CountNodes,
 								  int ElementsToRefine)
 		{
 			KRATOS_TRY
->>>>>>> 2691b8ec
 
 			const unsigned int nds = Element.size();
 
@@ -1475,11 +974,7 @@
 			unsigned int inletNodes = 0;
 			bool toEraseNodeFound = false;
 
-<<<<<<< HEAD
-		for (unsigned int pn = 0; pn < nds; pn++)
-=======
 			for (unsigned int pn = 0; pn < nds; pn++)
->>>>>>> 2691b8ec
 			{
 				if (Element[pn].Is(RIGID))
 				{
@@ -1492,8 +987,6 @@
 				if (Element[pn].Is(FREE_SURFACE))
 				{
 					freesurfaceNodes++;
-<<<<<<< HEAD
-=======
 				}
 				if (Element[pn].Is(INLET))
 				{
@@ -1515,22 +1008,12 @@
 			else if (rigidNodes > 0 && freesurfaceNodes > 0)
 			{
 				penalization = 0;
->>>>>>> 2691b8ec
 			}
 			else if (freesurfaceNodes > 0)
 			{
 				penalization = 0.95;
 			}
 
-<<<<<<< HEAD
-		double limitEdgeLength = 1.25 * mrRemesh.Refine->CriticalRadius;
-		double safetyCoefficient3D = 1.6;
-			double penalization = 1.0;
-		if (rigidNodes > 2)
-		{
-			penalization = 0.7;
-			if (inletNodes > 0)
-=======
 			// if(freesurfaceNodes>2){
 			//   penalization=0.6;
 			// }
@@ -1547,37 +1030,6 @@
 			FirstEdgeNode[0] = 0;
 			SecondEdgeNode[0] = 1;
 			if (Element[0].Is(RIGID) && Element[1].Is(RIGID))
->>>>>>> 2691b8ec
-			{
-				WallCharacteristicDistance = Edges[0];
-			}
-<<<<<<< HEAD
-			}
-			else if (rigidNodes > 0 && freesurfaceNodes > 0)
-			{
-				penalization = 0;
-			}
-			else if (freesurfaceNodes > 0)
-			{
-			penalization = 0.95;
-		}
-
-		// if(freesurfaceNodes>2){
-		//   penalization=0.6;
-		// }
-
-			double ElementalVolume = Element.Volume();
-
-			array_1d<double, 6> Edges(6, 0.0);
-			array_1d<unsigned int, 6> FirstEdgeNode(6, 0);
-			array_1d<unsigned int, 6> SecondEdgeNode(6, 0);
-			double WallCharacteristicDistance = 0;
-			array_1d<double, 3> CoorDifference = Element[1].Coordinates() - Element[0].Coordinates();
-			double SquaredLength = CoorDifference[0] * CoorDifference[0] + CoorDifference[1] * CoorDifference[1] + CoorDifference[2] * CoorDifference[2];
-			Edges[0] = sqrt(SquaredLength);
-			FirstEdgeNode[0] = 0;
-			SecondEdgeNode[0] = 1;
-			if (Element[0].Is(RIGID) && Element[1].Is(RIGID))
 			{
 				WallCharacteristicDistance = Edges[0];
 			}
@@ -1640,67 +1092,6 @@
 					Edges[2] = 0;
 					Edges[5] = 0;
 				}
-=======
-			unsigned int Counter = 0;
-			for (unsigned int i = 2; i < nds; i++)
-			{
-				for (unsigned int j = 0; j < i; j++)
-				{
-					noalias(CoorDifference) = Element[i].Coordinates() - Element[j].Coordinates();
-					// CoorDifference = Element[i].Coordinates() - Element[j].Coordinates();
-					SquaredLength = CoorDifference[0] * CoorDifference[0] + CoorDifference[1] * CoorDifference[1] + CoorDifference[2] * CoorDifference[2];
-					Counter += 1;
-					Edges[Counter] = sqrt(SquaredLength);
-					FirstEdgeNode[Counter] = j;
-					SecondEdgeNode[Counter] = i;
-					if (Element[i].Is(RIGID) && Element[j].Is(RIGID) && Edges[Counter] > WallCharacteristicDistance)
-					{
-						WallCharacteristicDistance = Edges[Counter];
-					}
-				}
-			}
-			//Edges connectivity: Edges[0]=d01, Edges[1]=d20, Edges[2]=d21, Edges[3]=d30, Edges[4]=d31, Edges[5]=d32
-			bool dangerousElement = false;
-			if (rigidNodes > 1)
-			{
-				for (unsigned int i = 0; i < 6; i++)
-				{
-					if ((Edges[i] < WallCharacteristicDistance * safetyCoefficient3D && (Element[FirstEdgeNode[i]].Is(RIGID) || Element[SecondEdgeNode[i]].Is(RIGID))) ||
-						(Element[FirstEdgeNode[i]].Is(RIGID) && Element[SecondEdgeNode[i]].Is(RIGID)))
-					{
-						Edges[i] = 0;
-					}
-					// if(Element[FirstEdgeNode[i]].Is(FREE_SURFACE) && Element[SecondEdgeNode[i]].Is(FREE_SURFACE)){
-					//   Edges[i]=0;
-					// }
-					if ((Element[FirstEdgeNode[i]].Is(FREE_SURFACE) || Element[FirstEdgeNode[i]].Is(RIGID)) &&
-						(Element[SecondEdgeNode[i]].Is(FREE_SURFACE) || Element[SecondEdgeNode[i]].Is(RIGID)))
-					{
-						Edges[i] = 0;
-					}
-				}
-			}
-			else if (rigidNodes == 1)
-			{
-				if (Element[0].Is(RIGID))
-				{
-					Edges[0] = 0;
-					Edges[1] = 0;
-					Edges[3] = 0;
-				}
-				if (Element[1].Is(RIGID))
-				{
-					Edges[0] = 0;
-					Edges[2] = 0;
-					Edges[4] = 0;
-				}
-				if (Element[2].Is(RIGID))
-				{
-					Edges[1] = 0;
-					Edges[2] = 0;
-					Edges[5] = 0;
-				}
->>>>>>> 2691b8ec
 				if (Element[3].Is(RIGID))
 				{
 					Edges[3] = 0;
@@ -1825,29 +1216,6 @@
 				}
 			}
 
-<<<<<<< HEAD
-		KRATOS_CATCH("")
-	}
-
-	void SelectEdgeToRefine2DWithRefinement(Element::GeometryType &Element,
-											std::vector<array_1d<double, 3>> &NewPositions,
-											std::vector<double> &BiggestVolumes,
-											std::vector<array_1d<unsigned int, 4>> &NodesIDToInterpolate,
-											std::vector<Node<3>::DofsContainerType> &NewDofs,
-											int &CountNodes,
-											int ElementsToRefine)
-	{
-		KRATOS_TRY
-
-			const unsigned int nds = Element.size();
-
-		unsigned int rigidNodes = 0;
-		unsigned int freesurfaceNodes = 0;
-		unsigned int inletNodes = 0;
-		bool toEraseNodeFound = false;
-
-		double meanMeshSize = mrRemesh.Refine->CriticalRadius;
-=======
 			KRATOS_CATCH("")
 		}
 
@@ -1869,7 +1237,6 @@
 			bool toEraseNodeFound = false;
 
 			double meanMeshSize = mrRemesh.Refine->CriticalRadius;
->>>>>>> 2691b8ec
 			const ProcessInfo &rCurrentProcessInfo = mrModelPart.GetProcessInfo();
 			double currentTime = rCurrentProcessInfo[TIME];
 			double initialTime = mrRemesh.RefiningBoxInitialTime;
@@ -1880,7 +1247,6 @@
 			double seperation = 0;
 			double coefficient = 0;
 			if (!(refiningBox == true && currentTime > initialTime && currentTime < finalTime))
-<<<<<<< HEAD
 			{
 				refiningBox = false;
 			}
@@ -1898,31 +1264,6 @@
 				if (Element[pn].Is(FREE_SURFACE))
 				{
 					freesurfaceNodes++;
-			}
-			if (Element[pn].Is(INLET))
-=======
->>>>>>> 2691b8ec
-			{
-				refiningBox = false;
-			}
-
-<<<<<<< HEAD
-			if (refiningBox == true)
-				{
-=======
-			for (unsigned int pn = 0; pn < nds; pn++)
-			{
-				if (Element[pn].Is(RIGID))
-				{
-					rigidNodes++;
-				}
-				if (Element[pn].Is(TO_ERASE))
-				{
-					toEraseNodeFound = true;
-				}
-				if (Element[pn].Is(FREE_SURFACE))
-				{
-					freesurfaceNodes++;
 				}
 				if (Element[pn].Is(INLET))
 				{
@@ -1931,7 +1272,6 @@
 
 				if (refiningBox == true)
 				{
->>>>>>> 2691b8ec
 
 					array_1d<double, 3> RefiningBoxMinimumPoint = mrRemesh.RefiningBoxMinimumPoint;
 					array_1d<double, 3> RefiningBoxMaximumPoint = mrRemesh.RefiningBoxMaximumPoint;
@@ -1954,7 +1294,6 @@
 							penalizationRigid = true;
 						}
 						else if ((Element[pn].Y() < RefiningBoxMinimumPoint[1] && Element[pn].Y() > (minExternalPoint[1] - distance) && Element[pn].X() > minExternalPoint[0] && Element[pn].X() < maxExternalPoint[0]))
-<<<<<<< HEAD
 						{
 							seperation = Element[pn].Y() - RefiningBoxMinimumPoint[1];
 							coefficient = fabs(seperation) / (distance + meanMeshSize);
@@ -1963,16 +1302,6 @@
 						}
 						else if ((Element[pn].X() > RefiningBoxMaximumPoint[0] && Element[pn].X() < (maxExternalPoint[0] + distance) && Element[pn].Y() > minExternalPoint[1] && Element[pn].Y() < maxExternalPoint[1]))
 						{
-=======
-						{
-							seperation = Element[pn].Y() - RefiningBoxMinimumPoint[1];
-							coefficient = fabs(seperation) / (distance + meanMeshSize);
-							meanMeshSize = (1 - coefficient) * mrRemesh.RefiningBoxMeshSize + coefficient * mrRemesh.Refine->CriticalRadius;
-							penalizationRigid = true;
-						}
-						else if ((Element[pn].X() > RefiningBoxMaximumPoint[0] && Element[pn].X() < (maxExternalPoint[0] + distance) && Element[pn].Y() > minExternalPoint[1] && Element[pn].Y() < maxExternalPoint[1]))
-						{
->>>>>>> 2691b8ec
 							seperation = Element[pn].X() - RefiningBoxMaximumPoint[0];
 							coefficient = fabs(seperation) / (distance + meanMeshSize);
 							meanMeshSize = (1 - coefficient) * mrRemesh.RefiningBoxMeshSize + coefficient * mrRemesh.Refine->CriticalRadius;
@@ -2006,7 +1335,6 @@
 							penalizationRigid = true;
 						}
 						else if ((Element[pn].Y() > RefiningBoxMinimumPoint[1] && Element[pn].Y() < (minInternalPoint[1] + distance) && Element[pn].X() > minExternalPoint[0] && Element[pn].X() < maxExternalPoint[0]))
-<<<<<<< HEAD
 						{
 							seperation = (minInternalPoint[1] + distance) - Element[pn].Y();
 							coefficient = fabs(seperation) / (distance + mrRemesh.RefiningBoxMeshSize);
@@ -2030,31 +1358,6 @@
 						}
 						else if ((Element[pn].Y() < RefiningBoxMaximumPoint[1] && Element[pn].Y() > (maxInternalPoint[1] - distance) && Element[pn].X() > minExternalPoint[0] && Element[pn].X() < maxExternalPoint[0]))
 						{
-=======
-						{
-							seperation = (minInternalPoint[1] + distance) - Element[pn].Y();
-							coefficient = fabs(seperation) / (distance + mrRemesh.RefiningBoxMeshSize);
-							meanMeshSize = (1 - coefficient) * mrRemesh.RefiningBoxMeshSize + coefficient * mrRemesh.Refine->CriticalRadius;
-							if (meanMeshSize < 0)
-							{
-								meanMeshSize = mrRemesh.Refine->CriticalRadius;
-							}
-							penalizationRigid = true;
-						}
-						else if ((Element[pn].X() < RefiningBoxMaximumPoint[0] && Element[pn].X() > (maxInternalPoint[0] - distance) && Element[pn].Y() > minExternalPoint[1] && Element[pn].Y() < maxExternalPoint[1]))
-						{
-							seperation = (maxInternalPoint[0] - distance) - Element[pn].X();
-							coefficient = fabs(seperation) / (distance + mrRemesh.RefiningBoxMeshSize);
-							meanMeshSize = (1 - coefficient) * mrRemesh.RefiningBoxMeshSize + coefficient * mrRemesh.Refine->CriticalRadius;
-							if (meanMeshSize < 0)
-							{
-								meanMeshSize = mrRemesh.Refine->CriticalRadius;
-							}
-							penalizationRigid = true;
-						}
-						else if ((Element[pn].Y() < RefiningBoxMaximumPoint[1] && Element[pn].Y() > (maxInternalPoint[1] - distance) && Element[pn].X() > minExternalPoint[0] && Element[pn].X() < maxExternalPoint[0]))
-						{
->>>>>>> 2691b8ec
 							seperation = (maxInternalPoint[1] - distance) - Element[pn].Y();
 							coefficient = fabs(seperation) / (distance + mrRemesh.RefiningBoxMeshSize);
 							meanMeshSize = (1 - coefficient) * mrRemesh.RefiningBoxMeshSize + coefficient * mrRemesh.Refine->CriticalRadius;
@@ -2067,7 +1370,6 @@
 					}
 				}
 			}
-<<<<<<< HEAD
 
 			double penalization = 1.0;
 			if (refiningBox == true)
@@ -2080,11 +1382,11 @@
 				if (rigidNodes > 0 && penalizationRigid == true)
 				{
 					penalization = 1.2;
-			}
-		}
-
-		double limitEdgeLength = 1.9 * meanMeshSize * penalization;
-		double safetyCoefficient2D = 1.5;
+				}
+			}
+
+			double limitEdgeLength = 1.9 * meanMeshSize * penalization;
+			double safetyCoefficient2D = 1.5;
 
 			double ElementalVolume = Element.Area();
 
@@ -2210,346 +1512,6 @@
 		void SelectEdgeToRefine3DWithRefinement(Element::GeometryType &Element,
 												std::vector<array_1d<double, 3>> &NewPositions,
 												std::vector<double> &BiggestVolumes,
-											std::vector<array_1d<unsigned int, 4>> &NodesIDToInterpolate,
-											std::vector<Node<3>::DofsContainerType> &NewDofs,
-											int &CountNodes,
-											int ElementsToRefine)
-	{
-		KRATOS_TRY
-
-			const unsigned int nds = Element.size();
-
-		unsigned int rigidNodes = 0;
-		unsigned int freesurfaceNodes = 0;
-		unsigned int inletNodes = 0;
-		bool toEraseNodeFound = false;
-
-		double meanMeshSize = mrRemesh.Refine->CriticalRadius;
-			const ProcessInfo &rCurrentProcessInfo = mrModelPart.GetProcessInfo();
-			double currentTime = rCurrentProcessInfo[TIME];
-			double initialTime = mrRemesh.RefiningBoxInitialTime;
-			double finalTime = mrRemesh.RefiningBoxFinalTime;
-			bool refiningBox = mrRemesh.UseRefiningBox;
-			double distance = 2.0 * meanMeshSize;
-			bool penalizationRigid = false;
-			double seperation = 0;
-			double coefficient = 0;
-			if (!(refiningBox == true && currentTime > initialTime && currentTime < finalTime))
-			{
-				refiningBox = false;
-			}
-
-			for (unsigned int pn = 0; pn < nds; pn++)
-			{
-				if (Element[pn].Is(RIGID))
-				{
-					rigidNodes++;
-				}
-				if (Element[pn].Is(TO_ERASE))
-				{
-					toEraseNodeFound = true;
-				}
-				if (Element[pn].Is(FREE_SURFACE))
-				{
-					freesurfaceNodes++;
-			}
-			if (Element[pn].Is(INLET))
-			{
-				inletNodes++;
-			}
-
-			if (refiningBox == true)
-				{
-
-					array_1d<double, 3> RefiningBoxMinimumPoint = mrRemesh.RefiningBoxMinimumPoint;
-					array_1d<double, 3> RefiningBoxMaximumPoint = mrRemesh.RefiningBoxMaximumPoint;
-					array_1d<double, 3> minExternalPoint = mrRemesh.RefiningBoxMinExternalPoint;
-					array_1d<double, 3> minInternalPoint = mrRemesh.RefiningBoxMinInternalPoint;
-					array_1d<double, 3> maxExternalPoint = mrRemesh.RefiningBoxMaxExternalPoint;
-					array_1d<double, 3> maxInternalPoint = mrRemesh.RefiningBoxMaxInternalPoint;
-					if (mrRemesh.Refine->CriticalRadius > mrRemesh.RefiningBoxMeshSize)
-					{
-						if (Element[pn].X() > RefiningBoxMinimumPoint[0] && Element[pn].X() < RefiningBoxMaximumPoint[0] &&
-							Element[pn].Y() > RefiningBoxMinimumPoint[1] && Element[pn].Y() < RefiningBoxMaximumPoint[1] &&
-							Element[pn].Z() < RefiningBoxMinimumPoint[2] && Element[pn].Z() < RefiningBoxMaximumPoint[2])
-						{
-							meanMeshSize = mrRemesh.RefiningBoxMeshSize;
-						}
-						else if ((Element[pn].X() < RefiningBoxMinimumPoint[0] && Element[pn].X() > (minExternalPoint[0] - distance) && Element[pn].Y() > minExternalPoint[1] && Element[pn].Y() < maxExternalPoint[1] && Element[pn].Z() > minExternalPoint[2] && Element[pn].Z() < maxExternalPoint[2]))
-						{
-							seperation = Element[pn].X() - RefiningBoxMinimumPoint[0];
-							coefficient = fabs(seperation) / (distance + meanMeshSize);
-							meanMeshSize = (1 - coefficient) * mrRemesh.RefiningBoxMeshSize + coefficient * mrRemesh.Refine->CriticalRadius;
-							penalizationRigid = true;
-						}
-						else if ((Element[pn].Y() < RefiningBoxMinimumPoint[1] && Element[pn].Y() > (minExternalPoint[1] - distance) && Element[pn].X() > minExternalPoint[0] && Element[pn].X() < maxExternalPoint[0] && Element[pn].Z() > minExternalPoint[2] && Element[pn].Z() < maxExternalPoint[2]))
-						{
-							seperation = Element[pn].Y() - RefiningBoxMinimumPoint[1];
-							coefficient = fabs(seperation) / (distance + meanMeshSize);
-							meanMeshSize = (1 - coefficient) * mrRemesh.RefiningBoxMeshSize + coefficient * mrRemesh.Refine->CriticalRadius;
-							penalizationRigid = true;
-						}
-						else if ((Element[pn].Z() < RefiningBoxMinimumPoint[2] && Element[pn].Z() > (minExternalPoint[2] - distance) && Element[pn].X() > minExternalPoint[0] && Element[pn].X() < maxExternalPoint[0] && Element[pn].Y() > minExternalPoint[1] && Element[pn].Y() < maxExternalPoint[1]))
-						{
-							seperation = Element[pn].Z() - RefiningBoxMinimumPoint[2];
-							coefficient = fabs(seperation) / (distance + meanMeshSize);
-							meanMeshSize = (1 - coefficient) * mrRemesh.RefiningBoxMeshSize + coefficient * mrRemesh.Refine->CriticalRadius;
-							penalizationRigid = true;
-						}
-						else if ((Element[pn].X() > RefiningBoxMaximumPoint[0] && Element[pn].X() < (maxExternalPoint[0] + distance) && Element[pn].Y() > minExternalPoint[1] && Element[pn].Y() < maxExternalPoint[1] && Element[pn].Z() > minExternalPoint[2] && Element[pn].Z() < maxExternalPoint[2]))
-						{
-							seperation = Element[pn].X() - RefiningBoxMaximumPoint[0];
-							coefficient = fabs(seperation) / (distance + meanMeshSize);
-							meanMeshSize = (1 - coefficient) * mrRemesh.RefiningBoxMeshSize + coefficient * mrRemesh.Refine->CriticalRadius;
-							penalizationRigid = true;
-						}
-						else if ((Element[pn].Y() > RefiningBoxMaximumPoint[1] && Element[pn].Y() < (maxExternalPoint[1] + distance) && Element[pn].X() > minExternalPoint[0] && Element[pn].X() < maxExternalPoint[0] && Element[pn].Z() > minExternalPoint[2] && Element[pn].Z() < maxExternalPoint[2]))
-						{
-							seperation = Element[pn].Y() - RefiningBoxMaximumPoint[1];
-							coefficient = fabs(seperation) / (distance + meanMeshSize);
-							meanMeshSize = (1 - coefficient) * mrRemesh.RefiningBoxMeshSize + coefficient * mrRemesh.Refine->CriticalRadius;
-							penalizationRigid = true;
-						}
-						else if ((Element[pn].Z() > RefiningBoxMaximumPoint[2] && Element[pn].Z() < (maxExternalPoint[2] + distance) && Element[pn].X() > minExternalPoint[0] && Element[pn].X() < maxExternalPoint[0] && Element[pn].Y() > minExternalPoint[1] && Element[pn].Y() < maxExternalPoint[1]))
-						{
-							seperation = Element[pn].Z() - RefiningBoxMaximumPoint[2];
-							coefficient = fabs(seperation) / (distance + meanMeshSize);
-							meanMeshSize = (1 - coefficient) * mrRemesh.RefiningBoxMeshSize + coefficient * mrRemesh.Refine->CriticalRadius;
-							penalizationRigid = true;
-						}
-					}
-					else
-					{
-						distance = 2.0 * mrRemesh.RefiningBoxMeshSize;
-						if (Element[pn].X() > (minInternalPoint[0] + distance) && Element[pn].X() < (maxInternalPoint[0] - distance) &&
-							Element[pn].Y() > (minInternalPoint[1] + distance) && Element[pn].Y() < (maxInternalPoint[1] - distance) &&
-							Element[pn].Z() > (minInternalPoint[2] + distance) && Element[pn].Z() < (maxInternalPoint[2] - distance))
-						{
-							meanMeshSize = mrRemesh.RefiningBoxMeshSize; // in the internal domain the size is the one given by the user
-						}
-						else if ((Element[pn].X() > RefiningBoxMinimumPoint[0] && Element[pn].X() < (minInternalPoint[0] + distance) && Element[pn].Y() > minExternalPoint[1] && Element[pn].Y() < maxExternalPoint[1] && Element[pn].Z() > minExternalPoint[2] && Element[pn].Z() < maxExternalPoint[2]))
-						{
-							seperation = (minInternalPoint[0] + distance) - Element[pn].X();
-							coefficient = fabs(seperation) / (distance + mrRemesh.RefiningBoxMeshSize);
-							meanMeshSize = (1 - coefficient) * mrRemesh.RefiningBoxMeshSize + coefficient * mrRemesh.Refine->CriticalRadius;
-							if (meanMeshSize < 0)
-							{
-								meanMeshSize = mrRemesh.Refine->CriticalRadius;
-							}
-							penalizationRigid = true;
-						}
-						else if ((Element[pn].Y() > RefiningBoxMinimumPoint[1] && Element[pn].Y() < (minInternalPoint[1] + distance) && Element[pn].X() > minExternalPoint[0] && Element[pn].X() < maxExternalPoint[0] && Element[pn].Z() > minExternalPoint[2] && Element[pn].Z() < maxExternalPoint[2]))
-						{
-							seperation = (minInternalPoint[1] + distance) - Element[pn].Y();
-							coefficient = fabs(seperation) / (distance + mrRemesh.RefiningBoxMeshSize);
-							meanMeshSize = (1 - coefficient) * mrRemesh.RefiningBoxMeshSize + coefficient * mrRemesh.Refine->CriticalRadius;
-							if (meanMeshSize < 0)
-							{
-								meanMeshSize = mrRemesh.Refine->CriticalRadius;
-							}
-							penalizationRigid = true;
-						}
-						else if ((Element[pn].Z() > RefiningBoxMinimumPoint[2] && Element[pn].Z() < (minInternalPoint[2] + distance) && Element[pn].X() > minExternalPoint[0] && Element[pn].X() < maxExternalPoint[0] && Element[pn].Y() > minExternalPoint[1] && Element[pn].Y() < maxExternalPoint[1]))
-						{
-							seperation = (minInternalPoint[2] + distance) - Element[pn].Z();
-							coefficient = fabs(seperation) / (distance + mrRemesh.RefiningBoxMeshSize);
-							meanMeshSize = (1 - coefficient) * mrRemesh.RefiningBoxMeshSize + coefficient * mrRemesh.Refine->CriticalRadius;
-							if (meanMeshSize < 0)
-							{
-								meanMeshSize = mrRemesh.Refine->CriticalRadius;
-							}
-							penalizationRigid = true;
-						}
-						else if ((Element[pn].X() < RefiningBoxMaximumPoint[0] && Element[pn].X() > (maxInternalPoint[0] - distance) && Element[pn].Y() > minExternalPoint[1] && Element[pn].Y() < maxExternalPoint[1] && Element[pn].Z() > minExternalPoint[2] && Element[pn].Z() < maxExternalPoint[2]))
-						{
-							seperation = (maxInternalPoint[0] - distance) - Element[pn].X();
-							coefficient = fabs(seperation) / (distance + mrRemesh.RefiningBoxMeshSize);
-							meanMeshSize = (1 - coefficient) * mrRemesh.RefiningBoxMeshSize + coefficient * mrRemesh.Refine->CriticalRadius;
-							if (meanMeshSize < 0)
-							{
-								meanMeshSize = mrRemesh.Refine->CriticalRadius;
-							}
-							penalizationRigid = true;
-						}
-						else if ((Element[pn].Y() < RefiningBoxMaximumPoint[1] && Element[pn].Y() > (maxInternalPoint[1] - distance) && Element[pn].X() > minExternalPoint[0] && Element[pn].X() < maxExternalPoint[0] && Element[pn].Z() > minExternalPoint[2] && Element[pn].Z() < maxExternalPoint[2]))
-						{
-							seperation = (maxInternalPoint[1] - distance) - Element[pn].Y();
-							coefficient = fabs(seperation) / (distance + mrRemesh.RefiningBoxMeshSize);
-							meanMeshSize = (1 - coefficient) * mrRemesh.RefiningBoxMeshSize + coefficient * mrRemesh.Refine->CriticalRadius;
-							if (meanMeshSize < 0)
-							{
-								meanMeshSize = mrRemesh.Refine->CriticalRadius;
-							}
-							penalizationRigid = true;
-						}
-						else if ((Element[pn].Z() < RefiningBoxMaximumPoint[2] && Element[pn].Z() > (maxInternalPoint[2] - distance) && Element[pn].X() > minExternalPoint[0] && Element[pn].X() < maxExternalPoint[0] && Element[pn].Y() > minExternalPoint[1] && Element[pn].Y() < maxExternalPoint[1]))
-						{
-							seperation = (maxInternalPoint[2] - distance) - Element[pn].Z();
-							coefficient = fabs(seperation) / (distance + mrRemesh.RefiningBoxMeshSize);
-							meanMeshSize = (1 - coefficient) * mrRemesh.RefiningBoxMeshSize + coefficient * mrRemesh.Refine->CriticalRadius;
-							if (meanMeshSize < 0)
-							{
-								meanMeshSize = mrRemesh.Refine->CriticalRadius;
-							}
-							penalizationRigid = true;
-						}
-					}
-				}
-			}
-			double penalization = 1.0;
-			if (refiningBox == true)
-			{
-				if (freesurfaceNodes > 0)
-				{
-					penalization = 1.2; //to avoid to gain too much volume during remeshing step
-				}
-
-				if (rigidNodes > 0 && penalizationRigid == true)
-				{
-					penalization = 1.15;
-=======
-
-			double penalization = 1.0;
-			if (refiningBox == true)
-			{
-				if (freesurfaceNodes > 0)
-				{
-					penalization = 1.2; //to avoid to gain too much volume during remeshing step
-				}
-
-				if (rigidNodes > 0 && penalizationRigid == true)
-				{
-					penalization = 1.2;
-				}
-			}
-
-			double limitEdgeLength = 1.9 * meanMeshSize * penalization;
-			double safetyCoefficient2D = 1.5;
-
-			double ElementalVolume = Element.Area();
-
-			array_1d<double, 3> Edges(3, 0.0);
-			array_1d<unsigned int, 3> FirstEdgeNode(3, 0);
-			array_1d<unsigned int, 3> SecondEdgeNode(3, 0);
-			double WallCharacteristicDistance = 0;
-			array_1d<double, 3> CoorDifference = Element[1].Coordinates() - Element[0].Coordinates();
-			// array_1d<double,3> CoorDifference(3,0.0);
-			// noalias(CoorDifference) = Element[1].Coordinates() - Element[0].Coordinates();
-			// CoorDifference = Element[1].Coordinates() - Element[0].Coordinates();
-			double SquaredLength = CoorDifference[0] * CoorDifference[0] + CoorDifference[1] * CoorDifference[1];
-			Edges[0] = sqrt(SquaredLength);
-			FirstEdgeNode[0] = 0;
-			SecondEdgeNode[0] = 1;
-			if (Element[0].Is(RIGID) && Element[1].Is(RIGID))
-			{
-				WallCharacteristicDistance = Edges[0];
-			}
-			unsigned int Counter = 0;
-			for (unsigned int i = 2; i < nds; i++)
-			{
-				for (unsigned int j = 0; j < i; j++)
-				{
-					noalias(CoorDifference) = Element[i].Coordinates() - Element[j].Coordinates();
-					// CoorDifference = Element[i].Coordinates() - Element[j].Coordinates();
-					SquaredLength = CoorDifference[0] * CoorDifference[0] + CoorDifference[1] * CoorDifference[1];
-					Counter += 1;
-					Edges[Counter] = sqrt(SquaredLength);
-					FirstEdgeNode[Counter] = j;
-					SecondEdgeNode[Counter] = i;
-					if (Element[i].Is(RIGID) && Element[j].Is(RIGID) && Edges[Counter] > WallCharacteristicDistance)
-					{
-						WallCharacteristicDistance = Edges[Counter];
-					}
-				}
-			}
-
-			bool dangerousElement = false;
-			if (rigidNodes > 1)
-			{
-				for (unsigned int i = 0; i < 3; i++)
-				{
-					if ((Edges[i] < WallCharacteristicDistance * safetyCoefficient2D && (Element[FirstEdgeNode[i]].Is(RIGID) || Element[SecondEdgeNode[i]].Is(RIGID))) ||
-						(Element[FirstEdgeNode[i]].Is(RIGID) && Element[SecondEdgeNode[i]].Is(RIGID)))
-					{
-						Edges[i] = 0;
-					}
-					// if(Element[FirstEdgeNode[i]].Is(FREE_SURFACE) && Element[SecondEdgeNode[i]].Is(FREE_SURFACE)){
-					//   Edges[i]=0;
-					//   // Edges[i]*=penalizationFreeSurface;
-					// }
-					if ((Element[FirstEdgeNode[i]].Is(FREE_SURFACE) || Element[FirstEdgeNode[i]].Is(RIGID)) &&
-						(Element[SecondEdgeNode[i]].Is(FREE_SURFACE) || Element[SecondEdgeNode[i]].Is(RIGID)))
-					{
-						Edges[i] = 0;
-					}
-				}
-			}
-			if ((Edges[0] == 0 && Edges[1] == 0 && Edges[2] == 0) || rigidNodes == 3)
-			{
-				dangerousElement = true;
-			}
-
-			if (dangerousElement == false && toEraseNodeFound == false)
-			{
-
-				// array_1d<double,3> NewPosition(3,0.0);
-				unsigned int maxCount = 3;
-				double LargestEdge = 0;
-
-				for (unsigned int i = 0; i < 3; i++)
-				{
-					if (Edges[i] > LargestEdge)
-					{
-						maxCount = i;
-						LargestEdge = Edges[i];
-					}
-				}
-
-				if (CountNodes < ElementsToRefine && LargestEdge > limitEdgeLength)
-				{
-
-					bool newNode = true;
-					for (unsigned int i = 0; i < unsigned(CountNodes); i++)
-					{
-						if ((NodesIDToInterpolate[i][0] == Element[FirstEdgeNode[maxCount]].GetId() && NodesIDToInterpolate[i][1] == Element[SecondEdgeNode[maxCount]].GetId()) ||
-							(NodesIDToInterpolate[i][1] == Element[FirstEdgeNode[maxCount]].GetId() && NodesIDToInterpolate[i][0] == Element[SecondEdgeNode[maxCount]].GetId()))
-						{
-							newNode = false;
-						}
-					}
-					if (newNode == true)
-					{
-						array_1d<double, 3> NewPosition = (Element[FirstEdgeNode[maxCount]].Coordinates() + Element[SecondEdgeNode[maxCount]].Coordinates()) * 0.5;
-						// noalias(NewPosition)=    (Element[FirstEdgeNode[maxCount]].Coordinates()+Element[SecondEdgeNode[maxCount]].Coordinates())*0.5;
-						// NewPosition=    (Element[FirstEdgeNode[maxCount]].Coordinates()+Element[SecondEdgeNode[maxCount]].Coordinates())*0.5;
-						NodesIDToInterpolate[CountNodes][0] = Element[FirstEdgeNode[maxCount]].GetId();
-						NodesIDToInterpolate[CountNodes][1] = Element[SecondEdgeNode[maxCount]].GetId();
-						if (Element[SecondEdgeNode[maxCount]].IsNot(RIGID))
-						{
-							CopyDofs(Element[SecondEdgeNode[maxCount]].GetDofs(), NewDofs[CountNodes]);
-						}
-						else if (Element[FirstEdgeNode[maxCount]].IsNot(RIGID))
-						{
-							CopyDofs(Element[FirstEdgeNode[maxCount]].GetDofs(), NewDofs[CountNodes]);
-						}
-						else
-						{
-							std::cout << "CAUTION! THIS IS A WALL EDGE" << std::endl;
-						}
-
-						BiggestVolumes[CountNodes] = ElementalVolume;
-						NewPositions[CountNodes] = NewPosition;
-						CountNodes++;
-					}
-				}
-			}
-
-			KRATOS_CATCH("")
-		}
-
-		void SelectEdgeToRefine3DWithRefinement(Element::GeometryType &Element,
-												std::vector<array_1d<double, 3>> &NewPositions,
-												std::vector<double> &BiggestVolumes,
 												std::vector<array_1d<unsigned int, 4>> &NodesIDToInterpolate,
 												std::vector<Node<3>::DofsContainerType> &NewDofs,
 												int &CountNodes,
@@ -2577,12 +1539,181 @@
 			if (!(refiningBox == true && currentTime > initialTime && currentTime < finalTime))
 			{
 				refiningBox = false;
->>>>>>> 2691b8ec
-			}
-
-<<<<<<< HEAD
-		double limitEdgeLength = 1.6 * meanMeshSize * penalization;
-		double safetyCoefficient3D = 1.6;
+			}
+
+			for (unsigned int pn = 0; pn < nds; pn++)
+			{
+				if (Element[pn].Is(RIGID))
+				{
+					rigidNodes++;
+				}
+				if (Element[pn].Is(TO_ERASE))
+				{
+					toEraseNodeFound = true;
+				}
+				if (Element[pn].Is(FREE_SURFACE))
+				{
+					freesurfaceNodes++;
+				}
+				if (Element[pn].Is(INLET))
+				{
+					inletNodes++;
+				}
+
+				if (refiningBox == true)
+				{
+
+					array_1d<double, 3> RefiningBoxMinimumPoint = mrRemesh.RefiningBoxMinimumPoint;
+					array_1d<double, 3> RefiningBoxMaximumPoint = mrRemesh.RefiningBoxMaximumPoint;
+					array_1d<double, 3> minExternalPoint = mrRemesh.RefiningBoxMinExternalPoint;
+					array_1d<double, 3> minInternalPoint = mrRemesh.RefiningBoxMinInternalPoint;
+					array_1d<double, 3> maxExternalPoint = mrRemesh.RefiningBoxMaxExternalPoint;
+					array_1d<double, 3> maxInternalPoint = mrRemesh.RefiningBoxMaxInternalPoint;
+					if (mrRemesh.Refine->CriticalRadius > mrRemesh.RefiningBoxMeshSize)
+					{
+						if (Element[pn].X() > RefiningBoxMinimumPoint[0] && Element[pn].X() < RefiningBoxMaximumPoint[0] &&
+							Element[pn].Y() > RefiningBoxMinimumPoint[1] && Element[pn].Y() < RefiningBoxMaximumPoint[1] &&
+							Element[pn].Z() < RefiningBoxMinimumPoint[2] && Element[pn].Z() < RefiningBoxMaximumPoint[2])
+						{
+							meanMeshSize = mrRemesh.RefiningBoxMeshSize;
+						}
+						else if ((Element[pn].X() < RefiningBoxMinimumPoint[0] && Element[pn].X() > (minExternalPoint[0] - distance) && Element[pn].Y() > minExternalPoint[1] && Element[pn].Y() < maxExternalPoint[1] && Element[pn].Z() > minExternalPoint[2] && Element[pn].Z() < maxExternalPoint[2]))
+						{
+							seperation = Element[pn].X() - RefiningBoxMinimumPoint[0];
+							coefficient = fabs(seperation) / (distance + meanMeshSize);
+							meanMeshSize = (1 - coefficient) * mrRemesh.RefiningBoxMeshSize + coefficient * mrRemesh.Refine->CriticalRadius;
+							penalizationRigid = true;
+						}
+						else if ((Element[pn].Y() < RefiningBoxMinimumPoint[1] && Element[pn].Y() > (minExternalPoint[1] - distance) && Element[pn].X() > minExternalPoint[0] && Element[pn].X() < maxExternalPoint[0] && Element[pn].Z() > minExternalPoint[2] && Element[pn].Z() < maxExternalPoint[2]))
+						{
+							seperation = Element[pn].Y() - RefiningBoxMinimumPoint[1];
+							coefficient = fabs(seperation) / (distance + meanMeshSize);
+							meanMeshSize = (1 - coefficient) * mrRemesh.RefiningBoxMeshSize + coefficient * mrRemesh.Refine->CriticalRadius;
+							penalizationRigid = true;
+						}
+						else if ((Element[pn].Z() < RefiningBoxMinimumPoint[2] && Element[pn].Z() > (minExternalPoint[2] - distance) && Element[pn].X() > minExternalPoint[0] && Element[pn].X() < maxExternalPoint[0] && Element[pn].Y() > minExternalPoint[1] && Element[pn].Y() < maxExternalPoint[1]))
+						{
+							seperation = Element[pn].Z() - RefiningBoxMinimumPoint[2];
+							coefficient = fabs(seperation) / (distance + meanMeshSize);
+							meanMeshSize = (1 - coefficient) * mrRemesh.RefiningBoxMeshSize + coefficient * mrRemesh.Refine->CriticalRadius;
+							penalizationRigid = true;
+						}
+						else if ((Element[pn].X() > RefiningBoxMaximumPoint[0] && Element[pn].X() < (maxExternalPoint[0] + distance) && Element[pn].Y() > minExternalPoint[1] && Element[pn].Y() < maxExternalPoint[1] && Element[pn].Z() > minExternalPoint[2] && Element[pn].Z() < maxExternalPoint[2]))
+						{
+							seperation = Element[pn].X() - RefiningBoxMaximumPoint[0];
+							coefficient = fabs(seperation) / (distance + meanMeshSize);
+							meanMeshSize = (1 - coefficient) * mrRemesh.RefiningBoxMeshSize + coefficient * mrRemesh.Refine->CriticalRadius;
+							penalizationRigid = true;
+						}
+						else if ((Element[pn].Y() > RefiningBoxMaximumPoint[1] && Element[pn].Y() < (maxExternalPoint[1] + distance) && Element[pn].X() > minExternalPoint[0] && Element[pn].X() < maxExternalPoint[0] && Element[pn].Z() > minExternalPoint[2] && Element[pn].Z() < maxExternalPoint[2]))
+						{
+							seperation = Element[pn].Y() - RefiningBoxMaximumPoint[1];
+							coefficient = fabs(seperation) / (distance + meanMeshSize);
+							meanMeshSize = (1 - coefficient) * mrRemesh.RefiningBoxMeshSize + coefficient * mrRemesh.Refine->CriticalRadius;
+							penalizationRigid = true;
+						}
+						else if ((Element[pn].Z() > RefiningBoxMaximumPoint[2] && Element[pn].Z() < (maxExternalPoint[2] + distance) && Element[pn].X() > minExternalPoint[0] && Element[pn].X() < maxExternalPoint[0] && Element[pn].Y() > minExternalPoint[1] && Element[pn].Y() < maxExternalPoint[1]))
+						{
+							seperation = Element[pn].Z() - RefiningBoxMaximumPoint[2];
+							coefficient = fabs(seperation) / (distance + meanMeshSize);
+							meanMeshSize = (1 - coefficient) * mrRemesh.RefiningBoxMeshSize + coefficient * mrRemesh.Refine->CriticalRadius;
+							penalizationRigid = true;
+						}
+					}
+					else
+					{
+						distance = 2.0 * mrRemesh.RefiningBoxMeshSize;
+						if (Element[pn].X() > (minInternalPoint[0] + distance) && Element[pn].X() < (maxInternalPoint[0] - distance) &&
+							Element[pn].Y() > (minInternalPoint[1] + distance) && Element[pn].Y() < (maxInternalPoint[1] - distance) &&
+							Element[pn].Z() > (minInternalPoint[2] + distance) && Element[pn].Z() < (maxInternalPoint[2] - distance))
+						{
+							meanMeshSize = mrRemesh.RefiningBoxMeshSize; // in the internal domain the size is the one given by the user
+						}
+						else if ((Element[pn].X() > RefiningBoxMinimumPoint[0] && Element[pn].X() < (minInternalPoint[0] + distance) && Element[pn].Y() > minExternalPoint[1] && Element[pn].Y() < maxExternalPoint[1] && Element[pn].Z() > minExternalPoint[2] && Element[pn].Z() < maxExternalPoint[2]))
+						{
+							seperation = (minInternalPoint[0] + distance) - Element[pn].X();
+							coefficient = fabs(seperation) / (distance + mrRemesh.RefiningBoxMeshSize);
+							meanMeshSize = (1 - coefficient) * mrRemesh.RefiningBoxMeshSize + coefficient * mrRemesh.Refine->CriticalRadius;
+							if (meanMeshSize < 0)
+							{
+								meanMeshSize = mrRemesh.Refine->CriticalRadius;
+							}
+							penalizationRigid = true;
+						}
+						else if ((Element[pn].Y() > RefiningBoxMinimumPoint[1] && Element[pn].Y() < (minInternalPoint[1] + distance) && Element[pn].X() > minExternalPoint[0] && Element[pn].X() < maxExternalPoint[0] && Element[pn].Z() > minExternalPoint[2] && Element[pn].Z() < maxExternalPoint[2]))
+						{
+							seperation = (minInternalPoint[1] + distance) - Element[pn].Y();
+							coefficient = fabs(seperation) / (distance + mrRemesh.RefiningBoxMeshSize);
+							meanMeshSize = (1 - coefficient) * mrRemesh.RefiningBoxMeshSize + coefficient * mrRemesh.Refine->CriticalRadius;
+							if (meanMeshSize < 0)
+							{
+								meanMeshSize = mrRemesh.Refine->CriticalRadius;
+							}
+							penalizationRigid = true;
+						}
+						else if ((Element[pn].Z() > RefiningBoxMinimumPoint[2] && Element[pn].Z() < (minInternalPoint[2] + distance) && Element[pn].X() > minExternalPoint[0] && Element[pn].X() < maxExternalPoint[0] && Element[pn].Y() > minExternalPoint[1] && Element[pn].Y() < maxExternalPoint[1]))
+						{
+							seperation = (minInternalPoint[2] + distance) - Element[pn].Z();
+							coefficient = fabs(seperation) / (distance + mrRemesh.RefiningBoxMeshSize);
+							meanMeshSize = (1 - coefficient) * mrRemesh.RefiningBoxMeshSize + coefficient * mrRemesh.Refine->CriticalRadius;
+							if (meanMeshSize < 0)
+							{
+								meanMeshSize = mrRemesh.Refine->CriticalRadius;
+							}
+							penalizationRigid = true;
+						}
+						else if ((Element[pn].X() < RefiningBoxMaximumPoint[0] && Element[pn].X() > (maxInternalPoint[0] - distance) && Element[pn].Y() > minExternalPoint[1] && Element[pn].Y() < maxExternalPoint[1] && Element[pn].Z() > minExternalPoint[2] && Element[pn].Z() < maxExternalPoint[2]))
+						{
+							seperation = (maxInternalPoint[0] - distance) - Element[pn].X();
+							coefficient = fabs(seperation) / (distance + mrRemesh.RefiningBoxMeshSize);
+							meanMeshSize = (1 - coefficient) * mrRemesh.RefiningBoxMeshSize + coefficient * mrRemesh.Refine->CriticalRadius;
+							if (meanMeshSize < 0)
+							{
+								meanMeshSize = mrRemesh.Refine->CriticalRadius;
+							}
+							penalizationRigid = true;
+						}
+						else if ((Element[pn].Y() < RefiningBoxMaximumPoint[1] && Element[pn].Y() > (maxInternalPoint[1] - distance) && Element[pn].X() > minExternalPoint[0] && Element[pn].X() < maxExternalPoint[0] && Element[pn].Z() > minExternalPoint[2] && Element[pn].Z() < maxExternalPoint[2]))
+						{
+							seperation = (maxInternalPoint[1] - distance) - Element[pn].Y();
+							coefficient = fabs(seperation) / (distance + mrRemesh.RefiningBoxMeshSize);
+							meanMeshSize = (1 - coefficient) * mrRemesh.RefiningBoxMeshSize + coefficient * mrRemesh.Refine->CriticalRadius;
+							if (meanMeshSize < 0)
+							{
+								meanMeshSize = mrRemesh.Refine->CriticalRadius;
+							}
+							penalizationRigid = true;
+						}
+						else if ((Element[pn].Z() < RefiningBoxMaximumPoint[2] && Element[pn].Z() > (maxInternalPoint[2] - distance) && Element[pn].X() > minExternalPoint[0] && Element[pn].X() < maxExternalPoint[0] && Element[pn].Y() > minExternalPoint[1] && Element[pn].Y() < maxExternalPoint[1]))
+						{
+							seperation = (maxInternalPoint[2] - distance) - Element[pn].Z();
+							coefficient = fabs(seperation) / (distance + mrRemesh.RefiningBoxMeshSize);
+							meanMeshSize = (1 - coefficient) * mrRemesh.RefiningBoxMeshSize + coefficient * mrRemesh.Refine->CriticalRadius;
+							if (meanMeshSize < 0)
+							{
+								meanMeshSize = mrRemesh.Refine->CriticalRadius;
+							}
+							penalizationRigid = true;
+						}
+					}
+				}
+			}
+			double penalization = 1.0;
+			if (refiningBox == true)
+			{
+				if (freesurfaceNodes > 0)
+				{
+					penalization = 1.2; //to avoid to gain too much volume during remeshing step
+				}
+
+				if (rigidNodes > 0 && penalizationRigid == true)
+				{
+					penalization = 1.15;
+				}
+			}
+
+			double limitEdgeLength = 1.6 * meanMeshSize * penalization;
+			double safetyCoefficient3D = 1.6;
 
 			double ElementalVolume = Element.Volume();
 
@@ -2620,218 +1751,6 @@
 					}
 				}
 			}
-=======
-			for (unsigned int pn = 0; pn < nds; pn++)
-			{
-				if (Element[pn].Is(RIGID))
-				{
-					rigidNodes++;
-				}
-				if (Element[pn].Is(TO_ERASE))
-				{
-					toEraseNodeFound = true;
-				}
-				if (Element[pn].Is(FREE_SURFACE))
-				{
-					freesurfaceNodes++;
-				}
-				if (Element[pn].Is(INLET))
-				{
-					inletNodes++;
-				}
-
-				if (refiningBox == true)
-				{
-
-					array_1d<double, 3> RefiningBoxMinimumPoint = mrRemesh.RefiningBoxMinimumPoint;
-					array_1d<double, 3> RefiningBoxMaximumPoint = mrRemesh.RefiningBoxMaximumPoint;
-					array_1d<double, 3> minExternalPoint = mrRemesh.RefiningBoxMinExternalPoint;
-					array_1d<double, 3> minInternalPoint = mrRemesh.RefiningBoxMinInternalPoint;
-					array_1d<double, 3> maxExternalPoint = mrRemesh.RefiningBoxMaxExternalPoint;
-					array_1d<double, 3> maxInternalPoint = mrRemesh.RefiningBoxMaxInternalPoint;
-					if (mrRemesh.Refine->CriticalRadius > mrRemesh.RefiningBoxMeshSize)
-					{
-						if (Element[pn].X() > RefiningBoxMinimumPoint[0] && Element[pn].X() < RefiningBoxMaximumPoint[0] &&
-							Element[pn].Y() > RefiningBoxMinimumPoint[1] && Element[pn].Y() < RefiningBoxMaximumPoint[1] &&
-							Element[pn].Z() < RefiningBoxMinimumPoint[2] && Element[pn].Z() < RefiningBoxMaximumPoint[2])
-						{
-							meanMeshSize = mrRemesh.RefiningBoxMeshSize;
-						}
-						else if ((Element[pn].X() < RefiningBoxMinimumPoint[0] && Element[pn].X() > (minExternalPoint[0] - distance) && Element[pn].Y() > minExternalPoint[1] && Element[pn].Y() < maxExternalPoint[1] && Element[pn].Z() > minExternalPoint[2] && Element[pn].Z() < maxExternalPoint[2]))
-						{
-							seperation = Element[pn].X() - RefiningBoxMinimumPoint[0];
-							coefficient = fabs(seperation) / (distance + meanMeshSize);
-							meanMeshSize = (1 - coefficient) * mrRemesh.RefiningBoxMeshSize + coefficient * mrRemesh.Refine->CriticalRadius;
-							penalizationRigid = true;
-						}
-						else if ((Element[pn].Y() < RefiningBoxMinimumPoint[1] && Element[pn].Y() > (minExternalPoint[1] - distance) && Element[pn].X() > minExternalPoint[0] && Element[pn].X() < maxExternalPoint[0] && Element[pn].Z() > minExternalPoint[2] && Element[pn].Z() < maxExternalPoint[2]))
-						{
-							seperation = Element[pn].Y() - RefiningBoxMinimumPoint[1];
-							coefficient = fabs(seperation) / (distance + meanMeshSize);
-							meanMeshSize = (1 - coefficient) * mrRemesh.RefiningBoxMeshSize + coefficient * mrRemesh.Refine->CriticalRadius;
-							penalizationRigid = true;
-						}
-						else if ((Element[pn].Z() < RefiningBoxMinimumPoint[2] && Element[pn].Z() > (minExternalPoint[2] - distance) && Element[pn].X() > minExternalPoint[0] && Element[pn].X() < maxExternalPoint[0] && Element[pn].Y() > minExternalPoint[1] && Element[pn].Y() < maxExternalPoint[1]))
-						{
-							seperation = Element[pn].Z() - RefiningBoxMinimumPoint[2];
-							coefficient = fabs(seperation) / (distance + meanMeshSize);
-							meanMeshSize = (1 - coefficient) * mrRemesh.RefiningBoxMeshSize + coefficient * mrRemesh.Refine->CriticalRadius;
-							penalizationRigid = true;
-						}
-						else if ((Element[pn].X() > RefiningBoxMaximumPoint[0] && Element[pn].X() < (maxExternalPoint[0] + distance) && Element[pn].Y() > minExternalPoint[1] && Element[pn].Y() < maxExternalPoint[1] && Element[pn].Z() > minExternalPoint[2] && Element[pn].Z() < maxExternalPoint[2]))
-						{
-							seperation = Element[pn].X() - RefiningBoxMaximumPoint[0];
-							coefficient = fabs(seperation) / (distance + meanMeshSize);
-							meanMeshSize = (1 - coefficient) * mrRemesh.RefiningBoxMeshSize + coefficient * mrRemesh.Refine->CriticalRadius;
-							penalizationRigid = true;
-						}
-						else if ((Element[pn].Y() > RefiningBoxMaximumPoint[1] && Element[pn].Y() < (maxExternalPoint[1] + distance) && Element[pn].X() > minExternalPoint[0] && Element[pn].X() < maxExternalPoint[0] && Element[pn].Z() > minExternalPoint[2] && Element[pn].Z() < maxExternalPoint[2]))
-						{
-							seperation = Element[pn].Y() - RefiningBoxMaximumPoint[1];
-							coefficient = fabs(seperation) / (distance + meanMeshSize);
-							meanMeshSize = (1 - coefficient) * mrRemesh.RefiningBoxMeshSize + coefficient * mrRemesh.Refine->CriticalRadius;
-							penalizationRigid = true;
-						}
-						else if ((Element[pn].Z() > RefiningBoxMaximumPoint[2] && Element[pn].Z() < (maxExternalPoint[2] + distance) && Element[pn].X() > minExternalPoint[0] && Element[pn].X() < maxExternalPoint[0] && Element[pn].Y() > minExternalPoint[1] && Element[pn].Y() < maxExternalPoint[1]))
-						{
-							seperation = Element[pn].Z() - RefiningBoxMaximumPoint[2];
-							coefficient = fabs(seperation) / (distance + meanMeshSize);
-							meanMeshSize = (1 - coefficient) * mrRemesh.RefiningBoxMeshSize + coefficient * mrRemesh.Refine->CriticalRadius;
-							penalizationRigid = true;
-						}
-					}
-					else
-					{
-						distance = 2.0 * mrRemesh.RefiningBoxMeshSize;
-						if (Element[pn].X() > (minInternalPoint[0] + distance) && Element[pn].X() < (maxInternalPoint[0] - distance) &&
-							Element[pn].Y() > (minInternalPoint[1] + distance) && Element[pn].Y() < (maxInternalPoint[1] - distance) &&
-							Element[pn].Z() > (minInternalPoint[2] + distance) && Element[pn].Z() < (maxInternalPoint[2] - distance))
-						{
-							meanMeshSize = mrRemesh.RefiningBoxMeshSize; // in the internal domain the size is the one given by the user
-						}
-						else if ((Element[pn].X() > RefiningBoxMinimumPoint[0] && Element[pn].X() < (minInternalPoint[0] + distance) && Element[pn].Y() > minExternalPoint[1] && Element[pn].Y() < maxExternalPoint[1] && Element[pn].Z() > minExternalPoint[2] && Element[pn].Z() < maxExternalPoint[2]))
-						{
-							seperation = (minInternalPoint[0] + distance) - Element[pn].X();
-							coefficient = fabs(seperation) / (distance + mrRemesh.RefiningBoxMeshSize);
-							meanMeshSize = (1 - coefficient) * mrRemesh.RefiningBoxMeshSize + coefficient * mrRemesh.Refine->CriticalRadius;
-							if (meanMeshSize < 0)
-							{
-								meanMeshSize = mrRemesh.Refine->CriticalRadius;
-							}
-							penalizationRigid = true;
-						}
-						else if ((Element[pn].Y() > RefiningBoxMinimumPoint[1] && Element[pn].Y() < (minInternalPoint[1] + distance) && Element[pn].X() > minExternalPoint[0] && Element[pn].X() < maxExternalPoint[0] && Element[pn].Z() > minExternalPoint[2] && Element[pn].Z() < maxExternalPoint[2]))
-						{
-							seperation = (minInternalPoint[1] + distance) - Element[pn].Y();
-							coefficient = fabs(seperation) / (distance + mrRemesh.RefiningBoxMeshSize);
-							meanMeshSize = (1 - coefficient) * mrRemesh.RefiningBoxMeshSize + coefficient * mrRemesh.Refine->CriticalRadius;
-							if (meanMeshSize < 0)
-							{
-								meanMeshSize = mrRemesh.Refine->CriticalRadius;
-							}
-							penalizationRigid = true;
-						}
-						else if ((Element[pn].Z() > RefiningBoxMinimumPoint[2] && Element[pn].Z() < (minInternalPoint[2] + distance) && Element[pn].X() > minExternalPoint[0] && Element[pn].X() < maxExternalPoint[0] && Element[pn].Y() > minExternalPoint[1] && Element[pn].Y() < maxExternalPoint[1]))
-						{
-							seperation = (minInternalPoint[2] + distance) - Element[pn].Z();
-							coefficient = fabs(seperation) / (distance + mrRemesh.RefiningBoxMeshSize);
-							meanMeshSize = (1 - coefficient) * mrRemesh.RefiningBoxMeshSize + coefficient * mrRemesh.Refine->CriticalRadius;
-							if (meanMeshSize < 0)
-							{
-								meanMeshSize = mrRemesh.Refine->CriticalRadius;
-							}
-							penalizationRigid = true;
-						}
-						else if ((Element[pn].X() < RefiningBoxMaximumPoint[0] && Element[pn].X() > (maxInternalPoint[0] - distance) && Element[pn].Y() > minExternalPoint[1] && Element[pn].Y() < maxExternalPoint[1] && Element[pn].Z() > minExternalPoint[2] && Element[pn].Z() < maxExternalPoint[2]))
-						{
-							seperation = (maxInternalPoint[0] - distance) - Element[pn].X();
-							coefficient = fabs(seperation) / (distance + mrRemesh.RefiningBoxMeshSize);
-							meanMeshSize = (1 - coefficient) * mrRemesh.RefiningBoxMeshSize + coefficient * mrRemesh.Refine->CriticalRadius;
-							if (meanMeshSize < 0)
-							{
-								meanMeshSize = mrRemesh.Refine->CriticalRadius;
-							}
-							penalizationRigid = true;
-						}
-						else if ((Element[pn].Y() < RefiningBoxMaximumPoint[1] && Element[pn].Y() > (maxInternalPoint[1] - distance) && Element[pn].X() > minExternalPoint[0] && Element[pn].X() < maxExternalPoint[0] && Element[pn].Z() > minExternalPoint[2] && Element[pn].Z() < maxExternalPoint[2]))
-						{
-							seperation = (maxInternalPoint[1] - distance) - Element[pn].Y();
-							coefficient = fabs(seperation) / (distance + mrRemesh.RefiningBoxMeshSize);
-							meanMeshSize = (1 - coefficient) * mrRemesh.RefiningBoxMeshSize + coefficient * mrRemesh.Refine->CriticalRadius;
-							if (meanMeshSize < 0)
-							{
-								meanMeshSize = mrRemesh.Refine->CriticalRadius;
-							}
-							penalizationRigid = true;
-						}
-						else if ((Element[pn].Z() < RefiningBoxMaximumPoint[2] && Element[pn].Z() > (maxInternalPoint[2] - distance) && Element[pn].X() > minExternalPoint[0] && Element[pn].X() < maxExternalPoint[0] && Element[pn].Y() > minExternalPoint[1] && Element[pn].Y() < maxExternalPoint[1]))
-						{
-							seperation = (maxInternalPoint[2] - distance) - Element[pn].Z();
-							coefficient = fabs(seperation) / (distance + mrRemesh.RefiningBoxMeshSize);
-							meanMeshSize = (1 - coefficient) * mrRemesh.RefiningBoxMeshSize + coefficient * mrRemesh.Refine->CriticalRadius;
-							if (meanMeshSize < 0)
-							{
-								meanMeshSize = mrRemesh.Refine->CriticalRadius;
-							}
-							penalizationRigid = true;
-						}
-					}
-				}
-			}
-			double penalization = 1.0;
-			if (refiningBox == true)
-			{
-				if (freesurfaceNodes > 0)
-				{
-					penalization = 1.2; //to avoid to gain too much volume during remeshing step
-				}
-
-				if (rigidNodes > 0 && penalizationRigid == true)
-				{
-					penalization = 1.15;
-				}
-			}
-
-			double limitEdgeLength = 1.6 * meanMeshSize * penalization;
-			double safetyCoefficient3D = 1.6;
-
-			double ElementalVolume = Element.Volume();
-
-			array_1d<double, 6> Edges(6, 0.0);
-			array_1d<unsigned int, 6> FirstEdgeNode(6, 0);
-			array_1d<unsigned int, 6> SecondEdgeNode(6, 0);
-			double WallCharacteristicDistance = 0;
-			array_1d<double, 3> CoorDifference = Element[1].Coordinates() - Element[0].Coordinates();
-			// array_1d<double,3> CoorDifference(3,0.0);
-			// noalias(CoorDifference) = Element[1].Coordinates() - Element[0].Coordinates();
-			// CoorDifference = Element[1].Coordinates() - Element[0].Coordinates();
-			double SquaredLength = CoorDifference[0] * CoorDifference[0] + CoorDifference[1] * CoorDifference[1] + CoorDifference[2] * CoorDifference[2];
-			Edges[0] = sqrt(SquaredLength);
-			FirstEdgeNode[0] = 0;
-			SecondEdgeNode[0] = 1;
-			if (Element[0].Is(RIGID) && Element[1].Is(RIGID))
-			{
-				WallCharacteristicDistance = Edges[0];
-			}
-			unsigned int Counter = 0;
-			for (unsigned int i = 2; i < nds; i++)
-			{
-				for (unsigned int j = 0; j < i; j++)
-				{
-					noalias(CoorDifference) = Element[i].Coordinates() - Element[j].Coordinates();
-					// CoorDifference = Element[i].Coordinates() - Element[j].Coordinates();
-					SquaredLength = CoorDifference[0] * CoorDifference[0] + CoorDifference[1] * CoorDifference[1] + CoorDifference[2] * CoorDifference[2];
-					Counter += 1;
-					Edges[Counter] = sqrt(SquaredLength);
-					FirstEdgeNode[Counter] = j;
-					SecondEdgeNode[Counter] = i;
-					if (Element[i].Is(RIGID) && Element[j].Is(RIGID) && Edges[Counter] > WallCharacteristicDistance)
-					{
-						WallCharacteristicDistance = Edges[Counter];
-					}
-				}
-			}
->>>>>>> 2691b8ec
 			//Edges connectivity: Edges[0]=d01, Edges[1]=d20, Edges[2]=d21, Edges[3]=d30, Edges[4]=d31, Edges[5]=d32
 			bool dangerousElement = false;
 			if (rigidNodes > 1)
@@ -2964,7 +1883,6 @@
 			{
 
 				unsigned int id = maxId + 1 + nn;
-<<<<<<< HEAD
 
 				double x = NewPositions[nn][0];
 				double y = NewPositions[nn][1];
@@ -3001,44 +1919,6 @@
 
 				InterpolateFromTwoNodes(pnode, SlaveNode1, SlaveNode2, VariablesList);
 
-=======
-
-				double x = NewPositions[nn][0];
-				double y = NewPositions[nn][1];
-				double z = 0;
-				if (dimension == 3)
-					z = NewPositions[nn][2];
-
-				Node<3>::Pointer pnode = mrModelPart.CreateNewNode(id, x, y, z);
-				pnode->Set(NEW_ENTITY); //not boundary
-				list_of_new_nodes.push_back(pnode);
-				if (mrRemesh.InputInitializedFlag)
-				{
-					mrRemesh.NodalPreIds.push_back(pnode->Id());
-					pnode->SetId(id);
-				}
-
-				// //giving model part variables list to the node
-				pnode->SetSolutionStepVariablesList(&VariablesList);
-
-				// //set buffer size
-				pnode->SetBufferSize(mrModelPart.GetBufferSize());
-
-				Node<3>::DofsContainerType &reference_dofs = NewDofs[nn];
-
-				for (Node<3>::DofsContainerType::iterator iii = reference_dofs.begin(); iii != reference_dofs.end(); iii++)
-				{
-					Node<3>::DofType &rDof = **iii;
-					pnode->pAddDof(rDof);
-				}
-
-				Node<3>::Pointer SlaveNode1 = mrModelPart.pGetNode(NodesIDToInterpolate[nn][0]);
-				Node<3>::Pointer SlaveNode2 = mrModelPart.pGetNode(NodesIDToInterpolate[nn][1]);
-				Node<3>::Pointer SlaveNode3 = mrModelPart.pGetNode(NodesIDToInterpolate[nn][2]);
-
-				InterpolateFromTwoNodes(pnode, SlaveNode1, SlaveNode2, VariablesList);
-
->>>>>>> 2691b8ec
 				TakeMaterialPropertiesFromNotRigidNode(pnode, SlaveNode3);
 			}
 
@@ -3069,22 +1949,6 @@
 								  unsigned int &maxId)
 		{
 			KRATOS_TRY
-<<<<<<< HEAD
-
-			const unsigned int dimension = mrModelPart.ElementsBegin()->GetGeometry().WorkingSpaceDimension();
-
-			std::vector<Node<3>::Pointer> list_of_new_nodes;
-			double NodeIdParent = MesherUtilities::GetMaxNodeId(*(mrModelPart.GetParentModelPart()));
-			double NodeId = MesherUtilities::GetMaxNodeId(mrModelPart);
-
-			unsigned int initial_node_size = NodeIdParent + 1 + ElementsToRefine; //total model part node size
-
-			if (NodeId > NodeIdParent)
-			{
-				initial_node_size = NodeId + 1 + ElementsToRefine;
-				std::cout << "initial_node_size  " << initial_node_size << std::endl;
-			}
-=======
 
 			const unsigned int dimension = mrModelPart.ElementsBegin()->GetGeometry().WorkingSpaceDimension();
 
@@ -3102,7 +1966,6 @@
 
 			//assign data to dofs
 			VariablesList &VariablesList = mrModelPart.GetNodalSolutionStepVariablesList();
->>>>>>> 2691b8ec
 
 			for (unsigned int nn = 0; nn < NewPositions.size(); nn++)
 			{
@@ -3115,17 +1978,6 @@
 				if (dimension == 3)
 					z = NewPositions[nn][2];
 
-<<<<<<< HEAD
-			unsigned int id = initial_node_size + nn;
-			maxId = id;
-			double x = NewPositions[nn][0];
-			double y = NewPositions[nn][1];
-			double z = 0;
-				if (dimension == 3)
-					z = NewPositions[nn][2];
-
-=======
->>>>>>> 2691b8ec
 				Node<3>::Pointer pnode = mrModelPart.CreateNewNode(id, x, y, z);
 				pnode->Set(NEW_ENTITY); //not boundary
 				list_of_new_nodes.push_back(pnode);
@@ -3156,18 +2008,21 @@
 				Node<3>::Pointer SlaveNode2 = mrModelPart.pGetNode(NodesIDToInterpolate[nn][1]);
 				InterpolateFromTwoNodes(pnode, SlaveNode1, SlaveNode2, VariablesList);
 				if (SlaveNode1->Is(RIGID) || SlaveNode1->Is(SOLID))
-<<<<<<< HEAD
-			{
-				TakeMaterialPropertiesFromNotRigidNode(pnode, SlaveNode2);
-			}
-			else {
-                // Master node's properties are set using the maximum PROPERTY_ID value between SlaveNode1 and SlaveNode2
-            	if (SlaveNode1->FastGetSolutionStepValue(PROPERTY_ID) >= SlaveNode2->FastGetSolutionStepValue(PROPERTY_ID)) {
-                    TakeMaterialPropertiesFromNotRigidNode(pnode, SlaveNode1);
-                } else {
-                    TakeMaterialPropertiesFromNotRigidNode(pnode, SlaveNode2);
-                }
-			}
+				{
+					TakeMaterialPropertiesFromNotRigidNode(pnode, SlaveNode2);
+				}
+				else
+				{
+					// Master node's properties are set using the maximum PROPERTY_ID value between SlaveNode1 and SlaveNode2
+					if (SlaveNode1->FastGetSolutionStepValue(PROPERTY_ID) >= SlaveNode2->FastGetSolutionStepValue(PROPERTY_ID))
+					{
+						TakeMaterialPropertiesFromNotRigidNode(pnode, SlaveNode1);
+					}
+					else
+					{
+						TakeMaterialPropertiesFromNotRigidNode(pnode, SlaveNode2);
+					}
+				}
 				// if(SlaveNode2->Is(RIGID) || SlaveNode2->Is(SOLID)){
 				//   TakeMaterialPropertiesFromNotRigidNode(pnode,SlaveNode1);
 				// }
@@ -3205,60 +2060,6 @@
 			KRATOS_CATCH("")
 		}
 
-=======
-				{
-					TakeMaterialPropertiesFromNotRigidNode(pnode, SlaveNode2);
-				}
-				else
-				{
-					// Master node's properties are set using the maximum PROPERTY_ID value between SlaveNode1 and SlaveNode2
-					if (SlaveNode1->FastGetSolutionStepValue(PROPERTY_ID) >= SlaveNode2->FastGetSolutionStepValue(PROPERTY_ID))
-					{
-						TakeMaterialPropertiesFromNotRigidNode(pnode, SlaveNode1);
-					}
-					else
-					{
-						TakeMaterialPropertiesFromNotRigidNode(pnode, SlaveNode2);
-					}
-				}
-				// if(SlaveNode2->Is(RIGID) || SlaveNode2->Is(SOLID)){
-				//   TakeMaterialPropertiesFromNotRigidNode(pnode,SlaveNode1);
-				// }
-			}
-
-			//set the coordinates to the original value
-			const array_1d<double, 3> ZeroNormal(3, 0.0);
-			for (std::vector<Node<3>::Pointer>::iterator it = list_of_new_nodes.begin(); it != list_of_new_nodes.end(); it++)
-			{
-				const array_1d<double, 3> &displacement = (*it)->FastGetSolutionStepValue(DISPLACEMENT);
-				(*it)->X0() = (*it)->X() - displacement[0];
-				(*it)->Y0() = (*it)->Y() - displacement[1];
-				(*it)->Z0() = (*it)->Z() - displacement[2];
-
-				(*it)->Set(FLUID);
-				(*it)->Set(ACTIVE);
-				(*it)->Reset(TO_ERASE);
-				// std::cout<<"velocity_x "<<(*it)->FastGetSolutionStepValue(VELOCITY_X,0)<<std::endl;
-				// std::cout<<"velocity_x "<<(*it)->FastGetSolutionStepValue(VELOCITY_X,1)<<std::endl;
-				// std::cout<<"velocity_x "<<(*it)->FastGetSolutionStepValue(VELOCITY_X,2)<<std::endl;
-				// std::cout<<"pressure "<<(*it)->FastGetSolutionStepValue(PRESSURE,0)<<std::endl;
-				// std::cout<<"pressure "<<(*it)->FastGetSolutionStepValue(PRESSURE,1)<<std::endl;
-				// std::cout<<"pressure "<<(*it)->FastGetSolutionStepValue(PRESSURE,2)<<std::endl;
-				// std::cout<<"acc "<<(*it)->FastGetSolutionStepValue(ACCELERATION_X,0)<<std::endl;
-				// std::cout<<"acc "<<(*it)->FastGetSolutionStepValue(ACCELERATION_X,1)<<std::endl;
-				// std::cout<<"acc "<<(*it)->FastGetSolutionStepValue(ACCELERATION_X,2)<<std::endl;
-				// std::cout<<"bulkModulus "<<(*it)->FastGetSolutionStepValue(BULK_MODULUS)<<std::endl;
-				// std::cout<<"density "<<(*it)->FastGetSolutionStepValue(DENSITY)<<std::endl;
-				// std::cout<<"viscosity "<<(*it)->FastGetSolutionStepValue(DYNAMIC_VISCOSITY)<<std::endl;
-				//correct contact_normal interpolation
-				if ((*it)->SolutionStepsDataHas(CONTACT_FORCE))
-					noalias((*it)->GetSolutionStepValue(CONTACT_FORCE)) = ZeroNormal;
-			}
-
-			KRATOS_CATCH("")
-		}
-
->>>>>>> 2691b8ec
 		void InterpolateFromTwoNodes(Node<3>::Pointer MasterNode, Node<3>::Pointer SlaveNode1, Node<3>::Pointer SlaveNode2, VariablesList &rVariablesList)
 		{
 
@@ -3267,24 +2068,14 @@
 			unsigned int buffer_size = MasterNode->GetBufferSize();
 
 			for (VariablesList::const_iterator i_variable = rVariablesList.begin(); i_variable != rVariablesList.end(); i_variable++)
-<<<<<<< HEAD
-			{
-			std::string variable_name = i_variable->Name();
-			if (KratosComponents<Variable<double>>::Has(variable_name))
-=======
->>>>>>> 2691b8ec
 			{
 				std::string variable_name = i_variable->Name();
 				if (KratosComponents<Variable<double>>::Has(variable_name))
 				{
-<<<<<<< HEAD
-					//getting the data of the solution step
-=======
 					const Variable<double> &variable = KratosComponents<Variable<double>>::Get(variable_name);
 					for (unsigned int step = 0; step < buffer_size; step++)
 					{
 						//getting the data of the solution step
->>>>>>> 2691b8ec
 						double &node_data = MasterNode->FastGetSolutionStepValue(variable, step);
 
 						double node0_data = SlaveNode1->FastGetSolutionStepValue(variable, step);
@@ -3292,15 +2083,6 @@
 
 						node_data = (0.5 * node0_data + 0.5 * node1_data);
 					}
-<<<<<<< HEAD
-			}
-			else if (KratosComponents<Variable<array_1d<double, 3>>>::Has(variable_name))
-			{
-				const Variable<array_1d<double, 3>> & variable = KratosComponents<Variable<array_1d<double, 3>>>::Get(variable_name);
-				for (unsigned int step = 0; step < buffer_size; step++)
-				{
-					//getting the data of the solution step
-=======
 				}
 				else if (KratosComponents<Variable<array_1d<double, 3>>>::Has(variable_name))
 				{
@@ -3308,7 +2090,6 @@
 					for (unsigned int step = 0; step < buffer_size; step++)
 					{
 						//getting the data of the solution step
->>>>>>> 2691b8ec
 						array_1d<double, 3> &node_data = MasterNode->FastGetSolutionStepValue(variable, step);
 
 						const array_1d<double, 3> &node0_data = SlaveNode1->FastGetSolutionStepValue(variable, step);
@@ -3317,26 +2098,6 @@
 						noalias(node_data) = (0.5 * node0_data + 0.5 * node1_data);
 						// node_data = (0.5*node0_data + 0.5*node1_data);
 					}
-<<<<<<< HEAD
-				}
-				else if (KratosComponents<Variable<int>>::Has(variable_name))
-				{
-					//std::cout<<"int"<<std::endl;
-					//NO INTERPOLATION
-				}
-				else if (KratosComponents<Variable<bool>>::Has(variable_name))
-				{
-					//std::cout<<"bool"<<std::endl;
-					//NO INTERPOLATION
-				}
-			else if (KratosComponents<Variable<Matrix>>::Has(variable_name))
-			{
-				//std::cout<<"Matrix"<<std::endl;
-				const Variable<Matrix> & variable = KratosComponents<Variable<Matrix>>::Get(variable_name);
-				for (unsigned int step = 0; step < buffer_size; step++)
-				{
-					//getting the data of the solution step
-=======
 				}
 				else if (KratosComponents<Variable<int>>::Has(variable_name))
 				{
@@ -3355,7 +2116,6 @@
 					for (unsigned int step = 0; step < buffer_size; step++)
 					{
 						//getting the data of the solution step
->>>>>>> 2691b8ec
 						Matrix &node_data = MasterNode->FastGetSolutionStepValue(variable, step);
 
 						Matrix &node0_data = SlaveNode1->FastGetSolutionStepValue(variable, step);
@@ -3373,15 +2133,6 @@
 						}
 					}
 				}
-<<<<<<< HEAD
-			else if (KratosComponents<Variable<Vector>>::Has(variable_name))
-			{
-				//std::cout<<"Vector"<<std::endl;
-				const Variable<Vector> & variable = KratosComponents<Variable<Vector>>::Get(variable_name);
-				for (unsigned int step = 0; step < buffer_size; step++)
-				{
-					//getting the data of the solution step
-=======
 				else if (KratosComponents<Variable<Vector>>::Has(variable_name))
 				{
 					//std::cout<<"Vector"<<std::endl;
@@ -3389,7 +2140,6 @@
 					for (unsigned int step = 0; step < buffer_size; step++)
 					{
 						//getting the data of the solution step
->>>>>>> 2691b8ec
 						Vector &node_data = MasterNode->FastGetSolutionStepValue(variable, step);
 
 						Vector &node0_data = SlaveNode1->FastGetSolutionStepValue(variable, step);
@@ -3429,23 +2179,6 @@
 			MasterNode->FastGetSolutionStepValue(DYNAMIC_FRICTION) = SlaveNode->FastGetSolutionStepValue(DYNAMIC_FRICTION);
 			MasterNode->FastGetSolutionStepValue(INERTIAL_NUMBER_ZERO) = SlaveNode->FastGetSolutionStepValue(INERTIAL_NUMBER_ZERO);
 			MasterNode->FastGetSolutionStepValue(GRAIN_DIAMETER) = SlaveNode->FastGetSolutionStepValue(GRAIN_DIAMETER);
-<<<<<<< HEAD
-		MasterNode->FastGetSolutionStepValue(GRAIN_DENSITY) = SlaveNode->FastGetSolutionStepValue(GRAIN_DENSITY);
-		MasterNode->FastGetSolutionStepValue(REGULARIZATION_COEFFICIENT) = SlaveNode->FastGetSolutionStepValue(REGULARIZATION_COEFFICIENT);
-
-		MasterNode->FastGetSolutionStepValue(FRICTION_ANGLE) = SlaveNode->FastGetSolutionStepValue(FRICTION_ANGLE);
-		MasterNode->FastGetSolutionStepValue(COHESION) = SlaveNode->FastGetSolutionStepValue(COHESION);
-
-		if (MasterNode->SolutionStepsDataHas(DEVIATORIC_COEFFICIENT) && SlaveNode->SolutionStepsDataHas(DEVIATORIC_COEFFICIENT))
-		{
-			MasterNode->FastGetSolutionStepValue(DEVIATORIC_COEFFICIENT) = SlaveNode->FastGetSolutionStepValue(DEVIATORIC_COEFFICIENT);
-			MasterNode->FastGetSolutionStepValue(VOLUMETRIC_COEFFICIENT) = SlaveNode->FastGetSolutionStepValue(VOLUMETRIC_COEFFICIENT);
-		}
-
-		if (MasterNode->SolutionStepsDataHas(YOUNG_MODULUS) && SlaveNode->SolutionStepsDataHas(YOUNG_MODULUS))
-		{
-			MasterNode->FastGetSolutionStepValue(YOUNG_MODULUS) = 0;
-=======
 			MasterNode->FastGetSolutionStepValue(GRAIN_DENSITY) = SlaveNode->FastGetSolutionStepValue(GRAIN_DENSITY);
 			MasterNode->FastGetSolutionStepValue(REGULARIZATION_COEFFICIENT) = SlaveNode->FastGetSolutionStepValue(REGULARIZATION_COEFFICIENT);
 
@@ -3461,7 +2194,6 @@
 			if (MasterNode->SolutionStepsDataHas(YOUNG_MODULUS) && SlaveNode->SolutionStepsDataHas(YOUNG_MODULUS))
 			{
 				MasterNode->FastGetSolutionStepValue(YOUNG_MODULUS) = 0;
->>>>>>> 2691b8ec
 				MasterNode->FastGetSolutionStepValue(POISSON_RATIO) = 0;
 			}
 			if (MasterNode->SolutionStepsDataHas(SOLID_DENSITY) && SlaveNode->SolutionStepsDataHas(SOLID_DENSITY))
