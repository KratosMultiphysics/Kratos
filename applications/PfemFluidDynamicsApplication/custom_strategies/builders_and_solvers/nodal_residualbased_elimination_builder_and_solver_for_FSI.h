--- conflicted
+++ resolved
@@ -1,4 +1,3 @@
-<<<<<<< HEAD
 //    |  /           |
 //    ' /   __| _` | __|  _ \   __|
 //    . \  |   (   | |   (   |\__ `
@@ -222,8 +221,8 @@
     const double FourThirds = 4.0 / 3.0;
     const double nTwoThirds = -2.0 / 3.0;
 
-    double theta = 0.5;
-    //double theta=1.0;
+    //double theta = 0.5;
+    double theta=1.0;
     array_1d<double, 3> Acc(3, 0.0);
 
     double dNdXi = 0;
@@ -1761,1769 +1760,4 @@
 
 } /* namespace Kratos.*/
 
-#endif /* KRATOS_NODAL_RESIDUAL_BASED_ELIMINATION_BUILDER_AND_SOLVER_FOR_FSI  defined */
-=======
-//    |  /           |
-//    ' /   __| _` | __|  _ \   __|
-//    . \  |   (   | |   (   |\__ `
-//   _|\_\_|  \__,_|\__|\___/ ____/
-//                   Multi-Physics
-//
-//  License:       BSD License
-//                Kratos default license: kratos/license.txt
-//
-//  Main authors:    Riccardo Rossi, Alessandro Franci
-//
-//
-
-#if !defined(KRATOS_NODAL_RESIDUAL_BASED_ELIMINATION_BUILDER_AND_SOLVER_FOR_FSI)
-#define KRATOS_NODAL_RESIDUAL_BASED_ELIMINATION_BUILDER_AND_SOLVER_FOR_FSI
-
-/* System includes */
-#include <set>
-#ifdef _OPENMP
-#include <omp.h>
-#endif
-
-/* External includes */
-// #define USE_GOOGLE_HASH
-#ifdef USE_GOOGLE_HASH
-#include "sparsehash/dense_hash_set" //included in external libraries
-#else
-#include <unordered_set>
-#endif
-
-/* Project includes */
-#include "utilities/timer.h"
-#include "includes/define.h"
-#include "includes/key_hash.h"
-#include "solving_strategies/builder_and_solvers/builder_and_solver.h"
-#include "includes/model_part.h"
-
-#include "pfem_fluid_dynamics_application_variables.h"
-
-namespace Kratos
-{
-
-///@name Kratos Globals
-///@{
-
-///@}
-///@name Type Definitions
-///@{
-
-///@}
-///@name  Enum's
-///@{
-
-///@}
-///@name  Functions
-///@{
-
-///@}
-///@name Kratos Classes
-///@{
-
-/**
-   * @class NodalResidualBasedEliminationBuilderAndSolverForFSI
-   * @ingroup KratosCore
-   * @brief Current class provides an implementation for standard builder and solving operations.
-   * @details The RHS is constituted by the unbalanced loads (residual)
-   * Degrees of freedom are reordered putting the restrained degrees of freedom at
-   * the end of the system ordered in reverse order with respect to the DofSet.
-   * Imposition of the dirichlet conditions is naturally dealt with as the residual already contains
-   * this information.
-   * Calculation of the reactions involves a cost very similiar to the calculation of the total residual
-   * @author Riccardo Rossi
-   */
-template <class TSparseSpace,
-          class TDenseSpace,  //= DenseSpace<double>,
-          class TLinearSolver //= LinearSolver<TSparseSpace,TDenseSpace>
-          >
-class NodalResidualBasedEliminationBuilderAndSolverForFSI
-    : public BuilderAndSolver<TSparseSpace, TDenseSpace, TLinearSolver>
-{
-public:
-  ///@name Type Definitions
-  ///@{
-  KRATOS_CLASS_POINTER_DEFINITION(NodalResidualBasedEliminationBuilderAndSolverForFSI);
-
-  typedef BuilderAndSolver<TSparseSpace, TDenseSpace, TLinearSolver> BaseType;
-
-  typedef typename BaseType::TSchemeType TSchemeType;
-
-  typedef typename BaseType::TDataType TDataType;
-
-  typedef typename BaseType::DofsArrayType DofsArrayType;
-
-  typedef typename BaseType::TSystemMatrixType TSystemMatrixType;
-
-  typedef typename BaseType::TSystemVectorType TSystemVectorType;
-
-  typedef typename BaseType::LocalSystemVectorType LocalSystemVectorType;
-
-  typedef typename BaseType::LocalSystemMatrixType LocalSystemMatrixType;
-
-  typedef typename BaseType::TSystemMatrixPointerType TSystemMatrixPointerType;
-  typedef typename BaseType::TSystemVectorPointerType TSystemVectorPointerType;
-
-  typedef Node<3> NodeType;
-
-  typedef typename BaseType::NodesArrayType NodesArrayType;
-  typedef typename BaseType::ElementsArrayType ElementsArrayType;
-  typedef typename BaseType::ConditionsArrayType ConditionsArrayType;
-
-  typedef typename BaseType::ElementsContainerType ElementsContainerType;
-
-  typedef Vector VectorType;
-  typedef GlobalPointersVector<Node<3>> NodeWeakPtrVectorType;
-
-  ///@}
-  ///@name Life Cycle
-  ///@{
-
-  /** Constructor.
-       */
-  NodalResidualBasedEliminationBuilderAndSolverForFSI(
-      typename TLinearSolver::Pointer pNewLinearSystemSolver)
-      : BuilderAndSolver<TSparseSpace, TDenseSpace, TLinearSolver>(pNewLinearSystemSolver)
-  {
-    //         KRATOS_INFO("NodalResidualBasedEliminationBuilderAndSolverForFSI") << "Using the standard builder and solver " << std::endl;
-  }
-
-  /** Destructor.
-       */
-  ~NodalResidualBasedEliminationBuilderAndSolverForFSI() override
-  {
-  }
-
-  ///@}
-  ///@name Operators
-  ///@{
-
-  ///@}
-  ///@name Operations
-  ///@{
-
-  void SetMaterialPropertiesToFluid(
-      ModelPart::NodeIterator itNode,
-      double &density,
-      double &deviatoricCoeff,
-      double &volumetricCoeff,
-      double timeInterval,
-      double nodalVolume)
-  {
-
-    density = itNode->FastGetSolutionStepValue(DENSITY);
-    deviatoricCoeff = itNode->FastGetSolutionStepValue(DYNAMIC_VISCOSITY);
-
-    double yieldShear = itNode->FastGetSolutionStepValue(YIELD_SHEAR);
-    if (yieldShear > 0)
-    {
-      double adaptiveExponent = itNode->FastGetSolutionStepValue(ADAPTIVE_EXPONENT);
-      double equivalentStrainRate = itNode->FastGetSolutionStepValue(NODAL_EQUIVALENT_STRAIN_RATE);
-      double exponent = -adaptiveExponent * equivalentStrainRate;
-      if (equivalentStrainRate != 0)
-      {
-        deviatoricCoeff += (yieldShear / equivalentStrainRate) * (1 - exp(exponent));
-      }
-      if (equivalentStrainRate < 0.00001 && yieldShear != 0 && adaptiveExponent != 0)
-      {
-        // for gamma_dot very small the limit of the Papanastasiou viscosity is mu=m*tau_yield
-        deviatoricCoeff = adaptiveExponent * yieldShear;
-      }
-    }
-
-    volumetricCoeff = timeInterval * itNode->FastGetSolutionStepValue(BULK_MODULUS);
-
-    if (volumetricCoeff > 0)
-    {
-      volumetricCoeff = timeInterval * itNode->FastGetSolutionStepValue(BULK_MODULUS);
-      double bulkReduction = density * nodalVolume / (timeInterval * volumetricCoeff);
-      volumetricCoeff *= bulkReduction;
-    }
-  }
-
-  void SetMaterialPropertiesToSolid(
-      ModelPart::NodeIterator itNode,
-      double &density,
-      double &deviatoricCoeff,
-      double &volumetricCoeff,
-      double timeInterval,
-      double nodalVolume)
-  {
-    density = itNode->FastGetSolutionStepValue(SOLID_DENSITY);
-
-    double youngModulus = itNode->FastGetSolutionStepValue(YOUNG_MODULUS);
-    double poissonRatio = itNode->FastGetSolutionStepValue(POISSON_RATIO);
-
-    //deviatoricCoeff=deltaT*secondLame
-    deviatoricCoeff = timeInterval * youngModulus / (1.0 + poissonRatio) * 0.5;
-    //volumetricCoeff=bulk*deltaT=deltaT*(firstLame+2*secondLame/3)
-    volumetricCoeff = timeInterval * poissonRatio * youngModulus / ((1.0 + poissonRatio) * (1.0 - 2.0 * poissonRatio)) + 2.0 * deviatoricCoeff / 3.0;
-  }
-
-  void BuildSolidNodally(
-      typename TSchemeType::Pointer pScheme,
-      ModelPart &rModelPart,
-      TSystemMatrixType &A,
-      TSystemVectorType &b)
-  {
-    KRATOS_TRY
-
-    KRATOS_ERROR_IF(!pScheme) << "No scheme provided!" << std::endl;
-
-    //contributions to the system
-    LocalSystemMatrixType solidLHS_Contribution = LocalSystemMatrixType(0, 0);
-    LocalSystemVectorType solidRHS_Contribution = LocalSystemVectorType(0);
-
-    //vector containing the localization in the system of the different terms
-    Element::EquationIdVectorType solidEquationId;
-    ProcessInfo &CurrentProcessInfo = rModelPart.GetProcessInfo();
-
-    const unsigned int dimension = rModelPart.ElementsBegin()->GetGeometry().WorkingSpaceDimension();
-    const double timeInterval = CurrentProcessInfo[DELTA_TIME];
-    const double FourThirds = 4.0 / 3.0;
-    const double nTwoThirds = -2.0 / 3.0;
-
-    //double theta = 0.5;
-    double theta=1.0;
-    array_1d<double, 3> Acc(3, 0.0);
-
-    double dNdXi = 0;
-    double dNdYi = 0;
-    double dNdZi = 0;
-    double dNdXj = 0;
-    double dNdYj = 0;
-    double dNdZj = 0;
-    unsigned int firstRow = 0;
-    unsigned int firstCol = 0;
-
-    double density = 0;
-    double deviatoricCoeff = 0;
-    double volumetricCoeff = 0;
-
-    /* #pragma omp parallel */
-    //    {
-    ModelPart::NodeIterator NodesBegin;
-    ModelPart::NodeIterator NodesEnd;
-    OpenMPUtils::PartitionedIterators(rModelPart.Nodes(), NodesBegin, NodesEnd);
-
-    for (ModelPart::NodeIterator itNode = NodesBegin; itNode != NodesEnd; ++itNode)
-    {
-
-      if (itNode->Is(SOLID))
-      {
-        NodeWeakPtrVectorType &neighb_nodes = itNode->GetValue(NEIGHBOUR_NODES);
-        Vector solidNodalSFDneighboursId = itNode->FastGetSolutionStepValue(SOLID_NODAL_SFD_NEIGHBOURS_ORDER);
-        // const unsigned int neighSize = neighb_nodes.size()+1;
-        const unsigned int neighSize = solidNodalSFDneighboursId.size();
-
-        const double nodalVolume = itNode->FastGetSolutionStepValue(SOLID_NODAL_VOLUME);
-
-        if (neighSize > 1 && nodalVolume > 0)
-        {
-
-          const unsigned int localSize = itNode->FastGetSolutionStepValue(SOLID_NODAL_SFD_NEIGHBOURS).size();
-
-          if (solidLHS_Contribution.size1() != localSize)
-            solidLHS_Contribution.resize(localSize, localSize, false); //false says not to preserve existing storage!!
-
-          if (solidRHS_Contribution.size() != localSize)
-            solidRHS_Contribution.resize(localSize, false); //false says not to preserve existing storage!!
-
-          if (solidEquationId.size() != localSize)
-            solidEquationId.resize(localSize, false);
-
-          solidLHS_Contribution = ZeroMatrix(localSize, localSize);
-          solidRHS_Contribution = ZeroVector(localSize);
-
-          this->SetMaterialPropertiesToSolid(itNode, density, deviatoricCoeff, volumetricCoeff, timeInterval, nodalVolume);
-
-          firstRow = 0;
-          firstCol = 0;
-
-          if (dimension == 2)
-          {
-            //////////////////////////// LHS TERMS //////////////////////////////
-            solidLHS_Contribution(0, 0) += nodalVolume * density * 2.0 / timeInterval;
-            solidLHS_Contribution(1, 1) += nodalVolume * density * 2.0 / timeInterval;
-
-            //////////////////////////// RHS TERMS //////////////////////////////
-            //-------- DYNAMIC FORCES TERM -------//
-            Acc = 2.0 * (itNode->FastGetSolutionStepValue(VELOCITY, 0) - itNode->FastGetSolutionStepValue(VELOCITY, 1)) / timeInterval - itNode->FastGetSolutionStepValue(ACCELERATION, 0);
-
-            solidRHS_Contribution[0] += -nodalVolume * density * Acc[0];
-            solidRHS_Contribution[1] += -nodalVolume * density * Acc[1];
-
-            //-------- EXTERNAL FORCES TERM -------//
-
-            array_1d<double, 3> &VolumeAcceleration = itNode->FastGetSolutionStepValue(VOLUME_ACCELERATION);
-
-            // double posX= itNode->X();
-            // double posY= itNode->Y();
-            // double coeffX =(12.0-24.0*posY)*pow(posX,4);
-            // coeffX += (-24.0+48.0*posY)*pow(posX,3);
-            // coeffX += (-48.0*posY+72.0*pow(posY,2)-48.0*pow(posY,3)+12.0)*pow(posX,2);
-            // coeffX += (-2.0+24.0*posY-72.0*pow(posY,2)+48.0*pow(posY,3))*posX;
-            // coeffX += 1.0-4.0*posY+12.0*pow(posY,2)-8.0*pow(posY,3);
-            // double coeffY =(8.0-48.0*posY+48.0*pow(posY,2))*pow(posX,3);
-            // coeffY += (-12.0+72.0*posY-72.0*pow(posY,2))*pow(posX,2);
-            // coeffY += (4.0-24.0*posY+48.0*pow(posY,2)-48.0*pow(posY,3)+24.0*pow(posY,4))*posX;
-            // coeffY += -12.0*pow(posY,2)+24.0*pow(posY,3)-12.0*pow(posY,4);
-            // RHS_Contribution[0]+=nodalVolume*density*VolumeAcceleration[0]*coeffX;
-            // RHS_Contribution[1]+=nodalVolume*density*VolumeAcceleration[1]*coeffY;
-
-            solidRHS_Contribution[0] += nodalVolume * density * VolumeAcceleration[0];
-            solidRHS_Contribution[1] += nodalVolume * density * VolumeAcceleration[1];
-
-            ///////////////LOAD CONDITIONS FOR BELITSCHKO CASE
-            // if(itNode->X0()>24.999){
-            //   // solidRHS_Contribution[1]+=40.0/2.0;  // mesh 4      (1 element per edge)
-            //   // solidRHS_Contribution[1]+=40.0/3.0;  // mesh 2      (2 element per edge)
-            //   // solidRHS_Contribution[1]+=40.0/5.0;  // mesh 1      (4 element per edge)
-            //   // solidRHS_Contribution[1]+=40.0/9.0;  // mesh 0.5    (8 element per edge)
-            //   // solidRHS_Contribution[1]+=40.0/17.0; // mesh 0.25   (16 element per edge)
-            //   // solidRHS_Contribution[1]+=40.0/33.0; // mesh 0.125  (32 element per edge)
-            //   // solidRHS_Contribution[1]+=40.0/65.0; // mesh 0.0625 (64 element per edge)
-            // }
-
-            //-------- INTERNAL FORCES TERM -------//
-            array_1d<double, 3> Sigma(3, 0.0);
-            Sigma = itNode->FastGetSolutionStepValue(SOLID_NODAL_CAUCHY_STRESS);
-
-            const unsigned int xDofPos = itNode->GetDofPosition(VELOCITY_X);
-            solidEquationId[0] = itNode->GetDof(VELOCITY_X, xDofPos).EquationId();
-            solidEquationId[1] = itNode->GetDof(VELOCITY_Y, xDofPos + 1).EquationId();
-
-            for (unsigned int i = 0; i < neighSize; i++)
-            {
-              dNdXi = itNode->FastGetSolutionStepValue(SOLID_NODAL_SFD_NEIGHBOURS)[firstCol];
-              dNdYi = itNode->FastGetSolutionStepValue(SOLID_NODAL_SFD_NEIGHBOURS)[firstCol + 1];
-
-              solidRHS_Contribution[firstCol] += -nodalVolume * (dNdXi * Sigma[0] + dNdYi * Sigma[2]);
-              solidRHS_Contribution[firstCol + 1] += -nodalVolume * (dNdYi * Sigma[1] + dNdXi * Sigma[2]);
-
-              for (unsigned int j = 0; j < neighSize; j++)
-              {
-                dNdXj = itNode->FastGetSolutionStepValue(SOLID_NODAL_SFD_NEIGHBOURS)[firstRow];
-                dNdYj = itNode->FastGetSolutionStepValue(SOLID_NODAL_SFD_NEIGHBOURS)[firstRow + 1];
-
-                solidLHS_Contribution(firstRow, firstCol) += nodalVolume * ((FourThirds * deviatoricCoeff + volumetricCoeff) * dNdXj * dNdXi + dNdYj * dNdYi * deviatoricCoeff) * theta;
-                solidLHS_Contribution(firstRow, firstCol + 1) += nodalVolume * ((nTwoThirds * deviatoricCoeff + volumetricCoeff) * dNdXj * dNdYi + dNdYj * dNdXi * deviatoricCoeff) * theta;
-
-                solidLHS_Contribution(firstRow + 1, firstCol) += nodalVolume * ((nTwoThirds * deviatoricCoeff + volumetricCoeff) * dNdYj * dNdXi + dNdXj * dNdYi * deviatoricCoeff) * theta;
-                solidLHS_Contribution(firstRow + 1, firstCol + 1) += nodalVolume * ((FourThirds * deviatoricCoeff + volumetricCoeff) * dNdYj * dNdYi + dNdXj * dNdXi * deviatoricCoeff) * theta;
-
-                firstRow += 2;
-              }
-
-              firstRow = 0;
-              firstCol += 2;
-
-              unsigned int indexNode = i + 1;
-              if (itNode->FastGetSolutionStepValue(INTERFACE_NODE) == true && indexNode < neighSize)
-              {
-                unsigned int other_neigh_nodes_id = solidNodalSFDneighboursId[indexNode];
-                // std::cout<<"other_neigh_nodes_id= "<<other_neigh_nodes_id<<" within "<<nodalSFDneighboursId<<std::endl;
-                for (unsigned int k = 0; k < neighb_nodes.size(); k++)
-                {
-                  unsigned int neigh_nodes_id = neighb_nodes[k].Id();
-                  // std::cout<<" neigh_nodes_id= "<< neigh_nodes_id<<std::endl;
-
-                  if (neigh_nodes_id == other_neigh_nodes_id)
-                  {
-                    solidEquationId[firstCol] = neighb_nodes[k].GetDof(VELOCITY_X, xDofPos).EquationId();
-                    solidEquationId[firstCol + 1] = neighb_nodes[k].GetDof(VELOCITY_Y, xDofPos + 1).EquationId();
-                    break;
-                  }
-                }
-              }
-              else if (i < neighb_nodes.size())
-              {
-                solidEquationId[firstCol] = neighb_nodes[i].GetDof(VELOCITY_X, xDofPos).EquationId();
-                solidEquationId[firstCol + 1] = neighb_nodes[i].GetDof(VELOCITY_Y, xDofPos + 1).EquationId();
-              }
-            }
-            /* std::cout << "LHS_Contribution = " << LHS_Contribution << std::endl; */
-          }
-          else if (dimension == 3)
-          {
-            //////////////////////////// LHS TERMS //////////////////////////////
-            solidLHS_Contribution(0, 0) += nodalVolume * density * 2.0 / timeInterval;
-            solidLHS_Contribution(1, 1) += nodalVolume * density * 2.0 / timeInterval;
-            solidLHS_Contribution(2, 2) += nodalVolume * density * 2.0 / timeInterval;
-
-            //////////////////////////// RHS TERMS //////////////////////////////
-            //-------- DYNAMIC FORCES TERM -------//
-            Acc = 2.0 * (itNode->FastGetSolutionStepValue(VELOCITY, 0) - itNode->FastGetSolutionStepValue(VELOCITY, 1)) / timeInterval - itNode->FastGetSolutionStepValue(ACCELERATION, 0);
-
-            solidRHS_Contribution[0] += -nodalVolume * density * Acc[0];
-            solidRHS_Contribution[1] += -nodalVolume * density * Acc[1];
-            solidRHS_Contribution[2] += -nodalVolume * density * Acc[2];
-
-            //-------- EXTERNAL FORCES TERM -------//
-
-            array_1d<double, 3> &VolumeAcceleration = itNode->FastGetSolutionStepValue(VOLUME_ACCELERATION);
-
-            solidRHS_Contribution[0] += nodalVolume * density * VolumeAcceleration[0];
-            solidRHS_Contribution[1] += nodalVolume * density * VolumeAcceleration[1];
-            solidRHS_Contribution[2] += nodalVolume * density * VolumeAcceleration[2];
-
-            ///////////////LOAD CONDITIONS FOR BELITSCHKO CASE
-            // if(itNode->X0()>24.999){
-            //   // solidRHS_Contribution[1]+=40.0/2.0;  // mesh 4      (1 element per edge)
-            //   // solidRHS_Contribution[1]+=40.0/3.0;  // mesh 2      (2 element per edge)
-            //   // solidRHS_Contribution[1]+=40.0/5.0;  // mesh 1      (4 element per edge)
-            //   solidRHS_Contribution[1]+=40.0/27.0;  // mesh 0.5    (8 element per edge, 2 per width)
-            //   // solidRHS_Contribution[1]+=40.0/17.0; // mesh 0.25   (16 element per edge)
-            //   // solidRHS_Contribution[1]+=40.0/33.0; // mesh 0.125  (32 element per edge)
-            //   // solidRHS_Contribution[1]+=40.0/65.0; // mesh 0.0625 (64 element per edge)
-            // }
-
-            //-------- INTERNAL FORCES TERM -------//
-
-            array_1d<double, 6> Sigma(6, 0.0);
-            Sigma = itNode->FastGetSolutionStepValue(SOLID_NODAL_CAUCHY_STRESS);
-            // if(itNode->FastGetSolutionStepValue(INTERFACE_NODE)==true){
-            //   Sigma=itNode->FastGetSolutionStepValue(SOLID_NODAL_CAUCHY_STRESS);
-            // }
-
-            const unsigned int xDofPos = itNode->GetDofPosition(VELOCITY_X);
-            solidEquationId[0] = itNode->GetDof(VELOCITY_X, xDofPos).EquationId();
-            solidEquationId[1] = itNode->GetDof(VELOCITY_Y, xDofPos + 1).EquationId();
-            solidEquationId[2] = itNode->GetDof(VELOCITY_Z, xDofPos + 2).EquationId();
-
-            for (unsigned int i = 0; i < neighSize; i++)
-            {
-              dNdXi = itNode->FastGetSolutionStepValue(SOLID_NODAL_SFD_NEIGHBOURS)[firstCol];
-              dNdYi = itNode->FastGetSolutionStepValue(SOLID_NODAL_SFD_NEIGHBOURS)[firstCol + 1];
-              dNdZi = itNode->FastGetSolutionStepValue(SOLID_NODAL_SFD_NEIGHBOURS)[firstCol + 2];
-
-              solidRHS_Contribution[firstCol] += -nodalVolume * (dNdXi * Sigma[0] + dNdYi * Sigma[3] + dNdZi * Sigma[4]);
-              solidRHS_Contribution[firstCol + 1] += -nodalVolume * (dNdYi * Sigma[1] + dNdXi * Sigma[3] + dNdZi * Sigma[5]);
-              solidRHS_Contribution[firstCol + 2] += -nodalVolume * (dNdZi * Sigma[2] + dNdXi * Sigma[4] + dNdYi * Sigma[5]);
-
-              for (unsigned int j = 0; j < neighSize; j++)
-              {
-
-                dNdXj = itNode->FastGetSolutionStepValue(SOLID_NODAL_SFD_NEIGHBOURS)[firstRow];
-                dNdYj = itNode->FastGetSolutionStepValue(SOLID_NODAL_SFD_NEIGHBOURS)[firstRow + 1];
-                dNdZj = itNode->FastGetSolutionStepValue(SOLID_NODAL_SFD_NEIGHBOURS)[firstRow + 2];
-
-                solidLHS_Contribution(firstRow, firstCol) += nodalVolume * ((FourThirds * deviatoricCoeff + volumetricCoeff) * dNdXj * dNdXi + (dNdYj * dNdYi + dNdZj * dNdZi) * deviatoricCoeff) * theta;
-                solidLHS_Contribution(firstRow, firstCol + 1) += nodalVolume * ((nTwoThirds * deviatoricCoeff + volumetricCoeff) * dNdXj * dNdYi + dNdYj * dNdXi * deviatoricCoeff) * theta;
-                solidLHS_Contribution(firstRow, firstCol + 2) += nodalVolume * ((nTwoThirds * deviatoricCoeff + volumetricCoeff) * dNdXj * dNdZi + dNdZj * dNdXi * deviatoricCoeff) * theta;
-
-                solidLHS_Contribution(firstRow + 1, firstCol) += nodalVolume * ((nTwoThirds * deviatoricCoeff + volumetricCoeff) * dNdYj * dNdXi + dNdXj * dNdYi * deviatoricCoeff) * theta;
-                solidLHS_Contribution(firstRow + 1, firstCol + 1) += nodalVolume * ((FourThirds * deviatoricCoeff + volumetricCoeff) * dNdYj * dNdYi + (dNdXj * dNdXi + dNdZj * dNdZi) * deviatoricCoeff) * theta;
-                solidLHS_Contribution(firstRow + 1, firstCol + 2) += nodalVolume * ((nTwoThirds * deviatoricCoeff + volumetricCoeff) * dNdYj * dNdZi + dNdZj * dNdYi * deviatoricCoeff) * theta;
-
-                solidLHS_Contribution(firstRow + 2, firstCol) += nodalVolume * ((nTwoThirds * deviatoricCoeff + volumetricCoeff) * dNdZj * dNdXi + dNdXj * dNdZi * deviatoricCoeff) * theta;
-                solidLHS_Contribution(firstRow + 2, firstCol + 1) += nodalVolume * ((nTwoThirds * deviatoricCoeff + volumetricCoeff) * dNdZj * dNdYi + dNdYj * dNdZi * deviatoricCoeff) * theta;
-                solidLHS_Contribution(firstRow + 2, firstCol + 2) += nodalVolume * ((FourThirds * deviatoricCoeff + volumetricCoeff) * dNdZj * dNdZi + (dNdXj * dNdXi + dNdYj * dNdYi) * deviatoricCoeff) * theta;
-
-                firstRow += 3;
-              }
-
-              firstRow = 0;
-              firstCol += 3;
-
-              unsigned int indexNode = i + 1;
-              if (itNode->FastGetSolutionStepValue(INTERFACE_NODE) == true && indexNode < neighSize)
-              {
-                unsigned int other_neigh_nodes_id = solidNodalSFDneighboursId[indexNode];
-                // std::cout<<"other_neigh_nodes_id= "<<other_neigh_nodes_id<<" within "<<nodalSFDneighboursId<<std::endl;
-                for (unsigned int k = 0; k < neighb_nodes.size(); k++)
-                {
-                  unsigned int neigh_nodes_id = neighb_nodes[k].Id();
-                  // std::cout<<" neigh_nodes_id= "<< neigh_nodes_id<<std::endl;
-
-                  if (neigh_nodes_id == other_neigh_nodes_id)
-                  {
-                    solidEquationId[firstCol] = neighb_nodes[k].GetDof(VELOCITY_X, xDofPos).EquationId();
-                    solidEquationId[firstCol + 1] = neighb_nodes[k].GetDof(VELOCITY_Y, xDofPos + 1).EquationId();
-                    solidEquationId[firstCol + 2] = neighb_nodes[k].GetDof(VELOCITY_Z, xDofPos + 2).EquationId();
-                    break;
-                  }
-                }
-              }
-              else if (i < neighb_nodes.size())
-              {
-                solidEquationId[firstCol] = neighb_nodes[i].GetDof(VELOCITY_X, xDofPos).EquationId();
-                solidEquationId[firstCol + 1] = neighb_nodes[i].GetDof(VELOCITY_Y, xDofPos + 1).EquationId();
-                solidEquationId[firstCol + 2] = neighb_nodes[i].GetDof(VELOCITY_Z, xDofPos + 2).EquationId();
-              }
-            }
-          }
-
-#ifdef _OPENMP
-          Assemble(A, b, solidLHS_Contribution, solidRHS_Contribution, solidEquationId, mlock_array);
-#else
-          Assemble(A, b, solidLHS_Contribution, solidRHS_Contribution, solidEquationId);
-#endif
-        }
-      }
-    }
-
-    //   }
-
-    KRATOS_CATCH("")
-  }
-
-  void BuildFluidNodally(
-      typename TSchemeType::Pointer pScheme,
-      ModelPart &rModelPart,
-      TSystemMatrixType &A,
-      TSystemVectorType &b)
-  {
-    KRATOS_TRY
-
-    KRATOS_ERROR_IF(!pScheme) << "No scheme provided!" << std::endl;
-
-    /* std::cout<<"Building LHS and RHS of Momentum Equation Nodally"<<std::endl; */
-
-    //contributions to the system
-    LocalSystemMatrixType LHS_Contribution = LocalSystemMatrixType(0, 0);
-    LocalSystemVectorType RHS_Contribution = LocalSystemVectorType(0);
-
-    //vector containing the localization in the system of the different terms
-    Element::EquationIdVectorType EquationId;
-    ProcessInfo &CurrentProcessInfo = rModelPart.GetProcessInfo();
-
-    const unsigned int dimension = rModelPart.ElementsBegin()->GetGeometry().WorkingSpaceDimension();
-    const double timeInterval = CurrentProcessInfo[DELTA_TIME];
-    const double FourThirds = 4.0 / 3.0;
-    const double nTwoThirds = -2.0 / 3.0;
-
-    double theta = 0.5;
-    array_1d<double, 3> Acc(3, 0.0);
-    // array_1d<double,6> Sigma(6,0.0);
-    double pressure = 0;
-    double dNdXi = 0;
-    double dNdYi = 0;
-    double dNdZi = 0;
-    double dNdXj = 0;
-    double dNdYj = 0;
-    double dNdZj = 0;
-    unsigned int firstRow = 0;
-    unsigned int firstCol = 0;
-
-    double density = 0;
-    double deviatoricCoeff = 0;
-    double volumetricCoeff = 0;
-
-    /* #pragma omp parallel */
-    //    {
-    ModelPart::NodeIterator NodesBegin;
-    ModelPart::NodeIterator NodesEnd;
-    OpenMPUtils::PartitionedIterators(rModelPart.Nodes(), NodesBegin, NodesEnd);
-
-    for (ModelPart::NodeIterator itNode = NodesBegin; itNode != NodesEnd; ++itNode)
-    {
-
-      if ((itNode->Is(FLUID) && itNode->IsNot(SOLID)) || itNode->FastGetSolutionStepValue(INTERFACE_NODE) == true)
-      {
-
-        NodeWeakPtrVectorType &neighb_nodes = itNode->GetValue(NEIGHBOUR_NODES);
-        Vector nodalSFDneighboursId = itNode->FastGetSolutionStepValue(NODAL_SFD_NEIGHBOURS_ORDER);
-        // const unsigned int neighSize = neighb_nodes.size()+1;
-        const unsigned int neighSize = nodalSFDneighboursId.size();
-        const double nodalVolume = itNode->FastGetSolutionStepValue(NODAL_VOLUME);
-
-        if (neighSize > 1 && nodalVolume > 0)
-        {
-
-          const unsigned int localSize = itNode->FastGetSolutionStepValue(NODAL_SFD_NEIGHBOURS).size();
-
-          if (LHS_Contribution.size1() != localSize)
-            LHS_Contribution.resize(localSize, localSize, false); //false says not to preserve existing storage!!
-
-          if (RHS_Contribution.size() != localSize)
-            RHS_Contribution.resize(localSize, false); //false says not to preserve existing storage!!
-
-          if (EquationId.size() != localSize)
-            EquationId.resize(localSize, false);
-
-          LHS_Contribution = ZeroMatrix(localSize, localSize);
-          RHS_Contribution = ZeroVector(localSize);
-
-          this->SetMaterialPropertiesToFluid(itNode, density, deviatoricCoeff, volumetricCoeff, timeInterval, nodalVolume);
-          // if(itNode->FastGetSolutionStepValue(INTERFACE_NODE)==true){
-          //   // std::cout<<"density,deviatoricCoeff,volumetricCoeff "<<density<<" "<<deviatoricCoeff<<" "<<volumetricCoeff<<std::endl;
-          //   std::cout<<"INTERFACE nodalVolume "<<nodalVolume<<std::endl;
-          // }else{
-          //   std::cout<<"nodalVolume "<<nodalVolume<<std::endl;
-
-          // }
-          firstRow = 0;
-          firstCol = 0;
-
-          if (dimension == 2)
-          {
-            //////////////////////////// LHS TERMS //////////////////////////////
-            LHS_Contribution(0, 0) += nodalVolume * density * 2.0 / timeInterval;
-            LHS_Contribution(1, 1) += nodalVolume * density * 2.0 / timeInterval;
-
-            //////////////////////////// RHS TERMS //////////////////////////////
-            //-------- DYNAMIC FORCES TERM -------//
-            Acc = 2.0 * (itNode->FastGetSolutionStepValue(VELOCITY, 0) - itNode->FastGetSolutionStepValue(VELOCITY, 1)) / timeInterval -
-                  itNode->FastGetSolutionStepValue(ACCELERATION, 0);
-
-            RHS_Contribution[0] += -nodalVolume * density * Acc[0];
-            RHS_Contribution[1] += -nodalVolume * density * Acc[1];
-
-            //-------- EXTERNAL FORCES TERM -------//
-
-            array_1d<double, 3> &VolumeAcceleration = itNode->FastGetSolutionStepValue(VOLUME_ACCELERATION);
-
-            // double posX= itNode->X();
-            // double posY= itNode->Y();
-            // double coeffX =(12.0-24.0*posY)*pow(posX,4);
-            // coeffX += (-24.0+48.0*posY)*pow(posX,3);
-            // coeffX += (-48.0*posY+72.0*pow(posY,2)-48.0*pow(posY,3)+12.0)*pow(posX,2);
-            // coeffX += (-2.0+24.0*posY-72.0*pow(posY,2)+48.0*pow(posY,3))*posX;
-            // coeffX += 1.0-4.0*posY+12.0*pow(posY,2)-8.0*pow(posY,3);
-            // double coeffY =(8.0-48.0*posY+48.0*pow(posY,2))*pow(posX,3);
-            // coeffY += (-12.0+72.0*posY-72.0*pow(posY,2))*pow(posX,2);
-            // coeffY += (4.0-24.0*posY+48.0*pow(posY,2)-48.0*pow(posY,3)+24.0*pow(posY,4))*posX;
-            // coeffY += -12.0*pow(posY,2)+24.0*pow(posY,3)-12.0*pow(posY,4);
-            // RHS_Contribution[0]+=nodalVolume*density*VolumeAcceleration[0]*coeffX;
-            // RHS_Contribution[1]+=nodalVolume*density*VolumeAcceleration[1]*coeffY;
-
-            RHS_Contribution[0] += nodalVolume * density * VolumeAcceleration[0];
-            RHS_Contribution[1] += nodalVolume * density * VolumeAcceleration[1];
-
-            //-------- INTERNAL FORCES TERM -------//
-            array_1d<double, 3> Sigma(3, 0.0);
-            Sigma = itNode->FastGetSolutionStepValue(NODAL_CAUCHY_STRESS);
-            // if(itNode->FastGetSolutionStepValue(INTERFACE_NODE)==true){
-            //   Sigma=itNode->FastGetSolutionStepValue(SOLID_NODAL_CAUCHY_STRESS);
-            // }
-
-            if (itNode->IsNot(SOLID) || itNode->FastGetSolutionStepValue(INTERFACE_NODE) == true)
-            {
-              pressure = itNode->FastGetSolutionStepValue(PRESSURE, 0) * theta + itNode->FastGetSolutionStepValue(PRESSURE, 1) * (1 - theta);
-              Sigma[0] = itNode->FastGetSolutionStepValue(NODAL_DEVIATORIC_CAUCHY_STRESS)[0] + pressure;
-              Sigma[1] = itNode->FastGetSolutionStepValue(NODAL_DEVIATORIC_CAUCHY_STRESS)[1] + pressure;
-            }
-
-            const unsigned int xDofPos = itNode->GetDofPosition(VELOCITY_X);
-            EquationId[0] = itNode->GetDof(VELOCITY_X, xDofPos).EquationId();
-            EquationId[1] = itNode->GetDof(VELOCITY_Y, xDofPos + 1).EquationId();
-
-            for (unsigned int i = 0; i < neighSize; i++)
-            {
-              dNdXi = itNode->FastGetSolutionStepValue(NODAL_SFD_NEIGHBOURS)[firstCol];
-              dNdYi = itNode->FastGetSolutionStepValue(NODAL_SFD_NEIGHBOURS)[firstCol + 1];
-
-              RHS_Contribution[firstCol] += -nodalVolume * (dNdXi * Sigma[0] + dNdYi * Sigma[2]);
-              RHS_Contribution[firstCol + 1] += -nodalVolume * (dNdYi * Sigma[1] + dNdXi * Sigma[2]);
-
-              for (unsigned int j = 0; j < neighSize; j++)
-              {
-                dNdXj = itNode->FastGetSolutionStepValue(NODAL_SFD_NEIGHBOURS)[firstRow];
-                dNdYj = itNode->FastGetSolutionStepValue(NODAL_SFD_NEIGHBOURS)[firstRow + 1];
-
-                LHS_Contribution(firstRow, firstCol) += nodalVolume * ((FourThirds * deviatoricCoeff + volumetricCoeff) * dNdXj * dNdXi + dNdYj * dNdYi * deviatoricCoeff) * theta;
-                LHS_Contribution(firstRow, firstCol + 1) += nodalVolume * ((nTwoThirds * deviatoricCoeff + volumetricCoeff) * dNdXj * dNdYi + dNdYj * dNdXi * deviatoricCoeff) * theta;
-
-                LHS_Contribution(firstRow + 1, firstCol) += nodalVolume * ((nTwoThirds * deviatoricCoeff + volumetricCoeff) * dNdYj * dNdXi + dNdXj * dNdYi * deviatoricCoeff) * theta;
-                LHS_Contribution(firstRow + 1, firstCol + 1) += nodalVolume * ((FourThirds * deviatoricCoeff + volumetricCoeff) * dNdYj * dNdYi + dNdXj * dNdXi * deviatoricCoeff) * theta;
-
-                firstRow += 2;
-              }
-
-              firstRow = 0;
-              firstCol += 2;
-
-              unsigned int indexNode = i + 1;
-              if (itNode->FastGetSolutionStepValue(INTERFACE_NODE) == true && indexNode < neighSize)
-              {
-                unsigned int other_neigh_nodes_id = nodalSFDneighboursId[indexNode];
-                // std::cout<<"other_neigh_nodes_id= "<<other_neigh_nodes_id<<" within "<<nodalSFDneighboursId<<std::endl;
-                for (unsigned int k = 0; k < neighb_nodes.size(); k++)
-                {
-                  unsigned int neigh_nodes_id = neighb_nodes[k].Id();
-                  // std::cout<<" neigh_nodes_id= "<< neigh_nodes_id<<std::endl;
-
-                  if (neigh_nodes_id == other_neigh_nodes_id)
-                  {
-                    EquationId[firstCol] = neighb_nodes[k].GetDof(VELOCITY_X, xDofPos).EquationId();
-                    EquationId[firstCol + 1] = neighb_nodes[k].GetDof(VELOCITY_Y, xDofPos + 1).EquationId();
-                    break;
-                  }
-                }
-              }
-              else if (i < neighb_nodes.size())
-              {
-                EquationId[firstCol] = neighb_nodes[i].GetDof(VELOCITY_X, xDofPos).EquationId();
-                EquationId[firstCol + 1] = neighb_nodes[i].GetDof(VELOCITY_Y, xDofPos + 1).EquationId();
-              }
-            }
-            /* std::cout << "LHS_Contribution = " << LHS_Contribution << std::endl; */
-          }
-          else if (dimension == 3)
-          {
-            //////////////////////////// LHS TERMS //////////////////////////////
-            LHS_Contribution(0, 0) += nodalVolume * density * 2.0 / timeInterval;
-            LHS_Contribution(1, 1) += nodalVolume * density * 2.0 / timeInterval;
-            LHS_Contribution(2, 2) += nodalVolume * density * 2.0 / timeInterval;
-
-            //////////////////////////// RHS TERMS //////////////////////////////
-            //-------- DYNAMIC FORCES TERM -------//
-            Acc = 2.0 * (itNode->FastGetSolutionStepValue(VELOCITY, 0) - itNode->FastGetSolutionStepValue(VELOCITY, 1)) / timeInterval -
-                  itNode->FastGetSolutionStepValue(ACCELERATION, 0);
-
-            RHS_Contribution[0] += -nodalVolume * density * Acc[0];
-            RHS_Contribution[1] += -nodalVolume * density * Acc[1];
-            RHS_Contribution[2] += -nodalVolume * density * Acc[2];
-
-            //-------- EXTERNAL FORCES TERM -------//
-
-            array_1d<double, 3> &VolumeAcceleration = itNode->FastGetSolutionStepValue(VOLUME_ACCELERATION);
-
-            RHS_Contribution[0] += nodalVolume * density * VolumeAcceleration[0];
-            RHS_Contribution[1] += nodalVolume * density * VolumeAcceleration[1];
-            RHS_Contribution[2] += nodalVolume * density * VolumeAcceleration[2];
-
-            //-------- INTERNAL FORCES TERM -------//
-
-            array_1d<double, 6> Sigma(6, 0.0);
-            Sigma = itNode->FastGetSolutionStepValue(NODAL_CAUCHY_STRESS);
-            // if(itNode->FastGetSolutionStepValue(INTERFACE_NODE)==true){
-            //   Sigma=itNode->FastGetSolutionStepValue(SOLID_NODAL_CAUCHY_STRESS);
-            // }
-
-            if (itNode->IsNot(SOLID) || itNode->FastGetSolutionStepValue(INTERFACE_NODE) == true)
-            {
-              pressure = itNode->FastGetSolutionStepValue(PRESSURE, 0) * theta + itNode->FastGetSolutionStepValue(PRESSURE, 1) * (1 - theta);
-              Sigma[0] = itNode->FastGetSolutionStepValue(NODAL_DEVIATORIC_CAUCHY_STRESS)[0] + pressure;
-              Sigma[1] = itNode->FastGetSolutionStepValue(NODAL_DEVIATORIC_CAUCHY_STRESS)[1] + pressure;
-              Sigma[2] = itNode->FastGetSolutionStepValue(NODAL_DEVIATORIC_CAUCHY_STRESS)[2] + pressure;
-            }
-
-            const unsigned int xDofPos = itNode->GetDofPosition(VELOCITY_X);
-            EquationId[0] = itNode->GetDof(VELOCITY_X, xDofPos).EquationId();
-            EquationId[1] = itNode->GetDof(VELOCITY_Y, xDofPos + 1).EquationId();
-            EquationId[2] = itNode->GetDof(VELOCITY_Z, xDofPos + 2).EquationId();
-
-            for (unsigned int i = 0; i < neighSize; i++)
-            {
-              dNdXi = itNode->FastGetSolutionStepValue(NODAL_SFD_NEIGHBOURS)[firstCol];
-              dNdYi = itNode->FastGetSolutionStepValue(NODAL_SFD_NEIGHBOURS)[firstCol + 1];
-              dNdZi = itNode->FastGetSolutionStepValue(NODAL_SFD_NEIGHBOURS)[firstCol + 2];
-
-              RHS_Contribution[firstCol] += -nodalVolume * (dNdXi * Sigma[0] + dNdYi * Sigma[3] + dNdZi * Sigma[4]);
-              RHS_Contribution[firstCol + 1] += -nodalVolume * (dNdYi * Sigma[1] + dNdXi * Sigma[3] + dNdZi * Sigma[5]);
-              RHS_Contribution[firstCol + 2] += -nodalVolume * (dNdZi * Sigma[2] + dNdXi * Sigma[4] + dNdYi * Sigma[5]);
-
-              for (unsigned int j = 0; j < neighSize; j++)
-              {
-
-                dNdXj = itNode->FastGetSolutionStepValue(NODAL_SFD_NEIGHBOURS)[firstRow];
-                dNdYj = itNode->FastGetSolutionStepValue(NODAL_SFD_NEIGHBOURS)[firstRow + 1];
-                dNdZj = itNode->FastGetSolutionStepValue(NODAL_SFD_NEIGHBOURS)[firstRow + 2];
-
-                LHS_Contribution(firstRow, firstCol) += nodalVolume * ((FourThirds * deviatoricCoeff + volumetricCoeff) * dNdXj * dNdXi + (dNdYj * dNdYi + dNdZj * dNdZi) * deviatoricCoeff) * theta;
-                LHS_Contribution(firstRow, firstCol + 1) += nodalVolume * ((nTwoThirds * deviatoricCoeff + volumetricCoeff) * dNdXj * dNdYi + dNdYj * dNdXi * deviatoricCoeff) * theta;
-                LHS_Contribution(firstRow, firstCol + 2) += nodalVolume * ((nTwoThirds * deviatoricCoeff + volumetricCoeff) * dNdXj * dNdZi + dNdZj * dNdXi * deviatoricCoeff) * theta;
-
-                LHS_Contribution(firstRow + 1, firstCol) += nodalVolume * ((nTwoThirds * deviatoricCoeff + volumetricCoeff) * dNdYj * dNdXi + dNdXj * dNdYi * deviatoricCoeff) * theta;
-                LHS_Contribution(firstRow + 1, firstCol + 1) += nodalVolume * ((FourThirds * deviatoricCoeff + volumetricCoeff) * dNdYj * dNdYi + (dNdXj * dNdXi + dNdZj * dNdZi) * deviatoricCoeff) * theta;
-                LHS_Contribution(firstRow + 1, firstCol + 2) += nodalVolume * ((nTwoThirds * deviatoricCoeff + volumetricCoeff) * dNdYj * dNdZi + dNdZj * dNdYi * deviatoricCoeff) * theta;
-
-                LHS_Contribution(firstRow + 2, firstCol) += nodalVolume * ((nTwoThirds * deviatoricCoeff + volumetricCoeff) * dNdZj * dNdXi + dNdXj * dNdZi * deviatoricCoeff) * theta;
-                LHS_Contribution(firstRow + 2, firstCol + 1) += nodalVolume * ((nTwoThirds * deviatoricCoeff + volumetricCoeff) * dNdZj * dNdYi + dNdYj * dNdZi * deviatoricCoeff) * theta;
-                LHS_Contribution(firstRow + 2, firstCol + 2) += nodalVolume * ((FourThirds * deviatoricCoeff + volumetricCoeff) * dNdZj * dNdZi + (dNdXj * dNdXi + dNdYj * dNdYi) * deviatoricCoeff) * theta;
-
-                firstRow += 3;
-              }
-
-              firstRow = 0;
-              firstCol += 3;
-
-              unsigned int indexNode = i + 1;
-              if (itNode->FastGetSolutionStepValue(INTERFACE_NODE) == true && indexNode < neighSize)
-              {
-                unsigned int other_neigh_nodes_id = nodalSFDneighboursId[indexNode];
-                // std::cout<<"other_neigh_nodes_id= "<<other_neigh_nodes_id<<" within "<<nodalSFDneighboursId<<std::endl;
-                for (unsigned int k = 0; k < neighb_nodes.size(); k++)
-                {
-                  unsigned int neigh_nodes_id = neighb_nodes[k].Id();
-                  // std::cout<<" neigh_nodes_id= "<< neigh_nodes_id<<std::endl;
-
-                  if (neigh_nodes_id == other_neigh_nodes_id)
-                  {
-                    EquationId[firstCol] = neighb_nodes[k].GetDof(VELOCITY_X, xDofPos).EquationId();
-                    EquationId[firstCol + 1] = neighb_nodes[k].GetDof(VELOCITY_Y, xDofPos + 1).EquationId();
-                    EquationId[firstCol + 2] = neighb_nodes[k].GetDof(VELOCITY_Z, xDofPos + 2).EquationId();
-                    break;
-                  }
-                }
-              }
-              else if (i < neighb_nodes.size())
-              {
-                EquationId[firstCol] = neighb_nodes[i].GetDof(VELOCITY_X, xDofPos).EquationId();
-                EquationId[firstCol + 1] = neighb_nodes[i].GetDof(VELOCITY_Y, xDofPos + 1).EquationId();
-                EquationId[firstCol + 2] = neighb_nodes[i].GetDof(VELOCITY_Z, xDofPos + 2).EquationId();
-              }
-            }
-          }
-
-#ifdef _OPENMP
-          Assemble(A, b, LHS_Contribution, RHS_Contribution, EquationId, mlock_array);
-#else
-          Assemble(A, b, LHS_Contribution, RHS_Contribution, EquationId);
-#endif
-        }
-      }
-    }
-
-    //    }
-
-    KRATOS_CATCH("")
-  }
-
-  /**
-       * @brief This is a call to the linear system solver
-       * @param A The LHS matrix
-       * @param Dx The Unknowns vector
-       * @param b The RHS vector
-       */
-  void SystemSolve(
-      TSystemMatrixType &A,
-      TSystemVectorType &Dx,
-      TSystemVectorType &b) override
-  {
-    KRATOS_TRY
-
-    double norm_b;
-    if (TSparseSpace::Size(b) != 0)
-      norm_b = TSparseSpace::TwoNorm(b);
-    else
-      norm_b = 0.00;
-
-    if (norm_b != 0.00)
-    {
-      //do solve
-      BaseType::mpLinearSystemSolver->Solve(A, Dx, b);
-    }
-    else
-      TSparseSpace::SetToZero(Dx);
-
-    // Prints informations about the current time
-    KRATOS_INFO_IF("NodalResidualBasedEliminationBuilderAndSolverForFSI", this->GetEchoLevel() > 1) << *(BaseType::mpLinearSystemSolver) << std::endl;
-
-    KRATOS_CATCH("")
-  }
-
-  /**
-       *@brief This is a call to the linear system solver (taking into account some physical particularities of the problem)
-       * @param A The LHS matrix
-       * @param Dx The Unknowns vector
-       * @param b The RHS vector
-       * @param rModelPart The model part of the problem to solve
-       */
-  void SystemSolveWithPhysics(
-      TSystemMatrixType &A,
-      TSystemVectorType &Dx,
-      TSystemVectorType &b,
-      ModelPart &rModelPart)
-  {
-    KRATOS_TRY
-
-    double norm_b;
-    if (TSparseSpace::Size(b) != 0)
-      norm_b = TSparseSpace::TwoNorm(b);
-    else
-      norm_b = 0.00;
-
-    if (norm_b != 0.00)
-    {
-      //provide physical data as needed
-      if (BaseType::mpLinearSystemSolver->AdditionalPhysicalDataIsNeeded())
-        BaseType::mpLinearSystemSolver->ProvideAdditionalData(A, Dx, b, BaseType::mDofSet, rModelPart);
-
-      //do solve
-      BaseType::mpLinearSystemSolver->Solve(A, Dx, b);
-    }
-    else
-    {
-      TSparseSpace::SetToZero(Dx);
-      KRATOS_WARNING_IF("NodalResidualBasedEliminationBuilderAndSolverForFSI", rModelPart.GetCommunicator().MyPID() == 0) << "ATTENTION! setting the RHS to zero!" << std::endl;
-    }
-
-    // Prints informations about the current time
-    KRATOS_INFO_IF("NodalResidualBasedEliminationBuilderAndSolverForFSI", this->GetEchoLevel() > 1 && rModelPart.GetCommunicator().MyPID() == 0) << *(BaseType::mpLinearSystemSolver) << std::endl;
-
-    KRATOS_CATCH("")
-  }
-
-  /**
-       * @brief Function to perform the building and solving phase at the same time.
-       * @details It is ideally the fastest and safer function to use when it is possible to solve
-       * just after building
-       * @param pScheme The integration scheme considered
-       * @param rModelPart The model part of the problem to solve
-       * @param A The LHS matrix
-       * @param Dx The Unknowns vector
-       * @param b The RHS vector
-       */
-  void BuildAndSolve(
-      typename TSchemeType::Pointer pScheme,
-      ModelPart &rModelPart,
-      TSystemMatrixType &A,
-      TSystemVectorType &Dx,
-      TSystemVectorType &b) override
-  {
-    KRATOS_TRY
-
-    Timer::Start("Build");
-
-    // boost::timer m_build_time;
-
-    BuildSolidNodally(pScheme, rModelPart, A, b);
-
-    BuildFluidNodally(pScheme, rModelPart, A, b);
-
-    // std::cout << "MOMENTUM EQ: build_time : " << m_build_time.elapsed() << std::endl;
-
-    Timer::Stop("Build");
-
-    //         ApplyPointLoads(pScheme,rModelPart,b);
-
-    // Does nothing...dirichlet conditions are naturally dealt with in defining the residual
-    ApplyDirichletConditions(pScheme, rModelPart, A, Dx, b);
-
-    KRATOS_INFO_IF("ResidualBasedBlockBuilderAndSolver", (this->GetEchoLevel() == 3)) << "Before the solution of the system"
-                                                                                      << "\nSystem Matrix = " << A << "\nUnknowns vector = " << Dx << "\nRHS vector = " << b << std::endl;
-
-    const double start_solve = OpenMPUtils::GetCurrentTime();
-    Timer::Start("Solve");
-
-    /* boost::timer m_solve_time; */
-    SystemSolveWithPhysics(A, Dx, b, rModelPart);
-    /* std::cout << "MOMENTUM EQ: solve_time : " << m_solve_time.elapsed() << std::endl; */
-
-    Timer::Stop("Solve");
-    const double stop_solve = OpenMPUtils::GetCurrentTime();
-    KRATOS_INFO_IF("ResidualBasedBlockBuilderAndSolver", (this->GetEchoLevel() >= 1 && rModelPart.GetCommunicator().MyPID() == 0)) << "System solve time: " << stop_solve - start_solve << std::endl;
-
-    KRATOS_INFO_IF("ResidualBasedBlockBuilderAndSolver", (this->GetEchoLevel() == 3)) << "After the solution of the system"
-                                                                                      << "\nSystem Matrix = " << A << "\nUnknowns vector = " << Dx << "\nRHS vector = " << b << std::endl;
-
-    KRATOS_CATCH("")
-  }
-
-  /**
-       * @brief Builds the list of the DofSets involved in the problem by "asking" to each element
-       * and condition its Dofs.
-       * @details The list of dofs is stores insde the BuilderAndSolver as it is closely connected to the
-       * way the matrix and RHS are built
-       * @param pScheme The integration scheme considered
-       * @param rModelPart The model part of the problem to solve
-       */
-  void SetUpDofSet(
-      typename TSchemeType::Pointer pScheme,
-      ModelPart &rModelPart) override
-  {
-    KRATOS_TRY;
-
-    KRATOS_INFO_IF("NodalResidualBasedEliminationBuilderAndSolverForFSI", this->GetEchoLevel() > 1 && rModelPart.GetCommunicator().MyPID() == 0) << "Setting up the dofs" << std::endl;
-
-    //Gets the array of elements from the modeler
-    ElementsArrayType &pElements = rModelPart.Elements();
-    const int nelements = static_cast<int>(pElements.size());
-
-    Element::DofsVectorType ElementalDofList;
-
-    ProcessInfo &CurrentProcessInfo = rModelPart.GetProcessInfo();
-
-    unsigned int nthreads = OpenMPUtils::GetNumThreads();
-
-    //         typedef boost::fast_pool_allocator< NodeType::DofType::Pointer > allocator_type;
-    //         typedef std::unordered_set < NodeType::DofType::Pointer,
-    //             DofPointerHasher,
-    //             DofPointerComparor,
-    //             allocator_type    >  set_type;
-
-#ifdef USE_GOOGLE_HASH
-    typedef google::dense_hash_set<NodeType::DofType::Pointer, DofPointerHasher> set_type;
-#else
-    typedef std::unordered_set<NodeType::DofType::Pointer, DofPointerHasher> set_type;
-#endif
-    //
-
-    std::vector<set_type> dofs_aux_list(nthreads);
-    //         std::vector<allocator_type> allocators(nthreads);
-
-    for (int i = 0; i < static_cast<int>(nthreads); i++)
-    {
-#ifdef USE_GOOGLE_HASH
-      dofs_aux_list[i].set_empty_key(NodeType::DofType::Pointer());
-#else
-      //             dofs_aux_list[i] = set_type( allocators[i]);
-      dofs_aux_list[i].reserve(nelements);
-#endif
-    }
-
-    // #pragma omp parallel for firstprivate(nelements, ElementalDofList)
-    for (int i = 0; i < static_cast<int>(nelements); i++)
-    {
-      typename ElementsArrayType::iterator it = pElements.begin() + i;
-      const unsigned int this_thread_id = OpenMPUtils::ThisThread();
-
-      // gets list of Dof involved on every element
-      pScheme->GetElementalDofList(*(it.base()), ElementalDofList, CurrentProcessInfo);
-
-      dofs_aux_list[this_thread_id].insert(ElementalDofList.begin(), ElementalDofList.end());
-    }
-
-    ConditionsArrayType &pConditions = rModelPart.Conditions();
-    const int nconditions = static_cast<int>(pConditions.size());
-#pragma omp parallel for firstprivate(nconditions, ElementalDofList)
-    for (int i = 0; i < nconditions; i++)
-    {
-      typename ConditionsArrayType::iterator it = pConditions.begin() + i;
-      const unsigned int this_thread_id = OpenMPUtils::ThisThread();
-
-      // gets list of Dof involved on every element
-      pScheme->GetConditionDofList(*(it.base()), ElementalDofList, CurrentProcessInfo);
-      dofs_aux_list[this_thread_id].insert(ElementalDofList.begin(), ElementalDofList.end());
-    }
-
-    //here we do a reduction in a tree so to have everything on thread 0
-    unsigned int old_max = nthreads;
-    unsigned int new_max = ceil(0.5 * static_cast<double>(old_max));
-    while (new_max >= 1 && new_max != old_max)
-    {
-      //          //just for debugging
-      //          std::cout << "old_max" << old_max << " new_max:" << new_max << std::endl;
-      //          for (int i = 0; i < new_max; i++)
-      //          {
-      //             if (i + new_max < old_max)
-      //             {
-      //                std::cout << i << " - " << i + new_max << std::endl;
-      //             }
-      //          }
-      //          std::cout << "********************" << std::endl;
-
-#pragma omp parallel for
-      for (int i = 0; i < static_cast<int>(new_max); i++)
-      {
-        if (i + new_max < old_max)
-        {
-          dofs_aux_list[i].insert(dofs_aux_list[i + new_max].begin(), dofs_aux_list[i + new_max].end());
-          dofs_aux_list[i + new_max].clear();
-        }
-      }
-
-      old_max = new_max;
-      new_max = ceil(0.5 * static_cast<double>(old_max));
-    }
-
-    DofsArrayType Doftemp;
-    BaseType::mDofSet = DofsArrayType();
-
-    Doftemp.reserve(dofs_aux_list[0].size());
-    for (auto it = dofs_aux_list[0].begin(); it != dofs_aux_list[0].end(); it++)
-    {
-      Doftemp.push_back(*it);
-    }
-    Doftemp.Sort();
-
-    BaseType::mDofSet = Doftemp;
-
-    // Throws an execption if there are no Degrees of freedom involved in the analysis
-    KRATOS_ERROR_IF(BaseType::mDofSet.size() == 0) << "No degrees of freedom!" << std::endl;
-
-    BaseType::mDofSetIsInitialized = true;
-
-    KRATOS_INFO_IF("NodalResidualBasedEliminationBuilderAndSolverForFSI", this->GetEchoLevel() > 2 && rModelPart.GetCommunicator().MyPID() == 0) << "Finished setting up the dofs" << std::endl;
-
-#ifdef _OPENMP
-    if (mlock_array.size() != 0)
-    {
-      for (int i = 0; i < static_cast<int>(mlock_array.size()); i++)
-        omp_destroy_lock(&mlock_array[i]);
-    }
-
-    mlock_array.resize(BaseType::mDofSet.size());
-
-    for (int i = 0; i < static_cast<int>(mlock_array.size()); i++)
-      omp_init_lock(&mlock_array[i]);
-#endif
-
-      // If reactions are to be calculated, we check if all the dofs have reactions defined
-      // This is tobe done only in debug mode
-#ifdef KRATOS_DEBUG
-    if (BaseType::GetCalculateReactionsFlag())
-    {
-      for (auto dof_iterator = BaseType::mDofSet.begin(); dof_iterator != BaseType::mDofSet.end(); ++dof_iterator)
-      {
-        KRATOS_ERROR_IF_NOT(dof_iterator->HasReaction()) << "Reaction variable not set for the following : " << std::endl
-                                                         << "Node : " << dof_iterator->Id() << std::endl
-                                                         << "Dof : " << (*dof_iterator) << std::endl
-                                                         << "Not possible to calculate reactions." << std::endl;
-      }
-    }
-#endif
-
-    KRATOS_CATCH("");
-  }
-
-  /**
-       * @brief Organises the dofset in order to speed up the building phase
-       * @param rModelPart The model part of the problem to solve
-       */
-  void SetUpSystem(
-      ModelPart &rModelPart) override
-  {
-    // Set equation id for degrees of freedom
-    // the free degrees of freedom are positioned at the beginning of the system,
-    // while the fixed one are at the end (in opposite order).
-    //
-    // that means that if the EquationId is greater than "mEquationSystemSize"
-    // the pointed degree of freedom is restrained
-    //
-    int free_id = 0;
-    int fix_id = BaseType::mDofSet.size();
-
-    for (typename DofsArrayType::iterator dof_iterator = BaseType::mDofSet.begin(); dof_iterator != BaseType::mDofSet.end(); ++dof_iterator)
-      if (dof_iterator->IsFixed())
-        dof_iterator->SetEquationId(--fix_id);
-      else
-        dof_iterator->SetEquationId(free_id++);
-
-    BaseType::mEquationSystemSize = fix_id;
-  }
-
-  //**************************************************************************
-  //**************************************************************************
-
-  void ResizeAndInitializeVectors(
-      typename TSchemeType::Pointer pScheme,
-      TSystemMatrixPointerType &pA,
-      TSystemVectorPointerType &pDx,
-      TSystemVectorPointerType &pb,
-      ModelPart &rModelPart) override
-  {
-    KRATOS_TRY
-
-    //  boost::timer m_contruct_matrix;
-
-    if (pA == NULL) //if the pointer is not initialized initialize it to an empty matrix
-    {
-      TSystemMatrixPointerType pNewA = TSystemMatrixPointerType(new TSystemMatrixType(0, 0));
-      pA.swap(pNewA);
-    }
-    if (pDx == NULL) //if the pointer is not initialized initialize it to an empty matrix
-    {
-      TSystemVectorPointerType pNewDx = TSystemVectorPointerType(new TSystemVectorType(0));
-      pDx.swap(pNewDx);
-    }
-    if (pb == NULL) //if the pointer is not initialized initialize it to an empty matrix
-    {
-      TSystemVectorPointerType pNewb = TSystemVectorPointerType(new TSystemVectorType(0));
-      pb.swap(pNewb);
-    }
-    if (BaseType::mpReactionsVector == NULL) //if the pointer is not initialized initialize it to an empty matrix
-    {
-      TSystemVectorPointerType pNewReactionsVector = TSystemVectorPointerType(new TSystemVectorType(0));
-      BaseType::mpReactionsVector.swap(pNewReactionsVector);
-    }
-
-    TSystemMatrixType &A = *pA;
-    TSystemVectorType &Dx = *pDx;
-    TSystemVectorType &b = *pb;
-
-    //resizing the system vectors and matrix
-    if (A.size1() == 0 || BaseType::GetReshapeMatrixFlag() == true) //if the matrix is not initialized
-    {
-      A.resize(BaseType::mEquationSystemSize, BaseType::mEquationSystemSize, false);
-      ConstructMatrixStructureForFSI(pScheme, A, rModelPart);
-    }
-    else
-    {
-      if (A.size1() != BaseType::mEquationSystemSize || A.size2() != BaseType::mEquationSystemSize)
-      {
-        KRATOS_WATCH("it should not come here!!!!!!!! ... this is SLOW");
-        KRATOS_ERROR << "The equation system size has changed during the simulation. This is not permited." << std::endl;
-        A.resize(BaseType::mEquationSystemSize, BaseType::mEquationSystemSize, true);
-        ConstructMatrixStructureForFSI(pScheme, A, rModelPart);
-      }
-    }
-    if (Dx.size() != BaseType::mEquationSystemSize)
-      Dx.resize(BaseType::mEquationSystemSize, false);
-    if (b.size() != BaseType::mEquationSystemSize)
-      b.resize(BaseType::mEquationSystemSize, false);
-
-    //if needed resize the vector for the calculation of reactions
-    if (BaseType::mCalculateReactionsFlag == true)
-    {
-      unsigned int ReactionsVectorSize = BaseType::mDofSet.size();
-      if (BaseType::mpReactionsVector->size() != ReactionsVectorSize)
-        BaseType::mpReactionsVector->resize(ReactionsVectorSize, false);
-    }
-    // std::cout << "MOMENTUM EQ: contruct_matrix : " << m_contruct_matrix.elapsed() << std::endl;
-
-    KRATOS_CATCH("")
-  }
-
-  //**************************************************************************
-  //**************************************************************************
-
-  /**
-       * @brief Applies the dirichlet conditions. This operation may be very heavy or completely
-       * unexpensive depending on the implementation choosen and on how the System Matrix is built.
-       * @details For explanation of how it works for a particular implementation the user
-       * should refer to the particular Builder And Solver choosen
-       * @param pScheme The integration scheme considered
-       * @param rModelPart The model part of the problem to solve
-       * @param A The LHS matrix
-       * @param Dx The Unknowns vector
-       * @param b The RHS vector
-       */
-  void ApplyDirichletConditions(
-      typename TSchemeType::Pointer pScheme,
-      ModelPart &rModelPart,
-      TSystemMatrixType &A,
-      TSystemVectorType &Dx,
-      TSystemVectorType &b) override
-  {
-  }
-
-  /**
-       * @brief This function is intended to be called at the end of the solution step to clean up memory storage not needed
-       */
-  void Clear() override
-  {
-    this->mDofSet = DofsArrayType();
-
-    if (this->mpReactionsVector != NULL)
-      TSparseSpace::Clear((this->mpReactionsVector));
-    //             this->mReactionsVector = TSystemVectorType();
-
-    this->mpLinearSystemSolver->Clear();
-
-    KRATOS_INFO_IF("NodalResidualBasedEliminationBuilderAndSolverForFSI", this->GetEchoLevel() > 1) << "Clear Function called" << std::endl;
-  }
-
-  /**
-       * @brief This function is designed to be called once to perform all the checks needed
-       * on the input provided. Checks can be "expensive" as the function is designed
-       * to catch user's errors.
-       * @param rModelPart The model part of the problem to solve
-       * @return 0 all ok
-       */
-  int Check(ModelPart &rModelPart) override
-  {
-    KRATOS_TRY
-
-    return 0;
-    KRATOS_CATCH("");
-  }
-
-  ///@}
-  ///@name Access
-  ///@{
-
-  ///@}
-  ///@name Inquiry
-  ///@{
-
-  ///@}
-  ///@name Friends
-  ///@{
-
-  ///@}
-
-protected:
-  ///@name Protected static Member Variables
-  ///@{
-
-  ///@}
-  ///@name Protected member Variables
-  ///@{
-
-  ///@}
-  ///@name Protected Operators
-  ///@{
-
-  ///@}
-  ///@name Protected Operations
-  ///@{
-
-  void Assemble(
-      TSystemMatrixType &A,
-      TSystemVectorType &b,
-      const LocalSystemMatrixType &LHS_Contribution,
-      const LocalSystemVectorType &RHS_Contribution,
-      const Element::EquationIdVectorType &EquationId
-#ifdef _OPENMP
-      ,
-      std::vector<omp_lock_t> &lock_array
-#endif
-  )
-  {
-    unsigned int local_size = LHS_Contribution.size1();
-
-    for (unsigned int i_local = 0; i_local < local_size; i_local++)
-    {
-      unsigned int i_global = EquationId[i_local];
-
-      if (i_global < BaseType::mEquationSystemSize)
-      {
-#ifdef _OPENMP
-        omp_set_lock(&lock_array[i_global]);
-#endif
-        b[i_global] += RHS_Contribution(i_local);
-        for (unsigned int j_local = 0; j_local < local_size; j_local++)
-        {
-          unsigned int j_global = EquationId[j_local];
-          if (j_global < BaseType::mEquationSystemSize)
-          {
-            A(i_global, j_global) += LHS_Contribution(i_local, j_local);
-          }
-        }
-#ifdef _OPENMP
-        omp_unset_lock(&lock_array[i_global]);
-#endif
-      }
-      //note that assembly on fixed rows is not performed here
-    }
-  }
-
-  //**************************************************************************
-  virtual void ConstructMatrixStructureForFSI(
-      typename TSchemeType::Pointer pScheme,
-      TSystemMatrixType &A,
-      ModelPart &rModelPart)
-  {
-
-    //filling with zero the matrix (creating the structure)
-    Timer::Start("MatrixStructure");
-
-    ProcessInfo &CurrentProcessInfo = rModelPart.GetProcessInfo();
-
-    // Getting the array of the conditions
-    const int nconditions = static_cast<int>(rModelPart.Conditions().size());
-    ModelPart::ConditionsContainerType::iterator cond_begin = rModelPart.ConditionsBegin();
-
-    const std::size_t equation_size = BaseType::mEquationSystemSize;
-
-#ifdef USE_GOOGLE_HASH
-    std::vector<google::dense_hash_set<std::size_t>> indices(equation_size);
-    const std::size_t empty_key = 2 * equation_size + 10;
-#else
-    std::vector<std::unordered_set<std::size_t>> indices(equation_size);
-#endif
-
-#pragma omp parallel for firstprivate(equation_size)
-    for (int iii = 0; iii < static_cast<int>(equation_size); iii++)
-    {
-#ifdef USE_GOOGLE_HASH
-      indices[iii].set_empty_key(empty_key);
-#else
-      indices[iii].reserve(40);
-#endif
-    }
-
-    Element::EquationIdVectorType EquationId;
-
-    ModelPart::NodeIterator NodesBegin;
-    ModelPart::NodeIterator NodesEnd;
-    OpenMPUtils::PartitionedIterators(rModelPart.Nodes(), NodesBegin, NodesEnd);
-    for (ModelPart::NodeIterator itNode = NodesBegin; itNode != NodesEnd; ++itNode)
-    {
-
-      if (itNode->Is(SOLID))
-      {
-        const unsigned int localSize = itNode->FastGetSolutionStepValue(SOLID_NODAL_SFD_NEIGHBOURS).size();
-        const unsigned int dimension = rModelPart.ElementsBegin()->GetGeometry().WorkingSpaceDimension();
-
-        Vector nodalSFDneighboursId = itNode->FastGetSolutionStepValue(SOLID_NODAL_SFD_NEIGHBOURS_ORDER);
-        const unsigned int neighSize = nodalSFDneighboursId.size();
-
-        if (EquationId.size() != localSize)
-          EquationId.resize(localSize, false);
-
-        unsigned int firstCol = 0;
-
-        const unsigned int xDofPos = itNode->GetDofPosition(VELOCITY_X);
-        EquationId[0] = itNode->GetDof(VELOCITY_X, xDofPos).EquationId();
-        EquationId[1] = itNode->GetDof(VELOCITY_Y, xDofPos + 1).EquationId();
-        if (dimension == 3)
-          EquationId[2] = itNode->GetDof(VELOCITY_Z, xDofPos + 2).EquationId();
-
-        if (itNode->FastGetSolutionStepValue(INTERFACE_NODE) == true)
-        {
-          NodeWeakPtrVectorType &neighb_nodes = itNode->GetValue(NEIGHBOUR_NODES);
-          for (unsigned int i = 0; i < neighb_nodes.size(); i++)
-          {
-            unsigned int indexNode = i + 1;
-            if (indexNode < neighSize)
-            {
-              unsigned int other_neigh_nodes_id = nodalSFDneighboursId[indexNode];
-              firstCol += dimension;
-              for (unsigned int k = 0; k < neighb_nodes.size(); k++)
-              {
-                unsigned int neigh_nodes_id = neighb_nodes[k].Id();
-
-                if (neigh_nodes_id == other_neigh_nodes_id)
-                {
-
-                  EquationId[firstCol] = neighb_nodes[k].GetDof(VELOCITY_X, xDofPos).EquationId();
-                  EquationId[firstCol + 1] = neighb_nodes[k].GetDof(VELOCITY_Y, xDofPos + 1).EquationId();
-                  if (dimension == 3)
-                  {
-                    EquationId[firstCol + 2] = neighb_nodes[k].GetDof(VELOCITY_Z, xDofPos + 2).EquationId();
-                  }
-                  break;
-                }
-              }
-            }
-          }
-        }
-        else
-        {
-          NodeWeakPtrVectorType &neighb_nodes = itNode->GetValue(NEIGHBOUR_NODES);
-          for (unsigned int i = 0; i < neighb_nodes.size(); i++)
-          {
-            firstCol += dimension;
-            EquationId[firstCol] = neighb_nodes[i].GetDof(VELOCITY_X, xDofPos).EquationId();
-            EquationId[firstCol + 1] = neighb_nodes[i].GetDof(VELOCITY_Y, xDofPos + 1).EquationId();
-            if (dimension == 3)
-            {
-              EquationId[firstCol + 2] = neighb_nodes[i].GetDof(VELOCITY_Z, xDofPos + 2).EquationId();
-            }
-          }
-        }
-      }
-
-      if ((itNode->Is(FLUID) && itNode->IsNot(SOLID)) || itNode->FastGetSolutionStepValue(INTERFACE_NODE) == true)
-      {
-        const unsigned int localSize = itNode->FastGetSolutionStepValue(NODAL_SFD_NEIGHBOURS).size();
-        const unsigned int dimension = rModelPart.ElementsBegin()->GetGeometry().WorkingSpaceDimension();
-
-        Vector nodalSFDneighboursId = itNode->FastGetSolutionStepValue(NODAL_SFD_NEIGHBOURS_ORDER);
-        const unsigned int neighSize = nodalSFDneighboursId.size();
-
-        if (EquationId.size() != localSize)
-          EquationId.resize(localSize, false);
-
-        unsigned int firstCol = 0;
-
-        const unsigned int xDofPos = itNode->GetDofPosition(VELOCITY_X);
-        EquationId[0] = itNode->GetDof(VELOCITY_X, xDofPos).EquationId();
-        EquationId[1] = itNode->GetDof(VELOCITY_Y, xDofPos + 1).EquationId();
-        if (dimension == 3)
-          EquationId[2] = itNode->GetDof(VELOCITY_Z, xDofPos + 2).EquationId();
-
-        if (itNode->FastGetSolutionStepValue(INTERFACE_NODE) == true)
-        {
-          NodeWeakPtrVectorType &neighb_nodes = itNode->GetValue(NEIGHBOUR_NODES);
-          for (unsigned int i = 0; i < neighb_nodes.size(); i++)
-          {
-            unsigned int indexNode = i + 1;
-            if (indexNode < neighSize)
-            {
-              unsigned int other_neigh_nodes_id = nodalSFDneighboursId[indexNode];
-              firstCol += dimension;
-              for (unsigned int k = 0; k < neighb_nodes.size(); k++)
-              {
-                unsigned int neigh_nodes_id = neighb_nodes[k].Id();
-
-                if (neigh_nodes_id == other_neigh_nodes_id)
-                {
-
-                  EquationId[firstCol] = neighb_nodes[k].GetDof(VELOCITY_X, xDofPos).EquationId();
-                  EquationId[firstCol + 1] = neighb_nodes[k].GetDof(VELOCITY_Y, xDofPos + 1).EquationId();
-                  if (dimension == 3)
-                  {
-                    EquationId[firstCol + 2] = neighb_nodes[k].GetDof(VELOCITY_Z, xDofPos + 2).EquationId();
-                  }
-                  break;
-                }
-              }
-            }
-          }
-        }
-        else
-        {
-          NodeWeakPtrVectorType &neighb_nodes = itNode->GetValue(NEIGHBOUR_NODES);
-          for (unsigned int i = 0; i < neighb_nodes.size(); i++)
-          {
-            firstCol += dimension;
-            EquationId[firstCol] = neighb_nodes[i].GetDof(VELOCITY_X, xDofPos).EquationId();
-            EquationId[firstCol + 1] = neighb_nodes[i].GetDof(VELOCITY_Y, xDofPos + 1).EquationId();
-            if (dimension == 3)
-            {
-              EquationId[firstCol + 2] = neighb_nodes[i].GetDof(VELOCITY_Z, xDofPos + 2).EquationId();
-            }
-          }
-        }
-      }
-
-      for (std::size_t i = 0; i < EquationId.size(); i++)
-      {
-        if (EquationId[i] < BaseType::mEquationSystemSize)
-        {
-#ifdef _OPENMP
-          omp_set_lock(&mlock_array[EquationId[i]]);
-#endif
-
-          auto &row_indices = indices[EquationId[i]];
-          for (auto it = EquationId.begin(); it != EquationId.end(); it++)
-          {
-
-            if (*it < BaseType::mEquationSystemSize)
-
-              row_indices.insert(*it);
-          }
-
-#ifdef _OPENMP
-          omp_unset_lock(&mlock_array[EquationId[i]]);
-#endif
-        }
-      }
-    }
-
-    Element::EquationIdVectorType ids(3, 0);
-
-#pragma omp parallel for firstprivate(nconditions, ids)
-    for (int iii = 0; iii < nconditions; iii++)
-    {
-      typename ConditionsArrayType::iterator i_condition = cond_begin + iii;
-      pScheme->Condition_EquationId(*(i_condition.base()), ids, CurrentProcessInfo);
-      for (std::size_t i = 0; i < ids.size(); i++)
-      {
-        if (ids[i] < BaseType::mEquationSystemSize)
-        {
-#ifdef _OPENMP
-          omp_set_lock(&mlock_array[ids[i]]);
-#endif
-          auto &row_indices = indices[ids[i]];
-          for (auto it = ids.begin(); it != ids.end(); it++)
-          {
-            if (*it < BaseType::mEquationSystemSize)
-              row_indices.insert(*it);
-          }
-#ifdef _OPENMP
-          omp_unset_lock(&mlock_array[ids[i]]);
-#endif
-        }
-      }
-    }
-
-    //count the row sizes
-    unsigned int nnz = 0;
-    for (unsigned int i = 0; i < indices.size(); i++)
-      nnz += indices[i].size();
-
-    A = boost::numeric::ublas::compressed_matrix<double>(indices.size(), indices.size(), nnz);
-
-    double *Avalues = A.value_data().begin();
-    std::size_t *Arow_indices = A.index1_data().begin();
-    std::size_t *Acol_indices = A.index2_data().begin();
-
-    //filling the index1 vector - DO NOT MAKE PARALLEL THE FOLLOWING LOOP!
-    Arow_indices[0] = 0;
-    for (int i = 0; i < static_cast<int>(A.size1()); i++)
-      Arow_indices[i + 1] = Arow_indices[i] + indices[i].size();
-
-#pragma omp parallel for
-    for (int i = 0; i < static_cast<int>(A.size1()); i++)
-    {
-      const unsigned int row_begin = Arow_indices[i];
-      const unsigned int row_end = Arow_indices[i + 1];
-      unsigned int k = row_begin;
-      for (auto it = indices[i].begin(); it != indices[i].end(); it++)
-      {
-        Acol_indices[k] = *it;
-        Avalues[k] = 0.0;
-        k++;
-      }
-
-      std::sort(&Acol_indices[row_begin], &Acol_indices[row_end]);
-    }
-
-    A.set_filled(indices.size() + 1, nnz);
-
-    Timer::Stop("MatrixStructure");
-  }
-
-  void AssembleLHS(
-      TSystemMatrixType &A,
-      LocalSystemMatrixType &LHS_Contribution,
-      Element::EquationIdVectorType &EquationId)
-  {
-    unsigned int local_size = LHS_Contribution.size1();
-
-    for (unsigned int i_local = 0; i_local < local_size; i_local++)
-    {
-      unsigned int i_global = EquationId[i_local];
-      if (i_global < BaseType::mEquationSystemSize)
-      {
-        for (unsigned int j_local = 0; j_local < local_size; j_local++)
-        {
-          unsigned int j_global = EquationId[j_local];
-          if (j_global < BaseType::mEquationSystemSize)
-            A(i_global, j_global) += LHS_Contribution(i_local, j_local);
-        }
-      }
-    }
-  }
-
-  ///@}
-  ///@name Protected  Access
-  ///@{
-
-  ///@}
-  ///@name Protected Inquiry
-  ///@{
-
-  ///@}
-  ///@name Protected LifeCycle
-  ///@{
-
-  ///@}
-
-private:
-  ///@name Static Member Variables
-  ///@{
-
-  ///@}
-  ///@name Member Variables
-  ///@{
-#ifdef _OPENMP
-  std::vector<omp_lock_t> mlock_array;
-#endif
-  ///@}
-  ///@name Private Operators
-  ///@{
-
-  ///@}
-  ///@name Private Operations
-  ///@{
-
-  inline void AddUnique(std::vector<std::size_t> &v, const std::size_t &candidate)
-  {
-    std::vector<std::size_t>::iterator i = v.begin();
-    std::vector<std::size_t>::iterator endit = v.end();
-    while (i != endit && (*i) != candidate)
-    {
-      i++;
-    }
-    if (i == endit)
-    {
-      v.push_back(candidate);
-    }
-  }
-
-  void AssembleRHS(
-      TSystemVectorType &b,
-      const LocalSystemVectorType &RHS_Contribution,
-      const Element::EquationIdVectorType &EquationId)
-  {
-    unsigned int local_size = RHS_Contribution.size();
-
-    if (BaseType::mCalculateReactionsFlag == false)
-    {
-      for (unsigned int i_local = 0; i_local < local_size; i_local++)
-      {
-        const unsigned int i_global = EquationId[i_local];
-
-        if (i_global < BaseType::mEquationSystemSize) //free dof
-        {
-          // ASSEMBLING THE SYSTEM VECTOR
-          double &b_value = b[i_global];
-          const double &rhs_value = RHS_Contribution[i_local];
-
-#pragma omp atomic
-          b_value += rhs_value;
-        }
-      }
-    }
-    else
-    {
-      TSystemVectorType &ReactionsVector = *BaseType::mpReactionsVector;
-      for (unsigned int i_local = 0; i_local < local_size; i_local++)
-      {
-        const unsigned int i_global = EquationId[i_local];
-
-        if (i_global < BaseType::mEquationSystemSize) //free dof
-        {
-          // ASSEMBLING THE SYSTEM VECTOR
-          double &b_value = b[i_global];
-          const double &rhs_value = RHS_Contribution[i_local];
-
-#pragma omp atomic
-          b_value += rhs_value;
-        }
-        else //fixed dof
-        {
-          double &b_value = ReactionsVector[i_global - BaseType::mEquationSystemSize];
-          const double &rhs_value = RHS_Contribution[i_local];
-
-#pragma omp atomic
-          b_value += rhs_value;
-        }
-      }
-    }
-  }
-
-  //**************************************************************************
-
-  void AssembleLHS_CompleteOnFreeRows(
-      TSystemMatrixType &A,
-      LocalSystemMatrixType &LHS_Contribution,
-      Element::EquationIdVectorType &EquationId)
-  {
-    unsigned int local_size = LHS_Contribution.size1();
-    for (unsigned int i_local = 0; i_local < local_size; i_local++)
-    {
-      unsigned int i_global = EquationId[i_local];
-      if (i_global < BaseType::mEquationSystemSize)
-      {
-        for (unsigned int j_local = 0; j_local < local_size; j_local++)
-        {
-          int j_global = EquationId[j_local];
-          A(i_global, j_global) += LHS_Contribution(i_local, j_local);
-        }
-      }
-    }
-  }
-
-  ///@}
-  ///@name Private Operations
-  ///@{
-
-  ///@}
-  ///@name Private  Access
-  ///@{
-
-  ///@}
-  ///@name Private Inquiry
-  ///@{
-
-  ///@}
-  ///@name Un accessible methods
-  ///@{
-
-  ///@}
-
-}; /* Class NodalResidualBasedEliminationBuilderAndSolverForFSI */
-
-///@}
-
-///@name Type Definitions
-///@{
-
-///@}
-
-} /* namespace Kratos.*/
-
-#endif /* KRATOS_NODAL_RESIDUAL_BASED_ELIMINATION_BUILDER_AND_SOLVER_FOR_FSI  defined */
->>>>>>> fc3a071e
+#endif /* KRATOS_NODAL_RESIDUAL_BASED_ELIMINATION_BUILDER_AND_SOLVER_FOR_FSI  defined */