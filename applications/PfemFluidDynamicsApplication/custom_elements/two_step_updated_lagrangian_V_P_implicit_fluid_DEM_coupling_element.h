//
//   Project Name:        KratosFluidDynamicsApplication $
//   Last modified by:    $Author:               AFranci $
//   Date:                $Date:           February 2016 $
//   Revision:            $Revision:                 0.0 $
//
//

#if !defined(KRATOS_TWO_STEP_UPDATED_LAGRANGIAN_V_P_IMPLICIT_FLUID_DEM_COUPLING_ELEMENT_H_INCLUDED)
#define KRATOS_TWO_STEP_UPDATED_LAGRANGIAN_V_P_IMPLICIT_FLUID_DEM_COUPLING_ELEMENT_H_INCLUDED

// System includes
#include <string>
#include <iostream>

// External includes

// Project includes
#include "containers/array_1d.h"
#include "includes/define.h"
/* #include "includes/element.h" */
#include "includes/serializer.h"
#include "geometries/geometry.h"
#include "utilities/math_utils.h"

#include "custom_elements/two_step_updated_lagrangian_V_P_implicit_fluid_element.h"

namespace Kratos
{

  ///@addtogroup FluidDynamicsApplication
  ///@{

  ///@name Kratos Globals
  ///@{

  ///@}
  ///@name Type Definitions
  ///@{

  ///@}
  ///@name  Enum's
  ///@{

  ///@}
  ///@name  Functions
  ///@{

  ///@}
  ///@name Kratos Classes
  ///@{

  /// A stabilized element for the incompressible Navier-Stokes equations.
  /**
   */
  template <unsigned int TDim>
  class TwoStepUpdatedLagrangianVPImplicitFluidDEMcouplingElement : public TwoStepUpdatedLagrangianVPImplicitFluidElement<TDim>
  {

  public:
    ///@name Type Definitions
    ///@{

    /// Pointer definition of TwoStepUpdatedLagrangianVPImplicitFluidDEMcouplingElement
    KRATOS_CLASS_INTRUSIVE_POINTER_DEFINITION(TwoStepUpdatedLagrangianVPImplicitFluidDEMcouplingElement);

    ///base type:
    typedef TwoStepUpdatedLagrangianVPImplicitFluidElement<TDim> BaseType;

    /// Node type (default is: Node<3>)
    typedef Node<3> NodeType;

    /// Geometry type (using with given NodeType)
    typedef Geometry<NodeType> GeometryType;

    /// Definition of nodes container type, redefined from GeometryType
    typedef Geometry<NodeType>::PointsArrayType NodesArrayType;

    /// Vector type for local contributions to the linear system
    typedef Vector VectorType;

    /// Matrix type for local contributions to the linear system
    typedef Matrix MatrixType;

    typedef std::size_t IndexType;

    typedef std::size_t SizeType;

    typedef std::vector<std::size_t> EquationIdVectorType;

    typedef std::vector<Dof<double>::Pointer> DofsVectorType;

    typedef PointerVectorSet<Dof<double>, IndexedObject> DofsArrayType;

    /// Type for shape function values container
    typedef Kratos::Vector ShapeFunctionsType;

    /// Type for a matrix containing the shape function gradients
    typedef Kratos::Matrix ShapeFunctionDerivativesType;

    /// Type for an array of shape function gradient matrices
    typedef GeometryType::ShapeFunctionsGradientsType ShapeFunctionDerivativesArrayType;

    typedef typename BaseType::PropertiesType PropertiesType;

    typedef typename BaseType::PropertiesType::Pointer pPropertiesType;

    typedef typename BaseType::ElementalVariables ElementalVariables;

    typedef GlobalPointersVector<Node<3>> NodeWeakPtrVectorType;
    ///@}
    ///@name Life Cycle
    ///@{

    //Constructors.

    /// Default constuctor.
    /**
       * @param NewId Index number of the new element (optional)
       */
    TwoStepUpdatedLagrangianVPImplicitFluidDEMcouplingElement(IndexType NewId = 0) : BaseType(NewId)
    {
    }

    /// Constructor using an array of nodes.
    /**
       * @param NewId Index of the new element
       * @param ThisNodes An array containing the nodes of the new element
       */
    TwoStepUpdatedLagrangianVPImplicitFluidDEMcouplingElement(IndexType NewId, const NodesArrayType &ThisNodes) : BaseType(NewId, ThisNodes)
    {
    }

    /// Constructor using a geometry object.
    /**
       * @param NewId Index of the new element
       * @param pGeometry Pointer to a geometry object
       */
    TwoStepUpdatedLagrangianVPImplicitFluidDEMcouplingElement(IndexType NewId, GeometryType::Pointer pGeometry) : BaseType(NewId, pGeometry)
    {
    }

    /// Constuctor using geometry and properties.
    /**
       * @param NewId Index of the new element
       * @param pGeometry Pointer to a geometry object
       * @param pProperties Pointer to the element's properties
       */
    TwoStepUpdatedLagrangianVPImplicitFluidDEMcouplingElement(IndexType NewId, GeometryType::Pointer pGeometry, pPropertiesType pProperties) : BaseType(NewId, pGeometry, pProperties)
    {
    }

    /// copy constructor

    TwoStepUpdatedLagrangianVPImplicitFluidDEMcouplingElement(TwoStepUpdatedLagrangianVPImplicitFluidDEMcouplingElement const &rOther) : BaseType(rOther)
    {
    }

    /// Destructor.
    virtual ~TwoStepUpdatedLagrangianVPImplicitFluidDEMcouplingElement()
    {
    }

    ///@}
    ///@name Operators
    ///@{

    ///@}
    ///@name Operations
    ///@{

    /// Create a new element of this type
    /**
       * Returns a pointer to a new TwoStepUpdatedLagrangianVPImplicitFluidDEMcouplingElement element, created using given input
       * @param NewId: the ID of the new element
       * @param ThisNodes: the nodes of the new element
       * @param pProperties: the properties assigned to the new element
       * @return a Pointer to the new element
       */
    Element::Pointer Create(IndexType NewId, NodesArrayType const &ThisNodes,
                            pPropertiesType pProperties) const override
    {
      return Element::Pointer(new TwoStepUpdatedLagrangianVPImplicitFluidDEMcouplingElement(NewId, BaseType::GetGeometry().Create(ThisNodes), pProperties));
    }

    Element::Pointer Clone(IndexType NewId, NodesArrayType const &ThisNodes) const override;

<<<<<<< HEAD
    void Initialize() override;
=======
    void Initialize(const ProcessInfo &rCurrentProcessInfo) override;
>>>>>>> 77633dd7

    /// Initializes the element and all geometric information required for the problem.
    void InitializeSolutionStep(const ProcessInfo &rCurrentProcessInfo) override;

    void InitializeNonLinearIteration(const ProcessInfo &rCurrentProcessInfo) override;

    void CalculateLeftHandSide(MatrixType &rLeftHandSideMatrix,
                               const ProcessInfo &rCurrentProcessInfo) override
    {
      KRATOS_TRY;
      KRATOS_THROW_ERROR(std::logic_error, "TwoStepUpdatedLagrangianVPImplicitFluidDEMcouplingElement::CalculateLeftHandSide not implemented", "");
      KRATOS_CATCH("");
    }

    void CalculateRightHandSide(VectorType &rRightHandSideVector,
                                const ProcessInfo &rCurrentProcessInfo) override
    {
      KRATOS_TRY;
      KRATOS_THROW_ERROR(std::logic_error, "TwoStepUpdatedLagrangianVPImplicitFluidDEMcouplingElement::CalculateRightHandSide not implemented", "");
      KRATOS_CATCH("");
    }

    // The following methods have different implementations depending on TDim
    /// Provides the global indices for each one of this element's local rows
    /**
       * this determines the elemental equation ID vector for all elemental
       * DOFs
       * @param rResult A vector containing the global Id of each row
       * @param rCurrentProcessInfo the current process info object (unused)
       */

    /// Returns a list of the element's Dofs
    /**
       * @param ElementalDofList the list of DOFs
       * @param rCurrentProcessInfo the current process info instance
       */

    ///@}
    ///@name Access
    ///@{

    ///@}
    ///@name Elemental Data
    ///@{

    /// Checks the input and that all required Kratos variables have been registered.
    /**
       * This function provides the place to perform checks on the completeness of the input.
       * It is designed to be called only once (or anyway, not often) typically at the beginning
       * of the calculations, so to verify that nothing is missing from the input
       * or that no common error is found.
       * @param rCurrentProcessInfo The ProcessInfo of the ModelPart that contains this element.
       * @return 0 if no errors were found.
       */
    int Check(const ProcessInfo &rCurrentProcessInfo) const override;

    ///@}
    ///@name Inquiry
    ///@{

    ///@}
    ///@name Input and output
    ///@{

    /// Turn back information as a string.
    std::string Info() const override
    {
      std::stringstream buffer;
      buffer << "TwoStepUpdatedLagrangianVPImplicitFluidDEMcouplingElement #" << BaseType::Id();
      return buffer.str();
    }

    /// Print information about this object.
    void PrintInfo(std::ostream &rOStream) const override
    {
      rOStream << "TwoStepUpdatedLagrangianVPImplicitFluidDEMcouplingElement" << TDim << "D";
    }

    //        /// Print object's data.
    //        virtual void PrintData(std::ostream& rOStream) const;

    ///@}
    ///@name Friends
    ///@{

    ///@}

  protected:
    ///@name Protected static Member Variables
    ///@{

    ///@}
    ///@name Protected member Variables
    ///@{

    ///@}
    ///@name Protected Operators
    ///@{

    ///@}
    ///@name Protected Operations
    ///@{

    void ComputeBoundRHSVector(VectorType &BoundRHSVector,
                               const ShapeFunctionsType &rN,
                               const double TimeStep,
                               const double BoundRHSCoeffAcc,
                               const double BoundRHSCoeffDev) override;

    void ComputeBoundRHSVectorComplete(VectorType &BoundRHSVector,
                                       const double TimeStep,
                                       const double BoundRHSCoeffAcc,
                                       const double BoundRHSCoeffDev,
                                       const VectorType SpatialDefRate);

    void CalculateTauFIC(double &TauOne,
                         double ElemSize,
                         const double Density,
                         const double Viscosity,
                         const ProcessInfo &rCurrentProcessInfo) override;

    void CalculateLocalContinuityEqForPressure(MatrixType &rLeftHandSideMatrix,
                                               VectorType &rRightHandSideVector,
                                               const ProcessInfo &rCurrentProcessInfo) override;

    ///@}
    ///@name Protected  Access
    ///@{

    ///@}
    ///@name Protected Inquiry
    ///@{

    ///@}
    ///@name Protected LifeCycle
    ///@{

    ///@}

  private:
    ///@name Static Member Variables
    ///@{

    ///@}
    ///@name Member Variables
    ///@{

    ///@}
    ///@name Serialization
    ///@{

    friend class Serializer;

    void save(Serializer &rSerializer) const override
    {
      KRATOS_SERIALIZE_SAVE_BASE_CLASS(rSerializer, Element);
    }

    void load(Serializer &rSerializer) override
    {
      KRATOS_SERIALIZE_LOAD_BASE_CLASS(rSerializer, Element);
    }

    ///@}
    ///@name Private Operators
    ///@{

    ///@}
    ///@name Private Operations
    ///@{

    ///@}
    ///@name Private  Access
    ///@{

    ///@}
    ///@name Private Inquiry
    ///@{

    ///@}
    ///@name Un accessible methods
    ///@{

    /// Assignment operator.
    TwoStepUpdatedLagrangianVPImplicitFluidDEMcouplingElement &operator=(TwoStepUpdatedLagrangianVPImplicitFluidDEMcouplingElement const &rOther);

    /* /// Copy constructor. */
    /* TwoStepUpdatedLagrangianVPImplicitFluidDEMcouplingElement(TwoStepUpdatedLagrangianVPImplicitFluidDEMcouplingElement const& rOther); */

    ///@}

  }; // Class TwoStepUpdatedLagrangianVPImplicitFluidDEMcouplingElement

  ///@}

  ///@name Type Definitions
  ///@{

  ///@}
  ///@name Input and output
  ///@{

  /// input stream function
  template <unsigned int TDim>
  inline std::istream &operator>>(std::istream &rIStream,
                                  TwoStepUpdatedLagrangianVPImplicitFluidDEMcouplingElement<TDim> &rThis)
  {
    return rIStream;
  }

  /// output stream function
  template <unsigned int TDim>
  inline std::ostream &operator<<(std::ostream &rOStream,
                                  const TwoStepUpdatedLagrangianVPImplicitFluidDEMcouplingElement<TDim> &rThis)
  {
    rThis.PrintInfo(rOStream);
    rOStream << std::endl;
    rThis.PrintData(rOStream);

    return rOStream;
  }

} // namespace Kratos.

#endif // KRATOS_TWO_STEP_UPDATED_LAGRANGIAN_V_P_FLUID_ELEMENT  defined<|MERGE_RESOLUTION|>--- conflicted
+++ resolved
@@ -185,11 +185,7 @@
 
     Element::Pointer Clone(IndexType NewId, NodesArrayType const &ThisNodes) const override;
 
-<<<<<<< HEAD
-    void Initialize() override;
-=======
     void Initialize(const ProcessInfo &rCurrentProcessInfo) override;
->>>>>>> 77633dd7
 
     /// Initializes the element and all geometric information required for the problem.
     void InitializeSolutionStep(const ProcessInfo &rCurrentProcessInfo) override;
