--- conflicted
+++ resolved
@@ -1,4 +1,3 @@
-<<<<<<< HEAD
 //
 //   Project Name:        KratosFluidDynamicsApplication $
 //   Last modified by:    $Author:               AFranci $
@@ -867,894 +866,4 @@
 
 } // namespace Kratos.
 
-#endif // KRATOS_TWO_STEP_UPDATED_LAGRANGIAN_ELEMENT  defined
-=======
-//
-//   Project Name:        KratosFluidDynamicsApplication $
-//   Last modified by:    $Author:               AFranci $
-//   Date:                $Date:              April 2018 $
-//   Revision:            $Revision:                 0.0 $
-//
-//
-
-#if !defined(KRATOS_TWO_STEP_UPDATED_LAGRANGIAN_ELEMENT_H_INCLUDED)
-#define KRATOS_TWO_STEP_UPDATED_LAGRANGIAN_ELEMENT_H_INCLUDED
-
-// System includes
-#include <string>
-#include <iostream>
-
-// External includes
-
-// Project includes
-#include "containers/array_1d.h"
-#include "includes/define.h"
-#include "includes/element.h"
-#include "includes/serializer.h"
-#include "geometries/geometry.h"
-#include "utilities/math_utils.h"
-#include "utilities/geometry_utilities.h"
-#include "includes/constitutive_law.h"
-
-#include "pfem_fluid_dynamics_application_variables.h"
-
-#include "includes/model_part.h"
-/* #include "includes/node.h" */
-
-namespace Kratos
-{
-
-  ///@addtogroup FluidDynamicsApplication
-  ///@{
-
-  ///@name Kratos Globals
-  ///@{
-
-  ///@}
-  ///@name Type Definitions
-  ///@{
-
-  ///@}
-  ///@name  Enum's
-  ///@{
-
-  ///@}
-  ///@name  Functions
-  ///@{
-
-  ///@}
-  ///@name Kratos Classes
-  ///@{
-
-  /// A stabilized element for the incompressible Navier-Stokes equations.
-  /**
-   */
-
-  template <unsigned int TDim>
-  class TwoStepUpdatedLagrangianElement : public Element
-  {
-
-  protected:
-    ///@name Protected static Member Variables
-    ///@{
-
-    ///@}
-    ///@name Protected member Variables
-    ///@{
-    typedef struct
-    {
-      unsigned int voigtsize;
-      // strain state
-      double DetFgrad;
-      double DetFgradVel;
-      double DeviatoricInvariant;
-      double EquivalentStrainRate;
-      double VolumetricDefRate;
-      VectorType SpatialDefRate;
-      VectorType MDGreenLagrangeMaterial;
-      MatrixType Fgrad;
-      MatrixType InvFgrad;
-      MatrixType FgradVel;
-      MatrixType InvFgradVel;
-      MatrixType SpatialVelocityGrad;
-      MatrixType ConstitutiveMatrix;
-      // Stress state
-      double MeanPressure;
-      VectorType CurrentTotalCauchyStress;
-      VectorType UpdatedTotalCauchyStress;
-      VectorType CurrentDeviatoricCauchyStress;
-      VectorType UpdatedDeviatoricCauchyStress;
-
-    } ElementalVariables;
-
-  public:
-    ///@name Type Definitions
-    ///@{
-
-    /// Pointer definition of TwoStepUpdatedLagrangianElement
-    KRATOS_CLASS_INTRUSIVE_POINTER_DEFINITION(TwoStepUpdatedLagrangianElement);
-
-    /// Node type (default is: Node<3>)
-    typedef Node<3> NodeType;
-
-    /// Geometry type (using with given NodeType)
-    typedef Geometry<NodeType> GeometryType;
-
-    /// Definition of nodes container type, redefined from GeometryType
-    typedef Geometry<NodeType>::PointsArrayType NodesArrayType;
-
-    /// Vector type for local contributions to the linear system
-    typedef Vector VectorType;
-
-    /// Matrix type for local contributions to the linear system
-    typedef Matrix MatrixType;
-
-    typedef std::size_t IndexType;
-
-    typedef std::size_t SizeType;
-
-    typedef std::vector<std::size_t> EquationIdVectorType;
-
-    typedef std::vector<Dof<double>::Pointer> DofsVectorType;
-
-    typedef PointerVectorSet<Dof<double>, IndexedObject> DofsArrayType;
-
-    /// Type for shape function values container
-    typedef Kratos::Vector ShapeFunctionsType;
-
-    /// Type for a matrix containing the shape function gradients
-    typedef Kratos::Matrix ShapeFunctionDerivativesType;
-
-    /// Type for an array of shape function gradient matrices
-    typedef GeometryType::ShapeFunctionsGradientsType ShapeFunctionDerivativesArrayType;
-
-    /* typedef Element::PropertiesType::Pointer PropertiesType::Pointer; */
-
-    typedef Element::PropertiesType PropertiesType;
-
-    /// Reference type definition for constitutive laws
-    typedef ConstitutiveLaw ConstitutiveLawType;
-
-    /// Pointer type for constitutive laws
-    typedef ConstitutiveLawType::Pointer ConstitutiveLawPointerType;
-
-    ///@}
-    ///@name Life Cycle
-    ///@{
-
-    //Constructors.
-
-    /// Default constuctor.
-    /**
-       * @param NewId Index number of the new element (optional)
-       */
-    TwoStepUpdatedLagrangianElement(IndexType NewId = 0) : Element(NewId)
-    {
-    }
-
-    /// Constructor using an array of nodes.
-    /**
-       * @param NewId Index of the new element
-       * @param ThisNodes An array containing the nodes of the new element
-       */
-    TwoStepUpdatedLagrangianElement(IndexType NewId, const NodesArrayType &ThisNodes) : Element(NewId, ThisNodes)
-    {
-    }
-
-    /// Constructor using a geometry object.
-    /**
-       * @param NewId Index of the new element
-       * @param pGeometry Pointer to a geometry object
-       */
-    TwoStepUpdatedLagrangianElement(IndexType NewId, GeometryType::Pointer pGeometry) : Element(NewId, pGeometry)
-    {
-    }
-
-    /// Constuctor using geometry and properties.
-    /**
-       * @param NewId Index of the new element
-       * @param pGeometry Pointer to a geometry object
-       * @param pProperties Pointer to the element's properties
-       */
-    TwoStepUpdatedLagrangianElement(IndexType NewId, GeometryType::Pointer pGeometry, PropertiesType::Pointer pProperties) : Element(NewId, pGeometry, pProperties)
-    {
-    }
-
-    /// copy constructor
-
-    TwoStepUpdatedLagrangianElement(TwoStepUpdatedLagrangianElement const &rOther);
-
-    /// Destructor.
-    virtual ~TwoStepUpdatedLagrangianElement()
-    {
-    }
-
-    ///@}
-    ///@name Operators
-    ///@{
-
-    ///@}
-    ///@name Operations
-    ///@{
-
-    /// Create a new element of this type
-    /**
-       * Returns a pointer to a new TwoStepUpdatedLagrangianElement element, created using given input
-       * @param NewId: the ID of the new element
-       * @param ThisNodes: the nodes of the new element
-       * @param pProperties: the properties assigned to the new element
-       * @return a Pointer to the new element
-       */
-    Element::Pointer Create(IndexType NewId, NodesArrayType const &ThisNodes,
-                            PropertiesType::Pointer pProperties) const override
-    {
-      return Element::Pointer(new TwoStepUpdatedLagrangianElement(NewId, GetGeometry().Create(ThisNodes), pProperties));
-    }
-
-    Element::Pointer Clone(IndexType NewId, NodesArrayType const &ThisNodes) const override;
-
-    void Initialize() override{};
-
-    /// Initializes the element and all geometric information required for the problem.
-    void InitializeSolutionStep(ProcessInfo &rCurrentProcessInfo) override{};
-
-    void InitializeNonLinearIteration(ProcessInfo &rCurrentProcessInfo) override{};
-
-    /// Calculate the element's local contribution to the system for the current step.
-    void CalculateLocalSystem(MatrixType &rLeftHandSideMatrix,
-                              VectorType &rRightHandSideVector,
-                              ProcessInfo &rCurrentProcessInfo) override{};
-
-    void CalculateLeftHandSide(MatrixType &rLeftHandSideMatrix,
-                               ProcessInfo &rCurrentProcessInfo) override
-    {
-      KRATOS_TRY;
-      KRATOS_THROW_ERROR(std::logic_error, "TwoStepUpdatedLagrangianElement::CalculateLeftHandSide not implemented", "");
-      KRATOS_CATCH("");
-    }
-
-    void CalculateRightHandSide(VectorType &rRightHandSideVector,
-                                ProcessInfo &rCurrentProcessInfo) override{};
-
-    /* virtual void CalculateRightHandSideMomentum(VectorType& rRightHandSideVector, */
-    /* 						  ProcessInfo& rCurrentProcessInfo){}; */
-
-    // The following methods have different implementations depending on TDim
-    /// Provides the global indices for each one of this element's local rows
-    /**
-       * this determines the elemental equation ID vector for all elemental
-       * DOFs
-       * @param rResult A vector containing the global Id of each row
-       * @param rCurrentProcessInfo the current process info object (unused)
-       */
-    void EquationIdVector(EquationIdVectorType &rResult,
-                          ProcessInfo &rCurrentProcessInfo) override;
-
-    /// Returns a list of the element's Dofs
-    /**
-       * @param ElementalDofList the list of DOFs
-       * @param rCurrentProcessInfo the current process info instance
-       */
-    void GetDofList(DofsVectorType &rElementalDofList,
-                    ProcessInfo &rCurrentProcessInfo) override;
-
-    GeometryData::IntegrationMethod GetIntegrationMethod() const override;
-
-    virtual void UpdateCauchyStress(unsigned int g, ProcessInfo &rCurrentProcessInfo){};
-
-    virtual void InitializeElementalVariables(ElementalVariables &rElementalVariables){};
-
-    void CalculateDeltaPosition(Matrix &rDeltaPosition);
-
-    void AddExplicitContribution(const VectorType &rRHSVector,
-                                 const Variable<VectorType> &rRHSVariable,
-                                 const Variable<array_1d<double, 3>> &rDestinationVariable,
-                                 const ProcessInfo &rCurrentProcessInfo) override{};
-
-    void AddExplicitContribution(const VectorType &rRHSVector,
-                                 const Variable<VectorType> &rRHSVariable,
-                                 const Variable<double> &rDestinationVariable,
-                                 const ProcessInfo &rCurrentProcessInfo) override{};
-    ///@}
-    ///@name Access
-    ///@{
-
-    ///@}
-    ///@name Elemental Data
-    ///@{
-
-    /// Checks the input and that all required Kratos variables have been registered.
-    /**
-       * This function provides the place to perform checks on the completeness of the input.
-       * It is designed to be called only once (or anyway, not often) typically at the beginning
-       * of the calculations, so to verify that nothing is missing from the input
-       * or that no common error is found.
-       * @param rCurrentProcessInfo The ProcessInfo of the ModelPart that contains this element.
-       * @return 0 if no errors were found.
-       */
-    int Check(const ProcessInfo &rCurrentProcessInfo) const override { return 0; };
-
-    ///@}
-    ///@name Inquiry
-    ///@{
-
-    ///@}
-    ///@name Input and output
-    ///@{
-
-    /// Turn back information as a string.
-    std::string Info() const override
-    {
-      std::stringstream buffer;
-      buffer << "TwoStepUpdatedLagrangianElement #" << Id();
-      return buffer.str();
-    }
-
-    /// Print information about this object.
-    void PrintInfo(std::ostream &rOStream) const override {}
-
-    //        /// Print object's data.
-    //        virtual void PrintData(std::ostream& rOStream) const;
-
-    ///@}
-    ///@name Friends
-    ///@{
-
-    ///@}
-  protected:
-    double mMaterialDeviatoricCoefficient = 0;
-    double mMaterialVolumetricCoefficient = 0;
-    double mMaterialDensity = 0;
-
-    ///@name Protected static Member Variables
-    ///@{
-
-    ///@}
-    ///@name Protected member Variables
-    ///@{
-
-    ConstitutiveLaw::Pointer mpConstitutiveLaw = nullptr;
-
-    ///@}
-    ///@name Protected Operators
-    ///@{
-
-    ///@}
-    ///@name Protected Operations
-    ///@{
-
-    virtual void GetValueOnIntegrationPoints(const Variable<bool> &rVariable,
-                                             std::vector<bool> &rOutput,
-                                             const ProcessInfo &rCurrentProcessInfo) override{};
-
-    virtual void GetValueOnIntegrationPoints(const Variable<double> &rVariable,
-                                             std::vector<double> &rOutput,
-                                             const ProcessInfo &rCurrentProcessInfo) override{};
-
-    virtual void GetValueOnIntegrationPoints(const Variable<Vector> &rVariable,
-                                             std::vector<Vector> &rOutput,
-                                             const ProcessInfo &rCurrentProcessInfo) override{};
-
-    virtual void GetValueOnIntegrationPoints(const Variable<array_1d<double, 3>> &rVariable,
-                                             std::vector<array_1d<double, 3>> &rOutput,
-                                             const ProcessInfo &rCurrentProcessInfo) override{};
-
-    virtual void CalculateLocalMomentumEquations(MatrixType &rLeftHandSideMatrix,
-                                                 VectorType &rRightHandSideVector,
-                                                 ProcessInfo &rCurrentProcessInfo){};
-
-    virtual void CalculateLocalContinuityEqForPressure(MatrixType &rLeftHandSideMatrix,
-                                                       VectorType &rRightHandSideVector,
-                                                       ProcessInfo &rCurrentProcessInfo){};
-
-    virtual void CalculateExplicitContinuityEquation(MatrixType &rLeftHandSideMatrix,
-                                                     VectorType &rRightHandSideVector,
-                                                     ProcessInfo &rCurrentProcessInfo){};
-
-    virtual double GetThetaMomentum()
-    {
-      std::cout << "I SHOULD NOT ENTER HERE!" << std::endl;
-      return 0.0;
-    };
-
-    virtual double GetThetaContinuity()
-    {
-      std::cout << "I SHOULD NOT ENTER HERE!" << std::endl;
-      return 0.0;
-    };
-
-    void VelocityEquationIdVector(EquationIdVectorType &rResult,
-                                  ProcessInfo &rCurrentProcessInfo);
-
-    void PressureEquationIdVector(EquationIdVectorType &rResult,
-                                  ProcessInfo &rCurrentProcessInfo);
-
-    void GetVelocityDofList(DofsVectorType &rElementalDofList,
-                            ProcessInfo &rCurrentProcessInfo);
-
-    void GetPressureDofList(DofsVectorType &rElementalDofList,
-                            ProcessInfo &rCurrentProcessInfo);
-
-    void CalcMeanVelocity(double &meanVelocity,
-                          const int Step);
-
-    void CalcMeanPressure(double &meanPressure,
-                          const int Step);
-
-    void GetPressureValues(Vector &rValues,
-                           const int Step = 0);
-
-    void GetFluidFractionRateValues(Vector &rValues);
-
-    void GetFluidFractionRateOldValues(Vector &rValues);
-
-    void GetDensityValues(Vector &rValues,
-                          const int Step = 0);
-
-    void GetVelocityValues(Vector &rValues,
-                           const int Step = 0);
-
-    void GetDisplacementValues(Vector &rValues,
-                               const int Step = 0);
-
-    void GetPositions(Vector &rValues,
-                      const ProcessInfo &rCurrentProcessInfo,
-                      const double theta);
-
-    void GetAccelerationValues(Vector &rValues,
-                               const int Step = 0);
-
-    void GetPressureVelocityValues(Vector &rValues,
-                                   const int Step);
-
-    void GetElementalAcceleration(Vector &rValues,
-                                  const int Step,
-                                  const double TimeStep);
-
-    /// Determine integration point weights and shape funcition derivatives from the element's geometry.
-    void CalculateGeometryData(ShapeFunctionDerivativesArrayType &rDN_DX,
-                               Matrix &rNContainer,
-                               Vector &rGaussWeights);
-
-    void CalculateGeometryData(Vector &rGaussWeights);
-    double ElementSize(/*ShapeFunctionDerivativesType& rDN_DX*/);
-
-    /**
-       * @brief EquivalentStrainRate Calculate the second invariant of the strain rate tensor GammaDot = (2SijSij)^0.5.
-       *
-       * @note Our implementation of non-Newtonian consitutive models such as Bingham relies on this funcition being
-       * defined on all fluid elements.
-       *
-       * @param rDN_DX Shape function derivatives at the integration point.
-       * @return GammaDot = (2SijSij)^0.5.
-       */
-    double EquivalentStrainRate(const ShapeFunctionDerivativesType &rDN_DX) const;
-
-    /// Add integration point contribution to the mass matrix.
-    /**
-       * A constistent mass matrix is used.
-       * @param rMassMatrix The local matrix where the result will be added.
-       * @param rN Elemental shape functions.
-       * @param Weight Multiplication coefficient for the matrix, typically Density times integration point weight.
-       */
-    void CalculateMassMatrix(Matrix &rMassMatrix,
-                             ProcessInfo &rCurrentProcessInfo) override{};
-
-    /* virtual void CalculateMassMatrixMomentum(Matrix& rMassMatrix, */
-    /* 				       ProcessInfo& rCurrentProcessInfo){}; */
-
-    /* void InitializeSystemMatrices(MatrixType& rLeftHandSideMatrix, */
-    /* 				    VectorType& rRightHandSideVector, */
-    /* 				    Flags& rCalculationFlags); */
-
-    void ComputeMassMatrix(Matrix &rMassMatrix,
-                           const ShapeFunctionsType &rN,
-                           const double Weight,
-                           double &MeanValue);
-
-    void ComputeLumpedMassMatrix(Matrix &rMassMatrix,
-                                 const double Weight,
-                                 double &MeanValue);
-
-    void AddExternalForces(Vector &rRHSVector,
-                           const double Density,
-                           const ShapeFunctionsType &rN,
-                           const double Weight);
-
-    void AddInternalForces(Vector &rRHSVector,
-                           const ShapeFunctionDerivativesType &rDN_DX,
-                           ElementalVariables &rElementalVariables,
-                           const double Weight);
-
-    void ComputeBulkMatrixLump(MatrixType &BulkMatrix,
-                               const double Weight);
-
-    void ComputeBulkMatrixConsistent(MatrixType &BulkMatrix,
-                                     const double Weight);
-
-    void ComputeBulkMatrix(MatrixType &BulkMatrix,
-                           const ShapeFunctionsType &rN,
-                           const double Weight);
-
-    virtual void ComputeBulkMatrixRHS(MatrixType &BulkMatrix,
-                                      const double Weight){};
-
-    bool CalcMechanicsUpdated(ElementalVariables &rElementalVariables,
-                              const ProcessInfo &rCurrentProcessInfo,
-                              const ShapeFunctionDerivativesType &rDN_DX,
-                              unsigned int g);
-
-    bool CalcStrainRate(ElementalVariables &rElementalVariables,
-                        const ProcessInfo &rCurrentProcessInfo,
-                        const ShapeFunctionDerivativesType &rDN_DX,
-                        const double theta);
-
-    bool CalcCompleteStrainRate(ElementalVariables &rElementalVariables,
-                                const ProcessInfo &rCurrentProcessInfo,
-                                const ShapeFunctionDerivativesType &rDN_DX,
-                                const double theta);
-
-    void CalcVelDefGrad(const ShapeFunctionDerivativesType &rDN_DX,
-                        MatrixType &FgradVel,
-                        const double theta);
-
-    void CalcVelDefGradAndInverse(const ShapeFunctionDerivativesType &rDN_DX,
-                                  MatrixType &FgradVel,
-                                  MatrixType &invFgradVel,
-                                  double &FVelJacobian,
-                                  const double theta);
-
-    void CalcFGrad(const ShapeFunctionDerivativesType &rDN_DX,
-                   MatrixType &Fgrad,
-                   MatrixType &invFgrad,
-                   double &FJacobian,
-                   const ProcessInfo &rCurrentProcessInfo,
-                   const double theta);
-
-    void CalcVolumetricDefRate(const ShapeFunctionDerivativesType &rDN_DX,
-                               double &volumetricDefRate,
-                               MatrixType &invGradDef,
-                               const double theta);
-
-    void CalcVolDefRateFromSpatialVelGrad(double &volumetricDefRate,
-                                          MatrixType &SpatialVelocityGrad);
-
-    void CalcSpatialVelocityGrad(MatrixType &invFgrad,
-                                 MatrixType &VelDefgrad,
-                                 MatrixType &SpatialVelocityGrad);
-
-    void CalcMDGreenLagrangeMaterial(MatrixType &Fgrad,
-                                     MatrixType &VelDefgrad,
-                                     VectorType &MDGreenLagrangeMaterial);
-
-    void CalcSpatialDefRate(VectorType &MDGreenLagrangeMaterial,
-                            MatrixType &invFgrad,
-                            VectorType &SpatialDefRate);
-
-    void CalcDeviatoricInvariant(VectorType &SpatialDefRate,
-                                 double &DeviatoricInvariant);
-
-    void CalcEquivalentStrainRate(VectorType &SpatialDefRate,
-                                  double &EquivalentStrainRate);
-
-    double CalcNormalProjectionDefRate(const VectorType &SpatialDefRate,
-                                       const array_1d<double, 3> NormalVector);
-
-    double CalcNormalProjectionDefRate(VectorType &SpatialDefRate);
-
-    void CheckStrain1(double &VolumetricDefRate,
-                      MatrixType &SpatialVelocityGrad);
-
-    void CheckStrain2(MatrixType &SpatialVelocityGrad,
-                      MatrixType &Fgrad,
-                      MatrixType &VelDefgrad);
-
-    bool CheckStrain3(VectorType &SpatialDefRate,
-                      MatrixType &SpatialVelocityGrad);
-
-    virtual void CalcElasticPlasticCauchySplitted(ElementalVariables &rElementalVariables, double TimeStep,
-                                                  unsigned int g, const ProcessInfo &rCurrentProcessInfo, double &Density,
-                                                  double &DeviatoricCoeff, double &VolumetricCoeff){};
-
-    /// Write the value of a variable at a point inside the element to a double
-    /**
-       * Evaluate a nodal variable in the point where the form functions take the
-       * values given by rShapeFunc and write the result to rResult.
-       * This is an auxiliary function used to compute values in integration points.
-       * @param rResult: The variable where the value will be added to
-       * @param rVariable: The nodal variable to be read
-       * @param rShapeFunc: The values of the form functions in the point
-       */
-    template <class TVariableType>
-    void EvaluateInPoint(TVariableType &rResult,
-                         const Kratos::Variable<TVariableType> &Var,
-                         const ShapeFunctionsType &rShapeFunc)
-    {
-      GeometryType &rGeom = this->GetGeometry();
-      const SizeType NumNodes = rGeom.PointsNumber();
-
-      rResult = rShapeFunc[0] * rGeom[0].FastGetSolutionStepValue(Var);
-
-      for (SizeType i = 1; i < NumNodes; i++)
-      {
-        rResult += rShapeFunc[i] * rGeom[i].FastGetSolutionStepValue(Var);
-      }
-    }
-
-    template <class TVariableType>
-    void EvaluatePropertyFromANotRigidNode(TVariableType &rResult,
-                                           const Kratos::Variable<TVariableType> &Var)
-    {
-      GeometryType &rGeom = this->GetGeometry();
-      const SizeType NumNodes = rGeom.PointsNumber();
-      bool found = false;
-      for (SizeType i = 0; i < NumNodes; i++)
-      {
-        if (rGeom[i].IsNot(RIGID))
-        {
-          rResult = rGeom[i].FastGetSolutionStepValue(Var);
-          found = true;
-          break;
-        }
-      }
-      if (found == false)
-        std::cout << "ATTENTION! NO PROPERTIES HAVE BEEN FOUNDED FOR THIS ELEMENT! X,Y " << rGeom[1].X() << "," << rGeom[1].Y() << std::endl;
-    }
-
-    /// Write the value of a variable at a point inside the element to a double
-    /**
-       * Evaluate a nodal variable in the point where the form functions take the
-       * values given by rShapeFunc and write the result to rResult.
-       * This is an auxiliary function used to compute values in integration points.
-       * @param rResult The variable where the value will be added to
-       * @param rVariable The nodal variable to be read
-       * @param rShapeFunc The values of the form functions in the point
-       * @param Step Number of time steps back
-       */
-    template <class TVariableType>
-    void EvaluateInPoint(TVariableType &rResult,
-                         const Kratos::Variable<TVariableType> &Var,
-                         const ShapeFunctionsType &rShapeFunc,
-                         const IndexType Step)
-    {
-      GeometryType &rGeom = this->GetGeometry();
-      const SizeType NumNodes = rGeom.PointsNumber();
-
-      rResult = rShapeFunc[0] * rGeom[0].FastGetSolutionStepValue(Var, Step);
-
-      for (SizeType i = 1; i < NumNodes; i++)
-      {
-        rResult += rShapeFunc[i] * rGeom[i].FastGetSolutionStepValue(Var, Step);
-      }
-    }
-
-    void EvaluateGradientInPoint(array_1d<double, TDim> &rResult,
-                                 const Kratos::Variable<double> &Var,
-                                 const ShapeFunctionDerivativesType &rDN_DX)
-    {
-      GeometryType &rGeom = this->GetGeometry();
-      const SizeType NumNodes = rGeom.PointsNumber();
-
-      const double &var = rGeom[0].FastGetSolutionStepValue(Var);
-      for (SizeType d = 0; d < TDim; ++d)
-        rResult[d] = rDN_DX(0, d) * var;
-
-      for (SizeType i = 1; i < NumNodes; i++)
-      {
-        const double &var = rGeom[i].FastGetSolutionStepValue(Var);
-        for (SizeType d = 0; d < TDim; ++d)
-          rResult[d] += rDN_DX(i, d) * var;
-      }
-    }
-
-    void EvaluateDivergenceInPoint(double &rResult,
-                                   const Kratos::Variable<array_1d<double, 3>> &Var,
-                                   const ShapeFunctionDerivativesType &rDN_DX)
-    {
-      GeometryType &rGeom = this->GetGeometry();
-      const SizeType NumNodes = rGeom.PointsNumber();
-
-      rResult = 0.0;
-      for (SizeType i = 0; i < NumNodes; i++)
-      {
-        const array_1d<double, 3> &var = rGeom[i].FastGetSolutionStepValue(Var);
-        for (SizeType d = 0; d < TDim; ++d)
-        {
-          rResult += rDN_DX(i, d) * var[d];
-        }
-      }
-    }
-
-    /// Helper function to print results on gauss points
-    /** Reads a variable from the element's database and returns it in a format
-       * that can be used by GetValueOnIntegrationPoints functions.
-       * @see GetValueOnIntegrationPoints
-       */
-    template <class TValueType>
-    void GetElementalValueForOutput(const Kratos::Variable<TValueType> &rVariable,
-                                    std::vector<TValueType> &rOutput)
-    {
-      unsigned int NumValues = this->GetGeometry().IntegrationPointsNumber(GeometryData::GI_GAUSS_1);
-      /* unsigned int NumValues = this->GetGeometry().IntegrationPointsNumber(GeometryData::GI_GAUSS_4); */
-      rOutput.resize(NumValues);
-      /*
-	    The cast is done to avoid modification of the element's data. Data modification
-	    would happen if rVariable is not stored now (would initialize a pointer to &rVariable
-	    with associated value of 0.0). This is catastrophic if the variable referenced
-	    goes out of scope.
-	  */
-      const TwoStepUpdatedLagrangianElement<TDim> *const_this = static_cast<const TwoStepUpdatedLagrangianElement<TDim> *>(this);
-      const TValueType &Val = const_this->GetValue(rVariable);
-
-      for (unsigned int i = 0; i < NumValues; i++)
-      {
-        rOutput[i] = Val;
-      }
-    }
-
-    void GetOutwardsUnitNormalForTwoPoints(array_1d<double, 3> &NormalVector,
-                                           unsigned int idA,
-                                           unsigned int idB,
-                                           unsigned int otherId)
-    {
-      GeometryType &rGeom = this->GetGeometry();
-      double deltaX = rGeom[idB].X() - rGeom[idA].X();
-      double deltaY = rGeom[idB].Y() - rGeom[idA].Y();
-      double elementSize = sqrt(deltaX * deltaX + deltaY * deltaY); // this is just to have an idea of the size of the element
-      if (fabs(deltaX) > fabs(deltaY))
-      { //to avoid division by zero or small numbers
-        NormalVector[0] = -deltaY / deltaX;
-        NormalVector[1] = 1.0;
-        double normNormal = NormalVector[0] * NormalVector[0] + NormalVector[1] * NormalVector[1];
-        NormalVector *= 1.0 / sqrt(normNormal);
-      }
-      else
-      {
-        NormalVector[0] = 1.0;
-        NormalVector[1] = -deltaX / deltaY;
-        double normNormal = NormalVector[0] * NormalVector[0] + NormalVector[1] * NormalVector[1];
-        NormalVector *= 1.0 / sqrt(normNormal);
-      }
-      //to determine if the computed normal outwards or inwards
-      const array_1d<double, 3> MeanPoint = (rGeom[idB].Coordinates() + rGeom[idA].Coordinates()) * 0.5;
-      const array_1d<double, 3> DistanceA = rGeom[otherId].Coordinates() - (MeanPoint + NormalVector * elementSize);
-      const array_1d<double, 3> DistanceB = rGeom[otherId].Coordinates() - (MeanPoint - NormalVector * elementSize);
-      const double normA = DistanceA[0] * DistanceA[0] + DistanceA[1] * DistanceA[1];
-      const double normB = DistanceB[0] * DistanceB[0] + DistanceB[1] * DistanceB[1];
-      if (normB > normA)
-      {
-        NormalVector *= -1.0;
-      }
-    }
-
-    void GetOutwardsUnitNormalForThreePoints(array_1d<double, 3> &NormalVector,
-                                             unsigned int idA,
-                                             unsigned int idB,
-                                             unsigned int idC,
-                                             unsigned int otherId)
-    {
-      GeometryType &rGeom = this->GetGeometry();
-      const array_1d<double, 3> TangentXi = rGeom[idB].Coordinates() - rGeom[idA].Coordinates();
-      const array_1d<double, 3> TangentEta = rGeom[idC].Coordinates() - rGeom[idA].Coordinates();
-
-      MathUtils<double>::CrossProduct(NormalVector, TangentXi, TangentEta);
-      double normNormal = NormalVector[0] * NormalVector[0] + NormalVector[1] * NormalVector[1] + NormalVector[2] * NormalVector[2];
-      NormalVector *= 1.0 / sqrt(normNormal);
-
-      //to determine if the computed normal outwards or inwards
-      double deltaX = rGeom[idB].X() - rGeom[idA].X();
-      double deltaY = rGeom[idB].Y() - rGeom[idA].Y();
-      double deltaZ = rGeom[idB].Z() - rGeom[idA].Z();
-      double elementSize = sqrt(deltaX * deltaX + deltaY * deltaY + deltaZ * deltaZ); // this is just to have an idea of the size of the element
-      const array_1d<double, 3> MeanPoint = (rGeom[idC].Coordinates() + rGeom[idB].Coordinates() + rGeom[idA].Coordinates()) / 3.0;
-      const array_1d<double, 3> DistanceA = rGeom[otherId].Coordinates() - (MeanPoint + NormalVector * elementSize);
-      const array_1d<double, 3> DistanceB = rGeom[otherId].Coordinates() - (MeanPoint - NormalVector * elementSize);
-      const double normA = DistanceA[0] * DistanceA[0] + DistanceA[1] * DistanceA[1] + DistanceA[2] * DistanceA[2];
-      const double normB = DistanceB[0] * DistanceB[0] + DistanceB[1] * DistanceB[1] + DistanceB[2] * DistanceB[2];
-      if (normB > normA)
-      {
-        NormalVector *= -1.0;
-      }
-    }
-
-    ///@}
-    ///@name Protected  Access
-    ///@{
-
-    ///@}
-    ///@name Protected Inquiry
-    ///@{
-
-    ///@}
-    ///@name Protected LifeCycle
-    ///@{
-
-    ///@}
-
-  private:
-    ///@name Static Member Variables
-    ///@{
-
-    ///@}
-    ///@name Member Variables
-    ///@{
-
-    ///@}
-    ///@name Serialization
-    ///@{
-
-    friend class Serializer;
-
-    void save(Serializer &rSerializer) const override
-    {
-      KRATOS_SERIALIZE_SAVE_BASE_CLASS(rSerializer, Element);
-    }
-
-    void load(Serializer &rSerializer) override
-    {
-      KRATOS_SERIALIZE_LOAD_BASE_CLASS(rSerializer, Element);
-    }
-
-    ///@}
-    ///@name Private Operators
-    ///@{
-
-    ///@}
-    ///@name Private Operations
-    ///@{
-
-    ///@}
-    ///@name Private  Access
-    ///@{
-
-    ///@}
-    ///@name Private Inquiry
-    ///@{
-
-    ///@}
-    ///@name Un accessible methods
-    ///@{
-
-    /// Assignment operator.
-    TwoStepUpdatedLagrangianElement &operator=(TwoStepUpdatedLagrangianElement const &rOther);
-
-    /* /// Copy constructor. */
-    /* TwoStepUpdatedLagrangianElement(TwoStepUpdatedLagrangianElement const& rOther); */
-
-    ///@}
-
-  }; // Class TwoStepUpdatedLagrangianElement
-
-  ///@}
-
-  ///@name Type Definitions
-  ///@{
-
-  ///@}
-  ///@name Input and output
-  ///@{
-
-  /// input stream function
-  template <unsigned int TDim>
-  inline std::istream &operator>>(std::istream &rIStream,
-                                  TwoStepUpdatedLagrangianElement<TDim> &rThis)
-  {
-    return rIStream;
-  }
-
-  /// output stream function
-  template <unsigned int TDim>
-  inline std::ostream &operator<<(std::ostream &rOStream,
-                                  const TwoStepUpdatedLagrangianElement<TDim> &rThis)
-  {
-    rThis.PrintInfo(rOStream);
-    rOStream << std::endl;
-    rThis.PrintData(rOStream);
-
-    return rOStream;
-  }
-
-} // namespace Kratos.
-
-#endif // KRATOS_TWO_STEP_UPDATED_LAGRANGIAN_ELEMENT  defined
->>>>>>> 666d8266
+#endif // KRATOS_TWO_STEP_UPDATED_LAGRANGIAN_ELEMENT  defined