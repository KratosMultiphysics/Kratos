//
//   Project Name:        KratosFluidDynamicsApplication $
//   Last modified by:    $Author:               AFranci $
//   Date:                $Date:              April 2018 $
//   Revision:            $Revision:                 0.0 $
//
//

#if !defined(KRATOS_TWO_STEP_UPDATED_LAGRANGIAN_V_P_EXPLICIT_ELEMENT_H_INCLUDED )
#define  KRATOS_TWO_STEP_UPDATED_LAGRANGIAN_V_P_EXPLICIT_ELEMENT_H_INCLUDED

// System includes
#include <string>
#include <iostream>

// External includes


// Project includes
#include "containers/array_1d.h"
#include "includes/define.h"
/* #include "includes/element.h" */
#include "includes/serializer.h"
#include "geometries/geometry.h"
#include "utilities/math_utils.h"
#include "utilities/geometry_utilities.h"

#include "pfem_fluid_dynamics_application_variables.h"

#include "custom_elements/two_step_updated_lagrangian_element.h"

#include "includes/model_part.h"
/* #include "includes/node.h" */

namespace Kratos
{

  ///@addtogroup FluidDynamicsApplication
  ///@{

  ///@name Kratos Globals
  ///@{

  ///@}
  ///@name Type Definitions
  ///@{

  ///@}
  ///@name  Enum's
  ///@{

  ///@}
  ///@name  Functions
  ///@{

  ///@}
  ///@name Kratos Classes
  ///@{

  /// A stabilized element for the incompressible Navier-Stokes equations.
  /**
   */

  template< unsigned int TDim >
    class TwoStepUpdatedLagrangianVPExplicitElement : public TwoStepUpdatedLagrangianElement<TDim>
    /* class TwoStepUpdatedLagrangianVPExplicitElement : public Element */
    {

    protected:


      ///@name Protected static Member Variables
      ///@{


      ///@}
      ///@name Protected member Variables
      ///@{


    public:
      ///@name Type Definitions
      ///@{

      /// Pointer definition of TwoStepUpdatedLagrangianVPExplicitElement
      KRATOS_CLASS_INTRUSIVE_POINTER_DEFINITION(TwoStepUpdatedLagrangianVPExplicitElement);


      ///base type:
      typedef TwoStepUpdatedLagrangianElement<TDim> BaseType;
      /* typedef Element BaseType; */

      /// Node type (default is: Node<3>)
      typedef Node <3> NodeType;

      /// Geometry type (using with given NodeType)
      typedef Geometry<NodeType> GeometryType;

      /// Definition of nodes container type, redefined from GeometryType
      typedef Geometry<NodeType>::PointsArrayType NodesArrayType;

      /// Vector type for local contributions to the linear system
      typedef Kratos::Vector VectorType;

      /// Matrix type for local contributions to the linear system
      typedef Kratos::Matrix MatrixType;

      typedef std::size_t IndexType;

      typedef std::size_t SizeType;

      typedef std::vector<std::size_t> EquationIdVectorType;

      typedef std::vector< Dof<double>::Pointer > DofsVectorType;

      typedef PointerVectorSet<Dof<double>, IndexedObject> DofsArrayType;

      /// Type for shape function values container
      typedef Kratos::Vector ShapeFunctionsType;

      /// Type for a matrix containing the shape function gradients
      typedef Kratos::Matrix ShapeFunctionDerivativesType;

      /// Type for an array of shape function gradient matrices
      typedef GeometryType::ShapeFunctionsGradientsType ShapeFunctionDerivativesArrayType;

      /* typedef Element::PropertiesType::Pointer PropertiesType::Pointer; */

      typedef typename BaseType::PropertiesType PropertiesType;

      typedef typename BaseType::PropertiesType::Pointer pPropertiesType;

      typedef typename BaseType::ElementalVariables ElementalVariables;

      ///@}
      ///@name Life Cycle
      ///@{

      //Constructors.

      /// Default constuctor.
      /**
       * @param NewId Index number of the new element (optional)
       */
    TwoStepUpdatedLagrangianVPExplicitElement(IndexType NewId = 0) :
      BaseType(NewId)
      {}

      /// Constructor using an array of nodes.
      /**
       * @param NewId Index of the new element
       * @param ThisNodes An array containing the nodes of the new element
       */
    TwoStepUpdatedLagrangianVPExplicitElement(IndexType NewId, const NodesArrayType& ThisNodes) :
      BaseType(NewId, ThisNodes)
        {}

      /// Constructor using a geometry object.
      /**
       * @param NewId Index of the new element
       * @param pGeometry Pointer to a geometry object
       */
    TwoStepUpdatedLagrangianVPExplicitElement(IndexType NewId, GeometryType::Pointer pGeometry) :
      BaseType(NewId, pGeometry)
        {}

      /// Constuctor using geometry and properties.
      /**
       * @param NewId Index of the new element
       * @param pGeometry Pointer to a geometry object
       * @param pProperties Pointer to the element's properties
       */
    TwoStepUpdatedLagrangianVPExplicitElement(IndexType NewId, GeometryType::Pointer pGeometry, pPropertiesType pProperties) :
      BaseType(NewId, pGeometry, pProperties)
        {}



      /// copy constructor

    TwoStepUpdatedLagrangianVPExplicitElement(TwoStepUpdatedLagrangianVPExplicitElement const& rOther):
      BaseType(rOther)
      {}

      /// Destructor.
      virtual ~TwoStepUpdatedLagrangianVPExplicitElement()
        {}


      ///@}
      ///@name Operators
      ///@{


      ///@}
      ///@name Operations
      ///@{

      /// Create a new element of this type
      /**
       * Returns a pointer to a new TwoStepUpdatedLagrangianVPExplicitElement element, created using given input
       * @param NewId: the ID of the new element
       * @param ThisNodes: the nodes of the new element
       * @param pProperties: the properties assigned to the new element
       * @return a Pointer to the new element
       */
      Element::Pointer Create(IndexType NewId, NodesArrayType const& ThisNodes,
			      pPropertiesType pProperties) const override
        {
	  return Element::Pointer(new TwoStepUpdatedLagrangianVPExplicitElement(NewId, BaseType::GetGeometry().Create(ThisNodes), pProperties));
        }


      Element::Pointer Clone(IndexType NewId, NodesArrayType const& ThisNodes) const override;

      void Initialize() override;

      /// Initializes the element and all geometric information required for the problem.
      void InitializeSolutionStep(ProcessInfo &rCurrentProcessInfo) override{};


      void InitializeNonLinearIteration(ProcessInfo &rCurrentProcessInfo) override{};

      /// Calculate the element's local contribution to the system for the current step.
      void CalculateLocalSystem(MatrixType& rLeftHandSideMatrix,
				VectorType& rRightHandSideVector,
				ProcessInfo& rCurrentProcessInfo) override;


      void CalculateLeftHandSide(MatrixType& rLeftHandSideMatrix,
				 ProcessInfo& rCurrentProcessInfo) override {};

      void CalculateRightHandSide(VectorType& rRightHandSideVector,
				  ProcessInfo& rCurrentProcessInfo) override;


      void CalculateRightHandSideMomentum(VectorType& rRightHandSideVector,
					  ProcessInfo& rCurrentProcessInfo);

      /* // The following methods have different implementations depending on TDim */
      /* /// Provides the global indices for each one of this element's local rows */
      /* /\** */
      /*  * this determines the elemental equation ID vector for all elemental */
      /*  * DOFs */
      /*  * @param rResult A vector containing the global Id of each row */
      /*  * @param rCurrentProcessInfo the current process info object (unused) */
      /*  *\/ */
      /* virtual void EquationIdVector(EquationIdVectorType& rResult, */
      /* 				    ProcessInfo& rCurrentProcessInfo); */

      /* /// Returns a list of the element's Dofs */
      /* /\** */
      /*  * @param ElementalDofList the list of DOFs */
      /*  * @param rCurrentProcessInfo the current process info instance */
      /*  *\/ */
      /* virtual void GetDofList(DofsVectorType& rElementalDofList, */
      /* 			      ProcessInfo& rCurrentProcessInfo); */


      /* virtual GeometryData::IntegrationMethod GetIntegrationMethod() const; */

      void UpdateCauchyStress(unsigned int g,ProcessInfo& rCurrentProcessInfo) override{};

      /* virtual void InitializeElementalVariables(ElementalVariables & rElementalVariables){ */
      /* 	KRATOS_TRY; */
      /* 	KRATOS_THROW_ERROR(std::logic_error,"InitializeElementalVariables",""); */
      /* 	KRATOS_CATCH(""); */
      /* }; */


      void AddExplicitContribution(const VectorType& rRHSVector,
				   const Variable<VectorType>& rRHSVariable,
				   Variable<array_1d<double,3> >& rDestinationVariable,
				   const ProcessInfo& rCurrentProcessInfo) override;

      void AddExplicitContribution(const VectorType& rRHSVector,
				   const Variable<VectorType>& rRHSVariable,
				   Variable<double > & rDestinationVariable,
				   const ProcessInfo& rCurrentProcessInfo) override;
      ///@}
      ///@name Access
      ///@{

      ///@}
      ///@name Elemental Data
      ///@{

      /// Checks the input and that all required Kratos variables have been registered.
      /**
       * This function provides the place to perform checks on the completeness of the input.
       * It is designed to be called only once (or anyway, not often) typically at the beginning
       * of the calculations, so to verify that nothing is missing from the input
       * or that no common error is found.
       * @param rCurrentProcessInfo The ProcessInfo of the ModelPart that contains this element.
       * @return 0 if no errors were found.
       */
      int Check(const ProcessInfo& rCurrentProcessInfo) override;

      ///@}
      ///@name Inquiry
      ///@{


      ///@}
      ///@name Input and output
      ///@{

      /// Turn back information as a string.
      std::string Info() const override
	{
	  std::stringstream buffer;
	  buffer << "TwoStepUpdatedLagrangianVPExplicitElement #" << BaseType::Id();
	  return buffer.str();
	}

      /// Print information about this object.
      void PrintInfo(std::ostream& rOStream) const override
      {
	rOStream << "TwoStepUpdatedLagrangianVPExplicitElement" << TDim << "D";
      }

      //        /// Print object's data.
      //        virtual void PrintData(std::ostream& rOStream) const;

      ///@}
      ///@name Friends
      ///@{

      ///@}
    protected:

      /* double mMaterialDeviatoricCoefficient=0; */
      /* double mMaterialVolumetricCoefficient=0; */
      /* double mMaterialDensity=0; */

      ///@name Protected static Member Variables
      ///@{


      ///@}
      ///@name Protected member Variables
      ///@{


      ///@}
      ///@name Protected Operators
      ///@{


      ///@}
      ///@name Protected Operations
      ///@{

      void GetValueOnIntegrationPoints( const Variable<double>& rVariable,
					std::vector<double>& rValues,
					const ProcessInfo& rCurrentProcessInfo ) override;

      void CalculateLocalMomentumEquations(MatrixType& rLeftHandSideMatrix,
					   VectorType& rRightHandSideVector,
					   ProcessInfo& rCurrentProcessInfo) override{std::cout<<"CalculateLocalMomentumEquations is not defined for explicit element"<<std::endl;};

      void CalculateLocalContinuityEqForPressure(MatrixType& rLeftHandSideMatrix,
						 VectorType& rRightHandSideVector,
						 ProcessInfo& rCurrentProcessInfo) override{
	std::cout<<"CalculateLocalContinuityEqForPressure not defined for explicit element"<<std::endl;};

      void CalculateExplicitContinuityEquation(MatrixType& rLeftHandSideMatrix,
					       VectorType& rRightHandSideVector,
					       ProcessInfo& rCurrentProcessInfo) override;


      void ComputeMaterialParameters (double& Density,
				      double& DeviatoricCoeff,
				      double& VolumetricCoeff,
				      ProcessInfo& rCurrentProcessInfo,
				      ElementalVariables& rElementalVariables) override{};

      void ComputeMaterialParametersGranularGas (double& Density,
						 double& DeviatoricCoeff,
						 double& VolumetricCoeff,
						 ProcessInfo& rCurrentProcessInfo,
						 ElementalVariables& rElementalVariables) override{};

      double GetThetaMomentum () override{return 1.0;};

      double GetThetaContinuity () override{return 1.0;};
<<<<<<< HEAD
     
=======

      void GetPositions(Vector& rValues,
			const ProcessInfo& rCurrentProcessInfo,
			const double theta) override{};

>>>>>>> 00bd17b7
      /// Add integration point contribution to the mass matrix.
      /**
       * A constistent mass matrix is used.
       * @param rMassMatrix The local matrix where the result will be added.
       * @param rN Elemental shape functions.
       * @param Weight Multiplication coefficient for the matrix, typically Density times integration point weight.
       */
      void CalculateMassMatrix(Matrix& rMassMatrix,
			       ProcessInfo& rCurrentProcessInfo) override;

      void CalculateMassMatrixMomentum(Matrix& rMassMatrix,
				       ProcessInfo& rCurrentProcessInfo);

      void ComputeBulkMatrixRHS(MatrixType& BulkMatrix,
				const double Weight) override{};

      /* bool CalcMechanicsUpdated(ElementalVariables & rElementalVariables, */
      /* 				const ProcessInfo& rCurrentProcessInfo, */
      /* 				const ShapeFunctionDerivativesType& rDN_DX, */
      /* 				unsigned int g); */


      void CalcElasticPlasticCauchySplitted(ElementalVariables & rElementalVariables,
					    double TimeStep,
					    unsigned int g)override{};


      /* /// Helper function to print results on gauss points */
      /* /\** Reads a variable from the element's database and returns it in a format */
      /*  * that can be used by GetValueOnIntegrationPoints functions. */
      /*  * @see GetValueOnIntegrationPoints */
      /*  *\/ */
      /* template<class TValueType> */
      /* 	void GetElementalValueForOutput(const Kratos::Variable<TValueType>& rVariable, */
      /* 					std::vector<TValueType>& rOutput) */
      /* 	{ */
      /* 	  unsigned int NumValues = this->GetGeometry().IntegrationPointsNumber(GeometryData::GI_GAUSS_1); */
      /* 	  /\* unsigned int NumValues = this->GetGeometry().IntegrationPointsNumber(GeometryData::GI_GAUSS_4); *\/ */
      /* 	  rOutput.resize(NumValues); */
      /* 	  /\* */
      /* 	    The cast is done to avoid modification of the element's data. Data modification */
      /* 	    would happen if rVariable is not stored now (would initialize a pointer to &rVariable */
      /* 	    with associated value of 0.0). This is catastrophic if the variable referenced */
      /* 	    goes out of scope. */
      /* 	  *\/ */
      /* 	  const TwoStepUpdatedLagrangianVPExplicitElement<TDim>* const_this = static_cast<const TwoStepUpdatedLagrangianVPExplicitElement<TDim>*> (this); */
      /* 	  const TValueType& Val = const_this->GetValue(rVariable); */

      /* 	  for (unsigned int i = 0; i < NumValues; i++){ */
      /* 	    rOutput[i] = Val; */
      /* 	  } */
      /* 	} */
      ///@}
      ///@name Protected  Access
      ///@{


      ///@}
      ///@name Protected Inquiry
      ///@{


      ///@}
      ///@name Protected LifeCycle
      ///@{


      ///@}

    private:
      ///@name Static Member Variables
      ///@{

      ///@}
      ///@name Member Variables
      ///@{

      ///@}
      ///@name Serialization
      ///@{

      friend class Serializer;

      void save(Serializer& rSerializer) const override
      {
	KRATOS_SERIALIZE_SAVE_BASE_CLASS(rSerializer, Element );
      }

      void load(Serializer& rSerializer) override
      {
	KRATOS_SERIALIZE_LOAD_BASE_CLASS(rSerializer, Element);
      }

      ///@}
      ///@name Private Operators
      ///@{


      ///@}
      ///@name Private Operations
      ///@{


      ///@}
      ///@name Private  Access
      ///@{


      ///@}
      ///@name Private Inquiry
      ///@{


      ///@}
      ///@name Un accessible methods
      ///@{

      /// Assignment operator.
      TwoStepUpdatedLagrangianVPExplicitElement & operator=(TwoStepUpdatedLagrangianVPExplicitElement const& rOther);

      /* /// Copy constructor. */
      /* TwoStepUpdatedLagrangianVPExplicitElement(TwoStepUpdatedLagrangianVPExplicitElement const& rOther); */

      ///@}

    }; // Class TwoStepUpdatedLagrangianVPExplicitElement

  ///@}

  ///@name Type Definitions
  ///@{


  ///@}
  ///@name Input and output
  ///@{


  /// input stream function
  template< unsigned int TDim >
    inline std::istream& operator >>(std::istream& rIStream,
                                     TwoStepUpdatedLagrangianVPExplicitElement<TDim>& rThis)
    {
      return rIStream;
    }

  /// output stream function
  template< unsigned int TDim >
    inline std::ostream& operator <<(std::ostream& rOStream,
                                     const TwoStepUpdatedLagrangianVPExplicitElement<TDim>& rThis)
    {
      rThis.PrintInfo(rOStream);
      rOStream << std::endl;
      rThis.PrintData(rOStream);

      return rOStream;
    }

} // namespace Kratos.

#endif // KRATOS_TWO_STEP_UPDATED_LAGRANGIAN_V_P_EXPLICIT_ELEMENT  defined<|MERGE_RESOLUTION|>--- conflicted
+++ resolved
@@ -384,15 +384,7 @@
       double GetThetaMomentum () override{return 1.0;};
 
       double GetThetaContinuity () override{return 1.0;};
-<<<<<<< HEAD
      
-=======
-
-      void GetPositions(Vector& rValues,
-			const ProcessInfo& rCurrentProcessInfo,
-			const double theta) override{};
-
->>>>>>> 00bd17b7
       /// Add integration point contribution to the mass matrix.
       /**
        * A constistent mass matrix is used.
