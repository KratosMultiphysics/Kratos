from __future__ import print_function, absolute_import, division #makes KratosMultiphysics backward compatible with python 2.6 and 2.7
import os
#import kratos core and applications
import KratosMultiphysics
import KratosMultiphysics.PfemFluidDynamicsApplication as KratosPfemFluid
from KratosMultiphysics.python_solver import PythonSolver


def CreateSolver(model, parameters):
    return PfemFluidSolver(model, parameters)

class PfemFluidSolver(PythonSolver):

    def __init__(self, model, parameters):

        self._validate_settings_in_baseclass=True # To be removed eventually

        super(PfemFluidSolver,self).__init__(model, parameters)

        #construct the linear solver
        from KratosMultiphysics import python_linear_solver_factory
        self.pressure_linear_solver = python_linear_solver_factory.ConstructSolver(self.settings["pressure_linear_solver_settings"])
        self.velocity_linear_solver = python_linear_solver_factory.ConstructSolver(self.settings["velocity_linear_solver_settings"])

        self.compute_reactions = self.settings["compute_reactions"].GetBool()
        print("Construction of 2-step Pfem Fluid Solver finished.")
        super(PfemFluidSolver, self).__init__(model, parameters)

        model_part_name = self.settings["model_part_name"].GetString()
        if model_part_name == "":
            raise Exception('Please specify a model_part name!')

        if self.model.HasModelPart(model_part_name):
            self.main_model_part = self.model.GetModelPart(model_part_name)
        else:
            self.main_model_part = self.model.CreateModelPart(model_part_name)


    @classmethod
    def GetDefaultSettings(cls):
        this_defaults = KratosMultiphysics.Parameters("""{
             "solver_type": "pfem_fluid_solver",
            "model_part_name": "PfemFluidModelPart",
            "physics_type"   : "fluid",
            "domain_size": 2,
            "time_stepping"               : {
                "automatic_time_step" : false,
                "time_step"           : 0.001
            },
            "model_import_settings":{
                "input_type": "mdpa",
                "input_filename": "unknown_name"
            },
            "buffer_size": 3,
            "echo_level": 1,
            "reform_dofs_at_each_step": false,
            "clear_storage": false,
            "compute_reactions": true,
            "move_mesh_flag": true,
            "dofs"                : [],
            "stabilization_factor": 1.0,
            "line_search": false,
            "compute_contact_forces": false,
            "block_builder": false,
            "component_wise": false,
            "predictor_corrector": true,
            "time_order": 2,
            "maximum_velocity_iterations": 1,
            "maximum_pressure_iterations": 7,
            "velocity_tolerance": 1e-5,
            "pressure_tolerance": 1e-5,
            "pressure_linear_solver_settings":  {
                "solver_type"                    : "amgcl",
                "max_iteration"                  : 5000,
                "tolerance"                      : 1e-9,
                "provide_coordinates"            : false,
                "scaling"                        : false,
                "smoother_type"                  : "damped_jacobi",
                "krylov_type"                    : "cg",
                "coarsening_type"                : "aggregation",
                "verbosity"                      : 0
            },
            "velocity_linear_solver_settings": {
                "solver_type"                    : "bicgstab",
                "max_iteration"                  : 5000,
                "tolerance"                      : 1e-9,
                "preconditioner_type"            : "none",
                "scaling"                        : false
            },
            "solving_strategy_settings":{
               "time_step_prediction_level": 0,
               "max_delta_time": 1.0e-5,
               "fraction_delta_time": 0.9,
               "rayleigh_damping": false,
               "rayleigh_alpha": 0.0,
               "rayleigh_beta" : 0.0
            },
        "bodies_list": [],
        "problem_domain_sub_model_part_list": [],
        "processes_sub_model_part_list": [],
        "constraints_process_list": [],
        "loads_process_list"       : [],
        "output_process_list"      : [],
        "output_configuration"     : {},
        "problem_process_list"     : [],
        "processes"                : {},
        "output_processes"         : {},
        "check_process_list": []
        }""")

        this_defaults.AddMissingParameters(super(PfemFluidSolver, cls).GetDefaultSettings())

        return this_defaults



    def GetMinimumBufferSize(self):
        return 3

    def Initialize(self):

        print("::[Pfem Fluid Solver]:: -START-")

        print(self.main_model_part.SetBufferSize(self.settings["buffer_size"].GetInt()))

        # Get the computing model part
        self.computing_model_part = self.GetComputingModelPart()

        self.fluid_solver = KratosPfemFluid.TwoStepVPStrategy(self.computing_model_part,
                                                              self.velocity_linear_solver,
                                                              self.pressure_linear_solver,
                                                              self.settings["reform_dofs_at_each_step"].GetBool(),
                                                              self.settings["velocity_tolerance"].GetDouble(),
                                                              self.settings["pressure_tolerance"].GetDouble(),
                                                              self.settings["maximum_pressure_iterations"].GetInt(),
                                                              self.settings["time_order"].GetInt(),
                                                              self.main_model_part.ProcessInfo[KratosMultiphysics.SPACE_DIMENSION])

        echo_level = self.settings["echo_level"].GetInt()

        # Set echo_level
        self.fluid_solver.SetEchoLevel(echo_level)

        # Set initialize flag
        if( self.main_model_part.ProcessInfo[KratosMultiphysics.IS_RESTARTED] == True ):
            self.mechanical_solver.SetInitializePerformedFlag(True)


        # Check if everything is assigned correctly
        self.fluid_solver.Check()


        print("::[Pfem Fluid Solver]:: -END- ")


    def AddVariables(self):
        self.main_model_part.AddNodalSolutionStepVariable(KratosMultiphysics.VELOCITY)
        self.main_model_part.AddNodalSolutionStepVariable(KratosMultiphysics.ACCELERATION)
        self.main_model_part.AddNodalSolutionStepVariable(KratosMultiphysics.DISPLACEMENT)
        self.main_model_part.AddNodalSolutionStepVariable(KratosMultiphysics.PRESSURE)
        self.main_model_part.AddNodalSolutionStepVariable(KratosMultiphysics.VISCOSITY)

        self.main_model_part.AddNodalSolutionStepVariable(KratosMultiphysics.MESH_VELOCITY)

        self.main_model_part.AddNodalSolutionStepVariable(KratosMultiphysics.NODAL_AREA)
        self.main_model_part.AddNodalSolutionStepVariable(KratosMultiphysics.BODY_FORCE)
        self.main_model_part.AddNodalSolutionStepVariable(KratosMultiphysics.DENSITY)
        self.main_model_part.AddNodalSolutionStepVariable(KratosMultiphysics.BULK_MODULUS)
        self.main_model_part.AddNodalSolutionStepVariable(KratosMultiphysics.DYNAMIC_VISCOSITY)
        self.main_model_part.AddNodalSolutionStepVariable(KratosMultiphysics.POISSON_RATIO)
        self.main_model_part.AddNodalSolutionStepVariable(KratosMultiphysics.YOUNG_MODULUS)

        self.main_model_part.AddNodalSolutionStepVariable(KratosMultiphysics.NODAL_MASS)
        self.main_model_part.AddNodalSolutionStepVariable(KratosMultiphysics.NODAL_ERROR)
        self.main_model_part.AddNodalSolutionStepVariable(KratosMultiphysics.FORCE_RESIDUAL)


        #VARIABLES FOR PAPANASTASIOU MODEL
        self.main_model_part.AddNodalSolutionStepVariable(KratosPfemFluid.FLOW_INDEX)
        self.main_model_part.AddNodalSolutionStepVariable(KratosPfemFluid.YIELD_SHEAR)
        self.main_model_part.AddNodalSolutionStepVariable(KratosPfemFluid.ADAPTIVE_EXPONENT)

        #VARIABLES FOR MU-I RHEOLOGY MODEL
        self.main_model_part.AddNodalSolutionStepVariable(KratosPfemFluid.STATIC_FRICTION)
        self.main_model_part.AddNodalSolutionStepVariable(KratosPfemFluid.DYNAMIC_FRICTION)
        self.main_model_part.AddNodalSolutionStepVariable(KratosPfemFluid.INERTIAL_NUMBER_ZERO)
        self.main_model_part.AddNodalSolutionStepVariable(KratosPfemFluid.GRAIN_DIAMETER)
        self.main_model_part.AddNodalSolutionStepVariable(KratosPfemFluid.GRAIN_DENSITY)
        self.main_model_part.AddNodalSolutionStepVariable(KratosPfemFluid.REGULARIZATION_COEFFICIENT)
        self.main_model_part.AddNodalSolutionStepVariable(KratosPfemFluid.INFINITE_FRICTION)
        self.main_model_part.AddNodalSolutionStepVariable(KratosPfemFluid.INERTIAL_NUMBER_ONE)
        self.main_model_part.AddNodalSolutionStepVariable(KratosPfemFluid.ALPHA_PARAMETER)

        self.main_model_part.AddNodalSolutionStepVariable(KratosMultiphysics.REACTION)
        self.main_model_part.AddNodalSolutionStepVariable(KratosMultiphysics.NORMAL)
        self.main_model_part.AddNodalSolutionStepVariable(KratosMultiphysics.VOLUME_ACCELERATION)
        self.main_model_part.AddNodalSolutionStepVariable(KratosMultiphysics.FLUID_FRACTION)
        self.main_model_part.AddNodalSolutionStepVariable(KratosMultiphysics.FLUID_FRACTION_OLD)
        self.main_model_part.AddNodalSolutionStepVariable(KratosMultiphysics.FLUID_FRACTION_RATE)

        # PFEM fluid variables
        # self.main_model_part.AddNodalSolutionStepVariable(KratosPfemFluid.NORMVELOCITY)
        self.main_model_part.AddNodalSolutionStepVariable(KratosPfemFluid.YIELDED)
        self.main_model_part.AddNodalSolutionStepVariable(KratosPfemFluid.FREESURFACE)
        self.main_model_part.AddNodalSolutionStepVariable(KratosPfemFluid.PRESSURE_VELOCITY)
        self.main_model_part.AddNodalSolutionStepVariable(KratosPfemFluid.PRESSURE_REACTION)
        self.main_model_part.AddNodalSolutionStepVariable(KratosPfemFluid.PRESSURE_ACCELERATION)

        print("::[Pfem Fluid Solver]:: Variables ADDED")


    def AddDofs(self):

        for node in self.main_model_part.Nodes:
            # adding dofs
            node.AddDof(KratosMultiphysics.PRESSURE)
            node.AddDof(KratosMultiphysics.DENSITY)
            node.AddDof(KratosMultiphysics.VELOCITY_X)
            node.AddDof(KratosMultiphysics.VELOCITY_Y)
            node.AddDof(KratosMultiphysics.VELOCITY_Z)
            node.AddDof(KratosMultiphysics.DISPLACEMENT_X)
            node.AddDof(KratosMultiphysics.DISPLACEMENT_Y)
            node.AddDof(KratosMultiphysics.DISPLACEMENT_Z)
        print("::[Pfem Fluid Solver]:: DOF's ADDED")


    def ImportModelPart(self):

        print("::[Pfem Fluid Solver]:: Model reading starts.")

        self.computing_model_part_name = "fluid_computing_domain"

        # we can use the default implementation in the base class
        self._ImportModelPart(self.main_model_part,self.settings["model_import_settings"])

        # Auxiliary Kratos parameters object to be called by the CheckAndPepareModelProcess
        params = KratosMultiphysics.Parameters("{}")
        params.AddEmptyValue("computing_model_part_name").SetString(self.computing_model_part_name)
        params.AddValue("problem_domain_sub_model_part_list",self.settings["problem_domain_sub_model_part_list"])
        params.AddValue("processes_sub_model_part_list",self.settings["processes_sub_model_part_list"])
        if( self.settings.Has("bodies_list") ):
            params.AddValue("bodies_list",self.settings["bodies_list"])

        # CheckAndPrepareModelProcess creates the fluid_computational model part
        from KratosMultiphysics.PfemFluidDynamicsApplication import pfem_check_and_prepare_model_process_fluid
        pfem_check_and_prepare_model_process_fluid.CheckAndPrepareModelProcess(self.main_model_part, params).Execute()

        self.main_model_part.SetBufferSize( self.settings["buffer_size"].GetInt() )

        current_buffer_size = self.main_model_part.GetBufferSize()
        if(self.GetMinimumBufferSize() > current_buffer_size):
            current_buffer_size = self.GetMinimumBufferSize()

        self.main_model_part.SetBufferSize( current_buffer_size )

        # Fill buffer
        delta_time = self.main_model_part.ProcessInfo[KratosMultiphysics.DELTA_TIME]
        time = self.main_model_part.ProcessInfo[KratosMultiphysics.TIME]
        time = time - delta_time * (current_buffer_size)
        self.main_model_part.ProcessInfo.SetValue(KratosMultiphysics.TIME, time)
        for size in range(0, current_buffer_size):
            step = size - (current_buffer_size -1)
            self.main_model_part.ProcessInfo.SetValue(KratosMultiphysics.STEP, step)
            time = time + delta_time
            #delta_time is computed from previous time in process_info
            self.main_model_part.CloneTimeStep(time)

        self.main_model_part.ProcessInfo[KratosMultiphysics.IS_RESTARTED] = False

        print ("::[Pfem Fluid Solver]:: Model reading finished.")

    def _ComputeDeltaTime(self):
<<<<<<< HEAD
        ## Automatic time step computation according to user defined CFL number
        #if (self.settings["time_stepping"]["automatic_time_step"].GetBool()):
            #adaptive_time_interval = KratosPfemFluid.AdaptiveTimeIntervalProcess(self.main_model_part,self.settings["echo_level"].GetInt())
            #adaptive_time_interval.Execute()
        ## User-defined delta time
        #else:
        #   delta_time = self.settings["time_stepping"]["time_step"].GetDouble()
        
        delta_time = self.settings["time_stepping"]["time_step"].GetDouble()
=======
        
        delta_time = self.main_model_part.ProcessInfo[KratosMultiphysics.DELTA_TIME]
>>>>>>> b524520a

        return delta_time

    def GetComputingModelPart(self):
        return self.main_model_part.GetSubModelPart(self.computing_model_part_name)

    def Solve(self):
        if self.settings["clear_storage"].GetBool():
            self.Clear()

        self.fluid_solver.Solve()

        #self.fluid_solver.CalculateAccelerations()  # ACCELERATION
        #self.fluid_solver.CalculateDisplacements()  # DISPLACEMENTS

    # solve :: sequencial calls

    def AdvanceInTime(self, current_time):
        dt = self._ComputeDeltaTime()
        new_time = current_time + dt

        self.main_model_part.CloneTimeStep(new_time)
        self.main_model_part.ProcessInfo[KratosMultiphysics.STEP] += 1

        return new_time

    def InitializeStrategy(self):
        if self.settings["clear_storage"].GetBool():
            self.Clear()

        self.fluid_solver.Initialize()

    def InitializeSolutionStep(self):
        #self.fluid_solver.InitializeSolutionStep()
        if self._TimeBufferIsInitialized():
            self.fluid_solver.InitializeSolutionStep()

        ## Automatic time step computation according to user defined CFL number
        if (self.settings["time_stepping"]["automatic_time_step"].GetBool()):
            adaptive_time_interval = KratosPfemFluid.AdaptiveTimeIntervalProcess(self.main_model_part,self.settings["echo_level"].GetInt())
            adaptive_time_interval.Execute()

        #pass
        #unactive_peak_elements = False
        #unactive_sliver_elements = False
        #set_active_flag = KratosPfemFluid.SetActiveFlagProcess(self.main_model_part,unactive_peak_elements,unactive_sliver_elements,self.settings["echo_level"].GetInt())
        #set_active_flag.Execute()

        # split_elements = KratosPfemFluid.SplitElementsProcess(self.main_model_part,self.settings["echo_level"].GetInt())
        # split_elements.ExecuteInitialize()

    def Predict(self):
        pass
        #self.fluid_solver.Predict()

    def SolveSolutionStep(self):
        #self.fluid_solver.SolveSolutionStep()
        is_converged = True
        self.fluid_solver.Solve()
        return is_converged

    def FinalizeSolutionStep(self):
        #pass
        self.fluid_solver.FinalizeSolutionStep()

        #print("set_active_flag.ExecuteFinalize()")
        unactive_peak_elements = False
        unactive_sliver_elements = False
        if(unactive_peak_elements == True or unactive_sliver_elements == True):
            set_active_flag = KratosPfemFluid.SetActiveFlagProcess(self.main_model_part,unactive_peak_elements,unactive_sliver_elements,self.settings["echo_level"].GetInt())
            set_active_flag.Execute()

        #split_elements = KratosPfemFluid.SplitElementsProcess(self.main_model_part,self.settings["echo_level"].GetInt())
        #split_elements.ExecuteFinalize()


    # solve :: sequencial calls


    def SetEchoLevel(self, level):
        self.fluid_solver.SetEchoLevel(level)

    def Clear(self):
        self.fluid_solver.Clear()

    def Check(self):
        self.fluid_solver.Check()
#
    def _TimeBufferIsInitialized(self):
        # We always have one extra old step (step 0, read from input)
        return self.main_model_part.ProcessInfo[KratosMultiphysics.STEP] + 1 >= self.GetMinimumBufferSize()

#

<|MERGE_RESOLUTION|>--- conflicted
+++ resolved
@@ -270,20 +270,8 @@
         print ("::[Pfem Fluid Solver]:: Model reading finished.")
 
     def _ComputeDeltaTime(self):
-<<<<<<< HEAD
-        ## Automatic time step computation according to user defined CFL number
-        #if (self.settings["time_stepping"]["automatic_time_step"].GetBool()):
-            #adaptive_time_interval = KratosPfemFluid.AdaptiveTimeIntervalProcess(self.main_model_part,self.settings["echo_level"].GetInt())
-            #adaptive_time_interval.Execute()
-        ## User-defined delta time
-        #else:
-        #   delta_time = self.settings["time_stepping"]["time_step"].GetDouble()
-        
-        delta_time = self.settings["time_stepping"]["time_step"].GetDouble()
-=======
         
         delta_time = self.main_model_part.ProcessInfo[KratosMultiphysics.DELTA_TIME]
->>>>>>> b524520a
 
         return delta_time
 
