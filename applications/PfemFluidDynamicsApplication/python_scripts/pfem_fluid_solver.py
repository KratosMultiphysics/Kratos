import os
#import kratos core and applications
import KratosMultiphysics
import KratosMultiphysics.PfemFluidDynamicsApplication as KratosPfemFluid
from KratosMultiphysics.python_solver import PythonSolver


def CreateSolver(model, parameters):
    return PfemFluidSolver(model, parameters)

class PfemFluidSolver(PythonSolver):

    def __init__(self, model, parameters):

        self._validate_settings_in_baseclass=True # To be removed eventually

        super(PfemFluidSolver,self).__init__(model, parameters)

        #construct the linear solver
        from KratosMultiphysics import python_linear_solver_factory
        self.pressure_linear_solver = python_linear_solver_factory.ConstructSolver(self.settings["pressure_linear_solver_settings"])
        self.velocity_linear_solver = python_linear_solver_factory.ConstructSolver(self.settings["velocity_linear_solver_settings"])

        self.compute_reactions = self.settings["compute_reactions"].GetBool()

        super(PfemFluidSolver, self).__init__(model, parameters)

        model_part_name = self.settings["model_part_name"].GetString()
        if model_part_name == "":
            raise Exception('Please specify a model_part name!')

        if self.model.HasModelPart(model_part_name):
            self.main_model_part = self.model.GetModelPart(model_part_name)
        else:
            self.main_model_part = self.model.CreateModelPart(model_part_name)


    @classmethod
    def GetDefaultParameters(cls):
        this_defaults = KratosMultiphysics.Parameters("""{
             "solver_type": "pfem_fluid_solver",
            "model_part_name": "PfemFluidModelPart",
            "physics_type"   : "fluid",
            "domain_size": 2,
            "time_stepping"               : {
                "automatic_time_step" : false,
                "time_step"           : 0.001
            },
            "model_import_settings":{
                "input_type": "mdpa",
                "input_filename": "unknown_name"
            },
            "material_import_settings"           : {
                "materials_filename" : "unknown_name"
            },
            "buffer_size": 3,
            "echo_level": 1,
            "reform_dofs_at_each_step": false,
            "clear_storage": false,
            "compute_reactions": true,
            "move_mesh_flag": true,
            "dofs"                : [],
            "stabilization_factor": 1.0,
            "line_search": false,
            "compute_contact_forces": false,
            "block_builder": false,
            "component_wise": false,
            "predictor_corrector": true,
            "time_order": 2,
            "maximum_velocity_iterations": 1,
            "maximum_pressure_iterations": 7,
            "velocity_tolerance": 1e-5,
            "pressure_tolerance": 1e-5,
            "pressure_linear_solver_settings":  {
                "solver_type"                    : "amgcl",
                "max_iteration"                  : 5000,
                "tolerance"                      : 1e-9,
                "provide_coordinates"            : false,
                "scaling"                        : false,
                "smoother_type"                  : "damped_jacobi",
                "krylov_type"                    : "cg",
                "coarsening_type"                : "aggregation",
                "verbosity"                      : 0
            },
            "velocity_linear_solver_settings": {
                "solver_type"                    : "bicgstab",
                "max_iteration"                  : 5000,
                "tolerance"                      : 1e-9,
                "preconditioner_type"            : "none",
                "scaling"                        : false
            },
            "solving_strategy_settings":{
               "time_step_prediction_level": 0,
               "max_delta_time": 1.0e-5,
               "fraction_delta_time": 0.9,
               "rayleigh_damping": false,
               "rayleigh_alpha": 0.0,
               "rayleigh_beta" : 0.0
            },
        "bodies_list": [],
        "problem_domain_sub_model_part_list": [],
        "constitutive_laws_list": [],
        "processes_sub_model_part_list": [],
        "constraints_process_list": [],
        "loads_process_list"       : [],
        "output_process_list"      : [],
        "output_configuration"     : {},
        "problem_process_list"     : [],
        "processes"                : {},
        "output_processes"         : {},
        "check_process_list": [],
            "penalty_coefficient" : 0.0
        }""")
        this_defaults.AddMissingParameters(super(PfemFluidSolver, cls).GetDefaultParameters())
        return this_defaults


    def GetMinimumBufferSize(self):
        return 3

    def Initialize(self):

        # Get the computing model part
        self.computing_model_part = self.GetComputingModelPart()

        self.fluid_solver = KratosPfemFluid.TwoStepVPStrategy(self.computing_model_part,
                                                               self.velocity_linear_solver,
                                                               self.pressure_linear_solver,
                                                               self.settings["reform_dofs_at_each_step"].GetBool(),
                                                               self.settings["velocity_tolerance"].GetDouble(),
                                                               self.settings["pressure_tolerance"].GetDouble(),
                                                               self.settings["maximum_pressure_iterations"].GetInt(),
                                                               self.settings["time_order"].GetInt(),
                                                               self.main_model_part.ProcessInfo[KratosMultiphysics.SPACE_DIMENSION])

        # Set echo_level
        echo_level = self.settings["echo_level"].GetInt()
        self.fluid_solver.SetEchoLevel(echo_level)

        # Self initialize strategy
        self.fluid_solver.Initialize()

        # Check if everything is assigned correctly
<<<<<<< HEAD
        self.fluid_solver.Check()
        
        # Set penalty coefficient for Cut-PFEM
        #TODO: Create a Cut-PFEM solver deriving from this one and do this in there
        self.computing_model_part.ProcessInfo[KratosPfemFluid.PENALTY_COEFFICIENT] = self.settings["penalty_coefficient"].GetDouble()
=======
        self.fluid_solver.Check() #TODO: This must be done in the Check function
>>>>>>> 42a9359c

    def AddVariables(self):
        self.main_model_part.AddNodalSolutionStepVariable(KratosMultiphysics.VELOCITY)
        self.main_model_part.AddNodalSolutionStepVariable(KratosMultiphysics.ACCELERATION)
        self.main_model_part.AddNodalSolutionStepVariable(KratosMultiphysics.DISPLACEMENT)
        self.main_model_part.AddNodalSolutionStepVariable(KratosMultiphysics.PRESSURE)

    def AddDofs(self):

        for node in self.main_model_part.Nodes:
            # adding dofs
            node.AddDof(KratosMultiphysics.PRESSURE)
            node.AddDof(KratosMultiphysics.VELOCITY_X)
            node.AddDof(KratosMultiphysics.VELOCITY_Y)
            node.AddDof(KratosMultiphysics.VELOCITY_Z)

    def ImportModelPart(self):

        # we can use the default implementation in the base class
        self._ImportModelPart(self.main_model_part,self.settings["model_import_settings"])

    def PrepareModelPart(self):

        self.computing_model_part_name = "fluid_computing_domain"

        # Import materials and relative tables
        materials_imported = self.ImportMaterials()
        if materials_imported:
            KratosMultiphysics.Logger.PrintInfo("::[PfemFluidSolver]:: ", "Materials were successfully imported.")
        else:
            KratosMultiphysics.Logger.PrintInfo("::[PfemFluidSolver]:: ", "Materials were not imported.")

        # Auxiliary Kratos parameters object to be called by the CheckAndPepareModelProcess
        params = KratosMultiphysics.Parameters("{}")
        params.AddEmptyValue("computing_model_part_name").SetString(self.computing_model_part_name)
        params.AddValue("problem_domain_sub_model_part_list",self.settings["problem_domain_sub_model_part_list"])
        params.AddValue("constitutive_laws_list",self.settings["constitutive_laws_list"])
        params.AddValue("processes_sub_model_part_list",self.settings["processes_sub_model_part_list"])
        params.AddValue("material_import_settings",self.settings["material_import_settings"])
        if( self.settings.Has("bodies_list") ):
            params.AddValue("bodies_list",self.settings["bodies_list"])

        self.CheckAndPrepareModelProcess(params)
        self.main_model_part.SetBufferSize( self.settings["buffer_size"].GetInt() )

        current_buffer_size = self.main_model_part.GetBufferSize()
        if(self.GetMinimumBufferSize() > current_buffer_size):
            current_buffer_size = self.GetMinimumBufferSize()

        self.main_model_part.SetBufferSize( current_buffer_size )

        # Fill buffer
        delta_time = self.main_model_part.ProcessInfo[KratosMultiphysics.DELTA_TIME]
        time = self.main_model_part.ProcessInfo[KratosMultiphysics.TIME]
        time = time - delta_time * (current_buffer_size)
        self.main_model_part.ProcessInfo.SetValue(KratosMultiphysics.TIME, time)
        for size in range(0, current_buffer_size):
            step = size - (current_buffer_size -1)
            self.main_model_part.ProcessInfo.SetValue(KratosMultiphysics.STEP, step)
            time = time + delta_time
            self.main_model_part.CloneTimeStep(time)

        self.main_model_part.ProcessInfo[KratosMultiphysics.IS_RESTARTED] = False

        if (abs(self.main_model_part.ProcessInfo[KratosMultiphysics.TIME]) < 1e-5 * delta_time):
            self.main_model_part.ProcessInfo.SetValue(KratosMultiphysics.TIME, 0.0)


    def CheckAndPrepareModelProcess(self, params):
        # CheckAndPrepareModelProcess creates the fluid_computational model part
        from KratosMultiphysics.PfemFluidDynamicsApplication import pfem_check_and_prepare_fluid_model_process
        pfem_check_and_prepare_fluid_model_process.CheckAndPrepareModelProcess(self.main_model_part, params).Execute()

    def _ComputeDeltaTime(self):

        delta_time = self.main_model_part.ProcessInfo[KratosMultiphysics.DELTA_TIME]

        return delta_time

    def GetComputingModelPart(self):
        return self.main_model_part.GetSubModelPart(self.computing_model_part_name)

    def AdvanceInTime(self, current_time):
        dt = self._ComputeDeltaTime()
        new_time = current_time + dt

        self.main_model_part.CloneTimeStep(new_time)
        self.main_model_part.ProcessInfo[KratosMultiphysics.STEP] += 1

        return new_time

    def InitializeSolutionStep(self):
        self.fluid_solver.InitializeSolutionStep()
        # if self._TimeBufferIsInitialized():
        #     self.fluid_solver.InitializeSolutionStep()

        ## Automatic time step computation according to user defined CFL number
        if (self.settings["time_stepping"]["automatic_time_step"].GetBool()):
            adaptive_time_interval = KratosPfemFluid.AdaptiveTimeIntervalProcess(self.main_model_part,self.settings["echo_level"].GetInt())
            adaptive_time_interval.Execute()

    def Predict(self):
        pass

    def SolveSolutionStep(self):
        converged = self.fluid_solver.SolveSolutionStep()
        return converged

    def FinalizeSolutionStep(self):
        #pass
        self.fluid_solver.FinalizeSolutionStep()

        unactive_peak_elements = False
        unactive_sliver_elements = False
        if(unactive_peak_elements == True or unactive_sliver_elements == True):
            set_active_flag = KratosPfemFluid.SetActiveFlagProcess(self.main_model_part,unactive_peak_elements,unactive_sliver_elements,self.settings["echo_level"].GetInt())
            set_active_flag.Execute()

    def SetEchoLevel(self, level):
        self.fluid_solver.SetEchoLevel(level)

    def Clear(self):
        self.fluid_solver.Clear()

    def Check(self):
        self.fluid_solver.Check()

    def ImportMaterials(self):
        materials_filename = self.settings["material_import_settings"]["materials_filename"].GetString()
        if (materials_filename != ""):
            # Add constitutive laws and material properties from json file to model parts.
            material_settings = KratosMultiphysics.Parameters("""{"Parameters": {"materials_filename": ""}} """)
            material_settings["Parameters"]["materials_filename"].SetString(materials_filename)
            KratosMultiphysics.ReadMaterialsUtility(material_settings, self.model)
            materials_imported = True
        else:
            materials_imported = False
        return materials_imported

    def _TimeBufferIsInitialized(self):
        # We always have one extra old step (step 0, read from input)
        return self.main_model_part.ProcessInfo[KratosMultiphysics.STEP] + 1 >= self.GetMinimumBufferSize()

<|MERGE_RESOLUTION|>--- conflicted
+++ resolved
@@ -141,15 +141,11 @@
         self.fluid_solver.Initialize()
 
         # Check if everything is assigned correctly
-<<<<<<< HEAD
         self.fluid_solver.Check()
         
         # Set penalty coefficient for Cut-PFEM
         #TODO: Create a Cut-PFEM solver deriving from this one and do this in there
         self.computing_model_part.ProcessInfo[KratosPfemFluid.PENALTY_COEFFICIENT] = self.settings["penalty_coefficient"].GetDouble()
-=======
-        self.fluid_solver.Check() #TODO: This must be done in the Check function
->>>>>>> 42a9359c
 
     def AddVariables(self):
         self.main_model_part.AddNodalSolutionStepVariable(KratosMultiphysics.VELOCITY)
