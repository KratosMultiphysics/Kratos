{
<<<<<<< HEAD
    "problem_data"             : {
        "problem_name"    : "fluid_element_tests/Test_3D_Newtonian_Sloshing/Test_3D_Newtonian_Sloshing",
        "start_time"      : 0.0,
        "end_time"        : 0.002,
        "echo_level"      : 0,
        "parallel_type"   : "OpenMP",
        "threads"         : 1,
        "gravity_vector"  : [0.0,-9.81,0.0]
=======
    "problem_data"         : {
        "problem_name"   : "fluid_element_tests/Test_3D_Newtonian_Sloshing/Test_3D_Newtonian_Sloshing",
        "start_time"     : 0.0,
        "end_time"       : 0.005,
        "echo_level"     : 0,
        "parallel_type"  : "OpenMP",
        "threads"        : 1,
        "gravity_vector" : [0.0,-9.81,0.0]
>>>>>>> 2691b8ec
    },
    "solver_settings"      : {
        "solver_type"                        : "pfem_fluid_solver",
        "model_part_name"                    : "PfemFluidModelPart",
        "physics_type"                       : "fluid",
        "domain_size"                        : 3,
        "time_stepping"                      : {
            "automatic_time_step" : false,
            "time_step"           : 0.0025
        },
        "model_import_settings"              : {
            "input_type"     : "mdpa",
            "input_filename"   : "fluid_element_tests/Test_3D_Newtonian_Sloshing/Test_3D_Newtonian_Sloshing"
        },
        "maximum_pressure_iterations"        : 1,
        "velocity_tolerance"                 : 1e-5,
        "pressure_tolerance"                 : 1e-5,
        "echo_level"                         : 0,
        "velocity_linear_solver_settings"    : {
            "solver_type"         : "bicgstab",
            "max_iteration"       : 5000,
            "tolerance"           : 1e-9,
            "preconditioner_type" : "ilu0",
            "scaling"             : false
        },
        "pressure_linear_solver_settings"    : {
            "solver_type"         : "bicgstab",
            "max_iteration"       : 5000,
            "tolerance"           : 1e-9,
            "preconditioner_type" : "ilu0",
            "scaling"             : false
        },
        "bodies_list"                        : [{
            "body_type"  : "Fluid",
            "body_name"  : "Body1",
            "parts_list" : ["Parts_Parts_Auto1"]
        },{
            "body_type"  : "Rigid",
            "body_name"  : "Body2",
            "parts_list" : ["Parts_Parts_Auto2"]
        }],
        "problem_domain_sub_model_part_list" : ["Parts_Parts_Auto1","Parts_Parts_Auto2"],
        "processes_sub_model_part_list"      : ["VELOCITY_Velocity_Auto1"],
        "material_import_settings"           : {
            "materials_filename" : "fluid_element_tests/Test_3D_Newtonian_Sloshing/PFEMFluidMaterials.json"
        }
    },
    "problem_process_list" : [{
        "help"          : "This process applies meshing to the problem domains",
        "kratos_module" : "KratosMultiphysics.PfemFluidDynamicsApplication",
        "python_module" : "remesh_fluid_domains_process",
        "process_name"  : "RemeshFluidDomainsProcess",
        "Parameters"    : {
            "model_part_name"                   : "PfemFluidModelPart",
            "meshing_control_type"              : "step",
            "meshing_frequency"                 : 1.0,
            "write_totalVolumeBeforeMeshing" : false,
            "meshing_before_output"             : true,
            "update_conditions_on_free_surface" : {
                "update_conditions" : false
            },
            "meshing_domains"                   : [{
                "model_part_name"      : "Body1",
                "python_module"        : "fluid_meshing_domain",
                "alpha_shape"          : 1.3,
                "offset_factor"        : 0.0,
                "meshing_strategy"     : {
                    "python_module"                 : "fluid_meshing_strategy",
                    "meshing_frequency"             : 0,
                    "remesh"                        : true,
                    "refine"                        : true,
                    "reconnect"                     : false,
                    "transfer"                      : false,
                    "constrained"                   : false,
                    "mesh_smoothing"                : false,
                    "variables_smoothing"           : false,
                    "elemental_variables_to_smooth" : ["DETERMINANT_F"],
                    "reference_element_type"        : "TwoStepUpdatedLagrangianVPFluidElement3D",
                    "reference_condition_type"      : "CompositeCondition3D3N"
                },
                "spatial_bounding_box" : {
                    "use_bounding_box" : false,
                    "initial_time"     : 0.0,
                    "final_time"       : 1000.0,
                    "upper_point"      : [10,10,10],
                    "lower_point"      : [-10,-10,-10]
                },
                "spatial_refining_box" : {
                    "use_refining_box" : false,
                    "mesh_size"        : 0.01,
                    "initial_time"     : 0.0,
                    "final_time"       : 1000.0,
                    "upper_point"      : [10,10,10],
                    "lower_point"      : [-10,-10,-10]
                },
                "refining_parameters"  : {
                    "critical_size"       : 0.0,
                    "threshold_variable"  : "PLASTIC_STRAIN",
                    "reference_threshold" : 0.0,
                    "error_variable"      : "NORM_ISOCHORIC_STRESS",
                    "reference_error"     : 0.0,
                    "add_nodes"           : false,
                    "insert_nodes"        : true,
                    "remove_nodes"        : {
                        "apply_removal" : true,
                        "on_distance"   : true,
                        "on_threshold"  : false,
                        "on_error"      : false
                    },
                    "remove_boundary"     : {
                        "apply_removal" : false,
                        "on_distance"   : false,
                        "on_threshold"  : false,
                        "on_error"      : false
                    },
                    "refine_elements"     : {
                        "apply_refinement" : true,
                        "on_distance"      : true,
                        "on_threshold"     : false,
                        "on_error"         : false
                    },
                    "refine_boundary"     : {
                        "apply_refinement" : false,
                        "on_distance"      : false,
                        "on_threshold"     : false,
                        "on_error"         : false
                    }
                }
            },{
                "model_part_name"      : "Body2",
                "python_module"        : "fluid_meshing_domain",
                "alpha_shape"          : 1.3,
                "offset_factor"        : 0.0,
                "meshing_strategy"     : {
                    "python_module"                 : "fluid_meshing_strategy",
                    "meshing_frequency"             : 0,
                    "remesh"                        : false,
                    "refine"                        : false,
                    "reconnect"                     : false,
                    "transfer"                      : false,
                    "constrained"                   : false,
                    "mesh_smoothing"                : false,
                    "variables_smoothing"           : false,
                    "elemental_variables_to_smooth" : ["DETERMINANT_F"],
                    "reference_element_type"        : "TwoStepUpdatedLagrangianVPFluidElement3D",
                    "reference_condition_type"      : "CompositeCondition3D3N"
                },
                "spatial_bounding_box" : {
                    "use_bounding_box" : false,
                    "initial_time"     : 0.0,
                    "final_time"       : 1000.0,
                    "upper_point"      : [10,10,10],
                    "lower_point"      : [-10,-10,-10]
                },
                "spatial_refining_box" : {
                    "use_refining_box" : false,
                    "mesh_size"        : 0.01,
                    "initial_time"     : 0.0,
                    "final_time"       : 1000.0,
                    "upper_point"      : [10,10,10],
                    "lower_point"      : [-10,-10,-10]
                },
                "refining_parameters"  : {
                    "critical_size"       : 0.0,
                    "threshold_variable"  : "PLASTIC_STRAIN",
                    "reference_threshold" : 0.0,
                    "error_variable"      : "NORM_ISOCHORIC_STRESS",
                    "reference_error"     : 0.0,
                    "add_nodes"           : false,
                    "insert_nodes"        : true,
                    "remove_nodes"        : {
                        "apply_removal" : true,
                        "on_distance"   : true,
                        "on_threshold"  : false,
                        "on_error"      : false
                    },
                    "remove_boundary"     : {
                        "apply_removal" : false,
                        "on_distance"   : false,
                        "on_threshold"  : false,
                        "on_error"      : false
                    },
                    "refine_elements"     : {
                        "apply_refinement" : true,
                        "on_distance"      : true,
                        "on_threshold"     : false,
                        "on_error"         : false
                    },
                    "refine_boundary"     : {
                        "apply_refinement" : false,
                        "on_distance"      : false,
                        "on_threshold"     : false,
                        "on_error"         : false
                    }
                }
            }]
        }
    }],
    "processes"            : {
        "constraints_process_list" : [{
            "python_module" : "assign_vector_variable_process",
            "kratos_module" : "KratosMultiphysics",
            "process_name"  : "AssignVectorVariableProcess",
            "Parameters"    : {
                "model_part_name" : "PfemFluidModelPart.VELOCITY_Velocity_Auto1",
                "variable_name"   : "VELOCITY",
                "interval"        : [0.0,"End"],
                "constrained"     : [true,true,true],
                "value"           : [0.0,0.0,0.0]
            }
        }],
        "loads_process_list"       : [],
        "auxiliar_process_list": [{
            "python_module"   : "from_json_check_result_process",
            "kratos_module"   : "KratosMultiphysics",
            "Parameters"      : {
                "check_variables"      : ["VELOCITY_X","VELOCITY_Y","VELOCITY_Z"],
                "input_file_name"      : "fluid_element_tests/Test_3D_Newtonian_Sloshing/Test_3D_Newtonian_Sloshing_results.json",
                "model_part_name"      : "PfemFluidModelPart",
                "time_frequency"       : 0.005
            }
        }]
    },
    "_json_output_process"  : [{
        "python_module" : "json_output_process",
        "kratos_module" : "KratosMultiphysics",
        "Parameters"    : {
            "output_variables"     : ["VELOCITY_X","VELOCITY_Y","VELOCITY_Z"],
            "output_file_name"     : "fluid_element_tests/Test_3D_Newtonian_Sloshing/Test_3D_Newtonian_Sloshing_results.json",
            "model_part_name"      : "PfemFluidModelPart",
            "time_frequency"       : 0.005
    }
    }]
}<|MERGE_RESOLUTION|>--- conflicted
+++ resolved
@@ -1,14 +1,4 @@
 {
-<<<<<<< HEAD
-    "problem_data"             : {
-        "problem_name"    : "fluid_element_tests/Test_3D_Newtonian_Sloshing/Test_3D_Newtonian_Sloshing",
-        "start_time"      : 0.0,
-        "end_time"        : 0.002,
-        "echo_level"      : 0,
-        "parallel_type"   : "OpenMP",
-        "threads"         : 1,
-        "gravity_vector"  : [0.0,-9.81,0.0]
-=======
     "problem_data"         : {
         "problem_name"   : "fluid_element_tests/Test_3D_Newtonian_Sloshing/Test_3D_Newtonian_Sloshing",
         "start_time"     : 0.0,
@@ -17,7 +7,6 @@
         "parallel_type"  : "OpenMP",
         "threads"        : 1,
         "gravity_vector" : [0.0,-9.81,0.0]
->>>>>>> 2691b8ec
     },
     "solver_settings"      : {
         "solver_type"                        : "pfem_fluid_solver",
