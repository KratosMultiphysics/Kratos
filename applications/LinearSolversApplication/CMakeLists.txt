--- conflicted
+++ resolved
@@ -1,213 +1,191 @@
-#
-#   KRATOS _______
-#         / ____(_)___ ____  ____
-#        / __/ / / __ `/ _ \/ __ \
-#       / /___/ / /_/ /  __/ / / /
-#      /_____/_/\__, /\___/_/ /_/ SolversApplication
-#              /____/
-#
-#   Author: Thomas Oberbichler
-#
-
-add_library(KratosLinearSolversCore SHARED)
-
-set( CMAKE_INCLUDE_CURRENT_DIR ON )
-
-message( "**** configuring KratosLinearSolversApplication ****" )
-
-# Options.
-option(USE_EIGEN_MKL
-       "Compile the LinearSolversApplication with support for solvers from Intel MKL."
-       OFF)
-<<<<<<< HEAD
-=======
-
-option(USE_EIGEN_SUITESPARSE
-       "Compile the LinearSolversApplication with support for solvers from SuiteSparse."
-       OFF)
-
-################### PYBIND11
-include(pybind11Tools)
->>>>>>> f524b6c5
-
-option(USE_EIGEN_SUITESPARSE
-       "Compile the LinearSolversApplication with support for solvers from SuiteSparse."
-       OFF)
-
-################### PYBIND11
-include(pybind11Tools)
-
-target_compile_definitions(KratosLinearSolversCore PUBLIC
-                           EIGEN_MPL2_ONLY)
-target_include_directories(KratosLinearSolversCore
-                           PUBLIC "${KRATOS_SOURCE_DIR}/kratos"
-                           SYSTEM PUBLIC "${CMAKE_CURRENT_SOURCE_DIR}/external_libraries/eigen3"
-                                         "${CMAKE_CURRENT_SOURCE_DIR}/external_libraries/spectra1/include"
-                           INTERFACE "$<INSTALL_INTERFACE:include/kratos>"
-                                     "$<BUILD_INTERFACE:${KRATOS_SOURCE_DIR}/kratos>"
-                           SYSTEM INTERFACE "$<INSTALL_INTERFACE:include/kratos/applications/LinearSolversApplication/external_libraries/eigen3>"
-                                            "$<INSTALL_INTERFACE:include/kratos/applications/LinearSolversApplication/external_libraries/spectra1/include>"
-                                            "$<BUILD_INTERFACE:${CMAKE_CURRENT_SOURCE_DIR}/external_libraries/eigen3>"
-                                            "$<BUILD_INTERFACE:${CMAKE_CURRENT_SOURCE_DIR}/external_libraries/spectra1/include>")
-
-if( USE_EIGEN_MKL MATCHES ON )
-    if( DEFINED ENV{MKLROOT} )
-        message( "-- MKLROOT = $ENV{MKLROOT}" )
-
-        target_include_directories(KratosLinearSolversCore SYSTEM PUBLIC "$ENV{MKLROOT}/include")
-        target_link_directories(KratosLinearSolversCore PUBLIC "$ENV{MKLROOT}/lib")
-
-        if( NOT MSVC )
-            target_compile_options(KratosLinearSolversCore PUBLIC "SHELL:${CMAKE_CXX_FLAGS}" "-m64" "-L$ENV{MKLROOT}/lib/intel64" "-Wl,--no-as-needed" "-lpthread" "-lm" "-ldl")
-        endif()
-    elseif( DEFINED ENV{CONDA_PREFIX} )
-        message("-- Found Conda environment: $ENV{CONDA_PREFIX}")
-
-        if( WIN32 )
-            target_include_directories(KratosLinearSolversCore SYSTEM PUBLIC "$ENV{CONDA_PREFIX}/Library/include")
-            target_link_directories(KratosLinearSolversCore PUBLIC "$ENV{CONDA_PREFIX}/Library/lib")
-        else()
-            target_include_directories(KratosLinearSolversCore SYSTEM PUBLIC "$ENV{CONDA_PREFIX}/include")
-            target_link_directories(KratosLinearSolversCore PUBLIC "$ENV{CONDA_PREFIX}/lib")
-        endif()
-    else()
-        message( FATAL_ERROR "MKLROOT not defined" )
-    endif()
-
-    target_compile_definitions(KratosLinearSolversCore PUBLIC
-                               USE_EIGEN_MKL EIGEN_USE_MKL_ALL)
-    target_sources(KratosLinearSolversCore PRIVATE
-                   "${CMAKE_CURRENT_SOURCE_DIR}/custom_solvers/mkl_smoother_base.cpp"
-                   "${CMAKE_CURRENT_SOURCE_DIR}/custom_solvers/mkl_ilu.cpp")
-endif()
-
-if( USE_EIGEN_FEAST MATCHES ON )
-    if( WIN32 )
-        message( FATAL_ERROR "FEAST4 is not yet supported under Windows")
-    endif()
-    if( USE_EIGEN_MKL MATCHES OFF OR NOT DEFINED USE_EIGEN_MKL )
-        message( FATAL_ERROR "FEAST4 can only be used with MKL" )
-    endif()
-    include(CMakeAddFortranSubdirectory)
-    cmake_add_fortran_subdirectory(${CMAKE_CURRENT_SOURCE_DIR}/external_libraries/FEAST NO_EXTERNAL_INSTALL )
-    set(FEAST_ROOT ${CMAKE_CURRENT_SOURCE_DIR}/external_libraries/FEAST/4.0 )
-
-    target_include_directories(KratosLinearSolversCore
-                               SYSTEM PUBLIC "${CMAKE_CURRENT_SOURCE_DIR}/external_libraries/FEAST/4.0/include"
-                               SYSTEM INTERFACE "$<INSTALL_INTERFACE:include/kratos/applications/LinearSolversApplication/external_libraries/FEAST/4.0/include>"
-                                                "$<BUILD_INTERFACE:${CMAKE_CURRENT_SOURCE_DIR}/external_libraries/FEAST/4.0/include")
-    target_compile_definitions(KratosLinearSolversCore PUBLIC "USE_EIGEN_FEAST")
-
-    # MKL implements some of FEAST's function. This definition excludes the definitions of MKL's FEAST
-    # functions in mkl/include/mkl_solvers_ee.h. Otherwise, some functions are defined multiple times
-    # defining both as MKL uses either, depending on the version
-    target_compile_definitions(KratosLinearSolversCore PUBLIC "_MKL_SOLVERS_EE_H" "__MKL_SOLVERS_EE_H")
-endif()
-
-if (USE_EIGEN_SUITESPARSE)
-    list(APPEND CMAKE_MODULE_PATH "${CMAKE_CURRENT_SOURCE_DIR}/cmake_modules")
-    find_package(SuiteSparse REQUIRED)
-    target_compile_definitions(KratosLinearSolversCore PUBLIC "KRATOS_USE_EIGEN_SUITESPARSE")
-endif()
-
-if (USE_EIGEN_SUITESPARSE)
-    include("${CMAKE_CURRENT_SOURCE_DIR}/external_libraries/eigen3/cmake/FindCHOLMOD.cmake")
-    include("${CMAKE_CURRENT_SOURCE_DIR}/external_libraries/eigen3/cmake/FindSPQR.cmake")
-    include("${CMAKE_CURRENT_SOURCE_DIR}/external_libraries/eigen3/cmake/FindUMFPACK.cmake")
-    add_definitions(-DKRATOS_USE_EIGEN_SUITESPARSE)
-endif()
-
-## generate variables with the sources
-target_sources(KratosLinearSolversCore PRIVATE
-               ${CMAKE_CURRENT_SOURCE_DIR}/linear_solvers_application.cpp
-               ${CMAKE_CURRENT_SOURCE_DIR}/custom_factories/dense_linear_solver_factory.cpp)
-
-# Sources for the Python module
-file(
-    GLOB_RECURSE
-    KRATOS_LINEARSOLVERS_APPLICATION_PYTHON_INTERFACE
-    ${CMAKE_CURRENT_SOURCE_DIR}/custom_python/*.cpp
-)
-
-###############################################################
-## LinearSolversApplication core library (C++ parts)
-target_link_libraries(KratosLinearSolversCore PUBLIC KratosCore)
-set_target_properties(KratosLinearSolversCore PROPERTIES COMPILE_DEFINITIONS "LINEARSOLVERS_APPLICATION=EXPORT,API")
-
-## LinearSolversApplication python module
-pybind11_add_module(KratosLinearSolversApplication MODULE THIN_LTO ${KRATOS_LINEARSOLVERS_APPLICATION_PYTHON_INTERFACE} )
-target_link_libraries(KratosLinearSolversApplication PRIVATE KratosLinearSolversCore )
-set_target_properties(KratosLinearSolversApplication PROPERTIES PREFIX "")
-
-# Set batch size in the unity build
-IF(CMAKE_UNITY_BUILD MATCHES ON)
-    set_target_properties(KratosLinearSolversCore PROPERTIES UNITY_BUILD_BATCH_SIZE ${KRATOS_UNITY_BUILD_BATCH_SIZE})
-    set_target_properties(KratosLinearSolversApplication PROPERTIES UNITY_BUILD_BATCH_SIZE ${KRATOS_UNITY_BUILD_BATCH_SIZE})
-ENDIF(CMAKE_UNITY_BUILD MATCHES ON)
-
-if( USE_EIGEN_MKL MATCHES ON )
-    if( MSVC )
-        find_library(MKL_RT_LIB mkl_rt)
-        if(NOT MKL_RT_LIB)
-            message( FATAL_ERROR "mkl_rt.lib not found")
-        else(NOT MKL_RT_LIB)
-            message( "mkl_rt.lib found at: ${MKL_RT_LIB}")
-            target_link_libraries(KratosLinearSolversCore PUBLIC ${MKL_RT_LIB} )
-        endif(NOT MKL_RT_LIB)
-    else( MSVC )
-        target_link_libraries(KratosLinearSolversCore PUBLIC mkl_rt)
-        if( USE_EIGEN_FEAST MATCHES ON )
-            target_link_libraries(KratosLinearSolversCore PUBLIC feast4 gfortran m)
-        endif()
-    endif( MSVC )
-endif()
-
-if (USE_EIGEN_SUITESPARSE)
-    target_link_libraries(KratosLinearSolversCore PUBLIC
-<<<<<<< HEAD
-                          SuiteSparse::CHOLMOD
-                          SuiteSparse::SPQR
-                          SuiteSparse::UMFPACK)
-=======
-                          ${CHOLMOD_LIBRARIES}
-                          ${SPQR_LIBRARIES}
-                          ${UMFPACK_LIBRARIES})
-    target_include_directories(KratosLinearSolversCore PUBLIC
-                               ${CHOLMOD_INCLUDES}
-                               ${SPQR_INCLUDES}
-                               ${UMFPACK_INCLUDES})
->>>>>>> f524b6c5
-endif()
-
-# changing the .dll suffix to .pyd
-if( ${CMAKE_SYSTEM_NAME} MATCHES "Windows" )
-    set_target_properties( KratosLinearSolversCore PROPERTIES SUFFIX .pyd )
-    set_target_properties( KratosLinearSolversApplication PROPERTIES SUFFIX .pyd )
-endif( ${CMAKE_SYSTEM_NAME} MATCHES "Windows" )
-
-# Add to the KratosMultiphisics Python module
-kratos_python_install(${INSTALL_PYTHON_USING_LINKS} ${CMAKE_CURRENT_SOURCE_DIR}/LinearSolversApplication.py KratosMultiphysics/LinearSolversApplication/__init__.py )
-
-# Install python files
-get_filename_component (CURRENT_DIR_NAME ${CMAKE_CURRENT_SOURCE_DIR} NAME)
-kratos_python_install_directory(${INSTALL_PYTHON_USING_LINKS} ${CMAKE_CURRENT_SOURCE_DIR}/python_scripts KratosMultiphysics/${CURRENT_DIR_NAME} )
-
-# Kratos Testing. Install everything except sources to ensure that reference and configuration files are copied.
-if(${INSTALL_TESTING_FILES} MATCHES ON )
-    get_filename_component (CURRENT_DIR_NAME ${CMAKE_CURRENT_SOURCE_DIR} NAME)
-    install(DIRECTORY ${CMAKE_CURRENT_SOURCE_DIR}/tests DESTINATION applications/${CURRENT_DIR_NAME}
-        PATTERN "*.git" EXCLUDE
-        PATTERN "*.c" EXCLUDE
-        PATTERN "*.h" EXCLUDE
-        PATTERN "*.cpp" EXCLUDE
-        PATTERN "*.hpp" EXCLUDE
-  )
-endif(${INSTALL_TESTING_FILES} MATCHES ON)
-
-# Install targets
-install(TARGETS KratosLinearSolversCore DESTINATION libs)
-install(TARGETS KratosLinearSolversApplication DESTINATION libs)
-
-# Define custom targets
-set(KRATOS_KERNEL "${KRATOS_KERNEL};KratosLinearSolversCore" PARENT_SCOPE)
-set(KRATOS_PYTHON_INTERFACE "${KRATOS_PYTHON_INTERFACE};KratosLinearSolversApplication" PARENT_SCOPE)
+#
+#   KRATOS _______
+#         / ____(_)___ ____  ____
+#        / __/ / / __ `/ _ \/ __ \
+#       / /___/ / /_/ /  __/ / / /
+#      /_____/_/\__, /\___/_/ /_/ SolversApplication
+#              /____/
+#
+#   Author: Thomas Oberbichler
+#
+
+add_library(KratosLinearSolversCore SHARED)
+
+set( CMAKE_INCLUDE_CURRENT_DIR ON )
+
+message( "**** configuring KratosLinearSolversApplication ****" )
+
+# Options.
+option(USE_EIGEN_MKL
+       "Compile the LinearSolversApplication with support for solvers from Intel MKL."
+       OFF)
+
+option(USE_EIGEN_SUITESPARSE
+       "Compile the LinearSolversApplication with support for solvers from SuiteSparse."
+       OFF)
+
+################### PYBIND11
+include(pybind11Tools)
+
+target_compile_definitions(KratosLinearSolversCore PUBLIC
+                           EIGEN_MPL2_ONLY)
+target_include_directories(KratosLinearSolversCore
+                           PUBLIC "${KRATOS_SOURCE_DIR}/kratos"
+                           SYSTEM PUBLIC "${CMAKE_CURRENT_SOURCE_DIR}/external_libraries/eigen3"
+                                         "${CMAKE_CURRENT_SOURCE_DIR}/external_libraries/spectra1/include"
+                           INTERFACE "$<INSTALL_INTERFACE:include/kratos>"
+                                     "$<BUILD_INTERFACE:${KRATOS_SOURCE_DIR}/kratos>"
+                           SYSTEM INTERFACE "$<INSTALL_INTERFACE:include/kratos/applications/LinearSolversApplication/external_libraries/eigen3>"
+                                            "$<INSTALL_INTERFACE:include/kratos/applications/LinearSolversApplication/external_libraries/spectra1/include>"
+                                            "$<BUILD_INTERFACE:${CMAKE_CURRENT_SOURCE_DIR}/external_libraries/eigen3>"
+                                            "$<BUILD_INTERFACE:${CMAKE_CURRENT_SOURCE_DIR}/external_libraries/spectra1/include>")
+
+if( USE_EIGEN_MKL MATCHES ON )
+    if( DEFINED ENV{MKLROOT} )
+        message( "-- MKLROOT = $ENV{MKLROOT}" )
+
+        target_include_directories(KratosLinearSolversCore SYSTEM PUBLIC "$ENV{MKLROOT}/include")
+        target_link_directories(KratosLinearSolversCore PUBLIC "$ENV{MKLROOT}/lib")
+
+        if( NOT MSVC )
+            target_compile_options(KratosLinearSolversCore PUBLIC "SHELL:${CMAKE_CXX_FLAGS}" "-m64" "-L$ENV{MKLROOT}/lib/intel64" "-Wl,--no-as-needed" "-lpthread" "-lm" "-ldl")
+        endif()
+    elseif( DEFINED ENV{CONDA_PREFIX} )
+        message("-- Found Conda environment: $ENV{CONDA_PREFIX}")
+
+        if( WIN32 )
+            target_include_directories(KratosLinearSolversCore SYSTEM PUBLIC "$ENV{CONDA_PREFIX}/Library/include")
+            target_link_directories(KratosLinearSolversCore PUBLIC "$ENV{CONDA_PREFIX}/Library/lib")
+        else()
+            target_include_directories(KratosLinearSolversCore SYSTEM PUBLIC "$ENV{CONDA_PREFIX}/include")
+            target_link_directories(KratosLinearSolversCore PUBLIC "$ENV{CONDA_PREFIX}/lib")
+        endif()
+    else()
+        message( FATAL_ERROR "MKLROOT not defined" )
+    endif()
+
+    target_compile_definitions(KratosLinearSolversCore PUBLIC
+                               USE_EIGEN_MKL EIGEN_USE_MKL_ALL)
+    target_sources(KratosLinearSolversCore PRIVATE
+                   "${CMAKE_CURRENT_SOURCE_DIR}/custom_solvers/mkl_smoother_base.cpp"
+                   "${CMAKE_CURRENT_SOURCE_DIR}/custom_solvers/mkl_ilu.cpp")
+endif()
+
+if( USE_EIGEN_FEAST MATCHES ON )
+    if( WIN32 )
+        message( FATAL_ERROR "FEAST4 is not yet supported under Windows")
+    endif()
+    if( USE_EIGEN_MKL MATCHES OFF OR NOT DEFINED USE_EIGEN_MKL )
+        message( FATAL_ERROR "FEAST4 can only be used with MKL" )
+    endif()
+    include(CMakeAddFortranSubdirectory)
+    cmake_add_fortran_subdirectory(${CMAKE_CURRENT_SOURCE_DIR}/external_libraries/FEAST NO_EXTERNAL_INSTALL )
+    set(FEAST_ROOT ${CMAKE_CURRENT_SOURCE_DIR}/external_libraries/FEAST/4.0 )
+
+    target_include_directories(KratosLinearSolversCore
+                               SYSTEM PUBLIC "${CMAKE_CURRENT_SOURCE_DIR}/external_libraries/FEAST/4.0/include"
+                               SYSTEM INTERFACE "$<INSTALL_INTERFACE:include/kratos/applications/LinearSolversApplication/external_libraries/FEAST/4.0/include>"
+                                                "$<BUILD_INTERFACE:${CMAKE_CURRENT_SOURCE_DIR}/external_libraries/FEAST/4.0/include")
+    target_compile_definitions(KratosLinearSolversCore PUBLIC "USE_EIGEN_FEAST")
+
+    # MKL implements some of FEAST's function. This definition excludes the definitions of MKL's FEAST
+    # functions in mkl/include/mkl_solvers_ee.h. Otherwise, some functions are defined multiple times
+    # defining both as MKL uses either, depending on the version
+    target_compile_definitions(KratosLinearSolversCore PUBLIC "_MKL_SOLVERS_EE_H" "__MKL_SOLVERS_EE_H")
+endif()
+
+if (USE_EIGEN_SUITESPARSE)
+    include("${CMAKE_CURRENT_SOURCE_DIR}/external_libraries/eigen3/cmake/FindCHOLMOD.cmake")
+    include("${CMAKE_CURRENT_SOURCE_DIR}/external_libraries/eigen3/cmake/FindSPQR.cmake")
+    include("${CMAKE_CURRENT_SOURCE_DIR}/external_libraries/eigen3/cmake/FindUMFPACK.cmake")
+    add_definitions(-DKRATOS_USE_EIGEN_SUITESPARSE)
+endif()
+
+## generate variables with the sources
+target_sources(KratosLinearSolversCore PRIVATE
+               ${CMAKE_CURRENT_SOURCE_DIR}/linear_solvers_application.cpp
+               ${CMAKE_CURRENT_SOURCE_DIR}/custom_factories/dense_linear_solver_factory.cpp)
+
+# Sources for the Python module
+file(
+    GLOB_RECURSE
+    KRATOS_LINEARSOLVERS_APPLICATION_PYTHON_INTERFACE
+    ${CMAKE_CURRENT_SOURCE_DIR}/custom_python/*.cpp
+)
+
+###############################################################
+## LinearSolversApplication core library (C++ parts)
+target_link_libraries(KratosLinearSolversCore PUBLIC KratosCore)
+set_target_properties(KratosLinearSolversCore PROPERTIES COMPILE_DEFINITIONS "LINEARSOLVERS_APPLICATION=EXPORT,API")
+
+## LinearSolversApplication python module
+pybind11_add_module(KratosLinearSolversApplication MODULE THIN_LTO ${KRATOS_LINEARSOLVERS_APPLICATION_PYTHON_INTERFACE} )
+target_link_libraries(KratosLinearSolversApplication PRIVATE KratosLinearSolversCore )
+set_target_properties(KratosLinearSolversApplication PROPERTIES PREFIX "")
+
+# Set batch size in the unity build
+IF(CMAKE_UNITY_BUILD MATCHES ON)
+    set_target_properties(KratosLinearSolversCore PROPERTIES UNITY_BUILD_BATCH_SIZE ${KRATOS_UNITY_BUILD_BATCH_SIZE})
+    set_target_properties(KratosLinearSolversApplication PROPERTIES UNITY_BUILD_BATCH_SIZE ${KRATOS_UNITY_BUILD_BATCH_SIZE})
+ENDIF(CMAKE_UNITY_BUILD MATCHES ON)
+
+if( USE_EIGEN_MKL MATCHES ON )
+    if( MSVC )
+        find_library(MKL_RT_LIB mkl_rt)
+        if(NOT MKL_RT_LIB)
+            message( FATAL_ERROR "mkl_rt.lib not found")
+        else(NOT MKL_RT_LIB)
+            message( "mkl_rt.lib found at: ${MKL_RT_LIB}")
+            target_link_libraries(KratosLinearSolversCore PUBLIC ${MKL_RT_LIB} )
+        endif(NOT MKL_RT_LIB)
+    else( MSVC )
+        target_link_libraries(KratosLinearSolversCore PUBLIC mkl_rt)
+        if( USE_EIGEN_FEAST MATCHES ON )
+            target_link_libraries(KratosLinearSolversCore PUBLIC feast4 gfortran m)
+        endif()
+    endif( MSVC )
+endif()
+
+if (USE_EIGEN_SUITESPARSE)
+    target_link_libraries(KratosLinearSolversCore PUBLIC
+                          ${CHOLMOD_LIBRARIES}
+                          ${SPQR_LIBRARIES}
+                          ${UMFPACK_LIBRARIES})
+    target_include_directories(KratosLinearSolversCore PUBLIC
+                               ${CHOLMOD_INCLUDES}
+                               ${SPQR_INCLUDES}
+                               ${UMFPACK_INCLUDES})
+endif()
+
+# changing the .dll suffix to .pyd
+if( ${CMAKE_SYSTEM_NAME} MATCHES "Windows" )
+    set_target_properties( KratosLinearSolversCore PROPERTIES SUFFIX .pyd )
+    set_target_properties( KratosLinearSolversApplication PROPERTIES SUFFIX .pyd )
+endif( ${CMAKE_SYSTEM_NAME} MATCHES "Windows" )
+
+# Add to the KratosMultiphisics Python module
+kratos_python_install(${INSTALL_PYTHON_USING_LINKS} ${CMAKE_CURRENT_SOURCE_DIR}/LinearSolversApplication.py KratosMultiphysics/LinearSolversApplication/__init__.py )
+
+# Install python files
+get_filename_component (CURRENT_DIR_NAME ${CMAKE_CURRENT_SOURCE_DIR} NAME)
+kratos_python_install_directory(${INSTALL_PYTHON_USING_LINKS} ${CMAKE_CURRENT_SOURCE_DIR}/python_scripts KratosMultiphysics/${CURRENT_DIR_NAME} )
+
+# Kratos Testing. Install everything except sources to ensure that reference and configuration files are copied.
+if(${INSTALL_TESTING_FILES} MATCHES ON )
+    get_filename_component (CURRENT_DIR_NAME ${CMAKE_CURRENT_SOURCE_DIR} NAME)
+    install(DIRECTORY ${CMAKE_CURRENT_SOURCE_DIR}/tests DESTINATION applications/${CURRENT_DIR_NAME}
+        PATTERN "*.git" EXCLUDE
+        PATTERN "*.c" EXCLUDE
+        PATTERN "*.h" EXCLUDE
+        PATTERN "*.cpp" EXCLUDE
+        PATTERN "*.hpp" EXCLUDE
+  )
+endif(${INSTALL_TESTING_FILES} MATCHES ON)
+
+# Install targets
+install(TARGETS KratosLinearSolversCore DESTINATION libs)
+install(TARGETS KratosLinearSolversApplication DESTINATION libs)
+
+# Define custom targets
+set(KRATOS_KERNEL "${KRATOS_KERNEL};KratosLinearSolversCore" PARENT_SCOPE)
+set(KRATOS_PYTHON_INTERFACE "${KRATOS_PYTHON_INTERFACE};KratosLinearSolversApplication" PARENT_SCOPE)