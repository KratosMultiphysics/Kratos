--- conflicted
+++ resolved
@@ -152,15 +152,6 @@
         KRATOS_REGISTER_LINEAR_SOLVER("cholmod", factory);
     }
 
-<<<<<<< HEAD
-    // Complex CHOLMOD.
-    {
-        static auto factory = EigenDirectSolver<EigenCholmodSolver<complex>>::Factory();
-        KRATOS_REGISTER_COMPLEX_LINEAR_SOLVER("cholmod_complex", factory);
-    }
-
-=======
->>>>>>> f524b6c5
     // Real SPQR.
     {
         static auto factory = EigenDirectSolver<EigenSPQRSolver<double>>::Factory();
