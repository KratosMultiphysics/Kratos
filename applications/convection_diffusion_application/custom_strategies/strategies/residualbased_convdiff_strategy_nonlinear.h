// KRATOS ___ ___  _  ___   __   ___ ___ ___ ___ 
//       / __/ _ \| \| \ \ / /__|   \_ _| __| __|
//      | (_| (_) | .` |\ V /___| |) | || _|| _| 
//       \___\___/|_|\_| \_/    |___/___|_| |_|  APPLICATION
//
//  License: BSD License
<<<<<<< HEAD
//   license: convection_diffusion_application/license.txt
=======
//					 Kratos default license: kratos/license.txt
>>>>>>> a9deaac6
//
//  Main authors:  Riccardo Rossi
//

#if !defined(KRATOS_RESIDUALBASED_CONVECTION_DIFFUSION_STRATEGY_NONLINEAR )
#define  KRATOS_RESIDUALBASED_CONVECTION_DIFFUSION_STRATEGY_NONLINEAR

/* System includes */

/* External includes */

/* Project includes */
#include "includes/define.h"
#include "includes/model_part.h"
#include "solving_strategies/strategies/solving_strategy.h"
#include "solving_strategies/strategies/residualbased_newton_raphson_strategy.h"
#include "solving_strategies/schemes/residualbased_incrementalupdate_static_scheme.h"
#include "convection_diffusion_application.h"
#include "solving_strategies/builder_and_solvers/residualbased_elimination_builder_and_solver_componentwise.h"
#include "solving_strategies/convergencecriterias/displacement_criteria.h"
#include "solving_strategies/convergencecriterias/convergence_criteria.h"
#include "includes/convection_diffusion_settings.h"


namespace Kratos
{

/**@name Kratos Globals */
/*@{ */


/*@} */
/**@name Type Definitions */
/*@{ */

/*@} */


/**@name  Enum's */
/*@{ */


/*@} */
/**@name  Functions */
/*@{ */



/*@} */
/**@name Kratos Classes */
/*@{ */

/// This strategy is used to solve convection-diffusion problem.

/**   The convection-diffusion problem
        \f$ \rho C M \frac{\partial T}{\partial t} + \rho C S T  = - \kappa L T \f$ (1)

      is completed with the standard boundary conditions of prescribed temperature and prescribed normal
      heat flux in the thermal problem. For surfaces exposed to fire conditions, energy losses
      due to radiation and convection must be taken into account, and the thermal boundary condition is

      \f$ \kappa \frac{\partial T}{\partial n} + \overline{q_n} = 0 \f$ (2)
      where

      \f$ \overline{q_n} = q_n - \varepsilon \sigma (T^4 - T_0^4) - \alpha_c (T - T_0)\f$ (3)

Then, this strategy is employed to solve in iterative form the following equation

Evaluates  \f$ L h s = \frac{\rho C}{\Delta t} (W, N) + (W, v. \nabla N) + \kappa (\nabla W, \nabla N) + 4 \epsilon \sigma T^3 \left\langle W, N \right\rangle + \alpha \left\langle
W, N \right\rangle \f$ and \f$R h s = \rho (W, Q) + \frac{\rho C}{\Delta t} (W, T^n)- \left\langle W, q \right\rangle - \epsilon \sigma \left\langle W, T^4 -
T_0^4 \right\rangle - \left\langle W, \alpha (T - T_0) \right\rangle  - L h s \ast T \f$

until to achieve the convergence




 */
template<class TSparseSpace,
         class TDenseSpace,
         class TLinearSolver
         >
class ResidualBasedConvectionDiffusionStrategyNonLinear
    : public SolvingStrategy<TSparseSpace, TDenseSpace, TLinearSolver>
{
public:
    /**@name Type Definitions */
    /*@{ */

    /** Counted pointer of ClassName */
    KRATOS_CLASS_POINTER_DEFINITION(ResidualBasedConvectionDiffusionStrategyNonLinear);

    typedef SolvingStrategy<TSparseSpace, TDenseSpace, TLinearSolver> BaseType;

    typedef typename BaseType::TDataType TDataType;

    //typedef typename BaseType::DofSetType DofSetType;

    typedef typename BaseType::DofsArrayType DofsArrayType;

    typedef typename BaseType::TSystemMatrixType TSystemMatrixType;

    typedef typename BaseType::TSystemVectorType TSystemVectorType;

    typedef typename BaseType::LocalSystemVectorType LocalSystemVectorType;

    typedef typename BaseType::LocalSystemMatrixType LocalSystemMatrixType;



    /*@} */
    /**@name Life Cycle
     */
    /*@{ */

    /// Constructor

    /**
    @param model_part Reference to the ModelPart that contains the problem.
    @param pNewLinearSolver pointer to the solver for the temperature system.
    @paramReformDofAtEachIteration=true.
    @param time_order=2.
    @param int max_iter = 30.
    @param double toll = 1e-6.

     */


    ResidualBasedConvectionDiffusionStrategyNonLinear(
        ModelPart& model_part,
        typename TLinearSolver::Pointer pNewLinearSolver,
        bool ReformDofAtEachIteration = true,
        int time_order = 2,
        int max_iter = 30,
        double toll = 1e-6
    )
        : SolvingStrategy<TSparseSpace, TDenseSpace, TLinearSolver>(model_part, false)
    {
        KRATOS_TRY

        mtime_order = time_order;
        mOldDt = 0.00;
        mtoll = toll;
        mmax_iter = max_iter;

        ProcessInfo& rCurrentProcessInfo = BaseType::GetModelPart().GetProcessInfo();
        ConvectionDiffusionSettings::Pointer my_settings = rCurrentProcessInfo.GetValue(CONVECTION_DIFFUSION_SETTINGS);
        const Variable<double>& rUnknownVar = my_settings->GetUnknownVariable();

        //initializing fractional velocity solution step
        typedef Scheme< TSparseSpace, TDenseSpace > SchemeType;
        typename SchemeType::Pointer pscheme = typename SchemeType::Pointer
                                               (new ResidualBasedIncrementalUpdateStaticScheme< TSparseSpace, TDenseSpace > ());

        bool CalculateReactions = false;
        bool CalculateNormDxFlag = true;



        typedef typename BuilderAndSolver<TSparseSpace, TDenseSpace, TLinearSolver>::Pointer BuilderSolverTypePointer;

        BuilderSolverTypePointer componentwise_build = BuilderSolverTypePointer(new ResidualBasedEliminationBuilderAndSolverComponentwise<TSparseSpace, TDenseSpace, TLinearSolver, Variable<double> > (pNewLinearSolver, rUnknownVar));
        mstep1 = typename BaseType::Pointer(new ResidualBasedLinearStrategy<TSparseSpace, TDenseSpace, TLinearSolver > (model_part, pscheme, pNewLinearSolver, componentwise_build, CalculateReactions, ReformDofAtEachIteration, CalculateNormDxFlag));
        mstep1->SetEchoLevel(2);

        Check();
        KRATOS_CATCH("")
    }

    /** Destructor.
     */
    virtual ~ResidualBasedConvectionDiffusionStrategyNonLinear()
    {
    }

    /** Destructor.
     */

    //*********************************************************************************
    //**********************************************************************

    double Solve() override
    {
      KRATOS_TRY

        //calculate the BDF coefficients
        ProcessInfo& rCurrentProcessInfo = BaseType::GetModelPart().GetProcessInfo();
      double Dt = rCurrentProcessInfo[DELTA_TIME];
      int stationary= rCurrentProcessInfo[STATIONARY];

      unsigned int iter = 0;
      double ratio;
      bool is_converged = false;
      double dT_norm = 0.0;
      double T_norm = 0.0;

      if(stationary==1){
	iter = 0;
        //ratio;
        is_converged = false;
        dT_norm = 0.0;
        T_norm = 0.0;
	while (iter++ < mmax_iter && is_converged == false)
	  {
            rCurrentProcessInfo[FRACTIONAL_STEP] = 1;
            dT_norm = mstep1->Solve();
            T_norm = CalculateTemperatureNorm();
            CalculateProjection();

            ratio = 1.00;
            if (T_norm != 0.00)
	      ratio = dT_norm / T_norm;
            else
	      {
                std::cout << "T_norm = " << T_norm << " dT_norm = " << dT_norm << std::endl;
	      }

            if (dT_norm < 1e-11)
	      ratio = 0; //converged

            if (ratio < mtoll)
	      is_converged = true;

            std::cout << " iter = " << iter << " ratio = " << ratio << std::endl;
	  }
      }
      else{

        if (mOldDt == 0.00) //needed for the first step
	  mOldDt = Dt;
        if (mtime_order == 2)
	  {
            if (BaseType::GetModelPart().GetBufferSize() < 3)
	      KRATOS_THROW_ERROR(std::logic_error, "insufficient buffer size for BDF2", "")

                double dt_old = rCurrentProcessInfo.GetPreviousTimeStepInfo(1)[DELTA_TIME];

            double rho = dt_old / Dt;
            double coeff = 1.0 / (Dt * rho * rho + Dt * rho);

            rCurrentProcessInfo[BDF_COEFFICIENTS].resize(3);
            Vector& BDFcoeffs = rCurrentProcessInfo[BDF_COEFFICIENTS];
            BDFcoeffs[0] = coeff * (rho * rho + 2.0 * rho); //coefficient for step n+1
            BDFcoeffs[1] = -coeff * (rho * rho + 2.0 * rho + 1.0); //coefficient for step n
            BDFcoeffs[2] = coeff;
	  }
        else
	  {
            rCurrentProcessInfo[BDF_COEFFICIENTS].resize(2);
            Vector& BDFcoeffs = rCurrentProcessInfo[BDF_COEFFICIENTS];
            BDFcoeffs[0] = 1.0 / Dt; //coefficient for step n+1
            BDFcoeffs[1] = -1.0 / Dt; //coefficient for step n
        }

	iter = 0;
        //ratio;
        is_converged = false;
        dT_norm = 0.0;
        T_norm = 0.0;

        while (iter++ < mmax_iter && is_converged == false)
	  {
            rCurrentProcessInfo[FRACTIONAL_STEP] = 1;
            dT_norm = mstep1->Solve();
            T_norm = CalculateTemperatureNorm();
            CalculateProjection();

            ratio = 1.00;
            if (T_norm != 0.00)
	      ratio = dT_norm / T_norm;
            else
            {
	      std::cout << "T_norm = " << T_norm << " dT_norm = " << dT_norm << std::endl;
            }

            if (dT_norm < 1e-11)
	      ratio = 0; //converged

            if (ratio < mtoll)
	      is_converged = true;

            std::cout << " iter = " << iter << " ratio = " << ratio << std::endl;
	  }
      }

      return dT_norm;
      KRATOS_CATCH("")
	}
    //******************************************************************************************************
    //******************************************************************************************************
    ///calculation of temperature norm

    double CalculateTemperatureNorm()
    {
        KRATOS_TRY;

        double norm = 0.00;

        ProcessInfo& rCurrentProcessInfo = BaseType::GetModelPart().GetProcessInfo();
        ConvectionDiffusionSettings::Pointer my_settings = rCurrentProcessInfo.GetValue(CONVECTION_DIFFUSION_SETTINGS);
        const Variable<double>& rUnknownVar = my_settings->GetUnknownVariable();


        for (ModelPart::NodeIterator i = BaseType::GetModelPart().NodesBegin();
                i != BaseType::GetModelPart().NodesEnd(); ++i)
        {
            norm += pow(i->FastGetSolutionStepValue(rUnknownVar), 2);
        }

        return sqrt(norm);

        KRATOS_CATCH("")
    }

    //******************************************************************************************************
    //******************************************************************************************************
    ///calculation of projection

    void CalculateProjection()
    {
        KRATOS_TRY;

        ProcessInfo& rCurrentProcessInfo = BaseType::GetModelPart().GetProcessInfo();

        ConvectionDiffusionSettings::Pointer my_settings = rCurrentProcessInfo.GetValue(CONVECTION_DIFFUSION_SETTINGS);

        const Variable<double>& rProjectionVariable = my_settings->GetProjectionVariable();

        //first of all set to zero the nodal variables to be updated nodally
        for (ModelPart::NodeIterator i = BaseType::GetModelPart().NodesBegin();
                i != BaseType::GetModelPart().NodesEnd(); ++i)
        {
            if ((i->GetValue(NEIGHBOUR_ELEMENTS)).size() != 0)
            {


                (i)->FastGetSolutionStepValue(rProjectionVariable) = 0.00;
                (i)->FastGetSolutionStepValue(NODAL_AREA) = 0.00;
            }
            else
            {
                (i)->FastGetSolutionStepValue(NODAL_AREA) = 1.00;
            }
        }

        //add the elemental contributions for the calculation of the velocity
        //and the determination of the nodal area
        rCurrentProcessInfo[FRACTIONAL_STEP] = 2;
        for (ModelPart::ElementIterator i = BaseType::GetModelPart().ElementsBegin();
                i != BaseType::GetModelPart().ElementsEnd(); ++i)
        {
            (i)->InitializeSolutionStep(rCurrentProcessInfo);
        }

        //solve nodally for the velocity
        for (ModelPart::NodeIterator i = BaseType::GetModelPart().NodesBegin();
                i != BaseType::GetModelPart().NodesEnd(); ++i)
        {
            double& conv_proj = (i)->FastGetSolutionStepValue(rProjectionVariable);
            double temp = 1.00 / (i)->FastGetSolutionStepValue(NODAL_AREA);
            conv_proj *= temp;
        }

        KRATOS_CATCH("")
    }

    void SetEchoLevel(int Level) override
    {
        mstep1->SetEchoLevel(Level);
    }

    void Clear() override
    {
        mstep1->Clear();
    }

    int Check() override
    {
        KRATOS_TRY

        ProcessInfo& rCurrentProcessInfo = BaseType::GetModelPart().GetProcessInfo();
        ConvectionDiffusionSettings::Pointer my_settings = rCurrentProcessInfo.GetValue(CONVECTION_DIFFUSION_SETTINGS);
        const Variable<double>& rUnknownVar = my_settings->GetUnknownVariable();
        const Variable<double>& rDensityVar = my_settings->GetDensityVariable();
        const Variable<double>& rDiffusionVar = my_settings->GetDiffusionVariable();
        const Variable<double>& rSourceVar = my_settings->GetVolumeSourceVariable();
        const Variable<array_1d<double, 3 > >& rMeshVelocityVar = my_settings->GetMeshVelocityVariable();
        const Variable<double>& rProjectionVariable = my_settings->GetProjectionVariable();


        if (BaseType::GetModelPart().NodesBegin()->SolutionStepsDataHas(rUnknownVar) == false)
            KRATOS_THROW_ERROR(std::logic_error, "Add  ----UnknownVar---- variable!!!!!! ERROR", "");
        if (BaseType::GetModelPart().NodesBegin()->SolutionStepsDataHas(rDensityVar) == false)
            KRATOS_THROW_ERROR(std::logic_error, "Add  ----rDensityVar---- variable!!!!!! ERROR", "");
        if (BaseType::GetModelPart().NodesBegin()->SolutionStepsDataHas(rDiffusionVar) == false)
            KRATOS_THROW_ERROR(std::logic_error, "Add  ----rDiffusionVar---- variable!!!!!! ERROR", "");
        if (BaseType::GetModelPart().NodesBegin()->SolutionStepsDataHas(rSourceVar) == false)
            KRATOS_THROW_ERROR(std::logic_error, "Add  ----rSourceVar---- variable!!!!!! ERROR", "");
        if (BaseType::GetModelPart().NodesBegin()->SolutionStepsDataHas(rMeshVelocityVar) == false)
            KRATOS_THROW_ERROR(std::logic_error, "Add  ----rMeshVelocityVar---- variable!!!!!! ERROR", "");
        if (BaseType::GetModelPart().NodesBegin()->SolutionStepsDataHas(rProjectionVariable) == false)
            KRATOS_THROW_ERROR(std::logic_error, "Add  ----rProjectionVariable---- variable!!!!!! ERROR", "");


        //if(BaseType::GetModelPart().GetMesh().GetProperties(0)[EMISSIVITY] == false)
        //    KRATOS_THROW_ERROR(std::logic_error, "Add  ----EMISSIVITY---- variable!!!!!! ERROR", "");
        //if(BaseType::GetModelPart().GetMesh().GetProperties(0)[CONVECTION_COEFFICIENT] == false)
        //    KRATOS_THROW_ERROR(std::logic_error, "Add  ----CONVECTION_COEFFICIENT---- variable!!!!!! ERROR", "");
        //if(BaseType::GetModelPart().GetMesh().GetProperties(0)[AMBIENT_TEMPERATURE] == false)
        //    KRATOS_THROW_ERROR(std::logic_error, "Add  ----AMBIENT_TEMPERATURE---- variable!!!!!! ERROR", "");


        return 0;

        KRATOS_CATCH("")

    }
    /*@} */
    /**@name Operators
     */
    /*@{ */

    /*@} */
    /**@name Operations */
    /*@{ */


    /*@} */
    /**@name Access */
    /*@{ */


    /*@} */
    /**@name Inquiry */
    /*@{ */


    /*@} */
    /**@name Friends */
    /*@{ */


    /*@} */

protected:
    /**@name Protected static Member Variables */
    /*@{ */


    /*@} */
    /**@name Protected member Variables */
    /*@{ */


    /*@} */
    /**@name Protected Operators*/
    /*@{ */


    /*@} */
    /**@name Protected Operations*/
    /*@{ */



    /*@} */
    /**@name Protected  Access */
    /*@{ */


    /*@} */
    /**@name Protected Inquiry */
    /*@{ */


    /*@} */
    /**@name Protected LifeCycle */
    /*@{ */



    /*@} */

private:
    /**@name Static Member Variables */
    /*@{ */


    /*@} */
    /**@name Member Variables */
    /*@{ */
    typename BaseType::Pointer mstep1;
    double mOldDt;
    int mtime_order;
    unsigned int mmax_iter;
    double mtoll;





    /*@} */
    /**@name Private Operators*/
    /*@{ */

    /*@} */
    /**@name Private Operations*/
    /*@{ */


    /*@} */
    /**@name Private  Access */
    /*@{ */


    /*@} */
    /**@name Private Inquiry */
    /*@{ */


    /*@} */
    /**@name Un accessible methods */
    /*@{ */

    /** Copy constructor.
     */
    ResidualBasedConvectionDiffusionStrategyNonLinear(const ResidualBasedConvectionDiffusionStrategyNonLinear& Other);


    /*@} */

}; /* Class ResidualBasedConvectionDiffusionStrategyNonLinear */

/*@} */

/**@name Type Definitions */
/*@{ */


/*@} */

} /* namespace Kratos.*/

#endif /* KRATOS_RESIDUALBASED_CONVECTION_DIFFUSION_STRATEGY_NONLINEAR  defined */
<|MERGE_RESOLUTION|>--- conflicted
+++ resolved
@@ -4,11 +4,7 @@
 //       \___\___/|_|\_| \_/    |___/___|_| |_|  APPLICATION
 //
 //  License: BSD License
-<<<<<<< HEAD
-//   license: convection_diffusion_application/license.txt
-=======
 //					 Kratos default license: kratos/license.txt
->>>>>>> a9deaac6
 //
 //  Main authors:  Riccardo Rossi
 //
