# import Kratos
import KratosMultiphysics
import KratosMultiphysics.ConvectionDiffusionApplication
import run_cpp_unit_tests

# Import Kratos "wrapper" for unittests
import KratosMultiphysics.KratosUnittest as KratosUnittest

<<<<<<< HEAD
import subprocess

=======
>>>>>>> a9deaac6
try:
    import KratosMultiphysics.ExternalSolversApplication as ExternalSolversApplication
    missing_external_dependencies = False
    missing_application = ''
except ImportError as e:
    missing_external_dependencies = True
    # extract name of the missing application from the error message
    import re
    missing_application = re.search(r'''.*'KratosMultiphysics\.(.*)'.*''',
                                    '{0}'.format(e)).group(1)

# Import the tests or test_classes to create the suites

##### SELF-CONTAINED TESTS #####
from source_term_test import SourceTermTest
from thermal_coupling_test import ThermalCouplingTest

##### SMALL TESTS #####
from convection_diffusion_test_factory import BasicConvectionDiffusionStationaryTest as TBasicConvectionDiffusionStationaryTest
from convection_diffusion_test_factory import BasicConvectionDiffusionTransientTest as TBasicConvectionDiffusionTransientTest

def AssembleTestSuites():
    ''' Populates the test suites to run.

    Populates the test suites to run. At least, it should populate the suites:
    "small", "nighlty" and "all"

    Return
    ------

    suites: A dictionary of suites
        The set of suites with its test_cases added.
    '''
    suites = KratosUnittest.KratosSuites
    
    # Create a test suit with the selected tests (Small tests):
    # These tests are executed by the continuous integration tool, so they have to be very fast!
    # Execution time << 1 sec on a regular PC !!!
    # If the tests in the smallSuite take too long then merging to master will not be possible!
    smallSuite = suites['small'] # These tests are executed by the continuous integration tool
    nightSuite = suites['nightly'] # These tests are executed in the nightly build
    
    ### Adding the self-contained tests
    smallSuite.addTest(SourceTermTest('testPureDiffusion'))
    smallSuite.addTest(SourceTermTest('testDiffusionDominated'))
    smallSuite.addTest(SourceTermTest('testConvectionDominated'))
    smallSuite.addTest(SourceTermTest('testReaction'))
    smallSuite.addTest(ThermalCouplingTest('testDirichletNeumann'))

    ### Adding Small Tests
    smallSuite.addTest(TBasicConvectionDiffusionStationaryTest('test_execution'))
    smallSuite.addTest(TBasicConvectionDiffusionTransientTest('test_execution'))

    # Create a test suite with the selected tests plus all small tests
    nightSuite.addTests(smallSuite)

    # For very long tests that should not be in nighly and you can use to validate
    validationSuite = suites['validation']
    validationSuite.addTests(smallSuite)

    # Create a test suite that contains all the tests:
    allSuite = suites['all']
    allSuite.addTests(nightSuite)

    return suites

if __name__ == '__main__':
<<<<<<< HEAD
=======
    KratosMultiphysics.Logger.GetDefaultOutput().SetSeverity(KratosMultiphysics.Logger.Severity.WARNING)
>>>>>>> a9deaac6
    KratosMultiphysics.Logger.PrintInfo("Unittests", "\nRunning cpp unit tests ...")
    run_cpp_unit_tests.run()
    KratosMultiphysics.Logger.PrintInfo("Unittests", "Finished running cpp unit tests!")
    
    KratosMultiphysics.Logger.PrintInfo("Unittests", "\nRunning python tests ...")
    KratosUnittest.runTests(AssembleTestSuites())
    KratosMultiphysics.Logger.PrintInfo("Unittests", "Finished python tests!")<|MERGE_RESOLUTION|>--- conflicted
+++ resolved
@@ -6,11 +6,6 @@
 # Import Kratos "wrapper" for unittests
 import KratosMultiphysics.KratosUnittest as KratosUnittest
 
-<<<<<<< HEAD
-import subprocess
-
-=======
->>>>>>> a9deaac6
 try:
     import KratosMultiphysics.ExternalSolversApplication as ExternalSolversApplication
     missing_external_dependencies = False
@@ -78,10 +73,7 @@
     return suites
 
 if __name__ == '__main__':
-<<<<<<< HEAD
-=======
     KratosMultiphysics.Logger.GetDefaultOutput().SetSeverity(KratosMultiphysics.Logger.Severity.WARNING)
->>>>>>> a9deaac6
     KratosMultiphysics.Logger.PrintInfo("Unittests", "\nRunning cpp unit tests ...")
     run_cpp_unit_tests.run()
     KratosMultiphysics.Logger.PrintInfo("Unittests", "Finished running cpp unit tests!")
