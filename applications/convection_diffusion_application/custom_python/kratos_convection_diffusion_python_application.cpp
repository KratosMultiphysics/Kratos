<<<<<<< HEAD
// KRATOS ___ ___  _  ___   __   ___ ___ ___ ___ 
//       / __/ _ \| \| \ \ / /__|   \_ _| __| __|
//      | (_| (_) | .` |\ V /___| |) | || _|| _| 
//       \___\___/|_|\_| \_/    |___/___|_| |_|  APPLICATION
//
//  License: BSD License
//   license: convection_diffusion_application/license.txt
//
//  Main authors:  Riccardo Rossi
=======
// KRATOS ___ ___  _  ___   __   ___ ___ ___ ___
//       / __/ _ \| \| \ \ / /__|   \_ _| __| __|
//      | (_| (_) | .` |\ V /___| |) | || _|| _|
//       \___\___/|_|\_| \_/    |___/___|_| |_|  APPLICATION
//
//  License:         BSD License
//					 Kratos default license: kratos/license.txt
//
//  Main authors:    Riccardo Rossi
>>>>>>> a9deaac6
//

// System includes

#if defined(KRATOS_PYTHON)
// External includes

// Project includes
#include "includes/define_python.h"
#include "convection_diffusion_application.h"
#include "custom_python/add_custom_strategies_to_python.h"
#include "custom_python/add_custom_utilities_to_python.h"

namespace Kratos
{

namespace Python
{

namespace py = pybind11;

PYBIND11_MODULE(KratosConvectionDiffusionApplication,m)
{

    py::class_<KratosConvectionDiffusionApplication,
           KratosConvectionDiffusionApplication::Pointer,
           KratosApplication >(m,"KratosConvectionDiffusionApplication")
           .def(py::init<>())
           ;
    AddCustomStrategiesToPython(m);
    AddCustomUtilitiesToPython(m);

    // Registering variables in python
<<<<<<< HEAD
    KRATOS_REGISTER_IN_PYTHON_VARIABLE(m,AMBIENT_TEMPERATURE)
    KRATOS_REGISTER_IN_PYTHON_VARIABLE(m,CONVECTION_COEFFICIENT)

    KRATOS_REGISTER_IN_PYTHON_3D_VARIABLE_WITH_COMPONENTS(m,CONVECTION_VELOCITY)
    //Added by Annelie and Pavel
    KRATOS_REGISTER_IN_PYTHON_VARIABLE(m,MELT_TEMPERATURE_1)
    KRATOS_REGISTER_IN_PYTHON_VARIABLE(m,MELT_TEMPERATURE_2)
    
    KRATOS_REGISTER_IN_PYTHON_VARIABLE(m,MEAN_SIZE)
    KRATOS_REGISTER_IN_PYTHON_VARIABLE(m,PROJECTED_SCALAR1)
    KRATOS_REGISTER_IN_PYTHON_VARIABLE(m,DELTA_SCALAR1)
    
    KRATOS_REGISTER_IN_PYTHON_VARIABLE(m,THETA)
	KRATOS_REGISTER_IN_PYTHON_VARIABLE(m,BFECC_ERROR)
	KRATOS_REGISTER_IN_PYTHON_VARIABLE(m,BFECC_ERROR_1)

=======
    KRATOS_REGISTER_IN_PYTHON_VARIABLE(m, AMBIENT_TEMPERATURE)
    KRATOS_REGISTER_IN_PYTHON_VARIABLE(m, AUX_FLUX)
    KRATOS_REGISTER_IN_PYTHON_VARIABLE(m, AUX_TEMPERATURE)
	KRATOS_REGISTER_IN_PYTHON_VARIABLE(m, BFECC_ERROR)
	KRATOS_REGISTER_IN_PYTHON_VARIABLE(m, BFECC_ERROR_1)
    KRATOS_REGISTER_IN_PYTHON_VARIABLE(m, CONVECTION_COEFFICIENT)
    KRATOS_REGISTER_IN_PYTHON_VARIABLE(m, DELTA_SCALAR1)
    KRATOS_REGISTER_IN_PYTHON_VARIABLE(m, MEAN_SIZE)
    KRATOS_REGISTER_IN_PYTHON_VARIABLE(m, MELT_TEMPERATURE_1)
    KRATOS_REGISTER_IN_PYTHON_VARIABLE(m, MELT_TEMPERATURE_2)
    KRATOS_REGISTER_IN_PYTHON_VARIABLE(m, PROJECTED_SCALAR1)
    KRATOS_REGISTER_IN_PYTHON_VARIABLE(m, THETA)

    KRATOS_REGISTER_IN_PYTHON_3D_VARIABLE_WITH_COMPONENTS(m,CONVECTION_VELOCITY)
>>>>>>> a9deaac6
}

}  // namespace Python.

}  // namespace Kratos.

#endif // KRATOS_PYTHON defined<|MERGE_RESOLUTION|>--- conflicted
+++ resolved
@@ -1,14 +1,3 @@
-<<<<<<< HEAD
-// KRATOS ___ ___  _  ___   __   ___ ___ ___ ___ 
-//       / __/ _ \| \| \ \ / /__|   \_ _| __| __|
-//      | (_| (_) | .` |\ V /___| |) | || _|| _| 
-//       \___\___/|_|\_| \_/    |___/___|_| |_|  APPLICATION
-//
-//  License: BSD License
-//   license: convection_diffusion_application/license.txt
-//
-//  Main authors:  Riccardo Rossi
-=======
 // KRATOS ___ ___  _  ___   __   ___ ___ ___ ___
 //       / __/ _ \| \| \ \ / /__|   \_ _| __| __|
 //      | (_| (_) | .` |\ V /___| |) | || _|| _|
@@ -18,7 +7,6 @@
 //					 Kratos default license: kratos/license.txt
 //
 //  Main authors:    Riccardo Rossi
->>>>>>> a9deaac6
 //
 
 // System includes
@@ -52,24 +40,6 @@
     AddCustomUtilitiesToPython(m);
 
     // Registering variables in python
-<<<<<<< HEAD
-    KRATOS_REGISTER_IN_PYTHON_VARIABLE(m,AMBIENT_TEMPERATURE)
-    KRATOS_REGISTER_IN_PYTHON_VARIABLE(m,CONVECTION_COEFFICIENT)
-
-    KRATOS_REGISTER_IN_PYTHON_3D_VARIABLE_WITH_COMPONENTS(m,CONVECTION_VELOCITY)
-    //Added by Annelie and Pavel
-    KRATOS_REGISTER_IN_PYTHON_VARIABLE(m,MELT_TEMPERATURE_1)
-    KRATOS_REGISTER_IN_PYTHON_VARIABLE(m,MELT_TEMPERATURE_2)
-    
-    KRATOS_REGISTER_IN_PYTHON_VARIABLE(m,MEAN_SIZE)
-    KRATOS_REGISTER_IN_PYTHON_VARIABLE(m,PROJECTED_SCALAR1)
-    KRATOS_REGISTER_IN_PYTHON_VARIABLE(m,DELTA_SCALAR1)
-    
-    KRATOS_REGISTER_IN_PYTHON_VARIABLE(m,THETA)
-	KRATOS_REGISTER_IN_PYTHON_VARIABLE(m,BFECC_ERROR)
-	KRATOS_REGISTER_IN_PYTHON_VARIABLE(m,BFECC_ERROR_1)
-
-=======
     KRATOS_REGISTER_IN_PYTHON_VARIABLE(m, AMBIENT_TEMPERATURE)
     KRATOS_REGISTER_IN_PYTHON_VARIABLE(m, AUX_FLUX)
     KRATOS_REGISTER_IN_PYTHON_VARIABLE(m, AUX_TEMPERATURE)
@@ -84,7 +54,6 @@
     KRATOS_REGISTER_IN_PYTHON_VARIABLE(m, THETA)
 
     KRATOS_REGISTER_IN_PYTHON_3D_VARIABLE_WITH_COMPONENTS(m,CONVECTION_VELOCITY)
->>>>>>> a9deaac6
 }
 
 }  // namespace Python.
