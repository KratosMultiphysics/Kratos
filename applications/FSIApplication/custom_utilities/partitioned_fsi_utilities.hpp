--- conflicted
+++ resolved
@@ -635,11 +635,7 @@
 
         // Calculate the tractions from the pressure values
         block_for_each(rModelPart.Nodes(), [&](Node<3>& rNode){
-<<<<<<< HEAD
-            const auto& r_normal = rNode.FastGetSolutionStepValue(NORMAL);
-=======
             const array_1d<double,3>& r_normal = rNode.FastGetSolutionStepValue(NORMAL);
->>>>>>> f9bd85f5
             const double p_pos = rNode.FastGetSolutionStepValue(rPressureVariable);
             noalias(rNode.FastGetSolutionStepValue(rTractionVariable)) = traction_modulus_func(p_pos, r_normal) * r_normal;
         });
@@ -668,11 +664,7 @@
 
         // Calculate the tractions from the pressure values
         block_for_each(rModelPart.Nodes(), [&](Node<3>& rNode){
-<<<<<<< HEAD
-            const auto& r_normal = rNode.FastGetSolutionStepValue(NORMAL);
-=======
             const array_1d<double,3>& r_normal = rNode.FastGetSolutionStepValue(NORMAL);
->>>>>>> f9bd85f5
             const double p_pos = rNode.FastGetSolutionStepValue(rPositivePressureVariable);
             const double p_neg = rNode.FastGetSolutionStepValue(rNegativePressureVariable);
             noalias(rNode.FastGetSolutionStepValue(rTractionVariable)) = traction_modulus_func(p_pos, p_neg, r_normal) * r_normal;
@@ -724,22 +716,11 @@
      */
     std::string GetSkinConditionName()
     {
-<<<<<<< HEAD
-        std::string element_name;
-        if (TDim == 2) {
-            element_name = "LineCondition2D2N";
-        } else {
-            element_name = "SurfaceCondition3D3N";
-        }
-
-        return element_name;
-=======
         if (TDim == 2) {
             return "LineCondition2D2N";
         } else {
             return "SurfaceCondition3D3N";
         }
->>>>>>> f9bd85f5
     }
 
     /**
