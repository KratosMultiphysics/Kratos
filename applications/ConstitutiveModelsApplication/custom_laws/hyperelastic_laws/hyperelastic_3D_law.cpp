--- conflicted
+++ resolved
@@ -223,12 +223,7 @@
     const MatrixType& rDeformationGradientF = rValues.GetDeformationGradientF(); 
     noalias(rVariables.DeformationGradientF) = ConstitutiveLawUtilities::DeformationGradientTo3D(rDeformationGradientF, rVariables.DeformationGradientF);
     rVariables.DeformationGradientF = prod(rVariables.DeformationGradientF, mInverseDeformationGradientF0); //incremental F
-<<<<<<< HEAD
-
-=======
-    
-    
->>>>>>> 155b3902
+
     if( rValues.GetOptions().Is(ConstitutiveLaw::FINALIZE_MATERIAL_RESPONSE) )
       rModelValues.State.Set(ConstitutiveModelData::UPDATE_INTERNAL_VARIABLES);
     
@@ -245,11 +240,9 @@
     //Finalize Material response
     if(rValues.GetOptions().Is(ConstitutiveLaw::FINALIZE_MATERIAL_RESPONSE)){
 
-<<<<<<< HEAD
-=======
-      std::cout<<" Finalize Response "<<std::endl;
-      
->>>>>>> 155b3902
+      const Matrix& rDeformationGradientF  = rValues.GetDeformationGradientF();
+      const double& rDeterminantF          = rValues.GetDeterminantF();
+      
       const Matrix& rDeformationGradientF  = rValues.GetDeformationGradientF();
       const double& rDeterminantF          = rValues.GetDeterminantF();
       
@@ -387,11 +380,7 @@
     // Set Total DeterminantF and DeformationGradientF
     rVariables.DeterminantF         = rValues.GetDeterminantF();
     rVariables.DeformationGradientF = rValues.GetDeformationGradientF();   
-<<<<<<< HEAD
-    
-=======
-
->>>>>>> 155b3902
+    
     //2.-Calculate domain variables (Temperature, Pressure, Size) and calculate material parameters
     this->CalculateDomainVariables(rValues, ModelValues);
 
@@ -479,11 +468,7 @@
       mpModel->CalculateStressTensor(rModelValues, StressMatrix);
     }
     
-<<<<<<< HEAD
     rStressVector = ConstitutiveLawUtilities::StressTensorToVector(StressMatrix, rStressVector);
-=======
-    rStressVector = MathUtils<double>::StressTensorToVector(StressMatrix, rStressVector.size());
->>>>>>> 155b3902
         
     KRATOS_CATCH(" ")
   }
@@ -541,11 +526,7 @@
     }
 
     
-<<<<<<< HEAD
     rStressVector = ConstitutiveLawUtilities::StressTensorToVector(StressMatrix, rStressVector);
-=======
-    rStressVector = MathUtils<double>::StressTensorToVector(StressMatrix, rStressVector.size());
->>>>>>> 155b3902
 
     
     KRATOS_CATCH(" ")
