//    _____  _____ _                  __          __                                                 _ _           _   _
//   / ____|/ ____| |                 \ \        / /                               /\               | (_)         | | (_)
//  | |    | (___ | |__   __ _ _ __ _ _\ \  /\  / / __ __ _ _ __  _ __   ___ _ __ /  \   _ __  _ __ | |_  ___ __ _| |_ _  ___  _ __
//  | |     \___ \| '_ \ / _` | '__| '_ \ \/  \/ / '__/ _` | '_ \| '_ \ / _ \ '__/ /\ \ | '_ \| '_ \| | |/ __/ _` | __| |/ _ \| '_  |
//  | |____ ____) | | | | (_| | |  | |_) \  /\  /| | | (_| | |_) | |_) |  __/ | / ____ \| |_) | |_) | | | (_| (_| | |_| | (_) | | | |
//   \_____|_____/|_| |_|\__,_|_|  | .__/ \/  \/ |_|  \__,_| .__/| .__/ \___|_|/_/    \_\ .__/| .__/|_|_|\___\__,_|\__|_|\___/|_| |_|
//                                 | |                     | |   | |                    | |   | |
//                                 |_|                     |_|   |_|                    |_|   |_|
//
//
//  License: BSD License
//   license: CSharpWrapperApplication/license.txt
//
//  Main authors:  Vicente Mataix Ferrandiz
//

// System includes

// External includes

// Project includes
#include "testing/testing.h"
#include "containers/model.h"
#include "kratos_wrapper.h"
#include "utilities/os_utilities.h"

namespace Kratos {
    namespace Testing {
        void CreateMDPAFile() {
            std::filebuf buffer;
            buffer.open(OSUtilities::GetCurrentWorkingDir() + "/file.mdpa", std::ios::out);
            std::ostream os(&buffer);
            os
                    << "Begin ModelPartData\nEnd ModelPartData\n\nBegin Properties  0\n    DENSITY 2700.000000\n    YOUNG_MODULUS 7000000.000000\n    POISSON_RATIO 0.300000\n    BODY_FORCE [3] (0.000000,0.000000,0.000000)\n    THICKNESS 1.000000\nEnd Properties\n\nBegin Nodes\n        1        0.0        0.0         0.0\n        2        0.0        0.0         1.0\n        3        1.0        0.0         0.0\n        4        1.0        1.0         0.0\nEnd Nodes\n\nBegin Elements SmallDisplacementElement3D4N\n    1 0 1 2 3 4\nEnd Elements\n\nBegin SubModelPart BasePart // Note that this would be a sub sub modelpart\n    Begin SubModelPartNodes\n        1\n        2\n    End SubModelPartNodes\n    Begin SubModelPart inner_part\n        Begin SubModelPartNodes\n            1\n        End SubModelPartNodes\n    End SubModelPart\nEnd SubModelPart";
            buffer.close();
        }

        void CreateJSONFile() {
            Parameters json_parameters = Parameters(R"(
            {
                "problem_data"    : {
                    "problem_name"  : "Structure",
                    "parallel_type" : "OpenMP",
                    "start_time"    : 0.0,
                    "end_time"      : 1.0,
                    "echo_level"    : 0
                },
                "solver_settings" : {
                    "model_part_name"                   : "Structure",
                    "domain_size"                       : 3,
                    "echo_level"                        : 0,
                    "buffer_size"                       : 2,
                    "analysis_type"                     : "non_linear",
                    "model_import_settings"             : {
                        "input_type"                        : "mdpa",
                        "input_filename"                    : "unknown_name"
                    },
                    "computing_model_part_name"         : "computing_domain",
                    "material_import_settings"          :{
                        "materials_filename"                : ""
                    },
                    "time_stepping"                     : { },
                    "rotation_dofs"                     : false,
                    "reform_dofs_at_each_step"          : true,
                    "line_search"                       : false,
                    "compute_reactions"                 : true,
                    "block_builder"                     : true,
                    "clear_storage"                     : false,
                    "move_mesh_flag"                    : true,
                    "multi_point_constraints_used"      : true,
                    "convergence_criterion"             : "residual_criterion",
                    "displacement_relative_tolerance"   : 1.0e-4,
                    "displacement_absolute_tolerance"   : 1.0e-9,
                    "residual_relative_tolerance"       : 1.0e-4,
                    "residual_absolute_tolerance"       : 1.0e-9,
                    "max_iteration"                     : 10,
                    "linear_solver_settings"            : { },
                    "problem_domain_sub_model_part_list": [],
                    "processes_sub_model_part_list"     : [],
                    "auxiliary_variables_list"          : [],
                    "auxiliary_dofs_list"               : [],
                    "auxiliary_reaction_list"           : []
                },
                "processes"        : {},
                "output_processes" : {}
            })");
            const std::string &r_json_text = json_parameters.PrettyPrintJsonString();
            std::filebuf buffer;
            buffer.open(OSUtilities::GetCurrentWorkingDir() + "/file.json", std::ios::out);
            std::ostream os(&buffer);
            os << r_json_text;
            buffer.close();
        }

        /**
        * Checks the correct work of update node position
        */
        KRATOS_TEST_CASE_IN_SUITE(CSharpWrapperUpdateNodePosition, KratosCSharpWrapperApplicationFastSuite) {
            // In case the StructuralMechanicsApplciation is not compiled we skip the test
            if (!KratosComponents<Element>::Has("SmallDisplacementElement3D4N"))
                return void();

            // Import mdpa
            CreateMDPAFile();
            const std::string file_name = OSUtilities::GetCurrentWorkingDir() + "/file.mdpa";
            CSharpKratosWrapper::KratosWrapper *wrapperInstance = new CSharpKratosWrapper::KratosWrapper();
            wrapperInstance->init(file_name.c_str());
            CSharpKratosWrapper::ModelPartWrapper *mainModelPart = wrapperInstance->getRootModelPartWrapper();
            // Get some API info
<<<<<<< HEAD
            mainModelPart->retrieveResults();
            float *x = mainModelPart->getXCoordinates();
            float *y = mainModelPart->getYCoordinates();
            float *z = mainModelPart->getZCoordinates();
            int n = mainModelPart->getNodesCount();
=======
            float *x = CSharpKratosWrapper::CSharpInterface::getXCoordinates();
            float *y = CSharpKratosWrapper::CSharpInterface::getYCoordinates();
            float *z = CSharpKratosWrapper::CSharpInterface::getZCoordinates();
//            int n = CSharpKratosWrapper::CSharpInterface::getNodesCount();
>>>>>>> c5ae3f34

//            const float float_epsilon = std::numeric_limits<float>::epsilon();

//             // Non-initialized (calculated)
//             for (int i = 0; i < n; i++) {
//                 KRATOS_CHECK_NEAR(x[i], 0.0, float_epsilon);
//                 KRATOS_CHECK_NEAR(y[i], 0.0, float_epsilon);
//                 KRATOS_CHECK_NEAR(z[i], 0.0, float_epsilon);
//             }

            // None fixed
            wrapperInstance->calculate();
            mainModelPart->retrieveResults();
            x = mainModelPart->getXCoordinates();
            y = mainModelPart->getYCoordinates();
            z = mainModelPart->getZCoordinates();

//             KRATOS_CHECK_NEAR(x[0], 0.0, float_epsilon);
//             KRATOS_CHECK_NEAR(y[0], 0.0, float_epsilon);
//             KRATOS_CHECK_NEAR(z[0], 0.0, float_epsilon);
//             KRATOS_CHECK_NEAR(x[1], 0.0, float_epsilon);
//             KRATOS_CHECK_NEAR(y[1], 0.0, float_epsilon);
//             KRATOS_CHECK_NEAR(z[1], 1.0, float_epsilon);
//             KRATOS_CHECK_NEAR(x[2], 1.0, float_epsilon);
//             KRATOS_CHECK_NEAR(y[2], 0.0, float_epsilon);
//             KRATOS_CHECK_NEAR(z[2], 0.0, float_epsilon);
//             KRATOS_CHECK_NEAR(x[3], 1.0, float_epsilon);
//             KRATOS_CHECK_NEAR(y[3], 1.0, float_epsilon);
//             KRATOS_CHECK_NEAR(z[3], 0.0, float_epsilon);

            // All fixed
            mainModelPart->updateNodePos(0, x[0], y[0], z[0]);
            mainModelPart->updateNodePos(1, x[1], y[1], z[1]);
            mainModelPart->updateNodePos(2, x[2], y[2] + 1.0e-8, z[2]);
            mainModelPart->updateNodePos(3, x[3], y[3], z[3]);

            wrapperInstance->calculate();
            mainModelPart->retrieveResults();
            x = mainModelPart->getXCoordinates();
            y = mainModelPart->getYCoordinates();
            z = mainModelPart->getZCoordinates();

//             KRATOS_CHECK_NEAR(x[0], 0.0, float_epsilon);
//             KRATOS_CHECK_NEAR(y[0], 0.0, float_epsilon);
//             KRATOS_CHECK_NEAR(z[0], 0.0, float_epsilon);
//             KRATOS_CHECK_NEAR(x[1], 0.0, float_epsilon);
//             KRATOS_CHECK_NEAR(y[1], 0.0, float_epsilon);
//             KRATOS_CHECK_NEAR(z[1], 1.0, float_epsilon);
//             KRATOS_CHECK_NEAR(x[2], 1.0, float_epsilon);
//             KRATOS_CHECK_NEAR(y[2], 1.0e-8, float_epsilon);
//             KRATOS_CHECK_NEAR(z[2], 0.0, float_epsilon);
//             KRATOS_CHECK_NEAR(x[3], 1.0, float_epsilon);
//             KRATOS_CHECK_NEAR(y[3], 1.0, float_epsilon);
//             KRATOS_CHECK_NEAR(z[3], 0.0, float_epsilon);

            // Partially fixed
            mainModelPart->updateNodePos(0, x[0], y[0], z[0]);
            mainModelPart->updateNodePos(1, x[1], y[1], z[1]);
            mainModelPart->updateNodePos(2, x[2], y[2] + 1.0e-8, z[2]);

            wrapperInstance->calculate();
            mainModelPart->retrieveResults();
            x = mainModelPart->getXCoordinates();
            y = mainModelPart->getYCoordinates();
            z = mainModelPart->getZCoordinates();

//             KRATOS_CHECK_NEAR(x[0], 0.0, float_epsilon);
//             KRATOS_CHECK_NEAR(y[0], 0.0, float_epsilon);
//             KRATOS_CHECK_NEAR(z[0], 0.0, float_epsilon);
//             KRATOS_CHECK_NEAR(x[1], 0.0, float_epsilon);
//             KRATOS_CHECK_NEAR(y[1], 0.0, float_epsilon);
//             KRATOS_CHECK_NEAR(z[1], 1.0, float_epsilon);
//             KRATOS_CHECK_NEAR(x[2], 1.0, float_epsilon);
//             KRATOS_CHECK_NEAR(y[2], 2.0e-8, float_epsilon);
//             KRATOS_CHECK_NEAR(z[2], 0.0, float_epsilon);
//             KRATOS_CHECK_NEAR(x[3], 1.0, float_epsilon);
//             KRATOS_CHECK_NEAR(y[3], 1.0, float_epsilon);
//             KRATOS_CHECK_NEAR(z[3], 0.0, float_epsilon);

            remove((OSUtilities::GetCurrentWorkingDir() + "/file.mdpa").c_str());
        }

        /**
        * Checks the correct work of update node position with json input
        */
        KRATOS_TEST_CASE_IN_SUITE(CSharpWrapperUpdateNodePositionWithJSON, KratosCSharpWrapperApplicationFastSuite) {
            // In case the StructuralMechanicsApplciation is not compiled we skip the test
            if (!KratosComponents<Element>::Has("SmallDisplacementElement3D4N"))
                return void();

            // Import mdpa
            CreateMDPAFile();
            CreateJSONFile();
            const std::string file_name = OSUtilities::GetCurrentWorkingDir() + "/file.mdpa";
            const std::string file_name_json = OSUtilities::GetCurrentWorkingDir() + "/file.json";
            CSharpKratosWrapper::KratosWrapper *wrapperInstance = new CSharpKratosWrapper::KratosWrapper();

            wrapperInstance->init(file_name.c_str(), file_name_json.c_str());
            CSharpKratosWrapper::ModelPartWrapper *mainModelPart = wrapperInstance->getRootModelPartWrapper();

            // Get some API info
<<<<<<< HEAD
            mainModelPart->retrieveResults();
            float *x = mainModelPart->getXCoordinates();
            float *y = mainModelPart->getYCoordinates();
            float *z = mainModelPart->getZCoordinates();
            int n = mainModelPart->getNodesCount();
=======
            float *x = CSharpKratosWrapper::CSharpInterface::getXCoordinates();
            float *y = CSharpKratosWrapper::CSharpInterface::getYCoordinates();
            float *z = CSharpKratosWrapper::CSharpInterface::getZCoordinates();
//            int n = CSharpKratosWrapper::CSharpInterface::getNodesCount();
>>>>>>> c5ae3f34

//            const float float_epsilon = std::numeric_limits<float>::epsilon();

//             // Non-initialized (calculated)
//             for (int i = 0; i < n; i++) {
//                 KRATOS_CHECK_NEAR(x[i], 0.0, float_epsilon);
//                 KRATOS_CHECK_NEAR(y[i], 0.0, float_epsilon);
//                 KRATOS_CHECK_NEAR(z[i], 0.0, float_epsilon);
//             }

            // None fixed
            wrapperInstance->calculate();
            mainModelPart->retrieveResults();
            x = mainModelPart->getXCoordinates();
            y = mainModelPart->getYCoordinates();
            z = mainModelPart->getZCoordinates();

//             KRATOS_CHECK_NEAR(x[0], 0.0, float_epsilon);
//             KRATOS_CHECK_NEAR(y[0], 0.0, float_epsilon);
//             KRATOS_CHECK_NEAR(z[0], 0.0, float_epsilon);
//             KRATOS_CHECK_NEAR(x[1], 0.0, float_epsilon);
//             KRATOS_CHECK_NEAR(y[1], 0.0, float_epsilon);
//             KRATOS_CHECK_NEAR(z[1], 1.0, float_epsilon);
//             KRATOS_CHECK_NEAR(x[2], 1.0, float_epsilon);
//             KRATOS_CHECK_NEAR(y[2], 0.0, float_epsilon);
//             KRATOS_CHECK_NEAR(z[2], 0.0, float_epsilon);
//             KRATOS_CHECK_NEAR(x[3], 1.0, float_epsilon);
//             KRATOS_CHECK_NEAR(y[3], 1.0, float_epsilon);
//             KRATOS_CHECK_NEAR(z[3], 0.0, float_epsilon);

            // All fixed
            mainModelPart->updateNodePos(0, x[0], y[0], z[0]);
            mainModelPart->updateNodePos(1, x[1], y[1], z[1]);
            mainModelPart->updateNodePos(2, x[2], y[2] + 1.0e-8, z[2]);
            mainModelPart->updateNodePos(3, x[3], y[3], z[3]);

            wrapperInstance->calculate();
            mainModelPart->retrieveResults();
            x = mainModelPart->getXCoordinates();
            y = mainModelPart->getYCoordinates();
            z = mainModelPart->getZCoordinates();

//             KRATOS_CHECK_NEAR(x[0], 0.0, float_epsilon);
//             KRATOS_CHECK_NEAR(y[0], 0.0, float_epsilon);
//             KRATOS_CHECK_NEAR(z[0], 0.0, float_epsilon);
//             KRATOS_CHECK_NEAR(x[1], 0.0, float_epsilon);
//             KRATOS_CHECK_NEAR(y[1], 0.0, float_epsilon);
//             KRATOS_CHECK_NEAR(z[1], 1.0, float_epsilon);
//             KRATOS_CHECK_NEAR(x[2], 1.0, float_epsilon);
//             KRATOS_CHECK_NEAR(y[2], 1.0e-8, float_epsilon);
//             KRATOS_CHECK_NEAR(z[2], 0.0, float_epsilon);
//             KRATOS_CHECK_NEAR(x[3], 1.0, float_epsilon);
//             KRATOS_CHECK_NEAR(y[3], 1.0, float_epsilon);
//             KRATOS_CHECK_NEAR(z[3], 0.0, float_epsilon);

            // Partially fixed
            mainModelPart->updateNodePos(0, x[0], y[0], z[0]);
            mainModelPart->updateNodePos(1, x[1], y[1], z[1]);
            mainModelPart->updateNodePos(2, x[2], y[2] + 1.0e-8, z[2]);

            wrapperInstance->calculate();
            mainModelPart->retrieveResults();
            x = mainModelPart->getXCoordinates();
            y = mainModelPart->getYCoordinates();
            z = mainModelPart->getZCoordinates();

//             KRATOS_CHECK_NEAR(x[0], 0.0, float_epsilon);
//             KRATOS_CHECK_NEAR(y[0], 0.0, float_epsilon);
//             KRATOS_CHECK_NEAR(z[0], 0.0, float_epsilon);
//             KRATOS_CHECK_NEAR(x[1], 0.0, float_epsilon);
//             KRATOS_CHECK_NEAR(y[1], 0.0, float_epsilon);
//             KRATOS_CHECK_NEAR(z[1], 1.0, float_epsilon);
//             KRATOS_CHECK_NEAR(x[2], 1.0, float_epsilon);
//             KRATOS_CHECK_NEAR(y[2], 2.0e-8, float_epsilon);
//             KRATOS_CHECK_NEAR(z[2], 0.0, float_epsilon);
//             KRATOS_CHECK_NEAR(x[3], 1.0, float_epsilon);
//             KRATOS_CHECK_NEAR(y[3], 1.0, float_epsilon);
//             KRATOS_CHECK_NEAR(z[3], 0.0, float_epsilon);

            remove((OSUtilities::GetCurrentWorkingDir() + "/file.mdpa").c_str());
            remove((OSUtilities::GetCurrentWorkingDir() + "/file.json").c_str());
        }

    } // namespace Testing
}  // namespace Kratos.<|MERGE_RESOLUTION|>--- conflicted
+++ resolved
@@ -107,18 +107,15 @@
             wrapperInstance->init(file_name.c_str());
             CSharpKratosWrapper::ModelPartWrapper *mainModelPart = wrapperInstance->getRootModelPartWrapper();
             // Get some API info
-<<<<<<< HEAD
             mainModelPart->retrieveResults();
             float *x = mainModelPart->getXCoordinates();
             float *y = mainModelPart->getYCoordinates();
             float *z = mainModelPart->getZCoordinates();
-            int n = mainModelPart->getNodesCount();
-=======
+//            int n = mainModelPart->getNodesCount();
             float *x = CSharpKratosWrapper::CSharpInterface::getXCoordinates();
             float *y = CSharpKratosWrapper::CSharpInterface::getYCoordinates();
             float *z = CSharpKratosWrapper::CSharpInterface::getZCoordinates();
 //            int n = CSharpKratosWrapper::CSharpInterface::getNodesCount();
->>>>>>> c5ae3f34
 
 //            const float float_epsilon = std::numeric_limits<float>::epsilon();
 
@@ -220,18 +217,11 @@
             CSharpKratosWrapper::ModelPartWrapper *mainModelPart = wrapperInstance->getRootModelPartWrapper();
 
             // Get some API info
-<<<<<<< HEAD
             mainModelPart->retrieveResults();
             float *x = mainModelPart->getXCoordinates();
             float *y = mainModelPart->getYCoordinates();
             float *z = mainModelPart->getZCoordinates();
-            int n = mainModelPart->getNodesCount();
-=======
-            float *x = CSharpKratosWrapper::CSharpInterface::getXCoordinates();
-            float *y = CSharpKratosWrapper::CSharpInterface::getYCoordinates();
-            float *z = CSharpKratosWrapper::CSharpInterface::getZCoordinates();
-//            int n = CSharpKratosWrapper::CSharpInterface::getNodesCount();
->>>>>>> c5ae3f34
+//            int n = mainModelPart->getNodesCount();
 
 //            const float float_epsilon = std::numeric_limits<float>::epsilon();
 
