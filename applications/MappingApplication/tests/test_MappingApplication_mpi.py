--- conflicted
+++ resolved
@@ -1,11 +1,7 @@
 # import Kratos
 import KratosMultiphysics
 if not KratosMultiphysics.IsDistributedRun():
-<<<<<<< HEAD
-    raise Exception("These tests can only be executed in MPI / distributed!")
-=======
     raise Exception("This test script can only be executed in MPI!")
->>>>>>> d23b6be7
 
 # Import Kratos "wrapper" for unittests
 import KratosMultiphysics.KratosUnittest as KratosUnittest
