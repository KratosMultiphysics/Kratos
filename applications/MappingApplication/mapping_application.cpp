--- conflicted
+++ resolved
@@ -99,11 +99,8 @@
 
     KRATOS_REGISTER_VARIABLE( INTERFACE_EQUATION_ID )
     KRATOS_REGISTER_VARIABLE( PAIRING_STATUS )
-<<<<<<< HEAD
+    KRATOS_REGISTER_VARIABLE( CURRENT_COORDINATES )
     KRATOS_REGISTER_VARIABLE( IS_PROJECTED_LOCAL_SYSTEM)
     KRATOS_REGISTER_VARIABLE( IS_DUAL_MORTAR)
-=======
-    KRATOS_REGISTER_VARIABLE( CURRENT_COORDINATES )
->>>>>>> 9ec4bedc
 }
 }  // namespace Kratos.