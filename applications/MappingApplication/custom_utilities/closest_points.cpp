--- conflicted
+++ resolved
@@ -37,20 +37,12 @@
 
 bool PointWithId::operator==(const PointWithId& rOther) const
 {
-<<<<<<< HEAD
-    return ( Point::operator==(rOther)) && std::abs(mDistance - rOther.mDistance) < std::numeric_limits<double>::epsilon();
-=======
     return ( Point::operator==(rOther));
->>>>>>> f9b960a5
 }
 
 bool PointWithId::operator!=(const PointWithId& rOther) const
 {
-<<<<<<< HEAD
-    return (!Point::operator==(rOther)) || std::abs(mDistance - rOther.mDistance) > std::numeric_limits<double>::epsilon();
-=======
     return (!Point::operator==(rOther));
->>>>>>> f9b960a5
 }
 
 void PointWithId::save(Serializer &rSerializer) const
