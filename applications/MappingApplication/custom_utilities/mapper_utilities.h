//    |  /           |
//    ' /   __| _` | __|  _ \   __|
//    . \  |   (   | |   (   |\__ `
//   _|\_\_|  \__,_|\__|\___/ ____/
//                   Multi-Physics
//
//  License:		 BSD License
//					 Kratos default license: kratos/license.txt
//
//  Main authors:    Philipp Bucher, Jordi Cotela
//
// See Master-Thesis P.Bucher
// "Development and Implementation of a Parallel
//  Framework for Non-Matching Grid Mapping"

#if !defined(KRATOS_MAPPER_UTILITIES_H_INCLUDED)
#define  KRATOS_MAPPER_UTILITIES_H_INCLUDED

// System includes
#include <array>
#include <vector>

// External includes

// Project includes
#include "includes/model_part.h"
#include "utilities/parallel_utilities.h"
#include "utilities/math_utils.h"
#include "mapping_application_variables.h"
#include "mappers/mapper_flags.h"
#include "custom_utilities/mapper_local_system.h"

namespace Kratos {
namespace MapperUtilities {

typedef std::size_t SizeType;
typedef std::size_t IndexType;

typedef Node<3> NodeType;

typedef Kratos::unique_ptr<MapperInterfaceInfo> MapperInterfaceInfoUniquePointerType;

typedef Kratos::shared_ptr<MapperInterfaceInfo> MapperInterfaceInfoPointerType;
typedef std::vector<std::vector<MapperInterfaceInfoPointerType>> MapperInterfaceInfoPointerVectorType;

typedef Kratos::unique_ptr<MapperLocalSystem> MapperLocalSystemPointer;
typedef std::vector<MapperLocalSystemPointer> MapperLocalSystemPointerVector;
typedef Kratos::shared_ptr<MapperLocalSystemPointerVector> MapperLocalSystemPointerVectorPointer;

using BoundingBoxType = std::array<double, 6>;

static void FillFunction(const NodeType& rNode,
                         const Variable<double>& rVariable,
                         double& rValue)
{
    rValue = rNode.FastGetSolutionStepValue(rVariable);
}

static void FillFunctionNonHist(const NodeType& rNode,
                                const Variable<double>& rVariable,
                                double& rValue)
{
    rValue = rNode.GetValue(rVariable);
}

static inline std::function<void(const NodeType&, const Variable<double>&, double&)>
GetFillFunction(const Kratos::Flags& rMappingOptions)
{
    if (rMappingOptions.Is(MapperFlags::FROM_NON_HISTORICAL))
        return &FillFunctionNonHist;
    return &FillFunction;
}

static void UpdateFunction(NodeType& rNode,
                           const Variable<double>& rVariable,
                           const double Value,
                           const double Factor)
{
    rNode.FastGetSolutionStepValue(rVariable) = Value * Factor;
}

static void UpdateFunctionWithAdd(NodeType& rNode,
                            const Variable<double>& rVariable,
                            const double Value,
                            const double Factor)
{
    rNode.FastGetSolutionStepValue(rVariable) += Value * Factor;
}

static void UpdateFunctionNonHist(NodeType& rNode,
                            const Variable<double>& rVariable,
                            const double Value,
                            const double Factor)
{
    rNode.GetValue(rVariable) = Value * Factor;
}

static void UpdateFunctionNonHistWithAdd(NodeType& rNode,
                            const Variable<double>& rVariable,
                            const double Value,
                            const double Factor)
{
    rNode.GetValue(rVariable) += Value * Factor;
}

static inline std::function<void(NodeType&, const Variable<double>&, const double, const double)>
GetUpdateFunction(const Kratos::Flags& rMappingOptions)
{
    if (rMappingOptions.Is(MapperFlags::ADD_VALUES) && rMappingOptions.Is(MapperFlags::TO_NON_HISTORICAL))
        return &UpdateFunctionNonHistWithAdd;
    if (rMappingOptions.Is(MapperFlags::ADD_VALUES))
        return &UpdateFunctionWithAdd;
    if (rMappingOptions.Is(MapperFlags::TO_NON_HISTORICAL))
        return &UpdateFunctionNonHist;
    return &UpdateFunction;
}

template<class TVectorType, bool TParallel=true>
void UpdateSystemVectorFromModelPart(
    TVectorType& rVector,
    const ModelPart& rModelPart,
    const Variable<double>& rVariable,
    const Kratos::Flags& rMappingOptions,
    const bool InParallel=true)
{
    KRATOS_TRY;

<<<<<<< HEAD
=======
    if (!rModelPart.GetCommunicator().GetDataCommunicator().IsDefinedOnThisRank()) return;

>>>>>>> 3e693514
    // Here we construct a function pointer to not have the if all the time inside the loop
    const auto fill_fct = MapperUtilities::GetFillFunction(rMappingOptions);

    const int num_local_nodes = rModelPart.GetCommunicator().LocalMesh().NumberOfNodes();
    const auto nodes_begin = rModelPart.GetCommunicator().LocalMesh().NodesBegin();

    // necessary bcs the Trilinos Vector is not threadsafe in the default configuration
    const int num_threads = InParallel ? ParallelUtilities::GetNumThreads() : 1;

<<<<<<< HEAD
    KRATOS_ERROR_IF(!rMappingOptions.Is(MapperFlags::FROM_NON_HISTORICAL) && !rModelPart.HasNodalSolutionStepVariable(rVariable) && rModelPart.GetCommunicator().GetDataCommunicator().IsDefinedOnThisRank()) << "Solution step variable \"" << rVariable.Name() << "\" missing in ModelPart \"" << rModelPart.FullName() << "\"!" << std::endl;
=======
    KRATOS_ERROR_IF(!rMappingOptions.Is(MapperFlags::FROM_NON_HISTORICAL) && !rModelPart.HasNodalSolutionStepVariable(rVariable)) << "Solution step variable \"" << rVariable.Name() << "\" missing in ModelPart \"" << rModelPart.FullName() << "\"!" << std::endl;
>>>>>>> 3e693514

    IndexPartition<std::size_t>(num_local_nodes, num_threads).for_each([&](const std::size_t i){
        fill_fct(*(nodes_begin + i), rVariable, rVector[i]);
    });

    KRATOS_CATCH("");
}

template<class TVectorType>
void UpdateModelPartFromSystemVector(
    const TVectorType& rVector,
    ModelPart& rModelPart,
    const Variable<double>& rVariable,
    const Kratos::Flags& rMappingOptions,
    const bool InParallel=true)
{
    KRATOS_TRY;

<<<<<<< HEAD
=======
    if (!rModelPart.GetCommunicator().GetDataCommunicator().IsDefinedOnThisRank()) return;

>>>>>>> 3e693514
    const double factor = rMappingOptions.Is(MapperFlags::SWAP_SIGN) ? -1.0 : 1.0;

    // Here we construct a function pointer to not have the if all the time inside the loop
    const auto update_fct = std::bind(MapperUtilities::GetUpdateFunction(rMappingOptions),
                                        std::placeholders::_1,
                                        std::placeholders::_2,
                                        std::placeholders::_3,
                                        factor);
    const int num_local_nodes = rModelPart.GetCommunicator().LocalMesh().NumberOfNodes();
    const auto nodes_begin = rModelPart.GetCommunicator().LocalMesh().NodesBegin();

    // necessary bcs the Trilinos Vector is not threadsafe in the default configuration
    const int num_threads = InParallel ? ParallelUtilities::GetNumThreads() : 1;

<<<<<<< HEAD
    KRATOS_ERROR_IF(!rMappingOptions.Is(MapperFlags::TO_NON_HISTORICAL) && !rModelPart.HasNodalSolutionStepVariable(rVariable) && rModelPart.GetCommunicator().GetDataCommunicator().IsDefinedOnThisRank()) << "Solution step variable \"" << rVariable.Name() << "\" missing in ModelPart \"" << rModelPart.FullName() << "\"!" << std::endl;
=======
    KRATOS_ERROR_IF(!rMappingOptions.Is(MapperFlags::TO_NON_HISTORICAL) && !rModelPart.HasNodalSolutionStepVariable(rVariable)) << "Solution step variable \"" << rVariable.Name() << "\" missing in ModelPart \"" << rModelPart.FullName() << "\"!" << std::endl;
>>>>>>> 3e693514

    IndexPartition<std::size_t>(num_local_nodes, num_threads).for_each([&](const std::size_t i){
        update_fct(*(nodes_begin + i), rVariable, rVector[i]);
    });

    if (rMappingOptions.Is(MapperFlags::TO_NON_HISTORICAL)) {
        rModelPart.GetCommunicator().SynchronizeNonHistoricalVariable(rVariable);
    } else {
        rModelPart.GetCommunicator().SynchronizeVariable(rVariable);
    }

    KRATOS_CATCH("");
}

/**
* @brief Assigning INTERFACE_EQUATION_IDs to the nodes, with and without MPI
* This function assigns the INTERFACE_EQUATION_IDs to the nodes, which
* act as EquationIds for the MappingMatrix. This work with and without MPI,
* in MPI a ScanSum is performed with the local number of nodes
* @param rModelPartCommunicator The Modelpart-Communicator to be used
* @author Philipp Bucher
*/
void AssignInterfaceEquationIds(Communicator& rModelPartCommunicator);

void CreateMapperLocalSystemsFromNodes(const MapperLocalSystem& rMapperLocalSystemPrototype,
                                       const Communicator& rModelPartCommunicator,
                                       std::vector<Kratos::unique_ptr<MapperLocalSystem>>& rLocalSystems);

void CreateMapperLocalSystemsFromGeometries(const MapperLocalSystem& rMapperLocalSystemPrototype,
                                            const Communicator& rModelPartCommunicator,
                                            std::vector<Kratos::unique_ptr<MapperLocalSystem>>& rLocalSystems);

template <class T1, class T2>
inline double ComputeDistance(const T1& rCoords1,
                              const T2& rCoords2)
{
    return std::sqrt( std::pow(rCoords1[0] - rCoords2[0] , 2) +
                      std::pow(rCoords1[1] - rCoords2[1] , 2) +
                      std::pow(rCoords1[2] - rCoords2[2] , 2) );
}

template <class T1, class T2, class T3>
bool PointsAreCollinear(
    const T1& rP1,
    const T2& rP2,
    const T3& rP3)
{
    // TODO this can probably be optimized
    const double a = MathUtils<double>::Norm3(rP1-rP2);
    const double b = MathUtils<double>::Norm3(rP2-rP3);
    const double c = MathUtils<double>::Norm3(rP3-rP1);

    const double s = (a+b+c) / 2.0;

    return (std::sqrt(s*(s-a)*(s-b)*(s-c))) < 1e-12;
}

template <typename TContainer>
double ComputeMaxEdgeLengthLocal(const TContainer& rEntityContainer);

double ComputeSearchRadius(const ModelPart& rModelPart, int EchoLevel);

double ComputeSearchRadius(const ModelPart& rModelPart1, const ModelPart& rModelPart2, const int EchoLevel);

void CheckInterfaceModelParts(const int CommRank);

BoundingBoxType ComputeLocalBoundingBox(const ModelPart& rModelPart);

BoundingBoxType ComputeGlobalBoundingBox(const ModelPart& rModelPart);

void ComputeBoundingBoxesWithTolerance(const std::vector<double>& rBoundingBoxes,
                                       const double Tolerance,
                                       std::vector<double>& rBoundingBoxesWithTolerance);

std::string BoundingBoxStringStream(const BoundingBoxType& rBoundingBox);

bool PointIsInsideBoundingBox(const BoundingBoxType& rBoundingBox,
                              const array_1d<double, 3>& rCoords);

void KRATOS_API(MAPPING_APPLICATION) SaveCurrentConfiguration(ModelPart& rModelPart);
void KRATOS_API(MAPPING_APPLICATION) RestoreCurrentConfiguration(ModelPart& rModelPart);

template<class TDataType>
void EraseNodalVariable(ModelPart& rModelPart, const Variable<TDataType>& rVariable)
{
    KRATOS_TRY;

    block_for_each(rModelPart.Nodes(), [&](Node<3>& rNode){
        rNode.Data().Erase(rVariable);
    });

    KRATOS_CATCH("");
}

void FillBufferBeforeLocalSearch(const MapperLocalSystemPointerVector& rMapperLocalSystems,
                                 const std::vector<double>& rBoundingBoxes,
                                 const SizeType BufferSizeEstimate,
                                 std::vector<std::vector<double>>& rSendBuffer,
                                 std::vector<int>& rSendSizes);

void CreateMapperInterfaceInfosFromBuffer(const std::vector<std::vector<double>>& rRecvBuffer,
                                          const MapperInterfaceInfoUniquePointerType& rpRefInterfaceInfo,
                                          const int CommRank,
                                          MapperInterfaceInfoPointerVectorType& rMapperInterfaceInfosContainer);

void FillBufferAfterLocalSearch(MapperInterfaceInfoPointerVectorType& rMapperInterfaceInfosContainer,
                                const MapperInterfaceInfoUniquePointerType& rpRefInterfaceInfo,
                                const int CommRank,
                                std::vector<std::vector<char>>& rSendBuffer,
                                std::vector<int>& rSendSizes);

void AssignInterfaceInfosAfterRemoteSearch(const MapperInterfaceInfoPointerVectorType& rMapperInterfaceInfosContainer,
                                           MapperLocalSystemPointerVectorPointer& rpMapperLocalSystems);

void DeserializeMapperInterfaceInfosFromBuffer(
    const std::vector<std::vector<char>>& rSendBuffer,
    const MapperInterfaceInfoUniquePointerType& rpRefInterfaceInfo,
    const int CommRank,
    MapperInterfaceInfoPointerVectorType& rMapperInterfaceInfosContainer);

/**
 * @class MapperInterfaceInfoSerializer
 * @ingroup MappingApplication
 * @brief Helper class to serialize/deserialize a vector containing MapperInterfaceInfos
 * @details This class serializes the vector containing the MapperInterfaceInfos (Shared Ptrs)
 * The goal of this class is to have a more efficient/faster implementation than the
 * one of the Serializer by avoiding the casting that is done in the serializer when pointers
 * are serialized
 * @TODO test the performance against the Serializer
 * @author Philipp Bucher
 */
class KRATOS_API(MAPPING_APPLICATION) MapperInterfaceInfoSerializer
{
public:

    MapperInterfaceInfoSerializer(std::vector<MapperInterfaceInfoPointerType>& rMapperInterfaceInfosContainer,
                                  const MapperInterfaceInfoUniquePointerType& rpRefInterfaceInfo)
        : mrInterfaceInfos(rMapperInterfaceInfosContainer)
        , mrpRefInterfaceInfo(rpRefInterfaceInfo->Create())
        { }

private:

    std::vector<MapperInterfaceInfoPointerType>& mrInterfaceInfos;
    MapperInterfaceInfoPointerType mrpRefInterfaceInfo;

    friend class Kratos::Serializer; // Adding "Kratos::" is nedded bcs of the "MapperUtilities"-namespace

    virtual void save(Kratos::Serializer& rSerializer) const;
    virtual void load(Kratos::Serializer& rSerializer);
};

}  // namespace MapperUtilities.

}  // namespace Kratos.

#endif // KRATOS_MAPPER_UTILITIES_H_INCLUDED  defined<|MERGE_RESOLUTION|>--- conflicted
+++ resolved
@@ -125,11 +125,8 @@
 {
     KRATOS_TRY;
 
-<<<<<<< HEAD
-=======
     if (!rModelPart.GetCommunicator().GetDataCommunicator().IsDefinedOnThisRank()) return;
 
->>>>>>> 3e693514
     // Here we construct a function pointer to not have the if all the time inside the loop
     const auto fill_fct = MapperUtilities::GetFillFunction(rMappingOptions);
 
@@ -139,11 +136,7 @@
     // necessary bcs the Trilinos Vector is not threadsafe in the default configuration
     const int num_threads = InParallel ? ParallelUtilities::GetNumThreads() : 1;
 
-<<<<<<< HEAD
-    KRATOS_ERROR_IF(!rMappingOptions.Is(MapperFlags::FROM_NON_HISTORICAL) && !rModelPart.HasNodalSolutionStepVariable(rVariable) && rModelPart.GetCommunicator().GetDataCommunicator().IsDefinedOnThisRank()) << "Solution step variable \"" << rVariable.Name() << "\" missing in ModelPart \"" << rModelPart.FullName() << "\"!" << std::endl;
-=======
     KRATOS_ERROR_IF(!rMappingOptions.Is(MapperFlags::FROM_NON_HISTORICAL) && !rModelPart.HasNodalSolutionStepVariable(rVariable)) << "Solution step variable \"" << rVariable.Name() << "\" missing in ModelPart \"" << rModelPart.FullName() << "\"!" << std::endl;
->>>>>>> 3e693514
 
     IndexPartition<std::size_t>(num_local_nodes, num_threads).for_each([&](const std::size_t i){
         fill_fct(*(nodes_begin + i), rVariable, rVector[i]);
@@ -162,11 +155,8 @@
 {
     KRATOS_TRY;
 
-<<<<<<< HEAD
-=======
     if (!rModelPart.GetCommunicator().GetDataCommunicator().IsDefinedOnThisRank()) return;
 
->>>>>>> 3e693514
     const double factor = rMappingOptions.Is(MapperFlags::SWAP_SIGN) ? -1.0 : 1.0;
 
     // Here we construct a function pointer to not have the if all the time inside the loop
@@ -181,11 +171,7 @@
     // necessary bcs the Trilinos Vector is not threadsafe in the default configuration
     const int num_threads = InParallel ? ParallelUtilities::GetNumThreads() : 1;
 
-<<<<<<< HEAD
-    KRATOS_ERROR_IF(!rMappingOptions.Is(MapperFlags::TO_NON_HISTORICAL) && !rModelPart.HasNodalSolutionStepVariable(rVariable) && rModelPart.GetCommunicator().GetDataCommunicator().IsDefinedOnThisRank()) << "Solution step variable \"" << rVariable.Name() << "\" missing in ModelPart \"" << rModelPart.FullName() << "\"!" << std::endl;
-=======
     KRATOS_ERROR_IF(!rMappingOptions.Is(MapperFlags::TO_NON_HISTORICAL) && !rModelPart.HasNodalSolutionStepVariable(rVariable)) << "Solution step variable \"" << rVariable.Name() << "\" missing in ModelPart \"" << rModelPart.FullName() << "\"!" << std::endl;
->>>>>>> 3e693514
 
     IndexPartition<std::size_t>(num_local_nodes, num_threads).for_each([&](const std::size_t i){
         update_fct(*(nodes_begin + i), rVariable, rVector[i]);
