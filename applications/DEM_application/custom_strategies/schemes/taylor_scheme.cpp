--- conflicted
+++ resolved
@@ -2,58 +2,16 @@
 #include "taylor_scheme.h"
 
 namespace Kratos {
-<<<<<<< HEAD
-=======
+
+    void TaylorScheme::SetIntegrationSchemeInProperties(Properties::Pointer pProp) const {
+        std::cout << "Assigning TaylorScheme to properties " << pProp->Id() << std::endl;
+        pProp->SetValue(DEM_INTEGRATION_SCHEME_POINTER, this->CloneShared());
+    }
     
         void TaylorScheme::SetIntegrationSchemeInProperties(Properties::Pointer pProp, bool verbose) const {
             if(verbose) std::cout << "\nAssigning TaylorScheme to properties " << pProp->Id() << std::endl;
             pProp->SetValue(DEM_INTEGRATION_SCHEME_POINTER, this->CloneShared());
         }
-
-        /*void TaylorScheme::AddSpheresVariables(ModelPart & r_model_part, bool TRotationOption){
-            DEMIntegrationScheme::AddSpheresVariables(r_model_part, TRotationOption);}
-
-        void TaylorScheme::AddClustersVariables(ModelPart & r_model_part, bool TRotationOption){
-            DEMIntegrationScheme::AddClustersVariables(r_model_part, TRotationOption);}*/
-
-        void TaylorScheme::UpdateTranslationalVariables(
-                int StepFlag,
-                Node < 3 > & i,
-                array_1d<double, 3 >& coor,
-                array_1d<double, 3 >& displ,
-                array_1d<double, 3 >& delta_displ,
-                array_1d<double, 3 >& vel,
-                const array_1d<double, 3 >& initial_coor,
-                const array_1d<double, 3 >& force,
-                const double force_reduction_factor,
-                const double mass,
-                const double delta_t,
-                const bool Fix_vel[3]) {
-
-            for (int k = 0; k < 3; k++) {
-                if (Fix_vel[k] == false) {
-                    delta_displ[k] = delta_t * (vel [k] + (0.5 * delta_t / mass) * force[k]);
-                    displ[k] += delta_displ[k];
-                    coor[k] = initial_coor[k] + displ[k];
-                    vel[k] += (delta_t / mass) * force[k];
-                } else {
-                    delta_displ[k] = delta_t * vel[k];
-                    displ[k] += delta_displ[k];
-                    coor[k] = initial_coor[k] + displ[k];
-                }
-            } // dimensions                                     
->>>>>>> 55a3a168
-
-    void TaylorScheme::SetIntegrationSchemeInProperties(Properties::Pointer pProp) const {
-        std::cout << "Assigning TaylorScheme to properties " << pProp->Id() << std::endl;
-        pProp->SetValue(DEM_INTEGRATION_SCHEME_POINTER, this->CloneShared());
-    }
-    
-    /*void TaylorScheme::AddSpheresVariables(ModelPart & r_model_part, bool TRotationOption){
-         DEMIntegrationScheme::AddSpheresVariables(r_model_part, TRotationOption);}
-    
-    void TaylorScheme::AddClustersVariables(ModelPart & r_model_part, bool TRotationOption){
-       DEMIntegrationScheme::AddClustersVariables(r_model_part, TRotationOption);}*/
 
     void TaylorScheme::UpdateTranslationalVariables(
             int StepFlag,
