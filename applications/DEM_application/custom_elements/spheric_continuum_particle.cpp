--- conflicted
+++ resolved
@@ -236,7 +236,7 @@
 
         const int time_steps = r_process_info[TIME_STEPS];
         const int& search_control = r_process_info[SEARCH_CONTROL];
-        vector<int>& search_control_vector = r_process_info[SEARCH_CONTROL_VECTOR];
+        DenseVector<int>& search_control_vector = r_process_info[SEARCH_CONTROL_VECTOR];
 
         const array_1d<double, 3>& vel         = this->GetGeometry()[0].FastGetSolutionStepValue(VELOCITY);
         const array_1d<double, 3>& delta_displ = this->GetGeometry()[0].FastGetSolutionStepValue(DELTA_DISPLACEMENT);
@@ -300,11 +300,7 @@
             EvaluateDeltaDisplacement(data_buffer, DeltDisp, RelVel, data_buffer.mLocalCoordSystem, data_buffer.mOldLocalCoordSystem, vel, delta_displ);
 
             if (this->Is(DEMFlags::HAS_ROTATION)) {
-<<<<<<< HEAD
-                RelativeDisplacementAndVelocityOfContactPointDueToRotationMatrix(DeltDisp, RelVel, data_buffer.mOldLocalCoordSystem, other_radius, data_buffer.mDt, ang_vel, neighbour_iterator);
-=======
                 RelativeDisplacementAndVelocityOfContactPointDueToRotationQuaternion(DeltDisp, RelVel, data_buffer.mOldLocalCoordSystem, other_radius, data_buffer.mDt, ang_vel, neighbour_iterator);
->>>>>>> e2bbc9b6
             }
 
             RelativeDisplacementAndVelocityOfContactPointDueToOtherReasons(r_process_info, DeltDisp, RelVel, data_buffer.mOldLocalCoordSystem, data_buffer.mLocalCoordSystem, neighbour_iterator);
@@ -761,7 +757,7 @@
             int index_of_the_neighbour_that_is_me = -1;
 
             for (unsigned int j = 0; j <  NeighbourContIniNeighArea.size(); j++) {
-                boost::numeric::ublas::vector<int>& vector_of_ids_of_neighbours_of_this_neighbour = r_continuum_ini_neighbour->GetValue(NEIGHBOUR_IDS);
+                DenseVector<int>& vector_of_ids_of_neighbours_of_this_neighbour = r_continuum_ini_neighbour->GetValue(NEIGHBOUR_IDS);
                 if ((int) this->Id() == vector_of_ids_of_neighbours_of_this_neighbour[j]) index_of_the_neighbour_that_is_me = (int)j;
             }
 
