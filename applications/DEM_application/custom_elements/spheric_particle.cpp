//
// Authors:
// Miguel Angel Celigueta maceli@cimne.upc.edu
// Salvador Latorre latorre@cimne.upc.edu
// Miquel Santasusana msantasusana@cimne.upc.edu
// Guillermo Casas gcasas@cimne.upc.edu
//

// System includes
#include <string>
#include <iostream>
#include <cmath>

#include <fstream>

// External includes

// Project includes
#include "spheric_particle.h"
#include "custom_utilities/GeometryFunctions.h"
#include "custom_utilities/AuxiliaryFunctions.h"
#include "custom_utilities/discrete_particle_configure.h"


namespace Kratos
{
// using namespace GeometryFunctions;

SphericParticle::SphericParticle()
    : DiscreteElement(), mRealMass(0)
{
    mRadius = 0;
    mRealMass = 0;
    mStressTensor = NULL;
    mSymmStressTensor = NULL;
    mpTranslationalIntegrationScheme = NULL;
    mpRotationalIntegrationScheme = NULL;
    mpInlet = NULL;
}

SphericParticle::SphericParticle(IndexType NewId, GeometryType::Pointer pGeometry)
    : DiscreteElement(NewId, pGeometry), mRealMass(0){
    mRadius = 0;
    mRealMass = 0;
    mStressTensor = NULL;
    mSymmStressTensor = NULL;
    mpTranslationalIntegrationScheme = NULL;
    mpRotationalIntegrationScheme = NULL;
    mpInlet = NULL;
}

SphericParticle::SphericParticle(IndexType NewId, GeometryType::Pointer pGeometry,  PropertiesType::Pointer pProperties)
    : DiscreteElement(NewId, pGeometry, pProperties), mRealMass(0)
{
    mRadius = 0;
    mRealMass = 0;
    mStressTensor = NULL;
    mSymmStressTensor = NULL;
    mpTranslationalIntegrationScheme = NULL;
    mpRotationalIntegrationScheme = NULL;
    mpInlet = NULL;
}

SphericParticle::SphericParticle(IndexType NewId, NodesArrayType const& ThisNodes)
    : DiscreteElement(NewId, ThisNodes), mRealMass(0)
{
    mRadius = 0;
    mRealMass = 0;
    mStressTensor = NULL;
    mSymmStressTensor = NULL;
    mpTranslationalIntegrationScheme = NULL;
    mpRotationalIntegrationScheme = NULL;
    mpInlet = NULL;
}

Element::Pointer SphericParticle::Create(IndexType NewId, NodesArrayType const& ThisNodes, PropertiesType::Pointer pProperties) const
{
    return Element::Pointer(new SphericParticle(NewId, GetGeometry().Create(ThisNodes), pProperties));
}

/// Destructor.
SphericParticle::~SphericParticle(){
    if (mStressTensor!=NULL) {
        delete mStressTensor;
        mStressTensor = NULL;
        delete mSymmStressTensor;
        mSymmStressTensor = NULL;
    }
    if (mpTranslationalIntegrationScheme!=NULL) {
        delete mpTranslationalIntegrationScheme;
    }
    if (mpRotationalIntegrationScheme!=NULL) {
        delete mpRotationalIntegrationScheme;
    }
}

SphericParticle& SphericParticle::operator=(const SphericParticle& rOther) {
    DiscreteElement::operator=(rOther);
    mElasticEnergy = rOther.mElasticEnergy;
    mInelasticFrictionalEnergy = rOther.mInelasticFrictionalEnergy;
    mInelasticViscodampingEnergy = rOther.mInelasticViscodampingEnergy;
    mNeighbourElements = rOther.mNeighbourElements;
    mContactingNeighbourIds = rOther.mContactingNeighbourIds;
    mContactingFaceNeighbourIds = rOther.mContactingFaceNeighbourIds;
    mNeighbourRigidFaces = rOther.mNeighbourRigidFaces;
    mNeighbourPotentialRigidFaces = rOther.mNeighbourPotentialRigidFaces;
    mContactConditionWeights = rOther.mContactConditionWeights;
    mContactConditionContactTypes = rOther.mContactConditionContactTypes;
    mConditionContactPoints = rOther.mConditionContactPoints;
    mNeighbourRigidFacesTotalContactForce = rOther.mNeighbourRigidFacesTotalContactForce;
    mNeighbourRigidFacesElasticContactForce = rOther.mNeighbourRigidFacesElasticContactForce;
    mNeighbourElasticContactForces = rOther.mNeighbourElasticContactForces;
    mNeighbourElasticExtraContactForces = rOther.mNeighbourElasticExtraContactForces;
    mContactMoment = rOther.mContactMoment;
    mPartialRepresentativeVolume = rOther.mPartialRepresentativeVolume; //TODO: to continuum!
    mFemOldNeighbourIds = rOther.mFemOldNeighbourIds;
    mRadius = rOther.mRadius;
    mSearchRadius = rOther.mSearchRadius;
    mRealMass = rOther.mRealMass;
    mClusterId = rOther.mClusterId;
    mGlobalDamping = rOther.mGlobalDamping;

    if(rOther.mStressTensor != NULL) {
        mStressTensor  = new Matrix(3,3);
        *mStressTensor = *rOther.mStressTensor;

        mSymmStressTensor  = new Matrix(3,3);
        *mSymmStressTensor = *rOther.mSymmStressTensor;
    }
    else {

        mStressTensor     = NULL;
        mSymmStressTensor = NULL;
    }

    mFastProperties = rOther.mFastProperties; //This might be unsafe

    DEMIntegrationScheme::Pointer& translational_integration_scheme = GetProperties()[DEM_TRANSLATIONAL_INTEGRATION_SCHEME_POINTER];
    DEMIntegrationScheme::Pointer& rotational_integration_scheme = GetProperties()[DEM_ROTATIONAL_INTEGRATION_SCHEME_POINTER];
    SetIntegrationScheme(translational_integration_scheme, rotational_integration_scheme);

    mDiscontinuumConstitutiveLaw = GetProperties()[DEM_DISCONTINUUM_CONSTITUTIVE_LAW_POINTER]->Clone();

<<<<<<< HEAD
    SetValue(WALL_POINT_CONDITION_POINTERS, std::vector<Condition*>());
    SetValue(WALL_POINT_CONDITION_ELASTIC_FORCES, std::vector<array_1d<double, 3> >());
    SetValue(WALL_POINT_CONDITION_TOTAL_FORCES, std::vector<array_1d<double, 3> >());

=======
>>>>>>> cee2eda2
    return *this;
}

void SphericParticle::Initialize(const ProcessInfo& r_process_info)
{
    KRATOS_TRY

<<<<<<< HEAD
    SetValue(NEIGHBOUR_IDS, boost::numeric::ublas::vector<int>());
=======
    SetValue(NEIGHBOUR_IDS, DenseVector<int>());
>>>>>>> cee2eda2

    MemberDeclarationFirstStep(r_process_info);

    NodeType& node = GetGeometry()[0];

    SetRadius(node.GetSolutionStepValue(RADIUS));
    SetMass(GetDensity() * CalculateVolume());

    if (this->IsNot(BLOCKED)) node.GetSolutionStepValue(PARTICLE_MATERIAL) = GetParticleMaterial();

    mClusterId = -1;

    if (this->Is(DEMFlags::HAS_ROTATION)) {
        node.GetSolutionStepValue(PARTICLE_MOMENT_OF_INERTIA) = CalculateMomentOfInertia();

        Quaternion<double  > Orientation = Quaternion<double>::Identity();
        node.GetSolutionStepValue(ORIENTATION) = Orientation;

        array_1d<double, 3> angular_momentum;
        CalculateLocalAngularMomentum(angular_momentum);
        noalias(node.GetSolutionStepValue(ANGULAR_MOMENTUM)) = angular_momentum;
    }

    else {
        array_1d<double, 3>& angular_velocity = node.GetSolutionStepValue(ANGULAR_VELOCITY);
        angular_velocity = ZeroVector(3);
    }

    if (node.GetDof(VELOCITY_X).IsFixed())         {node.Set(DEMFlags::FIXED_VEL_X,true);}
    else                                           {node.Set(DEMFlags::FIXED_VEL_X,false);}
    if (node.GetDof(VELOCITY_Y).IsFixed())         {node.Set(DEMFlags::FIXED_VEL_Y,true);}
    else                                           {node.Set(DEMFlags::FIXED_VEL_Y,false);}
    if (node.GetDof(VELOCITY_Z).IsFixed())         {node.Set(DEMFlags::FIXED_VEL_Z,true);}
    else                                           {node.Set(DEMFlags::FIXED_VEL_Z,false);}
    if (node.GetDof(ANGULAR_VELOCITY_X).IsFixed()) {node.Set(DEMFlags::FIXED_ANG_VEL_X,true);}
    else                                           {node.Set(DEMFlags::FIXED_ANG_VEL_X,false);}
    if (node.GetDof(ANGULAR_VELOCITY_Y).IsFixed()) {node.Set(DEMFlags::FIXED_ANG_VEL_Y,true);}
    else                                           {node.Set(DEMFlags::FIXED_ANG_VEL_Y,false);}
    if (node.GetDof(ANGULAR_VELOCITY_Z).IsFixed()) {node.Set(DEMFlags::FIXED_ANG_VEL_Z,true);}
    else                                           {node.Set(DEMFlags::FIXED_ANG_VEL_Z,false);}

    double& elastic_energy = this->GetElasticEnergy();
    elastic_energy = 0.0;
    double& inelastic_frictional_energy = this->GetInelasticFrictionalEnergy();
    inelastic_frictional_energy = 0.0;
    double& inelastic_viscodamping_energy = this->GetInelasticViscodampingEnergy();
    inelastic_viscodamping_energy = 0.0;

    CreateDiscontinuumConstitutiveLaws(r_process_info);

    DEMIntegrationScheme::Pointer& translational_integration_scheme = GetProperties()[DEM_TRANSLATIONAL_INTEGRATION_SCHEME_POINTER];
    DEMIntegrationScheme::Pointer& rotational_integration_scheme = GetProperties()[DEM_ROTATIONAL_INTEGRATION_SCHEME_POINTER];
    SetIntegrationScheme(translational_integration_scheme, rotational_integration_scheme);

<<<<<<< HEAD
    SetValue(WALL_POINT_CONDITION_POINTERS, std::vector<Condition*>());
    SetValue(WALL_POINT_CONDITION_ELASTIC_FORCES, std::vector<array_1d<double, 3> >());
    SetValue(WALL_POINT_CONDITION_TOTAL_FORCES, std::vector<array_1d<double, 3> >());

=======
>>>>>>> cee2eda2
    KRATOS_CATCH( "" )
}

void SphericParticle::SetIntegrationScheme(DEMIntegrationScheme::Pointer& translational_integration_scheme, DEMIntegrationScheme::Pointer& rotational_integration_scheme) {
    mpTranslationalIntegrationScheme = translational_integration_scheme->CloneRaw();
    mpRotationalIntegrationScheme = rotational_integration_scheme->CloneRaw();
}

void SphericParticle::CalculateRightHandSide(ProcessInfo& r_process_info, double dt, const array_1d<double,3>& gravity, int search_control)
{
    KRATOS_TRY

    // Creating a data buffer to store those variables that we want to reuse so that we can keep function parameter lists short

    SphericParticle::BufferPointerType p_buffer = CreateParticleDataBuffer(this); // all memory will be freed once this shared pointer goes out of scope
    ParticleDataBuffer& data_buffer = *p_buffer;
    data_buffer.SetBoundingBox(r_process_info[DOMAIN_IS_PERIODIC], r_process_info[DOMAIN_MIN_CORNER], r_process_info[DOMAIN_MAX_CORNER]);

    NodeType& this_node = GetGeometry()[0];

    data_buffer.mDt = dt;
    data_buffer.mMultiStageRHS = false;

    array_1d<double, 3> additional_forces(3, 0.0);
    array_1d<double, 3> additionally_applied_moment(3, 0.0);
    array_1d<double, 3>& elastic_force       = this_node.FastGetSolutionStepValue(ELASTIC_FORCES);
    array_1d<double, 3>& contact_force       = this_node.FastGetSolutionStepValue(CONTACT_FORCES);
    array_1d<double, 3>& rigid_element_force = this_node.FastGetSolutionStepValue(RIGID_ELEMENT_FORCE);

    mContactMoment.clear();
    elastic_force.clear();
    contact_force.clear();
    rigid_element_force.clear();

    InitializeForceComputation(r_process_info);

    double RollingResistance = 0.0;

    ComputeBallToBallContactForce(data_buffer, r_process_info, elastic_force, contact_force, RollingResistance);

    ComputeBallToRigidFaceContactForce(data_buffer, elastic_force, contact_force, RollingResistance, rigid_element_force, r_process_info, search_control);

    if (this->IsNot(DEMFlags::BELONGS_TO_A_CLUSTER)){
        ComputeAdditionalForces(additional_forces, additionally_applied_moment, r_process_info, gravity);
        #ifdef KRATOS_DEBUG
        DemDebugFunctions::CheckIfNan(additional_forces, "NAN in Additional Force in RHS of Ball");
        DemDebugFunctions::CheckIfNan(additionally_applied_moment, "NAN in Additional Torque in RHS of Ball");
        #endif
    }

    // ROLLING FRICTION
    if (this->Is(DEMFlags::HAS_ROTATION) && !data_buffer.mMultiStageRHS) {
        if (this->Is(DEMFlags::HAS_ROLLING_FRICTION) && !data_buffer.mMultiStageRHS) {
            array_1d<double, 3>& rolling_resistance_moment = this_node.FastGetSolutionStepValue(ROLLING_RESISTANCE_MOMENT);
            rolling_resistance_moment.clear();

            ComputeRollingFriction(rolling_resistance_moment, RollingResistance, data_buffer.mDt);
        }
    }

<<<<<<< HEAD
    ApplyGlobalDampingToContactForces();

=======
>>>>>>> cee2eda2
    array_1d<double,3>& total_forces = this_node.FastGetSolutionStepValue(TOTAL_FORCES);
    array_1d<double,3>& total_moment = this_node.FastGetSolutionStepValue(PARTICLE_MOMENT);

    total_forces[0] = contact_force[0] + additional_forces[0];
    total_forces[1] = contact_force[1] + additional_forces[1];
    total_forces[2] = contact_force[2] + additional_forces[2];

    total_moment[0] = mContactMoment[0] + additionally_applied_moment[0];
    total_moment[1] = mContactMoment[1] + additionally_applied_moment[1];
    total_moment[2] = mContactMoment[2] + additionally_applied_moment[2];

<<<<<<< HEAD
=======
    ApplyGlobalDampingToContactForcesAndMoments(total_forces, total_moment);

>>>>>>> cee2eda2
    #ifdef KRATOS_DEBUG
    DemDebugFunctions::CheckIfNan(total_forces, "NAN in Total Forces in RHS of Ball");
    DemDebugFunctions::CheckIfNan(total_moment, "NAN in Total Torque in RHS of Ball");
    #endif

    FinalizeForceComputation(data_buffer);
    KRATOS_CATCH("")
}

void SphericParticle::InitializeForceComputation(ProcessInfo& r_process_info){}

void SphericParticle::FirstCalculateRightHandSide(ProcessInfo& r_process_info, double dt, int search_control){}

void SphericParticle::CollectCalculateRightHandSide(ProcessInfo& r_process_info){}

void SphericParticle::FinalCalculateRightHandSide(ProcessInfo& r_process_info, double dt, const array_1d<double,3>& gravity){}

void SphericParticle::CalculateMaxBallToBallIndentation(double& r_current_max_indentation, const ProcessInfo& r_process_info)
{
    r_current_max_indentation = - std::numeric_limits<double>::max();

    for (unsigned int i = 0; i < mNeighbourElements.size(); i++){
        SphericParticle* ineighbour = mNeighbourElements[i];

        array_1d<double, 3> other_to_me_vect;
        if (!r_process_info[DOMAIN_IS_PERIODIC]){ // default infinite-domain case
            noalias(other_to_me_vect) = this->GetGeometry()[0].Coordinates() - ineighbour->GetGeometry()[0].Coordinates();
        }

        else { // periodic domain
            double my_coors[3] = {this->GetGeometry()[0][0], this->GetGeometry()[0][1], this->GetGeometry()[0][2]};
            double other_coors[3] = {ineighbour->GetGeometry()[0][0], ineighbour->GetGeometry()[0][1], ineighbour->GetGeometry()[0][2]};

            TransformNeighbourCoorsToClosestInPeriodicDomain(r_process_info, my_coors, other_coors);
            other_to_me_vect[0] = my_coors[0] - other_coors[0];
            other_to_me_vect[1] = my_coors[1] - other_coors[1];
            other_to_me_vect[2] = my_coors[2] - other_coors[2];
        }

        double other_radius                  = ineighbour->GetInteractionRadius();
        double distance                      = DEM_MODULUS_3(other_to_me_vect);
        double radius_sum                    = GetInteractionRadius() + other_radius;
        double indentation                   = radius_sum - distance;

        r_current_max_indentation = (indentation > r_current_max_indentation) ? indentation : r_current_max_indentation;
    }
}

void SphericParticle::CalculateMaxBallToFaceIndentation(double& r_current_max_indentation)
{
    r_current_max_indentation = - std::numeric_limits<double>::max();

    std::vector<DEMWall*>& rNeighbours   = this->mNeighbourRigidFaces;

    for (unsigned int i = 0; i < rNeighbours.size(); i++) {

        double LocalCoordSystem[3][3]            = {{0.0}, {0.0}, {0.0}};
        array_1d<double, 3> wall_delta_disp_at_contact_point = ZeroVector(3);
        array_1d<double, 3> wall_velocity_at_contact_point = ZeroVector(3);
        double DistPToB = 0.0;
        int ContactType = -1;
        array_1d<double, 4>& Weight = this->mContactConditionWeights[i];

        //ComputeConditionRelativeData(i,rNeighbours[i], LocalCoordSystem, DistPToB, Weight, wall_delta_disp_at_contact_point, wall_velocity_at_contact_point, ContactType);

        rNeighbours[i]->ComputeConditionRelativeData(i, this, LocalCoordSystem, DistPToB, Weight, wall_delta_disp_at_contact_point, wall_velocity_at_contact_point, ContactType);

        if(ContactType > 0){
            double indentation = GetInteractionRadius() - DistPToB;
            r_current_max_indentation = (indentation > r_current_max_indentation) ? indentation : r_current_max_indentation;

        }

    } //for every rigidface neighbor
}

void SphericParticle::CalculateMomentum(array_1d<double, 3>& r_momentum)
{
    const array_1d<double, 3>& vel = this->GetGeometry()[0].FastGetSolutionStepValue(VELOCITY);
    noalias(r_momentum) = GetMass() * vel;
}

void SphericParticle::CalculateLocalAngularMomentum(array_1d<double, 3>& r_angular_momentum)
{
    const array_1d<double, 3> ang_vel  = this->GetGeometry()[0].FastGetSolutionStepValue(ANGULAR_VELOCITY);
    const double moment_of_inertia     = this->GetGeometry()[0].FastGetSolutionStepValue(PARTICLE_MOMENT_OF_INERTIA);
    noalias(r_angular_momentum) = moment_of_inertia * ang_vel;
}

void SphericParticle::ComputeNewNeighboursHistoricalData(DenseVector<int>& mTempNeighboursIds,
                                                         std::vector<array_1d<double, 3> >& mTempNeighbourElasticContactForces)
{
    std::vector<array_1d<double, 3> > mTempNeighbourElasticExtraContactForces;
    unsigned int new_size = mNeighbourElements.size();
    array_1d<double, 3> vector_of_zeros = ZeroVector(3);
    mTempNeighboursIds.resize(new_size);
    mTempNeighbourElasticContactForces.resize(new_size);
    mTempNeighbourElasticExtraContactForces.resize(new_size);

    DenseVector<int>& vector_of_ids_of_neighbours = GetValue(NEIGHBOUR_IDS);

    for (unsigned int i = 0; i < new_size; i++) {
        noalias(mTempNeighbourElasticContactForces[i]) = vector_of_zeros;
        noalias(mTempNeighbourElasticExtraContactForces[i]) = vector_of_zeros;

        if (mNeighbourElements[i] == NULL) { // This is required by the continuum sphere which reorders the neighbors
            mTempNeighboursIds[i] = -1;
            continue;
        }

        mTempNeighboursIds[i] = mNeighbourElements[i]->Id();

        for (unsigned int j = 0; j < vector_of_ids_of_neighbours.size(); j++) {
            if (int(mTempNeighboursIds[i]) == vector_of_ids_of_neighbours[j] && vector_of_ids_of_neighbours[j] != -1) {
                noalias(mTempNeighbourElasticContactForces[i]) = mNeighbourElasticContactForces[j];
                noalias(mTempNeighbourElasticExtraContactForces[i]) = mNeighbourElasticExtraContactForces[j]; //TODO: remove this from discontinuum!!
                break;
            }
        }
    }

    vector_of_ids_of_neighbours.swap(mTempNeighboursIds);
    mNeighbourElasticContactForces.swap(mTempNeighbourElasticContactForces);
    mNeighbourElasticExtraContactForces.swap(mTempNeighbourElasticExtraContactForces);
}

void SphericParticle::ComputeNewRigidFaceNeighboursHistoricalData()
{
    array_1d<double, 3> vector_of_zeros = ZeroVector(3);
    std::vector<DEMWall*>& rNeighbours = this->mNeighbourRigidFaces;
    unsigned int new_size              = rNeighbours.size();
    std::vector<int> temp_neighbours_ids(new_size); //these two temporal vectors are very small, saving them as a member of the particle loses time (usually they consist on 1 member).
    std::vector<array_1d<double, 3> > temp_neighbours_elastic_contact_forces(new_size);
    std::vector<array_1d<double, 3> > temp_neighbours_contact_forces(new_size);

    for (unsigned int i = 0; i<rNeighbours.size(); i++){

        noalias(temp_neighbours_elastic_contact_forces[i]) = vector_of_zeros;
        noalias(temp_neighbours_contact_forces[i]) = vector_of_zeros;

        if (rNeighbours[i] == NULL) { // This is required by the continuum sphere which reorders the neighbors
            temp_neighbours_ids[i] = -1;
            continue;
        }

        temp_neighbours_ids[i] = static_cast<int>(rNeighbours[i]->Id());

        for (unsigned int j = 0; j != mFemOldNeighbourIds.size(); j++) {
            if (static_cast<int>(temp_neighbours_ids[i]) == mFemOldNeighbourIds[j] && mFemOldNeighbourIds[j] != -1) {
                noalias(temp_neighbours_elastic_contact_forces[i]) = mNeighbourRigidFacesElasticContactForce[j];
                noalias(temp_neighbours_contact_forces[i]) = mNeighbourRigidFacesTotalContactForce[j];
                break;
            }
        }
    }

    mFemOldNeighbourIds.swap(temp_neighbours_ids);
    mNeighbourRigidFacesElasticContactForce.swap(temp_neighbours_elastic_contact_forces);
    mNeighbourRigidFacesTotalContactForce.swap(temp_neighbours_contact_forces);
}

void SphericParticle::EquationIdVector(EquationIdVectorType& rResult, ProcessInfo& r_process_info){}

void SphericParticle::CalculateMassMatrix(MatrixType& rMassMatrix, ProcessInfo& r_process_info)
{
    rMassMatrix(0,0) = GetMass();
}

void SphericParticle::EvaluateDeltaDisplacement(ParticleDataBuffer & data_buffer,
                                                double RelDeltDisp[3],
                                                double RelVel[3],
                                                double LocalCoordSystem[3][3],
                                                double OldLocalCoordSystem[3][3],
                                                const array_1d<double, 3>& vel,
                                                const array_1d<double, 3>& delta_displ)
{
    // FORMING LOCAL COORDINATES

    // Notes: Since we will normally inherit the mesh from GiD, we respect the global system X,Y,Z [0],[1],[2]
    // In the local coordinates we will define the normal direction of the contact as the [2] component.
    // Compression is positive.
    GeometryFunctions::ComputeContactLocalCoordSystem(data_buffer.mOtherToMeVector, data_buffer.mDistance, LocalCoordSystem); //new Local Coordinate System (normalizes data_buffer.mOtherToMeVector)

    // FORMING OLD LOCAL COORDINATES
    array_1d<double, 3> old_coord_target;
    noalias(old_coord_target) = this->GetGeometry()[0].Coordinates() - delta_displ;

    const array_1d<double, 3>& other_delta_displ = data_buffer.mpOtherParticleNode->FastGetSolutionStepValue(DELTA_DISPLACEMENT);
    array_1d<double, 3> old_coord_neigh;
    noalias(old_coord_neigh) = data_buffer.mpOtherParticleNode->Coordinates() - other_delta_displ;

    if (data_buffer.mDomainIsPeriodic){ // the domain is periodic
        TransformNeighbourCoorsToClosestInPeriodicDomain(data_buffer, old_coord_target, old_coord_neigh);
    }

    array_1d<double, 3> old_other_to_me_vect;
    noalias(old_other_to_me_vect) = old_coord_target - old_coord_neigh;

    const double old_distance = DEM_MODULUS_3(old_other_to_me_vect);

    GeometryFunctions::ComputeContactLocalCoordSystem(old_other_to_me_vect, old_distance, OldLocalCoordSystem); //Old Local Coordinate System

    // VELOCITIES AND DISPLACEMENTS
    const array_1d<double, 3 >& other_vel = data_buffer.mpOtherParticleNode->FastGetSolutionStepValue(VELOCITY);

    RelVel[0] = (vel[0] - other_vel[0]);
    RelVel[1] = (vel[1] - other_vel[1]);
    RelVel[2] = (vel[2] - other_vel[2]);

    // DeltDisp in global coordinates
    RelDeltDisp[0] = (delta_displ[0] - other_delta_displ[0]);
    RelDeltDisp[1] = (delta_displ[1] - other_delta_displ[1]);
    RelDeltDisp[2] = (delta_displ[2] - other_delta_displ[2]);
}

void SphericParticle::RelativeDisplacementAndVelocityOfContactPointDueToRotation(const double indentation,
                                                double RelDeltDisp[3],
                                                double RelVel[3],
                                                const double LocalCoordSystem[3][3],
                                                const double& other_radius,
                                                const double& dt,
                                                const array_1d<double, 3>& my_ang_vel,
                                                SphericParticle* p_neighbour)
{
    const array_1d<double, 3>& other_ang_vel = p_neighbour->GetGeometry()[0].FastGetSolutionStepValue(ANGULAR_VELOCITY);
    const array_1d<double, 3>& my_delta_rotation = GetGeometry()[0].FastGetSolutionStepValue(DELTA_ROTATION);
    const array_1d<double, 3>& other_delta_rotation = p_neighbour->GetGeometry()[0].FastGetSolutionStepValue(DELTA_ROTATION);
    array_1d<double, 3> my_arm_vector;
    array_1d<double, 3> other_arm_vector;
    array_1d<double, 3> my_vel_at_contact_point_due_to_rotation;
    array_1d<double, 3> other_vel_at_contact_point_due_to_rotation;
    array_1d<double, 3> my_delta_disp_at_contact_point_due_to_rotation;
    array_1d<double, 3> other_delta_disp_at_contact_point_due_to_rotation;
    const double other_young = p_neighbour->GetYoung();
    const double my_young = GetYoung();

    const double my_arm_length = GetInteractionRadius() - indentation * other_young / (other_young + my_young);
    const double other_arm_length  = other_radius - indentation * my_young / (other_young + my_young);

    my_arm_vector[0] = -LocalCoordSystem[2][0] * my_arm_length;
    my_arm_vector[1] = -LocalCoordSystem[2][1] * my_arm_length;
    my_arm_vector[2] = -LocalCoordSystem[2][2] * my_arm_length;

    GeometryFunctions::CrossProduct(my_ang_vel, my_arm_vector, my_vel_at_contact_point_due_to_rotation);

    other_arm_vector[0] = LocalCoordSystem[2][0] * other_arm_length;
    other_arm_vector[1] = LocalCoordSystem[2][1] * other_arm_length;
    other_arm_vector[2] = LocalCoordSystem[2][2] * other_arm_length;

    GeometryFunctions::CrossProduct(other_ang_vel, other_arm_vector, other_vel_at_contact_point_due_to_rotation);

    RelVel[0] += my_vel_at_contact_point_due_to_rotation[0] - other_vel_at_contact_point_due_to_rotation[0];
    RelVel[1] += my_vel_at_contact_point_due_to_rotation[1] - other_vel_at_contact_point_due_to_rotation[1];
    RelVel[2] += my_vel_at_contact_point_due_to_rotation[2] - other_vel_at_contact_point_due_to_rotation[2];

    GeometryFunctions::CrossProduct(my_delta_rotation,    my_arm_vector,    my_delta_disp_at_contact_point_due_to_rotation);
    GeometryFunctions::CrossProduct(other_delta_rotation, other_arm_vector, other_delta_disp_at_contact_point_due_to_rotation);


    // Contribution of the rotation
    RelDeltDisp[0] += my_delta_disp_at_contact_point_due_to_rotation[0] - other_delta_disp_at_contact_point_due_to_rotation[0];
    RelDeltDisp[1] += my_delta_disp_at_contact_point_due_to_rotation[1] - other_delta_disp_at_contact_point_due_to_rotation[1];
    RelDeltDisp[2] += my_delta_disp_at_contact_point_due_to_rotation[2] - other_delta_disp_at_contact_point_due_to_rotation[2];
}


void SphericParticle::RelativeDisplacementAndVelocityOfContactPointDueToRotationMatrix(double DeltDisp[3],
                                                double RelVel[3],
                                                const double OldLocalCoordSystem[3][3],
                                                const double& other_radius,
                                                const double& dt,
                                                const array_1d<double, 3>& angular_vel,
                                                SphericParticle* p_neighbour)
{
        const array_1d<double, 3>& neigh_angular_vel = p_neighbour->GetGeometry()[0].FastGetSolutionStepValue(ANGULAR_VELOCITY);
        const array_1d<double, 3>& my_delta_rotation = GetGeometry()[0].FastGetSolutionStepValue(DELTA_ROTATION);
        const array_1d<double, 3>& other_delta_rotation = p_neighbour->GetGeometry()[0].FastGetSolutionStepValue(DELTA_ROTATION);
        const double other_young = p_neighbour->GetYoung();
        const double my_young = GetYoung();

        const double my_rotated_angle = DEM_MODULUS_3(my_delta_rotation);
        const double other_rotated_angle = DEM_MODULUS_3(other_delta_rotation);

        const array_1d<double, 3>& coors = this->GetGeometry()[0].Coordinates();
        array_1d<double, 3> neigh_coors = p_neighbour->GetGeometry()[0].Coordinates();

        const array_1d<double, 3> other_to_me_vect = coors - neigh_coors;
        const double distance            = DEM_MODULUS_3(other_to_me_vect);
        const double radius_sum          = GetInteractionRadius() + other_radius;
        const double indentation         = radius_sum - distance;

        const double arm = GetInteractionRadius() - indentation * other_young / (other_young + my_young);
        array_1d<double, 3> e1;
        DEM_COPY_SECOND_TO_FIRST_3(e1, OldLocalCoordSystem[2]);
        DEM_MULTIPLY_BY_SCALAR_3(e1, -arm);
        array_1d<double, 3> new_axes1 = e1;

        const double other_arm = other_radius - indentation * my_young / (other_young + my_young);
        array_1d<double, 3> e2;
        DEM_COPY_SECOND_TO_FIRST_3(e2, OldLocalCoordSystem[2]);
        DEM_MULTIPLY_BY_SCALAR_3(e2, other_arm);
        array_1d<double, 3> new_axes2 = e2;

        if (my_rotated_angle) {
            array_1d<double, 3> axis_1;
            axis_1[0] = my_delta_rotation[0] / my_rotated_angle;
            axis_1[1] = my_delta_rotation[1] / my_rotated_angle;
            axis_1[2] = my_delta_rotation[2] / my_rotated_angle;

            GeometryFunctions::RotateAVectorAGivenAngleAroundAUnitaryVector(e1, axis_1, my_rotated_angle, new_axes1);

        } //if my_rotated_angle

        if (other_rotated_angle) {
            array_1d<double, 3> axis_2;
            axis_2[0] = other_delta_rotation[0] / other_rotated_angle;
            axis_2[1] = other_delta_rotation[1] / other_rotated_angle;
            axis_2[2] = other_delta_rotation[2] / other_rotated_angle;

            GeometryFunctions::RotateAVectorAGivenAngleAroundAUnitaryVector(e2, axis_2, other_rotated_angle, new_axes2);

        } //if other_rotated_angle

        array_1d<double, 3> radial_vector = - other_to_me_vect;
        array_1d<double, 3> other_radial_vector = other_to_me_vect;

        GeometryFunctions::normalize(radial_vector);
        GeometryFunctions::normalize(other_radial_vector);

        radial_vector *= arm;
        other_radial_vector *= other_arm;

        array_1d<double, 3> vel = ZeroVector(3);
        array_1d<double, 3> other_vel = ZeroVector(3);

        GeometryFunctions::CrossProduct(angular_vel, radial_vector, vel);
        GeometryFunctions::CrossProduct(neigh_angular_vel, other_radial_vector, other_vel);

        RelVel[0] += vel[0] - other_vel[0];
        RelVel[1] += vel[1] - other_vel[1];
        RelVel[2] += vel[2] - other_vel[2];

        // Contribution of the rotation velocity


        DeltDisp[0] += (new_axes1[0] - new_axes2[0]) + (e2[0] - e1[0]);
        DeltDisp[1] += (new_axes1[1] - new_axes2[1]) + (e2[1] - e1[1]);
        DeltDisp[2] += (new_axes1[2] - new_axes2[2]) + (e2[2] - e1[2]);
}

void SphericParticle::RelativeDisplacementAndVelocityOfContactPointDueToRotationQuaternion(double RelDeltDisp[3],
                                                double RelVel[3],
                                                const double OldLocalCoordSystem[3][3],
                                                const double& other_radius,
                                                const double& dt,
                                                const array_1d<double, 3>& my_ang_vel,
                                                SphericParticle* p_neighbour)
{
    const array_1d<double, 3>& other_ang_vel = p_neighbour->GetGeometry()[0].FastGetSolutionStepValue(ANGULAR_VELOCITY);
    const array_1d<double, 3>& my_delta_rotation = GetGeometry()[0].FastGetSolutionStepValue(DELTA_ROTATION);
    const array_1d<double, 3>& other_delta_rotation = p_neighbour->GetGeometry()[0].FastGetSolutionStepValue(DELTA_ROTATION);
    array_1d<double, 3> my_arm_vector;
    array_1d<double, 3> other_arm_vector;
    array_1d<double, 3> my_new_arm_vector;
    array_1d<double, 3> other_new_arm_vector;
    array_1d<double, 3> my_vel_at_contact_point_due_to_rotation;
    array_1d<double, 3> other_vel_at_contact_point_due_to_rotation;
    const double other_young = p_neighbour->GetYoung();
    const double my_young = GetYoung();

    const array_1d<double, 3>& coors = this->GetGeometry()[0].Coordinates();
    array_1d<double, 3> neigh_coors = p_neighbour->GetGeometry()[0].Coordinates();

    const array_1d<double, 3> other_to_me_vect = coors - neigh_coors;
    const double distance            = DEM_MODULUS_3(other_to_me_vect);
    const double radius_sum          = GetInteractionRadius() + other_radius;
    const double indentation         = radius_sum - distance;

    const double my_arm_length = GetInteractionRadius() - indentation * other_young / (other_young + my_young);
    const double other_arm_length  = other_radius - indentation * my_young / (other_young + my_young);

    my_arm_vector[0] = -OldLocalCoordSystem[2][0] * my_arm_length;
    my_arm_vector[1] = -OldLocalCoordSystem[2][1] * my_arm_length;
    my_arm_vector[2] = -OldLocalCoordSystem[2][2] * my_arm_length;

    GeometryFunctions::CrossProduct(my_ang_vel, my_arm_vector, my_vel_at_contact_point_due_to_rotation);

    other_arm_vector[0] = OldLocalCoordSystem[2][0] * other_arm_length;
    other_arm_vector[1] = OldLocalCoordSystem[2][1] * other_arm_length;
    other_arm_vector[2] = OldLocalCoordSystem[2][2] * other_arm_length;

    GeometryFunctions::CrossProduct(other_ang_vel, other_arm_vector, other_vel_at_contact_point_due_to_rotation);

    RelVel[0] += my_vel_at_contact_point_due_to_rotation[0] - other_vel_at_contact_point_due_to_rotation[0];
    RelVel[1] += my_vel_at_contact_point_due_to_rotation[1] - other_vel_at_contact_point_due_to_rotation[1];
    RelVel[2] += my_vel_at_contact_point_due_to_rotation[2] - other_vel_at_contact_point_due_to_rotation[2];

    Quaternion<double> MyDeltaOrientation = Quaternion<double>::Identity();
    Quaternion<double> OtherDeltaOrientation = Quaternion<double>::Identity();

    GeometryFunctions::OrientationFromRotationAngle(MyDeltaOrientation, my_delta_rotation);
    GeometryFunctions::OrientationFromRotationAngle(OtherDeltaOrientation, other_delta_rotation);

    MyDeltaOrientation.RotateVector3(my_arm_vector, my_new_arm_vector);
    OtherDeltaOrientation.RotateVector3(other_arm_vector, other_new_arm_vector);

    // Contribution of the rotation
    RelDeltDisp[0] += (my_new_arm_vector[0] - other_new_arm_vector[0]) + (other_arm_vector[0] - my_arm_vector[0]);
    RelDeltDisp[1] += (my_new_arm_vector[1] - other_new_arm_vector[1]) + (other_arm_vector[1] - my_arm_vector[1]);
    RelDeltDisp[2] += (my_new_arm_vector[2] - other_new_arm_vector[2]) + (other_arm_vector[2] - my_arm_vector[2]);
}

void SphericParticle::ComputeMoments(double NormalLocalContactForce,
                                     double Force[3],
                                     double& RollingResistance,
                                     double LocalCoordSystem2[3],
                                     SphericParticle* p_neighbour,
                                     double indentation,
                                     bool wall)
{
    double arm_length = GetInteractionRadius() - indentation;

    if (!wall) {
        const double other_young = p_neighbour->GetYoung();
        arm_length = GetInteractionRadius() - indentation * other_young / (other_young + GetYoung());
    }

    array_1d<double, 3> arm_vector;
    arm_vector[0] = -LocalCoordSystem2[0] * arm_length;
    arm_vector[1] = -LocalCoordSystem2[1] * arm_length;
    arm_vector[2] = -LocalCoordSystem2[2] * arm_length;

    array_1d<double, 3> moment_of_this_neighbour;
    GeometryFunctions::CrossProduct(arm_vector, Force, moment_of_this_neighbour);
    noalias(mContactMoment) += moment_of_this_neighbour;

    // ROLLING FRICTION
    if (this->Is(DEMFlags::HAS_ROLLING_FRICTION)) {

        double equiv_rolling_friction_coeff = 0.0;

        if (!wall) {
            const double my_rolling_friction_coeff    = GetRollingFriction() * GetRadius();
            const double other_rolling_friction_coeff = p_neighbour->GetRollingFriction() * p_neighbour->GetRadius();
            equiv_rolling_friction_coeff = std::min(my_rolling_friction_coeff, other_rolling_friction_coeff);
        }

        else if (wall) {
            equiv_rolling_friction_coeff = GetRollingFrictionWithWalls() * GetRadius();
        }

        if (equiv_rolling_friction_coeff != 0.0) {
            RollingResistance += fabs(NormalLocalContactForce) * equiv_rolling_friction_coeff;
        }
    }
}

void SphericParticle::ComputeRollingFriction(array_1d<double, 3>& rolling_resistance_moment, double& RollingResistance, double dt)
{
    const double coeff_acc                            = this->GetGeometry()[0].FastGetSolutionStepValue(PARTICLE_MOMENT_OF_INERTIA) / dt;
    const array_1d<double, 3>& ang_velocity           = this->GetGeometry()[0].FastGetSolutionStepValue(ANGULAR_VELOCITY);
    const array_1d<double, 3> initial_rotation_moment = coeff_acc * ang_velocity; // the moment needed to stop the spin in one time step

    const double MaxRotaMoment[3] = {initial_rotation_moment[0] + mContactMoment[0], initial_rotation_moment[1] + mContactMoment[1], initial_rotation_moment[2] + mContactMoment[2]};
    double CoordSystemMoment[3]   = {0.0};

    double max_rota_moment_modulus_inv = 1.0 / DEM_MODULUS_3(MaxRotaMoment);
    CoordSystemMoment[0]         = MaxRotaMoment[0] * max_rota_moment_modulus_inv;
    CoordSystemMoment[1]         = MaxRotaMoment[1] * max_rota_moment_modulus_inv;
    CoordSystemMoment[2]         = MaxRotaMoment[2] * max_rota_moment_modulus_inv;

    const double MR_now = DEM_INNER_PRODUCT_3(CoordSystemMoment, CoordSystemMoment) * RollingResistance * RollingResistance;
    const double MR_max = DEM_INNER_PRODUCT_3(MaxRotaMoment, MaxRotaMoment);

    if (MR_max > MR_now) {
        mContactMoment[0] -= CoordSystemMoment[0] * RollingResistance;
        mContactMoment[1] -= CoordSystemMoment[1] * RollingResistance;
        mContactMoment[2] -= CoordSystemMoment[2] * RollingResistance;

        rolling_resistance_moment[0] -= CoordSystemMoment[0] * RollingResistance;
        rolling_resistance_moment[1] -= CoordSystemMoment[1] * RollingResistance;
        rolling_resistance_moment[2] -= CoordSystemMoment[2] * RollingResistance;
    }
    else {
        rolling_resistance_moment = - mContactMoment;
        mContactMoment = - initial_rotation_moment;
    }
}

void SphericParticle::ComputeBallToBallContactForce(SphericParticle::ParticleDataBuffer & data_buffer,
                                                    ProcessInfo& r_process_info,
                                                    array_1d<double, 3>& r_elastic_force,
                                                    array_1d<double, 3>& r_contact_force,
                                                    double& RollingResistance)
{
    KRATOS_TRY

    NodeType& this_node = this->GetGeometry()[0];
    DEM_COPY_SECOND_TO_FIRST_3(data_buffer.mMyCoors, this_node)

    //LOOP OVER NEIGHBORS:
    for (int i = 0; data_buffer.SetNextNeighbourOrExit(i); ++i){

        if (CalculateRelativePositionsOrSkipContact(data_buffer)) {
            DEM_SET_COMPONENTS_TO_ZERO_3x3(data_buffer.mLocalCoordSystem)
            DEM_SET_COMPONENTS_TO_ZERO_3x3(data_buffer.mOldLocalCoordSystem)
            double DeltDisp[3]                       = {0.0};
            double LocalDeltDisp[3]                  = {0.0};
            double RelVel[3]                         = {0.0};
            double LocalContactForce[3]              = {0.0};
            double GlobalContactForce[3]             = {0.0};
            double LocalElasticContactForce[3]       = {0.0};
            double LocalElasticExtraContactForce[3]  = {0.0};
            double GlobalElasticContactForce[3]      = {0.0};
            double GlobalElasticExtraContactForce[3] = {0.0};
            double TotalGlobalElasticContactForce[3] = {0.0};
            double ViscoDampingLocalContactForce[3]  = {0.0};
            double cohesive_force                    =  0.0;
            bool sliding = false;

            const array_1d<double, 3>& velocity     = this->GetGeometry()[0].FastGetSolutionStepValue(VELOCITY);
            const array_1d<double, 3>& delta_displ  = this->GetGeometry()[0].FastGetSolutionStepValue(DELTA_DISPLACEMENT);
            const array_1d<double, 3>& ang_velocity = this->GetGeometry()[0].FastGetSolutionStepValue(ANGULAR_VELOCITY);

            EvaluateDeltaDisplacement(data_buffer, DeltDisp, RelVel, data_buffer.mLocalCoordSystem, data_buffer.mOldLocalCoordSystem, velocity, delta_displ);

            if (this->Is(DEMFlags::HAS_ROTATION)) {
<<<<<<< HEAD
                RelativeDisplacementAndVelocityOfContactPointDueToRotation(data_buffer.mIndentation, DeltDisp, RelVel, data_buffer.mLocalCoordSystem, data_buffer.mOtherRadius, data_buffer.mDt, ang_velocity, data_buffer.mpOtherParticle);
=======
                RelativeDisplacementAndVelocityOfContactPointDueToRotationQuaternion(DeltDisp, RelVel, LocalCoordSystem, data_buffer.mOtherRadius, data_buffer.mDt, ang_velocity, data_buffer.mpOtherParticle);
>>>>>>> cee2eda2
            }

            RelativeDisplacementAndVelocityOfContactPointDueToOtherReasons(r_process_info, DeltDisp, RelVel, data_buffer.mOldLocalCoordSystem, data_buffer.mLocalCoordSystem, data_buffer.mpOtherParticle);


<<<<<<< HEAD
=======

>>>>>>> cee2eda2
            EvaluateBallToBallForcesForPositiveIndentiations(data_buffer,
                                                             r_process_info,
                                                             LocalElasticContactForce,
                                                             DeltDisp,
                                                             LocalDeltDisp,
                                                             RelVel,
                                                             data_buffer.mIndentation,
                                                             ViscoDampingLocalContactForce,
                                                             cohesive_force,
                                                             data_buffer.mpOtherParticle,
                                                             sliding,
                                                             data_buffer.mLocalCoordSystem,
                                                             data_buffer.mOldLocalCoordSystem,
                                                             mNeighbourElasticContactForces[i]);


            array_1d<double, 3> other_ball_to_ball_forces(3, 0.0);
            ComputeOtherBallToBallForces(other_ball_to_ball_forces); //These forces can exist even with no indentation.

            // Transforming to global forces and adding up
            AddUpForcesAndProject(data_buffer.mOldLocalCoordSystem, data_buffer.mLocalCoordSystem, LocalContactForce, LocalElasticContactForce, LocalElasticExtraContactForce, GlobalContactForce,
                                  GlobalElasticContactForce, GlobalElasticExtraContactForce, TotalGlobalElasticContactForce, ViscoDampingLocalContactForce, cohesive_force, other_ball_to_ball_forces, r_elastic_force, r_contact_force, i, r_process_info);
            //TODO: make different AddUpForces for continuum and discontinuum (different arguments, different operations!)

            // ROTATION FORCES
            if (this->Is(DEMFlags::HAS_ROTATION) && !data_buffer.mMultiStageRHS) {
                ComputeMoments(LocalContactForce[2], GlobalContactForce, RollingResistance, data_buffer.mLocalCoordSystem[2], data_buffer.mpOtherParticle, data_buffer.mIndentation);
            }

            if (this->Is(DEMFlags::HAS_STRESS_TENSOR)) {
                AddNeighbourContributionToStressTensor(GlobalElasticContactForce, data_buffer.mLocalCoordSystem[2], data_buffer.mDistance, data_buffer.mRadiusSum, this);
            }

            DEM_SET_COMPONENTS_TO_ZERO_3(DeltDisp)
            DEM_SET_COMPONENTS_TO_ZERO_3(LocalDeltDisp)
            DEM_SET_COMPONENTS_TO_ZERO_3(RelVel)
<<<<<<< HEAD
            DEM_SET_COMPONENTS_TO_ZERO_3x3(data_buffer.mLocalCoordSystem)
            DEM_SET_COMPONENTS_TO_ZERO_3x3(data_buffer.mOldLocalCoordSystem)
=======
            DEM_SET_COMPONENTS_TO_ZERO_3x3(LocalCoordSystem)
            DEM_SET_COMPONENTS_TO_ZERO_3x3(OldLocalCoordSystem)
>>>>>>> cee2eda2

            #ifdef KRATOS_DEBUG
                DemDebugFunctions::CheckIfNan(GlobalContactForce, "NAN in Force in Ball to Ball contact");
                DemDebugFunctions::CheckIfNan(mContactMoment, "NAN in Torque in Ball to Ball contact");
            #endif
        }
    }// for each neighbor

    KRATOS_CATCH("")
}// ComputeBallToBallContactForce

void SphericParticle::EvaluateBallToBallForcesForPositiveIndentiations(SphericParticle::ParticleDataBuffer & data_buffer,
                                                                       const ProcessInfo& r_process_info,
                                                                       double LocalElasticContactForce[3],
                                                                       double DeltDisp[3],
                                                                       double LocalDeltDisp[3],
                                                                       double RelVel[3],
                                                                       const double indentation,
                                                                       double ViscoDampingLocalContactForce[3],
                                                                       double& cohesive_force,
                                                                       SphericParticle* p_neighbour_element,
                                                                       bool& sliding,
                                                                       double LocalCoordSystem[3][3],
                                                                       double OldLocalCoordSystem[3][3],
                                                                       array_1d<double, 3>& neighbour_elastic_contact_force)
{
    double OldLocalElasticContactForce[3] = {0.0};
    RotateOldContactForces(OldLocalCoordSystem, LocalCoordSystem, neighbour_elastic_contact_force);// still in global coordinates
    // Here we recover the old local forces projected in the new coordinates in the way they were in the old ones; Now they will be increased if necessary
    GeometryFunctions::VectorGlobal2Local(LocalCoordSystem, neighbour_elastic_contact_force, OldLocalElasticContactForce);
    GeometryFunctions::VectorGlobal2Local(LocalCoordSystem, DeltDisp, LocalDeltDisp);
    const double previous_indentation = indentation + LocalDeltDisp[2];
    data_buffer.mLocalRelVel[0] = 0.0;
    data_buffer.mLocalRelVel[1] = 0.0;
    data_buffer.mLocalRelVel[2] = 0.0;
    GeometryFunctions::VectorGlobal2Local(LocalCoordSystem, RelVel, data_buffer.mLocalRelVel);
    mDiscontinuumConstitutiveLaw->CalculateForces(r_process_info, OldLocalElasticContactForce,
            LocalElasticContactForce, LocalDeltDisp, data_buffer.mLocalRelVel, indentation, previous_indentation,
            ViscoDampingLocalContactForce, cohesive_force, this, p_neighbour_element, sliding, LocalCoordSystem);
}

void SphericParticle::ComputeBallToRigidFaceContactForce(SphericParticle::ParticleDataBuffer & data_buffer,
                                                         array_1d<double, 3>& r_elastic_force,
                                                         array_1d<double, 3>& r_contact_force,
                                                         double& RollingResistance,
                                                         array_1d<double, 3>& rigid_element_force,
                                                         ProcessInfo& r_process_info,
                                                         int search_control)
{
    KRATOS_TRY

    RenewData();

    std::vector<DEMWall*>& rNeighbours   = this->mNeighbourRigidFaces;
    array_1d<double, 3> velocity         = GetGeometry()[0].FastGetSolutionStepValue(VELOCITY);
    const array_1d<double,3>& AngularVel = GetGeometry()[0].FastGetSolutionStepValue(ANGULAR_VELOCITY);

    for (unsigned int i = 0; i < rNeighbours.size(); i++) {
        DEMWall* wall = rNeighbours[i];
        if(wall == NULL) continue;
        if(wall->IsPhantom()){
            wall->CheckSide(this);
            continue;
        }

        double LocalElasticContactForce[3]       = {0.0};
        double GlobalElasticContactForce[3]      = {0.0};
        double ViscoDampingLocalContactForce[3]  = {0.0};
        double cohesive_force                    =  0.0;
        DEM_SET_COMPONENTS_TO_ZERO_3x3(data_buffer.mLocalCoordSystem)
        DEM_SET_COMPONENTS_TO_ZERO_3x3(data_buffer.mOldLocalCoordSystem)
        array_1d<double, 3> wall_delta_disp_at_contact_point = ZeroVector(3);
        array_1d<double, 3> wall_velocity_at_contact_point = ZeroVector(3);
        bool sliding = false;

        double ini_delta = GetInitialDeltaWithFEM(i);
        double DistPToB = 0.0;

        int ContactType = -1;
        array_1d<double, 4>& Weight = this->mContactConditionWeights[i];

        rNeighbours[i]->ComputeConditionRelativeData(i, this, data_buffer.mLocalCoordSystem, DistPToB, Weight, wall_delta_disp_at_contact_point, wall_velocity_at_contact_point, ContactType);

        if (ContactType == 1 || ContactType == 2 || ContactType == 3) {

            double indentation = -(DistPToB - GetInteractionRadius()) - ini_delta;
            double DeltDisp[3] = {0.0};
            double DeltVel [3] = {0.0};

            DeltVel[0] = velocity[0] - wall_velocity_at_contact_point[0];
            DeltVel[1] = velocity[1] - wall_velocity_at_contact_point[1];
            DeltVel[2] = velocity[2] - wall_velocity_at_contact_point[2];

            // For translation movement delta displacement
            const array_1d<double, 3>& delta_displ  = this->GetGeometry()[0].FastGetSolutionStepValue(DELTA_DISPLACEMENT);
            DeltDisp[0] = delta_displ[0] - wall_delta_disp_at_contact_point[0];
            DeltDisp[1] = delta_displ[1] - wall_delta_disp_at_contact_point[1];
            DeltDisp[2] = delta_displ[2] - wall_delta_disp_at_contact_point[2];

            if (this->Is(DEMFlags::HAS_ROTATION)) {
                const array_1d<double,3>& delta_rotation = GetGeometry()[0].FastGetSolutionStepValue(DELTA_ROTATION);

<<<<<<< HEAD
                array_1d<double, 3> actual_arm_vector;
                actual_arm_vector[0] = -data_buffer.mLocalCoordSystem[2][0] * DistPToB;
                actual_arm_vector[1] = -data_buffer.mLocalCoordSystem[2][1] * DistPToB;
                actual_arm_vector[2] = -data_buffer.mLocalCoordSystem[2][2] * DistPToB;
=======
                array_1d<double, 3> actual_arm_vector, new_arm_vector;
                actual_arm_vector[0] = -LocalCoordSystem[2][0] * actual_distance_to_contact_point; // Here it should be OldLocalCoordSystem but it can be calculated from the available
                actual_arm_vector[1] = -LocalCoordSystem[2][1] * actual_distance_to_contact_point; // data because the contact could have changed from plane to edge...: JIG
                actual_arm_vector[2] = -LocalCoordSystem[2][2] * actual_distance_to_contact_point;
>>>>>>> cee2eda2

                double tangential_vel[3]           = {0.0};
                double tangential_displacement_due_to_rotation[3]  = {0.0};
                GeometryFunctions::CrossProduct(AngularVel, actual_arm_vector, tangential_vel);

                Quaternion<double> DeltaOrientation = Quaternion<double>::Identity();
                GeometryFunctions::OrientationFromRotationAngle(DeltaOrientation, delta_rotation);

                DeltaOrientation.RotateVector3(actual_arm_vector, new_arm_vector);

                // Contribution of the rotation
                tangential_displacement_due_to_rotation[0] = (new_arm_vector[0] - actual_arm_vector[0]);
                tangential_displacement_due_to_rotation[1] = (new_arm_vector[1] - actual_arm_vector[1]);
                tangential_displacement_due_to_rotation[2] = (new_arm_vector[2] - actual_arm_vector[2]);

                DEM_ADD_SECOND_TO_FIRST(DeltVel, tangential_vel)
                DEM_ADD_SECOND_TO_FIRST(DeltDisp, tangential_displacement_due_to_rotation)
            }

            double LocalDeltDisp[3] = {0.0};
            GeometryFunctions::VectorGlobal2Local(data_buffer.mLocalCoordSystem, DeltDisp, LocalDeltDisp);

            double OldLocalElasticContactForce[3] = {0.0};

            GeometryFunctions::VectorGlobal2Local(data_buffer.mLocalCoordSystem, mNeighbourRigidFacesElasticContactForce[i], OldLocalElasticContactForce);
            const double previous_indentation = indentation + LocalDeltDisp[2];
            data_buffer.mLocalRelVel[0] = 0.0;
            data_buffer.mLocalRelVel[1] = 0.0;
            data_buffer.mLocalRelVel[2] = 0.0;

            if (indentation > 0.0) {

<<<<<<< HEAD
                GeometryFunctions::VectorGlobal2Local(data_buffer.mLocalCoordSystem, DeltVel, data_buffer.mLocalRelVel);
=======
                GeometryFunctions::VectorGlobal2Local(LocalCoordSystem, DeltVel, data_buffer.mLocalRelVel);
>>>>>>> cee2eda2
                mDiscontinuumConstitutiveLaw->CalculateForcesWithFEM(r_process_info,
                                                                    OldLocalElasticContactForce,
                                                                    LocalElasticContactForce,
                                                                    LocalDeltDisp,
                                                                    data_buffer.mLocalRelVel,
                                                                    indentation,
                                                                    previous_indentation,
                                                                    ViscoDampingLocalContactForce,
                                                                    cohesive_force,
                                                                    this,
                                                                    wall,
                                                                    sliding);
            }

            double LocalContactForce[3]  = {0.0};
            double GlobalContactForce[3] = {0.0};

            AddUpFEMForcesAndProject(data_buffer.mLocalCoordSystem, LocalContactForce, LocalElasticContactForce, GlobalContactForce,
                                     GlobalElasticContactForce, ViscoDampingLocalContactForce, cohesive_force, r_elastic_force,
                                     r_contact_force, mNeighbourRigidFacesElasticContactForce[i], mNeighbourRigidFacesTotalContactForce[i]);

            rigid_element_force[0] -= GlobalContactForce[0];
            rigid_element_force[1] -= GlobalContactForce[1];
            rigid_element_force[2] -= GlobalContactForce[2];

            if (this->Is(DEMFlags::HAS_ROTATION)) {
                ComputeMoments(LocalContactForce[2], GlobalContactForce, RollingResistance, data_buffer.mLocalCoordSystem[2], this, indentation, true); //WARNING: sending itself as the neighbor!!
            }

            //WEAR
            if (wall->GetProperties()[COMPUTE_WEAR]) {
                const double area              = Globals::Pi * GetInteractionRadius() * GetInteractionRadius();
                const double inverse_of_volume = 1.0 / (4.0 * 0.333333333333333 * area * GetInteractionRadius());
                ComputeWear(data_buffer.mLocalRelVel,
                            data_buffer.mDt,
                            sliding,
                            inverse_of_volume,
                            LocalElasticContactForce[2],
                            wall);
            } //wall->GetProperties()[COMPUTE_WEAR] if

            if (this->Is(DEMFlags::HAS_STRESS_TENSOR)) {
                AddWallContributionToStressTensor(GlobalElasticContactForce, data_buffer.mLocalCoordSystem[2], DistPToB, 0.0);
            }
        } //ContactType if
    } //rNeighbours.size loop

    auto& list_of_point_condition_pointers = this->GetValue(WALL_POINT_CONDITION_POINTERS);
    auto& neighbour_point_faces_elastic_contact_force = this->GetValue(WALL_POINT_CONDITION_ELASTIC_FORCES);
    auto& neighbour_point_faces_total_contact_force = this->GetValue(WALL_POINT_CONDITION_TOTAL_FORCES);

    for (unsigned int i=0; i<list_of_point_condition_pointers.size(); i++) {
        Condition* wall = list_of_point_condition_pointers[i];
        Node<3>& cond_node = wall->GetGeometry()[0];

        double RelVel[3]                         = {0.0};
        double LocalElasticContactForce[3]       = {0.0};
        double GlobalElasticContactForce[3]      = {0.0};
        double ViscoDampingLocalContactForce[3]  = {0.0};
        double cohesive_force                    =  0.0;
        DEM_SET_COMPONENTS_TO_ZERO_3x3(data_buffer.mLocalCoordSystem)
        DEM_SET_COMPONENTS_TO_ZERO_3x3(data_buffer.mOldLocalCoordSystem)

        array_1d<double, 3> wall_delta_disp_at_contact_point = cond_node.GetSolutionStepValue(DELTA_DISPLACEMENT);
        array_1d<double, 3> wall_velocity_at_contact_point = cond_node.GetSolutionStepValue(VELOCITY);
        bool sliding = false;
        double ini_delta = 0.0;

        array_1d<double, 3> cond_to_me_vect;
        noalias(cond_to_me_vect) = GetGeometry()[0].Coordinates() - cond_node.Coordinates();
        double DistPToB = DEM_MODULUS_3(cond_to_me_vect);;

        double indentation = -(DistPToB - GetInteractionRadius()) - ini_delta;
        double DeltDisp[3] = {0.0};
        double DeltVel [3] = {0.0};

        DeltVel[0] = velocity[0] - wall_velocity_at_contact_point[0];
        DeltVel[1] = velocity[1] - wall_velocity_at_contact_point[1];
        DeltVel[2] = velocity[2] - wall_velocity_at_contact_point[2];

        // For translation movement delta displacement
        const array_1d<double, 3>& delta_displ  = this->GetGeometry()[0].FastGetSolutionStepValue(DELTA_DISPLACEMENT);
        DeltDisp[0] = delta_displ[0] - wall_delta_disp_at_contact_point[0];
        DeltDisp[1] = delta_displ[1] - wall_delta_disp_at_contact_point[1];
        DeltDisp[2] = delta_displ[2] - wall_delta_disp_at_contact_point[2];

        data_buffer.mpOtherParticleNode = &cond_node;
        DEM_COPY_SECOND_TO_FIRST_3(data_buffer.mOtherToMeVector, cond_to_me_vect)
        data_buffer.mDistance = DistPToB;
        data_buffer.mDomainIsPeriodic = false;
        EvaluateDeltaDisplacement(data_buffer, DeltDisp, RelVel, data_buffer.mLocalCoordSystem, data_buffer.mOldLocalCoordSystem, velocity, delta_displ);

        if (this->Is(DEMFlags::HAS_ROTATION)) {
            const array_1d<double,3>& delta_rotation = GetGeometry()[0].FastGetSolutionStepValue(DELTA_ROTATION);

            array_1d<double, 3> actual_arm_vector;
            actual_arm_vector[0] = -data_buffer.mLocalCoordSystem[2][0] * DistPToB;
            actual_arm_vector[1] = -data_buffer.mLocalCoordSystem[2][1] * DistPToB;
            actual_arm_vector[2] = -data_buffer.mLocalCoordSystem[2][2] * DistPToB;

            double tangential_vel[3]           = {0.0};
            double tangential_displacement_due_to_rotation[3]  = {0.0};
            GeometryFunctions::CrossProduct(AngularVel, actual_arm_vector, tangential_vel);
            GeometryFunctions::CrossProduct(delta_rotation, actual_arm_vector, tangential_displacement_due_to_rotation);

            DEM_ADD_SECOND_TO_FIRST(DeltVel, tangential_vel)
            DEM_ADD_SECOND_TO_FIRST(DeltDisp, tangential_displacement_due_to_rotation)
        }

        double LocalDeltDisp[3] = {0.0};
        GeometryFunctions::VectorGlobal2Local(data_buffer.mLocalCoordSystem, DeltDisp, LocalDeltDisp);

        double OldLocalElasticContactForce[3] = {0.0};

        GeometryFunctions::VectorGlobal2Local(data_buffer.mLocalCoordSystem, neighbour_point_faces_elastic_contact_force[i], OldLocalElasticContactForce);
        const double previous_indentation = indentation + LocalDeltDisp[2];
        data_buffer.mLocalRelVel[0] = 0.0;
        data_buffer.mLocalRelVel[1] = 0.0;
        data_buffer.mLocalRelVel[2] = 0.0;

        if (indentation > 0.0) {

            GeometryFunctions::VectorGlobal2Local(data_buffer.mLocalCoordSystem, DeltVel, data_buffer.mLocalRelVel);
            mDiscontinuumConstitutiveLaw->CalculateForcesWithFEM(r_process_info,
                                                                OldLocalElasticContactForce,
                                                                LocalElasticContactForce,
                                                                LocalDeltDisp,
                                                                data_buffer.mLocalRelVel,
                                                                indentation,
                                                                previous_indentation,
                                                                ViscoDampingLocalContactForce,
                                                                cohesive_force,
                                                                this,
                                                                wall,
                                                                sliding);
        }

        double LocalContactForce[3]  = {0.0};
        double GlobalContactForce[3] = {0.0};

        AddUpFEMForcesAndProject(data_buffer.mLocalCoordSystem, LocalContactForce, LocalElasticContactForce, GlobalContactForce,
                                GlobalElasticContactForce, ViscoDampingLocalContactForce, cohesive_force, r_elastic_force,
                                r_contact_force,  neighbour_point_faces_elastic_contact_force[i], neighbour_point_faces_total_contact_force[i]);

        rigid_element_force[0] -= GlobalContactForce[0];
        rigid_element_force[1] -= GlobalContactForce[1];
        rigid_element_force[2] -= GlobalContactForce[2];

        if (this->Is(DEMFlags::HAS_ROTATION)) {
            ComputeMoments(LocalContactForce[2], GlobalContactForce, RollingResistance, data_buffer.mLocalCoordSystem[2], this, indentation, true); //WARNING: sending itself as the neighbor!!
        }

        if (this->Is(DEMFlags::HAS_STRESS_TENSOR)) {
            AddWallContributionToStressTensor(GlobalElasticContactForce, data_buffer.mLocalCoordSystem[2], DistPToB, 0.0);
        }
    }

    KRATOS_CATCH("")
}// ComputeBallToRigidFaceContactForce

void SphericParticle::RenewData()
{
  //To be redefined
}
void SphericParticle::ComputeConditionRelativeData(int rigid_neighbour_index,   // check for delete
                                                    DEMWall* const wall,
                                                    double LocalCoordSystem[3][3],
                                                    double& DistPToB,
                                                    array_1d<double, 4>& Weight,
                                                    array_1d<double, 3>& wall_delta_disp_at_contact_point,
                                                    array_1d<double, 3>& wall_velocity_at_contact_point,
                                                    int& ContactType)
{
    size_t FE_size = wall->GetGeometry().size();

    std::vector<double> TempWeight;
    TempWeight.resize(FE_size);

    double total_weight = 0.0;
    int points = 0;
    int inode1 = 0, inode2 = 0;

    for (unsigned int inode = 0; inode < FE_size; inode++) {

        if (Weight[inode] > 1.0e-12) {
            total_weight = total_weight + Weight[inode];
            points++;
            if (points == 1) {inode1 = inode;}
            if (points == 2) {inode2 = inode;}
        }

        if (fabs(total_weight - 1.0) < 1.0e-12) {
            break;
        }
    }

    bool contact_exists = true;
    array_1d<double, 3>& node_coordinates = this->GetGeometry()[0].Coordinates();

    const double radius = this->GetInteractionRadius();

    if (points == 3 || points == 4)
    {
        unsigned int dummy_current_edge_index;
        contact_exists = GeometryFunctions::FacetCheck(wall->GetGeometry(), node_coordinates, radius, LocalCoordSystem, DistPToB, TempWeight, dummy_current_edge_index);
        ContactType = 1;
        Weight[0]=TempWeight[0];
        Weight[1]=TempWeight[1];
        Weight[2]=TempWeight[2];
        if (points == 4)
        {
            Weight[3] = TempWeight[3];
        }
        else
        {
            Weight[3] = 0.0;
        }
    }

    else if (points == 2) {

        double eta = 0.0;
        contact_exists = GeometryFunctions::EdgeCheck(wall->GetGeometry()[inode1], wall->GetGeometry()[inode2], node_coordinates, radius, LocalCoordSystem, DistPToB, eta);

        Weight[inode1] = 1-eta;
        Weight[inode2] = eta;
        ContactType = 2;

    }

    else if (points == 1) {
        contact_exists = GeometryFunctions::VertexCheck(wall->GetGeometry()[inode1], node_coordinates, radius, LocalCoordSystem, DistPToB);
        Weight[inode1] = 1.0;
        ContactType = 3;
    }

    if (contact_exists == false) {ContactType = -1;}

    for (std::size_t inode = 0; inode < FE_size; inode++) {
        noalias(wall_velocity_at_contact_point) += wall->GetGeometry()[inode].FastGetSolutionStepValue(VELOCITY) * Weight[inode];

        array_1d<double, 3>  wall_delta_displacement = ZeroVector(3);
        wall->GetDeltaDisplacement(wall_delta_displacement, inode);
        noalias(wall_delta_disp_at_contact_point) += wall_delta_displacement* Weight[inode];

    }
} //ComputeConditionRelativeData

void SphericParticle::ComputeWear(double LocalRelVel[3],
                                  double mTimeStep,
                                  bool sliding,
                                  double inverse_of_volume,
                                  double LocalElasticContactForce,
                                  DEMWall* wall) {

    array_1d<double, 3>& node_coor_array = this->GetGeometry()[0].Coordinates();
    double volume_wear = 0.0;
    double WallSeverityOfWear           = wall->GetProperties()[SEVERITY_OF_WEAR];
    double WallImpactSeverityOfWear     = wall->GetProperties()[IMPACT_WEAR_SEVERITY];
    double InverseOfWallBrinellHardness = 1.0 / (wall->GetProperties()[BRINELL_HARDNESS]);
    double Sliding_0 = LocalRelVel[0] * mTimeStep;
    double Sliding_1 = LocalRelVel[1] * mTimeStep;

    double impact_wear = WallImpactSeverityOfWear * InverseOfWallBrinellHardness * GetDensity() * mRadius * std::abs(LocalRelVel[2]);
    if (sliding) volume_wear = WallSeverityOfWear * InverseOfWallBrinellHardness * std::abs(LocalElasticContactForce) * sqrt(Sliding_0 * Sliding_0 + Sliding_1 * Sliding_1);

    double element_area = wall->GetGeometry().Area();

    if (element_area) {
        impact_wear /= element_area;
        volume_wear /= element_area;
    }

    //COMPUTING THE PROJECTED POINT
    array_1d<double, 3> inner_point = ZeroVector(3);
    array_1d<double, 3> relative_vector = wall->GetGeometry()[0].Coordinates() - node_coor_array; //We could have chosen [1] or [2], also.

    if (wall->GetGeometry().size()>2){
        array_1d<double, 3> normal_to_wall;

<<<<<<< HEAD
    wall->CalculateNormal(normal_to_wall);

    array_1d<double, 3> relative_vector = wall->GetGeometry()[0].Coordinates() - node_coor_array; //We could have chosen [1] or [2], also.
=======
        wall->CalculateNormal(normal_to_wall);
>>>>>>> cee2eda2

        double dot_prod = DEM_INNER_PRODUCT_3(relative_vector, normal_to_wall);

        DEM_MULTIPLY_BY_SCALAR_3(normal_to_wall, dot_prod);

        inner_point = node_coor_array + normal_to_wall;
    }
    else{
        // projection on a line element
        const double numerical_limit = std::numeric_limits<double>::epsilon();

        array_1d<double, 3> line_vector = wall->GetGeometry()[1].Coordinates()-wall->GetGeometry()[0].Coordinates();
        KRATOS_ERROR_IF(wall->GetGeometry().Length()<=numerical_limit) << "Line element has zero length" << std::endl;
        line_vector/=wall->GetGeometry().Length();

        DEM_COPY_SECOND_TO_FIRST_3(inner_point,line_vector);
        double dot_prod = DEM_INNER_PRODUCT_3(relative_vector, line_vector);
        DEM_MULTIPLY_BY_SCALAR_3(inner_point, dot_prod);
        DEM_ADD_SECOND_TO_FIRST(inner_point,wall->GetGeometry()[0].Coordinates());
    }



    array_1d<double, 3> point_local_coordinates;
    Vector shape_functions_coefs(3);
    wall->GetGeometry().PointLocalCoordinates(point_local_coordinates, inner_point);
    wall->GetGeometry().ShapeFunctionsValues(shape_functions_coefs, point_local_coordinates);

    if ((shape_functions_coefs[0] >= 0.0) && (shape_functions_coefs[1] >= 0.0) && (shape_functions_coefs[2] >= 0.0)) { // Which means the ball is inside this element
                                                                                                                       // This avoids negative shape functions that would give
                                                                                                                       // negative wear values
        wall->GetGeometry()[0].SetLock();
        wall->GetGeometry()[0].FastGetSolutionStepValue(NON_DIMENSIONAL_VOLUME_WEAR) += shape_functions_coefs[0] * volume_wear;
        wall->GetGeometry()[0].FastGetSolutionStepValue(IMPACT_WEAR) += shape_functions_coefs[0] * impact_wear;
        wall->GetGeometry()[0].UnSetLock();

        wall->GetGeometry()[1].SetLock();
        wall->GetGeometry()[1].FastGetSolutionStepValue(NON_DIMENSIONAL_VOLUME_WEAR) += shape_functions_coefs[1] * volume_wear;
        wall->GetGeometry()[1].FastGetSolutionStepValue(IMPACT_WEAR) += shape_functions_coefs[1] * impact_wear;
        wall->GetGeometry()[1].UnSetLock();

        wall->GetGeometry()[2].SetLock();
        wall->GetGeometry()[2].FastGetSolutionStepValue(NON_DIMENSIONAL_VOLUME_WEAR) += shape_functions_coefs[2] * volume_wear;
        wall->GetGeometry()[2].FastGetSolutionStepValue(IMPACT_WEAR) += shape_functions_coefs[2] * impact_wear;
        wall->GetGeometry()[2].UnSetLock();
    }
} //ComputeWear

void SphericParticle::CreateDiscontinuumConstitutiveLaws(const ProcessInfo& r_process_info)
{
    mDiscontinuumConstitutiveLaw = GetProperties()[DEM_DISCONTINUUM_CONSTITUTIVE_LAW_POINTER]->Clone();
    mDiscontinuumConstitutiveLaw->Initialize(r_process_info);
}

void SphericParticle::CalculateDampingMatrix(MatrixType& rDampingMatrix, ProcessInfo& r_process_info){}

void SphericParticle::GetDofList(DofsVectorType& ElementalDofList, ProcessInfo& r_process_info)
{
    KRATOS_TRY

    ElementalDofList.resize(0);

    for (unsigned int i = 0; i < GetGeometry().size(); i++) {
        ElementalDofList.push_back(GetGeometry()[i].pGetDof(VELOCITY_X));
        ElementalDofList.push_back(GetGeometry()[i].pGetDof(VELOCITY_Y));

        if (GetGeometry().WorkingSpaceDimension() == 3){
            ElementalDofList.push_back(GetGeometry()[i].pGetDof(VELOCITY_Z));
        }

        ElementalDofList.push_back(GetGeometry()[i].pGetDof(ANGULAR_VELOCITY_X));
        ElementalDofList.push_back(GetGeometry()[i].pGetDof(ANGULAR_VELOCITY_Y));

        if (GetGeometry().WorkingSpaceDimension() == 3){
            ElementalDofList.push_back(GetGeometry()[i].pGetDof(ANGULAR_VELOCITY_Z));
        }
    }

    KRATOS_CATCH("")
}

void SphericParticle::InitializeSolutionStep(ProcessInfo& r_process_info)
{
    KRATOS_TRY

    mRadius = this->GetGeometry()[0].FastGetSolutionStepValue(RADIUS); //Just in case someone is overwriting the radius in Python
    mPartialRepresentativeVolume = 0.0;
    this->GetGeometry()[0].FastGetSolutionStepValue(REPRESENTATIVE_VOLUME) = CalculateVolume();
    double& elastic_energy = this->GetElasticEnergy();
    elastic_energy = 0.0;
    if (this->Is(DEMFlags::HAS_STRESS_TENSOR)) {
        for (int i = 0; i < 3; i++) {
            for (int j = 0; j < 3; j++) {
                (*mStressTensor)(i,j) = 0.0;
            }
        }
    }

    KRATOS_CATCH("")
}

void SphericParticle::AddNeighbourContributionToStressTensor(const double Force[3],
                                                             const double other_to_me_vect[3],
                                                             const double distance,
                                                             const double radius_sum,
                                                             SphericParticle* element) {
    KRATOS_TRY

    double gap = distance - radius_sum;
    double real_distance = GetInteractionRadius() + 0.5 * gap;

    array_1d<double, 3> normal_vector_on_contact;
    normal_vector_on_contact[0] = - other_to_me_vect[0]; //outwards
    normal_vector_on_contact[1] = - other_to_me_vect[1]; //outwards
    normal_vector_on_contact[2] = - other_to_me_vect[2]; //outwards

    array_1d<double, 3> x_centroid = real_distance * normal_vector_on_contact;

    for (int i = 0; i < 3; ++i) {
        for (int j = 0; j < 3; ++j) {
            (*mStressTensor)(i,j) += x_centroid[j] * Force[i]; //ref: Katalin Bagi 1995 Mean stress tensor
        }
    }
    KRATOS_CATCH("")
}

void SphericParticle::AddWallContributionToStressTensor(const double Force[3],
                                                        const double other_to_me_vect[3],
                                                        const double distance,
                                                        const double contact_area) {

    KRATOS_TRY

    double& rRepresentative_Volume = this->GetGeometry()[0].FastGetSolutionStepValue(REPRESENTATIVE_VOLUME);
    rRepresentative_Volume += 0.33333333333333 * (distance * contact_area);

    array_1d<double, 3> normal_vector_on_contact;
    normal_vector_on_contact[0] = -1 * other_to_me_vect[0]; //outwards
    normal_vector_on_contact[1] = -1 * other_to_me_vect[1]; //outwards
    normal_vector_on_contact[2] = -1 * other_to_me_vect[2]; //outwards

    array_1d<double, 3> x_centroid = distance * normal_vector_on_contact;

    for (int i = 0; i < 3; i++) {
        for (int j = 0; j < 3; j++) {
            (*mStressTensor)(i,j) += (x_centroid[j]) * Force[i]; //ref: Katalin Bagi 1995 Mean stress tensor
        }
    }

    KRATOS_CATCH("")
}

void SphericParticle::CorrectRepresentativeVolume(double& rRepresentative_Volume/*, bool& is_smaller_than_sphere*/) {

    KRATOS_TRY

    const double sphere_volume = CalculateVolume();

    if ((rRepresentative_Volume <= sphere_volume)) { //In case it gets 0.0 (discontinuum). Also sometimes the error can be too big. This puts some bound to the error for continuum.
        rRepresentative_Volume = sphere_volume;
        //is_smaller_than_sphere = true;
    }

    KRATOS_CATCH("")
}

void SphericParticle::FinalizeSolutionStep(ProcessInfo& r_process_info){

    KRATOS_TRY

    ComputeReactions();

    this->GetGeometry()[0].FastGetSolutionStepValue(REPRESENTATIVE_VOLUME) = mPartialRepresentativeVolume;
    double& rRepresentative_Volume = this->GetGeometry()[0].FastGetSolutionStepValue(REPRESENTATIVE_VOLUME);

    //bool is_smaller_than_sphere = false;
    CorrectRepresentativeVolume(rRepresentative_Volume/*, is_smaller_than_sphere*/);

    if (this->Is(DEMFlags::HAS_STRESS_TENSOR)) {

        //Divide Stress Tensor by the total volume:
        //const array_1d<double, 3>& reaction_force=this->GetGeometry()[0].FastGetSolutionStepValue(FORCE_REACTION);

        for (int i = 0; i < 3; i++) {
            for (int j = 0; j < 3; j++) {
                (*mStressTensor)(i,j) /= rRepresentative_Volume;
            }
            //(*mStressTensor)(i,i) += GeometryFunctions::sign( (*mStressTensor)(i,i) ) * GetRadius() * fabs(reaction_force[i]) / rRepresentative_Volume;
        }
        /*if( this->Is(DEMFlags::HAS_ROTATION) ) { //THIS IS GIVING STABILITY PROBLEMS WHEN USING THE EXTRA TERMS FOR CONTINUUM
            const array_1d<double, 3>& reaction_moment=this->GetGeometry()[0].FastGetSolutionStepValue(MOMENT_REACTION);
            const double fabs_reaction_moment_modulus = fabs( DEM_MODULUS_3(reaction_moment) );
            for (int i = 0; i < 3; i++) {
                for (int j = 0; j < 3; j++) {
                    if(i!=j){
                        (*mStressTensor)(i,j) += GeometryFunctions::sign( (*mStressTensor)(i,j) ) * fabs_reaction_moment_modulus / rRepresentative_Volume;
                    }
                }
            }
        }*/

        SymmetrizeStressTensor();
    }
    KRATOS_CATCH("")
}

void SphericParticle::SymmetrizeStressTensor(){
    //The following operation symmetrizes the tensor. We will work with the symmetric stress tensor always, because the non-symmetric one is being filled while forces are being calculated
    for (int i = 0; i < 3; i++) {
        for (int j = i; j < 3; j++) {
            if(fabs((*mStressTensor)(i,j)) > fabs((*mStressTensor)(j,i))) {
                (*mSymmStressTensor)(i,j) = (*mSymmStressTensor)(j,i) = (*mStressTensor)(i,j);
            }
            else {
                (*mSymmStressTensor)(i,j) = (*mSymmStressTensor)(j,i) = (*mStressTensor)(j,i);
            }
        }
    }

    /*for (int i = 0; i < 3; i++) {
        for (int j = i; j < 3; j++) {
            (*mSymmStressTensor)(i,j) = (*mSymmStressTensor)(j,i) = 0.5 * ((*mStressTensor)(i,j) + (*mStressTensor)(j,i));
        }
    }*/
}

void SphericParticle::ComputeReactions() {

    KRATOS_TRY

    Node<3>& node = GetGeometry()[0];
    array_1d<double, 3>& reaction_force = node.FastGetSolutionStepValue(FORCE_REACTION);
    array_1d<double, 3>& r_total_forces = node.FastGetSolutionStepValue(TOTAL_FORCES);
    reaction_force[0] = node.Is(DEMFlags::FIXED_VEL_X) * (-r_total_forces[0]);
    reaction_force[1] = node.Is(DEMFlags::FIXED_VEL_Y) * (-r_total_forces[1]);
    reaction_force[2] = node.Is(DEMFlags::FIXED_VEL_Z) * (-r_total_forces[2]);

    if (this->Is(DEMFlags::HAS_ROTATION)) {
        array_1d<double, 3>& reaction_moment = this->GetGeometry()[0].FastGetSolutionStepValue(MOMENT_REACTION);
        array_1d<double, 3>& r_total_moment = this->GetGeometry()[0].FastGetSolutionStepValue(PARTICLE_MOMENT);
        reaction_moment[0] = node.Is(DEMFlags::FIXED_ANG_VEL_X) * (-r_total_moment[0]);
        reaction_moment[1] = node.Is(DEMFlags::FIXED_ANG_VEL_Y) * (-r_total_moment[1]);
        reaction_moment[2] = node.Is(DEMFlags::FIXED_ANG_VEL_Z) * (-r_total_moment[2]);
    }

    KRATOS_CATCH("")
}

void SphericParticle::PrepareForPrinting(ProcessInfo& r_process_info){

    if (this->Is(DEMFlags::PRINT_STRESS_TENSOR)) {
        this->GetGeometry()[0].FastGetSolutionStepValue(DEM_STRESS_TENSOR) = (*mSymmStressTensor);
    }
}

void SphericParticle::ComputeAdditionalForces(array_1d<double, 3>& externally_applied_force,
                                              array_1d<double, 3>& externally_applied_moment,
                                              const ProcessInfo& r_process_info,
                                              const array_1d<double,3>& gravity)
{
    KRATOS_TRY

    if (this->Is(DEMFlags::CUMULATIVE_ZONE)) {
        const array_1d<double,3> gravity_force = ComputeWeight(gravity, r_process_info);
        const double gravity_force_magnitude = DEM_MODULUS_3(gravity_force);
        const array_1d<double, 3>& vel = this->GetGeometry()[0].FastGetSolutionStepValue(VELOCITY);
        const double vel_magnitude = DEM_MODULUS_3(vel);
        if (vel_magnitude != 0.0){
            const array_1d<double, 3> unitary_vel =  vel/vel_magnitude;
            const double inlet_damping_coefficient = 1e3;
            const array_1d<double, 3> damping_force = - inlet_damping_coefficient * GetMass() * vel_magnitude  * vel_magnitude * unitary_vel;
            const array_1d<double, 3> counter_force  = -5.0 * gravity_force_magnitude * unitary_vel;
            noalias(externally_applied_force)  += damping_force;
            noalias(externally_applied_force)  += counter_force;}
    } else {
        noalias(externally_applied_force)  += ComputeWeight(gravity, r_process_info);
        noalias(externally_applied_force)  += this->GetGeometry()[0].FastGetSolutionStepValue(EXTERNAL_APPLIED_FORCE);
        noalias(externally_applied_moment) += this->GetGeometry()[0].FastGetSolutionStepValue(EXTERNAL_APPLIED_MOMENT);
    }
    KRATOS_CATCH("")
}

array_1d<double,3> SphericParticle::ComputeWeight(const array_1d<double,3>& gravity, const ProcessInfo& r_process_info) {

    KRATOS_TRY

    return GetMass() * gravity;

    KRATOS_CATCH("")
}

void SphericParticle::AddUpForcesAndProject(double OldCoordSystem[3][3],
                                            double LocalCoordSystem[3][3],
                                            double LocalContactForce[3],
                                            double LocalElasticContactForce[3],
                                            double LocalElasticExtraContactForce[3],
                                            double GlobalContactForce[3],
                                            double GlobalElasticContactForce[3],
                                            double GlobalElasticExtraContactForce[3],
                                            double TotalGlobalElasticContactForce[3],
                                            double ViscoDampingLocalContactForce[3],
                                            const double cohesive_force,
                                            array_1d<double, 3>& other_ball_to_ball_forces,
                                            array_1d<double, 3>& r_elastic_force,
                                            array_1d<double, 3>& r_contact_force,
                                            const unsigned int i_neighbour_count,
                                            ProcessInfo& r_process_info)
{

    for (unsigned int index = 0; index < 3; index++) {
        LocalContactForce[index] = LocalElasticContactForce[index] + ViscoDampingLocalContactForce[index] + other_ball_to_ball_forces[index];
    }
    LocalContactForce[2] -= cohesive_force;

    DEM_ADD_SECOND_TO_FIRST(LocalElasticContactForce, other_ball_to_ball_forces);

    GeometryFunctions::VectorLocal2Global(LocalCoordSystem, LocalElasticContactForce, GlobalElasticContactForce);
    GeometryFunctions::VectorLocal2Global(LocalCoordSystem, LocalContactForce, GlobalContactForce);
    GeometryFunctions::VectorLocal2Global(LocalCoordSystem, LocalElasticExtraContactForce, GlobalElasticExtraContactForce);

    // Saving contact forces (We need to, since tangential elastic force is history-dependent)
    DEM_COPY_SECOND_TO_FIRST_3(mNeighbourElasticContactForces[i_neighbour_count], GlobalElasticContactForce)
    DEM_COPY_SECOND_TO_FIRST_3(mNeighbourElasticExtraContactForces[i_neighbour_count], GlobalElasticExtraContactForce)

    TotalGlobalElasticContactForce[0] = GlobalElasticContactForce[0] + GlobalElasticExtraContactForce[0];
    TotalGlobalElasticContactForce[1] = GlobalElasticContactForce[1] + GlobalElasticExtraContactForce[1];
    TotalGlobalElasticContactForce[2] = GlobalElasticContactForce[2] + GlobalElasticExtraContactForce[2];
    DEM_ADD_SECOND_TO_FIRST(r_elastic_force, TotalGlobalElasticContactForce)

    double TotalGlobalContactForce[3];
    TotalGlobalContactForce[0] = GlobalContactForce[0] + GlobalElasticExtraContactForce[0];
    TotalGlobalContactForce[1] = GlobalContactForce[1] + GlobalElasticExtraContactForce[1];
    TotalGlobalContactForce[2] = GlobalContactForce[2] + GlobalElasticExtraContactForce[2];
    DEM_ADD_SECOND_TO_FIRST(r_contact_force, TotalGlobalContactForce )
}

void SphericParticle::AddUpMomentsAndProject(double LocalCoordSystem[3][3],
                                             double LocalElasticRotationalMoment[3],
                                             double LocalViscoRotationalMoment[3]) {

    double LocalContactRotationalMoment[3] = {0.0};
    double GlobalContactRotationalMoment[3] = {0.0};

    for (unsigned int index = 0; index < 3; index++) {
        LocalContactRotationalMoment[index] = LocalElasticRotationalMoment[index] + LocalViscoRotationalMoment[index];
    }

    GeometryFunctions::VectorLocal2Global(LocalCoordSystem, LocalContactRotationalMoment, GlobalContactRotationalMoment);

    DEM_ADD_SECOND_TO_FIRST(mContactMoment, GlobalContactRotationalMoment)
}

void SphericParticle::AddUpFEMForcesAndProject(double LocalCoordSystem[3][3],
                                               double LocalContactForce[3],
                                               double LocalElasticContactForce[3],
                                               double GlobalContactForce[3],
                                               double GlobalElasticContactForce[3],
                                               double ViscoDampingLocalContactForce[3],
                                               const double cohesive_force,
                                               array_1d<double, 3>& r_elastic_force,
                                               array_1d<double, 3>& r_contact_force,
                                               array_1d<double, 3>& elastic_force_backup,
                                               array_1d<double, 3>& total_force_backup) {
    for (unsigned int index = 0; index < 3; index++) {
        LocalContactForce[index] = LocalElasticContactForce[index] + ViscoDampingLocalContactForce[index];
    }
    LocalContactForce[2] -= cohesive_force;

    GeometryFunctions::VectorLocal2Global(LocalCoordSystem, LocalElasticContactForce, GlobalElasticContactForce);
    GeometryFunctions::VectorLocal2Global(LocalCoordSystem, LocalContactForce, GlobalContactForce);
    // Saving contact forces (We need to, since tangential elastic force is history-dependent)
    DEM_COPY_SECOND_TO_FIRST_3(elastic_force_backup,GlobalElasticContactForce)
    DEM_COPY_SECOND_TO_FIRST_3(total_force_backup,GlobalContactForce)
    DEM_ADD_SECOND_TO_FIRST(r_elastic_force, GlobalElasticContactForce)
    DEM_ADD_SECOND_TO_FIRST(r_contact_force, GlobalContactForce)

}

void SphericParticle::MemberDeclarationFirstStep(const ProcessInfo& r_process_info)

{
    // Passing the element id to the node upon initialization
    if (r_process_info[PRINT_EXPORT_ID] == 1) {
        this->GetGeometry()[0].FastGetSolutionStepValue(EXPORT_ID) = double(this->Id());
    }

    if (r_process_info[ROTATION_OPTION])         this->Set(DEMFlags::HAS_ROTATION, true);
    else                                         this->Set(DEMFlags::HAS_ROTATION, false);

    if (r_process_info[ROLLING_FRICTION_OPTION]) this->Set(DEMFlags::HAS_ROLLING_FRICTION, true);
    else                                         this->Set(DEMFlags::HAS_ROLLING_FRICTION, false);

    if (r_process_info[CRITICAL_TIME_OPTION])    this->Set(DEMFlags::HAS_CRITICAL_TIME, true);   //obsolete
    else                                         this->Set(DEMFlags::HAS_CRITICAL_TIME, false);

    if (r_process_info[COMPUTE_STRESS_TENSOR_OPTION]) this->Set(DEMFlags::HAS_STRESS_TENSOR, true);
    else                                              this->Set(DEMFlags::HAS_STRESS_TENSOR, false);

    if (r_process_info[PRINT_STRESS_TENSOR_OPTION]) this->Set(DEMFlags::PRINT_STRESS_TENSOR, true);
    else                                            this->Set(DEMFlags::PRINT_STRESS_TENSOR, false);

    if (this->Is(DEMFlags::HAS_STRESS_TENSOR)) {

        mStressTensor  = new Matrix(3,3);
        *mStressTensor = ZeroMatrix(3,3);

        mSymmStressTensor  = new Matrix(3,3);
        *mSymmStressTensor = ZeroMatrix(3,3);
    }
    else {

        mStressTensor     = NULL;
        mSymmStressTensor = NULL;
    }

    mGlobalDamping = r_process_info[GLOBAL_DAMPING];
}



double SphericParticle::CalculateLocalMaxPeriod(const bool has_mpi, const ProcessInfo& r_process_info) {
    KRATOS_TRY

    double max_sqr_period = 0.0;
    for (unsigned int i = 0; i < mNeighbourElements.size(); i++) {
         double sqr_period_discontinuum = mDiscontinuumConstitutiveLaw->LocalPeriod(i, this, mNeighbourElements[i]);
         if (sqr_period_discontinuum > max_sqr_period) { (max_sqr_period = sqr_period_discontinuum); }
    }

    return max_sqr_period;

    KRATOS_CATCH("")
}


void SphericParticle::ComputeOtherBallToBallForces(array_1d<double, 3>& other_ball_to_ball_forces) {}


double SphericParticle::GetInitialDeltaWithFEM(int index) //only available in continuum_particle
{
    return 0.0;
}

void SphericParticle::Calculate(const Variable<double>& rVariable, double& Output, const ProcessInfo& r_process_info)
{
    KRATOS_TRY

    //CRITICAL DELTA CALCULATION

    if (rVariable == DELTA_TIME) {
        double mass = GetMass();
        double coeff = r_process_info[NODAL_MASS_COEFF];

        if (coeff > 1.0) {
            KRATOS_THROW_ERROR(std::runtime_error, "The coefficient assigned for virtual mass is larger than one. Virtual_mass_coeff is ", coeff);
        }

        else if ((coeff == 1.0) && (r_process_info[VIRTUAL_MASS_OPTION])) {
            Output = 9.0E09;
        }

        else {

            if (r_process_info[VIRTUAL_MASS_OPTION]) {
                mass = mass / (1 - coeff);
            }

            double eq_mass = 0.5 * mass; //"mass" of the contact

            double kn = 0.0;
            double kt = 0.0;

            double ini_delta = 0.05 * GetInteractionRadius(); // Hertz needs an initial Delta, linear ignores it

            mDiscontinuumConstitutiveLaw->GetContactStiffness(this, this, ini_delta, kn, kt);

            //double K = Globals::Pi * GetYoung() * GetRadius(); //M. Error, should be the same that the local definition.

            Output = 0.34 * sqrt(eq_mass / kn);

            if (this->Is(DEMFlags::HAS_ROTATION)) {
                //Output *= 0.5; //factor for critical time step when rotation is allowed.
            }
        }

        return;
    }

    if (rVariable == PARTICLE_TRANSLATIONAL_KINEMATIC_ENERGY) {

      const array_1d<double, 3>& vel = this->GetGeometry()[0].FastGetSolutionStepValue(VELOCITY);
      double square_of_celerity      = vel[0] * vel[0] + vel[1] * vel[1] + vel[2] * vel[2];

      Output = 0.5 * (GetMass() * square_of_celerity);

      return;
    }

    if (rVariable == PARTICLE_ROTATIONAL_KINEMATIC_ENERGY) {

        const array_1d<double, 3> ang_vel = this->GetGeometry()[0].FastGetSolutionStepValue(ANGULAR_VELOCITY);
        const double moment_of_inertia    = this->GetGeometry()[0].FastGetSolutionStepValue(PARTICLE_MOMENT_OF_INERTIA);
        double square_of_angular_celerity = ang_vel[0] * ang_vel[0] + ang_vel[1] * ang_vel[1] + ang_vel[2] * ang_vel[2];
        Output = 0.5 * moment_of_inertia * square_of_angular_celerity;

        return;
    }

    if (rVariable == PARTICLE_ELASTIC_ENERGY) {

        Output = GetElasticEnergy();

    }

    if (rVariable == PARTICLE_INELASTIC_FRICTIONAL_ENERGY) {

        Output = GetInelasticFrictionalEnergy();

    }

    if (rVariable == PARTICLE_INELASTIC_VISCODAMPING_ENERGY) {

        Output = GetInelasticViscodampingEnergy();

    }

    AdditionalCalculate(rVariable, Output, r_process_info);

    KRATOS_CATCH("")

} //Calculate

void SphericParticle::Calculate(const Variable<array_1d<double, 3> >& rVariable, array_1d<double, 3>& Output,
                                const ProcessInfo& r_process_info)
{
    if (rVariable == MOMENTUM) {
        CalculateMomentum(Output);
    }

    else if (rVariable == ANGULAR_MOMENTUM) {
        CalculateLocalAngularMomentum(Output);
    }
}

void SphericParticle::RotateOldContactForces(const double OldLocalCoordSystem[3][3], const double LocalCoordSystem[3][3], array_1d<double, 3>& mNeighbourElasticContactForces) {

    array_1d<double, 3> v1;
    array_1d<double, 3> v2;
    array_1d<double, 3> v3;
    array_1d<double, 3> mNeighbourElasticContactForcesFinal;

    v1[0] = OldLocalCoordSystem[2][0]; v1[1] = OldLocalCoordSystem[2][1]; v1[2] = OldLocalCoordSystem[2][2];
    v2[0] = LocalCoordSystem[2][0];    v2[1] = LocalCoordSystem[2][1];    v2[2] = LocalCoordSystem[2][2];

    GeometryFunctions::CrossProduct(v1, v2, v3);

    double v1_mod = GeometryFunctions::module(v1);
    double v2_mod = GeometryFunctions::module(v2);
    double v3_mod = GeometryFunctions::module(v3);

    double alpha = asin(v3_mod / (v1_mod * v2_mod));

    GeometryFunctions::normalize(v3);

    GeometryFunctions::RotateAVectorAGivenAngleAroundAUnitaryVector(mNeighbourElasticContactForces, v3, alpha, mNeighbourElasticContactForcesFinal);

    DEM_COPY_SECOND_TO_FIRST_3(mNeighbourElasticContactForces, mNeighbourElasticContactForcesFinal)
}

bool SphericParticle::CalculateRelativePositionsOrSkipContact(ParticleDataBuffer & data_buffer)
{
    const bool other_is_injecting_me = this->Is(NEW_ENTITY) && data_buffer.mpOtherParticle->Is(BLOCKED);
    const bool i_am_injecting_other = this->Is(BLOCKED) && data_buffer.mpOtherParticle->Is(NEW_ENTITY);
    const bool multistage_condition = data_buffer.mMultiStageRHS  &&  this->Id() > data_buffer.mpOtherParticle->Id();

    bool must_skip_contact_calculation = other_is_injecting_me || i_am_injecting_other || multistage_condition;

    if (must_skip_contact_calculation){
        return false;
    }

    NodeType& other_node = data_buffer.mpOtherParticle->GetGeometry()[0];
    DEM_COPY_SECOND_TO_FIRST_3(data_buffer.mOtherCoors, other_node)

    if (data_buffer.mDomainIsPeriodic){
        TransformNeighbourCoorsToClosestInPeriodicDomain(data_buffer);
    }

    data_buffer.mOtherToMeVector[0] = data_buffer.mMyCoors[0] - data_buffer.mOtherCoors[0];
    data_buffer.mOtherToMeVector[1] = data_buffer.mMyCoors[1] - data_buffer.mOtherCoors[1];
    data_buffer.mOtherToMeVector[2] = data_buffer.mMyCoors[2] - data_buffer.mOtherCoors[2];

    data_buffer.mDistance    = DEM_MODULUS_3(data_buffer.mOtherToMeVector);

    must_skip_contact_calculation = data_buffer.mDistance < std::numeric_limits<double>::epsilon();

    if (must_skip_contact_calculation){
        return false;
    }

    data_buffer.mOtherRadius = data_buffer.mpOtherParticle->GetInteractionRadius();
    data_buffer.mRadiusSum   = this->GetInteractionRadius() + data_buffer.mOtherRadius;
    data_buffer.mIndentation = data_buffer.mRadiusSum - data_buffer.mDistance;

    return data_buffer.mIndentation > 0.0;
}

void SphericParticle::RelativeDisplacementAndVelocityOfContactPointDueToOtherReasons(const ProcessInfo& r_process_info,
                                                                                    double DeltDisp[3], //IN GLOBAL AXES
                                                                                    double RelVel[3], //IN GLOBAL AXES
                                                                                    double OldLocalCoordSystem[3][3],
                                                                                    double LocalCoordSystem[3][3],
                                                                                    SphericParticle* neighbour_iterator) {}

void SphericParticle::SendForcesToFEM(){}

void SphericParticle::TransformNeighbourCoorsToClosestInPeriodicDomain(ParticleDataBuffer & data_buffer)
{
    const double periods[3] = {data_buffer.mDomainMax[0] - data_buffer.mDomainMin[0],
                               data_buffer.mDomainMax[1] - data_buffer.mDomainMin[1],
                               data_buffer.mDomainMax[2] - data_buffer.mDomainMin[2]};

    DiscreteParticleConfigure<3>::TransformToClosestPeriodicCoordinates(data_buffer.mMyCoors, data_buffer.mOtherCoors, periods);
}

void SphericParticle::TransformNeighbourCoorsToClosestInPeriodicDomain(ParticleDataBuffer & data_buffer,
                                                                       const array_1d<double, 3>& coors,
                                                                       array_1d<double, 3>& neighbour_coors)
{
    const double periods[3] = {data_buffer.mDomainMax[0] - data_buffer.mDomainMin[0],
                               data_buffer.mDomainMax[1] - data_buffer.mDomainMin[1],
                               data_buffer.mDomainMax[2] - data_buffer.mDomainMin[2]};

    DiscreteParticleConfigure<3>::TransformToClosestPeriodicCoordinates(coors, neighbour_coors, periods);
}

void SphericParticle::TransformNeighbourCoorsToClosestInPeriodicDomain(const ProcessInfo& r_process_info,
                                                                       const double coors[3],
                                                                       double neighbour_coors[3])
{
    const array_1d<double,3>& domain_min = r_process_info[DOMAIN_MIN_CORNER];
    const array_1d<double,3>& domain_max = r_process_info[DOMAIN_MAX_CORNER];

    const double periods[3] = {domain_min[0] - domain_max[0],
                               domain_min[1] - domain_max[1],
                               domain_min[2] - domain_max[2]};

    DiscreteParticleConfigure<3>::TransformToClosestPeriodicCoordinates(coors, neighbour_coors, periods);
}


void SphericParticle::Move(const double delta_t, const bool rotation_option, const double force_reduction_factor, const int StepFlag) {
    GetTranslationalIntegrationScheme().Move(GetGeometry()[0], delta_t, force_reduction_factor, StepFlag);
    if (rotation_option) {
        GetRotationalIntegrationScheme().Rotate(GetGeometry()[0], delta_t, force_reduction_factor, StepFlag);
    }
}

void SphericParticle::Calculate(const Variable<Vector >& rVariable, Vector& Output, const ProcessInfo& r_process_info){}
void SphericParticle::Calculate(const Variable<Matrix >& rVariable, Matrix& Output, const ProcessInfo& r_process_info){}

void SphericParticle::AdditionalCalculate(const Variable<double>& rVariable, double& Output, const ProcessInfo& r_process_info){}

<<<<<<< HEAD
void SphericParticle::ApplyGlobalDampingToContactForces() {

    KRATOS_TRY
=======
void SphericParticle::ApplyGlobalDampingToContactForcesAndMoments(array_1d<double,3>& total_forces, array_1d<double,3>& total_moment) {
>>>>>>> cee2eda2

        KRATOS_TRY

        const array_1d<double, 3> velocity =         this->GetGeometry()[0].FastGetSolutionStepValue(VELOCITY);
        const array_1d<double, 3> angular_velocity = this->GetGeometry()[0].FastGetSolutionStepValue(ANGULAR_VELOCITY);

        if (this->GetGeometry()[0].IsNot(DEMFlags::FIXED_VEL_X)) {
            total_forces[0] *= (1.0 - mGlobalDamping * GeometryFunctions::sign(total_forces[0] * velocity[0]));
        }
        if (this->GetGeometry()[0].IsNot(DEMFlags::FIXED_VEL_Y)) {
            total_forces[1] *= (1.0 - mGlobalDamping * GeometryFunctions::sign(total_forces[1] * velocity[1]));
        }
        if (this->GetGeometry()[0].IsNot(DEMFlags::FIXED_VEL_Z)) {
            total_forces[2] *= (1.0 - mGlobalDamping * GeometryFunctions::sign(total_forces[2] * velocity[2]));
        }

        if (this->GetGeometry()[0].IsNot(DEMFlags::FIXED_ANG_VEL_X)) {
            total_moment[0] *= (1.0 - mGlobalDamping * GeometryFunctions::sign(total_moment[0] * angular_velocity[0]));
        }
        if (this->GetGeometry()[0].IsNot(DEMFlags::FIXED_ANG_VEL_Y)) {
            total_moment[1] *= (1.0 - mGlobalDamping * GeometryFunctions::sign(total_moment[1] * angular_velocity[1]));
        }
        if (this->GetGeometry()[0].IsNot(DEMFlags::FIXED_ANG_VEL_Z)) {
            total_moment[2] *= (1.0 - mGlobalDamping * GeometryFunctions::sign(total_moment[2] * angular_velocity[2]));
        }

        KRATOS_CATCH("")
    }

int    SphericParticle::GetClusterId()                                                           { return mClusterId;      }
void   SphericParticle::SetClusterId(int givenId)                                                { mClusterId = givenId;   }
double SphericParticle::GetRadius()                                                              { return mRadius;         }
double SphericParticle::CalculateVolume()                                                        { return 4.0 * Globals::Pi / 3.0 * mRadius * mRadius * mRadius;     }
void   SphericParticle::SetRadius(double radius)                                                 { mRadius = radius;       }
void   SphericParticle::SetRadius()                                                              { mRadius = GetGeometry()[0].FastGetSolutionStepValue(RADIUS);       }
double SphericParticle::GetInteractionRadius(const int radius_index)                             { return mRadius;         }
void   SphericParticle::SetInteractionRadius(const double radius, const int radius_index)        { mRadius = radius; GetGeometry()[0].FastGetSolutionStepValue(RADIUS) = radius;}
double SphericParticle::GetSearchRadius()                                                        { return mSearchRadius;   }
void   SphericParticle::SetSearchRadius(const double radius)                                     { mSearchRadius = radius; }
void SphericParticle::SetDefaultRadiiHierarchy(const double radius)
{
    SetRadius(radius);
    SetSearchRadius(radius);
}

double SphericParticle::GetMass()                                                                { return mRealMass;       }
void   SphericParticle::SetMass(double real_mass)                                                { mRealMass = real_mass;  GetGeometry()[0].FastGetSolutionStepValue(NODAL_MASS) = real_mass;}
double SphericParticle::CalculateMomentOfInertia()                                               { return 0.4 * GetMass() * GetRadius() * GetRadius(); }

double SphericParticle::GetYoung()                                                               { return GetFastProperties()->GetYoung();                     }
double SphericParticle::GetRollingFriction()                                                     { return GetFastProperties()->GetRollingFriction();           }
double SphericParticle::GetRollingFrictionWithWalls()                                            { return GetFastProperties()->GetRollingFrictionWithWalls();  }
double SphericParticle::GetPoisson()                                                             { return GetFastProperties()->GetPoisson();                   }
double SphericParticle::GetTgOfFrictionAngle()                                                   { return GetFastProperties()->GetTgOfFrictionAngle() ;        }
double SphericParticle::GetCoefficientOfRestitution()                                            { return GetFastProperties()->GetCoefficientOfRestitution();  }
double SphericParticle::GetLnOfRestitCoeff()                                                     { return GetFastProperties()->GetLnOfRestitCoeff();           }
double SphericParticle::GetDensity()                                                             { return GetFastProperties()->GetDensity();                   }
int    SphericParticle::GetParticleMaterial()                                                    { return GetFastProperties()->GetParticleMaterial();          }
double SphericParticle::GetParticleCohesion()                                                    { return GetFastProperties()->GetParticleCohesion();          }
double SphericParticle::GetParticleKNormal()                                                     { return GetFastProperties()->GetParticleKNormal();           }
double SphericParticle::GetParticleKTangential()                                                 { return GetFastProperties()->GetParticleKTangential();       }
double SphericParticle::GetParticleContactRadius()                                               { return GetFastProperties()->GetParticleContactRadius();     }
double SphericParticle::GetParticleMaxStress()                                                   { return GetFastProperties()->GetParticleMaxStress();         }
double SphericParticle::GetParticleGamma()                                                       { return GetFastProperties()->GetParticleGamma();             }

array_1d<double, 3>& SphericParticle::GetForce()                                                 { return GetGeometry()[0].FastGetSolutionStepValue(TOTAL_FORCES);}
double&              SphericParticle::GetElasticEnergy()                                         { return mElasticEnergy; }
double&              SphericParticle::GetInelasticFrictionalEnergy()                             { return mInelasticFrictionalEnergy; }
double&              SphericParticle::GetInelasticViscodampingEnergy()                           { return mInelasticViscodampingEnergy; }

void   SphericParticle::SetYoungFromProperties(double* young)                                    { GetFastProperties()->SetYoungFromProperties( young);                             }
void   SphericParticle::SetRollingFrictionFromProperties(double* rolling_friction)               { GetFastProperties()->SetRollingFrictionFromProperties( rolling_friction);        }
void   SphericParticle::SetRollingFrictionWithWallsFromProperties(double* rolling_friction_with_walls) { GetFastProperties()->SetRollingFrictionWithWallsFromProperties( rolling_friction_with_walls); }
void   SphericParticle::SetPoissonFromProperties(double* poisson)                                { GetFastProperties()->SetPoissonFromProperties( poisson);                         }
void   SphericParticle::SetTgOfFrictionAngleFromProperties(double* tg_of_friction_angle)         { GetFastProperties()->SetTgOfFrictionAngleFromProperties( tg_of_friction_angle);  }
void   SphericParticle::SetCoefficientOfRestitutionFromProperties(double* coefficient_of_restitution) { GetFastProperties()->SetCoefficientOfRestitutionFromProperties( coefficient_of_restitution);      }
void   SphericParticle::SetLnOfRestitCoeffFromProperties(double* ln_of_restit_coeff)     { GetFastProperties()->SetLnOfRestitCoeffFromProperties( ln_of_restit_coeff);      }
void   SphericParticle::SetDensityFromProperties(double* density)                        { GetFastProperties()->SetDensityFromProperties( density);                         }
void   SphericParticle::SetParticleMaterialFromProperties(int* particle_material)        { GetFastProperties()->SetParticleMaterialFromProperties( particle_material);      }
void   SphericParticle::SetParticleCohesionFromProperties(double* particle_cohesion)     { GetFastProperties()->SetParticleCohesionFromProperties( particle_cohesion);      }
void   SphericParticle::SetParticleKNormalFromProperties(double* particle_k_normal)      { GetFastProperties()->SetParticleKNormalFromProperties( particle_k_normal);       }
void   SphericParticle::SetParticleKTangentialFromProperties(double* particle_k_tangential) { GetFastProperties()->SetParticleKTangentialFromProperties( particle_k_tangential); }
void   SphericParticle::SetParticleContactRadiusFromProperties(double* particle_contact_radius) { GetFastProperties()->SetParticleContactRadiusFromProperties( particle_contact_radius); }
void   SphericParticle::SetParticleMaxStressFromProperties(double* particle_max_stress)  { GetFastProperties()->SetParticleMaxStressFromProperties( particle_max_stress);   }
void   SphericParticle::SetParticleGammaFromProperties(double* particle_gamma)           { GetFastProperties()->SetParticleGammaFromProperties( particle_gamma);            }

DEMDiscontinuumConstitutiveLaw::Pointer SphericParticle::GetConstitutiveLawPointer(){return mDiscontinuumConstitutiveLaw;}


PropertiesProxy* SphericParticle::GetFastProperties()                                    { return mFastProperties;                                                          }
void   SphericParticle::SetFastProperties(PropertiesProxy* pProps)                       { mFastProperties = pProps;                                                        }
void   SphericParticle::SetFastProperties(std::vector<PropertiesProxy>& list_of_proxies) {
    for (unsigned int j = 0; j < list_of_proxies.size(); j++){
        if (list_of_proxies[j].GetId() == GetProperties().Id()) {
            SetFastProperties(&list_of_proxies[j]);
            return;
        }
    }
}

double SphericParticle::SlowGetYoung()                                                   { return GetProperties()[YOUNG_MODULUS];                                           }
double SphericParticle::SlowGetRollingFriction()                                         { return GetProperties()[ROLLING_FRICTION];                                        }
double SphericParticle::SlowGetRollingFrictionWithWalls()                                { return GetProperties()[ROLLING_FRICTION_WITH_WALLS];                             }
double SphericParticle::SlowGetPoisson()                                                 { return GetProperties()[POISSON_RATIO];                                           }
double SphericParticle::SlowGetTgOfFrictionAngle()                                       { return GetProperties()[FRICTION];                                       }
double SphericParticle::SlowGetCoefficientOfRestitution()                                { return GetProperties()[COEFFICIENT_OF_RESTITUTION];                              }
double SphericParticle::SlowGetDensity()                                                 { return GetProperties()[PARTICLE_DENSITY];                                        }
int    SphericParticle::SlowGetParticleMaterial()                                        { return GetProperties()[PARTICLE_MATERIAL];                                       }
double SphericParticle::SlowGetParticleCohesion()                                        { return GetProperties()[PARTICLE_COHESION];                                       }

}  // namespace Kratos.<|MERGE_RESOLUTION|>--- conflicted
+++ resolved
@@ -141,13 +141,10 @@
 
     mDiscontinuumConstitutiveLaw = GetProperties()[DEM_DISCONTINUUM_CONSTITUTIVE_LAW_POINTER]->Clone();
 
-<<<<<<< HEAD
     SetValue(WALL_POINT_CONDITION_POINTERS, std::vector<Condition*>());
     SetValue(WALL_POINT_CONDITION_ELASTIC_FORCES, std::vector<array_1d<double, 3> >());
     SetValue(WALL_POINT_CONDITION_TOTAL_FORCES, std::vector<array_1d<double, 3> >());
 
-=======
->>>>>>> cee2eda2
     return *this;
 }
 
@@ -155,11 +152,7 @@
 {
     KRATOS_TRY
 
-<<<<<<< HEAD
-    SetValue(NEIGHBOUR_IDS, boost::numeric::ublas::vector<int>());
-=======
     SetValue(NEIGHBOUR_IDS, DenseVector<int>());
->>>>>>> cee2eda2
 
     MemberDeclarationFirstStep(r_process_info);
 
@@ -214,13 +207,10 @@
     DEMIntegrationScheme::Pointer& rotational_integration_scheme = GetProperties()[DEM_ROTATIONAL_INTEGRATION_SCHEME_POINTER];
     SetIntegrationScheme(translational_integration_scheme, rotational_integration_scheme);
 
-<<<<<<< HEAD
     SetValue(WALL_POINT_CONDITION_POINTERS, std::vector<Condition*>());
     SetValue(WALL_POINT_CONDITION_ELASTIC_FORCES, std::vector<array_1d<double, 3> >());
     SetValue(WALL_POINT_CONDITION_TOTAL_FORCES, std::vector<array_1d<double, 3> >());
 
-=======
->>>>>>> cee2eda2
     KRATOS_CATCH( "" )
 }
 
@@ -281,11 +271,6 @@
         }
     }
 
-<<<<<<< HEAD
-    ApplyGlobalDampingToContactForces();
-
-=======
->>>>>>> cee2eda2
     array_1d<double,3>& total_forces = this_node.FastGetSolutionStepValue(TOTAL_FORCES);
     array_1d<double,3>& total_moment = this_node.FastGetSolutionStepValue(PARTICLE_MOMENT);
 
@@ -297,11 +282,8 @@
     total_moment[1] = mContactMoment[1] + additionally_applied_moment[1];
     total_moment[2] = mContactMoment[2] + additionally_applied_moment[2];
 
-<<<<<<< HEAD
-=======
     ApplyGlobalDampingToContactForcesAndMoments(total_forces, total_moment);
 
->>>>>>> cee2eda2
     #ifdef KRATOS_DEBUG
     DemDebugFunctions::CheckIfNan(total_forces, "NAN in Total Forces in RHS of Ball");
     DemDebugFunctions::CheckIfNan(total_moment, "NAN in Total Torque in RHS of Ball");
@@ -829,20 +811,12 @@
             EvaluateDeltaDisplacement(data_buffer, DeltDisp, RelVel, data_buffer.mLocalCoordSystem, data_buffer.mOldLocalCoordSystem, velocity, delta_displ);
 
             if (this->Is(DEMFlags::HAS_ROTATION)) {
-<<<<<<< HEAD
-                RelativeDisplacementAndVelocityOfContactPointDueToRotation(data_buffer.mIndentation, DeltDisp, RelVel, data_buffer.mLocalCoordSystem, data_buffer.mOtherRadius, data_buffer.mDt, ang_velocity, data_buffer.mpOtherParticle);
-=======
                 RelativeDisplacementAndVelocityOfContactPointDueToRotationQuaternion(DeltDisp, RelVel, LocalCoordSystem, data_buffer.mOtherRadius, data_buffer.mDt, ang_velocity, data_buffer.mpOtherParticle);
->>>>>>> cee2eda2
             }
 
             RelativeDisplacementAndVelocityOfContactPointDueToOtherReasons(r_process_info, DeltDisp, RelVel, data_buffer.mOldLocalCoordSystem, data_buffer.mLocalCoordSystem, data_buffer.mpOtherParticle);
 
 
-<<<<<<< HEAD
-=======
-
->>>>>>> cee2eda2
             EvaluateBallToBallForcesForPositiveIndentiations(data_buffer,
                                                              r_process_info,
                                                              LocalElasticContactForce,
@@ -879,13 +853,8 @@
             DEM_SET_COMPONENTS_TO_ZERO_3(DeltDisp)
             DEM_SET_COMPONENTS_TO_ZERO_3(LocalDeltDisp)
             DEM_SET_COMPONENTS_TO_ZERO_3(RelVel)
-<<<<<<< HEAD
             DEM_SET_COMPONENTS_TO_ZERO_3x3(data_buffer.mLocalCoordSystem)
             DEM_SET_COMPONENTS_TO_ZERO_3x3(data_buffer.mOldLocalCoordSystem)
-=======
-            DEM_SET_COMPONENTS_TO_ZERO_3x3(LocalCoordSystem)
-            DEM_SET_COMPONENTS_TO_ZERO_3x3(OldLocalCoordSystem)
->>>>>>> cee2eda2
 
             #ifdef KRATOS_DEBUG
                 DemDebugFunctions::CheckIfNan(GlobalContactForce, "NAN in Force in Ball to Ball contact");
@@ -988,17 +957,10 @@
             if (this->Is(DEMFlags::HAS_ROTATION)) {
                 const array_1d<double,3>& delta_rotation = GetGeometry()[0].FastGetSolutionStepValue(DELTA_ROTATION);
 
-<<<<<<< HEAD
                 array_1d<double, 3> actual_arm_vector;
                 actual_arm_vector[0] = -data_buffer.mLocalCoordSystem[2][0] * DistPToB;
                 actual_arm_vector[1] = -data_buffer.mLocalCoordSystem[2][1] * DistPToB;
                 actual_arm_vector[2] = -data_buffer.mLocalCoordSystem[2][2] * DistPToB;
-=======
-                array_1d<double, 3> actual_arm_vector, new_arm_vector;
-                actual_arm_vector[0] = -LocalCoordSystem[2][0] * actual_distance_to_contact_point; // Here it should be OldLocalCoordSystem but it can be calculated from the available
-                actual_arm_vector[1] = -LocalCoordSystem[2][1] * actual_distance_to_contact_point; // data because the contact could have changed from plane to edge...: JIG
-                actual_arm_vector[2] = -LocalCoordSystem[2][2] * actual_distance_to_contact_point;
->>>>>>> cee2eda2
 
                 double tangential_vel[3]           = {0.0};
                 double tangential_displacement_due_to_rotation[3]  = {0.0};
@@ -1031,11 +993,7 @@
 
             if (indentation > 0.0) {
 
-<<<<<<< HEAD
                 GeometryFunctions::VectorGlobal2Local(data_buffer.mLocalCoordSystem, DeltVel, data_buffer.mLocalRelVel);
-=======
-                GeometryFunctions::VectorGlobal2Local(LocalCoordSystem, DeltVel, data_buffer.mLocalRelVel);
->>>>>>> cee2eda2
                 mDiscontinuumConstitutiveLaw->CalculateForcesWithFEM(r_process_info,
                                                                     OldLocalElasticContactForce,
                                                                     LocalElasticContactForce,
@@ -1316,13 +1274,9 @@
     if (wall->GetGeometry().size()>2){
         array_1d<double, 3> normal_to_wall;
 
-<<<<<<< HEAD
     wall->CalculateNormal(normal_to_wall);
 
     array_1d<double, 3> relative_vector = wall->GetGeometry()[0].Coordinates() - node_coor_array; //We could have chosen [1] or [2], also.
-=======
-        wall->CalculateNormal(normal_to_wall);
->>>>>>> cee2eda2
 
         double dot_prod = DEM_INNER_PRODUCT_3(relative_vector, normal_to_wall);
 
@@ -1986,13 +1940,7 @@
 
 void SphericParticle::AdditionalCalculate(const Variable<double>& rVariable, double& Output, const ProcessInfo& r_process_info){}
 
-<<<<<<< HEAD
-void SphericParticle::ApplyGlobalDampingToContactForces() {
-
-    KRATOS_TRY
-=======
 void SphericParticle::ApplyGlobalDampingToContactForcesAndMoments(array_1d<double,3>& total_forces, array_1d<double,3>& total_moment) {
->>>>>>> cee2eda2
 
         KRATOS_TRY
 
