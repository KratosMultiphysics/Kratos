//
// Authors:
// Miguel Angel Celigueta maceli@cimne.upc.edu
// Salvador Latorre latorre@cimne.upc.edu
// Miquel Santasusana msantasusana@cimne.upc.edu
// Guillermo Casas gcasas@cimne.upc.edu
//

// System includes
#include <string>
#include <iostream>
#include <cmath>

#include <fstream>

// External includes

// Project includes
#include "spheric_particle.h"
#include "custom_utilities/GeometryFunctions.h"
#include "custom_utilities/AuxiliaryFunctions.h"
#include "custom_utilities/discrete_particle_configure.h"


namespace Kratos
{
// using namespace GeometryFunctions;

SphericParticle::SphericParticle()
    : DiscreteElement(), mRealMass(0)
{
    mRadius = 0;
    mRealMass = 0;
    mStressTensor = NULL;
    mSymmStressTensor = NULL;
    mpTranslationalIntegrationScheme = NULL;
    mpRotationalIntegrationScheme = NULL;
    mpInlet = NULL;
}

SphericParticle::SphericParticle(IndexType NewId, GeometryType::Pointer pGeometry)
    : DiscreteElement(NewId, pGeometry), mRealMass(0){
    mRadius = 0;
    mRealMass = 0;
    mStressTensor = NULL;
    mSymmStressTensor = NULL;
    mpTranslationalIntegrationScheme = NULL;
    mpRotationalIntegrationScheme = NULL;
    mpInlet = NULL;
}

SphericParticle::SphericParticle(IndexType NewId, GeometryType::Pointer pGeometry,  PropertiesType::Pointer pProperties)
    : DiscreteElement(NewId, pGeometry, pProperties), mRealMass(0)
{
    mRadius = 0;
    mRealMass = 0;
    mStressTensor = NULL;
    mSymmStressTensor = NULL;
    mpTranslationalIntegrationScheme = NULL;
    mpRotationalIntegrationScheme = NULL;
    mpInlet = NULL;
}

SphericParticle::SphericParticle(IndexType NewId, NodesArrayType const& ThisNodes)
    : DiscreteElement(NewId, ThisNodes), mRealMass(0)
{
    mRadius = 0;
    mRealMass = 0;
    mStressTensor = NULL;
    mSymmStressTensor = NULL;
    mpTranslationalIntegrationScheme = NULL;
    mpRotationalIntegrationScheme = NULL;
    mpInlet = NULL;
}

Element::Pointer SphericParticle::Create(IndexType NewId, NodesArrayType const& ThisNodes, PropertiesType::Pointer pProperties) const
{
    return Element::Pointer(new SphericParticle(NewId, GetGeometry().Create(ThisNodes), pProperties));
}

/// Destructor.
SphericParticle::~SphericParticle(){
    if (mStressTensor!=NULL) {
        delete mStressTensor;
        mStressTensor = NULL;
        delete mSymmStressTensor;
        mSymmStressTensor = NULL;
    }
    if (mpTranslationalIntegrationScheme!=NULL) {
        delete mpTranslationalIntegrationScheme;
    }
    if (mpRotationalIntegrationScheme!=NULL) {
        delete mpRotationalIntegrationScheme;
    }
}

SphericParticle& SphericParticle::operator=(const SphericParticle& rOther) {
    DiscreteElement::operator=(rOther);
    mElasticEnergy = rOther.mElasticEnergy;
    mInelasticFrictionalEnergy = rOther.mInelasticFrictionalEnergy;
    mInelasticViscodampingEnergy = rOther.mInelasticViscodampingEnergy;
    mNeighbourElements = rOther.mNeighbourElements;
    mContactingNeighbourIds = rOther.mContactingNeighbourIds;
    mContactingFaceNeighbourIds = rOther.mContactingFaceNeighbourIds;
    mNeighbourRigidFaces = rOther.mNeighbourRigidFaces;
    mNeighbourPotentialRigidFaces = rOther.mNeighbourPotentialRigidFaces;
    mContactConditionWeights = rOther.mContactConditionWeights;
    mContactConditionContactTypes = rOther.mContactConditionContactTypes;
    mConditionContactPoints = rOther.mConditionContactPoints;
    mNeighbourRigidFacesTotalContactForce = rOther.mNeighbourRigidFacesTotalContactForce;
    mNeighbourRigidFacesElasticContactForce = rOther.mNeighbourRigidFacesElasticContactForce;
    mNeighbourElasticContactForces = rOther.mNeighbourElasticContactForces;
    mNeighbourElasticExtraContactForces = rOther.mNeighbourElasticExtraContactForces;
    mContactMoment = rOther.mContactMoment;
    mPartialRepresentativeVolume = rOther.mPartialRepresentativeVolume; //TODO: to continuum!
    mFemOldNeighbourIds = rOther.mFemOldNeighbourIds;
    mRadius = rOther.mRadius;
    mSearchRadius = rOther.mSearchRadius;
    mRealMass = rOther.mRealMass;
    mClusterId = rOther.mClusterId;
    mBoundDeltaDispSq = rOther.mBoundDeltaDispSq;
    mGlobalDamping = rOther.mGlobalDamping;

    if(rOther.mStressTensor != NULL) {
        mStressTensor  = new Matrix(3,3);
        *mStressTensor = *rOther.mStressTensor;

        mSymmStressTensor  = new Matrix(3,3);
        *mSymmStressTensor = *rOther.mSymmStressTensor;
    }
    else {

        mStressTensor     = NULL;
        mSymmStressTensor = NULL;
    }

    mFastProperties = rOther.mFastProperties; //This might be unsafe

    DEMIntegrationScheme::Pointer& translational_integration_scheme = GetProperties()[DEM_TRANSLATIONAL_INTEGRATION_SCHEME_POINTER];
    DEMIntegrationScheme::Pointer& rotational_integration_scheme = GetProperties()[DEM_ROTATIONAL_INTEGRATION_SCHEME_POINTER];
    SetIntegrationScheme(translational_integration_scheme, rotational_integration_scheme);

    mDiscontinuumConstitutiveLaw = GetProperties()[DEM_DISCONTINUUM_CONSTITUTIVE_LAW_POINTER]->Clone();

    return *this;
}

void SphericParticle::Initialize(const ProcessInfo& r_process_info)
{
    KRATOS_TRY

    SetValue(NEIGHBOUR_IDS, DenseVector<int>());

    MemberDeclarationFirstStep(r_process_info);

    NodeType& node = GetGeometry()[0];

    SetRadius(node.GetSolutionStepValue(RADIUS));
    SetMass(GetDensity() * CalculateVolume());

    if (this->IsNot(BLOCKED)) node.GetSolutionStepValue(PARTICLE_MATERIAL) = GetParticleMaterial();

    mClusterId = -1;

    if (this->Is(DEMFlags::HAS_ROTATION)) {
        node.GetSolutionStepValue(PARTICLE_MOMENT_OF_INERTIA) = CalculateMomentOfInertia();

        Quaternion<double  > Orientation = Quaternion<double>::Identity();
        node.GetSolutionStepValue(ORIENTATION) = Orientation;

        array_1d<double, 3> angular_momentum;
        CalculateLocalAngularMomentum(angular_momentum);
        node.GetSolutionStepValue(ANGULAR_MOMENTUM) = angular_momentum;
    }

    else {
        array_1d<double, 3>& angular_velocity = node.GetSolutionStepValue(ANGULAR_VELOCITY);
        angular_velocity = ZeroVector(3);
    }

    if (node.GetDof(VELOCITY_X).IsFixed())         {node.Set(DEMFlags::FIXED_VEL_X,true);}
    else                                           {node.Set(DEMFlags::FIXED_VEL_X,false);}
    if (node.GetDof(VELOCITY_Y).IsFixed())         {node.Set(DEMFlags::FIXED_VEL_Y,true);}
    else                                           {node.Set(DEMFlags::FIXED_VEL_Y,false);}
    if (node.GetDof(VELOCITY_Z).IsFixed())         {node.Set(DEMFlags::FIXED_VEL_Z,true);}
    else                                           {node.Set(DEMFlags::FIXED_VEL_Z,false);}
    if (node.GetDof(ANGULAR_VELOCITY_X).IsFixed()) {node.Set(DEMFlags::FIXED_ANG_VEL_X,true);}
    else                                           {node.Set(DEMFlags::FIXED_ANG_VEL_X,false);}
    if (node.GetDof(ANGULAR_VELOCITY_Y).IsFixed()) {node.Set(DEMFlags::FIXED_ANG_VEL_Y,true);}
    else                                           {node.Set(DEMFlags::FIXED_ANG_VEL_Y,false);}
    if (node.GetDof(ANGULAR_VELOCITY_Z).IsFixed()) {node.Set(DEMFlags::FIXED_ANG_VEL_Z,true);}
    else                                           {node.Set(DEMFlags::FIXED_ANG_VEL_Z,false);}

    double& elastic_energy = this->GetElasticEnergy();
    elastic_energy = 0.0;
    double& inelastic_frictional_energy = this->GetInelasticFrictionalEnergy();
    inelastic_frictional_energy = 0.0;
    double& inelastic_viscodamping_energy = this->GetInelasticViscodampingEnergy();
    inelastic_viscodamping_energy = 0.0;

    mBoundDeltaDispSq = 0.0;

    CreateDiscontinuumConstitutiveLaws(r_process_info);

    DEMIntegrationScheme::Pointer& translational_integration_scheme = GetProperties()[DEM_TRANSLATIONAL_INTEGRATION_SCHEME_POINTER];
    DEMIntegrationScheme::Pointer& rotational_integration_scheme = GetProperties()[DEM_ROTATIONAL_INTEGRATION_SCHEME_POINTER];
    SetIntegrationScheme(translational_integration_scheme, rotational_integration_scheme);

    KRATOS_CATCH( "" )
}

void SphericParticle::SetIntegrationScheme(DEMIntegrationScheme::Pointer& translational_integration_scheme, DEMIntegrationScheme::Pointer& rotational_integration_scheme) {
    mpTranslationalIntegrationScheme = translational_integration_scheme->CloneRaw();
    mpRotationalIntegrationScheme = rotational_integration_scheme->CloneRaw();
}

void SphericParticle::CalculateRightHandSide(ProcessInfo& r_process_info, double dt, const array_1d<double,3>& gravity, int search_control)
{
    KRATOS_TRY

    // Creating a data buffer to store those variables that we want to reuse so that we can keep function parameter lists short

    SphericParticle::BufferPointerType p_buffer = CreateParticleDataBuffer(this); // all memory will be freed once this shared pointer goes out of scope
    ParticleDataBuffer& data_buffer = *p_buffer;
    data_buffer.SetBoundingBox(r_process_info[DOMAIN_IS_PERIODIC], r_process_info[DOMAIN_MIN_CORNER], r_process_info[DOMAIN_MAX_CORNER]);

    NodeType& this_node = GetGeometry()[0];

    data_buffer.mDt = dt;
    data_buffer.mMultiStageRHS = false;

    array_1d<double, 3> additional_forces(3, 0.0);
    array_1d<double, 3> additionally_applied_moment(3, 0.0);
    array_1d<double, 3>& elastic_force       = this_node.FastGetSolutionStepValue(ELASTIC_FORCES);
    array_1d<double, 3>& contact_force       = this_node.FastGetSolutionStepValue(CONTACT_FORCES);
    array_1d<double, 3>& rigid_element_force = this_node.FastGetSolutionStepValue(RIGID_ELEMENT_FORCE);

    mContactMoment.clear();
    elastic_force.clear();
    contact_force.clear();
    rigid_element_force.clear();

    InitializeForceComputation(r_process_info);

    double RollingResistance = 0.0;

    ComputeBallToBallContactForce(data_buffer, r_process_info, elastic_force, contact_force, RollingResistance);

    ComputeBallToRigidFaceContactForce(data_buffer, elastic_force, contact_force, RollingResistance, rigid_element_force, r_process_info, search_control);

    if (this->IsNot(DEMFlags::BELONGS_TO_A_CLUSTER)){
        ComputeAdditionalForces(additional_forces, additionally_applied_moment, r_process_info, gravity);
        #ifdef KRATOS_DEBUG
        DemDebugFunctions::CheckIfNan(additional_forces, "NAN in Additional Force in RHS of Ball");
        DemDebugFunctions::CheckIfNan(additionally_applied_moment, "NAN in Additional Torque in RHS of Ball");
        #endif
    }

    // ROLLING FRICTION
    if (this->Is(DEMFlags::HAS_ROTATION) && !data_buffer.mMultiStageRHS) {
        if (this->Is(DEMFlags::HAS_ROLLING_FRICTION) && !data_buffer.mMultiStageRHS) {
            array_1d<double, 3>& rolling_resistance_moment = this_node.FastGetSolutionStepValue(ROLLING_RESISTANCE_MOMENT);
            rolling_resistance_moment.clear();

            ComputeRollingFriction(rolling_resistance_moment, RollingResistance, data_buffer.mDt);
        }
    }

    ApplyGlobalDampingToContactForces();

    array_1d<double,3>& total_forces = this_node.FastGetSolutionStepValue(TOTAL_FORCES);
    array_1d<double,3>& total_moment = this_node.FastGetSolutionStepValue(PARTICLE_MOMENT);

    total_forces[0] = contact_force[0] + additional_forces[0];
    total_forces[1] = contact_force[1] + additional_forces[1];
    total_forces[2] = contact_force[2] + additional_forces[2];

    total_moment[0] = mContactMoment[0] + additionally_applied_moment[0];
    total_moment[1] = mContactMoment[1] + additionally_applied_moment[1];
    total_moment[2] = mContactMoment[2] + additionally_applied_moment[2];

    #ifdef KRATOS_DEBUG
    DemDebugFunctions::CheckIfNan(total_forces, "NAN in Total Forces in RHS of Ball");
    DemDebugFunctions::CheckIfNan(total_moment, "NAN in Total Torque in RHS of Ball");
    #endif

    FinalizeForceComputation(data_buffer);
    KRATOS_CATCH("")
}

void SphericParticle::InitializeForceComputation(ProcessInfo& r_process_info){}

void SphericParticle::FirstCalculateRightHandSide(ProcessInfo& r_process_info, double dt, int search_control){}

void SphericParticle::CollectCalculateRightHandSide(ProcessInfo& r_process_info){}

void SphericParticle::FinalCalculateRightHandSide(ProcessInfo& r_process_info, double dt, const array_1d<double,3>& gravity){}

void SphericParticle::CalculateMaxBallToBallIndentation(double& r_current_max_indentation, const ProcessInfo& r_process_info)
{
    r_current_max_indentation = - std::numeric_limits<double>::max();

    for (unsigned int i = 0; i < mNeighbourElements.size(); i++){
        SphericParticle* ineighbour = mNeighbourElements[i];

        array_1d<double, 3> other_to_me_vect;
        if (!r_process_info[DOMAIN_IS_PERIODIC]){ // default infinite-domain case
            noalias(other_to_me_vect) = this->GetGeometry()[0].Coordinates() - ineighbour->GetGeometry()[0].Coordinates();
        }

        else { // periodic domain
            double my_coors[3] = {this->GetGeometry()[0][0], this->GetGeometry()[0][1], this->GetGeometry()[0][2]};
            double other_coors[3] = {ineighbour->GetGeometry()[0][0], ineighbour->GetGeometry()[0][1], ineighbour->GetGeometry()[0][2]};

            TransformNeighbourCoorsToClosestInPeriodicDomain(r_process_info, my_coors, other_coors);
            other_to_me_vect[0] = my_coors[0] - other_coors[0];
            other_to_me_vect[1] = my_coors[1] - other_coors[1];
            other_to_me_vect[2] = my_coors[2] - other_coors[2];
        }

        double other_radius                  = ineighbour->GetInteractionRadius();
        double distance                      = DEM_MODULUS_3(other_to_me_vect);
        double radius_sum                    = GetInteractionRadius() + other_radius;
        double indentation                   = radius_sum - distance;

        r_current_max_indentation = (indentation > r_current_max_indentation) ? indentation : r_current_max_indentation;
    }
}

void SphericParticle::CalculateMaxBallToFaceIndentation(double& r_current_max_indentation)
{
    r_current_max_indentation = - std::numeric_limits<double>::max();

    std::vector<DEMWall*>& rNeighbours   = this->mNeighbourRigidFaces;

    for (unsigned int i = 0; i < rNeighbours.size(); i++) {

        double LocalCoordSystem[3][3]            = {{0.0}, {0.0}, {0.0}};
        array_1d<double, 3> wall_delta_disp_at_contact_point = ZeroVector(3);
        array_1d<double, 3> wall_velocity_at_contact_point = ZeroVector(3);
        double DistPToB = 0.0;
        int ContactType = -1;
        array_1d<double, 4>& Weight = this->mContactConditionWeights[i];

        //ComputeConditionRelativeData(i,rNeighbours[i], LocalCoordSystem, DistPToB, Weight, wall_delta_disp_at_contact_point, wall_velocity_at_contact_point, ContactType);

        rNeighbours[i]->ComputeConditionRelativeData(i, this, LocalCoordSystem, DistPToB, Weight, wall_delta_disp_at_contact_point, wall_velocity_at_contact_point, ContactType);

        if(ContactType > 0){
            double indentation = GetInteractionRadius() - DistPToB;
            r_current_max_indentation = (indentation > r_current_max_indentation) ? indentation : r_current_max_indentation;

        }

    } //for every rigidface neighbor
}

void SphericParticle::CalculateMomentum(array_1d<double, 3>& r_momentum)
{
    const array_1d<double, 3>& vel = this->GetGeometry()[0].FastGetSolutionStepValue(VELOCITY);
    noalias(r_momentum) = GetMass() * vel;
}

void SphericParticle::CalculateLocalAngularMomentum(array_1d<double, 3>& r_angular_momentum)
{
    const array_1d<double, 3> ang_vel  = this->GetGeometry()[0].FastGetSolutionStepValue(ANGULAR_VELOCITY);
    const double moment_of_inertia     = this->GetGeometry()[0].FastGetSolutionStepValue(PARTICLE_MOMENT_OF_INERTIA);
    noalias(r_angular_momentum) = moment_of_inertia * ang_vel;
}

void SphericParticle::ComputeNewNeighboursHistoricalData(DenseVector<int>& mTempNeighboursIds,
                                                         std::vector<array_1d<double, 3> >& mTempNeighbourElasticContactForces)
{
    std::vector<array_1d<double, 3> > mTempNeighbourElasticExtraContactForces;
    unsigned int new_size = mNeighbourElements.size();
    array_1d<double, 3> vector_of_zeros = ZeroVector(3);
    mTempNeighboursIds.resize(new_size);
    mTempNeighbourElasticContactForces.resize(new_size);
    mTempNeighbourElasticExtraContactForces.resize(new_size);

    DenseVector<int>& vector_of_ids_of_neighbours = GetValue(NEIGHBOUR_IDS);

    for (unsigned int i = 0; i < new_size; i++) {
        noalias(mTempNeighbourElasticContactForces[i]) = vector_of_zeros;
        noalias(mTempNeighbourElasticExtraContactForces[i]) = vector_of_zeros;

        if (mNeighbourElements[i] == NULL) { // This is required by the continuum sphere which reorders the neighbors
            mTempNeighboursIds[i] = -1;
            continue;
        }

        mTempNeighboursIds[i] = mNeighbourElements[i]->Id();

        for (unsigned int j = 0; j < vector_of_ids_of_neighbours.size(); j++) {
            if (int(mTempNeighboursIds[i]) == vector_of_ids_of_neighbours[j] && vector_of_ids_of_neighbours[j] != -1) {
                noalias(mTempNeighbourElasticContactForces[i]) = mNeighbourElasticContactForces[j];
                noalias(mTempNeighbourElasticExtraContactForces[i]) = mNeighbourElasticExtraContactForces[j]; //TODO: remove this from discontinuum!!
                break;
            }
        }
    }

    vector_of_ids_of_neighbours.swap(mTempNeighboursIds);
    mNeighbourElasticContactForces.swap(mTempNeighbourElasticContactForces);
    mNeighbourElasticExtraContactForces.swap(mTempNeighbourElasticExtraContactForces);
}

void SphericParticle::ComputeNewRigidFaceNeighboursHistoricalData()
{
    array_1d<double, 3> vector_of_zeros = ZeroVector(3);
    std::vector<DEMWall*>& rNeighbours = this->mNeighbourRigidFaces;
    unsigned int new_size              = rNeighbours.size();
    std::vector<int> temp_neighbours_ids(new_size); //these two temporal vectors are very small, saving them as a member of the particle loses time (usually they consist on 1 member).
    std::vector<array_1d<double, 3> > temp_neighbours_elastic_contact_forces(new_size);
    std::vector<array_1d<double, 3> > temp_neighbours_contact_forces(new_size);

    for (unsigned int i = 0; i<rNeighbours.size(); i++){

        noalias(temp_neighbours_elastic_contact_forces[i]) = vector_of_zeros;
        noalias(temp_neighbours_contact_forces[i]) = vector_of_zeros;

        if (rNeighbours[i] == NULL) { // This is required by the continuum sphere which reorders the neighbors
            temp_neighbours_ids[i] = -1;
            continue;
        }

        temp_neighbours_ids[i] = static_cast<int>(rNeighbours[i]->Id());

        for (unsigned int j = 0; j != mFemOldNeighbourIds.size(); j++) {
            if (static_cast<int>(temp_neighbours_ids[i]) == mFemOldNeighbourIds[j] && mFemOldNeighbourIds[j] != -1) {
                noalias(temp_neighbours_elastic_contact_forces[i]) = mNeighbourRigidFacesElasticContactForce[j];
                noalias(temp_neighbours_contact_forces[i]) = mNeighbourRigidFacesTotalContactForce[j];
                break;
            }
        }
    }

    mFemOldNeighbourIds.swap(temp_neighbours_ids);
    mNeighbourRigidFacesElasticContactForce.swap(temp_neighbours_elastic_contact_forces);
    mNeighbourRigidFacesTotalContactForce.swap(temp_neighbours_contact_forces);
}

void SphericParticle::EquationIdVector(EquationIdVectorType& rResult, ProcessInfo& r_process_info){}

void SphericParticle::CalculateMassMatrix(MatrixType& rMassMatrix, ProcessInfo& r_process_info)
{
    rMassMatrix(0,0) = GetMass();
}

void SphericParticle::EvaluateDeltaDisplacement(ParticleDataBuffer & data_buffer,
                                                double RelDeltDisp[3],
                                                double RelVel[3],
                                                double LocalCoordSystem[3][3],
                                                double OldLocalCoordSystem[3][3],
                                                const array_1d<double, 3>& vel,
                                                const array_1d<double, 3>& delta_displ)
{
    // FORMING LOCAL COORDINATES

    // Notes: Since we will normally inherit the mesh from GiD, we respect the global system X,Y,Z [0],[1],[2]
    // In the local coordinates we will define the normal direction of the contact as the [2] component.
    // Compression is positive.
    GeometryFunctions::ComputeContactLocalCoordSystem(data_buffer.mOtherToMeVector, data_buffer.mDistance, LocalCoordSystem); //new Local Coordinate System (normalizes data_buffer.mOtherToMeVector)

    // FORMING OLD LOCAL COORDINATES
    array_1d<double, 3> old_coord_target;
    noalias(old_coord_target) = this->GetGeometry()[0].Coordinates() - delta_displ;

    const array_1d<double, 3>& other_delta_displ = data_buffer.mpOtherParticle->GetGeometry()[0].FastGetSolutionStepValue(DELTA_DISPLACEMENT);
    array_1d<double, 3> old_coord_neigh;
    noalias(old_coord_neigh) = data_buffer.mpOtherParticle->GetGeometry()[0].Coordinates() - other_delta_displ;

    if (data_buffer.mDomainIsPeriodic){ // the domain is periodic
        TransformNeighbourCoorsToClosestInPeriodicDomain(data_buffer, old_coord_target, old_coord_neigh);
    }

    array_1d<double, 3> old_other_to_me_vect;
    noalias(old_other_to_me_vect) = old_coord_target - old_coord_neigh;

    const double old_distance = DEM_MODULUS_3(old_other_to_me_vect);

    GeometryFunctions::ComputeContactLocalCoordSystem(old_other_to_me_vect, old_distance, OldLocalCoordSystem); //Old Local Coordinate System

    // VELOCITIES AND DISPLACEMENTS
    const array_1d<double, 3 >& other_vel = data_buffer.mpOtherParticle->GetGeometry()[0].FastGetSolutionStepValue(VELOCITY);

    RelVel[0] = (vel[0] - other_vel[0]);
    RelVel[1] = (vel[1] - other_vel[1]);
    RelVel[2] = (vel[2] - other_vel[2]);

    // DeltDisp in global coordinates
    RelDeltDisp[0] = (delta_displ[0] - other_delta_displ[0]);
    RelDeltDisp[1] = (delta_displ[1] - other_delta_displ[1]);
    RelDeltDisp[2] = (delta_displ[2] - other_delta_displ[2]);
}

void SphericParticle::RelativeDisplacementAndVelocityOfContactPointDueToRotation(const double indentation,
                                                double RelDeltDisp[3],
                                                double RelVel[3],
                                                const double LocalCoordSystem[3][3],
                                                const double& other_radius,
                                                const double& dt,
                                                const array_1d<double, 3>& my_ang_vel,
                                                SphericParticle* p_neighbour)
{
    const array_1d<double, 3>& other_ang_vel = p_neighbour->GetGeometry()[0].FastGetSolutionStepValue(ANGULAR_VELOCITY);
    const array_1d<double, 3>& my_delta_rotation = GetGeometry()[0].FastGetSolutionStepValue(DELTA_ROTATION);
    const array_1d<double, 3>& other_delta_rotation = p_neighbour->GetGeometry()[0].FastGetSolutionStepValue(DELTA_ROTATION);
    array_1d<double, 3> my_arm_vector;
    array_1d<double, 3> other_arm_vector;
    array_1d<double, 3> my_vel_at_contact_point_due_to_rotation;
    array_1d<double, 3> other_vel_at_contact_point_due_to_rotation;
    array_1d<double, 3> my_delta_disp_at_contact_point_due_to_rotation;
    array_1d<double, 3> other_delta_disp_at_contact_point_due_to_rotation;
    const double other_young = p_neighbour->GetYoung();
    const double my_young = GetYoung();

    const double my_arm_length = GetInteractionRadius() - indentation * other_young / (other_young + my_young);
    const double other_arm_length  = other_radius - indentation * my_young / (other_young + my_young);

    my_arm_vector[0] = -LocalCoordSystem[2][0] * my_arm_length;
    my_arm_vector[1] = -LocalCoordSystem[2][1] * my_arm_length;
    my_arm_vector[2] = -LocalCoordSystem[2][2] * my_arm_length;

    GeometryFunctions::CrossProduct(my_ang_vel, my_arm_vector, my_vel_at_contact_point_due_to_rotation);

    other_arm_vector[0] = LocalCoordSystem[2][0] * other_arm_length;
    other_arm_vector[1] = LocalCoordSystem[2][1] * other_arm_length;
    other_arm_vector[2] = LocalCoordSystem[2][2] * other_arm_length;

    GeometryFunctions::CrossProduct(other_ang_vel, other_arm_vector, other_vel_at_contact_point_due_to_rotation);

    RelVel[0] += my_vel_at_contact_point_due_to_rotation[0] - other_vel_at_contact_point_due_to_rotation[0];
    RelVel[1] += my_vel_at_contact_point_due_to_rotation[1] - other_vel_at_contact_point_due_to_rotation[1];
    RelVel[2] += my_vel_at_contact_point_due_to_rotation[2] - other_vel_at_contact_point_due_to_rotation[2];

    GeometryFunctions::CrossProduct(my_delta_rotation,    my_arm_vector,    my_delta_disp_at_contact_point_due_to_rotation);
    GeometryFunctions::CrossProduct(other_delta_rotation, other_arm_vector, other_delta_disp_at_contact_point_due_to_rotation);


    // Contribution of the rotation
    RelDeltDisp[0] += my_delta_disp_at_contact_point_due_to_rotation[0] - other_delta_disp_at_contact_point_due_to_rotation[0];
    RelDeltDisp[1] += my_delta_disp_at_contact_point_due_to_rotation[1] - other_delta_disp_at_contact_point_due_to_rotation[1];
    RelDeltDisp[2] += my_delta_disp_at_contact_point_due_to_rotation[2] - other_delta_disp_at_contact_point_due_to_rotation[2];
}


void SphericParticle::RelativeDisplacementAndVelocityOfContactPointDueToRotationMatrix(double DeltDisp[3],
                                                double RelVel[3],
                                                const double OldLocalCoordSystem[3][3],
                                                const double& other_radius,
                                                const double& dt,
                                                const array_1d<double, 3>& angular_vel,
                                                SphericParticle* p_neighbour)
{
        const array_1d<double, 3>& neigh_angular_vel = p_neighbour->GetGeometry()[0].FastGetSolutionStepValue(ANGULAR_VELOCITY);
        const double other_young = p_neighbour->GetYoung();
        const double my_young = GetYoung();


        array_1d<double, 3> temp_angular_vel;
        noalias(temp_angular_vel) = angular_vel;
        array_1d<double, 3> temp_neigh_angular_vel;
        noalias(temp_neigh_angular_vel) = neigh_angular_vel;
        DEM_MULTIPLY_BY_SCALAR_3(temp_angular_vel, dt); //THIS MACRO CONVERTS THE temp_angular_vel VARIABLE INTO AN ANGLE, DESPITE THE NAME
        DEM_MULTIPLY_BY_SCALAR_3(temp_neigh_angular_vel, dt); //THIS MACRO CONVERTS THE temp_angular_vel VARIABLE INTO AN ANGLE, DESPITE THE NAME

        const double my_rotated_angle = DEM_MODULUS_3(temp_angular_vel);
        const double other_rotated_angle = DEM_MODULUS_3(temp_neigh_angular_vel);

        const array_1d<double, 3>& coors = this->GetGeometry()[0].Coordinates();
        array_1d<double, 3> neigh_coors = p_neighbour->GetGeometry()[0].Coordinates();

        const array_1d<double, 3> other_to_me_vect = coors - neigh_coors;
        const double distance            = DEM_MODULUS_3(other_to_me_vect);
        const double radius_sum          = GetInteractionRadius() + other_radius;
        const double indentation         = radius_sum - distance;

        const double arm = GetInteractionRadius() - indentation * other_young / (other_young + my_young);
        array_1d<double, 3> e1;
        DEM_COPY_SECOND_TO_FIRST_3(e1, OldLocalCoordSystem[2]);
        DEM_MULTIPLY_BY_SCALAR_3(e1, -arm);
        array_1d<double, 3> new_axes1 = e1;

        const double other_arm = other_radius - indentation * my_young / (other_young + my_young);
        array_1d<double, 3> e2;
        DEM_COPY_SECOND_TO_FIRST_3(e2, OldLocalCoordSystem[2]);
        DEM_MULTIPLY_BY_SCALAR_3(e2, other_arm);
        array_1d<double, 3> new_axes2 = e2;

        if (my_rotated_angle) {
            array_1d<double, 3> axis_1;
            axis_1[0] = temp_angular_vel[0] / my_rotated_angle;
            axis_1[1] = temp_angular_vel[1] / my_rotated_angle;
            axis_1[2] = temp_angular_vel[2] / my_rotated_angle;

            GeometryFunctions::RotateAVectorAGivenAngleAroundAUnitaryVector(e1, axis_1, my_rotated_angle, new_axes1);

        } //if my_rotated_angle

        if (other_rotated_angle) {
            array_1d<double, 3> axis_2;
            axis_2[0] = temp_neigh_angular_vel[0] / other_rotated_angle;
            axis_2[1] = temp_neigh_angular_vel[1] / other_rotated_angle;
            axis_2[2] = temp_neigh_angular_vel[2] / other_rotated_angle;

            GeometryFunctions::RotateAVectorAGivenAngleAroundAUnitaryVector(e2, axis_2, other_rotated_angle, new_axes2);

        } //if other_rotated_angle

        array_1d<double, 3> radial_vector = - other_to_me_vect;
        array_1d<double, 3> other_radial_vector = other_to_me_vect;

        GeometryFunctions::normalize(radial_vector);
        GeometryFunctions::normalize(other_radial_vector);

        radial_vector *= arm;
        other_radial_vector *= other_arm;

        array_1d<double, 3> vel = ZeroVector(3);
        array_1d<double, 3> other_vel = ZeroVector(3);

        GeometryFunctions::CrossProduct(angular_vel, radial_vector, vel);
        GeometryFunctions::CrossProduct(neigh_angular_vel, other_radial_vector, other_vel);

        RelVel[0] += vel[0] - other_vel[0];
        RelVel[1] += vel[1] - other_vel[1];
        RelVel[2] += vel[2] - other_vel[2];

        // Contribution of the rotation velocity


        DeltDisp[0] += (new_axes1[0] - new_axes2[0]) + (e2[0] - e1[0]);
        DeltDisp[1] += (new_axes1[1] - new_axes2[1]) + (e2[1] - e1[1]);
        DeltDisp[2] += (new_axes1[2] - new_axes2[2]) + (e2[2] - e1[2]);
}

void SphericParticle::ComputeMoments(double NormalLocalContactForce,
                                     double Force[3],
                                     double& RollingResistance,
                                     double LocalCoordSystem2[3],
                                     SphericParticle* p_neighbour,
                                     double indentation,
                                     bool wall)
{
    double arm_length = GetInteractionRadius() - indentation;

    if (!wall) {
        const double other_young = p_neighbour->GetYoung();
        arm_length = GetInteractionRadius() - indentation * other_young / (other_young + GetYoung());
    }

    array_1d<double, 3> arm_vector;
    arm_vector[0] = -LocalCoordSystem2[0] * arm_length;
    arm_vector[1] = -LocalCoordSystem2[1] * arm_length;
    arm_vector[2] = -LocalCoordSystem2[2] * arm_length;

    array_1d<double, 3> moment_of_this_neighbour;
    GeometryFunctions::CrossProduct(arm_vector, Force, moment_of_this_neighbour);
    noalias(mContactMoment) += moment_of_this_neighbour;

    // ROLLING FRICTION
    if (this->Is(DEMFlags::HAS_ROLLING_FRICTION)) {

        double equiv_rolling_friction_coeff = 0.0;

        if (!wall) {
            const double my_rolling_friction_coeff    = GetRollingFriction() * GetRadius();
            const double other_rolling_friction_coeff = p_neighbour->GetRollingFriction() * p_neighbour->GetRadius();
            equiv_rolling_friction_coeff = std::min(my_rolling_friction_coeff, other_rolling_friction_coeff);
        }

        else if (wall) {
            equiv_rolling_friction_coeff = GetRollingFrictionWithWalls() * GetRadius();
        }

        if (equiv_rolling_friction_coeff != 0.0) {
            RollingResistance += fabs(NormalLocalContactForce) * equiv_rolling_friction_coeff;
        }
    }
}

void SphericParticle::ComputeRollingFriction(array_1d<double, 3>& rolling_resistance_moment, double& RollingResistance, double dt)
{
    const double coeff_acc                            = this->GetGeometry()[0].FastGetSolutionStepValue(PARTICLE_MOMENT_OF_INERTIA) / dt;
    const array_1d<double, 3>& ang_velocity           = this->GetGeometry()[0].FastGetSolutionStepValue(ANGULAR_VELOCITY);
    const array_1d<double, 3> initial_rotation_moment = coeff_acc * ang_velocity; // the moment needed to stop the spin in one time step

    const double MaxRotaMoment[3] = {initial_rotation_moment[0] + mContactMoment[0], initial_rotation_moment[1] + mContactMoment[1], initial_rotation_moment[2] + mContactMoment[2]};
    double CoordSystemMoment[3]   = {0.0};

    double max_rota_moment_modulus_inv = 1.0 / DEM_MODULUS_3(MaxRotaMoment);
    CoordSystemMoment[0]         = MaxRotaMoment[0] * max_rota_moment_modulus_inv;
    CoordSystemMoment[1]         = MaxRotaMoment[1] * max_rota_moment_modulus_inv;
    CoordSystemMoment[2]         = MaxRotaMoment[2] * max_rota_moment_modulus_inv;

    const double MR_now = DEM_INNER_PRODUCT_3(CoordSystemMoment, CoordSystemMoment) * RollingResistance * RollingResistance;
    const double MR_max = DEM_INNER_PRODUCT_3(MaxRotaMoment, MaxRotaMoment);

    if (MR_max > MR_now) {
        mContactMoment[0] -= CoordSystemMoment[0] * RollingResistance;
        mContactMoment[1] -= CoordSystemMoment[1] * RollingResistance;
        mContactMoment[2] -= CoordSystemMoment[2] * RollingResistance;

        rolling_resistance_moment[0] -= CoordSystemMoment[0] * RollingResistance;
        rolling_resistance_moment[1] -= CoordSystemMoment[1] * RollingResistance;
        rolling_resistance_moment[2] -= CoordSystemMoment[2] * RollingResistance;
    }
    else {
        rolling_resistance_moment = - mContactMoment;
        mContactMoment = - initial_rotation_moment;
    }
}

void SphericParticle::ComputeBallToBallContactForce(SphericParticle::ParticleDataBuffer & data_buffer,
                                                    ProcessInfo& r_process_info,
                                                    array_1d<double, 3>& r_elastic_force,
                                                    array_1d<double, 3>& r_contact_force,
                                                    double& RollingResistance)
{
    KRATOS_TRY

    NodeType& this_node = this->GetGeometry()[0];
    DEM_COPY_SECOND_TO_FIRST_3(data_buffer.mMyCoors, this_node)

    //LOOP OVER NEIGHBORS:
    for (int i = 0; data_buffer.SetNextNeighbourOrExit(i); ++i){

        if (CalculateRelativePositionsOrSkipContact(data_buffer)) {
            double LocalCoordSystem[3][3]            = {{0.0}, {0.0}, {0.0}};
            double OldLocalCoordSystem[3][3]         = {{0.0}, {0.0}, {0.0}};
            double DeltDisp[3]                       = {0.0};
            double LocalDeltDisp[3]                  = {0.0};
            double RelVel[3]                         = {0.0};
            double LocalContactForce[3]              = {0.0};
            double GlobalContactForce[3]             = {0.0};
            double LocalElasticContactForce[3]       = {0.0};
            double LocalElasticExtraContactForce[3]  = {0.0};
            double GlobalElasticContactForce[3]      = {0.0};
            double GlobalElasticExtraContactForce[3] = {0.0};
            double TotalGlobalElasticContactForce[3] = {0.0};
            double ViscoDampingLocalContactForce[3]  = {0.0};
            double cohesive_force                    =  0.0;
            bool sliding = false;

            const array_1d<double, 3>& velocity     = this->GetGeometry()[0].FastGetSolutionStepValue(VELOCITY);
            const array_1d<double, 3>& delta_displ  = this->GetGeometry()[0].FastGetSolutionStepValue(DELTA_DISPLACEMENT);
            const array_1d<double, 3>& ang_velocity = this->GetGeometry()[0].FastGetSolutionStepValue(ANGULAR_VELOCITY);

            EvaluateDeltaDisplacement(data_buffer, DeltDisp, RelVel, LocalCoordSystem, OldLocalCoordSystem, velocity, delta_displ);

            if (this->Is(DEMFlags::HAS_ROTATION)) {
                RelativeDisplacementAndVelocityOfContactPointDueToRotation(data_buffer.mIndentation, DeltDisp, RelVel, LocalCoordSystem, data_buffer.mOtherRadius, data_buffer.mDt, ang_velocity, data_buffer.mpOtherParticle);
            }

            RelativeDisplacementAndVelocityOfContactPointDueToOtherReasons(r_process_info, DeltDisp, RelVel, OldLocalCoordSystem, LocalCoordSystem, data_buffer.mpOtherParticle);


            EvaluateBallToBallForcesForPositiveIndentiations(data_buffer,
                                                             r_process_info,
                                                             LocalElasticContactForce,
                                                             DeltDisp,
                                                             LocalDeltDisp,
                                                             RelVel,
                                                             data_buffer.mIndentation,
                                                             ViscoDampingLocalContactForce,
                                                             cohesive_force,
                                                             data_buffer.mpOtherParticle,
                                                             sliding,
                                                             LocalCoordSystem,
                                                             OldLocalCoordSystem,
                                                             mNeighbourElasticContactForces[i]);


            array_1d<double, 3> other_ball_to_ball_forces(3, 0.0);
            ComputeOtherBallToBallForces(other_ball_to_ball_forces); //These forces can exist even with no indentation.

            // Transforming to global forces and adding up
            AddUpForcesAndProject(OldLocalCoordSystem, LocalCoordSystem, LocalContactForce, LocalElasticContactForce, LocalElasticExtraContactForce, GlobalContactForce,
                                  GlobalElasticContactForce, GlobalElasticExtraContactForce, TotalGlobalElasticContactForce, ViscoDampingLocalContactForce, cohesive_force, other_ball_to_ball_forces, r_elastic_force, r_contact_force, i, r_process_info);
            //TODO: make different AddUpForces for continuum and discontinuum (different arguments, different operations!)

            // ROTATION FORCES
            if (this->Is(DEMFlags::HAS_ROTATION) && !data_buffer.mMultiStageRHS) {
                ComputeMoments(LocalContactForce[2], GlobalContactForce, RollingResistance, LocalCoordSystem[2], data_buffer.mpOtherParticle, data_buffer.mIndentation);
            }

            if (this->Is(DEMFlags::HAS_STRESS_TENSOR)) {
                AddNeighbourContributionToStressTensor(GlobalElasticContactForce, LocalCoordSystem[2], data_buffer.mDistance, data_buffer.mRadiusSum, this);
            }

            DEM_SET_COMPONENTS_TO_ZERO_3(DeltDisp)
            DEM_SET_COMPONENTS_TO_ZERO_3(LocalDeltDisp)
            DEM_SET_COMPONENTS_TO_ZERO_3(RelVel)
            DEM_SET_COMPONENTS_TO_ZERO_3x3(LocalCoordSystem)
            DEM_SET_COMPONENTS_TO_ZERO_3x3(OldLocalCoordSystem)

            #ifdef KRATOS_DEBUG
                DemDebugFunctions::CheckIfNan(GlobalContactForce, "NAN in Force in Ball to Ball contact");
                DemDebugFunctions::CheckIfNan(mContactMoment, "NAN in Torque in Ball to Ball contact");
            #endif
        }
    }// for each neighbor

    KRATOS_CATCH("")
}// ComputeBallToBallContactForce

void SphericParticle::EvaluateBallToBallForcesForPositiveIndentiations(SphericParticle::ParticleDataBuffer & data_buffer,
                                                                       const ProcessInfo& r_process_info,
                                                                       double LocalElasticContactForce[3],
                                                                       double DeltDisp[3],
                                                                       double LocalDeltDisp[3],
                                                                       double RelVel[3],
                                                                       const double indentation,
                                                                       double ViscoDampingLocalContactForce[3],
                                                                       double& cohesive_force,
                                                                       SphericParticle* p_neighbour_element,
                                                                       bool& sliding,
                                                                       double LocalCoordSystem[3][3],
                                                                       double OldLocalCoordSystem[3][3],
                                                                       array_1d<double, 3>& neighbour_elastic_contact_force)
{
    double OldLocalElasticContactForce[3] = {0.0};
    RotateOldContactForces(OldLocalCoordSystem, LocalCoordSystem, neighbour_elastic_contact_force);// still in global coordinates
    // Here we recover the old local forces projected in the new coordinates in the way they were in the old ones; Now they will be increased if necessary
    GeometryFunctions::VectorGlobal2Local(LocalCoordSystem, neighbour_elastic_contact_force, OldLocalElasticContactForce);
    GeometryFunctions::VectorGlobal2Local(LocalCoordSystem, DeltDisp, LocalDeltDisp);
    const double previous_indentation = indentation + LocalDeltDisp[2];
    data_buffer.mLocalRelVel[0] = 0.0;
    data_buffer.mLocalRelVel[1] = 0.0;
    data_buffer.mLocalRelVel[2] = 0.0;
    GeometryFunctions::VectorGlobal2Local(LocalCoordSystem, RelVel, data_buffer.mLocalRelVel);
    mDiscontinuumConstitutiveLaw->CalculateForces(r_process_info, OldLocalElasticContactForce,
            LocalElasticContactForce, LocalDeltDisp, data_buffer.mLocalRelVel, indentation, previous_indentation,
            ViscoDampingLocalContactForce, cohesive_force, this, p_neighbour_element, sliding, LocalCoordSystem);
}

void SphericParticle::ComputeBallToRigidFaceContactForce(SphericParticle::ParticleDataBuffer & data_buffer,
                                                         array_1d<double, 3>& r_elastic_force,
                                                         array_1d<double, 3>& r_contact_force,
                                                         double& RollingResistance,
                                                         array_1d<double, 3>& rigid_element_force,
                                                         ProcessInfo& r_process_info,
                                                         int search_control)
{
    KRATOS_TRY

    RenewData();

    std::vector<DEMWall*>& rNeighbours   = this->mNeighbourRigidFaces;
    array_1d<double, 3> vel              = GetGeometry()[0].FastGetSolutionStepValue(VELOCITY);
    const array_1d<double,3>& AngularVel = GetGeometry()[0].FastGetSolutionStepValue(ANGULAR_VELOCITY);
    array_1d<double, 3> RelVel = ZeroVector(3);

    for (unsigned int i = 0; i < rNeighbours.size(); i++) {
        DEMWall* wall = rNeighbours[i];
        if(wall == NULL) continue;
        if(wall->IsPhantom()){
            wall->CheckSide(this);
            continue;
        }

        double LocalElasticContactForce[3]       = {0.0};
        double GlobalElasticContactForce[3]      = {0.0};
        double ViscoDampingLocalContactForce[3]  = {0.0};
        double cohesive_force                    =  0.0;
        double LocalCoordSystem[3][3]            = {{0.0}, {0.0}, {0.0}};
        array_1d<double, 3> wall_delta_disp_at_contact_point = ZeroVector(3);
        array_1d<double, 3> wall_velocity_at_contact_point = ZeroVector(3);
        bool sliding = false;

        double ini_delta = GetInitialDeltaWithFEM(i);
        double DistPToB = 0.0;

        int ContactType = -1;
        array_1d<double, 4>& Weight = this->mContactConditionWeights[i];

        rNeighbours[i]->ComputeConditionRelativeData(i, this, LocalCoordSystem, DistPToB, Weight, wall_delta_disp_at_contact_point, wall_velocity_at_contact_point, ContactType);

        if (ContactType == 1 || ContactType == 2 || ContactType == 3) {

            double indentation = -(DistPToB - GetInteractionRadius()) - ini_delta;
            double DeltDisp[3] = {0.0};
            double DeltVel [3] = {0.0};

            DeltVel[0] = vel[0] - wall_velocity_at_contact_point[0];
            DeltVel[1] = vel[1] - wall_velocity_at_contact_point[1];
            DeltVel[2] = vel[2] - wall_velocity_at_contact_point[2];

            // For translation movement delta displacement
            const array_1d<double, 3>& delta_displ  = this->GetGeometry()[0].FastGetSolutionStepValue(DELTA_DISPLACEMENT);
            DeltDisp[0] = delta_displ[0] - wall_delta_disp_at_contact_point[0];
            DeltDisp[1] = delta_displ[1] - wall_delta_disp_at_contact_point[1];
            DeltDisp[2] = delta_displ[2] - wall_delta_disp_at_contact_point[2];

            const double actual_distance_to_contact_point = GetInteractionRadius() - indentation;

            if (this->Is(DEMFlags::HAS_ROTATION)) {
                const array_1d<double,3>& delta_rotation = GetGeometry()[0].FastGetSolutionStepValue(DELTA_ROTATION);

                array_1d<double, 3> actual_arm_vector;
                actual_arm_vector[0] = -LocalCoordSystem[2][0] * actual_distance_to_contact_point;
                actual_arm_vector[1] = -LocalCoordSystem[2][1] * actual_distance_to_contact_point;
                actual_arm_vector[2] = -LocalCoordSystem[2][2] * actual_distance_to_contact_point;

                double tangential_vel[3]           = {0.0};
                double tangential_displacement_due_to_rotation[3]  = {0.0};
                GeometryFunctions::CrossProduct(AngularVel, actual_arm_vector, tangential_vel);
                GeometryFunctions::CrossProduct(delta_rotation, actual_arm_vector, tangential_displacement_due_to_rotation);

                DEM_ADD_SECOND_TO_FIRST(DeltVel, tangential_vel)
                DEM_ADD_SECOND_TO_FIRST(DeltDisp, tangential_displacement_due_to_rotation)
            }

            double Norm_SQ_Delta_Disp = DEM_INNER_PRODUCT_3(DeltDisp,DeltDisp);
            if(Norm_SQ_Delta_Disp > mBoundDeltaDispSq)
            {mBoundDeltaDispSq = Norm_SQ_Delta_Disp;}

            double LocalDeltDisp[3] = {0.0};
            GeometryFunctions::VectorGlobal2Local(LocalCoordSystem, DeltDisp, LocalDeltDisp);

            double OldLocalElasticContactForce[3] = {0.0};

            GeometryFunctions::VectorGlobal2Local(LocalCoordSystem, mNeighbourRigidFacesElasticContactForce[i], OldLocalElasticContactForce);
            const double previous_indentation = indentation + LocalDeltDisp[2];
            data_buffer.mLocalRelVel[0] = 0.0;
            data_buffer.mLocalRelVel[1] = 0.0;
            data_buffer.mLocalRelVel[2] = 0.0;

            if (indentation > 0.0) {

                GeometryFunctions::VectorGlobal2Local(LocalCoordSystem, DeltVel, data_buffer.mLocalRelVel);
                mDiscontinuumConstitutiveLaw->CalculateForcesWithFEM(r_process_info,
                                                                    OldLocalElasticContactForce,
                                                                    LocalElasticContactForce,
                                                                    LocalDeltDisp,
                                                                    data_buffer.mLocalRelVel,
                                                                    indentation,
                                                                    previous_indentation,
                                                                    ViscoDampingLocalContactForce,
                                                                    cohesive_force,
                                                                    this,
                                                                    wall,
                                                                    sliding);
            }

            double LocalContactForce[3]  = {0.0};
            double GlobalContactForce[3] = {0.0};

            AddUpFEMForcesAndProject(LocalCoordSystem, LocalContactForce, LocalElasticContactForce, GlobalContactForce,
                                     GlobalElasticContactForce, ViscoDampingLocalContactForce, cohesive_force, r_elastic_force, r_contact_force, i);

            rigid_element_force[0] -= GlobalContactForce[0];
            rigid_element_force[1] -= GlobalContactForce[1];
            rigid_element_force[2] -= GlobalContactForce[2];

            if (this->Is(DEMFlags::HAS_ROTATION)) {
                ComputeMoments(LocalContactForce[2], GlobalContactForce, RollingResistance, LocalCoordSystem[2], this, indentation, true); //WARNING: sending itself as the neighbor!!
            }

            //WEAR
            if (wall->GetProperties()[COMPUTE_WEAR]) {
                const double area              = Globals::Pi * GetInteractionRadius() * GetInteractionRadius();
                const double inverse_of_volume = 1.0 / (4.0 * 0.333333333333333 * area * GetInteractionRadius());
                ComputeWear(data_buffer.mLocalRelVel,
                            data_buffer.mDt,
                            sliding,
                            inverse_of_volume,
                            LocalElasticContactForce[2],
                            wall);
            } //wall->GetProperties()[COMPUTE_WEAR] if

            if (this->Is(DEMFlags::HAS_STRESS_TENSOR)) {
                AddWallContributionToStressTensor(GlobalElasticContactForce, LocalCoordSystem[2], actual_distance_to_contact_point, 0.0);
            }
        } //ContactType if
    } //rNeighbours.size loop

    KRATOS_CATCH("")
}// ComputeBallToRigidFaceContactForce

void SphericParticle::RenewData()
{
  //To be redefined
}
void SphericParticle::ComputeConditionRelativeData(int rigid_neighbour_index,   // check for delete
                                                    DEMWall* const wall,
                                                    double LocalCoordSystem[3][3],
                                                    double& DistPToB,
                                                    array_1d<double, 4>& Weight,
                                                    array_1d<double, 3>& wall_delta_disp_at_contact_point,
                                                    array_1d<double, 3>& wall_velocity_at_contact_point,
                                                    int& ContactType)
{
    size_t FE_size = wall->GetGeometry().size();

    std::vector<double> TempWeight;
    TempWeight.resize(FE_size);

    double total_weight = 0.0;
    int points = 0;
    int inode1 = 0, inode2 = 0;

    for (unsigned int inode = 0; inode < FE_size; inode++) {

        if (Weight[inode] > 1.0e-12) {
            total_weight = total_weight + Weight[inode];
            points++;
            if (points == 1) {inode1 = inode;}
            if (points == 2) {inode2 = inode;}
        }

        if (fabs(total_weight - 1.0) < 1.0e-12) {
            break;
        }
    }

    bool contact_exists = true;
    array_1d<double, 3>& node_coordinates = this->GetGeometry()[0].Coordinates();

    const double radius = this->GetInteractionRadius();

    if (points == 3 || points == 4)
    {
        unsigned int dummy_current_edge_index;
        contact_exists = GeometryFunctions::FacetCheck(wall->GetGeometry(), node_coordinates, radius, LocalCoordSystem, DistPToB, TempWeight, dummy_current_edge_index);
        ContactType = 1;
        Weight[0]=TempWeight[0];
        Weight[1]=TempWeight[1];
        Weight[2]=TempWeight[2];
        if (points == 4)
        {
            Weight[3] = TempWeight[3];
        }
        else
        {
            Weight[3] = 0.0;
        }
    }

    else if (points == 2) {

        double eta = 0.0;
        contact_exists = GeometryFunctions::EdgeCheck(wall->GetGeometry()[inode1], wall->GetGeometry()[inode2], node_coordinates, radius, LocalCoordSystem, DistPToB, eta);

        Weight[inode1] = 1-eta;
        Weight[inode2] = eta;
        ContactType = 2;

    }

    else if (points == 1) {
        contact_exists = GeometryFunctions::VertexCheck(wall->GetGeometry()[inode1], node_coordinates, radius, LocalCoordSystem, DistPToB);
        Weight[inode1] = 1.0;
        ContactType = 3;
    }

    if (contact_exists == false) {ContactType = -1;}

    for (std::size_t inode = 0; inode < FE_size; inode++) {
        noalias(wall_velocity_at_contact_point) += wall->GetGeometry()[inode].FastGetSolutionStepValue(VELOCITY) * Weight[inode];

        array_1d<double, 3>  wall_delta_displacement = ZeroVector(3);
        wall->GetDeltaDisplacement(wall_delta_displacement, inode);
        noalias(wall_delta_disp_at_contact_point) += wall_delta_displacement* Weight[inode];

    }
} //ComputeConditionRelativeData

void SphericParticle::ComputeWear(double LocalRelVel[3],
                                  double mTimeStep,
                                  bool sliding,
                                  double inverse_of_volume,
                                  double LocalElasticContactForce,
                                  DEMWall* wall) {

    array_1d<double, 3>& node_coor_array = this->GetGeometry()[0].Coordinates();
    double volume_wear = 0.0;
    double WallSeverityOfWear           = wall->GetProperties()[SEVERITY_OF_WEAR];
    double WallImpactSeverityOfWear     = wall->GetProperties()[IMPACT_WEAR_SEVERITY];
    double InverseOfWallBrinellHardness = 1.0 / (wall->GetProperties()[BRINELL_HARDNESS]);
    double Sliding_0 = LocalRelVel[0] * mTimeStep;
    double Sliding_1 = LocalRelVel[1] * mTimeStep;

    double impact_wear = WallImpactSeverityOfWear * InverseOfWallBrinellHardness * GetDensity() * mRadius * std::abs(LocalRelVel[2]);
    if (sliding) volume_wear = WallSeverityOfWear * InverseOfWallBrinellHardness * std::abs(LocalElasticContactForce) * sqrt(Sliding_0 * Sliding_0 + Sliding_1 * Sliding_1);

    double element_area = wall->GetGeometry().Area();

    if (element_area) {
        impact_wear /= element_area;
        volume_wear /= element_area;
    }

    //COMPUTING THE PROJECTED POINT
    array_1d<double, 3> inner_point = ZeroVector(3);
    array_1d<double, 3> relative_vector = wall->GetGeometry()[0].Coordinates() - node_coor_array; //We could have chosen [1] or [2], also.

    if (wall->GetGeometry().size()>2){
        array_1d<double, 3> normal_to_wall;

<<<<<<< HEAD
        wall->CalculateNormal(normal_to_wall);
        
        double dot_prod = DEM_INNER_PRODUCT_3(relative_vector, normal_to_wall);
=======
    wall->CalculateNormal(normal_to_wall);

    array_1d<double, 3> relative_vector = wall->GetGeometry()[0].Coordinates() - node_coor_array; //We could have chosen [1] or [2], also.
>>>>>>> 7da24003

        DEM_MULTIPLY_BY_SCALAR_3(normal_to_wall, dot_prod);

        inner_point = node_coor_array + normal_to_wall;
    }
    else{
        // projection on a line element
        const double numerical_limit = std::numeric_limits<double>::epsilon();

        array_1d<double, 3> line_vector = wall->GetGeometry()[1].Coordinates()-wall->GetGeometry()[0].Coordinates();
        KRATOS_ERROR_IF(wall->GetGeometry().Length()<=numerical_limit) << "Line element has zero length" << std::endl;
        line_vector/=wall->GetGeometry().Length();

        DEM_COPY_SECOND_TO_FIRST_3(inner_point,line_vector);
        double dot_prod = DEM_INNER_PRODUCT_3(relative_vector, line_vector);
        DEM_MULTIPLY_BY_SCALAR_3(inner_point, dot_prod);
        DEM_ADD_SECOND_TO_FIRST(inner_point,wall->GetGeometry()[0].Coordinates());
    }



    array_1d<double, 3> point_local_coordinates;
    Vector shape_functions_coefs(3);
    wall->GetGeometry().PointLocalCoordinates(point_local_coordinates, inner_point);
    wall->GetGeometry().ShapeFunctionsValues(shape_functions_coefs, point_local_coordinates);

    if ((shape_functions_coefs[0] >= 0.0) && (shape_functions_coefs[1] >= 0.0) && (shape_functions_coefs[2] >= 0.0)) { // Which means the ball is inside this element
                                                                                                                       // This avoids negative shape functions that would give
                                                                                                                       // negative wear values
        wall->GetGeometry()[0].SetLock();
        wall->GetGeometry()[0].FastGetSolutionStepValue(NON_DIMENSIONAL_VOLUME_WEAR) += shape_functions_coefs[0] * volume_wear;
        wall->GetGeometry()[0].FastGetSolutionStepValue(IMPACT_WEAR) += shape_functions_coefs[0] * impact_wear;
        wall->GetGeometry()[0].UnSetLock();

        wall->GetGeometry()[1].SetLock();
        wall->GetGeometry()[1].FastGetSolutionStepValue(NON_DIMENSIONAL_VOLUME_WEAR) += shape_functions_coefs[1] * volume_wear;
        wall->GetGeometry()[1].FastGetSolutionStepValue(IMPACT_WEAR) += shape_functions_coefs[1] * impact_wear;
        wall->GetGeometry()[1].UnSetLock();

        wall->GetGeometry()[2].SetLock();
        wall->GetGeometry()[2].FastGetSolutionStepValue(NON_DIMENSIONAL_VOLUME_WEAR) += shape_functions_coefs[2] * volume_wear;
        wall->GetGeometry()[2].FastGetSolutionStepValue(IMPACT_WEAR) += shape_functions_coefs[2] * impact_wear;
        wall->GetGeometry()[2].UnSetLock();
    }
} //ComputeWear

void SphericParticle::CreateDiscontinuumConstitutiveLaws(const ProcessInfo& r_process_info)
{
    mDiscontinuumConstitutiveLaw = GetProperties()[DEM_DISCONTINUUM_CONSTITUTIVE_LAW_POINTER]->Clone();
    mDiscontinuumConstitutiveLaw->Initialize(r_process_info);
}

void SphericParticle::CalculateDampingMatrix(MatrixType& rDampingMatrix, ProcessInfo& r_process_info){}

void SphericParticle::GetDofList(DofsVectorType& ElementalDofList, ProcessInfo& r_process_info)
{
    KRATOS_TRY

    ElementalDofList.resize(0);

    for (unsigned int i = 0; i < GetGeometry().size(); i++) {
        ElementalDofList.push_back(GetGeometry()[i].pGetDof(VELOCITY_X));
        ElementalDofList.push_back(GetGeometry()[i].pGetDof(VELOCITY_Y));

        if (GetGeometry().WorkingSpaceDimension() == 3){
            ElementalDofList.push_back(GetGeometry()[i].pGetDof(VELOCITY_Z));
        }

        ElementalDofList.push_back(GetGeometry()[i].pGetDof(ANGULAR_VELOCITY_X));
        ElementalDofList.push_back(GetGeometry()[i].pGetDof(ANGULAR_VELOCITY_Y));

        if (GetGeometry().WorkingSpaceDimension() == 3){
            ElementalDofList.push_back(GetGeometry()[i].pGetDof(ANGULAR_VELOCITY_Z));
        }
    }

    KRATOS_CATCH("")
}

void SphericParticle::InitializeSolutionStep(ProcessInfo& r_process_info)
{
    KRATOS_TRY

    mRadius = this->GetGeometry()[0].FastGetSolutionStepValue(RADIUS); //Just in case someone is overwriting the radius in Python
    mPartialRepresentativeVolume = 0.0;
    this->GetGeometry()[0].FastGetSolutionStepValue(REPRESENTATIVE_VOLUME) = CalculateVolume();
    double& elastic_energy = this->GetElasticEnergy();
    elastic_energy = 0.0;
    if (this->Is(DEMFlags::HAS_STRESS_TENSOR)) {
        for (int i = 0; i < 3; i++) {
            for (int j = 0; j < 3; j++) {
                (*mStressTensor)(i,j) = 0.0;
            }
        }
    }

    KRATOS_CATCH("")
}

void SphericParticle::AddNeighbourContributionToStressTensor(const double Force[3],
                                                             const double other_to_me_vect[3],
                                                             const double distance,
                                                             const double radius_sum,
                                                             SphericParticle* element) {
    KRATOS_TRY

    double gap = distance - radius_sum;
    double real_distance = GetInteractionRadius() + 0.5 * gap;

    array_1d<double, 3> normal_vector_on_contact;
    normal_vector_on_contact[0] = - other_to_me_vect[0]; //outwards
    normal_vector_on_contact[1] = - other_to_me_vect[1]; //outwards
    normal_vector_on_contact[2] = - other_to_me_vect[2]; //outwards

    array_1d<double, 3> x_centroid = real_distance * normal_vector_on_contact;

    for (int i = 0; i < 3; ++i) {
        for (int j = 0; j < 3; ++j) {
            (*mStressTensor)(i,j) += x_centroid[j] * Force[i]; //ref: Katalin Bagi 1995 Mean stress tensor
        }
    }
    KRATOS_CATCH("")
}

void SphericParticle::AddWallContributionToStressTensor(const double Force[3],
                                                        const double other_to_me_vect[3],
                                                        const double distance,
                                                        const double contact_area) {

    KRATOS_TRY

    double& rRepresentative_Volume = this->GetGeometry()[0].FastGetSolutionStepValue(REPRESENTATIVE_VOLUME);
    rRepresentative_Volume += 0.33333333333333 * (distance * contact_area);

    array_1d<double, 3> normal_vector_on_contact;
    normal_vector_on_contact[0] = -1 * other_to_me_vect[0]; //outwards
    normal_vector_on_contact[1] = -1 * other_to_me_vect[1]; //outwards
    normal_vector_on_contact[2] = -1 * other_to_me_vect[2]; //outwards

    array_1d<double, 3> x_centroid = distance * normal_vector_on_contact;

    for (int i = 0; i < 3; i++) {
        for (int j = 0; j < 3; j++) {
            (*mStressTensor)(i,j) += (x_centroid[j]) * Force[i]; //ref: Katalin Bagi 1995 Mean stress tensor
        }
    }

    KRATOS_CATCH("")
}

void SphericParticle::CorrectRepresentativeVolume(double& rRepresentative_Volume/*, bool& is_smaller_than_sphere*/) {

    KRATOS_TRY

    const double sphere_volume = CalculateVolume();

    if ((rRepresentative_Volume <= sphere_volume)) { //In case it gets 0.0 (discontinuum). Also sometimes the error can be too big. This puts some bound to the error for continuum.
        rRepresentative_Volume = sphere_volume;
        //is_smaller_than_sphere = true;
    }

    KRATOS_CATCH("")
}

void SphericParticle::FinalizeSolutionStep(ProcessInfo& r_process_info){

    KRATOS_TRY

    ComputeReactions();

    this->GetGeometry()[0].FastGetSolutionStepValue(REPRESENTATIVE_VOLUME) = mPartialRepresentativeVolume;
    double& rRepresentative_Volume = this->GetGeometry()[0].FastGetSolutionStepValue(REPRESENTATIVE_VOLUME);

    //bool is_smaller_than_sphere = false;
    CorrectRepresentativeVolume(rRepresentative_Volume/*, is_smaller_than_sphere*/);

    if (this->Is(DEMFlags::HAS_STRESS_TENSOR)) {

        //Divide Stress Tensor by the total volume:
        //const array_1d<double, 3>& reaction_force=this->GetGeometry()[0].FastGetSolutionStepValue(FORCE_REACTION);

        for (int i = 0; i < 3; i++) {
            for (int j = 0; j < 3; j++) {
                (*mStressTensor)(i,j) /= rRepresentative_Volume;
            }
            //(*mStressTensor)(i,i) += GeometryFunctions::sign( (*mStressTensor)(i,i) ) * GetRadius() * fabs(reaction_force[i]) / rRepresentative_Volume;
        }
        /*if( this->Is(DEMFlags::HAS_ROTATION) ) { //THIS IS GIVING STABILITY PROBLEMS WHEN USING THE EXTRA TERMS FOR CONTINUUM
            const array_1d<double, 3>& reaction_moment=this->GetGeometry()[0].FastGetSolutionStepValue(MOMENT_REACTION);
            const double fabs_reaction_moment_modulus = fabs( DEM_MODULUS_3(reaction_moment) );
            for (int i = 0; i < 3; i++) {
                for (int j = 0; j < 3; j++) {
                    if(i!=j){
                        (*mStressTensor)(i,j) += GeometryFunctions::sign( (*mStressTensor)(i,j) ) * fabs_reaction_moment_modulus / rRepresentative_Volume;
                    }
                }
            }
        }*/

        SymmetrizeStressTensor();
    }
    KRATOS_CATCH("")
}

void SphericParticle::SymmetrizeStressTensor(){
    //The following operation symmetrizes the tensor. We will work with the symmetric stress tensor always, because the non-symmetric one is being filled while forces are being calculated
    for (int i = 0; i < 3; i++) {
        for (int j = i; j < 3; j++) {
            if(fabs((*mStressTensor)(i,j)) > fabs((*mStressTensor)(j,i))) {
                (*mSymmStressTensor)(i,j) = (*mSymmStressTensor)(j,i) = (*mStressTensor)(i,j);
            }
            else {
                (*mSymmStressTensor)(i,j) = (*mSymmStressTensor)(j,i) = (*mStressTensor)(j,i);
            }
        }
    }

    /*for (int i = 0; i < 3; i++) {
        for (int j = i; j < 3; j++) {
            (*mSymmStressTensor)(i,j) = (*mSymmStressTensor)(j,i) = 0.5 * ((*mStressTensor)(i,j) + (*mStressTensor)(j,i));
        }
    }*/
}

void SphericParticle::ComputeReactions() {

    KRATOS_TRY

    Node<3>& node = GetGeometry()[0];
    array_1d<double, 3>& reaction_force = node.FastGetSolutionStepValue(FORCE_REACTION);
    array_1d<double, 3>& r_total_forces = node.FastGetSolutionStepValue(TOTAL_FORCES);
    reaction_force[0] = node.Is(DEMFlags::FIXED_VEL_X) * (-r_total_forces[0]);
    reaction_force[1] = node.Is(DEMFlags::FIXED_VEL_Y) * (-r_total_forces[1]);
    reaction_force[2] = node.Is(DEMFlags::FIXED_VEL_Z) * (-r_total_forces[2]);

    if (this->Is(DEMFlags::HAS_ROTATION)) {
        array_1d<double, 3>& reaction_moment = this->GetGeometry()[0].FastGetSolutionStepValue(MOMENT_REACTION);
        array_1d<double, 3>& r_total_moment = this->GetGeometry()[0].FastGetSolutionStepValue(PARTICLE_MOMENT);
        reaction_moment[0] = node.Is(DEMFlags::FIXED_ANG_VEL_X) * (-r_total_moment[0]);
        reaction_moment[1] = node.Is(DEMFlags::FIXED_ANG_VEL_Y) * (-r_total_moment[1]);
        reaction_moment[2] = node.Is(DEMFlags::FIXED_ANG_VEL_Z) * (-r_total_moment[2]);
    }

    KRATOS_CATCH("")
}

void SphericParticle::PrepareForPrinting(ProcessInfo& r_process_info){

    if (this->Is(DEMFlags::PRINT_STRESS_TENSOR)) {
        this->GetGeometry()[0].FastGetSolutionStepValue(DEM_STRESS_TENSOR) = (*mSymmStressTensor);
    }
}

void SphericParticle::ComputeAdditionalForces(array_1d<double, 3>& externally_applied_force,
                                              array_1d<double, 3>& externally_applied_moment,
                                              const ProcessInfo& r_process_info,
                                              const array_1d<double,3>& gravity)
{
    KRATOS_TRY
    
    if (this->Is(DEMFlags::CUMULATIVE_ZONE)) {
        const array_1d<double,3> gravity_force = ComputeWeight(gravity, r_process_info);
        const double gravity_force_magnitude = DEM_MODULUS_3(gravity_force);
        const array_1d<double, 3>& vel = this->GetGeometry()[0].FastGetSolutionStepValue(VELOCITY);  
        const double vel_magnitude = DEM_MODULUS_3(vel); 
        if (vel_magnitude != 0.0){
            const array_1d<double, 3> unitary_vel =  vel/vel_magnitude;                                     
            const double inlet_damping_coefficient = 1e4;
            const array_1d<double, 3> damping_force = - inlet_damping_coefficient * GetMass() * vel;
            const array_1d<double, 3> counter_force  = - 50.0 * gravity_force_magnitude * unitary_vel;
            noalias(externally_applied_force)  += damping_force;
            noalias(externally_applied_force)  += counter_force;}
    } else {
        noalias(externally_applied_force)  += ComputeWeight(gravity, r_process_info);
        noalias(externally_applied_force)  += this->GetGeometry()[0].FastGetSolutionStepValue(EXTERNAL_APPLIED_FORCE);
        noalias(externally_applied_moment) += this->GetGeometry()[0].FastGetSolutionStepValue(EXTERNAL_APPLIED_MOMENT); 
    }
    KRATOS_CATCH("")
}

array_1d<double,3> SphericParticle::ComputeWeight(const array_1d<double,3>& gravity, const ProcessInfo& r_process_info) {

    KRATOS_TRY

    return GetMass() * gravity;

    KRATOS_CATCH("")
}

void SphericParticle::AddUpForcesAndProject(double OldCoordSystem[3][3],
                                            double LocalCoordSystem[3][3],
                                            double LocalContactForce[3],
                                            double LocalElasticContactForce[3],
                                            double LocalElasticExtraContactForce[3],
                                            double GlobalContactForce[3],
                                            double GlobalElasticContactForce[3],
                                            double GlobalElasticExtraContactForce[3],
                                            double TotalGlobalElasticContactForce[3],
                                            double ViscoDampingLocalContactForce[3],
                                            const double cohesive_force,
                                            array_1d<double, 3>& other_ball_to_ball_forces,
                                            array_1d<double, 3>& r_elastic_force,
                                            array_1d<double, 3>& r_contact_force,
                                            const unsigned int i_neighbour_count,
                                            ProcessInfo& r_process_info)
{

    for (unsigned int index = 0; index < 3; index++) {
        LocalContactForce[index] = LocalElasticContactForce[index] + ViscoDampingLocalContactForce[index] + other_ball_to_ball_forces[index];
    }
    LocalContactForce[2] -= cohesive_force;

    DEM_ADD_SECOND_TO_FIRST(LocalElasticContactForce, other_ball_to_ball_forces);

    GeometryFunctions::VectorLocal2Global(LocalCoordSystem, LocalElasticContactForce, GlobalElasticContactForce);
    GeometryFunctions::VectorLocal2Global(LocalCoordSystem, LocalContactForce, GlobalContactForce);
    GeometryFunctions::VectorLocal2Global(LocalCoordSystem, LocalElasticExtraContactForce, GlobalElasticExtraContactForce);

    // Saving contact forces (We need to, since tangential elastic force is history-dependent)
    DEM_COPY_SECOND_TO_FIRST_3(mNeighbourElasticContactForces[i_neighbour_count], GlobalElasticContactForce)
    DEM_COPY_SECOND_TO_FIRST_3(mNeighbourElasticExtraContactForces[i_neighbour_count], GlobalElasticExtraContactForce)

    TotalGlobalElasticContactForce[0] = GlobalElasticContactForce[0] + GlobalElasticExtraContactForce[0];
    TotalGlobalElasticContactForce[1] = GlobalElasticContactForce[1] + GlobalElasticExtraContactForce[1];
    TotalGlobalElasticContactForce[2] = GlobalElasticContactForce[2] + GlobalElasticExtraContactForce[2];
    DEM_ADD_SECOND_TO_FIRST(r_elastic_force, TotalGlobalElasticContactForce)

    double TotalGlobalContactForce[3];
    TotalGlobalContactForce[0] = GlobalContactForce[0] + GlobalElasticExtraContactForce[0];
    TotalGlobalContactForce[1] = GlobalContactForce[1] + GlobalElasticExtraContactForce[1];
    TotalGlobalContactForce[2] = GlobalContactForce[2] + GlobalElasticExtraContactForce[2];
    DEM_ADD_SECOND_TO_FIRST(r_contact_force, TotalGlobalContactForce )
}

void SphericParticle::AddUpMomentsAndProject(double LocalCoordSystem[3][3],
                                             double LocalElasticRotationalMoment[3],
                                             double LocalViscoRotationalMoment[3]) {

    double LocalContactRotationalMoment[3] = {0.0};
    double GlobalContactRotationalMoment[3] = {0.0};

    for (unsigned int index = 0; index < 3; index++) {
        LocalContactRotationalMoment[index] = LocalElasticRotationalMoment[index] + LocalViscoRotationalMoment[index];
    }

    GeometryFunctions::VectorLocal2Global(LocalCoordSystem, LocalContactRotationalMoment, GlobalContactRotationalMoment);

    DEM_ADD_SECOND_TO_FIRST(mContactMoment, GlobalContactRotationalMoment)
}

void SphericParticle::AddUpFEMForcesAndProject(double LocalCoordSystem[3][3],
                                               double LocalContactForce[3],
                                               double LocalElasticContactForce[3],
                                               double GlobalContactForce[3],
                                               double GlobalElasticContactForce[3],
                                               double ViscoDampingLocalContactForce[3],
                                               const double cohesive_force,
                                               array_1d<double, 3>& r_elastic_force,
                                               array_1d<double, 3>& r_contact_force,
                                               const unsigned int iRigidFaceNeighbour)
{
    for (unsigned int index = 0; index < 3; index++) {
        LocalContactForce[index] = LocalElasticContactForce[index] + ViscoDampingLocalContactForce[index];
    }
    LocalContactForce[2] -= cohesive_force;

    GeometryFunctions::VectorLocal2Global(LocalCoordSystem, LocalElasticContactForce, GlobalElasticContactForce);
    GeometryFunctions::VectorLocal2Global(LocalCoordSystem, LocalContactForce, GlobalContactForce);
    // Saving contact forces (We need to, since tangential elastic force is history-dependent)
    DEM_COPY_SECOND_TO_FIRST_3(mNeighbourRigidFacesElasticContactForce[iRigidFaceNeighbour],GlobalElasticContactForce)
    DEM_COPY_SECOND_TO_FIRST_3(mNeighbourRigidFacesTotalContactForce[iRigidFaceNeighbour],GlobalContactForce)
    DEM_ADD_SECOND_TO_FIRST(r_elastic_force, GlobalElasticContactForce)
    DEM_ADD_SECOND_TO_FIRST(r_contact_force, GlobalContactForce)

}

void SphericParticle::MemberDeclarationFirstStep(const ProcessInfo& r_process_info)

{
    // Passing the element id to the node upon initialization
    if (r_process_info[PRINT_EXPORT_ID] == 1) {
        this->GetGeometry()[0].FastGetSolutionStepValue(EXPORT_ID) = double(this->Id());
    }

    if (r_process_info[ROTATION_OPTION])         this->Set(DEMFlags::HAS_ROTATION, true);
    else                                         this->Set(DEMFlags::HAS_ROTATION, false);

    if (r_process_info[ROLLING_FRICTION_OPTION]) this->Set(DEMFlags::HAS_ROLLING_FRICTION, true);
    else                                         this->Set(DEMFlags::HAS_ROLLING_FRICTION, false);

    if (r_process_info[CRITICAL_TIME_OPTION])    this->Set(DEMFlags::HAS_CRITICAL_TIME, true);   //obsolete
    else                                         this->Set(DEMFlags::HAS_CRITICAL_TIME, false);

    if (r_process_info[COMPUTE_STRESS_TENSOR_OPTION]) this->Set(DEMFlags::HAS_STRESS_TENSOR, true);
    else                                              this->Set(DEMFlags::HAS_STRESS_TENSOR, false);

    if (r_process_info[PRINT_STRESS_TENSOR_OPTION]) this->Set(DEMFlags::PRINT_STRESS_TENSOR, true);
    else                                            this->Set(DEMFlags::PRINT_STRESS_TENSOR, false);

    if (this->Is(DEMFlags::HAS_STRESS_TENSOR)) {

        mStressTensor  = new Matrix(3,3);
        *mStressTensor = ZeroMatrix(3,3);

        mSymmStressTensor  = new Matrix(3,3);
        *mSymmStressTensor = ZeroMatrix(3,3);
    }
    else {

        mStressTensor     = NULL;
        mSymmStressTensor = NULL;
    }

    mGlobalDamping = r_process_info[GLOBAL_DAMPING];
}



double SphericParticle::CalculateLocalMaxPeriod(const bool has_mpi, const ProcessInfo& r_process_info) {
    KRATOS_TRY

    double max_sqr_period = 0.0;
    for (unsigned int i = 0; i < mNeighbourElements.size(); i++) {
         double sqr_period_discontinuum = mDiscontinuumConstitutiveLaw->LocalPeriod(i, this, mNeighbourElements[i]);
         if (sqr_period_discontinuum > max_sqr_period) { (max_sqr_period = sqr_period_discontinuum); }
    }

    return max_sqr_period;

    KRATOS_CATCH("")
}


void SphericParticle::ComputeOtherBallToBallForces(array_1d<double, 3>& other_ball_to_ball_forces) {}


double SphericParticle::GetInitialDeltaWithFEM(int index) //only available in continuum_particle
{
    return 0.0;
}

void SphericParticle::Calculate(const Variable<double>& rVariable, double& Output, const ProcessInfo& r_process_info)
{
    KRATOS_TRY

    //CRITICAL DELTA CALCULATION

    if (rVariable == DELTA_TIME) {
        double mass = GetMass();
        double coeff = r_process_info[NODAL_MASS_COEFF];

        if (coeff > 1.0) {
            KRATOS_THROW_ERROR(std::runtime_error, "The coefficient assigned for virtual mass is larger than one. Virtual_mass_coeff is ", coeff);
        }

        else if ((coeff == 1.0) && (r_process_info[VIRTUAL_MASS_OPTION])) {
            Output = 9.0E09;
        }

        else {

            if (r_process_info[VIRTUAL_MASS_OPTION]) {
                mass = mass / (1 - coeff);
            }

            double eq_mass = 0.5 * mass; //"mass" of the contact

            double kn = 0.0;
            double kt = 0.0;

            double ini_delta = 0.05 * GetInteractionRadius(); // Hertz needs an initial Delta, linear ignores it

            mDiscontinuumConstitutiveLaw->GetContactStiffness(this, this, ini_delta, kn, kt);

            //double K = Globals::Pi * GetYoung() * GetRadius(); //M. Error, should be the same that the local definition.

            Output = 0.34 * sqrt(eq_mass / kn);

            if (this->Is(DEMFlags::HAS_ROTATION)) {
                //Output *= 0.5; //factor for critical time step when rotation is allowed.
            }
        }

        return;
    }

    if (rVariable == PARTICLE_TRANSLATIONAL_KINEMATIC_ENERGY) {

      const array_1d<double, 3>& vel = this->GetGeometry()[0].FastGetSolutionStepValue(VELOCITY);
      double square_of_celerity      = vel[0] * vel[0] + vel[1] * vel[1] + vel[2] * vel[2];

      Output = 0.5 * (GetMass() * square_of_celerity);

      return;
    }

    if (rVariable == PARTICLE_ROTATIONAL_KINEMATIC_ENERGY) {

        const array_1d<double, 3> ang_vel = this->GetGeometry()[0].FastGetSolutionStepValue(ANGULAR_VELOCITY);
        const double moment_of_inertia    = this->GetGeometry()[0].FastGetSolutionStepValue(PARTICLE_MOMENT_OF_INERTIA);
        double square_of_angular_celerity = ang_vel[0] * ang_vel[0] + ang_vel[1] * ang_vel[1] + ang_vel[2] * ang_vel[2];
        Output = 0.5 * moment_of_inertia * square_of_angular_celerity;

        return;
    }

    if (rVariable == PARTICLE_ELASTIC_ENERGY) {

        Output = GetElasticEnergy();

    }

    if (rVariable == PARTICLE_INELASTIC_FRICTIONAL_ENERGY) {

        Output = GetInelasticFrictionalEnergy();

    }

    if (rVariable == PARTICLE_INELASTIC_VISCODAMPING_ENERGY) {

        Output = GetInelasticViscodampingEnergy();

    }

    AdditionalCalculate(rVariable, Output, r_process_info);

    KRATOS_CATCH("")

} //Calculate

void SphericParticle::Calculate(const Variable<array_1d<double, 3> >& rVariable, array_1d<double, 3>& Output,
                                const ProcessInfo& r_process_info)
{
    if (rVariable == MOMENTUM) {
        CalculateMomentum(Output);
    }

    else if (rVariable == ANGULAR_MOMENTUM) {
        CalculateLocalAngularMomentum(Output);
    }
}

void SphericParticle::RotateOldContactForces(const double OldLocalCoordSystem[3][3], const double LocalCoordSystem[3][3], array_1d<double, 3>& mNeighbourElasticContactForces) {

    array_1d<double, 3> v1;
    array_1d<double, 3> v2;
    array_1d<double, 3> v3;
    array_1d<double, 3> mNeighbourElasticContactForcesFinal;

    v1[0] = OldLocalCoordSystem[2][0]; v1[1] = OldLocalCoordSystem[2][1]; v1[2] = OldLocalCoordSystem[2][2];
    v2[0] = LocalCoordSystem[2][0];    v2[1] = LocalCoordSystem[2][1];    v2[2] = LocalCoordSystem[2][2];

    GeometryFunctions::CrossProduct(v1, v2, v3);

    double v1_mod = GeometryFunctions::module(v1);
    double v2_mod = GeometryFunctions::module(v2);
    double v3_mod = GeometryFunctions::module(v3);

    double alpha = asin(v3_mod / (v1_mod * v2_mod));

    GeometryFunctions::normalize(v3);

    GeometryFunctions::RotateAVectorAGivenAngleAroundAUnitaryVector(mNeighbourElasticContactForces, v3, alpha, mNeighbourElasticContactForcesFinal);

    DEM_COPY_SECOND_TO_FIRST_3(mNeighbourElasticContactForces, mNeighbourElasticContactForcesFinal)
}

bool SphericParticle::CalculateRelativePositionsOrSkipContact(ParticleDataBuffer & data_buffer)
{
    const bool other_is_injecting_me = this->Is(NEW_ENTITY) && data_buffer.mpOtherParticle->Is(BLOCKED);
    const bool i_am_injecting_other = this->Is(BLOCKED) && data_buffer.mpOtherParticle->Is(NEW_ENTITY);
    const bool multistage_condition = data_buffer.mMultiStageRHS  &&  this->Id() > data_buffer.mpOtherParticle->Id();

    bool must_skip_contact_calculation = other_is_injecting_me || i_am_injecting_other || multistage_condition;

    if (must_skip_contact_calculation){
        return false;
    }

    NodeType& other_node = data_buffer.mpOtherParticle->GetGeometry()[0];
    DEM_COPY_SECOND_TO_FIRST_3(data_buffer.mOtherCoors, other_node)

    if (data_buffer.mDomainIsPeriodic){
        TransformNeighbourCoorsToClosestInPeriodicDomain(data_buffer);
    }

    data_buffer.mOtherToMeVector[0] = data_buffer.mMyCoors[0] - data_buffer.mOtherCoors[0];
    data_buffer.mOtherToMeVector[1] = data_buffer.mMyCoors[1] - data_buffer.mOtherCoors[1];
    data_buffer.mOtherToMeVector[2] = data_buffer.mMyCoors[2] - data_buffer.mOtherCoors[2];

    data_buffer.mDistance    = DEM_MODULUS_3(data_buffer.mOtherToMeVector);

    must_skip_contact_calculation = data_buffer.mDistance < std::numeric_limits<double>::epsilon();

    if (must_skip_contact_calculation){
        return false;
    }

    data_buffer.mOtherRadius = data_buffer.mpOtherParticle->GetInteractionRadius();
    data_buffer.mRadiusSum   = this->GetInteractionRadius() + data_buffer.mOtherRadius;
    data_buffer.mIndentation = data_buffer.mRadiusSum - data_buffer.mDistance;

    return data_buffer.mIndentation > 0.0;
}

void SphericParticle::RelativeDisplacementAndVelocityOfContactPointDueToOtherReasons(const ProcessInfo& r_process_info,
                                                                                    double DeltDisp[3], //IN GLOBAL AXES
                                                                                    double RelVel[3], //IN GLOBAL AXES
                                                                                    double OldLocalCoordSystem[3][3],
                                                                                    double LocalCoordSystem[3][3],
                                                                                    SphericParticle* neighbour_iterator) {}

void SphericParticle::SendForcesToFEM(){}

void SphericParticle::TransformNeighbourCoorsToClosestInPeriodicDomain(ParticleDataBuffer & data_buffer)
{
    const double periods[3] = {data_buffer.mDomainMax[0] - data_buffer.mDomainMin[0],
                               data_buffer.mDomainMax[1] - data_buffer.mDomainMin[1],
                               data_buffer.mDomainMax[2] - data_buffer.mDomainMin[2]};

    DiscreteParticleConfigure<3>::TransformToClosestPeriodicCoordinates(data_buffer.mMyCoors, data_buffer.mOtherCoors, periods);
}

void SphericParticle::TransformNeighbourCoorsToClosestInPeriodicDomain(ParticleDataBuffer & data_buffer,
                                                                       const array_1d<double, 3>& coors,
                                                                       array_1d<double, 3>& neighbour_coors)
{
    const double periods[3] = {data_buffer.mDomainMax[0] - data_buffer.mDomainMin[0],
                               data_buffer.mDomainMax[1] - data_buffer.mDomainMin[1],
                               data_buffer.mDomainMax[2] - data_buffer.mDomainMin[2]};

    DiscreteParticleConfigure<3>::TransformToClosestPeriodicCoordinates(coors, neighbour_coors, periods);
}

void SphericParticle::TransformNeighbourCoorsToClosestInPeriodicDomain(const ProcessInfo& r_process_info,
                                                                       const double coors[3],
                                                                       double neighbour_coors[3])
{
    const array_1d<double,3>& domain_min = r_process_info[DOMAIN_MIN_CORNER];
    const array_1d<double,3>& domain_max = r_process_info[DOMAIN_MAX_CORNER];

    const double periods[3] = {domain_min[0] - domain_max[0],
                               domain_min[1] - domain_max[1],
                               domain_min[2] - domain_max[2]};

    DiscreteParticleConfigure<3>::TransformToClosestPeriodicCoordinates(coors, neighbour_coors, periods);
}


void SphericParticle::Move(const double delta_t, const bool rotation_option, const double force_reduction_factor, const int StepFlag) {
    GetTranslationalIntegrationScheme().Move(GetGeometry()[0], delta_t, force_reduction_factor, StepFlag);
    if (rotation_option) {
        GetRotationalIntegrationScheme().Rotate(GetGeometry()[0], delta_t, force_reduction_factor, StepFlag);
    }
}

void SphericParticle::Calculate(const Variable<Vector >& rVariable, Vector& Output, const ProcessInfo& r_process_info){}
void SphericParticle::Calculate(const Variable<Matrix >& rVariable, Matrix& Output, const ProcessInfo& r_process_info){}

void SphericParticle::AdditionalCalculate(const Variable<double>& rVariable, double& Output, const ProcessInfo& r_process_info){}

void SphericParticle::ApplyGlobalDampingToContactForces() {

    KRATOS_TRY

    array_1d<double, 3>& contact_force = this->GetGeometry()[0].FastGetSolutionStepValue(CONTACT_FORCES);
    const array_1d<double, 3> velocity = this->GetGeometry()[0].FastGetSolutionStepValue(VELOCITY);

    if (this->GetGeometry()[0].IsNot(DEMFlags::FIXED_VEL_X)) {
        contact_force[0] *= (1.0 - mGlobalDamping * GeometryFunctions::sign(contact_force[0] * velocity[0]));
    }
    if (this->GetGeometry()[0].IsNot(DEMFlags::FIXED_VEL_Y)) {
        contact_force[1] *= (1.0 - mGlobalDamping * GeometryFunctions::sign(contact_force[1] * velocity[1]));
    }
    if (this->GetGeometry()[0].IsNot(DEMFlags::FIXED_VEL_Z)) {
        contact_force[2] *= (1.0 - mGlobalDamping * GeometryFunctions::sign(contact_force[2] * velocity[2]));
    }

    KRATOS_CATCH("")
}

int    SphericParticle::GetClusterId()                                                           { return mClusterId;      }
void   SphericParticle::SetClusterId(int givenId)                                                { mClusterId = givenId;   }
double SphericParticle::GetRadius()                                                              { return mRadius;         }
double SphericParticle::CalculateVolume()                                                        { return 4.0 * Globals::Pi / 3.0 * mRadius * mRadius * mRadius;     }
void   SphericParticle::SetRadius(double radius)                                                 { mRadius = radius;       }
void   SphericParticle::SetRadius()                                                              { mRadius = GetGeometry()[0].FastGetSolutionStepValue(RADIUS);       }
double SphericParticle::GetInteractionRadius(const int radius_index)                             { return mRadius;         }
void   SphericParticle::SetInteractionRadius(const double radius, const int radius_index)        { mRadius = radius; GetGeometry()[0].FastGetSolutionStepValue(RADIUS) = radius;}
double SphericParticle::GetSearchRadius()                                                        { return mSearchRadius;   }
void   SphericParticle::SetSearchRadius(const double radius)                                     { mSearchRadius = radius; }
void SphericParticle::SetDefaultRadiiHierarchy(const double radius)
{
    SetRadius(radius);
    SetSearchRadius(radius);
}

double SphericParticle::GetMass()                                                                { return mRealMass;       }
void   SphericParticle::SetMass(double real_mass)                                                { mRealMass = real_mass;  GetGeometry()[0].FastGetSolutionStepValue(NODAL_MASS) = real_mass;}
double SphericParticle::CalculateMomentOfInertia()                                               { return 0.4 * GetMass() * GetRadius() * GetRadius(); }

double SphericParticle::GetYoung()                                                               { return GetFastProperties()->GetYoung();                     }
double SphericParticle::GetRollingFriction()                                                     { return GetFastProperties()->GetRollingFriction();           }
double SphericParticle::GetRollingFrictionWithWalls()                                            { return GetFastProperties()->GetRollingFrictionWithWalls();  }
double SphericParticle::GetPoisson()                                                             { return GetFastProperties()->GetPoisson();                   }
double SphericParticle::GetTgOfFrictionAngle()                                                   { return GetFastProperties()->GetTgOfFrictionAngle() ;        }
double SphericParticle::GetCoefficientOfRestitution()                                            { return GetFastProperties()->GetCoefficientOfRestitution();  }
double SphericParticle::GetLnOfRestitCoeff()                                                     { return GetFastProperties()->GetLnOfRestitCoeff();           }
double SphericParticle::GetDensity()                                                             { return GetFastProperties()->GetDensity();                   }
int    SphericParticle::GetParticleMaterial()                                                    { return GetFastProperties()->GetParticleMaterial();          }
double SphericParticle::GetParticleCohesion()                                                    { return GetFastProperties()->GetParticleCohesion();          }
double SphericParticle::GetParticleKNormal()                                                     { return GetFastProperties()->GetParticleKNormal();           }
double SphericParticle::GetParticleKTangential()                                                 { return GetFastProperties()->GetParticleKTangential();       }
double SphericParticle::GetParticleContactRadius()                                               { return GetFastProperties()->GetParticleContactRadius();     }
double SphericParticle::GetParticleMaxStress()                                                   { return GetFastProperties()->GetParticleMaxStress();         }
double SphericParticle::GetParticleGamma()                                                       { return GetFastProperties()->GetParticleGamma();             }

array_1d<double, 3>& SphericParticle::GetForce()                                                 { return GetGeometry()[0].FastGetSolutionStepValue(TOTAL_FORCES);}
double&              SphericParticle::GetElasticEnergy()                                         { return mElasticEnergy; }
double&              SphericParticle::GetInelasticFrictionalEnergy()                             { return mInelasticFrictionalEnergy; }
double&              SphericParticle::GetInelasticViscodampingEnergy()                           { return mInelasticViscodampingEnergy; }

void   SphericParticle::SetYoungFromProperties(double* young)                                    { GetFastProperties()->SetYoungFromProperties( young);                             }
void   SphericParticle::SetRollingFrictionFromProperties(double* rolling_friction)               { GetFastProperties()->SetRollingFrictionFromProperties( rolling_friction);        }
void   SphericParticle::SetRollingFrictionWithWallsFromProperties(double* rolling_friction_with_walls) { GetFastProperties()->SetRollingFrictionWithWallsFromProperties( rolling_friction_with_walls); }
void   SphericParticle::SetPoissonFromProperties(double* poisson)                                { GetFastProperties()->SetPoissonFromProperties( poisson);                         }
void   SphericParticle::SetTgOfFrictionAngleFromProperties(double* tg_of_friction_angle)         { GetFastProperties()->SetTgOfFrictionAngleFromProperties( tg_of_friction_angle);  }
void   SphericParticle::SetCoefficientOfRestitutionFromProperties(double* coefficient_of_restitution) { GetFastProperties()->SetCoefficientOfRestitutionFromProperties( coefficient_of_restitution);      }
void   SphericParticle::SetLnOfRestitCoeffFromProperties(double* ln_of_restit_coeff)     { GetFastProperties()->SetLnOfRestitCoeffFromProperties( ln_of_restit_coeff);      }
void   SphericParticle::SetDensityFromProperties(double* density)                        { GetFastProperties()->SetDensityFromProperties( density);                         }
void   SphericParticle::SetParticleMaterialFromProperties(int* particle_material)        { GetFastProperties()->SetParticleMaterialFromProperties( particle_material);      }
void   SphericParticle::SetParticleCohesionFromProperties(double* particle_cohesion)     { GetFastProperties()->SetParticleCohesionFromProperties( particle_cohesion);      }
void   SphericParticle::SetParticleKNormalFromProperties(double* particle_k_normal)      { GetFastProperties()->SetParticleKNormalFromProperties( particle_k_normal);       }
void   SphericParticle::SetParticleKTangentialFromProperties(double* particle_k_tangential) { GetFastProperties()->SetParticleKTangentialFromProperties( particle_k_tangential); }
void   SphericParticle::SetParticleContactRadiusFromProperties(double* particle_contact_radius) { GetFastProperties()->SetParticleContactRadiusFromProperties( particle_contact_radius); }
void   SphericParticle::SetParticleMaxStressFromProperties(double* particle_max_stress)  { GetFastProperties()->SetParticleMaxStressFromProperties( particle_max_stress);   }
void   SphericParticle::SetParticleGammaFromProperties(double* particle_gamma)           { GetFastProperties()->SetParticleGammaFromProperties( particle_gamma);            }

DEMDiscontinuumConstitutiveLaw::Pointer SphericParticle::GetConstitutiveLawPointer(){return mDiscontinuumConstitutiveLaw;}


PropertiesProxy* SphericParticle::GetFastProperties()                                    { return mFastProperties;                                                          }
void   SphericParticle::SetFastProperties(PropertiesProxy* pProps)                       { mFastProperties = pProps;                                                        }
void   SphericParticle::SetFastProperties(std::vector<PropertiesProxy>& list_of_proxies) {
    for (unsigned int j = 0; j < list_of_proxies.size(); j++){
        if (list_of_proxies[j].GetId() == GetProperties().Id()) {
            SetFastProperties(&list_of_proxies[j]);
            return;
        }
    }
}

double SphericParticle::SlowGetYoung()                                                   { return GetProperties()[YOUNG_MODULUS];                                           }
double SphericParticle::SlowGetRollingFriction()                                         { return GetProperties()[ROLLING_FRICTION];                                        }
double SphericParticle::SlowGetRollingFrictionWithWalls()                                { return GetProperties()[ROLLING_FRICTION_WITH_WALLS];                             }
double SphericParticle::SlowGetPoisson()                                                 { return GetProperties()[POISSON_RATIO];                                           }
double SphericParticle::SlowGetTgOfFrictionAngle()                                       { return GetProperties()[PARTICLE_FRICTION];                                       }
double SphericParticle::SlowGetCoefficientOfRestitution()                                { return GetProperties()[COEFFICIENT_OF_RESTITUTION];                              }
double SphericParticle::SlowGetDensity()                                                 { return GetProperties()[PARTICLE_DENSITY];                                        }
int    SphericParticle::SlowGetParticleMaterial()                                        { return GetProperties()[PARTICLE_MATERIAL];                                       }
double SphericParticle::SlowGetParticleCohesion()                                        { return GetProperties()[PARTICLE_COHESION];                                       }
double SphericParticle::GetBoundDeltaDispSq()                                            { return mBoundDeltaDispSq;   }

}  // namespace Kratos.<|MERGE_RESOLUTION|>--- conflicted
+++ resolved
@@ -1099,15 +1099,9 @@
     if (wall->GetGeometry().size()>2){
         array_1d<double, 3> normal_to_wall;
 
-<<<<<<< HEAD
         wall->CalculateNormal(normal_to_wall);
         
         double dot_prod = DEM_INNER_PRODUCT_3(relative_vector, normal_to_wall);
-=======
-    wall->CalculateNormal(normal_to_wall);
-
-    array_1d<double, 3> relative_vector = wall->GetGeometry()[0].Coordinates() - node_coor_array; //We could have chosen [1] or [2], also.
->>>>>>> 7da24003
 
         DEM_MULTIPLY_BY_SCALAR_3(normal_to_wall, dot_prod);
 
