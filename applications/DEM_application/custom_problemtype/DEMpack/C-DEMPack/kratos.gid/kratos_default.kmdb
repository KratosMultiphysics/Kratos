<?xml version='1.0' encoding='utf-8'?>
<<<<<<< HEAD
<Kratos_KMat_DB version="1.2.29">
=======
<Kratos_KMat_DB version="1.2.27">
>>>>>>> 709fcd28
  <Materials>
    <MaterialGroup id="Metal" pid="Solid" state="hidden" icon="grey.gif" help="Helptext" open="1">
      <Material id="Steel_AISI1059" pid="Steel_AISI1059" state="hidden" icon="grey.gif" help="Helptext" open="0">
        <Container id="General" pid="General" state="hiddenAll" icon="prop.gif" class="normal" help="General" open="0">
          <Property id="Description" pid="Description" value="High Carbon Steel" unit=" " icon="prop.gif" state="normal" help="Helptext" open="0"/>
          <Property id="Density" pid="Density" value="7870" unit=" " icon="prop.gif" state="normal" help="Helptext" open="0"/>
        </Container>
        <Container id="Structural" pid="Structural" state="hiddenAll" icon="prop.gif" class="normal" help="General" open="0">
          <Container id="Elastic" pid="Elasticity" icon="prop.gif" class="normal" help="General" open="0">
            <Container id="Isotropic" pid="Isotropic" icon="prop.gif" class="normal" help="General" open="0">
              <Property id="YoungModulus" pid="Young modulus" value="200.0e9" unit=" " icon="prop.gif" state="normal" help="Helptext" open="0"/>
              <Property id="ShearModulus" pid="Shear modulus" value="80e9" unit=" " icon="prop.gif" state="hidden" help="Helptext" open="0"/>
              <Property id="PoissonRatio" pid="Poisson ratio" value="0.29" unit=" " icon="prop.gif" state="normal" help="Helptext" open="0"/>
            </Container>
            <Container id="Orthotropic" pid="Orthotropic" icon="prop.gif" class="normal" state="hiddenAll" help="General" open="0">
              <Property id="YoungModulusE11" pid="Young modulus E11" value="0" unit=" " icon="prop.gif" state="hidden" help="Helptext" open="0"/>
              <Property id="YoungModulusE22" pid="Young modulus E22" value="0" unit=" " icon="prop.gif" state="hidden" help="Helptext" open="0"/>
              <Property id="YoungModulusE33" pid="Young modulus E33" value="0" unit=" " icon="prop.gif" state="hidden" help="Helptext" open="0"/>
              <Property id="ShearModulusG12" pid="Shear modulus G12" value="0" unit=" " icon="prop.gif" state="hidden" help="Helptext" open="0"/>
              <Property id="ShearModulusG13" pid="Shear modulus G13" value="0" unit=" " icon="prop.gif" state="hidden" help="Helptext" open="0"/>
              <Property id="ShearModulusG23" pid="Shear modulus G23" value="0" unit=" " icon="prop.gif" state="hidden" help="Helptext" open="0"/>
              <Property id="PoissonRatiov12" pid="Poisson ratio v12" value="0" unit=" " icon="prop.gif" state="hidden" help="Helptext" open="0"/>
              <Property id="PoissonRatiov13" pid="Poisson ratio v13" value="0" unit=" " icon="prop.gif" state="hidden" help="Helptext" open="0"/>
              <Property id="PoissonRatiov23" pid="Poisson ratio v23" value="0" unit=" " icon="prop.gif" state="hidden" help="Helptext" open="0"/>
            </Container>
            <Container id="Anisotropic" pid="Anisotropic" icon="prop.gif" state="hiddenAll" class="normal" help="General" open="0">
              <Container id="MatrixA" pid="Matrix A" icon="prop.gif" state="hidden" class="normal" help="General" open="0">
                <Property id="A11" pid="A11" value="0" unit=" " icon="prop.gif" state="hidden" help="Helptext" open="0"/>
                <Property id="A12" pid="A12" value="0" unit=" " icon="prop.gif" state="hidden" help="Helptext" open="0"/>
                <Property id="A13" pid="A13" value="0" unit=" " icon="prop.gif" state="hidden" help="Helptext" open="0"/>
                <Property id="A21" pid="A21" value="0" unit=" " icon="prop.gif" state="hidden" help="Helptext" open="0"/>
                <Property id="A22" pid="A22" value="0" unit=" " icon="prop.gif" state="hidden" help="Helptext" open="0"/>
                <Property id="A23" pid="A23" value="0" unit=" " icon="prop.gif" state="hidden" help="Helptext" open="0"/>
                <Property id="A31" pid="A31" value="0" unit=" " icon="prop.gif" state="hidden" help="Helptext" open="0"/>
                <Property id="A32" pid="A32" value="0" unit=" " icon="prop.gif" state="hidden" help="Helptext" open="0"/>
                <Property id="A33" pid="A33" value="0" unit=" " icon="prop.gif" state="hidden" help="Helptext" open="0"/>
              </Container>
              <Container id="MatrixB" pid="Matrix B" icon="prop.gif" state="hidden" class="normal" help="General" open="0">
                <Property id="B11" pid="B11" value="0" unit=" " icon="prop.gif" state="hidden" help="Helptext" open="0"/>
                <Property id="B12" pid="B12" value="0" unit=" " icon="prop.gif" state="hidden" help="Helptext" open="0"/>
                <Property id="B13" pid="B13" value="0" unit=" " icon="prop.gif" state="hidden" help="Helptext" open="0"/>
                <Property id="B21" pid="B21" value="0" unit=" " icon="prop.gif" state="hidden" help="Helptext" open="0"/>
                <Property id="B22" pid="B22" value="0" unit=" " icon="prop.gif" state="hidden" help="Helptext" open="0"/>
                <Property id="B23" pid="B23" value="0" unit=" " icon="prop.gif" state="hidden" help="Helptext" open="0"/>
                <Property id="B31" pid="B31" value="0" unit=" " icon="prop.gif" state="hidden" help="Helptext" open="0"/>
                <Property id="B32" pid="B32" value="0" unit=" " icon="prop.gif" state="hidden" help="Helptext" open="0"/>
                <Property id="B33" pid="B33" value="0" unit=" " icon="prop.gif" state="hidden" help="Helptext" open="0"/>
              </Container>
              <Container id="MatrixD" pid="Matrix D" icon="prop.gif" state="hidden" class="normal" help="General" open="0">
                <Property id="D11" pid="D11" value="0" unit=" " icon="prop.gif" state="hidden" help="Helptext" open="0"/>
                <Property id="D12" pid="D12" value="0" unit=" " icon="prop.gif" state="hidden" help="Helptext" open="0"/>
                <Property id="D13" pid="D13" value="0" unit=" " icon="prop.gif" state="hidden" help="Helptext" open="0"/>
                <Property id="D21" pid="D21" value="0" unit=" " icon="prop.gif" state="hidden" help="Helptext" open="0"/>
                <Property id="D22" pid="D22" value="0" unit=" " icon="prop.gif" state="hidden" help="Helptext" open="0"/>
                <Property id="D23" pid="D23" value="0" unit=" " icon="prop.gif" state="hidden" help="Helptext" open="0"/>
                <Property id="D31" pid="D31" value="0" unit=" " icon="prop.gif" state="hidden" help="Helptext" open="0"/>
                <Property id="D32" pid="D32" value="0" unit=" " icon="prop.gif" state="hidden" help="Helptext" open="0"/>
                <Property id="D33" pid="D33" value="0" unit=" " icon="prop.gif" state="hidden" help="Helptext" open="0"/>
              </Container>
            </Container>
          </Container>
          <Container id="ElastoPlastic" pid="Plasticity" icon="prop.gif" class="normal" help="General" open="0">
            <Property id="YieldCriterion" pid="Yield criterion" class="YieldCriteria" value="VonMises" ivalues="VonMises" values="Von-Mises" delvalues="Energy,Mohr-Coulomb,Rankine,Drucker-Prager,Tresca"  unit=" " icon="prop.gif" help="Helptext" open="0"/>
            <Property id="YieldStress" pid="Yield Stress" value="0.450e3" unit=" " icon="prop.gif" help="Helptext" open="0"/>
            <Property id="InternalFrictionAngle" pid="Internal friction angle" YieldCriteria="Mohr-Coulomb,DruckerPrager" value="0" unit=" " icon="prop.gif" state="hidden" help="Helptext" open="0"/>
            <Property id="DilatancyAngle" pid="Dilatancy angle" YieldCriteria="Mohr-Coulomb,DruckerPrager" value="0" unit=" " icon="prop.gif" state="hidden" help="Helptext" open="0"/>
            <Property id="HardeningType" pid="Hardening law" class="HardeningLaw" value="Isotropic" ivalues="Isotropic,Kinematic,IsotropicKinematic" values="Isotropic,Kinematic,Isotropic + Kinematic" unit=" " icon="prop.gif" help="Helptext" open="0"/>
            <Property id="IsotropicHardeningModulus" pid="Isotropic hardening modulus" HardeningLaw="Isotropic,IsotropicKinematic" value="0" unit=" " icon="prop.gif" help="Helptext" open="0"/>
            <Property id="KinematicHardeningModulus" pid="Kinematic hardening modulus" HardeningLaw="Kinematic,IsotropicKinematic" value="0.12924e3" unit=" " icon="prop.gif" help="Helptext" open="0"/>
            <Property id="SaturationLaw" pid="Saturation law" class="SaturationLaw" value="None" ivalues="None,Linear,Exponential" values="None,Linear,Exponential" unit=" " icon="prop.gif" help="Helptext" open="0"/>
            <Property id="HardeningExponent" pid="Hardening exponent" SaturationLaw="Exponential" value="16.93" unit=" " icon="prop.gif" help="Helptext" open="0"/>
            <Property id="ReferenceHardeningModulus" pid="Reference hardening modulus" SaturationLaw="Linear,Exponential" value="0.450e3" unit=" " icon="prop.gif" help="Helptext" open="0"/>
            <Property id="InfinityHardeningModulus" pid="Infinity hardening modulus" SaturationLaw="Linear,Exponential" value="0.715e3" unit=" " icon="prop.gif" help="Helptext" open="0"/>
            <Property id="FlowRule" pid="Flow rule" class="FlowRule" value="Linear" ivalues="Linear,Non-Linear" values="Linear,Non-Linear" unit=" " icon="prop.gif" help="Helptext" open="0"/>
            <Property id="ImplicitIteration" pid="Backward Euler iterations" FlowRule="Non-Linear" value="30" unit=" " icon="prop.gif" help="Helptext" open="0"/>
          </Container>
          <Container id="Damage" pid="Damage" icon="prop.gif" state="hiddenAll" class="normal" help="General" open="0">
            <Property id="DSofteningLaw" pid="Softening law" class="SofteningLaw" value="Linear" ivalues="Linear,Exponential" values="Linear,Exponential" unit=" " icon="prop.gif" state="hidden" help="Helptext" open="0"/>
            <Property id="DTensileStrength" pid="Tensile strength" value="0" unit=" " icon="prop.gif" state="hidden" help="Helptext" open="0"/>
            <Property id="DCompressiveStrength" pid="Compressive strength" value="0" unit=" " icon="prop.gif" state="hidden" help="Helptext" open="0"/>
            <Property id="DTensileFractureEnergy" pid="Tensile fracture energy" value="0" unit=" " icon="prop.gif" state="hidden" help="Helptext" open="0"/>
            <Property id="DCompressiveFractureEnergy" pid="Compressive fracture energy" value="0" unit=" " icon="prop.gif" state="hidden" help="Helptext" open="0"/>
          </Container>
        </Container>
        <Container id="Thermal" pid="Thermal" icon="prop.gif" state="hiddenAll" class="normal" help="General" open="0">
          <Container id="Isotropic" pid="Isotropic" icon="prop.gif" state="normal" class="normal" help="General" open="0">
            <Property id="ExpansionCoeff" pid="Expansion coeff" value="0" unit=" " icon="prop.gif" state="hidden" help="Helptext" open="0"/>
            <Property id="Conductivity" pid="Conductivity" value="0" unit=" " icon="prop.gif" state="normal" help="Helptext" open="0"/>
            <Property id="SpecificHeat" pid="Specific heat" value="0" unit=" " icon="prop.gif" state="normal" help="Helptext" open="0"/>
          </Container>
          <Container id="Orthotropic" pid="Orthotropic" icon="prop.gif" state="hidden" class="normal" help="General" open="0">
            <Property id="K11" pid="K11" value="0" unit=" " icon="prop.gif" state="hidden" help="Helptext" open="0"/>
            <Property id="K22" pid="K22" value="0" unit=" " icon="prop.gif" state="hidden" help="Helptext" open="0"/>
            <Property id="K33" pid="K33" value="0" unit=" " icon="prop.gif" state="hidden" help="Helptext" open="0"/>
            <Property id="alfa11" pid="alfa 11" value="0" unit=" " icon="prop.gif" state="hidden" help="Helptext" open="0"/>
            <Property id="alfa22" pid="alfa 22" value="0" unit=" " icon="prop.gif" state="hidden" help="Helptext" open="0"/>
            <Property id="alfa33" pid="alfa 33" value="0" unit=" " icon="prop.gif" state="hidden" help="Helptext" open="0"/>
          </Container>
        </Container>
        <Container id="Fluid" pid="Fluid" icon="prop.gif" state="hiddenAll" class="normal" help="General" open="0">
          <Property id="NonNewtonianFluid" pid="Non-Newtonian fluid" class="NonNewtonianFluid" value="No" ivalues="Yes,No" values="Yes,No" icon="prop.gif" state="normal" help="Non-Newtonian fluid option" />
          <Property id="Viscosity" pid="Viscosity" NonNewtonianFluid="No" value="0" unit=" " icon="prop.gif" state="normal" help="Helptext" open="0"/>
          <Property id="PlasticViscosity" pid="Plastic viscosity" value="0.001" unit=" " NonNewtonianFluid="Yes" icon="prop.gif" state="normal" help="Define the plastic viscosity value"/>
          <Property id="BulkModulus" pid="Bulk Modulus" value="0" unit=" " icon="prop.gif" state="normal" help="Helptext" open="0"/>
          <Property id="BinghamSmoother" pid="Bingham smoother" value="500.0" NonNewtonianFluid="Yes" unit=" " icon="prop.gif" state="normal" help="Define the Bingham smoother value"/>
          <Property id="YieldStress" pid="Yield stress" value="0.0" unit=" " NonNewtonianFluid="Yes" icon="prop.gif" state="normal" help="Define the yield stress value"/>
          <Property id="PowerLawN" pid="Power law N" value="1.0" unit=" " NonNewtonianFluid="Yes" icon="prop.gif" state="normal" help="Define the power law n value"/>
          <Property id="PowerLawK" pid="Power law K" value="0.001" unit=" " NonNewtonianFluid="Yes" icon="prop.gif" state="normal" help="Define the power law K value"/>
          <Property id="GelStrength" pid="Gel strength" value="0.0" unit=" " NonNewtonianFluid="Yes" icon="prop.gif" state="normal" help="Define the gel strength"/>
        </Container>
        <Container id="Electromagnetic" pid="Electromagnetic" icon="prop.gif" state="hiddenAll" class="normal" help="General" open="0">
          <Property id="MagneticPermeability" pid="Magnetic permeability" value="0" unit=" " icon="prop.gif" state="hidden" help="Helptext" open="0"/>
          <Property id="ElectricalPermitivity" pid="Electrical permitivity" value="0" unit=" " icon="prop.gif" state="hidden" help="Helptext" open="0"/>
        </Container>
      </Material>
      <Material id="Aluminium_7021" pid="Aluminium_7021" state="hiddenAll" icon="grey.gif" help="Helptext" open="0">
        <Container id="General" pid="General" icon="prop.gif" class="normal" help="General" open="0">
          <Property id="Description" pid="Description" value="Aluminium 7021-T62" unit=" " icon="prop.gif" state="normal" help="Helptext" open="1"/>
          <Property id="Density" pid="Density" value="2780" unit=" " icon="prop.gif" state="normal" help="Helptext" open="0"/>
        </Container>
        <Container id="Structural" pid="Structural" icon="prop.gif" class="normal" help="General" open="0">
          <Container id="Elastic" pid="Elasticity" icon="prop.gif" class="normal" help="General" open="0">
            <Container id="Isotropic" pid="Isotropic" icon="prop.gif" class="normal" help="General" open="0">
              <Property id="YoungModulus" pid="Young modulus" value="72e9" unit=" " icon="prop.gif" state="normal" help="Helptext" open="0"/>
              <Property id="ShearModulus" pid="Shear modulus" value="27e9" unit=" " icon="prop.gif" state="hidden" help="Helptext" open="0"/>
              <Property id="PoissonRatio" pid="Poisson ratio" value="0.33" unit=" " icon="prop.gif" state="normal" help="Helptext" open="0"/>
            </Container>
            <Container id="Orthotropic" pid="Orthotropic" icon="prop.gif" state="hiddenAll" class="normal" help="General" open="0">
              <Property id="YoungModulusE11" pid="Young modulus E11" value="0" unit=" " icon="prop.gif" state="hidden" help="Helptext" open="0"/>
              <Property id="YoungModulusE22" pid="Young modulus E22" value="0" unit=" " icon="prop.gif" state="hidden" help="Helptext" open="0"/>
              <Property id="YoungModulusE33" pid="Young modulus E33" value="0" unit=" " icon="prop.gif" state="hidden" help="Helptext" open="0"/>
              <Property id="ShearModulusG12" pid="Shear modulus G12" value="0" unit=" " icon="prop.gif" state="hidden" help="Helptext" open="0"/>
              <Property id="ShearModulusG13" pid="Shear modulus G13" value="0" unit=" " icon="prop.gif" state="hidden" help="Helptext" open="0"/>
              <Property id="ShearModulusG23" pid="Shear modulus G23" value="0" unit=" " icon="prop.gif" state="hidden" help="Helptext" open="0"/>
              <Property id="PoissonRatiov12" pid="Poisson ratio v12" value="0" unit=" " icon="prop.gif" state="hidden" help="Helptext" open="0"/>
              <Property id="PoissonRatiov13" pid="Poisson ratio v13" value="0" unit=" " icon="prop.gif" state="hidden" help="Helptext" open="0"/>
              <Property id="PoissonRatiov23" pid="Poisson ratio v23" value="0" unit=" " icon="prop.gif" state="hidden" help="Helptext" open="0"/>
            </Container>
            <Container id="Anisotropic" pid="Anisotropic" icon="prop.gif" state="hiddenAll" class="normal" help="General" open="0">
              <Container id="MatrixA" pid="Matrix A" icon="prop.gif" state="hidden" class="normal" help="General" open="0">
                <Property id="A11" pid="A11" value="0" unit=" " icon="prop.gif" state="hidden" help="Helptext" open="0"/>
                <Property id="A12" pid="A12" value="0" unit=" " icon="prop.gif" state="hidden" help="Helptext" open="0"/>
                <Property id="A13" pid="A13" value="0" unit=" " icon="prop.gif" state="hidden" help="Helptext" open="0"/>
                <Property id="A21" pid="A21" value="0" unit=" " icon="prop.gif" state="hidden" help="Helptext" open="0"/>
                <Property id="A22" pid="A22" value="0" unit=" " icon="prop.gif" state="hidden" help="Helptext" open="0"/>
                <Property id="A23" pid="A23" value="0" unit=" " icon="prop.gif" state="hidden" help="Helptext" open="0"/>
                <Property id="A31" pid="A31" value="0" unit=" " icon="prop.gif" state="hidden" help="Helptext" open="0"/>
                <Property id="A32" pid="A32" value="0" unit=" " icon="prop.gif" state="hidden" help="Helptext" open="0"/>
                <Property id="A33" pid="A33" value="0" unit=" " icon="prop.gif" state="hidden" help="Helptext" open="0"/>
              </Container>
              <Container id="MatrixB" pid="Matrix B" icon="prop.gif" state="hidden" class="normal" help="General" open="0">
                <Property id="B11" pid="B11" value="0" unit=" " icon="prop.gif" state="hidden" help="Helptext" open="0"/>
                <Property id="B12" pid="B12" value="0" unit=" " icon="prop.gif" state="hidden" help="Helptext" open="0"/>
                <Property id="B13" pid="B13" value="0" unit=" " icon="prop.gif" state="hidden" help="Helptext" open="0"/>
                <Property id="B21" pid="B21" value="0" unit=" " icon="prop.gif" state="hidden" help="Helptext" open="0"/>
                <Property id="B22" pid="B22" value="0" unit=" " icon="prop.gif" state="hidden" help="Helptext" open="0"/>
                <Property id="B23" pid="B23" value="0" unit=" " icon="prop.gif" state="hidden" help="Helptext" open="0"/>
                <Property id="B31" pid="B31" value="0" unit=" " icon="prop.gif" state="hidden" help="Helptext" open="0"/>
                <Property id="B32" pid="B32" value="0" unit=" " icon="prop.gif" state="hidden" help="Helptext" open="0"/>
                <Property id="B33" pid="B33" value="0" unit=" " icon="prop.gif" state="hidden" help="Helptext" open="0"/>
              </Container>
              <Container id="MatrixD" pid="Matrix D" icon="prop.gif" state="hidden" class="normal" help="General" open="0">
                <Property id="D11" pid="D11" value="0" unit=" " icon="prop.gif" state="hidden" help="Helptext" open="0"/>
                <Property id="D12" pid="D12" value="0" unit=" " icon="prop.gif" state="hidden" help="Helptext" open="0"/>
                <Property id="D13" pid="D13" value="0" unit=" " icon="prop.gif" state="hidden" help="Helptext" open="0"/>
                <Property id="D21" pid="D21" value="0" unit=" " icon="prop.gif" state="hidden" help="Helptext" open="0"/>
                <Property id="D22" pid="D22" value="0" unit=" " icon="prop.gif" state="hidden" help="Helptext" open="0"/>
                <Property id="D23" pid="D23" value="0" unit=" " icon="prop.gif" state="hidden" help="Helptext" open="0"/>
                <Property id="D31" pid="D31" value="0" unit=" " icon="prop.gif" state="hidden" help="Helptext" open="0"/>
                <Property id="D32" pid="D32" value="0" unit=" " icon="prop.gif" state="hidden" help="Helptext" open="0"/>
                <Property id="D33" pid="D33" value="0" unit=" " icon="prop.gif" state="hidden" help="Helptext" open="0"/>
              </Container>
            </Container>
          </Container>
          <Container id="ElastoPlastic" pid="Plasticity" icon="prop.gif" class="normal" help="General" open="0">
            <Property id="YieldCriterion" pid="Yield criterion" class="YieldCriteria" value="VonMises" ivalues="VonMises" values="Von-Mises" delvalues="Energy,Mohr-Coulomb,Rankine,Drucker-Prager,Tresca"  unit=" " icon="prop.gif" help="Helptext" open="0"/>
            <Property id="YieldStress" pid="Yield Stress" value="0" unit=" " icon="prop.gif" help="Helptext" open="0"/>
            <Property id="InternalFrictionAngle" pid="Internal friction angle" YieldCriteria="Mohr-Coulomb,DruckerPrager" value="0" unit=" " icon="prop.gif" state="hidden" help="Helptext" open="0"/>
            <Property id="DilatancyAngle" pid="Dilatancy angle" YieldCriteria="Mohr-Coulomb,DruckerPrager" value="0" unit=" " icon="prop.gif" state="hidden" help="Helptext" open="0"/>
            <Property id="HardeningType" pid="Hardening law" class="HardeningLaw" value="Isotropic" ivalues="Isotropic,Kinematic,IsotropicKinematic" values="Isotropic,Kinematic,Isotropic + Kinematic" unit=" " icon="prop.gif" help="Helptext" open="0"/>
            <Property id="IsotropicHardeningModulus" pid="Isotropic hardening modulus" HardeningLaw="Isotropic,IsotropicKinematic" value="0" unit=" " icon="prop.gif" help="Helptext" open="0"/>
            <Property id="KinematicHardeningModulus" pid="Kinematic hardening modulus" HardeningLaw="Kinematic,IsotropicKinematic" value="0" unit=" " icon="prop.gif" help="Helptext" open="0"/>
            <Property id="SaturationLaw" pid="Saturation law" class="SaturationLaw" value="None" ivalues="None,Linear,Exponential" values="None,Linear,Exponential" unit=" " icon="prop.gif" help="Helptext" open="0"/>
            <Property id="HardeningExponent" pid="Hardening exponent" SaturationLaw="Exponential" value="0" unit=" " icon="prop.gif" help="Helptext" open="0"/>
            <Property id="ReferenceHardeningModulus" pid="Reference hardening modulus" SaturationLaw="Linear,Exponential" value="0" unit=" " icon="prop.gif" help="Helptext" open="0"/>
            <Property id="InfinityHardeningModulus" pid="Infinity hardening modulus" SaturationLaw="Linear,Exponential" value="0" unit=" " icon="prop.gif" help="Helptext" open="0"/>
            <Property id="FlowRule" pid="Flow rule" class="FlowRule" value="Linear" ivalues="Linear,Non-Linear" values="Linear,Non-Linear" unit=" " icon="prop.gif" help="Helptext" open="0"/>
            <Property id="ImplicitIteration" pid="Backward Euler iterations" FlowRule="Non-Linear" value="30" unit=" " icon="prop.gif" help="Helptext" open="0"/>
          </Container>
          <Container id="Damage" pid="Damage" icon="prop.gif" state="hiddenAll" class="normal" help="General" open="0">
            <Property id="SofteningLaw" pid="Softening law" class="SofteningLaw" value="Linear" ivalues="Linear,Exponential" values="Linear,Exponential" unit=" " icon="prop.gif" state="hidden" help="Helptext" open="0"/>
            <Property id="TensileStrength" pid="Tensile strength" value="0" unit=" " icon="prop.gif" state="hidden" help="Helptext" open="0"/>
            <Property id="CompressiveStrength" pid="Compressive strength" value="0" unit=" " icon="prop.gif" state="hidden" help="Helptext" open="0"/>
            <Property id="TensileFractureEnergy" pid="Tensile fracture energy" value="0" unit=" " icon="prop.gif" state="hidden" help="Helptext" open="0"/>
            <Property id="CompressiveFractureEnergy" pid="Compressive fracture energy" value="0" unit=" " icon="prop.gif" state="hidden" help="Helptext" open="0"/>
          </Container>
        </Container>
        <Container id="Thermal" pid="Thermal" icon="prop.gif" state="normal" class="normal" help="General" open="0">
          <Container id="Isotropic" pid="Isotropic" icon="prop.gif" state="normal" class="normal" help="General" open="0">
            <Property id="ExpansionCoeff" pid="Expansion coeff" value="0" unit=" " icon="prop.gif" state="hidden" help="Helptext" open="0"/>
            <Property id="Conductivity" pid="Conductivity" value="0" unit=" " icon="prop.gif" state="normal" help="Helptext" open="0"/>
            <Property id="SpecificHeat" pid="Specific heat" value="0" unit=" " icon="prop.gif" state="normal" help="Helptext" open="0"/>
          </Container>
          <Container id="Orthotropic" pid="Orthotropic" icon="prop.gif" state="hidden" class="normal" help="General" open="0">
            <Property id="K11" pid="K11" value="0" unit=" " icon="prop.gif" state="hidden" help="Helptext" open="0"/>
            <Property id="K22" pid="K22" value="0" unit=" " icon="prop.gif" state="hidden" help="Helptext" open="0"/>
            <Property id="K33" pid="K33" value="0" unit=" " icon="prop.gif" state="hidden" help="Helptext" open="0"/>
            <Property id="alfa11" pid="alfa 11" value="0" unit=" " icon="prop.gif" state="hidden" help="Helptext" open="0"/>
            <Property id="alfa22" pid="alfa 22" value="0" unit=" " icon="prop.gif" state="hidden" help="Helptext" open="0"/>
            <Property id="alfa33" pid="alfa 33" value="0" unit=" " icon="prop.gif" state="hidden" help="Helptext" open="0"/>
          </Container>
        </Container>
        <Container id="Fluid" pid="Fluid" icon="prop.gif" class="normal" help="General" open="0">
          <Property id="NonNewtonianFluid" pid="Non-Newtonian fluid" class="NonNewtonianFluid" value="No" ivalues="Yes,No" values="Yes,No" icon="prop.gif" state="normal" help="Non-Newtonian fluid option" />
          <Property id="Viscosity" pid="Viscosity" NonNewtonianFluid="No" value="0" unit=" " icon="prop.gif" state="normal" help="Helptext" open="0"/>
          <Property id="PlasticViscosity" pid="Plastic viscosity" value="0.001" unit=" " NonNewtonianFluid="Yes" icon="prop.gif" state="normal" help="Define the plastic viscosity value"/>
          <Property id="BulkModulus" pid="Bulk Modulus" value="0" unit=" " icon="prop.gif" state="normal" help="Helptext" open="0"/>
          <Property id="BinghamSmoother" pid="Bingham smoother" value="500.0" NonNewtonianFluid="Yes" unit=" " icon="prop.gif" state="normal" help="Define the Bingham smoother value"/>
          <Property id="YieldStress" pid="Yield stress" value="0.0" unit=" " NonNewtonianFluid="Yes" icon="prop.gif" state="normal" help="Define the yield stress value"/>
          <Property id="PowerLawN" pid="Power law N" value="1.0" unit=" " NonNewtonianFluid="Yes" icon="prop.gif" state="normal" help="Define the power law n value"/>
          <Property id="PowerLawK" pid="Power law K" value="0.001" unit=" " NonNewtonianFluid="Yes" icon="prop.gif" state="normal" help="Define the power law K value"/>
          <Property id="GelStrength" pid="Gel strength" value="0.0" unit=" " NonNewtonianFluid="Yes" icon="prop.gif" state="normal" help="Define the gel strength"/>
        </Container>
        <Container id="Electromagnetic" pid="Electromagnetic" icon="prop.gif" state="hiddenAll" class="normal" help="General" open="0">
          <Property id="MagneticPermeability" pid="Magnetic permeability" value="0" unit=" " icon="prop.gif" state="hidden" help="Helptext" open="0"/>
          <Property id="ElectricalPermitivity" pid="Electrical permitivity" value="0" unit=" " icon="prop.gif" state="hidden" help="Helptext" open="0"/>
        </Container>
      </Material>
    </MaterialGroup>
    <MaterialGroup id="Fluid" pid="Fluid" state="hidden" icon="blue.gif" help="Helptext" open="1">
      <Material id="Air" pid="Air" icon="blue.gif" state="hiddenAll" help="Helptext" open="0">
        <Container id="General" pid="General" icon="prop.gif" class="normal" help="General" open="0">
          <Property id="Description" pid="Description" value="Air" unit=" " icon="prop.gif" state="normal" help="Helptext" open="0"/>
          <Property id="Density" pid="Density" value="1" unit=" " icon="prop.gif" state="normal" help="Helptext" open="0"/>
        </Container>
        <Container id="Structural" pid="Structural" icon="prop.gif" class="normal" help="General" open="0">
          <Container id="Elastic" pid="Elasticity" icon="prop.gif" class="normal" help="General" open="0">
            <Container id="Isotropic" pid="Isotropic" icon="prop.gif" class="normal" help="General" open="0">
              <Property id="YoungModulus" pid="Young modulus" value="0" unit=" " icon="prop.gif" state="normal" help="Helptext" open="0"/>
              <Property id="ShearModulus" pid="Shear modulus" value="0" unit=" " icon="prop.gif" state="hidden" help="Helptext" open="0"/>
              <Property id="PoissonRatio" pid="Poisson ratio" value="0" unit=" " icon="prop.gif" state="normal" help="Helptext" open="0"/>
            </Container>
            <Container id="Orthotropic" pid="Orthotropic" icon="prop.gif" state="hiddenAll" class="normal" help="General" open="0">
              <Property id="YoungModulusE11" pid="Young modulus E11" value="0" unit=" " icon="prop.gif" state="hidden" help="Helptext" open="0"/>
              <Property id="YoungModulusE22" pid="Young modulus E22" value="0" unit=" " icon="prop.gif" state="hidden" help="Helptext" open="0"/>
              <Property id="YoungModulusE33" pid="Young modulus E33" value="0" unit=" " icon="prop.gif" state="hidden" help="Helptext" open="0"/>
              <Property id="ShearModulusG12" pid="Shear modulus G12" value="0" unit=" " icon="prop.gif" state="hidden" help="Helptext" open="0"/>
              <Property id="ShearModulusG13" pid="Shear modulus G13" value="0" unit=" " icon="prop.gif" state="hidden" help="Helptext" open="0"/>
              <Property id="ShearModulusG23" pid="Shear modulus G23" value="0" unit=" " icon="prop.gif" state="hidden" help="Helptext" open="0"/>
              <Property id="PoissonRatiov12" pid="Poisson ratio v12" value="0" unit=" " icon="prop.gif" state="hidden" help="Helptext" open="0"/>
              <Property id="PoissonRatiov13" pid="Poisson ratio v13" value="0" unit=" " icon="prop.gif" state="hidden" help="Helptext" open="0"/>
              <Property id="PoissonRatiov23" pid="Poisson ratio v23" value="0" unit=" " icon="prop.gif" state="hidden" help="Helptext" open="0"/>
            </Container>
            <Container id="Anisotropic" pid="Anisotropic" icon="prop.gif" state="hiddenAll" class="normal" help="General" open="0">
              <Container id="MatrixA" pid="Matrix A" icon="prop.gif" state="hidden" class="normal" help="General" open="0">
                <Property id="A11" pid="A11" value="0" unit=" " icon="prop.gif" state="hidden" help="Helptext" open="0"/>
                <Property id="A12" pid="A12" value="0" unit=" " icon="prop.gif" state="hidden" help="Helptext" open="0"/>
                <Property id="A13" pid="A13" value="0" unit=" " icon="prop.gif" state="hidden" help="Helptext" open="0"/>
                <Property id="A21" pid="A21" value="0" unit=" " icon="prop.gif" state="hidden" help="Helptext" open="0"/>
                <Property id="A22" pid="A22" value="0" unit=" " icon="prop.gif" state="hidden" help="Helptext" open="0"/>
                <Property id="A23" pid="A23" value="0" unit=" " icon="prop.gif" state="hidden" help="Helptext" open="0"/>
                <Property id="A31" pid="A31" value="0" unit=" " icon="prop.gif" state="hidden" help="Helptext" open="0"/>
                <Property id="A32" pid="A32" value="0" unit=" " icon="prop.gif" state="hidden" help="Helptext" open="0"/>
                <Property id="A33" pid="A33" value="0" unit=" " icon="prop.gif" state="hidden" help="Helptext" open="0"/>
              </Container>
              <Container id="MatrixB" pid="Matrix B" icon="prop.gif" state="hidden" class="normal" help="General" open="0">
                <Property id="B11" pid="B11" value="0" unit=" " icon="prop.gif" state="hidden" help="Helptext" open="0"/>
                <Property id="B12" pid="B12" value="0" unit=" " icon="prop.gif" state="hidden" help="Helptext" open="0"/>
                <Property id="B13" pid="B13" value="0" unit=" " icon="prop.gif" state="hidden" help="Helptext" open="0"/>
                <Property id="B21" pid="B21" value="0" unit=" " icon="prop.gif" state="hidden" help="Helptext" open="0"/>
                <Property id="B22" pid="B22" value="0" unit=" " icon="prop.gif" state="hidden" help="Helptext" open="0"/>
                <Property id="B23" pid="B23" value="0" unit=" " icon="prop.gif" state="hidden" help="Helptext" open="0"/>
                <Property id="B31" pid="B31" value="0" unit=" " icon="prop.gif" state="hidden" help="Helptext" open="0"/>
                <Property id="B32" pid="B32" value="0" unit=" " icon="prop.gif" state="hidden" help="Helptext" open="0"/>
                <Property id="B33" pid="B33" value="0" unit=" " icon="prop.gif" state="hidden" help="Helptext" open="0"/>
              </Container>
              <Container id="MatrixD" pid="Matrix D" icon="prop.gif" state="hidden" class="normal" help="General" open="0">
                <Property id="D11" pid="D11" value="0" unit=" " icon="prop.gif" state="hidden" help="Helptext" open="0"/>
                <Property id="D12" pid="D12" value="0" unit=" " icon="prop.gif" state="hidden" help="Helptext" open="0"/>
                <Property id="D13" pid="D13" value="0" unit=" " icon="prop.gif" state="hidden" help="Helptext" open="0"/>
                <Property id="D21" pid="D21" value="0" unit=" " icon="prop.gif" state="hidden" help="Helptext" open="0"/>
                <Property id="D22" pid="D22" value="0" unit=" " icon="prop.gif" state="hidden" help="Helptext" open="0"/>
                <Property id="D23" pid="D23" value="0" unit=" " icon="prop.gif" state="hidden" help="Helptext" open="0"/>
                <Property id="D31" pid="D31" value="0" unit=" " icon="prop.gif" state="hidden" help="Helptext" open="0"/>
                <Property id="D32" pid="D32" value="0" unit=" " icon="prop.gif" state="hidden" help="Helptext" open="0"/>
                <Property id="D33" pid="D33" value="0" unit=" " icon="prop.gif" state="hidden" help="Helptext" open="0"/>
              </Container>
            </Container>
          </Container>
          <Container id="ElastoPlastic" pid="Plasticity" icon="prop.gif" class="normal" help="General" open="0">
            <Property id="YieldCriterion" pid="Yield criterion" class="YieldCriteria" value="VonMises" ivalues="VonMises" values="Von-Mises" delvalues="Energy,Mohr-Coulomb,Rankine,Drucker-Prager,Tresca"  unit=" " icon="prop.gif" help="Helptext" open="0"/>
            <Property id="YieldStress" pid="Yield Stress" value="0" unit=" " icon="prop.gif" help="Helptext" open="0"/>
            <Property id="InternalFrictionAngle" pid="Internal friction angle" YieldCriteria="Mohr-Coulomb,DruckerPrager" value="0" unit=" " icon="prop.gif" state="hidden" help="Helptext" open="0"/>
            <Property id="DilatancyAngle" pid="Dilatancy angle" YieldCriteria="Mohr-Coulomb,DruckerPrager" value="0" unit=" " icon="prop.gif" state="hidden" help="Helptext" open="0"/>
            <Property id="HardeningType" pid="Hardening law" class="HardeningLaw" value="Isotropic" ivalues="Isotropic,Kinematic,IsotropicKinematic" values="Isotropic,Kinematic,Isotropic + Kinematic" unit=" " icon="prop.gif" help="Helptext" open="0"/>
            <Property id="IsotropicHardeningModulus" pid="Isotropic hardening modulus" HardeningLaw="Isotropic,IsotropicKinematic" value="0" unit=" " icon="prop.gif" help="Helptext" open="0"/>
            <Property id="KinematicHardeningModulus" pid="Kinematic hardening modulus" HardeningLaw="Kinematic,IsotropicKinematic" value="0" unit=" " icon="prop.gif" help="Helptext" open="0"/>
            <Property id="SaturationLaw" pid="Saturation law" class="SaturationLaw" value="None" ivalues="None,Linear,Exponential" values="None,Linear,Exponential" unit=" " icon="prop.gif" help="Helptext" open="0"/>
            <Property id="HardeningExponent" pid="Hardening exponent" SaturationLaw="Exponential" value="0" unit=" " icon="prop.gif" help="Helptext" open="0"/>
            <Property id="ReferenceHardeningModulus" pid="Reference hardening modulus" SaturationLaw="Linear,Exponential" value="0" unit=" " icon="prop.gif" help="Helptext" open="0"/>
            <Property id="InfinityHardeningModulus" pid="Infinity hardening modulus" SaturationLaw="Linear,Exponential" value="0" unit=" " icon="prop.gif" help="Helptext" open="0"/>
            <Property id="FlowRule" pid="Flow rule" class="FlowRule" value="Linear" ivalues="Linear,Non-Linear" values="Linear,Non-Linear" unit=" " icon="prop.gif" help="Helptext" open="0"/>
            <Property id="ImplicitIteration" pid="Backward Euler iterations" FlowRule="Non-Linear" value="30" unit=" " icon="prop.gif" help="Helptext" open="0"/>
          </Container>
          <Container id="Damage" pid="Damage" icon="prop.gif" state="hiddenAll" class="normal" help="General" open="0">
            <Property id="SofteningLaw" pid="Softening law" class="SofteningLaw" value="Linear" ivalues="Linear,Exponential" values="Linear,Exponential" unit=" " icon="prop.gif" state="hidden" help="Helptext" open="0"/>
            <Property id="TensileStrength" pid="Tensile strength" value="0" unit=" " icon="prop.gif" state="hidden" help="Helptext" open="0"/>
            <Property id="CompressiveStrength" pid="Compressive strength" value="0" unit=" " icon="prop.gif" state="hidden" help="Helptext" open="0"/>
            <Property id="TensileFractureEnergy" pid="Tensile fracture energy" value="0" unit=" " icon="prop.gif" state="hidden" help="Helptext" open="0"/>
            <Property id="CompressiveFractureEnergy" pid="Compressive fracture energy" value="0" unit=" " icon="prop.gif" state="hidden" help="Helptext" open="0"/>
          </Container>
        </Container>
        <Container id="Thermal" pid="Thermal" icon="prop.gif" state="hiddenAll" class="normal" help="General" open="0">
          <Container id="Isotropic" pid="Isotropic" icon="prop.gif" state="hidden" class="normal" help="General" open="0">
            <Property id="ExpansionCoeff" pid="Expansion coeff" value="0" unit=" " icon="prop.gif" state="hidden" help="Helptext" open="0"/>
            <Property id="Conductivity" pid="Conductivity" value="0" unit=" " icon="prop.gif" state="hidden" help="Helptext" open="0"/>
            <Property id="SpecificHeat" pid="Specific heat" value="0" unit=" " icon="prop.gif" state="hidden" help="Helptext" open="0"/>
          </Container>
          <Container id="Orthotropic" pid="Orthotropic" icon="prop.gif" state="hidden" class="normal" help="General" open="0">
            <Property id="K11" pid="K11" value="0" unit=" " icon="prop.gif" state="hidden" help="Helptext" open="0"/>
            <Property id="K22" pid="K22" value="0" unit=" " icon="prop.gif" state="hidden" help="Helptext" open="0"/>
            <Property id="K33" pid="K33" value="0" unit=" " icon="prop.gif" state="hidden" help="Helptext" open="0"/>
            <Property id="alfa11" pid="alfa 11" value="0" unit=" " icon="prop.gif" state="hidden" help="Helptext" open="0"/>
            <Property id="alfa22" pid="alfa 22" value="0" unit=" " icon="prop.gif" state="hidden" help="Helptext" open="0"/>
            <Property id="alfa33" pid="alfa 33" value="0" unit=" " icon="prop.gif" state="hidden" help="Helptext" open="0"/>
          </Container>
        </Container>
        <Container id="Fluid" pid="Fluid" icon="prop.gif" class="normal" help="General" open="0">
          <Property id="NonNewtonianFluid" pid="Non-Newtonian fluid" class="NonNewtonianFluid" value="No" ivalues="Yes,No" values="Yes,No" icon="prop.gif" state="normal" help="Non-Newtonian fluid option" />
          <Property id="Viscosity" pid="Viscosity" NonNewtonianFluid="No" value="15e-6" unit=" " icon="prop.gif" state="normal" help="Helptext" open="0"/>
          <Property id="PlasticViscosity" pid="Plastic viscosity" value="0.001" unit=" " NonNewtonianFluid="Yes" icon="prop.gif" state="normal" help="Define the plastic viscosity value"/>
          <Property id="BulkModulus" pid="Bulk Modulus" value="0" unit=" " icon="prop.gif" state="normal" help="Helptext" open="0"/>
          <Property id="BinghamSmoother" pid="Bingham smoother" value="500.0" NonNewtonianFluid="Yes" unit=" " icon="prop.gif" state="normal" help="Define the Bingham smoother value"/>
          <Property id="YieldStress" pid="Yield stress" value="0.0" unit=" " NonNewtonianFluid="Yes" icon="prop.gif" state="normal" help="Define the yield stress value"/>
          <Property id="PowerLawN" pid="Power law N" value="1.0" unit=" " NonNewtonianFluid="Yes" icon="prop.gif" state="normal" help="Define the power law n value"/>
          <Property id="PowerLawK" pid="Power law K" value="0.001" unit=" " NonNewtonianFluid="Yes" icon="prop.gif" state="normal" help="Define the power law K value"/>
          <Property id="GelStrength" pid="Gel strength" value="0.0" unit=" " NonNewtonianFluid="Yes" icon="prop.gif" state="normal" help="Define the gel strength"/>
        </Container>
        <Container id="Electromagnetic" pid="Electromagnetic" state="hiddenAll" icon="prop.gif" class="normal" help="General" open="0">
          <Property id="MagneticPermeability" pid="Magnetic permeability" value="0" unit=" " icon="prop.gif" state="hidden" help="Helptext" open="0"/>
          <Property id="ElectricalPermitivity" pid="Electrical permitivity" value="0" unit=" " icon="prop.gif" state="hidden" help="Helptext" open="0"/>
        </Container>
      </Material>
      <Material id="Water" pid="Water" state="hiddenAll" icon="blue.gif" help="Helptext" open="0">
        <Container id="General" pid="General" icon="prop.gif" class="normal" help="General" open="0">
          <Property id="Description" pid="Description" value="Water H2O" unit=" " icon="prop.gif" state="normal" help="Helptext" open="0"/>
          <Property id="Density" pid="Density" value="998.23" unit=" " icon="prop.gif" state="normal" help="Helptext" open="0"/>
        </Container>
        <Container id="Structural" pid="Structural" icon="prop.gif" class="normal" help="General" open="0">
          <Container id="Elastic" pid="Elasticity" icon="prop.gif" class="normal" help="General" open="0">
            <Container id="Isotropic" pid="Isotropic" icon="prop.gif" class="normal" help="General" open="0">
              <Property id="YoungModulus" pid="Young modulus" value="0" unit=" " icon="prop.gif" state="normal" help="Helptext" open="0"/>
              <Property id="ShearModulus" pid="Shear modulus" value="0" unit=" " icon="prop.gif" state="hidden" help="Helptext" open="0"/>
              <Property id="PoissonRatio" pid="Poisson ratio" value="0" unit=" " icon="prop.gif" state="normal" help="Helptext" open="0"/>
            </Container>
            <Container id="Orthotropic" pid="Orthotropic" icon="prop.gif" state="hiddenAll" class="normal" help="General" open="0">
              <Property id="YoungModulusE11" pid="Young modulus E11" value="0" unit=" " icon="prop.gif" state="hidden" help="Helptext" open="0"/>
              <Property id="YoungModulusE22" pid="Young modulus E22" value="0" unit=" " icon="prop.gif" state="hidden" help="Helptext" open="0"/>
              <Property id="YoungModulusE33" pid="Young modulus E33" value="0" unit=" " icon="prop.gif" state="hidden" help="Helptext" open="0"/>
              <Property id="ShearModulusG12" pid="Shear modulus G12" value="0" unit=" " icon="prop.gif" state="hidden" help="Helptext" open="0"/>
              <Property id="ShearModulusG13" pid="Shear modulus G13" value="0" unit=" " icon="prop.gif" state="hidden" help="Helptext" open="0"/>
              <Property id="ShearModulusG23" pid="Shear modulus G23" value="0" unit=" " icon="prop.gif" state="hidden" help="Helptext" open="0"/>
              <Property id="PoissonRatiov12" pid="Poisson ratio v12" value="0" unit=" " icon="prop.gif" state="hidden" help="Helptext" open="0"/>
              <Property id="PoissonRatiov13" pid="Poisson ratio v13" value="0" unit=" " icon="prop.gif" state="hidden" help="Helptext" open="0"/>
              <Property id="PoissonRatiov23" pid="Poisson ratio v23" value="0" unit=" " icon="prop.gif" state="hidden" help="Helptext" open="0"/>
            </Container>
            <Container id="Anisotropic" pid="Anisotropic" icon="prop.gif" state="hiddenAll" class="normal" help="General" open="0">
              <Container id="MatrixA" pid="Matrix A" icon="prop.gif" state="hidden" class="normal" help="General" open="0">
                <Property id="A11" pid="A11" value="0" unit=" " icon="prop.gif" state="hidden" help="Helptext" open="0"/>
                <Property id="A12" pid="A12" value="0" unit=" " icon="prop.gif" state="hidden" help="Helptext" open="0"/>
                <Property id="A13" pid="A13" value="0" unit=" " icon="prop.gif" state="hidden" help="Helptext" open="0"/>
                <Property id="A21" pid="A21" value="0" unit=" " icon="prop.gif" state="hidden" help="Helptext" open="0"/>
                <Property id="A22" pid="A22" value="0" unit=" " icon="prop.gif" state="hidden" help="Helptext" open="0"/>
                <Property id="A23" pid="A23" value="0" unit=" " icon="prop.gif" state="hidden" help="Helptext" open="0"/>
                <Property id="A31" pid="A31" value="0" unit=" " icon="prop.gif" state="hidden" help="Helptext" open="0"/>
                <Property id="A32" pid="A32" value="0" unit=" " icon="prop.gif" state="hidden" help="Helptext" open="0"/>
                <Property id="A33" pid="A33" value="0" unit=" " icon="prop.gif" state="hidden" help="Helptext" open="0"/>
              </Container>
              <Container id="MatrixB" pid="Matrix B" icon="prop.gif" state="hidden" class="normal" help="General" open="0">
                <Property id="B11" pid="B11" value="0" unit=" " icon="prop.gif" state="hidden" help="Helptext" open="0"/>
                <Property id="B12" pid="B12" value="0" unit=" " icon="prop.gif" state="hidden" help="Helptext" open="0"/>
                <Property id="B13" pid="B13" value="0" unit=" " icon="prop.gif" state="hidden" help="Helptext" open="0"/>
                <Property id="B21" pid="B21" value="0" unit=" " icon="prop.gif" state="hidden" help="Helptext" open="0"/>
                <Property id="B22" pid="B22" value="0" unit=" " icon="prop.gif" state="hidden" help="Helptext" open="0"/>
                <Property id="B23" pid="B23" value="0" unit=" " icon="prop.gif" state="hidden" help="Helptext" open="0"/>
                <Property id="B31" pid="B31" value="0" unit=" " icon="prop.gif" state="hidden" help="Helptext" open="0"/>
                <Property id="B32" pid="B32" value="0" unit=" " icon="prop.gif" state="hidden" help="Helptext" open="0"/>
                <Property id="B33" pid="B33" value="0" unit=" " icon="prop.gif" state="hidden" help="Helptext" open="0"/>
              </Container>
              <Container id="MatrixD" pid="Matrix D" icon="prop.gif" state="hidden" class="normal" help="General" open="0">
                <Property id="D11" pid="D11" value="0" unit=" " icon="prop.gif" state="hidden" help="Helptext" open="0"/>
                <Property id="D12" pid="D12" value="0" unit=" " icon="prop.gif" state="hidden" help="Helptext" open="0"/>
                <Property id="D13" pid="D13" value="0" unit=" " icon="prop.gif" state="hidden" help="Helptext" open="0"/>
                <Property id="D21" pid="D21" value="0" unit=" " icon="prop.gif" state="hidden" help="Helptext" open="0"/>
                <Property id="D22" pid="D22" value="0" unit=" " icon="prop.gif" state="hidden" help="Helptext" open="0"/>
                <Property id="D23" pid="D23" value="0" unit=" " icon="prop.gif" state="hidden" help="Helptext" open="0"/>
                <Property id="D31" pid="D31" value="0" unit=" " icon="prop.gif" state="hidden" help="Helptext" open="0"/>
                <Property id="D32" pid="D32" value="0" unit=" " icon="prop.gif" state="hidden" help="Helptext" open="0"/>
                <Property id="D33" pid="D33" value="0" unit=" " icon="prop.gif" state="hidden" help="Helptext" open="0"/>
              </Container>
            </Container>
          </Container>
          <Container id="ElastoPlastic" pid="Plasticity" icon="prop.gif" class="normal" help="General" open="0">
            <Property id="YieldCriterion" pid="Yield criterion" class="YieldCriteria" value="VonMises" ivalues="VonMises" values="Von-Mises" delvalues="Energy,Mohr-Coulomb,Rankine,Drucker-Prager,Tresca"  unit=" " icon="prop.gif" help="Helptext" open="0"/>
            <Property id="YieldStress" pid="Yield Stress" value="0" unit=" " icon="prop.gif" help="Helptext" open="0"/>
            <Property id="InternalFrictionAngle" pid="Internal friction angle" YieldCriteria="Mohr-Coulomb,DruckerPrager" value="0" unit=" " icon="prop.gif" state="hidden" help="Helptext" open="0"/>
            <Property id="DilatancyAngle" pid="Dilatancy angle" YieldCriteria="Mohr-Coulomb,DruckerPrager" value="0" unit=" " icon="prop.gif" state="hidden" help="Helptext" open="0"/>
            <Property id="HardeningType" pid="Hardening law" class="HardeningLaw" value="Isotropic" ivalues="Isotropic,Kinematic,IsotropicKinematic" values="Isotropic,Kinematic,Isotropic + Kinematic" unit=" " icon="prop.gif" help="Helptext" open="0"/>
            <Property id="IsotropicHardeningModulus" pid="Isotropic hardening modulus" HardeningLaw="Isotropic,IsotropicKinematic" value="0" unit=" " icon="prop.gif" help="Helptext" open="0"/>
            <Property id="KinematicHardeningModulus" pid="Kinematic hardening modulus" HardeningLaw="Kinematic,IsotropicKinematic" value="0" unit=" " icon="prop.gif" help="Helptext" open="0"/>
            <Property id="SaturationLaw" pid="Saturation law" class="SaturationLaw" value="None" ivalues="None,Linear,Exponential" values="None,Linear,Exponential" unit=" " icon="prop.gif" help="Helptext" open="0"/>
            <Property id="HardeningExponent" pid="Hardening exponent" SaturationLaw="Exponential" value="0" unit=" " icon="prop.gif" help="Helptext" open="0"/>
            <Property id="ReferenceHardeningModulus" pid="Reference hardening modulus" SaturationLaw="Linear,Exponential" value="0" unit=" " icon="prop.gif" help="Helptext" open="0"/>
            <Property id="InfinityHardeningModulus" pid="Infinity hardening modulus" SaturationLaw="Linear,Exponential" value="0" unit=" " icon="prop.gif" help="Helptext" open="0"/>
            <Property id="FlowRule" pid="Flow rule" class="FlowRule" value="Linear" ivalues="Linear,Non-Linear" values="Linear,Non-Linear" unit=" " icon="prop.gif" help="Helptext" open="0"/>
            <Property id="ImplicitIteration" pid="Backward Euler iterations" FlowRule="Non-Linear" value="30" unit=" " icon="prop.gif" help="Helptext" open="0"/>
          </Container>
          <Container id="Damage" pid="Damage" icon="prop.gif" state="hiddenAll" class="normal" help="General" open="0">
            <Property id="SofteningLaw" pid="Softening law" class="SofteningLaw" value="Linear" ivalues="Linear,Exponential" values="Linear,Exponential" unit=" " icon="prop.gif" state="hidden" help="Helptext" open="0"/>
            <Property id="TensileStrength" pid="Tensile strength" value="0" unit=" " icon="prop.gif" state="hidden" help="Helptext" open="0"/>
            <Property id="CompressiveStrength" pid="Compressive strength" value="0" unit=" " icon="prop.gif" state="hidden" help="Helptext" open="0"/>
            <Property id="TensileFractureEnergy" pid="Tensile fracture energy" value="0" unit=" " icon="prop.gif" state="hidden" help="Helptext" open="0"/>
            <Property id="CompressiveFractureEnergy" pid="Compressive fracture energy" value="0" unit=" " icon="prop.gif" state="hidden" help="Helptext" open="0"/>
          </Container>
        </Container>
        <Container id="Thermal" pid="Thermal" icon="prop.gif" state="hiddenAll" class="normal" help="General" open="0">
          <Container id="Isotropic" pid="Isotropic" icon="prop.gif" state="hidden" class="normal" help="General" open="0">
            <Property id="ExpansionCoeff" pid="Expansion coeff" value="0" unit=" " icon="prop.gif" state="hidden" help="Helptext" open="0"/>
            <Property id="Conductivity" pid="Conductivity" value="0" unit=" " icon="prop.gif" state="hidden" help="Helptext" open="0"/>
            <Property id="SpecificHeat" pid="Specific heat" value="0" unit=" " icon="prop.gif" state="hidden" help="Helptext" open="0"/>
          </Container>
          <Container id="Orthotropic" pid="Orthotropic" icon="prop.gif" state="hidden" class="normal" help="General" open="0">
            <Property id="K11" pid="K11" value="0" unit=" " icon="prop.gif" state="hidden" help="Helptext" open="0"/>
            <Property id="K22" pid="K22" value="0" unit=" " icon="prop.gif" state="hidden" help="Helptext" open="0"/>
            <Property id="K33" pid="K33" value="0" unit=" " icon="prop.gif" state="hidden" help="Helptext" open="0"/>
            <Property id="alfa11" pid="alfa 11" value="0" unit=" " icon="prop.gif" state="hidden" help="Helptext" open="0"/>
            <Property id="alfa22" pid="alfa 22" value="0" unit=" " icon="prop.gif" state="hidden" help="Helptext" open="0"/>
            <Property id="alfa33" pid="alfa 33" value="0" unit=" " icon="prop.gif" state="hidden" help="Helptext" open="0"/>
          </Container>
        </Container>
        <Container id="Fluid" pid="Fluid" icon="prop.gif" class="normal" help="General" open="1">
          <Property id="NonNewtonianFluid" pid="Non-Newtonian fluid" class="NonNewtonianFluid" value="No" ivalues="Yes,No" values="Yes,No" icon="prop.gif" state="normal" help="Non-Newtonian fluid option" />
          <Property id="Viscosity" pid="Viscosity" NonNewtonianFluid="No" value="1e-6" unit=" " icon="prop.gif" state="normal" help="Helptext" open="0"/>
          <Property id="PlasticViscosity" pid="Plastic viscosity" value="0.001" unit=" " NonNewtonianFluid="Yes" icon="prop.gif" state="normal" help="Define the plastic viscosity value"/>
          <Property id="BulkModulus" pid="Bulk Modulus" value="2.2e9" unit=" " icon="prop.gif" state="normal" help="Helptext" open="0"/>
          <Property id="BinghamSmoother" pid="Bingham smoother" value="500.0" NonNewtonianFluid="Yes" unit=" " icon="prop.gif" state="normal" help="Define the Bingham smoother value"/>
          <Property id="YieldStress" pid="Yield stress" value="0.0" unit=" " NonNewtonianFluid="Yes" icon="prop.gif" state="normal" help="Define the yield stress value"/>
          <Property id="PowerLawN" pid="Power law N" value="1.0" unit=" " NonNewtonianFluid="Yes" icon="prop.gif" state="normal" help="Define the power law n value"/>
          <Property id="PowerLawK" pid="Power law K" value="0.001" unit=" " NonNewtonianFluid="Yes" icon="prop.gif" state="normal" help="Define the power law K value"/>
          <Property id="GelStrength" pid="Gel strength" value="0.0" unit=" " NonNewtonianFluid="Yes" icon="prop.gif" state="normal" help="Define the gel strength"/>
        </Container>
        <Container id="Electromagnetic" pid="Electromagnetic" state="hiddenAll" icon="prop.gif" class="normal" help="General" open="0">
          <Property id="MagneticPermeability" pid="Magnetic permeability" value="0" unit=" " icon="prop.gif" state="hidden" help="Helptext" open="0"/>
          <Property id="ElectricalPermitivity" pid="Electrical permitivity" value="0" unit=" " icon="prop.gif" state="hidden" help="Helptext" open="0"/>
        </Container>
      </Material>
    </MaterialGroup>
    <MaterialGroup id="Plastic" pid="Plastic" state="hidden" icon="red.gif" help="Helptext" open="1"/>
    <MaterialGroup id="Composite" pid="Composite" state="hidden" icon="green.gif" help="Helptext" open="1">
      <Material id="HexPly_8551-7_IM7" pid="HexPly_8551-7_IM7" state="hiddenAll" icon="green.gif" help="Composite1" open="0">
        <Container id="General" pid="General" icon="prop.gif" class="normal" help="General" open="1">
          <Property id="Description" pid="Description" value="Hexcel HexPly 8551-7 Epoxy Matrix, IM7 Fiber, 60% Fiber Volume" unit=" " icon="prop.gif" state="normal" help="Helptext" open="0"/>
          <Property id="Density" pid="Density" value="1577" unit=" " icon="prop.gif" state="normal" help="Helptext" open="0"/>
        </Container>
        <Container id="Structural" pid="Structural" icon="prop.gif" class="normal" help="General" open="0">
          <Container id="Elastic" pid="Elasticity" icon="prop.gif" class="normal" help="General" open="0">
            <Container id="Isotropic" pid="Isotropic" icon="prop.gif" class="normal" help="General" open="0">
              <Property id="YoungModulus" pid="Young modulus" value="0" unit=" " icon="prop.gif" state="normal" help="Helptext" open="0"/>
              <Property id="ShearModulus" pid="Shear modulus" value="0" unit=" " icon="prop.gif" state="hidden" help="Helptext" open="0"/>
              <Property id="PoissonRatio" pid="Poisson ratio" value="0" unit=" " icon="prop.gif" state="normal" help="Helptext" open="0"/>
            </Container>
            <Container id="Orthotropic" pid="Orthotropic" icon="prop.gif" state="hiddenAll" class="normal" help="General" open="0">
              <Property id="YoungModulusE11" pid="Young modulus E11" value="159e9" unit=" " icon="prop.gif" state="hidden" help="Helptext" open="0"/>
              <Property id="YoungModulusE22" pid="Young modulus E22" value="8.34e9" unit=" " icon="prop.gif" state="hidden" help="Helptext" open="0"/>
              <Property id="YoungModulusE33" pid="Young modulus E33" value="8.34e9" unit=" " icon="prop.gif" state="hidden" help="Helptext" open="0"/>
              <Property id="ShearModulusG12" pid="Shear modulus G12" value="5.86e9" unit=" " icon="prop.gif" state="hidden" help="Helptext" open="0"/>
              <Property id="ShearModulusG13" pid="Shear modulus G13" value="5.86e9" unit=" " icon="prop.gif" state="hidden" help="Helptext" open="0"/>
              <Property id="ShearModulusG23" pid="Shear modulus G23" value="5.86e9" unit=" " icon="prop.gif" state="hidden" help="Helptext" open="0"/>
              <Property id="PoissonRatiov12" pid="Poisson ratio v12" value="0.22" unit=" " icon="prop.gif" state="hidden" help="Helptext" open="0"/>
              <Property id="PoissonRatiov13" pid="Poisson ratio v13" value="0.22" unit=" " icon="prop.gif" state="hidden" help="Helptext" open="0"/>
              <Property id="PoissonRatiov23" pid="Poisson ratio v23" value="0.22" unit=" " icon="prop.gif" state="hidden" help="Helptext" open="0"/>
            </Container>
            <Container id="Anisotropic" pid="Anisotropic" icon="prop.gif" state="hiddenAll" class="normal" help="General" open="0">
              <Container id="MatrixA" pid="Matrix A" icon="prop.gif" state="hidden" class="normal" help="General" open="0">
                <Property id="A11" pid="A11" value="0" unit=" " icon="prop.gif" state="hidden" help="Helptext" open="0"/>
                <Property id="A12" pid="A12" value="0" unit=" " icon="prop.gif" state="hidden" help="Helptext" open="0"/>
                <Property id="A13" pid="A13" value="0" unit=" " icon="prop.gif" state="hidden" help="Helptext" open="0"/>
                <Property id="A21" pid="A21" value="0" unit=" " icon="prop.gif" state="hidden" help="Helptext" open="0"/>
                <Property id="A22" pid="A22" value="0" unit=" " icon="prop.gif" state="hidden" help="Helptext" open="0"/>
                <Property id="A23" pid="A23" value="0" unit=" " icon="prop.gif" state="hidden" help="Helptext" open="0"/>
                <Property id="A31" pid="A31" value="0" unit=" " icon="prop.gif" state="hidden" help="Helptext" open="0"/>
                <Property id="A32" pid="A32" value="0" unit=" " icon="prop.gif" state="hidden" help="Helptext" open="0"/>
                <Property id="A33" pid="A33" value="0" unit=" " icon="prop.gif" state="hidden" help="Helptext" open="0"/>
              </Container>
              <Container id="MatrixB" pid="Matrix B" icon="prop.gif" state="hidden" class="normal" help="General" open="0">
                <Property id="B11" pid="B11" value="0" unit=" " icon="prop.gif" state="hidden" help="Helptext" open="0"/>
                <Property id="B12" pid="B12" value="0" unit=" " icon="prop.gif" state="hidden" help="Helptext" open="0"/>
                <Property id="B13" pid="B13" value="0" unit=" " icon="prop.gif" state="hidden" help="Helptext" open="0"/>
                <Property id="B21" pid="B21" value="0" unit=" " icon="prop.gif" state="hidden" help="Helptext" open="0"/>
                <Property id="B22" pid="B22" value="0" unit=" " icon="prop.gif" state="hidden" help="Helptext" open="0"/>
                <Property id="B23" pid="B23" value="0" unit=" " icon="prop.gif" state="hidden" help="Helptext" open="0"/>
                <Property id="B31" pid="B31" value="0" unit=" " icon="prop.gif" state="hidden" help="Helptext" open="0"/>
                <Property id="B32" pid="B32" value="0" unit=" " icon="prop.gif" state="hidden" help="Helptext" open="0"/>
                <Property id="B33" pid="B33" value="0" unit=" " icon="prop.gif" state="hidden" help="Helptext" open="0"/>
              </Container>
              <Container id="MatrixD" pid="Matrix D" icon="prop.gif" state="hidden" class="normal" help="General" open="0">
                <Property id="D11" pid="D11" value="0" unit=" " icon="prop.gif" state="hidden" help="Helptext" open="0"/>
                <Property id="D12" pid="D12" value="0" unit=" " icon="prop.gif" state="hidden" help="Helptext" open="0"/>
                <Property id="D13" pid="D13" value="0" unit=" " icon="prop.gif" state="hidden" help="Helptext" open="0"/>
                <Property id="D21" pid="D21" value="0" unit=" " icon="prop.gif" state="hidden" help="Helptext" open="0"/>
                <Property id="D22" pid="D22" value="0" unit=" " icon="prop.gif" state="hidden" help="Helptext" open="0"/>
                <Property id="D23" pid="D23" value="0" unit=" " icon="prop.gif" state="hidden" help="Helptext" open="0"/>
                <Property id="D31" pid="D31" value="0" unit=" " icon="prop.gif" state="hidden" help="Helptext" open="0"/>
                <Property id="D32" pid="D32" value="0" unit=" " icon="prop.gif" state="hidden" help="Helptext" open="0"/>
                <Property id="D33" pid="D33" value="0" unit=" " icon="prop.gif" state="hidden" help="Helptext" open="0"/>
              </Container>
            </Container>
          </Container>
          <Container id="ElastoPlastic" pid="Plasticity" icon="prop.gif" class="normal" help="General" open="0">
            <Property id="YieldCriterion" pid="Yield criterion" class="YieldCriteria" value="VonMises" ivalues="VonMises" values="Von-Mises" delvalues="Energy,Mohr-Coulomb,Rankine,Drucker-Prager,Tresca"  unit=" " icon="prop.gif" help="Helptext" open="0"/>
            <Property id="YieldStress" pid="Yield Stress" value="0" unit=" " icon="prop.gif" help="Helptext" open="0"/>
            <Property id="InternalFrictionAngle" pid="Internal friction angle" YieldCriteria="Mohr-Coulomb,DruckerPrager" value="0" unit=" " icon="prop.gif" state="hidden" help="Helptext" open="0"/>
            <Property id="DilatancyAngle" pid="Dilatancy angle" YieldCriteria="Mohr-Coulomb,DruckerPrager" value="0" unit=" " icon="prop.gif" state="hidden" help="Helptext" open="0"/>
            <Property id="HardeningType" pid="Hardening law" class="HardeningLaw" value="Isotropic" ivalues="Isotropic,Kinematic,IsotropicKinematic" values="Isotropic,Kinematic,Isotropic + Kinematic" unit=" " icon="prop.gif" help="Helptext" open="0"/>
            <Property id="IsotropicHardeningModulus" pid="Isotropic hardening modulus" HardeningLaw="Isotropic,IsotropicKinematic" value="0" unit=" " icon="prop.gif" help="Helptext" open="0"/>
            <Property id="KinematicHardeningModulus" pid="Kinematic hardening modulus" HardeningLaw="Kinematic,IsotropicKinematic" value="0" unit=" " icon="prop.gif" help="Helptext" open="0"/>
            <Property id="SaturationLaw" pid="Saturation law" class="SaturationLaw" value="None" ivalues="None,Linear,Exponential" values="None,Linear,Exponential" unit=" " icon="prop.gif" help="Helptext" open="0"/>
            <Property id="HardeningExponent" pid="Hardening exponent" SaturationLaw="Exponential" value="0" unit=" " icon="prop.gif" help="Helptext" open="0"/>
            <Property id="ReferenceHardeningModulus" pid="Reference hardening modulus" SaturationLaw="Linear,Exponential" value="0" unit=" " icon="prop.gif" help="Helptext" open="0"/>
            <Property id="InfinityHardeningModulus" pid="Infinity hardening modulus" SaturationLaw="Linear,Exponential" value="0" unit=" " icon="prop.gif" help="Helptext" open="0"/>
            <Property id="FlowRule" pid="Flow rule" class="FlowRule" value="Linear" ivalues="Linear,Non-Linear" values="Linear,Non-Linear" unit=" " icon="prop.gif" help="Helptext" open="0"/>
            <Property id="ImplicitIteration" pid="Backward Euler iterations" FlowRule="Non-Linear" value="30" unit=" " icon="prop.gif" help="Helptext" open="0"/>
          </Container>
          <Container id="Damage" pid="Damage" icon="prop.gif" state="hiddenAll" class="normal" help="General" open="0">
            <Property id="SofteningLaw" pid="Softening law" class="SofteningLaw" value="Linear" values="Linear,Exponential" unit=" " icon="prop.gif" state="hidden" help="Helptext" open="0"/>
            <Property id="TensileStrength" pid="Tensile strength" value="2760e6" unit=" " icon="prop.gif" state="hidden" help="Helptext" open="0"/>
            <Property id="CompressiveStrength" pid="Compressive strength" value="1620e06" unit=" " icon="prop.gif" state="hidden" help="Helptext" open="0"/>
            <Property id="TensileFractureEnergy" pid="Tensile fracture energy" value="27.6" unit=" " icon="prop.gif" state="hidden" help="Helptext" open="0"/>
            <Property id="CompressiveFractureEnergy" pid="Compressive fracture energy" value="276" unit=" " icon="prop.gif" state="hidden" help="Helptext" open="0"/>
          </Container>
        </Container>
        <Container id="Thermal" pid="Thermal" icon="prop.gif" state="normal" class="normal" help="General" open="0">
          <Container id="Isotropic" pid="Isotropic" icon="prop.gif" state="normal" class="normal" help="General" open="0">
            <Property id="ExpansionCoeff" pid="Expansion coeff" value="0" unit=" " icon="prop.gif" state="hidden" help="Helptext" open="0"/>
            <Property id="Conductivity" pid="Conductivity" value="0" unit=" " icon="prop.gif" state="normal" help="Helptext" open="0"/>
            <Property id="SpecificHeat" pid="Specific heat" value="0" unit=" " icon="prop.gif" state="normal" help="Helptext" open="0"/>
          </Container>
          <Container id="Orthotropic" pid="Orthotropic" icon="prop.gif" state="hidden" class="normal" help="General" open="0">
            <Property id="K11" pid="K11" value="0" unit=" " icon="prop.gif" state="hidden" help="Helptext" open="0"/>
            <Property id="K22" pid="K22" value="0" unit=" " icon="prop.gif" state="hidden" help="Helptext" open="0"/>
            <Property id="K33" pid="K33" value="0" unit=" " icon="prop.gif" state="hidden" help="Helptext" open="0"/>
            <Property id="alfa11" pid="alfa 11" value="0" unit=" " icon="prop.gif" state="hidden" help="Helptext" open="0"/>
            <Property id="alfa22" pid="alfa 22" value="0" unit=" " icon="prop.gif" state="hidden" help="Helptext" open="0"/>
            <Property id="alfa33" pid="alfa 33" value="0" unit=" " icon="prop.gif" state="hidden" help="Helptext" open="0"/>
          </Container>
        </Container>
        <Container id="Fluid" pid="Fluid" icon="prop.gif" class="normal" help="General" open="0">
          <Property id="NonNewtonianFluid" pid="Non-Newtonian fluid" class="NonNewtonianFluid" value="No" ivalues="Yes,No" values="Yes,No" icon="prop.gif" state="normal" help="Non-Newtonian fluid option" />
          <Property id="Viscosity" pid="Viscosity" NonNewtonianFluid="No" value="0" unit=" " icon="prop.gif" state="normal" help="Helptext" open="0"/>
          <Property id="PlasticViscosity" pid="Plastic viscosity" value="0.001" unit=" " NonNewtonianFluid="Yes" icon="prop.gif" state="normal" help="Define the plastic viscosity value"/>
          <Property id="BulkModulus" pid="Bulk Modulus" value="0" unit=" " icon="prop.gif" state="normal" help="Helptext" open="0"/>
          <Property id="BinghamSmoother" pid="Bingham smoother" value="500.0" NonNewtonianFluid="Yes" unit=" " icon="prop.gif" state="normal" help="Define the Bingham smoother value"/>
          <Property id="YieldStress" pid="Yield stress" value="0.0" unit=" " NonNewtonianFluid="Yes" icon="prop.gif" state="normal" help="Define the yield stress value"/>
          <Property id="PowerLawN" pid="Power Law N" value="1.0" unit=" " NonNewtonianFluid="Yes" icon="prop.gif" state="normal" help="Define the power law N value"/>
          <Property id="PowerLawK" pid="Power Law K" value="0.001" unit=" " NonNewtonianFluid="Yes" icon="prop.gif" state="normal" help="Define the power law K value"/>
          <Property id="GelStrength" pid="Gel strength" value="0.0" unit=" " NonNewtonianFluid="Yes" icon="prop.gif" state="normal" help="Define the gel strength value"/>
        </Container>
        <Container id="Electromagnetic" pid="Electromagnetic" state="hiddenAll" icon="prop.gif" class="normal" help="General" open="0">
          <Property id="MagneticPermeability" pid="Magnetic permeability" value="0" unit=" " icon="prop.gif" state="normal" help="Helptext" open="0"/>
          <Property id="ElectricalPermitivity" pid="Electrical permitivity" value="0" unit=" " icon="prop.gif" state="normal" help="Helptext" open="0"/>
        </Container>
      </Material>
    </MaterialGroup>
    <MaterialGroup id="DEMMaterial" pid="DEM" icon="grey.gif" help="DEM material" open="1">
      <Material id="DEM-DefaultMaterial" pid="DEM-DefaultMaterial" icon="grey.gif" help="Material name" open="0">
        <Property id="Density" pid="Density (Kg/m3)" value="2550.0" unit=" " icon="prop.gif" state="normal" help="Material density" open="0"/>
        <Property id="YoungModulus" pid="Young modulus (Pa)" value="35e9" unit=" " icon="prop.gif" state="normal" help="Material stiffness" open="0"/>
        <Property id="PoissonRatio" pid="Poisson ratio" value="0.20" unit=" " icon="prop.gif" state="normal" help="Poisson coefficient of the material" open="0"/>
        <Property id="ParticleSphericity" pid="Sphericity" value="1.0" unit=" " icon="prop.gif" state="normal" help="Particle sphericity" open="0"/>
        <Property id="ParticleCohesion" pid="Particle cohesion (Pa)" value="0.0" unit=" " icon="prop.gif" state="normal" help="Particle cohesion" open="0"/>
        <Property id="ParticleFrictionAngle" pid="Friction angle (deg)" value="30.0" unit="deg" icon="prop.gif" state="normal" help="Particle dynamic friction angle" open="0"/>
        <Property id="CoefficientOfRestitution" pid="Coefficient of Restitution" value="0.2" unit=" " icon="prop.gif" state="normal" help="Related to the material damping. Set to 0 for maximum energy reduction" open="0"/>
        <Property id="RollingFriction" pid="Rolling friction" value="0.01" unit=" " icon="prop.gif" state="normal" help="Rolling friction between material particles" open="0"/>
        <Property id="RollingFrictionWithWalls" pid="Rolling friction with walls" value="0.01" unit=" " icon="prop.gif" state="normal" help="Rolling friction with walls" open="0"/>
        <Property id="RotationalDampingRatio" pid="Rotational damping ratio" value="0.5" unit=" " icon="prop.gif" state="hidden" help="Rotational damping ratio" open="0"/>
        <Property id="DEM_ContactLaw" pid="Discontinuous Contact Law" class="DEMContactLaw" value="Hertz" ivalues="Linear,Hertz,LinearCustomized,Linear_HighStiffness" values="Linear,Hertz,LinearCustomized,Linear_HighStiffness" delvalues="" unit="" icon="prop.gif" help="Contact Laws based on Thornton, Cummins, Cleary, 2013: LSD and HMD" open="0"/>
        <Property id="KNormal" pid="KNormal" DEMContactLaw="LinearCustomized" value="1e5" unit="" icon="prop.gif" state="normal" help="KNormal" open="0"/>
        <Property id="KTangential" pid="KTangential" DEMContactLaw="LinearCustomized" value="5e4" unit="" icon="prop.gif" state="normal" help="KTangential" open="0"/>
        <Property id="DEM_ConstitutiveLaw" pid="Constitutive Law" class="DEM-ConstitutiveLaw" value="KDEM" ivalues="DEMPack,KDEM,KDEM_Rankine,KDEM_Mohr_Coulomb,KDEM_Fissured_Rock,KDEMFabric" values="DEMPack,KDEM,KDEM_Rankine,KDEM_Mohr_Coulomb,KDEM_Fissured_Rock,KDEMFabric" delvalues="" unit=" " icon="prop.gif" help="Helptext" open="0"/>
        <Property id="DEM_internal_cohesion" pid="Mohr Coulomb Cohesion (MPa)" DEM-ConstitutiveLaw="KDEM_Mohr_Coulomb" value="1.0" unit=" " icon="prop.gif" state="normal" help="The value of the Cohesion parameter for the Mohr Coulomb failure criterion" open="0"/>
        <Property id="DEM_internal_friction_angle" pid="Mohr Coulomb Friction Angle (deg)" DEM-ConstitutiveLaw="KDEM_Mohr_Coulomb" value="1.0" unit=" " icon="prop.gif" state="normal" help="The value of the Friction Angle parameter for the Mohr Coulomb failure criterion" open="0"/>
        <Property id="DEM_stress_limit_growth_slope" pid="Stress limit growth slope" DEM-ConstitutiveLaw="KDEM_Fissured_Rock" value="0.1" unit=" " icon="prop.gif" state="normal" help="The growth rate of the limit stress, which is multiplied by the compression stresses" open="0"/>
        <Property id="DEM_Fabric_Coefficient" pid="Fabric coefficient" DEM-ConstitutiveLaw="KDEMFabric" value="0.1" unit=" " icon="prop.gif" state="normal" help="Its value goes from 0 to 1. It refers to the moment resistance, 0 meaning no resistance at all and 1 maximum resistance, equivalent to KDEM" open="0"/>
        <Property id="TangentialStrength" pid="Tangential Strength (MPa)" value="25" DEM-ConstitutiveLaw="KDEM,DEMPack" unit=" " icon="prop.gif" state="normal" help="Maximum shear strength of the material" open="0"/>
        <Property id="NormalTensileStrength" pid="Normal Tensile Strength (MPa)" value="5" DEM-ConstitutiveLaw="KDEM,DEMPack,KDEM_Rankine,KDEM_Fissured_Rock,KDEMFabric" unit=" " icon="prop.gif" state="normal" help="Maximum tensile strength of the material" open="0"/>
        <Property id="InternalFrictionAngleCoeff" pid="Internal Friction Angle Coefficient" value="1" DEM-ConstitutiveLaw="KDEM,DEMPack" unit=" " icon="prop.gif" state="normal" help="Static friction coefficient" open="0"/>
        <Property id="LCS1" pid="LCS1 (MPa)" DEM-ConstitutiveLaw="DEMPack" value="20" unit=" " icon="prop.gif" state="normal" help="First stiffness reduction point" open="0"/>
        <Property id="LCS2" pid="LCS2 (MPa)" DEM-ConstitutiveLaw="DEMPack" value="24" unit=" " icon="prop.gif" state="normal" help="Second stiffness reduction point" open="0"/>
        <Property id="LCS3" pid="LCS3 (MPa)" DEM-ConstitutiveLaw="DEMPack" value="28" unit=" " icon="prop.gif" state="normal" help="Third stiffness reduction point" open="0"/>
        <Property id="YRC1" pid="YRC1" DEM-ConstitutiveLaw="DEMPack" value="1" unit=" " icon="prop.gif" state="normal" help="First reduction coefficient" open="0"/>
        <Property id="YRC2" pid="YRC2" DEM-ConstitutiveLaw="DEMPack" value="1" unit=" " icon="prop.gif" state="normal" help="Second reduction coefficient" open="0"/>
        <Property id="YRC3" pid="YRC3" DEM-ConstitutiveLaw="DEMPack" value="1" unit=" " icon="prop.gif" state="normal" help="Third reduction coefficient" open="0"/>
        <Property id="PlasticYoungModulus" pid="Plastic Young Modulus (Pa)" DEM-ConstitutiveLaw="DEMPack" value="35e9" unit=" " icon="prop.gif" state="normal" help="Material stiffness in the plastic zone" open="0"/>
        <Property id="PlasticYieldStress" pid="Plastic Yield Stress (MPa)" DEM-ConstitutiveLaw="DEMPack" value="1000" unit=" " icon="prop.gif" state="normal" help="Plastic yield point" open="0"/>
        <Property id="DamageDeformationFactor" pid="Damage Deformation Factor" DEM-ConstitutiveLaw="DEMPack" value="0.2" unit=" " icon="prop.gif" state="normal" help="Energy stored after bond fracture" open="0"/>
        <Property id="ShearEnergyCoeff" pid="Shear Energy Coefficient" DEM-ConstitutiveLaw="DEMPack" value="1" unit=" " icon="prop.gif" state="normal" help="Energy stored due shear effects" open="0"/>
        <Property id="Color" pid="Material postprocess color" value="1" unit=" " icon="prop.gif" state="normal" help="Color" open="0"/>
        <Container id="ThermalParameters" pid="Thermal Parameters" icon="prop.gif" state="normal" class="normal" help="Thermal data" open="0">
          <Property id="ThermalConductivity" pid="Thermal Conductivity (W/(m.K))" value="50" unit="W/(m.K)" icon="prop.gif"  help="Material conductivity" open="0"/>
          <Property id="SpecificHeat" pid="Specific heat (J/(Kg.K))" value="450" unit="J/(Kg.K)" icon="prop.gif" state="normal" help="Material specific heat" open="0"/>
        </Container>
      </Material>
      <Material id="DEM-IceMaterial" pid="DEM-IceMaterial" icon="grey.gif" help="Material name" open="0">
        <Property id="Density" pid="Density (Kg/m3)" value="917.0" unit=" " icon="prop.gif" state="normal" help="Material density" open="0"/>
        <Property id="YoungModulus" pid="Young modulus (Pa)" value="1e9" unit=" " icon="prop.gif" state="normal" help="Material stiffness" open="0"/>
        <Property id="PoissonRatio" pid="Poisson ratio" value="0.20" unit=" " icon="prop.gif" state="normal" help="Poisson coefficient of the material" open="0"/>
        <Property id="ParticleSphericity" pid="Sphericity" value="1.0" unit=" " icon="prop.gif" state="normal" help="Particle sphericity" open="0"/>
        <Property id="ParticleCohesion" pid="Particle cohesion (Pa)" value="0.0" unit=" " icon="prop.gif" state="normal" help="Particle cohesion" open="0"/>
        <Property id="ParticleFrictionAngle" pid="Friction angle (deg)" value="30.0" unit="deg" icon="prop.gif" state="normal" help="Particle dynamic friction angle" open="0"/>
        <Property id="CoefficientOfRestitution" pid="Coefficient of Restitution" value="0.01" unit=" " icon="prop.gif" state="normal" help="Related to the material damping. Set to 0 for maximum energy reduction" open="0"/>
        <Property id="RollingFriction" pid="Rolling friction" value="0.01" unit=" " icon="prop.gif" state="normal" help="Rolling friction between material particles" open="0"/>
        <Property id="RollingFrictionWithWalls" pid="Rolling friction with walls" value="0.01" unit=" " icon="prop.gif" state="normal" help="Rolling friction with walls" open="0"/>
        <Property id="RotationalDampingRatio" pid="Rotational damping ratio" value="0.5" unit=" " icon="prop.gif" state="hidden" help="Rotational damping ratio" open="0"/>
        <Property id="DEM_ContactLaw" pid="Discontinuous Contact Law" class="DEMContactLaw" value="Hertz" ivalues="Linear,Hertz,LinearCustomized" values="Linear,Hertz,LinearCustomized" delvalues="" unit="" icon="prop.gif" help="Contact Laws based on Thornton, Cummins, Cleary, 2013: LSD and HMD" open="0"/>
        <Property id="KNormal" pid="KNormal" DEMContactLaw="LinearCustomized" value="1e5" unit="" icon="prop.gif" state="normal" help="KNormal" open="0"/>
        <Property id="KTangential" pid="KTangential" DEMContactLaw="LinearCustomized" value="5e4" unit="" icon="prop.gif" state="normal" help="KTangential" open="0"/>
        <Property id="DEM_ConstitutiveLaw" pid="Constitutive Law" class="DEM-ConstitutiveLaw" value="KDEM" ivalues="DEMPack,KDEM,KDEM_Rankine,KDEM_Mohr_Coulomb,KDEM_Fissured_Rock,KDEMFabric" values="DEMPack,KDEM,KDEM_Rankine,KDEM_Mohr_Coulomb,KDEM_Fissured_Rock,KDEMFabric" delvalues="" unit=" " icon="prop.gif" help="Helptext" open="0"/>
        <Property id="DEM_internal_cohesion" pid="Mohr Coulomb Cohesion (MPa)" DEM-ConstitutiveLaw="KDEM_Mohr_Coulomb" value="1.0" unit=" " icon="prop.gif" state="normal" help="The value of the Cohesion parameter for the Mohr Coulomb failure criterion" open="0"/>
        <Property id="DEM_internal_friction_angle" pid="Mohr Coulomb Friction Angle (deg)" DEM-ConstitutiveLaw="KDEM_Mohr_Coulomb" value="1.0" unit=" " icon="prop.gif" state="normal" help="The value of the Friction Angle parameter for the Mohr Coulomb failure criterion" open="0"/>
        <Property id="DEM_stress_limit_growth_slope" pid="Stress limit growth slope" DEM-ConstitutiveLaw="KDEM_Fissured_Rock" value="0.1" unit=" " icon="prop.gif" state="normal" help="The growth rate of the limit stress, which is multiplied by the compression stresses" open="0"/>
        <Property id="DEM_Fabric_Coefficient" pid="Fabric coefficient" DEM-ConstitutiveLaw="KDEMFabric" value="0.1" unit=" " icon="prop.gif" state="normal" help="Its value goes from 0 to 1. It refers to the moment resistance, 0 meaning no resistance at all and 1 maximum resistance, equivalent to KDEM" open="0"/>
        <Property id="TangentialStrength" pid="Tangential Strength (MPa)" value="6.5" DEM-ConstitutiveLaw="KDEM,DEMPack" unit=" " icon="prop.gif" state="normal" help="Maximum shear strength of the material" open="0"/>
        <Property id="NormalTensileStrength" pid="Normal Tensile Strength (MPa)" value="3.0" DEM-ConstitutiveLaw="KDEM,DEMPack,KDEM_Rankine,KDEM_Fissured_Rock,KDEMFabric" unit=" " icon="prop.gif" state="normal" help="Maximum tensile strength of the material" open="0"/>
        <Property id="InternalFrictionAngleCoeff" pid="Internal Friction Angle Coefficient" value="1" DEM-ConstitutiveLaw="KDEM,DEMPack" unit=" " icon="prop.gif" state="normal" help="Static friction coefficient" open="0"/>
        <Property id="LCS1" pid="LCS1 (MPa)" DEM-ConstitutiveLaw="DEMPack" value="20" unit=" " icon="prop.gif" state="normal" help="First stiffness reduction point" open="0"/>
        <Property id="LCS2" pid="LCS2 (MPa)" DEM-ConstitutiveLaw="DEMPack" value="24" unit=" " icon="prop.gif" state="normal" help="Second stiffness reduction point" open="0"/>
        <Property id="LCS3" pid="LCS3 (MPa)" DEM-ConstitutiveLaw="DEMPack" value="28" unit=" " icon="prop.gif" state="normal" help="Third stiffness reduction point" open="0"/>
        <Property id="YRC1" pid="YRC1" DEM-ConstitutiveLaw="DEMPack" value="1" unit=" " icon="prop.gif" state="normal" help="First reduction coefficient" open="0"/>
        <Property id="YRC2" pid="YRC2" DEM-ConstitutiveLaw="DEMPack" value="1" unit=" " icon="prop.gif" state="normal" help="Second reduction coefficient" open="0"/>
        <Property id="YRC3" pid="YRC3" DEM-ConstitutiveLaw="DEMPack" value="1" unit=" " icon="prop.gif" state="normal" help="Third reduction coefficient" open="0"/>
        <Property id="PlasticYoungModulus" pid="Plastic Young Modulus (Pa)" DEM-ConstitutiveLaw="DEMPack" value="35e9" unit=" " icon="prop.gif" state="normal" help="Material stiffness in the plastic zone" open="0"/>
        <Property id="PlasticYieldStress" pid="Plastic Yield Stress (MPa)" DEM-ConstitutiveLaw="DEMPack" value="1000" unit=" " icon="prop.gif" state="normal" help="Plastic yield point" open="0"/>
        <Property id="DamageDeformationFactor" pid="Damage Deformation Factor" DEM-ConstitutiveLaw="DEMPack" value="0.2" unit=" " icon="prop.gif" state="normal" help="Energy stored after bond fracture" open="0"/>
        <Property id="ShearEnergyCoeff" pid="Shear Energy Coefficient" DEM-ConstitutiveLaw="DEMPack" value="1" unit=" " icon="prop.gif" state="normal" help="Energy stored due shear effects" open="0"/>
        <Property id="Color" pid="Material postprocess color" value="1" unit=" " icon="prop.gif" state="normal" help="Color" open="0"/>
        <Container id="ThermalParameters" pid="Thermal Parameters" icon="prop.gif" state="normal" class="normal" help="Thermal data" open="0">
          <Property id="ThermalConductivity" pid="Thermal Conductivity (W/(m.K))" value="50" unit="W/(m.K)" icon="prop.gif"  help="Material conductivity" open="0"/>
          <Property id="SpecificHeat" pid="Specific heat (J/(Kg.K))" value="450" unit="J/(Kg.K)" icon="prop.gif" state="normal" help="Material specific heat" open="0"/>
        </Container>
      </Material>
    </MaterialGroup>
    <ClassConfiguration>
      <Class>DEM-ConstitutiveLaw,DEMContactLaw</Class>
    </ClassConfiguration>
  </Materials>
  <Units>
    <!-- Kratos unit properties -->
  </Units>
  <Templates>
    <Template id="NewMaterial" help="Helptext" open="1">
      <Container id="General" pid="General" icon="prop.gif" class="normal" help="General" open="1">
        <Property id="Description" pid="Description" value="material description" unit=" " icon="prop.gif" state="normal" help="Helptext" open="0"/>
        <Property id="Density" pid="Density" value="0" unit=" " icon="prop.gif" state="normal" help="Helptext" open="0"/>
      </Container>
      <Container id="Structural" pid="Structural" icon="prop.gif" class="normal" help="General" open="0">
        <Container id="Elastic" pid="Elasticity" icon="prop.gif" class="normal" help="General" open="0">
          <Container id="Isotropic" pid="Isotropic" icon="prop.gif" class="normal" help="General" open="0">
            <Property id="YoungModulus" pid="Young modulus" value="0" unit=" " icon="prop.gif" state="normal" help="Helptext" open="0"/>
            <Property id="ShearModulus" pid="Shear modulus" value="0" unit=" " icon="prop.gif" state="hidden" help="Helptext" open="0"/>
            <Property id="PoissonRatio" pid="Poisson ratio" value="0" unit=" " icon="prop.gif" state="normal" help="Helptext" open="0"/>
          </Container>
          <Container id="Orthotropic" pid="Orthotropic" icon="prop.gif" state="hiddenAll" class="normal" help="General" open="0">
            <Property id="YoungModulusE11" pid="Young modulus E11" value="0" unit=" " icon="prop.gif" state="hidden" help="Helptext" open="0"/>
            <Property id="YoungModulusE22" pid="Young modulus E22" value="0" unit=" " icon="prop.gif" state="hidden" help="Helptext" open="0"/>
            <Property id="YoungModulusE33" pid="Young modulus E33" value="0" unit=" " icon="prop.gif" state="hidden" help="Helptext" open="0"/>
            <Property id="ShearModulusG12" pid="Shear modulus G12" value="0" unit=" " icon="prop.gif" state="hidden" help="Helptext" open="0"/>
            <Property id="ShearModulusG13" pid="Shear modulus G13" value="0" unit=" " icon="prop.gif" state="hidden" help="Helptext" open="0"/>
            <Property id="ShearModulusG23" pid="Shear modulus G23" value="0" unit=" " icon="prop.gif" state="hidden" help="Helptext" open="0"/>
            <Property id="PoissonRatiov12" pid="Poisson ratio v12" value="0" unit=" " icon="prop.gif" state="hidden" help="Helptext" open="0"/>
            <Property id="PoissonRatiov13" pid="Poisson ratio v13" value="0" unit=" " icon="prop.gif" state="hidden" help="Helptext" open="0"/>
            <Property id="PoissonRatiov23" pid="Poisson ratio v23" value="0" unit=" " icon="prop.gif" state="hidden" help="Helptext" open="0"/>
          </Container>
          <Container id="Anisotropic" pid="Anisotropic" icon="prop.gif" state="hiddenAll" class="normal" help="General" open="0">
            <Container id="MatrixA" pid="Matrix A" icon="prop.gif" state="hidden" class="normal" help="General" open="0">
              <Property id="A11" pid="A11" value="0" unit=" " icon="prop.gif" state="hidden" help="Helptext" open="0"/>
              <Property id="A12" pid="A12" value="0" unit=" " icon="prop.gif" state="hidden" help="Helptext" open="0"/>
              <Property id="A13" pid="A13" value="0" unit=" " icon="prop.gif" state="hidden" help="Helptext" open="0"/>
              <Property id="A21" pid="A21" value="0" unit=" " icon="prop.gif" state="hidden" help="Helptext" open="0"/>
              <Property id="A22" pid="A22" value="0" unit=" " icon="prop.gif" state="hidden" help="Helptext" open="0"/>
              <Property id="A23" pid="A23" value="0" unit=" " icon="prop.gif" state="hidden" help="Helptext" open="0"/>
              <Property id="A31" pid="A31" value="0" unit=" " icon="prop.gif" state="hidden" help="Helptext" open="0"/>
              <Property id="A32" pid="A32" value="0" unit=" " icon="prop.gif" state="hidden" help="Helptext" open="0"/>
              <Property id="A33" pid="A33" value="0" unit=" " icon="prop.gif" state="hidden" help="Helptext" open="0"/>
            </Container>
            <Container id="MatrixB" pid="Matrix B" icon="prop.gif" state="hidden" class="normal" help="General" open="0">
              <Property id="B11" pid="B11" value="0" unit=" " icon="prop.gif" state="hidden" help="Helptext" open="0"/>
              <Property id="B12" pid="B12" value="0" unit=" " icon="prop.gif" state="hidden" help="Helptext" open="0"/>
              <Property id="B13" pid="B13" value="0" unit=" " icon="prop.gif" state="hidden" help="Helptext" open="0"/>
              <Property id="B21" pid="B21" value="0" unit=" " icon="prop.gif" state="hidden" help="Helptext" open="0"/>
              <Property id="B22" pid="B22" value="0" unit=" " icon="prop.gif" state="hidden" help="Helptext" open="0"/>
              <Property id="B23" pid="B23" value="0" unit=" " icon="prop.gif" state="hidden" help="Helptext" open="0"/>
              <Property id="B31" pid="B31" value="0" unit=" " icon="prop.gif" state="hidden" help="Helptext" open="0"/>
              <Property id="B32" pid="B32" value="0" unit=" " icon="prop.gif" state="hidden" help="Helptext" open="0"/>
              <Property id="B33" pid="B33" value="0" unit=" " icon="prop.gif" state="hidden" help="Helptext" open="0"/>
            </Container>
            <Container id="MatrixD" pid="Matrix D" icon="prop.gif" state="hidden" class="normal" help="General" open="0">
              <Property id="D11" pid="D11" value="0" unit=" " icon="prop.gif" state="hidden" help="Helptext" open="0"/>
              <Property id="D12" pid="D12" value="0" unit=" " icon="prop.gif" state="hidden" help="Helptext" open="0"/>
              <Property id="D13" pid="D13" value="0" unit=" " icon="prop.gif" state="hidden" help="Helptext" open="0"/>
              <Property id="D21" pid="D21" value="0" unit=" " icon="prop.gif" state="hidden" help="Helptext" open="0"/>
              <Property id="D22" pid="D22" value="0" unit=" " icon="prop.gif" state="hidden" help="Helptext" open="0"/>
              <Property id="D23" pid="D23" value="0" unit=" " icon="prop.gif" state="hidden" help="Helptext" open="0"/>
              <Property id="D31" pid="D31" value="0" unit=" " icon="prop.gif" state="hidden" help="Helptext" open="0"/>
              <Property id="D32" pid="D32" value="0" unit=" " icon="prop.gif" state="hidden" help="Helptext" open="0"/>
              <Property id="D33" pid="D33" value="0" unit=" " icon="prop.gif" state="hidden" help="Helptext" open="0"/>
            </Container>
          </Container>
        </Container>
        <Container id="ElastoPlastic" pid="Plasticity" icon="prop.gif" class="normal" help="General" open="0">
          <Property id="YieldCriterion" pid="Yield criterion" class="YieldCriteria" value="VonMises" ivalues="VonMises" values="Von-Mises" delvalues="Energy,Mohr-Coulomb,Rankine,Drucker-Prager,Tresca"  unit=" " icon="prop.gif" help="Helptext" open="0"/>
          <Property id="YieldStress" pid="Yield Stress" value="0" unit=" " icon="prop.gif" help="Helptext" open="0"/>
          <Property id="InternalFrictionAngle" pid="Internal friction angle" YieldCriteria="Mohr-Coulomb,DruckerPrager" value="0" unit=" " icon="prop.gif" state="hidden" help="Helptext" open="0"/>
          <Property id="DilatancyAngle" pid="Dilatancy angle" YieldCriteria="Mohr-Coulomb,DruckerPrager" value="0" unit=" " icon="prop.gif" state="hidden" help="Helptext" open="0"/>
          <Property id="HardeningType" pid="Hardening law" class="HardeningLaw" value="Isotropic" ivalues="Isotropic,Kinematic,IsotropicKinematic" values="Isotropic,Kinematic,Isotropic + Kinematic" unit=" " icon="prop.gif" help="Helptext" open="0"/>
          <Property id="IsotropicHardeningModulus" pid="Isotropic hardening modulus" HardeningLaw="Isotropic,IsotropicKinematic" value="0" unit=" " icon="prop.gif" help="Helptext" open="0"/>
          <Property id="KinematicHardeningModulus" pid="Kinematic hardening modulus" HardeningLaw="Kinematic,IsotropicKinematic" value="0" unit=" " icon="prop.gif" help="Helptext" open="0"/>
          <Property id="SaturationLaw" pid="Saturation law" class="SaturationLaw" value="None" ivalues="None,Linear,Exponential" values="None,Linear,Exponential" unit=" " icon="prop.gif" help="Helptext" open="0"/>
          <Property id="HardeningExponent" pid="Hardening exponent" SaturationLaw="Exponential" value="0" unit=" " icon="prop.gif" help="Helptext" open="0"/>
          <Property id="ReferenceHardeningModulus" pid="Reference hardening modulus" SaturationLaw="Linear,Exponential" value="0" unit=" " icon="prop.gif" help="Helptext" open="0"/>
          <Property id="InfinityHardeningModulus" pid="Infinity hardening modulus" SaturationLaw="Linear,Exponential" value="0" unit=" " icon="prop.gif" help="Helptext" open="0"/>
          <Property id="FlowRule" pid="Flow rule" class="FlowRule" value="Linear" ivalues="Linear,Non-Linear" values="Linear,Non-Linear" unit=" " icon="prop.gif" help="Helptext" open="0"/>
          <Property id="ImplicitIteration" pid="Backward Euler iterations" FlowRule="Non-Linear" value="30" unit=" " icon="prop.gif" help="Helptext" open="0"/>
        </Container>
        <Container id="Damage" pid="Damage" icon="prop.gif" state="hiddenAll" class="normal" help="General" open="0">
          <Property id="SofteningLaw" pid="Softening law" class="SofteningLaw" value="Linear" ivalues="Linear,Exponential" values="Linear,Exponential" unit=" " icon="prop.gif" state="hidden" help="Helptext" open="0"/>
          <Property id="TensileStrength" pid="Tensile strength" value="0" unit=" " icon="prop.gif" state="hidden" help="Helptext" open="0"/>
          <Property id="CompressiveStrength" pid="Compressive strength" value="0" unit=" " icon="prop.gif" state="hidden" help="Helptext" open="0"/>
          <Property id="TensileFractureEnergy" pid="Tensile fracture energy" value="0" unit=" " icon="prop.gif" state="hidden" help="Helptext" open="0"/>
          <Property id="CompressiveFractureEnergy" pid="Compressive fracture energy" value="0" unit=" " icon="prop.gif" state="hidden" help="Helptext" open="0"/>
        </Container>
      </Container>
      <Container id="Thermal" pid="Thermal" icon="prop.gif" state="normal" class="normal" help="General" open="0">
        <Container id="Isotropic" pid="Isotropic" icon="prop.gif" state="normal" class="normal" help="General" open="0">
          <Property id="ExpansionCoeff" pid="Expansion coeff" value="0" unit=" " icon="prop.gif" state="hidden" help="Helptext" open="0"/>
          <Property id="Conductivity" pid="Conductivity" value="0" unit=" " icon="prop.gif" state="normal" help="Helptext" open="0"/>
          <Property id="SpecificHeat" pid="Specific heat" value="0" unit=" " icon="prop.gif" state="normal" help="Helptext" open="0"/>
        </Container>
        <Container id="Orthotropic" pid="Orthotropic" icon="prop.gif" state="hidden" class="normal" help="General" open="0">
          <Property id="K11" pid="K11" value="0" unit=" " icon="prop.gif" state="hidden" help="Helptext" open="0"/>
          <Property id="K22" pid="K22" value="0" unit=" " icon="prop.gif" state="hidden" help="Helptext" open="0"/>
          <Property id="K33" pid="K33" value="0" unit=" " icon="prop.gif" state="hidden" help="Helptext" open="0"/>
          <Property id="alfa11" pid="alfa 11" value="0" unit=" " icon="prop.gif" state="hidden" help="Helptext" open="0"/>
          <Property id="alfa22" pid="alfa 22" value="0" unit=" " icon="prop.gif" state="hidden" help="Helptext" open="0"/>
          <Property id="alfa33" pid="alfa 33" value="0" unit=" " icon="prop.gif" state="hidden" help="Helptext" open="0"/>
        </Container>
      </Container>
      <Container id="Fluid" pid="Fluid" icon="prop.gif" class="normal" help="General" open="0">
        <Property id="NonNewtonianFluid" pid="Non-Newtonian fluid" class="NonNewtonianFluid" value="No" ivalues="Yes,No" values="Yes,No" icon="prop.gif" state="normal" help="Non-Newtonian fluid option" />
        <Property id="Viscosity" pid="Viscosity" NonNewtonianFluid="No" value="0" unit=" " icon="prop.gif" state="normal" help="Helptext" open="0"/>
        <Property id="PlasticViscosity" pid="Plastic viscosity" value="0.001" unit=" " NonNewtonianFluid="Yes" icon="prop.gif" state="normal" help="Define the plastic viscosity value"/>
        <Property id="BulkModulus" pid="Bulk Modulus" value="0" unit=" " icon="prop.gif" state="normal" help="Helptext" open="0"/>
        <Property id="BinghamSmoother" pid="Bingham smoother" value="500.0" NonNewtonianFluid="Yes" unit=" " icon="prop.gif" state="normal" help="Define the Bingham smoother value"/>
        <Property id="YieldStress" pid="Yield stress" value="0.0" unit=" " NonNewtonianFluid="Yes" icon="prop.gif" state="normal" help="Define the yield stress value"/>
        <Property id="PowerLawN" pid="Power law N" value="1.0" unit=" " NonNewtonianFluid="Yes" icon="prop.gif" state="normal" help="Define the power law n value"/>
        <Property id="PowerLawK" pid="Power law K" value="0.001" unit=" " NonNewtonianFluid="Yes" icon="prop.gif" state="normal" help="Define the power law K value"/>
        <Property id="GelStrength" pid="Gel strength" value="0.0" unit=" " NonNewtonianFluid="Yes" icon="prop.gif" state="normal" help="Define the gel strength"/>
      </Container>
      <Container id="Electromagnetic" pid="Electromagnetic" icon="prop.gif" state="hiddenAll" class="normal" help="General" open="0">
        <Property id="MagneticPermeability" pid="Magnetic permeability" value="0" unit=" " icon="prop.gif" state="hidden" help="Helptext" open="0"/>
        <Property id="ElectricalPermitivity" pid="Electrical permitivity" value="0" unit=" " icon="prop.gif" state="hidden" help="Helptext" open="0"/>
      </Container>
    </Template>
    <Template id="NewDEMMaterial" help="New DEM material type" open="1">
      <Property id="Density" pid="Density (Kg/m3)" value="2500.0" unit=" " icon="prop.gif" state="normal" help="Density" open="0"/>
      <Property id="YoungModulus" pid="Young modulus (Pa)" value="1.0e9" unit=" " icon="prop.gif" state="normal" help="Young Modulus" open="0"/>
      <Property id="PoissonRatio" pid="Poisson ratio" value="0.20" unit=" " icon="prop.gif" state="normal" help="Poisson Ratio" open="0"/>
      <Property id="ParticleSphericity" pid="Sphericity" value="1.0" unit=" " icon="prop.gif" state="normal" help="Particle sphericity" open="0"/>
      <Property id="ParticleCohesion" pid="Particle cohesion (Pa)" value="0.0" unit=" " icon="prop.gif" state="normal" help="Particle cohesion" open="0"/>
      <Property id="ParticleFrictionAngle" pid="Friction angle (deg)" value="45.0" unit="deg" icon="prop.gif" state="normal" help="Particle friction angle" open="0"/>
      <Property id="CoefficientOfRestitution" pid="Coefficient of Restitution" value="0.2" unit=" " icon="prop.gif" state="normal" help="Coefficient of Restitution" open="0"/>
      <Property id="RollingFriction" pid="Rolling friction" value="0.01" unit=" " icon="prop.gif" state="normal" help="Rolling friction" open="0"/>
      <Property id="RollingFrictionWithWalls" pid="Rolling friction with walls" value="0.01" unit=" " icon="prop.gif" state="normal" help="Rolling friction with walls" open="0"/>
      <Property id="RotationalDampingRatio" pid="Rotational damping ratio" value="0.5" unit=" " icon="prop.gif" state="hidden" help="Rotational damping ratio" open="0"/>
      <Property id="DEM_ContactLaw" pid="Discontinuous Contact Law" class="DEMContactLaw" value="Hertz" ivalues="Linear,Hertz,LinearCustomized,Linear_HighStiffness" values="Linear,Hertz,LinearCustomized,Linear_HighStiffness" delvalues="" unit="" icon="prop.gif" help="Contact Laws based on Thornton, Cummins, Cleary, 2013: LSD and HMD" open="0"/>
      <Property id="KNormal" pid="KNormal" DEMContactLaw="LinearCustomized" value="1e5" unit="" icon="prop.gif" state="normal" help="K Normal" open="0"/>
      <Property id="KTangential" pid="KTangential" DEMContactLaw="LinearCustomized" value="5e4" unit="" icon="prop.gif" state="normal" help="K Tangential" open="0"/>
      <Property id="DEM_ConstitutiveLaw" pid="Constitutive Law" class="DEM-ConstitutiveLaw" value="KDEM" ivalues="DEMPack,KDEM,KDEM_Rankine,KDEM_Mohr_Coulomb,KDEM_Fissured_Rock,KDEMFabric" values="DEMPack,KDEM,KDEM_Rankine,KDEM_Mohr_Coulomb,KDEM_Fissured_Rock,KDEMFabric" delvalues="" unit=" " icon="prop.gif" help="DEM Constitutive Law" open="0"/>
      <Property id="DEM_internal_cohesion" pid="Mohr Coulomb Cohesion (MPa)" DEM-ConstitutiveLaw="KDEM_Mohr_Coulomb" value="1.0" unit=" " icon="prop.gif" state="normal" help="The value of the Cohesion parameter for the Mohr Coulomb failure criterion" open="0"/>
      <Property id="DEM_internal_friction_angle" pid="Mohr Coulomb Friction Angle (deg)" DEM-ConstitutiveLaw="KDEM_Mohr_Coulomb" value="1.0" unit=" " icon="prop.gif" state="normal" help="The value of the Friction Angle parameter for the Mohr Coulomb failure criterion" open="0"/>
      <Property id="DEM_stress_limit_growth_slope" pid="Stress limit growth slope" DEM-ConstitutiveLaw="KDEM_Fissured_Rock" value="0.1" unit=" " icon="prop.gif" state="normal" help="The growth rate of the limit stress, which is multiplied by the compression stresses" open="0"/>
      <Property id="DEM_Fabric_Coefficient" pid="Fabric coefficient" DEM-ConstitutiveLaw="KDEMFabric" value="0.1" unit=" " icon="prop.gif" state="normal" help="Its value goes from 0 to 1. It refers to the moment resistance, 0 meaning no resistance at all and 1 maximum resistance, equivalent to KDEM" open="0"/>
      <Property id="TangentialStrength" pid="Tangential Strength (MPa)" value="25" DEM-ConstitutiveLaw="KDEM,DEMPack" unit=" " icon="prop.gif" state="normal" help="Maximum shear strength of the material" open="0"/>
      <Property id="NormalTensileStrength" pid="Normal Tensile Strength (MPa)" value="5" DEM-ConstitutiveLaw="KDEM,DEMPack,KDEM_Rankine,KDEM_Fissured_Rock,KDEMFabric" unit=" " icon="prop.gif" state="normal" help="Maximum tensile strength of the material" open="0"/>
      <Property id="InternalFrictionAngleCoeff" pid="Internal Friction Angle Coefficient" value="1" DEM-ConstitutiveLaw="KDEM,DEMPack" unit=" " icon="prop.gif" state="normal" help="Static friction coefficient" open="0"/>
      <Property id="LCS1" pid="LCS1 (MPa)" DEM-ConstitutiveLaw="DEMPack" value="20" unit=" " icon="prop.gif" state="normal" help="First stiffness reduction point" open="0"/>
      <Property id="LCS2" pid="LCS2 (MPa)" DEM-ConstitutiveLaw="DEMPack" value="24" unit=" " icon="prop.gif" state="normal" help="Second stiffness reduction point" open="0"/>
      <Property id="LCS3" pid="LCS3 (MPa)" DEM-ConstitutiveLaw="DEMPack" value="28" unit=" " icon="prop.gif" state="normal" help="Third stiffness reduction point" open="0"/>
      <Property id="YRC1" pid="YRC1" DEM-ConstitutiveLaw="DEMPack" value="1" unit=" " icon="prop.gif" state="normal" help="First reduction coefficient" open="0"/>
      <Property id="YRC2" pid="YRC2" DEM-ConstitutiveLaw="DEMPack" value="1" unit=" " icon="prop.gif" state="normal" help="Second reduction coefficient" open="0"/>
      <Property id="YRC3" pid="YRC3" DEM-ConstitutiveLaw="DEMPack" value="1" unit=" " icon="prop.gif" state="normal" help="Third reduction coefficient" open="0"/>
      <Property id="PlasticYoungModulus" pid="Plastic Young Modulus (Pa)" DEM-ConstitutiveLaw="DEMPack" value="35e9" unit=" " icon="prop.gif" state="normal" help="Material stiffness in the plastic zone" open="0"/>
      <Property id="PlasticYieldStress" pid="Plastic Yield Stress (MPa)" DEM-ConstitutiveLaw="DEMPack" value="1000" unit=" " icon="prop.gif" state="normal" help="Plastic yield point" open="0"/>
      <Property id="DamageDeformationFactor" pid="Damage Deformation Factor" DEM-ConstitutiveLaw="DEMPack" value="0.2" unit=" " icon="prop.gif" state="normal" help="Energy stored after bond fracture" open="0"/>
      <Property id="ShearEnergyCoeff" pid="Shear Energy Coefficient" DEM-ConstitutiveLaw="DEMPack" value="1" unit=" " icon="prop.gif" state="normal" help="Energy stored due shear effects" open="0"/>
      <Property id="Color" pid="Material postprocess color" value="1" unit=" " icon="prop.gif" state="normal" help="Color" open="0"/>
      <Container id="ThermalParameters" pid="Thermal Parameters" icon="prop.gif" state="normal" class="normal" help="Thermal Parameters" open="0">
        <Property id="ThermalConductivity" pid="Thermal Conductivity (W/(m.K))" value="50" unit="W/(m.K) " icon="prop.gif"  help="Thermal Conductivity" open="0"/>
        <Property id="SpecificHeat" pid="Specific heat (J/(Kg.K))" value="450" unit="J/(kg.K)" icon="prop.gif" state="normal" help="Specific Heat" open="0"/>
      </Container>
    </Template>
  </Templates>
</Kratos_KMat_DB><|MERGE_RESOLUTION|>--- conflicted
+++ resolved
@@ -1,9 +1,5 @@
 <?xml version='1.0' encoding='utf-8'?>
-<<<<<<< HEAD
 <Kratos_KMat_DB version="1.2.29">
-=======
-<Kratos_KMat_DB version="1.2.27">
->>>>>>> 709fcd28
   <Materials>
     <MaterialGroup id="Metal" pid="Solid" state="hidden" icon="grey.gif" help="Helptext" open="1">
       <Material id="Steel_AISI1059" pid="Steel_AISI1059" state="hidden" icon="grey.gif" help="Helptext" open="0">
