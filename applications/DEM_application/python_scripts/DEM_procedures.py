from __future__ import print_function, absolute_import, division #makes KratosMultiphysics backward compatible with python 2.6 and 2.7

from KratosMultiphysics import *
from KratosMultiphysics.DEMApplication import *

import math
import DEM_material_test_script
import os
import shutil
import sys
from glob import glob

def Flush(a):
    a.flush()

def KratosPrint(*args):
    print(*args)
    Flush(sys.stdout)

def Var_Translator(variable):

    if (variable == "OFF" or variable == "0" or variable == 0):
        variable = 0
    else:
        variable = 1

    return variable

def GetBoolParameterIfItExists(set_of_parameters, parameter_key):
    if parameter_key in set_of_parameters.keys():
        return set_of_parameters[parameter_key].GetBool()
    else:
        return False


class MdpaCreator(object):

    def __init__(self, path, DEM_parameters):

        self.DEM_parameters = DEM_parameters
        self.current_path = path


        # Creating necessary directories

        self.post_mdpas = os.path.join(str(self.current_path), str(self.DEM_parameters["problem_name"].GetString()) + '_post_mdpas')
        os.chdir(self.current_path)
        if not os.path.isdir(self.post_mdpas):
            os.makedirs(str(self.post_mdpas))

    def WriteMdpa(self, model_part):
        os.chdir(self.post_mdpas)
        time = model_part.ProcessInfo.GetValue(TIME)
        mdpa = open(str(self.DEM_parameters["problem_name"].GetString()) + '_post_' + str(time) + '.mdpa', 'w'+'\n')
        mdpa.write('Begin ModelPartData'+'\n')
        mdpa.write('//  VARIABLE_NAME value')
        mdpa.write('End ModelPartData'+'\n'+'\n'+'\n'+'\n')
        mdpa.write('Begin Nodes'+'\n')

        for node in model_part.Nodes:
            mdpa.write(str(node.Id) + ' ' + str(node.X) + ' ' + str(node.Y) + ' ' + str(node.Z)+'\n')
        mdpa.write('End Nodes'+'\n'+'\n')

        mdpa.write('Begin Elements SphericParticle3D'+'\n')
        for element in model_part.Elements:
            mdpa.write(str(element.Id) + ' ' +'1'+' ' + str(element.GetNode(0).Id )+'\n')
        mdpa.write('End Elements'+'\n'+'\n')

        fixed = 0 #how to read fixed? it can be either a flag or a nodal variable property
        self.WriteVariableData(RADIUS, mdpa, model_part)
        #self.WriteVariableData(VELOCITY_X, mdpa, model_part)
        #self.WriteVariableData(VELOCITY_Y, mdpa, model_part)
        #self.WriteVariableData(VELOCITY_Z, mdpa, model_part)


    def WriteVariableData(self, variable_name, mdpa, model_part):

        mdpa.write('Begin NodalData '+str(variable_name)+'\n')
        for node in model_part.Nodes:
            mdpa.write(str(node.Id) + ' ' + str(0) + ' ' + str(node.GetSolutionStepValue(variable_name))+'\n')
        mdpa.write('End NodalData'+'\n'+'\n')


class SetOfModelParts(object):
    def __init__(self, model_parts_list):
        self.MaxNodeId = 0
        self.MaxElemId = 0
        self.MaxCondId = 0
        
        names = [l.Name for l in model_parts_list]
        self.model_parts = dict()
        self.mp_list = []
        for mp in model_parts_list:
            self.model_parts[mp.Name] = mp
            self.mp_list.append(mp)
            
        self.spheres_model_part    = self.Get("SpheresPart")
        self.rigid_face_model_part = self.Get("RigidFacePart")
        self.cluster_model_part    = self.Get("ClusterPart")
        self.DEM_inlet_model_part  = self.Get("DEMInletPart")
        self.mapping_model_part    = self.Get("MappingPart")
        self.contact_model_part    = self.Get("ContactPart")        

    def ComputeMaxIds(self):

        for mp in self.mp_list:
            self.GetMaxIds(mp)

    def GetMaxIds(self, model_part):
        
        for node in model_part.Nodes:
            self.MaxNodeId = max(self.MaxNodeId, node.Id)
            
        for elem in model_part.Elements:
            self.MaxElemId = max(self.MaxElemId, elem.Id)
        
        for cond in model_part.Conditions:
            self.MaxCondId = max(self.MaxCondId, cond.Id)  

    def Get(self, name):
        return self.model_parts[name]

    def Add(self, model_part, name = None):
        if name != None:
            self.model_parts[name] = model_part
        else:
            self.model_parts[model_part.Name] = model_part
            
        self.mp_list.append(model_part)
        
class GranulometryUtils(object):

    def __init__(self, domain_volume, model_part):

        if (domain_volume <= 0.0):
            raise ValueError("Error: The input domain volume must be strictly positive!")

        self.spheres_model_part = model_part
        self.UpdateData(domain_volume)

    def UpdateData(self, domain_volume):

        self.physics_calculator = SphericElementGlobalPhysicsCalculator(self.spheres_model_part)
        self.number_of_spheres  = self.spheres_model_part.NumberOfElements(0)
        self.solid_volume       = self.physics_calculator.CalculateTotalVolume(self.spheres_model_part)
        self.d_50               = self.physics_calculator.CalculateD50(self.spheres_model_part)

        if (self.number_of_spheres == 0):
            self.spheres_per_area = 0.0
        else:
            self.spheres_per_area = domain_volume / self.number_of_spheres

        self.voids_volume    = domain_volume - self.solid_volume
        self.global_porosity = self.voids_volume / domain_volume

    def PrintCurrentData(self):

        print("number_of_spheres: ", self.number_of_spheres)
        print("solid volume: ", self.solid_volume)
        print("voids volume: ", self.voids_volume)
        print("global porosity: ", self.global_porosity)
        print("D50: ", self.d_50)
        print("spheres per area unit: ", self.spheres_per_area)


class PostUtils(object):

    def __init__(self, DEM_parameters, spheres_model_part):

        self.DEM_parameters = DEM_parameters
        self.spheres_model_part = spheres_model_part
        self.post_utilities = PostUtilities()

        self.vel_trap_graph_counter = 0
        self.vel_trap_graph_frequency = int(self.DEM_parameters["VelTrapGraphExportFreq"].GetDouble()/spheres_model_part.ProcessInfo.GetValue(DELTA_TIME)) #TODO: change the name of VelTrapGraphExportFreq to VelTrapGraphExportTimeInterval
        if self.vel_trap_graph_frequency < 1:
            self.vel_trap_graph_frequency = 1 #that means it is not possible to print results with a higher frequency than the computations delta time

        self.previous_vector_of_inner_nodes = []
        self.previous_time = 0.0
        
    def Flush(self,a):
        a.flush()

    def ComputeMeanVelocitiesinTrap(self, file_name, time_dem):

        if self.DEM_parameters["VelocityTrapOption"].GetBool():
            compute_flow = False

            self.vel_trap_graph_counter += 1

            if (self.vel_trap_graph_counter == self.vel_trap_graph_frequency):
                self.vel_trap_graph_counter = 0
                average_velocity = Array3()
                low_point = Array3()

                low_point[0] = self.DEM_parameters["VelocityTrapMinX"].GetDouble()
                low_point[1] = self.DEM_parameters["VelocityTrapMinY"].GetDouble()
                low_point[2] = self.DEM_parameters["VelocityTrapMinZ"].GetDouble()
                high_point = Array3()
                high_point[0] = self.DEM_parameters["VelocityTrapMaxX"].GetDouble()
                high_point[1] = self.DEM_parameters["VelocityTrapMaxY"].GetDouble()
                high_point[2] = self.DEM_parameters["VelocityTrapMaxZ"].GetDouble()

                average_velocity = self.post_utilities.VelocityTrap(self.spheres_model_part, low_point, high_point)

                if compute_flow == True:
                    vector_of_inner_nodes = []
                    for node in self.spheres_model_part.Nodes:
                        if (node.X > low_point[0]) & (node.Y > low_point[1]) & (node.Z > low_point[2]) & (node.X < high_point[0]) & (node.Y < high_point[1]) & (node.Z < high_point[2]) :
                            vector_of_inner_nodes.append(node)

                    crossing_spheres = 0
                    crossing_volume = 0.0

                    for node in vector_of_inner_nodes:
                        id_found = False
                        for previous_node in self.previous_vector_of_inner_nodes:
                            if node.Id == previous_node.Id:
                                id_found = True
                                break
                        if id_found == False: #This only happens if None of the previous nodes were capable of setting id_found = True.
                            crossing_spheres = crossing_spheres + 1
                            radius = node.GetSolutionStepValue(RADIUS)
                            crossing_volume = crossing_volume + 4.0/3.0 * math.pi * radius*radius*radius

                    time_between_measures = self.spheres_model_part.ProcessInfo.GetValue(TIME) - self.previous_time
                    number_of_spheres_flow = float(crossing_spheres) / time_between_measures
                    net_volume_flow = crossing_volume / time_between_measures

                    self.previous_time = self.spheres_model_part.ProcessInfo.GetValue(TIME)
                    self.previous_vector_of_inner_nodes = vector_of_inner_nodes


                f = open(file_name, 'a')
                tmp = str(time_dem) + "   " + str(average_velocity[0]) + "   " + str(average_velocity[1]) + "   " + str(average_velocity[2])
                if compute_flow == True:
                    tmp = tmp + "   " + str(net_volume_flow)  + "   " + str(number_of_spheres_flow)
                tmp = tmp + "\n"

                f.write(tmp)
                self.Flush(f)

    def PrintEulerAngles(self, spheres_model_part, cluster_model_part):
        PostUtilities().ComputeEulerAngles(spheres_model_part, cluster_model_part)


class DEMEnergyCalculator(object):
    
    def __init__(self, DEM_parameters, spheres_model_part, cluster_model_part, energy_plot):
        
        self.calculate_option = False
        
        if "EnergyCalculationOption" in DEM_parameters.keys():
            if DEM_parameters["EnergyCalculationOption"].GetBool(): 
                self.calculate_option = True
                self.DEM_parameters = DEM_parameters
                self.SpheresModelPart = spheres_model_part
                self.ClusterModelPart = cluster_model_part                
                self.energy_plot = open(energy_plot, 'w')
                self.SpheresEnergyUtil = SphericElementGlobalPhysicsCalculator(spheres_model_part)
                self.ClusterEnergyUtil = SphericElementGlobalPhysicsCalculator(cluster_model_part)
                self.PotentialEnergyReferencePoint          = Array3()
                self.PotentialEnergyReferencePoint[0]       = self.DEM_parameters["PotentialEnergyReferencePointX"].GetDouble()
                self.PotentialEnergyReferencePoint[1]       = self.DEM_parameters["PotentialEnergyReferencePointY"].GetDouble()
                self.PotentialEnergyReferencePoint[2]       = self.DEM_parameters["PotentialEnergyReferencePointZ"].GetDouble()
                self.translational_kinematic_energy         = 0.0
                self.rotational_kinematic_energy            = 0.0
                self.kinematic_energy                       = 0.0
                self.gravitational_energy                   = 0.0
                self.elastic_energy                         = 0.0
                self.inelastic_frictonal_energy             = 0.0
                self.inelastic_viscodamping_energy          = 0.0
                self.external_energy                        = 0.0
                self.total_energy                           = 0.0
                self.graph_frequency                        = int(self.DEM_parameters["GraphExportFreq"].GetDouble()/spheres_model_part.ProcessInfo.GetValue(DELTA_TIME))  #TODO: change the name GraphExportFreq to GraphExportTimeInterval
                self.energy_graph_counter                   = 0
                self.energy_plot.write(str("Time").rjust(9)+"   "+str("Trans kinematic energy").rjust(22)+"   "+str("Rot kinematic energy").rjust(20)+"   "+str("Kinematic energy").rjust(16)+"   "+str("Gravitational energy").rjust(20)+"   "+str("Elastic energy").rjust(14)+"   "+str("Frictonal energy").rjust(16)+"   "+str("Viscodamping energy").rjust(19)+"   "+str("Total energy").rjust(12)+"\n")

    def CalculateEnergyAndPlot(self, time):
        if self.calculate_option:
            if not "TestType" in self.DEM_parameters.keys():
                if (self.energy_graph_counter == self.graph_frequency):
                    self.energy_graph_counter = 0

                    self.CalculateEnergy()
                    self.PlotEnergyGraph(time)

                self.energy_graph_counter += 1

    def CalculateEnergy(self):

        self.translational_kinematic_energy = self.SpheresEnergyUtil.CalculateTranslationalKinematicEnergy(self.SpheresModelPart) + self.ClusterEnergyUtil.CalculateTranslationalKinematicEnergy(self.ClusterModelPart)
        self.rotational_kinematic_energy    = self.SpheresEnergyUtil.CalculateRotationalKinematicEnergy(self.SpheresModelPart) + self.ClusterEnergyUtil.CalculateRotationalKinematicEnergy(self.ClusterModelPart)
        self.kinematic_energy               = self.translational_kinematic_energy + self.rotational_kinematic_energy
        self.gravitational_energy           = self.SpheresEnergyUtil.CalculateGravitationalPotentialEnergy(self.SpheresModelPart,self.PotentialEnergyReferencePoint) + self.ClusterEnergyUtil.CalculateGravitationalPotentialEnergy(self.ClusterModelPart,self.PotentialEnergyReferencePoint)
        self.elastic_energy                 = self.SpheresEnergyUtil.CalculateElasticEnergy(self.SpheresModelPart) + self.ClusterEnergyUtil.CalculateElasticEnergy(self.ClusterModelPart)
        self.inelastic_frictional_energy    = self.SpheresEnergyUtil.CalculateInelasticFrictionalEnergy(self.SpheresModelPart) + self.ClusterEnergyUtil.CalculateInelasticFrictionalEnergy(self.ClusterModelPart)
        self.inelastic_viscodamping_energy  = self.SpheresEnergyUtil.CalculateInelasticViscodampingEnergy(self.SpheresModelPart) + self.ClusterEnergyUtil.CalculateInelasticViscodampingEnergy(self.ClusterModelPart)
        self.total_energy                   = self.kinematic_energy + self.gravitational_energy + self.elastic_energy + self.inelastic_frictional_energy + self.inelastic_viscodamping_energy
        
    def PlotEnergyGraph(self,time):

        plot_kinematic               = self.kinematic_energy
        plot_translational_kinematic = self.translational_kinematic_energy
        plot_rotational_kinematic    = self.rotational_kinematic_energy
        plot_gravitational           = self.gravitational_energy
        plot_elastic                 = self.elastic_energy
        plot_inelastic_frictional    = self.inelastic_frictional_energy
        plot_inelastic_viscodamping  = self.inelastic_viscodamping_energy
        plot_total                   = self.total_energy
        self.energy_plot.write( str("%.8g"%time).rjust(9)+"   "+str("%.6g"%plot_translational_kinematic).rjust(22)+"   "+str("%.6g"%plot_rotational_kinematic).rjust(20)+"   "+str("%.6g"%plot_kinematic).rjust(16)+"   "+str("%.6g"%plot_gravitational).rjust(20)+"   "+str("%.6g"%plot_elastic).rjust(14)+"   "+str("%.6g"%plot_inelastic_frictional).rjust(16)+"   "+str("%.6g"%plot_inelastic_viscodamping).rjust(19)+"   "+str("%.6g"%plot_total).rjust(12)+'\n' )
        self.energy_plot.flush()
        
    def FinalizeEnergyPlot(self):
        if self.calculate_option:
            self.energy_plot.close


class Procedures(object):

    def __init__(self, DEM_parameters):

        # GLOBAL VARIABLES OF THE SCRIPT
        # Defining list of skin particles (For a test tube of height 30 cm and diameter 15 cm)

        # Initialization of member variables
        self.DEM_parameters = DEM_parameters

        # SIMULATION FLAGS
        self.rotation_OPTION               = self.DEM_parameters["RotationOption"].GetBool()
        self.bounding_box_OPTION           = self.DEM_parameters["BoundingBoxOption"].GetBool()
        self.automatic_bounding_box_OPTION = self.DEM_parameters["AutomaticBoundingBoxOption"].GetBool()
        
        self.contact_mesh_OPTION           = False
        if "ContactMeshOption" in self.DEM_parameters.keys():
            self.contact_mesh_OPTION = self.DEM_parameters["ContactMeshOption"].GetBool()

        # SIMULATION SETTINGS
        self.b_box_minX = self.DEM_parameters["BoundingBoxMinX"].GetDouble()
        self.b_box_minY = self.DEM_parameters["BoundingBoxMinY"].GetDouble()
        self.b_box_minZ = self.DEM_parameters["BoundingBoxMinZ"].GetDouble()
        self.b_box_maxX = self.DEM_parameters["BoundingBoxMaxX"].GetDouble()
        self.b_box_maxY = self.DEM_parameters["BoundingBoxMaxY"].GetDouble()
        self.b_box_maxZ = self.DEM_parameters["BoundingBoxMaxZ"].GetDouble()
        self.bounding_box_enlargement_factor = self.DEM_parameters["BoundingBoxEnlargementFactor"].GetDouble()

        # MODEL
        self.domain_size = self.DEM_parameters["Dimension"].GetInt()
        self.aux = AuxiliaryUtilities()
        
    def SetScheme(self):
        if (self.DEM_parameters["IntegrationScheme"].GetString() == 'Forward_Euler'):
            scheme = ForwardEulerScheme()
        elif (self.DEM_parameters["IntegrationScheme"].GetString() == 'Symplectic_Euler'):
            scheme = SymplecticEulerScheme()
        elif (self.DEM_parameters["IntegrationScheme"].GetString() == 'Taylor_Scheme'):
            scheme = TaylorScheme()
        elif (self.DEM_parameters["IntegrationScheme"].GetString() == 'Newmark_Beta_Method'):
            scheme = NewmarkBetaScheme(0.5, 0.25)
        elif (self.DEM_parameters["IntegrationScheme"].GetString() == 'Verlet_Velocity'):
            scheme = VerletVelocityScheme()
        else:
            self.KRATOSprint('Error: selected scheme not defined. Please select a different scheme')
            sys.exit("\nExecution was aborted.\n")
        return scheme
        
    def AddAllVariablesInAllModelParts(self, solver, scheme, all_model_parts, DEM_parameters):
        
        spheres_model_part = all_model_parts.Get('SpheresPart')
        cluster_model_part = all_model_parts.Get('ClusterPart')
        DEM_inlet_model_part = all_model_parts.Get('DEMInletPart')
        rigid_face_model_part = all_model_parts.Get('RigidFacePart')
        
        self.solver=solver
        self.scheme=scheme
        self.AddCommonVariables(spheres_model_part, DEM_parameters)
        self.AddSpheresVariables(spheres_model_part, DEM_parameters)
        self.AddMpiVariables(spheres_model_part)      
        self.solver.AddAdditionalVariables(spheres_model_part, DEM_parameters)
        self.AddCommonVariables(cluster_model_part, DEM_parameters)
        self.AddClusterVariables(cluster_model_part, DEM_parameters)
        self.AddMpiVariables(cluster_model_part)
        self.AddCommonVariables(DEM_inlet_model_part, DEM_parameters)
        self.AddSpheresVariables(DEM_inlet_model_part, DEM_parameters)
        self.solver.AddAdditionalVariables(DEM_inlet_model_part, DEM_parameters)
        self.AddCommonVariables(rigid_face_model_part, DEM_parameters)
        self.AddRigidFaceVariables(rigid_face_model_part, DEM_parameters)
        self.AddMpiVariables(rigid_face_model_part)

    def AddCommonVariables(self, model_part, DEM_parameters):
        model_part.AddNodalSolutionStepVariable(VELOCITY)
        model_part.AddNodalSolutionStepVariable(DISPLACEMENT)
        model_part.AddNodalSolutionStepVariable(DELTA_DISPLACEMENT)
        model_part.AddNodalSolutionStepVariable(TOTAL_FORCES)

    def AddSpheresVariables(self, model_part, DEM_parameters):

        # KINEMATIC
        model_part.AddNodalSolutionStepVariable(DELTA_ROTATION)          #TODO: only if self.DEM_parameters.RotationOption! Check that no one accesses them in c++ without checking the rotation option
        model_part.AddNodalSolutionStepVariable(PARTICLE_ROTATION_ANGLE) #TODO: only if self.DEM_parameters.RotationOption! Check that no one accesses them in c++ without checking the rotation option
        model_part.AddNodalSolutionStepVariable(ANGULAR_VELOCITY)        #TODO: only if self.DEM_parameters.RotationOption! Check that no one accesses them in c++ without checking the rotation option
        model_part.AddNodalSolutionStepVariable(NORMAL_IMPACT_VELOCITY)
        model_part.AddNodalSolutionStepVariable(TANGENTIAL_IMPACT_VELOCITY)
<<<<<<< HEAD
        model_part.AddNodalSolutionStepVariable(LOCAL_ANGULAR_VELOCITY)
        model_part.AddNodalSolutionStepVariable(LOCAL_AUX_ANGULAR_VELOCITY)
        model_part.AddNodalSolutionStepVariable(ORIENTATION_REAL) # JIG: SHOULD BE REMOVED IN THE FUTURE
        model_part.AddNodalSolutionStepVariable(ORIENTATION_IMAG) # JIG: SHOULD BE REMOVED IN THE FUTURE
        model_part.AddNodalSolutionStepVariable(ORIENTATION)
        model_part.AddNodalSolutionStepVariable(AUX_ORIENTATION)
        model_part.AddNodalSolutionStepVariable(ANGULAR_MOMENTUM)
=======
        model_part.AddNodalSolutionStepVariable(FACE_NORMAL_IMPACT_VELOCITY)
        model_part.AddNodalSolutionStepVariable(FACE_TANGENTIAL_IMPACT_VELOCITY)
        model_part.AddNodalSolutionStepVariable(LINEAR_IMPULSE)        
>>>>>>> 07ff3ee0

        # FORCES
        model_part.AddNodalSolutionStepVariable(ELASTIC_FORCES)
        model_part.AddNodalSolutionStepVariable(LOCAL_CONTACT_FORCE)
        model_part.AddNodalSolutionStepVariable(CONTACT_FORCES)
        model_part.AddNodalSolutionStepVariable(RIGID_ELEMENT_FORCE)
        model_part.AddNodalSolutionStepVariable(DAMP_FORCES)
        model_part.AddNodalSolutionStepVariable(PARTICLE_MOMENT) #TODO: only if self.DEM_parameters-RotationOption! Check that no one accesses them in c++ without checking the rotation option
        model_part.AddNodalSolutionStepVariable(EXTERNAL_APPLIED_FORCE)
        model_part.AddNodalSolutionStepVariable(EXTERNAL_APPLIED_MOMENT)
        model_part.AddNodalSolutionStepVariable(FORCE_REACTION)
        model_part.AddNodalSolutionStepVariable(MOMENT_REACTION)

        # BASIC PARTICLE PROPERTIES
        model_part.AddNodalSolutionStepVariable(RADIUS)
        model_part.AddNodalSolutionStepVariable(NODAL_MASS)
        model_part.AddNodalSolutionStepVariable(REPRESENTATIVE_VOLUME)
        model_part.AddNodalSolutionStepVariable(NEIGHBOUR_SIZE)
        model_part.AddNodalSolutionStepVariable(NEIGHBOUR_RATIO)

        # ROTATION RELATED PROPERTIES
        if self.DEM_parameters["RotationOption"].GetBool():
            model_part.AddNodalSolutionStepVariable(PARTICLE_MOMENT_OF_INERTIA) #TODO: only if self.DEM_parameters-RotationOption! Check that no one accesses them in c++ without checking the rotation option
            model_part.AddNodalSolutionStepVariable(PARTICLE_ROTATION_DAMP_RATIO) #TODO: only if self.DEM_parameters-RotationOption! Check that no one accesses them in c++ without checking the rotation option
            if self.DEM_parameters["RollingFrictionOption"].GetBool():
                model_part.AddNodalSolutionStepVariable(ROLLING_FRICTION)
                model_part.AddNodalSolutionStepVariable(ROLLING_RESISTANCE_MOMENT)

        # OTHER PROPERTIES
        model_part.AddNodalSolutionStepVariable(PARTICLE_MATERIAL)   # Colour defined in GiD
        
        if "PostSkinSphere" in self.DEM_parameters.keys():
            if self.DEM_parameters["PostSkinSphere"].GetBool():
                model_part.AddNodalSolutionStepVariable(SKIN_SPHERE)
        
        # LOCAL AXIS
        if DEM_parameters["PostEulerAngles"].GetBool():
            model_part.AddNodalSolutionStepVariable(EULER_ANGLES)

        if "PostStressStrainOption" in self.DEM_parameters.keys():
            if self.DEM_parameters["PostStressStrainOption"].GetBool():
                model_part.AddNodalSolutionStepVariable(DEM_STRESS_TENSOR)
        
        if (self.solver.poisson_ratio_option):
            model_part.AddNodalSolutionStepVariable(POISSON_VALUE)

        # Nano Particle
        if self.DEM_parameters["ElementType"].GetString() == "SwimmingNanoParticle":
            model_part.AddNodalSolutionStepVariable(CATION_CONCENTRATION)
            model_part.AddNodalSolutionStepVariable(DRAG_COEFFICIENT)
            
        # ONLY VISUALIZATION
        if self.DEM_parameters["PostExportId"].GetBool(): #TODO: add suffix Option
            model_part.AddNodalSolutionStepVariable(EXPORT_ID)

        #model_part.AddNodalSolutionStepVariable(SPRAYED_MATERIAL)

    def AddRigidFaceVariables(self, model_part, DEM_parameters):

        model_part.AddNodalSolutionStepVariable(ELASTIC_FORCES)
        model_part.AddNodalSolutionStepVariable(CONTACT_FORCES)
        model_part.AddNodalSolutionStepVariable(DEM_PRESSURE)
        model_part.AddNodalSolutionStepVariable(TANGENTIAL_ELASTIC_FORCES)
        model_part.AddNodalSolutionStepVariable(SHEAR_STRESS)
        model_part.AddNodalSolutionStepVariable(DEM_NODAL_AREA)
        model_part.AddNodalSolutionStepVariable(NON_DIMENSIONAL_VOLUME_WEAR)
        model_part.AddNodalSolutionStepVariable(IMPACT_WEAR)

    def AddElasticFaceVariables(self, model_part, DEM_parameters): #Only used in CSM coupling
        self.AddRigidFaceVariables(model_part,self.DEM_parameters)
        model_part.AddNodalSolutionStepVariable(TOTAL_FORCES)

    def AddClusterVariables(self, model_part, DEM_parameters):
        # KINEMATIC
        #model_part.AddNodalSolutionStepVariable(DELTA_DISPLACEMENT)
        model_part.AddNodalSolutionStepVariable(PARTICLE_ROTATION_ANGLE)
        model_part.AddNodalSolutionStepVariable(DELTA_ROTATION)
        model_part.AddNodalSolutionStepVariable(ANGULAR_VELOCITY)
        model_part.AddNodalSolutionStepVariable(LOCAL_ANGULAR_VELOCITY)
        model_part.AddNodalSolutionStepVariable(LOCAL_AUX_ANGULAR_VELOCITY)
        model_part.AddNodalSolutionStepVariable(ORIENTATION_REAL) # JIG: SHOULD BE REMOVED IN THE FUTURE
        model_part.AddNodalSolutionStepVariable(ORIENTATION_IMAG) # JIG: SHOULD BE REMOVED IN THE FUTURE
        model_part.AddNodalSolutionStepVariable(ORIENTATION)
        model_part.AddNodalSolutionStepVariable(AUX_ORIENTATION)
        model_part.AddNodalSolutionStepVariable(ANGULAR_MOMENTUM)

        # FORCES
        model_part.AddNodalSolutionStepVariable(TOTAL_FORCES)
        model_part.AddNodalSolutionStepVariable(RIGID_ELEMENT_FORCE)
        model_part.AddNodalSolutionStepVariable(PARTICLE_MOMENT)
        model_part.AddNodalSolutionStepVariable(EXTERNAL_APPLIED_FORCE)
        model_part.AddNodalSolutionStepVariable(EXTERNAL_APPLIED_MOMENT)
        
        # PHYSICAL PROPERTIES
        model_part.AddNodalSolutionStepVariable(PRINCIPAL_MOMENTS_OF_INERTIA)
        model_part.AddNodalSolutionStepVariable(CLUSTER_VOLUME)
        model_part.AddNodalSolutionStepVariable(NODAL_MASS)
        model_part.AddNodalSolutionStepVariable(CHARACTERISTIC_LENGTH)
        model_part.AddNodalSolutionStepVariable(PARTICLE_DENSITY)

        # OTHER PROPERTIES
        model_part.AddNodalSolutionStepVariable(PARTICLE_MATERIAL)   # Colour defined in GiD
        
        # LOCAL AXIS
        if DEM_parameters["PostEulerAngles"].GetBool():
            model_part.AddNodalSolutionStepVariable(EULER_ANGLES)


    def AddMpiVariables(self, model_part):
        pass

    def SetInitialNodalValues(self, spheres_model_part, cluster_model_part, DEM_inlet_model_part, rigid_face_model_part):
        pass
        # no fa falta inicialitzar els valors nodals

        for mesh_number in range(0, spheres_model_part.NumberOfSubModelParts()):
            mesh_nodes = self.aux.GetIthSubModelPartNodes(spheres_model_part,mesh_number)

            for node in mesh_nodes:
                node.SetSolutionStepValue(NORMAL_IMPACT_VELOCITY, 0.0)
                node.SetSolutionStepValue(TANGENTIAL_IMPACT_VELOCITY, 0.0)
                node.SetSolutionStepValue(FACE_NORMAL_IMPACT_VELOCITY, 0.0)
                node.SetSolutionStepValue(FACE_TANGENTIAL_IMPACT_VELOCITY, 0.0)
                node.SetSolutionStepValue(LINEAR_IMPULSE, 0.0)
                
    
    def SetUpBufferSizeInAllModelParts(self, spheres_model_part, spheres_b_size, cluster_model_part, clusters_b_size, DEM_inlet_model_part, inlet_b_size, rigid_face_model_part, rigid_b_size):
        spheres_model_part.SetBufferSize(spheres_b_size)
        cluster_model_part.SetBufferSize(clusters_b_size)
        DEM_inlet_model_part.SetBufferSize(inlet_b_size)
        rigid_face_model_part.SetBufferSize(rigid_b_size)

    def FindMaxNodeIdAccrossModelParts(self, creator_destructor, all_model_parts):
        
        max_candidates = []
        max_candidates.append(creator_destructor.FindMaxNodeIdInModelPart(all_model_parts.Get("SpheresPart")))
        max_candidates.append(creator_destructor.FindMaxElementIdInModelPart(all_model_parts.Get("SpheresPart")))
        max_candidates.append(creator_destructor.FindMaxNodeIdInModelPart(all_model_parts.Get("RigidFacePart")))
        max_candidates.append(creator_destructor.FindMaxNodeIdInModelPart(all_model_parts.Get("ClusterPart")))
        
        return max(max_candidates)

    def ModelData(self, spheres_model_part, solver):
        
        contact_model_part = solver.contact_model_part
        # Previous Calculations.
        Model_Data = open('Model_Data.txt', 'w')

        # mean radius, and standard deviation:
        i = 0.0
        sum_radi = 0.0
        partial_sum_squared = 0.0
        total_sum_squared = 0.0
        volume = 0.0
        area = 0.0
        mean = 0.0
        var  = 0.0
        rel_std_dev = 0.0

        for node in spheres_model_part.Nodes:

            sum_radi += node.GetSolutionStepValue(RADIUS)
            partial_sum_squared = node.GetSolutionStepValue(RADIUS) ** 2.0
            total_sum_squared += partial_sum_squared
            volume += 4 * 3.141592 / 3 * node.GetSolutionStepValue(RADIUS) ** 3.0
            area += 3.141592 * partial_sum_squared
            i += 1.0

        if (i>0.0):
            mean = sum_radi / i
            var = total_sum_squared / i - mean ** 2.0
        std_dev = 0.0

        if (abs(var) > 1e-9):
            std_dev = var ** 0.5

        if (i>0.0):
            rel_std_dev = std_dev / mean

        Model_Data.write("Radius Mean: " + str(mean) + '\n')
        Model_Data.write("Std Deviation: " + str(std_dev) + '\n')
        Model_Data.write("Relative Std Deviation: " + str(rel_std_dev) + '\n')
        Model_Data.write("Total Particle Volume 3D: " + str(volume) + '\n')
        Model_Data.write("Total Particle Area 2D: " + str(area) + '\n')
        Model_Data.write('\n')

        Total_Particles = len(spheres_model_part.Nodes)

        Total_Contacts = 0

        if solver.continuum_type:
            Coordination_Number = 0.0

            if (self.contact_mesh_OPTION):
                for bar in contact_model_part.Elements:
                    Total_Contacts += 1
                if (Total_Particles):
                    Coordination_Number = 2.0 * Total_Contacts / Total_Particles

            Model_Data.write("Total Number of Particles: " + str(Total_Particles) + '\n')
            Model_Data.write("Total Number of Bonds: " + str(Total_Contacts) + '\n')
            Model_Data.write("Bonded Coordination Number NC: " + str(Coordination_Number) + '\n')
            Model_Data.write('\n')
            #Model_Data.write("Volume Elements: " + str(total_volume) + '\n')            
            self.KRATOSprint ("Coordination Number: " + str(Coordination_Number) + "\n")
            
        Model_Data.close()

    def MeasureBOT(self, solver):

        tol = 2.0
        y_mean = 0.0
        counter = 0.0

        for node in self.BOT:
            r = node.GetSolutionStepValue(RADIUS)
            y = node.Y
            y_mean += (y - r) * r
            counter += r

        return (y_mean, counter)

    def MeasureTOP(self, solver):

        tol = 2.0
        y_mean = 0.0
        counter = 0.0

        for node in self.TOP:
            r = node.GetSolutionStepValue(RADIUS)
            y = node.Y

            y_mean += (y + r) * r
            counter += r

        return (y_mean, counter)

    def MonitorPhysicalProperties(self, model_part, physics_calculator, properties_list):

        # This function returns a list of arrays (also lists)
        # Each array contains the values of the physical properties at the current time
        time = model_part.ProcessInfo.GetValue(TIME)
        present_prop = []

        if (len(properties_list) == 0):  # The first array in the list only contains the entries names
            names = []
            names.append("time")
            names.append("mass")
            names.append("gravitational_energy")
            names.append("kinematic_energy")
            #names.append("elastic_energy")
            names.append("momentum")
            names.append("angular_momentum")
            names.append("total_energy")

            properties_list.append(names)

        # Calculating current values
        mass = physics_calculator.CalculateTotalMass(model_part)
        center = physics_calculator.CalculateCenterOfMass(model_part)
        initial_center = physics_calculator.GetInitialCenterOfMass()
        gravity_energy = physics_calculator.CalculateGravitationalPotentialEnergy(model_part, initial_center)
        kinematic_energy = physics_calculator.CalculateKinematicEnergy(model_part)
        #elastic_energy = physics_calculator.CalculateElasticEnergy(model_part)
        momentum = physics_calculator.CalculateTotalMomentum(model_part)
        angular_momentum = physics_calculator.CalulateTotalAngularMomentum(model_part)
        total_energy = gravity_energy + kinematic_energy #+ elastic_energy

        # Filling in the entries values corresponding to the entries names above
        present_prop.append(time)
        present_prop.append(mass)
        present_prop.append(gravity_energy)
        present_prop.append(kinematic_energy)
        #present_prop.append(elastic_energy)
        present_prop.append(momentum)
        present_prop.append(angular_momentum)
        present_prop.append(total_energy)

        properties_list.append(present_prop)

        return properties_list

    # def PlotPhysicalProperties(self, properties_list, path):

    # This function creates one graph for each physical property.
    # properties_list[0][0] = 'time'
    # properties_list[0][j] = 'property_j'
    # properties_list[i][j] = value of property_j at time properties_list[i][0]

        # n_measures     = len(properties_list)
        # entries        = properties_list[0]
        # n_entries      = len(entries)
        # time_vect      = []
        # os.chdir(path)

        # for j in range(1, n_measures):
            # time_vect.append(properties_list[j][0])

        # for i in range(1, n_entries):
            # prop_vect_i = []

            # for j in range(1, n_measures):
                # prop_i_j = properties_list[j][i]

                # if (hasattr(prop_i_j, '__getitem__')): # Checking if it is an iterable object (a vector). If yes, take the modulus
                    # mod_prop_i_j = 0.0

                    # for k in range(len(prop_i_j)):
                        # mod_prop_i_j += prop_i_j[k] * prop_i_j[k]

                    # prop_i_j = sqrt(mod_prop_i_j) # Euclidean norm

                # prop_vect_i.append(prop_i_j)

            # plt.figure(i)
            # plot = plt.plot(time_vect, prop_vect_i)
            # plt.xlabel(entries[0])
            # plt.ylabel(entries[i])
            # plt.title('Evolution of ' + entries[i] + ' in time')
            # plt.savefig(entries[i] + '.pdf')

    def SetCustomSkin(self, spheres_model_part):

        for element in spheres_model_part.Elements:

            x = element.GetNode(0).X
            y = element.GetNode(0).Y
            #z = element.GetNode(0).Z

            if(x>21.1):
                element.GetNode(0).SetSolutionStepValue(SKIN_SPHERE,1)
            if(x<1.25):
                element.GetNode(0).SetSolutionStepValue(SKIN_SPHERE,1)
            if(y>1.9):
                element.GetNode(0).SetSolutionStepValue(SKIN_SPHERE,1)
            if(y<0.1):
                element.GetNode(0).SetSolutionStepValue(SKIN_SPHERE,1)

    def CreateDirectories(self, main_path, problem_name, run_code = ''):

        root             = os.path.join(main_path, problem_name)
        post_path        = root + '_Post_Files' + run_code
        data_and_results = root + '_Results_and_Data'
        graphs_path      = root + '_Graphs'
        MPI_results      = root + '_MPI_results'       
        
        '''
        answer = input("\nWarning: If there already exists previous results, they are about to be deleted. Do you want to proceed (y/n)? ")
        if answer=='y':
            shutil.rmtree(os.path.join(main_path, problem_name + '_Post_Files'), ignore_errors = True)
            shutil.rmtree(os.path.join(main_path, problem_name + '_Graphs'    ), ignore_errors = True)
        else:
            sys.exit("\nExecution was aborted.\n")
        '''

        shutil.rmtree(os.path.join(main_path, problem_name + '_Post_Files' + run_code), ignore_errors = True)
        shutil.rmtree(os.path.join(main_path, problem_name + '_Graphs'    ), ignore_errors = True)

        for directory in [post_path, data_and_results, graphs_path, MPI_results]:
            if not os.path.isdir(directory):
                os.makedirs(str(directory))

        return [post_path, data_and_results, graphs_path, MPI_results]

    def FindMaxNodeIdInModelPart(self, model_part):

        maxid = 0

        for node in model_part.Nodes:
            if (node.Id > maxid):
                maxid = node.Id

        return maxid
    
    def SetBoundingBoxLimits(self, all_model_parts, creator_destructor):
        
        bounding_box_time_limits = []
        if self.DEM_parameters["BoundingBoxOption"].GetBool():
            self.SetBoundingBox(all_model_parts.Get("SpheresPart"), all_model_parts.Get("ClusterPart"), all_model_parts.Get("RigidFacePart"), creator_destructor)
            bounding_box_time_limits = [self.solver.bounding_box_start_time, self.solver.bounding_box_stop_time]
            return bounding_box_time_limits

    def SetBoundingBox(self, spheres_model_part, clusters_model_part, rigid_faces_model_part, creator_destructor):

        b_box_low = Array3()
        b_box_high = Array3()
        b_box_low[0] = self.b_box_minX
        b_box_low[1] = self.b_box_minY
        b_box_low[2] = self.b_box_minZ
        b_box_high[0] = self.b_box_maxX
        b_box_high[1] = self.b_box_maxY
        b_box_high[2] = self.b_box_maxZ
        creator_destructor.SetLowNode(b_box_low)
        creator_destructor.SetHighNode(b_box_high)
        creator_destructor.CalculateSurroundingBoundingBox(spheres_model_part, clusters_model_part, rigid_faces_model_part, self.bounding_box_enlargement_factor, self.automatic_bounding_box_OPTION)

    def DeleteFiles(self):
        files_to_delete_list = glob('*.time')
        for to_erase_file in files_to_delete_list:
            try:
                os.remove(to_erase_file)
            except OSError:
                pass            

    def PreProcessModel(self, DEM_parameters):
        pass
    
    def CheckVariableType(self, var, expected_type, msg):                  
        actual_type = type(var)
        if actual_type is int and expected_type is float:
            return
        if actual_type is not expected_type:
            self.KRATOSprint("**************************************************************************")
            self.KRATOSprint("ERROR: Input parameter of wrong type in file 'DEM_explicit_solver_var.py'." )
            a = str(expected_type)
            b = str(var)
            self.KRATOSprint("The type expected was "+ a + " but " + b +" was read.")                        
            self.KRATOSprint("**************************************************************************")                        
            sys.exit()        

    def Flush(self,a):
        a.flush()
    
    def KRATOSprint(self,message):
        print(message)
        self.Flush(sys.stdout)


# #~CHARLIE~# Aixo no ho entenc
class DEMFEMProcedures(object):

    def __init__(self, DEM_parameters, graphs_path, spheres_model_part, RigidFace_model_part):

        # GLOBAL VARIABLES OF THE SCRIPT
        self.DEM_parameters = DEM_parameters

        if not "TestType" in DEM_parameters.keys():
            self.TestType = "None"
        # self.TestType = self.DEM_parameters["TestType"].GetString()

        # Initialization of member variables
        # SIMULATION FLAGS
        self.rotation_OPTION     = self.DEM_parameters["RotationOption"].GetBool() #TODO: Why is this in DEM FEM Procs also?
        self.bounding_box_OPTION = self.DEM_parameters["BoundingBoxOption"].GetBool()
        
        self.contact_mesh_OPTION           = False #TODO: This is already in the Procedures object. why to repeat it?
        if "ContactMeshOption" in self.DEM_parameters.keys():
            self.contact_mesh_OPTION = self.DEM_parameters["ContactMeshOption"].GetBool()

        self.graphs_path = graphs_path
        self.spheres_model_part = spheres_model_part
        self.RigidFace_model_part = RigidFace_model_part
        #self.solver = solver
        self.aux = AuxiliaryUtilities()

        self.fem_mesh_nodes = []

        self.graph_counter = 0
        self.balls_graph_counter = 0

        self.graph_frequency        = int(self.DEM_parameters["GraphExportFreq"].GetDouble()/spheres_model_part.ProcessInfo.GetValue(DELTA_TIME))
        if self.graph_frequency < 1:
            self.graph_frequency = 1 #that means it is not possible to print results with a higher frequency than the computations delta time
        os.chdir(self.graphs_path)
        #self.graph_forces = open(self.DEM_parameters["problem_name"].GetString() +"_force_graph.grf", 'w')
        self.mesh_motion = DEMFEMUtilities()
        
        def Flush(self,a):
            a.flush()
                    
        def open_graph_files(self, RigidFace_model_part):
            #os.chdir(self.graphs_path)
            for mesh_number in range(0, self.RigidFace_model_part.NumberOfSubModelParts()):
                if (self.aux.GetIthSubModelPartData(self.RigidFace_model_part, mesh_number, FORCE_INTEGRATION_GROUP)):
                    identifier = self.aux.GetIthSubModelPartData(self.RigidFace_model_part, mesh_number, IDENTIFIER)
                    self.graph_forces[identifier] = open(str(self.DEM_parameters["problem_name"].GetString()) + "_" + str(identifier) + "_force_graph.grf", 'w')
                    self.graph_forces[identifier].write(str("#time").rjust(12)+" "+str("total_force[0]").rjust(13)+" "+str("total_force[1]").rjust(13)+" "+str("total_force[2]").rjust(13)+" "+str("total_moment[0]").rjust(13)+" "+str("total_moment[1]").rjust(13)+" "+str("total_moment[2]").rjust(13)+"\n")

        self.graph_forces = {}

        def open_balls_graph_files(self, spheres_model_part):
            #os.chdir(self.graphs_path)
            for mesh_number in range(0, self.spheres_model_part.NumberOfSubModelParts()):
                if (self.aux.GetIthSubModelPartData(self.spheres_model_part, mesh_number, FORCE_INTEGRATION_GROUP)):
                    identifier = self.aux.GetIthSubModelPartData(self.spheres_model_part, mesh_number, IDENTIFIER)
                    self.particle_graph_forces[identifier] = open(str(self.DEM_parameters["problem_name"].GetString()) + "_" + str(identifier) + "_particle_force_graph.grf", 'w')
                    self.particle_graph_forces[identifier].write(str("#time").rjust(12) + " " + str("total_force_x").rjust(13) + " " + str("total_force_y").rjust(13) +
                    " " + str("total_force_z").rjust(13) + "\n")

        def evaluate_computation_of_fem_results():

            self.spheres_model_part.ProcessInfo.SetValue(COMPUTE_FEM_RESULTS_OPTION, 0)
            elastic_forces            = self.DEM_parameters["PostElasticForces"].GetBool()
            tangential_elastic_forces = self.DEM_parameters["PostTangentialElasticForces"].GetBool()
            dem_pressure              = self.DEM_parameters["PostPressure"].GetBool()
            
            if not "PostContactForces" in self.DEM_parameters.keys():
                contact_forces = 0
            else:
                contact_forces = self.DEM_parameters["PostContactForces"].GetBool()
            
            if not "PostShearStress" in self.DEM_parameters.keys():
                shear_stress = 0
            else:
                shear_stress = self.DEM_parameters["PostShearStress"].GetBool()
            
            if not "PostNodalArea" in self.DEM_parameters.keys():
                dem_nodal_area = 0
            else:
                dem_nodal_area = self.DEM_parameters["PostNodalArea"].GetBool()
            
            integration_groups = False
            
            if self.RigidFace_model_part.NumberOfSubModelParts() > 0:
                for mesh_number in range(0, self.RigidFace_model_part.NumberOfSubModelParts()):
                    if (self.aux.GetIthSubModelPartData(self.RigidFace_model_part, mesh_number, FORCE_INTEGRATION_GROUP)):
                        integration_groups = True
                        break
            if (elastic_forces or contact_forces or dem_pressure or tangential_elastic_forces or shear_stress or dem_nodal_area or integration_groups):
                self.spheres_model_part.ProcessInfo.SetValue(COMPUTE_FEM_RESULTS_OPTION, 1)

        self.particle_graph_forces = {}                    

        if not "TestType" in DEM_parameters.keys():
            open_graph_files(self, RigidFace_model_part)
            open_balls_graph_files(self,spheres_model_part)

        # SIMULATION SETTINGS
        self.bounding_box_enlargement_factor = self.DEM_parameters["BoundingBoxEnlargementFactor"].GetDouble()

        # MODEL
        self.domain_size = self.DEM_parameters["Dimension"].GetInt()
        evaluate_computation_of_fem_results()
        
    def MoveAllMeshes(self, all_model_parts, time, dt):
        
        spheres_model_part = all_model_parts.Get("SpheresPart")
        DEM_inlet_model_part = all_model_parts.Get("DEMInletPart")
        rigid_face_model_part = all_model_parts.Get("RigidFacePart")
        
        self.mesh_motion.MoveAllMeshes(rigid_face_model_part, time, dt)
        self.mesh_motion.MoveAllMeshes(spheres_model_part, time, dt)
        self.mesh_motion.MoveAllMeshes(DEM_inlet_model_part, time, dt)
    
    def MoveAllMeshesUsingATable(self, model_part, time, dt):

        for mesh_number in range(0, model_part.NumberOfSubModelParts()):            

            if not self.aux.GetIthSubModelPartData(model_part, mesh_number, TABLE_NUMBER):
                continue

            print("Info:")
            print(self.aux.GetIthSubModelPartData(model_part, mesh_number, IDENTIFIER))
            print(self.aux.GetIthSubModelPartData(model_part, mesh_number, TABLE_NUMBER))

            for node in self.aux.GetIthSubModelPartNodes(model_part, mesh_number):

                old_coords = Vector(3)
                old_coords[0] = node.X
                old_coords[1] = node.Y
                old_coords[2] = node.Z

                velocity = Vector(3)
                velocity[0] = model_part.GetTable(self.aux.GetIthSubModelPartData(model_part, mesh_number, TABLE_NUMBER)).GetValue(time)
                velocity[1] = 0.0
                velocity[2] = 0.0
                node.SetSolutionStepValue(VELOCITY, velocity)

                node.X = old_coords[0] + velocity[0] * dt
                node.Y = old_coords[1] + velocity[1] * dt
                node.Z = old_coords[2] + velocity[2] * dt

                displacement = Vector(3)
                displacement[0] = node.X - node.X0
                displacement[1] = node.Y - node.Y0
                displacement[2] = node.Z - node.Z0
                node.SetSolutionStepValue(DISPLACEMENT, displacement)    

    def UpdateTimeInModelParts(self, all_model_parts, time,dt,step):  
        
        spheres_model_part = all_model_parts.Get("SpheresPart")
        cluster_model_part = all_model_parts.Get("ClusterPart")
        DEM_inlet_model_part = all_model_parts.Get("DEMInletPart")
        rigid_face_model_part = all_model_parts.Get("RigidFacePart")
        
        spheres_model_part.ProcessInfo[TIME]          = time
        spheres_model_part.ProcessInfo[DELTA_TIME]    = dt
        spheres_model_part.ProcessInfo[TIME_STEPS]    = step

        rigid_face_model_part.ProcessInfo[TIME]       = time
        rigid_face_model_part.ProcessInfo[DELTA_TIME] = dt
        rigid_face_model_part.ProcessInfo[TIME_STEPS] = step

        cluster_model_part.ProcessInfo[TIME]          = time
        cluster_model_part.ProcessInfo[DELTA_TIME]    = dt
        cluster_model_part.ProcessInfo[TIME_STEPS]    = step  
        
        DEM_inlet_model_part.ProcessInfo[TIME]          = time
        DEM_inlet_model_part.ProcessInfo[DELTA_TIME]    = dt
        DEM_inlet_model_part.ProcessInfo[TIME_STEPS]    = step

    def close_graph_files(self, RigidFace_model_part):
        
        for mesh_number in range(0, self.RigidFace_model_part.NumberOfSubModelParts()):
            if (self.aux.GetIthSubModelPartData(self.RigidFace_model_part, mesh_number, FORCE_INTEGRATION_GROUP)):
                identifier = self.aux.GetIthSubModelPartData(self.RigidFace_model_part, mesh_number, IDENTIFIER)
                self.graph_forces[identifier].close()

    def close_balls_graph_files(self, spheres_model_part):
        
        for mesh_number in range(0, self.spheres_model_part.NumberOfSubModelParts()):
            if (self.aux.GetIthSubModelPartData(self.spheres_model_part, mesh_number, FORCE_INTEGRATION_GROUP)):
                identifier = self.aux.GetIthSubModelPartData(self.spheres_model_part, mesh_number, IDENTIFIER)
                self.particle_graph_forces[identifier].close()

    def PrintPoisson(self, model_part, DEM_parameters, filename, time):
        
        if (DEM_parameters["Dimension"].GetInt() == 3):
            poisson, dummy, _ = PostUtilities().ComputePoisson(model_part)
        else:
            poisson, dummy, _ = PostUtilities().ComputePoisson2D(model_part)
            
        file_open = open(filename, 'a')
        data = str(time) + "  " + str(poisson) + "\n"
        file_open.write(data)
    
    def PrintGraph(self, time):

        if not "TestType" in self.DEM_parameters.keys():
            if (self.graph_counter == self.graph_frequency):
                self.graph_counter = 0

                for mesh_number in range(0, self.RigidFace_model_part.NumberOfSubModelParts()):
                    if (self.aux.GetIthSubModelPartData(self.RigidFace_model_part, mesh_number, FORCE_INTEGRATION_GROUP)):
                        mesh_nodes = self.aux.GetIthSubModelPartNodes(self.RigidFace_model_part,mesh_number)

                        total_force = Array3()
                        total_force[0] = 0.0
                        total_force[1] = 0.0
                        total_force[2] = 0.0
                            
                        total_moment = Array3()
                        total_moment[0] = 0.0
                        total_moment[1] = 0.0
                        total_moment[2] = 0.0

                        rotation_center = self.aux.GetIthSubModelPartData(self.RigidFace_model_part, mesh_number, ROTATION_CENTER)

                        PostUtilities().IntegrationOfForces(mesh_nodes, total_force, rotation_center, total_moment)

                        identifier = self.aux.GetIthSubModelPartData(self.RigidFace_model_part, mesh_number, IDENTIFIER)
                        
                        self.graph_forces[identifier].write(str("%.8g"%time).rjust(12) +
                        " " + str("%.6g"%total_force[0]).rjust(13) + " " + str("%.6g"%total_force[1]).rjust(13) +
                        " " + str("%.6g"%total_force[2]).rjust(13) + " " + str("%.6g"%total_moment[0]).rjust(13) +
                        " " + str("%.6g"%total_moment[1]).rjust(13) + " " + str("%.6g"%total_moment[2]).rjust(13) + "\n")
                        self.graph_forces[identifier].flush()

            self.graph_counter += 1

    def FinalizeGraphs(self,RigidFace_model_part):

        if not "TestType" in self.DEM_parameters.keys():
            self.close_graph_files(RigidFace_model_part)

    def PrintBallsGraph(self, time):

        if not "TestType" in self.DEM_parameters.keys():
            
            if (self.balls_graph_counter == self.graph_frequency):
                self.balls_graph_counter = 0

                for mesh_number in range(0, self.spheres_model_part.NumberOfSubModelParts()):

                    if (self.aux.GetIthSubModelPartData(self.spheres_model_part, mesh_number, FORCE_INTEGRATION_GROUP)):
                        mesh_nodes = self.aux.GetIthSubModelPartNodes(self.spheres_model_part,mesh_number)
                        
                        total_force = Array3()
                        total_force[0] = 0.0
                        total_force[1] = 0.0
                        total_force[2] = 0.0

                        PostUtilities().IntegrationOfElasticForces(mesh_nodes, total_force)

                        identifier = self.aux.GetIthSubModelPartData(self.spheres_model_part, mesh_number, IDENTIFIER)
                        self.particle_graph_forces[identifier].write(str("%.8g"%time).rjust(12) + " " + str("%.6g"%total_force[0]).rjust(13) + " " + 
                                                                     str("%.6g"%total_force[1]).rjust(13) + " " + str("%.6g"%total_force[2]).rjust(13) + "\n")
                        self.particle_graph_forces[identifier].flush()

            self.balls_graph_counter += 1

    def FinalizeBallsGraphs(self,spheres_model_part):

        if not "TestType" in self.DEM_parameters.keys():
            self.close_balls_graph_files(spheres_model_part)


    def ApplyNodalRotation(self,time):

            #if (time < 0.5e-2 ) :
            if (time < 3.8e-5):

                #while ( time < self.DEM_parameters["FinalTime"].GetDouble()):
                #print("TIME STEP BEGINS.  STEP:"+str(time)+"++++++++++++++++++++++++++++++++++++++++++++++++++++++++++++++")

                d0 = 1.694
                avance = 0.50100
                distance = (d0 - avance)
                w = 62.8
                distance = 2

                vx = -distance * w * math.sin(w * time)
                #vx = distance * rpm * math.cos(1.0)
                vy = distance * w * math.cos(w * time)
                #vz = - distance * rpm * math.sin(1.0)

                for mesh_number in range(0, self.spheres_model_part.NumberOfSubModelParts()):
                    if(self.aux.GetIthSubModelPartData(self.spheres_model_part, mesh_number, FORCE_INTEGRATION_GROUP)):
                        self.mesh_nodes = self.aux.GetIthSubModelPartNodes(self.spheres_model_part,mesh_number)

                        for node in self.mesh_nodes:

                            node.SetSolutionStepValue(VELOCITY_X, vx)
                            node.SetSolutionStepValue(VELOCITY_Y, vy)
                            node.Fix(VELOCITY_X)
                            node.Fix(VELOCITY_Y)
            else:

                 d0 = 1.694
                 avance = 0.50100
                 distance = (d0 - avance)
                 w = 62.8
                 distance = 2

                 vx = -distance * w * math.sin(w * time)
                 #vx = distance * rpm * math.cos(1.0)
                 vy = distance * w * math.cos(w * time)
                 #vz = - distance * rpm * math.sin(1.0)
                 radius = 1.0001

                 for mesh_number in range(0, self.spheres_model_part.NumberOfSubModelParts()):
                     if(self.aux.GetIthSubModelPartData(self.spheres_model_part, mesh_number, FORCE_INTEGRATION_GROUP)):
                        self.mesh_nodes = self.aux.GetIthSubModelPartNodes(self.spheres_model_part,mesh_number)

                        for node in self.mesh_nodes:

                            node.SetSolutionStepValue(RADIUS, radius)

                 for mesh_number in range(0, self.spheres_model_part.NumberOfSubModelParts()):
                     if(self.aux.GetIthSubModelPartData(self.spheres_model_part, mesh_number, FORCE_INTEGRATION_GROUP)):
                         self.mesh_nodes = self.aux.GetIthSubModelPartNodes(self.spheres_model_part,mesh_number)

                         for node in self.mesh_nodes:

                             node.SetSolutionStepValue(VELOCITY_X, vx)
                             node.SetSolutionStepValue(VELOCITY_Y, vy)
                             node.Fix(VELOCITY_X)
                             node.Fix(VELOCITY_Y)        

class Report(object):

    def __init__(self):
        pass

    def Prepare(self,timer,control_time):
        self.initial_pr_time      = timer.clock()
        self.initial_re_time      = timer.time()
        self.prev_time            = 0.0
        self.total_steps_expected = 0
        self.control_time         = control_time
        self.first_print          = True

    def BeginReport(self, timer):

        report = "Main loop starting..." + "\n" + "Total number of TIME STEPs expected in the calculation: " + str(self.total_steps_expected) + "\n"

        return report

    def StepiReport(self, timer, time, step):

        incremental_time = (timer.time() - self.initial_re_time) - self.prev_time

        report = ""

        if (incremental_time > self.control_time):

            percentage = 100 * (float(step) / self.total_steps_expected)
            elapsed_time = timer.time() - self.initial_re_time

            report = report + "Real time calculation: " + str(elapsed_time) + " seconds" + "\n"\
                            + "In minutes: " + str(elapsed_time / 60.0) + " minutes" + "\n"\
                            + "In hours: " + str(elapsed_time / 3600.0) + " hours" + "\n"\
                            + "Simulation time: " + str(time) + " seconds" + "\n"\
                            + "%s %.5f %s"%("Percentage Completed: ", percentage,"%") + "\n"\
                            + "Computed time steps: " + str(step) + " out of " + str(self.total_steps_expected) + "\n"
            
            self.prev_time  = (timer.time() - self.initial_re_time)

        if ((timer.time() - self.initial_re_time > 60) and self.first_print == True and step != 0):

            self.first_print = False
            estimated_sim_duration = 60.0 * (self.total_steps_expected / step) # seconds

            report = report + "The total estimated computation time is " + str(estimated_sim_duration) + " seconds" + "\n"\
                + "In minutes: " + str(estimated_sim_duration / 60.0)    + " minutes" + "\n"\
                + "In hours:   " + str(estimated_sim_duration / 3600.0)  + " hours" + "\n"\
                + "In days:    " + str(estimated_sim_duration / 86400.0) + " days" + "\n"

            if ((estimated_sim_duration / 86400.0) > 2.0):
                report = report +"WARNING: VERY LONG CALCULATION......!!!!!!" + "\n"

        return report

    def FinalReport(self, timer):
        elapsed_pr_time = timer.clock() - self.initial_pr_time
        elapsed_re_time = timer.time()  - self.initial_re_time

        report = "Calculation ends at instant: "              + str(timer.time()) + "\n"\
            + "Calculation ends at processing time instant: " + str(timer.clock()) + "\n"\
            + "Elapsed processing time: "                     + str(elapsed_pr_time) + "\n"\
            + "Elapsed real time: "                           + str(elapsed_re_time) +"\n"

        report = report + "ANALYSIS COMPLETED" + "\n"

        return report


class PreUtils(object):

    def __init__(self):
        pass


class MaterialTest(object):

    def __init__(self):
        pass

    def Initialize(self, DEM_parameters, procedures, solver, graphs_path, post_path, spheres_model_part, rigid_face_model_part):

        if not "TestType" in DEM_parameters.keys():
            self.TestType = "None"
        else:
            self.TestType = DEM_parameters["TestType"].GetString()

        if (self.TestType != "None"):
            self.script = DEM_material_test_script.MaterialTest(DEM_parameters, procedures, solver, graphs_path, post_path, spheres_model_part, rigid_face_model_part)
            self.script.Initialize()

                #self.PreUtils = DEM_material_test_script.PreUtils(spheres_model_part)
                #self.PreUtils.BreakBondUtility(spheres_model_part)

    def PrepareDataForGraph(self):
        if (self.TestType != "None"):
            self.script.PrepareDataForGraph()

    def MeasureForcesAndPressure(self):
        if (self.TestType != "None"):
            self.script.MeasureForcesAndPressure()

    def PrintGraph(self, time):
        if (self.TestType != "None"):
            self.script.PrintGraph(time)

    def FinalizeGraphs(self):
        if (self.TestType != "None"):
            self.script.FinalizeGraphs()

    def PrintChart(self):
        if (self.TestType != "None"):
            self.script.PrintChart()

    def GenerateGraphics(self):
        if (self.TestType != "None"):
            self.script.GenerateGraphics()


class MultifileList(object):

    def __init__(self, post_path, name, step, which_folder):
        os.chdir(post_path)
        self.index = 0
        self.step = step
        self.name = name
        self.which_folder = which_folder
        if which_folder == "inner":
            absolute_path_to_file = os.path.join(post_path, "_list_" + self.name + "_" + str(step) + ".post.lst")
        else:
            absolute_path_to_file = os.path.join(post_path, self.name + ".post.lst")
            
        self.file = open(absolute_path_to_file,"w")


class DEMIo(object):

    def __init__(self, DEM_parameters, post_path):

        self.post_path = post_path
        self.mixed_model_part                                     = ModelPart("Mixed_Part")
        self.mixed_spheres_and_clusters_model_part                = ModelPart("MixedSpheresAndClustersPart")
        self.mixed_spheres_not_in_cluster_and_clusters_model_part = ModelPart("MixedSpheresNotInClusterAndClustersPart")
        
        # Printing variables
        self.DEM_parameters = DEM_parameters
        self.global_variables                          = []
        self.spheres_and_clusters_variables            = []
        self.spheres_and_clusters_local_axis_variables = []
        self.spheres_not_in_cluster_and_clusters_variables = []
        self.spheres_not_in_cluster_and_clusters_local_axis_variables = []
        self.spheres_variables                         = []
        self.spheres_local_axis_variables              = []
        self.fem_boundary_variables                    = []
        self.clusters_variables                        = []
        self.contact_variables                         = []
        self.multifilelists                            = []

        # Reading Post options from DEM_parameters
        self.PostDisplacement             = self.DEM_parameters["PostDisplacement"].GetBool()
        self.PostVelocity                 = self.DEM_parameters["PostVelocity"].GetBool()
        self.PostTotalForces              = self.DEM_parameters["PostTotalForces"].GetBool()
        self.PostNonDimensionalVolumeWear = self.DEM_parameters["PostNonDimensionalVolumeWear"].GetBool()
        self.PostAppliedForces            = self.DEM_parameters["PostAppliedForces"].GetBool()
        self.PostDampForces               = self.DEM_parameters["PostDampForces"].GetBool()
        self.PostRadius                   = self.DEM_parameters["PostRadius"].GetBool()
        self.PostExportId                 = self.DEM_parameters["PostExportId"].GetBool()
        self.PostSkinSphere               = GetBoolParameterIfItExists(self.DEM_parameters, "PostSkinSphere")
        self.PostAngularVelocity          = self.DEM_parameters["PostAngularVelocity"].GetBool()
        self.PostParticleMoment           = self.DEM_parameters["PostParticleMoment"].GetBool()
        self.PostEulerAngles              = self.DEM_parameters["PostEulerAngles"].GetBool()
        self.PostRollingResistanceMoment  = self.DEM_parameters["PostRollingResistanceMoment"].GetBool()
        self.PostLocalContactForce        = GetBoolParameterIfItExists(self.DEM_parameters, "PostLocalContactForce")
        self.PostFailureCriterionState    = GetBoolParameterIfItExists(self.DEM_parameters, "PostFailureCriterionState")
        self.PostContactFailureId         = GetBoolParameterIfItExists(self.DEM_parameters, "PostContactFailureId")        
        self.PostContactTau               = GetBoolParameterIfItExists(self.DEM_parameters, "PostContactTau")
        self.PostContactSigma             = GetBoolParameterIfItExists(self.DEM_parameters, "PostContactSigma")
        self.PostMeanContactArea          = GetBoolParameterIfItExists(self.DEM_parameters, "PostMeanContactArea")        
        self.PostElasticForces            = self.DEM_parameters["PostElasticForces"].GetBool()
        self.PostContactForces            = self.DEM_parameters["PostContactForces"].GetBool()
        self.PostRigidElementForces       = self.DEM_parameters["PostRigidElementForces"].GetBool()
        self.PostPressure                 = self.DEM_parameters["PostPressure"].GetBool()
        self.PostTangentialElasticForces  = self.DEM_parameters["PostTangentialElasticForces"].GetBool()
        self.PostShearStress              = self.DEM_parameters["PostShearStress"].GetBool()
        self.PostNodalArea                = self.DEM_parameters["PostNodalArea"].GetBool()       
        self.PostTemperature              = GetBoolParameterIfItExists(self.DEM_parameters, "PostTemperature")
        self.PostHeatFlux                 = GetBoolParameterIfItExists(self.DEM_parameters, "PostHeatFlux")
        self.PostNeighbourSize            = GetBoolParameterIfItExists(self.DEM_parameters, "PostNeighbourSize")
        self.PostBrokenRatio              = GetBoolParameterIfItExists(self.DEM_parameters, "PostBrokenRatio")
        self.PostNormalImpactVelocity     = GetBoolParameterIfItExists(self.DEM_parameters, "PostNormalImpactVelocity")
        self.PostTangentialImpactVelocity = GetBoolParameterIfItExists(self.DEM_parameters, "PostTangentialImpactVelocity")
        self.VelTrapGraphExportFreq       = self.DEM_parameters["VelTrapGraphExportFreq"].GetDouble()
        #self.PostFaceNormalImpactVelocity     = getattr(self.DEM_parameters, "PostFaceNormalImpactVelocity", 0)
        #self.PostFaceTangentialImpactVelocity = getattr(self.DEM_parameters, "PostFaceTangentialImpactVelocity", 0)

        if not "PostBoundingBox" in self.DEM_parameters.keys():
            self.PostBoundingBox = 0
        else:
            self.PostBoundingBox = self.DEM_parameters["PostBoundingBox"].GetBool()
            
        self.automatic_bounding_box_option = Var_Translator(self.DEM_parameters["AutomaticBoundingBoxOption"].GetBool())
        self.b_box_minX = self.DEM_parameters["BoundingBoxMinX"].GetDouble()
        self.b_box_minY = self.DEM_parameters["BoundingBoxMinY"].GetDouble()
        self.b_box_minZ = self.DEM_parameters["BoundingBoxMinZ"].GetDouble()
        self.b_box_maxX = self.DEM_parameters["BoundingBoxMaxX"].GetDouble()
        self.b_box_maxY = self.DEM_parameters["BoundingBoxMaxY"].GetDouble()
        self.b_box_maxZ = self.DEM_parameters["BoundingBoxMaxZ"].GetDouble()

        self.continuum_element_types = ["SphericContPartDEMElement3D", "CylinderContPartDEMElement2D", "IceContPartDEMElement3D"]
        
        one_level_up_path = os.path.join(self.post_path,"..")
        self.multifiles = (            
            MultifileList(one_level_up_path, self.DEM_parameters["problem_name"].GetString(), 1, "outer"),
            MultifileList(self.post_path, self.DEM_parameters["problem_name"].GetString(), 1, "inner"),
            MultifileList(self.post_path, self.DEM_parameters["problem_name"].GetString(), 2, "inner"),
            MultifileList(self.post_path, self.DEM_parameters["problem_name"].GetString(), 5, "inner"),
            MultifileList(self.post_path, self.DEM_parameters["problem_name"].GetString(),10, "inner"),
            MultifileList(self.post_path, self.DEM_parameters["problem_name"].GetString(),20, "inner"),
            MultifileList(self.post_path, self.DEM_parameters["problem_name"].GetString(),50, "inner"),
            )
            
        self.SetMultifileLists(self.multifiles)
        
        #Analytic
        if not "PostNormalImpactVelocity" in self.DEM_parameters.keys():
            self.PostNormalImpactVelocity = 0
            self.PostTangentialImpactVelocity = 0
            self.PostFaceTangentialImpactVelocity = 0
            self.PostFaceNormalImpactVelocity = 0
        else:
            self.PostNormalImpactVelocity = self.DEM_parameters["PostNormalImpactVelocity"].GetBool()
            self.PostTangentialImpactVelocity = self.DEM_parameters["PostTangentialImpactVelocity"].GetBool()
            self.PostFaceTangentialImpactVelocity = 1
            self.PostFaceNormalImpactVelocity = 1

        # Ice
        if "PostVirtualSeaSurfaceX1" in self.DEM_parameters.keys():
            self.SeaSurfaceX1 = self.DEM_parameters["PostVirtualSeaSurfaceX1"].GetDouble()
            self.SeaSurfaceY1 = self.DEM_parameters["PostVirtualSeaSurfaceY1"].GetDouble()
            self.SeaSurfaceX2 = self.DEM_parameters["PostVirtualSeaSurfaceX2"].GetDouble()
            self.SeaSurfaceY2 = self.DEM_parameters["PostVirtualSeaSurfaceY2"].GetDouble()
            self.SeaSurfaceX3 = self.DEM_parameters["PostVirtualSeaSurfaceX3"].GetDouble()
            self.SeaSurfaceY3 = self.DEM_parameters["PostVirtualSeaSurfaceY3"].GetDouble()
            self.SeaSurfaceX4 = self.DEM_parameters["PostVirtualSeaSurfaceX4"].GetDouble()
            self.SeaSurfaceY4 = self.DEM_parameters["PostVirtualSeaSurfaceY4"].GetDouble()

    def KRATOSprint(self,message):
        print(message)
        self.Flush(sys.stdout)
        
    def Flush(self,a):
        a.flush()
        
    def ShowPrintingResultsOnScreen(self, all_model_parts):
        self.KRATOSprint("*******************  PRINTING RESULTS FOR GID  ***************************")
        self.KRATOSprint("                        ("+ str(all_model_parts.Get("SpheresPart").NumberOfElements(0)) + " elements)")
        self.KRATOSprint("                        ("+ str(all_model_parts.Get("SpheresPart").NumberOfNodes(0)) + " nodes)")
        self.KRATOSprint("")
        
    def Initialize(self, DEM_parameters):
        self.AddGlobalVariables()
        self.AddSpheresVariables()
        self.AddSpheresAndClustersVariables()
        self.AddSpheresNotInClusterAndClustersVariables()
        self.AddFEMBoundaryVariables()
        self.AddClusterVariables()
        self.AddContactVariables()
        self.AddMpiVariables()
        self.Configure(DEM_parameters["problem_name"].GetString(), DEM_parameters["OutputFileType"].GetString(), DEM_parameters["Multifile"].GetString(), DEM_parameters["ContactMeshOption"].GetBool())
        self.SetOutputName(DEM_parameters["problem_name"].GetString())

    def PushPrintVar(self, variable, name, print_list):
        if (Var_Translator(variable)):
            print_list.append(name)

    def AddGlobalVariables(self):
        self.PushPrintVar(self.PostDisplacement,     DISPLACEMENT,                 self.global_variables)
        self.PushPrintVar(self.PostVelocity,         VELOCITY,                     self.global_variables)
        self.PushPrintVar(self.PostTotalForces,      TOTAL_FORCES,                 self.global_variables)


    def AddSpheresAndClustersVariables(self):  # variables common to spheres and clusters
        self.PushPrintVar(self.PostAppliedForces,       EXTERNAL_APPLIED_FORCE,  self.spheres_and_clusters_variables)
        self.PushPrintVar(self.PostAppliedForces,       EXTERNAL_APPLIED_MOMENT, self.spheres_and_clusters_variables)
        self.PushPrintVar(self.PostRigidElementForces,  RIGID_ELEMENT_FORCE,     self.spheres_and_clusters_variables)
        if self.DEM_parameters["PostAngularVelocity"].GetBool():
            self.PushPrintVar(self.PostAngularVelocity, ANGULAR_VELOCITY,        self.spheres_and_clusters_variables)
        if self.DEM_parameters["PostParticleMoment"].GetBool():       
            self.PushPrintVar(self.PostParticleMoment,  PARTICLE_MOMENT,         self.spheres_and_clusters_variables)
            
    def AddSpheresNotInClusterAndClustersVariables(self):  # variables common to spheres and clusters
        if self.DEM_parameters["PostEulerAngles"].GetBool():
            self.PushPrintVar(self.PostEulerAngles,     EULER_ANGLES,            self.spheres_not_in_cluster_and_clusters_local_axis_variables)

    def AddSpheresVariables(self):
        self.PushPrintVar(self.PostDampForces,       DAMP_FORCES,                  self.spheres_variables)
        self.PushPrintVar(self.PostRadius,           RADIUS,                       self.spheres_variables)
        self.PushPrintVar(self.PostExportId,         EXPORT_ID,                    self.spheres_variables)
        self.PushPrintVar(self.PostTemperature,      TEMPERATURE,                  self.spheres_variables)
        self.PushPrintVar(self.PostHeatFlux,         HEATFLUX,                     self.spheres_variables)
        self.PushPrintVar(self.PostNormalImpactVelocity,      NORMAL_IMPACT_VELOCITY,       self.spheres_variables)
        self.PushPrintVar(self.PostTangentialImpactVelocity,      TANGENTIAL_IMPACT_VELOCITY,   self.spheres_variables)
        self.PushPrintVar(self.PostFaceNormalImpactVelocity,      FACE_NORMAL_IMPACT_VELOCITY,       self.spheres_variables)
        self.PushPrintVar(self.PostFaceTangentialImpactVelocity,      FACE_TANGENTIAL_IMPACT_VELOCITY,   self.spheres_variables)
        #self.PushPrintVar(self.PostLinearImpulse,      LINEAR_IMPULSE,   self.spheres_variables)   
        #self.PushPrintVar(                        1, DELTA_DISPLACEMENT,           self.spheres_variables)  # Debugging
        #self.PushPrintVar(                        1, PARTICLE_ROTATION_ANGLE,      self.spheres_variables)  # Debugging
        
        if "PostRollingResistanceMoment" in self.DEM_parameters.keys():
            if self.DEM_parameters["RotationOption"].GetBool():
                if self.DEM_parameters["RollingFrictionOption"].GetBool():
                    self.PushPrintVar( self.PostRollingResistanceMoment, ROLLING_RESISTANCE_MOMENT, self.spheres_variables)

        if "PostSkinSphere" in self.DEM_parameters.keys():
            if self.DEM_parameters["PostSkinSphere"].GetBool():
                self.PushPrintVar(self.PostSkinSphere,       SKIN_SPHERE,              self.spheres_variables)

        if "PostNeighbourSize" in self.DEM_parameters.keys():
            if self.DEM_parameters["PostNeighbourSize"].GetBool():
                self.PushPrintVar(self.PostNeighbourSize,       NEIGHBOUR_SIZE,              self.spheres_variables)

        if "PostBrokenRatio" in self.DEM_parameters.keys():
            if self.DEM_parameters["PostBrokenRatio"].GetBool():
                self.PushPrintVar(self.PostBrokenRatio,       NEIGHBOUR_RATIO,              self.spheres_variables)

        # NANO (TODO: must be removed from here.)
        if self.DEM_parameters["ElementType"].GetString() == "SwimmingNanoParticle":
            self.PushPrintVar(self.PostHeatFlux, CATION_CONCENTRATION, self.spheres_variables)

        if "PostStressStrainOption" in self.DEM_parameters.keys():
            if self.DEM_parameters["PostStressStrainOption"].GetBool():
                self.PushPrintVar(1, REPRESENTATIVE_VOLUME, self.spheres_variables)
                self.PushPrintVar(1, DEM_STRESS_TENSOR,     self.spheres_variables)
                
        if "PostReactions" in self.DEM_parameters.keys():
            if self.DEM_parameters["PostReactions"].GetBool():
                self.PushPrintVar(1, FORCE_REACTION,        self.spheres_variables)
                self.PushPrintVar(1, MOMENT_REACTION,       self.spheres_variables)

        if "PostPoissonRatio" in self.DEM_parameters.keys():
            if self.DEM_parameters["PostPoissonRatio"].GetBool():
                self.PushPrintVar(1, POISSON_VALUE, self.spheres_variables)

    def AddFEMBoundaryVariables(self):
        self.PushPrintVar(self.PostElasticForces,            ELASTIC_FORCES, self.fem_boundary_variables)
        self.PushPrintVar(self.PostContactForces,            CONTACT_FORCES, self.fem_boundary_variables)
        self.PushPrintVar(self.PostPressure,                 DEM_PRESSURE, self.fem_boundary_variables)
        self.PushPrintVar(self.PostTangentialElasticForces,  TANGENTIAL_ELASTIC_FORCES, self.fem_boundary_variables)
        self.PushPrintVar(self.PostShearStress,              SHEAR_STRESS, self.fem_boundary_variables)
        self.PushPrintVar(self.PostNodalArea,                DEM_NODAL_AREA, self.fem_boundary_variables)
        if (Var_Translator(self.PostNonDimensionalVolumeWear)):
            self.PushPrintVar(1,                             NON_DIMENSIONAL_VOLUME_WEAR, self.fem_boundary_variables)
            self.PushPrintVar(1,                             IMPACT_WEAR,                 self.fem_boundary_variables)

    def AddClusterVariables(self):
        self.PushPrintVar(self.PostRadius, CHARACTERISTIC_LENGTH, self.clusters_variables)
        if self.DEM_parameters["PostEulerAngles"].GetBool():
            self.PushPrintVar(self.PostEulerAngles, ORIENTATION_REAL, self.clusters_variables) # JIG: SHOULD BE REMOVED IN THE FUTURE
            self.PushPrintVar(self.PostEulerAngles, ORIENTATION_IMAG, self.clusters_variables) # JIG: SHOULD BE REMOVED IN THE FUTURE
            #self.PushPrintVar(self.PostEulerAngles, ORIENTATION, self.clusters_variables)

    def AddContactVariables(self):
        # Contact Elements Variables
        if (self.DEM_parameters["ElementType"].GetString() in self.continuum_element_types):
            if self.DEM_parameters["ContactMeshOption"].GetBool():
                self.PushPrintVar(self.PostLocalContactForce,     LOCAL_CONTACT_FORCE,     self.contact_variables)
                self.PushPrintVar(self.PostFailureCriterionState, FAILURE_CRITERION_STATE, self.contact_variables)
                self.PushPrintVar(self.PostContactFailureId,      CONTACT_FAILURE,         self.contact_variables)
                self.PushPrintVar(self.PostContactTau,            CONTACT_TAU,             self.contact_variables)
                self.PushPrintVar(self.PostContactSigma,          CONTACT_SIGMA,           self.contact_variables)
                self.PushPrintVar(self.PostMeanContactArea,       MEAN_CONTACT_AREA,       self.contact_variables)

    def AddMpiVariables(self):
        pass

    def Configure(self, problem_name, encoding, file_system, contact_mesh_option):
        self.problem_name = problem_name

        if (encoding == "Binary"):
            self.encoding = GiDPostMode.GiD_PostBinary
        else:
            self.encoding = GiDPostMode.GiD_PostAscii

        if (self.DEM_parameters["Multifile"].GetString() == "multiple_files"):
            self.filesystem = MultiFileFlag.MultipleFiles
        else:
            self.filesystem = MultiFileFlag.SingleFile

        self.deformed_mesh_flag  = WriteDeformedMeshFlag.WriteDeformed
        self.write_conditions    = WriteConditionsFlag.WriteConditions
        self.contact_mesh_option = contact_mesh_option

        self.gid_io = GidIO(self.problem_name,
                            self.encoding,
                            self.filesystem,
                            self.deformed_mesh_flag,
                            self.write_conditions)

        self.post_utility = PostUtilities()

    def SetOutputName(self,name):
        self.gid_io.ChangeOutputName(name)

    def SetMultifileLists(self,multifile_list):
        for mfilelist in multifile_list:
            self.multifilelists.append(mfilelist)

        for mfilelist in self.multifilelists:
            mfilelist.file.write("Multiple\n")
            mfilelist.index = 1

    def PrintMultifileLists(self, time, post_path):
        for mfilelist in self.multifilelists:

            if mfilelist.index == mfilelist.step:
                
                if (self.encoding == GiDPostMode.GiD_PostBinary):
                    text_to_print = self.GetMultiFileListName(mfilelist.name)+"_"+"%.12g"%time+".post.bin\n"
                    if mfilelist.which_folder == "outer":
                        path_of_file = os.path.dirname(mfilelist.file.name)                    
                        text_to_print = os.path.join(os.path.relpath(post_path, path_of_file), text_to_print)                        
                    mfilelist.file.write(text_to_print)                    
                else:
                    text_to_print1 = self.GetMultiFileListName(mfilelist.name)+"_"+"%.12g"%time+".post.msh\n"
                    text_to_print2 = self.GetMultiFileListName(mfilelist.name)+"_"+"%.12g"%time+".post.res\n"
                    if mfilelist.which_folder == "outer":
                        path_of_file = os.path.dirname(mfilelist.file.name)
                        text_to_print1 = os.path.join(os.path.relpath(post_path, path_of_file), text_to_print1)  
                        text_to_print2 = os.path.join(os.path.relpath(post_path, path_of_file), text_to_print2) 
                    mfilelist.file.write(text_to_print1)
                    mfilelist.file.write(text_to_print2)
                self.Flush(mfilelist.file)
                mfilelist.index = 0                                
                
            mfilelist.index += 1
            
            
    def GetMultiFileListName(self, name):
        return name

    def CloseMultifiles(self):
        for mfilelist in self.multifilelists:
            mfilelist.file.close()

    def InitializeMesh(self, all_model_parts): #MIQUEL MAPPING
        if (self.filesystem == MultiFileFlag.SingleFile):

            self.post_utility.AddModelPartToModelPart(self.mixed_model_part, spheres_model_part)

            if self.contact_mesh_option:
                self.post_utility.AddModelPartToModelPart(self.mixed_model_part, contact_model_part)

            self.post_utility.AddModelPartToModelPart(self.mixed_model_part, rigid_face_model_part)
            self.post_utility.AddModelPartToModelPart(self.mixed_model_part, cluster_model_part)
            self.post_utility.AddModelPartToModelPart(self.mixed_spheres_and_clusters_model_part, spheres_model_part)
            self.post_utility.AddModelPartToModelPart(self.mixed_spheres_and_clusters_model_part, cluster_model_part)
            
            self.post_utility.AddSpheresNotBelongingToClustersToMixModelPart(self.mixed_spheres_not_in_cluster_and_clusters_model_part, spheres_model_part)
            self.post_utility.AddModelPartToModelPart(self.mixed_spheres_not_in_cluster_and_clusters_model_part, cluster_model_part)

            self.gid_io.InitializeMesh(0.0)
            self.gid_io.WriteMesh(rigid_face_model_part.GetCommunicator().LocalMesh())
            self.gid_io.WriteClusterMesh(cluster_model_part.GetCommunicator().LocalMesh())
            if (self.DEM_parameters["ElementType"].GetString() == "CylinderContPartDEMElement2D"):
                self.gid_io.WriteCircleMesh(spheres_model_part.GetCommunicator().LocalMesh())
            else:
                self.gid_io.WriteSphereMesh(spheres_model_part.GetCommunicator().LocalMesh())

            if self.contact_mesh_option:
                self.gid_io.WriteMesh(contact_model_part.GetCommunicator().LocalMesh())

            self.gid_io.FinalizeMesh()
            self.gid_io.InitializeResults(0.0, self.mixed_model_part.GetCommunicator().LocalMesh())
            #self.gid_io.InitializeResults(0.0, mixed_spheres_and_clusters_model_part.GetCommunicator().LocalMesh())

    def InitializeResults(self, spheres_model_part, rigid_face_model_part, cluster_model_part, contact_model_part, mapping_model_part, creator_destructor, dem_fem_search, time, bounding_box_time_limits): #MIQUEL MAPPING

        if (self.filesystem == MultiFileFlag.MultipleFiles):
            self.mixed_model_part.Elements.clear()
            self.mixed_model_part.Nodes.clear()
            self.mixed_spheres_and_clusters_model_part.Elements.clear()
            self.mixed_spheres_and_clusters_model_part.Nodes.clear()
            self.mixed_spheres_not_in_cluster_and_clusters_model_part.Elements.clear()
            self.mixed_spheres_not_in_cluster_and_clusters_model_part.Nodes.clear()

            self.post_utility.AddModelPartToModelPart(self.mixed_model_part, spheres_model_part)
            if self.contact_mesh_option:
                self.post_utility.AddModelPartToModelPart(self.mixed_model_part, contact_model_part)
            self.post_utility.AddModelPartToModelPart(self.mixed_model_part, rigid_face_model_part)
            self.post_utility.AddModelPartToModelPart(self.mixed_model_part, cluster_model_part)
            self.post_utility.AddModelPartToModelPart(self.mixed_spheres_and_clusters_model_part, spheres_model_part)
            self.post_utility.AddModelPartToModelPart(self.mixed_spheres_and_clusters_model_part, cluster_model_part)
            
            self.post_utility.AddSpheresNotBelongingToClustersToMixModelPart(self.mixed_spheres_not_in_cluster_and_clusters_model_part, spheres_model_part)
            self.post_utility.AddModelPartToModelPart(self.mixed_spheres_not_in_cluster_and_clusters_model_part, cluster_model_part)

            self.gid_io.InitializeMesh(time)
            if (self.DEM_parameters["ElementType"].GetString() == "CylinderContPartDEMElement2D"):
                self.gid_io.WriteCircleMesh(spheres_model_part.GetCommunicator().LocalMesh())
            else:
                self.gid_io.WriteSphereMesh(spheres_model_part.GetCommunicator().LocalMesh())
            if self.contact_mesh_option:
                #We overwrite the Id of the properties 0 not to overlap with other entities that use layer 0 for PRINTING
                contact_model_part.GetProperties(0)[0].Id = 9184
                self.gid_io.WriteMesh(contact_model_part.GetCommunicator().LocalMesh())

            self.gid_io.WriteMesh(rigid_face_model_part.GetCommunicator().LocalMesh())
            self.gid_io.WriteClusterMesh(cluster_model_part.GetCommunicator().LocalMesh())
            
            #Compute and print the graphical bounding box if active in time
            if self.DEM_parameters["BoundingBoxOption"].GetBool() and (time >= bounding_box_time_limits[0] and time <= bounding_box_time_limits[1]):
                self.ComputeAndPrintBoundingBox(spheres_model_part, rigid_face_model_part, contact_model_part, creator_destructor)
                        
            # Ice. Printing a virtual sea surface
            if "PostVirtualSeaSurfaceX1" in self.DEM_parameters.keys():
                self.ComputeAndPrintSeaSurface(spheres_model_part, rigid_face_model_part)
                
            #self.ComputeAndPrintDEMFEMSearchBinBoundingBox(spheres_model_part, rigid_face_model_part, dem_fem_search)#MSIMSI

            self.gid_io.FinalizeMesh()                
            self.gid_io.InitializeResults(time, self.mixed_model_part.GetCommunicator().LocalMesh())                        
            #self.gid_io.InitializeResults(time, mixed_spheres_and_clusters_model_part.GetCommunicator().LocalMesh())

    def FinalizeMesh(self):
        if (self.filesystem == MultiFileFlag.SingleFile):
            self.gid_io.FinalizeResults()

    def FinalizeResults(self):
        if (self.filesystem == MultiFileFlag.MultipleFiles):
            self.gid_io.FinalizeResults()

    def PrintingGlobalVariables(self, export_model_part, time):
        for variable in self.global_variables:
            self.gid_io.WriteNodalResults(variable, export_model_part.Nodes, time, 0)

    def PrintingSpheresAndClustersVariables(self, export_model_part, time):
        for variable in self.spheres_and_clusters_variables:
            self.gid_io.WriteNodalResults(variable, export_model_part.Nodes, time, 0)
        for variable in self.spheres_and_clusters_local_axis_variables:
            self.gid_io.WriteLocalAxesOnNodes(variable, export_model_part.Nodes, time, 0)
            
    def PrintingSpheresNotInClusterAndClustersVariables(self, export_model_part, time):
        for variable in self.spheres_not_in_cluster_and_clusters_variables:
            self.gid_io.WriteNodalResults(variable, export_model_part.Nodes, time, 0)
        for variable in self.spheres_not_in_cluster_and_clusters_local_axis_variables:
            self.gid_io.WriteLocalAxesOnNodes(variable, export_model_part.Nodes, time, 0)

    def PrintingSpheresVariables(self, export_model_part, time):
        for variable in self.spheres_variables:
            self.gid_io.WriteNodalResults(variable, export_model_part.Nodes, time, 0)
        for variable in self.spheres_local_axis_variables:
            self.gid_io.WriteLocalAxesOnNodes(variable, export_model_part.Nodes, time, 0)

    def PrintingFEMBoundaryVariables(self, export_model_part, time):
        for variable in self.fem_boundary_variables:
            self.gid_io.WriteNodalResults(variable, export_model_part.Nodes, time, 0)

    def PrintingClusterVariables(self, export_model_part, time):
        for variable in self.clusters_variables:
            self.gid_io.WriteNodalResults(variable, export_model_part.Nodes, time, 0)

    def PrintingContactElementsVariables(self, export_model_part, time):
        if self.contact_mesh_option:
            for variable in self.contact_variables:
                self.gid_io.PrintOnGaussPoints(variable, export_model_part, time)

    def PrintResults(self, all_model_parts, creator_destructor, dem_fem_search, time, bounding_box_time_limits):
        
        spheres_model_part = all_model_parts.Get("SpheresPart")
        cluster_model_part = all_model_parts.Get("ClusterPart")
        DEM_inlet_model_part = all_model_parts.Get("DEMInletPart")
        rigid_face_model_part =all_model_parts.Get("RigidFacePart")
        contact_model_part = all_model_parts.Get("ContactPart")
        mapping_model_part = all_model_parts.Get("MappingPart")
        
        if (self.filesystem == MultiFileFlag.MultipleFiles):
            self.InitializeResults(spheres_model_part,
                                   rigid_face_model_part,
                                   cluster_model_part,
                                   contact_model_part,
                                   mapping_model_part,
                                   creator_destructor,
                                   dem_fem_search,
                                   time,
                                   bounding_box_time_limits)

        self.PrintingGlobalVariables(self.mixed_model_part, time)
        self.PrintingSpheresAndClustersVariables(self.mixed_spheres_and_clusters_model_part, time)
        self.PrintingSpheresNotInClusterAndClustersVariables(self.mixed_spheres_not_in_cluster_and_clusters_model_part, time)
        self.PrintingSpheresVariables(spheres_model_part, time)
        self.PrintingFEMBoundaryVariables(rigid_face_model_part, time)
        self.PrintingClusterVariables(cluster_model_part, time)
        self.PrintingContactElementsVariables(contact_model_part, time)
        
        self.mixed_model_part.Elements.clear() #to remove the shared pointers that remain and prevent objects from being removed
        self.mixed_model_part.Nodes.clear() #to remove the shared pointers that remain and prevent objects from being removed
        self.mixed_spheres_and_clusters_model_part.Elements.clear() #to remove the shared pointers that remain and prevent objects from being removed
        self.mixed_spheres_and_clusters_model_part.Nodes.clear() #to remove the shared pointers that remain and prevent objects from being removed
        self.mixed_spheres_not_in_cluster_and_clusters_model_part.Elements.clear() #to remove the shared pointers that remain and prevent objects from being removed
        self.mixed_spheres_not_in_cluster_and_clusters_model_part.Nodes.clear() #to remove the shared pointers that remain and prevent objects from being removed

        if (self.filesystem == MultiFileFlag.MultipleFiles):
            self.FinalizeResults()

    def ComputeAndPrintBoundingBox(self, spheres_model_part, rigid_face_model_part, contact_model_part, creator_destructor):

        bounding_box_model_part = ModelPart("BoundingBoxPart") # Creation of bounding box's model part

        max_node_Id        = ParticleCreatorDestructor().FindMaxNodeIdInModelPart(spheres_model_part)
        max_FEM_node_Id    = ParticleCreatorDestructor().FindMaxNodeIdInModelPart(rigid_face_model_part)
        max_element_Id     = ParticleCreatorDestructor().FindMaxElementIdInModelPart(spheres_model_part)
        max_FEM_element_Id = ParticleCreatorDestructor().FindMaxElementIdInModelPart(rigid_face_model_part)
        max_contact_element_Id = ParticleCreatorDestructor().FindMaxElementIdInModelPart(contact_model_part)

        if (max_FEM_node_Id > max_node_Id):
            max_node_Id = max_FEM_node_Id

        if (max_FEM_element_Id > max_element_Id):
            max_element_Id = max_FEM_element_Id
        
        if (max_contact_element_Id > max_element_Id):
            max_element_Id = max_contact_element_Id

        BBMaxX = creator_destructor.GetHighNode()[0]
        BBMaxY = creator_destructor.GetHighNode()[1]
        BBMaxZ = creator_destructor.GetHighNode()[2]
        BBMinX = creator_destructor.GetLowNode()[0]
        BBMinY = creator_destructor.GetLowNode()[1]
        BBMinZ = creator_destructor.GetLowNode()[2]

        # BB Nodes:
        node1 = bounding_box_model_part.CreateNewNode(max_node_Id + 1, BBMinX, BBMinY, BBMinZ)
        node2 = bounding_box_model_part.CreateNewNode(max_node_Id + 2, BBMaxX, BBMinY, BBMinZ)
        node3 = bounding_box_model_part.CreateNewNode(max_node_Id + 3, BBMaxX, BBMaxY, BBMinZ)
        node4 = bounding_box_model_part.CreateNewNode(max_node_Id + 4, BBMinX, BBMaxY, BBMinZ)
        node5 = bounding_box_model_part.CreateNewNode(max_node_Id + 5, BBMinX, BBMinY, BBMaxZ)
        node6 = bounding_box_model_part.CreateNewNode(max_node_Id + 6, BBMaxX, BBMinY, BBMaxZ)
        node7 = bounding_box_model_part.CreateNewNode(max_node_Id + 7, BBMaxX, BBMaxY, BBMaxZ)
        node8 = bounding_box_model_part.CreateNewNode(max_node_Id + 8, BBMinX, BBMaxY, BBMaxZ)

        props = Properties(10000) # Property 10000 corresponds to black colour
        
        # BB Elements:
        bounding_box_model_part.CreateNewCondition("RigidEdge3D", max_element_Id +  1, [node1.Id, node4.Id], props)
        bounding_box_model_part.CreateNewCondition("RigidEdge3D", max_element_Id +  2, [node4.Id, node8.Id], props)
        bounding_box_model_part.CreateNewCondition("RigidEdge3D", max_element_Id +  3, [node8.Id, node5.Id], props)
        bounding_box_model_part.CreateNewCondition("RigidEdge3D", max_element_Id +  4, [node5.Id, node1.Id], props)
        bounding_box_model_part.CreateNewCondition("RigidEdge3D", max_element_Id +  5, [node1.Id, node2.Id], props)
        bounding_box_model_part.CreateNewCondition("RigidEdge3D", max_element_Id +  6, [node3.Id, node4.Id], props)
        bounding_box_model_part.CreateNewCondition("RigidEdge3D", max_element_Id +  7, [node7.Id, node8.Id], props)
        bounding_box_model_part.CreateNewCondition("RigidEdge3D", max_element_Id +  8, [node5.Id, node6.Id], props)
        bounding_box_model_part.CreateNewCondition("RigidEdge3D", max_element_Id +  9, [node6.Id, node2.Id], props)
        bounding_box_model_part.CreateNewCondition("RigidEdge3D", max_element_Id + 10, [node2.Id, node3.Id], props)
        bounding_box_model_part.CreateNewCondition("RigidEdge3D", max_element_Id + 11, [node3.Id, node7.Id], props)
        bounding_box_model_part.CreateNewCondition("RigidEdge3D", max_element_Id + 12, [node7.Id, node6.Id], props)

        if (self.PostBoundingBox):
            self.gid_io.WriteMesh(bounding_box_model_part.GetCommunicator().LocalMesh())

    def ComputeAndPrintSeaSurface(self, spheres_model_part, rigid_face_model_part):

        sea_surface_model_part = ModelPart("SeaSurfacePart") # Creation of sea surface model part

        max_node_Id        = ParticleCreatorDestructor().FindMaxNodeIdInModelPart(spheres_model_part)
        max_FEM_node_Id    = ParticleCreatorDestructor().FindMaxNodeIdInModelPart(rigid_face_model_part)
        max_element_Id     = ParticleCreatorDestructor().FindMaxElementIdInModelPart(spheres_model_part)
        max_FEM_element_Id = ParticleCreatorDestructor().FindMaxElementIdInModelPart(rigid_face_model_part)

        if (max_FEM_node_Id > max_node_Id):
            max_node_Id = max_FEM_node_Id

        if (max_FEM_element_Id > max_element_Id):
            max_element_Id = max_FEM_element_Id

        node1 = sea_surface_model_part.CreateNewNode(max_node_Id +  9, self.SeaSurfaceX1, self.SeaSurfaceY1, 0.0) # Z = 0.0 as sea level. We will always assume this value
        node2 = sea_surface_model_part.CreateNewNode(max_node_Id + 10, self.SeaSurfaceX2, self.SeaSurfaceY2, 0.0)
        node3 = sea_surface_model_part.CreateNewNode(max_node_Id + 11, self.SeaSurfaceX3, self.SeaSurfaceY3, 0.0)
        node4 = sea_surface_model_part.CreateNewNode(max_node_Id + 12, self.SeaSurfaceX4, self.SeaSurfaceY4, 0.0)

        ''' Properties colours: 0 -> grey,        1 -> dark blue, 2 -> pink,       3 -> light blue,       4 -> dark red,    5 -> light green
                                6 -> light brown, 7 -> red-brown, 8 -> dark brown, 9 -> dark green/blue, 10 -> dark purple'''

        # Sea Surface Element, consisting in a quadrilateral. Property 3 corresponds to a light blue for water
        sea_surface_model_part.CreateNewCondition("RigidFace3D4N", max_element_Id + 1, [node1.Id, node2.Id, node3.Id, node4.Id], Properties(3))

        self.gid_io.WriteMesh(sea_surface_model_part.GetCommunicator().LocalMesh())

    def ComputeAndPrintDEMFEMSearchBinBoundingBox(self, spheres_model_part, rigid_face_model_part, dem_fem_search):

        bounding_box_model_part = ModelPart("BoundingBoxPart")

        max_node_Id        = ParticleCreatorDestructor().FindMaxNodeIdInModelPart(spheres_model_part)
        max_FEM_node_Id    = ParticleCreatorDestructor().FindMaxNodeIdInModelPart(rigid_face_model_part)
        max_element_Id     = ParticleCreatorDestructor().FindMaxElementIdInModelPart(spheres_model_part)
        max_FEM_element_Id = ParticleCreatorDestructor().FindMaxElementIdInModelPart(rigid_face_model_part)

        if (max_FEM_node_Id > max_node_Id):
            max_node_Id = max_FEM_node_Id

        if (max_FEM_element_Id > max_element_Id):
            max_element_Id = max_FEM_element_Id

        BBMaxX = dem_fem_search.GetBBHighPoint()[0]
        BBMaxY = dem_fem_search.GetBBHighPoint()[1]
        BBMaxZ = dem_fem_search.GetBBHighPoint()[2]
        BBMinX = dem_fem_search.GetBBLowPoint()[0]
        BBMinY = dem_fem_search.GetBBLowPoint()[1]
        BBMinZ = dem_fem_search.GetBBLowPoint()[2]

        DX = (BBMaxX-BBMinX)
        DY = (BBMaxY-BBMinY)
        DZ = (BBMaxZ-BBMinZ)

        #The cases with 0 thickness in one direction, a 10% of the shortest other two is given to the 0-thickness direction.
        if (DX == 0):
          height = min(DY,DZ)
          BBMinX = BBMinX - 0.05*height
          BBMaxX = BBMaxX + 0.05*height
        if (DY == 0):
          height = min(DX,DZ)
          BBMinY = BBMinY - 0.05*height
          BBMaxY = BBMaxY + 0.05*height
        if (DZ == 0):
          height = min(DX,DY)
          BBMinZ = BBMinZ - 0.05*height
          BBMaxZ = BBMaxZ + 0.05*height

        volume = DX*DY*DZ

        if (abs(volume) > 1e21) :
          BBMaxX = 0.0
          BBMaxY = 0.0
          BBMaxZ = 0.0
          BBMinX = 0.0
          BBMinY = 0.0
          BBMinZ = 0.0

        # BB Nodes:
        node1 = bounding_box_model_part.CreateNewNode(max_node_Id + 1, BBMinX, BBMinY, BBMinZ)
        node2 = bounding_box_model_part.CreateNewNode(max_node_Id + 2, BBMaxX, BBMinY, BBMinZ)
        node3 = bounding_box_model_part.CreateNewNode(max_node_Id + 3, BBMaxX, BBMaxY, BBMinZ)
        node4 = bounding_box_model_part.CreateNewNode(max_node_Id + 4, BBMinX, BBMaxY, BBMinZ)
        node5 = bounding_box_model_part.CreateNewNode(max_node_Id + 5, BBMinX, BBMinY, BBMaxZ)
        node6 = bounding_box_model_part.CreateNewNode(max_node_Id + 6, BBMaxX, BBMinY, BBMaxZ)
        node7 = bounding_box_model_part.CreateNewNode(max_node_Id + 7, BBMaxX, BBMaxY, BBMaxZ)
        node8 = bounding_box_model_part.CreateNewNode(max_node_Id + 8, BBMinX, BBMaxY, BBMaxZ)

        # BB Elements:
        props = Properties(10000)
        bounding_box_model_part.CreateNewCondition("RigidEdge3D", max_element_Id +  1, [node1.Id, node4.Id], props)
        bounding_box_model_part.CreateNewCondition("RigidEdge3D", max_element_Id +  2, [node4.Id, node8.Id], props)
        bounding_box_model_part.CreateNewCondition("RigidEdge3D", max_element_Id +  3, [node8.Id, node5.Id], props)
        bounding_box_model_part.CreateNewCondition("RigidEdge3D", max_element_Id +  4, [node5.Id, node1.Id], props)
        bounding_box_model_part.CreateNewCondition("RigidEdge3D", max_element_Id +  5, [node1.Id, node2.Id], props)
        bounding_box_model_part.CreateNewCondition("RigidEdge3D", max_element_Id +  6, [node3.Id, node4.Id], props)
        bounding_box_model_part.CreateNewCondition("RigidEdge3D", max_element_Id +  7, [node7.Id, node8.Id], props)
        bounding_box_model_part.CreateNewCondition("RigidEdge3D", max_element_Id +  8, [node5.Id, node6.Id], props)
        bounding_box_model_part.CreateNewCondition("RigidEdge3D", max_element_Id +  9, [node6.Id, node2.Id], props)
        bounding_box_model_part.CreateNewCondition("RigidEdge3D", max_element_Id + 10, [node2.Id, node3.Id], props)
        bounding_box_model_part.CreateNewCondition("RigidEdge3D", max_element_Id + 11, [node3.Id, node7.Id], props)
        bounding_box_model_part.CreateNewCondition("RigidEdge3D", max_element_Id + 12, [node7.Id, node6.Id], props)

        #self.gid_io.WriteMesh(bounding_box_model_part.GetCommunicator().LocalMesh()) #BOUNDING BOX IMPLEMENTATION


class ParallelUtils(object):

    def __init__(self):
        pass

    def Repart(self, spheres_model_part):
        pass

    def CalculateModelNewIds(self, spheres_model_part):
        pass

    def PerformInitialPartition(self, model_part):
        pass
    
    def SetCommunicator(self, spheres_model_part, model_part_io_spheres, spheres_mp_filename):
        MPICommSetup = 0
        return [model_part_io_spheres, spheres_model_part, MPICommSetup]

    def GetSearchStrategy(self, solver, model_part):
        return solver.search_strategy<|MERGE_RESOLUTION|>--- conflicted
+++ resolved
@@ -402,7 +402,6 @@
         model_part.AddNodalSolutionStepVariable(ANGULAR_VELOCITY)        #TODO: only if self.DEM_parameters.RotationOption! Check that no one accesses them in c++ without checking the rotation option
         model_part.AddNodalSolutionStepVariable(NORMAL_IMPACT_VELOCITY)
         model_part.AddNodalSolutionStepVariable(TANGENTIAL_IMPACT_VELOCITY)
-<<<<<<< HEAD
         model_part.AddNodalSolutionStepVariable(LOCAL_ANGULAR_VELOCITY)
         model_part.AddNodalSolutionStepVariable(LOCAL_AUX_ANGULAR_VELOCITY)
         model_part.AddNodalSolutionStepVariable(ORIENTATION_REAL) # JIG: SHOULD BE REMOVED IN THE FUTURE
@@ -410,11 +409,9 @@
         model_part.AddNodalSolutionStepVariable(ORIENTATION)
         model_part.AddNodalSolutionStepVariable(AUX_ORIENTATION)
         model_part.AddNodalSolutionStepVariable(ANGULAR_MOMENTUM)
-=======
         model_part.AddNodalSolutionStepVariable(FACE_NORMAL_IMPACT_VELOCITY)
         model_part.AddNodalSolutionStepVariable(FACE_TANGENTIAL_IMPACT_VELOCITY)
         model_part.AddNodalSolutionStepVariable(LINEAR_IMPULSE)        
->>>>>>> 07ff3ee0
 
         # FORCES
         model_part.AddNodalSolutionStepVariable(ELASTIC_FORCES)
