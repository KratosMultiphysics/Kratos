from __future__ import print_function, absolute_import, division #makes KratosMultiphysics backward compatible with python 2.6 and 2.7

from KratosMultiphysics import *
from KratosMultiphysics.DEMApplication import *

import math
import DEM_material_test_script
import os
import shutil
import sys
from glob import glob

def Flush(a):
    a.flush()

def KratosPrint(*args):
    print(*args)
    Flush(sys.stdout)

def Var_Translator(variable):

    if (variable == "OFF" or variable == "0" or variable == 0):
        variable = 0
    else:
        variable = 1

    return variable

def GetBoolParameterIfItExists(set_of_parameters, parameter_key):
    if parameter_key in set_of_parameters.keys():
        return set_of_parameters[parameter_key].GetBool()
    else:
        return False


class MdpaCreator(object):

    def __init__(self, path, DEM_parameters):

        self.DEM_parameters = DEM_parameters
        self.current_path = path


        # Creating necessary directories

        self.post_mdpas = os.path.join(str(self.current_path), str(self.DEM_parameters["problem_name"].GetString()) + '_post_mdpas')
        os.chdir(self.current_path)
        if not os.path.isdir(self.post_mdpas):
            os.makedirs(str(self.post_mdpas))

    def WriteMdpa(self, model_part):
        os.chdir(self.post_mdpas)
        time = model_part.ProcessInfo.GetValue(TIME)
        mdpa = open(str(self.DEM_parameters["problem_name"].GetString()) + '_post_' + str(time) + '.mdpa', 'w'+'\n')
        mdpa.write('Begin ModelPartData'+'\n')
        mdpa.write('//  VARIABLE_NAME value')
        mdpa.write('End ModelPartData'+'\n'+'\n'+'\n'+'\n')
        mdpa.write('Begin Nodes'+'\n')

        for node in model_part.Nodes:
            mdpa.write(str(node.Id) + ' ' + str(node.X) + ' ' + str(node.Y) + ' ' + str(node.Z)+'\n')
        mdpa.write('End Nodes'+'\n'+'\n')

        mdpa.write('Begin Elements SphericParticle3D'+'\n')
        for element in model_part.Elements:
            mdpa.write(str(element.Id) + ' ' +'1'+' ' + str(element.GetNode(0).Id )+'\n')
        mdpa.write('End Elements'+'\n'+'\n')

        fixed = 0 #how to read fixed? it can be either a flag or a nodal variable property
        self.WriteVariableData(RADIUS, mdpa, model_part)
        #self.WriteVariableData(VELOCITY_X, mdpa, model_part)
        #self.WriteVariableData(VELOCITY_Y, mdpa, model_part)
        #self.WriteVariableData(VELOCITY_Z, mdpa, model_part)


    def WriteVariableData(self, variable_name, mdpa, model_part):

        mdpa.write('Begin NodalData '+str(variable_name)+'\n')
        for node in model_part.Nodes:
            mdpa.write(str(node.Id) + ' ' + str(0) + ' ' + str(node.GetSolutionStepValue(variable_name))+'\n')
        mdpa.write('End NodalData'+'\n'+'\n')


class SetOfModelParts(object):
    def __init__(self, model_parts_list):
        self.MaxNodeId = 0
        self.MaxElemId = 0
        self.MaxCondId = 0
        
        names = [l.Name for l in model_parts_list]
        self.model_parts = dict()
        self.mp_list = []
        for mp in model_parts_list:
            self.model_parts[mp.Name] = mp
            self.mp_list.append(mp)
            
        self.spheres_model_part    = self.Get("SpheresPart")
        self.rigid_face_model_part = self.Get("RigidFacePart")
        self.cluster_model_part    = self.Get("ClusterPart")
        self.DEM_inlet_model_part  = self.Get("DEMInletPart")
        self.mapping_model_part    = self.Get("MappingPart")
        self.contact_model_part    = self.Get("ContactPart")        

    def ComputeMaxIds(self):

        for mp in self.mp_list:
            self.GetMaxIds(mp)

    def GetMaxIds(self, model_part):
        
        for node in model_part.Nodes:
            self.MaxNodeId = max(self.MaxNodeId, node.Id)
            
        for elem in model_part.Elements:
            self.MaxElemId = max(self.MaxElemId, elem.Id)
        
        for cond in model_part.Conditions:
            self.MaxCondId = max(self.MaxCondId, cond.Id)  

    def Get(self, name):
        return self.model_parts[name]

    def Add(self, model_part, name = None):
        if name != None:
            self.model_parts[name] = model_part
        else:
            self.model_parts[model_part.Name] = model_part
            
        self.mp_list.append(model_part)
        
class GranulometryUtils(object):

    def __init__(self, domain_volume, model_part):

        if (domain_volume <= 0.0):
            raise ValueError("Error: The input domain volume must be strictly positive!")

        self.spheres_model_part = model_part
        self.UpdateData(domain_volume)

    def UpdateData(self, domain_volume):

        self.physics_calculator = SphericElementGlobalPhysicsCalculator(self.spheres_model_part)
        self.number_of_spheres  = self.spheres_model_part.NumberOfElements(0)
        self.solid_volume       = self.physics_calculator.CalculateTotalVolume(self.spheres_model_part)
        self.d_50               = self.physics_calculator.CalculateD50(self.spheres_model_part)

        if (self.number_of_spheres == 0):
            self.spheres_per_area = 0.0
        else:
            self.spheres_per_area = domain_volume / self.number_of_spheres

        self.voids_volume    = domain_volume - self.solid_volume
        self.global_porosity = self.voids_volume / domain_volume

    def PrintCurrentData(self):

        print("number_of_spheres: ", self.number_of_spheres)
        print("solid volume: ", self.solid_volume)
        print("voids volume: ", self.voids_volume)
        print("global porosity: ", self.global_porosity)
        print("D50: ", self.d_50)
        print("spheres per area unit: ", self.spheres_per_area)


class PostUtils(object):

    def __init__(self, DEM_parameters, spheres_model_part):

        self.DEM_parameters = DEM_parameters
        self.spheres_model_part = spheres_model_part
        self.post_utilities = PostUtilities()

        self.vel_trap_graph_counter = 0
        self.vel_trap_graph_frequency = int(self.DEM_parameters["VelTrapGraphExportFreq"].GetDouble()/spheres_model_part.ProcessInfo.GetValue(DELTA_TIME)) #TODO: change the name of VelTrapGraphExportFreq to VelTrapGraphExportTimeInterval
        if self.vel_trap_graph_frequency < 1:
            self.vel_trap_graph_frequency = 1 #that means it is not possible to print results with a higher frequency than the computations delta time

        self.previous_vector_of_inner_nodes = []
        self.previous_time = 0.0
        
    def Flush(self,a):
        a.flush()

    def ComputeMeanVelocitiesinTrap(self, file_name, time_dem):

        if self.DEM_parameters["VelocityTrapOption"].GetBool():
            compute_flow = False

            self.vel_trap_graph_counter += 1

            if (self.vel_trap_graph_counter == self.vel_trap_graph_frequency):
                self.vel_trap_graph_counter = 0
                average_velocity = Array3()
                low_point = Array3()

                low_point[0] = self.DEM_parameters["VelocityTrapMinX"].GetDouble()
                low_point[1] = self.DEM_parameters["VelocityTrapMinY"].GetDouble()
                low_point[2] = self.DEM_parameters["VelocityTrapMinZ"].GetDouble()
                high_point = Array3()
                high_point[0] = self.DEM_parameters["VelocityTrapMaxX"].GetDouble()
                high_point[1] = self.DEM_parameters["VelocityTrapMaxY"].GetDouble()
                high_point[2] = self.DEM_parameters["VelocityTrapMaxZ"].GetDouble()

                average_velocity = self.post_utilities.VelocityTrap(self.spheres_model_part, low_point, high_point)

                if compute_flow == True:
                    vector_of_inner_nodes = []
                    for node in self.spheres_model_part.Nodes:
                        if (node.X > low_point[0]) & (node.Y > low_point[1]) & (node.Z > low_point[2]) & (node.X < high_point[0]) & (node.Y < high_point[1]) & (node.Z < high_point[2]) :
                            vector_of_inner_nodes.append(node)

                    crossing_spheres = 0
                    crossing_volume = 0.0

                    for node in vector_of_inner_nodes:
                        id_found = False
                        for previous_node in self.previous_vector_of_inner_nodes:
                            if node.Id == previous_node.Id:
                                id_found = True
                                break
                        if id_found == False: #This only happens if None of the previous nodes were capable of setting id_found = True.
                            crossing_spheres = crossing_spheres + 1
                            radius = node.GetSolutionStepValue(RADIUS)
                            crossing_volume = crossing_volume + 4.0/3.0 * math.pi * radius*radius*radius

                    time_between_measures = self.spheres_model_part.ProcessInfo.GetValue(TIME) - self.previous_time
                    number_of_spheres_flow = float(crossing_spheres) / time_between_measures
                    net_volume_flow = crossing_volume / time_between_measures

                    self.previous_time = self.spheres_model_part.ProcessInfo.GetValue(TIME)
                    self.previous_vector_of_inner_nodes = vector_of_inner_nodes


                f = open(file_name, 'a')
                tmp = str(time_dem) + "   " + str(average_velocity[0]) + "   " + str(average_velocity[1]) + "   " + str(average_velocity[2])
                if compute_flow == True:
                    tmp = tmp + "   " + str(net_volume_flow)  + "   " + str(number_of_spheres_flow)
                tmp = tmp + "\n"

                f.write(tmp)
                self.Flush(f)

    def PrintEulerAngles(self, spheres_model_part, cluster_model_part):
        PostUtilities().ComputeEulerAngles(spheres_model_part, cluster_model_part)


class DEMEnergyCalculator(object):
    
    def __init__(self, DEM_parameters, spheres_model_part, cluster_model_part, energy_plot):
        
        self.calculate_option = False
        
        if "EnergyCalculationOption" in DEM_parameters.keys():
            if DEM_parameters["EnergyCalculationOption"].GetBool(): 
                self.calculate_option = True
                self.DEM_parameters = DEM_parameters
                self.SpheresModelPart = spheres_model_part
                self.ClusterModelPart = cluster_model_part                
                self.energy_plot = open(energy_plot, 'w')
                self.SpheresEnergyUtil = SphericElementGlobalPhysicsCalculator(spheres_model_part)
                self.ClusterEnergyUtil = SphericElementGlobalPhysicsCalculator(cluster_model_part)
                self.PotentialEnergyReferencePoint          = Array3()
                self.PotentialEnergyReferencePoint[0]       = self.DEM_parameters["PotentialEnergyReferencePointX"].GetDouble()
                self.PotentialEnergyReferencePoint[1]       = self.DEM_parameters["PotentialEnergyReferencePointY"].GetDouble()
                self.PotentialEnergyReferencePoint[2]       = self.DEM_parameters["PotentialEnergyReferencePointZ"].GetDouble()
                self.translational_kinematic_energy         = 0.0
                self.rotational_kinematic_energy            = 0.0
                self.kinematic_energy                       = 0.0
                self.gravitational_energy                   = 0.0
                self.elastic_energy                         = 0.0
                self.inelastic_frictonal_energy             = 0.0
                self.inelastic_viscodamping_energy          = 0.0
                self.external_energy                        = 0.0
                self.total_energy                           = 0.0
                self.graph_frequency                        = int(self.DEM_parameters["GraphExportFreq"].GetDouble()/spheres_model_part.ProcessInfo.GetValue(DELTA_TIME))  #TODO: change the name GraphExportFreq to GraphExportTimeInterval
                self.energy_graph_counter                   = 0
                self.energy_plot.write(str("Time").rjust(9)+"   "+str("Trans kinematic energy").rjust(22)+"   "+str("Rot kinematic energy").rjust(20)+"   "+str("Kinematic energy").rjust(16)+"   "+str("Gravitational energy").rjust(20)+"   "+str("Elastic energy").rjust(14)+"   "+str("Frictonal energy").rjust(16)+"   "+str("Viscodamping energy").rjust(19)+"   "+str("Total energy").rjust(12)+"\n")

    def CalculateEnergyAndPlot(self, time):
        if self.calculate_option:
            if not "TestType" in self.DEM_parameters.keys():
                if (self.energy_graph_counter == self.graph_frequency):
                    self.energy_graph_counter = 0

                    self.CalculateEnergy()
                    self.PlotEnergyGraph(time)

                self.energy_graph_counter += 1

    def CalculateEnergy(self):

        self.translational_kinematic_energy = self.SpheresEnergyUtil.CalculateTranslationalKinematicEnergy(self.SpheresModelPart) + self.ClusterEnergyUtil.CalculateTranslationalKinematicEnergy(self.ClusterModelPart)
        self.rotational_kinematic_energy    = self.SpheresEnergyUtil.CalculateRotationalKinematicEnergy(self.SpheresModelPart) + self.ClusterEnergyUtil.CalculateRotationalKinematicEnergy(self.ClusterModelPart)
        self.kinematic_energy               = self.translational_kinematic_energy + self.rotational_kinematic_energy
        self.gravitational_energy           = self.SpheresEnergyUtil.CalculateGravitationalPotentialEnergy(self.SpheresModelPart,self.PotentialEnergyReferencePoint) + self.ClusterEnergyUtil.CalculateGravitationalPotentialEnergy(self.ClusterModelPart,self.PotentialEnergyReferencePoint)
        self.elastic_energy                 = self.SpheresEnergyUtil.CalculateElasticEnergy(self.SpheresModelPart) + self.ClusterEnergyUtil.CalculateElasticEnergy(self.ClusterModelPart)
        self.inelastic_frictional_energy    = self.SpheresEnergyUtil.CalculateInelasticFrictionalEnergy(self.SpheresModelPart) + self.ClusterEnergyUtil.CalculateInelasticFrictionalEnergy(self.ClusterModelPart)
        self.inelastic_viscodamping_energy  = self.SpheresEnergyUtil.CalculateInelasticViscodampingEnergy(self.SpheresModelPart) + self.ClusterEnergyUtil.CalculateInelasticViscodampingEnergy(self.ClusterModelPart)
        self.total_energy                   = self.kinematic_energy + self.gravitational_energy + self.elastic_energy + self.inelastic_frictional_energy + self.inelastic_viscodamping_energy
        
    def PlotEnergyGraph(self,time):

        plot_kinematic               = self.kinematic_energy
        plot_translational_kinematic = self.translational_kinematic_energy
        plot_rotational_kinematic    = self.rotational_kinematic_energy
        plot_gravitational           = self.gravitational_energy
        plot_elastic                 = self.elastic_energy
        plot_inelastic_frictional    = self.inelastic_frictional_energy
        plot_inelastic_viscodamping  = self.inelastic_viscodamping_energy
        plot_total                   = self.total_energy
        self.energy_plot.write( str("%.8g"%time).rjust(9)+"   "+str("%.6g"%plot_translational_kinematic).rjust(22)+"   "+str("%.6g"%plot_rotational_kinematic).rjust(20)+"   "+str("%.6g"%plot_kinematic).rjust(16)+"   "+str("%.6g"%plot_gravitational).rjust(20)+"   "+str("%.6g"%plot_elastic).rjust(14)+"   "+str("%.6g"%plot_inelastic_frictional).rjust(16)+"   "+str("%.6g"%plot_inelastic_viscodamping).rjust(19)+"   "+str("%.6g"%plot_total).rjust(12)+'\n' )
        self.energy_plot.flush()
        
    def FinalizeEnergyPlot(self):
        if self.calculate_option:
            self.energy_plot.close


class Procedures(object):

    def __init__(self, DEM_parameters):

        # GLOBAL VARIABLES OF THE SCRIPT
        # Defining list of skin particles (For a test tube of height 30 cm and diameter 15 cm)

        # Initialization of member variables
        self.DEM_parameters = DEM_parameters

        # SIMULATION FLAGS
        self.rotation_OPTION               = self.DEM_parameters["RotationOption"].GetBool()
        self.bounding_box_OPTION           = self.DEM_parameters["BoundingBoxOption"].GetBool()
        self.automatic_bounding_box_OPTION = self.DEM_parameters["AutomaticBoundingBoxOption"].GetBool()
        
        self.contact_mesh_OPTION           = False
        if "ContactMeshOption" in self.DEM_parameters.keys():
            self.contact_mesh_OPTION = self.DEM_parameters["ContactMeshOption"].GetBool()

        # SIMULATION SETTINGS
        self.b_box_minX = self.DEM_parameters["BoundingBoxMinX"].GetDouble()
        self.b_box_minY = self.DEM_parameters["BoundingBoxMinY"].GetDouble()
        self.b_box_minZ = self.DEM_parameters["BoundingBoxMinZ"].GetDouble()
        self.b_box_maxX = self.DEM_parameters["BoundingBoxMaxX"].GetDouble()
        self.b_box_maxY = self.DEM_parameters["BoundingBoxMaxY"].GetDouble()
        self.b_box_maxZ = self.DEM_parameters["BoundingBoxMaxZ"].GetDouble()
        self.bounding_box_enlargement_factor = self.DEM_parameters["BoundingBoxEnlargementFactor"].GetDouble()

        # MODEL
        self.domain_size = self.DEM_parameters["Dimension"].GetInt()
        self.aux = AuxiliaryUtilities()
        
    def SetScheme(self):
        if (self.DEM_parameters["IntegrationScheme"].GetString() == 'Forward_Euler'):
            scheme = ForwardEulerScheme()
        elif (self.DEM_parameters["IntegrationScheme"].GetString() == 'Symplectic_Euler'):
            scheme = SymplecticEulerScheme()
        elif (self.DEM_parameters["IntegrationScheme"].GetString() == 'Taylor_Scheme'):
            scheme = TaylorScheme()
        elif (self.DEM_parameters["IntegrationScheme"].GetString() == 'Newmark_Beta_Method'):
            scheme = NewmarkBetaScheme(0.5, 0.25)
        elif (self.DEM_parameters["IntegrationScheme"].GetString() == 'Verlet_Velocity'):
            scheme = VerletVelocityScheme()
        else:
            self.KRATOSprint('Error: selected scheme not defined. Please select a different scheme')
            sys.exit("\nExecution was aborted.\n")
        return scheme
        
    def AddAllVariablesInAllModelParts(self, solver, scheme, all_model_parts, DEM_parameters):
        
        spheres_model_part = all_model_parts.Get('SpheresPart')
        cluster_model_part = all_model_parts.Get('ClusterPart')
        DEM_inlet_model_part = all_model_parts.Get('DEMInletPart')
        rigid_face_model_part = all_model_parts.Get('RigidFacePart')
        
        self.solver=solver
        self.scheme=scheme
        self.AddCommonVariables(spheres_model_part, DEM_parameters)
        self.AddSpheresVariables(spheres_model_part, DEM_parameters)
        self.AddMpiVariables(spheres_model_part)      
        self.solver.AddAdditionalVariables(spheres_model_part, DEM_parameters)
        self.AddCommonVariables(cluster_model_part, DEM_parameters)
        self.AddClusterVariables(cluster_model_part, DEM_parameters)
        self.AddMpiVariables(cluster_model_part)
        self.AddCommonVariables(DEM_inlet_model_part, DEM_parameters)
        self.AddSpheresVariables(DEM_inlet_model_part, DEM_parameters)
        self.solver.AddAdditionalVariables(DEM_inlet_model_part, DEM_parameters)
        self.AddCommonVariables(rigid_face_model_part, DEM_parameters)
        self.AddRigidFaceVariables(rigid_face_model_part, DEM_parameters)
        self.AddMpiVariables(rigid_face_model_part)

    def AddCommonVariables(self, model_part, DEM_parameters):
        model_part.AddNodalSolutionStepVariable(VELOCITY)
        model_part.AddNodalSolutionStepVariable(DISPLACEMENT)
        model_part.AddNodalSolutionStepVariable(DELTA_DISPLACEMENT)
        model_part.AddNodalSolutionStepVariable(TOTAL_FORCES)

    def AddSpheresVariables(self, model_part, DEM_parameters):

        # KINEMATIC
        model_part.AddNodalSolutionStepVariable(DELTA_ROTATION)          #TODO: only if self.DEM_parameters.RotationOption! Check that no one accesses them in c++ without checking the rotation option
        model_part.AddNodalSolutionStepVariable(PARTICLE_ROTATION_ANGLE) #TODO: only if self.DEM_parameters.RotationOption! Check that no one accesses them in c++ without checking the rotation option
        model_part.AddNodalSolutionStepVariable(ANGULAR_VELOCITY)        #TODO: only if self.DEM_parameters.RotationOption! Check that no one accesses them in c++ without checking the rotation option
        model_part.AddNodalSolutionStepVariable(NORMAL_IMPACT_VELOCITY)
        model_part.AddNodalSolutionStepVariable(TANGENTIAL_IMPACT_VELOCITY)
<<<<<<< HEAD
        model_part.AddNodalSolutionStepVariable(LOCAL_ANGULAR_VELOCITY)
        model_part.AddNodalSolutionStepVariable(LOCAL_AUX_ANGULAR_VELOCITY)
        model_part.AddNodalSolutionStepVariable(ORIENTATION_REAL) # JIG: SHOULD BE REMOVED IN THE FUTURE
        model_part.AddNodalSolutionStepVariable(ORIENTATION_IMAG) # JIG: SHOULD BE REMOVED IN THE FUTURE
        model_part.AddNodalSolutionStepVariable(ORIENTATION)
        model_part.AddNodalSolutionStepVariable(AUX_ORIENTATION)
        model_part.AddNodalSolutionStepVariable(ANGULAR_MOMENTUM)
=======
        model_part.AddNodalSolutionStepVariable(LOCAL_ANGULAR_VELOCITY) # JIG: Is it necessary?
        model_part.AddNodalSolutionStepVariable(LOCAL_AUX_ANGULAR_VELOCITY) # JIG: Is it necessary?
        model_part.AddNodalSolutionStepVariable(ORIENTATION_REAL) # JIG: SHOULD BE REMOVED IN THE FUTURE
        model_part.AddNodalSolutionStepVariable(ORIENTATION_IMAG) # JIG: SHOULD BE REMOVED IN THE FUTURE
        model_part.AddNodalSolutionStepVariable(ORIENTATION) # JIG: Is it necessary?
        model_part.AddNodalSolutionStepVariable(AUX_ORIENTATION) # JIG: Is it necessary?
        model_part.AddNodalSolutionStepVariable(ANGULAR_MOMENTUM) # JIG: Is it necessary?
>>>>>>> 62a1bb2e
        model_part.AddNodalSolutionStepVariable(FACE_NORMAL_IMPACT_VELOCITY)
        model_part.AddNodalSolutionStepVariable(FACE_TANGENTIAL_IMPACT_VELOCITY)
        model_part.AddNodalSolutionStepVariable(LINEAR_IMPULSE)        

        # FORCES
        model_part.AddNodalSolutionStepVariable(ELASTIC_FORCES)
        model_part.AddNodalSolutionStepVariable(LOCAL_CONTACT_FORCE)
        model_part.AddNodalSolutionStepVariable(CONTACT_FORCES)
        model_part.AddNodalSolutionStepVariable(RIGID_ELEMENT_FORCE)
        model_part.AddNodalSolutionStepVariable(DAMP_FORCES)
        model_part.AddNodalSolutionStepVariable(PARTICLE_MOMENT) #TODO: only if self.DEM_parameters-RotationOption! Check that no one accesses them in c++ without checking the rotation option
        model_part.AddNodalSolutionStepVariable(EXTERNAL_APPLIED_FORCE)
        model_part.AddNodalSolutionStepVariable(EXTERNAL_APPLIED_MOMENT)
        model_part.AddNodalSolutionStepVariable(FORCE_REACTION)
        model_part.AddNodalSolutionStepVariable(MOMENT_REACTION)

        # BASIC PARTICLE PROPERTIES
        model_part.AddNodalSolutionStepVariable(RADIUS)
        model_part.AddNodalSolutionStepVariable(NODAL_MASS)
        model_part.AddNodalSolutionStepVariable(REPRESENTATIVE_VOLUME)
        model_part.AddNodalSolutionStepVariable(NEIGHBOUR_SIZE)
        model_part.AddNodalSolutionStepVariable(NEIGHBOUR_RATIO)

        # ROTATION RELATED PROPERTIES
        if self.DEM_parameters["RotationOption"].GetBool():
            model_part.AddNodalSolutionStepVariable(PARTICLE_MOMENT_OF_INERTIA) #TODO: only if self.DEM_parameters-RotationOption! Check that no one accesses them in c++ without checking the rotation option
            model_part.AddNodalSolutionStepVariable(PARTICLE_ROTATION_DAMP_RATIO) #TODO: only if self.DEM_parameters-RotationOption! Check that no one accesses them in c++ without checking the rotation option
            if self.DEM_parameters["RollingFrictionOption"].GetBool():
                model_part.AddNodalSolutionStepVariable(ROLLING_FRICTION)
                model_part.AddNodalSolutionStepVariable(ROLLING_RESISTANCE_MOMENT)

        # OTHER PROPERTIES
        model_part.AddNodalSolutionStepVariable(PARTICLE_MATERIAL)   # Colour defined in GiD
        
        if "PostSkinSphere" in self.DEM_parameters.keys():
            if self.DEM_parameters["PostSkinSphere"].GetBool():
                model_part.AddNodalSolutionStepVariable(SKIN_SPHERE)
        
        # LOCAL AXIS
        if DEM_parameters["PostEulerAngles"].GetBool():
            model_part.AddNodalSolutionStepVariable(EULER_ANGLES)

        if "PostStressStrainOption" in self.DEM_parameters.keys():
            if self.DEM_parameters["PostStressStrainOption"].GetBool():
                model_part.AddNodalSolutionStepVariable(DEM_STRESS_TENSOR)
        
        if (self.solver.poisson_ratio_option):
            model_part.AddNodalSolutionStepVariable(POISSON_VALUE)

        # Nano Particle
        if self.DEM_parameters["ElementType"].GetString() == "SwimmingNanoParticle":
            model_part.AddNodalSolutionStepVariable(CATION_CONCENTRATION)
            model_part.AddNodalSolutionStepVariable(DRAG_COEFFICIENT)
            
        # ONLY VISUALIZATION
        if self.DEM_parameters["PostExportId"].GetBool(): #TODO: add suffix Option
            model_part.AddNodalSolutionStepVariable(EXPORT_ID)

        #model_part.AddNodalSolutionStepVariable(SPRAYED_MATERIAL)

    def AddRigidFaceVariables(self, model_part, DEM_parameters):

        model_part.AddNodalSolutionStepVariable(ELASTIC_FORCES)
        model_part.AddNodalSolutionStepVariable(CONTACT_FORCES)
        model_part.AddNodalSolutionStepVariable(DEM_PRESSURE)
        model_part.AddNodalSolutionStepVariable(TANGENTIAL_ELASTIC_FORCES)
        model_part.AddNodalSolutionStepVariable(SHEAR_STRESS)
        model_part.AddNodalSolutionStepVariable(DEM_NODAL_AREA)
        model_part.AddNodalSolutionStepVariable(NON_DIMENSIONAL_VOLUME_WEAR)
        model_part.AddNodalSolutionStepVariable(IMPACT_WEAR)

    def AddElasticFaceVariables(self, model_part, DEM_parameters): #Only used in CSM coupling
        self.AddRigidFaceVariables(model_part,self.DEM_parameters)
        model_part.AddNodalSolutionStepVariable(TOTAL_FORCES)

    def AddClusterVariables(self, model_part, DEM_parameters):
        # KINEMATIC
<<<<<<< HEAD
        #model_part.AddNodalSolutionStepVariable(DELTA_DISPLACEMENT)
=======
>>>>>>> 62a1bb2e
        model_part.AddNodalSolutionStepVariable(PARTICLE_ROTATION_ANGLE)
        model_part.AddNodalSolutionStepVariable(DELTA_ROTATION)
        model_part.AddNodalSolutionStepVariable(ANGULAR_VELOCITY)
        model_part.AddNodalSolutionStepVariable(LOCAL_ANGULAR_VELOCITY) # JIG: Is it necessary?
        model_part.AddNodalSolutionStepVariable(LOCAL_AUX_ANGULAR_VELOCITY) # JIG: Is it necessary?
        model_part.AddNodalSolutionStepVariable(ORIENTATION_REAL) # JIG: SHOULD BE REMOVED IN THE FUTURE
        model_part.AddNodalSolutionStepVariable(ORIENTATION_IMAG) # JIG: SHOULD BE REMOVED IN THE FUTURE
        model_part.AddNodalSolutionStepVariable(ORIENTATION) # JIG: Is it necessary?
        model_part.AddNodalSolutionStepVariable(AUX_ORIENTATION) # JIG: Is it necessary?
        model_part.AddNodalSolutionStepVariable(ANGULAR_MOMENTUM) # JIG: Is it necessary?

        # FORCES
        model_part.AddNodalSolutionStepVariable(TOTAL_FORCES)
        model_part.AddNodalSolutionStepVariable(RIGID_ELEMENT_FORCE)
        model_part.AddNodalSolutionStepVariable(PARTICLE_MOMENT)
        model_part.AddNodalSolutionStepVariable(EXTERNAL_APPLIED_FORCE)
        model_part.AddNodalSolutionStepVariable(EXTERNAL_APPLIED_MOMENT)
        
        # PHYSICAL PROPERTIES
        model_part.AddNodalSolutionStepVariable(PRINCIPAL_MOMENTS_OF_INERTIA)
        model_part.AddNodalSolutionStepVariable(CLUSTER_VOLUME)
        model_part.AddNodalSolutionStepVariable(NODAL_MASS)
        model_part.AddNodalSolutionStepVariable(CHARACTERISTIC_LENGTH)
        model_part.AddNodalSolutionStepVariable(PARTICLE_DENSITY)

        # OTHER PROPERTIES
        model_part.AddNodalSolutionStepVariable(PARTICLE_MATERIAL)   # Colour defined in GiD
        
        # LOCAL AXIS
        if DEM_parameters["PostEulerAngles"].GetBool():
            model_part.AddNodalSolutionStepVariable(EULER_ANGLES)


    def AddMpiVariables(self, model_part):
        pass

    def SetInitialNodalValues(self, spheres_model_part, cluster_model_part, DEM_inlet_model_part, rigid_face_model_part):
        pass
        # no fa falta inicialitzar els valors nodals

        for mesh_number in range(0, spheres_model_part.NumberOfSubModelParts()):
            mesh_nodes = self.aux.GetIthSubModelPartNodes(spheres_model_part,mesh_number)

            for node in mesh_nodes:
                node.SetSolutionStepValue(NORMAL_IMPACT_VELOCITY, 0.0)
                node.SetSolutionStepValue(TANGENTIAL_IMPACT_VELOCITY, 0.0)
                node.SetSolutionStepValue(FACE_NORMAL_IMPACT_VELOCITY, 0.0)
                node.SetSolutionStepValue(FACE_TANGENTIAL_IMPACT_VELOCITY, 0.0)
                node.SetSolutionStepValue(LINEAR_IMPULSE, 0.0)
                
    
    def SetUpBufferSizeInAllModelParts(self, spheres_model_part, spheres_b_size, cluster_model_part, clusters_b_size, DEM_inlet_model_part, inlet_b_size, rigid_face_model_part, rigid_b_size):
        spheres_model_part.SetBufferSize(spheres_b_size)
        cluster_model_part.SetBufferSize(clusters_b_size)
        DEM_inlet_model_part.SetBufferSize(inlet_b_size)
        rigid_face_model_part.SetBufferSize(rigid_b_size)

    def FindMaxNodeIdAccrossModelParts(self, creator_destructor, all_model_parts):
        
        max_candidates = []
        max_candidates.append(creator_destructor.FindMaxNodeIdInModelPart(all_model_parts.Get("SpheresPart")))
        max_candidates.append(creator_destructor.FindMaxElementIdInModelPart(all_model_parts.Get("SpheresPart")))
        max_candidates.append(creator_destructor.FindMaxNodeIdInModelPart(all_model_parts.Get("RigidFacePart")))
        max_candidates.append(creator_destructor.FindMaxNodeIdInModelPart(all_model_parts.Get("ClusterPart")))
        
        return max(max_candidates)

    def ModelData(self, spheres_model_part, solver):
        
        contact_model_part = solver.contact_model_part
        # Previous Calculations.
        Model_Data = open('Model_Data.txt', 'w')

        # mean radius, and standard deviation:
        i = 0.0
        sum_radi = 0.0
        partial_sum_squared = 0.0
        total_sum_squared = 0.0
        volume = 0.0
        area = 0.0
        mean = 0.0
        var  = 0.0
        rel_std_dev = 0.0

        for node in spheres_model_part.Nodes:

            sum_radi += node.GetSolutionStepValue(RADIUS)
            partial_sum_squared = node.GetSolutionStepValue(RADIUS) ** 2.0
            total_sum_squared += partial_sum_squared
            volume += 4 * 3.141592 / 3 * node.GetSolutionStepValue(RADIUS) ** 3.0
            area += 3.141592 * partial_sum_squared
            i += 1.0

        if (i>0.0):
            mean = sum_radi / i
            var = total_sum_squared / i - mean ** 2.0
        std_dev = 0.0

        if (abs(var) > 1e-9):
            std_dev = var ** 0.5

        if (i>0.0):
            rel_std_dev = std_dev / mean

        Model_Data.write("Radius Mean: " + str(mean) + '\n')
        Model_Data.write("Std Deviation: " + str(std_dev) + '\n')
        Model_Data.write("Relative Std Deviation: " + str(rel_std_dev) + '\n')
        Model_Data.write("Total Particle Volume 3D: " + str(volume) + '\n')
        Model_Data.write("Total Particle Area 2D: " + str(area) + '\n')
        Model_Data.write('\n')

        Total_Particles = len(spheres_model_part.Nodes)

        Total_Contacts = 0

        if solver.continuum_type:
            Coordination_Number = 0.0

            if (self.contact_mesh_OPTION):
                for bar in contact_model_part.Elements:
                    Total_Contacts += 1
                if (Total_Particles):
                    Coordination_Number = 2.0 * Total_Contacts / Total_Particles

            Model_Data.write("Total Number of Particles: " + str(Total_Particles) + '\n')
            Model_Data.write("Total Number of Bonds: " + str(Total_Contacts) + '\n')
            Model_Data.write("Bonded Coordination Number NC: " + str(Coordination_Number) + '\n')
            Model_Data.write('\n')
            #Model_Data.write("Volume Elements: " + str(total_volume) + '\n')            
            self.KRATOSprint ("Coordination Number: " + str(Coordination_Number) + "\n")
            
        Model_Data.close()

    def MeasureBOT(self, solver):

        tol = 2.0
        y_mean = 0.0
        counter = 0.0

        for node in self.BOT:
            r = node.GetSolutionStepValue(RADIUS)
            y = node.Y
            y_mean += (y - r) * r
            counter += r

        return (y_mean, counter)

    def MeasureTOP(self, solver):

        tol = 2.0
        y_mean = 0.0
        counter = 0.0

        for node in self.TOP:
            r = node.GetSolutionStepValue(RADIUS)
            y = node.Y

            y_mean += (y + r) * r
            counter += r

        return (y_mean, counter)

    def MonitorPhysicalProperties(self, model_part, physics_calculator, properties_list):

        # This function returns a list of arrays (also lists)
        # Each array contains the values of the physical properties at the current time
        time = model_part.ProcessInfo.GetValue(TIME)
        present_prop = []

        if (len(properties_list) == 0):  # The first array in the list only contains the entries names
            names = []
            names.append("time")
            names.append("mass")
            names.append("gravitational_energy")
            names.append("kinematic_energy")
            #names.append("elastic_energy")
            names.append("momentum")
            names.append("angular_momentum")
            names.append("total_energy")

            properties_list.append(names)

        # Calculating current values
        mass = physics_calculator.CalculateTotalMass(model_part)
        center = physics_calculator.CalculateCenterOfMass(model_part)
        initial_center = physics_calculator.GetInitialCenterOfMass()
        gravity_energy = physics_calculator.CalculateGravitationalPotentialEnergy(model_part, initial_center)
        kinematic_energy = physics_calculator.CalculateKinematicEnergy(model_part)
        #elastic_energy = physics_calculator.CalculateElasticEnergy(model_part)
        momentum = physics_calculator.CalculateTotalMomentum(model_part)
        angular_momentum = physics_calculator.CalulateTotalAngularMomentum(model_part)
        total_energy = gravity_energy + kinematic_energy #+ elastic_energy

        # Filling in the entries values corresponding to the entries names above
        present_prop.append(time)
        present_prop.append(mass)
        present_prop.append(gravity_energy)
        present_prop.append(kinematic_energy)
        #present_prop.append(elastic_energy)
        present_prop.append(momentum)
        present_prop.append(angular_momentum)
        present_prop.append(total_energy)

        properties_list.append(present_prop)

        return properties_list

    # def PlotPhysicalProperties(self, properties_list, path):

    # This function creates one graph for each physical property.
    # properties_list[0][0] = 'time'
    # properties_list[0][j] = 'property_j'
    # properties_list[i][j] = value of property_j at time properties_list[i][0]

        # n_measures     = len(properties_list)
        # entries        = properties_list[0]
        # n_entries      = len(entries)
        # time_vect      = []
        # os.chdir(path)

        # for j in range(1, n_measures):
            # time_vect.append(properties_list[j][0])

        # for i in range(1, n_entries):
            # prop_vect_i = []

            # for j in range(1, n_measures):
                # prop_i_j = properties_list[j][i]

                # if (hasattr(prop_i_j, '__getitem__')): # Checking if it is an iterable object (a vector). If yes, take the modulus
                    # mod_prop_i_j = 0.0

                    # for k in range(len(prop_i_j)):
                        # mod_prop_i_j += prop_i_j[k] * prop_i_j[k]

                    # prop_i_j = sqrt(mod_prop_i_j) # Euclidean norm

                # prop_vect_i.append(prop_i_j)

            # plt.figure(i)
            # plot = plt.plot(time_vect, prop_vect_i)
            # plt.xlabel(entries[0])
            # plt.ylabel(entries[i])
            # plt.title('Evolution of ' + entries[i] + ' in time')
            # plt.savefig(entries[i] + '.pdf')

    def SetCustomSkin(self, spheres_model_part):

        for element in spheres_model_part.Elements:

            x = element.GetNode(0).X
            y = element.GetNode(0).Y
            #z = element.GetNode(0).Z

            if(x>21.1):
                element.GetNode(0).SetSolutionStepValue(SKIN_SPHERE,1)
            if(x<1.25):
                element.GetNode(0).SetSolutionStepValue(SKIN_SPHERE,1)
            if(y>1.9):
                element.GetNode(0).SetSolutionStepValue(SKIN_SPHERE,1)
            if(y<0.1):
                element.GetNode(0).SetSolutionStepValue(SKIN_SPHERE,1)

    def CreateDirectories(self, main_path, problem_name, run_code = ''):

        root             = os.path.join(main_path, problem_name)
        post_path        = root + '_Post_Files' + run_code
        data_and_results = root + '_Results_and_Data'
        graphs_path      = root + '_Graphs'
        MPI_results      = root + '_MPI_results'       
        
        '''
        answer = input("\nWarning: If there already exists previous results, they are about to be deleted. Do you want to proceed (y/n)? ")
        if answer=='y':
            shutil.rmtree(os.path.join(main_path, problem_name + '_Post_Files'), ignore_errors = True)
            shutil.rmtree(os.path.join(main_path, problem_name + '_Graphs'    ), ignore_errors = True)
        else:
            sys.exit("\nExecution was aborted.\n")
        '''

        shutil.rmtree(os.path.join(main_path, problem_name + '_Post_Files' + run_code), ignore_errors = True)
        shutil.rmtree(os.path.join(main_path, problem_name + '_Graphs'    ), ignore_errors = True)

        for directory in [post_path, data_and_results, graphs_path, MPI_results]:
            if not os.path.isdir(directory):
                os.makedirs(str(directory))

        return [post_path, data_and_results, graphs_path, MPI_results]

    def FindMaxNodeIdInModelPart(self, model_part):

        maxid = 0

        for node in model_part.Nodes:
            if (node.Id > maxid):
                maxid = node.Id

        return maxid
    
    def SetBoundingBoxLimits(self, all_model_parts, creator_destructor):
        
        bounding_box_time_limits = []
        if self.DEM_parameters["BoundingBoxOption"].GetBool():
            self.SetBoundingBox(all_model_parts.Get("SpheresPart"), all_model_parts.Get("ClusterPart"), all_model_parts.Get("RigidFacePart"), creator_destructor)
            bounding_box_time_limits = [self.solver.bounding_box_start_time, self.solver.bounding_box_stop_time]
            return bounding_box_time_limits

    def SetBoundingBox(self, spheres_model_part, clusters_model_part, rigid_faces_model_part, creator_destructor):

        b_box_low = Array3()
        b_box_high = Array3()
        b_box_low[0] = self.b_box_minX
        b_box_low[1] = self.b_box_minY
        b_box_low[2] = self.b_box_minZ
        b_box_high[0] = self.b_box_maxX
        b_box_high[1] = self.b_box_maxY
        b_box_high[2] = self.b_box_maxZ
        creator_destructor.SetLowNode(b_box_low)
        creator_destructor.SetHighNode(b_box_high)
        creator_destructor.CalculateSurroundingBoundingBox(spheres_model_part, clusters_model_part, rigid_faces_model_part, self.bounding_box_enlargement_factor, self.automatic_bounding_box_OPTION)

    def DeleteFiles(self):
        files_to_delete_list = glob('*.time')
        for to_erase_file in files_to_delete_list:
            try:
                os.remove(to_erase_file)
            except OSError:
                pass            

    def PreProcessModel(self, DEM_parameters):
        pass
    
    def CheckVariableType(self, var, expected_type, msg):                  
        actual_type = type(var)
        if actual_type is int and expected_type is float:
            return
        if actual_type is not expected_type:
            self.KRATOSprint("**************************************************************************")
            self.KRATOSprint("ERROR: Input parameter of wrong type in file 'DEM_explicit_solver_var.py'." )
            a = str(expected_type)
            b = str(var)
            self.KRATOSprint("The type expected was "+ a + " but " + b +" was read.")                        
            self.KRATOSprint("**************************************************************************")                        
            sys.exit()        

    def Flush(self,a):
        a.flush()
    
    def KRATOSprint(self,message):
        print(message)
        self.Flush(sys.stdout)


# #~CHARLIE~# Aixo no ho entenc
class DEMFEMProcedures(object):

    def __init__(self, DEM_parameters, graphs_path, spheres_model_part, RigidFace_model_part):

        # GLOBAL VARIABLES OF THE SCRIPT
        self.DEM_parameters = DEM_parameters

        if not "TestType" in DEM_parameters.keys():
            self.TestType = "None"
        # self.TestType = self.DEM_parameters["TestType"].GetString()

        # Initialization of member variables
        # SIMULATION FLAGS
        self.rotation_OPTION     = self.DEM_parameters["RotationOption"].GetBool() #TODO: Why is this in DEM FEM Procs also?
        self.bounding_box_OPTION = self.DEM_parameters["BoundingBoxOption"].GetBool()
        
        self.contact_mesh_OPTION           = False #TODO: This is already in the Procedures object. why to repeat it?
        if "ContactMeshOption" in self.DEM_parameters.keys():
            self.contact_mesh_OPTION = self.DEM_parameters["ContactMeshOption"].GetBool()

        self.graphs_path = graphs_path
        self.spheres_model_part = spheres_model_part
        self.RigidFace_model_part = RigidFace_model_part
        #self.solver = solver
        self.aux = AuxiliaryUtilities()

        self.fem_mesh_nodes = []

        self.graph_counter = 0
        self.balls_graph_counter = 0

        self.graph_frequency        = int(self.DEM_parameters["GraphExportFreq"].GetDouble()/spheres_model_part.ProcessInfo.GetValue(DELTA_TIME))
        if self.graph_frequency < 1:
            self.graph_frequency = 1 #that means it is not possible to print results with a higher frequency than the computations delta time
        os.chdir(self.graphs_path)
        #self.graph_forces = open(self.DEM_parameters["problem_name"].GetString() +"_force_graph.grf", 'w')
        self.mesh_motion = DEMFEMUtilities()
        
        def Flush(self,a):
            a.flush()
                    
        def open_graph_files(self, RigidFace_model_part):
            #os.chdir(self.graphs_path)
            for mesh_number in range(0, self.RigidFace_model_part.NumberOfSubModelParts()):
                if (self.aux.GetIthSubModelPartData(self.RigidFace_model_part, mesh_number, FORCE_INTEGRATION_GROUP)):
                    identifier = self.aux.GetIthSubModelPartData(self.RigidFace_model_part, mesh_number, IDENTIFIER)
                    self.graph_forces[identifier] = open(str(self.DEM_parameters["problem_name"].GetString()) + "_" + str(identifier) + "_force_graph.grf", 'w')
                    self.graph_forces[identifier].write(str("#time").rjust(12)+" "+str("total_force[0]").rjust(13)+" "+str("total_force[1]").rjust(13)+" "+str("total_force[2]").rjust(13)+" "+str("total_moment[0]").rjust(13)+" "+str("total_moment[1]").rjust(13)+" "+str("total_moment[2]").rjust(13)+"\n")

        self.graph_forces = {}

        def open_balls_graph_files(self, spheres_model_part):
            #os.chdir(self.graphs_path)
            for mesh_number in range(0, self.spheres_model_part.NumberOfSubModelParts()):
                if (self.aux.GetIthSubModelPartData(self.spheres_model_part, mesh_number, FORCE_INTEGRATION_GROUP)):
                    identifier = self.aux.GetIthSubModelPartData(self.spheres_model_part, mesh_number, IDENTIFIER)
                    self.particle_graph_forces[identifier] = open(str(self.DEM_parameters["problem_name"].GetString()) + "_" + str(identifier) + "_particle_force_graph.grf", 'w')
                    self.particle_graph_forces[identifier].write(str("#time").rjust(12) + " " + str("total_force_x").rjust(13) + " " + str("total_force_y").rjust(13) +
                    " " + str("total_force_z").rjust(13) + "\n")

        def evaluate_computation_of_fem_results():

            self.spheres_model_part.ProcessInfo.SetValue(COMPUTE_FEM_RESULTS_OPTION, 0)
            elastic_forces            = self.DEM_parameters["PostElasticForces"].GetBool()
            tangential_elastic_forces = self.DEM_parameters["PostTangentialElasticForces"].GetBool()
            dem_pressure              = self.DEM_parameters["PostPressure"].GetBool()
            
            if not "PostContactForces" in self.DEM_parameters.keys():
                contact_forces = 0
            else:
                contact_forces = self.DEM_parameters["PostContactForces"].GetBool()
            
            if not "PostShearStress" in self.DEM_parameters.keys():
                shear_stress = 0
            else:
                shear_stress = self.DEM_parameters["PostShearStress"].GetBool()
            
            if not "PostNodalArea" in self.DEM_parameters.keys():
                dem_nodal_area = 0
            else:
                dem_nodal_area = self.DEM_parameters["PostNodalArea"].GetBool()
            
            integration_groups = False
            
            if self.RigidFace_model_part.NumberOfSubModelParts() > 0:
                for mesh_number in range(0, self.RigidFace_model_part.NumberOfSubModelParts()):
                    if (self.aux.GetIthSubModelPartData(self.RigidFace_model_part, mesh_number, FORCE_INTEGRATION_GROUP)):
                        integration_groups = True
                        break
            if (elastic_forces or contact_forces or dem_pressure or tangential_elastic_forces or shear_stress or dem_nodal_area or integration_groups):
                self.spheres_model_part.ProcessInfo.SetValue(COMPUTE_FEM_RESULTS_OPTION, 1)

        self.particle_graph_forces = {}                    

        if not "TestType" in DEM_parameters.keys():
            open_graph_files(self, RigidFace_model_part)
            open_balls_graph_files(self,spheres_model_part)

        # SIMULATION SETTINGS
        self.bounding_box_enlargement_factor = self.DEM_parameters["BoundingBoxEnlargementFactor"].GetDouble()

        # MODEL
        self.domain_size = self.DEM_parameters["Dimension"].GetInt()
        evaluate_computation_of_fem_results()
        
    def MoveAllMeshes(self, all_model_parts, time, dt):
        
        spheres_model_part = all_model_parts.Get("SpheresPart")
        DEM_inlet_model_part = all_model_parts.Get("DEMInletPart")
        rigid_face_model_part = all_model_parts.Get("RigidFacePart")
        
        self.mesh_motion.MoveAllMeshes(rigid_face_model_part, time, dt)
        self.mesh_motion.MoveAllMeshes(spheres_model_part, time, dt)
        self.mesh_motion.MoveAllMeshes(DEM_inlet_model_part, time, dt)
    
    def MoveAllMeshesUsingATable(self, model_part, time, dt):

        for mesh_number in range(0, model_part.NumberOfSubModelParts()):            

            if not self.aux.GetIthSubModelPartData(model_part, mesh_number, TABLE_NUMBER):
                continue

            print("Info:")
            print(self.aux.GetIthSubModelPartData(model_part, mesh_number, IDENTIFIER))
            print(self.aux.GetIthSubModelPartData(model_part, mesh_number, TABLE_NUMBER))

            for node in self.aux.GetIthSubModelPartNodes(model_part, mesh_number):

                old_coords = Vector(3)
                old_coords[0] = node.X
                old_coords[1] = node.Y
                old_coords[2] = node.Z

                velocity = Vector(3)
                velocity[0] = model_part.GetTable(self.aux.GetIthSubModelPartData(model_part, mesh_number, TABLE_NUMBER)).GetValue(time)
                velocity[1] = 0.0
                velocity[2] = 0.0
                node.SetSolutionStepValue(VELOCITY, velocity)

                node.X = old_coords[0] + velocity[0] * dt
                node.Y = old_coords[1] + velocity[1] * dt
                node.Z = old_coords[2] + velocity[2] * dt

                displacement = Vector(3)
                displacement[0] = node.X - node.X0
                displacement[1] = node.Y - node.Y0
                displacement[2] = node.Z - node.Z0
                node.SetSolutionStepValue(DISPLACEMENT, displacement)    

    def UpdateTimeInModelParts(self, all_model_parts, time,dt,step):  
        
        spheres_model_part = all_model_parts.Get("SpheresPart")
        cluster_model_part = all_model_parts.Get("ClusterPart")
        DEM_inlet_model_part = all_model_parts.Get("DEMInletPart")
        rigid_face_model_part = all_model_parts.Get("RigidFacePart")
        
        spheres_model_part.ProcessInfo[TIME]          = time
        spheres_model_part.ProcessInfo[DELTA_TIME]    = dt
        spheres_model_part.ProcessInfo[TIME_STEPS]    = step

        rigid_face_model_part.ProcessInfo[TIME]       = time
        rigid_face_model_part.ProcessInfo[DELTA_TIME] = dt
        rigid_face_model_part.ProcessInfo[TIME_STEPS] = step

        cluster_model_part.ProcessInfo[TIME]          = time
        cluster_model_part.ProcessInfo[DELTA_TIME]    = dt
        cluster_model_part.ProcessInfo[TIME_STEPS]    = step  
        
        DEM_inlet_model_part.ProcessInfo[TIME]          = time
        DEM_inlet_model_part.ProcessInfo[DELTA_TIME]    = dt
        DEM_inlet_model_part.ProcessInfo[TIME_STEPS]    = step

    def close_graph_files(self, RigidFace_model_part):
        
        for mesh_number in range(0, self.RigidFace_model_part.NumberOfSubModelParts()):
            if (self.aux.GetIthSubModelPartData(self.RigidFace_model_part, mesh_number, FORCE_INTEGRATION_GROUP)):
                identifier = self.aux.GetIthSubModelPartData(self.RigidFace_model_part, mesh_number, IDENTIFIER)
                self.graph_forces[identifier].close()

    def close_balls_graph_files(self, spheres_model_part):
        
        for mesh_number in range(0, self.spheres_model_part.NumberOfSubModelParts()):
            if (self.aux.GetIthSubModelPartData(self.spheres_model_part, mesh_number, FORCE_INTEGRATION_GROUP)):
                identifier = self.aux.GetIthSubModelPartData(self.spheres_model_part, mesh_number, IDENTIFIER)
                self.particle_graph_forces[identifier].close()

    def PrintPoisson(self, model_part, DEM_parameters, filename, time):
        
        if (DEM_parameters["Dimension"].GetInt() == 3):
            poisson, dummy, _ = PostUtilities().ComputePoisson(model_part)
        else:
            poisson, dummy, _ = PostUtilities().ComputePoisson2D(model_part)
            
        file_open = open(filename, 'a')
        data = str(time) + "  " + str(poisson) + "\n"
        file_open.write(data)
    
    def PrintGraph(self, time):

        if not "TestType" in self.DEM_parameters.keys():
            if (self.graph_counter == self.graph_frequency):
                self.graph_counter = 0

                for mesh_number in range(0, self.RigidFace_model_part.NumberOfSubModelParts()):
                    if (self.aux.GetIthSubModelPartData(self.RigidFace_model_part, mesh_number, FORCE_INTEGRATION_GROUP)):
                        mesh_nodes = self.aux.GetIthSubModelPartNodes(self.RigidFace_model_part,mesh_number)

                        total_force = Array3()
                        total_force[0] = 0.0
                        total_force[1] = 0.0
                        total_force[2] = 0.0
                            
                        total_moment = Array3()
                        total_moment[0] = 0.0
                        total_moment[1] = 0.0
                        total_moment[2] = 0.0

                        rotation_center = self.aux.GetIthSubModelPartData(self.RigidFace_model_part, mesh_number, ROTATION_CENTER)

                        PostUtilities().IntegrationOfForces(mesh_nodes, total_force, rotation_center, total_moment)

                        identifier = self.aux.GetIthSubModelPartData(self.RigidFace_model_part, mesh_number, IDENTIFIER)
                        
                        self.graph_forces[identifier].write(str("%.8g"%time).rjust(12) +
                        " " + str("%.6g"%total_force[0]).rjust(13) + " " + str("%.6g"%total_force[1]).rjust(13) +
                        " " + str("%.6g"%total_force[2]).rjust(13) + " " + str("%.6g"%total_moment[0]).rjust(13) +
                        " " + str("%.6g"%total_moment[1]).rjust(13) + " " + str("%.6g"%total_moment[2]).rjust(13) + "\n")
                        self.graph_forces[identifier].flush()

            self.graph_counter += 1

    def FinalizeGraphs(self,RigidFace_model_part):

        if not "TestType" in self.DEM_parameters.keys():
            self.close_graph_files(RigidFace_model_part)

    def PrintBallsGraph(self, time):

        if not "TestType" in self.DEM_parameters.keys():
            
            if (self.balls_graph_counter == self.graph_frequency):
                self.balls_graph_counter = 0

                for mesh_number in range(0, self.spheres_model_part.NumberOfSubModelParts()):

                    if (self.aux.GetIthSubModelPartData(self.spheres_model_part, mesh_number, FORCE_INTEGRATION_GROUP)):
                        mesh_nodes = self.aux.GetIthSubModelPartNodes(self.spheres_model_part,mesh_number)
                        
                        total_force = Array3()
                        total_force[0] = 0.0
                        total_force[1] = 0.0
                        total_force[2] = 0.0

                        PostUtilities().IntegrationOfElasticForces(mesh_nodes, total_force)

                        identifier = self.aux.GetIthSubModelPartData(self.spheres_model_part, mesh_number, IDENTIFIER)
                        self.particle_graph_forces[identifier].write(str("%.8g"%time).rjust(12) + " " + str("%.6g"%total_force[0]).rjust(13) + " " + 
                                                                     str("%.6g"%total_force[1]).rjust(13) + " " + str("%.6g"%total_force[2]).rjust(13) + "\n")
                        self.particle_graph_forces[identifier].flush()

            self.balls_graph_counter += 1

    def FinalizeBallsGraphs(self,spheres_model_part):

        if not "TestType" in self.DEM_parameters.keys():
            self.close_balls_graph_files(spheres_model_part)


    def ApplyNodalRotation(self,time):

            #if (time < 0.5e-2 ) :
            if (time < 3.8e-5):

                #while ( time < self.DEM_parameters["FinalTime"].GetDouble()):
                #print("TIME STEP BEGINS.  STEP:"+str(time)+"++++++++++++++++++++++++++++++++++++++++++++++++++++++++++++++")

                d0 = 1.694
                avance = 0.50100
                distance = (d0 - avance)
                w = 62.8
                distance = 2

                vx = -distance * w * math.sin(w * time)
                #vx = distance * rpm * math.cos(1.0)
                vy = distance * w * math.cos(w * time)
                #vz = - distance * rpm * math.sin(1.0)

                for mesh_number in range(0, self.spheres_model_part.NumberOfSubModelParts()):
                    if(self.aux.GetIthSubModelPartData(self.spheres_model_part, mesh_number, FORCE_INTEGRATION_GROUP)):
                        self.mesh_nodes = self.aux.GetIthSubModelPartNodes(self.spheres_model_part,mesh_number)

                        for node in self.mesh_nodes:

                            node.SetSolutionStepValue(VELOCITY_X, vx)
                            node.SetSolutionStepValue(VELOCITY_Y, vy)
                            node.Fix(VELOCITY_X)
                            node.Fix(VELOCITY_Y)
            else:

                 d0 = 1.694
                 avance = 0.50100
                 distance = (d0 - avance)
                 w = 62.8
                 distance = 2

                 vx = -distance * w * math.sin(w * time)
                 #vx = distance * rpm * math.cos(1.0)
                 vy = distance * w * math.cos(w * time)
                 #vz = - distance * rpm * math.sin(1.0)
                 radius = 1.0001

                 for mesh_number in range(0, self.spheres_model_part.NumberOfSubModelParts()):
                     if(self.aux.GetIthSubModelPartData(self.spheres_model_part, mesh_number, FORCE_INTEGRATION_GROUP)):
                        self.mesh_nodes = self.aux.GetIthSubModelPartNodes(self.spheres_model_part,mesh_number)

                        for node in self.mesh_nodes:

                            node.SetSolutionStepValue(RADIUS, radius)

                 for mesh_number in range(0, self.spheres_model_part.NumberOfSubModelParts()):
                     if(self.aux.GetIthSubModelPartData(self.spheres_model_part, mesh_number, FORCE_INTEGRATION_GROUP)):
                         self.mesh_nodes = self.aux.GetIthSubModelPartNodes(self.spheres_model_part,mesh_number)

                         for node in self.mesh_nodes:

                             node.SetSolutionStepValue(VELOCITY_X, vx)
                             node.SetSolutionStepValue(VELOCITY_Y, vy)
                             node.Fix(VELOCITY_X)
                             node.Fix(VELOCITY_Y)        

class Report(object):

    def __init__(self):
        pass

    def Prepare(self,timer,control_time):
        self.initial_pr_time      = timer.clock()
        self.initial_re_time      = timer.time()
        self.prev_time            = 0.0
        self.total_steps_expected = 0
        self.control_time         = control_time
        self.first_print          = True

    def BeginReport(self, timer):

        report = "Main loop starting..." + "\n" + "Total number of TIME STEPs expected in the calculation: " + str(self.total_steps_expected) + "\n"

        return report

    def StepiReport(self, timer, time, step):

        incremental_time = (timer.time() - self.initial_re_time) - self.prev_time

        report = ""

        if (incremental_time > self.control_time):

            percentage = 100 * (float(step) / self.total_steps_expected)
            elapsed_time = timer.time() - self.initial_re_time

            report = report + "Real time calculation: " + str(elapsed_time) + " seconds" + "\n"\
                            + "In minutes: " + str(elapsed_time / 60.0) + " minutes" + "\n"\
                            + "In hours: " + str(elapsed_time / 3600.0) + " hours" + "\n"\
                            + "Simulation time: " + str(time) + " seconds" + "\n"\
                            + "%s %.5f %s"%("Percentage Completed: ", percentage,"%") + "\n"\
                            + "Computed time steps: " + str(step) + " out of " + str(self.total_steps_expected) + "\n"
            
            self.prev_time  = (timer.time() - self.initial_re_time)

        if ((timer.time() - self.initial_re_time > 60) and self.first_print == True and step != 0):

            self.first_print = False
            estimated_sim_duration = 60.0 * (self.total_steps_expected / step) # seconds

            report = report + "The total estimated computation time is " + str(estimated_sim_duration) + " seconds" + "\n"\
                + "In minutes: " + str(estimated_sim_duration / 60.0)    + " minutes" + "\n"\
                + "In hours:   " + str(estimated_sim_duration / 3600.0)  + " hours" + "\n"\
                + "In days:    " + str(estimated_sim_duration / 86400.0) + " days" + "\n"

            if ((estimated_sim_duration / 86400.0) > 2.0):
                report = report +"WARNING: VERY LONG CALCULATION......!!!!!!" + "\n"

        return report

    def FinalReport(self, timer):
        elapsed_pr_time = timer.clock() - self.initial_pr_time
        elapsed_re_time = timer.time()  - self.initial_re_time

        report = "Calculation ends at instant: "              + str(timer.time()) + "\n"\
            + "Calculation ends at processing time instant: " + str(timer.clock()) + "\n"\
            + "Elapsed processing time: "                     + str(elapsed_pr_time) + "\n"\
            + "Elapsed real time: "                           + str(elapsed_re_time) +"\n"

        report = report + "ANALYSIS COMPLETED" + "\n"

        return report


class PreUtils(object):

    def __init__(self):
        pass


class MaterialTest(object):

    def __init__(self):
        pass

    def Initialize(self, DEM_parameters, procedures, solver, graphs_path, post_path, spheres_model_part, rigid_face_model_part):

        if not "TestType" in DEM_parameters.keys():
            self.TestType = "None"
        else:
            self.TestType = DEM_parameters["TestType"].GetString()

        if (self.TestType != "None"):
            self.script = DEM_material_test_script.MaterialTest(DEM_parameters, procedures, solver, graphs_path, post_path, spheres_model_part, rigid_face_model_part)
            self.script.Initialize()

                #self.PreUtils = DEM_material_test_script.PreUtils(spheres_model_part)
                #self.PreUtils.BreakBondUtility(spheres_model_part)

    def PrepareDataForGraph(self):
        if (self.TestType != "None"):
            self.script.PrepareDataForGraph()

    def MeasureForcesAndPressure(self):
        if (self.TestType != "None"):
            self.script.MeasureForcesAndPressure()

    def PrintGraph(self, time):
        if (self.TestType != "None"):
            self.script.PrintGraph(time)

    def FinalizeGraphs(self):
        if (self.TestType != "None"):
            self.script.FinalizeGraphs()

    def PrintChart(self):
        if (self.TestType != "None"):
            self.script.PrintChart()

    def GenerateGraphics(self):
        if (self.TestType != "None"):
            self.script.GenerateGraphics()


class MultifileList(object):

    def __init__(self, post_path, name, step, which_folder):
        os.chdir(post_path)
        self.index = 0
        self.step = step
        self.name = name
        self.which_folder = which_folder
        if which_folder == "inner":
            absolute_path_to_file = os.path.join(post_path, "_list_" + self.name + "_" + str(step) + ".post.lst")
        else:
            absolute_path_to_file = os.path.join(post_path, self.name + ".post.lst")
            
        self.file = open(absolute_path_to_file,"w")


class DEMIo(object):

    def __init__(self, DEM_parameters, post_path):

        self.post_path = post_path
        self.mixed_model_part                                     = ModelPart("Mixed_Part")
        self.mixed_spheres_and_clusters_model_part                = ModelPart("MixedSpheresAndClustersPart")
        self.mixed_spheres_not_in_cluster_and_clusters_model_part = ModelPart("MixedSpheresNotInClusterAndClustersPart")
        
        # Printing variables
        self.DEM_parameters = DEM_parameters
        self.global_variables                          = []
        self.spheres_and_clusters_variables            = []
        self.spheres_and_clusters_local_axis_variables = []
        self.spheres_not_in_cluster_and_clusters_variables = []
        self.spheres_not_in_cluster_and_clusters_local_axis_variables = []
        self.spheres_variables                         = []
        self.spheres_local_axis_variables              = []
        self.fem_boundary_variables                    = []
        self.clusters_variables                        = []
        self.contact_variables                         = []
        self.multifilelists                            = []

        # Reading Post options from DEM_parameters
        self.PostDisplacement             = self.DEM_parameters["PostDisplacement"].GetBool()
        self.PostVelocity                 = self.DEM_parameters["PostVelocity"].GetBool()
        self.PostTotalForces              = self.DEM_parameters["PostTotalForces"].GetBool()
        self.PostNonDimensionalVolumeWear = self.DEM_parameters["PostNonDimensionalVolumeWear"].GetBool()
        self.PostAppliedForces            = self.DEM_parameters["PostAppliedForces"].GetBool()
        self.PostDampForces               = self.DEM_parameters["PostDampForces"].GetBool()
        self.PostRadius                   = self.DEM_parameters["PostRadius"].GetBool()
        self.PostExportId                 = self.DEM_parameters["PostExportId"].GetBool()
        self.PostSkinSphere               = GetBoolParameterIfItExists(self.DEM_parameters, "PostSkinSphere")
        self.PostAngularVelocity          = self.DEM_parameters["PostAngularVelocity"].GetBool()
        self.PostParticleMoment           = self.DEM_parameters["PostParticleMoment"].GetBool()
        self.PostEulerAngles              = self.DEM_parameters["PostEulerAngles"].GetBool()
        self.PostRollingResistanceMoment  = self.DEM_parameters["PostRollingResistanceMoment"].GetBool()
        self.PostLocalContactForce        = GetBoolParameterIfItExists(self.DEM_parameters, "PostLocalContactForce")
        self.PostFailureCriterionState    = GetBoolParameterIfItExists(self.DEM_parameters, "PostFailureCriterionState")
        self.PostContactFailureId         = GetBoolParameterIfItExists(self.DEM_parameters, "PostContactFailureId")        
        self.PostContactTau               = GetBoolParameterIfItExists(self.DEM_parameters, "PostContactTau")
        self.PostContactSigma             = GetBoolParameterIfItExists(self.DEM_parameters, "PostContactSigma")
        self.PostMeanContactArea          = GetBoolParameterIfItExists(self.DEM_parameters, "PostMeanContactArea")        
        self.PostElasticForces            = self.DEM_parameters["PostElasticForces"].GetBool()
        self.PostContactForces            = self.DEM_parameters["PostContactForces"].GetBool()
        self.PostRigidElementForces       = self.DEM_parameters["PostRigidElementForces"].GetBool()
        self.PostPressure                 = self.DEM_parameters["PostPressure"].GetBool()
        self.PostTangentialElasticForces  = self.DEM_parameters["PostTangentialElasticForces"].GetBool()
        self.PostShearStress              = self.DEM_parameters["PostShearStress"].GetBool()
        self.PostNodalArea                = self.DEM_parameters["PostNodalArea"].GetBool()       
        self.PostTemperature              = GetBoolParameterIfItExists(self.DEM_parameters, "PostTemperature")
        self.PostHeatFlux                 = GetBoolParameterIfItExists(self.DEM_parameters, "PostHeatFlux")
        self.PostNeighbourSize            = GetBoolParameterIfItExists(self.DEM_parameters, "PostNeighbourSize")
        self.PostBrokenRatio              = GetBoolParameterIfItExists(self.DEM_parameters, "PostBrokenRatio")
        self.PostNormalImpactVelocity     = GetBoolParameterIfItExists(self.DEM_parameters, "PostNormalImpactVelocity")
        self.PostTangentialImpactVelocity = GetBoolParameterIfItExists(self.DEM_parameters, "PostTangentialImpactVelocity")
        self.VelTrapGraphExportFreq       = self.DEM_parameters["VelTrapGraphExportFreq"].GetDouble()
        #self.PostFaceNormalImpactVelocity     = getattr(self.DEM_parameters, "PostFaceNormalImpactVelocity", 0)
        #self.PostFaceTangentialImpactVelocity = getattr(self.DEM_parameters, "PostFaceTangentialImpactVelocity", 0)

        if not "PostBoundingBox" in self.DEM_parameters.keys():
            self.PostBoundingBox = 0
        else:
            self.PostBoundingBox = self.DEM_parameters["PostBoundingBox"].GetBool()
            
        self.automatic_bounding_box_option = Var_Translator(self.DEM_parameters["AutomaticBoundingBoxOption"].GetBool())
        self.b_box_minX = self.DEM_parameters["BoundingBoxMinX"].GetDouble()
        self.b_box_minY = self.DEM_parameters["BoundingBoxMinY"].GetDouble()
        self.b_box_minZ = self.DEM_parameters["BoundingBoxMinZ"].GetDouble()
        self.b_box_maxX = self.DEM_parameters["BoundingBoxMaxX"].GetDouble()
        self.b_box_maxY = self.DEM_parameters["BoundingBoxMaxY"].GetDouble()
        self.b_box_maxZ = self.DEM_parameters["BoundingBoxMaxZ"].GetDouble()

        self.continuum_element_types = ["SphericContPartDEMElement3D", "CylinderContPartDEMElement2D", "IceContPartDEMElement3D"]
        
        one_level_up_path = os.path.join(self.post_path,"..")
        self.multifiles = (            
            MultifileList(one_level_up_path, self.DEM_parameters["problem_name"].GetString(), 1, "outer"),
            MultifileList(self.post_path, self.DEM_parameters["problem_name"].GetString(), 1, "inner"),
            MultifileList(self.post_path, self.DEM_parameters["problem_name"].GetString(), 2, "inner"),
            MultifileList(self.post_path, self.DEM_parameters["problem_name"].GetString(), 5, "inner"),
            MultifileList(self.post_path, self.DEM_parameters["problem_name"].GetString(),10, "inner"),
            MultifileList(self.post_path, self.DEM_parameters["problem_name"].GetString(),20, "inner"),
            MultifileList(self.post_path, self.DEM_parameters["problem_name"].GetString(),50, "inner"),
            )
            
        self.SetMultifileLists(self.multifiles)
        
        #Analytic
        if not "PostNormalImpactVelocity" in self.DEM_parameters.keys():
            self.PostNormalImpactVelocity = 0
            self.PostTangentialImpactVelocity = 0
            self.PostFaceTangentialImpactVelocity = 0
            self.PostFaceNormalImpactVelocity = 0
        else:
            self.PostNormalImpactVelocity = self.DEM_parameters["PostNormalImpactVelocity"].GetBool()
            self.PostTangentialImpactVelocity = self.DEM_parameters["PostTangentialImpactVelocity"].GetBool()
            self.PostFaceTangentialImpactVelocity = 1
            self.PostFaceNormalImpactVelocity = 1

        # Ice
        if "PostVirtualSeaSurfaceX1" in self.DEM_parameters.keys():
            self.SeaSurfaceX1 = self.DEM_parameters["PostVirtualSeaSurfaceX1"].GetDouble()
            self.SeaSurfaceY1 = self.DEM_parameters["PostVirtualSeaSurfaceY1"].GetDouble()
            self.SeaSurfaceX2 = self.DEM_parameters["PostVirtualSeaSurfaceX2"].GetDouble()
            self.SeaSurfaceY2 = self.DEM_parameters["PostVirtualSeaSurfaceY2"].GetDouble()
            self.SeaSurfaceX3 = self.DEM_parameters["PostVirtualSeaSurfaceX3"].GetDouble()
            self.SeaSurfaceY3 = self.DEM_parameters["PostVirtualSeaSurfaceY3"].GetDouble()
            self.SeaSurfaceX4 = self.DEM_parameters["PostVirtualSeaSurfaceX4"].GetDouble()
            self.SeaSurfaceY4 = self.DEM_parameters["PostVirtualSeaSurfaceY4"].GetDouble()

    def KRATOSprint(self,message):
        print(message)
        self.Flush(sys.stdout)
        
    def Flush(self,a):
        a.flush()
        
    def ShowPrintingResultsOnScreen(self, all_model_parts):
        self.KRATOSprint("*******************  PRINTING RESULTS FOR GID  ***************************")
        self.KRATOSprint("                        ("+ str(all_model_parts.Get("SpheresPart").NumberOfElements(0)) + " elements)")
        self.KRATOSprint("                        ("+ str(all_model_parts.Get("SpheresPart").NumberOfNodes(0)) + " nodes)")
        self.KRATOSprint("")
        
    def Initialize(self, DEM_parameters):
        self.AddGlobalVariables()
        self.AddSpheresVariables()
        self.AddSpheresAndClustersVariables()
        self.AddSpheresNotInClusterAndClustersVariables()
        self.AddFEMBoundaryVariables()
        self.AddClusterVariables()
        self.AddContactVariables()
        self.AddMpiVariables()
        self.Configure(DEM_parameters["problem_name"].GetString(), DEM_parameters["OutputFileType"].GetString(), DEM_parameters["Multifile"].GetString(), DEM_parameters["ContactMeshOption"].GetBool())
        self.SetOutputName(DEM_parameters["problem_name"].GetString())

    def PushPrintVar(self, variable, name, print_list):
        if (Var_Translator(variable)):
            print_list.append(name)

    def AddGlobalVariables(self):
        self.PushPrintVar(self.PostDisplacement,     DISPLACEMENT,                 self.global_variables)
        self.PushPrintVar(self.PostVelocity,         VELOCITY,                     self.global_variables)
        self.PushPrintVar(self.PostTotalForces,      TOTAL_FORCES,                 self.global_variables)


    def AddSpheresAndClustersVariables(self):  # variables common to spheres and clusters
        self.PushPrintVar(self.PostAppliedForces,       EXTERNAL_APPLIED_FORCE,  self.spheres_and_clusters_variables)
        self.PushPrintVar(self.PostAppliedForces,       EXTERNAL_APPLIED_MOMENT, self.spheres_and_clusters_variables)
        self.PushPrintVar(self.PostRigidElementForces,  RIGID_ELEMENT_FORCE,     self.spheres_and_clusters_variables)
        if self.DEM_parameters["PostAngularVelocity"].GetBool():
            self.PushPrintVar(self.PostAngularVelocity, ANGULAR_VELOCITY,        self.spheres_and_clusters_variables)
        if self.DEM_parameters["PostParticleMoment"].GetBool():       
            self.PushPrintVar(self.PostParticleMoment,  PARTICLE_MOMENT,         self.spheres_and_clusters_variables)
            
    def AddSpheresNotInClusterAndClustersVariables(self):  # variables common to spheres and clusters
        if self.DEM_parameters["PostEulerAngles"].GetBool():
            self.PushPrintVar(self.PostEulerAngles,     EULER_ANGLES,            self.spheres_not_in_cluster_and_clusters_local_axis_variables)

    def AddSpheresVariables(self):
        self.PushPrintVar(self.PostDampForces,       DAMP_FORCES,                  self.spheres_variables)
        self.PushPrintVar(self.PostRadius,           RADIUS,                       self.spheres_variables)
        self.PushPrintVar(self.PostExportId,         EXPORT_ID,                    self.spheres_variables)
        self.PushPrintVar(self.PostTemperature,      TEMPERATURE,                  self.spheres_variables)
        self.PushPrintVar(self.PostHeatFlux,         HEATFLUX,                     self.spheres_variables)
        self.PushPrintVar(self.PostNormalImpactVelocity,      NORMAL_IMPACT_VELOCITY,       self.spheres_variables)
        self.PushPrintVar(self.PostTangentialImpactVelocity,      TANGENTIAL_IMPACT_VELOCITY,   self.spheres_variables)
        self.PushPrintVar(self.PostFaceNormalImpactVelocity,      FACE_NORMAL_IMPACT_VELOCITY,       self.spheres_variables)
        self.PushPrintVar(self.PostFaceTangentialImpactVelocity,      FACE_TANGENTIAL_IMPACT_VELOCITY,   self.spheres_variables)
        #self.PushPrintVar(self.PostLinearImpulse,      LINEAR_IMPULSE,   self.spheres_variables)   
        #self.PushPrintVar(                        1, DELTA_DISPLACEMENT,           self.spheres_variables)  # Debugging
        #self.PushPrintVar(                        1, PARTICLE_ROTATION_ANGLE,      self.spheres_variables)  # Debugging
        
        if "PostRollingResistanceMoment" in self.DEM_parameters.keys():
            if self.DEM_parameters["RotationOption"].GetBool():
                if self.DEM_parameters["RollingFrictionOption"].GetBool():
                    self.PushPrintVar( self.PostRollingResistanceMoment, ROLLING_RESISTANCE_MOMENT, self.spheres_variables)

        if "PostSkinSphere" in self.DEM_parameters.keys():
            if self.DEM_parameters["PostSkinSphere"].GetBool():
                self.PushPrintVar(self.PostSkinSphere,       SKIN_SPHERE,              self.spheres_variables)

        if "PostNeighbourSize" in self.DEM_parameters.keys():
            if self.DEM_parameters["PostNeighbourSize"].GetBool():
                self.PushPrintVar(self.PostNeighbourSize,       NEIGHBOUR_SIZE,              self.spheres_variables)

        if "PostBrokenRatio" in self.DEM_parameters.keys():
            if self.DEM_parameters["PostBrokenRatio"].GetBool():
                self.PushPrintVar(self.PostBrokenRatio,       NEIGHBOUR_RATIO,              self.spheres_variables)

        # NANO (TODO: must be removed from here.)
        if self.DEM_parameters["ElementType"].GetString() == "SwimmingNanoParticle":
            self.PushPrintVar(self.PostHeatFlux, CATION_CONCENTRATION, self.spheres_variables)

        if "PostStressStrainOption" in self.DEM_parameters.keys():
            if self.DEM_parameters["PostStressStrainOption"].GetBool():
                self.PushPrintVar(1, REPRESENTATIVE_VOLUME, self.spheres_variables)
                self.PushPrintVar(1, DEM_STRESS_TENSOR,     self.spheres_variables)
                
        if "PostReactions" in self.DEM_parameters.keys():
            if self.DEM_parameters["PostReactions"].GetBool():
                self.PushPrintVar(1, FORCE_REACTION,        self.spheres_variables)
                self.PushPrintVar(1, MOMENT_REACTION,       self.spheres_variables)

        if "PostPoissonRatio" in self.DEM_parameters.keys():
            if self.DEM_parameters["PostPoissonRatio"].GetBool():
                self.PushPrintVar(1, POISSON_VALUE, self.spheres_variables)

    def AddFEMBoundaryVariables(self):
        self.PushPrintVar(self.PostElasticForces,            ELASTIC_FORCES, self.fem_boundary_variables)
        self.PushPrintVar(self.PostContactForces,            CONTACT_FORCES, self.fem_boundary_variables)
        self.PushPrintVar(self.PostPressure,                 DEM_PRESSURE, self.fem_boundary_variables)
        self.PushPrintVar(self.PostTangentialElasticForces,  TANGENTIAL_ELASTIC_FORCES, self.fem_boundary_variables)
        self.PushPrintVar(self.PostShearStress,              SHEAR_STRESS, self.fem_boundary_variables)
        self.PushPrintVar(self.PostNodalArea,                DEM_NODAL_AREA, self.fem_boundary_variables)
        if (Var_Translator(self.PostNonDimensionalVolumeWear)):
            self.PushPrintVar(1,                             NON_DIMENSIONAL_VOLUME_WEAR, self.fem_boundary_variables)
            self.PushPrintVar(1,                             IMPACT_WEAR,                 self.fem_boundary_variables)

    def AddClusterVariables(self):
        self.PushPrintVar(self.PostRadius, CHARACTERISTIC_LENGTH, self.clusters_variables)
        if self.DEM_parameters["PostEulerAngles"].GetBool():
            self.PushPrintVar(self.PostEulerAngles, ORIENTATION_REAL, self.clusters_variables) # JIG: SHOULD BE REMOVED IN THE FUTURE
            self.PushPrintVar(self.PostEulerAngles, ORIENTATION_IMAG, self.clusters_variables) # JIG: SHOULD BE REMOVED IN THE FUTURE
            #self.PushPrintVar(self.PostEulerAngles, ORIENTATION, self.clusters_variables)

    def AddContactVariables(self):
        # Contact Elements Variables
        if (self.DEM_parameters["ElementType"].GetString() in self.continuum_element_types):
            if self.DEM_parameters["ContactMeshOption"].GetBool():
                self.PushPrintVar(self.PostLocalContactForce,     LOCAL_CONTACT_FORCE,     self.contact_variables)
                self.PushPrintVar(self.PostFailureCriterionState, FAILURE_CRITERION_STATE, self.contact_variables)
                self.PushPrintVar(self.PostContactFailureId,      CONTACT_FAILURE,         self.contact_variables)
                self.PushPrintVar(self.PostContactTau,            CONTACT_TAU,             self.contact_variables)
                self.PushPrintVar(self.PostContactSigma,          CONTACT_SIGMA,           self.contact_variables)
                self.PushPrintVar(self.PostMeanContactArea,       MEAN_CONTACT_AREA,       self.contact_variables)

    def AddMpiVariables(self):
        pass

    def Configure(self, problem_name, encoding, file_system, contact_mesh_option):
        self.problem_name = problem_name

        if (encoding == "Binary"):
            self.encoding = GiDPostMode.GiD_PostBinary
        else:
            self.encoding = GiDPostMode.GiD_PostAscii

        if (self.DEM_parameters["Multifile"].GetString() == "multiple_files"):
            self.filesystem = MultiFileFlag.MultipleFiles
        else:
            self.filesystem = MultiFileFlag.SingleFile

        self.deformed_mesh_flag  = WriteDeformedMeshFlag.WriteDeformed
        self.write_conditions    = WriteConditionsFlag.WriteConditions
        self.contact_mesh_option = contact_mesh_option

        self.gid_io = GidIO(self.problem_name,
                            self.encoding,
                            self.filesystem,
                            self.deformed_mesh_flag,
                            self.write_conditions)

        self.post_utility = PostUtilities()

    def SetOutputName(self,name):
        self.gid_io.ChangeOutputName(name)

    def SetMultifileLists(self,multifile_list):
        for mfilelist in multifile_list:
            self.multifilelists.append(mfilelist)

        for mfilelist in self.multifilelists:
            mfilelist.file.write("Multiple\n")
            mfilelist.index = 1

    def PrintMultifileLists(self, time, post_path):
        for mfilelist in self.multifilelists:

            if mfilelist.index == mfilelist.step:
                
                if (self.encoding == GiDPostMode.GiD_PostBinary):
                    text_to_print = self.GetMultiFileListName(mfilelist.name)+"_"+"%.12g"%time+".post.bin\n"
                    if mfilelist.which_folder == "outer":
                        path_of_file = os.path.dirname(mfilelist.file.name)                    
                        text_to_print = os.path.join(os.path.relpath(post_path, path_of_file), text_to_print)                        
                    mfilelist.file.write(text_to_print)                    
                else:
                    text_to_print1 = self.GetMultiFileListName(mfilelist.name)+"_"+"%.12g"%time+".post.msh\n"
                    text_to_print2 = self.GetMultiFileListName(mfilelist.name)+"_"+"%.12g"%time+".post.res\n"
                    if mfilelist.which_folder == "outer":
                        path_of_file = os.path.dirname(mfilelist.file.name)
                        text_to_print1 = os.path.join(os.path.relpath(post_path, path_of_file), text_to_print1)  
                        text_to_print2 = os.path.join(os.path.relpath(post_path, path_of_file), text_to_print2) 
                    mfilelist.file.write(text_to_print1)
                    mfilelist.file.write(text_to_print2)
                self.Flush(mfilelist.file)
                mfilelist.index = 0                                
                
            mfilelist.index += 1
            
            
    def GetMultiFileListName(self, name):
        return name

    def CloseMultifiles(self):
        for mfilelist in self.multifilelists:
            mfilelist.file.close()

    def InitializeMesh(self, all_model_parts): #MIQUEL MAPPING
        if (self.filesystem == MultiFileFlag.SingleFile):

            self.post_utility.AddModelPartToModelPart(self.mixed_model_part, spheres_model_part)

            if self.contact_mesh_option:
                self.post_utility.AddModelPartToModelPart(self.mixed_model_part, contact_model_part)

            self.post_utility.AddModelPartToModelPart(self.mixed_model_part, rigid_face_model_part)
            self.post_utility.AddModelPartToModelPart(self.mixed_model_part, cluster_model_part)
            self.post_utility.AddModelPartToModelPart(self.mixed_spheres_and_clusters_model_part, spheres_model_part)
            self.post_utility.AddModelPartToModelPart(self.mixed_spheres_and_clusters_model_part, cluster_model_part)
            
            self.post_utility.AddSpheresNotBelongingToClustersToMixModelPart(self.mixed_spheres_not_in_cluster_and_clusters_model_part, spheres_model_part)
            self.post_utility.AddModelPartToModelPart(self.mixed_spheres_not_in_cluster_and_clusters_model_part, cluster_model_part)

            self.gid_io.InitializeMesh(0.0)
            self.gid_io.WriteMesh(rigid_face_model_part.GetCommunicator().LocalMesh())
            self.gid_io.WriteClusterMesh(cluster_model_part.GetCommunicator().LocalMesh())
            if (self.DEM_parameters["ElementType"].GetString() == "CylinderContPartDEMElement2D"):
                self.gid_io.WriteCircleMesh(spheres_model_part.GetCommunicator().LocalMesh())
            else:
                self.gid_io.WriteSphereMesh(spheres_model_part.GetCommunicator().LocalMesh())

            if self.contact_mesh_option:
                self.gid_io.WriteMesh(contact_model_part.GetCommunicator().LocalMesh())

            self.gid_io.FinalizeMesh()
            self.gid_io.InitializeResults(0.0, self.mixed_model_part.GetCommunicator().LocalMesh())
            #self.gid_io.InitializeResults(0.0, mixed_spheres_and_clusters_model_part.GetCommunicator().LocalMesh())

    def InitializeResults(self, spheres_model_part, rigid_face_model_part, cluster_model_part, contact_model_part, mapping_model_part, creator_destructor, dem_fem_search, time, bounding_box_time_limits): #MIQUEL MAPPING

        if (self.filesystem == MultiFileFlag.MultipleFiles):
            self.mixed_model_part.Elements.clear()
            self.mixed_model_part.Nodes.clear()
            self.mixed_spheres_and_clusters_model_part.Elements.clear()
            self.mixed_spheres_and_clusters_model_part.Nodes.clear()
            self.mixed_spheres_not_in_cluster_and_clusters_model_part.Elements.clear()
            self.mixed_spheres_not_in_cluster_and_clusters_model_part.Nodes.clear()

            self.post_utility.AddModelPartToModelPart(self.mixed_model_part, spheres_model_part)
            if self.contact_mesh_option:
                self.post_utility.AddModelPartToModelPart(self.mixed_model_part, contact_model_part)
            self.post_utility.AddModelPartToModelPart(self.mixed_model_part, rigid_face_model_part)
            self.post_utility.AddModelPartToModelPart(self.mixed_model_part, cluster_model_part)
            self.post_utility.AddModelPartToModelPart(self.mixed_spheres_and_clusters_model_part, spheres_model_part)
            self.post_utility.AddModelPartToModelPart(self.mixed_spheres_and_clusters_model_part, cluster_model_part)
            
            self.post_utility.AddSpheresNotBelongingToClustersToMixModelPart(self.mixed_spheres_not_in_cluster_and_clusters_model_part, spheres_model_part)
            self.post_utility.AddModelPartToModelPart(self.mixed_spheres_not_in_cluster_and_clusters_model_part, cluster_model_part)

            self.gid_io.InitializeMesh(time)
            if (self.DEM_parameters["ElementType"].GetString() == "CylinderContPartDEMElement2D"):
                self.gid_io.WriteCircleMesh(spheres_model_part.GetCommunicator().LocalMesh())
            else:
                self.gid_io.WriteSphereMesh(spheres_model_part.GetCommunicator().LocalMesh())
            if self.contact_mesh_option:
                #We overwrite the Id of the properties 0 not to overlap with other entities that use layer 0 for PRINTING
                contact_model_part.GetProperties(0)[0].Id = 9184
                self.gid_io.WriteMesh(contact_model_part.GetCommunicator().LocalMesh())

            self.gid_io.WriteMesh(rigid_face_model_part.GetCommunicator().LocalMesh())
            self.gid_io.WriteClusterMesh(cluster_model_part.GetCommunicator().LocalMesh())
            
            #Compute and print the graphical bounding box if active in time
            if self.DEM_parameters["BoundingBoxOption"].GetBool() and (time >= bounding_box_time_limits[0] and time <= bounding_box_time_limits[1]):
                self.ComputeAndPrintBoundingBox(spheres_model_part, rigid_face_model_part, contact_model_part, creator_destructor)
                        
            # Ice. Printing a virtual sea surface
            if "PostVirtualSeaSurfaceX1" in self.DEM_parameters.keys():
                self.ComputeAndPrintSeaSurface(spheres_model_part, rigid_face_model_part)
                
            #self.ComputeAndPrintDEMFEMSearchBinBoundingBox(spheres_model_part, rigid_face_model_part, dem_fem_search)#MSIMSI

            self.gid_io.FinalizeMesh()                
            self.gid_io.InitializeResults(time, self.mixed_model_part.GetCommunicator().LocalMesh())                        
            #self.gid_io.InitializeResults(time, mixed_spheres_and_clusters_model_part.GetCommunicator().LocalMesh())

    def FinalizeMesh(self):
        if (self.filesystem == MultiFileFlag.SingleFile):
            self.gid_io.FinalizeResults()

    def FinalizeResults(self):
        if (self.filesystem == MultiFileFlag.MultipleFiles):
            self.gid_io.FinalizeResults()

    def PrintingGlobalVariables(self, export_model_part, time):
        for variable in self.global_variables:
            self.gid_io.WriteNodalResults(variable, export_model_part.Nodes, time, 0)

    def PrintingSpheresAndClustersVariables(self, export_model_part, time):
        for variable in self.spheres_and_clusters_variables:
            self.gid_io.WriteNodalResults(variable, export_model_part.Nodes, time, 0)
        for variable in self.spheres_and_clusters_local_axis_variables:
            self.gid_io.WriteLocalAxesOnNodes(variable, export_model_part.Nodes, time, 0)
            
    def PrintingSpheresNotInClusterAndClustersVariables(self, export_model_part, time):
        for variable in self.spheres_not_in_cluster_and_clusters_variables:
            self.gid_io.WriteNodalResults(variable, export_model_part.Nodes, time, 0)
        for variable in self.spheres_not_in_cluster_and_clusters_local_axis_variables:
            self.gid_io.WriteLocalAxesOnNodes(variable, export_model_part.Nodes, time, 0)

    def PrintingSpheresVariables(self, export_model_part, time):
        for variable in self.spheres_variables:
            self.gid_io.WriteNodalResults(variable, export_model_part.Nodes, time, 0)
        for variable in self.spheres_local_axis_variables:
            self.gid_io.WriteLocalAxesOnNodes(variable, export_model_part.Nodes, time, 0)

    def PrintingFEMBoundaryVariables(self, export_model_part, time):
        for variable in self.fem_boundary_variables:
            self.gid_io.WriteNodalResults(variable, export_model_part.Nodes, time, 0)

    def PrintingClusterVariables(self, export_model_part, time):
        for variable in self.clusters_variables:
            self.gid_io.WriteNodalResults(variable, export_model_part.Nodes, time, 0)

    def PrintingContactElementsVariables(self, export_model_part, time):
        if self.contact_mesh_option:
            for variable in self.contact_variables:
                self.gid_io.PrintOnGaussPoints(variable, export_model_part, time)

    def PrintResults(self, all_model_parts, creator_destructor, dem_fem_search, time, bounding_box_time_limits):
        
        spheres_model_part = all_model_parts.Get("SpheresPart")
        cluster_model_part = all_model_parts.Get("ClusterPart")
        DEM_inlet_model_part = all_model_parts.Get("DEMInletPart")
        rigid_face_model_part =all_model_parts.Get("RigidFacePart")
        contact_model_part = all_model_parts.Get("ContactPart")
        mapping_model_part = all_model_parts.Get("MappingPart")
        
        if (self.filesystem == MultiFileFlag.MultipleFiles):
            self.InitializeResults(spheres_model_part,
                                   rigid_face_model_part,
                                   cluster_model_part,
                                   contact_model_part,
                                   mapping_model_part,
                                   creator_destructor,
                                   dem_fem_search,
                                   time,
                                   bounding_box_time_limits)

        self.PrintingGlobalVariables(self.mixed_model_part, time)
        self.PrintingSpheresAndClustersVariables(self.mixed_spheres_and_clusters_model_part, time)
        self.PrintingSpheresNotInClusterAndClustersVariables(self.mixed_spheres_not_in_cluster_and_clusters_model_part, time)
        self.PrintingSpheresVariables(spheres_model_part, time)
        self.PrintingFEMBoundaryVariables(rigid_face_model_part, time)
        self.PrintingClusterVariables(cluster_model_part, time)
        self.PrintingContactElementsVariables(contact_model_part, time)
        
        self.mixed_model_part.Elements.clear() #to remove the shared pointers that remain and prevent objects from being removed
        self.mixed_model_part.Nodes.clear() #to remove the shared pointers that remain and prevent objects from being removed
        self.mixed_spheres_and_clusters_model_part.Elements.clear() #to remove the shared pointers that remain and prevent objects from being removed
        self.mixed_spheres_and_clusters_model_part.Nodes.clear() #to remove the shared pointers that remain and prevent objects from being removed
        self.mixed_spheres_not_in_cluster_and_clusters_model_part.Elements.clear() #to remove the shared pointers that remain and prevent objects from being removed
        self.mixed_spheres_not_in_cluster_and_clusters_model_part.Nodes.clear() #to remove the shared pointers that remain and prevent objects from being removed

        if (self.filesystem == MultiFileFlag.MultipleFiles):
            self.FinalizeResults()

    def ComputeAndPrintBoundingBox(self, spheres_model_part, rigid_face_model_part, contact_model_part, creator_destructor):

        bounding_box_model_part = ModelPart("BoundingBoxPart") # Creation of bounding box's model part

        max_node_Id        = ParticleCreatorDestructor().FindMaxNodeIdInModelPart(spheres_model_part)
        max_FEM_node_Id    = ParticleCreatorDestructor().FindMaxNodeIdInModelPart(rigid_face_model_part)
        max_element_Id     = ParticleCreatorDestructor().FindMaxElementIdInModelPart(spheres_model_part)
        max_FEM_element_Id = ParticleCreatorDestructor().FindMaxElementIdInModelPart(rigid_face_model_part)
        max_contact_element_Id = ParticleCreatorDestructor().FindMaxElementIdInModelPart(contact_model_part)

        if (max_FEM_node_Id > max_node_Id):
            max_node_Id = max_FEM_node_Id

        if (max_FEM_element_Id > max_element_Id):
            max_element_Id = max_FEM_element_Id
        
        if (max_contact_element_Id > max_element_Id):
            max_element_Id = max_contact_element_Id

        BBMaxX = creator_destructor.GetHighNode()[0]
        BBMaxY = creator_destructor.GetHighNode()[1]
        BBMaxZ = creator_destructor.GetHighNode()[2]
        BBMinX = creator_destructor.GetLowNode()[0]
        BBMinY = creator_destructor.GetLowNode()[1]
        BBMinZ = creator_destructor.GetLowNode()[2]

        # BB Nodes:
        node1 = bounding_box_model_part.CreateNewNode(max_node_Id + 1, BBMinX, BBMinY, BBMinZ)
        node2 = bounding_box_model_part.CreateNewNode(max_node_Id + 2, BBMaxX, BBMinY, BBMinZ)
        node3 = bounding_box_model_part.CreateNewNode(max_node_Id + 3, BBMaxX, BBMaxY, BBMinZ)
        node4 = bounding_box_model_part.CreateNewNode(max_node_Id + 4, BBMinX, BBMaxY, BBMinZ)
        node5 = bounding_box_model_part.CreateNewNode(max_node_Id + 5, BBMinX, BBMinY, BBMaxZ)
        node6 = bounding_box_model_part.CreateNewNode(max_node_Id + 6, BBMaxX, BBMinY, BBMaxZ)
        node7 = bounding_box_model_part.CreateNewNode(max_node_Id + 7, BBMaxX, BBMaxY, BBMaxZ)
        node8 = bounding_box_model_part.CreateNewNode(max_node_Id + 8, BBMinX, BBMaxY, BBMaxZ)

        props = Properties(10000) # Property 10000 corresponds to black colour
        
        # BB Elements:
        bounding_box_model_part.CreateNewCondition("RigidEdge3D", max_element_Id +  1, [node1.Id, node4.Id], props)
        bounding_box_model_part.CreateNewCondition("RigidEdge3D", max_element_Id +  2, [node4.Id, node8.Id], props)
        bounding_box_model_part.CreateNewCondition("RigidEdge3D", max_element_Id +  3, [node8.Id, node5.Id], props)
        bounding_box_model_part.CreateNewCondition("RigidEdge3D", max_element_Id +  4, [node5.Id, node1.Id], props)
        bounding_box_model_part.CreateNewCondition("RigidEdge3D", max_element_Id +  5, [node1.Id, node2.Id], props)
        bounding_box_model_part.CreateNewCondition("RigidEdge3D", max_element_Id +  6, [node3.Id, node4.Id], props)
        bounding_box_model_part.CreateNewCondition("RigidEdge3D", max_element_Id +  7, [node7.Id, node8.Id], props)
        bounding_box_model_part.CreateNewCondition("RigidEdge3D", max_element_Id +  8, [node5.Id, node6.Id], props)
        bounding_box_model_part.CreateNewCondition("RigidEdge3D", max_element_Id +  9, [node6.Id, node2.Id], props)
        bounding_box_model_part.CreateNewCondition("RigidEdge3D", max_element_Id + 10, [node2.Id, node3.Id], props)
        bounding_box_model_part.CreateNewCondition("RigidEdge3D", max_element_Id + 11, [node3.Id, node7.Id], props)
        bounding_box_model_part.CreateNewCondition("RigidEdge3D", max_element_Id + 12, [node7.Id, node6.Id], props)

        if (self.PostBoundingBox):
            self.gid_io.WriteMesh(bounding_box_model_part.GetCommunicator().LocalMesh())

    def ComputeAndPrintSeaSurface(self, spheres_model_part, rigid_face_model_part):

        sea_surface_model_part = ModelPart("SeaSurfacePart") # Creation of sea surface model part

        max_node_Id        = ParticleCreatorDestructor().FindMaxNodeIdInModelPart(spheres_model_part)
        max_FEM_node_Id    = ParticleCreatorDestructor().FindMaxNodeIdInModelPart(rigid_face_model_part)
        max_element_Id     = ParticleCreatorDestructor().FindMaxElementIdInModelPart(spheres_model_part)
        max_FEM_element_Id = ParticleCreatorDestructor().FindMaxElementIdInModelPart(rigid_face_model_part)

        if (max_FEM_node_Id > max_node_Id):
            max_node_Id = max_FEM_node_Id

        if (max_FEM_element_Id > max_element_Id):
            max_element_Id = max_FEM_element_Id

        node1 = sea_surface_model_part.CreateNewNode(max_node_Id +  9, self.SeaSurfaceX1, self.SeaSurfaceY1, 0.0) # Z = 0.0 as sea level. We will always assume this value
        node2 = sea_surface_model_part.CreateNewNode(max_node_Id + 10, self.SeaSurfaceX2, self.SeaSurfaceY2, 0.0)
        node3 = sea_surface_model_part.CreateNewNode(max_node_Id + 11, self.SeaSurfaceX3, self.SeaSurfaceY3, 0.0)
        node4 = sea_surface_model_part.CreateNewNode(max_node_Id + 12, self.SeaSurfaceX4, self.SeaSurfaceY4, 0.0)

        ''' Properties colours: 0 -> grey,        1 -> dark blue, 2 -> pink,       3 -> light blue,       4 -> dark red,    5 -> light green
                                6 -> light brown, 7 -> red-brown, 8 -> dark brown, 9 -> dark green/blue, 10 -> dark purple'''

        # Sea Surface Element, consisting in a quadrilateral. Property 3 corresponds to a light blue for water
        sea_surface_model_part.CreateNewCondition("RigidFace3D4N", max_element_Id + 1, [node1.Id, node2.Id, node3.Id, node4.Id], Properties(3))

        self.gid_io.WriteMesh(sea_surface_model_part.GetCommunicator().LocalMesh())

    def ComputeAndPrintDEMFEMSearchBinBoundingBox(self, spheres_model_part, rigid_face_model_part, dem_fem_search):

        bounding_box_model_part = ModelPart("BoundingBoxPart")

        max_node_Id        = ParticleCreatorDestructor().FindMaxNodeIdInModelPart(spheres_model_part)
        max_FEM_node_Id    = ParticleCreatorDestructor().FindMaxNodeIdInModelPart(rigid_face_model_part)
        max_element_Id     = ParticleCreatorDestructor().FindMaxElementIdInModelPart(spheres_model_part)
        max_FEM_element_Id = ParticleCreatorDestructor().FindMaxElementIdInModelPart(rigid_face_model_part)

        if (max_FEM_node_Id > max_node_Id):
            max_node_Id = max_FEM_node_Id

        if (max_FEM_element_Id > max_element_Id):
            max_element_Id = max_FEM_element_Id

        BBMaxX = dem_fem_search.GetBBHighPoint()[0]
        BBMaxY = dem_fem_search.GetBBHighPoint()[1]
        BBMaxZ = dem_fem_search.GetBBHighPoint()[2]
        BBMinX = dem_fem_search.GetBBLowPoint()[0]
        BBMinY = dem_fem_search.GetBBLowPoint()[1]
        BBMinZ = dem_fem_search.GetBBLowPoint()[2]

        DX = (BBMaxX-BBMinX)
        DY = (BBMaxY-BBMinY)
        DZ = (BBMaxZ-BBMinZ)

        #The cases with 0 thickness in one direction, a 10% of the shortest other two is given to the 0-thickness direction.
        if (DX == 0):
          height = min(DY,DZ)
          BBMinX = BBMinX - 0.05*height
          BBMaxX = BBMaxX + 0.05*height
        if (DY == 0):
          height = min(DX,DZ)
          BBMinY = BBMinY - 0.05*height
          BBMaxY = BBMaxY + 0.05*height
        if (DZ == 0):
          height = min(DX,DY)
          BBMinZ = BBMinZ - 0.05*height
          BBMaxZ = BBMaxZ + 0.05*height

        volume = DX*DY*DZ

        if (abs(volume) > 1e21) :
          BBMaxX = 0.0
          BBMaxY = 0.0
          BBMaxZ = 0.0
          BBMinX = 0.0
          BBMinY = 0.0
          BBMinZ = 0.0

        # BB Nodes:
        node1 = bounding_box_model_part.CreateNewNode(max_node_Id + 1, BBMinX, BBMinY, BBMinZ)
        node2 = bounding_box_model_part.CreateNewNode(max_node_Id + 2, BBMaxX, BBMinY, BBMinZ)
        node3 = bounding_box_model_part.CreateNewNode(max_node_Id + 3, BBMaxX, BBMaxY, BBMinZ)
        node4 = bounding_box_model_part.CreateNewNode(max_node_Id + 4, BBMinX, BBMaxY, BBMinZ)
        node5 = bounding_box_model_part.CreateNewNode(max_node_Id + 5, BBMinX, BBMinY, BBMaxZ)
        node6 = bounding_box_model_part.CreateNewNode(max_node_Id + 6, BBMaxX, BBMinY, BBMaxZ)
        node7 = bounding_box_model_part.CreateNewNode(max_node_Id + 7, BBMaxX, BBMaxY, BBMaxZ)
        node8 = bounding_box_model_part.CreateNewNode(max_node_Id + 8, BBMinX, BBMaxY, BBMaxZ)

        # BB Elements:
        props = Properties(10000)
        bounding_box_model_part.CreateNewCondition("RigidEdge3D", max_element_Id +  1, [node1.Id, node4.Id], props)
        bounding_box_model_part.CreateNewCondition("RigidEdge3D", max_element_Id +  2, [node4.Id, node8.Id], props)
        bounding_box_model_part.CreateNewCondition("RigidEdge3D", max_element_Id +  3, [node8.Id, node5.Id], props)
        bounding_box_model_part.CreateNewCondition("RigidEdge3D", max_element_Id +  4, [node5.Id, node1.Id], props)
        bounding_box_model_part.CreateNewCondition("RigidEdge3D", max_element_Id +  5, [node1.Id, node2.Id], props)
        bounding_box_model_part.CreateNewCondition("RigidEdge3D", max_element_Id +  6, [node3.Id, node4.Id], props)
        bounding_box_model_part.CreateNewCondition("RigidEdge3D", max_element_Id +  7, [node7.Id, node8.Id], props)
        bounding_box_model_part.CreateNewCondition("RigidEdge3D", max_element_Id +  8, [node5.Id, node6.Id], props)
        bounding_box_model_part.CreateNewCondition("RigidEdge3D", max_element_Id +  9, [node6.Id, node2.Id], props)
        bounding_box_model_part.CreateNewCondition("RigidEdge3D", max_element_Id + 10, [node2.Id, node3.Id], props)
        bounding_box_model_part.CreateNewCondition("RigidEdge3D", max_element_Id + 11, [node3.Id, node7.Id], props)
        bounding_box_model_part.CreateNewCondition("RigidEdge3D", max_element_Id + 12, [node7.Id, node6.Id], props)

        #self.gid_io.WriteMesh(bounding_box_model_part.GetCommunicator().LocalMesh()) #BOUNDING BOX IMPLEMENTATION


class ParallelUtils(object):

    def __init__(self):
        pass

    def Repart(self, spheres_model_part):
        pass

    def CalculateModelNewIds(self, spheres_model_part):
        pass

    def PerformInitialPartition(self, model_part):
        pass
    
    def SetCommunicator(self, spheres_model_part, model_part_io_spheres, spheres_mp_filename):
        MPICommSetup = 0
        return [model_part_io_spheres, spheres_model_part, MPICommSetup]

    def GetSearchStrategy(self, solver, model_part):
        return solver.search_strategy<|MERGE_RESOLUTION|>--- conflicted
+++ resolved
@@ -397,20 +397,11 @@
     def AddSpheresVariables(self, model_part, DEM_parameters):
 
         # KINEMATIC
-        model_part.AddNodalSolutionStepVariable(DELTA_ROTATION)          #TODO: only if self.DEM_parameters.RotationOption! Check that no one accesses them in c++ without checking the rotation option
-        model_part.AddNodalSolutionStepVariable(PARTICLE_ROTATION_ANGLE) #TODO: only if self.DEM_parameters.RotationOption! Check that no one accesses them in c++ without checking the rotation option
-        model_part.AddNodalSolutionStepVariable(ANGULAR_VELOCITY)        #TODO: only if self.DEM_parameters.RotationOption! Check that no one accesses them in c++ without checking the rotation option
+        model_part.AddNodalSolutionStepVariable(DELTA_ROTATION) #TODO: only if self.DEM_parameters-RotationOption! Check that no one accesses them in c++ without checking the rotation option
+        model_part.AddNodalSolutionStepVariable(PARTICLE_ROTATION_ANGLE)  #TODO: only if self.DEM_parameters-RotationOption! Check that no one accesses them in c++ without checking the rotation option
+        model_part.AddNodalSolutionStepVariable(ANGULAR_VELOCITY)  #TODO: only if self.DEM_parameters-RotationOption! Check that no one accesses them in c++ without checking the rotation option
         model_part.AddNodalSolutionStepVariable(NORMAL_IMPACT_VELOCITY)
         model_part.AddNodalSolutionStepVariable(TANGENTIAL_IMPACT_VELOCITY)
-<<<<<<< HEAD
-        model_part.AddNodalSolutionStepVariable(LOCAL_ANGULAR_VELOCITY)
-        model_part.AddNodalSolutionStepVariable(LOCAL_AUX_ANGULAR_VELOCITY)
-        model_part.AddNodalSolutionStepVariable(ORIENTATION_REAL) # JIG: SHOULD BE REMOVED IN THE FUTURE
-        model_part.AddNodalSolutionStepVariable(ORIENTATION_IMAG) # JIG: SHOULD BE REMOVED IN THE FUTURE
-        model_part.AddNodalSolutionStepVariable(ORIENTATION)
-        model_part.AddNodalSolutionStepVariable(AUX_ORIENTATION)
-        model_part.AddNodalSolutionStepVariable(ANGULAR_MOMENTUM)
-=======
         model_part.AddNodalSolutionStepVariable(LOCAL_ANGULAR_VELOCITY) # JIG: Is it necessary?
         model_part.AddNodalSolutionStepVariable(LOCAL_AUX_ANGULAR_VELOCITY) # JIG: Is it necessary?
         model_part.AddNodalSolutionStepVariable(ORIENTATION_REAL) # JIG: SHOULD BE REMOVED IN THE FUTURE
@@ -418,7 +409,6 @@
         model_part.AddNodalSolutionStepVariable(ORIENTATION) # JIG: Is it necessary?
         model_part.AddNodalSolutionStepVariable(AUX_ORIENTATION) # JIG: Is it necessary?
         model_part.AddNodalSolutionStepVariable(ANGULAR_MOMENTUM) # JIG: Is it necessary?
->>>>>>> 62a1bb2e
         model_part.AddNodalSolutionStepVariable(FACE_NORMAL_IMPACT_VELOCITY)
         model_part.AddNodalSolutionStepVariable(FACE_TANGENTIAL_IMPACT_VELOCITY)
         model_part.AddNodalSolutionStepVariable(LINEAR_IMPULSE)        
@@ -496,10 +486,6 @@
 
     def AddClusterVariables(self, model_part, DEM_parameters):
         # KINEMATIC
-<<<<<<< HEAD
-        #model_part.AddNodalSolutionStepVariable(DELTA_DISPLACEMENT)
-=======
->>>>>>> 62a1bb2e
         model_part.AddNodalSolutionStepVariable(PARTICLE_ROTATION_ANGLE)
         model_part.AddNodalSolutionStepVariable(DELTA_ROTATION)
         model_part.AddNodalSolutionStepVariable(ANGULAR_VELOCITY)
