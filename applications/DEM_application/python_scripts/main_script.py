--- conflicted
+++ resolved
@@ -193,17 +193,8 @@
 
 
     def SetSolver(self):
-<<<<<<< HEAD
         #return self.solver_strategy.ExplicitStrategy(self.all_model_parts, self.creator_destructor, self.dem_fem_search, self.scheme, self.DEM_parameters, self.procedures)
         return self.solver_strategy.ExplicitStrategy(self.all_model_parts, self.creator_destructor, self.dem_fem_search, self.DEM_parameters, self.procedures)
-=======
-        return self.solver_strategy.ExplicitStrategy(self.all_model_parts,
-                                                     self.creator_destructor,
-                                                     self.dem_fem_search, 
-                                                     self.scheme,
-                                                     self.DEM_parameters,
-                                                     self.procedures)
->>>>>>> 03e765e2
 
     def Run(self):
         self.Initialize()
@@ -509,10 +500,7 @@
     def GraphicalOutputFinalize(self):
         self.demio.FinalizeMesh()
         self.demio.CloseMultifiles()
-
-<<<<<<< HEAD
-=======
-
->>>>>>> 03e765e2
+    
+    
 if __name__ == "__main__":
     Solution().Run()