--- conflicted
+++ resolved
@@ -35,17 +35,9 @@
         self.solver_strategy = self.SetSolverStrategy()
         self.creator_destructor = self.SetParticleCreatorDestructor()
         self.dem_fem_search = self.SetDemFemSearch()
-<<<<<<< HEAD
-        self.procedures = self.SetProcedures()       
-        self.SetAnalyticParticleWatcher()
-        self.procedures.CheckInputParameters(DEM_parameters)
-        self.PreUtilities = PreUtilities()
-=======
         self.procedures = self.SetProcedures()
         self.SetAnalyticParticleWatcher()
         self.PreUtilities = PreUtilities()
-
->>>>>>> f78eb3f4
 
         # Creating necessary directories:
         self.main_path = os.getcwd()
@@ -393,29 +385,17 @@
                     #time_to_print = self.time - self.time_old_print    # add new particles to analytic mp each time an output is generated
                     #if (self.DEM_parameters["OutputTimeStep"].GetDouble() - time_to_print < 1e-2 * self.dt):
                         self.FillAnalyticSubModelPartsWithNewParticles()
-<<<<<<< HEAD
-
-    def AfterSolveOperations(self):
-        if (hasattr(DEM_parameters, "PostNormalImpactVelocity")):
-            if (DEM_parameters.PostNormalImpactVelocity):
-=======
-
     def BeforePrintingOperations(self, time):
         pass
 
     def AfterSolveOperations(self):
         if "PostNormalImpactVelocity" in self.DEM_parameters.keys():
             if self.DEM_parameters["PostNormalImpactVelocity"].GetBool():
->>>>>>> f78eb3f4
                 self.particle_watcher.MakeMeasurements(self.analytic_model_part)
                 time_to_print = self.time - self.time_old_print
                 if (self.DEM_parameters["OutputTimeStep"].GetDouble() - time_to_print < 1e-2 * self.dt):
                     self.particle_watcher.SetNodalMaxImpactVelocities(self.analytic_model_part)
                     self.particle_watcher.SetNodalMaxFaceImpactVelocities(self.analytic_model_part)
-<<<<<<< HEAD
-                    #self.particle_watcher.MakeMeasurements(self.all_model_parts.Get('AnalyticParticlesPart'))
-=======
->>>>>>> f78eb3f4
 
     def FinalizeTimeStep(self, time):
         pass
