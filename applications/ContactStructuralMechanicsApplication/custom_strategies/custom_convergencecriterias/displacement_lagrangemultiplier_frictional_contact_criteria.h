// KRATOS  ___|  |                   |                   |
//       \___ \  __|  __| |   |  __| __| |   |  __| _` | |
//             | |   |    |   | (    |   |   | |   (   | |
//       _____/ \__|_|   \__,_|\___|\__|\__,_|_|  \__,_|_| MECHANICS
//
//  License:             BSD License
//                                       license: StructuralMechanicsApplication/license.txt
//
//  Main authors:    Vicente Mataix Ferrandiz
//

#if !defined(KRATOS_DISPLACEMENT_LAGRANGE_MULTIPLIER_FRICTIONAL_CONTACT_CRITERIA_H)
#define KRATOS_DISPLACEMENT_LAGRANGE_MULTIPLIER_FRICTIONAL_CONTACT_CRITERIA_H

/* System includes */

/* External includes */

/* Project includes */
#include "utilities/table_stream_utility.h"
#include "utilities/color_utilities.h"
#include "solving_strategies/convergencecriterias/convergence_criteria.h"
#include "custom_utilities/active_set_utilities.h"
#include "utilities/constraint_utilities.h"
#include "custom_utilities/contact_utilities.h"

namespace Kratos
{
///@addtogroup ContactStructuralMechanicsApplication
///@{

///@name Kratos Globals
///@{

///@}
///@name Type Definitions
///@{

///@}
///@name  Enum's
///@{

///@}
///@name  Functions
///@{

///@name Kratos Classes
///@{

/**
 * @class DisplacementLagrangeMultiplierFrictionalContactCriteria
 * @ingroup ContactStructuralMechanicsApplication
 * @brief Convergence criteria for contact problems
 * @details This class implements a convergence control based on nodal displacement and
 * lagrange multiplier values. The error is evaluated separately for each of them, and
 * relative and absolute tolerances for both must be specified.
 * @author Vicente Mataix Ferrandiz
 */
template<   class TSparseSpace,
            class TDenseSpace >
class DisplacementLagrangeMultiplierFrictionalContactCriteria
    : public ConvergenceCriteria< TSparseSpace, TDenseSpace >
{
public:

    ///@name Type Definitions
    ///@{

    /// Pointer definition of DisplacementLagrangeMultiplierFrictionalContactCriteria
    KRATOS_CLASS_POINTER_DEFINITION( DisplacementLagrangeMultiplierFrictionalContactCriteria );

    /// Local Flags
    KRATOS_DEFINE_LOCAL_FLAG( ENSURE_CONTACT );
    KRATOS_DEFINE_LOCAL_FLAG( PRINTING_OUTPUT );
    KRATOS_DEFINE_LOCAL_FLAG( TABLE_IS_INITIALIZED );
    KRATOS_DEFINE_LOCAL_FLAG( ROTATION_DOF_IS_CONSIDERED );
    KRATOS_DEFINE_LOCAL_FLAG( PURE_SLIP );

    /// The base class definition (and it subclasses)
    typedef ConvergenceCriteria< TSparseSpace, TDenseSpace > BaseType;
    typedef typename BaseType::TDataType                    TDataType;
    typedef typename BaseType::DofsArrayType            DofsArrayType;
    typedef typename BaseType::TSystemMatrixType    TSystemMatrixType;
    typedef typename BaseType::TSystemVectorType    TSystemVectorType;

    /// The sparse space used
    typedef TSparseSpace                              SparseSpaceType;

    /// The r_table stream definition TODO: Replace by logger
    typedef TableStreamUtility::Pointer       TablePrinterPointerType;

    /// The index type definition
    typedef std::size_t                                     IndexType;

    /// The key type definition
    typedef std::size_t                                       KeyType;

    /// The epsilon tolerance definition
    static constexpr double Tolerance = std::numeric_limits<double>::epsilon();

    ///@}
    ///@name Life Cycle
    ///@{

    /**
     * @brief Default constructor.
     * @param DispRatioTolerance Relative tolerance for displacement error
     * @param DispAbsTolerance Absolute tolerance for displacement error
     * @param RotRatioTolerance Relative tolerance for rotation error
     * @param RotAbsTolerance Absolute tolerance for rotation error
     * @param LMRatioTolerance Relative tolerance for lagrange multiplier error
     * @param LMAbsTolerance Absolute tolerance for lagrange multiplier error
     * @param NormalTangentRatio Ratio between the normal and tangent that will accepted as converged
     * @param EnsureContact To check if the contact is lost
     * @param pTable The pointer to the output r_table
     * @param PrintingOutput If the output is going to be printed in a txt file
     */
    explicit DisplacementLagrangeMultiplierFrictionalContactCriteria(
        const TDataType DispRatioTolerance,
        const TDataType DispAbsTolerance,
        const TDataType RotRatioTolerance,
        const TDataType RotAbsTolerance,
        const TDataType LMNormalRatioTolerance,
        const TDataType LMNormalAbsTolerance,
        const TDataType LMTangentStickRatioTolerance,
        const TDataType LMTangentStickAbsTolerance,
        const TDataType LMTangentSlipRatioTolerance,
        const TDataType LMTangentSlipAbsTolerance,
        const TDataType NormalTangentRatio,
        const bool EnsureContact = false,
        const bool PureSlip = false,
        const bool PrintingOutput = false
        )
        : BaseType()
    {
        // Set local flags
        mOptions.Set(DisplacementLagrangeMultiplierFrictionalContactCriteria::ENSURE_CONTACT, EnsureContact);
        mOptions.Set(DisplacementLagrangeMultiplierFrictionalContactCriteria::PRINTING_OUTPUT, PrintingOutput);
        mOptions.Set(DisplacementLagrangeMultiplierFrictionalContactCriteria::PURE_SLIP, PureSlip);
        mOptions.Set(DisplacementLagrangeMultiplierFrictionalContactCriteria::TABLE_IS_INITIALIZED, false);
        mOptions.Set(DisplacementLagrangeMultiplierFrictionalContactCriteria::ROTATION_DOF_IS_CONSIDERED, false);

        // The displacement solution
        mDispRatioTolerance = DispRatioTolerance;
        mDispAbsTolerance = DispAbsTolerance;

        // The rotation solution
        mRotRatioTolerance = RotRatioTolerance;
        mRotAbsTolerance = RotAbsTolerance;

        // The normal contact solution
        mLMNormalRatioTolerance = LMNormalRatioTolerance;
        mLMNormalAbsTolerance = LMNormalAbsTolerance;

        // The tangent contact solution
        mLMTangentStickRatioTolerance = LMTangentStickRatioTolerance;
        mLMTangentStickAbsTolerance = LMTangentStickAbsTolerance;
        mLMTangentStickRatioTolerance = LMTangentSlipRatioTolerance;
        mLMTangentStickAbsTolerance = LMTangentSlipAbsTolerance;

        // We get the  ratio between the normal and tangent that will accepted as converged
        mNormalTangentRatio = NormalTangentRatio;
    }

    /**
     * @brief Default constructor (parameters)
     * @param ThisParameters The configuration parameters
     */
    explicit DisplacementLagrangeMultiplierFrictionalContactCriteria( Parameters ThisParameters = Parameters(R"({})"))
        : BaseType()
    {
        // Validate and assign defaults
        ThisParameters = this->ValidateAndAssignParameters(ThisParameters, this->GetDefaultParameters());
        this->AssignSettings(ThisParameters);
    }

    //* Copy constructor.
    DisplacementLagrangeMultiplierFrictionalContactCriteria( DisplacementLagrangeMultiplierFrictionalContactCriteria const& rOther )
      :BaseType(rOther)
      ,mOptions(rOther.mOptions)
      ,mDispRatioTolerance(rOther.mDispRatioTolerance)
      ,mDispAbsTolerance(rOther.mDispAbsTolerance)
      ,mRotRatioTolerance(rOther.mDispRatioTolerance)
      ,mRotAbsTolerance(rOther.mDispAbsTolerance)
      ,mLMNormalRatioTolerance(rOther.mLMNormalRatioTolerance)
      ,mLMNormalAbsTolerance(rOther.mLMNormalAbsTolerance)
      ,mLMTangentStickRatioTolerance(rOther.mLMTangentStickRatioTolerance)
      ,mLMTangentStickAbsTolerance(rOther.mLMTangentStickAbsTolerance)
      ,mLMTangentSlipRatioTolerance(rOther.mLMTangentSlipRatioTolerance)
      ,mLMTangentSlipAbsTolerance(rOther.mLMTangentSlipAbsTolerance)
      ,mNormalTangentRatio(rOther.mNormalTangentRatio)
    {
    }

    /// Destructor.
    ~DisplacementLagrangeMultiplierFrictionalContactCriteria() override = default;

    ///@}
    ///@name Operators
    ///@{

    /**
     * @brief Compute relative and absolute error.
     * @param rModelPart Reference to the ModelPart containing the contact problem.
     * @param rDofSet Reference to the container of the problem's degrees of freedom (stored by the BuilderAndSolver)
     * @param rA System matrix (unused)
     * @param rDx Vector of results (variations on nodal variables)
     * @param rb RHS vector (residual)
     * @return true if convergence is achieved, false otherwise
     */
    bool PostCriteria(
        ModelPart& rModelPart,
        DofsArrayType& rDofSet,
        const TSystemMatrixType& rA,
        const TSystemVectorType& rDx,
        const TSystemVectorType& rb
        ) override
    {
        if (SparseSpaceType::Size(rDx) != 0) { //if we are solving for something

            // Getting process info
            ProcessInfo& r_process_info = rModelPart.GetProcessInfo();

            // Initialize
            TDataType disp_solution_norm = 0.0, rot_solution_norm = 0.0, normal_lm_solution_norm = 0.0, tangent_lm_stick_solution_norm = 0.0, tangent_lm_slip_solution_norm = 0.0, disp_increase_norm = 0.0, rot_increase_norm = 0.0, normal_lm_increase_norm = 0.0, tangent_lm_stick_increase_norm = 0.0, tangent_lm_slip_increase_norm = 0.0;
            IndexType disp_dof_num(0), rot_dof_num(0), lm_dof_num(0), lm_stick_dof_num(0), lm_slip_dof_num(0);

            // First iterator
            const auto it_dof_begin = rDofSet.begin();

            // The nodes array
            auto& r_nodes_array = rModelPart.Nodes();

            // Auxiliar values
            std::size_t dof_id = 0;
            TDataType dof_value = 0.0, dof_incr = 0.0;

            // The number of active dofs
            const std::size_t number_active_dofs = rb.size();

            // Auxiliar displacement DoF check
            const std::function<bool(const VariableData&)> check_without_rot =
            [](const VariableData& rCurrVar) -> bool {return true;};
            const std::function<bool(const VariableData&)> check_with_rot =
            [](const VariableData& rCurrVar) -> bool {return ((rCurrVar == DISPLACEMENT_X) || (rCurrVar == DISPLACEMENT_Y) || (rCurrVar == DISPLACEMENT_Z));};
            const auto* p_check_disp = (mOptions.Is(DisplacementLagrangeMultiplierFrictionalContactCriteria::ROTATION_DOF_IS_CONSIDERED)) ? &check_with_rot : &check_without_rot;

            // Loop over Dofs
            #pragma omp parallel for firstprivate(dof_id, dof_value, dof_incr) reduction(+:disp_solution_norm, rot_solution_norm, normal_lm_solution_norm, tangent_lm_slip_solution_norm, tangent_lm_stick_solution_norm, disp_increase_norm, rot_increase_norm, normal_lm_increase_norm, tangent_lm_slip_increase_norm, tangent_lm_stick_increase_norm, disp_dof_num, rot_dof_num, lm_dof_num, lm_stick_dof_num, lm_slip_dof_num)
            for (int i = 0; i < static_cast<int>(rDofSet.size()); i++) {
                auto it_dof = it_dof_begin + i;

                dof_id = it_dof->EquationId();

                // Check dof id is solved
                if (dof_id < number_active_dofs) {
                    if (mActiveDofs[dof_id] == 1) {
                        dof_value = it_dof->GetSolutionStepValue(0);
                        dof_incr = rDx[dof_id];

                        const auto& r_curr_var = it_dof->GetVariable();
                        if (r_curr_var == VECTOR_LAGRANGE_MULTIPLIER_X || r_curr_var == VECTOR_LAGRANGE_MULTIPLIER_Y || r_curr_var == VECTOR_LAGRANGE_MULTIPLIER_Z) {
                            // The normal of the node (TODO: how to solve this without accesing all the time to the database?)
                            const auto it_node = r_nodes_array.find(it_dof->Id());

                            const double mu = it_node->GetValue(FRICTION_COEFFICIENT);
                            if (mu < std::numeric_limits<double>::epsilon()) {
                                normal_lm_solution_norm += std::pow(dof_value, 2);
                                normal_lm_increase_norm += std::pow(dof_incr, 2);
                            } else {
                                const double normal = it_node->FastGetSolutionStepValue(NORMAL)[r_curr_var.GetComponentIndex()];
                                const TDataType normal_dof_value = dof_value * normal;
                                const TDataType normal_dof_incr = dof_incr * normal;

                                normal_lm_solution_norm += std::pow(normal_dof_value, 2);
                                normal_lm_increase_norm += std::pow(normal_dof_incr, 2);

                                if (it_node->Is(SLIP) || mOptions.Is(DisplacementLagrangeMultiplierFrictionalContactCriteria::PURE_SLIP)) {
                                    tangent_lm_slip_solution_norm += std::pow(dof_value - normal_dof_value, 2);
                                    tangent_lm_slip_increase_norm += std::pow(dof_incr - normal_dof_incr, 2);
                                    ++lm_slip_dof_num;
                                } else {
                                    tangent_lm_stick_solution_norm += std::pow(dof_value - normal_dof_value, 2);
                                    tangent_lm_stick_increase_norm += std::pow(dof_incr - normal_dof_incr, 2);
                                    ++lm_stick_dof_num;
                                }
                            }
                            ++lm_dof_num;
                        } else if ((*p_check_disp)(r_curr_var)) {
                            disp_solution_norm += std::pow(dof_value, 2);
                            disp_increase_norm += std::pow(dof_incr, 2);
                            ++disp_dof_num;
                        } else { // We will assume is rotation dof
                            KRATOS_DEBUG_ERROR_IF_NOT((r_curr_var == ROTATION_X) || (r_curr_var == ROTATION_Y) || (r_curr_var == ROTATION_Z)) << "Variable must be a ROTATION and it is: " << r_curr_var.Name() << std::endl;
                            rot_solution_norm += std::pow(dof_value, 2);
                            rot_increase_norm += std::pow(dof_incr, 2);
                            ++rot_dof_num;
                        }
                    }
                }
            }

            if(disp_increase_norm < Tolerance) disp_increase_norm = 1.0;
            if(rot_increase_norm < Tolerance) rot_increase_norm = 1.0;
            if(normal_lm_increase_norm < Tolerance) normal_lm_increase_norm = 1.0;
            if(tangent_lm_stick_increase_norm < Tolerance) tangent_lm_stick_increase_norm = 1.0;
            if(tangent_lm_slip_increase_norm < Tolerance) tangent_lm_slip_increase_norm = 1.0;
            if(disp_solution_norm < Tolerance) disp_solution_norm = 1.0;

            KRATOS_ERROR_IF(mOptions.Is(DisplacementLagrangeMultiplierFrictionalContactCriteria::ENSURE_CONTACT) && normal_lm_solution_norm < Tolerance) << "WARNING::CONTACT LOST::ARE YOU SURE YOU ARE SUPPOSED TO HAVE CONTACT?" << std::endl;

            const TDataType disp_ratio = std::sqrt(disp_increase_norm/disp_solution_norm);
            const TDataType rot_ratio = std::sqrt(rot_increase_norm/rot_solution_norm);
            const TDataType normal_lm_ratio = normal_lm_solution_norm > Tolerance ? std::sqrt(normal_lm_increase_norm/normal_lm_solution_norm) : 0.0;
            const TDataType tangent_lm_stick_ratio = tangent_lm_stick_solution_norm > Tolerance ? std::sqrt(tangent_lm_stick_increase_norm/tangent_lm_stick_solution_norm) : 0.0;
            const TDataType tangent_lm_slip_ratio = tangent_lm_slip_solution_norm > Tolerance ? std::sqrt(tangent_lm_slip_increase_norm/tangent_lm_slip_solution_norm) : 0.0;

            const TDataType disp_abs = std::sqrt(disp_increase_norm)/ static_cast<TDataType>(disp_dof_num);
            const TDataType rot_abs = std::sqrt(rot_increase_norm)/ static_cast<TDataType>(rot_dof_num);
            const TDataType normal_lm_abs = std::sqrt(normal_lm_increase_norm)/ static_cast<TDataType>(lm_dof_num);
            const TDataType tangent_lm_stick_abs = lm_stick_dof_num > 0 ?  std::sqrt(tangent_lm_stick_increase_norm)/ static_cast<TDataType>(lm_stick_dof_num) : 0.0;
            const TDataType tangent_lm_slip_abs = lm_slip_dof_num > 0 ? std::sqrt(tangent_lm_slip_increase_norm)/ static_cast<TDataType>(lm_slip_dof_num) : 0.0;

            const TDataType normal_tangent_stick_ratio = tangent_lm_stick_abs/normal_lm_abs;
            const TDataType normal_tangent_slip_ratio = tangent_lm_slip_abs/normal_lm_abs;

            // We print the results  // TODO: Replace for the new log
            if (rModelPart.GetCommunicator().MyPID() == 0 && this->GetEchoLevel() > 0) {
                if (r_process_info.Has(TABLE_UTILITY)) {
                    std::cout.precision(4);
                    TablePrinterPointerType p_table = r_process_info[TABLE_UTILITY];
                    auto& Table = p_table->GetTable();
                    if (mOptions.Is(DisplacementLagrangeMultiplierFrictionalContactCriteria::ROTATION_DOF_IS_CONSIDERED)) {
                        Table << disp_ratio << mDispRatioTolerance << disp_abs << mDispAbsTolerance << rot_ratio << mRotRatioTolerance << rot_abs << mRotAbsTolerance << normal_lm_ratio << mLMNormalRatioTolerance << normal_lm_abs << mLMNormalAbsTolerance << tangent_lm_stick_ratio << mLMTangentStickRatioTolerance << tangent_lm_stick_abs << mLMTangentStickAbsTolerance << tangent_lm_slip_ratio << mLMTangentSlipRatioTolerance << tangent_lm_slip_abs << mLMTangentSlipAbsTolerance;
                    } else {
                        Table << disp_ratio << mDispRatioTolerance << disp_abs << mDispAbsTolerance << normal_lm_ratio << mLMNormalRatioTolerance << normal_lm_abs << mLMNormalAbsTolerance << tangent_lm_stick_ratio << mLMTangentStickRatioTolerance << tangent_lm_stick_abs << mLMTangentStickAbsTolerance << tangent_lm_slip_ratio << mLMTangentSlipRatioTolerance << tangent_lm_slip_abs << mLMTangentSlipAbsTolerance;
                    }
                } else {
                    std::cout.precision(4);
                    if (mOptions.IsNot(DisplacementLagrangeMultiplierFrictionalContactCriteria::PRINTING_OUTPUT)) {
                        KRATOS_INFO("DisplacementLagrangeMultiplierFrictionalContactCriteria") << BOLDFONT("DoF ONVERGENCE CHECK") << "\tSTEP: " << r_process_info[STEP] << "\tNL ITERATION: " << r_process_info[NL_ITERATION_NUMBER] << std::endl;
                        KRATOS_INFO("DisplacementLagrangeMultiplierFrictionalContactCriteria") << BOLDFONT("\tDISPLACEMENT: RATIO = ") << disp_ratio << BOLDFONT(" EXP.RATIO = ") << mDispRatioTolerance << BOLDFONT(" ABS = ") << disp_abs << BOLDFONT(" EXP.ABS = ") << mDispAbsTolerance << std::endl;
                        if (mOptions.Is(DisplacementLagrangeMultiplierFrictionalContactCriteria::ROTATION_DOF_IS_CONSIDERED)) {
                            KRATOS_INFO("DisplacementLagrangeMultiplierFrictionalContactCriteria") << BOLDFONT("\tROTATION: RATIO = ") << rot_ratio << BOLDFONT(" EXP.RATIO = ") << mRotRatioTolerance << BOLDFONT(" ABS = ") << rot_abs << BOLDFONT(" EXP.ABS = ") << mRotAbsTolerance << std::endl;
                        }
                        KRATOS_INFO("DisplacementLagrangeMultiplierFrictionalContactCriteria") << BOLDFONT(" NORMAL LAGRANGE MUL:\tRATIO = ") << normal_lm_ratio << BOLDFONT(" EXP.RATIO = ") << mLMNormalRatioTolerance << BOLDFONT(" ABS = ") << normal_lm_abs << BOLDFONT(" EXP.ABS = ") << mLMNormalAbsTolerance << std::endl;
                        KRATOS_INFO("DisplacementLagrangeMultiplierFrictionalContactCriteria") << BOLDFONT(" STICK LAGRANGE MUL:\tRATIO = ") << tangent_lm_stick_ratio << BOLDFONT(" EXP.RATIO = ") << mLMTangentStickRatioTolerance << BOLDFONT(" ABS = ") << tangent_lm_stick_abs << BOLDFONT(" EXP.ABS = ") << mLMTangentStickAbsTolerance << std::endl;
                        KRATOS_INFO("DisplacementLagrangeMultiplierFrictionalContactCriteria") << BOLDFONT(" SLIP LAGRANGE MUL:\tRATIO = ") << tangent_lm_slip_ratio << BOLDFONT(" EXP.RATIO = ") << mLMTangentSlipRatioTolerance << BOLDFONT(" ABS = ") << tangent_lm_slip_abs << BOLDFONT(" EXP.ABS = ") << mLMTangentSlipAbsTolerance << std::endl;
                    } else {
                        KRATOS_INFO("DisplacementLagrangeMultiplierFrictionalContactCriteria") << "DoF ONVERGENCE CHECK" << "\tSTEP: " << r_process_info[STEP] << "\tNL ITERATION: " << r_process_info[NL_ITERATION_NUMBER] << std::endl;
                        KRATOS_INFO("DisplacementLagrangeMultiplierFrictionalContactCriteria") << "\tDISPLACEMENT: RATIO = " << disp_ratio << " EXP.RATIO = " << mDispRatioTolerance << " ABS = " << disp_abs << " EXP.ABS = " << mDispAbsTolerance << std::endl;
                        if (mOptions.Is(DisplacementLagrangeMultiplierFrictionalContactCriteria::ROTATION_DOF_IS_CONSIDERED)) {
                            KRATOS_INFO("DisplacementLagrangeMultiplierFrictionalContactCriteria") << "\tROTATION: RATIO = " << rot_ratio << " EXP.RATIO = " << mRotRatioTolerance << " ABS = " << rot_abs << " EXP.ABS = " << mRotAbsTolerance << std::endl;
                        }
                        KRATOS_INFO("DisplacementLagrangeMultiplierFrictionalContactCriteria") << " NORMAL LAGRANGE MUL:\tRATIO = " << normal_lm_ratio << " EXP.RATIO = " << mLMNormalRatioTolerance << " ABS = " << normal_lm_abs << " EXP.ABS = " << mLMNormalAbsTolerance << std::endl;
                        KRATOS_INFO("DisplacementLagrangeMultiplierFrictionalContactCriteria") << " STICK LAGRANGE MUL:\tRATIO = " << tangent_lm_stick_ratio << " EXP.RATIO = " << mLMTangentStickRatioTolerance << " ABS = " << tangent_lm_stick_abs << " EXP.ABS = " << mLMTangentStickAbsTolerance << std::endl;
                        KRATOS_INFO("DisplacementLagrangeMultiplierFrictionalContactCriteria") << " SLIP LAGRANGE MUL:\tRATIO = " << tangent_lm_slip_ratio << " EXP.RATIO = " << mLMTangentSlipRatioTolerance << " ABS = " << tangent_lm_slip_abs << " EXP.ABS = " << mLMTangentSlipAbsTolerance << std::endl;
                    }
                }
            }

            // We check if converged
            const bool disp_converged = (disp_ratio <= mDispRatioTolerance || disp_abs <= mDispAbsTolerance);
            const bool rot_converged = (mOptions.Is(DisplacementLagrangeMultiplierFrictionalContactCriteria::ROTATION_DOF_IS_CONSIDERED)) ? (rot_ratio <= mRotRatioTolerance || rot_abs <= mRotAbsTolerance) : true;
            const bool lm_converged = (mOptions.IsNot(DisplacementLagrangeMultiplierFrictionalContactCriteria::ENSURE_CONTACT) && normal_lm_solution_norm < Tolerance) ? true : (normal_lm_ratio <= mLMNormalRatioTolerance || normal_lm_abs <= mLMNormalAbsTolerance) && (tangent_lm_stick_ratio <= mLMTangentStickRatioTolerance || tangent_lm_stick_abs <= mLMTangentStickAbsTolerance || normal_tangent_stick_ratio <= mNormalTangentRatio) && (tangent_lm_slip_ratio <= mLMTangentSlipRatioTolerance || tangent_lm_slip_abs <= mLMTangentSlipAbsTolerance || normal_tangent_slip_ratio <= mNormalTangentRatio);

            if (disp_converged && rot_converged && lm_converged) {
                if (rModelPart.GetCommunicator().MyPID() == 0 && this->GetEchoLevel() > 0) {
                    if (r_process_info.Has(TABLE_UTILITY)) {
                        TablePrinterPointerType p_table = r_process_info[TABLE_UTILITY];
                        auto& r_table = p_table->GetTable();
                        if (mOptions.IsNot(DisplacementLagrangeMultiplierFrictionalContactCriteria::PRINTING_OUTPUT))
                            r_table << BOLDFONT(FGRN("       Achieved"));
                        else
                            r_table << "Achieved";
                    } else {
                        if (mOptions.IsNot(DisplacementLagrangeMultiplierFrictionalContactCriteria::PRINTING_OUTPUT))
                            KRATOS_INFO("DisplacementLagrangeMultiplierFrictionalContactCriteria") << BOLDFONT("\tDoF") << " convergence is " << BOLDFONT(FGRN("achieved")) << std::endl;
                        else
                            KRATOS_INFO("DisplacementLagrangeMultiplierFrictionalContactCriteria") << "\tDoF convergence is achieved" << std::endl;
                    }
                }
                return true;
            } else {
                if (rModelPart.GetCommunicator().MyPID() == 0 && this->GetEchoLevel() > 0) {
                    if (r_process_info.Has(TABLE_UTILITY)) {
                        TablePrinterPointerType p_table = r_process_info[TABLE_UTILITY];
                        auto& r_table = p_table->GetTable();
                        if (mOptions.IsNot(DisplacementLagrangeMultiplierFrictionalContactCriteria::PRINTING_OUTPUT))
                            r_table << BOLDFONT(FRED("   Not achieved"));
                        else
                            r_table << "Not achieved";
                    } else {
                        if (mOptions.IsNot(DisplacementLagrangeMultiplierFrictionalContactCriteria::PRINTING_OUTPUT))
                            KRATOS_INFO("DisplacementLagrangeMultiplierFrictionalContactCriteria") << BOLDFONT("\tDoF") << " convergence is " << BOLDFONT(FRED(" not achieved")) << std::endl;
                        else
                            KRATOS_INFO("DisplacementLagrangeMultiplierFrictionalContactCriteria") << "\tDoF convergence is not achieved" << std::endl;
                    }
                }
                return false;
            }
        }
        else // In this case all the displacements are imposed!
            return true;
    }

    /**
     * This function initialize the convergence criteria
     * @param rModelPart Reference to the ModelPart containing the contact problem. (unused)
     */
    void Initialize( ModelPart& rModelPart ) override
    {
        // Initialize
        BaseType::mConvergenceCriteriaIsInitialized = true;

        // Check rotation dof
        mOptions.Set(DisplacementLagrangeMultiplierFrictionalContactCriteria::ROTATION_DOF_IS_CONSIDERED, ContactUtilities::CheckModelPartHasRotationDoF(rModelPart));

        // Initialize header
        ProcessInfo& r_process_info = rModelPart.GetProcessInfo();
        if (r_process_info.Has(TABLE_UTILITY) && mOptions.IsNot(DisplacementLagrangeMultiplierFrictionalContactCriteria::TABLE_IS_INITIALIZED)) {
            TablePrinterPointerType p_table = r_process_info[TABLE_UTILITY];
            auto& r_table = p_table->GetTable();
            r_table.AddColumn("DP RATIO", 10);
            r_table.AddColumn("EXP. RAT", 10);
            r_table.AddColumn("ABS", 10);
            r_table.AddColumn("EXP. ABS", 10);
<<<<<<< HEAD
            if (mOptions.IsNot(DisplacementLagrangeMultiplierFrictionalContactCriteria::ROTATION_DOF_IS_CONSIDERED)) {
=======
            if (mOptions.Is(DisplacementLagrangeMultiplierFrictionalContactCriteria::ROTATION_DOF_IS_CONSIDERED)) {
>>>>>>> 77633dd7
                r_table.AddColumn("RT RATIO", 10);
                r_table.AddColumn("EXP. RAT", 10);
                r_table.AddColumn("ABS", 10);
                r_table.AddColumn("EXP. ABS", 10);
            }
            r_table.AddColumn("N.LM RATIO", 10);
            r_table.AddColumn("EXP. RAT", 10);
            r_table.AddColumn("ABS", 10);
            r_table.AddColumn("EXP. ABS", 10);
            if (mOptions.IsNot(DisplacementLagrangeMultiplierFrictionalContactCriteria::PURE_SLIP)) {
                r_table.AddColumn("STI. RATIO", 10);
                r_table.AddColumn("EXP. RAT", 10);
                r_table.AddColumn("ABS", 10);
                r_table.AddColumn("EXP. ABS", 10);
            }
            r_table.AddColumn("SLIP RATIO", 10);
            r_table.AddColumn("EXP. RAT", 10);
            r_table.AddColumn("ABS", 10);
            r_table.AddColumn("EXP. ABS", 10);
            r_table.AddColumn("CONVERGENCE", 15);
            mOptions.Set(DisplacementLagrangeMultiplierFrictionalContactCriteria::TABLE_IS_INITIALIZED, true);
        }

        // Check rotation dof
        mOptions.Set(DisplacementLagrangeMultiplierFrictionalContactCriteria::ROTATION_DOF_IS_CONSIDERED, ContactUtilities::CheckModelPartHasRotationDoF(rModelPart));
    }

    /**
     * @brief This function initializes the solution step
     * @param rModelPart Reference to the ModelPart containing the contact problem.
     * @param rDofSet Reference to the container of the problem's degrees of freedom (stored by the BuilderAndSolver)
     * @param rA System matrix (unused)
     * @param rDx Vector of results (variations on nodal variables)
     * @param rb RHS vector (residual)
     */
    void InitializeSolutionStep(
        ModelPart& rModelPart,
        DofsArrayType& rDofSet,
        const TSystemMatrixType& rA,
        const TSystemVectorType& rDx,
        const TSystemVectorType& rb
        ) override
    {
        // Filling mActiveDofs when MPC exist
        ConstraintUtilities::ComputeActiveDofs(rModelPart, mActiveDofs, rDofSet);
    }

    /**
     * @brief This function finalizes the non-linear iteration
     * @param rModelPart Reference to the ModelPart containing the problem.
     * @param rDofSet Reference to the container of the problem's degrees of freedom (stored by the BuilderAndSolver)
     * @param rA System matrix (unused)
     * @param rDx Vector of results (variations on nodal variables)
     * @param rb RHS vector (residual + reactions)
     */
    void FinalizeNonLinearIteration(
        ModelPart& rModelPart,
        DofsArrayType& rDofSet,
        const TSystemMatrixType& rA,
        const TSystemVectorType& rDx,
        const TSystemVectorType& rb
        ) override
    {
        // Calling base criteria
        BaseType::FinalizeNonLinearIteration(rModelPart, rDofSet, rA, rDx, rb);

        // The current process info
        ProcessInfo& r_process_info = rModelPart.GetProcessInfo();
        r_process_info.SetValue(ACTIVE_SET_COMPUTED, false);
    }

    /**
     * @brief This method provides the defaults parameters to avoid conflicts between the different constructors
     * @return The default parameters
     */
    Parameters GetDefaultParameters() const override
    {
        Parameters default_parameters = Parameters(R"(
        {
            "name"                                                     : "displacement_lagrangemultiplier_frictional_contact_criteria",
            "ensure_contact"                                           : false,
            "pure_slip"                                                : false,
            "print_convergence_criterion"                              : false,
            "displacement_relative_tolerance"                          : 1.0e-4,
            "displacement_absolute_tolerance"                          : 1.0e-9,
            "rotation_relative_tolerance"                              : 1.0e-4,
            "rotation_absolute_tolerance"                              : 1.0e-9,
            "contact_displacement_relative_tolerance"                  : 1.0e-4,
            "contact_displacement_absolute_tolerance"                  : 1.0e-9,
            "frictional_stick_contact_displacement_relative_tolerance" : 1.0e-4,
            "frictional_stick_contact_displacement_absolute_tolerance" : 1.0e-9,
            "frictional_slip_contact_displacement_relative_tolerance"  : 1.0e-4,
            "frictional_slip_contact_displacement_absolute_tolerance"  : 1.0e-9,
            "ratio_normal_tangent_threshold"                           : 1.0e-4
        })");

        // Getting base class default parameters
        const Parameters base_default_parameters = BaseType::GetDefaultParameters();
        default_parameters.RecursivelyAddMissingParameters(base_default_parameters);
        return default_parameters;
    }

    /**
     * @brief Returns the name of the class as used in the settings (snake_case format)
     * @return The name of the class
     */
    static std::string Name()
    {
        return "displacement_lagrangemultiplier_frictional_contact_criteria";
    }

    ///@}
    ///@name Operations
    ///@{

    ///@}
    ///@name Acces
    ///@{

    ///@}
    ///@name Inquiry
    ///@{

    ///@}
    ///@name Friends
    ///@{

protected:

    ///@name Protected static Member Variables
    ///@{

    ///@}
    ///@name Protected member Variables
    ///@{

    ///@}
    ///@name Protected Operators
    ///@{

    ///@}
    ///@name Protected Operations
    ///@{

    /**
     * @brief This method assigns settings to member variables
     * @param ThisParameters Parameters that are assigned to the member variables
     */
    void AssignSettings(const Parameters ThisParameters) override
    {
        BaseType::AssignSettings(ThisParameters);

        // The displacement solution
        mDispRatioTolerance = ThisParameters["displacement_relative_tolerance"].GetDouble();
        mDispAbsTolerance = ThisParameters["displacement_absolute_tolerance"].GetDouble();

        // The rotation solution
        mRotRatioTolerance = ThisParameters["rotation_relative_tolerance"].GetDouble();
        mRotAbsTolerance = ThisParameters["rotation_absolute_tolerance"].GetDouble();

        // The normal contact solution
        mLMNormalRatioTolerance =  ThisParameters["contact_displacement_relative_tolerance"].GetDouble();
        mLMNormalAbsTolerance =  ThisParameters["contact_displacement_absolute_tolerance"].GetDouble();

        // The tangent contact solution
        mLMTangentStickRatioTolerance =  ThisParameters["frictional_stick_contact_displacement_relative_tolerance"].GetDouble();
        mLMTangentStickAbsTolerance =  ThisParameters["frictional_stick_contact_displacement_absolute_tolerance"].GetDouble();
        mLMTangentSlipRatioTolerance =  ThisParameters["frictional_slip_contact_displacement_relative_tolerance"].GetDouble();
        mLMTangentSlipAbsTolerance =  ThisParameters["frictional_slip_contact_displacement_absolute_tolerance"].GetDouble();

        // We get the  ratio between the normal and tangent that will accepted as converged
        mNormalTangentRatio = ThisParameters["ratio_normal_tangent_threshold"].GetDouble();

        // Set local flags
        mOptions.Set(DisplacementLagrangeMultiplierFrictionalContactCriteria::ENSURE_CONTACT, ThisParameters["ensure_contact"].GetBool());
        mOptions.Set(DisplacementLagrangeMultiplierFrictionalContactCriteria::PRINTING_OUTPUT, ThisParameters["print_convergence_criterion"].GetBool());
        mOptions.Set(DisplacementLagrangeMultiplierFrictionalContactCriteria::TABLE_IS_INITIALIZED, false);
        mOptions.Set(DisplacementLagrangeMultiplierFrictionalContactCriteria::ROTATION_DOF_IS_CONSIDERED, false);
        mOptions.Set(DisplacementLagrangeMultiplierFrictionalContactCriteria::PURE_SLIP, ThisParameters["pure_slip"].GetBool());
    }

    ///@}
    ///@name Protected  Access
    ///@{

    ///@}
    ///@name Protected Inquiry
    ///@{

    ///@}
    ///@name Protected LifeCycle
    ///@{
    ///@}

private:
    ///@name Static Member Variables
    ///@{

    ///@}
    ///@name Member Variables
    ///@{

    Flags mOptions; /// Local flags

    TDataType mDispRatioTolerance;      /// The ratio threshold for the norm of the displacement
    TDataType mDispAbsTolerance;        /// The absolute value threshold for the norm of the displacement

    TDataType mRotRatioTolerance;      /// The ratio threshold for the norm of the rotation
    TDataType mRotAbsTolerance;        /// The absolute value threshold for the norm of the rotation

    TDataType mLMNormalRatioTolerance;  /// The ratio threshold for the norm of the LM (normal)
    TDataType mLMNormalAbsTolerance;    /// The absolute value threshold for the norm of the LM (normal)

    TDataType mLMTangentStickRatioTolerance; /// The ratio threshold for the norm of the LM (tangent-stick)
    TDataType mLMTangentStickAbsTolerance;   /// The absolute value threshold for the norm of the LM (tangent-stick)
    TDataType mLMTangentSlipRatioTolerance;  /// The ratio threshold for the norm of the LM (tangent-slip)
    TDataType mLMTangentSlipAbsTolerance;    /// The absolute value threshold for the norm of the LM (tangent-slip)

    TDataType mNormalTangentRatio;      /// The ratio to accept a non converged tangent component in case

    std::vector<int> mActiveDofs;       /// This vector contains the dofs that are active

    ///@}
    ///@name Private Operators
    ///@{

    ///@}
    ///@name Private Operations
    ///@{

    ///@}
    ///@name Private  Access
    ///@{
    ///@}

    ///@}
    ///@name Serialization
    ///@{

    ///@name Private Inquiry
    ///@{
    ///@}

    ///@name Unaccessible methods
    ///@{
    ///@}
};  // Kratos DisplacementLagrangeMultiplierFrictionalContactCriteria

///@name Local flags creation
///@{

/// Local Flags
template<class TSparseSpace, class TDenseSpace>
const Kratos::Flags DisplacementLagrangeMultiplierFrictionalContactCriteria<TSparseSpace, TDenseSpace>::ENSURE_CONTACT(Kratos::Flags::Create(0));
template<class TSparseSpace, class TDenseSpace>
const Kratos::Flags DisplacementLagrangeMultiplierFrictionalContactCriteria<TSparseSpace, TDenseSpace>::PRINTING_OUTPUT(Kratos::Flags::Create(1));
template<class TSparseSpace, class TDenseSpace>
const Kratos::Flags DisplacementLagrangeMultiplierFrictionalContactCriteria<TSparseSpace, TDenseSpace>::TABLE_IS_INITIALIZED(Kratos::Flags::Create(2));
template<class TSparseSpace, class TDenseSpace>
const Kratos::Flags DisplacementLagrangeMultiplierFrictionalContactCriteria<TSparseSpace, TDenseSpace>::ROTATION_DOF_IS_CONSIDERED(Kratos::Flags::Create(3));
template<class TSparseSpace, class TDenseSpace>
const Kratos::Flags DisplacementLagrangeMultiplierFrictionalContactCriteria<TSparseSpace, TDenseSpace>::PURE_SLIP(Kratos::Flags::Create(4));
}

#endif	/* KRATOS_DISPLACEMENT_LAGRANGE_MULTIPLIER_FRICTIONAL_CONTACT_CRITERIA_H */<|MERGE_RESOLUTION|>--- conflicted
+++ resolved
@@ -425,11 +425,7 @@
             r_table.AddColumn("EXP. RAT", 10);
             r_table.AddColumn("ABS", 10);
             r_table.AddColumn("EXP. ABS", 10);
-<<<<<<< HEAD
-            if (mOptions.IsNot(DisplacementLagrangeMultiplierFrictionalContactCriteria::ROTATION_DOF_IS_CONSIDERED)) {
-=======
             if (mOptions.Is(DisplacementLagrangeMultiplierFrictionalContactCriteria::ROTATION_DOF_IS_CONSIDERED)) {
->>>>>>> 77633dd7
                 r_table.AddColumn("RT RATIO", 10);
                 r_table.AddColumn("EXP. RAT", 10);
                 r_table.AddColumn("ABS", 10);
@@ -452,9 +448,6 @@
             r_table.AddColumn("CONVERGENCE", 15);
             mOptions.Set(DisplacementLagrangeMultiplierFrictionalContactCriteria::TABLE_IS_INITIALIZED, true);
         }
-
-        // Check rotation dof
-        mOptions.Set(DisplacementLagrangeMultiplierFrictionalContactCriteria::ROTATION_DOF_IS_CONSIDERED, ContactUtilities::CheckModelPartHasRotationDoF(rModelPart));
     }
 
     /**
