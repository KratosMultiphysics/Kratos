// KRATOS    ______            __             __  _____ __                  __                   __
//          / ____/___  ____  / /_____ ______/ /_/ ___// /________  _______/ /___  ___________ _/ /
//         / /   / __ \/ __ \/ __/ __ `/ ___/ __/\__ \/ __/ ___/ / / / ___/ __/ / / / ___/ __ `/ / 
//        / /___/ /_/ / / / / /_/ /_/ / /__/ /_ ___/ / /_/ /  / /_/ / /__/ /_/ /_/ / /  / /_/ / /  
//        \____/\____/_/ /_/\__/\__,_/\___/\__//____/\__/_/   \__,_/\___/\__/\__,_/_/   \__,_/_/  MECHANICS
//
//  License:         BSD License
//                   license: ContactStructuralMechanicsApplication/license.txt
//
//  Main authors:    Vicente Mataix Ferrandiz
//

#pragma once

// System includes

// External includes

// Project includes
#include "includes/model_part.h"
#include "includes/kratos_parameters.h"
#include "custom_processes/normal_gap_process.h"
#include "spatial_containers/specialized_spatial_search.h"
#include "custom_conditions/paired_condition.h"
#include "spatial_containers/spatial_containers.h" // kd-tree

namespace Kratos
{
///@name Kratos Globals
///@{

///@}
///@name Type Definitions
///@{

    /// The definition of the size type
    using SizeType = std::size_t;

///@}
///@name  Enum's
///@{

///@}
///@name  Functions
///@{

///@}
///@name Kratos Classes
///@{

/**
 * @class BaseContactSearchProcess
 * @ingroup ContactStructuralMechanicsApplication
 * @brief This process has as objective to create the contact conditions.
 * @details The conditions that can be created are Mortar conditions (or segment to segment) conditions: The created conditions will be between two segments
 * The utility employs the projection.h from MeshingApplication, which works internally using a kd-tree
 * @author Vicente Mataix Ferrandiz
 * @tparam TDim The dimension of work
 * @tparam TNumNodes The number of nodes of the slave
 * @tparam TNumNodesMaster The number of nodes of the master
 */
template<SizeType TDim, SizeType TNumNodes, SizeType TNumNodesMaster = TNumNodes>
class KRATOS_API(CONTACT_STRUCTURAL_MECHANICS_APPLICATION) BaseContactSearchProcess
    : public Process
{
public:
    ///@name Type Definitions
    ///@{

<<<<<<< HEAD
    /// General type definitions
    using NodesArrayType = ModelPart::NodesContainerType;
    using ConditionsArrayType = ModelPart::ConditionsContainerType;
    using NodeType = Node<3>;
    using GeometryType = Geometry<NodeType>;

    /// Index type definition
    using IndexType = std::size_t;

    /// Type definitions for the tree
    using PointType = PointObject<Condition>;
    using PointTypePointer = PointType::Pointer;
    using PointVector = std::vector<PointTypePointer>;

    /// KDtree definitions
    using BucketType = Bucket<3ul, PointType, PointVector, PointTypePointer>;
    using KDTree = Tree<KDTreePartition<BucketType>>;

    /// The type of mapper considered
    using NormalGapProcessType = NormalGapProcess<TDim, TNumNodes, TNumNodesMaster>;
=======
    /// Containers definition
    using NodesArrayType = ModelPart::NodesContainerType;
    using ConditionsArrayType = ModelPart::ConditionsContainerType;

    /// Geometry type definition
    using GeometryType = Geometry<Node>; 

    /// Definition of the indextype
    using IndexType = std::size_t;

    /// Type definitions for the tree
    using PointType = PointItem<Condition>; /// Point type definition
    using PointTypePointer = typename PointType::Pointer; /// Point type pointer definition
    using PointVector = std::vector<PointTypePointer>; /// Point vector definition

    /// KDtree definitions
    using BucketType = Bucket<3, PointType, PointVector>; /// Bucket type definition
    using KDTree = Tree<KDTreePartition<BucketType>>; /// KDTree type definition

    /// The type of mapper considered
    using NormalGapProcessType = NormalGapProcess<TDim, TNumNodes, TNumNodesMaster>; /// Normal gap process type definition
>>>>>>> 1e342f73

    /// The definition of zero tolerance
    static constexpr double GapThreshold = 2.0e-3;

    /// The definition of zero tolerance
    static constexpr double ZeroTolerance = std::numeric_limits<double>::epsilon();

    /// Pointer definition of BaseContactSearchProcess
    KRATOS_CLASS_POINTER_DEFINITION( BaseContactSearchProcess );

    /// Local Flags
    KRATOS_DEFINE_LOCAL_FLAG( INVERTED_SEARCH );
    KRATOS_DEFINE_LOCAL_FLAG( CREATE_AUXILIAR_CONDITIONS );
    KRATOS_DEFINE_LOCAL_FLAG( MULTIPLE_SEARCHS );
    KRATOS_DEFINE_LOCAL_FLAG( PREDEFINE_MASTER_SLAVE );
    KRATOS_DEFINE_LOCAL_FLAG( PURE_SLIP );

    ///@}
    ///@name  Enum's
    ///@{

    /**
     * @brief An enumeration of the different types of search trees that can be used in the contact search process.
     */
    enum class SearchTreeType {
        KdtreeInRadius = 0, ///< A kd-tree search within a given radius.
        KdtreeInBox = 1, ///< A kd-tree search within a given box.
        KdtreeInRadiusWithOBB = 2, ///< A kd-tree search within a given radius, using oriented bounding boxes (OBBs).
        KdtreeInBoxWithOBB = 3, ///< A kd-tree search within a given box, using OBBs.
        OctreeWithOBB = 4, ///< An octree search using OBBs.
        Kdop = 5 ///< A kd-tree search using discrete oriented polytopes (DOPs).
    };

    /**
     * @brief An enumeration of the possible results of a check during the contact search process.
     */
    enum class CheckResult {
        Fail = 0, ///< The check failed.
        AlreadyInTheMap = 1, ///< The check succeeded, and the element is already in the map.
        OK = 2 ///< The check succeeded, and the element was added to the map.
    };

    /**
     * @brief An enumeration of the different types of gap checks that can be performed during the contact search process.
     */
    enum class CheckGap {
        NoCheck = 0, ///< No gap check is performed.
        DirectCheck = 1, ///< A direct gap check is performed.
        MappingCheck = 2 ///< A mapping gap check is performed.
    };

    /**
     * @brief An enumeration of the different types of solutions that can be used in the contact search process.
     */
    enum class TypeSolution {
        NormalContactStress = 0, ///< A normal contact stress solution.
        ScalarLagrangeMultiplier = 1, ///< A scalar Lagrange multiplier solution.
        VectorLagrangeMultiplier = 2, ///< A vector Lagrange multiplier solution.
        FrictionlessPenaltyMethod = 3, ///< A frictionless penalty method solution.
        FrictionalPenaltyMethod = 4, ///< A frictional penalty method solution.
        OtherFrictionless = 5, ///< Another frictionless solution.
        OtherFrictional = 6 ///< Another frictional solution.
    };

    ///@}
    ///@name Life Cycle
    ///@{

    /**
     * @brief The constructor of the search utility uses the following inputs:
     * @param rMainModelPart The model part to be considered
     * @param ThisParameters The configuration parameters, it includes:
     *                       - The allocation considered in the search
     *                       - The factor considered to check if active or not
     *                       - The integration order considered
     *                       - The size of the bucket
     *                       - The proportion increased of the Radius/Bounding-box volume for the search
     *                       - TypeSearch: 0 means search in radius, 1 means search in box
     * @param pPairedProperties Properties of the pair
     * @todo Add more types of bounding boxes, as kdops, look bounding_volume_tree.h
     * @note Use an InterfacePreprocess object to create such a model part from a regular one:
     *          -# InterfaceMapper = InterfacePreprocess()
     *          -# InterfacePart = InterfaceMapper.GenerateInterfacePart(Complete_Model_Part)
     */
    BaseContactSearchProcess(
        ModelPart& rMainModelPart,
        Parameters ThisParameters =  Parameters(R"({})"),
        Properties::Pointer pPairedProperties = nullptr
        );

    /// Destructor.
    ~BaseContactSearchProcess() override = default;

    ///@}
    ///@name Operators
    ///@{

    void operator()()
    {
        Execute();
    }

    ///@}
    ///@name Operations
    ///@{

    /**
     * @brief Execute method is used to execute the Process algorithms.
     */
    void Execute() override;

    /**
     * @brief This function is designed for being called at the beginning of the computations right after reading the model and the groups
     */
    void ExecuteInitialize() override;

    /**
     * @brief This function will be executed at every time step BEFORE performing the solve phase
     */
    void ExecuteInitializeSolutionStep() override;

    /**
     * @brief This function will be executed at every time step AFTER performing the solve phase
     */
    void ExecuteFinalizeSolutionStep() override;

    /**
     * @brief This function initializes the ALM frictionless mortar conditions already created
     */
    void InitializeMortarConditions();

    /**
     * @brief This function clears the mortar conditions already created
     */
    virtual void ClearMortarConditions();

    /**
     * @brief This method checks that the contact model part is unique (so the model parts contain unique contact pairs)
     */
    virtual void CheckContactModelParts();

    /**
     * @brief This function creates a lists  points ready for the Mortar method
     */
    void CreatePointListMortar();

    /**
     * @brief This function updates a lists  points ready for the Mortar method
     */
    void UpdatePointListMortar();

    /**
     * @brief This function has as pourpose to find potential contact conditions and fill the mortar conditions with the necessary pointers
     */
    void UpdateMortarConditions();

    /**
     * @brief It checks the current mortar conditions
     */
    void CheckMortarConditions();

    /**
     * @brief It sets if the search is inverted
     */
    void InvertSearch();

    /**
     * @brief This resets the contact operators
     */
     virtual void ResetContactOperators();

    /**
     * @brief This method provides the defaults parameters to avoid conflicts between the different constructors
     */
    const Parameters GetDefaultParameters() const override;

    ///@}
    ///@name Access
    ///@{

    ///@}
    ///@name Inquiry
    ///@{

    ///@}
    ///@name Input and output
    ///@{

    /**
     * @brief Returns a string with information about the contact search process.
     * @return A string with information about the contact search process.
     */
    std::string Info() const override
    {
        return "BaseContactSearchProcess";
    }

    /**
     * @brief Prints information about the contact search process to an output stream.
     * @param rOStream The output stream to print to.
     */
    void PrintInfo(std::ostream& rOStream) const override
    {
        rOStream << Info();
    }

    ///@}
    ///@name Friends
    ///@{

    ///@}

protected:

    ///@name Protected static Member Variables
    ///@{

    ///@}
    ///@name Protected member Variables
    ///@{

    ModelPart& mrMainModelPart;                       /// The main model part
    Parameters mThisParameters;                       /// The configuration parameters
    CheckGap mCheckGap;                               /// If the gap is checked during the search
    TypeSolution mTypeSolution;                       /// The solution type
    std::string mConditionName;                       /// The name of the condition to be created
    PointVector mPointListDestination;                /// A list that contents the all the points (from nodes) from the modelpart

    Properties::Pointer mpPairedProperties = nullptr; /// This is the paired properties (unique for the given potential pair)

    ///@}
    ///@name Protected Operators
    ///@{

    ///@}
    ///@name Protected Operations
    ///@{

    /**
     * @brief This method cleans the model part
     * @param rModelPart The model part of interest
     */
    virtual void CleanModelPart(ModelPart& rModelPart);

    /**
     * @brief This method checks the pairing
     * @param rComputingModelPart The modelpart  used in the assemble of the system
     * @param rConditionId The ID of the new condition to be created
     */
    virtual void CheckPairing(
        ModelPart& rComputingModelPart,
        IndexType& rConditionId
        );

    /**
     * @brief This method computes which nodes are active or inactive after after mapping the coordinates
     */
    virtual void ComputeActiveInactiveNodes();

    /**
     * @brief This method sets as active a node and it sets to an explicit approximation its LM
     * @param rNode The node reference to set
     * @param CommonEpsilon The penalty value
     * @param ScaleFactor The scale factor
     */
    virtual void SetActiveNode(
        Node& rNode,
        const double CommonEpsilon,
        const double ScaleFactor = 1.0
        );

    /**
     * @brief This method sets as inactive a node and it sets to zero its LM
     * @param ItNode The node reference to set
     */
    virtual void SetInactiveNode(Node& rNode);

    /**
     * @brief This method add a new pair to the computing model part
     * @param rComputingModelPart The modelpart  used in the assemble of the system
     * @param rConditionId The ID of the new condition to be created
     * @param pObjectSlave The pointer to the slave condition
     * @param rSlaveNormal The normal of the slave condition
     * @param pObjectMaster The pointer to the master condition
     * @param rMasterNormal The normal of the master condition
     * @param pIndexesPairs The map of indexes considered
     * @param pProperties The pointer to the Properties of the condition
     * @return The new created condition
     */
    virtual Condition::Pointer AddPairing(
        ModelPart& rComputingModelPart,
        IndexType& rConditionId,
        GeometricalObject::Pointer pObjectSlave,
        const array_1d<double, 3>& rSlaveNormal,
        GeometricalObject::Pointer pObjectMaster,
        const array_1d<double, 3>& rMasterNormal,
        IndexMap::Pointer pIndexesPairs,
        Properties::Pointer pProperties
        );

    /**
     * @brief This converts the framework string to an enum
     * @param str The string
     * @return CheckGap: The equivalent enum
     */
    CheckGap ConvertCheckGap(const std::string& str);

    ///@}
    ///@name Protected  Access
    ///@{

    /**
     * @brief This returns if we consider pure slip
     * @return True if we consider pure slip
     */
    bool IsPureSlip();

    /**
     * @brief This returns if we do not consider pure slip
     * @return True if we do not consider pure slip
     */
    bool IsNotPureSlip();

    /**
     * @brief This returns if we consider multiple searchs
     * @return True if we consider multiple searchs
     */
    bool IsMultipleSearchs();

    /**
     * @brief This returns if we do not consider multiple searchs
     * @return True if we do not consider multiple searchs
     */
    bool IsNotMultipleSearchs();

    /**
     * @brief This returns if we consider inverted search
     * @return True if we consider inverted search
     */
    bool IsInvertedSearch();

    /**
     * @brief This returns if we do not consider inverted search
     * @return True if we do not consider inverted search
     */
    bool IsNotInvertedSearch();

    ///@}
    ///@name Protected Inquiry
    ///@{

    ///@}
    ///@name Protected LifeCycle
    ///@{

    ///@}

private:
    ///@name Static Member Variables
    ///@{

    ///@}
    ///@name Member Variables
    ///@{

    ///@}
    ///@name Private Operators
    ///@{

    ///@}
    ///@name Private Operations
    ///@{

    /**
     * @brief This auxiliary method performs the seach using a KDTree
     * @param rSubContactModelPart The submodel part studied
     * @param rSubComputingContactModelPart The computing contact submodel part
     */
    void SearchUsingKDTree(
        ModelPart& rSubContactModelPart,
        ModelPart& rSubComputingContactModelPart
        );

    /**
     * @brief This auxiliary method performs the seach using a Octree
     * @param rSubContactModelPart The submodel part studied
     * @param rSubComputingContactModelPart The computing contact submodel part
     */
    void SearchUsingOcTree(
        ModelPart& rSubContactModelPart,
        ModelPart& rSubComputingContactModelPart
        );

    /**
     * @brief This method sets the origin destination model maps when only one model part is provided
     * @details The only model part should have MASTER/SLAVE flags in the nodes and conditions
     * @param rModelPart The main model part, where the origin/destination model parts will be created
     */
    void SetOriginDestinationModelParts(ModelPart& rModelPart);

    /**
     * @brief This function clears the mortar conditions already created
     * @param rNodesArray The array of nodes to clear
     */
    void ClearScalarMortarConditions(NodesArrayType& rNodesArray);

    /**
     * @brief This function clears the mortar conditions already created
     * @param rNodesArray The array of nodes to clear
     */
    void ClearComponentsMortarConditions(NodesArrayType& rNodesArray);

    /**
     * @brief This function clears the ALM frictionless mortar conditions already created
     * @param rNodesArray The array of nodes to clear
     */
    void ClearALMFrictionlessMortarConditions(NodesArrayType& rNodesArray);

    /**
     * @brief It check the conditions if they are correctly detected
     * @param pIndexesPairs Set containing the ids to the conditions
     * @param pGeometricalObject1 The pointer to the condition in the destination model part
     * @param pGeometricalObject2 The pointer to the condition in the destination model part
     * @param InvertedSearch If the search is inverted
     * @return If OK or Fail on the check
     */
    inline CheckResult CheckGeometricalObject(
        IndexMap::Pointer pIndexesPairs,
        const GeometricalObject::Pointer pGeometricalObject1,
        const GeometricalObject::Pointer pGeometricalObject2,
        const bool InvertedSearch = false
        );

    /**
     * @brief It check the conditions if they are correctly detected
     * @param pIndexesPairs Set containing the ids to the conditions
     * @param pCond1 The pointer to the condition in the destination model part
     * @param pCond2 The pointer to the condition in the destination model part
     * @param InvertedSearch If the search is inverted
     * @return If OK or Fail on the check
     */
    inline CheckResult CheckCondition(
        IndexMap::Pointer pIndexesPairs,
        const Condition::Pointer pCond1,
        const Condition::Pointer pCond2,
        const bool InvertedSearch = false
        );

    /**
     * @brief This method fills mPointListDestination
     */
    void FillPointListDestination();

    /**
     * @brief This method clears the destination list and
     * @param rSubContactModelPart The submodel part studied
     */
    void ClearDestinationListAndAssignFlags(ModelPart& rSubContactModelPart);

    /**
     * @brief This method computes search with KDTree
     * @param rTreePoints The tree points for search
     * @param rPointsFound The points found
     * @param rGeometry The geometry of the condition
     * @param TypeSearch The search type
     * @param SearchFactor The searh factor applied
     * @param AllocationSize The allocation size
     * @param Dynamic if the dynamic search is considered
     */
    inline IndexType PerformKDTreeSearch(
        KDTree& rTreePoints,
        PointVector& rPointsFound,
        GeometryType& rGeometry,
        const SearchTreeType TypeSearch = SearchTreeType::KdtreeInBox,
        const double SearchFactor = 3.5,
        const IndexType AllocationSize = 1000,
        const bool Dynamic = false
        );

    /**
     * @brief This method gets the maximum the ID of the conditions
     */
    inline IndexType GetMaximumConditionsIds();

    /**
     * @brief This method checks the potential pairing between two conditions/geometries (auxiliary one)
     * @param rComputingModelPart The modelpart  used in the assemble of the system
     * @param rConditionId The ID of the new condition to be created
     * @param pObjectSlave The pointer to the slave condition
     * @param rSlaveNormal The normal of the slave condition
     * @param pObjectMaster The pointer to the master condition
     * @param rMasterNormal The normal of the master condition
     * @param pIndexesPairs The id sets of potential pairs
     * @param pProperties The pointer to the Properties of the condition
     * @param ActiveCheckFactor The value used auxiliarly to check if the node is in the potential contact zone
     * @param FrictionalProblem If the problem is frictional or not
     */
    void AddPotentialPairing(
        ModelPart& rComputingModelPart,
        IndexType& rConditionId,
        GeometricalObject::Pointer pObjectSlave,
        const array_1d<double, 3>& rSlaveNormal,
        GeometricalObject::Pointer pObjectMaster,
        const array_1d<double, 3>& rMasterNormal,
        IndexMap::Pointer pIndexesPairs,
        Properties::Pointer pProperties,
        const double ActiveCheckFactor,
        const bool FrictionalProblem
        );

    /**
     * @brief This method computes the gap using a mapper
     * @param SearchOrientation The orientation of the search (inverted or not)
     */
    inline void ComputeMappedGap(const bool SearchOrientation);

    /**
     * @brief This method sets as inactive a node and it sets to zero its LM
     */
    inline void ComputeWeightedReaction();

    /**
     * @brief This method creates the auxiliary the pairing
     * @param rContactModelPart The modelpart  used in the assemble of the system
     * @param rComputingModelPart The modelpart  used in the assemble of the system
     * @param rConditionId The ID of the new condition to be created
     */
    inline void CreateAuxiliaryConditions(
        ModelPart& rContactModelPart,
        ModelPart& rComputingModelPart,
        IndexType& rConditionId
        );

    /**
     * @brief This method creates a debug file for normals
     * @param rModelPart The corresponding model part
     * @param rName The begining of the file name
     */
    void CreateDebugFile(
        ModelPart& rModelPart,
        const std::string& rName
        );

    /**
     * @brief Calculates the minimal distance between one node and its center
     * @return The radius of the geometry
     */
    static inline double Radius(GeometryType& ThisGeometry);

    /**
     * @brief This converts the framework string to an enum
     * @param str The string
     * @return SearchTreeType: The equivalent enum
     */
    SearchTreeType ConvertSearchTree(const std::string& str);

    ///@}
    ///@name Private  Access
    ///@{

    ///@}
    ///@name Private Inquiry
    ///@{

    ///@}
    ///@name Un accessible methods
    ///@{

    ///@}

}; // Class BaseContactSearchProcess

///@}

///@name Type Definitions
///@{


///@}
///@name Input and output
///@{

/****************************** INPUT STREAM FUNCTION ******************************/
/***********************************************************************************/

template<SizeType TDim, SizeType TNumNodes, SizeType TNumNodesMaster>
inline std::istream& operator >> (std::istream& rIStream,
                                  BaseContactSearchProcess<TDim, TNumNodes, TNumNodesMaster>& rThis);

/***************************** OUTPUT STREAM FUNCTION ******************************/
/***********************************************************************************/

template<SizeType TDim, SizeType TNumNodes, SizeType TNumNodesMaster>
inline std::ostream& operator << (std::ostream& rOStream,
                                  const BaseContactSearchProcess<TDim, TNumNodes, TNumNodesMaster>& rThis)
{
    return rOStream;
}

///@}

}  // namespace Kratos.<|MERGE_RESOLUTION|>--- conflicted
+++ resolved
@@ -67,28 +67,6 @@
     ///@name Type Definitions
     ///@{
 
-<<<<<<< HEAD
-    /// General type definitions
-    using NodesArrayType = ModelPart::NodesContainerType;
-    using ConditionsArrayType = ModelPart::ConditionsContainerType;
-    using NodeType = Node<3>;
-    using GeometryType = Geometry<NodeType>;
-
-    /// Index type definition
-    using IndexType = std::size_t;
-
-    /// Type definitions for the tree
-    using PointType = PointObject<Condition>;
-    using PointTypePointer = PointType::Pointer;
-    using PointVector = std::vector<PointTypePointer>;
-
-    /// KDtree definitions
-    using BucketType = Bucket<3ul, PointType, PointVector, PointTypePointer>;
-    using KDTree = Tree<KDTreePartition<BucketType>>;
-
-    /// The type of mapper considered
-    using NormalGapProcessType = NormalGapProcess<TDim, TNumNodes, TNumNodesMaster>;
-=======
     /// Containers definition
     using NodesArrayType = ModelPart::NodesContainerType;
     using ConditionsArrayType = ModelPart::ConditionsContainerType;
@@ -100,7 +78,7 @@
     using IndexType = std::size_t;
 
     /// Type definitions for the tree
-    using PointType = PointItem<Condition>; /// Point type definition
+    using PointType = PointObject<Condition>; /// Point type definition
     using PointTypePointer = typename PointType::Pointer; /// Point type pointer definition
     using PointVector = std::vector<PointTypePointer>; /// Point vector definition
 
@@ -110,7 +88,6 @@
 
     /// The type of mapper considered
     using NormalGapProcessType = NormalGapProcess<TDim, TNumNodes, TNumNodesMaster>; /// Normal gap process type definition
->>>>>>> 1e342f73
 
     /// The definition of zero tolerance
     static constexpr double GapThreshold = 2.0e-3;
