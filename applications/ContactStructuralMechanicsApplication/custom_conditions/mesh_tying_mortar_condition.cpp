--- conflicted
+++ resolved
@@ -65,7 +65,7 @@
     PropertiesType::Pointer pProperties,
     GeometryType::Pointer pMasterGeom) const
 {
-    return boost::make_shared< MeshTyingMortarCondition<TDim,TNumNodesElem,TTensor> >( NewId, pGeom, pProperties, pMasterGeom);
+    return Kratos::make_shared< MeshTyingMortarCondition<TDim,TNumNodesElem,TTensor> >( NewId, pGeom, pProperties, pMasterGeom);
 }
 
 /************************************* DESTRUCTOR **********************************/
@@ -145,21 +145,7 @@
             
             if (bad_shape == false)
             {
-<<<<<<< HEAD
-                std::vector<PointType::Pointer> points_array (TDim); // The points are stored as local coordinates, we calculate the global coordinates of this points
-                for (unsigned int i_node = 0; i_node < TDim; i_node++)
-                {
-                    PointType global_point;
-                    GetGeometry().GlobalCoordinates(global_point, conditions_points_slave[i_geom][i_node]);
-                    points_array[i_node] = Kratos::make_shared<PointType>(global_point);
-                }
-                
-                DecompositionType decomp_geom( points_array );
-                
-                const bool bad_shape = (TDim == 2) ? MortarUtilities::LengthCheck(decomp_geom, this->GetGeometry().Length() * 1.0e-6) : MortarUtilities::HeronCheck(decomp_geom);
-=======
                 const GeometryType::IntegrationPointsArrayType& integration_points_slave = decomp_geom.IntegrationPoints( this_integration_method );
->>>>>>> 5e44ed63
                 
                 // Integrating the mortar operators
                 for ( unsigned int point_number = 0; point_number < integration_points_slave.size(); ++point_number )
