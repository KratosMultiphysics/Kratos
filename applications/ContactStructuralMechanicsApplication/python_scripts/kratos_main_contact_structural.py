--- conflicted
+++ resolved
@@ -1,30 +1,8 @@
 from __future__ import print_function, absolute_import, division #makes KratosMultiphysics backward compatible with python 2.6 and 2.7
 
-<<<<<<< HEAD
-from KratosMultiphysics import *
-from KratosMultiphysics.StructuralMechanicsApplication  import *
-from KratosMultiphysics.ContactStructuralMechanicsApplication  import *
-# Importing the solvers (if available)
-try:
-    from KratosMultiphysics.ExternalSolversApplication import *
-    Logger.PrintInfo("ExternalSolversApplication", "succesfully imported")
-except ImportError:
-    Logger.PrintInfo("ExternalSolversApplication", "not imported")
-try:
-    from KratosMultiphysics.EigenSolversApplication import *
-    Logger.PrintInfo("EigenSolversApplication", "succesfully imported")
-except ImportError:
-    Logger.PrintInfo("EigenSolversApplication", "not imported")
-try:
-    from KratosMultiphysics.MeshingApplication import *
-    Logger.PrintInfo("MeshingApplication", "succesfully imported")
-except ImportError:
-    Logger.PrintInfo("MeshingApplication", "not imported")
-=======
 import KratosMultiphysics
 import KratosMultiphysics.StructuralMechanicsApplication
 import KratosMultiphysics.ContactStructuralMechanicsApplication
->>>>>>> 2bce7d99
 
 from contact_structural_mechanics_analysis import ContactStructuralMechanicsAnalysis
 
@@ -37,145 +15,7 @@
 
     with open("ProjectParameters.json",'r') as parameter_file:
         parameters = KratosMultiphysics.Parameters(parameter_file.read())
-
-<<<<<<< HEAD
-## Solver construction
-import python_solvers_wrapper_contact_structural
-solver = python_solvers_wrapper_contact_structural.CreateSolver(main_model_part, ProjectParameters)
-
-solver.AddVariables()
-
-## Read the model - note that SetBufferSize is done here
-solver.ImportModelPart()
-
-## Add AddDofs
-solver.AddDofs()
-
-## Initialize GiD  I/O
-output_post  = ProjectParameters.Has("output_configuration")
-if (output_post is True):
-    if (parallel_type == "OpenMP"):
-        from gid_output_process import GiDOutputProcess
-        gid_output = GiDOutputProcess(solver.GetComputingModelPart(),
-                                      ProjectParameters["problem_data"]["problem_name"].GetString() ,
-                                      ProjectParameters["output_configuration"])
-    elif (parallel_type == "MPI"):
-        from gid_output_process_mpi import GiDOutputProcessMPI
-        gid_output = GiDOutputProcessMPI(solver.GetComputingModelPart(),
-                                         ProjectParameters["problem_data"]["problem_name"].GetString() ,
-                                         ProjectParameters["output_configuration"])
-
-    gid_output.ExecuteInitialize()
-
-## Creation of the Kratos model (build sub_model_parts or submeshes)
-StructureModel = Model()
-StructureModel.AddModelPart(main_model_part)
-
-## Print model_part and properties
-if ((parallel_type == "OpenMP") or (mpi.rank == 0)) and (echo_level > 1):
-    Logger.PrintInfo("ModelPart", main_model_part)
-    count = 0
-    for properties in main_model_part.Properties:
-        count += 1
-        Logger.PrintInfo("Property " + str(properties.Id), properties)
-
-## Processes construction
-import process_factory
-list_of_processes = process_factory.KratosProcessFactory(StructureModel).ConstructListOfProcesses(ProjectParameters["constraints_process_list"])
-list_of_processes += process_factory.KratosProcessFactory(StructureModel).ConstructListOfProcesses(ProjectParameters["loads_process_list"])
-if (ProjectParameters.Has("list_other_processes") is True):
-    list_of_processes += process_factory.KratosProcessFactory(StructureModel).ConstructListOfProcesses(ProjectParameters["list_other_processes"])
-if (ProjectParameters.Has("contact_process_list") is True):
-    list_of_processes += process_factory.KratosProcessFactory(StructureModel).ConstructListOfProcesses(ProjectParameters["contact_process_list"])
-if (ProjectParameters.Has("json_output_process") is True):
-    list_of_processes += process_factory.KratosProcessFactory(StructureModel).ConstructListOfProcesses(ProjectParameters["json_output_process"])
-
-if ((parallel_type == "OpenMP") or (mpi.rank == 0)) and (echo_level > 1):
-    count = 0
-    for process in list_of_processes:
-        count += 1
-        Logger.PrintInfo("Process " + str(count), process)
-
-## Processes initialization
-for process in list_of_processes:
-    process.ExecuteInitialize()
-
-## Add the processes to the solver
-solver.AddProcessesList(list_of_processes)
-if (output_post is True):
-    solver.AddPostProcess(gid_output)
-
-## Solver initialization
-solver.Initialize()
-solver.SetEchoLevel(echo_level)
-
-if (output_post is True):
-    gid_output.ExecuteBeforeSolutionLoop()
-
-for process in list_of_processes:
-    process.ExecuteBeforeSolutionLoop()
-
-## Writing the full ProjectParameters file before solving
-if ((parallel_type == "OpenMP") or (mpi.rank == 0)) and (echo_level > 0):
-    f = open("ProjectParametersOutput.json", 'w')
-    f.write(ProjectParameters.PrettyPrintJsonString())
-    f.close()
-
-## Stepping and time settings
-delta_time = ProjectParameters["problem_data"]["time_step"].GetDouble()
-start_time = ProjectParameters["problem_data"]["start_time"].GetDouble()
-end_time = ProjectParameters["problem_data"]["end_time"].GetDouble()
-
-time = start_time
-main_model_part.ProcessInfo[STEP] = 0
-
-if (parallel_type == "OpenMP") or (mpi.rank == 0):
-    Logger.PrintInfo("::[KCSM Simulation]:: ", "Analysis -START- ")
-
-# Solving the problem (time integration)
-while(time <= end_time):
-
-    time = time + delta_time
-    main_model_part.ProcessInfo[STEP] += 1
-    main_model_part.CloneTimeStep(time)
-
-    if (parallel_type == "OpenMP") or (mpi.rank == 0):
-        Logger.PrintInfo("STEP: ", main_model_part.ProcessInfo[STEP])
-        Logger.PrintInfo("TIME: ", time)
-
-    for process in list_of_processes:
-        process.ExecuteInitializeSolutionStep()
-
-    if (output_post is True):
-        gid_output.ExecuteInitializeSolutionStep()
-
-    solver.Solve()
-
-    for process in list_of_processes:
-        process.ExecuteFinalizeSolutionStep()
-
-    if (output_post is True):
-        gid_output.ExecuteFinalizeSolutionStep()
-
-    for process in list_of_processes:
-        process.ExecuteBeforeOutputStep()
-
-    if (output_post is True) and (gid_output.IsOutputStep()):
-        gid_output.PrintOutput()
-
-    for process in list_of_processes:
-        process.ExecuteAfterOutputStep()
-
-for process in list_of_processes:
-    process.ExecuteFinalize()
-
-if (output_post is True):
-    gid_output.ExecuteFinalize()
-
-if (parallel_type == "OpenMP") or (mpi.rank == 0):
-    Logger.PrintInfo("::[KCSM Simulation]:: ", "Analysis -END- ")
-=======
+        
     model = KratosMultiphysics.Model()
     simulation = ContactStructuralMechanicsAnalysis(model,parameters)
-    simulation.Run()
->>>>>>> 2bce7d99
+    simulation.Run()