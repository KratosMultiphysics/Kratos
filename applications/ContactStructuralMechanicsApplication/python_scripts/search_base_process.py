--- conflicted
+++ resolved
@@ -642,12 +642,8 @@
             # We transfer the list of submodelparts to the contact model part
             for i in range(0, param.size()):
                 partial_model_part = self.main_model_part.GetSubModelPart(param[i].GetString())
-
-<<<<<<< HEAD
-                if self.main_model_part.Is(KM.MODIFIED):
-=======
-                if self.computing_model_part.Is(KM.MODIFIED):
->>>>>>> 7a12b5ab
+                
+                if self.main_model_part.Is(KM.MODIFIED) or self.computing_model_part.Is(KM.MODIFIED):
                     KM.VariableUtils().SetFlag(KM.TO_ERASE, True, partial_model_part.Conditions)
                     partial_model_part.RemoveConditions(KM.TO_ERASE)
 
