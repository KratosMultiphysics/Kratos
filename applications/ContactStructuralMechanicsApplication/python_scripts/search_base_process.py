from __future__ import print_function, absolute_import, division #makes KratosMultiphysics backward compatible with python 2.6 and 2.7
# Importing the Kratos Library
import KratosMultiphysics as KM

import KratosMultiphysics.ContactStructuralMechanicsApplication as CSMA

try:
    import KratosMultiphysics.MeshingApplication as MA
    meshing_dependencies = True
except ImportError as e:
    meshing_dependencies = False

def Factory(settings, Model):
    if not isinstance(settings, KM.Parameters):
        raise Exception("Expected input shall be a Parameters object, encapsulating a json string")
    return SearchBaseProcess(Model, settings["Parameters"])

# All the processes python processes should be derived from "Process"

class SearchBaseProcess(KM.Process):
    """This class is a base class used to perform the search for contact and mesh tying

    This class constructs the model parts containing the conditions. The class creates
    search utilities to be used to create the pairs

    Only the member variables listed below should be accessed directly.

    Public member variables:
    Model -- the container of the different model parts.
    settings -- Kratos parameters containing solver settings.
    """

    def __init__(self, Model, settings):
        """ The default constructor of the class

        Keyword arguments:
        self -- It signifies an instance of a class.
        Model -- the container of the different model parts.
        settings -- Kratos parameters containing solver settings.
        """
        KM.Process.__init__(self)

        # NOTE: Due to recursive check "search_model_part" and "assume_master_slave" requires to pre-define configurations, if more that 10 pairs of contact are required, just add. I assume nobody needs that much
        # Settings string in json format
        default_parameters = KM.Parameters("""
        {
            "help"                        : "This class is a base class used to perform the search for contact and mesh tying. This class constructs the model parts containing the conditions. The class creates search utilities to be used to create the pairs",
            "mesh_id"                     : 0,
            "model_part_name"             : "Structure",
            "search_model_part"           : {"0":[],"1":[],"2":[],"3":[],"4":[],"5":[],"6":[],"7":[],"8":[],"9":[]},
            "assume_master_slave"         : {"0":[],"1":[],"2":[],"3":[],"4":[],"5":[],"6":[],"7":[],"8":[],"9":[]},
            "search_property_ids"         : {"0": 0,"1": 0,"2": 0,"3": 0,"4": 0,"5": 0,"6": 0,"7": 0,"8": 0,"9": 0},
            "interval"                    : [0.0,"End"],
            "zero_tolerance_factor"       : 1.0,
            "integration_order"           : 2,
            "search_parameters" : {
                "type_search"                         : "in_radius_with_obb",
                "simple_search"                       : false,
                "adapt_search"                        : false,
                "search_factor"                       : 3.5,
                "active_check_factor"                 : 0.01,
                "max_number_results"                  : 1000,
                "bucket_size"                         : 4,
                "dynamic_search"                      : false,
                "static_check_movement"               : false,
                "database_step_update"                : 1,
                "normal_orientation_threshold"        : 1.0e-1,
                "consider_gap_threshold"              : false,
                "debug_mode"                          : false,
                "predict_correct_lagrange_multiplier" : false,
                "check_gap"                           : "check_mapping",
                "octree_search_parameters" : {
                    "bounding_box_factor"             : 0.1,
                    "debug_obb"                       : false,
                    "OBB_intersection_type"           : "SeparatingAxisTheorem",
                    "build_from_bounding_box"         : true,
                    "lower_bounding_box_coefficient"  : 0.0,
                    "higher_bounding_box_coefficient" : 1.0
                }
            }
        }
        """)

        # Overwrite the default settings with user-provided parameters
        self.settings = settings
        self.settings.RecursivelyValidateAndAssignDefaults(default_parameters)

        # The main model part
        self.model = Model
        self.main_model_part = self.model[self.settings["model_part_name"].GetString()]

        self.dimension = self.main_model_part.ProcessInfo[KM.DOMAIN_SIZE]

        self.database_step = 0

        # Detect "End" as a tag and replace it by a large number
        if self.settings.Has("interval"):
            if self.settings["interval"][1].IsString():
                if self.settings["interval"][1].GetString() == "End":
                    self.settings["interval"][1].SetDouble(1e30) # = default_settings["interval"][1]
                else:
                    raise Exception("the second value of interval can be \"End\" or a number, interval currently:"+settings["interval"].PrettyPrintJsonString())

        # Assign this here since it will change the "interval" prior to validation
        self.interval = KM.IntervalUtility(self.settings)

    def ExecuteInitialize(self):
        """ This method is executed at the begining to initialize the process

        Keyword arguments:
        self -- It signifies an instance of a class.
        """

        # First we generate or identify the different model parts
<<<<<<< HEAD
        if self.computing_model_part.HasSubModelPart("Contact"):
            # If remeshed we remove and redo everything from scratch
            if self.computing_model_part.GetRootModelPart().Is(KM.MODIFIED):
                self.preprocess = True

                # We remove the submodelpart
                KM.VariableUtils().SetFlag(KM.TO_ERASE, True, self.computing_model_part.GetSubModelPart("ComputingContact").Conditions)
                self.computing_model_part.GetRootModelPart().RemoveConditionsFromAllLevels(KM.TO_ERASE)

                self.computing_model_part.RemoveSubModelPart("Contact")
                self.computing_model_part.RemoveSubModelPart("ComputingContact")

                if meshing_dependencies:
                    MA.MeshingUtilities.EnsureModelPartOwnsProperties(self.computing_model_part)
                    MA.MeshingUtilities.EnsureModelPartOwnsProperties(self.computing_model_part.GetRootModelPart())

                # We create the submodelpart
                self.search_model_part = self.computing_model_part.CreateSubModelPart("Contact")
            else:
                self.preprocess = False
                # We get the submodelpart
                self.search_model_part = self.computing_model_part.GetSubModelPart("Contact")
=======
        if self.main_model_part.HasSubModelPart("Contact"):
            self.preprocess = False
            # We get the submodelpart
            self.search_model_part = self.main_model_part.GetSubModelPart("Contact")
>>>>>>> 02b72d8d
        else:
            self.preprocess = True
            # We create the submodelpart
            self.search_model_part = self.main_model_part.CreateSubModelPart("Contact")

        # In case of no "Contact" model part we create it
        if self.preprocess:
            # In case no model part is assigned we detect the skin
            self.count_search_model_part = 0
            for key in self.settings["search_model_part"].keys():
                if self.settings["search_model_part"][key].size() > 0:
                    self.count_search_model_part += 1
            if self.count_search_model_part == 0:
                self.__detect_skin(self.main_model_part)
            else:
                for key in self.settings["search_model_part"].keys():
                    if self.settings["search_model_part"][key].size() > 0:
                        self.__generate_search_model_part_from_input_list(self.settings["search_model_part"][key], key)

        # We compute NODAL_H that can be used in the search and some values computation
        self.find_nodal_h = KM.FindNodalHProcess(self.main_model_part)
        self.find_nodal_h.Execute()

        # We check the normals
        check_normal_process = CSMA.NormalCheckProcess(self.main_model_part)
        check_normal_process.Execute()

        ## We recompute the search factor and the check in function of the relative size of the mesh
        if self.settings["search_parameters"]["adapt_search"].GetBool():
            factor = CSMA.ContactUtilities.CalculateRelativeSizeMesh(self.main_model_part)
            KM.Logger.PrintWarning("SEARCH ADAPT FACTOR: ", "{:.2e}".format(factor))
            search_factor = self.settings["search_parameters"]["search_factor"].GetDouble() * factor
            self.settings["search_parameters"]["search_factor"].SetDouble(search_factor)
            active_check_factor = self.settings["search_parameters"]["active_check_factor"].GetDouble() * factor
            self.settings["search_parameters"]["active_check_factor"].SetDouble(active_check_factor)

        # We call the process info
        self._initialize_process_info()

        #If the conditions doesn't exist we create them
        if self.preprocess is False:
            master_slave_process = CSMA.MasterSlaveProcess(self.main_model_part)
            master_slave_process.Execute()

        # Setting the integration order and active check factor
        for prop in self._get_process_model_part().GetProperties():
            prop[CSMA.INTEGRATION_ORDER_CONTACT] = self.settings["integration_order"].GetInt()

        # We initialize the contact values
        self._initialize_search_values()

        # We initialize some other process values
        self._initialize_problem_parameters()

        # Creating the search
        self.search_utility_list = {}
        for key in self.settings["search_model_part"].keys():
            if self.settings["search_model_part"][key].size() > 0:
                self._create_main_search(key)

        # We initialize conditions
        self._initialize_search_conditions()

        # We perform search initializations
        for key in self.settings["search_model_part"].keys():
            if self.settings["search_model_part"][key].size() > 0:
                # We initialize the search utility
                self.search_utility_list[key].ExecuteInitialize()

    def ExecuteBeforeSolutionLoop(self):
        """ This method is executed before starting the time loop

        Keyword arguments:
        self -- It signifies an instance of a class.
        """
        pass

    def ExecuteInitializeSolutionStep(self):
        """ This method is executed in order to initialize the current step

        Keyword arguments:
        self -- It signifies an instance of a class.
        """

        if self._compute_search():
            # We unset the flag MARKER (used in the nodes to not deactivate it)
            KM.VariableUtils().SetFlag(KM.MARKER, False, self._get_process_model_part().Nodes)
            # We solve one linear step with a linear strategy if needed
            for key in self.settings["search_model_part"].keys():
                if self.settings["search_model_part"][key].size() > 0:
                    self.search_utility_list[key].ExecuteInitializeSolutionStep()

                    # Debug
                    if self.settings["search_parameters"]["debug_mode"].GetBool():
                        global_step = self.main_model_part.ProcessInfo[KM.STEP]
                        self._debug_output(global_step, "Sub" + str(key) , self._get_problem_name())

            # We unset the flag MARKER (used in the nodes to not deactivate it)
            KM.VariableUtils().SetFlag(KM.MARKER, False, self._get_process_model_part().Nodes)

            # Debug
            if self.settings["search_parameters"]["debug_mode"].GetBool():
                # We compute the total integrated area, for debugging
                self.__get_integration_area()
        else:
            # We deactivate the conditions and nodes
            KM.VariableUtils().SetFlag(KM.ACTIVE, False, self._get_process_model_part().Nodes)
            KM.VariableUtils().SetFlag(KM.ACTIVE, False, self._get_process_model_part().Conditions)

    def ExecuteFinalizeSolutionStep(self):
        """ This method is executed in order to finalize the current step

        Keyword arguments:
        self -- It signifies an instance of a class.
        """
        global_step = self.main_model_part.ProcessInfo[KM.STEP]
        if self._get_if_is_interval():
            modified = self.main_model_part.Is(KM.MODIFIED)
            database_step_update = self.settings["search_parameters"]["database_step_update"].GetInt()
            if not modified and (self.database_step >= database_step_update or global_step == 1):
                for key in self.settings["search_model_part"].keys():
                    if self.settings["search_model_part"][key].size() > 0:
                        self.search_utility_list[key].ExecuteFinalizeSolutionStep()
                self.database_step = 0

    def ExecuteBeforeOutputStep(self):
        """ This method is executed right before the ouput process computation

        Keyword arguments:
        self -- It signifies an instance of a class.
        """
        pass

    def ExecuteAfterOutputStep(self):
        """ This method is executed right after the ouput process computation

        Keyword arguments:
        self -- It signifies an instance of a class.
        """
        pass

    def ExecuteFinalize(self):
        """ This method is executed in order to finalize the current computation

        Keyword arguments:
        self -- It signifies an instance of a class.
        """
        pass

    def _compute_search(self):
        """ This method return if the serach must be computed

        Keyword arguments:
        self -- It signifies an instance of a class.
        """
        if self._get_if_is_interval():
            self.database_step += 1
            global_step = self.main_model_part.ProcessInfo[KM.STEP]
            database_step_update = self.settings["search_parameters"]["database_step_update"].GetInt()
            if self.database_step >= database_step_update or global_step == 1:
                return True
            else:
                return False

    def _get_condition_name(self):
        """ This method returns the condition name

        Keyword arguments:
        self -- It signifies an instance of a class.
        """

        return ""

    def _get_final_string(self, key = "0"):
        """ This method returns the final string of the condition name

        Keyword arguments:
        self -- It signifies an instance of a class.
        key -- The key to identify the current pair
        """
        self.__assume_master_slave(key)
        return ""

    def _get_problem_name(self):
        """ This method returns the problem name to be solved

        Keyword arguments:
        self -- It signifies an instance of a class.
        """

        return ""

    def _assign_master_flags(self, partial_model_part):
        """ This method initializes assigment of the master nodes and conditions

        Keyword arguments:
        self -- It signifies an instance of a class.
        """

        if self.predefined_master_slave:
            KM.VariableUtils().SetFlag(KM.SLAVE, False, partial_model_part.Nodes)
            KM.VariableUtils().SetFlag(KM.MASTER, True, partial_model_part.Nodes)

            if len(partial_model_part.Conditions) > 0:
                KM.VariableUtils().SetFlag(KM.SLAVE, False, partial_model_part.Conditions)
                KM.VariableUtils().SetFlag(KM.MASTER, True, partial_model_part.Conditions)

    def _assign_slave_flags(self, key = "0"):
        """ This method initializes assigment of the slave nodes and conditions

        Keyword arguments:
        self -- It signifies an instance of a class.
        """

        if self.predefined_master_slave:
            if not self.settings["assume_master_slave"][key].IsArray():
                raise Exception("{0} Error: Model part list is unreadable".format(self.__class__.__name__))
            for i in range(0, self.settings["assume_master_slave"][key].size()):
                model_part_slave_name = self.settings["assume_master_slave"][key][i].GetString()
                model_part_slave = self.main_model_part.GetSubModelPart(model_part_slave_name)
                KM.VariableUtils().SetFlag(KM.SLAVE, True, model_part_slave.Nodes)
                KM.VariableUtils().SetFlag(KM.MASTER, False, model_part_slave.Nodes)

                if len(model_part_slave.Conditions) > 0:
                    KM.VariableUtils().SetFlag(KM.SLAVE, True, model_part_slave.Conditions)
                    KM.VariableUtils().SetFlag(KM.MASTER, False, model_part_slave.Conditions)

    def _interface_preprocess(self, partial_model_part, key = "0"):
        """ This method creates the process used to compute the contact interface

        Keyword arguments:
        self -- It signifies an instance of a class.
        partial_model_part -- The partial model part that contains the structural problem to be solved
        """

        # We create the process for creating the interface
        self.interface_preprocess = CSMA.InterfacePreprocessCondition(self.main_model_part)

        # It should create the conditions automatically
        interface_parameters = KM.Parameters("""{"simplify_geometry": false, "contact_property_id": 0}""")
        interface_parameters["contact_property_id"].SetInt(self.settings["search_property_ids"][key].GetInt())
        self.interface_preprocess.GenerateInterfacePart(partial_model_part, interface_parameters)

    def _initialize_process_info(self):
        """ This method initializes some values from the process info
        Keyword arguments:
        self -- It signifies an instance of a class.
        """

        # We call the process info
        process_info = self.main_model_part.ProcessInfo
        process_info[CSMA.ZERO_TOLERANCE_FACTOR] = self.settings["zero_tolerance_factor"].GetDouble()
        process_info[CSMA.ACTIVE_CHECK_FACTOR] = self.settings["search_parameters"]["active_check_factor"].GetDouble()

    def _initialize_search_values(self):
        """ This method initializes some values and variables used during search computations

        Keyword arguments:
        self -- It signifies an instance of a class.
        """

        # We call the process info
        process_info = self.main_model_part.ProcessInfo

        # We set the distance threshold by default
        process_info[CSMA.DISTANCE_THRESHOLD] = 1.0e24

        # Setting the integration order and active check factor
        for prop in self._get_process_model_part().GetProperties():
            prop[CSMA.INTEGRATION_ORDER_CONTACT] = self.settings["integration_order"].GetInt()
            prop[CSMA.ACTIVE_CHECK_FACTOR] = self.settings["search_parameters"]["active_check_factor"].GetDouble()

    def _initialize_problem_parameters(self):
        """ This method initializes some values and variables used during problem computations

        Keyword arguments:
        self -- It signifies an instance of a class.
        """
        pass

    def _initialize_search_conditions(self):
        """ This method initializes some conditions values

        Keyword arguments:
        self -- It signifies an instance of a class.
        """
        pass

    def _create_main_search(self, key = "0"):
        """ This method creates the search process that will be use during contact search

        Keyword arguments:
        self -- It signifies an instance of a class.
        key -- The key to identify the current pair
        """
        # Create main parameters
        search_parameters = self._create_search_parameters(key)

        # We create the search process
        self.search_utility_list[key] = CSMA.ContactSearchProcess(self.main_model_part, search_parameters)

    def _create_search_parameters(self, key = "0"):
        """ This creates the parameters for the search

        Keyword arguments:
        self -- It signifies an instance of a class.
        param -- The parameters where to set additional values
        """

        # Create main parameters
        search_parameters = KM.Parameters("""{"condition_name": "", "final_string": "", "predefined_master_slave" : true, "id_name" : ""}""")
        search_parameters.AddValue("simple_search", self.settings["search_parameters"]["simple_search"])
        search_parameters.AddValue("type_search", self.settings["search_parameters"]["type_search"])
        search_parameters.AddValue("check_gap", self.settings["search_parameters"]["check_gap"])
        search_parameters.AddValue("allocation_size", self.settings["search_parameters"]["max_number_results"])
        search_parameters.AddValue("bucket_size", self.settings["search_parameters"]["bucket_size"])
        search_parameters.AddValue("search_factor", self.settings["search_parameters"]["search_factor"])
        search_parameters.AddValue("dynamic_search", self.settings["search_parameters"]["dynamic_search"])
        search_parameters.AddValue("static_check_movement", self.settings["search_parameters"]["static_check_movement"])
        search_parameters.AddValue("consider_gap_threshold", self.settings["search_parameters"]["consider_gap_threshold"])
        search_parameters.AddValue("normal_orientation_threshold", self.settings["search_parameters"]["normal_orientation_threshold"])
        search_parameters.AddValue("debug_mode", self.settings["search_parameters"]["debug_mode"])
        search_parameters["condition_name"].SetString(self._get_condition_name())
        search_parameters["final_string"].SetString(self._get_final_string())
        self.__assume_master_slave(key)
        search_parameters["predefined_master_slave"].SetBool(self.predefined_master_slave)
        search_parameters["id_name"].SetString(key)

        # Setting additional parameters
        self._set_additional_parameters(search_parameters)

        return search_parameters

    def _set_additional_parameters(self, param):
        """ This sets additional parameters for the search

        Keyword arguments:
        self -- It signifies an instance of a class.
        param -- The parameters where to set additional values
        """
        pass

    def _get_enum_flag(self, param, label, dictionary):
        """ Parse enums settings using an auxiliary dictionary of acceptable values.

        Keyword arguments:
        self -- It signifies an instance of a class.
        param -- The label to add to the postprocess file
        label -- The label used to get the string
        dictionary -- The dictionary containing the list of possible candidates
        """

        keystring = param[label].GetString()
        try:
            value = dictionary[keystring]
        except KeyError:
            msg = "{0} Error: Unknown value \"{1}\" read for parameter \"{2}\"".format(self.__class__.__name__, value, label)
            raise Exception(msg)

        return value

    def _debug_output(self, label, name, problem_name = ""):
        """ This method is used for debugging pourposes, it creates a postprocess file when called, in sucha  way that it can.

        Keyword arguments:
        self -- It signifies an instance of a class.
        label -- The label to add to the postprocess file
        name -- The name to append to the file
        """
        output_file = "POSTSEARCH"
        gid_mode = KM.GiDPostMode.GiD_PostBinary
        singlefile = KM.MultiFileFlag.SingleFile
        deformed_mesh_flag = KM.WriteDeformedMeshFlag.WriteUndeformed
        write_conditions = KM.WriteConditionsFlag.WriteConditions

        gid_io = KM.GidIO(output_file + name + "_STEP_" + str(label), gid_mode, singlefile, deformed_mesh_flag, write_conditions)

        gid_io.InitializeMesh(label)
        gid_io.WriteMesh(self.main_model_part.GetMesh())
        gid_io.FinalizeMesh()
        gid_io.InitializeResults(label, self.main_model_part.GetMesh())

        gid_io.WriteNodalFlags(KM.INTERFACE, "INTERFACE", self.main_model_part.Nodes, label)
        gid_io.WriteNodalFlags(KM.ACTIVE, "ACTIVE", self.main_model_part.Nodes, label)
        gid_io.WriteNodalFlags(KM.ISOLATED, "ISOLATED", self.main_model_part.Nodes, label)
        gid_io.WriteNodalFlags(KM.SLAVE, "SLAVE", self.main_model_part.Nodes, label)
        gid_io.WriteNodalFlags(KM.MASTER, "MASTER", self.main_model_part.Nodes, label)
        gid_io.WriteNodalResults(KM.NORMAL, self.main_model_part.Nodes, label, 0)
        gid_io.WriteNodalResults(KM.NODAL_H, self.main_model_part.Nodes, label, 0)
        gid_io.WriteNodalResultsNonHistorical(KM.NODAL_AREA, self.main_model_part.Nodes, label)
        gid_io.WriteNodalResults(KM.DISPLACEMENT, self.main_model_part.Nodes, label, 0)
        if self.main_model_part.Nodes[1].SolutionStepsDataHas(KM.VELOCITY_X):
            gid_io.WriteNodalResults(KM.VELOCITY, self.main_model_part.Nodes, label, 0)
            gid_io.WriteNodalResults(KM.ACCELERATION, self.main_model_part.Nodes, label, 0)
        gid_io.WriteNodalResultsNonHistorical(CSMA.NORMAL_GAP, self.main_model_part.Nodes, label)
        gid_io.WriteNodalResultsNonHistorical(CSMA.AUXILIAR_COORDINATES, self.main_model_part.Nodes, label)
        gid_io.WriteNodalResultsNonHistorical(CSMA.DELTA_COORDINATES, self.main_model_part.Nodes, label)

        if problem_name == "Contact":
            gid_io.WriteNodalResults(CSMA.WEIGHTED_GAP, self.main_model_part.Nodes, label, 0)
            gid_io.WriteNodalResultsNonHistorical(CSMA.AUGMENTED_NORMAL_CONTACT_PRESSURE, self.main_model_part.Nodes, label)
            if self.is_frictional:
                gid_io.WriteNodalFlags(KM.SLIP, "SLIP", self.main_model_part.Nodes, label)
                gid_io.WriteNodalResultsNonHistorical(CSMA.AUGMENTED_TANGENT_CONTACT_PRESSURE, self.main_model_part.Nodes, label)
            if self.main_model_part.Nodes[1].SolutionStepsDataHas(CSMA.LAGRANGE_MULTIPLIER_CONTACT_PRESSURE):
                gid_io.WriteNodalResults(CSMA.LAGRANGE_MULTIPLIER_CONTACT_PRESSURE, self.main_model_part.Nodes, label, 0)
            else:
                gid_io.WriteNodalResults(KM.VECTOR_LAGRANGE_MULTIPLIER, self.main_model_part.Nodes, label, 0)

        gid_io.FinalizeResults()

        #raise NameError("DEBUG")

    def _get_process_model_part(self):
        """ Returns the search model part considered

        Keyword arguments:
        self -- It signifies an instance of a class.
        """
        return self.search_model_part

    def _get_if_is_interval(self):
        """ Returns if we are inside the time interval or not

        Keyword arguments:
        self -- It signifies an instance of a class.
        """
        current_time = self.main_model_part.ProcessInfo[KM.TIME]
        if self.interval.IsInInterval(current_time):
            return True
        else:
            return False

    def _compute_number_nodes(self):
        # We compute the number of nodes of the geometry
        if self.predefined_master_slave and self.dimension == 3:
            slave_defined = False
            master_defined = False
            for cond in self.main_model_part.Conditions:
                if cond.Is(KM.SLAVE):
                    number_nodes = len(cond.GetNodes())
                    if number_nodes > 1:
                        slave_defined = True
                if cond.Is(KM.MASTER):
                    number_nodes_master = len(cond.GetNodes())
                    if number_nodes_master > 1:
                        master_defined = True
                if slave_defined and master_defined:
                    break
        else:
            for cond in self.main_model_part.Conditions:
                number_nodes = len(cond.GetNodes())
                if number_nodes > 1:
                    break
            number_nodes_master = number_nodes

        return number_nodes, number_nodes_master

    def __get_integration_area(self):
        """ Computes auxiliarly the current integration area

        Keyword arguments:
        self -- It signifies an instance of a class.
        """
        # We compute the total integrated area, for debugging
        total_area = 0.0
        if self.dimension == 2:
            exact_integration = KM.ExactMortarIntegrationUtility2D2N(3)
        else:
            number_nodes, number_nodes_master = self._compute_number_nodes()
            if number_nodes == 3:
                if number_nodes_master == 3:
                    exact_integration = KM.ExactMortarIntegrationUtility3D3N(3)
                else:
                    exact_integration = KM.ExactMortarIntegrationUtility3D3N4N(3)
            else:
                if number_nodes_master == 3:
                    exact_integration = KM.ExactMortarIntegrationUtility3D4N3N(3)
                else:
                    exact_integration = KM.ExactMortarIntegrationUtility3D4N(3)

        # We iterate over the conditions
        for cond in self._get_process_model_part().Conditions:
            if cond.Is(KM.SLAVE):
                area = exact_integration.TestGetExactAreaIntegration(self._get_process_model_part(), cond)
                total_area += area

        KM.Logger.PrintWarning("TOTAL INTEGRATED AREA: ", "{:.2e}".format(total_area))

        #exact_integration.TestGiDDebug(self._get_process_model_part())

    def __generate_search_model_part_from_input_list(self, param, key = "0"):
        """ Generates a contact model part from a list of model parts

        Keyword arguments:
        self -- It signifies an instance of a class.
        param -- The configuration parameters
        key -- The key to identify the current pair
        """

        sub_search_model_part_name = "ContactSub"+key
        sub_search_model_part = self._get_process_model_part().CreateSubModelPart(sub_search_model_part_name)

        # If we assume master/slave pairs or not
        self.__assume_master_slave(key)

        # At least verify that the input is a string
        if not param.IsArray():
            raise Exception("{0} Error: Model part list is unreadable".format(self.__class__.__name__))

        # We transfer the list of submodelparts to the contact model part
        for i in range(0, param.size()):
            model_part_name = param[i].GetString()
            partial_model_part = self.main_model_part.GetSubModelPart(model_part_name)

            # Assigning master and slave sides
            self._assign_master_flags(partial_model_part)
            self._assign_slave_flags(key)

            # We set the interface flag
            KM.VariableUtils().SetFlag(KM.INTERFACE, True, partial_model_part.Nodes)
            if len(partial_model_part.Conditions) == 0:
                KM.Logger.PrintInfo("Contact Process", "Using nodes for interface. We recommend to use conditions instead")
            else:
                KM.VariableUtils().SetFlag(KM.INTERFACE, True, partial_model_part.Conditions)

        if self.preprocess:
            id_prop = self.settings["search_property_ids"][key].GetInt()
            if id_prop != 0:
                sub_search_model_part.SetProperties(self.main_model_part.GetProperties(id_prop))
            else:
                sub_search_model_part.SetProperties(self.main_model_part.GetProperties())

            # We transfer the list of submodelparts to the contact model part
            for i in range(0, param.size()):
                partial_model_part = self.main_model_part.GetSubModelPart(param[i].GetString())

                if self.main_model_part.Is(KM.MODIFIED) or self.main_model_part.Is(KM.MODIFIED):
                    KM.VariableUtils().SetFlag(KM.TO_ERASE, True, partial_model_part.Conditions)
                    partial_model_part.RemoveConditions(KM.TO_ERASE)

                # We generate the conditions
                self._interface_preprocess(partial_model_part, key)

                # We copy the conditions to the contact model part
                transfer_process = KM.FastTransferBetweenModelPartsProcess(sub_search_model_part, partial_model_part, KM.FastTransferBetweenModelPartsProcess.EntityTransfered.NODESANDCONDITIONS)
                transfer_process.Execute()

    def __detect_skin(self, model_part, key = "0"):
        """ Generates a contact model part from the skin
        Keyword arguments:
        self -- It signifies an instance of a class
        key -- The key to identify the current pair.
        """
        detect_skin_parameters = KM.Parameters("""{"name_auxiliar_model_part": "Contact"}""")
        sub_search_model_part_name = "ContactSub" + key
        self._get_process_model_part().CreateSubModelPart(sub_search_model_part_name)
        detect_skin_parameters["name_auxiliar_model_part"].SetString(sub_search_model_part_name)
        if self.dimension == 2:
            detect_skin = KM.SkinDetectionProcess2D(model_part, detect_skin_parameters)
        else:
            detect_skin = KM.SkinDetectionProcess3D(model_part, detect_skin_parameters)
        detect_skin.Execute()
        self.settings["search_model_part"][key].Append(sub_search_model_part_name)
        # Assigning master and slave sides
        self.__assume_master_slave(key)
        self._assign_master_flags(self._get_process_model_part())
        self._assign_slave_flags(key)

    def __assume_master_slave(self, key = "0"):
        """ Assigns as true or false if we assume master or slave
        self -- It signifies an instance of a class.
        key -- The key to identify the current pair
        """
        # When all conditions are simultaneously master and slave
        if self.settings["assume_master_slave"][key].size() > 0:
            self.predefined_master_slave = True
        else:
            self.predefined_master_slave = False
<|MERGE_RESOLUTION|>--- conflicted
+++ resolved
@@ -112,7 +112,6 @@
         """
 
         # First we generate or identify the different model parts
-<<<<<<< HEAD
         if self.computing_model_part.HasSubModelPart("Contact"):
             # If remeshed we remove and redo everything from scratch
             if self.computing_model_part.GetRootModelPart().Is(KM.MODIFIED):
@@ -135,12 +134,6 @@
                 self.preprocess = False
                 # We get the submodelpart
                 self.search_model_part = self.computing_model_part.GetSubModelPart("Contact")
-=======
-        if self.main_model_part.HasSubModelPart("Contact"):
-            self.preprocess = False
-            # We get the submodelpart
-            self.search_model_part = self.main_model_part.GetSubModelPart("Contact")
->>>>>>> 02b72d8d
         else:
             self.preprocess = True
             # We create the submodelpart
