--- conflicted
+++ resolved
@@ -87,11 +87,7 @@
             "type_search"                 : "InRadius",
             "check_gap"                   : "CheckMapping",
             "database_step_update"        : 1,
-<<<<<<< HEAD
             "integration_order"           : 2,
-=======
-            "integration_order"           : 3,
->>>>>>> 06301914
             "adapt_penalty"               : false,
             "max_gap_factor"              : 1.0e-3,
             "dynamic_search"              : false,
