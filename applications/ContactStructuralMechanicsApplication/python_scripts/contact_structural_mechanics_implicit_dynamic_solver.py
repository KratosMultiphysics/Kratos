from __future__ import print_function, absolute_import, division  # makes KM backward compatible with python 2.6 and 2.7
#import kratos core and applications
import KratosMultiphysics as KM

# Check that applications were imported in the main script
KM.CheckRegisteredApplications("StructuralMechanicsApplication")
KM.CheckRegisteredApplications("ContactStructuralMechanicsApplication")

# Import applications
import KratosMultiphysics.StructuralMechanicsApplication as SMA
import KratosMultiphysics.ContactStructuralMechanicsApplication as CSMA

# Import the implicit solver (the explicit one is derived from it)
import structural_mechanics_implicit_dynamic_solver

def CreateSolver(model, custom_settings):
    return ContactImplicitMechanicalSolver(model, custom_settings)

class ContactImplicitMechanicalSolver(structural_mechanics_implicit_dynamic_solver.ImplicitMechanicalSolver):
    """The structural mechanics contact implicit dynamic solver.

    This class creates the mechanical solvers for contact implicit dynamic analysis.
    It currently supports Newmark, Bossak and dynamic relaxation schemes.

    Public member variables:
    dynamic_settings -- settings for the implicit dynamic solvers.

    See structural_mechanics_solver.py for more information.
    """
    def __init__(self, model, custom_settings):

        ##settings string in json format
        contact_settings = KM.Parameters("""
        {
            "contact_settings" :
            {
                "mortar_type"                                       : "",
                "condn_convergence_criterion"                       : false,
                "fancy_convergence_criterion"                       : true,
                "print_convergence_criterion"                       : false,
                "ensure_contact"                                    : false,
                "frictional_decomposed"                             : true,
                "gidio_debug"                                       : false,
                "adaptative_strategy"                               : false,
                "split_factor"                                      : 10.0,
                "max_number_splits"                                 : 3,
                "inner_loop_iterations"                             : 5,
                "contact_displacement_relative_tolerance"           : 1.0e-4,
                "contact_displacement_absolute_tolerance"           : 1.0e-9,
                "contact_residual_relative_tolerance"               : 1.0e-4,
                "contact_residual_absolute_tolerance"               : 1.0e-9,
                "frictional_contact_displacement_relative_tolerance": 1.0e-4,
                "frictional_contact_displacement_absolute_tolerance": 1.0e-9,
                "frictional_contact_residual_relative_tolerance"    : 1.0e-4,
                "frictional_contact_residual_absolute_tolerance"    : 1.0e-9,
                "simplified_semi_smooth_newton"                     : false,
                "rescale_linear_solver"                             : false,
                "use_mixed_ulm_solver"                              : true,
                "mixed_ulm_solver_parameters" :
                {
                    "solver_type"          : "mixed_ulm_linear_solver",
                    "tolerance"            : 1.0e-6,
                    "max_iteration_number" : 200,
                    "echo_level"           : 0
                }
            }
        }
        """)

        ## Overwrite the default settings with user-provided parameters
        self.settings = custom_settings
        self.validate_and_transfer_matching_settings(self.settings, contact_settings)
        self.contact_settings = contact_settings["contact_settings"]

        # Linear solver settings
        if (self.settings.Has("linear_solver_settings")):
            self.linear_solver_settings = self.settings["linear_solver_settings"]
        else:
            self.linear_solver_settings = KM.Parameters("""{}""")

        # Construct the base solver.
        super(ContactImplicitMechanicalSolver, self).__init__(model, self.settings)

        # Setting default configurations true by default
        if (self.settings["clear_storage"].GetBool() == False):
            self.print_on_rank_zero("Clear storage", "Storage must be cleared each step. Switching to True")
            self.settings["clear_storage"].SetBool(True)
        if (self.settings["reform_dofs_at_each_step"].GetBool() == False):
            self.print_on_rank_zero("Reform DoFs", "DoF must be reformed each time step. Switching to True")
            self.settings["reform_dofs_at_each_step"].SetBool(True)
        if (self.settings["block_builder"].GetBool() == False):
            self.print_on_rank_zero("Builder and solver", "EliminationBuilderAndSolver can not used with the current implementation. Switching to BlockBuilderAndSolver")
            self.settings["block_builder"].SetBool(True)

        # Setting echo level
        self.echo_level =  self.settings["echo_level"].GetInt()

        # Initialize the processes list
        self.processes_list = None

        # Initialize the post process
        self.post_process = None

        self.print_on_rank_zero("::[Contact Mechanical Implicit Dynamic Solver]:: ", "Construction of ContactMechanicalSolver finished")

    def AddVariables(self):

        super(ContactImplicitMechanicalSolver, self).AddVariables()

        mortar_type = self.contact_settings["mortar_type"].GetString()
        if mortar_type != "":
            self.main_model_part.AddNodalSolutionStepVariable(KM.NORMAL)  # Add normal
            self.main_model_part.AddNodalSolutionStepVariable(KM.NODAL_H) # Add nodal size variable
            if mortar_type == "ALMContactFrictionless":
                self.main_model_part.AddNodalSolutionStepVariable(CSMA.LAGRANGE_MULTIPLIER_CONTACT_PRESSURE) # Add normal contact stress
                self.main_model_part.AddNodalSolutionStepVariable(CSMA.WEIGHTED_GAP)                         # Add normal contact gap
                self.main_model_part.AddNodalSolutionStepVariable(CSMA.WEIGHTED_SCALAR_RESIDUAL)             # Add scalar LM residual
            elif mortar_type == "ALMContactFrictionlessComponents":
                self.main_model_part.AddNodalSolutionStepVariable(KM.VECTOR_LAGRANGE_MULTIPLIER)             # Add normal contact stress
                self.main_model_part.AddNodalSolutionStepVariable(CSMA.WEIGHTED_GAP)                         # Add normal contact gap
                self.main_model_part.AddNodalSolutionStepVariable(CSMA.WEIGHTED_VECTOR_RESIDUAL)             # Add vector LM residual
            elif mortar_type == "ALMContactFrictional":
                self.main_model_part.AddNodalSolutionStepVariable(KM.VECTOR_LAGRANGE_MULTIPLIER)             # Add normal contact stress
                self.main_model_part.AddNodalSolutionStepVariable(CSMA.WEIGHTED_GAP)                         # Add normal contact gap
                self.main_model_part.AddNodalSolutionStepVariable(CSMA.WEIGHTED_SLIP)                        # Add contact slip
                self.main_model_part.AddNodalSolutionStepVariable(CSMA.WEIGHTED_VECTOR_RESIDUAL)             # Add vector LM residual
            elif mortar_type == "ScalarMeshTying":
                self.main_model_part.AddNodalSolutionStepVariable(KM.SCALAR_LAGRANGE_MULTIPLIER)             # Add scalar LM
                self.main_model_part.AddNodalSolutionStepVariable(CSMA.WEIGHTED_SCALAR_RESIDUAL)             # Add scalar LM residual
            elif mortar_type == "ComponentsMeshTying":
                self.main_model_part.AddNodalSolutionStepVariable(KM.VECTOR_LAGRANGE_MULTIPLIER)             # Add vector LM
                self.main_model_part.AddNodalSolutionStepVariable(CSMA.WEIGHTED_VECTOR_RESIDUAL)             # Add vector LM residual

        self.print_on_rank_zero("::[Contact Mechanical Implicit Dynamic Solver]:: ", "Variables ADDED")

    def AddDofs(self):

        super(ContactImplicitMechanicalSolver, self).AddDofs()

        mortar_type = self.contact_settings["mortar_type"].GetString()
        if (mortar_type == "ALMContactFrictionless"):                                                      # TODO Remove WEIGHTED_SCALAR_RESIDUAL in case of check for reaction is defined
            KM.VariableUtils().AddDof(CSMA.LAGRANGE_MULTIPLIER_CONTACT_PRESSURE, CSMA.WEIGHTED_SCALAR_RESIDUAL, self.main_model_part)
        elif (mortar_type == "ALMContactFrictional" or mortar_type == "ALMContactFrictionlessComponents"): # TODO Remove WEIGHTED_VECTOR_RESIDUAL in case of check for reaction is defined
            KM.VariableUtils().AddDof(KM.VECTOR_LAGRANGE_MULTIPLIER_X, CSMA.WEIGHTED_VECTOR_RESIDUAL_X, self.main_model_part)
            KM.VariableUtils().AddDof(KM.VECTOR_LAGRANGE_MULTIPLIER_Y, CSMA.WEIGHTED_VECTOR_RESIDUAL_Y, self.main_model_part)
            KM.VariableUtils().AddDof(KM.VECTOR_LAGRANGE_MULTIPLIER_Z, CSMA.WEIGHTED_VECTOR_RESIDUAL_Z, self.main_model_part)
        elif (mortar_type == "ScalarMeshTying"):
            KM.VariableUtils().AddDof(KM.SCALAR_LAGRANGE_MULTIPLIER,CSMA.WEIGHTED_SCALAR_RESIDUAL, self.main_model_part)
        elif (mortar_type == "ComponentsMeshTying"):
            KM.VariableUtils().AddDof(KM.VECTOR_LAGRANGE_MULTIPLIER_X, CSMA.WEIGHTED_VECTOR_RESIDUAL_X, self.main_model_part)
            KM.VariableUtils().AddDof(KM.VECTOR_LAGRANGE_MULTIPLIER_Y, CSMA.WEIGHTED_VECTOR_RESIDUAL_Y, self.main_model_part)
            KM.VariableUtils().AddDof(KM.VECTOR_LAGRANGE_MULTIPLIER_Z, CSMA.WEIGHTED_VECTOR_RESIDUAL_Z, self.main_model_part)
            
        self.print_on_rank_zero("::[Contact Mechanical Implicit Dynamic Solver]:: ", "DOF's ADDED")

    def Initialize(self):
        super(ContactImplicitMechanicalSolver, self).Initialize() # The mechanical solver is created here.

        # We set the flag INTERACTION
        computing_model_part = self.GetComputingModelPart()
        if self.contact_settings["simplified_semi_smooth_newton"].GetBool() is True:
            computing_model_part.Set(KM.INTERACTION, False)
        else:
            computing_model_part.Set(KM.INTERACTION, True)

    def Solve(self):
        if self.settings["clear_storage"].GetBool():
            self.Clear()

        mechanical_solution_strategy = self.get_mechanical_solution_strategy()

        # The steps of the solve are Initialize(), InitializeSolutionStep(), Predict(), SolveSolutionStep(), FinalizeSolutionStep()
        mechanical_solution_strategy.Solve()
        #mechanical_solution_strategy.Initialize()
        #mechanical_solution_strategy.InitializeSolutionStep()
        #mechanical_solution_strategy.Predict()
        #mechanical_solution_strategy.SolveSolutionStep()
        #mechanical_solution_strategy.FinalizeSolutionStep()

    def AddProcessesList(self, processes_list):
        self.processes_list = CSMA.ProcessFactoryUtility(processes_list)

    def AddPostProcess(self, post_process):
        self.post_process = CSMA.ProcessFactoryUtility(post_process)

    def print_on_rank_zero(self, *args):
        # This function will be overridden in the trilinos-solvers
        KM.Logger.PrintInfo(" ".join(map(str,args)))

    def print_warning_on_rank_zero(self, *args):
        # This function will be overridden in the trilinos-solvers
        KM.Logger.PrintWarning(" ".join(map(str,args)))

    def _create_linear_solver(self):
        linear_solver = super(ContactImplicitMechanicalSolver, self)._create_linear_solver()
        if (self.contact_settings["rescale_linear_solver"].GetBool() is True):
            linear_solver = KM.ScalingSolver(linear_solver, False)
        mortar_type = self.contact_settings["mortar_type"].GetString()
        if (mortar_type == "ALMContactFrictional" or mortar_type == "ALMContactFrictionlessComponents"):
            if (self.contact_settings["use_mixed_ulm_solver"].GetBool() == True):
                self.print_on_rank_zero("::[Contact Mechanical Static Solver]:: ", "Using MixedULMLinearSolver, definition of ALM parameters recommended")
                name_mixed_solver = self.contact_settings["mixed_ulm_solver_parameters"]["solver_type"].GetString()
                if (name_mixed_solver == "mixed_ulm_linear_solver"):
                    linear_solver_name = self.settings["linear_solver_settings"]["solver_type"].GetString()
                    if (linear_solver_name == "AMGCL" or linear_solver_name == "AMGCLSolver"):
                        amgcl_param = KM.Parameters("""
                        {
                            "solver_type"                    : "AMGCL",
                            "smoother_type"                  : "ilu0",
                            "krylov_type"                    : "lgmres",
                            "coarsening_type"                : "aggregation",
                            "max_iteration"                  : 100,
                            "provide_coordinates"            : false,
                            "gmres_krylov_space_dimension"   : 100,
                            "verbosity"                      : 1,
                            "tolerance"                      : 1e-6,
                            "scaling"                        : false,
                            "block_size"                     : 3,
                            "use_block_matrices_if_possible" : true,
                            "coarse_enough"                  : 500
                        }
                        """)
                        amgcl_param["block_size"].SetInt(self.main_model_part.ProcessInfo[KM.DOMAIN_SIZE])
                        self.linear_solver_settings.RecursivelyValidateAndAssignDefaults(amgcl_param)
                        linear_solver = KM.AMGCLSolver(self.linear_solver_settings)
                    mixed_ulm_solver = CSMA.MixedULMLinearSolver(linear_solver, self.contact_settings["mixed_ulm_solver_parameters"])
                    return mixed_ulm_solver
                else:
<<<<<<< HEAD
                    self.print_on_rank_zero("::[Contact Mechanical Static Solver]:: ", "Mixed solver not available: " + name_mixed_solver + ". Using not mixed linear solver")
=======
                    self.print_on_rank_zero("::[Contact Mechanical Implicit Dynamic Solver]:: ", "Mixed solver not available: " + name_mixed_solver + ". Using not mixed linear solver")
>>>>>>> 6d417ec1
                    return linear_solver
            else:
                return linear_solver
        else:
            return linear_solver

    def _get_convergence_criterion_settings(self):
        # Create an auxiliary Kratos parameters object to store the convergence settings.
        if (self.contact_settings["fancy_convergence_criterion"].GetBool() is True):
            table = KM.TableStreamUtility()
            table.SetOnProcessInfo(self.main_model_part.ProcessInfo)

        conv_params = KM.Parameters("{}")
        conv_params.AddValue("convergence_criterion", self.settings["convergence_criterion"])
        conv_params.AddValue("rotation_dofs", self.settings["rotation_dofs"])
        conv_params.AddValue("echo_level", self.settings["echo_level"])
        conv_params.AddValue("displacement_relative_tolerance", self.settings["displacement_relative_tolerance"])
        conv_params.AddValue("displacement_absolute_tolerance", self.settings["displacement_absolute_tolerance"])
        conv_params.AddValue("residual_relative_tolerance", self.settings["residual_relative_tolerance"])
        conv_params.AddValue("residual_absolute_tolerance", self.settings["residual_absolute_tolerance"])
        conv_params.AddValue("contact_displacement_relative_tolerance", self.contact_settings["contact_displacement_relative_tolerance"])
        conv_params.AddValue("contact_displacement_absolute_tolerance", self.contact_settings["contact_displacement_absolute_tolerance"])
        conv_params.AddValue("contact_residual_relative_tolerance", self.contact_settings["contact_residual_relative_tolerance"])
        conv_params.AddValue("contact_residual_absolute_tolerance", self.contact_settings["contact_residual_absolute_tolerance"])
        conv_params.AddValue("frictional_contact_displacement_relative_tolerance", self.contact_settings["frictional_contact_displacement_relative_tolerance"])
        conv_params.AddValue("frictional_contact_displacement_absolute_tolerance", self.contact_settings["frictional_contact_displacement_absolute_tolerance"])
        conv_params.AddValue("frictional_contact_residual_relative_tolerance", self.contact_settings["frictional_contact_residual_relative_tolerance"])
        conv_params.AddValue("frictional_contact_residual_absolute_tolerance", self.contact_settings["frictional_contact_residual_absolute_tolerance"])
        conv_params.AddValue("mortar_type", self.contact_settings["mortar_type"])
        conv_params.AddValue("condn_convergence_criterion", self.contact_settings["condn_convergence_criterion"])
        conv_params.AddValue("print_convergence_criterion", self.contact_settings["print_convergence_criterion"])
        conv_params.AddValue("ensure_contact", self.contact_settings["ensure_contact"])
        conv_params.AddValue("frictional_decomposed", self.contact_settings["frictional_decomposed"])
        conv_params.AddValue("gidio_debug", self.contact_settings["gidio_debug"])

        return conv_params

    def _create_convergence_criterion(self):
        import contact_convergence_criteria_factory
        convergence_criterion = contact_convergence_criteria_factory.convergence_criterion(self._get_convergence_criterion_settings())
        return convergence_criterion.mechanical_convergence_criterion

    def _create_builder_and_solver(self):
        if self.contact_settings["mortar_type"].GetString() != "":
            linear_solver = self.get_linear_solver()
            if self.settings["block_builder"].GetBool():
                if self.settings["multi_point_constraints_used"].GetBool():
                    raise Exception("MPCs not compatible with contact")
                else:
                    builder_and_solver = CSMA.ContactResidualBasedBlockBuilderAndSolver(linear_solver)
            else:
                raise Exception("Contact not compatible with EliminationBuilderAndSolver")
        else:
            builder_and_solver = super(ContactImplicitMechanicalSolver, self)._create_builder_and_solver()

        return builder_and_solver

    def _create_mechanical_solution_strategy(self):
        if self.contact_settings["mortar_type"].GetString() != "":
            if self.settings["analysis_type"].GetString() == "linear":
                mechanical_solution_strategy = self._create_linear_strategy()
            else:
                if(self.settings["line_search"].GetBool()):
                    mechanical_solution_strategy = self._create_contact_line_search_strategy()
                else:
                    mechanical_solution_strategy = self._create_contact_newton_raphson_strategy()
        else:
            mechanical_solution_strategy = super(ContactImplicitMechanicalSolver, self)._create_mechanical_solution_strategy()

        return mechanical_solution_strategy

    def _create_contact_line_search_strategy(self):
        computing_model_part = self.GetComputingModelPart()
        self.mechanical_scheme = self.get_solution_scheme()
        self.linear_solver = self.get_linear_solver()
        self.mechanical_convergence_criterion = self.get_convergence_criterion()
        self.builder_and_solver = self.get_builder_and_solver()
        newton_parameters = KM.Parameters("""{}""")
        return CSMA.LineSearchContactStrategy(computing_model_part,
                                                self.mechanical_scheme,
                                                self.linear_solver,
                                                self.mechanical_convergence_criterion,
                                                self.builder_and_solver,
                                                self.settings["max_iteration"].GetInt(),
                                                self.settings["compute_reactions"].GetBool(),
                                                self.settings["reform_dofs_at_each_step"].GetBool(),
                                                self.settings["move_mesh_flag"].GetBool(),
                                                newton_parameters
                                                )
    def _create_contact_newton_raphson_strategy(self):
        computing_model_part = self.GetComputingModelPart()
        self.mechanical_scheme = self.get_solution_scheme()
        self.linear_solver = self.get_linear_solver()
        self.mechanical_convergence_criterion = self.get_convergence_criterion()
        self.builder_and_solver = self.get_builder_and_solver()
        newton_parameters = KM.Parameters("""{}""")
        newton_parameters.AddValue("adaptative_strategy", self.contact_settings["adaptative_strategy"])
        newton_parameters.AddValue("split_factor", self.contact_settings["split_factor"])
        newton_parameters.AddValue("max_number_splits", self.contact_settings["max_number_splits"])
        newton_parameters.AddValue("inner_loop_iterations", self.contact_settings["inner_loop_iterations"])
        return CSMA.ResidualBasedNewtonRaphsonContactStrategy(computing_model_part,
                                                                self.mechanical_scheme,
                                                                self.linear_solver,
                                                                self.mechanical_convergence_criterion,
                                                                self.builder_and_solver,
                                                                self.settings["max_iteration"].GetInt(),
                                                                self.settings["compute_reactions"].GetBool(),
                                                                self.settings["reform_dofs_at_each_step"].GetBool(),
                                                                self.settings["move_mesh_flag"].GetBool(),
                                                                newton_parameters,
                                                                self.processes_list,
                                                                self.post_process
                                                                )<|MERGE_RESOLUTION|>--- conflicted
+++ resolved
@@ -226,11 +226,7 @@
                     mixed_ulm_solver = CSMA.MixedULMLinearSolver(linear_solver, self.contact_settings["mixed_ulm_solver_parameters"])
                     return mixed_ulm_solver
                 else:
-<<<<<<< HEAD
-                    self.print_on_rank_zero("::[Contact Mechanical Static Solver]:: ", "Mixed solver not available: " + name_mixed_solver + ". Using not mixed linear solver")
-=======
                     self.print_on_rank_zero("::[Contact Mechanical Implicit Dynamic Solver]:: ", "Mixed solver not available: " + name_mixed_solver + ". Using not mixed linear solver")
->>>>>>> 6d417ec1
                     return linear_solver
             else:
                 return linear_solver
