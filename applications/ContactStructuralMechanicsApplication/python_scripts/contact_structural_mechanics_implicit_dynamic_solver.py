from __future__ import print_function, absolute_import, division  # makes KM backward compatible with python 2.6 and 2.7
#import kratos core and applications
import KratosMultiphysics as KM

# Import applications
import KratosMultiphysics.StructuralMechanicsApplication as SMA
import KratosMultiphysics.ContactStructuralMechanicsApplication as CSMA

# Import the implicit solver (the explicit one is derived from it)
import structural_mechanics_implicit_dynamic_solver

# Import auxiliar methods
import auxiliar_methods_solvers

def CreateSolver(model, custom_settings):
    return ContactImplicitMechanicalSolver(model, custom_settings)

class ContactImplicitMechanicalSolver(structural_mechanics_implicit_dynamic_solver.ImplicitMechanicalSolver):
    """The structural mechanics contact implicit dynamic solver.

    This class creates the mechanical solvers for contact implicit dynamic analysis.
    It currently supports Newmark, Bossak and dynamic relaxation schemes.

    Public member variables:
    dynamic_settings -- settings for the implicit dynamic solvers.

    See structural_mechanics_solver.py for more information.
    """
    def __init__(self, model, custom_settings):

        ## Settings string in json format
        contact_settings = auxiliar_methods_solvers.AuxiliarContactSettings()

        ## Overwrite the default settings with user-provided parameters
        self.settings = custom_settings
        self.validate_and_transfer_matching_settings(self.settings, contact_settings)
        self.contact_settings = contact_settings["contact_settings"]

        # Linear solver settings
        if self.settings.Has("linear_solver_settings"):
            self.linear_solver_settings = self.settings["linear_solver_settings"]
        else:
            self.linear_solver_settings = KM.Parameters("""{}""")

        # Construct the base solver.
        super(ContactImplicitMechanicalSolver, self).__init__(model, self.settings)

        # Setting default configurations true by default
        auxiliar_methods_solvers.AuxiliarSetSettings(self.settings, self.contact_settings)

        # Setting echo level
        self.echo_level =  self.settings["echo_level"].GetInt()

        # Initialize the processes list
        self.processes_list = None

        # Initialize the post process
        self.post_process = None

        self.print_on_rank_zero("::[Contact Mechanical Implicit Dynamic Solver]:: ", "Construction of ContactMechanicalSolver finished")

    def AddVariables(self):

        super(ContactImplicitMechanicalSolver, self).AddVariables()

        mortar_type = self.contact_settings["mortar_type"].GetString()
        auxiliar_methods_solvers.AuxiliarAddVariables(self.main_model_part, mortar_type)

        self.print_on_rank_zero("::[Contact Mechanical Implicit Dynamic Solver]:: ", "Variables ADDED")

    def AddDofs(self):

        super(ContactImplicitMechanicalSolver, self).AddDofs()

        mortar_type = self.contact_settings["mortar_type"].GetString()
        auxiliar_methods_solvers.AuxiliarAddDofs(self.main_model_part, mortar_type)

        self.print_on_rank_zero("::[Contact Mechanical Implicit Dynamic Solver]:: ", "DOF's ADDED")

    def Initialize(self):
        super(ContactImplicitMechanicalSolver, self).Initialize() # The mechanical solver is created here.

        # No verbosity from strategy
        if self.contact_settings["silent_strategy"].GetBool() is True:
            mechanical_solution_strategy = self.get_mechanical_solution_strategy()
            mechanical_solution_strategy.SetEchoLevel(0)

        # We set the flag INTERACTION
        computing_model_part = self.GetComputingModelPart()
        if self.contact_settings["simplified_semi_smooth_newton"].GetBool() is True:
            computing_model_part.Set(KM.INTERACTION, False)
        else:
            computing_model_part.Set(KM.INTERACTION, True)

    def Solve(self):
        if self.settings["clear_storage"].GetBool():
            self.Clear()

        mechanical_solution_strategy = self.get_mechanical_solution_strategy()
        auxiliar_methods_solvers.AuxiliarSolve(mechanical_solution_strategy)

    def SolveSolutionStep(self):
        is_converged = self.get_mechanical_solution_strategy().SolveSolutionStep()
        return is_converged

    def ExecuteFinalizeSolutionStep(self):
        super(ContactImplicitMechanicalSolver, self).ExecuteFinalizeSolutionStep()
        if self.contact_settings["ensure_contact"].GetBool():
            computing_model_part = self.GetComputingModelPart()
            CSMA.ContactUtilities.CheckActivity(computing_model_part)

    def ComputeDeltaTime(self):
        delta_time = self.settings["time_stepping"]["time_step"].GetDouble()
        if self.contact_settings["inner_loop_adaptive"].GetBool():
            process_info = self.GetComputingModelPart().ProcessInfo
            if process_info.Has(CSMA.INNER_LOOP_ITERATION):
                inner_iterations = process_info[CSMA.INNER_LOOP_ITERATION]
                if inner_iterations > 1:
                    delta_time = delta_time/float(inner_iterations)
                    self.print_on_rank_zero("::[Contact Mechanical Static Solver]:: ", "Advancing with a reduced delta time of ", delta_time)
        return delta_time

    def AddProcessesList(self, processes_list):
        self.processes_list = CSMA.ProcessFactoryUtility(processes_list)

    def AddPostProcess(self, post_process):
        self.post_process = CSMA.ProcessFactoryUtility(post_process)

    def print_on_rank_zero(self, *args):
        # This function will be overridden in the trilinos-solvers
        KM.Logger.PrintInfo(" ".join(map(str,args)))

    def print_warning_on_rank_zero(self, *args):
        # This function will be overridden in the trilinos-solvers
        KM.Logger.PrintWarning(" ".join(map(str,args)))

    #### Private functions ####

    def _get_convergence_criterion_settings(self):
        # Create an auxiliary Kratos parameters object to store the convergence settings.
        return auxiliar_methods_solvers.AuxiliarCreateConvergenceParameters(self.main_model_part, self.settings, self.contact_settings)

    def _create_convergence_criterion(self):
        import contact_convergence_criteria_factory
        convergence_criterion = contact_convergence_criteria_factory.convergence_criterion(self._get_convergence_criterion_settings())
        return convergence_criterion.mechanical_convergence_criterion

    def _create_linear_solver(self):
        linear_solver = super(ContactImplicitMechanicalSolver, self)._create_linear_solver()
        return auxiliar_methods_solvers.AuxiliarCreateLinearSolver(self.main_model_part, self.settings, self.contact_settings, self.linear_solver_settings, linear_solver)

    def _create_builder_and_solver(self):
        if self.contact_settings["mortar_type"].GetString() != "":
            linear_solver = self.get_linear_solver()
            if self.settings["block_builder"].GetBool():
                if self.settings["multi_point_constraints_used"].GetBool():
                    builder_and_solver = CSMA.ContactResidualBasedBlockBuilderAndSolverWithConstraints(linear_solver)
                else:
                    builder_and_solver = CSMA.ContactResidualBasedBlockBuilderAndSolver(linear_solver)
            else:
<<<<<<< HEAD
                    # We use the elimination builder and solver
                    if self.settings["multi_point_constraints_used"].GetBool():
                        if (self.GetComputingModelPart().NumberOfMasterSlaveConstraints() > 0):
                            self.GetComputingModelPart().Set(KM.TO_SPLIT) # We set the flag for some operations
                        builder_and_solver = CSMA.ContactResidualBasedEliminationBuilderAndSolverWithConstraints(linear_solver)
                    else:
                        builder_and_solver = CSMA.ContactResidualBasedEliminationBuilderAndSolver(linear_solver)
=======
                builder_and_solver = super(ContactImplicitMechanicalSolver, self)._create_builder_and_solver()
>>>>>>> 08dce6a8

        return builder_and_solver

    def _create_mechanical_solution_strategy(self):
        if self.contact_settings["mortar_type"].GetString() != "":
            if self.settings["analysis_type"].GetString() == "linear":
                mechanical_solution_strategy = self._create_linear_strategy()
            else:
                if(self.settings["line_search"].GetBool()):
                    mechanical_solution_strategy = self._create_contact_line_search_strategy()
                else:
                    mechanical_solution_strategy = self._create_contact_newton_raphson_strategy()
        else:
            mechanical_solution_strategy = super(ContactImplicitMechanicalSolver, self)._create_mechanical_solution_strategy()

        return mechanical_solution_strategy

    def _create_contact_line_search_strategy(self):
        computing_model_part = self.GetComputingModelPart()
        self.mechanical_scheme = self.get_solution_scheme()
        self.linear_solver = self.get_linear_solver()
        self.mechanical_convergence_criterion = self.get_convergence_criterion()
        self.builder_and_solver = self.get_builder_and_solver()
        return auxiliar_methods_solvers.AuxiliarLineSearch(computing_model_part, self.mechanical_scheme, self.linear_solver, self.mechanical_convergence_criterion, self.builder_and_solver, self.settings, self.contact_settings, self.processes_list, self.post_process)

    def _create_contact_newton_raphson_strategy(self):
        computing_model_part = self.GetComputingModelPart()
        self.mechanical_scheme = self.get_solution_scheme()
        self.linear_solver = self.get_linear_solver()
        self.mechanical_convergence_criterion = self.get_convergence_criterion()
        self.builder_and_solver = self.get_builder_and_solver()
        return auxiliar_methods_solvers.AuxiliarNewton(computing_model_part, self.mechanical_scheme, self.linear_solver, self.mechanical_convergence_criterion, self.builder_and_solver, self.settings, self.contact_settings, self.processes_list, self.post_process)<|MERGE_RESOLUTION|>--- conflicted
+++ resolved
@@ -158,7 +158,6 @@
                 else:
                     builder_and_solver = CSMA.ContactResidualBasedBlockBuilderAndSolver(linear_solver)
             else:
-<<<<<<< HEAD
                     # We use the elimination builder and solver
                     if self.settings["multi_point_constraints_used"].GetBool():
                         if (self.GetComputingModelPart().NumberOfMasterSlaveConstraints() > 0):
@@ -166,9 +165,8 @@
                         builder_and_solver = CSMA.ContactResidualBasedEliminationBuilderAndSolverWithConstraints(linear_solver)
                     else:
                         builder_and_solver = CSMA.ContactResidualBasedEliminationBuilderAndSolver(linear_solver)
-=======
-                builder_and_solver = super(ContactImplicitMechanicalSolver, self)._create_builder_and_solver()
->>>>>>> 08dce6a8
+        else:
+            builder_and_solver = super(ContactImplicitMechanicalSolver, self)._create_builder_and_solver()
 
         return builder_and_solver
 
