--- conflicted
+++ resolved
@@ -6,28 +6,10 @@
 KM.CheckRegisteredApplications("StructuralMechanicsApplication")
 KM.CheckRegisteredApplications("ContactStructuralMechanicsApplication")
 
-<<<<<<< HEAD
 # Import applications
 import KratosMultiphysics.StructuralMechanicsApplication as SMA
 import KratosMultiphysics.ContactStructuralMechanicsApplication as CSMA
 
-try:
-    # Check that applications were imported in the main script
-    KM.CheckRegisteredApplications("MeshingApplication")
-    import KratosMultiphysics.MeshingApplication as MA
-    missing_meshing_dependencies = False
-    missing_application = ''
-except ImportError as e:
-    missing_meshing_dependencies = True
-    # extract name of the missing application from the error message
-    import re
-    missing_application = re.search(r'''.*'KratosMultiphysics\.(.*)'.*''','{0}'.format(e)).group(1)
-
-=======
-import KratosMultiphysics.StructuralMechanicsApplication as SMA
-import KratosMultiphysics.ContactStructuralMechanicsApplication as CSMA
-
->>>>>>> 5cfb348e
 # Import the implicit solver (the explicit one is derived from it)
 import structural_mechanics_implicit_dynamic_solver
 
