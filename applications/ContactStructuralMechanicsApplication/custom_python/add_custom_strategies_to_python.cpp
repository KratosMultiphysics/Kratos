// KRATOS  ___|  |                   |                   |
//       \___ \  __|  __| |   |  __| __| |   |  __| _` | |
//             | |   |    |   | (    |   |   | |   (   | |
//       _____/ \__|_|   \__,_|\___|\__|\__,_|_|  \__,_|_| MECHANICS
//
//  License:		 BSD License
//					 license: StructuralMechanicsApplication/license.txt
//
//  Main authors:    Vicente Mataix
//

// System includes

// External includes
#include <boost/python.hpp>
#include <boost/python/suite/indexing/vector_indexing_suite.hpp>
#include <boost/timer.hpp>

// Project includes
#include "includes/define.h"
#include "custom_utilities/process_factory_utility.h"
#include "custom_python/add_custom_strategies_to_python.h"
#include "spaces/ublas_space.h"

// Strategies
#include "solving_strategies/strategies/solving_strategy.h"
#include "custom_strategies/custom_strategies/line_search_contact_strategy.h"
#include "custom_strategies/custom_strategies/residualbased_newton_raphson_contact_strategy.h"

// Schemes
#include "solving_strategies/schemes/scheme.h"

// Convergence criterias
#include "solving_strategies/convergencecriterias/convergence_criteria.h"
#include "custom_strategies/custom_convergencecriterias/mortar_and_criteria.h"
#include "custom_strategies/custom_convergencecriterias/mesh_tying_mortar_criteria.h"
#include "custom_strategies/custom_convergencecriterias/alm_frictionless_mortar_criteria.h"
#include "custom_strategies/custom_convergencecriterias/alm_frictional_mortar_criteria.h"
#include "custom_strategies/custom_convergencecriterias/displacement_lagrangemultiplier_contact_criteria.h"
#include "custom_strategies/custom_convergencecriterias/displacement_lagrangemultiplier_mixed_contact_criteria.h"
#include "custom_strategies/custom_convergencecriterias/displacement_lagrangemultiplier_residual_contact_criteria.h"

// Builders and solvers
#include "solving_strategies/builder_and_solvers/builder_and_solver.h"
#include "custom_strategies/custom_builder_and_solvers/contact_residualbased_block_builder_and_solver.h"

// Linear solvers
#include "linear_solvers/linear_solver.h"

namespace Kratos
{

namespace Python
{
using namespace boost::python;

void  AddCustomStrategiesToPython()
{
<<<<<<< HEAD
    typedef Kratos::shared_ptr<TableStreamUtility> TablePrinterPointerType;
    typedef Kratos::shared_ptr<ProcessFactoryUtility> ProcessesListType;
=======
    typedef TableStreamUtility::Pointer TablePrinterPointerType;
    typedef ProcessFactoryUtility::Pointer ProcessesListType;
    typedef ConditionNumberUtility::Pointer ConditionNumberUtilityPointerType;
>>>>>>> 5e44ed63
    
    typedef UblasSpace<double, CompressedMatrix, Vector> SparseSpaceType;
    typedef UblasSpace<double, Matrix, Vector> LocalSpaceType;
    typedef Scheme< SparseSpaceType, LocalSpaceType > BaseSchemeType;

    // Base types
    typedef LinearSolver<SparseSpaceType, LocalSpaceType > LinearSolverType;
    typedef SolvingStrategy< SparseSpaceType, LocalSpaceType, LinearSolverType > BaseSolvingStrategyType;
    typedef ConvergenceCriteria< SparseSpaceType, LocalSpaceType > ConvergenceCriteriaType;
    typedef ConvergenceCriteriaType::Pointer ConvergenceCriteriaPointer;
    typedef BuilderAndSolver< SparseSpaceType, LocalSpaceType, LinearSolverType > BuilderAndSolverType;
        
    // Custom strategy types
    typedef ResidualBasedNewtonRaphsonContactStrategy< SparseSpaceType, LocalSpaceType , LinearSolverType >  ResidualBasedNewtonRaphsonContactStrategyType;
    typedef LineSearchContactStrategy< SparseSpaceType, LocalSpaceType , LinearSolverType >  LineSearchContactStrategyType;
    
    // Custom scheme types

    // Custom convergence criterion types
    typedef MortarAndConvergenceCriteria< SparseSpaceType,  LocalSpaceType > MortarAndConvergenceCriteriaType;
    typedef MeshTyingMortarConvergenceCriteria< SparseSpaceType,  LocalSpaceType > MeshTyingMortarConvergenceCriteriaType;
    typedef ALMFrictionlessMortarConvergenceCriteria< SparseSpaceType,  LocalSpaceType > ALMFrictionlessMortarConvergenceCriteriaType;
    typedef ALMFrictionalMortarConvergenceCriteria< SparseSpaceType,  LocalSpaceType > ALMFrictionalMortarConvergenceCriteriaType;
    typedef DisplacementLagrangeMultiplierContactCriteria< SparseSpaceType,  LocalSpaceType > DisplacementLagrangeMultiplierContactCriteriaType;
    typedef DisplacementLagrangeMultiplierMixedContactCriteria< SparseSpaceType,  LocalSpaceType > DisplacementLagrangeMultiplierMixedContactCriteriaType;
    typedef DisplacementLagrangeMultiplierResidualContactCriteria< SparseSpaceType,  LocalSpaceType > DisplacementLagrangeMultiplierResidualContactCriteriaType;
    
    // Linear solvers
    
    // Custom builder and solvers types
    
    //********************************************************************
    //*************************STRATEGY CLASSES***************************
    //********************************************************************
            
    // Residual Based Newton Raphson Contact Strategy      
    class_< ResidualBasedNewtonRaphsonContactStrategyType, bases< BaseSolvingStrategyType >, boost::noncopyable >
            ("ResidualBasedNewtonRaphsonContactStrategy", init < ModelPart&, BaseSchemeType::Pointer, LinearSolverType::Pointer, ConvergenceCriteriaType::Pointer, unsigned int, bool, bool, bool, Parameters >())
            .def(init < ModelPart&, BaseSchemeType::Pointer, LinearSolverType::Pointer, ConvergenceCriteriaType::Pointer, unsigned int, bool, bool, bool, Parameters, ProcessesListType>())
            .def(init < ModelPart&, BaseSchemeType::Pointer, LinearSolverType::Pointer, ConvergenceCriteriaType::Pointer, BuilderAndSolverType::Pointer, unsigned int, bool, bool, bool, Parameters >())
            .def(init < ModelPart&, BaseSchemeType::Pointer, LinearSolverType::Pointer, ConvergenceCriteriaType::Pointer, BuilderAndSolverType::Pointer, unsigned int, bool, bool, bool, Parameters, ProcessesListType>())
            .def("SetMaxIterationNumber", &ResidualBasedNewtonRaphsonContactStrategy< SparseSpaceType, LocalSpaceType, LinearSolverType >::SetMaxIterationNumber)
            .def("GetMaxIterationNumber", &ResidualBasedNewtonRaphsonContactStrategy< SparseSpaceType, LocalSpaceType, LinearSolverType >::GetMaxIterationNumber)
            .def("SetKeepSystemConstantDuringIterations", &ResidualBasedNewtonRaphsonContactStrategy< SparseSpaceType, LocalSpaceType, LinearSolverType >::SetKeepSystemConstantDuringIterations)
            .def("GetKeepSystemConstantDuringIterations", &ResidualBasedNewtonRaphsonContactStrategy< SparseSpaceType, LocalSpaceType, LinearSolverType >::GetKeepSystemConstantDuringIterations)
            ;
            
    // Line search Contact Strategy      
    class_< LineSearchContactStrategyType, bases< BaseSolvingStrategyType >, boost::noncopyable >
            ("LineSearchContactStrategy", init < ModelPart&, BaseSchemeType::Pointer, LinearSolverType::Pointer, ConvergenceCriteriaType::Pointer, unsigned int, bool, bool, bool, Parameters >())
            .def(init < ModelPart&, BaseSchemeType::Pointer, LinearSolverType::Pointer, ConvergenceCriteriaType::Pointer, BuilderAndSolverType::Pointer, unsigned int, bool, bool, bool, Parameters >())
            .def("SetMaxIterationNumber", &LineSearchContactStrategy< SparseSpaceType, LocalSpaceType, LinearSolverType >::SetMaxIterationNumber)
            .def("GetMaxIterationNumber", &LineSearchContactStrategy< SparseSpaceType, LocalSpaceType, LinearSolverType >::GetMaxIterationNumber)
            .def("SetKeepSystemConstantDuringIterations", &LineSearchContactStrategy< SparseSpaceType, LocalSpaceType, LinearSolverType >::SetKeepSystemConstantDuringIterations)
            .def("GetKeepSystemConstantDuringIterations", &LineSearchContactStrategy< SparseSpaceType, LocalSpaceType, LinearSolverType >::GetKeepSystemConstantDuringIterations)
            ;
            
    //********************************************************************
    //*************************SCHEME CLASSES*****************************
    //********************************************************************
            
    //********************************************************************
    //*******************CONVERGENCE CRITERIA CLASSES*********************
    //********************************************************************
                    
    // Custom mortar and criteria
    class_< MortarAndConvergenceCriteriaType,
            bases< ConvergenceCriteriaType >, boost::noncopyable >
            (
            "MortarAndConvergenceCriteria", 
            init<ConvergenceCriteriaPointer, ConvergenceCriteriaPointer>())
            .def(init<ConvergenceCriteriaPointer, ConvergenceCriteriaPointer,TablePrinterPointerType>())
            .def(init<ConvergenceCriteriaPointer, ConvergenceCriteriaPointer,TablePrinterPointerType, bool>())
            .def(init<ConvergenceCriteriaPointer, ConvergenceCriteriaPointer,TablePrinterPointerType, bool, ConditionNumberUtilityPointerType>())
            ;
            
    // Weighted residual values update
    class_< MeshTyingMortarConvergenceCriteriaType,
            bases< ConvergenceCriteriaType >, boost::noncopyable >
            (
            "MeshTyingMortarConvergenceCriteria", 
            init< >())
            .def(init<TablePrinterPointerType>())
            ;

    // Dual set strategy for SSNM Convergence Criterion (frictionless case)
    class_< ALMFrictionlessMortarConvergenceCriteriaType,
            bases< ConvergenceCriteriaType >, boost::noncopyable >
            (
            "ALMFrictionlessMortarConvergenceCriteria", 
            init< >())
            .def(init<TablePrinterPointerType>())
            .def(init<TablePrinterPointerType, bool>())
            .def(init<TablePrinterPointerType, bool, bool>())
            ;
            
    // Dual set strategy for SSNM Convergence Criterion (frictional case)
    class_< ALMFrictionalMortarConvergenceCriteriaType,
            bases< ConvergenceCriteriaType >, boost::noncopyable >
            (
            "ALMFrictionalMortarConvergenceCriteria", 
            init< >())
            .def(init<TablePrinterPointerType>())
            .def(init<TablePrinterPointerType, bool>())
            .def(init<TablePrinterPointerType, bool, bool>())
            ;
            
    // Displacement and lagrange multiplier Convergence Criterion
    class_< DisplacementLagrangeMultiplierContactCriteriaType,
            bases< ConvergenceCriteriaType >, boost::noncopyable >
            (
            "DisplacementLagrangeMultiplierContactCriteria", 
            init< double, double, double, double >())
            .def(init< double, double, double, double, bool >())
            .def(init< double, double, double, double, bool, TablePrinterPointerType >())
            .def(init< double, double, double, double, bool, TablePrinterPointerType, bool >())
            ;
            
    // Displacement and lagrange multiplier mixed Convergence Criterion
    class_< DisplacementLagrangeMultiplierMixedContactCriteriaType,
            bases< ConvergenceCriteriaType >, boost::noncopyable >
            (
            "DisplacementLagrangeMultiplierMixedContactCriteria", 
            init< double, double, double, double >())
            .def(init< double, double, double, double, bool >())
            .def(init< double, double, double, double, bool, TablePrinterPointerType >())
            .def(init< double, double, double, double, bool, TablePrinterPointerType, bool >())
            ;
            
    // Displacement and lagrange multiplier residual Convergence Criterion
    class_< DisplacementLagrangeMultiplierResidualContactCriteriaType,
            bases< ConvergenceCriteriaType >, boost::noncopyable >
            (
            "DisplacementLagrangeMultiplierResidualContactCriteria", 
            init< double, double, double, double >())
            .def(init< double, double, double, double, bool >())
            .def(init< double, double, double, double, bool, TablePrinterPointerType >())
            .def(init< double, double, double, double, bool, TablePrinterPointerType, bool >())
            ;
            
    //********************************************************************
    //*************************BUILDER AND SOLVER*************************
    //********************************************************************
            
    typedef ContactResidualBasedBlockBuilderAndSolver< SparseSpaceType, LocalSpaceType, LinearSolverType > ContactResidualBasedBlockBuilderAndSolverType;
    class_< ContactResidualBasedBlockBuilderAndSolverType, bases<BuilderAndSolverType>, boost::noncopyable > ("ContactResidualBasedBlockBuilderAndSolver", init< LinearSolverType::Pointer > ());
}

}  // namespace Python.

} // Namespace Kratos
<|MERGE_RESOLUTION|>--- conflicted
+++ resolved
@@ -56,14 +56,9 @@
 
 void  AddCustomStrategiesToPython()
 {
-<<<<<<< HEAD
-    typedef Kratos::shared_ptr<TableStreamUtility> TablePrinterPointerType;
-    typedef Kratos::shared_ptr<ProcessFactoryUtility> ProcessesListType;
-=======
     typedef TableStreamUtility::Pointer TablePrinterPointerType;
     typedef ProcessFactoryUtility::Pointer ProcessesListType;
     typedef ConditionNumberUtility::Pointer ConditionNumberUtilityPointerType;
->>>>>>> 5e44ed63
     
     typedef UblasSpace<double, CompressedMatrix, Vector> SparseSpaceType;
     typedef UblasSpace<double, Matrix, Vector> LocalSpaceType;
