--- conflicted
+++ resolved
@@ -204,17 +204,10 @@
                             {
                                 PointType global_point;
                                 slave_geometry_1.GlobalCoordinates(global_point, conditions_points_slave[i_geom][i_node]);
-<<<<<<< HEAD
-                                points_array[i_node] = Kratos::make_shared<PointType>(global_point);
-                                belong_array[i_node] = conditions_points_slave[i_geom][i_node].GetBelong();
-                                slave_geometry_0.GlobalCoordinates(global_point, conditions_points_slave0[i_geom][i_node]);
-                                points_array0[i_node] = Kratos::make_shared<PointType>(global_point);
-=======
                                 points_array[i_node] = PointType::Pointer( new PointType(global_point) );
                                 belong_array[i_node] = conditions_points_slave[i_geom][i_node].GetBelong();
                                 slave_geometry_0.GlobalCoordinates(global_point, conditions_points_slave0[i_geom][i_node]);
                                 points_array0[i_node] = PointType::Pointer( new PointType(global_point) );
->>>>>>> 5e44ed63
                             }
                             
                             if (Check == LEVEL_DEBUG || Check == LEVEL_FULL_DEBUG) KRATOS_WATCH(belong_array);
