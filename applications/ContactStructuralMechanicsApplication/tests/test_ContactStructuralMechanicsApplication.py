# import Kratos
from KratosMultiphysics import *
from KratosMultiphysics.ExternalSolversApplication import *
from KratosMultiphysics.StructuralMechanicsApplication import *
from KratosMultiphysics.ContactStructuralMechanicsApplication import *

# Import Kratos "wrapper" for unittests
import KratosMultiphysics.KratosUnittest as KratosUnittest

# Import the tests o test_classes to create the suits
## SMALL TESTS
# Exact integration tests
<<<<<<< HEAD
from TestExactIntegration import TestLineExactIntegration1          as TTestLineExactIntegration1
from TestExactIntegration import TestLineExactIntegration2          as TTestLineExactIntegration2
from TestExactIntegration import TestLineExactIntegration3          as TTestLineExactIntegration3
from TestExactIntegration import TestTriangleExactIntegration1      as TTestTriangleExactIntegration1
from TestExactIntegration import TestTriangleExactIntegration2      as TTestTriangleExactIntegration2
from TestExactIntegration import TestTriangleExactIntegration3      as TTestTriangleExactIntegration3
from TestExactIntegration import TestQuadrilateralExactIntegration1 as TTestQuadrilateralExactIntegration1
from TestExactIntegration import TestQuadrilateralExactIntegration2 as TTestQuadrilateralExactIntegration2
=======
>>>>>>> 0b16c6b7
from test_double_curvature_integration import TestDoubleCurvatureIntegration as TTestDoubleCurvatureIntegration

# Mesh tying tests
from SmallTests import SimplePatchTestTwoDMeshTying      as TSimplePatchTestTwoDMeshTying
from SmallTests import SimpleSlopePatchTestTwoDMeshTying as TSimpleSlopePatchTestTwoDMeshTying
from SmallTests import SimplestPatchTestThreeDMeshTying  as TSimplestPatchTestThreeDMeshTying
from SmallTests import SimplePatchTestThreeDMeshTying    as TSimplePatchTestThreeDMeshTying

# ALM frictionless tests
from SmallTests import ALMHyperSimplePatchTestContact                      as TALMHyperSimplePatchTestContact
from SmallTests import ALMHyperSimpleSlopePatchTestContact                 as TALMHyperSimpleSlopePatchTestContact
from SmallTests import ALMTwoDPatchComplexGeomTestContact                  as TALMTwoDPatchComplexGeomTestContact
from SmallTests import ALMTwoDPatchComplexGeomSlopeTestContact             as TALMTwoDPatchComplexGeomSlopeTestContact
from SmallTests import ALMSimplePatchTestContact                           as TALMSimplePatchTestContact
from SmallTests import ALMSimpleSlopePatchTestContact                      as TALMSimpleSlopePatchTestContact
from SmallTests import ALMSimplePatchNotMatchingATestContact               as TALMSimplePatchNotMatchingATestContact
from SmallTests import ALMSimplePatchNotMatchingBTestContact               as TALMSimplePatchNotMatchingBTestContact
from SmallTests import ALMThreeDSimplestPatchMatchingTestContact           as TALMThreeDSimplestPatchMatchingTestContact
from SmallTests import ALMThreeDSimplestPatchMatchingAdaptativeTestContact as TALMThreeDSimplestPatchMatchingAdaptativeTestContact
from SmallTests import ALMThreeDSimplestPatchMatchingSlopeTestContact      as TALMThreeDSimplestPatchMatchingSlopeTestContact
from SmallTests import ALMThreeDPatchComplexGeomTestContact                as TALMThreeDPatchComplexGeomTestContact
from SmallTests import ALMThreeDPatchMatchingTestContact                   as TALMTThreeDPatchMatchingTestContact
from SmallTests import ALMThreeDPatchNotMatchingTestContact                as TALMThreeDPatchNotMatchingTestContact

## NIGTHLY TESTS
# ALM frictionless tests
from NightlyTests import ALMMeshMovingMatchingTestContact    as TALMMeshMovingMatchingTestContact
from NightlyTests import ALMMeshMovingNotMatchingTestContact as TALMMeshMovingNotMatchingTestContact
from NightlyTests import ALMTaylorPatchTestContact           as TALMTaylorPatchTestContact
from NightlyTests import ALMTaylorPatchDynamicTestContact    as TALMTaylorPatchDynamicTestContact
from NightlyTests import ALMHertzSimpleTestContact           as TALMHertzSimpleTestContact
from NightlyTests import ALMHertzSimpleSphereTestContact     as TALMHertzSimpleSphereTestContact
from NightlyTests import ALMHertzSphereTestContact           as TALMHertzSphereTestContact
from NightlyTests import ALMHertzCompleteTestContact         as TALMHertzCompleteTestContact

## VALIDATION TESTS
# ALM frictionless tests
from ValidationTests import ALMIroningTestContact    as TALMIroningTestContact
from ValidationTests import ALMIroningDieTestContact as TALMIroningDieTestContact
<<<<<<< HEAD
=======
from ValidationTests import LargeDisplacementPatchTestHexa as TLargeDisplacementPatchTestHexa
from ValidationTests import ALMLargeDisplacementPatchTestTetra as TALMLargeDisplacementPatchTestTetra
from ValidationTests import ALMLargeDisplacementPatchTestHexa as TALMLargeDisplacementPatchTestHexa
>>>>>>> 0b16c6b7

def AssambleTestSuites():
    ''' Populates the test suites to run.

    Populates the test suites to run. At least, it should pupulate the suites:
    "small", "nighlty" and "all"

    Return
    ------

    suites: A dictionary of suites
        The set of suites with its test_cases added.
    '''
    suites = KratosUnittest.KratosSuites

    # Create a test suit with the selected tests (Small tests):
    smallSuite = suites['small']
    # Exact integration tests
<<<<<<< HEAD
    smallSuite.addTest(TTestLineExactIntegration1('test_execution'))
    smallSuite.addTest(TTestLineExactIntegration2('test_execution'))
    smallSuite.addTest(TTestLineExactIntegration3('test_execution'))
    smallSuite.addTest(TTestTriangleExactIntegration1('test_execution'))
    smallSuite.addTest(TTestTriangleExactIntegration2('test_execution'))
    smallSuite.addTest(TTestTriangleExactIntegration3('test_execution'))
    smallSuite.addTest(TTestQuadrilateralExactIntegration1('test_execution'))
    smallSuite.addTest(TTestQuadrilateralExactIntegration2('test_execution'))
    smallSuite.addTest(TTestDoubleCurvatureIntegration('test_double_curvature_integration'))
=======
    smallSuite.addTest(TTestDoubleCurvatureIntegration('test_double_curvature_integration_triangle'))
    smallSuite.addTest(TTestDoubleCurvatureIntegration('test_double_curvature_integration_quad'))
    smallSuite.addTest(TTestDoubleCurvatureIntegration('test_moving_mesh_integration_quad'))
>>>>>>> 0b16c6b7
    
    # Mesh tying tests 
    smallSuite.addTest(TSimplePatchTestTwoDMeshTying('test_execution'))
    smallSuite.addTest(TSimpleSlopePatchTestTwoDMeshTying('test_execution'))
    smallSuite.addTest(TSimplestPatchTestThreeDMeshTying('test_execution'))
    smallSuite.addTest(TSimplePatchTestThreeDMeshTying('test_execution'))
    
    # ALM frictionless tests
    smallSuite.addTest(TALMHyperSimplePatchTestContact('test_execution'))
    smallSuite.addTest(TALMHyperSimpleSlopePatchTestContact('test_execution'))
    smallSuite.addTest(TALMTwoDPatchComplexGeomTestContact('test_execution'))
    smallSuite.addTest(TALMTwoDPatchComplexGeomSlopeTestContact('test_execution'))
    smallSuite.addTest(TALMSimplePatchTestContact('test_execution'))
    smallSuite.addTest(TALMSimpleSlopePatchTestContact('test_execution'))
    smallSuite.addTest(TALMSimplePatchNotMatchingATestContact('test_execution'))
    smallSuite.addTest(TALMSimplePatchNotMatchingBTestContact('test_execution'))
    smallSuite.addTest(TALMThreeDSimplestPatchMatchingTestContact('test_execution'))
    smallSuite.addTest(TALMThreeDSimplestPatchMatchingAdaptativeTestContact('test_execution'))
    smallSuite.addTest(TALMThreeDSimplestPatchMatchingSlopeTestContact('test_execution'))
    smallSuite.addTest(TALMThreeDPatchComplexGeomTestContact('test_execution'))
    smallSuite.addTest(TALMTThreeDPatchMatchingTestContact('test_execution'))
    smallSuite.addTest(TALMThreeDPatchNotMatchingTestContact('test_execution'))

    # Create a test suit with the selected tests plus all small tests
    nightSuite = suites['nightly']
    nightSuite.addTests(smallSuite)
    nightSuite.addTest(TALMMeshMovingMatchingTestContact('test_execution'))
    nightSuite.addTest(TALMMeshMovingNotMatchingTestContact('test_execution'))
    nightSuite.addTest(TALMTaylorPatchTestContact('test_execution'))
    nightSuite.addTest(TALMTaylorPatchDynamicTestContact('test_execution'))
    nightSuite.addTest(TALMHertzSimpleSphereTestContact('test_execution'))
    nightSuite.addTest(TALMHertzSphereTestContact('test_execution'))
    nightSuite.addTest(TALMHertzSimpleTestContact('test_execution'))
    nightSuite.addTest(TALMHertzCompleteTestContact('test_execution'))
    
    # For very long tests that should not be in nighly and you can use to validate 
    validationSuite = suites['validation']
    validationSuite.addTests(nightSuite)
    #validationSuite.addTest(TALMIroningTestContact('test_execution'))
    #validationSuite.addTest(TALMIroningDieTestContact('test_execution'))
<<<<<<< HEAD

=======
    validationSuite.addTest(TLargeDisplacementPatchTestHexa('test_execution'))
    validationSuite.addTest(TALMLargeDisplacementPatchTestTetra('test_execution'))
    validationSuite.addTest(TALMLargeDisplacementPatchTestHexa('test_execution'))
    
>>>>>>> 0b16c6b7
    # Create a test suit that contains all the tests:
    allSuite = suites['all']
    allSuite.addTests(
        KratosUnittest.TestLoader().loadTestsFromTestCases([
            ## SMALL
<<<<<<< HEAD
            TTestLineExactIntegration1,
            TTestLineExactIntegration2,
            TTestLineExactIntegration3,
            TTestTriangleExactIntegration1,
            TTestTriangleExactIntegration2,
            TTestTriangleExactIntegration3,
            TTestQuadrilateralExactIntegration1,
            TTestQuadrilateralExactIntegration2,
=======
>>>>>>> 0b16c6b7
            TTestDoubleCurvatureIntegration,
            TSimplePatchTestTwoDMeshTying,
            TSimpleSlopePatchTestTwoDMeshTying,
            TSimplestPatchTestThreeDMeshTying,
            TSimplePatchTestThreeDMeshTying,
            TALMHyperSimplePatchTestContact,
            TALMHyperSimpleSlopePatchTestContact,
            TALMTwoDPatchComplexGeomTestContact,
            TALMTwoDPatchComplexGeomSlopeTestContact,
            TALMSimplePatchTestContact,
            TALMSimpleSlopePatchTestContact, 
            TALMSimplePatchNotMatchingATestContact,
            TALMSimplePatchNotMatchingBTestContact,
            TALMThreeDSimplestPatchMatchingTestContact,
            TALMThreeDSimplestPatchMatchingAdaptativeTestContact,
            TALMThreeDSimplestPatchMatchingSlopeTestContact,
            TALMThreeDPatchComplexGeomTestContact,
            TALMTThreeDPatchMatchingTestContact,
            TALMThreeDPatchNotMatchingTestContact,
            ## NIGTHLY
            TALMMeshMovingMatchingTestContact,
            TALMMeshMovingNotMatchingTestContact,
            TALMTaylorPatchTestContact,
<<<<<<< HEAD
            TALMTaylorPatchDynamicTestContact, # NOTE: Check that in debug dynamic gives an error
=======
            TALMTaylorPatchDynamicTestContact,
>>>>>>> 0b16c6b7
            TALMHertzSimpleTestContact,
            TALMHertzSimpleSphereTestContact,
            ##TALMHertzSphereTestContact,  # FIXME: This test requieres the axisymmetric to work (memmory error, correct it)
            TALMHertzCompleteTestContact,
            ## VALIDATION
            ##TALMIroningTestContact,
            ##TALMIroningDieTestContact,
<<<<<<< HEAD
=======
            #TLargeDisplacementPatchTestHexa,
            #TALMLargeDisplacementPatchTestTetra,
            #TALMLargeDisplacementPatchTestHexa,
>>>>>>> 0b16c6b7
        ])
    )

    return suites

if __name__ == '__main__':
    KratosUnittest.runTests(AssambleTestSuites())<|MERGE_RESOLUTION|>--- conflicted
+++ resolved
@@ -10,17 +10,6 @@
 # Import the tests o test_classes to create the suits
 ## SMALL TESTS
 # Exact integration tests
-<<<<<<< HEAD
-from TestExactIntegration import TestLineExactIntegration1          as TTestLineExactIntegration1
-from TestExactIntegration import TestLineExactIntegration2          as TTestLineExactIntegration2
-from TestExactIntegration import TestLineExactIntegration3          as TTestLineExactIntegration3
-from TestExactIntegration import TestTriangleExactIntegration1      as TTestTriangleExactIntegration1
-from TestExactIntegration import TestTriangleExactIntegration2      as TTestTriangleExactIntegration2
-from TestExactIntegration import TestTriangleExactIntegration3      as TTestTriangleExactIntegration3
-from TestExactIntegration import TestQuadrilateralExactIntegration1 as TTestQuadrilateralExactIntegration1
-from TestExactIntegration import TestQuadrilateralExactIntegration2 as TTestQuadrilateralExactIntegration2
-=======
->>>>>>> 0b16c6b7
 from test_double_curvature_integration import TestDoubleCurvatureIntegration as TTestDoubleCurvatureIntegration
 
 # Mesh tying tests
@@ -60,12 +49,9 @@
 # ALM frictionless tests
 from ValidationTests import ALMIroningTestContact    as TALMIroningTestContact
 from ValidationTests import ALMIroningDieTestContact as TALMIroningDieTestContact
-<<<<<<< HEAD
-=======
 from ValidationTests import LargeDisplacementPatchTestHexa as TLargeDisplacementPatchTestHexa
 from ValidationTests import ALMLargeDisplacementPatchTestTetra as TALMLargeDisplacementPatchTestTetra
 from ValidationTests import ALMLargeDisplacementPatchTestHexa as TALMLargeDisplacementPatchTestHexa
->>>>>>> 0b16c6b7
 
 def AssambleTestSuites():
     ''' Populates the test suites to run.
@@ -84,21 +70,9 @@
     # Create a test suit with the selected tests (Small tests):
     smallSuite = suites['small']
     # Exact integration tests
-<<<<<<< HEAD
-    smallSuite.addTest(TTestLineExactIntegration1('test_execution'))
-    smallSuite.addTest(TTestLineExactIntegration2('test_execution'))
-    smallSuite.addTest(TTestLineExactIntegration3('test_execution'))
-    smallSuite.addTest(TTestTriangleExactIntegration1('test_execution'))
-    smallSuite.addTest(TTestTriangleExactIntegration2('test_execution'))
-    smallSuite.addTest(TTestTriangleExactIntegration3('test_execution'))
-    smallSuite.addTest(TTestQuadrilateralExactIntegration1('test_execution'))
-    smallSuite.addTest(TTestQuadrilateralExactIntegration2('test_execution'))
-    smallSuite.addTest(TTestDoubleCurvatureIntegration('test_double_curvature_integration'))
-=======
     smallSuite.addTest(TTestDoubleCurvatureIntegration('test_double_curvature_integration_triangle'))
     smallSuite.addTest(TTestDoubleCurvatureIntegration('test_double_curvature_integration_quad'))
     smallSuite.addTest(TTestDoubleCurvatureIntegration('test_moving_mesh_integration_quad'))
->>>>>>> 0b16c6b7
     
     # Mesh tying tests 
     smallSuite.addTest(TSimplePatchTestTwoDMeshTying('test_execution'))
@@ -139,30 +113,15 @@
     validationSuite.addTests(nightSuite)
     #validationSuite.addTest(TALMIroningTestContact('test_execution'))
     #validationSuite.addTest(TALMIroningDieTestContact('test_execution'))
-<<<<<<< HEAD
-
-=======
     validationSuite.addTest(TLargeDisplacementPatchTestHexa('test_execution'))
     validationSuite.addTest(TALMLargeDisplacementPatchTestTetra('test_execution'))
     validationSuite.addTest(TALMLargeDisplacementPatchTestHexa('test_execution'))
     
->>>>>>> 0b16c6b7
     # Create a test suit that contains all the tests:
     allSuite = suites['all']
     allSuite.addTests(
         KratosUnittest.TestLoader().loadTestsFromTestCases([
             ## SMALL
-<<<<<<< HEAD
-            TTestLineExactIntegration1,
-            TTestLineExactIntegration2,
-            TTestLineExactIntegration3,
-            TTestTriangleExactIntegration1,
-            TTestTriangleExactIntegration2,
-            TTestTriangleExactIntegration3,
-            TTestQuadrilateralExactIntegration1,
-            TTestQuadrilateralExactIntegration2,
-=======
->>>>>>> 0b16c6b7
             TTestDoubleCurvatureIntegration,
             TSimplePatchTestTwoDMeshTying,
             TSimpleSlopePatchTestTwoDMeshTying,
@@ -186,11 +145,7 @@
             TALMMeshMovingMatchingTestContact,
             TALMMeshMovingNotMatchingTestContact,
             TALMTaylorPatchTestContact,
-<<<<<<< HEAD
-            TALMTaylorPatchDynamicTestContact, # NOTE: Check that in debug dynamic gives an error
-=======
             TALMTaylorPatchDynamicTestContact,
->>>>>>> 0b16c6b7
             TALMHertzSimpleTestContact,
             TALMHertzSimpleSphereTestContact,
             ##TALMHertzSphereTestContact,  # FIXME: This test requieres the axisymmetric to work (memmory error, correct it)
@@ -198,12 +153,9 @@
             ## VALIDATION
             ##TALMIroningTestContact,
             ##TALMIroningDieTestContact,
-<<<<<<< HEAD
-=======
             #TLargeDisplacementPatchTestHexa,
             #TALMLargeDisplacementPatchTestTetra,
             #TALMLargeDisplacementPatchTestHexa,
->>>>>>> 0b16c6b7
         ])
     )
 
