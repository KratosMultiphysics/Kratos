//    |  /           |
//    ' /   __| _` | __|  _ \   __|
//    . \  |   (   | |   (   |\__ `
//   _|\_\_|  \__,_|\__|\___/ ____/
//                   Multi-Physics
//
//
//  License:         BSD License
//                   Kratos default license: kratos/license.txt
//
//  Authors:        Aditya Ghantasala, https://github.com/adityaghantasala
// 					Navaneeth K Narayanan
//					Rishith Ellath Meethal
//
// System includes

// External includes

// Project includes
#include "containers/model.h"
#include "custom_python/add_custom_processes_to_python.h"
#include "includes/define_python.h"
#include "includes/model_part.h"
#include "processes/process.h"

#include "custom_processes/apply_chimera_process.h"
#include "custom_processes/apply_chimera_process_monolithic.h"
#include "custom_processes/apply_chimera_process_fractional_step.h"
#include "custom_processes/rotate_region_process.h"
#include "processes/calculate_signed_distance_to_3d_condition_skin_process.h"
#include "processes/calculate_distance_to_skin_process.h"

namespace Kratos
{

namespace Python
{

void AddCustomProcessesToPython(pybind11::module &m)
{

    namespace py = pybind11;
<<<<<<< HEAD

=======
>>>>>>> e38d07ac
    typedef ApplyChimera<2> BaseApplyChimera2D;
    typedef ApplyChimera<3> BaseApplyChimera3D;

    typedef ApplyChimeraProcessMonolithic<2> ApplyChimeraMonolithic2DType;
    typedef ApplyChimeraProcessMonolithic<3> ApplyChimeraMonolithic3DType;

    typedef ApplyChimeraProcessFractionalStep<2> ApplyChimeraFractionalStep2DType;
    typedef ApplyChimeraProcessFractionalStep<3> ApplyChimeraFractionalStep3DType;

    py::class_<BaseApplyChimera2D, BaseApplyChimera2D::Pointer, Process>(m, "BaseApplyChimera2D")
        .def(py::init<ModelPart &, Parameters>())
        .def("SetEchoLevel", &BaseApplyChimera2D::SetEchoLevel)
        .def("SetReformulateEveryStep", &BaseApplyChimera2D::SetReformulateEveryStep);
    py::class_<BaseApplyChimera3D, BaseApplyChimera3D::Pointer, Process>(m, "BaseApplyChimera3D")
        .def(py::init<ModelPart &, Parameters>())
        .def("SetEchoLevel", &BaseApplyChimera3D::SetEchoLevel)
        .def("SetReformulateEveryStep", &BaseApplyChimera3D::SetReformulateEveryStep);

    py::class_<ApplyChimeraMonolithic2DType, ApplyChimeraMonolithic2DType::Pointer, BaseApplyChimera2D>(m, "ApplyChimeraProcessMonolithic2d")
        .def(py::init<ModelPart &, Parameters>());

    py::class_<ApplyChimeraMonolithic3DType, ApplyChimeraMonolithic3DType::Pointer, BaseApplyChimera3D>(m, "ApplyChimeraProcessMonolithic3d")
        .def(py::init<ModelPart &, Parameters>());

    py::class_<ApplyChimeraFractionalStep2DType, ApplyChimeraFractionalStep2DType::Pointer, BaseApplyChimera2D>(m, "ApplyChimeraProcessFractionalStep2d")
        .def(py::init<ModelPart &, Parameters>());

    py::class_<ApplyChimeraFractionalStep3DType, ApplyChimeraFractionalStep3DType::Pointer, BaseApplyChimera3D>(m, "ApplyChimeraProcessFractionalStep3d")
        .def(py::init<ModelPart &, Parameters>());

    py::class_<RotateRegionProcess, RotateRegionProcess::Pointer, Process>(m, "RotateRegionProcess")
        .def(py::init<ModelPart &, Parameters>());
}

} // namespace Python.

} // Namespace Kratos<|MERGE_RESOLUTION|>--- conflicted
+++ resolved
@@ -40,10 +40,6 @@
 {
 
     namespace py = pybind11;
-<<<<<<< HEAD
-
-=======
->>>>>>> e38d07ac
     typedef ApplyChimera<2> BaseApplyChimera2D;
     typedef ApplyChimera<3> BaseApplyChimera3D;
 
