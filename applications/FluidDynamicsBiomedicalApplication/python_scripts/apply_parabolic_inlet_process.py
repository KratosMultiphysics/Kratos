# Importing the Kratos Library
from doctest import ELLIPSIS_MARKER
from logging import Logger
import KratosMultiphysics
from KratosMultiphysics.read_csv_table_utility import ReadCsvTableUtility

# Import applications
import KratosMultiphysics.FluidDynamicsBiomedicalApplication as KratosBio

def Factory(settings, model):
    if not isinstance(settings, KratosMultiphysics.Parameters):
        raise Exception("expected input shall be a Parameters object, encapsulating a json string")
    return ApplyParabolicInletProcess(model, settings["Parameters"])

class ApplyParabolicInletProcess(KratosMultiphysics.Process):
    """
    Class to compute parabolic inlet profile
    """

    def __init__(self, model, settings):
        # Base class constructor call
        KratosMultiphysics.Process.__init__(self)

        # Set default settings
        # Note the trick to allow scalar, function and table values of the parabola maximum value
        default_settings = self.GetDefaultParameters()
        if settings.Has("parabola_vertex_value"):
            if settings["parabola_vertex_value"].IsString():
                default_settings["parabola_vertex_value"].SetString("0.0")
            elif settings["parabola_vertex_value"].IsDouble():
                default_settings["parabola_vertex_value"].SetDouble(0.0)
        else:
            raise Exception("'parabola_vertex_value' not found. It needs to be user-provided.")

        # Assign this here since it will change the "interval" prior to validation
        self.interval = KratosMultiphysics.IntervalUtility(settings)

        # Check default settings
        settings.ValidateAndAssignDefaults(default_settings)

        # Check user-provided data
        if not settings["inlet_model_part_name"].GetString():
            raise ValueError("'inlet_model_part' not provided.")

        if not settings["wall_model_part_name"].GetString():
            raise ValueError("'wall_model_part' needs to be provided for 'parabolic' inlet distribution.")

        # Set the maximum value input data
        self.max_value_is_numeric = False
        self.max_value_is_function = False
        self.max_value_is_table = False
        if settings["parabola_vertex_value"].IsNumber():
            self.max_value_is_numeric = True
            self.max_value = settings["parabola_vertex_value"].GetDouble()
        elif settings["parabola_vertex_value"].IsString():
            self.max_value_is_function = True
            self.function_string = settings["parabola_vertex_value"].GetString()
            self.max_value_function = KratosMultiphysics.GenericFunctionUtility(self.function_string, settings["local_axes"])
        else:
            self.max_value_is_table = True
<<<<<<< HEAD
            inlet_model_part = model.GetModelPart(settings["inlet_model_part_name"].GetString())
            self.table = ReadCsvTableUtility(settings["parabola_vertex_value"]).Read(inlet_model_part)
=======
            self.table = ReadCsvTableUtility(settings["value"]).Read(self.model_part)
>>>>>>> 2de0dc21

        self.value_is_flow_rate = settings["value_is_flow_rate"].GetBool()

        # Save model and settings containers
        self.model = model
        self.settings = settings

    @staticmethod
    def GetDefaultParameters():
        default_settings = KratosMultiphysics.Parameters("""{
            "wall_model_part_name": "",
            "inlet_model_part_name": "",
            "parabola_vertex_value" : {},
            "value_is_flow_rate" : false,
            "interval" : [0.0,"End"],
            "local_axes" : {},
            "parallel_distance_max_levels" : 25
        }""")
        return default_settings

    def ExecuteInitialize(self):
        # Get and check domain size
        inlet_model_part = self.model.GetModelPart(self.settings["inlet_model_part_name"].GetString())
        domain_size = inlet_model_part.ProcessInfo[KratosMultiphysics.DOMAIN_SIZE]
        if domain_size not in [2,3]:
            raise ValueError(f"Wrong 'DOMAIN_SIZE' value {domain_size} in ProcessInfo container.")

        # Set the INLET flag in the inlet model part nodes and conditions
        KratosMultiphysics.VariableUtils().SetFlag(KratosMultiphysics.INLET, True, inlet_model_part.Nodes)
        KratosMultiphysics.VariableUtils().SetFlag(KratosMultiphysics.INLET, True, inlet_model_part.Conditions)

        # Compute the normal on the nodes of interest
        # Note that a custom normal variable is use to avoid interfering with the wall one
        KratosMultiphysics.NormalCalculationUtils().CalculateOnSimplexNonHistorical(
            inlet_model_part,
            domain_size,
            KratosBio.INLET_NORMAL)

        # Prepare skin for wall distance calculation
        max_levels = self.settings["parallel_distance_max_levels"].GetInt()
        wall_model_part = self.model.GetModelPart(self.settings["wall_model_part_name"].GetString())
        root_model_part = wall_model_part.GetRootModelPart()
        KratosBio.ParabolicProfileUtilities.CalculateWallParallelDistance(wall_model_part, root_model_part, max_levels)

        # Calculate the inlet area to do the flow rate to velocity conversion
        if self.value_is_flow_rate:
            inlet_model_part = self.model.GetModelPart(self.settings["inlet_model_part_name"].GetString())
            self.inlet_area = KratosBio.ParabolicProfileUtilities.CalculateInletArea(inlet_model_part)
            if self.inlet_area < 1.0e-12:
                KratosMultiphysics.Logger.PrintWarning(f"Inlet area {self.inlet_area} is close to zero in model part {inlet_model_part.FullName()}")

    def ExecuteBeforeSolutionLoop(self):
        self.ExecuteInitializeSolutionStep()

    def ExecuteInitializeSolutionStep(self):
        # Set the max value factor as the area quotient if the max value is a flow rate
        # Otherwise, if the max value is already a velocity set the max value factor to one
        if self.value_is_flow_rate:
            max_value_factor = 1.0/self.inlet_area
        else:
            max_value_factor = 1.0
<<<<<<< HEAD

        # Set the parabolic inlet values
        inlet_model_part = self.model.GetModelPart(self.settings["inlet_model_part_name"].GetString())
=======
>>>>>>> 2de0dc21
        current_time = inlet_model_part.ProcessInfo[KratosMultiphysics.TIME]
        inlet_model_part = self.model.GetModelPart(self.settings["inlet_model_part_name"].GetString())
        if self.interval.IsInInterval(current_time):
            self.step_is_active = True
            if self.max_value_is_numeric:
                KratosBio.ParabolicProfileUtilities.ImposeParabolicInlet(inlet_model_part, self.max_value, max_value_factor)
            elif self.max_value_is_function:
                KratosBio.ParabolicProfileUtilities.ImposeParabolicInlet(inlet_model_part, self.max_value_function, max_value_factor)
            elif self.max_value_is_table:
                current_max_value = self.table.GetValue(current_time)
                KratosBio.ParabolicProfileUtilities.ImposeParabolicInlet(inlet_model_part, current_max_value, max_value_factor)
            else:
                raise Exception("Wrong maximum value data type.")

    def ExecuteFinalizeSolutionStep(self):
        # Here we free all of the nodes in the inlet
        if self.step_is_active:
            inlet_model_part = self.model.GetModelPart(self.settings["inlet_model_part_name"].GetString())
            KratosBio.ParabolicProfileUtilities.FreeParabolicInlet(inlet_model_part)
        self.step_is_active = False

    @classmethod
    def _ReturnDistanceProcessPrototype(cls, domain_size):
        if domain_size == 2:
            return KratosMultiphysics.ParallelDistanceCalculationProcess2D
        else:
            return KratosMultiphysics.ParallelDistanceCalculationProcess3D<|MERGE_RESOLUTION|>--- conflicted
+++ resolved
@@ -58,13 +58,8 @@
             self.max_value_function = KratosMultiphysics.GenericFunctionUtility(self.function_string, settings["local_axes"])
         else:
             self.max_value_is_table = True
-<<<<<<< HEAD
             inlet_model_part = model.GetModelPart(settings["inlet_model_part_name"].GetString())
             self.table = ReadCsvTableUtility(settings["parabola_vertex_value"]).Read(inlet_model_part)
-=======
-            self.table = ReadCsvTableUtility(settings["value"]).Read(self.model_part)
->>>>>>> 2de0dc21
-
         self.value_is_flow_rate = settings["value_is_flow_rate"].GetBool()
 
         # Save model and settings containers
@@ -125,14 +120,10 @@
             max_value_factor = 1.0/self.inlet_area
         else:
             max_value_factor = 1.0
-<<<<<<< HEAD
 
         # Set the parabolic inlet values
         inlet_model_part = self.model.GetModelPart(self.settings["inlet_model_part_name"].GetString())
-=======
->>>>>>> 2de0dc21
         current_time = inlet_model_part.ProcessInfo[KratosMultiphysics.TIME]
-        inlet_model_part = self.model.GetModelPart(self.settings["inlet_model_part_name"].GetString())
         if self.interval.IsInInterval(current_time):
             self.step_is_active = True
             if self.max_value_is_numeric:
