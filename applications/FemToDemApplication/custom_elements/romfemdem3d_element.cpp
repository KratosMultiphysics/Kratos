//    |  /           |
//    ' /   __| _` | __|  _ \   __|
//    . \  |   (   | |   (   |\__ \.
//   _|\_\_|  \__,_|\__|\___/ ____/
//                   Multi-Physics FemDem Application
//
//  License:		 BSD License
//					 Kratos default license: kratos/license.txt
//
//  Main authors:    Alejandro Cornejo Velazquez
//

#include "romfemdem3d_element.hpp"
#include "fem_to_dem_application_variables.h"

namespace Kratos
{
//***********************DEFAULT CONSTRUCTOR******************************************
//************************************************************************************

RomFemDem3DElement::RomFemDem3DElement(IndexType NewId, GeometryType::Pointer pGeometry)
	: FemDem3DElement(NewId, pGeometry)
{
	//DO NOT ADD DOFS HERE!!!
}
//******************************CONSTRUCTOR*******************************************
//************************************************************************************

RomFemDem3DElement::RomFemDem3DElement(IndexType NewId, GeometryType::Pointer pGeometry, PropertiesType::Pointer pProperties)
	: FemDem3DElement(NewId, pGeometry, pProperties)
{
	//BY DEFAULT, THE GEOMETRY WILL DEFINE THE INTEGRATION METHOD
	mThisIntegrationMethod = GetGeometry().GetDefaultIntegrationMethod();
}

//******************************COPY CONSTRUCTOR**************************************
//************************************************************************************

RomFemDem3DElement::RomFemDem3DElement(RomFemDem3DElement const &rOther)
	: FemDem3DElement(rOther)
{
	//ALL MEMBER VARIABLES THAT MUST BE KEPT AFTER COPYING AN ELEMENT HAVE TO BE DEFINED HERE
	//IF NO ASSIGMENT OPERATOR IS DEFINED THE COPY CONSTRUCTOR WILL DEFINE IT BY DEFFAULT
}

//*******************************ASSIGMENT OPERATOR***********************************
//************************************************************************************

RomFemDem3DElement &RomFemDem3DElement::operator=(RomFemDem3DElement const &rOther)
{
	//ALL MEMBER VARIABLES THAT MUST BE KEPT IN AN "=" OPERATION NEEDS TO BE COPIED HERE

	FemDem3DElement::operator=(rOther);
	return *this;
}

//*********************************OPERATIONS*****************************************
//************************************************************************************

Element::Pointer RomFemDem3DElement::Create(IndexType NewId, NodesArrayType const &rThisNodes, PropertiesType::Pointer pProperties) const
{
	//NEEDED TO CREATE AN ELEMENT
	return Element::Pointer(new RomFemDem3DElement(NewId, GetGeometry().Create(rThisNodes), pProperties));
}

//************************************CLONE*******************************************
//************************************************************************************

Element::Pointer RomFemDem3DElement::Clone(IndexType NewId, NodesArrayType const &rThisNodes) const
{

	//YOU CREATE A NEW ELEMENT CLONING THEIR VARIABLES
	//ALL MEMBER VARIABLES THAT MUST BE CLONED HAVE TO BE DEFINED HERE

	RomFemDem3DElement NewElement(NewId, GetGeometry().Create(rThisNodes), pGetProperties());

	return Element::Pointer(new RomFemDem3DElement(NewElement));
}

//*******************************DESTRUCTOR*******************************************
//************************************************************************************

RomFemDem3DElement::~RomFemDem3DElement()
{
}

void RomFemDem3DElement::InitializeNonLinearIteration(ProcessInfo &rCurrentProcessInfo)
{
	//*****************************
	KRATOS_TRY

	//1.-Initialize sizes for the system components:
	const unsigned int number_of_nodes = GetGeometry().size();
	const unsigned int dimension = GetGeometry().WorkingSpaceDimension();
	unsigned int voigt_size = dimension * (dimension + 1) * 0.5;

	Vector strain_vector(voigt_size);
	noalias(strain_vector) = ZeroVector(voigt_size);
	Vector stress_vector(voigt_size);
	noalias(stress_vector) = ZeroVector(voigt_size);
	Matrix B(voigt_size, dimension * number_of_nodes);
	noalias(B) = ZeroMatrix(voigt_size, dimension * number_of_nodes);
	Matrix DN_DX(number_of_nodes, dimension);
	noalias(DN_DX) = ZeroMatrix(number_of_nodes, dimension);

	//deffault values for the infinitessimal theory
	double detF = 1;
	Matrix F(dimension, dimension);
	noalias(F) = identity_matrix<double>(dimension);

	//3.-Calculate elemental system:

	//reading integration points
	const GeometryType::IntegrationPointsArrayType &integration_points = GetGeometry().IntegrationPoints(mThisIntegrationMethod);

	//get the shape functions [N] (for the order of the default integration method)
	const Matrix &Ncontainer = GetGeometry().ShapeFunctionsValues(mThisIntegrationMethod);
<<<<<<< HEAD

	//get the shape functions parent coodinates derivative [dN/d�] (for the order of the default integration method)
	const GeometryType::ShapeFunctionsGradientsType &DN_De = GetGeometry().ShapeFunctionsLocalGradients(mThisIntegrationMethod);

	//calculate delta position (here coincides with the current displacement)
	Matrix DeltaPosition(number_of_nodes, dimension);
	noalias(DeltaPosition) = ZeroMatrix(number_of_nodes, dimension);
	DeltaPosition = this->CalculateDeltaPosition(DeltaPosition);

	//calculating the reference jacobian from cartesian coordinates to parent coordinates for all integration points [dx_n/d�]
	GeometryType::JacobiansType J;
	J.resize(1, false);
	J[0].resize(dimension, dimension, false);
	noalias(J[0]) = ZeroMatrix(dimension, dimension);
	J = GetGeometry().Jacobian(J, mThisIntegrationMethod, DeltaPosition);

	// Loop Over Integration Points
	for (unsigned int PointNumber = 0; PointNumber < integration_points.size(); PointNumber++) {
		Matrix InvJ(dimension, dimension);
		noalias(InvJ) = ZeroMatrix(dimension, dimension);
		double detJ = 0;
		MathUtils<double>::InvertMatrix(J[PointNumber], InvJ, detJ);
		KRATOS_ERROR_IF(detJ < 0) << "SMALL DISPLACEMENT ELEMENT INVERTED: |J|<0" << std::endl;

		//compute cartesian derivatives for this integration point  [dN/dx_n]
		noalias(DN_DX) = prod(DN_De[PointNumber], InvJ);

		//set shape functions for this integration point
		Vector N = row(Ncontainer, PointNumber);

		//b.-compute infinitessimal strainof the composite
		this->CalculateInfinitesimalStrain(strain_vector, DN_DX);
		this->SetValue(STRAIN_VECTOR, strain_vector);

=======

	//get the shape functions parent coodinates derivative [dN/d�] (for the order of the default integration method)
	const GeometryType::ShapeFunctionsGradientsType &DN_De = GetGeometry().ShapeFunctionsLocalGradients(mThisIntegrationMethod);

	//calculate delta position (here coincides with the current displacement)
	Matrix delta_position(number_of_nodes, dimension);
	noalias(delta_position) = ZeroMatrix(number_of_nodes, dimension);
	delta_position = this->CalculateDeltaPosition(delta_position);

	//calculating the reference jacobian from cartesian coordinates to parent coordinates for all integration points [dx_n/d�]
	GeometryType::JacobiansType J;
	J.resize(1, false);
	J[0].resize(dimension, dimension, false);
	noalias(J[0]) = ZeroMatrix(dimension, dimension);
	J = GetGeometry().Jacobian(J, mThisIntegrationMethod, delta_position);

	// Loop Over Integration Points
	for (unsigned int integration_point = 0; integration_point < integration_points.size(); integration_point++) {
		Matrix InvJ(dimension, dimension);
		noalias(InvJ) = ZeroMatrix(dimension, dimension);
		double detJ = 0;
		MathUtils<double>::InvertMatrix(J[integration_point], InvJ, detJ);
		KRATOS_ERROR_IF(detJ < 0) << "SMALL DISPLACEMENT ELEMENT INVERTED: |J|<0" << std::endl;

		//compute cartesian derivatives for this integration point  [dN/dx_n]
		noalias(DN_DX) = prod(DN_De[integration_point], InvJ);

		//set shape functions for this integration point
		Vector N = row(Ncontainer, integration_point);

		//b.-compute infinitessimal strainof the composite
		this->CalculateInfinitesimalStrain(strain_vector, DN_DX);
		this->SetValue(STRAIN_VECTOR, strain_vector);

>>>>>>> 54c2fd17
		// Compute predictive stresses for the concrete and steel
		this->CalculatePredictiveStresses(strain_vector);
	}
	KRATOS_CATCH("")
}

void RomFemDem3DElement::CalculatePredictiveStresses(const Vector &rStrainVector)
{
	auto& r_properties = this->GetProperties();
	const double Ec = r_properties[YOUNG_MODULUS];
	const double Es = r_properties[YOUNG_MODULUS_STEEL];
	const double nuc = r_properties[POISSON_RATIO];
	const double nus = r_properties[POISSON_RATIO_STEEL];

	//const unsigned int number_of_nodes = GetGeometry().size();
	const unsigned int dimension = GetGeometry().WorkingSpaceDimension();
	unsigned int voigt_size = dimension * (dimension + 1) / 2;
	Matrix constitutive_matrix_concrete = ZeroMatrix(voigt_size, voigt_size);
	Matrix constitutive_matrix_steel = ZeroMatrix(voigt_size, voigt_size);

<<<<<<< HEAD
	// Elastic C
=======
	// Elastic rC
>>>>>>> 54c2fd17
	this->CalculateConstitutiveMatrix(constitutive_matrix_concrete, Ec, nuc);
	this->CalculateConstitutiveMatrix(constitutive_matrix_steel, Es, nus);

	Vector r_stress_vector_concrete = prod(constitutive_matrix_concrete, rStrainVector);

<<<<<<< HEAD
	Vector StressVectorSteel;
	if (r_properties[STEEL_VOLUMETRIC_PART] > 0.0) {
		Vector ElasticStrainVector = rStrainVector - mPlasticDeformation; // E-Ep
		StressVectorSteel = prod(constitutive_matrix_steel, ElasticStrainVector);
	} else
		StressVectorSteel = ZeroVector(voigt_size);

	// Predictive Stresses
	this->SetValue(CONCRETE_STRESS_VECTOR, r_stress_vector_concrete);
	this->SetValue(STEEL_STRESS_VECTOR, StressVectorSteel);
=======
	Vector stress_vector_steel;
	if (r_properties[STEEL_VOLUMETRIC_PART] > 0.0) {
		Vector elastic_strain_vector = rStrainVector - mPlasticDeformation; // E-Ep
		stress_vector_steel = prod(constitutive_matrix_steel, elastic_strain_vector);
	} else {
		stress_vector_steel = ZeroVector(voigt_size);
	}

	// Predictive Stresses
	this->SetValue(CONCRETE_STRESS_VECTOR, r_stress_vector_concrete);
	this->SetValue(STEEL_STRESS_VECTOR, stress_vector_steel);
>>>>>>> 54c2fd17
}

void RomFemDem3DElement::CalculateAverageStressOnEdge(Vector &rAverageVector, const std::vector<Element *>& VectorOfElems)
{
	// Only averages the stress over the concrete part!!!!
	Vector current_element_stress = this->GetValue(CONCRETE_STRESS_VECTOR);
	rAverageVector = current_element_stress;
	int counter = 0;

	for (unsigned int elem = 0; elem < VectorOfElems.size(); elem++) {
		rAverageVector += VectorOfElems[elem]->GetValue(CONCRETE_STRESS_VECTOR);
		counter++;
	}
	rAverageVector /= (counter + 1);
}

void RomFemDem3DElement::CalculateLocalSystem(
	MatrixType &rLeftHandSideMatrix,
	VectorType &rRightHandSideVector,
	ProcessInfo &rCurrentProcessInfo)
{
	KRATOS_TRY

	//1.-Initialize sizes for the system components:
	const unsigned int number_of_nodes = GetGeometry().size();
	const unsigned int dimension = GetGeometry().WorkingSpaceDimension();
	const unsigned int voigt_size = dimension * (dimension + 1) / 2;
	const unsigned int system_size = number_of_nodes * dimension;

	if (rLeftHandSideMatrix.size1() != system_size)
		rLeftHandSideMatrix.resize(system_size, system_size, false);
	noalias(rLeftHandSideMatrix) = ZeroMatrix(system_size, system_size);

	if (rRightHandSideVector.size() != system_size)
		rRightHandSideVector.resize(system_size, false);
	noalias(rRightHandSideVector) = ZeroVector(system_size);

	Vector strain_vector(voigt_size);
	noalias(strain_vector) = ZeroVector(voigt_size);
	Vector stress_vector(voigt_size);
	noalias(stress_vector) = ZeroVector(voigt_size);
	Matrix B(voigt_size, dimension * number_of_nodes);
	noalias(B) = ZeroMatrix(voigt_size, dimension * number_of_nodes);
	Matrix DN_DX(number_of_nodes, dimension);
	noalias(DN_DX) = ZeroMatrix(number_of_nodes, dimension);

	//deffault values for the infinitessimal theory
	double detF = 1;
	Matrix F(dimension, dimension);
	noalias(F) = identity_matrix<double>(dimension);

	//3.-Calculate elemental system:

	//reading integration points
	const GeometryType::IntegrationPointsArrayType& integration_points = GetGeometry().IntegrationPoints(mThisIntegrationMethod);

	//get the shape functions [N] (for the order of the default integration method)
	const Matrix &Ncontainer = GetGeometry().ShapeFunctionsValues(mThisIntegrationMethod);

	//get the shape functions parent coodinates derivative [dN/d�] (for the order of the default integration method)
	const GeometryType::ShapeFunctionsGradientsType &DN_De = GetGeometry().ShapeFunctionsLocalGradients(mThisIntegrationMethod);

	//calculate delta position (here coincides with the current displacement)
	Matrix delta_position(number_of_nodes, dimension);
	noalias(delta_position) = ZeroMatrix(number_of_nodes, dimension);
	delta_position = this->CalculateDeltaPosition(delta_position);

	//calculating the reference jacobian from cartesian coordinates to parent coordinates for all integration points [dx_n/d�]
	GeometryType::JacobiansType J;
	J.resize(1, false);
	J[0].resize(dimension, dimension, false);
	noalias(J[0]) = ZeroMatrix(dimension, dimension);
	J = GetGeometry().Jacobian(J, mThisIntegrationMethod, delta_position);

	for (unsigned int integration_point = 0; integration_point < integration_points.size(); integration_point++) {
		const Matrix &Ncontainer = GetGeometry().ShapeFunctionsValues(mThisIntegrationMethod);
		Vector N = row(Ncontainer, integration_point);

		double detJ = 0;
		Matrix InvJ(dimension, dimension);
		noalias(InvJ) = ZeroMatrix(dimension, dimension);
		MathUtils<double>::InvertMatrix(J[integration_point], InvJ, detJ);

		//compute cartesian derivatives for this integration point  [dN/dx_n]
		noalias(DN_DX) = prod(DN_De[integration_point], InvJ);

<<<<<<< HEAD
		const double integration_weight = integration_points[PointNumber].Weight() * detJ;
=======
		const double integration_weight = integration_points[integration_point].Weight() * detJ;
>>>>>>> 54c2fd17
		Vector integrated_stress_concrete = ZeroVector(voigt_size);
		bool is_damaging = false;

		// Loop over edges of the element
		const Vector& characteristic_lengths = this->CalculateCharacteristicLengths();
		for (unsigned int edge = 0; edge < 6; edge++) {
			const std::vector<Element *> edge_neighbours = this->GetEdgeNeighbourElements(edge);

			Vector average_stress_concrete, average_strain_concrete, integrated_stress_vector_on_edge;
			this->CalculateAverageStressOnEdge(average_stress_concrete, edge_neighbours);
			this->CalculateAverageStrainOnEdge(average_strain_concrete, edge_neighbours);

			double damage_edge = mDamages[edge];
			double threshold = mThresholds[edge];

			// Integrate the stress on edge DAMAGE
			this->IntegrateStressDamageMechanics(threshold,
												 damage_edge,
												 average_strain_concrete, 
												 average_stress_concrete, 
												 edge, 
												 characteristic_lengths[edge],
												 is_damaging);
			mNonConvergedDamages[edge] = damage_edge;
			mNonConvergedThresholds[edge] = threshold;
		} // End loop over edges

		// Compute elemental damage
		double damage_element = this->CalculateElementalDamage(mNonConvergedDamages);

<<<<<<< HEAD
		const Vector &r_stress_vector_concrete = this->GetValue(CONCRETE_STRESS_VECTOR);
=======
		const Vector& r_stress_vector_concrete = this->GetValue(CONCRETE_STRESS_VECTOR);
>>>>>>> 54c2fd17
		noalias(integrated_stress_concrete) = (1.0 - damage_element) * r_stress_vector_concrete;

		// Linear elastic const matrix concrete
		Matrix constitutive_matrix_concrete = ZeroMatrix(voigt_size, voigt_size);
		auto& r_properties = this->GetProperties();
		const double Ec = r_properties[YOUNG_MODULUS];
		const double nuc = r_properties[POISSON_RATIO];
		this->CalculateConstitutiveMatrix(constitutive_matrix_concrete, Ec, nuc);

		// Linear elastic const matrix steel
		Matrix constitutive_matrix_steel = ZeroMatrix(voigt_size, voigt_size);
		const double Es = r_properties[YOUNG_MODULUS_STEEL];
		const double nus = r_properties[POISSON_RATIO_STEEL];
		this->CalculateConstitutiveMatrix(constitutive_matrix_steel, Es, nus);

<<<<<<< HEAD
		const double k = r_properties[STEEL_VOLUMETRIC_PART];
		this->CalculateDeformationMatrix(B, DN_DX);
		const Matrix& composite_constitutive_matrix = k * constitutive_matrix_steel + (1.0 - k) * (1.0 - damage_element) * constitutive_matrix_concrete;
		noalias(rLeftHandSideMatrix) += prod(trans(B), integration_weight * Matrix(prod(composite_constitutive_matrix, B))); // LHS

=======
>>>>>>> 54c2fd17
		Vector volume_force = ZeroVector(dimension);
		volume_force = this->CalculateVolumeForce(volume_force, N);

		// RHS Volumetric load
		for (unsigned int i = 0; i < number_of_nodes; i++) {
			int index = dimension * i;
			for (unsigned int j = 0; j < dimension; j++) {
				rRightHandSideVector[index + j] += integration_weight * N[i] * volume_force[j];
			}
		}

		//compute and add internal forces (RHS = rRightHandSideVector = Fext - Fint)
		Vector steel_stress_vector = this->GetValue(STEEL_STRESS_VECTOR);
		Vector integrated_steel_stress_vector = ZeroVector(voigt_size);

		// Apply plasticity steel
		this->IntegrateStressPlasticity(integrated_steel_stress_vector, steel_stress_vector, constitutive_matrix_steel);
		this->SetValue(STEEL_STRESS_VECTOR, integrated_steel_stress_vector);

<<<<<<< HEAD
		const Vector& composite_stress_vector = k * integrated_steel_stress_vector + (1.0 - k) * integrated_stress_concrete;
		noalias(rRightHandSideVector) -= integration_weight * prod(trans(B), composite_stress_vector);
=======
		const double k = r_properties[STEEL_VOLUMETRIC_PART];
		const Vector& composite_stress_vector = k * integrated_steel_stress_vector + (1.0 - k) * integrated_stress_concrete;
		noalias(rRightHandSideVector) -= integration_weight * prod(trans(B), composite_stress_vector);

		this->CalculateDeformationMatrix(B, DN_DX);
		const Matrix& composite_constitutive_matrix = k * constitutive_matrix_steel + (1.0 - k) * (1.0 - damage_element) * constitutive_matrix_concrete;
		noalias(rLeftHandSideMatrix) += prod(trans(B), integration_weight * Matrix(prod(composite_constitutive_matrix, B))); // LHS
>>>>>>> 54c2fd17
	}
	KRATOS_CATCH("")
	//*****************************
}

void RomFemDem3DElement::CalculateLeftHandSide(MatrixType& rLeftHandSideMatrix, ProcessInfo& rCurrentProcessInfo)
{
	//1.-Initialize sizes for the system components:
	const unsigned int number_of_nodes = GetGeometry().size();
	const unsigned int dimension = GetGeometry().WorkingSpaceDimension();
	const unsigned int voigt_size = dimension * (dimension + 1) / 2;
	const unsigned int system_size = number_of_nodes * dimension;

	if (rLeftHandSideMatrix.size1() != system_size)
		rLeftHandSideMatrix.resize(system_size, system_size, false);
	noalias(rLeftHandSideMatrix) = ZeroMatrix(system_size, system_size);

	Matrix B(voigt_size, dimension * number_of_nodes);
	noalias(B) = ZeroMatrix(voigt_size, dimension * number_of_nodes);
	Matrix DN_DX(number_of_nodes, dimension);
	noalias(DN_DX) = ZeroMatrix(number_of_nodes, dimension);

	//deffault values for the infinitessimal theory
	double detF = 1;
	Matrix F(dimension, dimension);
	noalias(F) = identity_matrix<double>(dimension);

	//reading integration points
	const GeometryType::IntegrationPointsArrayType &integration_points = GetGeometry().IntegrationPoints(mThisIntegrationMethod);

	//get the shape functions [N] (for the order of the default integration method)
	const Matrix &Ncontainer = GetGeometry().ShapeFunctionsValues(mThisIntegrationMethod);

	//get the shape functions parent coodinates derivative [dN/d�] (for the order of the default integration method)
	const GeometryType::ShapeFunctionsGradientsType &DN_De = GetGeometry().ShapeFunctionsLocalGradients(mThisIntegrationMethod);

	//calculate delta position (here coincides with the current displacement)
<<<<<<< HEAD
	Matrix DeltaPosition(number_of_nodes, dimension);
	noalias(DeltaPosition) = ZeroMatrix(number_of_nodes, dimension);
	DeltaPosition = this->CalculateDeltaPosition(DeltaPosition);
=======
	Matrix delta_position(number_of_nodes, dimension);
	noalias(delta_position) = ZeroMatrix(number_of_nodes, dimension);
	delta_position = this->CalculateDeltaPosition(delta_position);
>>>>>>> 54c2fd17

	//calculating the reference jacobian from cartesian coordinates to parent coordinates for all integration points [dx_n/d�]
	GeometryType::JacobiansType J;
	J.resize(1, false);
	J[0].resize(dimension, dimension, false);
	noalias(J[0]) = ZeroMatrix(dimension, dimension);
<<<<<<< HEAD
	J = GetGeometry().Jacobian(J, mThisIntegrationMethod, DeltaPosition);

	for (unsigned int PointNumber = 0; PointNumber < integration_points.size(); PointNumber++) {
		const Matrix &Ncontainer = GetGeometry().ShapeFunctionsValues(mThisIntegrationMethod);
		Vector N = row(Ncontainer, PointNumber);
=======
	J = GetGeometry().Jacobian(J, mThisIntegrationMethod, delta_position);

	for (unsigned int integration_point = 0; integration_point < integration_points.size(); integration_point++) {
		const Matrix &Ncontainer = GetGeometry().ShapeFunctionsValues(mThisIntegrationMethod);
		Vector N = row(Ncontainer, integration_point);
>>>>>>> 54c2fd17

		double detJ = 0;
		Matrix InvJ(dimension, dimension);
		noalias(InvJ) = ZeroMatrix(dimension, dimension);
<<<<<<< HEAD
		MathUtils<double>::InvertMatrix(J[PointNumber], InvJ, detJ);

		//compute cartesian derivatives for this integration point  [dN/dx_n]
		noalias(DN_DX) = prod(DN_De[PointNumber], InvJ);

		const double integration_weight = integration_points[PointNumber].Weight() * detJ;
=======
		MathUtils<double>::InvertMatrix(J[integration_point], InvJ, detJ);

		//compute cartesian derivatives for this integration point  [dN/dx_n]
		noalias(DN_DX) = prod(DN_De[integration_point], InvJ);

		const double integration_weight = integration_points[integration_point].Weight() * detJ;
>>>>>>> 54c2fd17
		// Compute elemental damage
		double damage_element = this->CalculateElementalDamage(mNonConvergedDamages);

		// Linear elastic const matrix concrete
		auto& r_properties = this->GetProperties();
		Matrix constitutive_matrix_concrete = ZeroMatrix(voigt_size, voigt_size);
		const double Ec = r_properties[YOUNG_MODULUS];
		const double nuc = r_properties[POISSON_RATIO];
		this->CalculateConstitutiveMatrix(constitutive_matrix_concrete, Ec, nuc);

		// Linear elastic const matrix steel
		Matrix constitutive_matrix_steel = ZeroMatrix(voigt_size, voigt_size);
		const double Es = r_properties[YOUNG_MODULUS_STEEL];
		const double nus = r_properties[POISSON_RATIO_STEEL];
		this->CalculateConstitutiveMatrix(constitutive_matrix_steel, Es, nus);

		const double k = r_properties[STEEL_VOLUMETRIC_PART];
		this->CalculateDeformationMatrix(B, DN_DX);
		const Matrix& composite_constitutive_matrix = k * constitutive_matrix_steel + (1.0 - k) * (1.0 - damage_element) * constitutive_matrix_concrete;
		noalias(rLeftHandSideMatrix) += prod(trans(B), integration_weight * Matrix(prod(composite_constitutive_matrix, B))); // LHS
	}
}

void RomFemDem3DElement::CalculateRightHandSide(VectorType& rRightHandSideVector, ProcessInfo& rCurrentProcessInfo)
{
	//1.-Initialize sizes for the system components:
	const unsigned int number_of_nodes = GetGeometry().size();
	const unsigned int dimension = GetGeometry().WorkingSpaceDimension();
	const unsigned int voigt_size = dimension * (dimension + 1) / 2;
	const unsigned int system_size = number_of_nodes * dimension;

	if (rRightHandSideVector.size() != system_size)
		rRightHandSideVector.resize(system_size, false);
	noalias(rRightHandSideVector) = ZeroVector(system_size);


	Matrix B(voigt_size, dimension * number_of_nodes);
	noalias(B) = ZeroMatrix(voigt_size, dimension * number_of_nodes);
	Matrix DN_DX(number_of_nodes, dimension);
	noalias(DN_DX) = ZeroMatrix(number_of_nodes, dimension);

	// Linear elastic const matrix steel
	auto& r_properties = this->GetProperties();
	Matrix constitutive_matrix_steel = ZeroMatrix(voigt_size, voigt_size);
	const double Es = r_properties[YOUNG_MODULUS_STEEL];
	const double nus = r_properties[POISSON_RATIO_STEEL];
	this->CalculateConstitutiveMatrix(constitutive_matrix_steel, Es, nus);
	const double k = r_properties[STEEL_VOLUMETRIC_PART];

	//deffault values for the infinitessimal theory
	double detF = 1;
	Matrix F(dimension, dimension);
	noalias(F) = identity_matrix<double>(dimension);

	//3.-Calculate elemental system:

	//reading integration points
	const GeometryType::IntegrationPointsArrayType &integration_points = GetGeometry().IntegrationPoints(mThisIntegrationMethod);

	//get the shape functions [N] (for the order of the default integration method)
	const Matrix &Ncontainer = GetGeometry().ShapeFunctionsValues(mThisIntegrationMethod);

	//get the shape functions parent coodinates derivative [dN/d�] (for the order of the default integration method)
	const GeometryType::ShapeFunctionsGradientsType &DN_De = GetGeometry().ShapeFunctionsLocalGradients(mThisIntegrationMethod);

	//calculate delta position (here coincides with the current displacement)
<<<<<<< HEAD
	Matrix DeltaPosition(number_of_nodes, dimension);
	noalias(DeltaPosition) = ZeroMatrix(number_of_nodes, dimension);
	DeltaPosition = this->CalculateDeltaPosition(DeltaPosition);
=======
	Matrix delta_position(number_of_nodes, dimension);
	noalias(delta_position) = ZeroMatrix(number_of_nodes, dimension);
	delta_position = this->CalculateDeltaPosition(delta_position);
>>>>>>> 54c2fd17

	//calculating the reference jacobian from cartesian coordinates to parent coordinates for all integration points [dx_n/d�]
	GeometryType::JacobiansType J;
	J.resize(1, false);
	J[0].resize(dimension, dimension, false);
	noalias(J[0]) = ZeroMatrix(dimension, dimension);
<<<<<<< HEAD
	J = GetGeometry().Jacobian(J, mThisIntegrationMethod, DeltaPosition);

	for (unsigned int PointNumber = 0; PointNumber < integration_points.size(); PointNumber++) {
		const Matrix &Ncontainer = GetGeometry().ShapeFunctionsValues(mThisIntegrationMethod);
		Vector N = row(Ncontainer, PointNumber);
=======
	J = GetGeometry().Jacobian(J, mThisIntegrationMethod, delta_position);

	for (unsigned int integration_point = 0; integration_point < integration_points.size(); integration_point++) {
		const Matrix &Ncontainer = GetGeometry().ShapeFunctionsValues(mThisIntegrationMethod);
		Vector N = row(Ncontainer, integration_point);
>>>>>>> 54c2fd17

		double detJ = 0;
		Matrix InvJ(dimension, dimension);
		noalias(InvJ) = ZeroMatrix(dimension, dimension);
<<<<<<< HEAD
		MathUtils<double>::InvertMatrix(J[PointNumber], InvJ, detJ);

		//compute cartesian derivatives for this integration point  [dN/dx_n]
		noalias(DN_DX) = prod(DN_De[PointNumber], InvJ);

		const double integration_weight = integration_points[PointNumber].Weight() * detJ;
=======
		MathUtils<double>::InvertMatrix(J[integration_point], InvJ, detJ);

		//compute cartesian derivatives for this integration point  [dN/dx_n]
		noalias(DN_DX) = prod(DN_De[integration_point], InvJ);

		const double integration_weight = integration_points[integration_point].Weight() * detJ;
>>>>>>> 54c2fd17
		Vector integrated_stress_concrete = ZeroVector(voigt_size);

		// Compute elemental damage
		double damage_element = this->CalculateElementalDamage(mNonConvergedDamages);

		const Vector &r_stress_vector_concrete = this->GetValue(CONCRETE_STRESS_VECTOR);
		noalias(integrated_stress_concrete) = (1.0 - damage_element) * r_stress_vector_concrete;

		Vector volume_force = ZeroVector(dimension);
		volume_force = this->CalculateVolumeForce(volume_force, N);

		// RHS Volumetric load
		for (unsigned int i = 0; i < number_of_nodes; i++) {
			int index = dimension * i;
			for (unsigned int j = 0; j < dimension; j++) {
				rRightHandSideVector[index + j] += integration_weight * N[i] * volume_force[j];
			}
		}

		//compute and add internal forces (RHS = rRightHandSideVector = Fext - Fint)
		Vector steel_stress_vector = this->GetValue(STEEL_STRESS_VECTOR);
		Vector integrated_steel_stress_vector = ZeroVector(voigt_size);

		// Apply plasticity steel
		this->IntegrateStressPlasticity(integrated_steel_stress_vector, steel_stress_vector, constitutive_matrix_steel);
		this->SetValue(STEEL_STRESS_VECTOR, integrated_steel_stress_vector);

		const Vector& composite_stress_vector = k * integrated_steel_stress_vector + (1.0 - k) * integrated_stress_concrete;
		noalias(rRightHandSideVector) -= integration_weight * prod(trans(B), composite_stress_vector);
	}
}

Vector &RomFemDem3DElement::CalculateVolumeForce(Vector &rVolumeForce, const Vector &rN)
{
	KRATOS_TRY

	const unsigned int number_of_nodes = GetGeometry().PointsNumber();
	const unsigned int dimension = GetGeometry().WorkingSpaceDimension();

	if (rVolumeForce.size() != dimension)
		rVolumeForce.resize(dimension, false);

	noalias(rVolumeForce) = ZeroVector(dimension);

	for (unsigned int j = 0; j < number_of_nodes; j++)
	{
		if (GetGeometry()[j].SolutionStepsDataHas(VOLUME_ACCELERATION))
		{ // it must be checked once at the begining only
			array_1d<double, 3> &VolumeAcceleration = GetGeometry()[j].FastGetSolutionStepValue(VOLUME_ACCELERATION);
			for (unsigned int i = 0; i < dimension; i++)
				rVolumeForce[i] += rN[j] * VolumeAcceleration[i];
		}
	}
	double k = this->GetProperties()[STEEL_VOLUMETRIC_PART];
	rVolumeForce *= (GetProperties()[DENSITY] * (1.0 - k) + GetProperties()[DENSITY_STEEL] * k);

	return rVolumeForce;

	KRATOS_CATCH("")
}

// 	TENSOR VARIABLES
void RomFemDem3DElement::CalculateOnIntegrationPoints(
	const Variable<Matrix> &rVariable,
	std::vector<Matrix> &rOutput,
	const ProcessInfo &rCurrentProcessInfo)
{
	const unsigned int dimension = GetGeometry().WorkingSpaceDimension();

	if (rOutput[0].size2() != dimension)
		rOutput[0].resize(dimension, dimension, false);

	if (rVariable == CONCRETE_STRESS_TENSOR) {
		rOutput[0] = MathUtils<double>::StressVectorToTensor(this->GetValue(CONCRETE_STRESS_VECTOR));
	} else if (rVariable == STEEL_STRESS_TENSOR) {
		if (this->GetProperties()[STEEL_VOLUMETRIC_PART] > 0.0) {
			rOutput[0] = MathUtils<double>::StressVectorToTensor(this->GetValue(STEEL_STRESS_VECTOR));
		} else {
			Matrix dummy;
			rOutput[0] = dummy;
		}
	} else if (rVariable == STRAIN_TENSOR) {
		rOutput[0] = MathUtils<double>::StrainVectorToTensor(this->GetValue(STRAIN_VECTOR));
	} else if (rVariable == CONCRETE_STRESS_TENSOR_INTEGRATED) {
		rOutput[0] = MathUtils<double>::StressVectorToTensor((1.0 - mDamage) * this->GetValue(CONCRETE_STRESS_VECTOR));
	}
}

// Tensor variables
void RomFemDem3DElement::GetValueOnIntegrationPoints(
	const Variable<Matrix> &rVariable,
	std::vector<Matrix> &rValues,
	const ProcessInfo &rCurrentProcessInfo)
{
	if (rVariable == STRAIN_TENSOR) {
		CalculateOnIntegrationPoints(rVariable, rValues, rCurrentProcessInfo);
	} else if (rVariable == STEEL_STRESS_TENSOR) {
		CalculateOnIntegrationPoints(rVariable, rValues, rCurrentProcessInfo);
	} else if (rVariable == CONCRETE_STRESS_TENSOR) {
		CalculateOnIntegrationPoints(rVariable, rValues, rCurrentProcessInfo);
	} else if (rVariable == CONCRETE_STRESS_TENSOR_INTEGRATED) {
		CalculateOnIntegrationPoints(rVariable, rValues, rCurrentProcessInfo);
	}
}

// **** plasticity methods *****
void RomFemDem3DElement::IntegrateStressPlasticity(
	Vector &rIntegratedStress,
	const Vector &rPredictiveStress,
	const Matrix& rC)
{ // ecuua

	double threshold, plastic_dissipation;
	Vector plastic_strain;
	
	// Get Converged values from the prev step
	threshold = this->GetKp();
	plastic_dissipation = this->GetCapap();
	plastic_strain = this->GetPlasticDeformation();

	double uniaxial_stress, plastic_denominator;
	Vector flux_vector = ZeroVector(6), plastic_strain_increment = ZeroVector(6);

	// Compute Plastic variables
	this->CalculatePlasticParameters(rPredictiveStress, uniaxial_stress, threshold,
									 plastic_denominator, flux_vector, plastic_dissipation,
									 plastic_strain_increment, rC);
	double F = uniaxial_stress - threshold;

	if (F <= std::abs(1.0e-4 * threshold)) { // Elastic
		rIntegratedStress = rPredictiveStress;
		this->SetNonConvergedKp(threshold);
		this->SetNonConvergedCapap(plastic_dissipation);
		this->SetNonConvergedPlasticDeformation(plastic_strain);

		this->SetValue(EQUIVALENT_STRESS_VM, uniaxial_stress);
	} else { // Plastic case
		noalias(rIntegratedStress) = rPredictiveStress;
		double plastic_consistency_factor;
		Vector DS = ZeroVector(6), DESIG = ZeroVector(6);

		int iteration = 0;
		const int iter_max = 100;
		bool is_converged = false;

		while (is_converged == false && iteration <= iter_max) {
			plastic_consistency_factor = F * plastic_denominator;
			// if (plastic_consistency_factor < 0.0)
			// 	plastic_consistency_factor = 0.0;

			noalias(plastic_strain_increment) = plastic_consistency_factor * flux_vector;
			noalias(plastic_strain) += plastic_strain_increment;
			noalias(DS) = prod(rC, plastic_strain_increment);
			noalias(DESIG) -= DS;
			noalias(rIntegratedStress) -= DS;

			this->CalculatePlasticParameters(rIntegratedStress, uniaxial_stress, threshold,
											 plastic_denominator, flux_vector,
											 plastic_dissipation, plastic_strain_increment, rC);

			F = uniaxial_stress - threshold;

			if (F < std::abs(1.0e-4 * threshold)) {// Has converged
				is_converged = true;
				// Update Int Vars
				this->SetNonConvergedKp(threshold);
				this->SetNonConvergedCapap(plastic_dissipation);
				this->SetNonConvergedPlasticDeformation(plastic_strain);
				this->SetValue(EQUIVALENT_STRESS_VM, uniaxial_stress);
			} else iteration++;
		}
		KRATOS_WARNING_IF("iteration", iteration == iter_max) << "Reached Max iterations inside Plasticity Loop" << std::endl;
	}
}

void RomFemDem3DElement::VonMisesYieldCriterion(
	const Vector &rStressVector,
	Vector &rDeviator,
	double &rYield,
	double &rJ2)
{
	const double I1 = this->CalculateI1Invariant(rStressVector);

	rDeviator = rStressVector;
	const double Pmean = I1 / 3.0;

	rDeviator[0] -= Pmean;
	rDeviator[1] -= Pmean;
	rDeviator[2] -= Pmean;

	rJ2 = 0.5 * (rDeviator[0] * rDeviator[0] + rDeviator[1] * rDeviator[1] + rDeviator[2] * rDeviator[2]) +
		  (rDeviator[3] * rDeviator[3] + rDeviator[4] * rDeviator[4] + rDeviator[5] * rDeviator[5]);

	rYield = std::sqrt(3.0 * rJ2);
}

void RomFemDem3DElement::CalculatePlasticParameters(
	const Vector &rStressVector,
	double &rYield,
	double &rKp,
	double &rPlasticDenominator,
	Vector &rFluxVector,
<<<<<<< HEAD
	double &rCapap,
=======
	double &rPlasticDissipation,
>>>>>>> 54c2fd17
	const Vector &rPlasticStrainIncr,
	const Matrix &rC)
{ // modaux
	Vector Deviator = ZeroVector(6), HCapa = ZeroVector(6);
	double J2 = 0.0, r0 = 0.0, r1 = 0.0, Slope = 0.0, HardeningParam = 0.0;

	this->VonMisesYieldCriterion(rStressVector, Deviator, rYield, J2);
	this->CalculateFluxVector(rStressVector, Deviator, J2, rFluxVector);
	this->CalculateRFactors(rStressVector, r0, r1);
<<<<<<< HEAD
	this->CalculatePlasticDissipation(rStressVector, r0, r1, rPlasticStrainIncr, rCapap, HCapa);
	this->CalculateEquivalentStressThreshold(rCapap, r0, r1, rKp, Slope);
=======
	this->CalculatePlasticDissipation(rStressVector, r0, r1, rPlasticStrainIncr, rPlasticDissipation, HCapa);
	this->CalculateEquivalentStressThreshold(rPlasticDissipation, r0, r1, rKp, Slope);
>>>>>>> 54c2fd17
	this->CalculateHardeningParameter(rFluxVector, Slope, HCapa, HardeningParam);
	this->CalculatePlasticDenominator(rFluxVector, rC, HardeningParam, rPlasticDenominator);
}

void RomFemDem3DElement::CalculateFluxVector(
	const Vector &rStressVector,
	const Vector &rDeviator,
	const double J2,
	Vector &rFluxVector)
{
<<<<<<< HEAD
	// Only valid for Von Mises Yield Surf
=======
	// Only valid for Von Mises uniaxial_stress Surf
>>>>>>> 54c2fd17
	Vector auxiliar_vector = ZeroVector(6);
	const double denomJ2 = 1.0 / (2.0 * std::sqrt(J2));

	for (unsigned int i = 0; i < auxiliar_vector.size(); i++) {
		auxiliar_vector[i] = rDeviator[i] * denomJ2;
	}

	auxiliar_vector[3] *= 2.0;
	auxiliar_vector[4] *= 2.0;
	auxiliar_vector[5] *= 2.0;

	rFluxVector = std::sqrt(3.0) * auxiliar_vector;
}

void RomFemDem3DElement::CalculateRFactors(const Vector &rStressVector, double &r0, double &r1)
{
	Vector principal_stresses_vector = ZeroVector(3);
	this->CalculatePrincipalStresses(principal_stresses_vector, rStressVector);

	double suma = 0.0, sumb = 0.0, sumc = 0.0;
	Vector SA = ZeroVector(3), SB = ZeroVector(3), SC = ZeroVector(3);

	for (unsigned int i = 0; i < 3; i++) {
		SA[i] = std::abs(principal_stresses_vector[i]);
		SB[i] = 0.5 * (principal_stresses_vector[i] + SA[i]);
		SC[i] = 0.5 * (-principal_stresses_vector[i] + SA[i]);

		suma += SA[i];
		sumb += SB[i];
		sumc += SC[i];
	}

	if (suma != 0.0) {
		r0 = sumb / suma;
		r1 = sumc / suma;
	} else {
		r0 = sumb;
		r1 = sumc;
	}
}

void RomFemDem3DElement::CalculatePlasticDissipation(
	const Vector &rPredictiveStress,
	const double r0,
	const double r1,
	const Vector &rPlasticStrainIncrement,
<<<<<<< HEAD
	double &rCapap,
=======
	double &rPlasticDissipation,
>>>>>>> 54c2fd17
	Vector &rHCapa)
{
	auto& r_properties = this->GetProperties();
	const double E = r_properties[YOUNG_MODULUS_STEEL];
	const double fc = r_properties[YIELD_STRESS_C_STEEL];
	const double ft = r_properties[YIELD_STRESS_T_STEEL];
	const double n = fc / ft;
	const double Gf = r_properties[FRACTURE_ENERGY_STEEL];
	const double Gfc = Gf * std::pow(n, 2);
	const double Volume = this->GetGeometry().Volume();
	const double l_char = std::pow(Volume, 1.0 / 3.0);

	const double gf = Gf / l_char;
	const double gfc = Gfc / l_char;

	const double hlim = 2.0 * E * gfc / std::pow(fc, 2);
	KRATOS_ERROR_IF(l_char > hlim) << " Characteristic length lower than minimum " << std::endl;

	double Const0 = 0.0, Const1 = 0.0;
	if (gf > 0.000001)
		Const0 = r0 / gf;
	if (gfc > 0.000001)
		Const1 = r1 / gfc;

	const double Const = Const0 + Const1;
	double Dcapa = 0.0;

	for (int i = 0; i < rPredictiveStress.size(); i++) {
		rHCapa[i] = Const * rPredictiveStress[i];
		Dcapa += rHCapa[i] * rPlasticStrainIncrement[i];
	}

	if (Dcapa < 0.0 || Dcapa > 1.0)
		Dcapa = 0.0;
	rPlasticDissipation += Dcapa;

	if (rPlasticDissipation >= 1.0)
		rPlasticDissipation = 0.9999;
}

void RomFemDem3DElement::CalculateEquivalentStressThreshold(
	const double plastic_dissipation,
	const double r0,
	const double r1,
	double &rEquivalentStressThreshold,
	double &rSlope)
{
	auto& r_properties = this->GetProperties();
	const double fc = r_properties[YIELD_STRESS_C_STEEL];
	const double ft = r_properties[YIELD_STRESS_T_STEEL];
	const double n = fc / ft;
	Vector G = ZeroVector(2), EqTrhesholds = ZeroVector(2), Slopes = ZeroVector(2);
	G[0] = r_properties[FRACTURE_ENERGY_STEEL];
	G[1] = n * n * G[0];

	const int HardCurve = r_properties[HARDENING_LAW];

	for (unsigned int i = 0; i < 2; i++) { // tension and compression curves
		switch (HardCurve)
		{
		case 1:
			this->LinearCalculateThreshold(plastic_dissipation, G[i], EqTrhesholds[i], Slopes[i]);
			break;
		case 2:
			this->ExponentialCalculateThreshold(plastic_dissipation, G[i], EqTrhesholds[i], Slopes[i]);
			break;
		case 3:
			this->HardSoftCalculateThreshold(plastic_dissipation, G[i], EqTrhesholds[i], Slopes[i]);
			break;
		default:
			KRATOS_ERROR << "Hardening law not defined..." << std::endl;
		}
	}

	rEquivalentStressThreshold = r0 * EqTrhesholds[0] + r1 * EqTrhesholds[1];
	rSlope = rEquivalentStressThreshold * ((r0 * Slopes[0] / EqTrhesholds[0]) + (r1 * Slopes[1] / EqTrhesholds[1]));
}

void RomFemDem3DElement::LinearCalculateThreshold(
	const double plastic_dissipation,
	const double Gf,
	double &rEqThreshold,
	double &rSlope)
{ // Linear softening case!!
	const double fc = this->GetProperties()[YIELD_STRESS_C_STEEL];

	rEqThreshold = fc * std::sqrt(1.0 - plastic_dissipation);
	rSlope = -0.5 * (std::pow(fc, 2.0) / (rEqThreshold));
}

void RomFemDem3DElement::ExponentialCalculateThreshold(
	const double plastic_dissipation,
	const double Gf,
	double &rEqThreshold,
	double &rSlope)
{ // Exponential softening case!!
	const double fc = this->GetProperties()[YIELD_STRESS_C_STEEL];

	rEqThreshold = fc * (1.0 - plastic_dissipation);
	rSlope = -0.5 * fc;
}

void RomFemDem3DElement::HardSoftCalculateThreshold(
	const double PlasticDissipation,
	const double Gf,
	double &rEqThreshold,
	double &rSlope)
{	// Linear Hardening followed by exp softening
	auto& r_properties = this->GetProperties();
	const double initial_threshold = r_properties[YIELD_STRESS_C_STEEL];		// sikma
	const double peak_stress = r_properties[MAXIMUM_STRESS];					// sikpi
	const double peak_stress_position = r_properties[MAXIMUM_STRESS_POSITION]; // cappi [0,1]

	if (PlasticDissipation < 1.0) {
		const double Ro = std::sqrt(1.0 - initial_threshold / peak_stress);
		double alpha = std::log((1.0 - (1.0 - Ro) * (1.0 - Ro)) / ((3.0 - Ro) * (1.0 + Ro) * peak_stress_position));
		alpha = std::exp(alpha / (1.0 - peak_stress_position));
		const double Phi = std::pow((1.0 - Ro), 2) + ((3.0 - Ro) * (1.0 + Ro) * PlasticDissipation * (std::pow(alpha, (1.0 - PlasticDissipation))));

		rEqThreshold = peak_stress * (2.0 * std::sqrt(Phi) - Phi);
		
		rSlope = peak_stress * ((1.0 / std::sqrt(Phi)) - 1.0) * (3.0 - Ro) * (1.0 + Ro) * (std::pow(alpha, (1.0 - PlasticDissipation))) *
				 (1.0 - std::log(alpha) * PlasticDissipation);
<<<<<<< HEAD
	} else  {
=======
	} else {
>>>>>>> 54c2fd17
		KRATOS_ERROR << "The Plastic Dissipation is greater that 1.0 ..." << std::endl;
	}
}

void RomFemDem3DElement::CalculateHardeningParameter(
	const Vector &rFluxVector,
	const double SlopeThreshold,
	const Vector &rHCapa,
	double &rHardeningParam)
{
	rHardeningParam = -SlopeThreshold;
	double aux = 0.0;

	for (unsigned int i = 0; i < rFluxVector.size(); i++) {
		aux += rHCapa[i] * rFluxVector[i];
	}
	if (aux != 0.0)
		rHardeningParam *= aux;
}

void RomFemDem3DElement::CalculatePlasticDenominator(
	const Vector &rFluxVector,
	const Matrix &rElasticConstMatrix,
	const double HardeningParam,
	double &rPlasticDenominator)
{ // only for isotropic hardening
	double A1 = 0.0, A2 = 0.0, A3 = 0.0;

	const Vector Dvect = prod(rFluxVector, rElasticConstMatrix);

	for (unsigned int i = 0; i < 6; i++) {
		A1 += Dvect[i] * rFluxVector[i];
	}

	A3 = HardeningParam;
	rPlasticDenominator = 1.0 / (A1 + A2 + A3);
}

void RomFemDem3DElement::FinalizeSolutionStep(ProcessInfo &rCurrentProcessInfo)
{
	//Loop over edges
	for (unsigned int edge = 0; edge < mNumberOfEdges; edge++) {
		mDamages[edge] = mNonConvergedDamages[edge];
		mThresholds[edge] = mNonConvergedThresholds[edge];
	} // End Loop over edges

	mDamage = this->CalculateElementalDamage(mDamages);
	mThreshold = this->CalculateElementalDamage(mThresholds);

	if (mDamage >= 0.98) {
		if (this->GetProperties()[STEEL_VOLUMETRIC_PART] > 0.0) {
			if (this->GetCapap() > 0.98) {
				this->Set(ACTIVE, false);
			}
		} else {
			this->Set(ACTIVE, false);
		}
	}

	// plasticity
	this->UpdateAndSaveInternalVariables();
	this->ResetNonConvergedVarsPlast();
}

// Double values
void RomFemDem3DElement::GetValueOnIntegrationPoints(
	const Variable<double> &rVariable,
	std::vector<double> &rValues,
	const ProcessInfo &rCurrentProcessInfo)
{
	if (rVariable == DAMAGE_ELEMENT ||
	    rVariable == IS_DAMAGED || 
		rVariable == STRESS_THRESHOLD || 
		rVariable == PLASTIC_DISSIPATION_CAPAP) {
		CalculateOnIntegrationPoints(rVariable, rValues, rCurrentProcessInfo);
	}
}

// DOUBLE VARIABLES
void RomFemDem3DElement::CalculateOnIntegrationPoints(
	const Variable<double> &rVariable,
	std::vector<double> &rOutput,
	const ProcessInfo &rCurrentProcessInfo)
{
	if (rVariable == DAMAGE_ELEMENT) {
		rOutput.resize(1);
		for (unsigned int integration_point = 0; integration_point < 1; integration_point++) {
			rOutput[integration_point] = double(this->GetValue(DAMAGE_ELEMENT));
		}
	} else if (rVariable == IS_DAMAGED) {
		rOutput.resize(1);
		for (unsigned int integration_point = 0; integration_point < 1; integration_point++) {
			rOutput[integration_point] = double(this->GetValue(IS_DAMAGED));
		}
	} else if (rVariable == STRESS_THRESHOLD) {
		rOutput.resize(1);
		for (unsigned int integration_point = 0; integration_point < 1; integration_point++) {
			rOutput[integration_point] = double(this->GetValue(STRESS_THRESHOLD));
		}
	} else if (rVariable == PLASTIC_DISSIPATION_CAPAP) {
		rOutput.resize(1);
		if (this->GetProperties()[STEEL_VOLUMETRIC_PART] > 0.0) {
			for (unsigned int integration_point = 0; integration_point < 1; integration_point++) {
				rOutput[integration_point] = double(this->GetCapap());
			}
		} else {
			double dummy = 0.0;
			rOutput[0] = dummy;
		}
	}
}
} // namespace Kratos<|MERGE_RESOLUTION|>--- conflicted
+++ resolved
@@ -1,1148 +1,1006 @@
-//    |  /           |
-//    ' /   __| _` | __|  _ \   __|
-//    . \  |   (   | |   (   |\__ \.
-//   _|\_\_|  \__,_|\__|\___/ ____/
-//                   Multi-Physics FemDem Application
-//
-//  License:		 BSD License
-//					 Kratos default license: kratos/license.txt
-//
-//  Main authors:    Alejandro Cornejo Velazquez
-//
-
-#include "romfemdem3d_element.hpp"
-#include "fem_to_dem_application_variables.h"
-
-namespace Kratos
-{
-//***********************DEFAULT CONSTRUCTOR******************************************
-//************************************************************************************
-
-RomFemDem3DElement::RomFemDem3DElement(IndexType NewId, GeometryType::Pointer pGeometry)
-	: FemDem3DElement(NewId, pGeometry)
-{
-	//DO NOT ADD DOFS HERE!!!
-}
-//******************************CONSTRUCTOR*******************************************
-//************************************************************************************
-
-RomFemDem3DElement::RomFemDem3DElement(IndexType NewId, GeometryType::Pointer pGeometry, PropertiesType::Pointer pProperties)
-	: FemDem3DElement(NewId, pGeometry, pProperties)
-{
-	//BY DEFAULT, THE GEOMETRY WILL DEFINE THE INTEGRATION METHOD
-	mThisIntegrationMethod = GetGeometry().GetDefaultIntegrationMethod();
-}
-
-//******************************COPY CONSTRUCTOR**************************************
-//************************************************************************************
-
-RomFemDem3DElement::RomFemDem3DElement(RomFemDem3DElement const &rOther)
-	: FemDem3DElement(rOther)
-{
-	//ALL MEMBER VARIABLES THAT MUST BE KEPT AFTER COPYING AN ELEMENT HAVE TO BE DEFINED HERE
-	//IF NO ASSIGMENT OPERATOR IS DEFINED THE COPY CONSTRUCTOR WILL DEFINE IT BY DEFFAULT
-}
-
-//*******************************ASSIGMENT OPERATOR***********************************
-//************************************************************************************
-
-RomFemDem3DElement &RomFemDem3DElement::operator=(RomFemDem3DElement const &rOther)
-{
-	//ALL MEMBER VARIABLES THAT MUST BE KEPT IN AN "=" OPERATION NEEDS TO BE COPIED HERE
-
-	FemDem3DElement::operator=(rOther);
-	return *this;
-}
-
-//*********************************OPERATIONS*****************************************
-//************************************************************************************
-
-Element::Pointer RomFemDem3DElement::Create(IndexType NewId, NodesArrayType const &rThisNodes, PropertiesType::Pointer pProperties) const
-{
-	//NEEDED TO CREATE AN ELEMENT
-	return Element::Pointer(new RomFemDem3DElement(NewId, GetGeometry().Create(rThisNodes), pProperties));
-}
-
-//************************************CLONE*******************************************
-//************************************************************************************
-
-Element::Pointer RomFemDem3DElement::Clone(IndexType NewId, NodesArrayType const &rThisNodes) const
-{
-
-	//YOU CREATE A NEW ELEMENT CLONING THEIR VARIABLES
-	//ALL MEMBER VARIABLES THAT MUST BE CLONED HAVE TO BE DEFINED HERE
-
-	RomFemDem3DElement NewElement(NewId, GetGeometry().Create(rThisNodes), pGetProperties());
-
-	return Element::Pointer(new RomFemDem3DElement(NewElement));
-}
-
-//*******************************DESTRUCTOR*******************************************
-//************************************************************************************
-
-RomFemDem3DElement::~RomFemDem3DElement()
-{
-}
-
-void RomFemDem3DElement::InitializeNonLinearIteration(ProcessInfo &rCurrentProcessInfo)
-{
-	//*****************************
-	KRATOS_TRY
-
-	//1.-Initialize sizes for the system components:
-	const unsigned int number_of_nodes = GetGeometry().size();
-	const unsigned int dimension = GetGeometry().WorkingSpaceDimension();
-	unsigned int voigt_size = dimension * (dimension + 1) * 0.5;
-
-	Vector strain_vector(voigt_size);
-	noalias(strain_vector) = ZeroVector(voigt_size);
-	Vector stress_vector(voigt_size);
-	noalias(stress_vector) = ZeroVector(voigt_size);
-	Matrix B(voigt_size, dimension * number_of_nodes);
-	noalias(B) = ZeroMatrix(voigt_size, dimension * number_of_nodes);
-	Matrix DN_DX(number_of_nodes, dimension);
-	noalias(DN_DX) = ZeroMatrix(number_of_nodes, dimension);
-
-	//deffault values for the infinitessimal theory
-	double detF = 1;
-	Matrix F(dimension, dimension);
-	noalias(F) = identity_matrix<double>(dimension);
-
-	//3.-Calculate elemental system:
-
-	//reading integration points
-	const GeometryType::IntegrationPointsArrayType &integration_points = GetGeometry().IntegrationPoints(mThisIntegrationMethod);
-
-	//get the shape functions [N] (for the order of the default integration method)
-	const Matrix &Ncontainer = GetGeometry().ShapeFunctionsValues(mThisIntegrationMethod);
-<<<<<<< HEAD
-
-	//get the shape functions parent coodinates derivative [dN/d�] (for the order of the default integration method)
-	const GeometryType::ShapeFunctionsGradientsType &DN_De = GetGeometry().ShapeFunctionsLocalGradients(mThisIntegrationMethod);
-
-	//calculate delta position (here coincides with the current displacement)
-	Matrix DeltaPosition(number_of_nodes, dimension);
-	noalias(DeltaPosition) = ZeroMatrix(number_of_nodes, dimension);
-	DeltaPosition = this->CalculateDeltaPosition(DeltaPosition);
-
-	//calculating the reference jacobian from cartesian coordinates to parent coordinates for all integration points [dx_n/d�]
-	GeometryType::JacobiansType J;
-	J.resize(1, false);
-	J[0].resize(dimension, dimension, false);
-	noalias(J[0]) = ZeroMatrix(dimension, dimension);
-	J = GetGeometry().Jacobian(J, mThisIntegrationMethod, DeltaPosition);
-
-	// Loop Over Integration Points
-	for (unsigned int PointNumber = 0; PointNumber < integration_points.size(); PointNumber++) {
-		Matrix InvJ(dimension, dimension);
-		noalias(InvJ) = ZeroMatrix(dimension, dimension);
-		double detJ = 0;
-		MathUtils<double>::InvertMatrix(J[PointNumber], InvJ, detJ);
-		KRATOS_ERROR_IF(detJ < 0) << "SMALL DISPLACEMENT ELEMENT INVERTED: |J|<0" << std::endl;
-
-		//compute cartesian derivatives for this integration point  [dN/dx_n]
-		noalias(DN_DX) = prod(DN_De[PointNumber], InvJ);
-
-		//set shape functions for this integration point
-		Vector N = row(Ncontainer, PointNumber);
-
-		//b.-compute infinitessimal strainof the composite
-		this->CalculateInfinitesimalStrain(strain_vector, DN_DX);
-		this->SetValue(STRAIN_VECTOR, strain_vector);
-
-=======
-
-	//get the shape functions parent coodinates derivative [dN/d�] (for the order of the default integration method)
-	const GeometryType::ShapeFunctionsGradientsType &DN_De = GetGeometry().ShapeFunctionsLocalGradients(mThisIntegrationMethod);
-
-	//calculate delta position (here coincides with the current displacement)
-	Matrix delta_position(number_of_nodes, dimension);
-	noalias(delta_position) = ZeroMatrix(number_of_nodes, dimension);
-	delta_position = this->CalculateDeltaPosition(delta_position);
-
-	//calculating the reference jacobian from cartesian coordinates to parent coordinates for all integration points [dx_n/d�]
-	GeometryType::JacobiansType J;
-	J.resize(1, false);
-	J[0].resize(dimension, dimension, false);
-	noalias(J[0]) = ZeroMatrix(dimension, dimension);
-	J = GetGeometry().Jacobian(J, mThisIntegrationMethod, delta_position);
-
-	// Loop Over Integration Points
-	for (unsigned int integration_point = 0; integration_point < integration_points.size(); integration_point++) {
-		Matrix InvJ(dimension, dimension);
-		noalias(InvJ) = ZeroMatrix(dimension, dimension);
-		double detJ = 0;
-		MathUtils<double>::InvertMatrix(J[integration_point], InvJ, detJ);
-		KRATOS_ERROR_IF(detJ < 0) << "SMALL DISPLACEMENT ELEMENT INVERTED: |J|<0" << std::endl;
-
-		//compute cartesian derivatives for this integration point  [dN/dx_n]
-		noalias(DN_DX) = prod(DN_De[integration_point], InvJ);
-
-		//set shape functions for this integration point
-		Vector N = row(Ncontainer, integration_point);
-
-		//b.-compute infinitessimal strainof the composite
-		this->CalculateInfinitesimalStrain(strain_vector, DN_DX);
-		this->SetValue(STRAIN_VECTOR, strain_vector);
-
->>>>>>> 54c2fd17
-		// Compute predictive stresses for the concrete and steel
-		this->CalculatePredictiveStresses(strain_vector);
-	}
-	KRATOS_CATCH("")
-}
-
-void RomFemDem3DElement::CalculatePredictiveStresses(const Vector &rStrainVector)
-{
-	auto& r_properties = this->GetProperties();
-	const double Ec = r_properties[YOUNG_MODULUS];
-	const double Es = r_properties[YOUNG_MODULUS_STEEL];
-	const double nuc = r_properties[POISSON_RATIO];
-	const double nus = r_properties[POISSON_RATIO_STEEL];
-
-	//const unsigned int number_of_nodes = GetGeometry().size();
-	const unsigned int dimension = GetGeometry().WorkingSpaceDimension();
-	unsigned int voigt_size = dimension * (dimension + 1) / 2;
-	Matrix constitutive_matrix_concrete = ZeroMatrix(voigt_size, voigt_size);
-	Matrix constitutive_matrix_steel = ZeroMatrix(voigt_size, voigt_size);
-
-<<<<<<< HEAD
-	// Elastic C
-=======
-	// Elastic rC
->>>>>>> 54c2fd17
-	this->CalculateConstitutiveMatrix(constitutive_matrix_concrete, Ec, nuc);
-	this->CalculateConstitutiveMatrix(constitutive_matrix_steel, Es, nus);
-
-	Vector r_stress_vector_concrete = prod(constitutive_matrix_concrete, rStrainVector);
-
-<<<<<<< HEAD
-	Vector StressVectorSteel;
-	if (r_properties[STEEL_VOLUMETRIC_PART] > 0.0) {
-		Vector ElasticStrainVector = rStrainVector - mPlasticDeformation; // E-Ep
-		StressVectorSteel = prod(constitutive_matrix_steel, ElasticStrainVector);
-	} else
-		StressVectorSteel = ZeroVector(voigt_size);
-
-	// Predictive Stresses
-	this->SetValue(CONCRETE_STRESS_VECTOR, r_stress_vector_concrete);
-	this->SetValue(STEEL_STRESS_VECTOR, StressVectorSteel);
-=======
-	Vector stress_vector_steel;
-	if (r_properties[STEEL_VOLUMETRIC_PART] > 0.0) {
-		Vector elastic_strain_vector = rStrainVector - mPlasticDeformation; // E-Ep
-		stress_vector_steel = prod(constitutive_matrix_steel, elastic_strain_vector);
-	} else {
-		stress_vector_steel = ZeroVector(voigt_size);
-	}
-
-	// Predictive Stresses
-	this->SetValue(CONCRETE_STRESS_VECTOR, r_stress_vector_concrete);
-	this->SetValue(STEEL_STRESS_VECTOR, stress_vector_steel);
->>>>>>> 54c2fd17
-}
-
-void RomFemDem3DElement::CalculateAverageStressOnEdge(Vector &rAverageVector, const std::vector<Element *>& VectorOfElems)
-{
-	// Only averages the stress over the concrete part!!!!
-	Vector current_element_stress = this->GetValue(CONCRETE_STRESS_VECTOR);
-	rAverageVector = current_element_stress;
-	int counter = 0;
-
-	for (unsigned int elem = 0; elem < VectorOfElems.size(); elem++) {
-		rAverageVector += VectorOfElems[elem]->GetValue(CONCRETE_STRESS_VECTOR);
-		counter++;
-	}
-	rAverageVector /= (counter + 1);
-}
-
-void RomFemDem3DElement::CalculateLocalSystem(
-	MatrixType &rLeftHandSideMatrix,
-	VectorType &rRightHandSideVector,
-	ProcessInfo &rCurrentProcessInfo)
-{
-	KRATOS_TRY
-
-	//1.-Initialize sizes for the system components:
-	const unsigned int number_of_nodes = GetGeometry().size();
-	const unsigned int dimension = GetGeometry().WorkingSpaceDimension();
-	const unsigned int voigt_size = dimension * (dimension + 1) / 2;
-	const unsigned int system_size = number_of_nodes * dimension;
-
-	if (rLeftHandSideMatrix.size1() != system_size)
-		rLeftHandSideMatrix.resize(system_size, system_size, false);
-	noalias(rLeftHandSideMatrix) = ZeroMatrix(system_size, system_size);
-
-	if (rRightHandSideVector.size() != system_size)
-		rRightHandSideVector.resize(system_size, false);
-	noalias(rRightHandSideVector) = ZeroVector(system_size);
-
-	Vector strain_vector(voigt_size);
-	noalias(strain_vector) = ZeroVector(voigt_size);
-	Vector stress_vector(voigt_size);
-	noalias(stress_vector) = ZeroVector(voigt_size);
-	Matrix B(voigt_size, dimension * number_of_nodes);
-	noalias(B) = ZeroMatrix(voigt_size, dimension * number_of_nodes);
-	Matrix DN_DX(number_of_nodes, dimension);
-	noalias(DN_DX) = ZeroMatrix(number_of_nodes, dimension);
-
-	//deffault values for the infinitessimal theory
-	double detF = 1;
-	Matrix F(dimension, dimension);
-	noalias(F) = identity_matrix<double>(dimension);
-
-	//3.-Calculate elemental system:
-
-	//reading integration points
-	const GeometryType::IntegrationPointsArrayType& integration_points = GetGeometry().IntegrationPoints(mThisIntegrationMethod);
-
-	//get the shape functions [N] (for the order of the default integration method)
-	const Matrix &Ncontainer = GetGeometry().ShapeFunctionsValues(mThisIntegrationMethod);
-
-	//get the shape functions parent coodinates derivative [dN/d�] (for the order of the default integration method)
-	const GeometryType::ShapeFunctionsGradientsType &DN_De = GetGeometry().ShapeFunctionsLocalGradients(mThisIntegrationMethod);
-
-	//calculate delta position (here coincides with the current displacement)
-	Matrix delta_position(number_of_nodes, dimension);
-	noalias(delta_position) = ZeroMatrix(number_of_nodes, dimension);
-	delta_position = this->CalculateDeltaPosition(delta_position);
-
-	//calculating the reference jacobian from cartesian coordinates to parent coordinates for all integration points [dx_n/d�]
-	GeometryType::JacobiansType J;
-	J.resize(1, false);
-	J[0].resize(dimension, dimension, false);
-	noalias(J[0]) = ZeroMatrix(dimension, dimension);
-	J = GetGeometry().Jacobian(J, mThisIntegrationMethod, delta_position);
-
-	for (unsigned int integration_point = 0; integration_point < integration_points.size(); integration_point++) {
-		const Matrix &Ncontainer = GetGeometry().ShapeFunctionsValues(mThisIntegrationMethod);
-		Vector N = row(Ncontainer, integration_point);
-
-		double detJ = 0;
-		Matrix InvJ(dimension, dimension);
-		noalias(InvJ) = ZeroMatrix(dimension, dimension);
-		MathUtils<double>::InvertMatrix(J[integration_point], InvJ, detJ);
-
-		//compute cartesian derivatives for this integration point  [dN/dx_n]
-		noalias(DN_DX) = prod(DN_De[integration_point], InvJ);
-
-<<<<<<< HEAD
-		const double integration_weight = integration_points[PointNumber].Weight() * detJ;
-=======
-		const double integration_weight = integration_points[integration_point].Weight() * detJ;
->>>>>>> 54c2fd17
-		Vector integrated_stress_concrete = ZeroVector(voigt_size);
-		bool is_damaging = false;
-
-		// Loop over edges of the element
-		const Vector& characteristic_lengths = this->CalculateCharacteristicLengths();
-		for (unsigned int edge = 0; edge < 6; edge++) {
-			const std::vector<Element *> edge_neighbours = this->GetEdgeNeighbourElements(edge);
-
-			Vector average_stress_concrete, average_strain_concrete, integrated_stress_vector_on_edge;
-			this->CalculateAverageStressOnEdge(average_stress_concrete, edge_neighbours);
-			this->CalculateAverageStrainOnEdge(average_strain_concrete, edge_neighbours);
-
-			double damage_edge = mDamages[edge];
-			double threshold = mThresholds[edge];
-
-			// Integrate the stress on edge DAMAGE
-			this->IntegrateStressDamageMechanics(threshold,
-												 damage_edge,
-												 average_strain_concrete, 
-												 average_stress_concrete, 
-												 edge, 
-												 characteristic_lengths[edge],
-												 is_damaging);
-			mNonConvergedDamages[edge] = damage_edge;
-			mNonConvergedThresholds[edge] = threshold;
-		} // End loop over edges
-
-		// Compute elemental damage
-		double damage_element = this->CalculateElementalDamage(mNonConvergedDamages);
-
-<<<<<<< HEAD
-		const Vector &r_stress_vector_concrete = this->GetValue(CONCRETE_STRESS_VECTOR);
-=======
-		const Vector& r_stress_vector_concrete = this->GetValue(CONCRETE_STRESS_VECTOR);
->>>>>>> 54c2fd17
-		noalias(integrated_stress_concrete) = (1.0 - damage_element) * r_stress_vector_concrete;
-
-		// Linear elastic const matrix concrete
-		Matrix constitutive_matrix_concrete = ZeroMatrix(voigt_size, voigt_size);
-		auto& r_properties = this->GetProperties();
-		const double Ec = r_properties[YOUNG_MODULUS];
-		const double nuc = r_properties[POISSON_RATIO];
-		this->CalculateConstitutiveMatrix(constitutive_matrix_concrete, Ec, nuc);
-
-		// Linear elastic const matrix steel
-		Matrix constitutive_matrix_steel = ZeroMatrix(voigt_size, voigt_size);
-		const double Es = r_properties[YOUNG_MODULUS_STEEL];
-		const double nus = r_properties[POISSON_RATIO_STEEL];
-		this->CalculateConstitutiveMatrix(constitutive_matrix_steel, Es, nus);
-
-<<<<<<< HEAD
-		const double k = r_properties[STEEL_VOLUMETRIC_PART];
-		this->CalculateDeformationMatrix(B, DN_DX);
-		const Matrix& composite_constitutive_matrix = k * constitutive_matrix_steel + (1.0 - k) * (1.0 - damage_element) * constitutive_matrix_concrete;
-		noalias(rLeftHandSideMatrix) += prod(trans(B), integration_weight * Matrix(prod(composite_constitutive_matrix, B))); // LHS
-
-=======
->>>>>>> 54c2fd17
-		Vector volume_force = ZeroVector(dimension);
-		volume_force = this->CalculateVolumeForce(volume_force, N);
-
-		// RHS Volumetric load
-		for (unsigned int i = 0; i < number_of_nodes; i++) {
-			int index = dimension * i;
-			for (unsigned int j = 0; j < dimension; j++) {
-				rRightHandSideVector[index + j] += integration_weight * N[i] * volume_force[j];
-			}
-		}
-
-		//compute and add internal forces (RHS = rRightHandSideVector = Fext - Fint)
-		Vector steel_stress_vector = this->GetValue(STEEL_STRESS_VECTOR);
-		Vector integrated_steel_stress_vector = ZeroVector(voigt_size);
-
-		// Apply plasticity steel
-		this->IntegrateStressPlasticity(integrated_steel_stress_vector, steel_stress_vector, constitutive_matrix_steel);
-		this->SetValue(STEEL_STRESS_VECTOR, integrated_steel_stress_vector);
-
-<<<<<<< HEAD
-		const Vector& composite_stress_vector = k * integrated_steel_stress_vector + (1.0 - k) * integrated_stress_concrete;
-		noalias(rRightHandSideVector) -= integration_weight * prod(trans(B), composite_stress_vector);
-=======
-		const double k = r_properties[STEEL_VOLUMETRIC_PART];
-		const Vector& composite_stress_vector = k * integrated_steel_stress_vector + (1.0 - k) * integrated_stress_concrete;
-		noalias(rRightHandSideVector) -= integration_weight * prod(trans(B), composite_stress_vector);
-
-		this->CalculateDeformationMatrix(B, DN_DX);
-		const Matrix& composite_constitutive_matrix = k * constitutive_matrix_steel + (1.0 - k) * (1.0 - damage_element) * constitutive_matrix_concrete;
-		noalias(rLeftHandSideMatrix) += prod(trans(B), integration_weight * Matrix(prod(composite_constitutive_matrix, B))); // LHS
->>>>>>> 54c2fd17
-	}
-	KRATOS_CATCH("")
-	//*****************************
-}
-
-void RomFemDem3DElement::CalculateLeftHandSide(MatrixType& rLeftHandSideMatrix, ProcessInfo& rCurrentProcessInfo)
-{
-	//1.-Initialize sizes for the system components:
-	const unsigned int number_of_nodes = GetGeometry().size();
-	const unsigned int dimension = GetGeometry().WorkingSpaceDimension();
-	const unsigned int voigt_size = dimension * (dimension + 1) / 2;
-	const unsigned int system_size = number_of_nodes * dimension;
-
-	if (rLeftHandSideMatrix.size1() != system_size)
-		rLeftHandSideMatrix.resize(system_size, system_size, false);
-	noalias(rLeftHandSideMatrix) = ZeroMatrix(system_size, system_size);
-
-	Matrix B(voigt_size, dimension * number_of_nodes);
-	noalias(B) = ZeroMatrix(voigt_size, dimension * number_of_nodes);
-	Matrix DN_DX(number_of_nodes, dimension);
-	noalias(DN_DX) = ZeroMatrix(number_of_nodes, dimension);
-
-	//deffault values for the infinitessimal theory
-	double detF = 1;
-	Matrix F(dimension, dimension);
-	noalias(F) = identity_matrix<double>(dimension);
-
-	//reading integration points
-	const GeometryType::IntegrationPointsArrayType &integration_points = GetGeometry().IntegrationPoints(mThisIntegrationMethod);
-
-	//get the shape functions [N] (for the order of the default integration method)
-	const Matrix &Ncontainer = GetGeometry().ShapeFunctionsValues(mThisIntegrationMethod);
-
-	//get the shape functions parent coodinates derivative [dN/d�] (for the order of the default integration method)
-	const GeometryType::ShapeFunctionsGradientsType &DN_De = GetGeometry().ShapeFunctionsLocalGradients(mThisIntegrationMethod);
-
-	//calculate delta position (here coincides with the current displacement)
-<<<<<<< HEAD
-	Matrix DeltaPosition(number_of_nodes, dimension);
-	noalias(DeltaPosition) = ZeroMatrix(number_of_nodes, dimension);
-	DeltaPosition = this->CalculateDeltaPosition(DeltaPosition);
-=======
-	Matrix delta_position(number_of_nodes, dimension);
-	noalias(delta_position) = ZeroMatrix(number_of_nodes, dimension);
-	delta_position = this->CalculateDeltaPosition(delta_position);
->>>>>>> 54c2fd17
-
-	//calculating the reference jacobian from cartesian coordinates to parent coordinates for all integration points [dx_n/d�]
-	GeometryType::JacobiansType J;
-	J.resize(1, false);
-	J[0].resize(dimension, dimension, false);
-	noalias(J[0]) = ZeroMatrix(dimension, dimension);
-<<<<<<< HEAD
-	J = GetGeometry().Jacobian(J, mThisIntegrationMethod, DeltaPosition);
-
-	for (unsigned int PointNumber = 0; PointNumber < integration_points.size(); PointNumber++) {
-		const Matrix &Ncontainer = GetGeometry().ShapeFunctionsValues(mThisIntegrationMethod);
-		Vector N = row(Ncontainer, PointNumber);
-=======
-	J = GetGeometry().Jacobian(J, mThisIntegrationMethod, delta_position);
-
-	for (unsigned int integration_point = 0; integration_point < integration_points.size(); integration_point++) {
-		const Matrix &Ncontainer = GetGeometry().ShapeFunctionsValues(mThisIntegrationMethod);
-		Vector N = row(Ncontainer, integration_point);
->>>>>>> 54c2fd17
-
-		double detJ = 0;
-		Matrix InvJ(dimension, dimension);
-		noalias(InvJ) = ZeroMatrix(dimension, dimension);
-<<<<<<< HEAD
-		MathUtils<double>::InvertMatrix(J[PointNumber], InvJ, detJ);
-
-		//compute cartesian derivatives for this integration point  [dN/dx_n]
-		noalias(DN_DX) = prod(DN_De[PointNumber], InvJ);
-
-		const double integration_weight = integration_points[PointNumber].Weight() * detJ;
-=======
-		MathUtils<double>::InvertMatrix(J[integration_point], InvJ, detJ);
-
-		//compute cartesian derivatives for this integration point  [dN/dx_n]
-		noalias(DN_DX) = prod(DN_De[integration_point], InvJ);
-
-		const double integration_weight = integration_points[integration_point].Weight() * detJ;
->>>>>>> 54c2fd17
-		// Compute elemental damage
-		double damage_element = this->CalculateElementalDamage(mNonConvergedDamages);
-
-		// Linear elastic const matrix concrete
-		auto& r_properties = this->GetProperties();
-		Matrix constitutive_matrix_concrete = ZeroMatrix(voigt_size, voigt_size);
-		const double Ec = r_properties[YOUNG_MODULUS];
-		const double nuc = r_properties[POISSON_RATIO];
-		this->CalculateConstitutiveMatrix(constitutive_matrix_concrete, Ec, nuc);
-
-		// Linear elastic const matrix steel
-		Matrix constitutive_matrix_steel = ZeroMatrix(voigt_size, voigt_size);
-		const double Es = r_properties[YOUNG_MODULUS_STEEL];
-		const double nus = r_properties[POISSON_RATIO_STEEL];
-		this->CalculateConstitutiveMatrix(constitutive_matrix_steel, Es, nus);
-
-		const double k = r_properties[STEEL_VOLUMETRIC_PART];
-		this->CalculateDeformationMatrix(B, DN_DX);
-		const Matrix& composite_constitutive_matrix = k * constitutive_matrix_steel + (1.0 - k) * (1.0 - damage_element) * constitutive_matrix_concrete;
-		noalias(rLeftHandSideMatrix) += prod(trans(B), integration_weight * Matrix(prod(composite_constitutive_matrix, B))); // LHS
-	}
-}
-
-void RomFemDem3DElement::CalculateRightHandSide(VectorType& rRightHandSideVector, ProcessInfo& rCurrentProcessInfo)
-{
-	//1.-Initialize sizes for the system components:
-	const unsigned int number_of_nodes = GetGeometry().size();
-	const unsigned int dimension = GetGeometry().WorkingSpaceDimension();
-	const unsigned int voigt_size = dimension * (dimension + 1) / 2;
-	const unsigned int system_size = number_of_nodes * dimension;
-
-	if (rRightHandSideVector.size() != system_size)
-		rRightHandSideVector.resize(system_size, false);
-	noalias(rRightHandSideVector) = ZeroVector(system_size);
-
-
-	Matrix B(voigt_size, dimension * number_of_nodes);
-	noalias(B) = ZeroMatrix(voigt_size, dimension * number_of_nodes);
-	Matrix DN_DX(number_of_nodes, dimension);
-	noalias(DN_DX) = ZeroMatrix(number_of_nodes, dimension);
-
-	// Linear elastic const matrix steel
-	auto& r_properties = this->GetProperties();
-	Matrix constitutive_matrix_steel = ZeroMatrix(voigt_size, voigt_size);
-	const double Es = r_properties[YOUNG_MODULUS_STEEL];
-	const double nus = r_properties[POISSON_RATIO_STEEL];
-	this->CalculateConstitutiveMatrix(constitutive_matrix_steel, Es, nus);
-	const double k = r_properties[STEEL_VOLUMETRIC_PART];
-
-	//deffault values for the infinitessimal theory
-	double detF = 1;
-	Matrix F(dimension, dimension);
-	noalias(F) = identity_matrix<double>(dimension);
-
-	//3.-Calculate elemental system:
-
-	//reading integration points
-	const GeometryType::IntegrationPointsArrayType &integration_points = GetGeometry().IntegrationPoints(mThisIntegrationMethod);
-
-	//get the shape functions [N] (for the order of the default integration method)
-	const Matrix &Ncontainer = GetGeometry().ShapeFunctionsValues(mThisIntegrationMethod);
-
-	//get the shape functions parent coodinates derivative [dN/d�] (for the order of the default integration method)
-	const GeometryType::ShapeFunctionsGradientsType &DN_De = GetGeometry().ShapeFunctionsLocalGradients(mThisIntegrationMethod);
-
-	//calculate delta position (here coincides with the current displacement)
-<<<<<<< HEAD
-	Matrix DeltaPosition(number_of_nodes, dimension);
-	noalias(DeltaPosition) = ZeroMatrix(number_of_nodes, dimension);
-	DeltaPosition = this->CalculateDeltaPosition(DeltaPosition);
-=======
-	Matrix delta_position(number_of_nodes, dimension);
-	noalias(delta_position) = ZeroMatrix(number_of_nodes, dimension);
-	delta_position = this->CalculateDeltaPosition(delta_position);
->>>>>>> 54c2fd17
-
-	//calculating the reference jacobian from cartesian coordinates to parent coordinates for all integration points [dx_n/d�]
-	GeometryType::JacobiansType J;
-	J.resize(1, false);
-	J[0].resize(dimension, dimension, false);
-	noalias(J[0]) = ZeroMatrix(dimension, dimension);
-<<<<<<< HEAD
-	J = GetGeometry().Jacobian(J, mThisIntegrationMethod, DeltaPosition);
-
-	for (unsigned int PointNumber = 0; PointNumber < integration_points.size(); PointNumber++) {
-		const Matrix &Ncontainer = GetGeometry().ShapeFunctionsValues(mThisIntegrationMethod);
-		Vector N = row(Ncontainer, PointNumber);
-=======
-	J = GetGeometry().Jacobian(J, mThisIntegrationMethod, delta_position);
-
-	for (unsigned int integration_point = 0; integration_point < integration_points.size(); integration_point++) {
-		const Matrix &Ncontainer = GetGeometry().ShapeFunctionsValues(mThisIntegrationMethod);
-		Vector N = row(Ncontainer, integration_point);
->>>>>>> 54c2fd17
-
-		double detJ = 0;
-		Matrix InvJ(dimension, dimension);
-		noalias(InvJ) = ZeroMatrix(dimension, dimension);
-<<<<<<< HEAD
-		MathUtils<double>::InvertMatrix(J[PointNumber], InvJ, detJ);
-
-		//compute cartesian derivatives for this integration point  [dN/dx_n]
-		noalias(DN_DX) = prod(DN_De[PointNumber], InvJ);
-
-		const double integration_weight = integration_points[PointNumber].Weight() * detJ;
-=======
-		MathUtils<double>::InvertMatrix(J[integration_point], InvJ, detJ);
-
-		//compute cartesian derivatives for this integration point  [dN/dx_n]
-		noalias(DN_DX) = prod(DN_De[integration_point], InvJ);
-
-		const double integration_weight = integration_points[integration_point].Weight() * detJ;
->>>>>>> 54c2fd17
-		Vector integrated_stress_concrete = ZeroVector(voigt_size);
-
-		// Compute elemental damage
-		double damage_element = this->CalculateElementalDamage(mNonConvergedDamages);
-
-		const Vector &r_stress_vector_concrete = this->GetValue(CONCRETE_STRESS_VECTOR);
-		noalias(integrated_stress_concrete) = (1.0 - damage_element) * r_stress_vector_concrete;
-
-		Vector volume_force = ZeroVector(dimension);
-		volume_force = this->CalculateVolumeForce(volume_force, N);
-
-		// RHS Volumetric load
-		for (unsigned int i = 0; i < number_of_nodes; i++) {
-			int index = dimension * i;
-			for (unsigned int j = 0; j < dimension; j++) {
-				rRightHandSideVector[index + j] += integration_weight * N[i] * volume_force[j];
-			}
-		}
-
-		//compute and add internal forces (RHS = rRightHandSideVector = Fext - Fint)
-		Vector steel_stress_vector = this->GetValue(STEEL_STRESS_VECTOR);
-		Vector integrated_steel_stress_vector = ZeroVector(voigt_size);
-
-		// Apply plasticity steel
-		this->IntegrateStressPlasticity(integrated_steel_stress_vector, steel_stress_vector, constitutive_matrix_steel);
-		this->SetValue(STEEL_STRESS_VECTOR, integrated_steel_stress_vector);
-
-		const Vector& composite_stress_vector = k * integrated_steel_stress_vector + (1.0 - k) * integrated_stress_concrete;
-		noalias(rRightHandSideVector) -= integration_weight * prod(trans(B), composite_stress_vector);
-	}
-}
-
-Vector &RomFemDem3DElement::CalculateVolumeForce(Vector &rVolumeForce, const Vector &rN)
-{
-	KRATOS_TRY
-
-	const unsigned int number_of_nodes = GetGeometry().PointsNumber();
-	const unsigned int dimension = GetGeometry().WorkingSpaceDimension();
-
-	if (rVolumeForce.size() != dimension)
-		rVolumeForce.resize(dimension, false);
-
-	noalias(rVolumeForce) = ZeroVector(dimension);
-
-	for (unsigned int j = 0; j < number_of_nodes; j++)
-	{
-		if (GetGeometry()[j].SolutionStepsDataHas(VOLUME_ACCELERATION))
-		{ // it must be checked once at the begining only
-			array_1d<double, 3> &VolumeAcceleration = GetGeometry()[j].FastGetSolutionStepValue(VOLUME_ACCELERATION);
-			for (unsigned int i = 0; i < dimension; i++)
-				rVolumeForce[i] += rN[j] * VolumeAcceleration[i];
-		}
-	}
-	double k = this->GetProperties()[STEEL_VOLUMETRIC_PART];
-	rVolumeForce *= (GetProperties()[DENSITY] * (1.0 - k) + GetProperties()[DENSITY_STEEL] * k);
-
-	return rVolumeForce;
-
-	KRATOS_CATCH("")
-}
-
-// 	TENSOR VARIABLES
-void RomFemDem3DElement::CalculateOnIntegrationPoints(
-	const Variable<Matrix> &rVariable,
-	std::vector<Matrix> &rOutput,
-	const ProcessInfo &rCurrentProcessInfo)
-{
-	const unsigned int dimension = GetGeometry().WorkingSpaceDimension();
-
-	if (rOutput[0].size2() != dimension)
-		rOutput[0].resize(dimension, dimension, false);
-
-	if (rVariable == CONCRETE_STRESS_TENSOR) {
-		rOutput[0] = MathUtils<double>::StressVectorToTensor(this->GetValue(CONCRETE_STRESS_VECTOR));
-	} else if (rVariable == STEEL_STRESS_TENSOR) {
-		if (this->GetProperties()[STEEL_VOLUMETRIC_PART] > 0.0) {
-			rOutput[0] = MathUtils<double>::StressVectorToTensor(this->GetValue(STEEL_STRESS_VECTOR));
-		} else {
-			Matrix dummy;
-			rOutput[0] = dummy;
-		}
-	} else if (rVariable == STRAIN_TENSOR) {
-		rOutput[0] = MathUtils<double>::StrainVectorToTensor(this->GetValue(STRAIN_VECTOR));
-	} else if (rVariable == CONCRETE_STRESS_TENSOR_INTEGRATED) {
-		rOutput[0] = MathUtils<double>::StressVectorToTensor((1.0 - mDamage) * this->GetValue(CONCRETE_STRESS_VECTOR));
-	}
-}
-
-// Tensor variables
-void RomFemDem3DElement::GetValueOnIntegrationPoints(
-	const Variable<Matrix> &rVariable,
-	std::vector<Matrix> &rValues,
-	const ProcessInfo &rCurrentProcessInfo)
-{
-	if (rVariable == STRAIN_TENSOR) {
-		CalculateOnIntegrationPoints(rVariable, rValues, rCurrentProcessInfo);
-	} else if (rVariable == STEEL_STRESS_TENSOR) {
-		CalculateOnIntegrationPoints(rVariable, rValues, rCurrentProcessInfo);
-	} else if (rVariable == CONCRETE_STRESS_TENSOR) {
-		CalculateOnIntegrationPoints(rVariable, rValues, rCurrentProcessInfo);
-	} else if (rVariable == CONCRETE_STRESS_TENSOR_INTEGRATED) {
-		CalculateOnIntegrationPoints(rVariable, rValues, rCurrentProcessInfo);
-	}
-}
-
-// **** plasticity methods *****
-void RomFemDem3DElement::IntegrateStressPlasticity(
-	Vector &rIntegratedStress,
-	const Vector &rPredictiveStress,
-	const Matrix& rC)
-{ // ecuua
-
-	double threshold, plastic_dissipation;
-	Vector plastic_strain;
-	
-	// Get Converged values from the prev step
-	threshold = this->GetKp();
-	plastic_dissipation = this->GetCapap();
-	plastic_strain = this->GetPlasticDeformation();
-
-	double uniaxial_stress, plastic_denominator;
-	Vector flux_vector = ZeroVector(6), plastic_strain_increment = ZeroVector(6);
-
-	// Compute Plastic variables
-	this->CalculatePlasticParameters(rPredictiveStress, uniaxial_stress, threshold,
-									 plastic_denominator, flux_vector, plastic_dissipation,
-									 plastic_strain_increment, rC);
-	double F = uniaxial_stress - threshold;
-
-	if (F <= std::abs(1.0e-4 * threshold)) { // Elastic
-		rIntegratedStress = rPredictiveStress;
-		this->SetNonConvergedKp(threshold);
-		this->SetNonConvergedCapap(plastic_dissipation);
-		this->SetNonConvergedPlasticDeformation(plastic_strain);
-
-		this->SetValue(EQUIVALENT_STRESS_VM, uniaxial_stress);
-	} else { // Plastic case
-		noalias(rIntegratedStress) = rPredictiveStress;
-		double plastic_consistency_factor;
-		Vector DS = ZeroVector(6), DESIG = ZeroVector(6);
-
-		int iteration = 0;
-		const int iter_max = 100;
-		bool is_converged = false;
-
-		while (is_converged == false && iteration <= iter_max) {
-			plastic_consistency_factor = F * plastic_denominator;
-			// if (plastic_consistency_factor < 0.0)
-			// 	plastic_consistency_factor = 0.0;
-
-			noalias(plastic_strain_increment) = plastic_consistency_factor * flux_vector;
-			noalias(plastic_strain) += plastic_strain_increment;
-			noalias(DS) = prod(rC, plastic_strain_increment);
-			noalias(DESIG) -= DS;
-			noalias(rIntegratedStress) -= DS;
-
-			this->CalculatePlasticParameters(rIntegratedStress, uniaxial_stress, threshold,
-											 plastic_denominator, flux_vector,
-											 plastic_dissipation, plastic_strain_increment, rC);
-
-			F = uniaxial_stress - threshold;
-
-			if (F < std::abs(1.0e-4 * threshold)) {// Has converged
-				is_converged = true;
-				// Update Int Vars
-				this->SetNonConvergedKp(threshold);
-				this->SetNonConvergedCapap(plastic_dissipation);
-				this->SetNonConvergedPlasticDeformation(plastic_strain);
-				this->SetValue(EQUIVALENT_STRESS_VM, uniaxial_stress);
-			} else iteration++;
-		}
-		KRATOS_WARNING_IF("iteration", iteration == iter_max) << "Reached Max iterations inside Plasticity Loop" << std::endl;
-	}
-}
-
-void RomFemDem3DElement::VonMisesYieldCriterion(
-	const Vector &rStressVector,
-	Vector &rDeviator,
-	double &rYield,
-	double &rJ2)
-{
-	const double I1 = this->CalculateI1Invariant(rStressVector);
-
-	rDeviator = rStressVector;
-	const double Pmean = I1 / 3.0;
-
-	rDeviator[0] -= Pmean;
-	rDeviator[1] -= Pmean;
-	rDeviator[2] -= Pmean;
-
-	rJ2 = 0.5 * (rDeviator[0] * rDeviator[0] + rDeviator[1] * rDeviator[1] + rDeviator[2] * rDeviator[2]) +
-		  (rDeviator[3] * rDeviator[3] + rDeviator[4] * rDeviator[4] + rDeviator[5] * rDeviator[5]);
-
-	rYield = std::sqrt(3.0 * rJ2);
-}
-
-void RomFemDem3DElement::CalculatePlasticParameters(
-	const Vector &rStressVector,
-	double &rYield,
-	double &rKp,
-	double &rPlasticDenominator,
-	Vector &rFluxVector,
-<<<<<<< HEAD
-	double &rCapap,
-=======
-	double &rPlasticDissipation,
->>>>>>> 54c2fd17
-	const Vector &rPlasticStrainIncr,
-	const Matrix &rC)
-{ // modaux
-	Vector Deviator = ZeroVector(6), HCapa = ZeroVector(6);
-	double J2 = 0.0, r0 = 0.0, r1 = 0.0, Slope = 0.0, HardeningParam = 0.0;
-
-	this->VonMisesYieldCriterion(rStressVector, Deviator, rYield, J2);
-	this->CalculateFluxVector(rStressVector, Deviator, J2, rFluxVector);
-	this->CalculateRFactors(rStressVector, r0, r1);
-<<<<<<< HEAD
-	this->CalculatePlasticDissipation(rStressVector, r0, r1, rPlasticStrainIncr, rCapap, HCapa);
-	this->CalculateEquivalentStressThreshold(rCapap, r0, r1, rKp, Slope);
-=======
-	this->CalculatePlasticDissipation(rStressVector, r0, r1, rPlasticStrainIncr, rPlasticDissipation, HCapa);
-	this->CalculateEquivalentStressThreshold(rPlasticDissipation, r0, r1, rKp, Slope);
->>>>>>> 54c2fd17
-	this->CalculateHardeningParameter(rFluxVector, Slope, HCapa, HardeningParam);
-	this->CalculatePlasticDenominator(rFluxVector, rC, HardeningParam, rPlasticDenominator);
-}
-
-void RomFemDem3DElement::CalculateFluxVector(
-	const Vector &rStressVector,
-	const Vector &rDeviator,
-	const double J2,
-	Vector &rFluxVector)
-{
-<<<<<<< HEAD
-	// Only valid for Von Mises Yield Surf
-=======
-	// Only valid for Von Mises uniaxial_stress Surf
->>>>>>> 54c2fd17
-	Vector auxiliar_vector = ZeroVector(6);
-	const double denomJ2 = 1.0 / (2.0 * std::sqrt(J2));
-
-	for (unsigned int i = 0; i < auxiliar_vector.size(); i++) {
-		auxiliar_vector[i] = rDeviator[i] * denomJ2;
-	}
-
-	auxiliar_vector[3] *= 2.0;
-	auxiliar_vector[4] *= 2.0;
-	auxiliar_vector[5] *= 2.0;
-
-	rFluxVector = std::sqrt(3.0) * auxiliar_vector;
-}
-
-void RomFemDem3DElement::CalculateRFactors(const Vector &rStressVector, double &r0, double &r1)
-{
-	Vector principal_stresses_vector = ZeroVector(3);
-	this->CalculatePrincipalStresses(principal_stresses_vector, rStressVector);
-
-	double suma = 0.0, sumb = 0.0, sumc = 0.0;
-	Vector SA = ZeroVector(3), SB = ZeroVector(3), SC = ZeroVector(3);
-
-	for (unsigned int i = 0; i < 3; i++) {
-		SA[i] = std::abs(principal_stresses_vector[i]);
-		SB[i] = 0.5 * (principal_stresses_vector[i] + SA[i]);
-		SC[i] = 0.5 * (-principal_stresses_vector[i] + SA[i]);
-
-		suma += SA[i];
-		sumb += SB[i];
-		sumc += SC[i];
-	}
-
-	if (suma != 0.0) {
-		r0 = sumb / suma;
-		r1 = sumc / suma;
-	} else {
-		r0 = sumb;
-		r1 = sumc;
-	}
-}
-
-void RomFemDem3DElement::CalculatePlasticDissipation(
-	const Vector &rPredictiveStress,
-	const double r0,
-	const double r1,
-	const Vector &rPlasticStrainIncrement,
-<<<<<<< HEAD
-	double &rCapap,
-=======
-	double &rPlasticDissipation,
->>>>>>> 54c2fd17
-	Vector &rHCapa)
-{
-	auto& r_properties = this->GetProperties();
-	const double E = r_properties[YOUNG_MODULUS_STEEL];
-	const double fc = r_properties[YIELD_STRESS_C_STEEL];
-	const double ft = r_properties[YIELD_STRESS_T_STEEL];
-	const double n = fc / ft;
-	const double Gf = r_properties[FRACTURE_ENERGY_STEEL];
-	const double Gfc = Gf * std::pow(n, 2);
-	const double Volume = this->GetGeometry().Volume();
-	const double l_char = std::pow(Volume, 1.0 / 3.0);
-
-	const double gf = Gf / l_char;
-	const double gfc = Gfc / l_char;
-
-	const double hlim = 2.0 * E * gfc / std::pow(fc, 2);
-	KRATOS_ERROR_IF(l_char > hlim) << " Characteristic length lower than minimum " << std::endl;
-
-	double Const0 = 0.0, Const1 = 0.0;
-	if (gf > 0.000001)
-		Const0 = r0 / gf;
-	if (gfc > 0.000001)
-		Const1 = r1 / gfc;
-
-	const double Const = Const0 + Const1;
-	double Dcapa = 0.0;
-
-	for (int i = 0; i < rPredictiveStress.size(); i++) {
-		rHCapa[i] = Const * rPredictiveStress[i];
-		Dcapa += rHCapa[i] * rPlasticStrainIncrement[i];
-	}
-
-	if (Dcapa < 0.0 || Dcapa > 1.0)
-		Dcapa = 0.0;
-	rPlasticDissipation += Dcapa;
-
-	if (rPlasticDissipation >= 1.0)
-		rPlasticDissipation = 0.9999;
-}
-
-void RomFemDem3DElement::CalculateEquivalentStressThreshold(
-	const double plastic_dissipation,
-	const double r0,
-	const double r1,
-	double &rEquivalentStressThreshold,
-	double &rSlope)
-{
-	auto& r_properties = this->GetProperties();
-	const double fc = r_properties[YIELD_STRESS_C_STEEL];
-	const double ft = r_properties[YIELD_STRESS_T_STEEL];
-	const double n = fc / ft;
-	Vector G = ZeroVector(2), EqTrhesholds = ZeroVector(2), Slopes = ZeroVector(2);
-	G[0] = r_properties[FRACTURE_ENERGY_STEEL];
-	G[1] = n * n * G[0];
-
-	const int HardCurve = r_properties[HARDENING_LAW];
-
-	for (unsigned int i = 0; i < 2; i++) { // tension and compression curves
-		switch (HardCurve)
-		{
-		case 1:
-			this->LinearCalculateThreshold(plastic_dissipation, G[i], EqTrhesholds[i], Slopes[i]);
-			break;
-		case 2:
-			this->ExponentialCalculateThreshold(plastic_dissipation, G[i], EqTrhesholds[i], Slopes[i]);
-			break;
-		case 3:
-			this->HardSoftCalculateThreshold(plastic_dissipation, G[i], EqTrhesholds[i], Slopes[i]);
-			break;
-		default:
-			KRATOS_ERROR << "Hardening law not defined..." << std::endl;
-		}
-	}
-
-	rEquivalentStressThreshold = r0 * EqTrhesholds[0] + r1 * EqTrhesholds[1];
-	rSlope = rEquivalentStressThreshold * ((r0 * Slopes[0] / EqTrhesholds[0]) + (r1 * Slopes[1] / EqTrhesholds[1]));
-}
-
-void RomFemDem3DElement::LinearCalculateThreshold(
-	const double plastic_dissipation,
-	const double Gf,
-	double &rEqThreshold,
-	double &rSlope)
-{ // Linear softening case!!
-	const double fc = this->GetProperties()[YIELD_STRESS_C_STEEL];
-
-	rEqThreshold = fc * std::sqrt(1.0 - plastic_dissipation);
-	rSlope = -0.5 * (std::pow(fc, 2.0) / (rEqThreshold));
-}
-
-void RomFemDem3DElement::ExponentialCalculateThreshold(
-	const double plastic_dissipation,
-	const double Gf,
-	double &rEqThreshold,
-	double &rSlope)
-{ // Exponential softening case!!
-	const double fc = this->GetProperties()[YIELD_STRESS_C_STEEL];
-
-	rEqThreshold = fc * (1.0 - plastic_dissipation);
-	rSlope = -0.5 * fc;
-}
-
-void RomFemDem3DElement::HardSoftCalculateThreshold(
-	const double PlasticDissipation,
-	const double Gf,
-	double &rEqThreshold,
-	double &rSlope)
-{	// Linear Hardening followed by exp softening
-	auto& r_properties = this->GetProperties();
-	const double initial_threshold = r_properties[YIELD_STRESS_C_STEEL];		// sikma
-	const double peak_stress = r_properties[MAXIMUM_STRESS];					// sikpi
-	const double peak_stress_position = r_properties[MAXIMUM_STRESS_POSITION]; // cappi [0,1]
-
-	if (PlasticDissipation < 1.0) {
-		const double Ro = std::sqrt(1.0 - initial_threshold / peak_stress);
-		double alpha = std::log((1.0 - (1.0 - Ro) * (1.0 - Ro)) / ((3.0 - Ro) * (1.0 + Ro) * peak_stress_position));
-		alpha = std::exp(alpha / (1.0 - peak_stress_position));
-		const double Phi = std::pow((1.0 - Ro), 2) + ((3.0 - Ro) * (1.0 + Ro) * PlasticDissipation * (std::pow(alpha, (1.0 - PlasticDissipation))));
-
-		rEqThreshold = peak_stress * (2.0 * std::sqrt(Phi) - Phi);
-		
-		rSlope = peak_stress * ((1.0 / std::sqrt(Phi)) - 1.0) * (3.0 - Ro) * (1.0 + Ro) * (std::pow(alpha, (1.0 - PlasticDissipation))) *
-				 (1.0 - std::log(alpha) * PlasticDissipation);
-<<<<<<< HEAD
-	} else  {
-=======
-	} else {
->>>>>>> 54c2fd17
-		KRATOS_ERROR << "The Plastic Dissipation is greater that 1.0 ..." << std::endl;
-	}
-}
-
-void RomFemDem3DElement::CalculateHardeningParameter(
-	const Vector &rFluxVector,
-	const double SlopeThreshold,
-	const Vector &rHCapa,
-	double &rHardeningParam)
-{
-	rHardeningParam = -SlopeThreshold;
-	double aux = 0.0;
-
-	for (unsigned int i = 0; i < rFluxVector.size(); i++) {
-		aux += rHCapa[i] * rFluxVector[i];
-	}
-	if (aux != 0.0)
-		rHardeningParam *= aux;
-}
-
-void RomFemDem3DElement::CalculatePlasticDenominator(
-	const Vector &rFluxVector,
-	const Matrix &rElasticConstMatrix,
-	const double HardeningParam,
-	double &rPlasticDenominator)
-{ // only for isotropic hardening
-	double A1 = 0.0, A2 = 0.0, A3 = 0.0;
-
-	const Vector Dvect = prod(rFluxVector, rElasticConstMatrix);
-
-	for (unsigned int i = 0; i < 6; i++) {
-		A1 += Dvect[i] * rFluxVector[i];
-	}
-
-	A3 = HardeningParam;
-	rPlasticDenominator = 1.0 / (A1 + A2 + A3);
-}
-
-void RomFemDem3DElement::FinalizeSolutionStep(ProcessInfo &rCurrentProcessInfo)
-{
-	//Loop over edges
-	for (unsigned int edge = 0; edge < mNumberOfEdges; edge++) {
-		mDamages[edge] = mNonConvergedDamages[edge];
-		mThresholds[edge] = mNonConvergedThresholds[edge];
-	} // End Loop over edges
-
-	mDamage = this->CalculateElementalDamage(mDamages);
-	mThreshold = this->CalculateElementalDamage(mThresholds);
-
-	if (mDamage >= 0.98) {
-		if (this->GetProperties()[STEEL_VOLUMETRIC_PART] > 0.0) {
-			if (this->GetCapap() > 0.98) {
-				this->Set(ACTIVE, false);
-			}
-		} else {
-			this->Set(ACTIVE, false);
-		}
-	}
-
-	// plasticity
-	this->UpdateAndSaveInternalVariables();
-	this->ResetNonConvergedVarsPlast();
-}
-
-// Double values
-void RomFemDem3DElement::GetValueOnIntegrationPoints(
-	const Variable<double> &rVariable,
-	std::vector<double> &rValues,
-	const ProcessInfo &rCurrentProcessInfo)
-{
-	if (rVariable == DAMAGE_ELEMENT ||
-	    rVariable == IS_DAMAGED || 
-		rVariable == STRESS_THRESHOLD || 
-		rVariable == PLASTIC_DISSIPATION_CAPAP) {
-		CalculateOnIntegrationPoints(rVariable, rValues, rCurrentProcessInfo);
-	}
-}
-
-// DOUBLE VARIABLES
-void RomFemDem3DElement::CalculateOnIntegrationPoints(
-	const Variable<double> &rVariable,
-	std::vector<double> &rOutput,
-	const ProcessInfo &rCurrentProcessInfo)
-{
-	if (rVariable == DAMAGE_ELEMENT) {
-		rOutput.resize(1);
-		for (unsigned int integration_point = 0; integration_point < 1; integration_point++) {
-			rOutput[integration_point] = double(this->GetValue(DAMAGE_ELEMENT));
-		}
-	} else if (rVariable == IS_DAMAGED) {
-		rOutput.resize(1);
-		for (unsigned int integration_point = 0; integration_point < 1; integration_point++) {
-			rOutput[integration_point] = double(this->GetValue(IS_DAMAGED));
-		}
-	} else if (rVariable == STRESS_THRESHOLD) {
-		rOutput.resize(1);
-		for (unsigned int integration_point = 0; integration_point < 1; integration_point++) {
-			rOutput[integration_point] = double(this->GetValue(STRESS_THRESHOLD));
-		}
-	} else if (rVariable == PLASTIC_DISSIPATION_CAPAP) {
-		rOutput.resize(1);
-		if (this->GetProperties()[STEEL_VOLUMETRIC_PART] > 0.0) {
-			for (unsigned int integration_point = 0; integration_point < 1; integration_point++) {
-				rOutput[integration_point] = double(this->GetCapap());
-			}
-		} else {
-			double dummy = 0.0;
-			rOutput[0] = dummy;
-		}
-	}
-}
+//    |  /           |
+//    ' /   __| _` | __|  _ \   __|
+//    . \  |   (   | |   (   |\__ \.
+//   _|\_\_|  \__,_|\__|\___/ ____/
+//                   Multi-Physics FemDem Application
+//
+//  License:		 BSD License
+//					 Kratos default license: kratos/license.txt
+//
+//  Main authors:    Alejandro Cornejo Velazquez
+//
+
+#include "romfemdem3d_element.hpp"
+#include "fem_to_dem_application_variables.h"
+
+namespace Kratos
+{
+//***********************DEFAULT CONSTRUCTOR******************************************
+//************************************************************************************
+
+RomFemDem3DElement::RomFemDem3DElement(IndexType NewId, GeometryType::Pointer pGeometry)
+	: FemDem3DElement(NewId, pGeometry)
+{
+	//DO NOT ADD DOFS HERE!!!
+}
+//******************************CONSTRUCTOR*******************************************
+//************************************************************************************
+
+RomFemDem3DElement::RomFemDem3DElement(IndexType NewId, GeometryType::Pointer pGeometry, PropertiesType::Pointer pProperties)
+	: FemDem3DElement(NewId, pGeometry, pProperties)
+{
+	//BY DEFAULT, THE GEOMETRY WILL DEFINE THE INTEGRATION METHOD
+	mThisIntegrationMethod = GetGeometry().GetDefaultIntegrationMethod();
+}
+
+//******************************COPY CONSTRUCTOR**************************************
+//************************************************************************************
+
+RomFemDem3DElement::RomFemDem3DElement(RomFemDem3DElement const &rOther)
+	: FemDem3DElement(rOther)
+{
+	//ALL MEMBER VARIABLES THAT MUST BE KEPT AFTER COPYING AN ELEMENT HAVE TO BE DEFINED HERE
+	//IF NO ASSIGMENT OPERATOR IS DEFINED THE COPY CONSTRUCTOR WILL DEFINE IT BY DEFFAULT
+}
+
+//*******************************ASSIGMENT OPERATOR***********************************
+//************************************************************************************
+
+RomFemDem3DElement &RomFemDem3DElement::operator=(RomFemDem3DElement const &rOther)
+{
+	//ALL MEMBER VARIABLES THAT MUST BE KEPT IN AN "=" OPERATION NEEDS TO BE COPIED HERE
+
+	FemDem3DElement::operator=(rOther);
+	return *this;
+}
+
+//*********************************OPERATIONS*****************************************
+//************************************************************************************
+
+Element::Pointer RomFemDem3DElement::Create(IndexType NewId, NodesArrayType const &rThisNodes, PropertiesType::Pointer pProperties) const
+{
+	//NEEDED TO CREATE AN ELEMENT
+	return Element::Pointer(new RomFemDem3DElement(NewId, GetGeometry().Create(rThisNodes), pProperties));
+}
+
+//************************************CLONE*******************************************
+//************************************************************************************
+
+Element::Pointer RomFemDem3DElement::Clone(IndexType NewId, NodesArrayType const &rThisNodes) const
+{
+
+	//YOU CREATE A NEW ELEMENT CLONING THEIR VARIABLES
+	//ALL MEMBER VARIABLES THAT MUST BE CLONED HAVE TO BE DEFINED HERE
+
+	RomFemDem3DElement NewElement(NewId, GetGeometry().Create(rThisNodes), pGetProperties());
+
+	return Element::Pointer(new RomFemDem3DElement(NewElement));
+}
+
+//*******************************DESTRUCTOR*******************************************
+//************************************************************************************
+
+RomFemDem3DElement::~RomFemDem3DElement()
+{
+}
+
+void RomFemDem3DElement::InitializeNonLinearIteration(ProcessInfo &rCurrentProcessInfo)
+{
+	//*****************************
+	KRATOS_TRY
+
+	//1.-Initialize sizes for the system components:
+	const unsigned int number_of_nodes = GetGeometry().size();
+	const unsigned int dimension = GetGeometry().WorkingSpaceDimension();
+	unsigned int voigt_size = dimension * (dimension + 1) * 0.5;
+
+	Vector strain_vector(voigt_size);
+	noalias(strain_vector) = ZeroVector(voigt_size);
+	Vector stress_vector(voigt_size);
+	noalias(stress_vector) = ZeroVector(voigt_size);
+	Matrix B(voigt_size, dimension * number_of_nodes);
+	noalias(B) = ZeroMatrix(voigt_size, dimension * number_of_nodes);
+	Matrix DN_DX(number_of_nodes, dimension);
+	noalias(DN_DX) = ZeroMatrix(number_of_nodes, dimension);
+
+	//deffault values for the infinitessimal theory
+	double detF = 1;
+	Matrix F(dimension, dimension);
+	noalias(F) = identity_matrix<double>(dimension);
+
+	//3.-Calculate elemental system:
+
+	//reading integration points
+	const GeometryType::IntegrationPointsArrayType &integration_points = GetGeometry().IntegrationPoints(mThisIntegrationMethod);
+
+	//get the shape functions [N] (for the order of the default integration method)
+	const Matrix &Ncontainer = GetGeometry().ShapeFunctionsValues(mThisIntegrationMethod);
+
+	//get the shape functions parent coodinates derivative [dN/d�] (for the order of the default integration method)
+	const GeometryType::ShapeFunctionsGradientsType &DN_De = GetGeometry().ShapeFunctionsLocalGradients(mThisIntegrationMethod);
+
+	//calculate delta position (here coincides with the current displacement)
+	Matrix delta_position(number_of_nodes, dimension);
+	noalias(delta_position) = ZeroMatrix(number_of_nodes, dimension);
+	delta_position = this->CalculateDeltaPosition(delta_position);
+
+	//calculating the reference jacobian from cartesian coordinates to parent coordinates for all integration points [dx_n/d�]
+	GeometryType::JacobiansType J;
+	J.resize(1, false);
+	J[0].resize(dimension, dimension, false);
+	noalias(J[0]) = ZeroMatrix(dimension, dimension);
+	J = GetGeometry().Jacobian(J, mThisIntegrationMethod, delta_position);
+
+	// Loop Over Integration Points
+	for (unsigned int integration_point = 0; integration_point < integration_points.size(); integration_point++) {
+		Matrix InvJ(dimension, dimension);
+		noalias(InvJ) = ZeroMatrix(dimension, dimension);
+		double detJ = 0;
+		MathUtils<double>::InvertMatrix(J[integration_point], InvJ, detJ);
+		KRATOS_ERROR_IF(detJ < 0) << "SMALL DISPLACEMENT ELEMENT INVERTED: |J|<0" << std::endl;
+
+		//compute cartesian derivatives for this integration point  [dN/dx_n]
+		noalias(DN_DX) = prod(DN_De[integration_point], InvJ);
+
+		//set shape functions for this integration point
+		Vector N = row(Ncontainer, integration_point);
+
+		//b.-compute infinitessimal strainof the composite
+		this->CalculateInfinitesimalStrain(strain_vector, DN_DX);
+		this->SetValue(STRAIN_VECTOR, strain_vector);
+
+		// Compute predictive stresses for the concrete and steel
+		this->CalculatePredictiveStresses(strain_vector);
+	}
+	KRATOS_CATCH("")
+}
+
+void RomFemDem3DElement::CalculatePredictiveStresses(const Vector &rStrainVector)
+{
+	auto& r_properties = this->GetProperties();
+	const double Ec = r_properties[YOUNG_MODULUS];
+	const double Es = r_properties[YOUNG_MODULUS_STEEL];
+	const double nuc = r_properties[POISSON_RATIO];
+	const double nus = r_properties[POISSON_RATIO_STEEL];
+
+	//const unsigned int number_of_nodes = GetGeometry().size();
+	const unsigned int dimension = GetGeometry().WorkingSpaceDimension();
+	unsigned int voigt_size = dimension * (dimension + 1) / 2;
+	Matrix constitutive_matrix_concrete = ZeroMatrix(voigt_size, voigt_size);
+	Matrix constitutive_matrix_steel = ZeroMatrix(voigt_size, voigt_size);
+
+	// Elastic rC
+	this->CalculateConstitutiveMatrix(constitutive_matrix_concrete, Ec, nuc);
+	this->CalculateConstitutiveMatrix(constitutive_matrix_steel, Es, nus);
+
+	Vector r_stress_vector_concrete = prod(constitutive_matrix_concrete, rStrainVector);
+
+	Vector stress_vector_steel;
+	if (r_properties[STEEL_VOLUMETRIC_PART] > 0.0) {
+		Vector elastic_strain_vector = rStrainVector - mPlasticDeformation; // E-Ep
+		stress_vector_steel = prod(constitutive_matrix_steel, elastic_strain_vector);
+	} else {
+		stress_vector_steel = ZeroVector(voigt_size);
+	}
+
+	// Predictive Stresses
+	this->SetValue(CONCRETE_STRESS_VECTOR, r_stress_vector_concrete);
+	this->SetValue(STEEL_STRESS_VECTOR, stress_vector_steel);
+}
+
+void RomFemDem3DElement::CalculateAverageStressOnEdge(Vector &rAverageVector, const std::vector<Element *>& VectorOfElems)
+{
+	// Only averages the stress over the concrete part!!!!
+	Vector current_element_stress = this->GetValue(CONCRETE_STRESS_VECTOR);
+	rAverageVector = current_element_stress;
+	int counter = 0;
+
+	for (unsigned int elem = 0; elem < VectorOfElems.size(); elem++) {
+		rAverageVector += VectorOfElems[elem]->GetValue(CONCRETE_STRESS_VECTOR);
+		counter++;
+	}
+	rAverageVector /= (counter + 1);
+}
+
+void RomFemDem3DElement::CalculateLocalSystem(
+	MatrixType &rLeftHandSideMatrix,
+	VectorType &rRightHandSideVector,
+	ProcessInfo &rCurrentProcessInfo)
+{
+	KRATOS_TRY
+
+	//1.-Initialize sizes for the system components:
+	const unsigned int number_of_nodes = GetGeometry().size();
+	const unsigned int dimension = GetGeometry().WorkingSpaceDimension();
+	const unsigned int voigt_size = dimension * (dimension + 1) / 2;
+	const unsigned int system_size = number_of_nodes * dimension;
+
+	if (rLeftHandSideMatrix.size1() != system_size)
+		rLeftHandSideMatrix.resize(system_size, system_size, false);
+	noalias(rLeftHandSideMatrix) = ZeroMatrix(system_size, system_size);
+
+	if (rRightHandSideVector.size() != system_size)
+		rRightHandSideVector.resize(system_size, false);
+	noalias(rRightHandSideVector) = ZeroVector(system_size);
+
+	Vector strain_vector(voigt_size);
+	noalias(strain_vector) = ZeroVector(voigt_size);
+	Vector stress_vector(voigt_size);
+	noalias(stress_vector) = ZeroVector(voigt_size);
+	Matrix B(voigt_size, dimension * number_of_nodes);
+	noalias(B) = ZeroMatrix(voigt_size, dimension * number_of_nodes);
+	Matrix DN_DX(number_of_nodes, dimension);
+	noalias(DN_DX) = ZeroMatrix(number_of_nodes, dimension);
+
+	//deffault values for the infinitessimal theory
+	double detF = 1;
+	Matrix F(dimension, dimension);
+	noalias(F) = identity_matrix<double>(dimension);
+
+	//3.-Calculate elemental system:
+
+	//reading integration points
+	const GeometryType::IntegrationPointsArrayType& integration_points = GetGeometry().IntegrationPoints(mThisIntegrationMethod);
+
+	//get the shape functions [N] (for the order of the default integration method)
+	const Matrix &Ncontainer = GetGeometry().ShapeFunctionsValues(mThisIntegrationMethod);
+
+	//get the shape functions parent coodinates derivative [dN/d�] (for the order of the default integration method)
+	const GeometryType::ShapeFunctionsGradientsType &DN_De = GetGeometry().ShapeFunctionsLocalGradients(mThisIntegrationMethod);
+
+	//calculate delta position (here coincides with the current displacement)
+	Matrix delta_position(number_of_nodes, dimension);
+	noalias(delta_position) = ZeroMatrix(number_of_nodes, dimension);
+	delta_position = this->CalculateDeltaPosition(delta_position);
+
+	//calculating the reference jacobian from cartesian coordinates to parent coordinates for all integration points [dx_n/d�]
+	GeometryType::JacobiansType J;
+	J.resize(1, false);
+	J[0].resize(dimension, dimension, false);
+	noalias(J[0]) = ZeroMatrix(dimension, dimension);
+	J = GetGeometry().Jacobian(J, mThisIntegrationMethod, delta_position);
+
+	for (unsigned int integration_point = 0; integration_point < integration_points.size(); integration_point++) {
+		const Matrix &Ncontainer = GetGeometry().ShapeFunctionsValues(mThisIntegrationMethod);
+		Vector N = row(Ncontainer, integration_point);
+
+		double detJ = 0;
+		Matrix InvJ(dimension, dimension);
+		noalias(InvJ) = ZeroMatrix(dimension, dimension);
+		MathUtils<double>::InvertMatrix(J[integration_point], InvJ, detJ);
+
+		//compute cartesian derivatives for this integration point  [dN/dx_n]
+		noalias(DN_DX) = prod(DN_De[integration_point], InvJ);
+
+		const double integration_weight = integration_points[integration_point].Weight() * detJ;
+		Vector integrated_stress_concrete = ZeroVector(voigt_size);
+		bool is_damaging = false;
+
+		// Loop over edges of the element
+		const Vector& characteristic_lengths = this->CalculateCharacteristicLengths();
+		for (unsigned int edge = 0; edge < 6; edge++) {
+			const std::vector<Element *> edge_neighbours = this->GetEdgeNeighbourElements(edge);
+
+			Vector average_stress_concrete, average_strain_concrete, integrated_stress_vector_on_edge;
+			this->CalculateAverageStressOnEdge(average_stress_concrete, edge_neighbours);
+			this->CalculateAverageStrainOnEdge(average_strain_concrete, edge_neighbours);
+
+			double damage_edge = mDamages[edge];
+			double threshold = mThresholds[edge];
+
+			// Integrate the stress on edge DAMAGE
+			this->IntegrateStressDamageMechanics(threshold,
+												 damage_edge,
+												 average_strain_concrete, 
+												 average_stress_concrete, 
+												 edge, 
+												 characteristic_lengths[edge],
+												 is_damaging);
+			mNonConvergedDamages[edge] = damage_edge;
+			mNonConvergedThresholds[edge] = threshold;
+		} // End loop over edges
+
+		// Compute elemental damage
+		double damage_element = this->CalculateElementalDamage(mNonConvergedDamages);
+
+		const Vector& r_stress_vector_concrete = this->GetValue(CONCRETE_STRESS_VECTOR);
+		noalias(integrated_stress_concrete) = (1.0 - damage_element) * r_stress_vector_concrete;
+
+		// Linear elastic const matrix concrete
+		Matrix constitutive_matrix_concrete = ZeroMatrix(voigt_size, voigt_size);
+		auto& r_properties = this->GetProperties();
+		const double Ec = r_properties[YOUNG_MODULUS];
+		const double nuc = r_properties[POISSON_RATIO];
+		this->CalculateConstitutiveMatrix(constitutive_matrix_concrete, Ec, nuc);
+
+		// Linear elastic const matrix steel
+		Matrix constitutive_matrix_steel = ZeroMatrix(voigt_size, voigt_size);
+		const double Es = r_properties[YOUNG_MODULUS_STEEL];
+		const double nus = r_properties[POISSON_RATIO_STEEL];
+		this->CalculateConstitutiveMatrix(constitutive_matrix_steel, Es, nus);
+
+		Vector volume_force = ZeroVector(dimension);
+		volume_force = this->CalculateVolumeForce(volume_force, N);
+
+		// RHS Volumetric load
+		for (unsigned int i = 0; i < number_of_nodes; i++) {
+			int index = dimension * i;
+			for (unsigned int j = 0; j < dimension; j++) {
+				rRightHandSideVector[index + j] += integration_weight * N[i] * volume_force[j];
+			}
+		}
+
+		//compute and add internal forces (RHS = rRightHandSideVector = Fext - Fint)
+		Vector steel_stress_vector = this->GetValue(STEEL_STRESS_VECTOR);
+		Vector integrated_steel_stress_vector = ZeroVector(voigt_size);
+
+		// Apply plasticity steel
+		this->IntegrateStressPlasticity(integrated_steel_stress_vector, steel_stress_vector, constitutive_matrix_steel);
+		this->SetValue(STEEL_STRESS_VECTOR, integrated_steel_stress_vector);
+
+		const double k = r_properties[STEEL_VOLUMETRIC_PART];
+		const Vector& composite_stress_vector = k * integrated_steel_stress_vector + (1.0 - k) * integrated_stress_concrete;
+		noalias(rRightHandSideVector) -= integration_weight * prod(trans(B), composite_stress_vector);
+
+		this->CalculateDeformationMatrix(B, DN_DX);
+		const Matrix& composite_constitutive_matrix = k * constitutive_matrix_steel + (1.0 - k) * (1.0 - damage_element) * constitutive_matrix_concrete;
+		noalias(rLeftHandSideMatrix) += prod(trans(B), integration_weight * Matrix(prod(composite_constitutive_matrix, B))); // LHS
+	}
+	KRATOS_CATCH("")
+	//*****************************
+}
+
+void RomFemDem3DElement::CalculateLeftHandSide(MatrixType& rLeftHandSideMatrix, ProcessInfo& rCurrentProcessInfo)
+{
+	//1.-Initialize sizes for the system components:
+	const unsigned int number_of_nodes = GetGeometry().size();
+	const unsigned int dimension = GetGeometry().WorkingSpaceDimension();
+	const unsigned int voigt_size = dimension * (dimension + 1) / 2;
+	const unsigned int system_size = number_of_nodes * dimension;
+
+	if (rLeftHandSideMatrix.size1() != system_size)
+		rLeftHandSideMatrix.resize(system_size, system_size, false);
+	noalias(rLeftHandSideMatrix) = ZeroMatrix(system_size, system_size);
+
+	Matrix B(voigt_size, dimension * number_of_nodes);
+	noalias(B) = ZeroMatrix(voigt_size, dimension * number_of_nodes);
+	Matrix DN_DX(number_of_nodes, dimension);
+	noalias(DN_DX) = ZeroMatrix(number_of_nodes, dimension);
+
+	//deffault values for the infinitessimal theory
+	double detF = 1;
+	Matrix F(dimension, dimension);
+	noalias(F) = identity_matrix<double>(dimension);
+
+	//reading integration points
+	const GeometryType::IntegrationPointsArrayType &integration_points = GetGeometry().IntegrationPoints(mThisIntegrationMethod);
+
+	//get the shape functions [N] (for the order of the default integration method)
+	const Matrix &Ncontainer = GetGeometry().ShapeFunctionsValues(mThisIntegrationMethod);
+
+	//get the shape functions parent coodinates derivative [dN/d�] (for the order of the default integration method)
+	const GeometryType::ShapeFunctionsGradientsType &DN_De = GetGeometry().ShapeFunctionsLocalGradients(mThisIntegrationMethod);
+
+	//calculate delta position (here coincides with the current displacement)
+	Matrix delta_position(number_of_nodes, dimension);
+	noalias(delta_position) = ZeroMatrix(number_of_nodes, dimension);
+	delta_position = this->CalculateDeltaPosition(delta_position);
+
+	//calculating the reference jacobian from cartesian coordinates to parent coordinates for all integration points [dx_n/d�]
+	GeometryType::JacobiansType J;
+	J.resize(1, false);
+	J[0].resize(dimension, dimension, false);
+	noalias(J[0]) = ZeroMatrix(dimension, dimension);
+	J = GetGeometry().Jacobian(J, mThisIntegrationMethod, delta_position);
+
+	for (unsigned int integration_point = 0; integration_point < integration_points.size(); integration_point++) {
+		const Matrix &Ncontainer = GetGeometry().ShapeFunctionsValues(mThisIntegrationMethod);
+		Vector N = row(Ncontainer, integration_point);
+
+		double detJ = 0;
+		Matrix InvJ(dimension, dimension);
+		noalias(InvJ) = ZeroMatrix(dimension, dimension);
+		MathUtils<double>::InvertMatrix(J[integration_point], InvJ, detJ);
+
+		//compute cartesian derivatives for this integration point  [dN/dx_n]
+		noalias(DN_DX) = prod(DN_De[integration_point], InvJ);
+
+		const double integration_weight = integration_points[integration_point].Weight() * detJ;
+		// Compute elemental damage
+		double damage_element = this->CalculateElementalDamage(mNonConvergedDamages);
+
+		// Linear elastic const matrix concrete
+		auto& r_properties = this->GetProperties();
+		Matrix constitutive_matrix_concrete = ZeroMatrix(voigt_size, voigt_size);
+		const double Ec = r_properties[YOUNG_MODULUS];
+		const double nuc = r_properties[POISSON_RATIO];
+		this->CalculateConstitutiveMatrix(constitutive_matrix_concrete, Ec, nuc);
+
+		// Linear elastic const matrix steel
+		Matrix constitutive_matrix_steel = ZeroMatrix(voigt_size, voigt_size);
+		const double Es = r_properties[YOUNG_MODULUS_STEEL];
+		const double nus = r_properties[POISSON_RATIO_STEEL];
+		this->CalculateConstitutiveMatrix(constitutive_matrix_steel, Es, nus);
+
+		const double k = r_properties[STEEL_VOLUMETRIC_PART];
+		this->CalculateDeformationMatrix(B, DN_DX);
+		const Matrix& composite_constitutive_matrix = k * constitutive_matrix_steel + (1.0 - k) * (1.0 - damage_element) * constitutive_matrix_concrete;
+		noalias(rLeftHandSideMatrix) += prod(trans(B), integration_weight * Matrix(prod(composite_constitutive_matrix, B))); // LHS
+	}
+}
+
+void RomFemDem3DElement::CalculateRightHandSide(VectorType& rRightHandSideVector, ProcessInfo& rCurrentProcessInfo)
+{
+	//1.-Initialize sizes for the system components:
+	const unsigned int number_of_nodes = GetGeometry().size();
+	const unsigned int dimension = GetGeometry().WorkingSpaceDimension();
+	const unsigned int voigt_size = dimension * (dimension + 1) / 2;
+	const unsigned int system_size = number_of_nodes * dimension;
+
+	if (rRightHandSideVector.size() != system_size)
+		rRightHandSideVector.resize(system_size, false);
+	noalias(rRightHandSideVector) = ZeroVector(system_size);
+
+
+	Matrix B(voigt_size, dimension * number_of_nodes);
+	noalias(B) = ZeroMatrix(voigt_size, dimension * number_of_nodes);
+	Matrix DN_DX(number_of_nodes, dimension);
+	noalias(DN_DX) = ZeroMatrix(number_of_nodes, dimension);
+
+	// Linear elastic const matrix steel
+	auto& r_properties = this->GetProperties();
+	Matrix constitutive_matrix_steel = ZeroMatrix(voigt_size, voigt_size);
+	const double Es = r_properties[YOUNG_MODULUS_STEEL];
+	const double nus = r_properties[POISSON_RATIO_STEEL];
+	this->CalculateConstitutiveMatrix(constitutive_matrix_steel, Es, nus);
+	const double k = r_properties[STEEL_VOLUMETRIC_PART];
+
+	//deffault values for the infinitessimal theory
+	double detF = 1;
+	Matrix F(dimension, dimension);
+	noalias(F) = identity_matrix<double>(dimension);
+
+	//3.-Calculate elemental system:
+
+	//reading integration points
+	const GeometryType::IntegrationPointsArrayType &integration_points = GetGeometry().IntegrationPoints(mThisIntegrationMethod);
+
+	//get the shape functions [N] (for the order of the default integration method)
+	const Matrix &Ncontainer = GetGeometry().ShapeFunctionsValues(mThisIntegrationMethod);
+
+	//get the shape functions parent coodinates derivative [dN/d�] (for the order of the default integration method)
+	const GeometryType::ShapeFunctionsGradientsType &DN_De = GetGeometry().ShapeFunctionsLocalGradients(mThisIntegrationMethod);
+
+	//calculate delta position (here coincides with the current displacement)
+	Matrix delta_position(number_of_nodes, dimension);
+	noalias(delta_position) = ZeroMatrix(number_of_nodes, dimension);
+	delta_position = this->CalculateDeltaPosition(delta_position);
+
+	//calculating the reference jacobian from cartesian coordinates to parent coordinates for all integration points [dx_n/d�]
+	GeometryType::JacobiansType J;
+	J.resize(1, false);
+	J[0].resize(dimension, dimension, false);
+	noalias(J[0]) = ZeroMatrix(dimension, dimension);
+	J = GetGeometry().Jacobian(J, mThisIntegrationMethod, delta_position);
+
+	for (unsigned int integration_point = 0; integration_point < integration_points.size(); integration_point++) {
+		const Matrix &Ncontainer = GetGeometry().ShapeFunctionsValues(mThisIntegrationMethod);
+		Vector N = row(Ncontainer, integration_point);
+
+		double detJ = 0;
+		Matrix InvJ(dimension, dimension);
+		noalias(InvJ) = ZeroMatrix(dimension, dimension);
+		MathUtils<double>::InvertMatrix(J[integration_point], InvJ, detJ);
+
+		//compute cartesian derivatives for this integration point  [dN/dx_n]
+		noalias(DN_DX) = prod(DN_De[integration_point], InvJ);
+
+		const double integration_weight = integration_points[integration_point].Weight() * detJ;
+		Vector integrated_stress_concrete = ZeroVector(voigt_size);
+
+		// Compute elemental damage
+		double damage_element = this->CalculateElementalDamage(mNonConvergedDamages);
+
+		const Vector &r_stress_vector_concrete = this->GetValue(CONCRETE_STRESS_VECTOR);
+		noalias(integrated_stress_concrete) = (1.0 - damage_element) * r_stress_vector_concrete;
+
+		Vector volume_force = ZeroVector(dimension);
+		volume_force = this->CalculateVolumeForce(volume_force, N);
+
+		// RHS Volumetric load
+		for (unsigned int i = 0; i < number_of_nodes; i++) {
+			int index = dimension * i;
+			for (unsigned int j = 0; j < dimension; j++) {
+				rRightHandSideVector[index + j] += integration_weight * N[i] * volume_force[j];
+			}
+		}
+
+		//compute and add internal forces (RHS = rRightHandSideVector = Fext - Fint)
+		Vector steel_stress_vector = this->GetValue(STEEL_STRESS_VECTOR);
+		Vector integrated_steel_stress_vector = ZeroVector(voigt_size);
+
+		// Apply plasticity steel
+		this->IntegrateStressPlasticity(integrated_steel_stress_vector, steel_stress_vector, constitutive_matrix_steel);
+		this->SetValue(STEEL_STRESS_VECTOR, integrated_steel_stress_vector);
+
+		const Vector& composite_stress_vector = k * integrated_steel_stress_vector + (1.0 - k) * integrated_stress_concrete;
+		noalias(rRightHandSideVector) -= integration_weight * prod(trans(B), composite_stress_vector);
+	}
+}
+
+Vector &RomFemDem3DElement::CalculateVolumeForce(Vector &rVolumeForce, const Vector &rN)
+{
+	KRATOS_TRY
+
+	const unsigned int number_of_nodes = GetGeometry().PointsNumber();
+	const unsigned int dimension = GetGeometry().WorkingSpaceDimension();
+
+	if (rVolumeForce.size() != dimension)
+		rVolumeForce.resize(dimension, false);
+
+	noalias(rVolumeForce) = ZeroVector(dimension);
+
+	for (unsigned int j = 0; j < number_of_nodes; j++)
+	{
+		if (GetGeometry()[j].SolutionStepsDataHas(VOLUME_ACCELERATION))
+		{ // it must be checked once at the begining only
+			array_1d<double, 3> &VolumeAcceleration = GetGeometry()[j].FastGetSolutionStepValue(VOLUME_ACCELERATION);
+			for (unsigned int i = 0; i < dimension; i++)
+				rVolumeForce[i] += rN[j] * VolumeAcceleration[i];
+		}
+	}
+	double k = this->GetProperties()[STEEL_VOLUMETRIC_PART];
+	rVolumeForce *= (GetProperties()[DENSITY] * (1.0 - k) + GetProperties()[DENSITY_STEEL] * k);
+
+	return rVolumeForce;
+
+	KRATOS_CATCH("")
+}
+
+// 	TENSOR VARIABLES
+void RomFemDem3DElement::CalculateOnIntegrationPoints(
+	const Variable<Matrix> &rVariable,
+	std::vector<Matrix> &rOutput,
+	const ProcessInfo &rCurrentProcessInfo)
+{
+	const unsigned int dimension = GetGeometry().WorkingSpaceDimension();
+
+	if (rOutput[0].size2() != dimension)
+		rOutput[0].resize(dimension, dimension, false);
+
+	if (rVariable == CONCRETE_STRESS_TENSOR) {
+		rOutput[0] = MathUtils<double>::StressVectorToTensor(this->GetValue(CONCRETE_STRESS_VECTOR));
+	} else if (rVariable == STEEL_STRESS_TENSOR) {
+		if (this->GetProperties()[STEEL_VOLUMETRIC_PART] > 0.0) {
+			rOutput[0] = MathUtils<double>::StressVectorToTensor(this->GetValue(STEEL_STRESS_VECTOR));
+		} else {
+			Matrix dummy;
+			rOutput[0] = dummy;
+		}
+	} else if (rVariable == STRAIN_TENSOR) {
+		rOutput[0] = MathUtils<double>::StrainVectorToTensor(this->GetValue(STRAIN_VECTOR));
+	} else if (rVariable == CONCRETE_STRESS_TENSOR_INTEGRATED) {
+		rOutput[0] = MathUtils<double>::StressVectorToTensor((1.0 - mDamage) * this->GetValue(CONCRETE_STRESS_VECTOR));
+	}
+}
+
+// Tensor variables
+void RomFemDem3DElement::GetValueOnIntegrationPoints(
+	const Variable<Matrix> &rVariable,
+	std::vector<Matrix> &rValues,
+	const ProcessInfo &rCurrentProcessInfo)
+{
+	if (rVariable == STRAIN_TENSOR) {
+		CalculateOnIntegrationPoints(rVariable, rValues, rCurrentProcessInfo);
+	} else if (rVariable == STEEL_STRESS_TENSOR) {
+		CalculateOnIntegrationPoints(rVariable, rValues, rCurrentProcessInfo);
+	} else if (rVariable == CONCRETE_STRESS_TENSOR) {
+		CalculateOnIntegrationPoints(rVariable, rValues, rCurrentProcessInfo);
+	} else if (rVariable == CONCRETE_STRESS_TENSOR_INTEGRATED) {
+		CalculateOnIntegrationPoints(rVariable, rValues, rCurrentProcessInfo);
+	}
+}
+
+// **** plasticity methods *****
+void RomFemDem3DElement::IntegrateStressPlasticity(
+	Vector &rIntegratedStress,
+	const Vector &rPredictiveStress,
+	const Matrix& rC)
+{ // ecuua
+
+	double threshold, plastic_dissipation;
+	Vector plastic_strain;
+	
+	// Get Converged values from the prev step
+	threshold = this->GetKp();
+	plastic_dissipation = this->GetCapap();
+	plastic_strain = this->GetPlasticDeformation();
+
+	double uniaxial_stress, plastic_denominator;
+	Vector flux_vector = ZeroVector(6), plastic_strain_increment = ZeroVector(6);
+
+	// Compute Plastic variables
+	this->CalculatePlasticParameters(rPredictiveStress, uniaxial_stress, threshold,
+									 plastic_denominator, flux_vector, plastic_dissipation,
+									 plastic_strain_increment, rC);
+	double F = uniaxial_stress - threshold;
+
+	if (F <= std::abs(1.0e-4 * threshold)) { // Elastic
+		rIntegratedStress = rPredictiveStress;
+		this->SetNonConvergedKp(threshold);
+		this->SetNonConvergedCapap(plastic_dissipation);
+		this->SetNonConvergedPlasticDeformation(plastic_strain);
+
+		this->SetValue(EQUIVALENT_STRESS_VM, uniaxial_stress);
+	} else { // Plastic case
+		noalias(rIntegratedStress) = rPredictiveStress;
+		double plastic_consistency_factor;
+		Vector DS = ZeroVector(6), DESIG = ZeroVector(6);
+
+		int iteration = 0;
+		const int iter_max = 100;
+		bool is_converged = false;
+
+		while (is_converged == false && iteration <= iter_max) {
+			plastic_consistency_factor = F * plastic_denominator;
+			// if (plastic_consistency_factor < 0.0)
+			// 	plastic_consistency_factor = 0.0;
+
+			noalias(plastic_strain_increment) = plastic_consistency_factor * flux_vector;
+			noalias(plastic_strain) += plastic_strain_increment;
+			noalias(DS) = prod(rC, plastic_strain_increment);
+			noalias(DESIG) -= DS;
+			noalias(rIntegratedStress) -= DS;
+
+			this->CalculatePlasticParameters(rIntegratedStress, uniaxial_stress, threshold,
+											 plastic_denominator, flux_vector,
+											 plastic_dissipation, plastic_strain_increment, rC);
+
+			F = uniaxial_stress - threshold;
+
+			if (F < std::abs(1.0e-4 * threshold)) {// Has converged
+				is_converged = true;
+				// Update Int Vars
+				this->SetNonConvergedKp(threshold);
+				this->SetNonConvergedCapap(plastic_dissipation);
+				this->SetNonConvergedPlasticDeformation(plastic_strain);
+				this->SetValue(EQUIVALENT_STRESS_VM, uniaxial_stress);
+			} else iteration++;
+		}
+		KRATOS_WARNING_IF("iteration", iteration == iter_max) << "Reached Max iterations inside Plasticity Loop" << std::endl;
+	}
+}
+
+void RomFemDem3DElement::VonMisesYieldCriterion(
+	const Vector &rStressVector,
+	Vector &rDeviator,
+	double &rYield,
+	double &rJ2)
+{
+	const double I1 = this->CalculateI1Invariant(rStressVector);
+
+	rDeviator = rStressVector;
+	const double Pmean = I1 / 3.0;
+
+	rDeviator[0] -= Pmean;
+	rDeviator[1] -= Pmean;
+	rDeviator[2] -= Pmean;
+
+	rJ2 = 0.5 * (rDeviator[0] * rDeviator[0] + rDeviator[1] * rDeviator[1] + rDeviator[2] * rDeviator[2]) +
+		  (rDeviator[3] * rDeviator[3] + rDeviator[4] * rDeviator[4] + rDeviator[5] * rDeviator[5]);
+
+	rYield = std::sqrt(3.0 * rJ2);
+}
+
+void RomFemDem3DElement::CalculatePlasticParameters(
+	const Vector &rStressVector,
+	double &rYield,
+	double &rKp,
+	double &rPlasticDenominator,
+	Vector &rFluxVector,
+	double &rPlasticDissipation,
+	const Vector &rPlasticStrainIncr,
+	const Matrix &rC)
+{ // modaux
+	Vector Deviator = ZeroVector(6), HCapa = ZeroVector(6);
+	double J2 = 0.0, r0 = 0.0, r1 = 0.0, Slope = 0.0, HardeningParam = 0.0;
+
+	this->VonMisesYieldCriterion(rStressVector, Deviator, rYield, J2);
+	this->CalculateFluxVector(rStressVector, Deviator, J2, rFluxVector);
+	this->CalculateRFactors(rStressVector, r0, r1);
+	this->CalculatePlasticDissipation(rStressVector, r0, r1, rPlasticStrainIncr, rPlasticDissipation, HCapa);
+	this->CalculateEquivalentStressThreshold(rPlasticDissipation, r0, r1, rKp, Slope);
+	this->CalculateHardeningParameter(rFluxVector, Slope, HCapa, HardeningParam);
+	this->CalculatePlasticDenominator(rFluxVector, rC, HardeningParam, rPlasticDenominator);
+}
+
+void RomFemDem3DElement::CalculateFluxVector(
+	const Vector &rStressVector,
+	const Vector &rDeviator,
+	const double J2,
+	Vector &rFluxVector)
+{
+	// Only valid for Von Mises uniaxial_stress Surf
+	Vector auxiliar_vector = ZeroVector(6);
+	const double denomJ2 = 1.0 / (2.0 * std::sqrt(J2));
+
+	for (unsigned int i = 0; i < auxiliar_vector.size(); i++) {
+		auxiliar_vector[i] = rDeviator[i] * denomJ2;
+	}
+
+	auxiliar_vector[3] *= 2.0;
+	auxiliar_vector[4] *= 2.0;
+	auxiliar_vector[5] *= 2.0;
+
+	rFluxVector = std::sqrt(3.0) * auxiliar_vector;
+}
+
+void RomFemDem3DElement::CalculateRFactors(const Vector &rStressVector, double &r0, double &r1)
+{
+	Vector principal_stresses_vector = ZeroVector(3);
+	this->CalculatePrincipalStresses(principal_stresses_vector, rStressVector);
+
+	double suma = 0.0, sumb = 0.0, sumc = 0.0;
+	Vector SA = ZeroVector(3), SB = ZeroVector(3), SC = ZeroVector(3);
+
+	for (unsigned int i = 0; i < 3; i++) {
+		SA[i] = std::abs(principal_stresses_vector[i]);
+		SB[i] = 0.5 * (principal_stresses_vector[i] + SA[i]);
+		SC[i] = 0.5 * (-principal_stresses_vector[i] + SA[i]);
+
+		suma += SA[i];
+		sumb += SB[i];
+		sumc += SC[i];
+	}
+
+	if (suma != 0.0) {
+		r0 = sumb / suma;
+		r1 = sumc / suma;
+	} else {
+		r0 = sumb;
+		r1 = sumc;
+	}
+}
+
+void RomFemDem3DElement::CalculatePlasticDissipation(
+	const Vector &rPredictiveStress,
+	const double r0,
+	const double r1,
+	const Vector &rPlasticStrainIncrement,
+	double &rPlasticDissipation,
+	Vector &rHCapa)
+{
+	auto& r_properties = this->GetProperties();
+	const double E = r_properties[YOUNG_MODULUS_STEEL];
+	const double fc = r_properties[YIELD_STRESS_C_STEEL];
+	const double ft = r_properties[YIELD_STRESS_T_STEEL];
+	const double n = fc / ft;
+	const double Gf = r_properties[FRACTURE_ENERGY_STEEL];
+	const double Gfc = Gf * std::pow(n, 2);
+	const double Volume = this->GetGeometry().Volume();
+	const double l_char = std::pow(Volume, 1.0 / 3.0);
+
+	const double gf = Gf / l_char;
+	const double gfc = Gfc / l_char;
+
+	const double hlim = 2.0 * E * gfc / std::pow(fc, 2);
+	KRATOS_ERROR_IF(l_char > hlim) << " Characteristic length lower than minimum " << std::endl;
+
+	double Const0 = 0.0, Const1 = 0.0;
+	if (gf > 0.000001)
+		Const0 = r0 / gf;
+	if (gfc > 0.000001)
+		Const1 = r1 / gfc;
+
+	const double Const = Const0 + Const1;
+	double Dcapa = 0.0;
+
+	for (int i = 0; i < rPredictiveStress.size(); i++) {
+		rHCapa[i] = Const * rPredictiveStress[i];
+		Dcapa += rHCapa[i] * rPlasticStrainIncrement[i];
+	}
+
+	if (Dcapa < 0.0 || Dcapa > 1.0)
+		Dcapa = 0.0;
+	rPlasticDissipation += Dcapa;
+
+	if (rPlasticDissipation >= 1.0)
+		rPlasticDissipation = 0.9999;
+}
+
+void RomFemDem3DElement::CalculateEquivalentStressThreshold(
+	const double plastic_dissipation,
+	const double r0,
+	const double r1,
+	double &rEquivalentStressThreshold,
+	double &rSlope)
+{
+	auto& r_properties = this->GetProperties();
+	const double fc = r_properties[YIELD_STRESS_C_STEEL];
+	const double ft = r_properties[YIELD_STRESS_T_STEEL];
+	const double n = fc / ft;
+	Vector G = ZeroVector(2), EqTrhesholds = ZeroVector(2), Slopes = ZeroVector(2);
+	G[0] = r_properties[FRACTURE_ENERGY_STEEL];
+	G[1] = n * n * G[0];
+
+	const int HardCurve = r_properties[HARDENING_LAW];
+
+	for (unsigned int i = 0; i < 2; i++) { // tension and compression curves
+		switch (HardCurve)
+		{
+		case 1:
+			this->LinearCalculateThreshold(plastic_dissipation, G[i], EqTrhesholds[i], Slopes[i]);
+			break;
+		case 2:
+			this->ExponentialCalculateThreshold(plastic_dissipation, G[i], EqTrhesholds[i], Slopes[i]);
+			break;
+		case 3:
+			this->HardSoftCalculateThreshold(plastic_dissipation, G[i], EqTrhesholds[i], Slopes[i]);
+			break;
+		default:
+			KRATOS_ERROR << "Hardening law not defined..." << std::endl;
+		}
+	}
+
+	rEquivalentStressThreshold = r0 * EqTrhesholds[0] + r1 * EqTrhesholds[1];
+	rSlope = rEquivalentStressThreshold * ((r0 * Slopes[0] / EqTrhesholds[0]) + (r1 * Slopes[1] / EqTrhesholds[1]));
+}
+
+void RomFemDem3DElement::LinearCalculateThreshold(
+	const double plastic_dissipation,
+	const double Gf,
+	double &rEqThreshold,
+	double &rSlope)
+{ // Linear softening case!!
+	const double fc = this->GetProperties()[YIELD_STRESS_C_STEEL];
+
+	rEqThreshold = fc * std::sqrt(1.0 - plastic_dissipation);
+	rSlope = -0.5 * (std::pow(fc, 2.0) / (rEqThreshold));
+}
+
+void RomFemDem3DElement::ExponentialCalculateThreshold(
+	const double plastic_dissipation,
+	const double Gf,
+	double &rEqThreshold,
+	double &rSlope)
+{ // Exponential softening case!!
+	const double fc = this->GetProperties()[YIELD_STRESS_C_STEEL];
+
+	rEqThreshold = fc * (1.0 - plastic_dissipation);
+	rSlope = -0.5 * fc;
+}
+
+void RomFemDem3DElement::HardSoftCalculateThreshold(
+	const double PlasticDissipation,
+	const double Gf,
+	double &rEqThreshold,
+	double &rSlope)
+{	// Linear Hardening followed by exp softening
+	auto& r_properties = this->GetProperties();
+	const double initial_threshold = r_properties[YIELD_STRESS_C_STEEL];		// sikma
+	const double peak_stress = r_properties[MAXIMUM_STRESS];					// sikpi
+	const double peak_stress_position = r_properties[MAXIMUM_STRESS_POSITION]; // cappi [0,1]
+
+	if (PlasticDissipation < 1.0) {
+		const double Ro = std::sqrt(1.0 - initial_threshold / peak_stress);
+		double alpha = std::log((1.0 - (1.0 - Ro) * (1.0 - Ro)) / ((3.0 - Ro) * (1.0 + Ro) * peak_stress_position));
+		alpha = std::exp(alpha / (1.0 - peak_stress_position));
+		const double Phi = std::pow((1.0 - Ro), 2) + ((3.0 - Ro) * (1.0 + Ro) * PlasticDissipation * (std::pow(alpha, (1.0 - PlasticDissipation))));
+
+		rEqThreshold = peak_stress * (2.0 * std::sqrt(Phi) - Phi);
+		
+		rSlope = peak_stress * ((1.0 / std::sqrt(Phi)) - 1.0) * (3.0 - Ro) * (1.0 + Ro) * (std::pow(alpha, (1.0 - PlasticDissipation))) *
+				 (1.0 - std::log(alpha) * PlasticDissipation);
+	} else {
+		KRATOS_ERROR << "The Plastic Dissipation is greater that 1.0 ..." << std::endl;
+	}
+}
+
+void RomFemDem3DElement::CalculateHardeningParameter(
+	const Vector &rFluxVector,
+	const double SlopeThreshold,
+	const Vector &rHCapa,
+	double &rHardeningParam)
+{
+	rHardeningParam = -SlopeThreshold;
+	double aux = 0.0;
+
+	for (unsigned int i = 0; i < rFluxVector.size(); i++) {
+		aux += rHCapa[i] * rFluxVector[i];
+	}
+	if (aux != 0.0)
+		rHardeningParam *= aux;
+}
+
+void RomFemDem3DElement::CalculatePlasticDenominator(
+	const Vector &rFluxVector,
+	const Matrix &rElasticConstMatrix,
+	const double HardeningParam,
+	double &rPlasticDenominator)
+{ // only for isotropic hardening
+	double A1 = 0.0, A2 = 0.0, A3 = 0.0;
+
+	const Vector Dvect = prod(rFluxVector, rElasticConstMatrix);
+
+	for (unsigned int i = 0; i < 6; i++) {
+		A1 += Dvect[i] * rFluxVector[i];
+	}
+
+	A3 = HardeningParam;
+	rPlasticDenominator = 1.0 / (A1 + A2 + A3);
+}
+
+void RomFemDem3DElement::FinalizeSolutionStep(ProcessInfo &rCurrentProcessInfo)
+{
+	//Loop over edges
+	for (unsigned int edge = 0; edge < mNumberOfEdges; edge++) {
+		mDamages[edge] = mNonConvergedDamages[edge];
+		mThresholds[edge] = mNonConvergedThresholds[edge];
+	} // End Loop over edges
+
+	mDamage = this->CalculateElementalDamage(mDamages);
+	mThreshold = this->CalculateElementalDamage(mThresholds);
+
+	if (mDamage >= 0.98) {
+		if (this->GetProperties()[STEEL_VOLUMETRIC_PART] > 0.0) {
+			if (this->GetCapap() > 0.98) {
+				this->Set(ACTIVE, false);
+			}
+		} else {
+			this->Set(ACTIVE, false);
+		}
+	}
+
+	// plasticity
+	this->UpdateAndSaveInternalVariables();
+	this->ResetNonConvergedVarsPlast();
+}
+
+// Double values
+void RomFemDem3DElement::GetValueOnIntegrationPoints(
+	const Variable<double> &rVariable,
+	std::vector<double> &rValues,
+	const ProcessInfo &rCurrentProcessInfo)
+{
+	if (rVariable == DAMAGE_ELEMENT ||
+	    rVariable == IS_DAMAGED || 
+		rVariable == STRESS_THRESHOLD || 
+		rVariable == PLASTIC_DISSIPATION_CAPAP) {
+		CalculateOnIntegrationPoints(rVariable, rValues, rCurrentProcessInfo);
+	}
+}
+
+// DOUBLE VARIABLES
+void RomFemDem3DElement::CalculateOnIntegrationPoints(
+	const Variable<double> &rVariable,
+	std::vector<double> &rOutput,
+	const ProcessInfo &rCurrentProcessInfo)
+{
+	if (rVariable == DAMAGE_ELEMENT) {
+		rOutput.resize(1);
+		for (unsigned int integration_point = 0; integration_point < 1; integration_point++) {
+			rOutput[integration_point] = double(this->GetValue(DAMAGE_ELEMENT));
+		}
+	} else if (rVariable == IS_DAMAGED) {
+		rOutput.resize(1);
+		for (unsigned int integration_point = 0; integration_point < 1; integration_point++) {
+			rOutput[integration_point] = double(this->GetValue(IS_DAMAGED));
+		}
+	} else if (rVariable == STRESS_THRESHOLD) {
+		rOutput.resize(1);
+		for (unsigned int integration_point = 0; integration_point < 1; integration_point++) {
+			rOutput[integration_point] = double(this->GetValue(STRESS_THRESHOLD));
+		}
+	} else if (rVariable == PLASTIC_DISSIPATION_CAPAP) {
+		rOutput.resize(1);
+		if (this->GetProperties()[STEEL_VOLUMETRIC_PART] > 0.0) {
+			for (unsigned int integration_point = 0; integration_point < 1; integration_point++) {
+				rOutput[integration_point] = double(this->GetCapap());
+			}
+		} else {
+			double dummy = 0.0;
+			rOutput[0] = dummy;
+		}
+	}
+}
 } // namespace Kratos