--- conflicted
+++ resolved
@@ -157,12 +157,10 @@
     pp.dem_vars += [BUOYANCY]
     pp.dem_vars += [VELOCITY_OLD]
 
-<<<<<<< HEAD
     if pp.CFD_DEM["frame_of_reference_type"].GetInt() and pp.CFD_DEM["basset_force_type"].GetInt() > 0:
         pp.dem_vars += [DISPLACEMENT_OLD]
         pp.dem_vars += [VELOCITY_OLD_OLD]
-=======
->>>>>>> d8d0de5e
+
     if pp.CFD_DEM["TranslationalIntegrationScheme"].GetString() in {'Hybrid_Bashforth', 'TerminalVelocityScheme'} or pp.CFD_DEM["basset_force_type"].GetInt() > 0:
         pp.dem_vars += [VELOCITY_OLD]
         pp.dem_vars += [ADDITIONAL_FORCE_OLD]
