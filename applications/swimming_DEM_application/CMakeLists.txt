--- conflicted
+++ resolved
@@ -10,13 +10,10 @@
     message(SEND_ERROR "The Fluid Dynamics Application must be compiled before this one. Set FLUID_DYNAMICS_APPLICATION=ON in the configure file.")
 endif(NOT (${FLUID_DYNAMICS_APPLICATION} STREQUAL "ON"))
 
-<<<<<<< HEAD
-=======
 #if(NOT (${INCOMPRESSIBLE_FLUID_APPLICATION} STREQUAL "ON"))
 #    message(SEND_ERROR "The Incompressible Fluid Application must be compiled before this one. Set INCOMPRESSIBLE_FLUID_APPLICATION=ON in the configure file.")
 #endif(NOT (${INCOMPRESSIBLE_FLUID_APPLICATION} STREQUAL "ON"))
 
->>>>>>> b52c7dfd
 include_directories( ${CMAKE_SOURCE_DIR}/kratos )
 
 #dependecies on other applications
