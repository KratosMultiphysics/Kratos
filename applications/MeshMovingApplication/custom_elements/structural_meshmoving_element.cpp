//    |  /           |
//    ' /   __| _` | __|  _ \   __|
//    . \  |   (   | |   (   |\__ `
//   _|\_\_|  \__,_|\__|\___/ ____/
//                   Multi-Physics
//
//  License:		 BSD License
//					 Kratos default license:
// kratos/license.txt
//
//  Main authors:    Andreas Winterstein (a.winterstein@tum.de)
//

// System includes

// External includes

// Project includes
#include "includes/checks.h"
#include "includes/mesh_moving_variables.h"
#include "custom_elements/structural_meshmoving_element.h"
#include "custom_utilities/move_mesh_utilities.h"

namespace Kratos {
StructuralMeshMovingElement::StructuralMeshMovingElement(
    IndexType NewId, GeometryType::Pointer pGeometry)
    : Element(NewId, pGeometry) {}

StructuralMeshMovingElement::StructuralMeshMovingElement(
    IndexType NewId, GeometryType::Pointer pGeometry,
    PropertiesType::Pointer pProperties)
    : Element(NewId, pGeometry, pProperties) {}

//******************************************************************************
//******************************************************************************
Element::Pointer
StructuralMeshMovingElement::Create(IndexType NewId,
                                    NodesArrayType const &rThisNodes,
                                    PropertiesType::Pointer pProperties) const {
  const GeometryType &rgeom = this->GetGeometry();

  return Kratos::make_shared<StructuralMeshMovingElement>(
      NewId, rgeom.Create(rThisNodes), pProperties);
}

//******************************************************************************
//******************************************************************************
Element::Pointer
StructuralMeshMovingElement::Create(IndexType NewId,
                                    GeometryType::Pointer pGeom,
                                    PropertiesType::Pointer pProperties) const {
  return Kratos::make_shared<StructuralMeshMovingElement>(NewId, pGeom,
                                                          pProperties);
}


//******************************************************************************
//******************************************************************************
void StructuralMeshMovingElement::GetValuesVector(VectorType &rValues,
<<<<<<< HEAD
                                                  int Step) const {
=======
                                                  int Step) {
>>>>>>> 88a99cbe
  const GeometryType &rgeom = this->GetGeometry();
  const SizeType num_nodes = rgeom.PointsNumber();
  const unsigned int dimension = GetGeometry().WorkingSpaceDimension();
  const unsigned int local_size = num_nodes * dimension;

  if (rValues.size() != local_size)
    rValues.resize(local_size, false);

  if (dimension == 2) {
    SizeType index = 0;
    for (SizeType i_node = 0; i_node < num_nodes; ++i_node) {
      rValues[index++] =
          rgeom[i_node].FastGetSolutionStepValue(MESH_DISPLACEMENT_X, Step);
      rValues[index++] =
          rgeom[i_node].FastGetSolutionStepValue(MESH_DISPLACEMENT_Y, Step);
    }
  } else if (dimension == 3) {
    SizeType index = 0;
    for (SizeType i_node = 0; i_node < num_nodes; ++i_node) {
      rValues[index++] =
          rgeom[i_node].FastGetSolutionStepValue(MESH_DISPLACEMENT_X, Step);
      rValues[index++] =
          rgeom[i_node].FastGetSolutionStepValue(MESH_DISPLACEMENT_Y, Step);
      rValues[index++] =
          rgeom[i_node].FastGetSolutionStepValue(MESH_DISPLACEMENT_Z, Step);
    }
  }
}

//******************************************************************************
//******************************************************************************
StructuralMeshMovingElement::MatrixType
StructuralMeshMovingElement::SetAndModifyConstitutiveLaw(
    const int Dimension, const double PointNumber) const {
  KRATOS_TRY;

  GeometryType::JacobiansType J0;
  GeometryType::JacobiansType invJ0;
  VectorType detJ0;
  const GeometryType &rgeom = this->GetGeometry();
  const IntegrationMethod this_integration_method =
      rgeom.GetDefaultIntegrationMethod();

  MoveMeshUtilities::CheckJacobianDimension(invJ0, detJ0, rgeom);

  J0 = GetGeometry().Jacobian(J0, this_integration_method);

  MathUtils<double>::InvertMatrix(J0[PointNumber], invJ0[PointNumber],
                                  detJ0[PointNumber]);

  // Stiffening of elements using Jacobian determinants and exponent between
  // 0.0 and 2.0
  const double factor =
      100;               // Factor influences how far the displacement spreads
                         // into the fluid mesh
  const double xi = 1.5; // 1.5 Exponent influences stiffening of smaller
                         // elements; 0 = no stiffening
  const double quotient = factor / detJ0[PointNumber];
  const double weighting_factor = detJ0[PointNumber] * std::pow(quotient, xi);
  const double poisson_coefficient = 0.3;

  // The ratio between lambda and mu affects relative stiffening against
  // volume or shape change.
  const double lambda =
      weighting_factor * poisson_coefficient /
      ((1 + poisson_coefficient) * (1 - 2 * poisson_coefficient));
  const double mu = weighting_factor / (2 * (1 + poisson_coefficient));

  MatrixType constitutive_matrix;

  // stress = lambda*tr(strain tensor)*I + 2*mu*(strain tensor).
  if (Dimension == 2) {
    constitutive_matrix = ZeroMatrix(3, 3);
    constitutive_matrix(0, 0) = lambda + 2 * mu;
    constitutive_matrix(1, 1) = constitutive_matrix(0, 0);
    constitutive_matrix(2, 2) = mu;
    constitutive_matrix(0, 1) = lambda;
    constitutive_matrix(1, 0) = lambda;
  }

  else if (Dimension == 3) {
    constitutive_matrix = ZeroMatrix(6, 6);
    constitutive_matrix(0, 0) = lambda + 2 * mu;
    constitutive_matrix(1, 1) = constitutive_matrix(0, 0);
    constitutive_matrix(2, 2) = constitutive_matrix(0, 0);
    constitutive_matrix(3, 3) = mu;
    constitutive_matrix(4, 4) = mu;
    constitutive_matrix(5, 5) = mu;
    constitutive_matrix(0, 1) = lambda;
    constitutive_matrix(1, 0) = lambda;
    constitutive_matrix(0, 2) = lambda;
    constitutive_matrix(2, 0) = lambda;
    constitutive_matrix(1, 2) = lambda;
    constitutive_matrix(2, 1) = lambda;
  }

  return constitutive_matrix;

  KRATOS_CATCH("");
}

//******************************************************************************
//******************************************************************************
StructuralMeshMovingElement::MatrixType
StructuralMeshMovingElement::CalculateBMatrix(const int Dimension,
                                              const double PointNumber) const {
  KRATOS_TRY;

  const GeometryType &rgeom = this->GetGeometry();
  const IntegrationMethod this_integration_method =
      rgeom.GetDefaultIntegrationMethod();
  GeometryType::ShapeFunctionsGradientsType DN_De =
      rgeom.ShapeFunctionsLocalGradients(this_integration_method);
  GeometryType::JacobiansType J0;
  GeometryType::JacobiansType invJ0;
  VectorType detJ0;

  MoveMeshUtilities::CheckJacobianDimension(invJ0, detJ0, rgeom);

  J0 = GetGeometry().Jacobian(J0, this_integration_method);
  MathUtils<double>::InvertMatrix(J0[PointNumber], invJ0[PointNumber],
                                  detJ0[PointNumber]);

  Matrix DN_DX = prod(DN_De[PointNumber], invJ0[PointNumber]);

  const SizeType num_nodes = rgeom.PointsNumber();

  MatrixType B;

  if (Dimension == 2) {
    B = ZeroMatrix(3, num_nodes * 2);

    SizeType index = 0;
    for (SizeType i_node = 0; i_node < num_nodes; ++i_node) {
      B(0, index + 0) = DN_DX(i_node, 0);
      B(0, index + 1) = 0.0;
      B(1, index + 0) = 0.0;
      B(1, index + 1) = DN_DX(i_node, 1);
      B(2, index + 0) = DN_DX(i_node, 1);
      B(2, index + 1) = DN_DX(i_node, 0);
      index += 2;
    }
  }

  else if (Dimension == 3) {
    B = ZeroMatrix(6, num_nodes * 3);

    SizeType index = 0;
    for (SizeType i_node = 0; i_node < num_nodes; ++i_node) {
      B(0, index + 0) = DN_DX(i_node, 0);
      B(1, index + 1) = DN_DX(i_node, 1);
      B(2, index + 2) = DN_DX(i_node, 2);
      B(3, index + 0) = DN_DX(i_node, 1);
      B(3, index + 1) = DN_DX(i_node, 0);
      B(4, index + 1) = DN_DX(i_node, 2);
      B(4, index + 2) = DN_DX(i_node, 1);
      B(5, index + 0) = DN_DX(i_node, 2);
      B(5, index + 2) = DN_DX(i_node, 0);
      index += 3;
    }
  }

  return B;

  KRATOS_CATCH("");
}

//******************************************************************************
//******************************************************************************
void StructuralMeshMovingElement::CheckElementMatrixDimension(
    MatrixType &rLeftHandSideMatrix, VectorType &rRightHandSideVector) const {
  const GeometryType &rgeom = this->GetGeometry();
  const SizeType num_nodes = rgeom.PointsNumber();
  const unsigned int dimension = rgeom.WorkingSpaceDimension();
  const unsigned int local_size = num_nodes * dimension;

  if (rLeftHandSideMatrix.size1() != local_size)
    rLeftHandSideMatrix.resize(local_size, local_size, false);

  noalias(rLeftHandSideMatrix) = ZeroMatrix(local_size, local_size);

  if (rRightHandSideVector.size() != local_size)
    rRightHandSideVector.resize(local_size, false);
}

//******************************************************************************
//******************************************************************************
void StructuralMeshMovingElement::CalculateLocalSystem(
    MatrixType &rLeftHandSideMatrix, VectorType &rRightHandSideVector,
    const ProcessInfo &rCurrentProcessInfo) {
  KRATOS_TRY;

  GeometryType &rgeom = this->GetGeometry();
  const IntegrationMethod this_integration_method =
      rgeom.GetDefaultIntegrationMethod();
  const unsigned int dimension = rgeom.WorkingSpaceDimension();

  const GeometryType::IntegrationPointsArrayType &integration_points =
      GetGeometry().IntegrationPoints(this_integration_method);

  CheckElementMatrixDimension(rLeftHandSideMatrix, rRightHandSideVector);

  for (unsigned int point_number = 0; point_number < integration_points.size(); ++point_number) {
    double weight = integration_points[point_number].Weight();

    MatrixType B = CalculateBMatrix(dimension, point_number);

    MatrixType constitutive_matrix = SetAndModifyConstitutiveLaw(dimension, point_number);
    // Compute LHS
    noalias(rLeftHandSideMatrix) +=
        prod(trans(B), weight * Matrix(prod(constitutive_matrix, B)));

    // Compute RHS
    VectorType last_values;
    this->GetValuesVector(last_values, 0);
    noalias(rRightHandSideVector) = -prod(rLeftHandSideMatrix, last_values);
  }

  KRATOS_CATCH("");
}

//******************************************************************************
//******************************************************************************
void StructuralMeshMovingElement::EquationIdVector(
    EquationIdVectorType &rResult, const ProcessInfo &rCurrentProcessInfo) const {
  KRATOS_TRY;

  const GeometryType &rgeom = this->GetGeometry();
  const SizeType num_nodes = rgeom.size();
  const unsigned int dimension = GetGeometry().WorkingSpaceDimension();
  const unsigned int local_size = num_nodes * dimension;

  if (rResult.size() != local_size)
    rResult.resize(local_size, false);

  unsigned int pos = rgeom[0].GetDofPosition(MESH_DISPLACEMENT_X);
  if (dimension == 2)
    for (SizeType i_node = 0; i_node < num_nodes; ++i_node) {
      SizeType index = i_node * dimension;
      rResult[index] =
          rgeom[i_node].GetDof(MESH_DISPLACEMENT_X, pos).EquationId();
      rResult[index + 1] =
          rgeom[i_node].GetDof(MESH_DISPLACEMENT_Y, pos + 1).EquationId();
    }
  else
    for (SizeType i_node = 0; i_node < num_nodes; ++i_node) {
      SizeType index = i_node * dimension;
      rResult[index] =
          rgeom[i_node].GetDof(MESH_DISPLACEMENT_X, pos).EquationId();
      rResult[index + 1] =
          rgeom[i_node].GetDof(MESH_DISPLACEMENT_Y, pos + 1).EquationId();
      rResult[index + 2] =
          rgeom[i_node].GetDof(MESH_DISPLACEMENT_Z, pos + 2).EquationId();
    }

  KRATOS_CATCH("");
}

//******************************************************************************
//******************************************************************************
void StructuralMeshMovingElement::GetDofList(DofsVectorType &rElementalDofList,
                                             const ProcessInfo &rCurrentProcessInfo) const {
  KRATOS_TRY;

  const GeometryType &rgeom = this->GetGeometry();
  const SizeType num_nodes = rgeom.size();
  const unsigned int dimension = GetGeometry().WorkingSpaceDimension();
  const unsigned int local_size = num_nodes * dimension;

  if (rElementalDofList.size() != local_size)
    rElementalDofList.resize(local_size);

  if (dimension == 2)
    for (SizeType i_node = 0; i_node < num_nodes; ++i_node) {
      SizeType index = i_node * dimension;
      rElementalDofList[index] = rgeom[i_node].pGetDof(MESH_DISPLACEMENT_X);
      rElementalDofList[index + 1] = rgeom[i_node].pGetDof(MESH_DISPLACEMENT_Y);
    }
  else
    for (SizeType i_node = 0; i_node < num_nodes; ++i_node) {
      SizeType index = i_node * dimension;
      rElementalDofList[index] = rgeom[i_node].pGetDof(MESH_DISPLACEMENT_X);
      rElementalDofList[index + 1] = rgeom[i_node].pGetDof(MESH_DISPLACEMENT_Y);
      rElementalDofList[index + 2] = rgeom[i_node].pGetDof(MESH_DISPLACEMENT_Z);
    }

  KRATOS_CATCH("");
}

//******************************************************************************
//******************************************************************************
// Called in function "CalculateReactions" within the block builder and solver
void StructuralMeshMovingElement::CalculateRightHandSide(
    VectorType &rRightHandSideVector, const ProcessInfo &rCurrentProcessInfo) {
  KRATOS_TRY;

  MatrixType LHS;
  CalculateLocalSystem(LHS, rRightHandSideVector, rCurrentProcessInfo);

  KRATOS_CATCH("");
}

int StructuralMeshMovingElement::Check(const ProcessInfo& rCurrentProcessInfo) const
{
    KRATOS_TRY;

    Element::Check(rCurrentProcessInfo);

    // Verify that the variables are correctly initialized
    KRATOS_CHECK_VARIABLE_KEY(MESH_DISPLACEMENT)

    // Check that the element's nodes contain all required SolutionStepData and Degrees of freedom
    for ( auto& r_node : GetGeometry() ) {
        KRATOS_CHECK_VARIABLE_IN_NODAL_DATA(MESH_DISPLACEMENT,r_node)

        KRATOS_CHECK_DOF_IN_NODE(MESH_DISPLACEMENT_X, r_node)
        KRATOS_CHECK_DOF_IN_NODE(MESH_DISPLACEMENT_Y, r_node)
        KRATOS_CHECK_DOF_IN_NODE(MESH_DISPLACEMENT_Z, r_node)
    }

    return 0;

    KRATOS_CATCH( "" );
}

} // Namespace Kratos<|MERGE_RESOLUTION|>--- conflicted
+++ resolved
@@ -57,11 +57,7 @@
 //******************************************************************************
 //******************************************************************************
 void StructuralMeshMovingElement::GetValuesVector(VectorType &rValues,
-<<<<<<< HEAD
-                                                  int Step) const {
-=======
                                                   int Step) {
->>>>>>> 88a99cbe
   const GeometryType &rgeom = this->GetGeometry();
   const SizeType num_nodes = rgeom.PointsNumber();
   const unsigned int dimension = GetGeometry().WorkingSpaceDimension();
