--- conflicted
+++ resolved
@@ -174,11 +174,7 @@
   LaplacianMeshMovingElement() {}
 
   void CalculateDeltaPosition(VectorType &IntermediateDisplacements,
-<<<<<<< HEAD
-                              const ProcessInfo &rCurrentProcessInfo);
-=======
                               const ProcessInfo &rCurrentProcessInfo) const;
->>>>>>> 88a99cbe
 
   void CheckElementMatrixDimension(MatrixType &rLeftHandSideMatrix,
                                    VectorType &rRightHandSideVector) const;
