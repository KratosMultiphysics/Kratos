--- conflicted
+++ resolved
@@ -50,15 +50,9 @@
                                                               self.search_strategy, self.solver_settings)
 
         elif self.DEM_parameters["TranslationalIntegrationScheme"].GetString() in {'Hybrid_Bashforth', 'TerminalVelocityScheme'}:
-<<<<<<< HEAD
             self.cplusplus_strategy = SDEM.AdamsBashforthStrategy(self.settings, self.max_delta_time, self.n_step_search, self.safety_factor,
                                                                   self.delta_option, self.creator_destructor, self.dem_fem_search,
                                                                   self.search_strategy, solver_settings, do_search_neighbours)
-=======
-            self.cplusplus_strategy = AdamsBashforthStrategy(self.settings, self.max_delta_time, self.n_step_search, self.safety_factor,
-                                                              self.delta_option, self.creator_destructor, self.dem_fem_search,
-                                                              self.search_strategy, self.solver_settings)
->>>>>>> 1c0d5aeb
 
         else:
             self.cplusplus_strategy = DEM.ExplicitSolverStrategy(self.settings, self.max_delta_time, self.n_step_search, self.safety_factor,
