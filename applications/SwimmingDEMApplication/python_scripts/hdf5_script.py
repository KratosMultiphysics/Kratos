--- conflicted
+++ resolved
@@ -32,23 +32,7 @@
         self.dtype = np.float64
         self.group_name = str(test_number)
 
-<<<<<<< HEAD
     def WriteData(self, error_model_part, velocity_error_projected, pressure_error_projected, projection_type, model_type, subscale_type, porosity_mean, n_iterations, max_iteration, relax_alpha, lowest_alpha, damkohler_number):
-=======
-    def WriteData(self, 
-                  error_model_part, 
-                  velocity_error_projected,
-                  pressure_error_projected,
-                  projection_type,
-                  model_type,
-                  subscale_type,
-                  reynolds_number,
-                  porosity_mean,
-                  n_iterations,
-                  max_iteration,
-                  relax_alpha):
-        
->>>>>>> b9769b65
         self.error_model_part = error_model_part
         self.projection_type = projection_type
         self.model_type = model_type
