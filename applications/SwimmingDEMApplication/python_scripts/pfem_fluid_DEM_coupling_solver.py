import os
#import kratos core and applications
import KratosMultiphysics
import KratosMultiphysics.PfemFluidDynamicsApplication as KratosPfemFluid
from KratosMultiphysics.PfemFluidDynamicsApplication.pfem_fluid_solver import PfemFluidSolver


def CreateSolver(model, parameters):
    return PfemFluidDEMcouplingSolver(model, parameters)

class PfemFluidDEMcouplingSolver(PfemFluidSolver):

    def __init__(self, model, parameters):

        super().__init__(model, parameters)

    def Initialize(self):

<<<<<<< HEAD
        KratosMultiphysics.Logger.PrintInfo("SwimmingDEM", "::[Pfem Fluid Solver]:: -START-")

        KratosMultiphysics.Logger.PrintInfo("SwimmingDEM", self.main_model_part.SetBufferSize(self.settings["buffer_size"].GetInt()))
=======
        print(self.main_model_part.SetBufferSize(self.settings["buffer_size"].GetInt()))
>>>>>>> 22d4d185

        # Get the computing model part
        self.computing_model_part = self.GetComputingModelPart()

        self.fluid_solver = KratosPfemFluid.TwoStepVPDEMcouplingStrategy(self.computing_model_part,
                                                              self.velocity_linear_solver,
                                                              self.pressure_linear_solver,
                                                              self.settings["reform_dofs_at_each_step"].GetBool(),
                                                              self.settings["velocity_tolerance"].GetDouble(),
                                                              self.settings["pressure_tolerance"].GetDouble(),
                                                              self.settings["maximum_pressure_iterations"].GetInt(),
                                                              self.settings["time_order"].GetInt(),
                                                              self.main_model_part.ProcessInfo[KratosMultiphysics.SPACE_DIMENSION])

        echo_level = self.settings["echo_level"].GetInt()

        # Set echo_level
        self.fluid_solver.SetEchoLevel(echo_level)

        # Set initialize flag
        if( self.main_model_part.ProcessInfo[KratosMultiphysics.IS_RESTARTED] == True ):
            self.mechanical_solver.SetInitializePerformedFlag(True)


        # Check if everything is assigned correctly
        self.fluid_solver.Check()


<<<<<<< HEAD
        KratosMultiphysics.Logger.PrintInfo("SwimmingDEM", "::[Pfem Fluid Solver]:: -END- ")


=======
>>>>>>> 22d4d185
    def AddVariables(self):

        super().AddVariables()

        self.main_model_part.AddNodalSolutionStepVariable(KratosMultiphysics.FLUID_FRACTION)
        self.main_model_part.AddNodalSolutionStepVariable(KratosMultiphysics.FLUID_FRACTION_OLD)
        self.main_model_part.AddNodalSolutionStepVariable(KratosMultiphysics.FLUID_FRACTION_RATE)<|MERGE_RESOLUTION|>--- conflicted
+++ resolved
@@ -15,15 +15,8 @@
         super().__init__(model, parameters)
 
     def Initialize(self):
-
-<<<<<<< HEAD
-        KratosMultiphysics.Logger.PrintInfo("SwimmingDEM", "::[Pfem Fluid Solver]:: -START-")
-
         KratosMultiphysics.Logger.PrintInfo("SwimmingDEM", self.main_model_part.SetBufferSize(self.settings["buffer_size"].GetInt()))
-=======
-        print(self.main_model_part.SetBufferSize(self.settings["buffer_size"].GetInt()))
->>>>>>> 22d4d185
-
+        
         # Get the computing model part
         self.computing_model_part = self.GetComputingModelPart()
 
@@ -50,13 +43,6 @@
         # Check if everything is assigned correctly
         self.fluid_solver.Check()
 
-
-<<<<<<< HEAD
-        KratosMultiphysics.Logger.PrintInfo("SwimmingDEM", "::[Pfem Fluid Solver]:: -END- ")
-
-
-=======
->>>>>>> 22d4d185
     def AddVariables(self):
 
         super().AddVariables()
