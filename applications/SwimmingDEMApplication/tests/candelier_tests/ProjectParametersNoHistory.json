{
<<<<<<< HEAD
"ElementType"                      : "SwimmingDEMElement",

"time_stepping"               : {
=======
"ElementType" : "SwimmingDEMElement",

"time_stepping" : {
>>>>>>> c86d2e7c
    "automatic_time_step" : false,
    "time_step" : 0.005
},

"problem_data" : {
    "problem_name" : "Candelier",
    "parallel_type" : "OpenMP",
    "echo_level" : 1,
    "start_time" : 0.0,
    "end_time" : 1
},

<<<<<<< HEAD
"do_print_results_option"                : false,
"gradient_calculation_type"              : 1,
"gradient_calculation_type_comment"      : "(Not calculated (0), volume-weighed average(1), Superconvergent recovery(2))",
"print_particles_results_option"         : false,
"add_each_hydro_force_option"            : true,
"add_each_hydro_force_option_comment"    : " add each of the hydrodynamic forces (drag, lift and virtual mass)",

"print_debug_info_option"                : false,
"print_debug_info_option_comment"        : " print a summary of global physical measures",
"print_particles_results_cycle"          : 1,
"print_particles_results_cycle_comment"  : " number of 'ticks' per printing cycle",
"debug_tool_cycle"                       : 10,
"debug_tool_cycle_comment"               : " number of 'ticks' per debug computations cycle",
"drag_modifier_type"                     : 2,
"drag_modifier_type_comment"             : " Hayder (2), Chien (3) # problemtype option",
=======
"do_print_results_option" : false,
"gradient_calculation_type" : 1,
"gradient_calculation_type_comment" : "(Not calculated (0), volume-weighed average(1), Superconvergent recovery(2))",
"print_particles_results_option" : false,
"add_each_hydro_force_option" : true,
"add_each_hydro_force_option_comment" : " add each of the hydrodynamic forces (drag, lift and virtual mass)",
>>>>>>> c86d2e7c

"print_debug_info_option" : false,
"print_debug_info_option_comment" : " print a summary of global physical measures",
"print_particles_results_cycle" : 1,
"print_particles_results_cycle_comment" : " number of 'ticks' per printing cycle",
"debug_tool_cycle" : 10,
"debug_tool_cycle_comment" : " number of 'ticks' per debug computations cycle",
"drag_modifier_type" : 2,
"drag_modifier_type_comment" : " Hayder (2), Chien (3) # problemtype option",


"output_interval" : 0.5,

"properties": [{
    "model_part_name": "settling_particles",
    "properties_id": 1,
    "hydrodynamic_law_parameters": {
        "name": "HydrodynamicInteractionLaw",
        "buoyancy_parameters": {
            "name":"ArchimedesBuoyancyLaw"
        },
        "inviscid_force_parameters": {
            "name":"AutonHuntPrudhommeInviscidForceLaw",
            "do_apply_faxen_corrections": false
        },
        "drag_parameters": {
            "name":"StokesDragLaw"
        },
        "history_force_parameters": {
            "name":"default",
            "quadrature_order": 2,
            "mae_parameters": {
                "do_use_mae": false,
                "m": 10,
                "window_time_interval": 0.1,
                "type":4
            }
        }
    }
}],

"processes" : {
    "auxiliar_process_list" : [{
        "python_module" : "from_json_check_result_process",
        "kratos_module" : "KratosMultiphysics",
        "process_name" : "FromJsonCheckResultProcess",
        "Parameters" : {
            "check_variables" : ["DISPLACEMENT_X","DISPLACEMENT_Y"],
            "input_file_name" : "candelier_tests/candelier_errors_no_history.json",
            "model_part_name" : "SpheresPart",
            "time_frequency" : 0.5
        }
        }]

    },

    "json_output_process" : [{
        "python_module" : "json_output_process",
        "kratos_module" : "KratosMultiphysics",
        "process_name" : "JsonOutputProcess",
        "Parameters" : {
            "output_variables" : ["DISPLACEMENT_X","DISPLACEMENT_Y"],
            "output_file_name" : "candelier_tests/candelier_errors_no_history.json",
            "model_part_name" : "SpheresPart",
            "time_frequency" : 0.5
        }
    }],

"fluid_parameters" : {
    "problem_data" : {
        "problem_name" : "CandelierFluid",
        "parallel_type" : "OpenMP",
        "echo_level" : 0,
        "start_time" : 0.0,
        "end_time" : 1
    },

    "solver_settings" : {
        "model_part_name" : "FluidModelPart",
        "domain_size" : 3,
        "solver_type" : "Monolithic",
        "model_import_settings" : {
            "input_type" : "mdpa",
            "input_filename" : "candelier_tests/CandelierFluid"
        },
        "formulation": {
            "element_type": "vms"
        },
        "echo_level" : 1,
        "compute_reactions" : false,
        "maximum_iterations" : 10,
        "relative_velocity_tolerance" : 0.001,
        "absolute_velocity_tolerance" : 1e-5,
        "relative_pressure_tolerance" : 0.001,
        "absolute_pressure_tolerance" : 1e-5,
        "linear_solver_settings" : {
            "solver_type" : "amgcl",
            "max_iteration" : 200,
            "tolerance" : 1e-7,
            "provide_coordinates" : false,
            "smoother_type" : "ilu0",
            "krylov_type" : "gmres",
            "coarsening_type" : "aggregation",
            "scaling" : false
        },
        "volume_model_part_name" : "Parts_fluid",
        "skin_parts" : ["Outlet3D_fixed_pressure","NoSlip3D_walls"],
        "no_skin_parts" : [],
        "time_stepping" : {
            "automatic_time_step" : false,
            "time_step" : 0.01
        }
    },
    "processes" : {
        "initial_conditions_process_list" : [{
            "python_module" : "assign_vector_variable_process",
            "kratos_module" : "KratosMultiphysics",
            "Parameters" : {
                "model_part_name" : "FluidModelPart.VELOCITY_fluid",
                "variable_name" : "VELOCITY",
                "constrained" : [false,false,false],
                "value" : [0.0,0.0,0.0]
            }
        }],
        "boundary_conditions_process_list" : [{
            "python_module" : "apply_outlet_process",
            "kratos_module" : "KratosMultiphysics.FluidDynamicsApplication",
            "Parameters" : {
                "model_part_name" : "FluidModelPart.Outlet3D_fixed_pressure",
                "variable_name" : "PRESSURE",
                "constrained" : true,
                "value" : 0.0,
                "hydrostatic_outlet" : false,
                "h_top" : 0.0
            }
        },{
            "python_module" : "apply_noslip_process",
            "kratos_module" : "KratosMultiphysics.FluidDynamicsApplication",
            "Parameters" : {
                "model_part_name" : "FluidModelPart.NoSlip3D_walls"
            }
        }],
        "gravity" : [{
            "python_module" : "assign_vector_by_direction_process",
            "kratos_module" : "KratosMultiphysics",
            "process_name" : "AssignVectorByDirectionProcess",
            "Parameters" : {
                "model_part_name" : "FluidModelPart.Parts_fluid",
                "variable_name" : "BODY_FORCE",
                "modulus" : 9.81,
                "constrained" : false,
                "direction" : [0.0,0.0,-1.0]
            }
        }],
        "auxiliar_process_list" : []
    }
},

<<<<<<< HEAD
    "custom_dem" : {
        "do_solve_dem" : true,
        "do_search_neighbours" : false,
        "type_of_dem_inlet" : "VelocityImposed",
        "type_of_dem_inlet_comment" : "VelocityImposed or ForceImposed",
        "translational_integration_scheme" : "Hybrid_Bashforth"
    },
=======
"custom_dem" : {
    "do_solve_dem" : true,
    "do_search_neighbours" : false,
    "type_of_dem_inlet" : "VelocityImposed",
    "type_of_dem_inlet_comment" : "VelocityImposed or ForceImposed",
    "translational_integration_scheme" : "Hybrid_Bashforth"
},
>>>>>>> c86d2e7c

"dem_parameters" : {
    "problem_data" : {
        "problem_name" : "CandelierFluid",
        "parallel_type" : "OpenMP",
        "echo_level" : 0,
        "start_time" : 0.0,
        "end_time" : 1
    },
    "do_print_results_option" : false,
    "Dimension" : 3,
    "PeriodicDomainOption" : false,
    "BoundingBoxOption" : true,
    "AutomaticBoundingBoxOption" : false,
    "BoundingBoxEnlargementFactor" : 1.0,
    "BoundingBoxStartTime" : 0.0,
    "BoundingBoxStopTime" : 1000.0,
    "BoundingBoxMaxX" : 1000.0,
    "BoundingBoxMaxY" : 1000.0,
    "BoundingBoxMaxZ" : 1000.0,
    "BoundingBoxMinX" : -1000.0,
    "BoundingBoxMinY" : -1000.0,
    "BoundingBoxMinZ" : -1000.0,

<<<<<<< HEAD
        "dem_inlet_option"                 : false,

        "VelocityTrapOption"               : false,
        "RotationOption"                   : true,
        "CleanIndentationsOption"          : false,
        "RemoveBallsInEmbeddedOption"      : true,
        "solver_settings" : {
            "strategy"                 : "swimming_sphere_strategy",
            "RemoveBallsInitiallyTouchingWalls"          : false
        },


        "DeltaOption"                      : "Absolute",
        "SearchTolerance"                  : 0.0001,
        "CoordinationNumber"               : 10,
        "AmplifiedSearchRadiusExtension"   : 0.0,
        "ModelDataInfo"                    : false,
        "VirtualMassCoefficient"           : 1.0,
        "RollingFrictionOption"            : false,
        "DontSearchUntilFailure"           : false,
        "ContactMeshOption"                : false,
        "Multifile"                        : "multiple_files",

        "TranslationalIntegrationScheme"   : "Hybrid_Bashforth",
        "RotationalIntegrationScheme"      : "Direct_Integration",
        "DeltaTimeSafetyFactor"            : 1.0,
        "MaxTimeStep"                      : 0.005,
        "FinalTime"                        : 1.0,
                        "ElementType"                      : "SwimmingDEMElement",
        "problem_name" : "Candelier",
        "GraphExportFreq"                  : 1e-3,
        "VelTrapGraphExportFreq"           : 1e-3,
        "OutputTimeStep"                   : 0.5,
        "PostDisplacement"                 : true,
        "PostVelocity"                     : true,
        "PostElasticForces"                : false,
        "PostContactForces"                : false,
        "PostRigidElementForces"           : false,
        "PostTangentialElasticForces"      : false,
        "PostTotalForces"                  : false,
        "PostShearStress"                  : false,
        "PostNonDimensionalVolumeWear"     : false,
        "PostNodalArea"                    : false,
        "PostRHS"                          : false,
        "PostDampForces"                   : false,
        "PostAppliedForces"                : false,
        "PostRadius"                       : true,
        "PostGroupId"                      : false,
        "PostExportId"                     : false,
        "PostAngularVelocity"              : false,
        "PostParticleMoment"               : false,
        "PostEulerAngles"                  : false,
        "PostBoundingBox"                  : false
    }
=======
    "dem_inlet_option" : false,

    "VelocityTrapOption" : false,
    "RotationOption" : true,
    "CleanIndentationsOption" : false,
    "RemoveBallsInEmbeddedOption" : true,
    "solver_settings" : {
        "strategy" : "swimming_sphere_strategy",
        "RemoveBallsInitiallyTouchingWalls" : false
    },


    "DeltaOption" : "Absolute",
    "SearchTolerance" : 0.0001,
    "CoordinationNumber" : 10,
    "AmplifiedSearchRadiusExtension" : 0.0,
    "ModelDataInfo" : false,
    "VirtualMassCoefficient" : 1.0,
    "RollingFrictionOption" : false,
    "DontSearchUntilFailure" : false,
    "ContactMeshOption" : false,
    "Multifile" : "multiple_files",

    "TranslationalIntegrationScheme" : "Hybrid_Bashforth",
    "RotationalIntegrationScheme" : "Direct_Integration",
    "DeltaTimeSafetyFactor" : 1.0,
    "MaxTimeStep" : 0.005,
    "FinalTime" : 1.0,
                    "ElementType" : "SwimmingDEMElement",
    "problem_name" : "Candelier",
    "GraphExportFreq" : 1e-3,
    "VelTrapGraphExportFreq" : 1e-3,
    "OutputTimeStep" : 0.5,
    "PostDisplacement" : true,
    "PostVelocity" : true,
    "PostElasticForces" : false,
    "PostContactForces" : false,
    "PostRigidElementForces" : false,
    "PostTangentialElasticForces" : false,
    "PostTotalForces" : false,
    "PostShearStress" : false,
    "PostNonDimensionalVolumeWear" : false,
    "PostNodalArea" : false,
    "PostRHS" : false,
    "PostDampForces" : false,
    "PostAppliedForces" : false,
    "PostRadius" : true,
    "PostGroupId" : false,
    "PostExportId" : false,
    "PostAngularVelocity" : false,
    "PostParticleMoment" : false,
    "PostEulerAngles" : false,
    "PostBoundingBox" : false
}
>>>>>>> c86d2e7c
}<|MERGE_RESOLUTION|>--- conflicted
+++ resolved
@@ -1,13 +1,7 @@
 {
-<<<<<<< HEAD
-"ElementType"                      : "SwimmingDEMElement",
-
-"time_stepping"               : {
-=======
 "ElementType" : "SwimmingDEMElement",
 
 "time_stepping" : {
->>>>>>> c86d2e7c
     "automatic_time_step" : false,
     "time_step" : 0.005
 },
@@ -20,30 +14,12 @@
     "end_time" : 1
 },
 
-<<<<<<< HEAD
-"do_print_results_option"                : false,
-"gradient_calculation_type"              : 1,
-"gradient_calculation_type_comment"      : "(Not calculated (0), volume-weighed average(1), Superconvergent recovery(2))",
-"print_particles_results_option"         : false,
-"add_each_hydro_force_option"            : true,
-"add_each_hydro_force_option_comment"    : " add each of the hydrodynamic forces (drag, lift and virtual mass)",
-
-"print_debug_info_option"                : false,
-"print_debug_info_option_comment"        : " print a summary of global physical measures",
-"print_particles_results_cycle"          : 1,
-"print_particles_results_cycle_comment"  : " number of 'ticks' per printing cycle",
-"debug_tool_cycle"                       : 10,
-"debug_tool_cycle_comment"               : " number of 'ticks' per debug computations cycle",
-"drag_modifier_type"                     : 2,
-"drag_modifier_type_comment"             : " Hayder (2), Chien (3) # problemtype option",
-=======
 "do_print_results_option" : false,
 "gradient_calculation_type" : 1,
 "gradient_calculation_type_comment" : "(Not calculated (0), volume-weighed average(1), Superconvergent recovery(2))",
 "print_particles_results_option" : false,
 "add_each_hydro_force_option" : true,
 "add_each_hydro_force_option_comment" : " add each of the hydrodynamic forces (drag, lift and virtual mass)",
->>>>>>> c86d2e7c
 
 "print_debug_info_option" : false,
 "print_debug_info_option_comment" : " print a summary of global physical measures",
@@ -202,15 +178,6 @@
     }
 },
 
-<<<<<<< HEAD
-    "custom_dem" : {
-        "do_solve_dem" : true,
-        "do_search_neighbours" : false,
-        "type_of_dem_inlet" : "VelocityImposed",
-        "type_of_dem_inlet_comment" : "VelocityImposed or ForceImposed",
-        "translational_integration_scheme" : "Hybrid_Bashforth"
-    },
-=======
 "custom_dem" : {
     "do_solve_dem" : true,
     "do_search_neighbours" : false,
@@ -218,7 +185,6 @@
     "type_of_dem_inlet_comment" : "VelocityImposed or ForceImposed",
     "translational_integration_scheme" : "Hybrid_Bashforth"
 },
->>>>>>> c86d2e7c
 
 "dem_parameters" : {
     "problem_data" : {
@@ -243,62 +209,6 @@
     "BoundingBoxMinY" : -1000.0,
     "BoundingBoxMinZ" : -1000.0,
 
-<<<<<<< HEAD
-        "dem_inlet_option"                 : false,
-
-        "VelocityTrapOption"               : false,
-        "RotationOption"                   : true,
-        "CleanIndentationsOption"          : false,
-        "RemoveBallsInEmbeddedOption"      : true,
-        "solver_settings" : {
-            "strategy"                 : "swimming_sphere_strategy",
-            "RemoveBallsInitiallyTouchingWalls"          : false
-        },
-
-
-        "DeltaOption"                      : "Absolute",
-        "SearchTolerance"                  : 0.0001,
-        "CoordinationNumber"               : 10,
-        "AmplifiedSearchRadiusExtension"   : 0.0,
-        "ModelDataInfo"                    : false,
-        "VirtualMassCoefficient"           : 1.0,
-        "RollingFrictionOption"            : false,
-        "DontSearchUntilFailure"           : false,
-        "ContactMeshOption"                : false,
-        "Multifile"                        : "multiple_files",
-
-        "TranslationalIntegrationScheme"   : "Hybrid_Bashforth",
-        "RotationalIntegrationScheme"      : "Direct_Integration",
-        "DeltaTimeSafetyFactor"            : 1.0,
-        "MaxTimeStep"                      : 0.005,
-        "FinalTime"                        : 1.0,
-                        "ElementType"                      : "SwimmingDEMElement",
-        "problem_name" : "Candelier",
-        "GraphExportFreq"                  : 1e-3,
-        "VelTrapGraphExportFreq"           : 1e-3,
-        "OutputTimeStep"                   : 0.5,
-        "PostDisplacement"                 : true,
-        "PostVelocity"                     : true,
-        "PostElasticForces"                : false,
-        "PostContactForces"                : false,
-        "PostRigidElementForces"           : false,
-        "PostTangentialElasticForces"      : false,
-        "PostTotalForces"                  : false,
-        "PostShearStress"                  : false,
-        "PostNonDimensionalVolumeWear"     : false,
-        "PostNodalArea"                    : false,
-        "PostRHS"                          : false,
-        "PostDampForces"                   : false,
-        "PostAppliedForces"                : false,
-        "PostRadius"                       : true,
-        "PostGroupId"                      : false,
-        "PostExportId"                     : false,
-        "PostAngularVelocity"              : false,
-        "PostParticleMoment"               : false,
-        "PostEulerAngles"                  : false,
-        "PostBoundingBox"                  : false
-    }
-=======
     "dem_inlet_option" : false,
 
     "VelocityTrapOption" : false,
@@ -353,5 +263,4 @@
     "PostEulerAngles" : false,
     "PostBoundingBox" : false
 }
->>>>>>> c86d2e7c
 }