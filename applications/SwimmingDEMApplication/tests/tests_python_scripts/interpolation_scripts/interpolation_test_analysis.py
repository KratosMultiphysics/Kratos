from KratosMultiphysics import Model, Parameters
import KratosMultiphysics.SwimmingDEMApplication.swimming_DEM_procedures as SDP
import os
file_path = os.path.abspath(__file__)
dir_path = os.path.dirname(file_path)
from KratosMultiphysics.SwimmingDEMApplication.swimming_DEM_analysis import SwimmingDEMAnalysis

class InterpolationTestAnalysis(SwimmingDEMAnalysis):
    def __init__(self, model, varying_parameters = Parameters("{}")):
        super(InterpolationTestAnalysis, self).__init__(model, varying_parameters)
        self._GetDEMAnalysis().mdpas_folder_path = os.path.join(self._GetDEMAnalysis().main_path, 'interpolation_tests')

    def GetDebugInfo(self):
        return SDP.Counter(is_dead = 1)

    def _CreateSolver(self):
        import tests_python_scripts.interpolation_scripts.interpolation_test_solver as sdem_solver
        return sdem_solver.InterpolationTestSolver(self.model,
                                                   self.project_parameters,
                                                   self.GetFieldUtility(),
                                                   self._GetFluidAnalysis()._GetSolver(),
                                                   self._GetDEMAnalysis()._GetSolver(),
                                                   self.vars_man)

    def FinalizeSolutionStep(self):
<<<<<<< HEAD
        super(InterpolationTestAnalysis, self).FinalizeSolutionStep()
=======
        super().FinalizeSolutionStep()

if __name__ == "__main__":
    # Setting parameters

    with open('ProjectParameters.json','r') as parameter_file:
        parameters = Parameters(parameter_file.read())

    # Create Model
    model = Model()

    test = InterpolationTestAnalysis(model, parameters)
    test.Run()
>>>>>>> 44c7a749
<|MERGE_RESOLUTION|>--- conflicted
+++ resolved
@@ -23,20 +23,4 @@
                                                    self.vars_man)
 
     def FinalizeSolutionStep(self):
-<<<<<<< HEAD
-        super(InterpolationTestAnalysis, self).FinalizeSolutionStep()
-=======
         super().FinalizeSolutionStep()
-
-if __name__ == "__main__":
-    # Setting parameters
-
-    with open('ProjectParameters.json','r') as parameter_file:
-        parameters = Parameters(parameter_file.read())
-
-    # Create Model
-    model = Model()
-
-    test = InterpolationTestAnalysis(model, parameters)
-    test.Run()
->>>>>>> 44c7a749
