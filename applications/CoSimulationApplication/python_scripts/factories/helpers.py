# Importing the Kratos Library
import KratosMultiphysics as KM

# CoSimulation imports
from KratosMultiphysics.CoSimulationApplication.factories.coupling_operation_factory import CreateCouplingOperation
from KratosMultiphysics.CoSimulationApplication.factories.data_transfer_operator_factory import CreateDataTransferOperator
from KratosMultiphysics.CoSimulationApplication.convergence_accelerators.convergence_accelerator_wrapper import ConvergenceAcceleratorWrapper
from KratosMultiphysics.CoSimulationApplication.convergence_criteria.convergence_criteria_wrapper import ConvergenceCriteriaWrapper
from KratosMultiphysics.CoSimulationApplication.factories.convergence_criterion_factory import CreateConvergenceCriterion
<<<<<<< HEAD
from KratosMultiphysics.CoSimulationApplication.factories.convergence_criterion_factory import CreateConvergenceCriterionWithoutWrapper
=======
>>>>>>> f349c0f0
from KratosMultiphysics.CoSimulationApplication.factories.predictor_factory import CreatePredictor


def AddEchoLevelToSettings(settings, echo_level):
    echo_level_params = KM.Parameters("""{
        "echo_level" : %d
    }""" % echo_level)
    settings.AddMissingParameters(echo_level_params)


def CreatePredictors(predictor_settings_list, solvers, parent_echo_level):
    predictors = []
    for predictor_settings in predictor_settings_list:
        solver = solvers[predictor_settings["solver"].GetString()]
        AddEchoLevelToSettings(predictor_settings, parent_echo_level)
        predictors.append(CreatePredictor(predictor_settings, solver))
    return predictors

def CreateConvergenceAccelerators(convergence_accelerator_settings_list, solvers, parent_echo_level):
    convergence_accelerators = []
    for conv_acc_settings in convergence_accelerator_settings_list:
        solver = solvers[conv_acc_settings["solver"].GetString()]
        AddEchoLevelToSettings(conv_acc_settings, parent_echo_level)
        convergence_accelerators.append(ConvergenceAcceleratorWrapper(conv_acc_settings, solver))

    return convergence_accelerators

def CreateConvergenceCriteria(convergence_criterion_settings_list, solvers, parent_echo_level):
    convergence_criteria = []
    for conv_crit_settings in convergence_criterion_settings_list:
        AddEchoLevelToSettings(conv_crit_settings, parent_echo_level)
<<<<<<< HEAD
        if conv_crit_settings.Has("use_wrapper") and conv_crit_settings["use_wrapper"].GetBool() == False:
            convergence_criteria.append(CreateConvergenceCriterionWithoutWrapper(conv_crit_settings, solvers))
=======
        if conv_crit_settings.Has("use_wrapper") and not conv_crit_settings["use_wrapper"].GetBool():
            convergence_criteria.append(CreateConvergenceCriterion(conv_crit_settings, solvers))
>>>>>>> f349c0f0
        else:
            solver = solvers[conv_crit_settings["solver"].GetString()]
            convergence_criteria.append(ConvergenceCriteriaWrapper(conv_crit_settings, solver))

    return convergence_criteria

def CreateCouplingOperations(coupling_operations_settings_dict, solvers, parent_coupled_solver_process_info, parent_echo_level):
    coupling_operations = {}
    for coupling_operation_name, coupling_operation_settings in coupling_operations_settings_dict.items():
        AddEchoLevelToSettings(coupling_operation_settings, parent_echo_level)
        coupling_operations[coupling_operation_name] = CreateCouplingOperation(coupling_operation_settings, solvers, parent_coupled_solver_process_info)

    return coupling_operations

def CreateDataTransferOperators(data_transfer_operators_settings_dict, parent_echo_level):
    data_transfer_operators = {}
    for data_transfer_operators_name, data_transfer_operators_settings in data_transfer_operators_settings_dict.items():
        AddEchoLevelToSettings(data_transfer_operators_settings, parent_echo_level)
        data_transfer_operators[data_transfer_operators_name] = CreateDataTransferOperator(data_transfer_operators_settings)

    return data_transfer_operators<|MERGE_RESOLUTION|>--- conflicted
+++ resolved
@@ -7,10 +7,6 @@
 from KratosMultiphysics.CoSimulationApplication.convergence_accelerators.convergence_accelerator_wrapper import ConvergenceAcceleratorWrapper
 from KratosMultiphysics.CoSimulationApplication.convergence_criteria.convergence_criteria_wrapper import ConvergenceCriteriaWrapper
 from KratosMultiphysics.CoSimulationApplication.factories.convergence_criterion_factory import CreateConvergenceCriterion
-<<<<<<< HEAD
-from KratosMultiphysics.CoSimulationApplication.factories.convergence_criterion_factory import CreateConvergenceCriterionWithoutWrapper
-=======
->>>>>>> f349c0f0
 from KratosMultiphysics.CoSimulationApplication.factories.predictor_factory import CreatePredictor
 
 
@@ -42,13 +38,8 @@
     convergence_criteria = []
     for conv_crit_settings in convergence_criterion_settings_list:
         AddEchoLevelToSettings(conv_crit_settings, parent_echo_level)
-<<<<<<< HEAD
-        if conv_crit_settings.Has("use_wrapper") and conv_crit_settings["use_wrapper"].GetBool() == False:
-            convergence_criteria.append(CreateConvergenceCriterionWithoutWrapper(conv_crit_settings, solvers))
-=======
         if conv_crit_settings.Has("use_wrapper") and not conv_crit_settings["use_wrapper"].GetBool():
             convergence_criteria.append(CreateConvergenceCriterion(conv_crit_settings, solvers))
->>>>>>> f349c0f0
         else:
             solver = solvers[conv_crit_settings["solver"].GetString()]
             convergence_criteria.append(ConvergenceCriteriaWrapper(conv_crit_settings, solver))
