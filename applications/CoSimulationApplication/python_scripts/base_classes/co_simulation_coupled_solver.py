--- conflicted
+++ resolved
@@ -52,20 +52,16 @@
             err_msg += 'or None, got object of type "{}"'.format(type(models))
             raise Exception(err_msg)
 
-        super(CoSimulationCoupledSolver, self).__init__(settings, None, solver_name)
-
-<<<<<<< HEAD
+        self.process_info = KM.ProcessInfo()
+
+        self.solver_wrappers = self.__CreateSolverWrappers()
+
         self.solver_wrappers = self.__CreateSolverWrappers(models)
 
         # overwritting the Model created in the BaseClass
         # CoupledSolvers only forward calls to its solvers
         # this is done with the ModelAccessor
         self.model = ModelAccessor(self.solver_wrappers)
-=======
-        self.process_info = KM.ProcessInfo()
-
-        self.solver_wrappers = self.__CreateSolverWrappers()
->>>>>>> fee36e77
 
         self.coupling_sequence = self.__GetSolverCoSimulationDetails()
 
