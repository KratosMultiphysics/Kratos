--- conflicted
+++ resolved
@@ -102,14 +102,6 @@
                     cs_tools.cs_print_info(self._ClassName(), colors.green("### CONVERGENCE WAS ACHIEVED ###"))
                 self.__CommunicateStateOfConvergence(True)
                 return True
-<<<<<<< HEAD
-            else:
-                # TODO I think this should not be done in the last iterations if the solution does not converge in this timestep
-                for conv_acc in self.convergence_accelerators_list:
-                    conv_acc.ComputeAndApplyUpdate()
-                self.__CommunicateStateOfConvergence(False)
-=======
->>>>>>> 74796d16
 
             if k+1 >= self.num_coupling_iterations and self.echo_level > 0:
                 cs_tools.cs_print_info(self._ClassName(), colors.red("XXX CONVERGENCE WAS NOT ACHIEVED XXX"))
