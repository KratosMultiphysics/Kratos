--- conflicted
+++ resolved
@@ -262,11 +262,7 @@
 def GetNumpyDataType(variable_type):
     # https://docs.scipy.org/doc/numpy/user/basics.types.html
     dtype_map = {
-<<<<<<< HEAD
-        "Bool" : bool,
-=======
         "Bool" : np.int32,
->>>>>>> 83c64ca0
         "Integer" : np.intc,
         "Unsigned Integer" : np.uintc,
         "Double" : np.double,
