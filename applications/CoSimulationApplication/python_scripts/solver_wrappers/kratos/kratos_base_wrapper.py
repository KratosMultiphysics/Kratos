--- conflicted
+++ resolved
@@ -46,19 +46,16 @@
         # this creates the AnalysisStage, creates the MainModelParts and allocates the historial Variables on the MainModelParts:
         self._analysis_stage = self.__GetAnalysisStage()
 
-<<<<<<< HEAD
-        parallel_type = self.project_parameters["problem_data"]["parallel_type"].GetString()
-        if parallel_type == "OpenMP":
-            # probably better to somehow override "__GetDataCommunicator"
-            self.data_communicator = SerialDataCommunicator()
-=======
         if self.settings["solver_wrapper_settings"].Has("num_threads"):
             omp_num_threads = self.settings["solver_wrapper_settings"]["num_threads"].GetInt()
             self.thread_manager = ThreadManager(omp_num_threads)
         else:
             self.thread_manager = ThreadManager()
 
->>>>>>> e82b9b06
+        parallel_type = self.project_parameters["problem_data"]["parallel_type"].GetString()
+        if parallel_type == "OpenMP":
+            # probably better to somehow override "__GetDataCommunicator"
+            self.data_communicator = SerialDataCommunicator()
 
     def Initialize(self):
         with self.thread_manager:
