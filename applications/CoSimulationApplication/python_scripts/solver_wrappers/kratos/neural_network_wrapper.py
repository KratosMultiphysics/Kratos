--- conflicted
+++ resolved
@@ -19,9 +19,4 @@
    
     def SolveSolutionStep(self):
         with self.thread_manager:
-<<<<<<< HEAD
-            self._analysis_stage._GetNeuralNetworkSolver().SolveSolutionStep()
-        # super().SolveSolutionStep()
-=======
-            self._analysis_stage._GetNeuralNetworkSolver().SolveSolutionStep()
->>>>>>> 691dbf9e
+            self._analysis_stage._GetNeuralNetworkSolver().SolveSolutionStep()