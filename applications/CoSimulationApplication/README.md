# CoSimulation Application

The CoSimulation Application contains the core developments in coupling black-box solvers and other software-tools within Kratos Multiphysics.

## Overview

- [List of features](#list-of-features)
- [Dependencies](#dependencies)
- [Examples](#examples)
- [User Guide](#user-guide)
  - [Setting up a coupled simulation](#setting-up-a-coupled-simulation)
  - [The json configuration file](#the-json-configuration-file)
- [Developer Guide](#developer-guide)
  - [Structure of the Application](#structure-of-the-application)
  - [How to couple a new solver / software-tool?](#how-to-couple-a-new-solver--software-tool)
- [References](#references)

## List of features

- Various features available for CoSimulation:
  - [Coupling Algorithms](python_scripts/coupled_solvers)
  - [Wrappers for various solvers and other software-tools](python_scripts/solver_wrappers)
  - [Data Transfer Operators (including Mapping)](python_scripts/data_transfer_operators)
  - [Convergence Accelerators](python_scripts/convergence_accelerators)
  - [Convergence Criteria](python_scripts/convergence_criteria)
  - [Predictors](python_scripts/predictors)

- Support for MPI parallelization. This is independent of whether or not the ued solvers support/run in MPI.

- Coupling of Kratos <=> Kratos without overhead since the same database is used and data duplication is avoided.

- The [MappingApplication](../MappingApplication) is used for mapping between nonmatching grids.

## Dependencies

The CoSimulation Application itself doesn't have any dependencies (except the `KratosCore` / `KratosMPICore` for serial/MPI-compilation).

For running coupled simulations the solvers to be used have to be available. Those dependencies are python-only.

The [MappingApplication](../MappingApplication) is required when mapping is used.


## Examples

This section is currently under construction.
Please refer to the [tests](tests) for examples of how the coupling can be configured.
Especially the [Mok-FSI](tests/fsi_mok) and the [Wall-FSI](tests/fsi_wall) tests are very suitable for getting a basic understanding.


## User Guide

This section guides users of the _CoSimulationApplication_ to setting up and performing coupled simulations. The overall workflow is the same as what is used for most Kratos applications. It consists of the following files:

- **MainKratosCoSim.py** This file is to be executed with python to run the coupled simulation
- **ProjectParametersCoSim.json** This file contains the configuration for the coupled simulation

### Setting up a coupled simulation
For running a coulpled simulation at least the two files above are required. In addition, the input for the solvers / codes participating in the coupled simulation are necessary.

The **MainKratosCoSim.py** file looks like this (see also [here](python_scripts/MainKratosCoSim.py):

~~~py
import KratosMultiphysics as KM
from KratosMultiphysics.CoSimulationApplication.co_simulation_analysis import CoSimulationAnalysis

"""
For user-scripting it is intended that a new class is derived
from CoSimulationAnalysis to do modifications
Check also "kratos/python_scripts/analysis-stage.py" for available methods that can be overridden
"""

parameter_file_name = "ProjectParametersCoSim.json"
with open(parameter_file_name,'r') as parameter_file:
    parameters = KM.Parameters(parameter_file.read())

simulation = CoSimulationAnalysis(parameters)
simulation.Run()
~~~

It can be executed with python:

~~~
python MainKratosCoSim.py
~~~

If the coupled simulation runs in a distributed environment (MPI) then MPI is required to launch the script

~~~
mpiexec -np 4 python MainKratosCoSim.py --using-mpi
~~~~

Not the passing of the `--using-mpi` flag which tells Kratos that it runs in MPI.



### The json configuration file

The configuration of the coupled simulation is written in `json` format, same as for the rest of Kratos.

It contains two settings:
- _problem_data_: this setting contains global settings of the coupled problem.
  ~~~js
  "start_time" : 0.0,
  "end_time" : 15.0,
  "echo_level" : 0, // verbosity, higher values mean more output
  "print_colors" : true, // use colors in the prints
  "parallel_type" : "OpenMP" // or "MPI"
  ~~~

- _solver_settings_: the settings of the coupled solver.
  ~~~js
  "type" : "coupled_solvers.gauss_seidel_weak", // type of the coupled solver, see python_scripts/coupled_solvers
  "predictors" : [], // list of predictors
  "num_coupling_iterations" : 10, // max number of coupling iterations, only available for strongly coupled solvers
  "convergence_accelerators" : [] // list of convergence accelerators, only available for strongly coupled solvers
  "convergence_criteria" : [] // list of convergence criteria, only available for strongly coupled solvers
  "data_transfer_operators" : {} // map of data transfer operators (e.g. mapping)
  "coupling_sequence" : [] // list specifying in which order the solvers are called
  "solvers" : {} // map of solvers participating in the coupled simulation, specifying their input and interfaces
  ~~~~

See the next section for a basic example with more explanations.
### Basic FSI example

This example is the Wall FSI benchmark, see [1], chapter 7.5.3. The Kratos solvers are used to solve this problem. The input files for this example can be found [here](tests/fsi_wall)

~~~js
{
    "problem_data" :
    {
        "start_time" : 0.0,
        "end_time" : 3.0,
        "echo_level" : 0, // printing no additional output
        "print_colors" : true, // using colors for prints
        "parallel_type" : "OpenMP"
    },
    "solver_settings" :
    {
        "type" : "coupled_solvers.gauss_seidel_weak", // weakly coupled simulation, no interface convergence is checked
        "echo_level" : 0, // no additional output from the coupled solver
        "predictors" : [ // using a predictor to improve the stability of the simulation
            {
                "type" : "average_value_based",
                "solver"         : "fluid",
                "data_name"      : "load"
            }
        ],
        "data_transfer_operators" : {
            "mapper" : {
                "type" : "kratos_mapping",
                "mapper_settings" : {
                    "mapper_type" : "nearest_neighbor" // using a simple mapper, see the README in the MappingApplications
                }
            }
        },
        "coupling_sequence":
        [
        {
            "name": "structure", // the structural solver comes first
            "input_data_list": [ // before solving, the following data is imported in the structural solver
                {
                    "data"              : "load",
                    "from_solver"       : "fluid",
                    "from_solver_data"  : "load", // the fluid loads are mapped onto the structure
                    "data_transfer_operator" : "mapper", // using the mapper defined above (nearest neighbor)
                    "data_transfer_operator_options" : ["swap_sign"] // in Kratos, the loads have the opposite sign, hence it has to be swapped
                }
            ],
            "output_data_list": [ // after solving, the displacements are mapped to the fluid solver
                {
                    "data"           : "disp",
                    "to_solver"      : "fluid",
                    "to_solver_data" : "disp",
                    "data_transfer_operator" : "mapper"
                }
            ]
        },
        {
            "name": "fluid", // the fluid solver solves after the structure
            "output_data_list": [],
            "input_data_list": []
        }
        ],
        "solvers" : // here we specify the solvers, their input and interfaces for CoSimulation
        {
            "fluid":
            {
                "type" : "solver_wrappers.kratos.fluid_dynamics_wrapper", // using the Kratos FluidDynamicsApplication for the fluid
                "solver_wrapper_settings" : {
                    "input_file"  : "fsi_wall/ProjectParametersCFD" // input file for the fluid solver
                },
                "data" : { // definition of interfaces used in the simulation
                    "disp" : {
                        "model_part_name" : "FluidModelPart.NoSlip2D_FSI_Interface",
                        "variable_name" : "MESH_DISPLACEMENT",
                        "dimension" : 2
                    },
                    "load" : {
                        "model_part_name" : "FluidModelPart.NoSlip2D_FSI_Interface",
                        "variable_name" : "REACTION",
                        "dimension" : 2
                    }
                }
            },
            "structure" :
            {
                "type" : "solver_wrappers.kratos.structural_mechanics_wrapper", // using the Kratos StructuralMechanicsApplication for the structure
                "solver_wrapper_settings" : {
                    "input_file"  : "fsi_wall/ProjectParametersCSM" // input file for the structural solver
                },
                "data" : { // definition of interfaces used in the simulation
                    "disp" : {
                        "model_part_name" : "Structure.GENERIC_FSI_Interface",
                        "variable_name" : "DISPLACEMENT",
                        "dimension" : 2
                    },
                    "load" : {
                        "model_part_name" : "Structure.GENERIC_FSI_Interface",
                        "variable_name" : "POINT_LOAD",
                        "dimension" : 2
                    }
                }
            }
        }
    }
}
~~~


## Developer Guide

<<<<<<< HEAD


### Structure of the Application

The _CoSimulationApplication_ consists of the following main components (taken from [2]):
- **SolverWrapper**: Baseclass and CoSimulationApplication-interface for all solvers/codes participating in the coupled simulation, each solver/code has its own specific version.
- **CoupledSolver**: Implements coupling schemes such as weak/strong coupling with Gauss-Seidel/Jacobi pattern. It derives from SolverWrapper such that it can beused in nested coupled simulations.
- **IO**: Responsible for communicating and data exchange with external solvers/codes
- **DataTransferOperator**: Transfers data from one discretization to another, e.g. by use of mapping techniques
- **CouplingOperation**: Tool for customizing coupled simulations
- **ConvergenceAccelerator**: Accelerating the solution in strongly coupled simulations by use of relaxation techniques
- **ConvergenceCriteria**: Checks if convergence is achieved in a strongly coupled simulation.
- **Predictor**: Improves the convergence by using a prediction as initial guess for the coupled solution

The following UML diagram shows the relation between these components:

<p align="center">
  <img src="https://github.com/KratosMultiphysics/Examples/blob/master/co_simulation/CoSimulation_uml.png" style="width: 300px;"/>
</p>

Besides the functionalities [listed above](#list-of-features), the modular design of the application makes it straight forward to add a new or customized version of e.g. a _ConvergenceAccelerator_. It is not necessary to have those custom python scripts inside the _CoSimulationApplication_, it is sufficient that they are in a directory that is included in the _PYTHONPATH_ (e.g. the working directory).

=======


### Structure of the Application

The _CoSimulationApplication_ consists of the following main components (taken from [2]):
- **SolverWrapper**: Baseclass and CoSimulationApplication-interface for all solvers/codes participating in the coupled simulation, each solver/code has its own specific version.
- **CoupledSolver**: Implements coupling schemes such as weak/strong coupling with Gauss-Seidel/Jacobi pattern. It derives from SolverWrapper such that it can beused in nested coupled simulations.
- **IO**: Responsible for communicating and data exchange with external solvers/codes
- **DataTransferOperator**: Transfers data from one discretization to another, e.g. by use of mapping techniques
- **CouplingOperation**: Tool for customizing coupled simulations
- **ConvergenceAccelerator**: Accelerating the solution in strongly coupled simulations by use of relaxation techniques
- **ConvergenceCriteria**: Checks if convergence is achieved in a strongly coupled simulation.
- **Predictor**: Improves the convergence by using a prediction as initial guess for the coupled solution

The following UML diagram shows the relation between these components:

<p align="center">
  <img src="https://github.com/KratosMultiphysics/Examples/blob/master/co_simulation/CoSimulation_uml.png" style="width: 300px;"/>
</p>

Besides the functionalities [listed above](#list-of-features), the modular design of the application makes it straight forward to add a new or customized version of e.g. a _ConvergenceAccelerator_. It is not necessary to have those custom python scripts inside the _CoSimulationApplication_, it is sufficient that they are in a directory that is included in the _PYTHONPATH_ (e.g. the working directory).

>>>>>>> c1045401
### How to couple a new solver / software-tool?

The _CoSimulationApplication_ is very modular and designed to be extended to coupling of more solvers / software-tools. This requires basically two components on the Kratos side:

The interface between the _CoSimulationApplication_ and a solver is done with the [**SolverWrapper**](python_scripts/base_classes/co_simulation_solver_wrapper.py). This wrapper is specific to every solver and calls the solver-custom methods based on the input of CoSimulation.

The second component necessary is an [**IO**](python_scripts/base_classes/co_simulation_io.py). This component is used by the SolverWrapper and is responsible for the exchange of data (e.g. mesh, field-quantities, geomety etc) between the solver and the _CoSimulationApplication_.

In principle three different options are possible for exchanging data with CoSimulation:

- For very simple solvers IO can directly be done in python inside the SolverWrapper, which makes a separate IO superfluous (see e.g. a [python-only single degree of freedom solver](python_scripts/solver_wrappers/sdof))
<<<<<<< HEAD
- Using the [_CoSimIO_](https://github.com/KratosMultiphysics/CoSimIO). This which is the preferred way of exchanging data with the _CoSimulationApplication_. It is currently available for _C++_, _C_, and _Python_. The _CoSimIO_ is included as the [KratosCoSimIO](python_scripts/solver_wrappers/kratos_co_sim_io.py) and can be used directly. Its modular and Kratos-independent design allows for easy integration into other codes.
=======
- Using the [_CoSimIO_](https://github.com/KratosMultiphysics/CoSimIO). This which is the preferred way of exchanging data with the _CoSimulationApplication_. It is currently available for _C++_, _C_, and _Python_. The _CoSimIO_ is included as the [KratosCoSimIO](python_scripts/solver_wrappers/kratos_co_sim_io.py) and can be used directly. Its modular and Kratos-independent design as _detached interface_ allows for easy integration into other codes.
>>>>>>> c1045401
- Using a custom solution based on capabilities that are offered by the solver that is to be coupled.

The following picture shows the interaction of these components with the _CoSimulationApplication_ and the external solver:

<p align="center">
<<<<<<< HEAD
  <img src="https://github.com/KratosMultiphysics/Examples/blob/master/co_simulation/cosim_coupling.png" style="width: 300px;"/>
=======
  <img src="https://github.com/KratosMultiphysics/Examples/blob/master/co_simulation/detached_interface.png" style="width: 300px;"/>
>>>>>>> c1045401
</p>

#### Interface of SolverWrapper

<<<<<<< HEAD
The [**SolverWrapper**](python_scripts/base_classes/co_simulation_solver_wrapper.py) is the interface in the _CoSimulationApplication_ to all involved codes / solvers. It provides the following interface (adapted from [2]):

- **Initialize**: This function is called once at the beginning of the simulation, it e.g .reads the input files and prepares the internal data structures
- **AdvanceInTime**: Advancing in time and preparing the data structure for the next time step.
- **InitializeSolutionStep**: Applying boundary conditions
- **Predict**: Predicting the solution of this time step to accelerate the solution.
- **SolveSolutionStep**: Solving the problem for this time step. This is the only function that can be called multiple times in an iterative (strongly coupled) solution procedure.
- **FinalizeSolutionStep**: Updating internals after solving this time step.
- **OutputSolutionStep**: Writing output at the end of a time step
=======
The [**SolverWrapper**](python_scripts/base_classes/co_simulation_solver_wrapper.py) is the interface in the _CoSimulationApplication_ to all involved codes / solvers. It provides the following interface (adapted from [2]), which is also called in this order:

- **Initialize**: This function is called once at the beginning of the simulation, it e.g .reads the input files and prepares the internal data structures.\
the solution loop into split into the following six functions:
  - **AdvanceInTime**: Advancing in time and preparing the data structure for the next time step.
  - **InitializeSolutionStep**: Applying boundary conditions
  - **Predict**: Predicting the solution of this time step to accelerate the solution.\
  iterate until convergence in a strongly coupled solution:
    - **SolveSolutionStep**: Solving the problem for this time step. This is the only function that can be called multiple times in an iterative (strongly coupled) solution procedure.
  - **FinalizeSolutionStep**: Updating internals after solving this time step.
  - **OutputSolutionStep**: Writing output at the end of a time step
>>>>>>> c1045401
- **Finalize**: Finalizing and cleaning up after the simulation

Each of these functions can implement functionalities to communicate with the external solver, telling it what to do. However, this is often skipped if the data exchange is used for the synchronization of the solvers. This is often done in "classical" coupling tools. I.e. the code to couple internally duplicates the coupling sequence and synchronizes with the coupling tool through the data exchange.

An example of a _SolverWrapper_ coupled to an external solver using this approach can be found [here](python_scripts/solver_wrappers/external/external_solver_wrapper.py). Only the mesh exchange is done explicitly at the beginning of the simulation, the data exchange is done inside _SolveSolutionStep_.

The coupled solver has to duplicate the coupling sequence, it would look e.g. like this (using _CoSimIO_) for a weak coupling:
~~~
# solver initializes ...

CoSimIO::ExportMesh(...) # send meshes to the CoSimulationApplication

# start solution loop
while time < end_time:
    CoSimIO::ImportData(...) # get interface data

    # solve the time step

    CoSimIO::ExportData(...) # send new data to the CoSimulationApplication
~~~

<<<<<<< HEAD
=======
An example for an FSI problem where the structural solver of Kratos is used as an external solver can be found [here](tests/structural_mechanics_analysis_with_co_sim_io.py). The _CoSimIO_ is used for communicating between the _CoSimulationApplication_ and the structural solver

>>>>>>> c1045401
While this approach is commonly used, it has the significant drawback that the coupling sequence has to be duplicated, which not only has the potential for bugs and deadlocks but also severly limits the useability when it comes to trying different coupling algorithms. Then not only the input for the _CoSimulationApplication_ has to be changed but also the source code in the external solver!

Hence a better solution is proposed in the next section:
#### Remote controlled CoSimulation
A unique feature of Kratos CoSimulation (in combination with the _CoSimIO_) is the remotely controlled CoSimulation. The main difference to the "classical" approach which duplicates the coupling sequence in the external solver is to give the full control to CoSimulation. This is the most flexible approach from the point of CoSimulation, as then neither the coupling sequence nor any other coupling logic has to be duplicated in the external solver.

In this approach the external solver registers the functions necessary to perform coupled simulations through the _CoSimIO_. These are then called remotely through the _CoSimulationApplication_. This way any coupling algorithm can be used without changing anything in the external solver.

~~~
# defining functions to be registered
def SolveSolution()
{
    # external solver solves timestep
}

def ExportData()
{
    # external solver exports data to the CoSimulationApplication
}

# after defining the functions they can be registered in the CoSimIO:

CoSimIO::Register(SolveSolution)
CoSimIO::Register(ExportData)
# ...

<<<<<<< HEAD
# After all teh functions are registered, the Run method is called
CoSimIO::Run() # this function runs the coupled simulation. It returns only after finishing
~~~

The _SolverWrapper_ for this approach sends a small control signal in each of its functions to the external solver to tell it what to do. (The example for this is under construction).

A [simple example example can be found in the _CoSimIO_](https://github.com/KratosMultiphysics/CoSimIO/blob/master/tests/integration_tutorials/cpp/run.cpp).
=======
# After all the functions are registered and the solver is fully initialized for CoSimulation, the Run method is called
CoSimIO::Run() # this function runs the coupled simulation. It returns only after finishing
~~~

A [simple example of this can be found in the _CoSimIO_](https://github.com/KratosMultiphysics/CoSimIO/blob/master/tests/integration_tutorials/cpp/run.cpp).

The _SolverWrapper_ for this approach sends a small control signal in each of its functions to the external solver to tell it what to do. This could be implemented as the following:

~~~py
class RemoteControlSolverWrapper(CoSimulationSolverWrapper):
    # ...
    # implement other methods as necessary
    # ...

    def InitializeSolutionStep(self):
        data_config = {
            "type"           : "control_signal",
            "control_signal" : "InitializeSolutionStep"
        }
        self.ExportData(data_config)

    def SolveSolutionStep(self):
        for data_name in self.settings["solver_wrapper_settings"]["export_data"].GetStringArray():
            # first tell the controlled solver to import data
            data_config = {
                "type"            : "control_signal",
                "control_signal"  : "ImportData",
                "data_identifier" : data_name
            }
            self.ExportData(data_config)

            # then export the data from Kratos
            data_config = {
                "type" : "coupling_interface_data",
                "interface_data" : self.GetInterfaceData(data_name)
            }
            self.ExportData(data_config)

        # now the external solver solves
        super().SolveSolutionStep()

        for data_name in self.settings["solver_wrapper_settings"]["import_data"].GetStringArray():
            # first tell the controlled solver to export data
            data_config = {
                "type"            : "control_signal",
                "control_signal"  : "ExportData",
                "data_identifier" : data_name
            }
            self.ExportData(data_config)

            # then import the data to Kratos
            data_config = {
                "type" : "coupling_interface_data",
                "interface_data" : self.GetInterfaceData(data_name)
            }
            self.ImportData(data_config)


~~~

A full example for this is currently under development.
>>>>>>> c1045401

If it is possible for an external solver to implement this approach, it is recommended to use it as it is the most robust and flexible.

Nevertheless both approaches are possible with the _CoSimulationApplication_.
## References

- [1] Wall, Wolfgang A., _Fluid structure interaction with stabilized finite elements_, PhD Thesis, University of Stuttgart, 1999, http://dx.doi.org/10.18419/opus-127
- [2] Bucher et al., _Realizing CoSimulation in and with a multiphysics framework_, conference proceedings, IX International Conference on Computational Methods for Coupled Problems in Science and Engineering, 2021, under review<|MERGE_RESOLUTION|>--- conflicted
+++ resolved
@@ -229,7 +229,6 @@
 
 ## Developer Guide
 
-<<<<<<< HEAD
 
 
 ### Structure of the Application
@@ -252,71 +251,28 @@
 
 Besides the functionalities [listed above](#list-of-features), the modular design of the application makes it straight forward to add a new or customized version of e.g. a _ConvergenceAccelerator_. It is not necessary to have those custom python scripts inside the _CoSimulationApplication_, it is sufficient that they are in a directory that is included in the _PYTHONPATH_ (e.g. the working directory).
 
-=======
-
-
-### Structure of the Application
-
-The _CoSimulationApplication_ consists of the following main components (taken from [2]):
-- **SolverWrapper**: Baseclass and CoSimulationApplication-interface for all solvers/codes participating in the coupled simulation, each solver/code has its own specific version.
-- **CoupledSolver**: Implements coupling schemes such as weak/strong coupling with Gauss-Seidel/Jacobi pattern. It derives from SolverWrapper such that it can beused in nested coupled simulations.
-- **IO**: Responsible for communicating and data exchange with external solvers/codes
-- **DataTransferOperator**: Transfers data from one discretization to another, e.g. by use of mapping techniques
-- **CouplingOperation**: Tool for customizing coupled simulations
-- **ConvergenceAccelerator**: Accelerating the solution in strongly coupled simulations by use of relaxation techniques
-- **ConvergenceCriteria**: Checks if convergence is achieved in a strongly coupled simulation.
-- **Predictor**: Improves the convergence by using a prediction as initial guess for the coupled solution
-
-The following UML diagram shows the relation between these components:
+### How to couple a new solver / software-tool?
+
+The _CoSimulationApplication_ is very modular and designed to be extended to coupling of more solvers / software-tools. This requires basically two components on the Kratos side:
+
+The interface between the _CoSimulationApplication_ and a solver is done with the [**SolverWrapper**](python_scripts/base_classes/co_simulation_solver_wrapper.py). This wrapper is specific to every solver and calls the solver-custom methods based on the input of CoSimulation.
+
+The second component necessary is an [**IO**](python_scripts/base_classes/co_simulation_io.py). This component is used by the SolverWrapper and is responsible for the exchange of data (e.g. mesh, field-quantities, geomety etc) between the solver and the _CoSimulationApplication_.
+
+In principle three different options are possible for exchanging data with CoSimulation:
+
+- For very simple solvers IO can directly be done in python inside the SolverWrapper, which makes a separate IO superfluous (see e.g. a [python-only single degree of freedom solver](python_scripts/solver_wrappers/sdof))
+- Using the [_CoSimIO_](https://github.com/KratosMultiphysics/CoSimIO). This which is the preferred way of exchanging data with the _CoSimulationApplication_. It is currently available for _C++_, _C_, and _Python_. The _CoSimIO_ is included as the [KratosCoSimIO](python_scripts/solver_wrappers/kratos_co_sim_io.py) and can be used directly. Its modular and Kratos-independent design as _detached interface_ allows for easy integration into other codes.
+- Using a custom solution based on capabilities that are offered by the solver that is to be coupled.
+
+The following picture shows the interaction of these components with the _CoSimulationApplication_ and the external solver:
 
 <p align="center">
-  <img src="https://github.com/KratosMultiphysics/Examples/blob/master/co_simulation/CoSimulation_uml.png" style="width: 300px;"/>
+  <img src="https://github.com/KratosMultiphysics/Examples/blob/master/co_simulation/detached_interface.png" style="width: 300px;"/>
 </p>
 
-Besides the functionalities [listed above](#list-of-features), the modular design of the application makes it straight forward to add a new or customized version of e.g. a _ConvergenceAccelerator_. It is not necessary to have those custom python scripts inside the _CoSimulationApplication_, it is sufficient that they are in a directory that is included in the _PYTHONPATH_ (e.g. the working directory).
-
->>>>>>> c1045401
-### How to couple a new solver / software-tool?
-
-The _CoSimulationApplication_ is very modular and designed to be extended to coupling of more solvers / software-tools. This requires basically two components on the Kratos side:
-
-The interface between the _CoSimulationApplication_ and a solver is done with the [**SolverWrapper**](python_scripts/base_classes/co_simulation_solver_wrapper.py). This wrapper is specific to every solver and calls the solver-custom methods based on the input of CoSimulation.
-
-The second component necessary is an [**IO**](python_scripts/base_classes/co_simulation_io.py). This component is used by the SolverWrapper and is responsible for the exchange of data (e.g. mesh, field-quantities, geomety etc) between the solver and the _CoSimulationApplication_.
-
-In principle three different options are possible for exchanging data with CoSimulation:
-
-- For very simple solvers IO can directly be done in python inside the SolverWrapper, which makes a separate IO superfluous (see e.g. a [python-only single degree of freedom solver](python_scripts/solver_wrappers/sdof))
-<<<<<<< HEAD
-- Using the [_CoSimIO_](https://github.com/KratosMultiphysics/CoSimIO). This which is the preferred way of exchanging data with the _CoSimulationApplication_. It is currently available for _C++_, _C_, and _Python_. The _CoSimIO_ is included as the [KratosCoSimIO](python_scripts/solver_wrappers/kratos_co_sim_io.py) and can be used directly. Its modular and Kratos-independent design allows for easy integration into other codes.
-=======
-- Using the [_CoSimIO_](https://github.com/KratosMultiphysics/CoSimIO). This which is the preferred way of exchanging data with the _CoSimulationApplication_. It is currently available for _C++_, _C_, and _Python_. The _CoSimIO_ is included as the [KratosCoSimIO](python_scripts/solver_wrappers/kratos_co_sim_io.py) and can be used directly. Its modular and Kratos-independent design as _detached interface_ allows for easy integration into other codes.
->>>>>>> c1045401
-- Using a custom solution based on capabilities that are offered by the solver that is to be coupled.
-
-The following picture shows the interaction of these components with the _CoSimulationApplication_ and the external solver:
-
-<p align="center">
-<<<<<<< HEAD
-  <img src="https://github.com/KratosMultiphysics/Examples/blob/master/co_simulation/cosim_coupling.png" style="width: 300px;"/>
-=======
-  <img src="https://github.com/KratosMultiphysics/Examples/blob/master/co_simulation/detached_interface.png" style="width: 300px;"/>
->>>>>>> c1045401
-</p>
-
 #### Interface of SolverWrapper
 
-<<<<<<< HEAD
-The [**SolverWrapper**](python_scripts/base_classes/co_simulation_solver_wrapper.py) is the interface in the _CoSimulationApplication_ to all involved codes / solvers. It provides the following interface (adapted from [2]):
-
-- **Initialize**: This function is called once at the beginning of the simulation, it e.g .reads the input files and prepares the internal data structures
-- **AdvanceInTime**: Advancing in time and preparing the data structure for the next time step.
-- **InitializeSolutionStep**: Applying boundary conditions
-- **Predict**: Predicting the solution of this time step to accelerate the solution.
-- **SolveSolutionStep**: Solving the problem for this time step. This is the only function that can be called multiple times in an iterative (strongly coupled) solution procedure.
-- **FinalizeSolutionStep**: Updating internals after solving this time step.
-- **OutputSolutionStep**: Writing output at the end of a time step
-=======
 The [**SolverWrapper**](python_scripts/base_classes/co_simulation_solver_wrapper.py) is the interface in the _CoSimulationApplication_ to all involved codes / solvers. It provides the following interface (adapted from [2]), which is also called in this order:
 
 - **Initialize**: This function is called once at the beginning of the simulation, it e.g .reads the input files and prepares the internal data structures.\
@@ -328,7 +284,6 @@
     - **SolveSolutionStep**: Solving the problem for this time step. This is the only function that can be called multiple times in an iterative (strongly coupled) solution procedure.
   - **FinalizeSolutionStep**: Updating internals after solving this time step.
   - **OutputSolutionStep**: Writing output at the end of a time step
->>>>>>> c1045401
 - **Finalize**: Finalizing and cleaning up after the simulation
 
 Each of these functions can implement functionalities to communicate with the external solver, telling it what to do. However, this is often skipped if the data exchange is used for the synchronization of the solvers. This is often done in "classical" coupling tools. I.e. the code to couple internally duplicates the coupling sequence and synchronizes with the coupling tool through the data exchange.
@@ -350,11 +305,8 @@
     CoSimIO::ExportData(...) # send new data to the CoSimulationApplication
 ~~~
 
-<<<<<<< HEAD
-=======
 An example for an FSI problem where the structural solver of Kratos is used as an external solver can be found [here](tests/structural_mechanics_analysis_with_co_sim_io.py). The _CoSimIO_ is used for communicating between the _CoSimulationApplication_ and the structural solver
 
->>>>>>> c1045401
 While this approach is commonly used, it has the significant drawback that the coupling sequence has to be duplicated, which not only has the potential for bugs and deadlocks but also severly limits the useability when it comes to trying different coupling algorithms. Then not only the input for the _CoSimulationApplication_ has to be changed but also the source code in the external solver!
 
 Hence a better solution is proposed in the next section:
@@ -381,15 +333,6 @@
 CoSimIO::Register(ExportData)
 # ...
 
-<<<<<<< HEAD
-# After all teh functions are registered, the Run method is called
-CoSimIO::Run() # this function runs the coupled simulation. It returns only after finishing
-~~~
-
-The _SolverWrapper_ for this approach sends a small control signal in each of its functions to the external solver to tell it what to do. (The example for this is under construction).
-
-A [simple example example can be found in the _CoSimIO_](https://github.com/KratosMultiphysics/CoSimIO/blob/master/tests/integration_tutorials/cpp/run.cpp).
-=======
 # After all the functions are registered and the solver is fully initialized for CoSimulation, the Run method is called
 CoSimIO::Run() # this function runs the coupled simulation. It returns only after finishing
 ~~~
@@ -451,7 +394,6 @@
 ~~~
 
 A full example for this is currently under development.
->>>>>>> c1045401
 
 If it is possible for an external solver to implement this approach, it is recommended to use it as it is the most robust and flexible.
 
