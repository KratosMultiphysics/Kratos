#!/bin/bash
# You can use your interpreter of choice (bash, sh, zsh, ...)

# For any question please contact with us in:
#   - https://github.com/KratosMultiphysics/Kratos

# Optional parameters:
# You can find a list will all the compiation options in INSTALL.md or here:
#   - https://github.com/KratosMultiphysics/Kratos/wiki/Compilation-options

add_app () {
    export KRATOS_APPLICATIONS="${KRATOS_APPLICATIONS}$1;"
}

# Set variables
export KRATOS_SOURCE="${KRATOS_SOURCE:-${PWD}}"
export KRATOS_BUILD="${KRATOS_SOURCE}/build"
export KRATOS_APP_DIR="${KRATOS_SOURCE}/applications"
export PYTHON_EXECUTABLE=${PYTHON_EXECUTABLE:-"/usr/bin/python3"}
export KRATOS_INSTALL_PYTHON_USING_LINKS=ON

add_app ${KRATOS_APP_DIR}/FluidDynamicsApplication;
add_app ${KRATOS_APP_DIR}/MappingApplication;
add_app ${KRATOS_APP_DIR}/StructuralMechanicsApplication;
add_app ${KRATOS_APP_DIR}/MeshingApplication;
add_app ${KRATOS_APP_DIR}/LinearSolversApplication;
add_app ${KRATOS_APP_DIR}/ConstitutiveLawsApplication;

# Clean
clear
rm -rf "${KRATOS_BUILD}/${KRATOS_BUILD_TYPE}/cmake_install.cmake"
rm -rf "${KRATOS_BUILD}/${KRATOS_BUILD_TYPE}/CMakeCache.txt"
rm -rf "${KRATOS_BUILD}/${KRATOS_BUILD_TYPE}/CMakeFiles"

echo "Kratos build type is ${KRATOS_BUILD_TYPE}"

# Enable devtoolset-8
source scl_source enable devtoolset-8

# Configure
cmake -H"${KRATOS_SOURCE}" -B"${KRATOS_BUILD}/${KRATOS_BUILD_TYPE}" \
${KRATOS_CMAKE_OPTIONS_FLAGS} \
-DUSE_MPI=OFF \
<<<<<<< HEAD
-DPYBIND11_PYTHON_VERSION="3.5" \
-DKRATOS_BUILD_TESTING=ON \
-DCMAKE_CXX_FLAGS="${KRATOS_CMAKE_CXX_FLAGS} -std=c++11 -O0 -Wall" \
=======
-DPYBIND11_PYTHON_VERSION="3.8" \
-DCMAKE_CXX_FLAGS="${KRATOS_CMAKE_CXX_FLAGS} -O0 -Wall" \
>>>>>>> b8f87c29
-DCMAKE_UNITY_BUILD=ON                              \

# Buid
cmake --build "${KRATOS_BUILD}/${KRATOS_BUILD_TYPE}" --target install -- -j2<|MERGE_RESOLUTION|>--- conflicted
+++ resolved
@@ -41,14 +41,9 @@
 cmake -H"${KRATOS_SOURCE}" -B"${KRATOS_BUILD}/${KRATOS_BUILD_TYPE}" \
 ${KRATOS_CMAKE_OPTIONS_FLAGS} \
 -DUSE_MPI=OFF \
-<<<<<<< HEAD
--DPYBIND11_PYTHON_VERSION="3.5" \
+-DPYBIND11_PYTHON_VERSION="3.8" \
 -DKRATOS_BUILD_TESTING=ON \
--DCMAKE_CXX_FLAGS="${KRATOS_CMAKE_CXX_FLAGS} -std=c++11 -O0 -Wall" \
-=======
--DPYBIND11_PYTHON_VERSION="3.8" \
 -DCMAKE_CXX_FLAGS="${KRATOS_CMAKE_CXX_FLAGS} -O0 -Wall" \
->>>>>>> b8f87c29
 -DCMAKE_UNITY_BUILD=ON                              \
 
 # Buid
