name: CI

on:
  pull_request:
    branches:
      - master

  workflow_dispatch:


jobs:
  ubuntu:
    runs-on: ubuntu-latest
    strategy:
      fail-fast: false
      matrix:
        build-type: [Custom, FullDebug]
        compiler: [gcc, clang]
    env:
      KRATOS_BUILD_TYPE: ${{ matrix.build-type }}
      MKLVARS_ARCHITECTURE: intel64
      MKLVARS_INTERFACE: lp64

    container:
      image: kratosmultiphysics/kratos-image-ci-ubuntu-20-04:latest
      options: --user 1001
      env:
        CCACHE_SLOPPINESS: pch_defines,time_macros
        CCACHE_COMPILERCHECK: content
        CCACHE_COMPRESS: true
        CCACHE_NODISABLE: true
        CCACHE_MAXSIZE: 500M
        FC: gfortran-7

    steps:
    - uses: rokroskar/workflow-run-cleanup-action@v0.2.2
      env:
        GITHUB_TOKEN: "${{ secrets.GITHUB_TOKEN }}"

    - uses: actions/checkout@v2

    - name: Cache Build
      id: cache-build
      uses: actions/cache@v1
      with:
        path: ~/.ccache
        key: ${{ runner.os }}-${{ matrix.build-type }}-${{ matrix.compiler }}-ccache-${{ github.sha }}
        restore-keys: ${{ runner.os }}-${{ matrix.build-type }}-${{ matrix.compiler }}-ccache-

    - name: Build
      run: |
        if [ ${{ matrix.compiler }} = gcc ]; then
          export CC=/usr/lib/ccache/gcc
          export CXX=/usr/lib/ccache/g++
          export KRATOS_CMAKE_OPTIONS_FLAGS="-DUSE_EIGEN_MKL=ON -DUSE_EIGEN_FEAST=ON -DTRILINOS_EXCLUDE_AMESOS2_SOLVER=OFF -DMMG_ROOT=/external_libraries/mmg/mmg_5_5_1/ -DPMMG_ROOT=/external_libraries/ParMmg_5ffc6ad -DINCLUDE_PMMG=ON"
          export KRATOS_CMAKE_CXX_FLAGS="-std=c++11 -Werror -Wno-deprecated-declarations -Wignored-qualifiers"
        elif [ ${{ matrix.compiler }} = clang ]; then
          export CC=clang-9
          export CXX=clang++-9
          export KRATOS_CMAKE_CXX_FLAGS="-Werror -Wno-deprecated-declarations"
          if [ ${{ matrix.build-type }} = FullDebug ]; then
            export KRATOS_CMAKE_CXX_FLAGS="${KRATOS_CMAKE_CXX_FLAGS} -std=c++17"
          else
            export KRATOS_CMAKE_CXX_FLAGS="${KRATOS_CMAKE_CXX_FLAGS} -std=c++11"
          fi
          export KRATOS_CMAKE_OPTIONS_FLAGS="-DTRILINOS_EXCLUDE_AMESOS2_SOLVER=OFF -DMMG_ROOT=/external_libraries/mmg/mmg_5_4_1/"
        else
          echo 'Unsupported compiler: ${{ matrix.compiler }}'
          exit 1
        fi
        . /opt/intel/mkl/bin/mklvars.sh
        cp .github/workflows/configure.sh configure.sh
        bash configure.sh
        ccache -s

    - name: Running small tests
      run: |
        . /opt/intel/mkl/bin/mklvars.sh
        export PYTHONPATH=${PYTHONPATH}:${GITHUB_WORKSPACE}/bin/${{ matrix.build-type }}
        export LD_LIBRARY_PATH=${LD_LIBRARY_PATH}:${GITHUB_WORKSPACE}/bin/${{ matrix.build-type }}/libs
        python3 kratos/python_scripts/run_tests.py -l small -c python3

    - name: Running MPICore C++ tests (2 Cores)
      timeout-minutes : 10
      run: |
        . /opt/intel/mkl/bin/mklvars.sh
        export PYTHONPATH=${PYTHONPATH}:${GITHUB_WORKSPACE}/bin/${{ matrix.build-type }}
        export LD_LIBRARY_PATH=${LD_LIBRARY_PATH}:${GITHUB_WORKSPACE}/bin/${{ matrix.build-type }}/libs
        mpiexec -np 2 python3 kratos/python_scripts/run_cpp_mpi_tests.py --using-mpi

    - name: Running MPICore C++ tests (3 Cores)
      timeout-minutes : 10
      run: |
        . /opt/intel/mkl/bin/mklvars.sh
        export PYTHONPATH=${PYTHONPATH}:${GITHUB_WORKSPACE}/bin/${{ matrix.build-type }}
        export LD_LIBRARY_PATH=${LD_LIBRARY_PATH}:${GITHUB_WORKSPACE}/bin/${{ matrix.build-type }}/libs
        mpiexec --oversubscribe -np 3 python3 kratos/python_scripts/run_cpp_mpi_tests.py --using-mpi

    - name: Running MPICore C++ tests (4 Cores)
      timeout-minutes : 10
      run: |
        . /opt/intel/mkl/bin/mklvars.sh
        export PYTHONPATH=${PYTHONPATH}:${GITHUB_WORKSPACE}/bin/${{ matrix.build-type }}
        export LD_LIBRARY_PATH=${LD_LIBRARY_PATH}:${GITHUB_WORKSPACE}/bin/${{ matrix.build-type }}/libs
        mpiexec --oversubscribe -np 4 python3 kratos/python_scripts/run_cpp_mpi_tests.py --using-mpi

    - name: Running Python MPI tests (2 Cores)
      run: |
        . /opt/intel/mkl/bin/mklvars.sh
        export PYTHONPATH=${PYTHONPATH}:${GITHUB_WORKSPACE}/bin/${{ matrix.build-type }}
        export LD_LIBRARY_PATH=${LD_LIBRARY_PATH}:${GITHUB_WORKSPACE}/bin/${{ matrix.build-type }}/libs
        python3 kratos/python_scripts/testing/run_python_mpi_tests.py -l small -n 2

    - name: Running Python MPI tests (3 Cores)
      run: |
        . /opt/intel/mkl/bin/mklvars.sh
        export PYTHONPATH=${PYTHONPATH}:${GITHUB_WORKSPACE}/bin/${{ matrix.build-type }}
        export LD_LIBRARY_PATH=${LD_LIBRARY_PATH}:${GITHUB_WORKSPACE}/bin/${{ matrix.build-type }}/libs
        python3 kratos/python_scripts/testing/run_python_mpi_tests.py -l small -n 3 -f--oversubscribe

    - name: Running Python MPI tests (4 Cores)
      run: |
        . /opt/intel/mkl/bin/mklvars.sh
        export PYTHONPATH=${PYTHONPATH}:${GITHUB_WORKSPACE}/bin/${{ matrix.build-type }}
        export LD_LIBRARY_PATH=${LD_LIBRARY_PATH}:${GITHUB_WORKSPACE}/bin/${{ matrix.build-type }}/libs
        python3 kratos/python_scripts/testing/run_python_mpi_tests.py -l small -n 4 -f--oversubscribe

  windows:
    runs-on: windows-latest
    env:
      KRATOS_BUILD_TYPE: Custom

    steps:
    - uses: actions/checkout@v2
    - uses: actions/setup-python@v1
      with:
        python-version: '3.6'
    - name: Cache Build
      id: cache-build
      uses: actions/cache@v1
      with:
        path: build
        key: ${{ runner.os }}-build-${{ github.sha }}
        restore-keys: ${{ runner.os }}-build-

    - name: Installing dependencies
      shell: cmd
      run: |
        pip install numpy

    - name: Build
      shell: cmd
      run: |
        copy .\.github\workflows\configure.cmd
        configure.cmd

    - name: Running small tests
      shell: cmd
      run: |
        set PYTHONPATH=%PYTHONPATH%;%GITHUB_WORKSPACE%/bin/%KRATOS_BUILD_TYPE%
        set PATH=%PATH%;%GITHUB_WORKSPACE%/bin/%KRATOS_BUILD_TYPE%/libs
        python kratos/python_scripts/run_tests.py -l small -c python


  centos:
    runs-on: ubuntu-latest
    env:
      KRATOS_BUILD_TYPE: Custom

    container:
      image: kratosmultiphysics/kratos-image-ci-centos7-python35:latest
      options: --user 1001
      env:
        FC: gfortran-7

    steps:
    - uses: rokroskar/workflow-run-cleanup-action@v0.2.2
      env:
        GITHUB_TOKEN: "${{ secrets.GITHUB_TOKEN }}"

    - uses: actions/checkout@v2

    - name: Build
      run: |
<<<<<<< HEAD
        cp .github/workflows/temp_centos_configure.sh temp_centos_configure.sh
        bash temp_centos_configure.sh

    - name: Running small tests
      run: |
        export PYTHONPATH=${PYTHONPATH}:${GITHUB_WORKSPACE}/bin/Release
        export LD_LIBRARY_PATH=${LD_LIBRARY_PATH}:${GITHUB_WORKSPACE}/bin/Release/libs
        python3 kratos/python_scripts/run_tests.py -l small -c python3
=======
        cp .github/workflows/centos_configure.sh centos_configure.sh
        bash centos_configure.sh
>>>>>>> f111184a
<|MERGE_RESOLUTION|>--- conflicted
+++ resolved
@@ -182,16 +182,11 @@
 
     - name: Build
       run: |
-<<<<<<< HEAD
-        cp .github/workflows/temp_centos_configure.sh temp_centos_configure.sh
-        bash temp_centos_configure.sh
+        cp .github/workflows/centos_configure.sh centos_configure.sh
+        bash centos_configure.sh
 
     - name: Running small tests
       run: |
         export PYTHONPATH=${PYTHONPATH}:${GITHUB_WORKSPACE}/bin/Release
         export LD_LIBRARY_PATH=${LD_LIBRARY_PATH}:${GITHUB_WORKSPACE}/bin/Release/libs
-        python3 kratos/python_scripts/run_tests.py -l small -c python3
-=======
-        cp .github/workflows/centos_configure.sh centos_configure.sh
-        bash centos_configure.sh
->>>>>>> f111184a
+        python3 kratos/python_scripts/run_tests.py -l small -c python3