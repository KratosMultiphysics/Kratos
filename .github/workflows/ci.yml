name: CI

on:
  pull_request:
    branches:
      - master


jobs:
  ubuntu:
    runs-on: ubuntu-latest
    strategy:
      fail-fast: false
      matrix:
        build-type: [Custom, FullDebug]
        compiler: [gcc, clang]
    env:
      KRATOS_BUILD_TYPE: ${{ matrix.build-type }}
      MKLVARS_ARCHITECTURE: intel64
      MKLVARS_INTERFACE: lp64

    container:
      image: kratosmultiphysics/kratos-image-ci-ubuntu-20-04:latest
      options: --user 1001
      env:
        CCACHE_SLOPPINESS: pch_defines,time_macros
        CCACHE_COMPILERCHECK: content
        CCACHE_COMPRESS: true
        CCACHE_NODISABLE: true
        CCACHE_MAXSIZE: 500M
        FC: gfortran-7

    steps:
    - uses: rokroskar/workflow-run-cleanup-action@v0.2.2
      env:
        GITHUB_TOKEN: "${{ secrets.GITHUB_TOKEN }}"

    - uses: actions/checkout@v2

    - name: Cache Build
      id: cache-build
      uses: actions/cache@v1
      with:
        path: ~/.ccache
        key: ${{ runner.os }}-${{ matrix.build-type }}-${{ matrix.compiler }}-ccache-${{ github.sha }}
        restore-keys: ${{ runner.os }}-${{ matrix.build-type }}-${{ matrix.compiler }}-ccache-

    - name: Build
      run: |
        if [ ${{ matrix.compiler }} = gcc ]; then
          export CC=/usr/lib/ccache/gcc
          export CXX=/usr/lib/ccache/g++
<<<<<<< HEAD
          export KRATOS_CMAKE_OPTIONS_FLAGS="-DUSE_EIGEN_MKL=ON -DUSE_EIGEN_FEAST=ON -DMMG_ROOT=/external_libraries/mmg/mmg_5_5_1/"
=======
          export KRATOS_CMAKE_OPTIONS_FLAGS="-DUSE_EIGEN_MKL=ON -DUSE_EIGEN_FEAST=ON -DMMG_ROOT=/external_libraries/mmg/mmg_5_5_1/ -DPMMG_ROOT=/external_libraries/ParMmg_4d272bb -DINCLUDE_PMMG=ON"
>>>>>>> 17dca6f0
          export KRATOS_CMAKE_CXX_FLAGS="-Wignored-qualifiers -Werror=ignored-qualifiers -Werror=suggest-override -Werror=unused-variable -Werror=misleading-indentation -Werror=return-type -Werror=sign-compare -Werror=unused-but-set-variable -Werror=unused-local-typedefs -Werror=reorder -Werror=maybe-uninitialized -Werror=comment -Werror=parentheses"
        elif [ ${{ matrix.compiler }} = clang ]; then
          export CC=clang-9
          export CXX=clang++-9
          export KRATOS_CMAKE_CXX_FLAGS="-Werror=delete-non-abstract-non-virtual-dtor -Werror=extra-tokens -Werror=defaulted-function-deleted -Werror=potentially-evaluated-expression -Werror=instantiation-after-specialization -Werror=undefined-var-template -Werror=unused-lambda-capture -Werror=unused-const-variable -Werror=parentheses -Werror=pessimizing-move -Werror=c++17-extensions -Werror=logical-op-parentheses"
          export KRATOS_CMAKE_OPTIONS_FLAGS="-DMMG_ROOT=/external_libraries/mmg/mmg_5_4_1/"
        else
          echo 'Unsupported compiler: ${{ matrix.compiler }}'
          exit 1
        fi
        . /opt/intel/mkl/bin/mklvars.sh
        cp .github/workflows/configure.sh configure.sh
        bash configure.sh
        ccache -s

    - name: Running small tests
      run: |
        . /opt/intel/mkl/bin/mklvars.sh
        export PYTHONPATH=${PYTHONPATH}:${GITHUB_WORKSPACE}/bin/${{ matrix.build-type }}
        export LD_LIBRARY_PATH=${LD_LIBRARY_PATH}:${GITHUB_WORKSPACE}/bin/${{ matrix.build-type }}/libs
        python3 kratos/python_scripts/run_tests.py -l small -c python3

    - name: Running MPICore C++ tests (2 Cores)
      timeout-minutes : 10
      run: |
        . /opt/intel/mkl/bin/mklvars.sh
        export PYTHONPATH=${PYTHONPATH}:${GITHUB_WORKSPACE}/bin/${{ matrix.build-type }}
        export LD_LIBRARY_PATH=${LD_LIBRARY_PATH}:${GITHUB_WORKSPACE}/bin/${{ matrix.build-type }}/libs
        mpiexec -np 2 python3 kratos/python_scripts/run_cpp_mpi_tests.py --using-mpi

    - name: Running MPICore C++ tests (3 Cores)
      timeout-minutes : 10
      run: |
        . /opt/intel/mkl/bin/mklvars.sh
        export PYTHONPATH=${PYTHONPATH}:${GITHUB_WORKSPACE}/bin/${{ matrix.build-type }}
        export LD_LIBRARY_PATH=${LD_LIBRARY_PATH}:${GITHUB_WORKSPACE}/bin/${{ matrix.build-type }}/libs
        mpiexec --oversubscribe -np 3 python3 kratos/python_scripts/run_cpp_mpi_tests.py --using-mpi

    - name: Running MPICore C++ tests (4 Cores)
      timeout-minutes : 10
      run: |
        . /opt/intel/mkl/bin/mklvars.sh
        export PYTHONPATH=${PYTHONPATH}:${GITHUB_WORKSPACE}/bin/${{ matrix.build-type }}
        export LD_LIBRARY_PATH=${LD_LIBRARY_PATH}:${GITHUB_WORKSPACE}/bin/${{ matrix.build-type }}/libs
        mpiexec --oversubscribe -np 4 python3 kratos/python_scripts/run_cpp_mpi_tests.py --using-mpi

    - name: Running MPICore Python tests (2 Cores)
      timeout-minutes : 10
      run: |
        . /opt/intel/mkl/bin/mklvars.sh
        export PYTHONPATH=${PYTHONPATH}:${GITHUB_WORKSPACE}/bin/${{ matrix.build-type }}
        export LD_LIBRARY_PATH=${LD_LIBRARY_PATH}:${GITHUB_WORKSPACE}/bin/${{ matrix.build-type }}/libs
        mpiexec -np 2 python3 kratos/mpi/tests/test_KratosMPICore.py --using-mpi

    - name: Running MPICore Python tests (3 Cores)
      timeout-minutes : 10
      run: |
        . /opt/intel/mkl/bin/mklvars.sh
        export PYTHONPATH=${PYTHONPATH}:${GITHUB_WORKSPACE}/bin/${{ matrix.build-type }}
        export LD_LIBRARY_PATH=${LD_LIBRARY_PATH}:${GITHUB_WORKSPACE}/bin/${{ matrix.build-type }}/libs
        mpiexec --oversubscribe -np 3 python3 kratos/mpi/tests/test_KratosMPICore.py --using-mpi

    - name: Running MPICore Python tests (4 Cores)
      timeout-minutes : 10
      run: |
        . /opt/intel/mkl/bin/mklvars.sh
        export PYTHONPATH=${PYTHONPATH}:${GITHUB_WORKSPACE}/bin/${{ matrix.build-type }}
        export LD_LIBRARY_PATH=${LD_LIBRARY_PATH}:${GITHUB_WORKSPACE}/bin/${{ matrix.build-type }}/libs
        mpiexec --oversubscribe -np 4 python3 kratos/mpi/tests/test_KratosMPICore.py --using-mpi

    - name: Running MPI Python TrilinosApplication (2 Cores)
      timeout-minutes : 10
      run: |
        . /opt/intel/mkl/bin/mklvars.sh
        export PYTHONPATH=${PYTHONPATH}:${GITHUB_WORKSPACE}/bin/${{ matrix.build-type }}
        export LD_LIBRARY_PATH=${LD_LIBRARY_PATH}:${GITHUB_WORKSPACE}/bin/${{ matrix.build-type }}/libs
        mpiexec -np 2 python3 applications/TrilinosApplication/tests/test_TrilinosApplication_mpi.py --using-mpi

    - name: Running MPI Python TrilinosApplication (3 Cores)
      timeout-minutes : 10
      run: |
        . /opt/intel/mkl/bin/mklvars.sh
        export PYTHONPATH=${PYTHONPATH}:${GITHUB_WORKSPACE}/bin/${{ matrix.build-type }}
        export LD_LIBRARY_PATH=${LD_LIBRARY_PATH}:${GITHUB_WORKSPACE}/bin/${{ matrix.build-type }}/libs
        mpiexec --oversubscribe -np 3 python3 applications/TrilinosApplication/tests/test_TrilinosApplication_mpi.py --using-mpi

    - name: Running MPI Python TrilinosApplication (4 Cores)
      timeout-minutes : 10
      run: |
        . /opt/intel/mkl/bin/mklvars.sh
        export PYTHONPATH=${PYTHONPATH}:${GITHUB_WORKSPACE}/bin/${{ matrix.build-type }}
        export LD_LIBRARY_PATH=${LD_LIBRARY_PATH}:${GITHUB_WORKSPACE}/bin/${{ matrix.build-type }}/libs
        mpiexec --oversubscribe -np 4 python3 applications/TrilinosApplication/tests/test_TrilinosApplication_mpi.py --using-mpi

    - name: Running MPI Python CoSimulationApplication (2 Cores)
      timeout-minutes : 10
      run: |
        . /opt/intel/mkl/bin/mklvars.sh
        export PYTHONPATH=${PYTHONPATH}:${GITHUB_WORKSPACE}/bin/${{ matrix.build-type }}
        export LD_LIBRARY_PATH=${LD_LIBRARY_PATH}:${GITHUB_WORKSPACE}/bin/${{ matrix.build-type }}/libs
        mpiexec -np 2 python3 applications/CoSimulationApplication/tests/test_CoSimulationApplication_mpi.py --using-mpi

    - name: Running MPI Python CoSimulationApplication (3 Cores)
      timeout-minutes : 10
      run: |
        . /opt/intel/mkl/bin/mklvars.sh
        export PYTHONPATH=${PYTHONPATH}:${GITHUB_WORKSPACE}/bin/${{ matrix.build-type }}
        export LD_LIBRARY_PATH=${LD_LIBRARY_PATH}:${GITHUB_WORKSPACE}/bin/${{ matrix.build-type }}/libs
        mpiexec --oversubscribe -np 3 python3 applications/CoSimulationApplication/tests/test_CoSimulationApplication_mpi.py --using-mpi

    - name: Running MPI Python CoSimulationApplication (4 Cores)
      timeout-minutes : 10
      run: |
        . /opt/intel/mkl/bin/mklvars.sh
        export PYTHONPATH=${PYTHONPATH}:${GITHUB_WORKSPACE}/bin/${{ matrix.build-type }}
        export LD_LIBRARY_PATH=${LD_LIBRARY_PATH}:${GITHUB_WORKSPACE}/bin/${{ matrix.build-type }}/libs
        mpiexec --oversubscribe -np 4 python3 applications/CoSimulationApplication/tests/test_CoSimulationApplication_mpi.py --using-mpi

    - name: Running MPI Python MappingApplication (2 Cores)
      timeout-minutes : 10
      run: |
        . /opt/intel/mkl/bin/mklvars.sh
        export PYTHONPATH=${PYTHONPATH}:${GITHUB_WORKSPACE}/bin/${{ matrix.build-type }}
        export LD_LIBRARY_PATH=${LD_LIBRARY_PATH}:${GITHUB_WORKSPACE}/bin/${{ matrix.build-type }}/libs
        mpiexec -np 2 python3 applications/MappingApplication/tests/test_MappingApplication_mpi.py --using-mpi

    - name: Running MPI Python MappingApplication (3 Cores)
      timeout-minutes : 10
      run: |
        . /opt/intel/mkl/bin/mklvars.sh
        export PYTHONPATH=${PYTHONPATH}:${GITHUB_WORKSPACE}/bin/${{ matrix.build-type }}
        export LD_LIBRARY_PATH=${LD_LIBRARY_PATH}:${GITHUB_WORKSPACE}/bin/${{ matrix.build-type }}/libs
        mpiexec --oversubscribe -np 3 python3 applications/MappingApplication/tests/test_MappingApplication_mpi.py --using-mpi

    - name: Running MPI Python MappingApplication (4 Cores)
      timeout-minutes : 10
      run: |
        . /opt/intel/mkl/bin/mklvars.sh
        export PYTHONPATH=${PYTHONPATH}:${GITHUB_WORKSPACE}/bin/${{ matrix.build-type }}
        export LD_LIBRARY_PATH=${LD_LIBRARY_PATH}:${GITHUB_WORKSPACE}/bin/${{ matrix.build-type }}/libs
        mpiexec --oversubscribe -np 4 python3 applications/MappingApplication/tests/test_MappingApplication_mpi.py --using-mpi

    - name: Running MPI Python StructuralMechanicsApplication (2 Cores)
      timeout-minutes : 10
      run: |
        . /opt/intel/mkl/bin/mklvars.sh
        export PYTHONPATH=${PYTHONPATH}:${GITHUB_WORKSPACE}/bin/${{ matrix.build-type }}
        export LD_LIBRARY_PATH=${LD_LIBRARY_PATH}:${GITHUB_WORKSPACE}/bin/${{ matrix.build-type }}/libs
        mpiexec -np 2 python3 applications/StructuralMechanicsApplication/tests/test_StructuralMechanicsApplication_mpi.py --using-mpi

    - name: Running MPI Python FluidDynamicsApplication (2 Cores)
      timeout-minutes : 10
      run: |
        . /opt/intel/mkl/bin/mklvars.sh
        export PYTHONPATH=${PYTHONPATH}:${GITHUB_WORKSPACE}/bin/${{ matrix.build-type }}
        export LD_LIBRARY_PATH=${LD_LIBRARY_PATH}:${GITHUB_WORKSPACE}/bin/${{ matrix.build-type }}/libs
        mpiexec -np 2 python3 applications/FluidDynamicsApplication/tests/test_FluidDynamicsApplication_mpi.py --using-mpi

    - name: Running MPI Python RANSApplication (2 Cores)
      timeout-minutes : 10
      run: |
        . /opt/intel/mkl/bin/mklvars.sh
        export PYTHONPATH=${PYTHONPATH}:${GITHUB_WORKSPACE}/bin/${{ matrix.build-type }}
        export LD_LIBRARY_PATH=${LD_LIBRARY_PATH}:${GITHUB_WORKSPACE}/bin/${{ matrix.build-type }}/libs
        mpiexec -np 2 python3 applications/RANSApplication/tests/test_RANSApplication_mpi.py --using-mpi

    - name: Running MPI Python ParticleMechanicsApplication (2 Cores)
      timeout-minutes : 10
      run: |
        . /opt/intel/mkl/bin/mklvars.sh
        export PYTHONPATH=${PYTHONPATH}:${GITHUB_WORKSPACE}/bin/${{ matrix.build-type }}
        export LD_LIBRARY_PATH=${LD_LIBRARY_PATH}:${GITHUB_WORKSPACE}/bin/${{ matrix.build-type }}/libs
        mpiexec -np 2 python3 applications/ParticleMechanicsApplication/tests/test_ParticleMechanicsApplication_mpi.py --using-mpi

    - name: Running MPI Python ParticleMechanicsApplication (3 Cores)
      timeout-minutes : 10
      run: |
        . /opt/intel/mkl/bin/mklvars.sh
        export PYTHONPATH=${PYTHONPATH}:${GITHUB_WORKSPACE}/bin/${{ matrix.build-type }}
        export LD_LIBRARY_PATH=${LD_LIBRARY_PATH}:${GITHUB_WORKSPACE}/bin/${{ matrix.build-type }}/libs
        mpiexec --oversubscribe -np 3 python3 applications/ParticleMechanicsApplication/tests/test_ParticleMechanicsApplication_mpi.py --using-mpi

    - name: Running MPI Python ParticleMechanicsApplication (4 Cores)
      timeout-minutes : 10
      run: |
        . /opt/intel/mkl/bin/mklvars.sh
        export PYTHONPATH=${PYTHONPATH}:${GITHUB_WORKSPACE}/bin/${{ matrix.build-type }}
        export LD_LIBRARY_PATH=${LD_LIBRARY_PATH}:${GITHUB_WORKSPACE}/bin/${{ matrix.build-type }}/libs
        mpiexec --oversubscribe -np 4 python3 applications/ParticleMechanicsApplication/tests/test_ParticleMechanicsApplication_mpi.py --using-mpi

    - name: Running MPI Python MeshingApplication (2 Cores)
      timeout-minutes : 10
      run: |
        . /opt/intel/mkl/bin/mklvars.sh
        export PYTHONPATH=${PYTHONPATH}:${GITHUB_WORKSPACE}/bin/${{ matrix.build-type }}
        export LD_LIBRARY_PATH=${LD_LIBRARY_PATH}:${GITHUB_WORKSPACE}/bin/${{ matrix.build-type }}/libs
        mpiexec -np 2 python3 applications/MeshingApplication/tests/test_MeshingApplication_mpi.py --using-mpi

    - name: Running MPI Python MeshingApplication (3 Cores)
      timeout-minutes : 10
      run: |
        . /opt/intel/mkl/bin/mklvars.sh
        export PYTHONPATH=${PYTHONPATH}:${GITHUB_WORKSPACE}/bin/${{ matrix.build-type }}
        export LD_LIBRARY_PATH=${LD_LIBRARY_PATH}:${GITHUB_WORKSPACE}/bin/${{ matrix.build-type }}/libs
        mpiexec --oversubscribe  -np 3 python3 applications/MeshingApplication/tests/test_MeshingApplication_mpi.py --using-mpi

    - name: Running MPI Python MeshingApplication (4 Cores)
      timeout-minutes : 10
      run: |
        . /opt/intel/mkl/bin/mklvars.sh
        export PYTHONPATH=${PYTHONPATH}:${GITHUB_WORKSPACE}/bin/${{ matrix.build-type }}
        export LD_LIBRARY_PATH=${LD_LIBRARY_PATH}:${GITHUB_WORKSPACE}/bin/${{ matrix.build-type }}/libs
        mpiexec --oversubscribe  -np 4 python3 applications/MeshingApplication/tests/test_MeshingApplication_mpi.py --using-mpi

  windows:
    runs-on: windows-latest
    env:
      KRATOS_BUILD_TYPE: Custom

    steps:
    - uses: actions/checkout@v2
    - uses: actions/setup-python@v1
      with:
        python-version: '3.6'
    - name: Cache Build
      id: cache-build
      uses: actions/cache@v1
      with:
        path: build
        key: ${{ runner.os }}-build-${{ github.sha }}
        restore-keys: ${{ runner.os }}-build-

    - name: Installing dependencies
      shell: cmd
      run: |
        pip install numpy

    - name: Build
      shell: cmd
      run: |
        copy .\.github\workflows\configure.cmd
        configure.cmd

    - name: Running small tests
      shell: cmd
      run: |
        set PYTHONPATH=%PYTHONPATH%;%GITHUB_WORKSPACE%/bin/%KRATOS_BUILD_TYPE%
        set PATH=%PATH%;%GITHUB_WORKSPACE%/bin/%KRATOS_BUILD_TYPE%/libs
        python kratos/python_scripts/run_tests.py -l small -c python<|MERGE_RESOLUTION|>--- conflicted
+++ resolved
@@ -50,11 +50,7 @@
         if [ ${{ matrix.compiler }} = gcc ]; then
           export CC=/usr/lib/ccache/gcc
           export CXX=/usr/lib/ccache/g++
-<<<<<<< HEAD
-          export KRATOS_CMAKE_OPTIONS_FLAGS="-DUSE_EIGEN_MKL=ON -DUSE_EIGEN_FEAST=ON -DMMG_ROOT=/external_libraries/mmg/mmg_5_5_1/"
-=======
           export KRATOS_CMAKE_OPTIONS_FLAGS="-DUSE_EIGEN_MKL=ON -DUSE_EIGEN_FEAST=ON -DMMG_ROOT=/external_libraries/mmg/mmg_5_5_1/ -DPMMG_ROOT=/external_libraries/ParMmg_4d272bb -DINCLUDE_PMMG=ON"
->>>>>>> 17dca6f0
           export KRATOS_CMAKE_CXX_FLAGS="-Wignored-qualifiers -Werror=ignored-qualifiers -Werror=suggest-override -Werror=unused-variable -Werror=misleading-indentation -Werror=return-type -Werror=sign-compare -Werror=unused-but-set-variable -Werror=unused-local-typedefs -Werror=reorder -Werror=maybe-uninitialized -Werror=comment -Werror=parentheses"
         elif [ ${{ matrix.compiler }} = clang ]; then
           export CC=clang-9
