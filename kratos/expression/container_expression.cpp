//    |  /           |
//    ' /   __| _` | __|  _ \   __|
//    . \  |   (   | |   (   |\__ `
//   _|\_\_|  \__,_|\__|\___/ ____/
//                   Multi-Physics
//
//  License:         BSD License
//                   Kratos default license: kratos/license.txt
//
//  Main authors:    Suneth Warnakulasuriya
//

// System includes
#include <numeric>
#include <sstream>

// Project includes
#include "includes/define.h"
#include "expression/unary_abs_expression.h"
#include "expression/unary_combine_expression.h"
#include "expression/unary_reshape_expression.h"
#include "expression/unary_slice_expression.h"
#include "expression/arithmetic_operators.h"

// Include base h
#include "container_expression.h"

namespace Kratos {

namespace ContainerExpressionHelperUtilities
{
template <MeshType TMeshType>
ModelPart::MeshType& GetMesh(ModelPart& rModelPart);

template<>
ModelPart::MeshType& GetMesh<MeshType::Local>(ModelPart& rModelPart)
{
    return rModelPart.GetCommunicator().LocalMesh();
}

template<>
ModelPart::MeshType& GetMesh<MeshType::Ghost>(ModelPart& rModelPart)
{
    return rModelPart.GetCommunicator().GhostMesh();
}

template<>
ModelPart::MeshType& GetMesh<MeshType::Interface>(ModelPart& rModelPart)
{
    return rModelPart.GetCommunicator().InterfaceMesh();
}

template <MeshType TMeshType>
const ModelPart::MeshType& GetMesh(const ModelPart& rModelPart);

template<>
const ModelPart::MeshType& GetMesh<MeshType::Local>(const ModelPart& rModelPart)
{
    return rModelPart.GetCommunicator().LocalMesh();
}

template<>
const ModelPart::MeshType& GetMesh<MeshType::Ghost>(const ModelPart& rModelPart)
{
    return rModelPart.GetCommunicator().GhostMesh();
}

template<>
const ModelPart::MeshType& GetMesh<MeshType::Interface>(const ModelPart& rModelPart)
{
    return rModelPart.GetCommunicator().InterfaceMesh();
}

template <class TContainerType>
TContainerType& GetContainer(ModelPart::MeshType &rMesh);

template<>
ModelPart::NodesContainerType& GetContainer<ModelPart::NodesContainerType>(ModelPart::MeshType& rMesh)
{
    return rMesh.Nodes();
}

template<>
ModelPart::ConditionsContainerType& GetContainer<ModelPart::ConditionsContainerType>(ModelPart::MeshType& rMesh)
{
    return rMesh.Conditions();
}

template<>
ModelPart::ElementsContainerType& GetContainer<ModelPart::ElementsContainerType>(ModelPart::MeshType& rMesh)
{
    return rMesh.Elements();
}

template <class TContainerType>
const TContainerType& GetContainer(const ModelPart::MeshType &rMesh);

template<>
const ModelPart::NodesContainerType& GetContainer<ModelPart::NodesContainerType>(const ModelPart::MeshType& rMesh)
{
    return rMesh.Nodes();
}

template<>
const ModelPart::ConditionsContainerType& GetContainer<ModelPart::ConditionsContainerType>(const ModelPart::MeshType& rMesh)
{
    return rMesh.Conditions();
}

template<>
const ModelPart::ElementsContainerType& GetContainer<ModelPart::ElementsContainerType>(const ModelPart::MeshType& rMesh)
{
    return rMesh.Elements();
}

} // namespace ContainerExpressionHelperUtilities

template <class TContainerType, MeshType TMeshType>
ContainerExpression<TContainerType, TMeshType>::ContainerExpression(ModelPart& rModelPart)
    : mpExpression(),
      mpModelPart(&rModelPart)
{
}

template <class TContainerType, MeshType TMeshType>
ContainerExpression<TContainerType, TMeshType>::ContainerExpression(
    const ContainerExpression& rOther)
    : mpExpression(rOther.mpExpression),
      mpModelPart(rOther.mpModelPart)
{
}

template <class TContainer, MeshType TMesh>
ContainerExpression<TContainer,TMesh>& ContainerExpression<TContainer,TMesh>::operator=(const ContainerExpression& rOther)
{
    this->SetExpression(rOther.pGetExpression());
    return *this;
}

template <class TContainerType, MeshType TMeshType>
typename ContainerExpression<TContainerType, TMeshType>::Pointer ContainerExpression<TContainerType, TMeshType>::Clone() const
{
    return Kratos::make_shared<ContainerExpression<TContainerType, TMeshType>>(*this);
}

template <class TContainerType, MeshType TMeshType>
void ContainerExpression<TContainerType, TMeshType>::CopyFrom(
    const ContainerExpression<TContainerType, TMeshType>& rOther)
{
    KRATOS_ERROR_IF(this->GetContainer().size() != rOther.GetContainer().size())
        << "Mismatching model parts found with different number of entities in CopyFrom operation.\n"
        << this->mpModelPart->FullName()
        << ", origin model part name: " << rOther.GetModelPart().FullName() << " ].\n";

    mpExpression = rOther.mpExpression;
}

template <class TContainerType, MeshType TMeshType>
void ContainerExpression<TContainerType, TMeshType>::SetExpression(Expression::ConstPointer pExpression)
{
    KRATOS_ERROR_IF(pExpression.get() == nullptr)
        << "Invalid expression pointer provided.";

    KRATOS_ERROR_IF_NOT(this->GetContainer().size() == pExpression->NumberOfEntities())
        << "Expression number of entities and contaienr number of entities mismatch. [ Expression number of entities = "
        << pExpression->NumberOfEntities() << ", container number of entities = "
        << this->GetContainer().size() << " ].\n";

    this->mpExpression = pExpression;
}

template <class TContainerType, MeshType TMeshType>
bool ContainerExpression<TContainerType, TMeshType>::HasExpression() const
{
    return mpExpression.has_value();
}

template <class TContainerType, MeshType TMeshType>
const Expression& ContainerExpression<TContainerType, TMeshType>::GetExpression() const
{
    return *mpExpression.value();
}


template <class TContainerType, MeshType TMeshType>
Expression::ConstPointer ContainerExpression<TContainerType, TMeshType>::pGetExpression() const
{
    return mpExpression.value();
}

template <class TContainerType, MeshType TMeshType>
const std::vector<std::size_t> ContainerExpression<TContainerType, TMeshType>::GetItemShape() const
{
    return this->GetExpression().GetItemShape();
}

template <class TContainerType, MeshType TMeshType>
std::size_t ContainerExpression<TContainerType, TMeshType>::GetItemComponentCount() const
{
    return this->GetExpression().GetItemComponentCount();
}

template <class TContainerType, MeshType TMeshType>
ModelPart* ContainerExpression<TContainerType, TMeshType>::pGetModelPart() const
{
    return this->mpModelPart;
}

template <class TContainerType, MeshType TMeshType>
ModelPart& ContainerExpression<TContainerType, TMeshType>::GetModelPart()
{
    return *mpModelPart;
}

template <class TContainerType, MeshType TMeshType>
const ModelPart& ContainerExpression<TContainerType, TMeshType>::GetModelPart() const
{
    return *mpModelPart;
}

template <class TContainerType, MeshType TMeshType>
TContainerType& ContainerExpression<TContainerType, TMeshType>::GetContainer()
{
    return ContainerExpressionHelperUtilities::GetContainer<TContainerType>(ContainerExpressionHelperUtilities::GetMesh<TMeshType>(*mpModelPart));
}

template <class TContainerType, MeshType TMeshType>
const TContainerType& ContainerExpression<TContainerType, TMeshType>::GetContainer() const
{
    return ContainerExpressionHelperUtilities::GetContainer<TContainerType>(ContainerExpressionHelperUtilities::GetMesh<TMeshType>(*mpModelPart));
}

template <class TContainerType, MeshType TMeshType>
std::size_t ContainerExpression<TContainerType, TMeshType>::GetMaxDepth() const
{
    return this->GetExpression().GetMaxDepth();
}

template <class TContainerType, MeshType TMeshType>
std::string ContainerExpression<TContainerType, TMeshType>::Info() const
{
    std::stringstream msg;

    msg << "VariableDataInfo: [ ModelPartName: "
        << this->GetModelPart().FullName()
        << ", Number of entities: " << this->GetContainer().size();

    if (mpExpression.has_value()) {
        msg << ", DataDimension: " << this->GetItemComponentCount();
        msg << ", Expression: " << this->GetExpression();
    } else {
        msg << ", Expression: not initialized";
    }

    msg << " ].\n";

    return msg.str();
}

template <class TContainerType, MeshType TMeshType>
std::string ContainerExpression<TContainerType, TMeshType>::PrintData() const
{
    std::stringstream msg;
    msg << this->Info();
    return msg.str();
}

template <class TContainer, MeshType TMesh>
ContainerExpression<TContainer, TMesh> ContainerExpression<TContainer,TMesh>::Flatten() const
{
    KRATOS_TRY
    auto copy = *this;
    copy.SetExpression(this->GetExpression().Flatten());
    return copy;
    KRATOS_CATCH("");
}


<<<<<<< HEAD
template <class TContainer, MeshType TMesh>
ContainerExpression<TContainer, TMesh> ContainerExpression<TContainer,TMesh>::Slice(IndexType Offset, IndexType Stride) const
{
    KRATOS_TRY
    auto copy = *this;
    copy.SetExpression(UnarySliceExpression::Create(
        this->pGetExpression(),
        Offset,
        Stride
    ));
    return copy;
    KRATOS_CATCH("");
}

template <class TContainer, MeshType TMesh>
ContainerExpression<TContainer,TMesh> ContainerExpression<TContainer,TMesh>::Reshape(const std::vector<IndexType>& rNewShape) const
{
    KRATOS_TRY
    auto copy = *this;
    copy.SetExpression(Kratos::Reshape(
        this->pGetExpression(),
        rNewShape.begin(),
        rNewShape.end()
    ));
    return copy;
    KRATOS_CATCH("");
}


template <class TContainer, MeshType TMesh>
ContainerExpression<TContainer,TMesh> ContainerExpression<TContainer,TMesh>::Comb(const ContainerExpression& rOther) const
{
    KRATOS_TRY
    auto copy = *this;

    Expression::ConstPointer expressions[] = {
        this->pGetExpression(),
        rOther.pGetExpression()
    };
    copy.SetExpression(Kratos::Comb(
        expressions,
        expressions + 2
    ));

    return copy;
    KRATOS_CATCH("");
}


template <class TContainer, MeshType TMesh>
ContainerExpression<TContainer,TMesh> ContainerExpression<TContainer,TMesh>::Comb(const std::vector<ContainerExpression::Pointer>& rOthers) const
{
    KRATOS_TRY
    auto copy = *this;

    // Collect expressions from the provided container expressions
    std::vector<Expression::ConstPointer> expressions {this->pGetExpression()};
    expressions.reserve(rOthers.size() + 1);
    std::transform(rOthers.begin(),
                   rOthers.end(),
                   std::back_inserter(expressions),
                   [](const auto& rpOther) {return rpOther->pGetExpression();});

    copy.SetExpression(Kratos::Comb(
        expressions.begin(),
        expressions.end()
    ));

    return copy;
    KRATOS_CATCH("");
}

template <class TContainer, MeshType TMesh>
ContainerExpression<TContainer,TMesh> ContainerExpression<TContainer,TMesh>::Abs() const
{
    KRATOS_TRY

    auto copy = *this;
    copy.SetExpression(UnaryAbsExpression::Create(this->pGetExpression()));
    return copy;

    KRATOS_CATCH("");
}

=======
>>>>>>> 19c6eaf2
#define KRATOS_DEFINE_BINARY_CONTAINER_EXPRESSION_OPERATOR(OPERATOR_NAME)                \
    template <class TContainerType, MeshType TMeshType>                                  \
    ContainerExpression<TContainerType, TMeshType> OPERATOR_NAME(                        \
        const ContainerExpression<TContainerType, TMeshType>& rLeft, const double Right) \
    {                                                                                    \
        ContainerExpression<TContainerType, TMeshType> result(*rLeft.pGetModelPart());   \
        result.SetExpression(Kratos::OPERATOR_NAME(rLeft.pGetExpression(), Right));      \
        return result;                                                                   \
    }                                                                                    \
                                                                                         \
    template <class TContainerType, MeshType TMeshType>                                  \
    ContainerExpression<TContainerType, TMeshType> OPERATOR_NAME(                        \
        const double Left, const ContainerExpression<TContainerType, TMeshType>& rRight) \
    {                                                                                    \
        ContainerExpression<TContainerType, TMeshType> result(*rRight.pGetModelPart());  \
        result.SetExpression(Kratos::OPERATOR_NAME(Left, rRight.pGetExpression()));      \
        return result;                                                                   \
    }                                                                                    \
                                                                                         \
    template <class TContainerType, MeshType TMeshType>                                  \
    ContainerExpression<TContainerType, TMeshType> OPERATOR_NAME(                        \
        const ContainerExpression<TContainerType, TMeshType>& rLeft,                     \
        const ContainerExpression<TContainerType, TMeshType>& rRight)                    \
    {                                                                                    \
        ContainerExpression<TContainerType, TMeshType> result(*rLeft.pGetModelPart());   \
        result.SetExpression(Kratos::OPERATOR_NAME(rLeft.pGetExpression(),               \
                                                   rRight.pGetExpression()));            \
        return result;                                                                   \
    }

KRATOS_DEFINE_BINARY_CONTAINER_EXPRESSION_OPERATOR(operator+)
KRATOS_DEFINE_BINARY_CONTAINER_EXPRESSION_OPERATOR(operator-)
KRATOS_DEFINE_BINARY_CONTAINER_EXPRESSION_OPERATOR(operator*)
KRATOS_DEFINE_BINARY_CONTAINER_EXPRESSION_OPERATOR(operator/)

#define KRATOS_INSTANTIATE_BINARY_CONTAINER_EXPRESSION_OPERATOR(                                   \
    OPERATOR_NAME, CONTAINER_TYPE, MESH_TYPE)                                                      \
    template KRATOS_API(KRATOS_CORE) ContainerExpression<CONTAINER_TYPE, MESH_TYPE> OPERATOR_NAME( \
        const ContainerExpression<CONTAINER_TYPE, MESH_TYPE>&, const double);                      \
    template KRATOS_API(KRATOS_CORE) ContainerExpression<CONTAINER_TYPE, MESH_TYPE> OPERATOR_NAME( \
        const double, const ContainerExpression<CONTAINER_TYPE, MESH_TYPE>&);                      \
    template KRATOS_API(KRATOS_CORE) ContainerExpression<CONTAINER_TYPE, MESH_TYPE> OPERATOR_NAME( \
        const ContainerExpression<CONTAINER_TYPE, MESH_TYPE>&,                                     \
        const ContainerExpression<CONTAINER_TYPE, MESH_TYPE>&);

#define KRATOS_INSTANTIATE_UNARY_CONTAINER_EXPRESSION_OPERATOR(                                                    \
    OPERATOR_NAME, EXPRESSION_OPERATOR_NAME, CONTAINER_TYPE, MESH_TYPE)                                            \
    template <>                                                                                                    \
    ContainerExpression<CONTAINER_TYPE, MESH_TYPE>& ContainerExpression<CONTAINER_TYPE, MESH_TYPE>::OPERATOR_NAME( \
        const double Value)                                                                                        \
    {                                                                                                              \
        this->mpExpression = EXPRESSION_OPERATOR_NAME(this->mpExpression.value(), Value);                          \
        return *this;                                                                                              \
    }                                                                                                              \
    template <>                                                                                                    \
    ContainerExpression<CONTAINER_TYPE, MESH_TYPE>& ContainerExpression<CONTAINER_TYPE, MESH_TYPE>::OPERATOR_NAME( \
        const ContainerExpression<CONTAINER_TYPE, MESH_TYPE>& Value)                                               \
    {                                                                                                              \
        this->mpExpression =                                                                                       \
            EXPRESSION_OPERATOR_NAME(this->mpExpression.value(), Value.pGetExpression());                          \
        return *this;                                                                                              \
    }

#define KRATOS_INSTANTIATE_CONTAINER_EXPRESSION_OPERATOR_GROUP(CONTAINER_TYPE, MESH_TYPE)                  \
    template class ContainerExpression<CONTAINER_TYPE, MESH_TYPE>;                                         \
    KRATOS_INSTANTIATE_BINARY_CONTAINER_EXPRESSION_OPERATOR(operator+, CONTAINER_TYPE, MESH_TYPE)          \
    KRATOS_INSTANTIATE_BINARY_CONTAINER_EXPRESSION_OPERATOR(operator-, CONTAINER_TYPE, MESH_TYPE)          \
    KRATOS_INSTANTIATE_BINARY_CONTAINER_EXPRESSION_OPERATOR(operator*, CONTAINER_TYPE, MESH_TYPE)          \
    KRATOS_INSTANTIATE_BINARY_CONTAINER_EXPRESSION_OPERATOR(operator/, CONTAINER_TYPE, MESH_TYPE)          \
    KRATOS_INSTANTIATE_UNARY_CONTAINER_EXPRESSION_OPERATOR(operator+=, operator+,                          \
                                                           CONTAINER_TYPE, MESH_TYPE)                      \
    KRATOS_INSTANTIATE_UNARY_CONTAINER_EXPRESSION_OPERATOR(operator-=, operator-,                          \
                                                           CONTAINER_TYPE, MESH_TYPE)                      \
    KRATOS_INSTANTIATE_UNARY_CONTAINER_EXPRESSION_OPERATOR(operator*=, operator*,                          \
                                                           CONTAINER_TYPE, MESH_TYPE)                      \
    KRATOS_INSTANTIATE_UNARY_CONTAINER_EXPRESSION_OPERATOR(operator/=, operator/,                          \
                                                           CONTAINER_TYPE, MESH_TYPE)                      \

#define KRATOS_INSTANTIATE_CONTAINER_EXPRESSION_OPERATOR_GROUP_CONTAINER_TYPE(CONTAINER_TYPE)   \
    KRATOS_INSTANTIATE_CONTAINER_EXPRESSION_OPERATOR_GROUP(CONTAINER_TYPE, MeshType::Local)     \
    KRATOS_INSTANTIATE_CONTAINER_EXPRESSION_OPERATOR_GROUP(CONTAINER_TYPE, MeshType::Interface) \
    KRATOS_INSTANTIATE_CONTAINER_EXPRESSION_OPERATOR_GROUP(CONTAINER_TYPE, MeshType::Ghost)

KRATOS_INSTANTIATE_CONTAINER_EXPRESSION_OPERATOR_GROUP_CONTAINER_TYPE(ModelPart::NodesContainerType)
KRATOS_INSTANTIATE_CONTAINER_EXPRESSION_OPERATOR_GROUP_CONTAINER_TYPE(ModelPart::ConditionsContainerType)
KRATOS_INSTANTIATE_CONTAINER_EXPRESSION_OPERATOR_GROUP_CONTAINER_TYPE(ModelPart::ElementsContainerType)

#undef KRATOS_INSTANTIATE_CONTAINER_EXPRESSION_OPERATOR_GROUP_CONTAINER_TYPE
#undef KRATOS_INSTANTIATE_UNARY_CONTAINER_EXPRESSION_OPERATOR
#undef KRATOS_INSTANTIATE_CONTAINER_EXPRESSION_OPERATOR_GROUP
#undef KRATOS_INSTANTIATE_BINARY_CONTAINER_EXPRESSION_OPERATOR
#undef KRATOS_DEFINE_BINARY_CONTAINER_EXPRESSION_OPERATOR

} // namespace Kratos<|MERGE_RESOLUTION|>--- conflicted
+++ resolved
@@ -265,104 +265,6 @@
     return msg.str();
 }
 
-template <class TContainer, MeshType TMesh>
-ContainerExpression<TContainer, TMesh> ContainerExpression<TContainer,TMesh>::Flatten() const
-{
-    KRATOS_TRY
-    auto copy = *this;
-    copy.SetExpression(this->GetExpression().Flatten());
-    return copy;
-    KRATOS_CATCH("");
-}
-
-
-<<<<<<< HEAD
-template <class TContainer, MeshType TMesh>
-ContainerExpression<TContainer, TMesh> ContainerExpression<TContainer,TMesh>::Slice(IndexType Offset, IndexType Stride) const
-{
-    KRATOS_TRY
-    auto copy = *this;
-    copy.SetExpression(UnarySliceExpression::Create(
-        this->pGetExpression(),
-        Offset,
-        Stride
-    ));
-    return copy;
-    KRATOS_CATCH("");
-}
-
-template <class TContainer, MeshType TMesh>
-ContainerExpression<TContainer,TMesh> ContainerExpression<TContainer,TMesh>::Reshape(const std::vector<IndexType>& rNewShape) const
-{
-    KRATOS_TRY
-    auto copy = *this;
-    copy.SetExpression(Kratos::Reshape(
-        this->pGetExpression(),
-        rNewShape.begin(),
-        rNewShape.end()
-    ));
-    return copy;
-    KRATOS_CATCH("");
-}
-
-
-template <class TContainer, MeshType TMesh>
-ContainerExpression<TContainer,TMesh> ContainerExpression<TContainer,TMesh>::Comb(const ContainerExpression& rOther) const
-{
-    KRATOS_TRY
-    auto copy = *this;
-
-    Expression::ConstPointer expressions[] = {
-        this->pGetExpression(),
-        rOther.pGetExpression()
-    };
-    copy.SetExpression(Kratos::Comb(
-        expressions,
-        expressions + 2
-    ));
-
-    return copy;
-    KRATOS_CATCH("");
-}
-
-
-template <class TContainer, MeshType TMesh>
-ContainerExpression<TContainer,TMesh> ContainerExpression<TContainer,TMesh>::Comb(const std::vector<ContainerExpression::Pointer>& rOthers) const
-{
-    KRATOS_TRY
-    auto copy = *this;
-
-    // Collect expressions from the provided container expressions
-    std::vector<Expression::ConstPointer> expressions {this->pGetExpression()};
-    expressions.reserve(rOthers.size() + 1);
-    std::transform(rOthers.begin(),
-                   rOthers.end(),
-                   std::back_inserter(expressions),
-                   [](const auto& rpOther) {return rpOther->pGetExpression();});
-
-    copy.SetExpression(Kratos::Comb(
-        expressions.begin(),
-        expressions.end()
-    ));
-
-    return copy;
-    KRATOS_CATCH("");
-}
-
-template <class TContainer, MeshType TMesh>
-ContainerExpression<TContainer,TMesh> ContainerExpression<TContainer,TMesh>::Abs() const
-{
-    KRATOS_TRY
-
-    auto copy = *this;
-    copy.SetExpression(UnaryAbsExpression::Create(this->pGetExpression()));
-    return copy;
-
-    KRATOS_CATCH("");
-}
-
-=======
->>>>>>> 19c6eaf2
 #define KRATOS_DEFINE_BINARY_CONTAINER_EXPRESSION_OPERATOR(OPERATOR_NAME)                \
     template <class TContainerType, MeshType TMeshType>                                  \
     ContainerExpression<TContainerType, TMeshType> OPERATOR_NAME(                        \
