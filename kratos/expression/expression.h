//    |  /           |
//    ' /   __| _` | __|  _ \   __|
//    . \  |   (   | |   (   |\__ `
//   _|\_\_|  \__,_|\__|\___/ ____/
//                   Multi-Physics
//
//  License:         BSD License
//                   Kratos default license: kratos/license.txt
//
//  Main authors:    Suneth Warnakulasuriya
//                   Máté Kelemen
//

#pragma once

// System includes
#include <atomic>
#include <ostream>
#include <string>
#include <vector>
#include <iterator>

// Project includes
#include "includes/define.h"
#include "intrusive_ptr/intrusive_ptr.hpp"

namespace Kratos {

///@name Kratos Classes
///@{

/**
 * @brief Base class or all the expression types.
 *
 * This is used to represent an expression for arithmetic evaluation
 *
 */
class KRATOS_API(KRATOS_CORE) Expression {
public:

    ///@name Type definitions
    ///@{

    using Pointer = Kratos::intrusive_ptr<Expression>;

    using ConstPointer = Kratos::intrusive_ptr<const Expression>;

    using IndexType = std::size_t;

    ///@}
    ///@name Public classes
    ///@{

    class ExpressionIterator {
    public:
        ///@name Type definitions
        ///@{

        using difference_type = IndexType;

        using value_type = double;

        using pointer = double*;

        using reference = double&;

        using iterator_category = std::input_iterator_tag;

        KRATOS_CLASS_POINTER_DEFINITION(ExpressionIterator);

        ///@}
        ///@name Life cycle
        ///@{

        ExpressionIterator();

        ExpressionIterator(Expression::ConstPointer pExpression);

        /**
         * @brief Copy constructor
         *
         * @param rOther
         */
        ExpressionIterator(const ExpressionIterator& rOther);

        ///@}
        ///@name Public operations
        ///@{

        Expression::ConstPointer GetExpression() const;

        ///@}
        ///@name Public operators
        ///@{

        double operator*() const;

        bool operator==(const ExpressionIterator& rOther) const;

        bool operator!=(const ExpressionIterator& rOther) const;

        ExpressionIterator& operator=(const ExpressionIterator& rOther);

        ExpressionIterator& operator++();

        ExpressionIterator operator++(int);

        ///@}

    private:
        ///@name Private member variables
        ///@{

        Expression::ConstPointer mpExpression;

        IndexType mEntityIndex;

        IndexType mEntityDataBeginIndex;

        IndexType mItemComponentIndex;

        IndexType mItemComponentCount;

        ///@}
        ///@name Friend classes
        ///@{

        friend class Expression;

        ///@}
    };

    ///@}
    ///@name Iterator type definitions
    ///@{

    using value_type = double;

    using size_type = IndexType;

    using const_iterator = ExpressionIterator;

    ///@}
    ///@name Life cycle
    ///@{

    Expression(const IndexType NumberOfEntities) : mNumberOfEntities(NumberOfEntities) {}

    virtual ~Expression() = default;

    ///@}
    ///@name Public operations
    ///@{

    /**
     * @brief Evalute the expression for the given entity data start index and component index and returns the value
     *
     * @param EntityIndex           Index of the entity.
     * @param EntityDataBeginIndex  Index at which entity data starts.
     * @param ComponentIndex        Component index.
     * @return double               Evaluated expression.
     * @todo Move to private.
     */
    virtual double Evaluate(
        const IndexType EntityIndex,
        const IndexType EntityDataBeginIndex,
        const IndexType ComponentIndex) const = 0;

    /**
     * @brief Get the Shape of the expression
     *
     * @return const std::vector<IndexType>     Size of each dimension is in the vector elements.
     */
    virtual const std::vector<IndexType> GetItemShape() const = 0;

    /**
     * @brief Get the maximum number of entities allowed for this expression.
     *
     * @return IndexType
     */
    inline IndexType NumberOfEntities() const { return mNumberOfEntities; };

    /**
     * @brief Get the Local Size of the expression
     *
     * @return IndexType
     */
    IndexType GetItemComponentCount() const;

    /**
<<<<<<< HEAD
     * @brief Get the Flat Expression
     *
     * Returns an expression containing a flattened expression. This will always
     * be a LiteralFlatExpression. This keeps the item shape as it is.
     *
     * The flattened expression does not include any other expression combinations
     * except the LiteralFlatExpression.
     *
     * @return Expression::ConstPointer     Flattened expression
     */
    ConstPointer Flatten() const;
=======
     * @brief Get the Max Depth of the lazy expression tree.
     *
     * Returns the maximum depth of the lazy expression tree.
     *
     * @warning This is a recursive computation, hence this should not
     *          be done repeatedly unless necessary.
     *
     * @return IndexType Max depth of the lazy expression tree.
     */
    virtual IndexType GetMaxDepth() const = 0;
>>>>>>> 19c6eaf2

    ///@}
    ///@name Input and output
    ///@{

    IndexType size() const;

    const_iterator begin() const;

    const_iterator end() const;

    const_iterator cbegin() const;

    const_iterator cend() const;

    virtual std::string Info() const = 0;

    ///@}

private:
    friend class ExpressionInput;

    friend class ExpressionOutput;

    ///@name Private member variables
    ///@{

    const IndexType mNumberOfEntities;

    ///@}
    ///@name Private operations
    ///@{

    //*********************************************
    // this block is needed for refcounting in the @ref intrusive ptr
    mutable std::atomic<int> mReferenceCounter{0};

    friend void intrusive_ptr_add_ref(const Expression* x)
    {
        x->mReferenceCounter.fetch_add(1, std::memory_order_relaxed);
    }

    friend void intrusive_ptr_release(const Expression* x)
    {
        if (x->mReferenceCounter.fetch_sub(1, std::memory_order_release) == 1) {
            std::atomic_thread_fence(std::memory_order_acquire);
            delete x;
        }
    }

    //*********************************************

    ///@}
};

/// @}
/// output stream functions
inline std::ostream& operator<<(
    std::ostream& rOStream,
    const Expression& rThis)
{
    return rOStream << rThis.Info();
}

} // namespace Kratos<|MERGE_RESOLUTION|>--- conflicted
+++ resolved
@@ -188,19 +188,6 @@
     IndexType GetItemComponentCount() const;
 
     /**
-<<<<<<< HEAD
-     * @brief Get the Flat Expression
-     *
-     * Returns an expression containing a flattened expression. This will always
-     * be a LiteralFlatExpression. This keeps the item shape as it is.
-     *
-     * The flattened expression does not include any other expression combinations
-     * except the LiteralFlatExpression.
-     *
-     * @return Expression::ConstPointer     Flattened expression
-     */
-    ConstPointer Flatten() const;
-=======
      * @brief Get the Max Depth of the lazy expression tree.
      *
      * Returns the maximum depth of the lazy expression tree.
@@ -211,7 +198,6 @@
      * @return IndexType Max depth of the lazy expression tree.
      */
     virtual IndexType GetMaxDepth() const = 0;
->>>>>>> 19c6eaf2
 
     ///@}
     ///@name Input and output
