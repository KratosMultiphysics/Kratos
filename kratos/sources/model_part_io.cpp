//    |  /           |
//    ' /   __| _` | __|  _ \   __|
//    . \  |   (   | |   (   |\__ \.
//   _|\_\_|  \__,_|\__|\___/ ____/
//                   Multi-Physics
//
//  License:         BSD License
//                     Kratos default license: kratos/license.txt
//
//  Main authors:    Pooyan Dadvand
//                   Riccardo Rossi
//  Collaborator:    Vicente Mataix Ferrandiz
//

// System includes
#include <set>

// Project includes
#include "includes/model_part_io.h"
#include "input_output/logger.h"
#include "utilities/compare_elements_and_conditions_utility.h"
#include "utilities/openmp_utils.h"
#include "utilities/quaternion.h"
#include "utilities/timer.h"

// External includes

namespace Kratos
{
/// Constructor with  filenames.
ModelPartIO::ModelPartIO(std::filesystem::path const& Filename, const Flags Options)
    : mNumberOfLines(1)
    , mBaseFilename(Filename)
    , mOptions(Options)
{
    Kratos::shared_ptr<std::fstream> pFile = Kratos::make_shared<std::fstream>();
    std::fstream::openmode OpenMode;

    // Set the mode
    if (mOptions.Is(IO::READ)) {
        OpenMode = std::fstream::in;
    } else if (mOptions.Is(IO::APPEND)) {
        OpenMode = std::fstream::in | std::fstream::app;
    } else if (mOptions.Is(IO::WRITE)) {
        OpenMode = std::fstream::out;
    } else {
        // If none of the READ, WRITE or APPEND are defined we will take READ as
        // default.
        OpenMode = std::fstream::in;
    }

    std::filesystem::path mdpa_file_name(Filename);
    mdpa_file_name += ".mdpa";
    std::filesystem::path time_file_name(Filename);
    time_file_name += ".time";

    pFile->open(mdpa_file_name.c_str(), OpenMode);

    KRATOS_ERROR_IF_NOT(pFile->is_open()) << "Error opening mdpa file : " << mdpa_file_name << std::endl;

    // Store the pointer as a regular std::iostream
    mpStream = pFile;

<<<<<<< HEAD
    if (mOptions.IsNot(IO::SKIP_TIMER)) Timer::SetOutputFile(Filename + ".time");
=======
    if (mOptions.IsNot(IO::SKIP_TIMER)) Timer::SetOuputFile(time_file_name.string());
>>>>>>> df854e33
}

/// Constructor with stream
ModelPartIO::ModelPartIO(Kratos::shared_ptr<std::iostream> Stream, const Flags Options)
    : mNumberOfLines(1)
    , mOptions(Options)
{
    // Check if the pointer is valid
    KRATOS_ERROR_IF(Stream == nullptr) << "Error: ModelPartIO Stream is invalid " << std::endl;

    // Check if the pointer was .reset() or never initialized and if its a NULL pointer)
    KRATOS_ERROR_IF(Stream == nullptr || Stream == Kratos::shared_ptr<std::iostream>(NULL)) << "Error: ModelPartIO Stream is invalid " << std::endl;

    mpStream = Stream;
}

/// Destructor.
ModelPartIO::~ModelPartIO() {
    if (mOptions.IsNot(IO::SKIP_TIMER)) Timer::CloseOutputFile();
}

bool ModelPartIO::ReadNode(NodeType& rThisNode)
{
    KRATOS_ERROR << "Calling base class member. Please check the definition of derived class." << std::endl;
}

bool ModelPartIO::ReadNodes(NodesContainerType& rThisNodes)
{
    KRATOS_TRY
    ResetInput();
    std::string word;
    while(true)
    {
        ReadWord(word);
        if(mpStream->eof())
            break;
        ReadBlockName(word);
        if(word == "Nodes")
            ReadNodesBlock(rThisNodes);
        else
            SkipBlock(word);
    }

    return true;
    KRATOS_CATCH("")
}

std::size_t ModelPartIO::ReadNodesNumber()
{
    KRATOS_TRY;
    ResetInput();
    std::string word;
    std::size_t num_nodes = 0;
    while(true)
    {
        ReadWord(word);
        if (mpStream->eof())
            break;
        ReadBlockName(word);
        if(word == "Nodes")
            num_nodes += CountNodesInBlock();
        else
            SkipBlock(word);
    }

    return num_nodes;
    KRATOS_CATCH("");
}

void ModelPartIO::WriteNodes(NodesContainerType const& rThisNodes)
{
    // Printing or not with scientific precision
    if (mOptions.Is(IO::SCIENTIFIC_PRECISION)) {
        (*mpStream) << std::setprecision(10) << std::scientific;
    }
    (*mpStream) << "Begin Nodes" << std::endl;
    for(NodesContainerType::const_iterator it_node = rThisNodes.begin() ; it_node != rThisNodes.end() ; ++it_node)
        (*mpStream) << "\t" << it_node->Id() << "\t" << it_node->X()  << "\t" << it_node->Y() << "\t" << it_node->Z() << "\n";
    (*mpStream) << "End Nodes" << std::endl << std::endl;
}

void ModelPartIO::ReadProperties(Properties& rThisProperties)
{
    KRATOS_ERROR << "Calling base class member. Please check the definition of derived class" << std::endl;
}

void ModelPartIO::ReadProperties(PropertiesContainerType& rThisProperties)
{
    KRATOS_TRY
    ResetInput();
    std::string word;
    while(true)
    {
        ReadWord(word);
        if(mpStream->eof())
            break;
        ReadBlockName(word);
        if(word == "Properties")
            ReadPropertiesBlock(rThisProperties);
        else
            SkipBlock(word);
    }
    KRATOS_CATCH("")
}

void ModelPartIO::WriteProperties(PropertiesContainerType const& rThisProperties)
{
    std::string aux_string;
    const std::string string_to_remove = "This properties contains 0 tables";

    // We write at least one empty property
    if (rThisProperties.size() == 0) {
        (*mpStream) << "Begin Properties 0" << std::endl;
        (*mpStream) << "End Properties" << std::endl << std::endl;
    }

    // General case where the at leat one property is defined
    for (auto i_properties = rThisProperties.begin() ; i_properties != rThisProperties.end() ; ++i_properties) {
        std::ostringstream aux_ostream;
        (*mpStream) << "Begin Properties " << i_properties->Id() << std::endl;
        i_properties->PrintData(aux_ostream);

        aux_string = aux_ostream.str();

        // We remove the line of Constitutive Laws and we add it manually. We do this because when calling the Info() method to the data_value_container it returns the address of the pointer, and we are interested in the name
        if (i_properties->Has(CONSTITUTIVE_LAW)) {
            // First we remove the entire line (we will add it by ourselves later)
            std::string::size_type it_constitutive_law_begin = aux_string.find("CONSTITUTIVE_LAW");

            if (it_constitutive_law_begin != std::string::npos) {
            std::string::size_type it_constitutive_law_end = aux_string.find('\n', it_constitutive_law_begin);
                aux_string.erase(it_constitutive_law_begin, it_constitutive_law_end);
            }

            // Now we look for the constitutive law name, we do something similar to elements and conditions. We iterate over the database of the Kratos Components until the type is the same. The IsSameType should be implemented properly in the CL class
            const ConstitutiveLaw::Pointer p_law = i_properties->GetValue(CONSTITUTIVE_LAW);
            auto components_cl = KratosComponents<ConstitutiveLaw>::GetComponents();
            std::string cl_name = "";
            for (const auto& comp_cl : components_cl) {
                if (p_law->HasSameType(p_law.get(), comp_cl.second)) {
                    cl_name = comp_cl.first;
                    break;
                }
            }
            if (cl_name != "") aux_string += "CONSTITUTIVE_LAW " + cl_name + "\n";
        }


        std::string::size_type it_to_remove = aux_string.find(string_to_remove);

        if (it_to_remove != std::string::npos) {
            aux_string.erase(it_to_remove, string_to_remove.length());
        }

        aux_string.erase(std::remove(aux_string.begin(), aux_string.end(), ':'), aux_string.end());

        (*mpStream) << aux_string << std::endl;
        (*mpStream) << "End Properties" << std::endl << std::endl;
    }
}

void ModelPartIO::ReadGeometry(
    NodesContainerType& rThisNodes,
    GeometryType::Pointer& pThisGeometries)
{
    KRATOS_ERROR << "Calling base class member. Please check the definition of derived class" << std::endl;
}

void ModelPartIO::ReadGeometries(
    NodesContainerType& rThisNodes,
    GeometryContainerType& rThisGeometries)
{
    KRATOS_TRY
    ResetInput();
    std::string word;
    while(true)
    {
        ReadWord(word);
        if(mpStream->eof())
            break;
        ReadBlockName(word);
        if(word == "Geometries")
            ReadGeometriesBlock(rThisNodes,rThisGeometries);
        else
            SkipBlock(word);
    }
    KRATOS_CATCH("")
}

std::size_t  ModelPartIO::ReadGeometriesConnectivities(ConnectivitiesContainerType& rGeometriesConnectivities)
{
    KRATOS_TRY
    std::size_t number_of_geometries = 0;
    ResetInput();
    std::string word;
    while(true) {
        ReadWord(word);
        if(mpStream->eof())
            break;
        ReadBlockName(word);
        if(word == "Geometries")
            number_of_geometries += ReadGeometriesConnectivitiesBlock(rGeometriesConnectivities);
        else
            SkipBlock(word);
    }
    return number_of_geometries;

    KRATOS_CATCH("")
}

void ModelPartIO::WriteGeometries(GeometryContainerType const& rThisGeometries)
{
    // We are going to procede like the following, we are going to iterate over all the geometries and compare with the components, we will save the type and we will compare until we get that the type of geometry has changed
    if (rThisGeometries.NumberOfGeometries() > 0) {
        std::string geometry_name;

        auto it_geometry = rThisGeometries.GeometriesBegin();
        auto geometries_components = KratosComponents<GeometryType>::GetComponents();

        // Fisrt we do the first geometry
        CompareElementsAndConditionsUtility::GetRegisteredName(*it_geometry, geometry_name);

        (*mpStream) << "Begin Geometries\t" << geometry_name << std::endl;
        const auto it_geom_begin = rThisGeometries.Geometries().begin();
        (*mpStream) << "\t" << it_geom_begin->Id() << "\t";
        auto& r_geometry = *(it_geom_begin.base()->second);
        for (std::size_t i_node = 0; i_node < r_geometry.size(); i_node++)
            (*mpStream) << r_geometry[i_node].Id() << "\t";
        (*mpStream) << std::endl;

        // Iterators
        auto it_geom_previous = it_geom_begin;
        auto it_geom_current = it_geom_begin;
        ++it_geom_current;

        // Now we iterate over all the geometries
        for(std::size_t i = 1; i < rThisGeometries.NumberOfGeometries(); i++) {
            if(GeometryType::IsSame(*it_geom_previous, *it_geom_current)) {
                (*mpStream) << "\t" << it_geom_current->Id() << "\t";
                r_geometry = *(it_geom_current.base()->second);
                for (std::size_t i_node = 0; i_node < r_geometry.size(); i_node++)
                    (*mpStream) << r_geometry[i_node].Id() << "\t";
                (*mpStream) << std::endl;
            } else {
                (*mpStream) << "End Geometries" << std::endl << std::endl;

                CompareElementsAndConditionsUtility::GetRegisteredName(*it_geom_current, geometry_name);

                (*mpStream) << "Begin Geometries\t" << geometry_name << std::endl;
                (*mpStream) << "\t" << it_geom_current->Id() << "\t";
                r_geometry = *(it_geom_current.base()->second);
                for (std::size_t i_node = 0; i_node < r_geometry.size(); i_node++)
                    (*mpStream) << r_geometry[i_node].Id() << "\t";
                (*mpStream) << std::endl;
            }

            ++it_geom_previous;
            ++it_geom_current;
        }

        (*mpStream) << "End Geometries" << std::endl << std::endl;
    }
}

void ModelPartIO::ReadElement(NodesContainerType& rThisNodes, PropertiesContainerType& rThisProperties, Element::Pointer& pThisElements)
{
    KRATOS_ERROR << "Calling base class member. Please check the definition of derived class" << std::endl;
}

void ModelPartIO::ReadElements(NodesContainerType& rThisNodes, PropertiesContainerType& rThisProperties, ElementsContainerType& rThisElements)
{
    KRATOS_TRY
    ResetInput();
    std::string word;
    while(true)
    {
        ReadWord(word);
        if(mpStream->eof())
            break;
        ReadBlockName(word);
        if(word == "Elements")
            ReadElementsBlock(rThisNodes,rThisProperties,rThisElements);
        else
            SkipBlock(word);
    }
    KRATOS_CATCH("")
}

std::size_t  ModelPartIO::ReadElementsConnectivities(ConnectivitiesContainerType& rElementsConnectivities)
{
    KRATOS_TRY
    std::size_t number_of_elements = 0;
    ResetInput();
    std::string word;
    while(true)
    {
        ReadWord(word);
        if(mpStream->eof())
            break;
        ReadBlockName(word);
        if(word == "Elements")
            number_of_elements += ReadElementsConnectivitiesBlock(rElementsConnectivities);
        else
            SkipBlock(word);
    }
    return number_of_elements;

    KRATOS_CATCH("")
}

void ModelPartIO::WriteElements(ElementsContainerType const& rThisElements)
{
    // We are going to procede like the following, we are going to iterate over all the elements and compare with the components, we will save the type and we will compare until we get that the type of element has changed
    if (rThisElements.size() > 0) {
        std::string element_name;

        auto it_element = rThisElements.begin();
        auto elements_components = KratosComponents<Element>::GetComponents();

        // Fisrt we do the first element
        CompareElementsAndConditionsUtility::GetRegisteredName(*it_element, element_name);

        (*mpStream) << "Begin Elements\t" << element_name << std::endl;
        (*mpStream) << "\t" << rThisElements.begin()->Id() << "\t" << (rThisElements.begin()->pGetProperties())->Id() << "\t";
        for (std::size_t i_node = 0; i_node < rThisElements.begin()->GetGeometry().size(); i_node++)
            (*mpStream) << rThisElements.begin()->GetGeometry()[i_node].Id() << "\t";
        (*mpStream) << std::endl;

        // Now we iterate over all the elements
        for(std::size_t i = 1; i < rThisElements.size(); i++) {
            auto it_elem_previous = rThisElements.begin() + i - 1;
            auto it_elem_current = rThisElements.begin() + i;

            if(GeometricalObject::IsSame(*it_elem_previous, *it_elem_current)) {
                (*mpStream) << "\t" << it_elem_current->Id() << "\t" << (it_elem_current->pGetProperties())->Id() << "\t";
                for (std::size_t i_node = 0; i_node < it_elem_current->GetGeometry().size(); i_node++)
                    (*mpStream) << it_elem_current->GetGeometry()[i_node].Id() << "\t";
                (*mpStream) << std::endl;
            } else {
                (*mpStream) << "End Elements" << std::endl << std::endl;

                CompareElementsAndConditionsUtility::GetRegisteredName(*it_elem_current, element_name);

                (*mpStream) << "Begin Elements\t" << element_name << std::endl;
                (*mpStream) << "\t" << it_elem_current->Id() << "\t" << (it_elem_current->pGetProperties())->Id() << "\t";
                for (std::size_t i_node = 0; i_node < it_elem_current->GetGeometry().size(); i_node++)
                    (*mpStream) << it_elem_current->GetGeometry()[i_node].Id() << "\t";
                (*mpStream) << std::endl;
            }
        }

        (*mpStream) << "End Elements" << std::endl << std::endl;
    }
}

void ModelPartIO::ReadConditions(NodesContainerType& rThisNodes, PropertiesContainerType& rThisProperties, ConditionsContainerType& rThisConditions)
{
    KRATOS_TRY
    ResetInput();
    std::string word;
    while(true)
    {
        ReadWord(word);
        if(mpStream->eof())
            break;
        ReadBlockName(word);
        if(word == "Conditions")
            ReadConditionsBlock(rThisNodes,rThisProperties,rThisConditions);
        else
            SkipBlock(word);
    }
    KRATOS_CATCH("")
}

std::size_t  ModelPartIO::ReadConditionsConnectivities(ConnectivitiesContainerType& rConditionsConnectivities)
{
    KRATOS_TRY
    std::size_t number_of_elements = 0;
    ResetInput();
    std::string word;
    while(true)
    {
        ReadWord(word);
        if(mpStream->eof())
            break;
        ReadBlockName(word);
        if(word == "Conditions")
            number_of_elements += ReadConditionsConnectivitiesBlock(rConditionsConnectivities);
        else
            SkipBlock(word);
    }
    return number_of_elements;
    KRATOS_CATCH("")
}

void ModelPartIO::WriteConditions(ConditionsContainerType const& rThisConditions)
{
    // We are going to procede like the following, we are going to iterate over all the conditions and compare with the components, we will save the type and we will compare until we get that the type of condition has changed

    if (rThisConditions.size() > 0) {
        std::string condition_name;

        auto it_condition = rThisConditions.begin();
        auto conditions_components = KratosComponents<Condition>::GetComponents();

        // Fisrt we do the first condition
        CompareElementsAndConditionsUtility::GetRegisteredName(*it_condition, condition_name);

        (*mpStream) << "Begin Conditions\t" << condition_name << std::endl;
        (*mpStream) << "\t" << rThisConditions.begin()->Id() << "\t" << (rThisConditions.begin()->pGetProperties())->Id() << "\t";
        for (std::size_t i_node = 0; i_node < rThisConditions.begin()->GetGeometry().size(); i_node++)
            (*mpStream) << rThisConditions.begin()->GetGeometry()[i_node].Id() << "\t";
        (*mpStream) << std::endl;

        // Now we iterate over all the conditions
        for(std::size_t i = 1; i < rThisConditions.size(); i++) {
            auto it_cond_previous = rThisConditions.begin() + i - 1;
            auto it_cond_current = rThisConditions.begin() + i;

            if(GeometricalObject::IsSame(*it_cond_previous, *it_cond_current)) {
                (*mpStream) << "\t" << it_cond_current->Id() << "\t" << (it_cond_current->pGetProperties())->Id() << "\t";
                for (std::size_t i_node = 0; i_node < it_cond_current->GetGeometry().size(); i_node++)
                    (*mpStream) << it_cond_current->GetGeometry()[i_node].Id() << "\t";
                (*mpStream) << std::endl;
            } else {
                (*mpStream) << "End Conditions" << std::endl << std::endl;

                CompareElementsAndConditionsUtility::GetRegisteredName(*it_cond_current, condition_name);

                (*mpStream) << "Begin Conditions\t" << condition_name << std::endl;
                (*mpStream) << "\t" << it_cond_current->Id() << "\t" << (it_cond_current->pGetProperties())->Id() << "\t";
                for (std::size_t i_node = 0; i_node < it_cond_current->GetGeometry().size(); i_node++)
                    (*mpStream) << it_cond_current->GetGeometry()[i_node].Id() << "\t";
                (*mpStream) << std::endl;
            }
        }

        (*mpStream) << "End Conditions" << std::endl << std::endl;
    }
}

void ModelPartIO::ReadInitialValues(ModelPart& rThisModelPart)
{
    KRATOS_TRY

    ElementsContainerType& rThisElements = rThisModelPart.Elements();
    ConditionsContainerType& rThisConditions = rThisModelPart.Conditions();


    ResetInput();
    std::string word;
    while(true)
    {
        ReadWord(word);
        if(mpStream->eof())
            break;
        ReadBlockName(word);
        if(word == "NodalData")
            ReadNodalDataBlock(rThisModelPart);
        else if(word == "ElementalData")
            ReadElementalDataBlock(rThisElements);
        else if(word == "ConditionalData")
            ReadConditionalDataBlock(rThisConditions);
        else
            SkipBlock(word);
    }
    KRATOS_CATCH("")
}

void ModelPartIO::ReadMesh(MeshType & rThisMesh)
{
    KRATOS_ERROR << "ModelPartIO does not implement this method." << std::endl;
}

void ModelPartIO::WriteMesh(MeshType & rThisMesh)
{
    WriteProperties(rThisMesh.Properties());
    WriteNodes(rThisMesh.Nodes());
    WriteElements(rThisMesh.Elements());
    WriteConditions(rThisMesh.Conditions());
}

void ModelPartIO::ReadModelPart(ModelPart & rThisModelPart)
{
    KRATOS_TRY

    Timer::Start("Reading Input");

    ResetInput();
    std::string word;
    while(true) {
        ReadWord(word);
        if(mpStream->eof())
            break;
        ReadBlockName(word);
        if(word == "ModelPartData") {
            if (mOptions.IsNot(IO::MESH_ONLY)) {
                ReadModelPartDataBlock(rThisModelPart);
            } else {
                SkipBlock("ModelPartData");
            }
        } else if(word == "Table") {
            if (mOptions.IsNot(IO::MESH_ONLY)) {
                ReadTableBlock(rThisModelPart.Tables());
            } else {
                SkipBlock("Table");
            }
        } else if(word == "Properties") {
            ReadPropertiesBlock(rThisModelPart.rProperties());
        } else if(word == "Nodes") {
            ReadNodesBlock(rThisModelPart);
        } else if(word == "Geometries") {
            ReadGeometriesBlock(rThisModelPart);
        } else if(word == "Elements") {
            ReadElementsBlock(rThisModelPart);
        } else if(word == "Conditions") {
            ReadConditionsBlock(rThisModelPart);
        } else if(word == "NodalData") {
            if (mOptions.IsNot(IO::MESH_ONLY)) {
                ReadNodalDataBlock(rThisModelPart);
            } else {
                SkipBlock("NodalData");
            }
        } else if(word == "ElementalData") {
            if (mOptions.IsNot(IO::MESH_ONLY)) {
                ReadElementalDataBlock(rThisModelPart.Elements());
            } else {
                SkipBlock("ElementalData");
            }
        } else if (word == "ConditionalData") {
            if (mOptions.IsNot(IO::MESH_ONLY)) {
                ReadConditionalDataBlock(rThisModelPart.Conditions());
            } else {
                SkipBlock("ConditionalData");
            }
        } else if(word == "CommunicatorData") {
            if (mOptions.IsNot(IO::MESH_ONLY)) {
                ReadCommunicatorDataBlock(rThisModelPart.GetCommunicator(), rThisModelPart.Nodes());
                //Adding the elements and conditions to the communicator
                rThisModelPart.GetCommunicator().LocalMesh().Elements() = rThisModelPart.Elements();
                rThisModelPart.GetCommunicator().LocalMesh().Conditions() = rThisModelPart.Conditions();
            } else {
                SkipBlock("CommunicatorData");
            }
        } else if (word == "Mesh") {
            ReadMeshBlock(rThisModelPart);
        } else if (word == "SubModelPart") {
            ReadSubModelPartBlock(rThisModelPart, rThisModelPart);
        }
    }
    KRATOS_INFO("ModelPartIO") << "  [Total Lines Read : " << mNumberOfLines<<"]" << std::endl;
    Timer::Stop("Reading Input");
    KRATOS_CATCH("")
}

void ModelPartIO::WriteModelPart(ModelPart& rThisModelPart)
{
    KRATOS_ERROR_IF_NOT(mOptions.Is(IO::WRITE) || mOptions.Is(IO::APPEND)) << "ModelPartIO needs to be created in write or append mode to write a ModelPart!" << std::endl;

    Timer::Start("Writing Output");

    // Setting the buffer size
//     size_t size_buffer = 4096; // Look to modify this
//     char Buffer[size_buffer];
//     mpStream->rdbuf()->pubsetbuf(Buffer, size_buffer);
//
//     WriteModelPartDataBlock(rThisModelPart); // TODO: FINISH ME

    if (mOptions.IsNot(IO::MESH_ONLY))
        WriteTableBlock(rThisModelPart.Tables());
    WriteMesh(rThisModelPart.GetMesh());
    WriteGeometries(rThisModelPart.Geometries());
    if (mOptions.IsNot(IO::MESH_ONLY)) {
        WriteNodalDataBlock(rThisModelPart); // TODO: FINISH ME
        WriteDataBlock(rThisModelPart.Elements(), "Element");
        WriteDataBlock(rThisModelPart.Conditions(),"Condition");
    }
//     WriteCommunicatorDataBlock(); // TODO: FINISH ME
//     WriteMeshBlock(rThisModelPart); // TODO: FINISH ME
    WriteSubModelPartBlock(rThisModelPart, "");

    KRATOS_INFO("ModelPartIO") << "  [Total Lines Wrote : " << mNumberOfLines<<"]" << std::endl;

    Timer::Stop("Writing Output");
}

std::size_t ModelPartIO::ReadNodalGraph(ConnectivitiesContainerType& rAuxConnectivities)
{
    // 1. Define an auxiliary vector of vectors
    //ConnectivitiesContainerType rAuxConnectivities(0);

    // 2. Fill the auxiliary vector by reading elemental and conditional connectivities
    ResetInput();
    std::string word;
    while(true) {
        ReadWord(word);
        if(mpStream->eof())
            break;
        ReadBlockName(word);
        if (word == "Nodes") {
            // This call does nothing useful for ModelPartIO itself
            // but, if a derived class reorders nodes, it gives
            // a chance to the derived class to process and renumber
            // the nodes before reading elements/conditions.
            ScanNodeBlock();
        } else if (word == "Geometries") {
            FillNodalConnectivitiesFromGeometryBlock(rAuxConnectivities);
        } else if (word == "Elements") {
            FillNodalConnectivitiesFromElementBlock(rAuxConnectivities);
        } else if (word == "Conditions") {
            FillNodalConnectivitiesFromConditionBlock(rAuxConnectivities);
        } else {
            SkipBlock(word);
        }
    }

    // Checking the connectivities
    SizeType n=0;
    for (const auto& r_conn : rAuxConnectivities) {
        n++;
        KRATOS_ERROR_IF(r_conn.size() == 0) << "Node #" << n << " caused an error during the construction of the nodal graph. Possible reasons are:\n"
            << "The node is a hanging node, not connected to any element or condition\n"
            << "The nodes are not consecutively numbered. This can be avoided by using the \"ReorderConsecutiveModelPartIO\"" << std::endl;
    }

    // 3. Sort each entry in the auxiliary connectivities vector, remove duplicates
    //SizeType num_entries = 0;
    for (auto it = rAuxConnectivities.begin(); it != rAuxConnectivities.end(); it++) {
        std::sort(it->begin(),it->end());
        std::vector<SizeType>::iterator unique_end = std::unique(it->begin(),it->end());
        it->resize(unique_end - it->begin());
        //num_entries += it->size();
    }
    const SizeType num_nodes = rAuxConnectivities.size();

    /*// 4. Write connectivity data in CSR format
    SizeType num_nodes = rAuxConnectivities.size();
    *NodeIndices = new int[num_nodes+1];
    (*NodeIndices)[0] = 0;
    *NodeConnectivities = new int[num_entries];

    SizeType i = 0;
    SizeType aux_index = 0;

    for (auto it = rAuxConnectivities.begin(); it != rAuxConnectivities.end(); it++) {
        for (std::vector<SizeType>::iterator entry_it = it->begin(); entry_it != it->end(); entry_it++)
            (*NodeConnectivities)[aux_index++] = (*entry_it - 1); // substract 1 to make Ids start from 0
        (*NodeIndices)[i++] = aux_index;
    }*/

    return num_nodes;
}

std::size_t ModelPartIO::ReadNodalGraphFromEntitiesList(
    ConnectivitiesContainerType& rAuxConnectivities,
    std::unordered_set<SizeType> &rElementsIds,
    std::unordered_set<SizeType> &rConditionsIds)
{
    KRATOS_TRY

    //Fill the auxiliary vector by reading elemental and conditional connectivities
    ResetInput();
    std::string word;
    while(true) {
        ReadWord(word);
        if(mpStream->eof())
            break;
        ReadBlockName(word);
        if (word == "Nodes") {
            // This call does nothing useful for ModelPartIO itself
            // but, if a derived class reorders nodes, it gives
            // a chance to the derived class to process and renumber
            // the nodes before reading elements/conditions.
            ScanNodeBlock();
        } else if (word == "Geometries") {
            FillNodalConnectivitiesFromGeometryBlockInList(rAuxConnectivities, rElementsIds);
        } else if (word == "Elements") {
            FillNodalConnectivitiesFromElementBlockInList(rAuxConnectivities, rElementsIds);
        } else if (word == "Conditions") {
            FillNodalConnectivitiesFromConditionBlockInList(rAuxConnectivities, rConditionsIds);
        } else {
            SkipBlock(word);
        }
    }

    // Checking the connectivities
    // SizeType n=0;
    // for (const auto& r_conn : rAuxConnectivities) {
    //     n++;
    //     KRATOS_ERROR_IF(r_conn.size() == 0) << "Node #" << n << " caused an error during the construction of the nodal graph. Possible reasons are:\n"
    //         << "The node is a hanging node, not connected to any element or condition\n"
    //         << "The nodes are not consecutively numbered. This can be avoided by using the \"ReorderConsecutiveModelPartIO\"" << std::endl;
    // }

    // Sort each entry in the auxiliary connectivities vector, remove duplicates
    for (auto it = rAuxConnectivities.begin(); it != rAuxConnectivities.end(); it++) {
        std::sort(it->begin(),it->end());
        std::vector<SizeType>::iterator unique_end = std::unique(it->begin(),it->end());
        it->resize(unique_end - it->begin());
    }
    const SizeType num_nodes = rAuxConnectivities.size();

    return num_nodes;
    KRATOS_CATCH("")
}

void ModelPartIO::FillNodalConnectivitiesFromGeometryBlockInList(
    ConnectivitiesContainerType& rNodalConnectivities,
    std::unordered_set<SizeType>& rGeometriesIds)
{
    KRATOS_TRY;

    SizeType id;
    SizeType node_id;
    SizeType position;
    SizeType used_size = rNodalConnectivities.size();
    SizeType reserved_size = (rNodalConnectivities.capacity() > 0) ? rNodalConnectivities.capacity() : 1;

    std::string word;
    std::string geometry_name;

    ReadWord(geometry_name);
    if(!KratosComponents<GeometryType>::Has(geometry_name)) {
        std::stringstream buffer;
        buffer << "Geometry " << geometry_name << " is not registered in Kratos.";
        buffer << " Please check the spelling of the geometry name and see if the application containing it is registered correctly.";
        buffer << " [Line " << mNumberOfLines << " ]";
        KRATOS_ERROR << buffer.str() << std::endl;
    }

    GeometryType const& r_clone_geometry = KratosComponents<GeometryType>::Get(geometry_name);
    SizeType n_nodes_in_elem = r_clone_geometry.size();
    ConnectivitiesContainerType::value_type temp_geometry_nodes;

    while(!mpStream->eof()) {
        ReadWord(word); // Reading the geometry id or End
        if(CheckEndBlock("Geometries", word))
            break;

        ExtractValue(word,id);
        ReadWord(word); // Reading the properties id;
        temp_geometry_nodes.clear();
        for(SizeType i = 0 ; i < n_nodes_in_elem ; i++) {
            ReadWord(word); // Reading the node id;
            ExtractValue(word, node_id);
            temp_geometry_nodes.push_back(ReorderedNodeId(node_id));
        }

        if (rGeometriesIds.find(ReorderedGeometryId(id)) != rGeometriesIds.end()) {
            for (SizeType i = 0; i < n_nodes_in_elem; i++) {
                position = temp_geometry_nodes[i]-1; // Ids start from 1, position in rNodalConnectivities starts from 0
                if (position >= used_size) {
                    used_size = position+1;
                    if (position >= reserved_size)
                    {
                        reserved_size = (used_size > reserved_size) ? 2*used_size : 2*reserved_size;
                        rNodalConnectivities.reserve(reserved_size);
                    }
                    rNodalConnectivities.resize(used_size);
                }

                for (SizeType j = 0; j < i; j++)
                    rNodalConnectivities[position].push_back(temp_geometry_nodes[j]);
                for (SizeType j = i+1; j < n_nodes_in_elem; j++)
                    rNodalConnectivities[position].push_back(temp_geometry_nodes[j]);
            }
        }
    }

    KRATOS_CATCH("");

}

void ModelPartIO::FillNodalConnectivitiesFromElementBlockInList(
    ConnectivitiesContainerType& rNodalConnectivities,
    std::unordered_set<SizeType>& rElementsIds)
{
    KRATOS_TRY;

    SizeType id;
    SizeType node_id;
    SizeType position;
    SizeType used_size = rNodalConnectivities.size();
    SizeType reserved_size = (rNodalConnectivities.capacity() > 0) ? rNodalConnectivities.capacity() : 1;

    std::string word;
    std::string element_name;

    ReadWord(element_name);
    if(!KratosComponents<Element>::Has(element_name))
    {
        std::stringstream buffer;
        buffer << "Element " << element_name << " is not registered in Kratos.";
        buffer << " Please check the spelling of the element name and see if the application containing it is registered correctly.";
        buffer << " [Line " << mNumberOfLines << " ]";
        KRATOS_ERROR << buffer.str() << std::endl;
    }

    Element const& r_clone_element = KratosComponents<Element>::Get(element_name);
    SizeType n_nodes_in_elem = r_clone_element.GetGeometry().size();
    ConnectivitiesContainerType::value_type temp_element_nodes;

    while(!mpStream->eof())
    {
        ReadWord(word); // Reading the element id or End
        if(CheckEndBlock("Elements", word))
            break;

        ExtractValue(word,id);
        ReadWord(word); // Reading the properties id;
        temp_element_nodes.clear();
        for(SizeType i = 0 ; i < n_nodes_in_elem ; i++)
        {
            ReadWord(word); // Reading the node id;
            ExtractValue(word, node_id);
            temp_element_nodes.push_back(ReorderedNodeId(node_id));
        }

        if (rElementsIds.find(ReorderedElementId(id)) != rElementsIds.end()) {
            for (SizeType i = 0; i < n_nodes_in_elem; i++)
            {
                position = temp_element_nodes[i]-1; // Ids start from 1, position in rNodalConnectivities starts from 0
                if (position >= used_size)
                {
                    used_size = position+1;
                    if (position >= reserved_size)
                    {
                        reserved_size = (used_size > reserved_size) ? 2*used_size : 2*reserved_size;
                        rNodalConnectivities.reserve(reserved_size);
                    }
                    rNodalConnectivities.resize(used_size);
                }

                for (SizeType j = 0; j < i; j++)
                    rNodalConnectivities[position].push_back(temp_element_nodes[j]);
                for (SizeType j = i+1; j < n_nodes_in_elem; j++)
                    rNodalConnectivities[position].push_back(temp_element_nodes[j]);
            }
        }
    }

    KRATOS_CATCH("");

}

void ModelPartIO::FillNodalConnectivitiesFromConditionBlockInList(
    ConnectivitiesContainerType& rNodalConnectivities,
    std::unordered_set<SizeType>& rConditionsIds)
{
    KRATOS_TRY;

    SizeType id;
    SizeType node_id;
    SizeType position;
    SizeType used_size = rNodalConnectivities.size();
    SizeType reserved_size = (rNodalConnectivities.capacity() > 0) ? rNodalConnectivities.capacity() : 1;

    std::string word;
    std::string condition_name;

    ReadWord(condition_name);
    if(!KratosComponents<Condition>::Has(condition_name))
    {
        std::stringstream buffer;
        buffer << "Condition " << condition_name << " is not registered in Kratos.";
        buffer << " Please check the spelling of the condition name and see if the application containing it is registered correctly.";
        buffer << " [Line " << mNumberOfLines << " ]";
        KRATOS_ERROR << buffer.str() << std::endl;
    }

    Condition const& r_clone_condition = KratosComponents<Condition>::Get(condition_name);
    SizeType n_nodes_in_cond = r_clone_condition.GetGeometry().size();
    ConnectivitiesContainerType::value_type temp_condition_nodes;

    while(!mpStream->eof())
    {
        ReadWord(word); // Reading the condition id or End
        if(CheckEndBlock("Conditions", word))
            break;

        ExtractValue(word,id);
        ReadWord(word); // Reading the properties id;
        temp_condition_nodes.clear();
        for(SizeType i = 0 ; i < n_nodes_in_cond ; i++)
        {
            ReadWord(word); // Reading the node id;
            ExtractValue(word, node_id);
            temp_condition_nodes.push_back(ReorderedNodeId(node_id));
        }

        if (rConditionsIds.find(ReorderedConditionId(id)) != rConditionsIds.end()) {

            for (SizeType i = 0; i < n_nodes_in_cond; i++)
            {
                position = temp_condition_nodes[i]-1; // Ids start from 1, position in rNodalConnectivities starts from 0
                if (position >= used_size)
                {
                    used_size = position+1;
                    if (position >= reserved_size)
                    {
                        reserved_size = (used_size > reserved_size) ? 2*used_size : 2*reserved_size;
                        rNodalConnectivities.reserve(reserved_size);
                    }
                    rNodalConnectivities.resize(used_size);
                }

                for (SizeType j = 0; j < i; j++)
                    rNodalConnectivities[position].push_back(temp_condition_nodes[j]);
                for (SizeType j = i+1; j < n_nodes_in_cond; j++)
                    rNodalConnectivities[position].push_back(temp_condition_nodes[j]);
            }
        }
    }

    KRATOS_CATCH("");

}


void ModelPartIO::DivideInputToPartitions(SizeType NumberOfPartitions, GraphType const& DomainsColoredGraph,
                                        PartitionIndicesType const& NodesPartitions,
//                                         PartitionIndicesType const& GeometriesPartitions,
                                        PartitionIndicesType const& ElementsPartitions,
                                        PartitionIndicesType const& ConditionsPartitions,
                                        PartitionIndicesContainerType const& NodesAllPartitions,
//                                         PartitionIndicesContainerType const& GeometriesAllPartitions,
                                        PartitionIndicesContainerType const& ElementsAllPartitions,
                                        PartitionIndicesContainerType const& ConditionsAllPartitions)
{
    KRATOS_TRY
    ResetInput();
    std::string word;
    OutputFilesContainerType output_files;

    // create folder for partitioned files
    const auto raw_file_name = mBaseFilename.stem();
    const auto folder_name = mBaseFilename.parent_path() / raw_file_name += "_partitioned";

    std::filesystem::remove_all(folder_name); // to remove leftovers
    FilesystemExtensions::MPISafeCreateDirectories(folder_name.string());

    for(SizeType i = 0 ; i < NumberOfPartitions ; i++)
    {
        const std::filesystem::path full_file_name = folder_name / raw_file_name += "_"+std::to_string(i)+".mdpa";
        std::ofstream* p_ofstream = new std::ofstream(full_file_name);
        KRATOS_ERROR_IF_NOT(*p_ofstream) << "Error opening mdpa file : " << full_file_name << std::endl;

        output_files.push_back(p_ofstream);
    }

    while(true)
    {
        ReadWord(word);
        if(mpStream->eof())
            break;
        ReadBlockName(word);
        if(word == "ModelPartData")
            DivideModelPartDataBlock(output_files);
        else if(word == "Table")
            DivideTableBlock(output_files);
        else if(word == "Properties")
            DividePropertiesBlock(output_files);
        else if(word == "Nodes")
            DivideNodesBlock(output_files, NodesAllPartitions);
//         else if(word == "Geometries")
//             DivideGeometriesBlock(output_files, GeometriesAllPartitions);
        else if(word == "Elements")
            DivideElementsBlock(output_files, ElementsAllPartitions);
        else if(word == "Conditions")
            DivideConditionsBlock(output_files, ConditionsAllPartitions);
        else if(word == "NodalData")
            DivideNodalDataBlock(output_files, NodesAllPartitions);
        else if(word == "ElementalData")
            DivideElementalDataBlock(output_files, ElementsAllPartitions);
        else if(word == "ConditionalData")
            DivideConditionalDataBlock(output_files, ConditionsAllPartitions);
        else if (word == "Mesh")
            DivideMeshBlock(output_files, NodesAllPartitions, ElementsAllPartitions, ConditionsAllPartitions);
        else if (word == "SubModelPart")
            DivideSubModelPartBlock(output_files, NodesAllPartitions, ElementsAllPartitions, ConditionsAllPartitions);

    }

    WritePartitionIndices(output_files, NodesPartitions, NodesAllPartitions);

    WriteCommunicatorData(output_files, NumberOfPartitions, DomainsColoredGraph, NodesPartitions, ElementsPartitions, ConditionsPartitions, NodesAllPartitions, ElementsAllPartitions, ConditionsAllPartitions);
    KRATOS_INFO("ModelPartIO") << "  [Total Lines Read : " << mNumberOfLines<<"]" << std::endl;

    for(SizeType i = 0 ; i < NumberOfPartitions ; i++)
        delete output_files[i];
    KRATOS_CATCH("")
}

void ModelPartIO::DivideInputToPartitions(
    Kratos::shared_ptr<std::iostream> * Streams,
    SizeType NumberOfPartitions, GraphType const& DomainsColoredGraph,
    PartitionIndicesType const& NodesPartitions,
//     PartitionIndicesType const& GeometriesPartitions,
    PartitionIndicesType const& ElementsPartitions,
    PartitionIndicesType const& ConditionsPartitions,
    PartitionIndicesContainerType const& NodesAllPartitions,
//     PartitionIndicesContainerType const& GeometriesAllPartitions,
    PartitionIndicesContainerType const& ElementsAllPartitions,
    PartitionIndicesContainerType const& ConditionsAllPartitions) {

    KRATOS_TRY
    ResetInput();
    std::string word;
    OutputFilesContainerType output_files;

    for(SizeType i = 0 ; i < NumberOfPartitions ; i++)
    {
        output_files.push_back(static_cast<std::ostream *>(&*Streams[i]));
    }

    while(true)
    {
        ReadWord(word);
        if(mpStream->eof())
            break;
        ReadBlockName(word);
        if(word == "ModelPartData")
            DivideModelPartDataBlock(output_files);
        else if(word == "Table")
            DivideTableBlock(output_files);
        else if(word == "Properties")
            DividePropertiesBlock(output_files);
        else if(word == "Nodes")
            DivideNodesBlock(output_files, NodesAllPartitions);
//         else if(word == "Geometries")
//             DivideElementsBlock(output_files, GeometriesAllPartitions);
        else if(word == "Elements")
            DivideElementsBlock(output_files, ElementsAllPartitions);
        else if(word == "Conditions")
            DivideConditionsBlock(output_files, ConditionsAllPartitions);
        else if(word == "NodalData")
            DivideNodalDataBlock(output_files, NodesAllPartitions);
        else if(word == "ElementalData")
            DivideElementalDataBlock(output_files, ElementsAllPartitions);
        else if(word == "ConditionalData")
            DivideConditionalDataBlock(output_files, ConditionsAllPartitions);
        else if (word == "Mesh")
            DivideMeshBlock(output_files, NodesAllPartitions, ElementsAllPartitions, ConditionsAllPartitions);
        else if (word == "SubModelPart")
            DivideSubModelPartBlock(output_files, NodesAllPartitions, ElementsAllPartitions, ConditionsAllPartitions);

    }

    WritePartitionIndices(output_files, NodesPartitions, NodesAllPartitions);

    WriteCommunicatorData(output_files, NumberOfPartitions, DomainsColoredGraph, NodesPartitions, ElementsPartitions, ConditionsPartitions, NodesAllPartitions, ElementsAllPartitions, ConditionsAllPartitions);
    KRATOS_INFO("ModelPartIO") << "  [Total Lines Read : " << mNumberOfLines<<"]" << std::endl;

    // for(SizeType i = 0 ; i < NumberOfPartitions ; i++)
    //     delete output_files[i];
    KRATOS_CATCH("")
}

std::string& ModelPartIO::ReadBlockName(std::string& rBlockName)
{
    KRATOS_TRY

    CheckStatement("Begin", rBlockName);
    ReadWord(rBlockName);

    return rBlockName;

    KRATOS_CATCH("")
}

void ModelPartIO::SkipBlock(std::string const& BlockName)
{
    KRATOS_TRY

    std::string word;
    int number_of_nested_blocks = 0;

    while(!mpStream->eof())
    {
        ReadWord(word);
        if(word == "End")
        {
            ReadWord(word);
            if(number_of_nested_blocks == 0){
                    if(CheckStatement(word , BlockName))
                        break;
            } else {
                number_of_nested_blocks--;
            }
        }
        else if(word == "Begin")
        {
            number_of_nested_blocks++;
        }
    }

    KRATOS_CATCH("")
}

bool ModelPartIO::CheckEndBlock(std::string const& BlockName, std::string& rWord)
{
    if(rWord == "End")
    {
        ReadWord(rWord);
        CheckStatement(BlockName, rWord);
        return true;
    }

    return false;
}

void ModelPartIO::ReadSubModelPartDataBlock(ModelPart& rModelPart)
{
    KRATOS_TRY

    ReadModelPartDataBlock(rModelPart, true);

    KRATOS_CATCH("")
}

void ModelPartIO::ReadModelPartDataBlock(ModelPart& rModelPart, const bool is_submodelpart)
{
    KRATOS_TRY

    std::string variable_name;

    while(!mpStream->eof())
    {
        ReadWord(variable_name);
        if(!is_submodelpart){
            if(CheckEndBlock("ModelPartData", variable_name))
                break;
        }
        else {
            if(CheckEndBlock("SubModelPartData", variable_name))
                break;
        }
        if(KratosComponents<Variable<double> >::Has(variable_name))
        {
            std::string value;
            double temp;

            ReadWord(value); // reading value
            ExtractValue(value,temp);
            rModelPart[KratosComponents<Variable<double> >::Get(variable_name)] = temp;
        }
        else if(KratosComponents<Variable<bool> >::Has(variable_name))
        {
            std::string value;
            bool temp;

            ReadWord(value); // reading value
            ExtractValue(value,temp);
            rModelPart[KratosComponents<Variable<bool> >::Get(variable_name)] = temp;
        }
        else if(KratosComponents<Variable<int> >::Has(variable_name))
        {
            std::string value;
            int temp;

            ReadWord(value); // reading value
            ExtractValue(value,temp);
            rModelPart[KratosComponents<Variable<int> >::Get(variable_name)] = temp;
        }
        else if(KratosComponents<Variable<array_1d<double, 3> > >::Has(variable_name))
        {
            Vector temp_vector; // defining a Vector because for array_1d the operator >> is not defined yet!
            ReadVectorialValue(temp_vector);
            rModelPart[KratosComponents<Variable<array_1d<double,3> > >::Get(variable_name)] = temp_vector;
        }
        else if(KratosComponents<Variable<Quaternion<double> > >::Has(variable_name))
        {
            Vector temp_vector; // defining a Vector because for Quaternion the operator >> is not defined yet!
            ReadVectorialValue(temp_vector);
            rModelPart[KratosComponents<Variable<Quaternion<double> > >::Get(variable_name)] = temp_vector;
        }
        else if(KratosComponents<Variable<Matrix> >::Has(variable_name))
        {
            ReadVectorialValue(rModelPart[KratosComponents<Variable<Matrix> >::Get(variable_name)]);
        }
        else if(KratosComponents<Variable<std::string> >::Has(variable_name))
        {
            std::string value, temp;

            ReadWord(value); // reading value
            ExtractValue(value,temp);
            rModelPart[KratosComponents<Variable<std::string> >::Get(variable_name)] = temp;
        }
        else
        {
            std::stringstream buffer;
            buffer << variable_name << " is not a valid variable!!!" << std::endl;
            buffer << " [Line " << mNumberOfLines << " ]";
            KRATOS_ERROR << buffer.str() << std::endl;
        }


    }

    KRATOS_CATCH("")
}

void ModelPartIO::WriteModelPartDataBlock(ModelPart& rModelPart, const bool is_submodelpart)
{
    KRATOS_TRY;

    (*mpStream) << "Begin ModelPartData" << std::endl;
    // TODO: Finish me!!!!!
    (*mpStream) << "End ModelPartData" << std::endl;

    KRATOS_CATCH("");
}

template<class TablesContainerType>
void ModelPartIO::ReadTableBlock(TablesContainerType& rTables)
{
    KRATOS_TRY

    ModelPart::TableType temp_table;

    //SizeType table_id;
    std::string word;

    std::string variable_name;
    ReadWord(variable_name);

    if(!KratosComponents<VariableData>::Has(variable_name))
    {
        std::stringstream buffer;
        buffer << variable_name << " is not a valid argument variable!!! Table only accepts double arguments." << std::endl;
        buffer << " [Line " << mNumberOfLines << " ]";
        KRATOS_ERROR << buffer.str() << std::endl;

    }

    VariableData const& r_x_variable = KratosComponents<VariableData>::Get(variable_name);

    ReadWord(variable_name);

    if(!KratosComponents<VariableData>::Has(variable_name))
    {
        std::stringstream buffer;
        buffer << variable_name << " is not a valid value variable!!! Table only accepts double values." << std::endl;
        buffer << " [Line " << mNumberOfLines << " ]";
        KRATOS_ERROR << buffer.str() << std::endl;

    }
    VariableData const& r_y_variable = KratosComponents<VariableData>::Get(variable_name);

    while(!mpStream->eof())
    {
        double x;
        double y;
        ReadWord(word);
        if(CheckEndBlock("Table", word))
            break;

        ExtractValue(word, x);
        ReadWord(word);
        ExtractValue(word, y);

        temp_table.insert(x,y);
    }

    rTables.SetTable(r_x_variable, r_y_variable, temp_table);

    KRATOS_CATCH("")
}

void ModelPartIO::ReadTableBlock(ModelPart::TablesContainerType& rTables)
{
    KRATOS_TRY

    ModelPart::TableType temp_table;

    SizeType table_id;
    std::string word;

    ReadWord(word);
    ExtractValue(word, table_id);

    std::string variable_name;

    ReadWord(variable_name);

    //if(!KratosComponents<Variable<double> >::Has(variable_name))
    //{
    //    std::stringstream buffer;
    //    buffer << variable_name << " is not a valid argument variable!!! Table only accepts double arguments." << std::endl;
    //    buffer << " [Line " << mNumberOfLines << " ]";
    //    KRATOS_ERROR << buffer.str() << std::endl;

    //}

    ReadWord(variable_name);

    //if(!KratosComponents<Variable<double> >::Has(variable_name))
    //{
    //    std::stringstream buffer;
    //    buffer << variable_name << " is not a valid value variable!!! Table only accepts double values." << std::endl;
    //    buffer << " [Line " << mNumberOfLines << " ]";
    //    KRATOS_ERROR << buffer.str() << std::endl;

    //}

    while(!mpStream->eof())
    {
        double x;
        double y;
        ReadWord(word);
        if(CheckEndBlock("Table", word))
            break;

        ExtractValue(word, x);
        ReadWord(word);
        ExtractValue(word, y);

        temp_table.insert(x,y);
    }

    rTables.insert(table_id, temp_table);

    KRATOS_CATCH("")
}

template<class TablesContainerType>
void ModelPartIO::WriteTableBlock(TablesContainerType& rTables)
{
    std::string variable1, variable2; // NOTE: NOT POSSIBLE TO KNOW

    // "SOLUTION" // FIXME: We need to think about the how to make possible to define the variables described in the table
    variable1 = "DISTANCE";
    variable2 = "TIME";

    auto numTables = rTables.end() - rTables.begin();

    for(unsigned int i = 0; i < numTables; i++)
    {
        auto itTable = rTables.begin() + i;

        const auto& Data = itTable->Data();
        std::size_t size = Data.size();

        (*mpStream) << "Begin Table" << i << "\t" << variable1 << "\t" << variable2 << " // NOTE: The variables does not correspond with the real ones. Right now the KRATOS Table's does not store the variables"<< std::endl;

        for(std::size_t j = 1 ; j < size ; j++)
        {
            const auto X = Data[j].first;
            const auto Y = (Data[j].second)[0];

            (*mpStream) << X << "\t" << Y << std::endl;
        }

        (*mpStream) << "End Table" << std::endl;
    }
}

void ModelPartIO::WriteTableBlock(ModelPart::TablesContainerType& rTables)
{
    std::string variable1, variable2; // NOTE: NOT POSSIBLE TO KNOW

    // "SOLUTION" // FIXME: We need to think about the how to make possible to define the variables described in the table
    variable1 = "DISTANCE";
    variable2 = "TIME";

    auto numTables = rTables.end() - rTables.begin();

    for(unsigned int i = 0; i < numTables; i++)
    {
        auto itTable = rTables.begin() + i;

        const auto& Data = itTable->Data();
        std::size_t size = Data.size();

        (*mpStream) << "Begin Table" << i << "\t" << variable1 << "\t" << variable2 << " // NOTE: The variables does not correspond with the real ones. Right now the KRATOS Table's does not store the variables"<< std::endl;

        for(std::size_t j = 1 ; j < size ; j++)
        {
            const auto X = Data[j].first;
            const auto Y = (Data[j].second)[0];

            (*mpStream) << X << "\t" << Y << std::endl;
        }

        (*mpStream) << "End Table" << std::endl;
    }
}

void ModelPartIO::ReadNodesBlock(NodesContainerType& rThisNodes)
{
    KRATOS_TRY

    SizeType temp_id;
    double x,y,z;
    std::string word;

    SizeType number_of_nodes_read = 0;

    KRATOS_INFO("ModelPartIO") << "  [Reading Nodes    : ";

    while(!mpStream->eof())
    {
        ReadWord(word);
        if(CheckEndBlock("Nodes", word))
            break;

        ExtractValue(word, temp_id);
        ReadWord(word);
        ExtractValue(word, x);
        ReadWord(word);
        ExtractValue(word, y);
        ReadWord(word);
        ExtractValue(word, z);
        NodeType::Pointer temp_node = Kratos::make_intrusive< NodeType >( ReorderedNodeId(temp_id), x, y, z);
        temp_node->X0() = temp_node->X();
        temp_node->Y0() = temp_node->Y();
        temp_node->Z0() = temp_node->Z();

        rThisNodes.push_back(temp_node);
        number_of_nodes_read++;
    }
    KRATOS_INFO("") << number_of_nodes_read << " nodes read]" << std::endl;

    unsigned int numer_of_nodes_read = rThisNodes.size();
    rThisNodes.Unique();
    KRATOS_WARNING_IF("ModelPartIO", rThisNodes.size() != numer_of_nodes_read) << "attention! we read " << numer_of_nodes_read << " but there are only " << rThisNodes.size() << " non repeated nodes" << std::endl;

    KRATOS_CATCH("")
}

void ModelPartIO::ReadNodesBlock(ModelPart& rModelPart)
{
    KRATOS_TRY
/*
NodeType temp_node;
    SizeType temp_id;

    // Giving model part's variables list to the node
    temp_node.SetSolutionStepVariablesList(&rModelPart.GetNodalSolutionStepVariablesList());

    //set buffer size
    temp_node.SetBufferSize(rModelPart.GetBufferSize());


    std::string word;

    SizeType number_of_nodes_read = 0;

    KRATOS_INFO("ModelPartIO") << "  [Reading Nodes    : ";

    while(!mpStream->eof())
    {
        ReadWord(word);
        if(CheckEndBlock("Nodes", word))
            break;

        ExtractValue(word, temp_id);
        temp_node.SetId(ReorderedNodeId(temp_id));
        ReadWord(word);
        ExtractValue(word, temp_node.X());
        ReadWord(word);
        ExtractValue(word, temp_node.Y());
        ReadWord(word);
        ExtractValue(word, temp_node.Z());

        temp_node.X0() = temp_node.X();
        temp_node.Y0() = temp_node.Y();
        temp_node.Z0() = temp_node.Z();


        rModelPart.Nodes().push_back(temp_node);
        number_of_nodes_read++;
    }
    KRATOS_INFO("") << number_of_nodes_read << " nodes read]" << std::endl;

    unsigned int numer_of_nodes_read = rModelPart.Nodes().size();
    rModelPart.Nodes().Unique();
    KRATOS_WARNING_IF("ModelPartIO", rModelPart.Nodes().size() != numer_of_nodes_read) << "attention! we read " << numer_of_nodes_read << " but there are only " << rModelPart.Nodes().size() << " non repeated nodes" << std::endl;
*/
    SizeType id;
    double x;
    double y;
    double z;

    std::string word;

    SizeType number_of_nodes_read = 0;
    const unsigned int old_size = rModelPart.Nodes().size();

    typedef std::map< unsigned int, array_1d<double,3> > map_type;
    map_type read_coordinates;

    KRATOS_INFO("ModelPartIO") << "  [Reading Nodes    : ";

    while(!mpStream->eof())
    {
        ReadWord(word);
        if(CheckEndBlock("Nodes", word))
            break;

        ExtractValue(word, id);
        ReadWord(word);
        ExtractValue(word, x);
        ReadWord(word);
        ExtractValue(word, y);
        ReadWord(word);
        ExtractValue(word, z);

        array_1d<double,3> coords;
        coords[0]=x;
        coords[1]=y;
        coords[2]=z;
        read_coordinates[ReorderedNodeId(id)] = coords;
        number_of_nodes_read++;
    }

    //make this to construct the nodes "in parallel" - the idea is that first touch is being done in parallel but the reading is actually sequential
    const int nnodes = read_coordinates.size();
    const int nthreads = ParallelUtilities::GetNumThreads();
    std::vector<int> partition;
    OpenMPUtils::DivideInPartitions(nnodes, nthreads, partition);

    map_type::const_iterator it = read_coordinates.begin();
    for(int ithread=0; ithread<nthreads; ithread++)
    {
        #pragma omp parallel
        {
            //note that the reading is only done by one of the threads
            if(OpenMPUtils::ThisThread() == ithread)
            {
                for(int i=partition[ithread]; i<partition[ithread+1]; i++)
                {
                    const unsigned int node_id = it->first;
                    const array_1d<double,3>& coords = it->second;
                    rModelPart.CreateNewNode(node_id,coords[0],coords[1],coords[2]);
                    it++;
                }
            }
        }
    }

    KRATOS_INFO("") << number_of_nodes_read << " nodes read]" << std::endl;
    KRATOS_WARNING_IF("ModelPartIO", rModelPart.Nodes().size() - old_size != number_of_nodes_read) << "attention! we read " << number_of_nodes_read << " but there are only " << rModelPart.Nodes().size() - old_size<< " non repeated nodes" << std::endl;

    KRATOS_CATCH("")
}

std::size_t ModelPartIO::CountNodesInBlock()
{
    KRATOS_TRY;

    std::vector<SizeType> found_ids;

    SizeType temp_id;

    std::string word;

    SizeType number_of_nodes_read = 0;

//KRATOS_INFO("ModelPartIO") << "  [Reading Nodes    : ";

    while(!mpStream->eof())
    {
        ReadWord(word);
        if(CheckEndBlock("Nodes", word))
            break;

        ExtractValue(word, temp_id);
        found_ids.push_back(temp_id);

        ReadWord(word); // skip X coordinate
        ReadWord(word); // skip Y
        ReadWord(word); // skip Z

        number_of_nodes_read++;
    }
    //KRATOS_INFO("") << number_of_nodes_read << " nodes read]" << std::endl;

    // Error check: look for duplicate nodes
    std::sort(found_ids.begin(),found_ids.end());
    std::vector<std::size_t>::iterator unique_end = std::unique(found_ids.begin(),found_ids.end());
    std::size_t number_of_unique_nodes = std::distance(found_ids.begin(),unique_end);

    KRATOS_WARNING_IF("ModelPartIO", number_of_unique_nodes != number_of_nodes_read) << "attention! we read " << number_of_nodes_read << " but there are only " << number_of_unique_nodes << " non repeated nodes" << std::endl;

    return number_of_nodes_read;

    KRATOS_CATCH("");
}

void ModelPartIO::ReadPropertiesBlock(PropertiesContainerType& rThisProperties)
{
    KRATOS_TRY

    Properties::Pointer props = Kratos::make_shared<Properties>();
    Properties& temp_properties = *props;
    //Properties temp_properties;

    std::string word;
    std::string variable_name;

    SizeType temp_properties_id;

    ReadWord(word);
    ExtractValue(word, temp_properties_id);
    temp_properties.SetId(temp_properties_id);

    while(!mpStream->eof())
    {
        ReadWord(variable_name);
        if(CheckEndBlock("Properties", variable_name))
            break;

        if(variable_name == "Begin") // here we have some nested block.
        {
            ReadBlockName(variable_name);
            if(variable_name == "Table") // At this moment the only supported nested block is a table
                ReadTableBlock(temp_properties);
        }
        else if(KratosComponents<Variable<std::string> >::Has(variable_name))
        {
            std::string value;
            std::string  temp;

            ReadWord(value); // reading value
            ExtractValue(value,temp);
            temp_properties[KratosComponents<Variable<std::string> >::Get(variable_name)] = temp;
        }
        else if(KratosComponents<Variable<double> >::Has(variable_name))
        {
            std::string value;
            double temp;

            ReadWord(value); // reading value
            ExtractValue(value,temp);
            temp_properties[KratosComponents<Variable<double> >::Get(variable_name)] = temp;
        }
        else if(KratosComponents<Variable<int> >::Has(variable_name))
        {
            std::string value;
            int temp;

            ReadWord(value); // reading value
            ExtractValue(value,temp);
            temp_properties[KratosComponents<Variable<int> >::Get(variable_name)] = temp;
        }
        else if(KratosComponents<Variable<bool> >::Has(variable_name))
        {
            std::string value;
            bool temp;

            ReadWord(value); // reading value
            ExtractValue(value,temp);
            temp_properties[KratosComponents<Variable<bool> >::Get(variable_name)] = temp;
        }
        else if(KratosComponents<Variable<array_1d<double, 3> > >::Has(variable_name))
        {
            Vector temp_vector; // defining a Vector because for array_1d the operator >> is not defined yet!
            ReadVectorialValue(temp_vector);
            temp_properties[KratosComponents<Variable<array_1d<double,3> > >::Get(variable_name)] = temp_vector;
        }
        else if(KratosComponents<Variable<Quaternion<double> > >::Has(variable_name))
        {
            Vector temp_vector; // defining a Vector because for Quaternion the operator >> is not defined yet!
            ReadVectorialValue(temp_vector);
            temp_properties[KratosComponents<Variable<Quaternion<double> > >::Get(variable_name)] = temp_vector;
        }
        else if(KratosComponents<Variable<Vector> >::Has(variable_name))
        {
            ReadVectorialValue(temp_properties[KratosComponents<Variable<Vector> >::Get(variable_name)]);
        }
        else if(KratosComponents<Variable<Matrix> >::Has(variable_name))
        {
            ReadVectorialValue(temp_properties[KratosComponents<Variable<Matrix> >::Get(variable_name)]);
        }
        else if(KratosComponents<Variable<ConstitutiveLaw::Pointer> >::Has(variable_name))
        {
            ReadConstitutiveLawValue(temp_properties[KratosComponents<Variable<ConstitutiveLaw::Pointer> >::Get(variable_name)]);
        }
        else
        {
            std::stringstream buffer;
            buffer << variable_name << " is not a valid variable!!!" << std::endl;
            buffer << " [Line " << mNumberOfLines << " ]";
            KRATOS_ERROR << buffer.str() << std::endl;
        }

    }

    rThisProperties.push_back(props);
//         rThisProperties.push_back(temp_properties);

    KRATOS_CATCH("")
}

void ModelPartIO::ReadGeometriesBlock(ModelPart& rModelPart)
{
    KRATOS_TRY

    SizeType id;
    SizeType node_id;
    SizeType number_of_read_geometries = 0;

    std::string word;
    std::string geometry_name;

    ReadWord(geometry_name);
    KRATOS_INFO("ModelPartIO") << "  [Reading Geometries : ";

    if(!KratosComponents<GeometryType>::Has(geometry_name)) {
        std::stringstream buffer;
        buffer << "Geometry " << geometry_name << " is not registered in Kratos.";
        buffer << " Please check the spelling of the geometry name and see if the application which containing it, is registered correctly.";
        buffer << " [Line " << mNumberOfLines << " ]";
        KRATOS_ERROR << buffer.str() << std::endl;
        return;
    }

    GeometryType const& r_clone_geometry = KratosComponents<GeometryType>::Get(geometry_name);
    SizeType number_of_nodes = r_clone_geometry.size();
    Element::NodesArrayType temp_geometry_nodes;
    ModelPart::GeometryContainerType aux_geometries;

    while(!mpStream->eof()) {
        ReadWord(word); // Reading the geometry id or End
        if(CheckEndBlock("Geometries", word))
            break;

        ExtractValue(word,id);
        temp_geometry_nodes.clear();
        for(SizeType i = 0 ; i < number_of_nodes ; i++) {
            ReadWord(word); // Reading the node id;
            ExtractValue(word, node_id);
            temp_geometry_nodes.push_back( *(FindKey(rModelPart.Nodes(), ReorderedNodeId(node_id), "Node").base()));
        }

        aux_geometries.AddGeometry(r_clone_geometry.Create(ReorderedGeometryId(id), temp_geometry_nodes));
        number_of_read_geometries++;

    }
    KRATOS_INFO("") << number_of_read_geometries << " geometries read] [Type: " <<geometry_name << "]" << std::endl;

    rModelPart.AddGeometries(aux_geometries.GeometriesBegin(), aux_geometries.GeometriesEnd());

    KRATOS_CATCH("")
}

void ModelPartIO::ReadGeometriesBlock(NodesContainerType& rThisNodes, GeometryContainerType& rThisGeometries)
{
    KRATOS_TRY

    SizeType id;
    SizeType node_id;
    SizeType number_of_read_geometries = 0;


    std::string word;
    std::string geometry_name;

    ReadWord(geometry_name);
    KRATOS_INFO("ModelPartIO") << "  [Reading Geometries : ";

    if(!KratosComponents<GeometryType>::Has(geometry_name)) {
        std::stringstream buffer;
        buffer << "Geometry " << geometry_name << " is not registered in Kratos.";
        buffer << " Please check the spelling of the geometry name and see if the application which containing it, is registered correctly.";
        buffer << " [Line " << mNumberOfLines << " ]";
        KRATOS_ERROR << buffer.str() << std::endl;
        return;
    }

    GeometryType const& r_clone_geometry = KratosComponents<GeometryType>::Get(geometry_name);
    SizeType number_of_nodes = r_clone_geometry.size();
    Element::NodesArrayType temp_geometry_nodes;

    while(!mpStream->eof()) {
        ReadWord(word); // Reading the geometry id or End
        if(CheckEndBlock("Geometries", word))
            break;

        ExtractValue(word,id);
        temp_geometry_nodes.clear();
        for(SizeType i = 0 ; i < number_of_nodes ; i++) {
            ReadWord(word); // Reading the node id;
            ExtractValue(word, node_id);
            temp_geometry_nodes.push_back( *(FindKey(rThisNodes, ReorderedNodeId(node_id), "Node").base()));
        }

        rThisGeometries.AddGeometry(r_clone_geometry.Create(ReorderedGeometryId(id), temp_geometry_nodes));
        number_of_read_geometries++;

    }
    KRATOS_INFO("") << number_of_read_geometries << " geometries read] [Type: " <<geometry_name << "]" << std::endl;

    KRATOS_CATCH("")
}

void ModelPartIO::ReadElementsBlock(ModelPart& rModelPart)
{
    KRATOS_TRY

    SizeType id;
    SizeType properties_id;
    SizeType node_id;
    SizeType number_of_read_elements = 0;


    std::string word;
    std::string element_name;

    ReadWord(element_name);
    KRATOS_INFO("ModelPartIO") << "  [Reading Elements : ";

    if(!KratosComponents<Element>::Has(element_name))
    {
        std::stringstream buffer;
        buffer << "Element " << element_name << " is not registered in Kratos.";
        buffer << " Please check the spelling of the element name and see if the application which containing it, is registered correctly.";
        buffer << " [Line " << mNumberOfLines << " ]";
        KRATOS_ERROR << buffer.str() << std::endl;
        return;
    }

    Element const& r_clone_element = KratosComponents<Element>::Get(element_name);
    SizeType number_of_nodes = r_clone_element.GetGeometry().size();
    Element::NodesArrayType temp_element_nodes;
    ModelPart::ElementsContainerType aux_elements;

    while(!mpStream->eof())
    {
        ReadWord(word); // Reading the element id or End
        if(CheckEndBlock("Elements", word))
            break;

        ExtractValue(word,id);
        ReadWord(word); // Reading the properties id;
        ExtractValue(word, properties_id);
        Properties::Pointer p_temp_properties = *(FindKey(rModelPart.rProperties(), properties_id, "Properties").base());
        temp_element_nodes.clear();
        for(SizeType i = 0 ; i < number_of_nodes ; i++)
        {
            ReadWord(word); // Reading the node id;
            ExtractValue(word, node_id);
            temp_element_nodes.push_back( *(FindKey(rModelPart.Nodes(), ReorderedNodeId(node_id), "Node").base()));
        }

        aux_elements.push_back(r_clone_element.Create(ReorderedElementId(id), temp_element_nodes, p_temp_properties));
        number_of_read_elements++;

    }
    KRATOS_INFO("") << number_of_read_elements << " elements read] [Type: " <<element_name << "]" << std::endl;
    aux_elements.Unique();

    rModelPart.AddElements(aux_elements.begin(), aux_elements.end());

    KRATOS_CATCH("")
}

void ModelPartIO::ReadElementsBlock(NodesContainerType& rThisNodes, PropertiesContainerType& rThisProperties, ElementsContainerType& rThisElements)
{
    KRATOS_TRY

    SizeType id;
    SizeType properties_id;
    SizeType node_id;
    SizeType number_of_read_elements = 0;


    std::string word;
    std::string element_name;

    ReadWord(element_name);
    KRATOS_INFO("ModelPartIO") << "  [Reading Elements : ";

    if(!KratosComponents<Element>::Has(element_name))
    {
        std::stringstream buffer;
        buffer << "Element " << element_name << " is not registered in Kratos.";
        buffer << " Please check the spelling of the element name and see if the application which containing it, is registered correctly.";
        buffer << " [Line " << mNumberOfLines << " ]";
        KRATOS_ERROR << buffer.str() << std::endl;
        return;
    }

    Element const& r_clone_element = KratosComponents<Element>::Get(element_name);
    SizeType number_of_nodes = r_clone_element.GetGeometry().size();
    Element::NodesArrayType temp_element_nodes;


    while(!mpStream->eof())
    {
        ReadWord(word); // Reading the element id or End
        if(CheckEndBlock("Elements", word))
            break;

        ExtractValue(word,id);
        ReadWord(word); // Reading the properties id;
        ExtractValue(word, properties_id);
        Properties::Pointer p_temp_properties = *(FindKey(rThisProperties, properties_id, "Properties").base());
        temp_element_nodes.clear();
        for(SizeType i = 0 ; i < number_of_nodes ; i++)
        {
            ReadWord(word); // Reading the node id;
            ExtractValue(word, node_id);
            temp_element_nodes.push_back( *(FindKey(rThisNodes, ReorderedNodeId(node_id), "Node").base()));
        }

        rThisElements.push_back(r_clone_element.Create(ReorderedElementId(id), temp_element_nodes, p_temp_properties));
        number_of_read_elements++;

    }
    KRATOS_INFO("") << number_of_read_elements << " elements read] [Type: " <<element_name << "]" << std::endl;
    rThisElements.Unique();

    KRATOS_CATCH("")
}

void ModelPartIO::ReadConditionsBlock(ModelPart& rModelPart)
{
    ReadConditionsBlock(rModelPart.Nodes(), rModelPart.rProperties(), rModelPart.Conditions());
}

void ModelPartIO::ReadConditionsBlock(NodesContainerType& rThisNodes, PropertiesContainerType& rThisProperties, ConditionsContainerType& rThisConditions)
{
    KRATOS_TRY

    SizeType id;
    SizeType properties_id;
    SizeType node_id;
    SizeType number_of_read_conditions = 0;


    std::string word;
    std::string condition_name;

    ReadWord(condition_name);
    KRATOS_INFO("ModelPartIO") << "  [Reading Conditions : ";

    if(!KratosComponents<Condition>::Has(condition_name))
    {
        std::stringstream buffer;
        buffer << "Condition " << condition_name << " is not registered in Kratos.";
        buffer << " Please check the spelling of the condition name and see if the application containing it is registered correctly.";
        buffer << " [Line " << mNumberOfLines << " ]";
        KRATOS_ERROR << buffer.str() << std::endl;
        return;
    }

    Condition const& r_clone_condition = KratosComponents<Condition>::Get(condition_name);
    SizeType number_of_nodes = r_clone_condition.GetGeometry().size();
    Condition::NodesArrayType temp_condition_nodes;

    while(!mpStream->eof())
    {
        ReadWord(word); // Reading the condition id or End
        if(CheckEndBlock("Conditions", word))
            break;

        ExtractValue(word,id);
        ReadWord(word); // Reading the properties id;
        ExtractValue(word, properties_id);
        Properties::Pointer p_temp_properties = *(FindKey(rThisProperties, properties_id, "Properties").base());
        temp_condition_nodes.clear();
        for(SizeType i = 0 ; i < number_of_nodes ; i++)
        {
            ReadWord(word); // Reading the node id;
            ExtractValue(word, node_id);
            temp_condition_nodes.push_back( *(FindKey(rThisNodes, ReorderedNodeId(node_id), "Node").base()));
        }

        rThisConditions.push_back(r_clone_condition.Create(ReorderedConditionId(id), temp_condition_nodes, p_temp_properties));
        number_of_read_conditions++;
    }
    KRATOS_INFO("") << number_of_read_conditions << " conditions read] [Type: " << condition_name << "]" << std::endl;
    rThisConditions.Unique();

    KRATOS_CATCH("")
}

void ModelPartIO::ReadNodalDataBlock(ModelPart& rThisModelPart)
{
    KRATOS_TRY

    NodesContainerType& rThisNodes = rThisModelPart.Nodes();

    std::string variable_name;

    ReadWord(variable_name);

    VariablesList rThisVariables = rThisModelPart.GetNodalSolutionStepVariablesList();

    if(KratosComponents<Flags >::Has(variable_name)) {
        ReadNodalFlags(rThisNodes, KratosComponents<Flags >::Get(variable_name));
    } else if(KratosComponents<Variable<int> >::Has(variable_name)) {
        const bool has_been_added = rThisVariables.Has(KratosComponents<Variable<int> >::Get(variable_name)) ;
        if( !has_been_added && mOptions.Is(IGNORE_VARIABLES_ERROR) ) {
            KRATOS_WARNING("ModelPartIO") <<"WARNING: Skipping NodalData block. Variable "<<variable_name<<" has not been added to ModelPart '"<<rThisModelPart.Name()<<"'"<<std::endl<<std::endl;
            SkipBlock("NodalData");
        }
        else {
            KRATOS_ERROR_IF_NOT(has_been_added) << "The nodal solution step container does not have this variable: " << variable_name << "." << std::endl;
            ReadNodalScalarVariableData(rThisNodes, KratosComponents<Variable<int> >::Get(variable_name));
        }
    } else if(KratosComponents<Variable<double> >::Has(variable_name)) {
        const bool has_been_added = rThisVariables.Has(KratosComponents<Variable<double> >::Get(variable_name)) ;
        if( !has_been_added && mOptions.Is(IGNORE_VARIABLES_ERROR) ) {
            KRATOS_WARNING("ModelPartIO")<<"WARNING: Skipping NodalData block. Variable "<<variable_name<<" has not been added to ModelPart '"<<rThisModelPart.Name()<<"'"<<std::endl<<std::endl;
            SkipBlock("NodalData");
        } else {
            KRATOS_ERROR_IF_NOT(has_been_added) << "The nodal solution step container does not have this variable: " << variable_name << "." << std::endl;
            ReadNodalDofVariableData(rThisNodes, KratosComponents<Variable<double> >::Get(variable_name));
        }
    } else if(KratosComponents<Variable<array_1d<double, 3> > >::Has(variable_name)) {
        const bool has_been_added = rThisVariables.Has(KratosComponents<Variable<array_1d<double, 3> > >::Get(variable_name)) ;
        if( !has_been_added && mOptions.Is(IGNORE_VARIABLES_ERROR) ) {
            KRATOS_WARNING("ModelPartIO")<<"WARNING: Skipping NodalData block. Variable "<<variable_name<<" has not been added to ModelPart '"<<rThisModelPart.Name()<<"'"<<std::endl<<std::endl;
        } else {
            KRATOS_ERROR_IF_NOT(has_been_added) << "The nodal solution step container does not have this variable: " << variable_name << "." << std::endl;
            ReadNodalVectorialVariableData(rThisNodes, KratosComponents<Variable<array_1d<double, 3> > >::Get(variable_name), Vector(3));
        }
    } else if(KratosComponents<Variable<Quaternion<double> > >::Has(variable_name)) {
        const bool has_been_added = rThisVariables.Has(KratosComponents<Variable<Quaternion<double> > >::Get(variable_name)) ;
        if( !has_been_added && mOptions.Is(IGNORE_VARIABLES_ERROR) ) {
            KRATOS_WARNING("ModelPartIO")<<"WARNING: Skipping NodalData block. Variable "<<variable_name<<" has not been added to ModelPart '"<<rThisModelPart.Name()<<"'"<<std::endl<<std::endl;
        } else {
            KRATOS_ERROR_IF_NOT(has_been_added) << "The nodal solution step container does not have this variable: " << variable_name << "." << std::endl;
            ReadNodalVectorialVariableData(rThisNodes, KratosComponents<Variable<Quaternion<double> > >::Get(variable_name), Vector(4));
        }
    } else if(KratosComponents<Variable<Matrix> >::Has(variable_name)) {
        ReadNodalVectorialVariableData(rThisNodes, KratosComponents<Variable<Matrix> >::Get(variable_name), Matrix(3,3));
    } else if(KratosComponents<Variable<Vector> >::Has(variable_name)) {
        ReadNodalVectorialVariableData(rThisNodes, KratosComponents<Variable<Vector> >::Get(variable_name), Vector(3));
    } else if(KratosComponents<VariableData>::Has(variable_name)) {
        std::stringstream buffer;
        buffer << variable_name << " is not supported to be read by this IO or the type of variable is not registered correctly" << std::endl;
        buffer << " [Line " << mNumberOfLines << " ]";
        KRATOS_ERROR << buffer.str() << std::endl;
    } else {
        std::stringstream buffer;
        buffer << variable_name << " is not a valid variable!!!" << std::endl;
        buffer << " [Line " << mNumberOfLines << " ]";
        KRATOS_ERROR << buffer.str() << std::endl;
    }

    KRATOS_CATCH("")
}

void ModelPartIO::WriteNodalDataBlock(ModelPart& rThisModelPart)
{
    KRATOS_TRY

    // Iterate over nodes
    auto& r_this_nodes = rThisModelPart.Nodes();
    const std::size_t number_of_nodes = r_this_nodes.size();
    const auto it_node_begin = r_this_nodes.begin();

    // Writing flags
    const auto& r_flags = KratosComponents<Flags>::GetComponents();
    for (auto& r_flag : r_flags) {
        const auto& r_flag_name = r_flag.first;
        const auto& r_variable_flag = *(r_flag.second);
        int to_consider = (r_flag_name == "ALL_DEFINED" || r_flag_name == "ALL_TRUE") ? -1 : 0;
        if (to_consider == 0) {
            for(std::size_t j = 0; j < number_of_nodes; j++) {
                auto it_node = it_node_begin + j;
                if (it_node->Is(r_variable_flag)) {
                    to_consider = 1;
                    break;
                }
            }
        }
        if (to_consider == 1) {
            (*mpStream) << "Begin NodalData\t" << r_flag_name << std::endl;
            for(std::size_t j = 0; j < number_of_nodes; j++) {
                auto it_node = it_node_begin + j;
                if (it_node->Is(r_variable_flag)) {
                    (*mpStream) << it_node->Id() <<"\n";
                }
            }
            (*mpStream) << "End NodalData" << std::endl << std::endl;
        }
    }

    // Writing variables
    VariablesList& r_this_variables = rThisModelPart.GetNodalSolutionStepVariablesList();
    std::string variable_name;

    // FIXME: Maybe there is a better way (I get confused with to much KratosComponents)
    for(std::size_t i = 0; i < r_this_variables.size(); i++) {
        auto it_var = r_this_variables.begin() + i;

        variable_name = it_var->Name();

        if(KratosComponents<Variable<int>>::Has(variable_name)) {
            (*mpStream) << "Begin NodalData\t" << variable_name << std::endl;
            const auto& r_variable = KratosComponents<Kratos::Variable<int> >::Get(variable_name);
            for(std::size_t j = 0; j < number_of_nodes; j++) {
                auto it_node = it_node_begin + j;
                const bool is_fixed = it_node->IsFixed(r_variable);
                (*mpStream) << it_node->Id() <<"\t" << is_fixed << "\t" << it_node->FastGetSolutionStepValue(r_variable, 0) << std::endl;
            }
            (*mpStream) << "End NodalData" << std::endl << std::endl;
        } else if(KratosComponents<Variable<double>>::Has(variable_name)) {
            (*mpStream) << "Begin NodalData\t" << variable_name << std::endl;
            const auto& r_variable = KratosComponents<Kratos::Variable<double> >::Get(variable_name);
            for(std::size_t j = 0; j < number_of_nodes; j++) {
                auto it_node = it_node_begin + j;
                const bool is_fixed = it_node->IsFixed(r_variable);
                (*mpStream) << it_node->Id() <<"\t" << is_fixed << "\t" << it_node->FastGetSolutionStepValue(r_variable, 0) << std::endl;
            }
            (*mpStream) << "End NodalData" << std::endl << std::endl;
        }  else if(KratosComponents<Variable<array_1d<double, 3> > >::Has(variable_name))  {
            if(KratosComponents<Variable<double>>::Has(variable_name + "_X")) { // To check if it defined by components or as a vector
                (*mpStream) << "Begin NodalData\t" << variable_name << "_X" << std::endl;
                const auto& r_variable_x = KratosComponents<Variable<double> >::Get(variable_name+"_X");
                for(std::size_t j = 0; j < number_of_nodes; j++) {
                    auto it_node = it_node_begin + j;
                    const bool is_fixed = it_node->IsFixed(r_variable_x);
                    (*mpStream) << it_node->Id() <<"\t" << is_fixed << "\t" << it_node->FastGetSolutionStepValue(r_variable_x, 0) << std::endl;
                }
                (*mpStream) << "End NodalData" << std::endl << std::endl;

                (*mpStream) << "Begin NodalData\t" << variable_name << "_Y" << std::endl;
                const auto&  r_variable_y = KratosComponents<Variable<double> >::Get(variable_name+"_Y");
                for(std::size_t j = 0; j < number_of_nodes; j++) {
                    auto it_node = it_node_begin + j;
                    const bool is_fixed = it_node->IsFixed(r_variable_y);
                    (*mpStream) << it_node->Id() <<"\t" << is_fixed << "\t" << it_node->FastGetSolutionStepValue(r_variable_y, 0) << std::endl;
                }
                (*mpStream) << "End NodalData" << std::endl << std::endl;

                (*mpStream) << "Begin NodalData\t" << variable_name << "_Z" << std::endl;
                const auto&  r_variable_z = KratosComponents<Variable<double> >::Get(variable_name+"_Z");
                for(std::size_t j = 0; j < number_of_nodes; j++) {
                    auto it_node = it_node_begin + j;
                    const bool is_fixed = it_node->IsFixed(r_variable_z);
                    (*mpStream) << it_node->Id() <<"\t" << is_fixed << "\t" << it_node->FastGetSolutionStepValue(r_variable_z, 0) << std::endl;
                }
                (*mpStream) << "End NodalData" << std::endl << std::endl;
            } else {
                KRATOS_WARNING("ModelPartIO") << variable_name << " is not a valid variable for output!!!" << std::endl;
//                 (*mpStream) << "Begin NodalData\t" << variable_name << std::endl;
//                 auto Variable = KratosComponents<array_1d<double, 3>>::Get(variable_name);
//                 // TODO: Finish me
//                 (*mpStream) << "End NodalData" << std::endl << std::endl;
            }
//             else if(KratosComponents<Variable<Quaternion<double> > >::Has(variable_name))
//             {
//                 (*mpStream) << "Begin NodalData\t" << variable_name << std::endl;
//                 auto Variable = KratosComponents<Quaternion<double>>::Get(variable_name);
//                 // TODO: Finish me
//                 (*mpStream) << "End NodalData" << std::endl << std::endl;
//             }
//             else if(KratosComponents<Variable<Matrix> >::Has(variable_name))
//             {
//                 (*mpStream) << "Begin NodalData\t" << variable_name << std::endl;
//                 auto Variable = KratosComponents<Matrix>::Get(variable_name);
//                 // TODO: Finish me
//                 (*mpStream) << "End NodalData" << std::endl << std::endl;
//             }
//             else if(KratosComponents<Variable<Vector> >::Has(variable_name))
//             {
//                 (*mpStream) << "Begin NodalData\t" << variable_name << std::endl;
//                 auto Variable = KratosComponents<Matrix>::Get(variable_name);
//                 // TODO: Finish me
//                 (*mpStream) << "End NodalData" << std::endl << std::endl;
//             }
        } else {
            KRATOS_WARNING("ModelPartIO") << variable_name << " is not a valid variable for output!!!" << std::endl;
        }

    }

    KRATOS_CATCH("")
}

template<class TObjectsContainerType>
void ModelPartIO::WriteDataBlock(const TObjectsContainerType& rThisObjectContainer, const std::string& rObjectName)
{
    std::unordered_set<std::string> variables;

    for(auto& object :rThisObjectContainer){
        for(auto& var:object.GetData()){
            auto const& is_included = variables.find(var.first->Name());
            if(is_included == variables.end()){
                variables.insert(var.first->Name());
                // determine variable type
                if(KratosComponents<Variable<bool>>::Has(var.first->Name())){
                    WriteDataBlock<Variable<bool>, TObjectsContainerType>(rThisObjectContainer, var.first, rObjectName);
                } else if(KratosComponents<Variable<int>>::Has(var.first->Name())){
                    WriteDataBlock<Variable<int>, TObjectsContainerType>(rThisObjectContainer, var.first, rObjectName);
                } else if(KratosComponents<Variable<double>>::Has(var.first->Name())){
                    WriteDataBlock<Variable<double>, TObjectsContainerType>(rThisObjectContainer, var.first, rObjectName);
                } else if(KratosComponents<Variable<array_1d<double,3>>>::Has(var.first->Name())){
                    WriteDataBlock<Variable<array_1d<double,3>>, TObjectsContainerType>(rThisObjectContainer, var.first, rObjectName);
                } else if(KratosComponents<Variable<Quaternion<double>>>::Has(var.first->Name())){
                    WriteDataBlock<Variable<Quaternion<double>>, TObjectsContainerType>(rThisObjectContainer, var.first, rObjectName);
                } else if(KratosComponents<Variable<Vector>>::Has(var.first->Name())){
                    WriteDataBlock<Variable<Vector>, TObjectsContainerType>(rThisObjectContainer, var.first, rObjectName);
                } else if(KratosComponents<Variable<Matrix>>::Has(var.first->Name())){
                    WriteDataBlock<Variable<Matrix>, TObjectsContainerType>(rThisObjectContainer, var.first, rObjectName);
                } else {
                    KRATOS_WARNING("ModelPartIO") << var.first->Name() << " is not a valid variable for output!!!" << std::endl;
                }
            }
        }
    }
}

template<class TVariableType, class TObjectsContainerType>
void ModelPartIO::WriteDataBlock(const TObjectsContainerType& rThisObjectContainer,const VariableData* rVariable, const std::string& rObjectName){
    const TVariableType& variable = KratosComponents<TVariableType>::Get(rVariable->Name());
    (*mpStream) << "Begin "<<rObjectName<<"alData "<<variable.Name()<<std::endl;
    for(auto& object : rThisObjectContainer){
        if(object.Has(variable)){
            (*mpStream)<<object.Id()<<"\t"<<object.GetValue(variable)<<std::endl;
        }
    }
    (*mpStream)<<"End "<<rObjectName<<"alData\n"<<std::endl;
}

template<class TVariableType>
void ModelPartIO::ReadNodalDofVariableData(NodesContainerType& rThisNodes, const TVariableType& rVariable)
{
    KRATOS_TRY

    SizeType id;
    bool is_fixed;
    double nodal_value;

    std::string value;

    while(!mpStream->eof())
    {
        ReadWord(value); // reading id
        if(CheckEndBlock("NodalData", value))
            break;

        ExtractValue(value, id);
        typename NodesContainerType::iterator it_node = FindKey(rThisNodes, ReorderedNodeId(id), "Node");

        // reading is_fixed
        ReadWord(value);
        ExtractValue(value, is_fixed);
        if(is_fixed)
            it_node->Fix(rVariable);

        // reading nodal_value
        ReadWord(value);
        ExtractValue(value, nodal_value);

        it_node->GetSolutionStepValue(rVariable, 0) =  nodal_value;
    }

    KRATOS_CATCH("")
}

void ModelPartIO::ReadNodalFlags(NodesContainerType& rThisNodes, Flags const& rFlags)
{

    KRATOS_TRY

    SizeType id;

    std::string value;

    while(!mpStream->eof())
    {
        ReadWord(value); // reading id
        if(CheckEndBlock("NodalData", value))
            break;

        ExtractValue(value, id);

        FindKey(rThisNodes, ReorderedNodeId(id), "Node")->Set(rFlags);
    }

    KRATOS_CATCH("")
}

template<class TVariableType>
void ModelPartIO::ReadNodalScalarVariableData(NodesContainerType& rThisNodes, const TVariableType& rVariable)
{
    KRATOS_TRY

    SizeType id;
    bool is_fixed;
    typename TVariableType::Type nodal_value;

    std::string value;

    while(!mpStream->eof())
    {
        ReadWord(value); // reading id
        if(CheckEndBlock("NodalData", value))
            break;

        ExtractValue(value, id);

        // reading is_fixed
        ReadWord(value);
        ExtractValue(value, is_fixed);
        if(is_fixed)
        {
            std::stringstream buffer;
            buffer << "Only double variables or components can be fixed.";
            buffer <<  " [Line " << mNumberOfLines << " ]";
            KRATOS_ERROR << buffer.str() << std::endl;
        }

        // reading nodal_value
        ReadWord(value);
        ExtractValue(value, nodal_value);

        FindKey(rThisNodes, ReorderedNodeId(id), "Node")->GetSolutionStepValue(rVariable, 0) =  nodal_value;
    }

    KRATOS_CATCH("")
}

template<class TVariableType, class TDataType>
void ModelPartIO::ReadNodalVectorialVariableData(NodesContainerType& rThisNodes, const TVariableType& rVariable, TDataType Dummy)
{
    KRATOS_TRY

    SizeType id;
    bool is_fixed;
    TDataType nodal_value;

    std::string value;

    while(!mpStream->eof())
    {
        ReadWord(value); // reading id
        if(CheckEndBlock("NodalData", value))
            break;

        ExtractValue(value, id);

        // reading is_fixed
        ReadWord(value);
        ExtractValue(value, is_fixed);
        if(is_fixed)
        {
            std::stringstream buffer;
            buffer << "Only double variables or components can be fixed.";
            buffer <<  " [Line " << mNumberOfLines << " ]";
            KRATOS_ERROR << buffer.str() << std::endl;
        }

        // reading nodal_value
        ReadVectorialValue(nodal_value);

        FindKey(rThisNodes, ReorderedNodeId(id), "Node")->GetSolutionStepValue(rVariable, 0) =  nodal_value;
    }

    KRATOS_CATCH("")
}

void ModelPartIO::ReadElementalDataBlock(ElementsContainerType& rThisElements)
{
    KRATOS_TRY

    std::string variable_name;

    ReadWord(variable_name);

    if(KratosComponents<Variable<bool> >::Has(variable_name)) {
        ReadElementalScalarVariableData(rThisElements, static_cast<Variable<bool> const& >(KratosComponents<Variable<bool> >::Get(variable_name)));
    } else if(KratosComponents<Variable<int> >::Has(variable_name)) {
        ReadElementalScalarVariableData(rThisElements, static_cast<Variable<int> const& >(KratosComponents<Variable<int> >::Get(variable_name)));
    } else if(KratosComponents<Variable<double> >::Has(variable_name)) {
        ReadElementalScalarVariableData(rThisElements, static_cast<Variable<double> const& >(KratosComponents<Variable<double> >::Get(variable_name)));
    } else if(KratosComponents<Variable<array_1d<double, 3> > >::Has(variable_name)) {
        ReadElementalVectorialVariableData(rThisElements, static_cast<Variable<array_1d<double, 3> > const& >(KratosComponents<Variable<array_1d<double, 3> > >::Get(variable_name)), Vector(3));
    } else if(KratosComponents<Variable<Quaternion<double> > >::Has(variable_name)) {
        ReadElementalVectorialVariableData(rThisElements, static_cast<Variable<Quaternion<double> > const& >(KratosComponents<Variable<Quaternion<double> > >::Get(variable_name)), Vector(4));
    } else if(KratosComponents<Variable<Matrix> >::Has(variable_name)) {
        ReadElementalVectorialVariableData(rThisElements, static_cast<Variable<Matrix > const& >(KratosComponents<Variable<Matrix> >::Get(variable_name)), Matrix(3,3));
    } else if(KratosComponents<Variable<Vector> >::Has(variable_name)) {
        ReadElementalVectorialVariableData(rThisElements, static_cast<Variable<Vector > const& >(KratosComponents<Variable<Vector> >::Get(variable_name)), Vector(3));
    } else {
        std::stringstream buffer;
        buffer << variable_name << " is not a valid variable!!!" << std::endl;
        buffer << " [Line " << mNumberOfLines << " ]";
        KRATOS_ERROR << buffer.str() << std::endl;
    }

    KRATOS_CATCH("")
}

template<class TVariableType>
void ModelPartIO::ReadElementalScalarVariableData(ElementsContainerType& rThisElements, const TVariableType& rVariable)
{
    KRATOS_TRY

    SizeType id;
    double elemental_value;

    std::string value;

    while(!mpStream->eof())
    {
        ReadWord(value); // reading id
        if(CheckEndBlock("ElementalData", value))
            break;

        ExtractValue(value, id);

        // reading nodal_value
        ReadWord(value);
        ExtractValue(value, elemental_value);

        ModelPart::ElementIterator i_result = rThisElements.find(ReorderedElementId(id));
        if(i_result != rThisElements.end())
            i_result->GetValue(rVariable) =  elemental_value;
        else
            KRATOS_WARNING("ModelPartIO")  << "WARNING! Assigning " << rVariable.Name() << " to not existing element #" << id << " [Line " << mNumberOfLines << " ]" << std::endl;
    }

    KRATOS_CATCH("")
}

template<class TVariableType, class TDataType>
void ModelPartIO::ReadElementalVectorialVariableData(ElementsContainerType& rThisElements, const TVariableType& rVariable, TDataType Dummy)
{
    KRATOS_TRY

    SizeType id;
    TDataType elemental_value;

    std::string value;

    while(!mpStream->eof())
    {
        ReadWord(value); // reading id
        if(CheckEndBlock("ElementalData", value))
            break;

        ExtractValue(value, id);

        // reading nodal_value
        ReadVectorialValue(elemental_value);

        ModelPart::ElementIterator i_result = rThisElements.find(ReorderedElementId(id));
        if(i_result != rThisElements.end())
            i_result->GetValue(rVariable) =  elemental_value;
        else
            KRATOS_WARNING("ModelPartIO")  << "WARNING! Assigning " << rVariable.Name() << " to not existing element #" << id << " [Line " << mNumberOfLines << " ]" << std::endl;
    }

    KRATOS_CATCH("")
}

void ModelPartIO::ReadConditionalDataBlock(ConditionsContainerType& rThisConditions)
{
    KRATOS_TRY

    std::string variable_name;

    ReadWord(variable_name);

    if(KratosComponents<Variable<double> >::Has(variable_name)) {
        ReadConditionalScalarVariableData(rThisConditions, static_cast<Variable<double> const& >(KratosComponents<Variable<double> >::Get(variable_name)));
    } else if(KratosComponents<Variable<bool> >::Has(variable_name)) {
        ReadConditionalScalarVariableData(rThisConditions, static_cast<Variable<bool> const& >(KratosComponents<Variable<bool> >::Get(variable_name)));
    } else if(KratosComponents<Variable<int> >::Has(variable_name)) {
        ReadConditionalScalarVariableData(rThisConditions, static_cast<Variable<int> const& >(KratosComponents<Variable<int> >::Get(variable_name)));
    } else if(KratosComponents<Variable<array_1d<double, 3> > >::Has(variable_name)) {
        ReadConditionalVectorialVariableData(rThisConditions, static_cast<Variable<array_1d<double, 3> > const& >(KratosComponents<Variable<array_1d<double, 3> > >::Get(variable_name)), Vector(3));
    } else if(KratosComponents<Variable<Quaternion<double> > >::Has(variable_name)) {
        ReadConditionalVectorialVariableData(rThisConditions, static_cast<Variable<Quaternion<double> > const& >(KratosComponents<Variable<Quaternion<double> > >::Get(variable_name)), Vector(4));
    } else if(KratosComponents<Variable<Matrix> >::Has(variable_name)) {
        ReadConditionalVectorialVariableData(rThisConditions, static_cast<Variable<Matrix > const& >(KratosComponents<Variable<Matrix> >::Get(variable_name)), Matrix(3,3));
    } else if(KratosComponents<Variable<Vector> >::Has(variable_name)) {
        ReadConditionalVectorialVariableData(rThisConditions, static_cast<Variable<Vector > const& >(KratosComponents<Variable<Vector> >::Get(variable_name)), Vector(3));
    } else {
        std::stringstream buffer;
        buffer << variable_name << " is not a valid variable!!!" << std::endl;
        buffer << " [Line " << mNumberOfLines << " ]";
        KRATOS_ERROR << buffer.str() << std::endl;
    }

    KRATOS_CATCH("")
}

template<class TVariableType>
void ModelPartIO::ReadConditionalScalarVariableData(ConditionsContainerType& rThisConditions, const TVariableType& rVariable)
{
    KRATOS_TRY

    SizeType id;
    double conditional_value;

    std::string value;

    while(!mpStream->eof())
    {
        ReadWord(value); // reading id
        if(CheckEndBlock("ConditionalData", value))
            break;

        ExtractValue(value, id);

        // reading nodal_value
        ReadWord(value);
        ExtractValue(value, conditional_value);

        ModelPart::ConditionIterator i_result = rThisConditions.find(ReorderedConditionId(id));
        if(i_result != rThisConditions.end())
            i_result->GetValue(rVariable) =  conditional_value;
        else
            KRATOS_WARNING("ModelPartIO")  << "WARNING! Assigning " << rVariable.Name() << " to not existing condition #" << id << " [Line " << mNumberOfLines << " ]" << std::endl;
    }

    KRATOS_CATCH("")
}

template<class TVariableType, class TDataType>
void ModelPartIO::ReadConditionalVectorialVariableData(ConditionsContainerType& rThisConditions, const TVariableType& rVariable, TDataType Dummy)
{
    KRATOS_TRY

    SizeType id;
    TDataType conditional_value;

    std::string value;

    while(!mpStream->eof())
    {
        ReadWord(value); // reading id
        if(CheckEndBlock("ConditionalData", value))
            break;

        ExtractValue(value, id);

        // reading nodal_value
        ReadVectorialValue(conditional_value);

        ModelPart::ConditionIterator i_result = rThisConditions.find(ReorderedConditionId(id));
        if(i_result != rThisConditions.end())
            i_result->GetValue(rVariable) =  conditional_value;
        else
            KRATOS_WARNING("ModelPartIO")  << "WARNING! Assigning " << rVariable.Name() << " to not existing condition #" << id << " [Line " << mNumberOfLines << " ]" << std::endl;
    }

    KRATOS_CATCH("")
}

ModelPartIO::SizeType ModelPartIO::ReadGeometriesConnectivitiesBlock(ConnectivitiesContainerType& rThisConnectivities)
{
    KRATOS_TRY

    SizeType id;
    SizeType node_id;
    SizeType number_of_connectivities = 0;

    std::string word;
    std::string geometry_name;

    ReadWord(geometry_name);
    if(!KratosComponents<GeometryType>::Has(geometry_name)) {
        std::stringstream buffer;
        buffer << "Geometry " << geometry_name << " is not registered in Kratos.";
        buffer << " Please check the spelling of the geometry name and see if the application containing it is registered correctly.";
        buffer << " [Line " << mNumberOfLines << " ]";
        KRATOS_ERROR << buffer.str() << std::endl;
        return number_of_connectivities;
    }

    GeometryType const& r_clone_geometry = KratosComponents<GeometryType>::Get(geometry_name);
    SizeType number_of_nodes = r_clone_geometry.size();
    ConnectivitiesContainerType::value_type temp_geometry_nodes;

    while(!mpStream->eof()) {
        ReadWord(word); // Reading the geometry id or End
        if(CheckEndBlock("Geometries", word))
            break;

        ExtractValue(word,id);
        ReadWord(word); // Reading the properties id;
        temp_geometry_nodes.clear();
        for(SizeType i = 0 ; i < number_of_nodes ; i++) {
            ReadWord(word); // Reading the node id;
            ExtractValue(word, node_id);
            temp_geometry_nodes.push_back(ReorderedNodeId(node_id));
        }
        const int index = ReorderedGeometryId(id) - 1;
        const int size = rThisConnectivities.size();
        if(index == size) { // I do push back instead of resizing to size+1
            rThisConnectivities.push_back(temp_geometry_nodes);
        } else if(index < size) {
            rThisConnectivities[index]= temp_geometry_nodes;
        } else {
            rThisConnectivities.resize(index+1);
            rThisConnectivities[index]= temp_geometry_nodes;

        }
        number_of_connectivities++;
    }
    return number_of_connectivities;

    KRATOS_CATCH("")
}

ModelPartIO::SizeType ModelPartIO::ReadElementsConnectivitiesBlock(ConnectivitiesContainerType& rThisConnectivities)
{
    KRATOS_TRY

    SizeType id;
    SizeType node_id;
    SizeType number_of_connectivities = 0;

    std::string word;
    std::string element_name;

    ReadWord(element_name);
    if(!KratosComponents<Element>::Has(element_name))
    {
        std::stringstream buffer;
        buffer << "Element " << element_name << " is not registered in Kratos.";
        buffer << " Please check the spelling of the element name and see if the application containing it is registered correctly.";
        buffer << " [Line " << mNumberOfLines << " ]";
        KRATOS_ERROR << buffer.str() << std::endl;
        return number_of_connectivities;
    }

    Element const& r_clone_element = KratosComponents<Element>::Get(element_name);
    SizeType number_of_nodes = r_clone_element.GetGeometry().size();
    ConnectivitiesContainerType::value_type temp_element_nodes;

    while(!mpStream->eof())
    {
        ReadWord(word); // Reading the element id or End
        if(CheckEndBlock("Elements", word))
            break;

        ExtractValue(word,id);
        ReadWord(word); // Reading the properties id;
        temp_element_nodes.clear();
        for(SizeType i = 0 ; i < number_of_nodes ; i++)
        {
            ReadWord(word); // Reading the node id;
            ExtractValue(word, node_id);
            temp_element_nodes.push_back(ReorderedNodeId(node_id));
        }
        const int index = ReorderedElementId(id) - 1;
        const int size = rThisConnectivities.size();
        if(index == size)  // I do push back instead of resizing to size+1
            rThisConnectivities.push_back(temp_element_nodes);
        else if(index < size)
            rThisConnectivities[index]= temp_element_nodes;
        else
        {
            rThisConnectivities.resize(index+1);
            rThisConnectivities[index]= temp_element_nodes;

        }
        number_of_connectivities++;
    }
    return number_of_connectivities;

    KRATOS_CATCH("")
}

ModelPartIO::SizeType ModelPartIO::ReadConditionsConnectivitiesBlock(ConnectivitiesContainerType& rThisConnectivities)
{
    KRATOS_TRY

    SizeType id;
    SizeType node_id;
    SizeType number_of_connectivities = 0;

    std::string word;
    std::string condition_name;

    ReadWord(condition_name);
    if(!KratosComponents<Condition>::Has(condition_name))
    {
        std::stringstream buffer;
        buffer << "Condition " << condition_name << " is not registered in Kratos.";
        buffer << " Please check the spelling of the condition name and see if the application containing it is registered correctly.";
        buffer << " [Line " << mNumberOfLines << " ]";
        KRATOS_ERROR << buffer.str() << std::endl;
        return number_of_connectivities;
    }

    Condition const& r_clone_condition = KratosComponents<Condition>::Get(condition_name);
    SizeType number_of_nodes = r_clone_condition.GetGeometry().size();
    ConnectivitiesContainerType::value_type temp_condition_nodes;

    while(!mpStream->eof())
    {
        ReadWord(word); // Reading the condition id or End
        if(CheckEndBlock("Conditions", word))
            break;

        ExtractValue(word,id);
        ReadWord(word); // Reading the properties id;
        temp_condition_nodes.clear();
        for(SizeType i = 0 ; i < number_of_nodes ; i++)
        {
            ReadWord(word); // Reading the node id;
            ExtractValue(word, node_id);
            temp_condition_nodes.push_back(ReorderedNodeId(node_id));
        }

        const int index = ReorderedConditionId(id) - 1;
        const int size = rThisConnectivities.size();
        if(index == size)  // I do push back instead of resizing to size+1
            rThisConnectivities.push_back(temp_condition_nodes);
        else if(index < size)
            rThisConnectivities[index]= temp_condition_nodes;
        else
        {
            rThisConnectivities.resize(index+1);
            rThisConnectivities[index]= temp_condition_nodes;

        }
        number_of_connectivities++;
    }

    return number_of_connectivities;

    KRATOS_CATCH("")
}

void ModelPartIO::FillNodalConnectivitiesFromGeometryBlock(ConnectivitiesContainerType& rNodalConnectivities)
{
    KRATOS_TRY;

    SizeType id;
    SizeType node_id;
    SizeType position;
    SizeType used_size = rNodalConnectivities.size();
    SizeType reserved_size = (rNodalConnectivities.capacity() > 0) ? rNodalConnectivities.capacity() : 1;

    std::string word;
    std::string geometry_name;

    ReadWord(geometry_name);
    if(!KratosComponents<GeometryType>::Has(geometry_name)) {
        std::stringstream buffer;
        buffer << "Geometry " << geometry_name << " is not registered in Kratos.";
        buffer << " Please check the spelling of the geometry name and see if the application containing it is registered correctly.";
        buffer << " [Line " << mNumberOfLines << " ]";
        KRATOS_ERROR << buffer.str() << std::endl;
    }

    GeometryType const& r_clone_geometry = KratosComponents<GeometryType>::Get(geometry_name);
    SizeType n_nodes_in_geom = r_clone_geometry.size();
    ConnectivitiesContainerType::value_type temp_geometry_nodes;

    while(!mpStream->eof()) {
        ReadWord(word); // Reading the geometry id or End
        if(CheckEndBlock("Geometries", word))
            break;

        ExtractValue(word,id);
        ReadWord(word); // Reading the properties id;
        temp_geometry_nodes.clear();
        for(SizeType i = 0 ; i < n_nodes_in_geom ; i++) {
            ReadWord(word); // Reading the node id;
            ExtractValue(word, node_id);
            temp_geometry_nodes.push_back(ReorderedNodeId(node_id));
        }

        for (SizeType i = 0; i < n_nodes_in_geom; i++) {
            position = temp_geometry_nodes[i]-1; // Ids start from 1, position in rNodalConnectivities starts from 0
            if (position >= used_size) {
                used_size = position+1;
                if (position >= reserved_size) {
                    reserved_size = (used_size > reserved_size) ? 2*used_size : 2*reserved_size;
                    rNodalConnectivities.reserve(reserved_size);
                }
                rNodalConnectivities.resize(used_size);
            }

            for (SizeType j = 0; j < i; j++)
                rNodalConnectivities[position].push_back(temp_geometry_nodes[j]);
            for (SizeType j = i+1; j < n_nodes_in_geom; j++)
                rNodalConnectivities[position].push_back(temp_geometry_nodes[j]);
        }
    }

    KRATOS_CATCH("");
}

void ModelPartIO::FillNodalConnectivitiesFromElementBlock(ConnectivitiesContainerType& rNodalConnectivities)
{
    KRATOS_TRY;

    SizeType id;
    SizeType node_id;
    SizeType position;
    SizeType used_size = rNodalConnectivities.size();
    SizeType reserved_size = (rNodalConnectivities.capacity() > 0) ? rNodalConnectivities.capacity() : 1;

    std::string word;
    std::string element_name;

    ReadWord(element_name);
    if(!KratosComponents<Element>::Has(element_name))
    {
        std::stringstream buffer;
        buffer << "Element " << element_name << " is not registered in Kratos.";
        buffer << " Please check the spelling of the element name and see if the application containing it is registered correctly.";
        buffer << " [Line " << mNumberOfLines << " ]";
        KRATOS_ERROR << buffer.str() << std::endl;
    }

    Element const& r_clone_element = KratosComponents<Element>::Get(element_name);
    SizeType n_nodes_in_elem = r_clone_element.GetGeometry().size();
    ConnectivitiesContainerType::value_type temp_element_nodes;

    while(!mpStream->eof())
    {
        ReadWord(word); // Reading the element id or End
        if(CheckEndBlock("Elements", word))
            break;

        ExtractValue(word,id);
        ReadWord(word); // Reading the properties id;
        temp_element_nodes.clear();
        for(SizeType i = 0 ; i < n_nodes_in_elem ; i++)
        {
            ReadWord(word); // Reading the node id;
            ExtractValue(word, node_id);
            temp_element_nodes.push_back(ReorderedNodeId(node_id));
        }

        for (SizeType i = 0; i < n_nodes_in_elem; i++)
        {
            position = temp_element_nodes[i]-1; // Ids start from 1, position in rNodalConnectivities starts from 0
            if (position >= used_size)
            {
                used_size = position+1;
                if (position >= reserved_size)
                {
                    reserved_size = (used_size > reserved_size) ? 2*used_size : 2*reserved_size;
                    rNodalConnectivities.reserve(reserved_size);
                }
                rNodalConnectivities.resize(used_size);
            }

            for (SizeType j = 0; j < i; j++)
                rNodalConnectivities[position].push_back(temp_element_nodes[j]);
            for (SizeType j = i+1; j < n_nodes_in_elem; j++)
                rNodalConnectivities[position].push_back(temp_element_nodes[j]);
        }
    }

    KRATOS_CATCH("");
}

void ModelPartIO::FillNodalConnectivitiesFromConditionBlock(ConnectivitiesContainerType& rNodalConnectivities)
{
    KRATOS_TRY;

    SizeType id;
    SizeType node_id;
    SizeType position;
    SizeType used_size = rNodalConnectivities.size();
    SizeType reserved_size = (rNodalConnectivities.capacity() > 0) ? rNodalConnectivities.capacity() : 1;

    std::string word;
    std::string condition_name;

    ReadWord(condition_name);
    if(!KratosComponents<Condition>::Has(condition_name))
    {
        std::stringstream buffer;
        buffer << "Condition " << condition_name << " is not registered in Kratos.";
        buffer << " Please check the spelling of the condition name and see if the application containing it is registered correctly.";
        buffer << " [Line " << mNumberOfLines << " ]";
        KRATOS_ERROR << buffer.str() << std::endl;
    }

    Condition const& r_clone_condition = KratosComponents<Condition>::Get(condition_name);
    SizeType n_nodes_in_cond = r_clone_condition.GetGeometry().size();
    ConnectivitiesContainerType::value_type temp_condition_nodes;

    while(!mpStream->eof())
    {
        ReadWord(word); // Reading the condition id or End
        if(CheckEndBlock("Conditions", word))
            break;

        ExtractValue(word,id);
        ReadWord(word); // Reading the properties id;
        temp_condition_nodes.clear();
        for(SizeType i = 0 ; i < n_nodes_in_cond ; i++)
        {
            ReadWord(word); // Reading the node id;
            ExtractValue(word, node_id);
            temp_condition_nodes.push_back(ReorderedNodeId(node_id));
        }

        for (SizeType i = 0; i < n_nodes_in_cond; i++)
        {
            position = temp_condition_nodes[i]-1; // Ids start from 1, position in rNodalConnectivities starts from 0
            if (position >= used_size)
            {
                used_size = position+1;
                if (position >= reserved_size)
                {
                    reserved_size = (used_size > reserved_size) ? 2*used_size : 2*reserved_size;
                    rNodalConnectivities.reserve(reserved_size);
                }
                rNodalConnectivities.resize(used_size);
            }

            for (SizeType j = 0; j < i; j++)
                rNodalConnectivities[position].push_back(temp_condition_nodes[j]);
            for (SizeType j = i+1; j < n_nodes_in_cond; j++)
                rNodalConnectivities[position].push_back(temp_condition_nodes[j]);
        }
    }

    KRATOS_CATCH("");
}

void ModelPartIO::ReadCommunicatorDataBlock(Communicator& rThisCommunicator, NodesContainerType& rThisNodes)
{
    KRATOS_TRY

    std::string word;
    while(true)
    {
        ReadWord(word);
        if(mpStream->eof())
            break;
        if(CheckEndBlock("CommunicatorData", word))
            break;
        if(word == "NEIGHBOURS_INDICES")
        {
            ReadVectorialValue(rThisCommunicator.NeighbourIndices());
        }
        else if(word == "NUMBER_OF_COLORS")
        {
            ReadWord(word);
            SizeType number_of_colors;
            ExtractValue(word, number_of_colors);
            rThisCommunicator.SetNumberOfColors(number_of_colors);
        }
        else
        {
            ReadBlockName(word);
            if(word == "LocalNodes")
            {
                ReadCommunicatorLocalNodesBlock(rThisCommunicator, rThisNodes);
            }
            else if(word == "GhostNodes")
            {
                ReadCommunicatorGhostNodesBlock(rThisCommunicator, rThisNodes);
            }
            else
            {
                SkipBlock(word);
            }
        }
    }

    return ;

    KRATOS_CATCH("")
}

void ModelPartIO::ReadCommunicatorLocalNodesBlock(Communicator& rThisCommunicator, NodesContainerType& rThisNodes)
{
    KRATOS_TRY

    SizeType interface_id;
    SizeType node_id;

    std::string word;
    std::string condition_name;

    ReadWord(word); // reading the interface id
    ExtractValue(word,interface_id);

    if(interface_id > rThisCommunicator.GetNumberOfColors())
    {
        std::stringstream buffer;
        buffer << "Interface " << interface_id << " is not valid.";
        buffer << " The number of colors is " << rThisCommunicator.GetNumberOfColors() << " and the interface id must be les than or equal to number of colors" ;
        buffer << " [Line " << mNumberOfLines << " ]";
        KRATOS_ERROR << buffer.str() << std::endl;
    }

    Communicator::MeshType* p_local_mesh;
    Communicator::MeshType* p_interface_mesh;

    if(interface_id == 0)
    {
        p_local_mesh = &(rThisCommunicator.LocalMesh());
        p_interface_mesh = &(rThisCommunicator.InterfaceMesh());
    }
    else
    {
        p_local_mesh = &(rThisCommunicator.LocalMesh(interface_id-1));
        p_interface_mesh = &(rThisCommunicator.InterfaceMesh(interface_id-1));
    }

    NodesContainerType aux_local;
    NodesContainerType aux_interface;

    while(!mpStream->eof())
    {
        ReadWord(word); // Reading the node id or End
        if(CheckEndBlock("LocalNodes", word))
            break;

        ExtractValue(word,node_id);
        NodesContainerType::iterator it_node = FindKey(rThisNodes, ReorderedNodeId(node_id), "Node");
        auto p_node = *(it_node.base());
        aux_local.push_back(p_node);
        aux_interface.push_back(p_node);
    }

    for(auto it = aux_local.begin(); it!= aux_local.end(); it++)
        p_local_mesh->Nodes().push_back(*(it.base()));

    for(auto it = aux_interface.begin(); it!= aux_interface.end(); it++)
        p_interface_mesh->Nodes().push_back(*(it.base()));

    p_local_mesh->Nodes().Unique();
    p_interface_mesh->Nodes().Unique();

    KRATOS_CATCH("")
}

void ModelPartIO::ReadCommunicatorGhostNodesBlock(Communicator& rThisCommunicator, NodesContainerType& rThisNodes)
{
    KRATOS_TRY

    SizeType interface_id;
    SizeType node_id;


    std::string word;
    std::string condition_name;

    ReadWord(word); // reading the interface id
    ExtractValue(word,interface_id);


    if(interface_id > rThisCommunicator.GetNumberOfColors())
    {
        std::stringstream buffer;
        buffer << "Interface " << interface_id << " is not valid.";
        buffer << " The number of colors is " << rThisCommunicator.GetNumberOfColors() << " and the interface id must be les than or equal to number of colors" ;
        buffer << " [Line " << mNumberOfLines << " ]";
        KRATOS_ERROR << buffer.str() << std::endl;
    }

    Communicator::MeshType* p_ghost_mesh;
    Communicator::MeshType* p_interface_mesh;

    if(interface_id == 0)
    {
        p_ghost_mesh = &(rThisCommunicator.GhostMesh());
        p_interface_mesh = &(rThisCommunicator.InterfaceMesh());
    }
    else
    {
        p_ghost_mesh = &(rThisCommunicator.GhostMesh(interface_id-1));
        p_interface_mesh = &(rThisCommunicator.InterfaceMesh(interface_id-1));
    }

    while(!mpStream->eof())
    {
        ReadWord(word); // Reading the node id or End
        if(CheckEndBlock("GhostNodes", word))
            break;

        ExtractValue(word,node_id);
        NodesContainerType::iterator it_node = FindKey(rThisNodes, ReorderedNodeId(node_id), "Node");
        p_ghost_mesh->Nodes().push_back(*(it_node.base()));
        p_interface_mesh->Nodes().push_back(*(it_node.base()));
    }

    p_ghost_mesh->Nodes().Unique();
    p_interface_mesh->Nodes().Unique();

    KRATOS_CATCH("")
}

void ModelPartIO::ReadMeshBlock(ModelPart& rModelPart)
{
    KRATOS_TRY

    std::string word;
    SizeType mesh_id;

    ReadWord(word);
    ExtractValue(word, mesh_id);

    SizeType number_of_meshes = rModelPart.NumberOfMeshes();

    // This would be a case of error in reading.
    KRATOS_ERROR_IF(mesh_id > 1000000) << "Too large mesh id : " << mesh_id << std::endl;

    // This would be a case of error in reading.
    KRATOS_ERROR_IF(mesh_id == 0) << "The mesh zero is the reference mesh and already created. You cannot create a mesh 0 with mesh block." << std::endl;

    // adding necessary meshes to the model part.
    MeshType empty_mesh;
    for(SizeType i = number_of_meshes ; i < mesh_id + 1 ; i++)
        rModelPart.GetMeshes().push_back(Kratos::make_shared<MeshType>(empty_mesh.Clone()));

    MeshType& mesh = rModelPart.GetMesh(mesh_id);

    while(true)
    {
        ReadWord(word);

        if(mpStream->eof())
        {
            break;
        }

        if(CheckEndBlock("Mesh", word))
        {
                break;
        }

        ReadBlockName(word);
        if(word == "MeshData")
        {
            ReadMeshDataBlock(mesh);
        }
        else if(word == "MeshNodes")
        {
            ReadMeshNodesBlock(rModelPart, mesh);
        }

        else if(word == "MeshElements")
        {
            ReadMeshElementsBlock(rModelPart, mesh);
        }

        else if(word == "MeshConditions")
        {
            ReadMeshConditionsBlock(rModelPart, mesh);
        }

//             else if(word == "MeshProperties")
//                 ReadMeshPropertiesBlock(rModelPart, mesh);

        else
        {
            SkipBlock(word);
        }
    }

    KRATOS_CATCH("")

}

void ModelPartIO::ReadMeshDataBlock(MeshType& rMesh)
{
    KRATOS_TRY

    std::string variable_name;

    while(!mpStream->eof())
    {
        ReadWord(variable_name);
        if(CheckEndBlock("MeshData", variable_name))
            break;
        if(KratosComponents<Variable<double> >::Has(variable_name))
        {
            std::string value;
            double temp;

            ReadWord(value); // reading value
            ExtractValue(value,temp);
            rMesh[KratosComponents<Variable<double> >::Get(variable_name)] = temp;
        }
        else if(KratosComponents<Variable<bool> >::Has(variable_name))
        {
            std::string value;
            bool temp;

            ReadWord(value); // reading value
            ExtractValue(value,temp);
            rMesh[KratosComponents<Variable<bool> >::Get(variable_name)] = temp;
        }
        else if(KratosComponents<Variable<int> >::Has(variable_name))
        {
            std::string value;
            int temp;

            ReadWord(value); // reading value
            ExtractValue(value,temp);
            rMesh[KratosComponents<Variable<int> >::Get(variable_name)] = temp;
        }
        else if(KratosComponents<Variable<array_1d<double, 3> > >::Has(variable_name))
        {
            Vector temp_vector; // defining a Vector because for array_1d the operator >> is not defined yet!
            ReadVectorialValue(temp_vector);
            rMesh[KratosComponents<Variable<array_1d<double,3> > >::Get(variable_name)] = temp_vector;
        }
        else if(KratosComponents<Variable<Quaternion<double> > >::Has(variable_name))
        {
            Vector temp_vector; // defining a Vector because for Quaternion the operator >> is not defined yet!
            ReadVectorialValue(temp_vector);
            rMesh[KratosComponents<Variable<Quaternion<double> > >::Get(variable_name)] = temp_vector;
        }
        else if(KratosComponents<Variable<Matrix> >::Has(variable_name))
        {
            ReadVectorialValue(rMesh[KratosComponents<Variable<Matrix> >::Get(variable_name)]);
        }
        else if(KratosComponents<Variable<std::string> >::Has(variable_name))
        {
            std::string value;
    std::string  temp;

            ReadWord(value); // reading value
            ExtractValue(value,temp);
            rMesh[KratosComponents<Variable<std::string> >::Get(variable_name)] = temp;
        }
        else
        {
            std::stringstream buffer;
            buffer << variable_name << " is not a valid variable!!!" << std::endl;
            buffer << " [Line " << mNumberOfLines << " ]";
            KRATOS_ERROR << buffer.str() << std::endl;
        }


    }

    KRATOS_CATCH("")
}

void ModelPartIO::ReadMeshNodesBlock(ModelPart& rModelPart, MeshType& rMesh)
{
    KRATOS_TRY

    SizeType node_id;

    std::string word;


    while(!mpStream->eof())
    {
        ReadWord(word); // Reading the node id or End
        if(CheckEndBlock("MeshNodes", word))
            break;

        ExtractValue(word,node_id);
        NodesContainerType::iterator it_node = FindKey(rModelPart.Nodes(), ReorderedNodeId(node_id), "Node");
        rMesh.Nodes().push_back(*(it_node.base()));
    }

    rMesh.Nodes().Sort();
    KRATOS_CATCH("")
}

void ModelPartIO::ReadMeshElementsBlock(ModelPart& rModelPart, MeshType& rMesh)
{
    KRATOS_TRY

    SizeType element_id;

    std::string word;


    while(!mpStream->eof())
    {
        ReadWord(word); // Reading the element id or End
        if(CheckEndBlock("MeshElements", word))
            break;

        ExtractValue(word,element_id);
        ElementsContainerType::iterator i_element = FindKey(rModelPart.Elements(), ReorderedElementId(element_id), "Element");
        rMesh.Elements().push_back(*(i_element.base()));
    }

    rMesh.Elements().Sort();
    KRATOS_CATCH("")
}

void ModelPartIO::ReadMeshConditionsBlock(ModelPart& rModelPart, MeshType& rMesh)
{
    KRATOS_TRY

    SizeType condition_id;

    std::string word;


    while(!mpStream->eof())
    {
        ReadWord(word); // Reading the element id or End
        if(CheckEndBlock("MeshConditions", word))
            break;

        ExtractValue(word,condition_id);
        ConditionsContainerType::iterator i_condition = FindKey(rModelPart.Conditions(), ReorderedConditionId(condition_id), "Condition");
        rMesh.Conditions().push_back(*(i_condition.base()));
    }

    rMesh.Conditions().Sort();
    KRATOS_CATCH("")
}

void ModelPartIO::ReadMeshPropertiesBlock(ModelPart& rModelPart, MeshType& rMesh)
{
    KRATOS_TRY

    Properties::Pointer props = Kratos::make_shared<Properties>();
    Properties& temp_properties = *props;
//         Properties temp_properties;

    std::string word;
    std::string variable_name;

    SizeType temp_properties_id;

    ReadWord(word);
    ExtractValue(word, temp_properties_id);
    temp_properties.SetId(temp_properties_id);


    while(!mpStream->eof())
    {
        ReadWord(variable_name);
        if(CheckEndBlock("MeshProperties", variable_name))
            break;

    if(KratosComponents<Variable<std::string> >::Has(variable_name))
        {
            std::string value;
            std::string  temp;

            ReadWord(value); // reading value
            ExtractValue(value,temp);
            temp_properties[KratosComponents<Variable<std::string> >::Get(variable_name)] = temp;
        }
    else if(KratosComponents<Variable<double> >::Has(variable_name))
        {
            std::string value;
            double temp;

            ReadWord(value); // reading value
            ExtractValue(value,temp);
            temp_properties[KratosComponents<Variable<double> >::Get(variable_name)] = temp;
        }
        else if(KratosComponents<Variable<int> >::Has(variable_name))
        {
            std::string value;
            int temp;

            ReadWord(value); // reading value
            ExtractValue(value,temp);
            temp_properties[KratosComponents<Variable<int> >::Get(variable_name)] = temp;
        }
        else if(KratosComponents<Variable<bool> >::Has(variable_name))
        {
            std::string value;
            bool temp;

            ReadWord(value); // reading value
            ExtractValue(value,temp);
            temp_properties[KratosComponents<Variable<bool> >::Get(variable_name)] = temp;
        }
        else if(KratosComponents<Variable<array_1d<double, 3> > >::Has(variable_name))
        {
            Vector temp_vector; // defining a Vector because for array_1d the operator >> is not defined yet!
            ReadVectorialValue(temp_vector);
            temp_properties[KratosComponents<Variable<array_1d<double,3> > >::Get(variable_name)] = temp_vector;
        }
        else if(KratosComponents<Variable<Quaternion<double> > >::Has(variable_name))
        {
            Vector temp_vector; // defining a Vector because for Quaternion the operator >> is not defined yet!
            ReadVectorialValue(temp_vector);
            temp_properties[KratosComponents<Variable<Quaternion<double> > >::Get(variable_name)] = temp_vector;
        }
        else if(KratosComponents<Variable<Vector> >::Has(variable_name))
        {
            ReadVectorialValue(temp_properties[KratosComponents<Variable<Vector> >::Get(variable_name)]);
        }
        else if(KratosComponents<Variable<Matrix> >::Has(variable_name))
        {
            ReadVectorialValue(temp_properties[KratosComponents<Variable<Matrix> >::Get(variable_name)]);
        }
        else
        {
            std::stringstream buffer;
            buffer << variable_name << " is not a valid variable!!!" << std::endl;
            buffer << " [Line " << mNumberOfLines << " ]";
            KRATOS_ERROR << buffer.str() << std::endl;
        }

    }

    rMesh.Properties().push_back(props);
//         rMesh.Properties().push_back(temp_properties);

    KRATOS_CATCH("")
}

void ModelPartIO::ReadSubModelPartBlock(ModelPart& rMainModelPart, ModelPart& rParentModelPart)
{
    KRATOS_TRY

    std::string word;

    ReadWord(word); // Reading the name of the sub model part

    ModelPart& r_sub_model_part = rParentModelPart.CreateSubModelPart(word);

    while (true)
    {
        ReadWord(word);
        //if (mpStream->eof())
        //    break;
        if (CheckEndBlock("SubModelPart", word))
            break;

        ReadBlockName(word);
        if (word == "SubModelPartData") {
            if (mOptions.IsNot(IO::MESH_ONLY)) {
                ReadSubModelPartDataBlock(r_sub_model_part);
            } else {
                SkipBlock("SubModelPartData");
            }
        } else if (word == "SubModelPartTables") {
            if (mOptions.IsNot(IO::MESH_ONLY)) {
                ReadSubModelPartTablesBlock(rMainModelPart, r_sub_model_part);
            } else {
                SkipBlock("SubModelPartTables");
            }
        } else if (word == "SubModelPartProperties") {
            ReadSubModelPartPropertiesBlock(rMainModelPart, r_sub_model_part);
        } else if (word == "SubModelPartNodes") {
            ReadSubModelPartNodesBlock(rMainModelPart, r_sub_model_part);
        } else if (word == "SubModelPartElements") {
            ReadSubModelPartElementsBlock(rMainModelPart, r_sub_model_part);
        } else if (word == "SubModelPartConditions") {
            ReadSubModelPartConditionsBlock(rMainModelPart, r_sub_model_part);
//         TODO: Add the following blocks. Pooyan.
//         } else if (word == "CommunicatorData") {
//            ReadCommunicatorDataBlock(rThisModelPart.GetCommunicator(), rThisModelPart.Nodes());
//            //Adding the elements and conditions to the communicator
//            rThisModelPart.GetCommunicator().LocalMesh().Elements() = rThisModelPart.Elements();
//            rThisModelPart.GetCommunicator().LocalMesh().Conditions() = rThisModelPart.Conditions();
//         } else if (word == "Mesh") {
//            ReadMeshBlock(rThisModelPart);
        } else if (word == "SubModelPart") {
            ReadSubModelPartBlock(rMainModelPart, r_sub_model_part);
        }
    }

    KRATOS_CATCH("")
}

void ModelPartIO::WriteSubModelPartBlock(
    ModelPart& rMainModelPart,
    const std::string& InitialTabulation) {

    KRATOS_TRY;

    const std::vector<std::string> sub_model_part_names = rMainModelPart.GetSubModelPartNames();

    for (unsigned int i_sub = 0; i_sub < sub_model_part_names.size(); i_sub++) {

        const std::string sub_model_part_name = sub_model_part_names[i_sub];
        ModelPart& r_sub_model_part = rMainModelPart.GetSubModelPart(sub_model_part_name);

        (*mpStream) << InitialTabulation << "Begin SubModelPart\t" << sub_model_part_name << std::endl;

        // Submodelpart data section
        (*mpStream) << InitialTabulation << "\tBegin SubModelPartData" << std::endl;
        // VARIABLE_NAME value // TODO: Finish me
        (*mpStream) << InitialTabulation  << "\tEnd SubModelPartData" << std::endl;

        // Submodelpart tables section
        (*mpStream) << InitialTabulation  << "\tBegin SubModelPartTables" << std::endl;
//                     ModelPart::TablesContainerType& rThisTables = rMainModelPart.Tables();
//                     auto numTables = rThisTables.end() - rThisTables.begin();
//                     for(unsigned int i = 0; i < numTables; i++)
//                     {
//                         auto itTable = rThisTables.begin() + i;
//                         (*mpStream) << InitialTabulation << "\t" << itTable->Id() << std::endl; //FIXME: Tables does not have Id() Whyyyyy?
//                     }
        (*mpStream) << InitialTabulation << "\tEnd SubModelPartTables" << std::endl;

        // Submodelpart nodes section
        (*mpStream) << InitialTabulation << "\tBegin SubModelPartNodes" << std::endl;
        NodesContainerType& rThisNodes = r_sub_model_part.Nodes();
        auto numNodes = rThisNodes.end() - rThisNodes.begin();
        for(unsigned int i = 0; i < numNodes; i++) {
            auto itNode = rThisNodes.begin() + i;
            (*mpStream) << InitialTabulation << "\t\t" << itNode->Id() << std::endl;
        }
        (*mpStream) << InitialTabulation << "\tEnd SubModelPartNodes" << std::endl;

        // Submodelpart elements section
        (*mpStream) << InitialTabulation << "\tBegin SubModelPartElements" << std::endl;
        ElementsContainerType& rThisElements = r_sub_model_part.Elements();
        auto num_elements = rThisElements.end() - rThisElements.begin();
        for(unsigned int i = 0; i < num_elements; i++) {
            auto itElem = rThisElements.begin() + i;
            (*mpStream) << InitialTabulation << "\t\t" << itElem->Id() << std::endl;
        }
        (*mpStream) << InitialTabulation << "\tEnd SubModelPartElements" << std::endl;

        // Submodelpart conditions section
        (*mpStream) << InitialTabulation << "\tBegin SubModelPartConditions" << std::endl;
        ConditionsContainerType& rThisConditions= r_sub_model_part.Conditions();
        auto numConditions = rThisConditions.end() - rThisConditions.begin();
        for(unsigned int i = 0; i < numConditions; i++) {
            auto itCond = rThisConditions.begin() + i;
            (*mpStream) << InitialTabulation << "\t\t" << itCond->Id() << std::endl;
        }
        (*mpStream) << InitialTabulation << "\tEnd SubModelPartConditions" << std::endl;

        // Write the subsubmodelparts
        WriteSubModelPartBlock(r_sub_model_part, InitialTabulation+"\t");

        (*mpStream) << InitialTabulation << "End SubModelPart\t" << std::endl << std::endl;
    }

    KRATOS_CATCH("");
}

void  ModelPartIO::ReadSubModelPartTablesBlock(ModelPart& rMainModelPart, ModelPart& rSubModelPart)
{
    KRATOS_TRY

    SizeType table_id;
    std::string word;

    while (!mpStream->eof())
    {
        ReadWord(word); // Reading the node id or End
        if (CheckEndBlock("SubModelPartTables", word))
            break;

        ExtractValue(word, table_id);
        ModelPart::TablesContainerType::iterator i_table = FindKey(rMainModelPart.Tables(), table_id, "Table");
        rSubModelPart.AddTable((i_table.base())->first, (i_table.base())->second);
    }
    KRATOS_CATCH("")
}

void  ModelPartIO::ReadSubModelPartPropertiesBlock(ModelPart& rMainModelPart, ModelPart& rSubModelPart)
{
    KRATOS_TRY

    SizeType properties_id;
    std::string word;

    while (!mpStream->eof())
    {
        ReadWord(word); // Reading the node id or End
        if (CheckEndBlock("SubModelPartProperties", word))
            break;

        ExtractValue(word, properties_id);
        PropertiesContainerType::iterator i_properties = FindKey(rMainModelPart.rProperties(), properties_id, "Properties");
        rSubModelPart.AddProperties(*(i_properties.base()));
    }
    KRATOS_CATCH("")
}

void  ModelPartIO::ReadSubModelPartNodesBlock(ModelPart& rMainModelPart, ModelPart& rSubModelPart)
{
    KRATOS_TRY

    SizeType node_id;
    std::string word;

            std::vector<SizeType> ordered_ids;

    while (!mpStream->eof())
    {
        ReadWord(word); // Reading the node id or End
        if (CheckEndBlock("SubModelPartNodes", word))
            break;

        ExtractValue(word, node_id);
                    ordered_ids.push_back(ReorderedNodeId(node_id));
    }

    std::sort(ordered_ids.begin(), ordered_ids.end());
            rSubModelPart.AddNodes(ordered_ids);

    KRATOS_CATCH("")
}

void  ModelPartIO::ReadSubModelPartElementsBlock(ModelPart& rMainModelPart, ModelPart& rSubModelPart)
{
    KRATOS_TRY

    SizeType element_id;
    std::string word;
            std::vector<SizeType> ordered_ids;

    while (!mpStream->eof())
    {
        ReadWord(word); // Reading the node id or End
        if (CheckEndBlock("SubModelPartElements", word))
            break;

        ExtractValue(word, element_id);
                    ordered_ids.push_back(ReorderedElementId(element_id));
    }
    std::sort(ordered_ids.begin(), ordered_ids.end());
    rSubModelPart.AddElements(ordered_ids);

    KRATOS_CATCH("")
}

void  ModelPartIO::ReadSubModelPartConditionsBlock(ModelPart& rMainModelPart, ModelPart& rSubModelPart)
{
    KRATOS_TRY

    SizeType condition_id;
    std::string word;
            std::vector<SizeType> ordered_ids;

    while (!mpStream->eof())
    {
        ReadWord(word); // Reading the node id or End
        if (CheckEndBlock("SubModelPartConditions", word))
            break;

        ExtractValue(word, condition_id);
                    ordered_ids.push_back(ReorderedConditionId(condition_id));
    }
    std::sort(ordered_ids.begin(), ordered_ids.end());
    rSubModelPart.AddConditions(ordered_ids);

    KRATOS_CATCH("")
}

void ModelPartIO::DivideModelPartDataBlock(OutputFilesContainerType& OutputFiles)
{
    KRATOS_TRY
    std::string block;

    WriteInAllFiles(OutputFiles, "Begin ModelPartData\n");

    ReadBlock(block, "ModelPartData");
    WriteInAllFiles(OutputFiles, block);

    WriteInAllFiles(OutputFiles, "End ModelPartData\n");

    KRATOS_CATCH("")
}

void ModelPartIO::DivideTableBlock(OutputFilesContainerType& OutputFiles)
{
    KRATOS_TRY

    std::string block;

    WriteInAllFiles(OutputFiles, "Begin Table ");

    ReadBlock(block, "Table");
    WriteInAllFiles(OutputFiles, block);

    WriteInAllFiles(OutputFiles, "End Table\n");

    KRATOS_CATCH("")
}

void ModelPartIO::DividePropertiesBlock(OutputFilesContainerType& OutputFiles)
{
    KRATOS_TRY

    std::string block;

    WriteInAllFiles(OutputFiles, "Begin Properties ");

    ReadBlock(block, "Properties");
    WriteInAllFiles(OutputFiles, block);

    WriteInAllFiles(OutputFiles, "End Properties\n");

    KRATOS_CATCH("")
}

void ModelPartIO::DivideNodesBlock(OutputFilesContainerType& OutputFiles,
                        PartitionIndicesContainerType const& NodesAllPartitions)
{
    KRATOS_TRY

    std::string word;

    WriteInAllFiles(OutputFiles, "Begin Nodes \n");

    SizeType id;

    while(!mpStream->eof())
    {
        ReadWord(word);
        if(CheckEndBlock("Nodes", word))
            break;

        ExtractValue(word, id);

        if(ReorderedNodeId(id) > NodesAllPartitions.size())
        {
            std::stringstream buffer;
            buffer << "Invalid node id : " << id;
            buffer << " [Line " << mNumberOfLines << " ]";
            KRATOS_ERROR << buffer.str() << std::endl;
        }

        std::stringstream node_data;
        node_data << ReorderedNodeId(id) << '\t'; // id
        ReadWord(word);
        node_data << word << '\t'; // x
        ReadWord(word);
        node_data << word << '\t'; // y
        ReadWord(word);
        node_data << word << '\n'; // z

        for(SizeType i = 0 ; i < NodesAllPartitions[ReorderedNodeId(id)-1].size() ; i++)
        {
            SizeType partition_id = NodesAllPartitions[ReorderedNodeId(id)-1][i];
            if(partition_id > OutputFiles.size())
            {
                std::stringstream buffer;
                buffer << "Invalid partition id : " << partition_id;
                buffer << " for node " << id << " [Line " << mNumberOfLines << " ]";
                KRATOS_ERROR << buffer.str() << std::endl;
            }

            *(OutputFiles[partition_id]) << node_data.str();
        }

    }

    WriteInAllFiles(OutputFiles, "End Nodes\n");

    KRATOS_CATCH("")
}

void ModelPartIO::DivideGeometriesBlock(OutputFilesContainerType& OutputFiles,
                            PartitionIndicesContainerType const& GeometriesAllPartitions)
{
    KRATOS_TRY

    std::string word;
    std::string geometry_name;

    ReadWord(geometry_name);
    if(!KratosComponents<GeometryType>::Has(geometry_name)) {
        std::stringstream buffer;
        buffer << "Geometry " << geometry_name << " is not registered in Kratos.";
        buffer << " Please check the spelling of the geometry name and see if the application containing it is registered correctly.";
        buffer << " [Line " << mNumberOfLines << " ]";
        KRATOS_ERROR << buffer.str() << std::endl;
        return;
    }

    GeometryType const& r_clone_geometry = KratosComponents<GeometryType>::Get(geometry_name);
    SizeType number_of_nodes = r_clone_geometry.size();

    WriteInAllFiles(OutputFiles, "Begin Geometries " +  geometry_name);

    SizeType id;

    while(!mpStream->eof()) {
        ReadWord(word); // Reading the geometry id or End
        if(CheckEndBlock("Geometries", word))
            break;

        ExtractValue(word,id);
        if(ReorderedGeometryId(id) > GeometriesAllPartitions.size()) {
            std::stringstream buffer;
            buffer << "Invalid geometry id : " << id;
            buffer << " [Line " << mNumberOfLines << " ]";
            KRATOS_ERROR << buffer.str() << std::endl;
        }

        std::stringstream geometry_data;
        geometry_data << '\n' << ReorderedGeometryId(id) << '\t'; // id
        ReadWord(word); // Reading the properties id;
        geometry_data << word << '\t'; // properties id

        for(SizeType i = 0 ; i < number_of_nodes ; i++) {
            ReadWord(word); // Reading the node id;
            SizeType node_id;
            ExtractValue(word, node_id);
            geometry_data << ReorderedNodeId(node_id) << '\t'; // node id
        }


        for(SizeType i = 0 ; i < GeometriesAllPartitions[ReorderedGeometryId(id)-1].size() ; i++) {
            SizeType partition_id = GeometriesAllPartitions[ReorderedGeometryId(id)-1][i];
            if(partition_id > OutputFiles.size()) {
                std::stringstream buffer;
                buffer << "Invalid partition id : " << partition_id;
                buffer << " for node " << id << " [Line " << mNumberOfLines << " ]";
                KRATOS_ERROR << buffer.str() << std::endl;
            }

            *(OutputFiles[partition_id]) << geometry_data.str();
        }

    }

    WriteInAllFiles(OutputFiles, "\nEnd Geometries\n");

    KRATOS_CATCH("")
}

void ModelPartIO::DivideElementsBlock(OutputFilesContainerType& OutputFiles,
                            PartitionIndicesContainerType const& ElementsAllPartitions)
{
    KRATOS_TRY


    std::string word;
    std::string element_name;

    ReadWord(element_name);
    if(!KratosComponents<Element>::Has(element_name))
    {
        std::stringstream buffer;
        buffer << "Element " << element_name << " is not registered in Kratos.";
        buffer << " Please check the spelling of the element name and see if the application containing it is registered correctly.";
        buffer << " [Line " << mNumberOfLines << " ]";
        KRATOS_ERROR << buffer.str() << std::endl;
        return;
    }

    Element const& r_clone_element = KratosComponents<Element>::Get(element_name);
    SizeType number_of_nodes = r_clone_element.GetGeometry().size();

    WriteInAllFiles(OutputFiles, "Begin Elements " +  element_name);

    SizeType id;

    while(!mpStream->eof())
    {
        ReadWord(word); // Reading the element id or End
        if(CheckEndBlock("Elements", word))
            break;

        ExtractValue(word,id);
        if(ReorderedElementId(id) > ElementsAllPartitions.size())
        {
            std::stringstream buffer;
            buffer << "Invalid element id : " << id;
            buffer << " [Line " << mNumberOfLines << " ]";
            KRATOS_ERROR << buffer.str() << std::endl;
        }

        std::stringstream element_data;
        element_data << '\n' << ReorderedElementId(id) << '\t'; // id
        ReadWord(word); // Reading the properties id;
        element_data << word << '\t'; // properties id

        for(SizeType i = 0 ; i < number_of_nodes ; i++)
        {
            ReadWord(word); // Reading the node id;
            SizeType node_id;
            ExtractValue(word, node_id);
            element_data << ReorderedNodeId(node_id) << '\t'; // node id
        }


        for(SizeType i = 0 ; i < ElementsAllPartitions[ReorderedElementId(id)-1].size() ; i++)
        {
            SizeType partition_id = ElementsAllPartitions[ReorderedElementId(id)-1][i];
            if(partition_id > OutputFiles.size())
            {
                std::stringstream buffer;
                buffer << "Invalid partition id : " << partition_id;
                buffer << " for node " << id << " [Line " << mNumberOfLines << " ]";
                KRATOS_ERROR << buffer.str() << std::endl;
            }

            *(OutputFiles[partition_id]) << element_data.str();
        }

    }

    WriteInAllFiles(OutputFiles, "\nEnd Elements\n");

    KRATOS_CATCH("")
}

void ModelPartIO::DivideConditionsBlock(OutputFilesContainerType& OutputFiles,
                            PartitionIndicesContainerType const& ConditionsAllPartitions)
{
    KRATOS_TRY

    std::string word;
    std::string condition_name;

    ReadWord(condition_name);
    if(!KratosComponents<Condition>::Has(condition_name))
    {
        std::stringstream buffer;
        buffer << "Condition " << condition_name << " is not registered in Kratos.";
        buffer << " Please check the spelling of the condition name and see if the application containing it is registered correctly.";
        buffer << " [Line " << mNumberOfLines << " ]";
        KRATOS_ERROR << buffer.str() << std::endl;
        return;
    }

    Condition const& r_clone_condition = KratosComponents<Condition>::Get(condition_name);
    SizeType number_of_nodes = r_clone_condition.GetGeometry().size();

    WriteInAllFiles(OutputFiles, "Begin Conditions " +  condition_name);

    SizeType id;

    while(!mpStream->eof())
    {
        ReadWord(word); // Reading the condition id or End
        if(CheckEndBlock("Conditions", word))
            break;

        ExtractValue(word,id);
        if(ReorderedConditionId(id) > ConditionsAllPartitions.size())
        {
            std::stringstream buffer;
            buffer << "Invalid condition id : " << id;
            buffer << " [Line " << mNumberOfLines << " ]";
            KRATOS_ERROR << buffer.str() << std::endl;
        }

        std::stringstream condition_data;
        condition_data << '\n' << ReorderedConditionId(id) << '\t'; // id
        ReadWord(word); // Reading the properties id;
        condition_data << word << '\t'; // properties id

        for(SizeType i = 0 ; i < number_of_nodes ; i++)
        {
            ReadWord(word); // Reading the node id;
            SizeType node_id;
            ExtractValue(word, node_id);
            condition_data << ReorderedNodeId(node_id) << '\t'; // node id
        }


        for(SizeType i = 0 ; i < ConditionsAllPartitions[ReorderedConditionId(id)-1].size() ; i++)
        {
            SizeType partition_id = ConditionsAllPartitions[ReorderedConditionId(id)-1][i];
            if(partition_id > OutputFiles.size())
            {
                std::stringstream buffer;
                buffer << "Invalid partition id : " << partition_id;
                buffer << " for node " << id << " [Line " << mNumberOfLines << " ]";
                KRATOS_ERROR << buffer.str() << std::endl;
            }

            *(OutputFiles[partition_id]) << condition_data.str();
        }

    }

    WriteInAllFiles(OutputFiles, "\nEnd Conditions\n");

    KRATOS_CATCH("")
}

void ModelPartIO::DivideNodalDataBlock(OutputFilesContainerType& OutputFiles,
                            PartitionIndicesContainerType const& NodesAllPartitions)
{
    KRATOS_TRY

    std::string word;

    WriteInAllFiles(OutputFiles, "Begin NodalData ");

    std::string variable_name;

    ReadWord(variable_name);

    WriteInAllFiles(OutputFiles, variable_name);
    WriteInAllFiles(OutputFiles, "\n");

    if(KratosComponents<Flags>::Has(variable_name)) {
        DivideFlagVariableData(OutputFiles, NodesAllPartitions);
    } else if(KratosComponents<Variable<double> >::Has(variable_name)) {
        DivideDofVariableData(OutputFiles, NodesAllPartitions);
    } else if(KratosComponents<Variable<int> >::Has(variable_name)) {
        DivideDofVariableData(OutputFiles, NodesAllPartitions);
    } else if(KratosComponents<Variable<bool> >::Has(variable_name)) {
        DivideDofVariableData(OutputFiles, NodesAllPartitions);
    } else if(KratosComponents<Variable<array_1d<double, 3> > >::Has(variable_name)) {
        DivideVectorialVariableData<Vector>(OutputFiles, NodesAllPartitions, "NodalData");
    } else if(KratosComponents<Variable<Quaternion<double> > >::Has(variable_name)) {
        DivideVectorialVariableData<Vector>(OutputFiles, NodesAllPartitions, "NodalData");
    } else if(KratosComponents<Variable<Vector> >::Has(variable_name)) {
        DivideVectorialVariableData<Vector>(OutputFiles, NodesAllPartitions, "NodalData" );
    } else if(KratosComponents<Variable<Matrix> >::Has(variable_name)) {
        DivideVectorialVariableData<Matrix>(OutputFiles, NodesAllPartitions, "NodalData" );
    } else if(KratosComponents<VariableData>::Has(variable_name)) {
        std::stringstream buffer;
        buffer << variable_name << " is not supported to be read by this IO or the type of variable is not registered correctly" << std::endl;
        buffer << " [Line " << mNumberOfLines << " ]";
        KRATOS_ERROR << buffer.str() << std::endl;;
    } else {
        std::stringstream buffer;
        buffer << variable_name << " is not a valid variable!!!" << std::endl;
        buffer << " [Line " << mNumberOfLines << " ]";
        KRATOS_ERROR << buffer.str() << std::endl;
    }

    WriteInAllFiles(OutputFiles, "End NodalData\n");

    KRATOS_CATCH("")
}

void ModelPartIO::DivideFlagVariableData(OutputFilesContainerType& OutputFiles,
                            PartitionIndicesContainerType const& NodesAllPartitions)
{
    KRATOS_TRY

    SizeType id;

    std::string word;

    while(!mpStream->eof()) {
        ReadWord(word); // reading id
        if(CheckEndBlock("NodalData", word))
            break;

        ExtractValue(word, id);

        if(ReorderedNodeId(id) > NodesAllPartitions.size()) {
            std::stringstream buffer;
            buffer << "Invalid node id : " << id;
            buffer << " [Line " << mNumberOfLines << " ]";
            KRATOS_ERROR << buffer.str() << std::endl;;
        }

        std::stringstream node_data;
        node_data << ReorderedNodeId(id) << '\n'; // id

        for(SizeType i = 0 ; i < NodesAllPartitions[ReorderedNodeId(id)-1].size() ; i++) {
            SizeType partition_id = NodesAllPartitions[ReorderedNodeId(id)-1][i];
            if(partition_id > OutputFiles.size()) {
                std::stringstream buffer;
                buffer << "Invalid partition id : " << partition_id;
                buffer << " for node " << id << " [Line " << mNumberOfLines << " ]";
                KRATOS_ERROR << buffer.str() << std::endl;;
            }

            *(OutputFiles[partition_id]) << node_data.str();
        }
    }

    KRATOS_CATCH("")
}

void ModelPartIO::DivideDofVariableData(OutputFilesContainerType& OutputFiles,
                            PartitionIndicesContainerType const& NodesAllPartitions)
{
    KRATOS_TRY

    SizeType id;

    std::string word;

    while(!mpStream->eof())
    {
        ReadWord(word); // reading id
        if(CheckEndBlock("NodalData", word))
            break;

        ExtractValue(word, id);

        if(ReorderedNodeId(id) > NodesAllPartitions.size())
        {
            std::stringstream buffer;
            buffer << "Invalid node id : " << id;
            buffer << " [Line " << mNumberOfLines << " ]";
            KRATOS_ERROR << buffer.str() << std::endl;
        }

        std::stringstream node_data;
        node_data << ReorderedNodeId(id) << '\t'; // id
        ReadWord(word);
        node_data << word << '\t'; // is fixed
        ReadWord(word);
        node_data << word << '\n'; // value

        for(SizeType i = 0 ; i < NodesAllPartitions[ReorderedNodeId(id)-1].size() ; i++)
        {
            SizeType partition_id = NodesAllPartitions[ReorderedNodeId(id)-1][i];
            if(partition_id > OutputFiles.size())
            {
                std::stringstream buffer;
                buffer << "Invalid partition id : " << partition_id;
                buffer << " for node " << id << " [Line " << mNumberOfLines << " ]";
                KRATOS_ERROR << buffer.str() << std::endl;
            }

            *(OutputFiles[partition_id]) << node_data.str();
        }
    }

    KRATOS_CATCH("")
}

template<class TValueType>
void ModelPartIO::DivideVectorialVariableData(OutputFilesContainerType& OutputFiles,
                                    PartitionIndicesContainerType const& EntitiesPartitions,
                                    std::string BlockName)
{
    KRATOS_TRY

    SizeType id;

    std::string word;

    bool is_fixed;

    std::string value;

    while(!mpStream->eof())
    {
        ReadWord(word); // reading id
        if(CheckEndBlock(BlockName, word))
            break;

        ExtractValue(word, id);

        SizeType index = 0;
        if (BlockName == "NodalData"){
            index = ReorderedNodeId(id);
        } else if (BlockName == "ElementalData"){
            index = ReorderedElementId(id);
        } else if (BlockName == "ConditionalData"){
            index = ReorderedConditionId(id);
        } else{
            KRATOS_ERROR << "Invalid block name :" << BlockName << std::endl;
        }

        if(index > EntitiesPartitions.size())
        {
            std::stringstream buffer;
            buffer << "Invalid id : " << id;
            buffer << " [Line " << mNumberOfLines << " ]";
            KRATOS_ERROR << buffer.str() << std::endl;
        }

        std::stringstream entity_data;
        entity_data << index << '\t'; // id

        if(BlockName == "NodalData")
        {
            // reading is_fixed
            ReadWord(value);
            ExtractValue(value, is_fixed);
            if(is_fixed)
            {
                std::stringstream buffer;
                buffer << "Only double variables or components can be fixed.";
                buffer <<  " [Line " << mNumberOfLines << " ]";
                KRATOS_ERROR << buffer.str() << std::endl;
            }
            entity_data << is_fixed << "\t"; // is_fixed
        }

        TValueType temp;
        ReadVectorialValue(temp);

        for(SizeType i = 0 ; i < EntitiesPartitions[index-1].size() ; i++)
        {
            SizeType partition_id = EntitiesPartitions[index-1][i];
            if(partition_id > OutputFiles.size())
            {
                std::stringstream buffer;
                buffer << "Invalid partition id : " << partition_id;
                buffer << " for entity " << id << " [Line " << mNumberOfLines << " ]";
                KRATOS_ERROR << buffer.str() << std::endl;
            }

            *(OutputFiles[partition_id]) << entity_data.str() << temp << std::endl;
        }
    }


    KRATOS_CATCH("")
}

void ModelPartIO::DivideElementalDataBlock(OutputFilesContainerType& OutputFiles,
                                PartitionIndicesContainerType const& ElementsAllPartitions)
{
    KRATOS_TRY

    std::string word;

    WriteInAllFiles(OutputFiles, "Begin ElementalData ");

    std::string variable_name;

    ReadWord(variable_name);

    WriteInAllFiles(OutputFiles, variable_name);
    WriteInAllFiles(OutputFiles, "\n");

    if(KratosComponents<Variable<double> >::Has(variable_name)) {
        DivideScalarVariableData(OutputFiles, ElementsAllPartitions, "ElementalData");
    } else if(KratosComponents<Variable<bool> >::Has(variable_name)) {
        DivideScalarVariableData(OutputFiles, ElementsAllPartitions, "ElementalData");
    } else if(KratosComponents<Variable<int> >::Has(variable_name)) {
        DivideScalarVariableData(OutputFiles, ElementsAllPartitions, "ElementalData");
    } else if(KratosComponents<Variable<array_1d<double, 3> > >::Has(variable_name)) {
        DivideVectorialVariableData<Vector>(OutputFiles, ElementsAllPartitions, "ElementalData");
    } else if(KratosComponents<Variable<Quaternion<double> > >::Has(variable_name)) {
        DivideVectorialVariableData<Vector>(OutputFiles, ElementsAllPartitions, "ElementalData");
    } else if(KratosComponents<Variable<Vector> >::Has(variable_name)) {
        DivideVectorialVariableData<Vector>(OutputFiles, ElementsAllPartitions, "ElementalData");
    } else if(KratosComponents<Variable<Matrix> >::Has(variable_name)) {
        DivideVectorialVariableData<Matrix>(OutputFiles, ElementsAllPartitions, "ElementalData");
    } else if(KratosComponents<VariableData>::Has(variable_name)) {
        std::stringstream buffer;
        buffer << variable_name << " is not supported to be read by this IO or the type of variable is not registered correctly" << std::endl;
        buffer << " [Line " << mNumberOfLines << " ]";
        KRATOS_ERROR << buffer.str() << std::endl;
    } else {
        std::stringstream buffer;
        buffer << variable_name << " is not a valid variable!!!" << std::endl;
        buffer << " [Line " << mNumberOfLines << " ]";
        KRATOS_ERROR << buffer.str() << std::endl;
    }

    WriteInAllFiles(OutputFiles, "End ElementalData\n");

    KRATOS_CATCH("")
}

void ModelPartIO::DivideScalarVariableData(OutputFilesContainerType& OutputFiles,
                                PartitionIndicesContainerType const& EntitiesPartitions,
                                std::string BlockName)
{
    KRATOS_TRY

    SizeType id;

    std::string word;


    while(!mpStream->eof())
    {
        ReadWord(word); // reading id
        if(CheckEndBlock(BlockName, word))
            break;

        ExtractValue(word, id);
        SizeType index = 0;
        if(BlockName == "ElementalData")
            index = ReorderedElementId(id);
        else if(BlockName == "ConditionalData")
            index = ReorderedConditionId(id);
        else
            KRATOS_ERROR << "Invalid block name :" << BlockName << std::endl;

        if(index > EntitiesPartitions.size())
        {
            std::stringstream buffer;
            buffer << "Invalid id : " << id;
            buffer << " [Line " << mNumberOfLines << " ]";
            KRATOS_ERROR << buffer.str() << std::endl;
        }

        std::stringstream entity_data;
        entity_data << index << '\t'; // id
        ReadWord(word);
        entity_data << word <<'\n'; // value

        for(SizeType i = 0 ; i < EntitiesPartitions[index-1].size() ; i++)
        {
            SizeType partition_id = EntitiesPartitions[index-1][i];
            if(partition_id > OutputFiles.size())
            {
                std::stringstream buffer;
                buffer << "Invalid partition id : " << partition_id;
                buffer << " for entity " << id << " [Line " << mNumberOfLines << " ]";
                KRATOS_ERROR << buffer.str() << std::endl;
            }

            *(OutputFiles[partition_id]) << entity_data.str();
        }
    }


    KRATOS_CATCH("")
}

void ModelPartIO::DivideConditionalDataBlock(OutputFilesContainerType& OutputFiles,
                                PartitionIndicesContainerType const& ConditionsAllPartitions)
{
    KRATOS_TRY

    std::string word, variable_name;

    WriteInAllFiles(OutputFiles, "Begin ConditionalData ");

    ReadWord(variable_name);

    WriteInAllFiles(OutputFiles, variable_name);
    WriteInAllFiles(OutputFiles, "\n");

    if(KratosComponents<Variable<double> >::Has(variable_name)) {
        DivideScalarVariableData(OutputFiles, ConditionsAllPartitions, "ConditionalData");
    } else if(KratosComponents<Variable<bool> >::Has(variable_name)) {
        DivideScalarVariableData(OutputFiles, ConditionsAllPartitions, "ConditionalData");
    } else if(KratosComponents<Variable<int> >::Has(variable_name)) {
        DivideScalarVariableData(OutputFiles, ConditionsAllPartitions, "ConditionalData");
    } else if(KratosComponents<Variable<array_1d<double, 3> > >::Has(variable_name)) {
        DivideVectorialVariableData<Vector>(OutputFiles, ConditionsAllPartitions, "ConditionalData");
    } else if(KratosComponents<Variable<Quaternion<double> > >::Has(variable_name)) {
        DivideVectorialVariableData<Vector>(OutputFiles, ConditionsAllPartitions, "ConditionalData");
    } else if(KratosComponents<Variable<Vector> >::Has(variable_name)) {
        DivideVectorialVariableData<Vector>(OutputFiles, ConditionsAllPartitions, "ConditionalData");
    } else if(KratosComponents<Variable<Matrix> >::Has(variable_name)) {
        DivideVectorialVariableData<Matrix>(OutputFiles, ConditionsAllPartitions, "ConditionalData");
    } else if(KratosComponents<VariableData>::Has(variable_name)) {
        std::stringstream buffer;
        buffer << variable_name << " is not supported to be read by this IO or the type of variable is not registered correctly" << std::endl;
        buffer << " [Line " << mNumberOfLines << " ]";
        KRATOS_ERROR << buffer.str() << std::endl;
    } else {
        std::stringstream buffer;
        buffer << variable_name << " is not a valid variable!!!" << std::endl;
        buffer << " [Line " << mNumberOfLines << " ]";
        KRATOS_ERROR << buffer.str() << std::endl;
    }

    WriteInAllFiles(OutputFiles, "End ConditionalData\n");

    KRATOS_CATCH("")
}

void ModelPartIO::DivideMeshBlock(OutputFilesContainerType& OutputFiles,
                                        PartitionIndicesContainerType const& NodesAllPartitions,
                                        PartitionIndicesContainerType const& ElementsAllPartitions,
                                        PartitionIndicesContainerType const& ConditionsAllPartitions)
{
    KRATOS_TRY

    std::string word;
    ReadWord(word);

    word += "\n";


    WriteInAllFiles(OutputFiles, "Begin Mesh " + word);

    while(!mpStream->eof())
    {
        ReadWord(word);

        if(CheckEndBlock("Mesh", word))
            break;

        ReadBlockName(word);
        if(word == "MeshData")
            DivideMeshDataBlock(OutputFiles);
        else if(word == "MeshNodes")
            DivideMeshNodesBlock(OutputFiles, NodesAllPartitions);
        else if(word == "MeshElements")
            DivideMeshElementsBlock(OutputFiles, ElementsAllPartitions);
        else if(word == "MeshConditions")
            DivideMeshConditionsBlock(OutputFiles, ConditionsAllPartitions);
        else
            SkipBlock(word);
    }

    WriteInAllFiles(OutputFiles, "End Mesh\n");

    KRATOS_CATCH("")

}

void ModelPartIO::DivideSubModelPartBlock(OutputFilesContainerType& OutputFiles,
    PartitionIndicesContainerType const& NodesAllPartitions,
    PartitionIndicesContainerType const& ElementsAllPartitions,
    PartitionIndicesContainerType const& ConditionsAllPartitions)
{
    KRATOS_TRY

    std::string word;
    ReadWord(word);

    word += "\n";


    WriteInAllFiles(OutputFiles, "Begin SubModelPart " + word);

    while (!mpStream->eof())
    {
        ReadWord(word);

        if (CheckEndBlock("SubModelPart", word))
            break;

        ReadBlockName(word);
        if (word == "SubModelPartData")
            DivideSubModelPartDataBlock(OutputFiles);
        else if (word == "SubModelPartTables")
            DivideSubModelPartTableBlock(OutputFiles);
        else if (word == "SubModelPartNodes")
            DivideSubModelPartNodesBlock(OutputFiles, NodesAllPartitions);
        else if (word == "SubModelPartElements")
            DivideSubModelPartElementsBlock(OutputFiles, ElementsAllPartitions);
        else if (word == "SubModelPartConditions")
            DivideSubModelPartConditionsBlock(OutputFiles, ConditionsAllPartitions);
        else if (word == "SubModelPart")
            DivideSubModelPartBlock(OutputFiles, NodesAllPartitions, ElementsAllPartitions, ConditionsAllPartitions);
        else
            SkipBlock(word);
    }

    WriteInAllFiles(OutputFiles, "End SubModelPart\n");

    KRATOS_CATCH("")
}

void ModelPartIO::DivideMeshDataBlock(OutputFilesContainerType& OutputFiles)
{
    KRATOS_TRY
    std::string block;

    WriteInAllFiles(OutputFiles, "Begin MeshData");

    ReadBlock(block, "MeshData");
    WriteInAllFiles(OutputFiles, block);

    WriteInAllFiles(OutputFiles, "End MeshData\n");
    KRATOS_CATCH("")
}

void ModelPartIO::DivideMeshNodesBlock(OutputFilesContainerType& OutputFiles,
                                        PartitionIndicesContainerType const& NodesAllPartitions)
{
    KRATOS_TRY

    std::string word;

    WriteInAllFiles(OutputFiles, "Begin MeshNodes \n");

    SizeType id;

    while(!mpStream->eof())
    {
        ReadWord(word);

        if(CheckEndBlock("MeshNodes", word))
            break;

        ExtractValue(word, id);

        if(ReorderedNodeId(id) > NodesAllPartitions.size())
        {
            std::stringstream buffer;
            buffer << "Invalid node id : " << id;
            buffer << " [Line " << mNumberOfLines << " ]";
            KRATOS_ERROR << buffer.str() << std::endl;
        }

        for(SizeType i = 0 ; i < NodesAllPartitions[ReorderedNodeId(id)-1].size() ; i++)
        {
            SizeType partition_id = NodesAllPartitions[ReorderedNodeId(id)-1][i];
            if(partition_id > OutputFiles.size())
            {
                std::stringstream buffer;
                buffer << "Invalid partition id : " << partition_id;
                buffer << " for node " << id << " [Line " << mNumberOfLines << " ]";
                KRATOS_ERROR << buffer.str() << std::endl;
            }

            *(OutputFiles[partition_id]) << ReorderedNodeId(id) << std::endl;
        }

    }

    WriteInAllFiles(OutputFiles, "End MeshNodes\n");

    KRATOS_CATCH("")
}

void ModelPartIO::DivideMeshElementsBlock(OutputFilesContainerType& OutputFiles,
                                        PartitionIndicesContainerType const& ElementsAllPartitions)
{
    KRATOS_TRY

    std::string word;

    WriteInAllFiles(OutputFiles, "Begin MeshElements \n");

    SizeType id;

    while(!mpStream->eof())
    {
        ReadWord(word);

        if(CheckEndBlock("MeshElements", word))
            break;

        ExtractValue(word, id);

        if(ReorderedElementId(id) > ElementsAllPartitions.size())
        {
            std::stringstream buffer;
            buffer << "Invalid element id : " << id;
            buffer << " [Line " << mNumberOfLines << " ]";
            KRATOS_ERROR << buffer.str() << std::endl;
        }

        for(SizeType i = 0 ; i < ElementsAllPartitions[ReorderedElementId(id)-1].size() ; i++)
        {
            SizeType partition_id = ElementsAllPartitions[ReorderedElementId(id)-1][i];
            if(partition_id > OutputFiles.size())
            {
                std::stringstream buffer;
                buffer << "Invalid partition id : " << partition_id;
                buffer << " for element " << id << " [Line " << mNumberOfLines << " ]";
                KRATOS_ERROR << buffer.str() << std::endl;
            }

            *(OutputFiles[partition_id]) << ReorderedElementId(id) << std::endl;
        }

    }

    WriteInAllFiles(OutputFiles, "End MeshElements\n");

    KRATOS_CATCH("")
}

void ModelPartIO::DivideMeshConditionsBlock(OutputFilesContainerType& OutputFiles,
                                        PartitionIndicesContainerType const& ConditionsAllPartitions)
{
    KRATOS_TRY

    std::string word;

    WriteInAllFiles(OutputFiles, "Begin MeshConditions \n");

    SizeType id;

    while(!mpStream->eof())
    {
        ReadWord(word);

        if(CheckEndBlock("MeshConditions", word))
            break;

        ExtractValue(word, id);

        if(ReorderedConditionId(id) > ConditionsAllPartitions.size())
        {
            std::stringstream buffer;
            buffer << "Invalid condition id : " << id;
            buffer << " [Line " << mNumberOfLines << " ]";
            KRATOS_ERROR << buffer.str() << std::endl;
        }

        for(SizeType i = 0 ; i < ConditionsAllPartitions[ReorderedConditionId(id)-1].size() ; i++)
        {
            SizeType partition_id = ConditionsAllPartitions[ReorderedConditionId(id)-1][i];
            if(partition_id > OutputFiles.size())
            {
                std::stringstream buffer;
                buffer << "Invalid partition id : " << partition_id;
                buffer << " for condition " << id << " [Line " << mNumberOfLines << " ]";
                KRATOS_ERROR << buffer.str() << std::endl;
            }

            *(OutputFiles[partition_id]) << ReorderedConditionId(id) << std::endl;
        }

    }

    WriteInAllFiles(OutputFiles, "End MeshConditions\n");

    KRATOS_CATCH("")
}

void ModelPartIO::DivideSubModelPartDataBlock(OutputFilesContainerType& OutputFiles)
{
    KRATOS_TRY
    std::string block;

    WriteInAllFiles(OutputFiles, "Begin SubModelPartData");

    ReadBlock(block, "SubModelPartData");
    WriteInAllFiles(OutputFiles, block);

    WriteInAllFiles(OutputFiles, "End SubModelPartData\n");
    KRATOS_CATCH("")
}

void ModelPartIO::DivideSubModelPartTableBlock(OutputFilesContainerType& OutputFiles)
{
    KRATOS_TRY
    std::string block;

    WriteInAllFiles(OutputFiles, "Begin SubModelPartTables");

    ReadBlock(block, "SubModelPartTables");
    WriteInAllFiles(OutputFiles, block);

    WriteInAllFiles(OutputFiles, "End SubModelPartTables\n");
    KRATOS_CATCH("")
}

void ModelPartIO::DivideSubModelPartNodesBlock(OutputFilesContainerType& OutputFiles,
    PartitionIndicesContainerType const& NodesAllPartitions)
{
    KRATOS_TRY

    std::string word;

    WriteInAllFiles(OutputFiles, "Begin SubModelPartNodes \n");

    SizeType id;

    while (!mpStream->eof())
    {
        ReadWord(word);

        if (CheckEndBlock("SubModelPartNodes", word))
            break;

        ExtractValue(word, id);

        if (ReorderedNodeId(id) > NodesAllPartitions.size())
        {
            std::stringstream buffer;
            buffer << "Invalid node id : " << id;
            buffer << " [Line " << mNumberOfLines << " ]";
            KRATOS_ERROR << buffer.str() << std::endl;
        }

        for (SizeType i = 0; i < NodesAllPartitions[ReorderedNodeId(id) - 1].size(); i++)
        {
            SizeType partition_id = NodesAllPartitions[ReorderedNodeId(id) - 1][i];
            if (partition_id > OutputFiles.size())
            {
                std::stringstream buffer;
                buffer << "Invalid partition id : " << partition_id;
                buffer << " for node " << id << " [Line " << mNumberOfLines << " ]";
                KRATOS_ERROR << buffer.str() << std::endl;
            }

            *(OutputFiles[partition_id]) << ReorderedNodeId(id) << std::endl;
        }

    }

    WriteInAllFiles(OutputFiles, "End SubModelPartNodes\n");

    KRATOS_CATCH("")
}

void ModelPartIO::DivideSubModelPartElementsBlock(OutputFilesContainerType& OutputFiles,
    PartitionIndicesContainerType const& ElementsAllPartitions)
{
    KRATOS_TRY

    std::string word;

    WriteInAllFiles(OutputFiles, "Begin SubModelPartElements \n");

    SizeType id;

    while (!mpStream->eof())
    {
        ReadWord(word);

        if (CheckEndBlock("SubModelPartElements", word))
            break;

        ExtractValue(word, id);

        if (ReorderedElementId(id) > ElementsAllPartitions.size())
        {
            std::stringstream buffer;
            buffer << "Invalid element id : " << id;
            buffer << " [Line " << mNumberOfLines << " ]";
            KRATOS_ERROR << buffer.str() << std::endl;
        }

        for (SizeType i = 0; i < ElementsAllPartitions[ReorderedElementId(id) - 1].size(); i++)
        {
            SizeType partition_id = ElementsAllPartitions[ReorderedElementId(id) - 1][i];
            if (partition_id > OutputFiles.size())
            {
                std::stringstream buffer;
                buffer << "Invalid partition id : " << partition_id;
                buffer << " for element " << id << " [Line " << mNumberOfLines << " ]";
                KRATOS_ERROR << buffer.str() << std::endl;
            }

            *(OutputFiles[partition_id]) << ReorderedElementId(id) << std::endl;
        }

    }

    WriteInAllFiles(OutputFiles, "End SubModelPartElements\n");

    KRATOS_CATCH("")
}

void ModelPartIO::DivideSubModelPartConditionsBlock(OutputFilesContainerType& OutputFiles,
    PartitionIndicesContainerType const& ConditionsAllPartitions)
{
    KRATOS_TRY

    std::string word;

    WriteInAllFiles(OutputFiles, "Begin SubModelPartConditions \n");

    SizeType id;

    while (!mpStream->eof())
    {
        ReadWord(word);

        if (CheckEndBlock("SubModelPartConditions", word))
            break;

        ExtractValue(word, id);

        if (ReorderedConditionId(id) > ConditionsAllPartitions.size())
        {
            std::stringstream buffer;
            buffer << "Invalid condition id : " << id;
            buffer << " [Line " << mNumberOfLines << " ]";
            KRATOS_ERROR << buffer.str() << std::endl;
        }

        for (SizeType i = 0; i < ConditionsAllPartitions[ReorderedConditionId(id) - 1].size(); i++)
        {
            SizeType partition_id = ConditionsAllPartitions[ReorderedConditionId(id) - 1][i];
            if (partition_id > OutputFiles.size())
            {
                std::stringstream buffer;
                buffer << "Invalid partition id : " << partition_id;
                buffer << " for condition " << id << " [Line " << mNumberOfLines << " ]";
                KRATOS_ERROR << buffer.str() << std::endl;
            }

            *(OutputFiles[partition_id]) << ReorderedConditionId(id) << std::endl;
        }

    }

    WriteInAllFiles(OutputFiles, "End SubModelPartConditions\n");

    KRATOS_CATCH("")
}

void ModelPartIO::WritePartitionIndices(OutputFilesContainerType& OutputFiles, PartitionIndicesType const&  NodesPartitions, PartitionIndicesContainerType const& NodesAllPartitions)
{
    WriteInAllFiles(OutputFiles, "Begin NodalData PARTITION_INDEX\n");

    for(SizeType i_node = 0 ; i_node != NodesAllPartitions.size() ; i_node++)
    {
        for(SizeType i = 0 ; i < NodesAllPartitions[i_node].size() ; i++)
        {
            SizeType partition_id = NodesAllPartitions[i_node][i];
            if(partition_id > OutputFiles.size())
            {
                std::stringstream buffer;
                buffer << "Invalid partition id : " << partition_id;
                buffer << " for node " << i_node+1 << " [Line " << mNumberOfLines << " ]";
                KRATOS_ERROR << buffer.str() << std::endl;
            }

            const SizeType node_partition = NodesPartitions[i_node];
            *(OutputFiles[partition_id]) << i_node + 1 << "  0  " << node_partition << std::endl;
        }
    }


    WriteInAllFiles(OutputFiles, "End NodalData \n");

}

void ModelPartIO::WriteCommunicatorData(OutputFilesContainerType& OutputFiles, SizeType NumberOfPartitions, GraphType const& DomainsColoredGraph,
                            PartitionIndicesType const& NodesPartitions,
                            PartitionIndicesType const& ElementsPartitions,
                            PartitionIndicesType const& ConditionsPartitions,
                            PartitionIndicesContainerType const& NodesAllPartitions,
                            PartitionIndicesContainerType const& ElementsAllPartitions,
                            PartitionIndicesContainerType const& ConditionsAllPartitions)
{
    WriteInAllFiles(OutputFiles, "Begin CommunicatorData \n");


    // Writing the domains neighbours
    WriteInAllFiles(OutputFiles, "NEIGHBOURS_INDICES    ");
    for(SizeType i_partition = 0 ; i_partition < NumberOfPartitions ; i_partition++)
    {
        DenseVector<int> indices = row(DomainsColoredGraph, i_partition);
        *(OutputFiles[i_partition]) << indices << std::endl;
    }

    SizeType number_of_colors = 0;

    for(SizeType i_partition = 0 ; i_partition < DomainsColoredGraph.size1() ; i_partition++)
        for(SizeType i_interface = 0 ; i_interface < DomainsColoredGraph.size2() ; i_interface++)
            if(DomainsColoredGraph(i_partition, i_interface) >= 0)
                if(number_of_colors < i_interface)
                    number_of_colors = i_interface;

    number_of_colors++; // I have to add one to it to get the correct number

    // Writing the max colors
    for(SizeType i_partition = 0 ; i_partition < NumberOfPartitions ; i_partition++)
    {
        DenseVector<int> indices = row(DomainsColoredGraph, i_partition);
        *(OutputFiles[i_partition]) << "NUMBER_OF_COLORS    " << number_of_colors << std::endl;
    }


    // Writing the all local nodes
    WriteInAllFiles(OutputFiles, "    Begin LocalNodes 0\n");

    for(SizeType i = 0 ; i < NodesPartitions.size() ; i++)
        *(OutputFiles[NodesPartitions[i]]) << "    " << i+1 << std::endl;

    WriteInAllFiles(OutputFiles, "    End LocalNodes \n");


    std::vector<PartitionIndicesContainerType> local_nodes_indices(NumberOfPartitions, PartitionIndicesContainerType(number_of_colors));
    std::vector<PartitionIndicesContainerType> ghost_nodes_indices(NumberOfPartitions, PartitionIndicesContainerType(number_of_colors));

    DenseMatrix<int> interface_indices = scalar_matrix<int>(NumberOfPartitions, NumberOfPartitions, -1);

    for(SizeType i_partition = 0 ; i_partition < NumberOfPartitions ; i_partition++)
    {
        DenseVector<int> neighbours_indices = row(DomainsColoredGraph, i_partition);

        for(SizeType i = 0 ; i <  neighbours_indices.size() ; i++)
            if(SizeType(neighbours_indices[i]) < NumberOfPartitions)
                interface_indices(i_partition,neighbours_indices[i]) = i;
    }


    for(SizeType i = 0 ; i < NodesPartitions.size() ; i++)
    {
        const SizeType node_partition = NodesPartitions[i];
        const SizeType node_id = i + 1;

        PartitionIndicesType const& node_all_partitions = NodesAllPartitions[i];

        for(SizeType j = 0 ; j < node_all_partitions.size() ; j++)
        {
            SizeType i_node_partition = node_all_partitions[j];
            if(node_partition != i_node_partition)
            {
                SizeType local_interface_index = interface_indices(node_partition, i_node_partition);
                SizeType ghost_interface_index = interface_indices(i_node_partition, node_partition);
                local_nodes_indices[node_partition][local_interface_index].push_back(node_id);
                ghost_nodes_indices[i_node_partition][ghost_interface_index].push_back(node_id);
            }
        }

    }

    for(SizeType i_partition = 0 ; i_partition < NumberOfPartitions ; i_partition++)
    {
        PartitionIndicesContainerType& partition_local_nodes_indices = local_nodes_indices[i_partition];

        for(SizeType i_interface = 0 ; i_interface < partition_local_nodes_indices.size() ; i_interface++)
        {
            if(partition_local_nodes_indices[i_interface].size() > 0)
            {
                *(OutputFiles[i_partition]) << "    Begin LocalNodes " << i_interface + 1 << std::endl;
                for(SizeType i_interface_node = 0 ; i_interface_node < partition_local_nodes_indices[i_interface].size() ; i_interface_node++)
                    *(OutputFiles[i_partition]) << "    " << partition_local_nodes_indices[i_interface][i_interface_node] << std::endl;
                *(OutputFiles[i_partition]) << "    End LocalNodes " << std::endl;
            }
        }

        PartitionIndicesContainerType& partition_ghost_nodes_indices = ghost_nodes_indices[i_partition];

        std::set<unsigned int> all_ghost_nodes_indices;

        for(SizeType i_interface = 0 ; i_interface < partition_ghost_nodes_indices.size() ; i_interface++)
        {
            if(partition_ghost_nodes_indices[i_interface].size() > 0)
            {
                *(OutputFiles[i_partition]) << "    Begin GhostNodes " << i_interface + 1 << std::endl;
                for(SizeType i_interface_node = 0 ; i_interface_node < partition_ghost_nodes_indices[i_interface].size() ; i_interface_node++)
                {
                    *(OutputFiles[i_partition]) << "    " << partition_ghost_nodes_indices[i_interface][i_interface_node] << std::endl;
                    all_ghost_nodes_indices.insert(partition_ghost_nodes_indices[i_interface][i_interface_node]);
                }
                *(OutputFiles[i_partition]) << "    End GhostNodes "  << std::endl;
            }
        }

        *(OutputFiles[i_partition]) << "    Begin GhostNodes " << 0 << std::endl;
        for(std::set<unsigned int>::iterator id = all_ghost_nodes_indices.begin() ; id != all_ghost_nodes_indices.end() ; id++)
        {
            *(OutputFiles[i_partition]) << "    " << *id << std::endl;
        }
        *(OutputFiles[i_partition]) << "    End GhostNodes "  << std::endl;

    }

    WriteInAllFiles(OutputFiles, "End CommunicatorData \n");
}

void ModelPartIO::WriteCommunicatorLocalNodes(OutputFilesContainerType& OutputFiles, SizeType NumberOfPartitions, PartitionIndicesType const& NodesPartitions, PartitionIndicesContainerType const& NodesAllPartitions)
{
    WriteInAllFiles(OutputFiles, "    Begin LocalNodes 0\n");

    for(SizeType i = 0 ; i < NodesPartitions.size() ; i++)
        *(OutputFiles[NodesPartitions[i]]) << "    " << i+1 << std::endl;

    WriteInAllFiles(OutputFiles, "    End LocalNodes \n");

    PartitionIndicesContainerType local_nodes_indices(NumberOfPartitions);


}

void ModelPartIO::WriteInAllFiles(OutputFilesContainerType& OutputFiles, std::string const& ThisWord)
{
    for(SizeType i = 0 ; i < OutputFiles.size() ; i++)
        *(OutputFiles[i]) << ThisWord;
}

template<class TContainerType, class TKeyType>
typename TContainerType::iterator ModelPartIO::FindKey(TContainerType& ThisContainer , TKeyType ThisKey, std::string ComponentName)
{
    typename TContainerType::iterator i_result;
    if((i_result = ThisContainer.find(ThisKey)) == ThisContainer.end())
    {
        std::stringstream buffer;
        buffer << ComponentName << " #" << ThisKey << " is not found.";
        buffer << " [Line " << mNumberOfLines << " ]";
        KRATOS_ERROR << buffer.str() << std::endl;
    }

    return i_result;
}

/**
* @note Basically it starts to read the character sequence until reaching a
*       "(" and then goes until corresponding ")" which means the vector or
*       matrix value is completely read. It can be used to read any kind of
*       vector or matrix with operator >> defined and writtern in following
*       format for a vector: [size] ( value1, value2,...., valueN )
*       format for a matrix: [size1,size2] (( )( )...( )) //look props read
*/
template<class TValueType>
TValueType& ModelPartIO::ReadVectorialValue(TValueType& rValue)
{
    std::stringstream value;

    char c = SkipWhiteSpaces();
    while((c != '(') && !mpStream->eof())
    {
        value << c;
        c = GetCharacter();
    }
    int open_parantesis = 1;
    while((open_parantesis != 0) && !mpStream->eof())
    {
        value << c;
        c = GetCharacter();
        if(c == '(')
            open_parantesis++;
        if(c == ')')
            open_parantesis--;
    }
    value << c; // adding the final parantesis

    value >>  rValue;

    return rValue;
}

template<class TValueType>
TValueType& ModelPartIO::ExtractValue(std::string rWord, TValueType & rValue)
{
    std::stringstream value(rWord);

    value >> rValue;

    return rValue;
}

bool& ModelPartIO::ExtractValue(std::string rWord, bool & rValue)
{

    if (rWord == "1" || rWord == "true" || rWord == "True") {
        rValue = true;
    } else if (rWord == "0" || rWord == "false" || rWord == "False") {
        rValue = false;
    } else {
        KRATOS_ERROR << "Boolean argument could not be determined: " << rWord << std::endl;
    }

    return rValue;
}

void ModelPartIO::ReadConstitutiveLawValue(ConstitutiveLaw::Pointer& rValue) {
    std::string value;
    ReadWord(value);
    rValue = KratosComponents<ConstitutiveLaw>::Get(value).Clone();
}

ModelPartIO& ModelPartIO::ReadWord(std::string& Word)
{
    Word.clear();

    char c = SkipWhiteSpaces();
    while(!mpStream->eof() && !IsWhiteSpace(c))
    {
        Word += c;
        c = GetCharacter();
    }

    return *this;
}

ModelPartIO& ModelPartIO::ReadBlock(std::string& Block, std::string const& BlockName)
{
    Block.clear();
    std::vector<std::string> nested_block_names;
    nested_block_names.push_back(BlockName);

    char c = GetCharacter();
    std::string word;

    while(!mpStream->eof())
    {
        if(c == 'E')
        {
            word.clear();
            while(!mpStream->eof() && !IsWhiteSpace(c))
            {
                word += c;
                c = GetCharacter();
            }
            if (CheckEndBlock(nested_block_names.back(), word))
            {
                nested_block_names.pop_back();
                if(nested_block_names.empty())
                {
                    break;
                }
                else
                {
                    Block += "End ";
                }
            }

            Block += word;
        }
        else if (c == 'B')
        {
            word.clear();
            while (!mpStream->eof() && !IsWhiteSpace(c))
            {
                word += c;
                c = GetCharacter();
            }
            if (word == "Begin")
            {
                Block += word;
                Block += c;
                ReadWord(word);
                nested_block_names.push_back(word);
            }

            Block += word;
        }

        Block += c;

        c = GetCharacter();
    }

    return *this;
}

char ModelPartIO::SkipWhiteSpaces()
{
    char c = GetCharacter();
    while(IsWhiteSpace(c))
        c = GetCharacter();
    return c;
}

bool ModelPartIO::IsWhiteSpace(char C)
{
    return ((C == ' ') || (C == '\t') || (C == '\r') || (C == '\n'));
}

char ModelPartIO::GetCharacter() //Getting the next character skipping comments
{
    char c;
    if(mpStream->get(c))
    {
        if(c == '\n')
            mNumberOfLines++;
        else if(c == '/') // it may be a comment!
        {
            char next_c = mpStream->peek();
            if(next_c == '/') // it's a line comment
            {
                while((mpStream->get(c)) && (c != '\n')); // so going to the end of line
                if(!mpStream->eof())
                    mNumberOfLines++;
            }
            else if(next_c == '*') // it's a block comment
            {
                while((mpStream->get(c)) && !((c == '*') && (mpStream->peek() == '/'))) // so going to the end of block
                    if(c == '\n')
                        mNumberOfLines++;
                mpStream->get(c);
                c = GetCharacter(); // read a new character after comment
            }
        }
    }
    else
        c = 0;

    return c;

}

bool ModelPartIO::CheckStatement(std::string const& rStatement, std::string const& rGivenWord)
{
    bool result = false;
    if(rGivenWord != rStatement)
    {
        std::stringstream buffer;
        buffer << "A \"" << rStatement << "\" statement was expected but the given statement was \"";
        buffer <<  rGivenWord << "\"" << " [Line " << mNumberOfLines << " ]";
        KRATOS_ERROR << buffer.str() << std::endl;
    }
    else
        result = true;

    return result;
}

void ModelPartIO::ResetInput()
{
    mpStream->clear();
    mpStream->seekg(0, std::ios_base::beg);
    mNumberOfLines = 1;
}

void ModelPartIO::SwapStreamSource(Kratos::shared_ptr<std::iostream> newStream)
{
    mpStream.swap(newStream);
}

inline void ModelPartIO::CreatePartition(unsigned int NumberOfThreads,const int number_of_rows, DenseVector<unsigned int>& partitions)
{
    partitions.resize(NumberOfThreads+1);
    int partition_size = number_of_rows / NumberOfThreads;
    partitions[0] = 0;
    partitions[NumberOfThreads] = number_of_rows;
    for(unsigned int i = 1; i<NumberOfThreads; i++)
        partitions[i] = partitions[i-1] + partition_size ;
}

void ModelPartIO::ScanNodeBlock()
{
    std::string word;
    SizeType node_id;
    while(!mpStream->eof())
    {
        ReadWord(word);
        if(CheckEndBlock("Nodes", word))
            break;

        ExtractValue(word, node_id);
        // Pass read id to reordering ("initialize" the reordering for this node)
        ReorderedNodeId(node_id);

        ReadWord(word); // skip X coordinate
        ReadWord(word); // skip Y
        ReadWord(word); // skip Z
    }
}

void ModelPartIO::ReadSubModelPartElementsAndConditionsIds(
    std::string const& rModelPartName,
    std::unordered_set<SizeType> &rElementsIds,
    std::unordered_set<SizeType> &rConditionsIds)
{
    KRATOS_TRY
    ResetInput();
    std::string word;
    bool read_entities = false;
    while(true)
    {
        ReadWord(word);
        if(mpStream->eof())
            break;
        if (word == "SubModelPartElements" && read_entities){
            while(!mpStream->eof()) {
                ReadWord(word); // Reading the element id or End
                if(CheckEndBlock("SubModelPartElements", word))
                    break;
                SizeType element_id;
                ExtractValue(word,element_id);
                rElementsIds.insert(ReorderedElementId(element_id));
            }
        }
        else if (word == "SubModelPartConditions"  && read_entities) {
            while(!mpStream->eof()) {
                ReadWord(word); // Reading the condition id or End
                if(CheckEndBlock("SubModelPartConditions", word))
                    break;
                SizeType condition_id;
                ExtractValue(word,condition_id);
                rConditionsIds.insert(ReorderedConditionId(condition_id));
            }
            read_entities = false;
        }
        else if (word == rModelPartName) {
            read_entities = true;
        }
    }

    KRATOS_CATCH("")

}

ModelPartIO::SizeType ModelPartIO::ReorderedNodeId(ModelPartIO::SizeType NodeId)
{
    // The ModelPartIO does not reorder the nodes
    // This method is the one to be overriden by some reordering IO class
    return NodeId;
}

ModelPartIO::SizeType ModelPartIO::ReorderedGeometryId(ModelPartIO::SizeType GeometryId)
{
    // The ModelPartIO does not reorder the geometries
    // This method is the one to be overriden by some reordering IO class
    return GeometryId;
}

ModelPartIO::SizeType ModelPartIO::ReorderedElementId(ModelPartIO::SizeType ElementId)
{
    // The ModelPartIO does not reorder the elements
    // This method is the one to be overriden by some reordering IO class
    return ElementId;
}

ModelPartIO::SizeType ModelPartIO::ReorderedConditionId(ModelPartIO::SizeType ConditionId)
{
    // The ModelPartIO does not reorder the conditions
    // This method is the one to be overriden by some reordering IO class
    return ConditionId;
}
}  // namespace Kratos.<|MERGE_RESOLUTION|>--- conflicted
+++ resolved
@@ -61,11 +61,7 @@
     // Store the pointer as a regular std::iostream
     mpStream = pFile;
 
-<<<<<<< HEAD
-    if (mOptions.IsNot(IO::SKIP_TIMER)) Timer::SetOutputFile(Filename + ".time");
-=======
-    if (mOptions.IsNot(IO::SKIP_TIMER)) Timer::SetOuputFile(time_file_name.string());
->>>>>>> df854e33
+    if (mOptions.IsNot(IO::SKIP_TIMER)) Timer::SetOutputFile(time_file_name.string());
 }
 
 /// Constructor with stream
