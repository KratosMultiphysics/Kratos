//    |  /           |
//    ' /   __| _` | __|  _ \   __|
//    . \  |   (   | |   (   |\__ \.
//   _|\_\_|  \__,_|\__|\___/ ____/
//                   Multi-Physics
//
//  License:         BSD License
//                   Kratos default license: kratos/license.txt
//
//  Main authors:    Pooyan Dadvand
//                   Riccardo Rossi
//  Collaborator:    Vicente Mataix Ferrandiz
//

// System includes
#include <set>

// Project includes
#include "includes/model_part_io.h"
#include "includes/kratos_filesystem.h"
#include "input_output/logger.h"
#include "utilities/compare_elements_and_conditions_utility.h"
#include "utilities/openmp_utils.h"
#include "utilities/quaternion.h"
#include "utilities/timer.h"

// External includes

namespace Kratos
{
/// Constructor with  filenames.
ModelPartIO::ModelPartIO(std::filesystem::path const& Filename, const Flags Options)
    : mNumberOfLines(1)
    , mBaseFilename(Filename)
    , mOptions(Options)
{
    Kratos::shared_ptr<std::fstream> pFile = Kratos::make_shared<std::fstream>();
    std::fstream::openmode OpenMode;

    // Set the mode
    if (mOptions.Is(IO::READ)) {
        OpenMode = std::fstream::in;
    } else if (mOptions.Is(IO::APPEND)) {
        OpenMode = std::fstream::in | std::fstream::app;
    } else if (mOptions.Is(IO::WRITE)) {
        OpenMode = std::fstream::out;
    } else {
        // If none of the READ, WRITE or APPEND are defined we will take READ as
        // default.
        OpenMode = std::fstream::in;
    }

    std::filesystem::path mdpa_file_name(Filename);
    mdpa_file_name += ".mdpa";
    std::filesystem::path time_file_name(Filename);
    time_file_name += ".time";

    pFile->open(mdpa_file_name.c_str(), OpenMode);

    KRATOS_ERROR_IF_NOT(pFile->is_open()) << "Error opening mdpa file : " << mdpa_file_name << std::endl;

    // Store the pointer as a regular std::iostream
    mpStream = pFile;

    if (mOptions.IsNot(IO::SKIP_TIMER)) Timer::SetOutputFile(time_file_name.string());
}

/// Constructor with stream
ModelPartIO::ModelPartIO(Kratos::shared_ptr<std::iostream> Stream, const Flags Options)
    : mNumberOfLines(1)
    , mOptions(Options)
{
    // Check if the pointer is valid
    KRATOS_ERROR_IF(Stream == nullptr) << "Error: ModelPartIO Stream is invalid " << std::endl;

    // Check if the pointer was .reset() or never initialized and if its a NULL pointer)
    KRATOS_ERROR_IF(Stream == nullptr || Stream == Kratos::shared_ptr<std::iostream>(NULL)) << "Error: ModelPartIO Stream is invalid " << std::endl;

    mpStream = Stream;
}

/// Destructor.
ModelPartIO::~ModelPartIO() {
    if (mOptions.IsNot(IO::SKIP_TIMER)) Timer::CloseOutputFile();
}

bool ModelPartIO::ReadNode(NodeType& rThisNode)
{
    KRATOS_ERROR << "Calling base class member. Please check the definition of derived class." << std::endl;
}

bool ModelPartIO::ReadNodes(NodesContainerType& rThisNodes)
{
    KRATOS_TRY
    ResetInput();
    std::string word;
    while(true)
    {
        ReadWord(word);
        if(mpStream->eof())
            break;
        ReadBlockName(word);
        if(word == "Nodes")
            ReadNodesBlock(rThisNodes);
        else
            SkipBlock(word);
    }

    return true;
    KRATOS_CATCH("")
}

std::size_t ModelPartIO::ReadNodesNumber()
{
    KRATOS_TRY;
    ResetInput();
    std::string word;
    std::size_t num_nodes = 0;
    while(true)
    {
        ReadWord(word);
        if (mpStream->eof())
            break;
        ReadBlockName(word);
        if(word == "Nodes")
            num_nodes += CountNodesInBlock();
        else
            SkipBlock(word);
    }

    return num_nodes;
    KRATOS_CATCH("");
}

void ModelPartIO::WriteNodes(NodesContainerType const& rThisNodes)
{
    // Printing or not with scientific precision
    if (mOptions.Is(IO::SCIENTIFIC_PRECISION)) {
        (*mpStream) << std::setprecision(10) << std::scientific;
    }
    (*mpStream) << "Begin Nodes" << std::endl;
    for(NodesContainerType::const_iterator it_node = rThisNodes.begin() ; it_node != rThisNodes.end() ; ++it_node)
        (*mpStream) << "\t" << it_node->Id() << "\t" << it_node->X()  << "\t" << it_node->Y() << "\t" << it_node->Z() << "\n";
    (*mpStream) << "End Nodes" << std::endl << std::endl;
}

void ModelPartIO::ReadProperties(Properties& rThisProperties)
{
    KRATOS_ERROR << "Calling base class member. Please check the definition of derived class" << std::endl;
}

void ModelPartIO::ReadProperties(PropertiesContainerType& rThisProperties)
{
    KRATOS_TRY
    ResetInput();
    std::string word;
    while(true)
    {
        ReadWord(word);
        if(mpStream->eof())
            break;
        ReadBlockName(word);
        if(word == "Properties")
            ReadPropertiesBlock(rThisProperties);
        else
            SkipBlock(word);
    }
    KRATOS_CATCH("")
}

void ModelPartIO::WriteProperties(PropertiesContainerType const& rThisProperties)
{
    std::string aux_string;
    const std::string string_to_remove = "This properties contains 0 tables";

    // We write at least one empty property
    if (rThisProperties.size() == 0) {
        (*mpStream) << "Begin Properties 0" << std::endl;
        (*mpStream) << "End Properties" << std::endl << std::endl;
    }

    // General case where the at leat one property is defined
    for (auto i_properties = rThisProperties.begin() ; i_properties != rThisProperties.end() ; ++i_properties) {
        std::ostringstream aux_ostream;
        (*mpStream) << "Begin Properties " << i_properties->Id() << std::endl;
        i_properties->Data().PrintData(aux_ostream);

        aux_string = aux_ostream.str();

        // We remove the line of Constitutive Laws and we add it manually. We do this because when calling the Info() method to the data_value_container it returns the address of the pointer, and we are interested in the name
        if (i_properties->Has(CONSTITUTIVE_LAW)) {
            // First we remove the entire line (we will add it by ourselves later)
            std::string::size_type it_constitutive_law_begin = aux_string.find("CONSTITUTIVE_LAW");

            if (it_constitutive_law_begin != std::string::npos) {
            std::string::size_type it_constitutive_law_end = aux_string.find('\n', it_constitutive_law_begin);
                aux_string.erase(it_constitutive_law_begin, it_constitutive_law_end);
            }

            // Now we look for the constitutive law name, we do something similar to elements and conditions. We iterate over the database of the Kratos Components until the type is the same. The IsSameType should be implemented properly in the CL class
            const ConstitutiveLaw::Pointer p_law = i_properties->GetValue(CONSTITUTIVE_LAW);
            auto components_cl = KratosComponents<ConstitutiveLaw>::GetComponents();
            std::string cl_name = "";
            for (const auto& comp_cl : components_cl) {
                if (p_law->HasSameType(p_law.get(), comp_cl.second)) {
                    cl_name = comp_cl.first;
                    break;
                }
            }
            if (cl_name != "") aux_string += "CONSTITUTIVE_LAW " + cl_name + "\n";
        }


        std::string::size_type it_to_remove = aux_string.find(string_to_remove);

        if (it_to_remove != std::string::npos) {
            aux_string.erase(it_to_remove, string_to_remove.length());
        }

        aux_string.erase(std::remove(aux_string.begin(), aux_string.end(), ':'), aux_string.end());

        (*mpStream) << aux_string << std::endl;
        (*mpStream) << "End Properties" << std::endl << std::endl;
    }
}

void ModelPartIO::ReadGeometry(
    NodesContainerType& rThisNodes,
    GeometryType::Pointer& pThisGeometries)
{
    KRATOS_ERROR << "Calling base class member. Please check the definition of derived class" << std::endl;
}

void ModelPartIO::ReadGeometries(
    NodesContainerType& rThisNodes,
    GeometryContainerType& rThisGeometries)
{
    KRATOS_TRY
    ResetInput();
    std::string word;
    while(true)
    {
        ReadWord(word);
        if(mpStream->eof())
            break;
        ReadBlockName(word);
        if(word == "Geometries")
            ReadGeometriesBlock(rThisNodes,rThisGeometries);
        else
            SkipBlock(word);
    }
    KRATOS_CATCH("")
}

std::size_t  ModelPartIO::ReadGeometriesConnectivities(ConnectivitiesContainerType& rGeometriesConnectivities)
{
    KRATOS_TRY
    std::size_t number_of_geometries = 0;
    ResetInput();
    std::string word;
    while(true) {
        ReadWord(word);
        if(mpStream->eof())
            break;
        ReadBlockName(word);
        if(word == "Geometries")
            number_of_geometries += ReadGeometriesConnectivitiesBlock(rGeometriesConnectivities);
        else
            SkipBlock(word);
    }
    return number_of_geometries;

    KRATOS_CATCH("")
}

void ModelPartIO::WriteGeometries(GeometryContainerType const& rThisGeometries)
{
    // We are going to proceed like the following, we are going to iterate over all the geometries and compare with the components, we will save the type and we will compare until we get that the type of geometry has changed
    if (rThisGeometries.NumberOfGeometries() > 0) {
        std::string geometry_name;

        auto it_geometry = rThisGeometries.GeometriesBegin();
        auto geometries_components = KratosComponents<GeometryType>::GetComponents();

        // First we do the first geometry
        CompareElementsAndConditionsUtility::GetRegisteredName(*it_geometry, geometry_name);

        (*mpStream) << "Begin Geometries\t" << geometry_name << std::endl;
        const auto it_geom_begin = rThisGeometries.Geometries().begin();
        (*mpStream) << "\t" << it_geom_begin->Id() << "\t";
        auto& r_geometry = *it_geom_begin;
        for (std::size_t i_node = 0; i_node < r_geometry.size(); i_node++)
            (*mpStream) << r_geometry[i_node].Id() << "\t";
        (*mpStream) << std::endl;

        // Iterators
        auto it_geom_previous = it_geom_begin;
        auto it_geom_current = it_geom_begin;
        ++it_geom_current;

        // Now we iterate over all the geometries
        for(std::size_t i = 1; i < rThisGeometries.NumberOfGeometries(); i++) {
            if(GeometryType::IsSame(*it_geom_previous, *it_geom_current)) {
                (*mpStream) << "\t" << it_geom_current->Id() << "\t";
                r_geometry = *it_geom_current;
                for (std::size_t i_node = 0; i_node < r_geometry.size(); i_node++)
                    (*mpStream) << r_geometry[i_node].Id() << "\t";
                (*mpStream) << std::endl;
            } else {
                (*mpStream) << "End Geometries" << std::endl << std::endl;

                CompareElementsAndConditionsUtility::GetRegisteredName(*it_geom_current, geometry_name);

                (*mpStream) << "Begin Geometries\t" << geometry_name << std::endl;
                (*mpStream) << "\t" << it_geom_current->Id() << "\t";
                r_geometry = *it_geom_current;
                for (std::size_t i_node = 0; i_node < r_geometry.size(); i_node++)
                    (*mpStream) << r_geometry[i_node].Id() << "\t";
                (*mpStream) << std::endl;
            }

            ++it_geom_previous;
            ++it_geom_current;
        }

        (*mpStream) << "End Geometries" << std::endl << std::endl;
    }
}

void ModelPartIO::ReadElement(NodesContainerType& rThisNodes, PropertiesContainerType& rThisProperties, Element::Pointer& pThisElements)
{
    KRATOS_ERROR << "Calling base class member. Please check the definition of derived class" << std::endl;
}

void ModelPartIO::ReadElements(NodesContainerType& rThisNodes, PropertiesContainerType& rThisProperties, ElementsContainerType& rThisElements)
{
    KRATOS_TRY
    ResetInput();
    std::string word;
    while(true)
    {
        ReadWord(word);
        if(mpStream->eof())
            break;
        ReadBlockName(word);
        if(word == "Elements")
            ReadElementsBlock(rThisNodes,rThisProperties,rThisElements);
        else
            SkipBlock(word);
    }
    KRATOS_CATCH("")
}

std::size_t  ModelPartIO::ReadElementsConnectivities(ConnectivitiesContainerType& rElementsConnectivities)
{
    KRATOS_TRY
    std::size_t number_of_elements = 0;
    ResetInput();
    std::string word;
    while(true)
    {
        ReadWord(word);
        if(mpStream->eof())
            break;
        ReadBlockName(word);
        if(word == "Elements")
            number_of_elements += ReadElementsConnectivitiesBlock(rElementsConnectivities);
        else
            SkipBlock(word);
    }
    return number_of_elements;

    KRATOS_CATCH("")
}

void ModelPartIO::WriteElements(ElementsContainerType const& rThisElements)
{
    // We are going to proceed like the following, we are going to iterate over all the elements and compare with the components, we will save the type and we will compare until we get that the type of element has changed
    if (rThisElements.size() > 0) {
        std::string element_name;

        auto it_element = rThisElements.begin();
        auto elements_components = KratosComponents<Element>::GetComponents();

        // First we do the first element
        CompareElementsAndConditionsUtility::GetRegisteredName(*it_element, element_name);

        (*mpStream) << "Begin Elements\t" << element_name << std::endl;
        (*mpStream) << "\t" << rThisElements.begin()->Id() << "\t" << (rThisElements.begin()->pGetProperties())->Id() << "\t";
        for (std::size_t i_node = 0; i_node < rThisElements.begin()->GetGeometry().size(); i_node++)
            (*mpStream) << rThisElements.begin()->GetGeometry()[i_node].Id() << "\t";
        (*mpStream) << std::endl;

        // Now we iterate over all the elements
        for(std::size_t i = 1; i < rThisElements.size(); i++) {
            auto it_elem_previous = rThisElements.begin() + i - 1;
            auto it_elem_current = rThisElements.begin() + i;

            if(GeometricalObject::IsSame(*it_elem_previous, *it_elem_current)) {
                (*mpStream) << "\t" << it_elem_current->Id() << "\t" << (it_elem_current->pGetProperties())->Id() << "\t";
                for (std::size_t i_node = 0; i_node < it_elem_current->GetGeometry().size(); i_node++)
                    (*mpStream) << it_elem_current->GetGeometry()[i_node].Id() << "\t";
                (*mpStream) << "\n";;
            } else {
                (*mpStream) << "End Elements" << std::endl << std::endl;

                CompareElementsAndConditionsUtility::GetRegisteredName(*it_elem_current, element_name);

                (*mpStream) << "Begin Elements\t" << element_name << std::endl;
                (*mpStream) << "\t" << it_elem_current->Id() << "\t" << (it_elem_current->pGetProperties())->Id() << "\t";
                for (std::size_t i_node = 0; i_node < it_elem_current->GetGeometry().size(); i_node++)
                    (*mpStream) << it_elem_current->GetGeometry()[i_node].Id() << "\t";
                (*mpStream) << "\n";;
            }
        }

        (*mpStream) << "End Elements" << std::endl << std::endl;
    }
}

void ModelPartIO::ReadConditions(NodesContainerType& rThisNodes, PropertiesContainerType& rThisProperties, ConditionsContainerType& rThisConditions)
{
    KRATOS_TRY
    ResetInput();
    std::string word;
    while(true)
    {
        ReadWord(word);
        if(mpStream->eof())
            break;
        ReadBlockName(word);
        if(word == "Conditions")
            ReadConditionsBlock(rThisNodes,rThisProperties,rThisConditions);
        else
            SkipBlock(word);
    }
    KRATOS_CATCH("")
}

std::size_t  ModelPartIO::ReadConditionsConnectivities(ConnectivitiesContainerType& rConditionsConnectivities)
{
    KRATOS_TRY
    std::size_t number_of_elements = 0;
    ResetInput();
    std::string word;
    while(true)
    {
        ReadWord(word);
        if(mpStream->eof())
            break;
        ReadBlockName(word);
        if(word == "Conditions")
            number_of_elements += ReadConditionsConnectivitiesBlock(rConditionsConnectivities);
        else
            SkipBlock(word);
    }
    return number_of_elements;
    KRATOS_CATCH("")
}

void ModelPartIO::WriteConditions(ConditionsContainerType const& rThisConditions)
{
    // We are going to proceed like the following, we are going to iterate over all the conditions and compare with the components, we will save the type and we will compare until we get that the type of condition has changed

    if (rThisConditions.size() > 0) {
        std::string condition_name;

        auto it_condition = rThisConditions.begin();
        auto conditions_components = KratosComponents<Condition>::GetComponents();

        // First we do the first condition
        CompareElementsAndConditionsUtility::GetRegisteredName(*it_condition, condition_name);

        (*mpStream) << "Begin Conditions\t" << condition_name << std::endl;
        (*mpStream) << "\t" << rThisConditions.begin()->Id() << "\t" << (rThisConditions.begin()->pGetProperties())->Id() << "\t";
        for (std::size_t i_node = 0; i_node < rThisConditions.begin()->GetGeometry().size(); i_node++)
            (*mpStream) << rThisConditions.begin()->GetGeometry()[i_node].Id() << "\t";
        (*mpStream) << std::endl;

        // Now we iterate over all the conditions
        for(std::size_t i = 1; i < rThisConditions.size(); i++) {
            auto it_cond_previous = rThisConditions.begin() + i - 1;
            auto it_cond_current = rThisConditions.begin() + i;

            if(GeometricalObject::IsSame(*it_cond_previous, *it_cond_current)) {
                (*mpStream) << "\t" << it_cond_current->Id() << "\t" << (it_cond_current->pGetProperties())->Id() << "\t";
                for (std::size_t i_node = 0; i_node < it_cond_current->GetGeometry().size(); i_node++)
                    (*mpStream) << it_cond_current->GetGeometry()[i_node].Id() << "\t";
                (*mpStream) << "\n";;
            } else {
                (*mpStream) << "End Conditions" << std::endl << std::endl;

                CompareElementsAndConditionsUtility::GetRegisteredName(*it_cond_current, condition_name);

                (*mpStream) << "Begin Conditions\t" << condition_name << std::endl;
                (*mpStream) << "\t" << it_cond_current->Id() << "\t" << (it_cond_current->pGetProperties())->Id() << "\t";
                for (std::size_t i_node = 0; i_node < it_cond_current->GetGeometry().size(); i_node++)
                    (*mpStream) << it_cond_current->GetGeometry()[i_node].Id() << "\t";
                (*mpStream) << "\n";;
            }
        }

        (*mpStream) << "End Conditions" << std::endl << std::endl;
    }
}

void ModelPartIO::ReadMasterSlaveConstraints(
    NodesContainerType& rThisNodes,
    MasterSlaveConstraintContainerType& rMasterSlaveConstraintContainer
    )
{
    KRATOS_TRY
    ResetInput();
    std::string word;
    while(true) {
        ReadWord(word);
        if(mpStream->eof())
            break;
        ReadBlockName(word);
        if(word == "MasterSlaveConstraints") {
            ReadMasterSlaveConstraintsBlock(rThisNodes, rMasterSlaveConstraintContainer);
        } else {
            SkipBlock(word);
        }
    }
    KRATOS_CATCH("")
}

void ModelPartIO::WriteMasterSlaveConstraints(MasterSlaveConstraintContainerType const& rMasterSlaveConstraintContainer)
{
    // We are going to proceed like the following, we are going to iterate over all the master slave constraints and compare with the components, we will save the type and we will compare until we get that the type of master slave constraint has changed

    // We are going to use this vector to identify if the master slave constraint is of the same type, first the number of master dofs and then the number of slave dofs, and the the keys of the variables
    std::vector<IndexType> check_same_type_vector_previous;

    // A lambda to check that the check_same_type_vector is the same
    auto check_same_type = [](
        const MasterSlaveConstraint& rMasterSlaveConstraint,
        const MasterSlaveConstraint& rMasterSlaveConstraintPrevious,
        const std::vector<IndexType>& rCheckSameTypeVectorPrevious,
        const ProcessInfo& rCurrentProcessInfo
        ) -> bool
    {
        if (typeid(rMasterSlaveConstraint) != typeid(rMasterSlaveConstraintPrevious)) {
            return false;
        }
<<<<<<< HEAD

        // Define the dofs
        MasterSlaveConstraint::DofPointerVectorType master_dofs, slave_dofs;

        // Compute the dofs
        rMasterSlaveConstraint.GetDofList(slave_dofs, master_dofs, rCurrentProcessInfo);

        // We get the number of master and slave dofs
        const SizeType number_of_master_dofs = master_dofs.size();
        const SizeType number_of_slave_dofs = slave_dofs.size();
        if (2 + number_of_master_dofs + number_of_slave_dofs != rCheckSameTypeVectorPrevious.size()) return false;
        std::vector<IndexType> check_same_type_vector;
        check_same_type_vector.reserve(2 + number_of_master_dofs + number_of_slave_dofs);
        check_same_type_vector.push_back(number_of_master_dofs);
        check_same_type_vector.push_back(number_of_slave_dofs);

        for (IndexType i = 0; i < number_of_master_dofs; ++i) {
            const auto& p_dof = master_dofs[i];
            check_same_type_vector.push_back(p_dof->GetVariable().Key());
        }
        for (IndexType i = 0; i < number_of_slave_dofs; ++i) {
            const auto& p_dof = slave_dofs[i];
            check_same_type_vector.push_back(p_dof->GetVariable().Key());
        }
        for (IndexType i = 0; i < check_same_type_vector.size(); ++i) {
            if (check_same_type_vector[i] != rCheckSameTypeVectorPrevious[i]) return false;
        }
        return true;
    };

    // If there are master slave constraints we print them
    if (rMasterSlaveConstraintContainer.size() > 0) {
        // Define the name of the master slave constraint
        std::string master_slave_constraint_name;

        // Define the variables names
        std::vector<std::string> variables_names;

        // Define empty process info
        ProcessInfo current_process_info;

        auto it_master_slave_constraint_begin = rMasterSlaveConstraintContainer.begin();
        auto master_slave_constraints_components = KratosComponents<MasterSlaveConstraint>::GetComponents();

        // First we do the first master_slave_constraint
        CompareElementsAndConditionsUtility::GetRegisteredName(*it_master_slave_constraint_begin, master_slave_constraint_name);

        // We get the transformation matrix and the constant vector
        Matrix transformation_matrix;
        Vector constant_vector;

        // Define the dofs
        MasterSlaveConstraint::DofPointerVectorType master_dofs, slave_dofs;

        // Compute the dofs
        it_master_slave_constraint_begin->GetDofList(slave_dofs, master_dofs, current_process_info);

        // We get the number of master and slave dofs
        SizeType number_of_master_dofs = master_dofs.size();
        SizeType number_of_slave_dofs = slave_dofs.size();
        variables_names.reserve(number_of_master_dofs + number_of_slave_dofs);
        check_same_type_vector_previous.reserve(2 + number_of_master_dofs + number_of_slave_dofs);
        check_same_type_vector_previous.push_back(number_of_master_dofs);
        check_same_type_vector_previous.push_back(number_of_slave_dofs);

        for (IndexType i = 0; i < number_of_master_dofs; ++i) {
            const auto& p_dof = master_dofs[i];
            const auto& r_variable = p_dof->GetVariable();
            variables_names.push_back(r_variable.Name());
            check_same_type_vector_previous.push_back(r_variable.Key());
        }
        for (IndexType i = 0; i < number_of_slave_dofs; ++i) {
            const auto& p_dof = slave_dofs[i];
            const auto& r_variable = p_dof->GetVariable();
            variables_names.push_back(r_variable.Name());
            check_same_type_vector_previous.push_back(r_variable.Key());
        }

        // We get the transformation matrix and the constant vector
        it_master_slave_constraint_begin->CalculateLocalSystem(transformation_matrix, constant_vector, current_process_info);

        (*mpStream) << "Begin MasterSlaveConstraints\t" << master_slave_constraint_name << "\t" << number_of_master_dofs << "\t" << number_of_slave_dofs;
        for (IndexType i = 0; i < variables_names.size(); ++i) {
            (*mpStream) << "\t" << variables_names[i];
        }
        (*mpStream) << "\n";
        (*mpStream) << "\t" << it_master_slave_constraint_begin->Id() << "\t";
        for (IndexType i = 0; i < number_of_master_dofs; ++i) {
            (*mpStream) << master_dofs[i]->Id() << "\t";
        }
        for (IndexType i = 0; i < number_of_slave_dofs; ++i) {
            (*mpStream) << slave_dofs[i]->Id() << "\t";
        }
        for (IndexType i = 0; i < transformation_matrix.size1(); ++i) {
            for (IndexType j = 0; j < transformation_matrix.size2(); ++j) {
                (*mpStream) << transformation_matrix(i, j) << "\t";
            }
        }
        for (IndexType i = 0; i < constant_vector.size(); ++i) {
            (*mpStream) << constant_vector[i] << "\t";
        }
        (*mpStream) << "\n";

        // Now we iterate over all the master slave constraints
        for(std::size_t i = 1; i < rMasterSlaveConstraintContainer.size(); i++) {
            auto it_const_previous = it_master_slave_constraint_begin + i - 1;
            auto it_const_current = it_master_slave_constraint_begin + i;

            if (check_same_type(*it_const_current, *it_const_previous, check_same_type_vector_previous, current_process_info)) {
                // Compute the dofs
                slave_dofs.clear();
                master_dofs.clear();
                it_const_current->GetDofList(slave_dofs, master_dofs, current_process_info);

                // We get the transformation matrix and the constant vector
                it_const_current->CalculateLocalSystem(transformation_matrix, constant_vector, current_process_info);

                (*mpStream) << "\t" << it_const_current->Id() << "\t";
                for (IndexType i = 0; i < number_of_master_dofs; ++i) {
                    (*mpStream) << master_dofs[i]->Id() << "\t";
                }
                for (IndexType i = 0; i < number_of_slave_dofs; ++i) {
                    (*mpStream) << slave_dofs[i]->Id() << "\t";
                }
                for (IndexType i = 0; i < transformation_matrix.size1(); ++i) {
                    for (IndexType j = 0; j < transformation_matrix.size2(); ++j) {
                        (*mpStream) << transformation_matrix(i, j) << "\t";
                    }
                }
                for (IndexType i = 0; i < constant_vector.size(); ++i) {
                    (*mpStream) << constant_vector[i] << "\t";
                }
                (*mpStream) << "\n";
            } else {
                // End previous master slave constraint
                (*mpStream) << "End MasterSlaveConstraints" << "\n\n";

                // Get the new name
                CompareElementsAndConditionsUtility::GetRegisteredName(*it_const_current, master_slave_constraint_name);

                // Compute the dofs
                slave_dofs.clear();
                master_dofs.clear();
                it_const_current->GetDofList(slave_dofs, master_dofs, current_process_info);

                // We get the number of master and slave dofs
                number_of_master_dofs = master_dofs.size();
                number_of_slave_dofs = slave_dofs.size();
                variables_names.clear();
                variables_names.reserve(number_of_master_dofs + number_of_slave_dofs);
                check_same_type_vector_previous.clear();
                check_same_type_vector_previous.reserve(2 + number_of_master_dofs + number_of_slave_dofs);
                check_same_type_vector_previous.push_back(number_of_master_dofs);
                check_same_type_vector_previous.push_back(number_of_slave_dofs);

                for (IndexType i = 0; i < number_of_master_dofs; ++i) {
                    const auto& p_dof = master_dofs[i];
                    const auto& r_variable = p_dof->GetVariable();
                    variables_names.push_back(r_variable.Name());
                    check_same_type_vector_previous.push_back(r_variable.Key());
                }
                for (IndexType i = 0; i < number_of_slave_dofs; ++i) {
                    const auto& p_dof = slave_dofs[i];
                    const auto& r_variable = p_dof->GetVariable();
                    variables_names.push_back(r_variable.Name());
                    check_same_type_vector_previous.push_back(r_variable.Key());
                }

                // We get the transformation matrix and the constant vector
                it_const_current->CalculateLocalSystem(transformation_matrix, constant_vector, current_process_info);

                (*mpStream) << "Begin MasterSlaveConstraints\t" << master_slave_constraint_name << "\t" << number_of_master_dofs << "\t" << number_of_slave_dofs;
                for (IndexType i = 0; i < variables_names.size(); ++i) {
                    (*mpStream) << "\t" << variables_names[i];
                }
                (*mpStream) << "\n";
                (*mpStream) << "\t" << rMasterSlaveConstraintContainer.begin()->Id() << "\t";
                for (IndexType i = 0; i < number_of_master_dofs; ++i) {
                    (*mpStream) << master_dofs[i]->Id() << "\t";
                }
                for (IndexType i = 0; i < number_of_slave_dofs; ++i) {
                    (*mpStream) << slave_dofs[i]->Id() << "\t";
                }
                for (IndexType i = 0; i < transformation_matrix.size1(); ++i) {
                    for (IndexType j = 0; j < transformation_matrix.size2(); ++j) {
                        (*mpStream) << transformation_matrix(i, j) << "\t";
                    }
                }
                for (IndexType i = 0; i < constant_vector.size(); ++i) {
                    (*mpStream) << constant_vector[i] << "\t";
                }
                (*mpStream) << "\n";
            }
        }

        (*mpStream) << "End MasterSlaveConstraints" << "\n\n";
    }
}

void ModelPartIO::ReadInitialValues(ModelPart& rThisModelPart)
{
    KRATOS_TRY

=======

        // Define the dofs
        MasterSlaveConstraint::DofPointerVectorType master_dofs, slave_dofs;

        // Compute the dofs
        rMasterSlaveConstraint.GetDofList(slave_dofs, master_dofs, rCurrentProcessInfo);

        // We get the number of master and slave dofs
        const SizeType number_of_master_dofs = master_dofs.size();
        const SizeType number_of_slave_dofs = slave_dofs.size();
        if (2 + number_of_master_dofs + number_of_slave_dofs != rCheckSameTypeVectorPrevious.size()) return false;
        std::vector<IndexType> check_same_type_vector;
        check_same_type_vector.reserve(2 + number_of_master_dofs + number_of_slave_dofs);
        check_same_type_vector.push_back(number_of_master_dofs);
        check_same_type_vector.push_back(number_of_slave_dofs);

        for (IndexType i = 0; i < number_of_master_dofs; ++i) {
            const auto& p_dof = master_dofs[i];
            check_same_type_vector.push_back(p_dof->GetVariable().Key());
        }
        for (IndexType i = 0; i < number_of_slave_dofs; ++i) {
            const auto& p_dof = slave_dofs[i];
            check_same_type_vector.push_back(p_dof->GetVariable().Key());
        }
        for (IndexType i = 0; i < check_same_type_vector.size(); ++i) {
            if (check_same_type_vector[i] != rCheckSameTypeVectorPrevious[i]) return false;
        }
        return true;
    };

    // If there are master slave constraints we print them
    if (rMasterSlaveConstraintContainer.size() > 0) {
        // Define the name of the master slave constraint
        std::string master_slave_constraint_name;

        // Define the variables names
        std::vector<std::string> variables_names;

        // Define empty process info
        ProcessInfo current_process_info;

        auto it_master_slave_constraint_begin = rMasterSlaveConstraintContainer.begin();
        auto master_slave_constraints_components = KratosComponents<MasterSlaveConstraint>::GetComponents();

        // First we do the first master_slave_constraint
        CompareElementsAndConditionsUtility::GetRegisteredName(*it_master_slave_constraint_begin, master_slave_constraint_name);

        // We get the transformation matrix and the constant vector
        Matrix transformation_matrix;
        Vector constant_vector;

        // Define the dofs
        MasterSlaveConstraint::DofPointerVectorType master_dofs, slave_dofs;

        // Compute the dofs
        it_master_slave_constraint_begin->GetDofList(slave_dofs, master_dofs, current_process_info);

        // We get the number of master and slave dofs
        SizeType number_of_master_dofs = master_dofs.size();
        SizeType number_of_slave_dofs = slave_dofs.size();
        variables_names.reserve(number_of_master_dofs + number_of_slave_dofs);
        check_same_type_vector_previous.reserve(2 + number_of_master_dofs + number_of_slave_dofs);
        check_same_type_vector_previous.push_back(number_of_master_dofs);
        check_same_type_vector_previous.push_back(number_of_slave_dofs);

        for (IndexType i = 0; i < number_of_master_dofs; ++i) {
            const auto& p_dof = master_dofs[i];
            const auto& r_variable = p_dof->GetVariable();
            variables_names.push_back(r_variable.Name());
            check_same_type_vector_previous.push_back(r_variable.Key());
        }
        for (IndexType i = 0; i < number_of_slave_dofs; ++i) {
            const auto& p_dof = slave_dofs[i];
            const auto& r_variable = p_dof->GetVariable();
            variables_names.push_back(r_variable.Name());
            check_same_type_vector_previous.push_back(r_variable.Key());
        }

        // We get the transformation matrix and the constant vector
        it_master_slave_constraint_begin->CalculateLocalSystem(transformation_matrix, constant_vector, current_process_info);

        (*mpStream) << "Begin MasterSlaveConstraints\t" << master_slave_constraint_name << "\t" << number_of_master_dofs << "\t" << number_of_slave_dofs;
        for (IndexType i = 0; i < variables_names.size(); ++i) {
            (*mpStream) << "\t" << variables_names[i];
        }
        (*mpStream) << "\n";
        (*mpStream) << "\t" << it_master_slave_constraint_begin->Id() << "\t";
        for (IndexType i = 0; i < number_of_master_dofs; ++i) {
            (*mpStream) << master_dofs[i]->Id() << "\t";
        }
        for (IndexType i = 0; i < number_of_slave_dofs; ++i) {
            (*mpStream) << slave_dofs[i]->Id() << "\t";
        }
        for (IndexType i = 0; i < transformation_matrix.size1(); ++i) {
            for (IndexType j = 0; j < transformation_matrix.size2(); ++j) {
                (*mpStream) << transformation_matrix(i, j) << "\t";
            }
        }
        for (IndexType i = 0; i < constant_vector.size(); ++i) {
            (*mpStream) << constant_vector[i] << "\t";
        }
        (*mpStream) << "\n";

        // Now we iterate over all the master slave constraints
        for(std::size_t i = 1; i < rMasterSlaveConstraintContainer.size(); i++) {
            auto it_const_previous = it_master_slave_constraint_begin + i - 1;
            auto it_const_current = it_master_slave_constraint_begin + i;

            if (check_same_type(*it_const_current, *it_const_previous, check_same_type_vector_previous, current_process_info)) {
                // Compute the dofs
                slave_dofs.clear();
                master_dofs.clear();
                it_const_current->GetDofList(slave_dofs, master_dofs, current_process_info);

                // We get the transformation matrix and the constant vector
                it_const_current->CalculateLocalSystem(transformation_matrix, constant_vector, current_process_info);

                (*mpStream) << "\t" << it_const_current->Id() << "\t";
                for (IndexType i = 0; i < number_of_master_dofs; ++i) {
                    (*mpStream) << master_dofs[i]->Id() << "\t";
                }
                for (IndexType i = 0; i < number_of_slave_dofs; ++i) {
                    (*mpStream) << slave_dofs[i]->Id() << "\t";
                }
                for (IndexType i = 0; i < transformation_matrix.size1(); ++i) {
                    for (IndexType j = 0; j < transformation_matrix.size2(); ++j) {
                        (*mpStream) << transformation_matrix(i, j) << "\t";
                    }
                }
                for (IndexType i = 0; i < constant_vector.size(); ++i) {
                    (*mpStream) << constant_vector[i] << "\t";
                }
                (*mpStream) << "\n";
            } else {
                // End previous master slave constraint
                (*mpStream) << "End MasterSlaveConstraints" << "\n\n";

                // Get the new name
                CompareElementsAndConditionsUtility::GetRegisteredName(*it_const_current, master_slave_constraint_name);

                // Compute the dofs
                slave_dofs.clear();
                master_dofs.clear();
                it_const_current->GetDofList(slave_dofs, master_dofs, current_process_info);

                // We get the number of master and slave dofs
                number_of_master_dofs = master_dofs.size();
                number_of_slave_dofs = slave_dofs.size();
                variables_names.clear();
                variables_names.reserve(number_of_master_dofs + number_of_slave_dofs);
                check_same_type_vector_previous.clear();
                check_same_type_vector_previous.reserve(2 + number_of_master_dofs + number_of_slave_dofs);
                check_same_type_vector_previous.push_back(number_of_master_dofs);
                check_same_type_vector_previous.push_back(number_of_slave_dofs);

                for (IndexType i = 0; i < number_of_master_dofs; ++i) {
                    const auto& p_dof = master_dofs[i];
                    const auto& r_variable = p_dof->GetVariable();
                    variables_names.push_back(r_variable.Name());
                    check_same_type_vector_previous.push_back(r_variable.Key());
                }
                for (IndexType i = 0; i < number_of_slave_dofs; ++i) {
                    const auto& p_dof = slave_dofs[i];
                    const auto& r_variable = p_dof->GetVariable();
                    variables_names.push_back(r_variable.Name());
                    check_same_type_vector_previous.push_back(r_variable.Key());
                }

                // We get the transformation matrix and the constant vector
                it_const_current->CalculateLocalSystem(transformation_matrix, constant_vector, current_process_info);

                (*mpStream) << "Begin MasterSlaveConstraints\t" << master_slave_constraint_name << "\t" << number_of_master_dofs << "\t" << number_of_slave_dofs;
                for (IndexType i = 0; i < variables_names.size(); ++i) {
                    (*mpStream) << "\t" << variables_names[i];
                }
                (*mpStream) << "\n";
                (*mpStream) << "\t" << it_const_current->Id() << "\t";
                for (IndexType i = 0; i < number_of_master_dofs; ++i) {
                    (*mpStream) << master_dofs[i]->Id() << "\t";
                }
                for (IndexType i = 0; i < number_of_slave_dofs; ++i) {
                    (*mpStream) << slave_dofs[i]->Id() << "\t";
                }
                for (IndexType i = 0; i < transformation_matrix.size1(); ++i) {
                    for (IndexType j = 0; j < transformation_matrix.size2(); ++j) {
                        (*mpStream) << transformation_matrix(i, j) << "\t";
                    }
                }
                for (IndexType i = 0; i < constant_vector.size(); ++i) {
                    (*mpStream) << constant_vector[i] << "\t";
                }
                (*mpStream) << "\n";
            }
        }

        (*mpStream) << "End MasterSlaveConstraints" << "\n\n";
    }
}

void ModelPartIO::ReadInitialValues(ModelPart& rThisModelPart)
{
    KRATOS_TRY

>>>>>>> 90b0593e
    // We need to read the initial values of the model part
    auto& r_this_elements = rThisModelPart.Elements();
    auto& r_this_conditions = rThisModelPart.Conditions();
    auto& r_this_master_slave_constraints = rThisModelPart.MasterSlaveConstraints();

    ResetInput();
    std::string word;
    while(true) {
        ReadWord(word);
        if(mpStream->eof())
            break;
        ReadBlockName(word);
        if(word == "NodalData")
            ReadNodalDataBlock(rThisModelPart);
        else if(word == "ElementalData")
            ReadElementalDataBlock(r_this_elements);
        else if(word == "ConditionalData")
            ReadConditionalDataBlock(r_this_conditions);
<<<<<<< HEAD
        else if(word == "MasterSlaveConstraintData")
=======
        else if(word == "MasterSlaveConstraintalData")
>>>>>>> 90b0593e
            ReadMasterSlaveConstraintDataBlock(r_this_master_slave_constraints);
        else
            SkipBlock(word);
    }
    KRATOS_CATCH("")
}

void ModelPartIO::ReadMesh(MeshType & rThisMesh)
{
    KRATOS_ERROR << "ModelPartIO does not implement this method." << std::endl;
}

void ModelPartIO::WriteMesh(MeshType & rThisMesh)
{
    WriteProperties(rThisMesh.Properties());
    WriteNodes(rThisMesh.Nodes());
    WriteElements(rThisMesh.Elements());
    WriteConditions(rThisMesh.Conditions());
    WriteMasterSlaveConstraints(rThisMesh.MasterSlaveConstraints());
}

void ModelPartIO::ReadModelPart(ModelPart & rThisModelPart)
{
    KRATOS_TRY

    Timer::Start("Reading Input");

    ResetInput();
    std::string word;
    while(true) {
        ReadWord(word);
        if(mpStream->eof())
            break;
        ReadBlockName(word);
        if(word == "ModelPartData") {
            if (mOptions.IsNot(IO::MESH_ONLY)) {
                ReadModelPartDataBlock(rThisModelPart);
            } else {
                SkipBlock("ModelPartData");
            }
        } else if(word == "Table") {
            if (mOptions.IsNot(IO::MESH_ONLY)) {
                ReadTableBlock(rThisModelPart.Tables());
            } else {
                SkipBlock("Table");
            }
        } else if(word == "Properties") {
            ReadPropertiesBlock(rThisModelPart.rProperties());
        } else if(word == "Nodes") {
            ReadNodesBlock(rThisModelPart);
        } else if(word == "Geometries") {
            ReadGeometriesBlock(rThisModelPart);
        } else if(word == "Elements") {
            ReadElementsBlock(rThisModelPart);
        } else if(word == "Conditions") {
            ReadConditionsBlock(rThisModelPart);
        } else if (word == "MasterSlaveConstraints") {
            ReadMasterSlaveConstraintsBlock(rThisModelPart);
        } else if(word == "NodalData") {
            if (mOptions.IsNot(IO::MESH_ONLY)) {
                ReadNodalDataBlock(rThisModelPart);
            } else {
                SkipBlock("NodalData");
            }
        } else if(word == "ElementalData") {
            if (mOptions.IsNot(IO::MESH_ONLY)) {
                ReadElementalDataBlock(rThisModelPart.Elements());
            } else {
                SkipBlock("ElementalData");
            }
        } else if (word == "ConditionalData") {
            if (mOptions.IsNot(IO::MESH_ONLY)) {
                ReadConditionalDataBlock(rThisModelPart.Conditions());
            } else {
                SkipBlock("ConditionalData");
            }
<<<<<<< HEAD
        } else if (word == "MasterSlaveConstraintData") {
            if (mOptions.IsNot(IO::MESH_ONLY)) {
                ReadMasterSlaveConstraintDataBlock(rThisModelPart.MasterSlaveConstraints());
            } else {
                SkipBlock("MasterSlaveConstraintData");
=======
        } else if (word == "MasterSlaveConstraintalData") {
            if (mOptions.IsNot(IO::MESH_ONLY)) {
                ReadMasterSlaveConstraintDataBlock(rThisModelPart.MasterSlaveConstraints());
            } else {
                SkipBlock("MasterSlaveConstraintalData");
>>>>>>> 90b0593e
            }
        } else if(word == "CommunicatorData") {
            if (mOptions.IsNot(IO::MESH_ONLY)) {
                ReadCommunicatorDataBlock(rThisModelPart.GetCommunicator(), rThisModelPart.Nodes());
                //Adding the elements and conditions to the communicator
                rThisModelPart.GetCommunicator().LocalMesh().Elements() = rThisModelPart.Elements();
                rThisModelPart.GetCommunicator().LocalMesh().Conditions() = rThisModelPart.Conditions();
            } else {
                SkipBlock("CommunicatorData");
            }
        } else if (word == "Mesh") {
            ReadMeshBlock(rThisModelPart);
        } else if (word == "SubModelPart") {
            ReadSubModelPartBlock(rThisModelPart, rThisModelPart);
        }
    }
    KRATOS_INFO("ModelPartIO") << "  [Total Lines Read : " << mNumberOfLines<<"]" << std::endl;
    Timer::Stop("Reading Input");
    KRATOS_CATCH("")
}

void ModelPartIO::WriteModelPart(ModelPart& rThisModelPart)
{
    KRATOS_ERROR_IF_NOT(mOptions.Is(IO::WRITE) || mOptions.Is(IO::APPEND)) << "ModelPartIO needs to be created in write or append mode to write a ModelPart!" << std::endl;

    Timer::Start("Writing Output");

    // Setting the buffer size
//     size_t size_buffer = 4096; // Look to modify this
//     char Buffer[size_buffer];
//     mpStream->rdbuf()->pubsetbuf(Buffer, size_buffer);
//
//     WriteModelPartDataBlock(rThisModelPart); // TODO: FINISH ME

    if (mOptions.IsNot(IO::MESH_ONLY))
        WriteTableBlock(rThisModelPart.Tables());
    WriteMesh(rThisModelPart.GetMesh());
    WriteGeometries(rThisModelPart.Geometries());
    if (mOptions.IsNot(IO::MESH_ONLY)) {
        WriteNodalDataBlock(rThisModelPart); // TODO: FINISH ME
        WriteDataBlock(rThisModelPart.Elements(), "Element");
        WriteDataBlock(rThisModelPart.Conditions(),"Condition");
        WriteDataBlock(rThisModelPart.MasterSlaveConstraints(),"MasterSlaveConstraint");
    }
//     WriteCommunicatorDataBlock(); // TODO: FINISH ME
//     WriteMeshBlock(rThisModelPart); // TODO: FINISH ME
    WriteSubModelPartBlock(rThisModelPart, "");

    KRATOS_INFO("ModelPartIO") << "  [Total Lines Wrote : " << mNumberOfLines<<"]" << std::endl;

    Timer::Stop("Writing Output");
}

std::size_t ModelPartIO::ReadNodalGraph(ConnectivitiesContainerType& rAuxConnectivities)
{
    // 1. Define an auxiliary vector of vectors
    //ConnectivitiesContainerType rAuxConnectivities(0);

    // 2. Fill the auxiliary vector by reading elemental and conditional connectivities
    ResetInput();
    std::string word;
    while(true) {
        ReadWord(word);
        if(mpStream->eof())
            break;
        ReadBlockName(word);
        if (word == "Nodes") {
            // This call does nothing useful for ModelPartIO itself
            // but, if a derived class reorders nodes, it gives
            // a chance to the derived class to process and renumber
            // the nodes before reading elements/conditions.
            ScanNodeBlock();
        } else if (word == "Geometries") {
            FillNodalConnectivitiesFromGeometryBlock(rAuxConnectivities);
        } else if (word == "Elements") {
            FillNodalConnectivitiesFromElementBlock(rAuxConnectivities);
        } else if (word == "Conditions") {
            FillNodalConnectivitiesFromConditionBlock(rAuxConnectivities);
        } else if (word == "MasterSlaveConstraints") {
            FillNodalConnectivitiesFromMasterSlaveConstraintBlock(rAuxConnectivities);
        } else {
            SkipBlock(word);
        }
    }

    // Checking the connectivities
    SizeType n=0;
    for (const auto& r_conn : rAuxConnectivities) {
        n++;
        KRATOS_ERROR_IF(r_conn.size() == 0) << "Node #" << n << " caused an error during the construction of the nodal graph. Possible reasons are:\n"
            << "The node is a hanging node, not connected to any element or condition\n"
            << "The nodes are not consecutively numbered. This can be avoided by using the \"ReorderConsecutiveModelPartIO\"" << std::endl;
    }

    // 3. Sort each entry in the auxiliary connectivities vector, remove duplicates
    //SizeType num_entries = 0;
    for (auto it = rAuxConnectivities.begin(); it != rAuxConnectivities.end(); it++) {
        std::sort(it->begin(),it->end());
        std::vector<SizeType>::iterator unique_end = std::unique(it->begin(),it->end());
        it->resize(unique_end - it->begin());
        //num_entries += it->size();
    }
    const SizeType num_nodes = rAuxConnectivities.size();

    /*// 4. Write connectivity data in CSR format
    SizeType num_nodes = rAuxConnectivities.size();
    *NodeIndices = new int[num_nodes+1];
    (*NodeIndices)[0] = 0;
    *NodeConnectivities = new int[num_entries];

    SizeType i = 0;
    SizeType aux_index = 0;

    for (auto it = rAuxConnectivities.begin(); it != rAuxConnectivities.end(); it++) {
        for (std::vector<SizeType>::iterator entry_it = it->begin(); entry_it != it->end(); entry_it++)
            (*NodeConnectivities)[aux_index++] = (*entry_it - 1); // substract 1 to make Ids start from 0
        (*NodeIndices)[i++] = aux_index;
    }*/

    return num_nodes;
}

std::size_t ModelPartIO::ReadNodalGraphFromEntitiesList(
    ConnectivitiesContainerType& rAuxConnectivities,
    std::unordered_set<SizeType>& rElementsIds,
    std::unordered_set<SizeType>& rConditionsIds
    )
{
    KRATOS_TRY

    // Fill the auxiliary vector by reading elemental and conditional connectivities
    ResetInput();
    std::string word;
    while(true) {
        ReadWord(word);
        if(mpStream->eof())
            break;
        ReadBlockName(word);
        if (word == "Nodes") {
            // This call does nothing useful for ModelPartIO itself
            // but, if a derived class reorders nodes, it gives
            // a chance to the derived class to process and renumber
            // the nodes before reading elements/conditions.
            ScanNodeBlock();
        } else if (word == "Geometries") {
            KRATOS_WARNING("ModelPartIO") << "Reading Geometries is not supported in this function. Skipping." << std::endl;
            SkipBlock(word);
        } else if (word == "Elements") {
            FillNodalConnectivitiesFromElementBlockInList(rAuxConnectivities, rElementsIds);
        } else if (word == "Conditions") {
            FillNodalConnectivitiesFromConditionBlockInList(rAuxConnectivities, rConditionsIds);
        } else if (word == "MasterSlaveConstraints") {
            KRATOS_WARNING("ModelPartIO") << "Reading MasterSlaveConstraints is not supported in this function. Skipping." << std::endl;
            SkipBlock(word);
        } else {
            SkipBlock(word);
        }
    }

    // Checking the connectivities
    // SizeType n=0;
    // for (const auto& r_conn : rAuxConnectivities) {
    //     n++;
    //     KRATOS_ERROR_IF(r_conn.size() == 0) << "Node #" << n << " caused an error during the construction of the nodal graph. Possible reasons are:\n"
    //         << "The node is a hanging node, not connected to any element or condition\n"
    //         << "The nodes are not consecutively numbered. This can be avoided by using the \"ReorderConsecutiveModelPartIO\"" << std::endl;
    // }

    // Sort each entry in the auxiliary connectivities vector, remove duplicates
    for (auto it = rAuxConnectivities.begin(); it != rAuxConnectivities.end(); it++) {
        std::sort(it->begin(),it->end());
        std::vector<SizeType>::iterator unique_end = std::unique(it->begin(),it->end());
        it->resize(unique_end - it->begin());
    }
    const SizeType num_nodes = rAuxConnectivities.size();

    return num_nodes;
    KRATOS_CATCH("")
}

std::size_t ModelPartIO::ReadNodalGraphFromEntitiesList(
    ConnectivitiesContainerType& rAuxConnectivities,
    std::unordered_set<SizeType>& rElementsIds,
    std::unordered_set<SizeType>& rConditionsIds,
    std::unordered_set<SizeType>& rMasterSlaveConstraintIds,
    std::unordered_set<SizeType>& rGeometriesIds
    )
{
    KRATOS_TRY

    // Fill the auxiliary vector by reading elemental and conditional connectivities
    ResetInput();
    std::string word;
    while(true) {
        ReadWord(word);
        if(mpStream->eof())
            break;
        ReadBlockName(word);
        if (word == "Nodes") {
            // This call does nothing useful for ModelPartIO itself
            // but, if a derived class reorders nodes, it gives
            // a chance to the derived class to process and renumber
            // the nodes before reading elements/conditions.
            ScanNodeBlock();
        } else if (word == "Geometries") {
            FillNodalConnectivitiesFromGeometryBlockInList(rAuxConnectivities, rGeometriesIds);
        } else if (word == "Elements") {
            FillNodalConnectivitiesFromElementBlockInList(rAuxConnectivities, rElementsIds);
        } else if (word == "Conditions") {
            FillNodalConnectivitiesFromConditionBlockInList(rAuxConnectivities, rConditionsIds);
        } else if (word == "MasterSlaveConstraints") {
            FillNodalConnectivitiesFromMasterSlaveConstraintBlockInList(rAuxConnectivities, rMasterSlaveConstraintIds);
        } else {
            SkipBlock(word);
        }
    }

    // Sort each entry in the auxiliary connectivities vector, remove duplicates
    for (auto it = rAuxConnectivities.begin(); it != rAuxConnectivities.end(); it++) {
        std::sort(it->begin(),it->end());
        std::vector<SizeType>::iterator unique_end = std::unique(it->begin(),it->end());
        it->resize(unique_end - it->begin());
    }
    const SizeType num_nodes = rAuxConnectivities.size();

    return num_nodes;
    KRATOS_CATCH("")
}

void ModelPartIO::FillNodalConnectivitiesFromGeometryBlockInList(
    ConnectivitiesContainerType& rNodalConnectivities,
    std::unordered_set<SizeType>& rGeometriesIds)
{
    KRATOS_TRY;

    SizeType id;
    SizeType node_id;
    SizeType position;
    SizeType used_size = rNodalConnectivities.size();
    SizeType reserved_size = (rNodalConnectivities.capacity() > 0) ? rNodalConnectivities.capacity() : 1;

    std::string word;
    std::string geometry_name;

    ReadWord(geometry_name);
    if(!KratosComponents<GeometryType>::Has(geometry_name)) {
        std::stringstream buffer;
        buffer << "Geometry " << geometry_name << " is not registered in Kratos.";
        buffer << " Please check the spelling of the geometry name and see if the application containing it is registered correctly.";
        buffer << " [Line " << mNumberOfLines << " ]";
        KRATOS_ERROR << buffer.str() << std::endl;
    }

    GeometryType const& r_clone_geometry = KratosComponents<GeometryType>::Get(geometry_name);
    SizeType n_nodes_in_elem = r_clone_geometry.size();
    ConnectivitiesContainerType::value_type temp_geometry_nodes;

    while(!mpStream->eof()) {
        ReadWord(word); // Reading the geometry id or End
        if(CheckEndBlock("Geometries", word))
            break;

        ExtractValue(word,id);
        ReadWord(word); // Reading the properties id;
        temp_geometry_nodes.clear();
        for(SizeType i = 0 ; i < n_nodes_in_elem ; i++) {
            ReadWord(word); // Reading the node id;
            ExtractValue(word, node_id);
            temp_geometry_nodes.push_back(ReorderedNodeId(node_id));
        }

        if (rGeometriesIds.find(ReorderedGeometryId(id)) != rGeometriesIds.end()) {
            for (SizeType i = 0; i < n_nodes_in_elem; i++) {
                position = temp_geometry_nodes[i]-1; // Ids start from 1, position in rNodalConnectivities starts from 0
                if (position >= used_size) {
                    used_size = position+1;
                    if (position >= reserved_size)
                    {
                        reserved_size = (used_size > reserved_size) ? 2*used_size : 2*reserved_size;
                        rNodalConnectivities.reserve(reserved_size);
                    }
                    rNodalConnectivities.resize(used_size);
                }

                for (SizeType j = 0; j < i; j++)
                    rNodalConnectivities[position].push_back(temp_geometry_nodes[j]);
                for (SizeType j = i+1; j < n_nodes_in_elem; j++)
                    rNodalConnectivities[position].push_back(temp_geometry_nodes[j]);
            }
        }
    }

    KRATOS_CATCH("");

}

void ModelPartIO::FillNodalConnectivitiesFromElementBlockInList(
    ConnectivitiesContainerType& rNodalConnectivities,
    std::unordered_set<SizeType>& rElementsIds)
{
    KRATOS_TRY;

    SizeType id;
    SizeType node_id;
    SizeType position;
    SizeType used_size = rNodalConnectivities.size();
    SizeType reserved_size = (rNodalConnectivities.capacity() > 0) ? rNodalConnectivities.capacity() : 1;

    std::string word;
    std::string element_name;

    ReadWord(element_name);
    if(!KratosComponents<Element>::Has(element_name))
    {
        std::stringstream buffer;
        buffer << "Element " << element_name << " is not registered in Kratos.";
        buffer << " Please check the spelling of the element name and see if the application containing it is registered correctly.";
        buffer << " [Line " << mNumberOfLines << " ]";
        KRATOS_ERROR << buffer.str() << std::endl;
    }

    Element const& r_clone_element = KratosComponents<Element>::Get(element_name);
    SizeType n_nodes_in_elem = r_clone_element.GetGeometry().size();
    ConnectivitiesContainerType::value_type temp_element_nodes;

    while(!mpStream->eof())
    {
        ReadWord(word); // Reading the element id or End
        if(CheckEndBlock("Elements", word))
            break;

        ExtractValue(word,id);
        ReadWord(word); // Reading the properties id;
        temp_element_nodes.clear();
        for(SizeType i = 0 ; i < n_nodes_in_elem ; i++)
        {
            ReadWord(word); // Reading the node id;
            ExtractValue(word, node_id);
            temp_element_nodes.push_back(ReorderedNodeId(node_id));
        }

        if (rElementsIds.find(ReorderedElementId(id)) != rElementsIds.end()) {
            for (SizeType i = 0; i < n_nodes_in_elem; i++)
            {
                position = temp_element_nodes[i]-1; // Ids start from 1, position in rNodalConnectivities starts from 0
                if (position >= used_size)
                {
                    used_size = position+1;
                    if (position >= reserved_size)
                    {
                        reserved_size = (used_size > reserved_size) ? 2*used_size : 2*reserved_size;
                        rNodalConnectivities.reserve(reserved_size);
                    }
                    rNodalConnectivities.resize(used_size);
                }

                for (SizeType j = 0; j < i; j++)
                    rNodalConnectivities[position].push_back(temp_element_nodes[j]);
                for (SizeType j = i+1; j < n_nodes_in_elem; j++)
                    rNodalConnectivities[position].push_back(temp_element_nodes[j]);
            }
        }
    }

    KRATOS_CATCH("");

}

void ModelPartIO::FillNodalConnectivitiesFromConditionBlockInList(
    ConnectivitiesContainerType& rNodalConnectivities,
    std::unordered_set<SizeType>& rConditionsIds)
{
    KRATOS_TRY;

    SizeType id;
    SizeType node_id;
    SizeType position;
    SizeType used_size = rNodalConnectivities.size();
    SizeType reserved_size = (rNodalConnectivities.capacity() > 0) ? rNodalConnectivities.capacity() : 1;

    std::string word;
    std::string condition_name;

    ReadWord(condition_name);
    if(!KratosComponents<Condition>::Has(condition_name))
    {
        std::stringstream buffer;
        buffer << "Condition " << condition_name << " is not registered in Kratos.";
        buffer << " Please check the spelling of the condition name and see if the application containing it is registered correctly.";
        buffer << " [Line " << mNumberOfLines << " ]";
        KRATOS_ERROR << buffer.str() << std::endl;
    }

    Condition const& r_clone_condition = KratosComponents<Condition>::Get(condition_name);
    SizeType n_nodes_in_cond = r_clone_condition.GetGeometry().size();
    ConnectivitiesContainerType::value_type temp_condition_nodes;

    while(!mpStream->eof())
    {
        ReadWord(word); // Reading the condition id or End
        if(CheckEndBlock("Conditions", word))
            break;

        ExtractValue(word,id);
        ReadWord(word); // Reading the properties id;
        temp_condition_nodes.clear();
        for(SizeType i = 0 ; i < n_nodes_in_cond ; i++)
        {
            ReadWord(word); // Reading the node id;
            ExtractValue(word, node_id);
            temp_condition_nodes.push_back(ReorderedNodeId(node_id));
        }

        if (rConditionsIds.find(ReorderedConditionId(id)) != rConditionsIds.end()) {

            for (SizeType i = 0; i < n_nodes_in_cond; i++)
            {
                position = temp_condition_nodes[i]-1; // Ids start from 1, position in rNodalConnectivities starts from 0
                if (position >= used_size)
                {
                    used_size = position+1;
                    if (position >= reserved_size)
                    {
                        reserved_size = (used_size > reserved_size) ? 2*used_size : 2*reserved_size;
                        rNodalConnectivities.reserve(reserved_size);
                    }
                    rNodalConnectivities.resize(used_size);
                }

                for (SizeType j = 0; j < i; j++)
                    rNodalConnectivities[position].push_back(temp_condition_nodes[j]);
                for (SizeType j = i+1; j < n_nodes_in_cond; j++)
                    rNodalConnectivities[position].push_back(temp_condition_nodes[j]);
            }
        }
    }

    KRATOS_CATCH("");
}

void ModelPartIO::FillNodalConnectivitiesFromMasterSlaveConstraintBlockInList(
    ConnectivitiesContainerType& rNodalConnectivities,
    std::unordered_set<SizeType>& rMasterSlaveConstraintIds
    )
{
    KRATOS_TRY;

    SizeType id;
    SizeType node_id;
    SizeType position;
    SizeType used_size = rNodalConnectivities.size();
    SizeType reserved_size = (rNodalConnectivities.capacity() > 0) ? rNodalConnectivities.capacity() : 1;

    std::string word;
    std::string master_slave_constraint_name;

    ReadWord(master_slave_constraint_name);
    if(!KratosComponents<MasterSlaveConstraint>::Has(master_slave_constraint_name)) {
        std::stringstream buffer;
        buffer << "MasterSlaveConstraint " << master_slave_constraint_name << " is not registered in Kratos.";
        buffer << " Please check the spelling of the master-slave constraint name and see if the application containing it is registered correctly.";
        buffer << " [Line " << mNumberOfLines << " ]";
        KRATOS_ERROR << buffer.str() << std::endl;
    }

    MasterSlaveConstraint const& r_clone_constraint = KratosComponents<MasterSlaveConstraint>::Get(master_slave_constraint_name);
    SizeType number_of_master_dofs, number_of_slave_dofs;

    ReadWord(word);
    ExtractValue(word, number_of_master_dofs);

    ReadWord(word);
    ExtractValue(word, number_of_slave_dofs);

    ConnectivitiesContainerType::value_type temp_constraint_nodes;

    while(!mpStream->eof()) {
        ReadWord(word); // Reading the constraint id or End
        if(CheckEndBlock("MasterSlaveConstraints", word)) {
            break;
        }

        ExtractValue(word, id);
        temp_constraint_nodes.clear();

        for(SizeType i = 0; i < number_of_master_dofs; i++) {
            ReadWord(word); // Reading the master node id
            ExtractValue(word, node_id);
            temp_constraint_nodes.push_back(ReorderedNodeId(node_id));
        }

        for(SizeType i = 0; i < number_of_slave_dofs; i++) {
            ReadWord(word); // Reading the slave node id
            ExtractValue(word, node_id);
            temp_constraint_nodes.push_back(ReorderedNodeId(node_id));
        }

        if (rMasterSlaveConstraintIds.find(ReorderedMasterSlaveConstraintId(id)) != rMasterSlaveConstraintIds.end()) {
            for (SizeType i = 0; i < temp_constraint_nodes.size(); i++) {
                position = temp_constraint_nodes[i]-1; // Ids start from 1, position in rNodalConnectivities starts from 0
                if (position >= used_size) {
                    used_size = position+1;
                    if (position >= reserved_size) {
                        reserved_size = (used_size > reserved_size) ? 2*used_size : 2*reserved_size;
                        rNodalConnectivities.reserve(reserved_size);
                    }
                    rNodalConnectivities.resize(used_size);
                }

                for (SizeType j = 0; j < i; j++) {
                    rNodalConnectivities[position].push_back(temp_constraint_nodes[j]);
                }
                for (SizeType j = i+1; j < temp_constraint_nodes.size(); j++) {
                    rNodalConnectivities[position].push_back(temp_constraint_nodes[j]);
                }
            }
        }
    }

    KRATOS_CATCH("");
}

void ModelPartIO::DivideInputToPartitions(
    SizeType NumberOfPartitions,
    const PartitioningInfo& rPartitioningInfo)
{
    KRATOS_TRY


    // create folder for partitioned files
    const auto raw_file_name = mBaseFilename.stem();
    const auto folder_name = mBaseFilename.parent_path() / raw_file_name += "_partitioned";

    std::filesystem::remove_all(folder_name); // to remove leftovers
    FilesystemExtensions::MPISafeCreateDirectories(folder_name.string());

    OutputFilesContainerType output_files;
    output_files.reserve(NumberOfPartitions);

    for(SizeType i = 0 ; i < NumberOfPartitions ; i++)
    {
        const std::filesystem::path full_file_name = folder_name / raw_file_name += "_"+std::to_string(i)+".mdpa";
        std::ofstream* p_ofstream = new std::ofstream(full_file_name);
        KRATOS_ERROR_IF_NOT(*p_ofstream) << "Error opening mdpa file : " << full_file_name << std::endl;

        output_files.push_back(p_ofstream);
    }

    DivideInputToPartitionsImpl(
        output_files,
        NumberOfPartitions,
        rPartitioningInfo);

    for(SizeType i = 0 ; i < NumberOfPartitions ; i++)
        delete output_files[i];

    KRATOS_CATCH("")
}

void ModelPartIO::DivideInputToPartitions(
    Kratos::shared_ptr<std::iostream> * Streams,
    SizeType NumberOfPartitions,
    const PartitioningInfo& rPartitioningInfo) {

    KRATOS_TRY

    OutputFilesContainerType output_files;
    output_files.reserve(NumberOfPartitions);

    for(SizeType i = 0 ; i < NumberOfPartitions ; i++)
    {
        output_files.push_back(static_cast<std::ostream *>(&*Streams[i]));
    }

    DivideInputToPartitionsImpl(
        output_files,
        NumberOfPartitions,
        rPartitioningInfo);

    // for(SizeType i = 0 ; i < NumberOfPartitions ; i++)
    //     delete output_files[i];

    KRATOS_CATCH("")
}


void ModelPartIO::DivideInputToPartitionsImpl(
    OutputFilesContainerType& rOutputFiles,
    SizeType NumberOfPartitions,
    const PartitioningInfo& rPartitioningInfo
    )
{
    KRATOS_TRY

    ResetInput();
    std::string word;

    while(true)
    {
        ReadWord(word);
        if(mpStream->eof())
            break;
        ReadBlockName(word);
        if(word == "ModelPartData")
            DivideModelPartDataBlock(rOutputFiles);
        else if(word == "Table")
            DivideTableBlock(rOutputFiles);
        else if(word == "Properties")
            DividePropertiesBlock(rOutputFiles);
        else if(word == "Nodes")
            DivideNodesBlock(rOutputFiles, rPartitioningInfo.NodesAllPartitions);
        // else if(word == "Geometries") // TODO
            // DivideGeometriesBlock(rOutputFiles, rPartitioningInfo.GeometriesAllPartitions);
        else if(word == "Elements")
            DivideElementsBlock(rOutputFiles, rPartitioningInfo.ElementsAllPartitions);
        else if(word == "Conditions")
            DivideConditionsBlock(rOutputFiles, rPartitioningInfo.ConditionsAllPartitions);
        else if(word == "MasterSlaveConstraints")
            DivideMasterSlaveConstraintsBlock(rOutputFiles, rPartitioningInfo.ConstraintsAllPartitions);
        else if(word == "NodalData")
            DivideNodalDataBlock(rOutputFiles, rPartitioningInfo.NodesAllPartitions);
        else if(word == "ElementalData")
            DivideElementalDataBlock(rOutputFiles, rPartitioningInfo.ElementsAllPartitions);
        else if(word == "ConditionalData")
            DivideConditionalDataBlock(rOutputFiles, rPartitioningInfo.ConditionsAllPartitions);
        else if (word == "MasterSlaveConstraintData")
            DivideMasterSlaveConstraintDataBlock(rOutputFiles, rPartitioningInfo.ConstraintsAllPartitions);
        else if (word == "Mesh")
            DivideMeshBlock(rOutputFiles, rPartitioningInfo.NodesAllPartitions, rPartitioningInfo.ElementsAllPartitions, rPartitioningInfo.ConditionsAllPartitions, rPartitioningInfo.ConstraintsAllPartitions);
        else if (word == "SubModelPart")
            DivideSubModelPartBlock(rOutputFiles, rPartitioningInfo.NodesAllPartitions, rPartitioningInfo.ElementsAllPartitions, rPartitioningInfo.ConditionsAllPartitions, rPartitioningInfo.ConstraintsAllPartitions);

    }

    WritePartitionIndices(rOutputFiles, rPartitioningInfo.NodesPartitions, rPartitioningInfo.NodesAllPartitions);

    WriteCommunicatorData(rOutputFiles, NumberOfPartitions, rPartitioningInfo.Graph, rPartitioningInfo.NodesPartitions, rPartitioningInfo.ElementsPartitions, rPartitioningInfo.ConditionsPartitions, rPartitioningInfo.NodesAllPartitions, rPartitioningInfo.ElementsAllPartitions, rPartitioningInfo.ConditionsAllPartitions);

    KRATOS_INFO("ModelPartIO") << "  [Total Lines Read : " << mNumberOfLines<<"]" << std::endl;

    KRATOS_CATCH("")
}

std::string& ModelPartIO::ReadBlockName(std::string& rBlockName)
{
    KRATOS_TRY

    CheckStatement("Begin", rBlockName);
    ReadWord(rBlockName);

    return rBlockName;

    KRATOS_CATCH("")
}

void ModelPartIO::SkipBlock(std::string const& BlockName)
{
    KRATOS_TRY

    std::string word;
    int number_of_nested_blocks = 0;

    while(!mpStream->eof())
    {
        ReadWord(word);
        if(word == "End")
        {
            ReadWord(word);
            if(number_of_nested_blocks == 0) {
                CheckStatement(word , BlockName);
                break;
            } else {
                number_of_nested_blocks--;
            }
        }
        else if(word == "Begin")
        {
            number_of_nested_blocks++;
        }
    }

    KRATOS_CATCH("")
}

bool ModelPartIO::CheckEndBlock(std::string const& BlockName, std::string& rWord)
{
    if(rWord == "End")
    {
        ReadWord(rWord);
        CheckStatement(BlockName, rWord);
        return true;
    }

    return false;
}

void ModelPartIO::ReadSubModelPartDataBlock(ModelPart& rModelPart)
{
    KRATOS_TRY

    ReadModelPartDataBlock(rModelPart, true);

    KRATOS_CATCH("")
}

void ModelPartIO::ReadModelPartDataBlock(ModelPart& rModelPart, const bool IsSubmodelpart)
{
    KRATOS_TRY

    std::string variable_name;

    while(!mpStream->eof())
    {
        ReadWord(variable_name);
        if(!IsSubmodelpart){
            if(CheckEndBlock("ModelPartData", variable_name))
                break;
        }
        else {
            if(CheckEndBlock("SubModelPartData", variable_name))
                break;
        }
        if(KratosComponents<Variable<double> >::Has(variable_name))
        {
            std::string value;
            double temp;

            ReadWord(value); // reading value
            ExtractValue(value,temp);
            rModelPart[KratosComponents<Variable<double> >::Get(variable_name)] = temp;
        }
        else if(KratosComponents<Variable<bool> >::Has(variable_name))
        {
            std::string value;
            bool temp;

            ReadWord(value); // reading value
            ExtractValue(value,temp);
            rModelPart[KratosComponents<Variable<bool> >::Get(variable_name)] = temp;
        }
        else if(KratosComponents<Variable<int> >::Has(variable_name))
        {
            std::string value;
            int temp;

            ReadWord(value); // reading value
            ExtractValue(value,temp);
            rModelPart[KratosComponents<Variable<int> >::Get(variable_name)] = temp;
        }
        else if(KratosComponents<Variable<array_1d<double, 3> > >::Has(variable_name))
        {
            Vector temp_vector; // defining a Vector because for array_1d the operator >> is not defined yet!
            ReadVectorialValue(temp_vector);
            rModelPart[KratosComponents<Variable<array_1d<double,3> > >::Get(variable_name)] = temp_vector;
        }
        else if(KratosComponents<Variable<Quaternion<double> > >::Has(variable_name))
        {
            Vector temp_vector; // defining a Vector because for Quaternion the operator >> is not defined yet!
            ReadVectorialValue(temp_vector);
            rModelPart[KratosComponents<Variable<Quaternion<double> > >::Get(variable_name)] = temp_vector;
        }
        else if(KratosComponents<Variable<Matrix> >::Has(variable_name))
        {
            ReadVectorialValue(rModelPart[KratosComponents<Variable<Matrix> >::Get(variable_name)]);
        }
        else if(KratosComponents<Variable<std::string> >::Has(variable_name))
        {
            std::string value, temp;

            ReadWord(value); // reading value
            ExtractValue(value,temp);
            rModelPart[KratosComponents<Variable<std::string> >::Get(variable_name)] = temp;
        }
        else
        {
            std::stringstream buffer;
            buffer << variable_name << " is not a valid variable!!!" << std::endl;
            buffer << " [Line " << mNumberOfLines << " ]";
            KRATOS_ERROR << buffer.str() << std::endl;
        }


    }

    KRATOS_CATCH("")
}

void ModelPartIO::WriteModelPartDataBlock(ModelPart& rModelPart, const bool IsSubmodelpart)
{
    KRATOS_TRY;

    (*mpStream) << "Begin ModelPartData" << std::endl;
    // TODO: Finish me!!!!!
    (*mpStream) << "End ModelPartData" << std::endl;

    KRATOS_CATCH("");
}

template<class TablesContainerType>
void ModelPartIO::ReadTableBlock(TablesContainerType& rTables)
{
    KRATOS_TRY

    ModelPart::TableType temp_table;

    //SizeType table_id;
    std::string word;

    std::string variable_name;
    ReadWord(variable_name);

    if(!KratosComponents<VariableData>::Has(variable_name))
    {
        std::stringstream buffer;
        buffer << variable_name << " is not a valid argument variable!!! Table only accepts double arguments." << std::endl;
        buffer << " [Line " << mNumberOfLines << " ]";
        KRATOS_ERROR << buffer.str() << std::endl;

    }

    VariableData const& r_x_variable = KratosComponents<VariableData>::Get(variable_name);

    ReadWord(variable_name);

    if(!KratosComponents<VariableData>::Has(variable_name))
    {
        std::stringstream buffer;
        buffer << variable_name << " is not a valid value variable!!! Table only accepts double values." << std::endl;
        buffer << " [Line " << mNumberOfLines << " ]";
        KRATOS_ERROR << buffer.str() << std::endl;

    }
    VariableData const& r_y_variable = KratosComponents<VariableData>::Get(variable_name);

    while(!mpStream->eof())
    {
        double x;
        double y;
        ReadWord(word);
        if(CheckEndBlock("Table", word))
            break;

        ExtractValue(word, x);
        ReadWord(word);
        ExtractValue(word, y);

        temp_table.insert(x,y);
    }

    rTables.SetTable(r_x_variable, r_y_variable, temp_table);

    KRATOS_CATCH("")
}

void ModelPartIO::ReadTableBlock(ModelPart::TablesContainerType& rTables)
{
    KRATOS_TRY

    ModelPart::TableType temp_table;

    SizeType table_id;
    std::string word;

    ReadWord(word);
    ExtractValue(word, table_id);

    std::string variable_name;

    ReadWord(variable_name);
    temp_table.SetNameOfX(variable_name);

    ReadWord(variable_name);
    temp_table.SetNameOfY(variable_name);

    while(!mpStream->eof())
    {
        double x;
        double y;
        ReadWord(word);
        if(CheckEndBlock("Table", word))
            break;

        ExtractValue(word, x);
        ReadWord(word);
        ExtractValue(word, y);

        temp_table.insert(x,y);
    }

    rTables.insert(table_id, temp_table);

    KRATOS_CATCH("")
}

template<class TablesContainerType>
void ModelPartIO::WriteTableBlock(TablesContainerType& rTables)
{
    std::string variable1, variable2; // NOTE: NOT POSSIBLE TO KNOW

    // "SOLUTION" // FIXME: We need to think about the how to make possible to define the variables described in the table
    variable1 = "DISTANCE";
    variable2 = "TIME";

    auto numTables = rTables.end() - rTables.begin();

    for(unsigned int i = 0; i < numTables; i++)
    {
        auto itTable = rTables.begin() + i;

        const auto& Data = itTable->Data();
        std::size_t size = Data.size();

        (*mpStream) << "Begin Table" << i << "\t" << variable1 << "\t" << variable2 << " // NOTE: The variables does not correspond with the real ones. Right now the KRATOS Table's does not store the variables"<< std::endl;

        for(std::size_t j = 1 ; j < size ; j++)
        {
            const auto X = Data[j].first;
            const auto Y = (Data[j].second)[0];

            (*mpStream) << X << "\t" << Y << std::endl;
        }

        (*mpStream) << "End Table" << std::endl;
    }
}

void ModelPartIO::WriteTableBlock(ModelPart::TablesContainerType& rTables)
{
    std::string variable1, variable2; // NOTE: NOT POSSIBLE TO KNOW

    // "SOLUTION" // FIXME: We need to think about the how to make possible to define the variables described in the table
    variable1 = "DISTANCE";
    variable2 = "TIME";

    auto numTables = rTables.end() - rTables.begin();

    for(unsigned int i = 0; i < numTables; i++)
    {
        auto itTable = rTables.begin() + i;

        const auto& Data = itTable->Data();
        std::size_t size = Data.size();

        (*mpStream) << "Begin Table" << i << "\t" << variable1 << "\t" << variable2 << " // NOTE: The variables does not correspond with the real ones. Right now the KRATOS Table's does not store the variables"<< std::endl;

        for(std::size_t j = 1 ; j < size ; j++)
        {
            const auto X = Data[j].first;
            const auto Y = (Data[j].second)[0];

            (*mpStream) << X << "\t" << Y << std::endl;
        }

        (*mpStream) << "End Table" << std::endl;
    }
}

void ModelPartIO::ReadNodesBlock(NodesContainerType& rThisNodes)
{
    KRATOS_TRY

    SizeType temp_id;
    double x,y,z;
    std::string word;

    SizeType number_of_nodes_read = 0;

    KRATOS_INFO("ModelPartIO") << "  [Reading Nodes    : ";

    while(!mpStream->eof())
    {
        ReadWord(word);
        if(CheckEndBlock("Nodes", word))
            break;

        ExtractValue(word, temp_id);
        ReadWord(word);
        ExtractValue(word, x);
        ReadWord(word);
        ExtractValue(word, y);
        ReadWord(word);
        ExtractValue(word, z);
        NodeType::Pointer temp_node = Kratos::make_intrusive< NodeType >( ReorderedNodeId(temp_id), x, y, z);
        temp_node->X0() = temp_node->X();
        temp_node->Y0() = temp_node->Y();
        temp_node->Z0() = temp_node->Z();

        rThisNodes.push_back(temp_node);
        number_of_nodes_read++;
    }
    KRATOS_INFO("") << number_of_nodes_read << " nodes read]" << std::endl;

    unsigned int numer_of_nodes_read = rThisNodes.size();
    rThisNodes.Unique();
    KRATOS_WARNING_IF("ModelPartIO", rThisNodes.size() != numer_of_nodes_read) << "attention! we read " << numer_of_nodes_read << " but there are only " << rThisNodes.size() << " non repeated nodes" << std::endl;

    KRATOS_CATCH("")
}

void ModelPartIO::ReadNodesBlock(ModelPart& rModelPart)
{
    KRATOS_TRY
/*
NodeType temp_node;
    SizeType temp_id;

    // Giving model part's variables list to the node
    temp_node.SetSolutionStepVariablesList(&rModelPart.GetNodalSolutionStepVariablesList());

    //set buffer size
    temp_node.SetBufferSize(rModelPart.GetBufferSize());


    std::string word;

    SizeType number_of_nodes_read = 0;

    KRATOS_INFO("ModelPartIO") << "  [Reading Nodes    : ";

    while(!mpStream->eof())
    {
        ReadWord(word);
        if(CheckEndBlock("Nodes", word))
            break;

        ExtractValue(word, temp_id);
        temp_node.SetId(ReorderedNodeId(temp_id));
        ReadWord(word);
        ExtractValue(word, temp_node.X());
        ReadWord(word);
        ExtractValue(word, temp_node.Y());
        ReadWord(word);
        ExtractValue(word, temp_node.Z());

        temp_node.X0() = temp_node.X();
        temp_node.Y0() = temp_node.Y();
        temp_node.Z0() = temp_node.Z();


        rModelPart.Nodes().push_back(temp_node);
        number_of_nodes_read++;
    }
    KRATOS_INFO("") << number_of_nodes_read << " nodes read]" << std::endl;

    unsigned int numer_of_nodes_read = rModelPart.Nodes().size();
    rModelPart.Nodes().Unique();
    KRATOS_WARNING_IF("ModelPartIO", rModelPart.Nodes().size() != numer_of_nodes_read) << "attention! we read " << numer_of_nodes_read << " but there are only " << rModelPart.Nodes().size() << " non repeated nodes" << std::endl;
*/
    SizeType id;
    double x;
    double y;
    double z;

    std::string word;

    SizeType number_of_nodes_read = 0;
    const unsigned int old_size = rModelPart.Nodes().size();

    typedef std::map< unsigned int, array_1d<double,3> > map_type;
    map_type read_coordinates;

    KRATOS_INFO("ModelPartIO") << "  [Reading Nodes    : ";

    while(!mpStream->eof())
    {
        ReadWord(word);
        if(CheckEndBlock("Nodes", word))
            break;

        ExtractValue(word, id);
        ReadWord(word);
        ExtractValue(word, x);
        ReadWord(word);
        ExtractValue(word, y);
        ReadWord(word);
        ExtractValue(word, z);

        array_1d<double,3> coords;
        coords[0]=x;
        coords[1]=y;
        coords[2]=z;
        read_coordinates[ReorderedNodeId(id)] = coords;
        number_of_nodes_read++;
    }

    //make this to construct the nodes "in parallel" - the idea is that first touch is being done in parallel but the reading is actually sequential
    const int nnodes = read_coordinates.size();
    const int nthreads = ParallelUtilities::GetNumThreads();
    std::vector<int> partition;
    OpenMPUtils::DivideInPartitions(nnodes, nthreads, partition);

    map_type::const_iterator it = read_coordinates.begin();
    for(int ithread=0; ithread<nthreads; ithread++)
    {
        #pragma omp parallel
        {
            //note that the reading is only done by one of the threads
            if(OpenMPUtils::ThisThread() == ithread)
            {
                for(int i=partition[ithread]; i<partition[ithread+1]; i++)
                {
                    const unsigned int node_id = it->first;
                    const array_1d<double,3>& coords = it->second;
                    rModelPart.CreateNewNode(node_id,coords[0],coords[1],coords[2]);
                    it++;
                }
            }
        }
    }

    KRATOS_INFO("") << number_of_nodes_read << " nodes read]" << std::endl;
    KRATOS_WARNING_IF("ModelPartIO", rModelPart.Nodes().size() - old_size != number_of_nodes_read) << "attention! we read " << number_of_nodes_read << " but there are only " << rModelPart.Nodes().size() - old_size<< " non repeated nodes" << std::endl;

    KRATOS_CATCH("")
}

std::size_t ModelPartIO::CountNodesInBlock()
{
    KRATOS_TRY;

    std::vector<SizeType> found_ids;

    SizeType temp_id;

    std::string word;

    SizeType number_of_nodes_read = 0;

//KRATOS_INFO("ModelPartIO") << "  [Reading Nodes    : ";

    while(!mpStream->eof())
    {
        ReadWord(word);
        if(CheckEndBlock("Nodes", word))
            break;

        ExtractValue(word, temp_id);
        found_ids.push_back(temp_id);

        ReadWord(word); // skip X coordinate
        ReadWord(word); // skip Y
        ReadWord(word); // skip Z

        number_of_nodes_read++;
    }
    //KRATOS_INFO("") << number_of_nodes_read << " nodes read]" << std::endl;

    // Error check: look for duplicate nodes
    std::sort(found_ids.begin(),found_ids.end());
    std::vector<std::size_t>::iterator unique_end = std::unique(found_ids.begin(),found_ids.end());
    std::size_t number_of_unique_nodes = std::distance(found_ids.begin(),unique_end);

    KRATOS_WARNING_IF("ModelPartIO", number_of_unique_nodes != number_of_nodes_read) << "attention! we read " << number_of_nodes_read << " but there are only " << number_of_unique_nodes << " non repeated nodes" << std::endl;

    return number_of_nodes_read;

    KRATOS_CATCH("");
}

void ModelPartIO::ReadPropertiesBlock(PropertiesContainerType& rThisProperties)
{
    KRATOS_TRY

    Properties::Pointer props = Kratos::make_shared<Properties>();
    Properties& temp_properties = *props;
    //Properties temp_properties;

    std::string word;
    std::string variable_name;

    SizeType temp_properties_id;

    ReadWord(word);
    ExtractValue(word, temp_properties_id);
    temp_properties.SetId(temp_properties_id);

    while(!mpStream->eof())
    {
        ReadWord(variable_name);
        if(CheckEndBlock("Properties", variable_name))
            break;

        if(variable_name == "Begin") // here we have some nested block.
        {
            ReadBlockName(variable_name);
            if(variable_name == "Table") // At this moment the only supported nested block is a table
                ReadTableBlock(temp_properties);
        }
        else if(KratosComponents<Variable<std::string> >::Has(variable_name))
        {
            std::string value;
            std::string  temp;

            ReadWord(value); // reading value
            ExtractValue(value,temp);
            temp_properties[KratosComponents<Variable<std::string> >::Get(variable_name)] = temp;
        }
        else if(KratosComponents<Variable<double> >::Has(variable_name))
        {
            std::string value;
            double temp;

            ReadWord(value); // reading value
            ExtractValue(value,temp);
            temp_properties[KratosComponents<Variable<double> >::Get(variable_name)] = temp;
        }
        else if(KratosComponents<Variable<int> >::Has(variable_name))
        {
            std::string value;
            int temp;

            ReadWord(value); // reading value
            ExtractValue(value,temp);
            temp_properties[KratosComponents<Variable<int> >::Get(variable_name)] = temp;
        }
        else if(KratosComponents<Variable<bool> >::Has(variable_name))
        {
            std::string value;
            bool temp;

            ReadWord(value); // reading value
            ExtractValue(value,temp);
            temp_properties[KratosComponents<Variable<bool> >::Get(variable_name)] = temp;
        }
        else if(KratosComponents<Variable<array_1d<double, 3> > >::Has(variable_name))
        {
            Vector temp_vector; // defining a Vector because for array_1d the operator >> is not defined yet!
            ReadVectorialValue(temp_vector);
            temp_properties[KratosComponents<Variable<array_1d<double,3> > >::Get(variable_name)] = temp_vector;
        }
        else if(KratosComponents<Variable<Quaternion<double> > >::Has(variable_name))
        {
            Vector temp_vector; // defining a Vector because for Quaternion the operator >> is not defined yet!
            ReadVectorialValue(temp_vector);
            temp_properties[KratosComponents<Variable<Quaternion<double> > >::Get(variable_name)] = temp_vector;
        }
        else if(KratosComponents<Variable<Vector> >::Has(variable_name))
        {
            ReadVectorialValue(temp_properties[KratosComponents<Variable<Vector> >::Get(variable_name)]);
        }
        else if(KratosComponents<Variable<Matrix> >::Has(variable_name))
        {
            ReadVectorialValue(temp_properties[KratosComponents<Variable<Matrix> >::Get(variable_name)]);
        }
        else if(KratosComponents<Variable<ConstitutiveLaw::Pointer> >::Has(variable_name))
        {
            ReadConstitutiveLawValue(temp_properties[KratosComponents<Variable<ConstitutiveLaw::Pointer> >::Get(variable_name)]);
        }
        else
        {
            std::stringstream buffer;
            buffer << variable_name << " is not a valid variable!!!" << std::endl;
            buffer << " [Line " << mNumberOfLines << " ]";
            KRATOS_ERROR << buffer.str() << std::endl;
        }

    }

    rThisProperties.push_back(props);
//         rThisProperties.push_back(temp_properties);

    KRATOS_CATCH("")
}

void ModelPartIO::ReadGeometriesBlock(ModelPart& rModelPart)
{
    KRATOS_TRY

    SizeType id;
    SizeType node_id;
    SizeType number_of_read_geometries = 0;

    std::string word;
    std::string geometry_name;

    ReadWord(geometry_name);
    KRATOS_INFO("ModelPartIO") << "  [Reading Geometries : ";

    if(!KratosComponents<GeometryType>::Has(geometry_name)) {
        std::stringstream buffer;
        buffer << "Geometry " << geometry_name << " is not registered in Kratos.";
        buffer << " Please check the spelling of the geometry name and see if the application which containing it, is registered correctly.";
        buffer << " [Line " << mNumberOfLines << " ]";
        KRATOS_ERROR << buffer.str() << std::endl;
        return;
    }

    GeometryType const& r_clone_geometry = KratosComponents<GeometryType>::Get(geometry_name);
    SizeType number_of_nodes = r_clone_geometry.size();
    Element::NodesArrayType temp_geometry_nodes;
    ModelPart::GeometryContainerType aux_geometries;

    while(!mpStream->eof()) {
        ReadWord(word); // Reading the geometry id or End
        if(CheckEndBlock("Geometries", word))
            break;

        ExtractValue(word,id);
        temp_geometry_nodes.clear();
        for(SizeType i = 0 ; i < number_of_nodes ; i++) {
            ReadWord(word); // Reading the node id;
            ExtractValue(word, node_id);
            temp_geometry_nodes.push_back( *(FindKey(rModelPart.Nodes(), ReorderedNodeId(node_id), "Node").base()));
        }

        aux_geometries.AddGeometry(r_clone_geometry.Create(ReorderedGeometryId(id), temp_geometry_nodes));
        number_of_read_geometries++;

    }
    KRATOS_INFO("") << number_of_read_geometries << " geometries read] [Type: " <<geometry_name << "]" << std::endl;

    rModelPart.AddGeometries(aux_geometries.GeometriesBegin(), aux_geometries.GeometriesEnd());

    KRATOS_CATCH("")
}

void ModelPartIO::ReadGeometriesBlock(NodesContainerType& rThisNodes, GeometryContainerType& rThisGeometries)
{
    KRATOS_TRY

    SizeType id;
    SizeType node_id;
    SizeType number_of_read_geometries = 0;


    std::string word;
    std::string geometry_name;

    ReadWord(geometry_name);
    KRATOS_INFO("ModelPartIO") << "  [Reading Geometries : ";

    if(!KratosComponents<GeometryType>::Has(geometry_name)) {
        std::stringstream buffer;
        buffer << "Geometry " << geometry_name << " is not registered in Kratos.";
        buffer << " Please check the spelling of the geometry name and see if the application which containing it, is registered correctly.";
        buffer << " [Line " << mNumberOfLines << " ]";
        KRATOS_ERROR << buffer.str() << std::endl;
        return;
    }

    GeometryType const& r_clone_geometry = KratosComponents<GeometryType>::Get(geometry_name);
    SizeType number_of_nodes = r_clone_geometry.size();
    Element::NodesArrayType temp_geometry_nodes;

    while(!mpStream->eof()) {
        ReadWord(word); // Reading the geometry id or End
        if(CheckEndBlock("Geometries", word))
            break;

        ExtractValue(word,id);
        temp_geometry_nodes.clear();
        for(SizeType i = 0 ; i < number_of_nodes ; i++) {
            ReadWord(word); // Reading the node id;
            ExtractValue(word, node_id);
            temp_geometry_nodes.push_back( *(FindKey(rThisNodes, ReorderedNodeId(node_id), "Node").base()));
        }

        rThisGeometries.AddGeometry(r_clone_geometry.Create(ReorderedGeometryId(id), temp_geometry_nodes));
        number_of_read_geometries++;

    }
    KRATOS_INFO("") << number_of_read_geometries << " geometries read] [Type: " <<geometry_name << "]" << std::endl;

    KRATOS_CATCH("")
}

void ModelPartIO::ReadElementsBlock(ModelPart& rModelPart)
{
    KRATOS_TRY

    ModelPart::ElementsContainerType aux_elems;
    ReadElementsBlock(rModelPart.Nodes(), rModelPart.rProperties(), aux_elems);
    rModelPart.AddElements(aux_elems.begin(), aux_elems.end());

    KRATOS_CATCH("")
}

void ModelPartIO::ReadElementsBlock(NodesContainerType& rThisNodes, PropertiesContainerType& rThisProperties, ElementsContainerType& rThisElements)
{
    KRATOS_TRY

    SizeType id;
    SizeType properties_id;
    SizeType node_id;
    SizeType number_of_read_elements = 0;


    std::string word;
    std::string element_name;

    ReadWord(element_name);
    KRATOS_INFO("ModelPartIO") << "  [Reading Elements : ";

    if(!KratosComponents<Element>::Has(element_name))
    {
        std::stringstream buffer;
        buffer << "Element " << element_name << " is not registered in Kratos.";
        buffer << " Please check the spelling of the element name and see if the application which containing it, is registered correctly.";
        buffer << " [Line " << mNumberOfLines << " ]";
        KRATOS_ERROR << buffer.str() << std::endl;
        return;
    }

    Element const& r_clone_element = KratosComponents<Element>::Get(element_name);
    SizeType number_of_nodes = r_clone_element.GetGeometry().size();
    Element::NodesArrayType temp_element_nodes;


    while(!mpStream->eof())
    {
        ReadWord(word); // Reading the element id or End
        if(CheckEndBlock("Elements", word))
            break;

        ExtractValue(word,id);
        ReadWord(word); // Reading the properties id;
        ExtractValue(word, properties_id);
        Properties::Pointer p_temp_properties = *(FindKey(rThisProperties, properties_id, "Properties").base());
        temp_element_nodes.clear();
        for(SizeType i = 0 ; i < number_of_nodes ; i++)
        {
            ReadWord(word); // Reading the node id;
            ExtractValue(word, node_id);
            temp_element_nodes.push_back( *(FindKey(rThisNodes, ReorderedNodeId(node_id), "Node").base()));
        }

        rThisElements.push_back(r_clone_element.Create(ReorderedElementId(id), temp_element_nodes, p_temp_properties));
        number_of_read_elements++;

    }
    KRATOS_INFO("") << number_of_read_elements << " elements read] [Type: " <<element_name << "]" << std::endl;
    rThisElements.Unique();

    KRATOS_CATCH("")
}

void ModelPartIO::ReadConditionsBlock(ModelPart& rModelPart)
{
    KRATOS_TRY

    ModelPart::ConditionsContainerType aux_conds;
    ReadConditionsBlock(rModelPart.Nodes(), rModelPart.rProperties(), aux_conds);
    rModelPart.AddConditions(aux_conds.begin(), aux_conds.end());

    KRATOS_CATCH("")
}

void ModelPartIO::ReadConditionsBlock(NodesContainerType& rThisNodes, PropertiesContainerType& rThisProperties, ConditionsContainerType& rThisConditions)
{
    KRATOS_TRY

    SizeType id;
    SizeType properties_id;
    SizeType node_id;
    SizeType number_of_read_conditions = 0;


    std::string word;
    std::string condition_name;

    ReadWord(condition_name);
    KRATOS_INFO("ModelPartIO") << "  [Reading Conditions : ";

    if(!KratosComponents<Condition>::Has(condition_name))
    {
        std::stringstream buffer;
        buffer << "Condition " << condition_name << " is not registered in Kratos.";
        buffer << " Please check the spelling of the condition name and see if the application containing it is registered correctly.";
        buffer << " [Line " << mNumberOfLines << " ]";
        KRATOS_ERROR << buffer.str() << std::endl;
        return;
    }

    Condition const& r_clone_condition = KratosComponents<Condition>::Get(condition_name);
    SizeType number_of_nodes = r_clone_condition.GetGeometry().size();
    Condition::NodesArrayType temp_condition_nodes;

    while(!mpStream->eof())
    {
        ReadWord(word); // Reading the condition id or End
        if(CheckEndBlock("Conditions", word))
            break;

        ExtractValue(word,id);
        ReadWord(word); // Reading the properties id;
        ExtractValue(word, properties_id);
        Properties::Pointer p_temp_properties = *(FindKey(rThisProperties, properties_id, "Properties").base());
        temp_condition_nodes.clear();
        for(SizeType i = 0 ; i < number_of_nodes ; i++)
        {
            ReadWord(word); // Reading the node id;
            ExtractValue(word, node_id);
            temp_condition_nodes.push_back( *(FindKey(rThisNodes, ReorderedNodeId(node_id), "Node").base()));
        }

        rThisConditions.push_back(r_clone_condition.Create(ReorderedConditionId(id), temp_condition_nodes, p_temp_properties));
        number_of_read_conditions++;
    }
    KRATOS_INFO("") << number_of_read_conditions << " conditions read] [Type: " << condition_name << "]" << std::endl;
    rThisConditions.Unique();

    KRATOS_CATCH("")
}

void ModelPartIO::ReadMasterSlaveConstraintsBlock(ModelPart& rModelPart)
{
    KRATOS_TRY

    MasterSlaveConstraintContainerType aux_constraints;
    ReadMasterSlaveConstraintsBlock(rModelPart.Nodes(), aux_constraints);
    rModelPart.AddMasterSlaveConstraints(aux_constraints.begin(), aux_constraints.end());

    KRATOS_CATCH("")
}

void ModelPartIO::ReadMasterSlaveConstraintsBlock(
    NodesContainerType& rThisNodes,
    MasterSlaveConstraintContainerType& rMasterSlaveConstraints
    )
{
    KRATOS_TRY

    SizeType id;
    SizeType node_id;
    SizeType number_of_read_master_slave_constraints = 0;

    std::string word;
    std::string master_slave_constraint_name;

    // Reading the type of master slave constraint
    ReadWord(master_slave_constraint_name);

    // Reading the number of master dofs
    SizeType number_of_master_dofs;
    ReadWord(word);
    ExtractValue(word, number_of_master_dofs);

    // Reading the number of slave dofs
    SizeType number_of_slave_dofs;
    ReadWord(word);
    ExtractValue(word, number_of_slave_dofs);

    // Printing some information
    KRATOS_INFO("ModelPartIO") << "  [Reading MasterSlaveConstraints : ";

    if(!KratosComponents<MasterSlaveConstraint>::Has(master_slave_constraint_name)) {
        std::stringstream buffer;
        buffer << "MasterSlaveConstraint " << master_slave_constraint_name << " is not registered in Kratos.";
        buffer << " Please check the spelling of the master_slave_constraint name and see if the application containing it is registered correctly.";
        buffer << " [Line " << mNumberOfLines << " ]";
        KRATOS_ERROR << buffer.str() << std::endl;
        return;
    }

    const MasterSlaveConstraint& r_clone_master_slave_constraint = KratosComponents<MasterSlaveConstraint>::Get(master_slave_constraint_name);
    // The simpler case is when the connectivity is 1x1, many simplifications can be done
    if (number_of_master_dofs == 1 && number_of_slave_dofs == 1) {
        // Now we need to read the variables
        ReadWord(word);
        const Variable<double>& r_master_variable = KratosComponents<Variable<double> >::Get(word);
        ReadWord(word);
        const Variable<double>& r_slave_variable = KratosComponents<Variable<double> >::Get(word);

        // Define the master and slave nodes pointers
        NodeType::Pointer p_master_node;
        NodeType::Pointer p_slave_node;

        // Define the weight and the constant
        double weight;
        double constant;

        // Read the connectivities and the weights
        // For 1x1 is the simplest, first the id, then is the master node id, then is the slave node id, then the weight and the constant

        while(!mpStream->eof()) {
            ReadWord(word); // Reading the master_slave_constraint id or End
            if(CheckEndBlock("MasterSlaveConstraints", word)) {
                break;
            }

            // Constraint id
            ExtractValue(word, id);

            // Master node pointer
            ReadWord(word); // Reading the node id;
            ExtractValue(word, node_id);
            p_master_node= *(FindKey(rThisNodes, ReorderedNodeId(node_id), "Node").base());

            // Slave node pointer
            ReadWord(word); // Reading the node id;
            ExtractValue(word, node_id);
            p_slave_node= *(FindKey(rThisNodes, ReorderedNodeId(node_id), "Node").base());

            // Get the weight and the constant
            ReadWord(word); // Reading the weight
            ExtractValue(word, weight);

            ReadWord(word); // Reading the constant
            ExtractValue(word, constant);

            // Check dofs exist for the variables and the nodes
            if (!p_master_node->HasDofFor(r_master_variable)) {
                p_master_node->pAddDof(r_master_variable);
            }
            if (!p_slave_node->HasDofFor(r_slave_variable)) {
                p_slave_node->pAddDof(r_slave_variable);
            }

            // Create the master slave constraint
            rMasterSlaveConstraints.push_back(r_clone_master_slave_constraint.Create(id, *p_master_node, r_master_variable, *p_slave_node, r_slave_variable, weight, constant));
            number_of_read_master_slave_constraints++;
        }
    } else {
        // The more general case is when the connectivity is 1xN or Nx1
        std::vector<const Variable<double>*> master_variables(number_of_master_dofs);
        for (SizeType i = 0; i < number_of_master_dofs; i++) {
            ReadWord(word);
            master_variables[i] = &KratosComponents<Variable<double>>::Get(word);
        }
        std::vector<const Variable<double>*> slave_variables(number_of_slave_dofs);
        for (SizeType i = 0; i < number_of_slave_dofs; i++) {
            ReadWord(word);
            slave_variables[i] = &KratosComponents<Variable<double>>::Get(word);
        }

        // Define the master and slave nodes dofs vectors
        MasterSlaveConstraint::DofPointerVectorType master_dofs(number_of_master_dofs);
        MasterSlaveConstraint::DofPointerVectorType slave_dofs(number_of_slave_dofs);

        // Define relation matrix
        Matrix relation_matrix(number_of_slave_dofs, number_of_master_dofs);

        // Define the constant vector
        Vector constant_vector(number_of_slave_dofs);

        // Define the temporary nodes
        std::vector<Node::Pointer> temp_master_nodes(number_of_master_dofs);
        std::vector<Node::Pointer> temp_slave_nodes(number_of_slave_dofs);

        while(!mpStream->eof()) {
            ReadWord(word); // Reading the master_slave_constraint id or End
            if(CheckEndBlock("MasterSlaveConstraints", word)) {
                break;
            }

            // Constraint id
            ExtractValue(word, id);

            // First we retrieve the master nodes
            temp_master_nodes.clear();
            for(SizeType i = 0 ; i < number_of_master_dofs ; i++) {
                ReadWord(word); // Reading the node id;
                ExtractValue(word, node_id);
                temp_master_nodes[i] = *(FindKey(rThisNodes, ReorderedNodeId(node_id), "Node").base());
            }

            // Then we retrieve the slave nodes
            temp_slave_nodes.clear();
            for(SizeType i = 0 ; i < number_of_slave_dofs ; i++) {
                ReadWord(word); // Reading the node id;
                ExtractValue(word, node_id);
                temp_slave_nodes[i] = *(FindKey(rThisNodes, ReorderedNodeId(node_id), "Node").base());
            }

            // Now with the nodes and the variables we can create the dofs
            for(SizeType i = 0 ; i < number_of_master_dofs ; i++) {
                if (temp_master_nodes[i]->HasDofFor(*master_variables[i])) {
                    master_dofs[i] = temp_master_nodes[i]->pGetDof(*master_variables[i]);
                } else {
                    master_dofs[i] = temp_master_nodes[i]->pAddDof(*master_variables[i]);
                }
            }
            for (SizeType i = 0 ; i < number_of_slave_dofs ; i++) {
                if (temp_slave_nodes[i]->HasDofFor(*slave_variables[i])) {
                    slave_dofs[i] = temp_slave_nodes[i]->pGetDof(*slave_variables[i]);
                } else {
                    slave_dofs[i] = temp_slave_nodes[i]->pAddDof(*slave_variables[i]);
                }
            }

            // Read the relation matrix
            for(SizeType i = 0 ; i < number_of_slave_dofs ; i++) {
                for (SizeType j = 0; j < number_of_master_dofs; j++) {
                    ReadWord(word); // Reading the relation matrix
                    ExtractValue(word, relation_matrix(i,j));
                }
            }

            // Read the constant vector
            for(SizeType i = 0 ; i < number_of_slave_dofs ; i++) {
                ReadWord(word); // Reading the constant vector
                ExtractValue(word, constant_vector[i]);
            }

            // Create the master slave constraint
            rMasterSlaveConstraints.push_back(r_clone_master_slave_constraint.Create(id, master_dofs, slave_dofs, relation_matrix, constant_vector));
            number_of_read_master_slave_constraints++;
        }
    }

    KRATOS_INFO("") << number_of_read_master_slave_constraints << " master slave constraints read] [Type: " << master_slave_constraint_name << "]" << std::endl;
    rMasterSlaveConstraints.Unique();

    KRATOS_CATCH("")
}

void ModelPartIO::ReadNodalDataBlock(ModelPart& rThisModelPart)
{
    KRATOS_TRY

    NodesContainerType& rThisNodes = rThisModelPart.Nodes();

    std::string variable_name;

    ReadWord(variable_name);

    VariablesList rThisVariables = rThisModelPart.GetNodalSolutionStepVariablesList();

    if(KratosComponents<Flags >::Has(variable_name)) {
        ReadNodalFlags(rThisNodes, KratosComponents<Flags >::Get(variable_name));
    } else if(KratosComponents<Variable<int> >::Has(variable_name)) {
        const bool has_been_added = rThisVariables.Has(KratosComponents<Variable<int> >::Get(variable_name)) ;
        if( !has_been_added && mOptions.Is(IGNORE_VARIABLES_ERROR) ) {
            KRATOS_WARNING("ModelPartIO") <<"WARNING: Skipping NodalData block. Variable "<<variable_name<<" has not been added to ModelPart '"<<rThisModelPart.Name()<<"'"<<std::endl<<std::endl;
            SkipBlock("NodalData");
        }
        else {
            KRATOS_ERROR_IF_NOT(has_been_added) << "The nodal solution step container does not have this variable: " << variable_name << "." << std::endl;
            ReadNodalScalarVariableData(rThisNodes, KratosComponents<Variable<int> >::Get(variable_name));
        }
    } else if(KratosComponents<Variable<double> >::Has(variable_name)) {
        const bool has_been_added = rThisVariables.Has(KratosComponents<Variable<double> >::Get(variable_name)) ;
        if( !has_been_added && mOptions.Is(IGNORE_VARIABLES_ERROR) ) {
            KRATOS_WARNING("ModelPartIO")<<"WARNING: Skipping NodalData block. Variable "<<variable_name<<" has not been added to ModelPart '"<<rThisModelPart.Name()<<"'"<<std::endl<<std::endl;
            SkipBlock("NodalData");
        } else {
            KRATOS_ERROR_IF_NOT(has_been_added) << "The nodal solution step container does not have this variable: " << variable_name << "." << std::endl;
            ReadNodalDofVariableData(rThisNodes, KratosComponents<Variable<double> >::Get(variable_name));
        }
    } else if(KratosComponents<Variable<array_1d<double, 3> > >::Has(variable_name)) {
        const bool has_been_added = rThisVariables.Has(KratosComponents<Variable<array_1d<double, 3> > >::Get(variable_name)) ;
        if( !has_been_added && mOptions.Is(IGNORE_VARIABLES_ERROR) ) {
            KRATOS_WARNING("ModelPartIO")<<"WARNING: Skipping NodalData block. Variable "<<variable_name<<" has not been added to ModelPart '"<<rThisModelPart.Name()<<"'"<<std::endl<<std::endl;
        } else {
            KRATOS_ERROR_IF_NOT(has_been_added) << "The nodal solution step container does not have this variable: " << variable_name << "." << std::endl;
            ReadNodalVectorialVariableData(rThisNodes, KratosComponents<Variable<array_1d<double, 3> > >::Get(variable_name), Vector(3));
        }
    } else if(KratosComponents<Variable<Quaternion<double> > >::Has(variable_name)) {
        const bool has_been_added = rThisVariables.Has(KratosComponents<Variable<Quaternion<double> > >::Get(variable_name)) ;
        if( !has_been_added && mOptions.Is(IGNORE_VARIABLES_ERROR) ) {
            KRATOS_WARNING("ModelPartIO")<<"WARNING: Skipping NodalData block. Variable "<<variable_name<<" has not been added to ModelPart '"<<rThisModelPart.Name()<<"'"<<std::endl<<std::endl;
        } else {
            KRATOS_ERROR_IF_NOT(has_been_added) << "The nodal solution step container does not have this variable: " << variable_name << "." << std::endl;
            ReadNodalVectorialVariableData(rThisNodes, KratosComponents<Variable<Quaternion<double> > >::Get(variable_name), Vector(4));
        }
    } else if(KratosComponents<Variable<Matrix> >::Has(variable_name)) {
        ReadNodalVectorialVariableData(rThisNodes, KratosComponents<Variable<Matrix> >::Get(variable_name), Matrix(3,3));
    } else if(KratosComponents<Variable<Vector> >::Has(variable_name)) {
        ReadNodalVectorialVariableData(rThisNodes, KratosComponents<Variable<Vector> >::Get(variable_name), Vector(3));
    } else if(KratosComponents<VariableData>::Has(variable_name)) {
        std::stringstream buffer;
        buffer << variable_name << " is not supported to be read by this IO or the type of variable is not registered correctly" << std::endl;
        buffer << " [Line " << mNumberOfLines << " ]";
        KRATOS_ERROR << buffer.str() << std::endl;
    } else {
        std::stringstream buffer;
        buffer << variable_name << " is not a valid variable!!!" << std::endl;
        buffer << " [Line " << mNumberOfLines << " ]";
        KRATOS_ERROR << buffer.str() << std::endl;
    }

    KRATOS_CATCH("")
}

void ModelPartIO::WriteNodalDataBlock(ModelPart& rThisModelPart)
{
    KRATOS_TRY

    // Iterate over nodes
    auto& r_this_nodes = rThisModelPart.Nodes();
    const std::size_t number_of_nodes = r_this_nodes.size();
    const auto it_node_begin = r_this_nodes.begin();

    // Writing flags
    const auto& r_flags = KratosComponents<Flags>::GetComponents();
    for (auto& r_flag : r_flags) {
        const auto& r_flag_name = r_flag.first;
        const auto& r_variable_flag = *(r_flag.second);
        int to_consider = (r_flag_name == "ALL_DEFINED" || r_flag_name == "ALL_TRUE") ? -1 : 0;
        if (to_consider == 0) {
            for(std::size_t j = 0; j < number_of_nodes; j++) {
                auto it_node = it_node_begin + j;
                if (it_node->Is(r_variable_flag)) {
                    to_consider = 1;
                    break;
                }
            }
        }
        if (to_consider == 1) {
            (*mpStream) << "Begin NodalData\t" << r_flag_name << std::endl;
            for(std::size_t j = 0; j < number_of_nodes; j++) {
                auto it_node = it_node_begin + j;
                if (it_node->Is(r_variable_flag)) {
                    (*mpStream) << it_node->Id() <<"\n";
                }
            }
            (*mpStream) << "End NodalData" << std::endl << std::endl;
        }
    }

    // Writing variables
    VariablesList& r_this_variables = rThisModelPart.GetNodalSolutionStepVariablesList();
    std::string variable_name;

    // FIXME: Maybe there is a better way (I get confused with to much KratosComponents)
    for(std::size_t i = 0; i < r_this_variables.size(); i++) {
        auto it_var = r_this_variables.begin() + i;

        variable_name = it_var->Name();

        if(KratosComponents<Variable<int>>::Has(variable_name)) {
            (*mpStream) << "Begin NodalData\t" << variable_name << std::endl;
            const auto& r_variable = KratosComponents<Kratos::Variable<int> >::Get(variable_name);
            for(std::size_t j = 0; j < number_of_nodes; j++) {
                auto it_node = it_node_begin + j;
                const bool is_fixed = it_node->IsFixed(r_variable);
                (*mpStream) << it_node->Id() <<"\t" << is_fixed << "\t" << it_node->FastGetSolutionStepValue(r_variable, 0) << std::endl;
            }
            (*mpStream) << "End NodalData" << std::endl << std::endl;
        } else if(KratosComponents<Variable<double>>::Has(variable_name)) {
            (*mpStream) << "Begin NodalData\t" << variable_name << std::endl;
            const auto& r_variable = KratosComponents<Kratos::Variable<double> >::Get(variable_name);
            for(std::size_t j = 0; j < number_of_nodes; j++) {
                auto it_node = it_node_begin + j;
                const bool is_fixed = it_node->IsFixed(r_variable);
                (*mpStream) << it_node->Id() <<"\t" << is_fixed << "\t" << it_node->FastGetSolutionStepValue(r_variable, 0) << std::endl;
            }
            (*mpStream) << "End NodalData" << std::endl << std::endl;
        }  else if(KratosComponents<Variable<array_1d<double, 3> > >::Has(variable_name))  {
            if(KratosComponents<Variable<double>>::Has(variable_name + "_X")) { // To check if it defined by components or as a vector
                (*mpStream) << "Begin NodalData\t" << variable_name << "_X" << std::endl;
                const auto& r_variable_x = KratosComponents<Variable<double> >::Get(variable_name+"_X");
                for(std::size_t j = 0; j < number_of_nodes; j++) {
                    auto it_node = it_node_begin + j;
                    const bool is_fixed = it_node->IsFixed(r_variable_x);
                    (*mpStream) << it_node->Id() <<"\t" << is_fixed << "\t" << it_node->FastGetSolutionStepValue(r_variable_x, 0) << std::endl;
                }
                (*mpStream) << "End NodalData" << std::endl << std::endl;

                (*mpStream) << "Begin NodalData\t" << variable_name << "_Y" << std::endl;
                const auto&  r_variable_y = KratosComponents<Variable<double> >::Get(variable_name+"_Y");
                for(std::size_t j = 0; j < number_of_nodes; j++) {
                    auto it_node = it_node_begin + j;
                    const bool is_fixed = it_node->IsFixed(r_variable_y);
                    (*mpStream) << it_node->Id() <<"\t" << is_fixed << "\t" << it_node->FastGetSolutionStepValue(r_variable_y, 0) << std::endl;
                }
                (*mpStream) << "End NodalData" << std::endl << std::endl;

                (*mpStream) << "Begin NodalData\t" << variable_name << "_Z" << std::endl;
                const auto&  r_variable_z = KratosComponents<Variable<double> >::Get(variable_name+"_Z");
                for(std::size_t j = 0; j < number_of_nodes; j++) {
                    auto it_node = it_node_begin + j;
                    const bool is_fixed = it_node->IsFixed(r_variable_z);
                    (*mpStream) << it_node->Id() <<"\t" << is_fixed << "\t" << it_node->FastGetSolutionStepValue(r_variable_z, 0) << std::endl;
                }
                (*mpStream) << "End NodalData" << std::endl << std::endl;
            } else {
                KRATOS_WARNING("ModelPartIO") << variable_name << " is not a valid variable for output!!!" << std::endl;
//                 (*mpStream) << "Begin NodalData\t" << variable_name << std::endl;
//                 auto Variable = KratosComponents<array_1d<double, 3>>::Get(variable_name);
//                 // TODO: Finish me
//                 (*mpStream) << "End NodalData" << std::endl << std::endl;
            }
//             else if(KratosComponents<Variable<Quaternion<double> > >::Has(variable_name))
//             {
//                 (*mpStream) << "Begin NodalData\t" << variable_name << std::endl;
//                 auto Variable = KratosComponents<Quaternion<double>>::Get(variable_name);
//                 // TODO: Finish me
//                 (*mpStream) << "End NodalData" << std::endl << std::endl;
//             }
//             else if(KratosComponents<Variable<Matrix> >::Has(variable_name))
//             {
//                 (*mpStream) << "Begin NodalData\t" << variable_name << std::endl;
//                 auto Variable = KratosComponents<Matrix>::Get(variable_name);
//                 // TODO: Finish me
//                 (*mpStream) << "End NodalData" << std::endl << std::endl;
//             }
//             else if(KratosComponents<Variable<Vector> >::Has(variable_name))
//             {
//                 (*mpStream) << "Begin NodalData\t" << variable_name << std::endl;
//                 auto Variable = KratosComponents<Matrix>::Get(variable_name);
//                 // TODO: Finish me
//                 (*mpStream) << "End NodalData" << std::endl << std::endl;
//             }
        } else {
            KRATOS_WARNING("ModelPartIO") << variable_name << " is not a valid variable for output!!!" << std::endl;
        }

    }

    KRATOS_CATCH("")
}

template<class TObjectsContainerType>
void ModelPartIO::WriteDataBlock(const TObjectsContainerType& rThisObjectContainer, const std::string& rObjectName)
{
    std::unordered_set<std::string> variables;

    for(auto& object :rThisObjectContainer){
        for(auto& var:object.GetData()){
            auto const& is_included = variables.find(var.first->Name());
            if(is_included == variables.end()){
                variables.insert(var.first->Name());
                // determine variable type
                if(KratosComponents<Variable<bool>>::Has(var.first->Name())){
                    WriteDataBlock<Variable<bool>, TObjectsContainerType>(rThisObjectContainer, var.first, rObjectName);
                } else if(KratosComponents<Variable<int>>::Has(var.first->Name())){
                    WriteDataBlock<Variable<int>, TObjectsContainerType>(rThisObjectContainer, var.first, rObjectName);
                } else if(KratosComponents<Variable<double>>::Has(var.first->Name())){
                    WriteDataBlock<Variable<double>, TObjectsContainerType>(rThisObjectContainer, var.first, rObjectName);
                } else if(KratosComponents<Variable<array_1d<double,3>>>::Has(var.first->Name())){
                    WriteDataBlock<Variable<array_1d<double,3>>, TObjectsContainerType>(rThisObjectContainer, var.first, rObjectName);
                } else if(KratosComponents<Variable<Quaternion<double>>>::Has(var.first->Name())){
                    WriteDataBlock<Variable<Quaternion<double>>, TObjectsContainerType>(rThisObjectContainer, var.first, rObjectName);
                } else if(KratosComponents<Variable<Vector>>::Has(var.first->Name())){
                    WriteDataBlock<Variable<Vector>, TObjectsContainerType>(rThisObjectContainer, var.first, rObjectName);
                } else if(KratosComponents<Variable<Matrix>>::Has(var.first->Name())){
                    WriteDataBlock<Variable<Matrix>, TObjectsContainerType>(rThisObjectContainer, var.first, rObjectName);
                } else {
                    KRATOS_WARNING("ModelPartIO") << var.first->Name() << " is not a valid variable for output!!!" << std::endl;
                }
            }
        }
    }
}

template<class TVariableType, class TObjectsContainerType>
void ModelPartIO::WriteDataBlock(const TObjectsContainerType& rThisObjectContainer,const VariableData* rVariable, const std::string& rObjectName){
    const TVariableType& variable = KratosComponents<TVariableType>::Get(rVariable->Name());
    (*mpStream) << "Begin "<<rObjectName<<"alData "<<variable.Name()<<std::endl;
    for(auto& object : rThisObjectContainer){
        if(object.Has(variable)){
            (*mpStream)<<object.Id()<<"\t"<<object.GetValue(variable)<<std::endl;
        }
    }
    (*mpStream)<<"End "<<rObjectName<<"alData\n"<<std::endl;
}

template<class TVariableType>
void ModelPartIO::ReadNodalDofVariableData(NodesContainerType& rThisNodes, const TVariableType& rVariable)
{
    KRATOS_TRY

    SizeType id;
    bool is_fixed;
    double nodal_value;

    std::string value;

    while(!mpStream->eof())
    {
        ReadWord(value); // reading id
        if(CheckEndBlock("NodalData", value))
            break;

        ExtractValue(value, id);
        typename NodesContainerType::iterator it_node = FindKey(rThisNodes, ReorderedNodeId(id), "Node");

        // reading is_fixed
        ReadWord(value);
        ExtractValue(value, is_fixed);
        if(is_fixed)
            it_node->Fix(rVariable);

        // reading nodal_value
        ReadWord(value);
        ExtractValue(value, nodal_value);

        it_node->GetSolutionStepValue(rVariable, 0) =  nodal_value;
    }

    KRATOS_CATCH("")
}

void ModelPartIO::ReadNodalFlags(NodesContainerType& rThisNodes, Flags const& rFlags)
{

    KRATOS_TRY

    SizeType id;

    std::string value;

    while(!mpStream->eof())
    {
        ReadWord(value); // reading id
        if(CheckEndBlock("NodalData", value))
            break;

        ExtractValue(value, id);

        FindKey(rThisNodes, ReorderedNodeId(id), "Node")->Set(rFlags);
    }

    KRATOS_CATCH("")
}

template<class TVariableType>
void ModelPartIO::ReadNodalScalarVariableData(NodesContainerType& rThisNodes, const TVariableType& rVariable)
{
    KRATOS_TRY

    SizeType id;
    bool is_fixed;
    typename TVariableType::Type nodal_value;

    std::string value;

    while(!mpStream->eof())
    {
        ReadWord(value); // reading id
        if(CheckEndBlock("NodalData", value))
            break;

        ExtractValue(value, id);

        // reading is_fixed
        ReadWord(value);
        ExtractValue(value, is_fixed);
        if(is_fixed)
        {
            std::stringstream buffer;
            buffer << "Only double variables or components can be fixed.";
            buffer <<  " [Line " << mNumberOfLines << " ]";
            KRATOS_ERROR << buffer.str() << std::endl;
        }

        // reading nodal_value
        ReadWord(value);
        ExtractValue(value, nodal_value);

        FindKey(rThisNodes, ReorderedNodeId(id), "Node")->GetSolutionStepValue(rVariable, 0) =  nodal_value;
    }

    KRATOS_CATCH("")
}

template<class TVariableType, class TDataType>
void ModelPartIO::ReadNodalVectorialVariableData(NodesContainerType& rThisNodes, const TVariableType& rVariable, TDataType Dummy)
{
    KRATOS_TRY

    SizeType id;
    bool is_fixed;
    TDataType nodal_value;

    std::string value;

    while(!mpStream->eof())
    {
        ReadWord(value); // reading id
        if(CheckEndBlock("NodalData", value))
            break;

        ExtractValue(value, id);

        // reading is_fixed
        ReadWord(value);
        ExtractValue(value, is_fixed);
        if(is_fixed)
        {
            std::stringstream buffer;
            buffer << "Only double variables or components can be fixed.";
            buffer <<  " [Line " << mNumberOfLines << " ]";
            KRATOS_ERROR << buffer.str() << std::endl;
        }

        // reading nodal_value
        ReadVectorialValue(nodal_value);

        FindKey(rThisNodes, ReorderedNodeId(id), "Node")->GetSolutionStepValue(rVariable, 0) =  nodal_value;
    }

    KRATOS_CATCH("")
}

void ModelPartIO::ReadElementalDataBlock(ElementsContainerType& rThisElements)
{
    KRATOS_TRY

    std::string variable_name;

    ReadWord(variable_name);

    if(KratosComponents<Variable<bool> >::Has(variable_name)) {
        ReadElementalScalarVariableData(rThisElements, static_cast<Variable<bool> const& >(KratosComponents<Variable<bool> >::Get(variable_name)));
    } else if(KratosComponents<Variable<int> >::Has(variable_name)) {
        ReadElementalScalarVariableData(rThisElements, static_cast<Variable<int> const& >(KratosComponents<Variable<int> >::Get(variable_name)));
    } else if(KratosComponents<Variable<double> >::Has(variable_name)) {
        ReadElementalScalarVariableData(rThisElements, static_cast<Variable<double> const& >(KratosComponents<Variable<double> >::Get(variable_name)));
    } else if(KratosComponents<Variable<array_1d<double, 3> > >::Has(variable_name)) {
        ReadElementalVectorialVariableData(rThisElements, static_cast<Variable<array_1d<double, 3> > const& >(KratosComponents<Variable<array_1d<double, 3> > >::Get(variable_name)), Vector(3));
    } else if(KratosComponents<Variable<Quaternion<double> > >::Has(variable_name)) {
        ReadElementalVectorialVariableData(rThisElements, static_cast<Variable<Quaternion<double> > const& >(KratosComponents<Variable<Quaternion<double> > >::Get(variable_name)), Vector(4));
    } else if(KratosComponents<Variable<Matrix> >::Has(variable_name)) {
        ReadElementalVectorialVariableData(rThisElements, static_cast<Variable<Matrix > const& >(KratosComponents<Variable<Matrix> >::Get(variable_name)), Matrix(3,3));
    } else if(KratosComponents<Variable<Vector> >::Has(variable_name)) {
        ReadElementalVectorialVariableData(rThisElements, static_cast<Variable<Vector > const& >(KratosComponents<Variable<Vector> >::Get(variable_name)), Vector(3));
    } else {
        std::stringstream buffer;
        buffer << variable_name << " is not a valid variable!!!" << std::endl;
        buffer << " [Line " << mNumberOfLines << " ]";
        KRATOS_ERROR << buffer.str() << std::endl;
    }

    KRATOS_CATCH("")
}

template<class TVariableType>
void ModelPartIO::ReadElementalScalarVariableData(ElementsContainerType& rThisElements, const TVariableType& rVariable)
{
    KRATOS_TRY

    SizeType id;
    double elemental_value;

    std::string value;

    while(!mpStream->eof())
    {
        ReadWord(value); // reading id
        if(CheckEndBlock("ElementalData", value))
            break;

        ExtractValue(value, id);

        // reading nodal_value
        ReadWord(value);
        ExtractValue(value, elemental_value);

        ModelPart::ElementIterator i_result = rThisElements.find(ReorderedElementId(id));
        if(i_result != rThisElements.end())
            i_result->GetValue(rVariable) =  elemental_value;
        else
            KRATOS_WARNING("ModelPartIO")  << "WARNING! Assigning " << rVariable.Name() << " to not existing element #" << id << " [Line " << mNumberOfLines << " ]" << std::endl;
    }

    KRATOS_CATCH("")
}

template<class TVariableType, class TDataType>
void ModelPartIO::ReadElementalVectorialVariableData(ElementsContainerType& rThisElements, const TVariableType& rVariable, TDataType Dummy)
{
    KRATOS_TRY

    SizeType id;
    TDataType elemental_value;

    std::string value;

    while(!mpStream->eof())
    {
        ReadWord(value); // reading id
        if(CheckEndBlock("ElementalData", value))
            break;

        ExtractValue(value, id);

        // reading nodal_value
        ReadVectorialValue(elemental_value);

        ModelPart::ElementIterator i_result = rThisElements.find(ReorderedElementId(id));
        if(i_result != rThisElements.end())
            i_result->GetValue(rVariable) =  elemental_value;
        else
            KRATOS_WARNING("ModelPartIO")  << "WARNING! Assigning " << rVariable.Name() << " to not existing element #" << id << " [Line " << mNumberOfLines << " ]" << std::endl;
    }

    KRATOS_CATCH("")
}

void ModelPartIO::ReadConditionalDataBlock(ConditionsContainerType& rThisConditions)
{
    KRATOS_TRY

    std::string variable_name;

    ReadWord(variable_name);

    if(KratosComponents<Variable<double> >::Has(variable_name)) {
        ReadConditionalScalarVariableData(rThisConditions, static_cast<Variable<double> const& >(KratosComponents<Variable<double> >::Get(variable_name)));
    } else if(KratosComponents<Variable<bool> >::Has(variable_name)) {
        ReadConditionalScalarVariableData(rThisConditions, static_cast<Variable<bool> const& >(KratosComponents<Variable<bool> >::Get(variable_name)));
    } else if(KratosComponents<Variable<int> >::Has(variable_name)) {
        ReadConditionalScalarVariableData(rThisConditions, static_cast<Variable<int> const& >(KratosComponents<Variable<int> >::Get(variable_name)));
    } else if(KratosComponents<Variable<array_1d<double, 3> > >::Has(variable_name)) {
        ReadConditionalVectorialVariableData(rThisConditions, static_cast<Variable<array_1d<double, 3> > const& >(KratosComponents<Variable<array_1d<double, 3> > >::Get(variable_name)), Vector(3));
    } else if(KratosComponents<Variable<Quaternion<double> > >::Has(variable_name)) {
        ReadConditionalVectorialVariableData(rThisConditions, static_cast<Variable<Quaternion<double> > const& >(KratosComponents<Variable<Quaternion<double> > >::Get(variable_name)), Vector(4));
    } else if(KratosComponents<Variable<Matrix> >::Has(variable_name)) {
        ReadConditionalVectorialVariableData(rThisConditions, static_cast<Variable<Matrix > const& >(KratosComponents<Variable<Matrix> >::Get(variable_name)), Matrix(3,3));
    } else if(KratosComponents<Variable<Vector> >::Has(variable_name)) {
        ReadConditionalVectorialVariableData(rThisConditions, static_cast<Variable<Vector > const& >(KratosComponents<Variable<Vector> >::Get(variable_name)), Vector(3));
    } else {
        std::stringstream buffer;
        buffer << variable_name << " is not a valid variable!!!" << std::endl;
        buffer << " [Line " << mNumberOfLines << " ]";
        KRATOS_ERROR << buffer.str() << std::endl;
    }

    KRATOS_CATCH("")
}

template<class TVariableType>
void ModelPartIO::ReadConditionalScalarVariableData(ConditionsContainerType& rThisConditions, const TVariableType& rVariable)
{
    KRATOS_TRY

    SizeType id;
    double conditional_value;

    std::string value;

    while(!mpStream->eof())
    {
        ReadWord(value); // reading id
        if(CheckEndBlock("ConditionalData", value))
            break;

        ExtractValue(value, id);

        // reading nodal_value
        ReadWord(value);
        ExtractValue(value, conditional_value);

        ModelPart::ConditionIterator i_result = rThisConditions.find(ReorderedConditionId(id));
        if(i_result != rThisConditions.end())
            i_result->GetValue(rVariable) =  conditional_value;
        else
            KRATOS_WARNING("ModelPartIO")  << "WARNING! Assigning " << rVariable.Name() << " to not existing condition #" << id << " [Line " << mNumberOfLines << " ]" << std::endl;
    }

    KRATOS_CATCH("")
}

template<class TVariableType, class TDataType>
void ModelPartIO::ReadConditionalVectorialVariableData(ConditionsContainerType& rThisConditions, const TVariableType& rVariable, TDataType Dummy)
{
    KRATOS_TRY

    SizeType id;
    TDataType conditional_value;

    std::string value;

    while(!mpStream->eof())
    {
        ReadWord(value); // reading id
        if(CheckEndBlock("ConditionalData", value))
            break;

        ExtractValue(value, id);

        // reading nodal_value
        ReadVectorialValue(conditional_value);

        ModelPart::ConditionIterator i_result = rThisConditions.find(ReorderedConditionId(id));
        if(i_result != rThisConditions.end())
            i_result->GetValue(rVariable) =  conditional_value;
        else
            KRATOS_WARNING("ModelPartIO")  << "WARNING! Assigning " << rVariable.Name() << " to not existing condition #" << id << " [Line " << mNumberOfLines << " ]" << std::endl;
    }

    KRATOS_CATCH("")
}

void ModelPartIO::ReadMasterSlaveConstraintDataBlock(MasterSlaveConstraintContainerType& rThisConstraints)
{
    KRATOS_TRY

    std::string variable_name;

    ReadWord(variable_name);

    if(KratosComponents<Variable<double> >::Has(variable_name)) {
        ReadMasterSlaveConstraintScalarVariableData(rThisConstraints, static_cast<Variable<double> const& >(KratosComponents<Variable<double> >::Get(variable_name)));
    } else if(KratosComponents<Variable<bool> >::Has(variable_name)) {
        ReadMasterSlaveConstraintScalarVariableData(rThisConstraints, static_cast<Variable<bool> const& >(KratosComponents<Variable<bool> >::Get(variable_name)));
    } else if(KratosComponents<Variable<int> >::Has(variable_name)) {
        ReadMasterSlaveConstraintScalarVariableData(rThisConstraints, static_cast<Variable<int> const& >(KratosComponents<Variable<int> >::Get(variable_name)));
    } else if(KratosComponents<Variable<array_1d<double, 3> > >::Has(variable_name)) {
        ReadMasterSlaveConstraintVectorialVariableData(rThisConstraints, static_cast<Variable<array_1d<double, 3> > const& >(KratosComponents<Variable<array_1d<double, 3> > >::Get(variable_name)), Vector(3));
    } else if(KratosComponents<Variable<Quaternion<double> > >::Has(variable_name)) {
        ReadMasterSlaveConstraintVectorialVariableData(rThisConstraints, static_cast<Variable<Quaternion<double> > const& >(KratosComponents<Variable<Quaternion<double> > >::Get(variable_name)), Vector(4));
    } else if(KratosComponents<Variable<Matrix> >::Has(variable_name)) {
        ReadMasterSlaveConstraintVectorialVariableData(rThisConstraints, static_cast<Variable<Matrix > const& >(KratosComponents<Variable<Matrix> >::Get(variable_name)), Matrix(3,3));
    } else if(KratosComponents<Variable<Vector> >::Has(variable_name)) {
        ReadMasterSlaveConstraintVectorialVariableData(rThisConstraints, static_cast<Variable<Vector > const& >(KratosComponents<Variable<Vector> >::Get(variable_name)), Vector(3));
    } else {
        std::stringstream buffer;
        buffer << variable_name << " is not a valid variable!!!" << std::endl;
        buffer << " [Line " << mNumberOfLines << " ]";
        KRATOS_ERROR << buffer.str() << std::endl;
    }

    KRATOS_CATCH("")
}

template<class TVariableType>
void ModelPartIO::ReadMasterSlaveConstraintScalarVariableData(MasterSlaveConstraintContainerType& rThisConstraints, const TVariableType& rVariable)
{
    KRATOS_TRY

    SizeType id;
    double constraint_value;

    std::string value;

    while(!mpStream->eof()) {
        ReadWord(value); // reading id
<<<<<<< HEAD
        if(CheckEndBlock("MasterSlaveConstraintData", value)) {
=======
        if(CheckEndBlock("MasterSlaveConstraintalData", value)) {
>>>>>>> 90b0593e
            break;
        }

        ExtractValue(value, id);

        // Reading constraint_value
        ReadWord(value);
        ExtractValue(value, constraint_value);

        auto it_result = rThisConstraints.find(ReorderedMasterSlaveConstraintId(id));
        if (it_result != rThisConstraints.end()) {
            it_result->GetValue(rVariable) = constraint_value;
        } else {
            KRATOS_WARNING("ModelPartIO")  << "WARNING! Assigning " << rVariable.Name() << " to not existing master-slave constraint #" << id << " [Line " << mNumberOfLines << " ]" << std::endl;
        }
    }

    KRATOS_CATCH("")
}

template<class TVariableType, class TDataType>
void ModelPartIO::ReadMasterSlaveConstraintVectorialVariableData(MasterSlaveConstraintContainerType& rThisConstraints, const TVariableType& rVariable, TDataType Dummy)
{
    KRATOS_TRY

    SizeType id;
    TDataType constraint_value;

    std::string value;

    while(!mpStream->eof()) {
        ReadWord(value); // reading id
<<<<<<< HEAD
        if(CheckEndBlock("MasterSlaveConstraintData", value)) {
=======
        if(CheckEndBlock("MasterSlaveConstraintalData", value)) {
>>>>>>> 90b0593e
            break;
        }

        ExtractValue(value, id);

        // Reading constraint_value
        ReadVectorialValue(constraint_value);

        auto it_result = rThisConstraints.find(ReorderedMasterSlaveConstraintId(id));
        if(it_result != rThisConstraints.end()) {
            it_result->GetValue(rVariable) = constraint_value;
        } else {
            KRATOS_WARNING("ModelPartIO")  << "WARNING! Assigning " << rVariable.Name() << " to not existing master-slave constraint #" << id << " [Line " << mNumberOfLines << " ]" << std::endl;
        }
    }

    KRATOS_CATCH("")
}

ModelPartIO::SizeType ModelPartIO::ReadGeometriesConnectivitiesBlock(ConnectivitiesContainerType& rThisConnectivities)
{
    KRATOS_TRY

    SizeType id;
    SizeType node_id;
    SizeType number_of_connectivities = 0;

    std::string word;
    std::string geometry_name;

    ReadWord(geometry_name);
    if(!KratosComponents<GeometryType>::Has(geometry_name)) {
        std::stringstream buffer;
        buffer << "Geometry " << geometry_name << " is not registered in Kratos.";
        buffer << " Please check the spelling of the geometry name and see if the application containing it is registered correctly.";
        buffer << " [Line " << mNumberOfLines << " ]";
        KRATOS_ERROR << buffer.str() << std::endl;
        return number_of_connectivities;
    }

    GeometryType const& r_clone_geometry = KratosComponents<GeometryType>::Get(geometry_name);
    SizeType number_of_nodes = r_clone_geometry.size();
    ConnectivitiesContainerType::value_type temp_geometry_nodes;

    while(!mpStream->eof()) {
        ReadWord(word); // Reading the geometry id or End
        if(CheckEndBlock("Geometries", word))
            break;

        ExtractValue(word,id);
        ReadWord(word); // Reading the properties id;
        temp_geometry_nodes.clear();
        for(SizeType i = 0 ; i < number_of_nodes ; i++) {
            ReadWord(word); // Reading the node id;
            ExtractValue(word, node_id);
            temp_geometry_nodes.push_back(ReorderedNodeId(node_id));
        }
        const int index = ReorderedGeometryId(id) - 1;
        const int size = rThisConnectivities.size();
        if(index == size) { // I do push back instead of resizing to size+1
            rThisConnectivities.push_back(temp_geometry_nodes);
        } else if(index < size) {
            rThisConnectivities[index]= temp_geometry_nodes;
        } else {
            rThisConnectivities.resize(index+1);
            rThisConnectivities[index]= temp_geometry_nodes;

        }
        number_of_connectivities++;
    }
    return number_of_connectivities;

    KRATOS_CATCH("")
}

ModelPartIO::SizeType ModelPartIO::ReadElementsConnectivitiesBlock(ConnectivitiesContainerType& rThisConnectivities)
{
    KRATOS_TRY

    SizeType id;
    SizeType node_id;
    SizeType number_of_connectivities = 0;

    std::string word;
    std::string element_name;

    ReadWord(element_name);
    if(!KratosComponents<Element>::Has(element_name))
    {
        std::stringstream buffer;
        buffer << "Element " << element_name << " is not registered in Kratos.";
        buffer << " Please check the spelling of the element name and see if the application containing it is registered correctly.";
        buffer << " [Line " << mNumberOfLines << " ]";
        KRATOS_ERROR << buffer.str() << std::endl;
        return number_of_connectivities;
    }

    Element const& r_clone_element = KratosComponents<Element>::Get(element_name);
    SizeType number_of_nodes = r_clone_element.GetGeometry().size();
    ConnectivitiesContainerType::value_type temp_element_nodes;

    while(!mpStream->eof())
    {
        ReadWord(word); // Reading the element id or End
        if(CheckEndBlock("Elements", word))
            break;

        ExtractValue(word,id);
        ReadWord(word); // Reading the properties id;
        temp_element_nodes.clear();
        for(SizeType i = 0 ; i < number_of_nodes ; i++)
        {
            ReadWord(word); // Reading the node id;
            ExtractValue(word, node_id);
            temp_element_nodes.push_back(ReorderedNodeId(node_id));
        }
        const int index = ReorderedElementId(id) - 1;
        const int size = rThisConnectivities.size();
        if(index == size)  // I do push back instead of resizing to size+1
            rThisConnectivities.push_back(temp_element_nodes);
        else if(index < size)
            rThisConnectivities[index]= temp_element_nodes;
        else
        {
            rThisConnectivities.resize(index+1);
            rThisConnectivities[index]= temp_element_nodes;

        }
        number_of_connectivities++;
    }
    return number_of_connectivities;

    KRATOS_CATCH("")
}

ModelPartIO::SizeType ModelPartIO::ReadConditionsConnectivitiesBlock(ConnectivitiesContainerType& rThisConnectivities)
{
    KRATOS_TRY

    SizeType id;
    SizeType node_id;
    SizeType number_of_connectivities = 0;

    std::string word;
    std::string condition_name;

    ReadWord(condition_name);
    if(!KratosComponents<Condition>::Has(condition_name))
    {
        std::stringstream buffer;
        buffer << "Condition " << condition_name << " is not registered in Kratos.";
        buffer << " Please check the spelling of the condition name and see if the application containing it is registered correctly.";
        buffer << " [Line " << mNumberOfLines << " ]";
        KRATOS_ERROR << buffer.str() << std::endl;
        return number_of_connectivities;
    }

    Condition const& r_clone_condition = KratosComponents<Condition>::Get(condition_name);
    SizeType number_of_nodes = r_clone_condition.GetGeometry().size();
    ConnectivitiesContainerType::value_type temp_condition_nodes;

    while(!mpStream->eof())
    {
        ReadWord(word); // Reading the condition id or End
        if(CheckEndBlock("Conditions", word))
            break;

        ExtractValue(word,id);
        ReadWord(word); // Reading the properties id;
        temp_condition_nodes.clear();
        for(SizeType i = 0 ; i < number_of_nodes ; i++)
        {
            ReadWord(word); // Reading the node id;
            ExtractValue(word, node_id);
            temp_condition_nodes.push_back(ReorderedNodeId(node_id));
        }

        const int index = ReorderedConditionId(id) - 1;
        const int size = rThisConnectivities.size();
        if(index == size)  // I do push back instead of resizing to size+1
            rThisConnectivities.push_back(temp_condition_nodes);
        else if(index < size)
            rThisConnectivities[index]= temp_condition_nodes;
        else
        {
            rThisConnectivities.resize(index+1);
            rThisConnectivities[index]= temp_condition_nodes;

        }
        number_of_connectivities++;
    }

    return number_of_connectivities;

    KRATOS_CATCH("")
}

ModelPartIO::SizeType ModelPartIO::ReadMasterSlaveConstraintsConnectivitiesBlock(ConnectivitiesContainerType& rThisConnectivities)
{
    KRATOS_TRY

    SizeType id;
    SizeType node_id;
    SizeType number_of_connectivities = 0;

    std::string word;
    std::string master_slave_constraint_name;

    // Reading the master-slave constraint type and checking its registration
    ReadWord(master_slave_constraint_name);
    if(!KratosComponents<MasterSlaveConstraint>::Has(master_slave_constraint_name)) {
        std::stringstream buffer;
        buffer << "MasterSlaveConstraint " << master_slave_constraint_name << " is not registered in Kratos.";
        buffer << " Please check the spelling of the master-slave constraint name and see if the application containing it is registered correctly.";
        buffer << " [Line " << mNumberOfLines << " ]";
        KRATOS_ERROR << buffer.str() << std::endl;
    }
    auto& r_clone_constraint = KratosComponents<MasterSlaveConstraint>::Get(master_slave_constraint_name);

    // Reading the number of master and slave dofs
    SizeType number_of_master_dofs;
    ReadWord(word);
    ExtractValue(word, number_of_master_dofs);

    SizeType number_of_slave_dofs;
    ReadWord(word);
    ExtractValue(word, number_of_slave_dofs);

    KRATOS_INFO("ModelPartIO") << "  [Reading MasterSlaveConstraints connectivities: " << master_slave_constraint_name << "]" << std::endl;

    // Temporary container for the connectivity (list of node IDs)
    ConnectivitiesContainerType::value_type temp_constraint_nodes;

    while(!mpStream->eof()) {
        ReadWord(word); // Read the constraint id or the end keyword
        if(CheckEndBlock("MasterSlaveConstraints", word)) {
            break;
        }

        // Constraint id
        ExtractValue(word, id);

        // Clear temporary connectivity vector
        temp_constraint_nodes.clear();

        // Read master node ids
        for(SizeType i = 0; i < number_of_master_dofs; i++) {
            ReadWord(word); // Reading a master node id
            ExtractValue(word, node_id);
            temp_constraint_nodes.push_back(ReorderedNodeId(node_id));
        }

        // Read slave node ids
        for(SizeType i = 0; i < number_of_slave_dofs; i++) {
            ReadWord(word); // Reading a slave node id
            ExtractValue(word, node_id);
            temp_constraint_nodes.push_back(ReorderedNodeId(node_id));
        }

        // Determine the correct index in the connectivity container
        const int index = ReorderedMasterSlaveConstraintId(id) - 1;
        if(index == static_cast<int>(rThisConnectivities.size())) {
            rThisConnectivities.push_back(temp_constraint_nodes);
        } else if(index < static_cast<int>(rThisConnectivities.size())) {
            rThisConnectivities[index] = temp_constraint_nodes;
        } else {
            rThisConnectivities.resize(index + 1);
            rThisConnectivities[index] = temp_constraint_nodes;
        }
        number_of_connectivities++;
    }

    KRATOS_INFO("ModelPartIO") << number_of_connectivities << " master slave constraints connectivities read] [Type: " << master_slave_constraint_name << "]" << std::endl;

    return number_of_connectivities;

    KRATOS_CATCH("")
}

void ModelPartIO::FillNodalConnectivitiesFromGeometryBlock(ConnectivitiesContainerType& rNodalConnectivities)
{
    KRATOS_TRY;

    SizeType id;
    SizeType node_id;
    SizeType position;
    SizeType used_size = rNodalConnectivities.size();
    SizeType reserved_size = (rNodalConnectivities.capacity() > 0) ? rNodalConnectivities.capacity() : 1;

    std::string word;
    std::string geometry_name;

    ReadWord(geometry_name);
    if(!KratosComponents<GeometryType>::Has(geometry_name)) {
        std::stringstream buffer;
        buffer << "Geometry " << geometry_name << " is not registered in Kratos.";
        buffer << " Please check the spelling of the geometry name and see if the application containing it is registered correctly.";
        buffer << " [Line " << mNumberOfLines << " ]";
        KRATOS_ERROR << buffer.str() << std::endl;
    }

    GeometryType const& r_clone_geometry = KratosComponents<GeometryType>::Get(geometry_name);
    SizeType n_nodes_in_geom = r_clone_geometry.size();
    ConnectivitiesContainerType::value_type temp_geometry_nodes;

    while(!mpStream->eof()) {
        ReadWord(word); // Reading the geometry id or End
        if(CheckEndBlock("Geometries", word))
            break;

        ExtractValue(word,id);
        ReadWord(word); // Reading the properties id;
        temp_geometry_nodes.clear();
        for(SizeType i = 0 ; i < n_nodes_in_geom ; i++) {
            ReadWord(word); // Reading the node id;
            ExtractValue(word, node_id);
            temp_geometry_nodes.push_back(ReorderedNodeId(node_id));
        }

        for (SizeType i = 0; i < n_nodes_in_geom; i++) {
            position = temp_geometry_nodes[i]-1; // Ids start from 1, position in rNodalConnectivities starts from 0
            if (position >= used_size) {
                used_size = position+1;
                if (position >= reserved_size) {
                    reserved_size = (used_size > reserved_size) ? 2*used_size : 2*reserved_size;
                    rNodalConnectivities.reserve(reserved_size);
                }
                rNodalConnectivities.resize(used_size);
            }

            for (SizeType j = 0; j < i; j++)
                rNodalConnectivities[position].push_back(temp_geometry_nodes[j]);
            for (SizeType j = i+1; j < n_nodes_in_geom; j++)
                rNodalConnectivities[position].push_back(temp_geometry_nodes[j]);
        }
    }

    KRATOS_CATCH("");
}

void ModelPartIO::FillNodalConnectivitiesFromElementBlock(ConnectivitiesContainerType& rNodalConnectivities)
{
    KRATOS_TRY;

    SizeType id;
    SizeType node_id;
    SizeType position;
    SizeType used_size = rNodalConnectivities.size();
    SizeType reserved_size = (rNodalConnectivities.capacity() > 0) ? rNodalConnectivities.capacity() : 1;

    std::string word;
    std::string element_name;

    ReadWord(element_name);
    if(!KratosComponents<Element>::Has(element_name))
    {
        std::stringstream buffer;
        buffer << "Element " << element_name << " is not registered in Kratos.";
        buffer << " Please check the spelling of the element name and see if the application containing it is registered correctly.";
        buffer << " [Line " << mNumberOfLines << " ]";
        KRATOS_ERROR << buffer.str() << std::endl;
    }

    Element const& r_clone_element = KratosComponents<Element>::Get(element_name);
    SizeType n_nodes_in_elem = r_clone_element.GetGeometry().size();
    ConnectivitiesContainerType::value_type temp_element_nodes;

    while(!mpStream->eof())
    {
        ReadWord(word); // Reading the element id or End
        if(CheckEndBlock("Elements", word))
            break;

        ExtractValue(word,id);
        ReadWord(word); // Reading the properties id;
        temp_element_nodes.clear();
        for(SizeType i = 0 ; i < n_nodes_in_elem ; i++)
        {
            ReadWord(word); // Reading the node id;
            ExtractValue(word, node_id);
            temp_element_nodes.push_back(ReorderedNodeId(node_id));
        }

        for (SizeType i = 0; i < n_nodes_in_elem; i++)
        {
            position = temp_element_nodes[i]-1; // Ids start from 1, position in rNodalConnectivities starts from 0
            if (position >= used_size)
            {
                used_size = position+1;
                if (position >= reserved_size)
                {
                    reserved_size = (used_size > reserved_size) ? 2*used_size : 2*reserved_size;
                    rNodalConnectivities.reserve(reserved_size);
                }
                rNodalConnectivities.resize(used_size);
            }

            for (SizeType j = 0; j < i; j++)
                rNodalConnectivities[position].push_back(temp_element_nodes[j]);
            for (SizeType j = i+1; j < n_nodes_in_elem; j++)
                rNodalConnectivities[position].push_back(temp_element_nodes[j]);
        }
    }

    KRATOS_CATCH("");
}

void ModelPartIO::FillNodalConnectivitiesFromConditionBlock(ConnectivitiesContainerType& rNodalConnectivities)
{
    KRATOS_TRY;

    SizeType id;
    SizeType node_id;
    SizeType position;
    SizeType used_size = rNodalConnectivities.size();
    SizeType reserved_size = (rNodalConnectivities.capacity() > 0) ? rNodalConnectivities.capacity() : 1;

    std::string word;
    std::string condition_name;

    ReadWord(condition_name);
    if(!KratosComponents<Condition>::Has(condition_name))
    {
        std::stringstream buffer;
        buffer << "Condition " << condition_name << " is not registered in Kratos.";
        buffer << " Please check the spelling of the condition name and see if the application containing it is registered correctly.";
        buffer << " [Line " << mNumberOfLines << " ]";
        KRATOS_ERROR << buffer.str() << std::endl;
    }

    Condition const& r_clone_condition = KratosComponents<Condition>::Get(condition_name);
    SizeType n_nodes_in_cond = r_clone_condition.GetGeometry().size();
    ConnectivitiesContainerType::value_type temp_condition_nodes;

    while(!mpStream->eof())
    {
        ReadWord(word); // Reading the condition id or End
        if(CheckEndBlock("Conditions", word))
            break;

        ExtractValue(word,id);
        ReadWord(word); // Reading the properties id;
        temp_condition_nodes.clear();
        for(SizeType i = 0 ; i < n_nodes_in_cond ; i++)
        {
            ReadWord(word); // Reading the node id;
            ExtractValue(word, node_id);
            temp_condition_nodes.push_back(ReorderedNodeId(node_id));
        }

        for (SizeType i = 0; i < n_nodes_in_cond; i++)
        {
            position = temp_condition_nodes[i]-1; // Ids start from 1, position in rNodalConnectivities starts from 0
            if (position >= used_size)
            {
                used_size = position+1;
                if (position >= reserved_size)
                {
                    reserved_size = (used_size > reserved_size) ? 2*used_size : 2*reserved_size;
                    rNodalConnectivities.reserve(reserved_size);
                }
                rNodalConnectivities.resize(used_size);
            }

            for (SizeType j = 0; j < i; j++)
                rNodalConnectivities[position].push_back(temp_condition_nodes[j]);
            for (SizeType j = i+1; j < n_nodes_in_cond; j++)
                rNodalConnectivities[position].push_back(temp_condition_nodes[j]);
        }
    }

    KRATOS_CATCH("");
}

void ModelPartIO::FillNodalConnectivitiesFromMasterSlaveConstraintBlock(ConnectivitiesContainerType& rNodalConnectivities)
{
    KRATOS_TRY;

    SizeType id;
    SizeType node_id;
    std::string word;
    std::string master_slave_constraint_name;

    // Read the master-slave constraint type and check its registration
    ReadWord(master_slave_constraint_name);
    if(!KratosComponents<MasterSlaveConstraint>::Has(master_slave_constraint_name)) {
        std::stringstream buffer;
        buffer << "MasterSlaveConstraint " << master_slave_constraint_name << " is not registered in Kratos.";
        buffer << " Please check the spelling of the master-slave constraint name and see if the application containing it is registered correctly.";
        buffer << " [Line " << mNumberOfLines << " ]";
        KRATOS_ERROR << buffer.str() << std::endl;
    }

    // Retrieve the constraint (unused in this function, but read for consistency)
    // MasterSlaveConstraint const& r_clone_constraint = KratosComponents<MasterSlaveConstraint>::Get(master_slave_constraint_name);

    // Read the number of master and slave dofs
    SizeType number_of_master_dofs, number_of_slave_dofs;
    ReadWord(word);
    ExtractValue(word, number_of_master_dofs);
    ReadWord(word);
    ExtractValue(word, number_of_slave_dofs);

    // Temporary container for node IDs in the constraint
    ConnectivitiesContainerType::value_type temp_constraint_nodes;

    // Read constraint entries until the end of the block is encountered
    while(!mpStream->eof()) {
        ReadWord(word); // Read the constraint id or the end keyword
        if(CheckEndBlock("MasterSlaveConstraints", word)) {
            break;
        }

        // Extract the constraint id (unused for connectivity filling)
        ExtractValue(word, id);
        temp_constraint_nodes.clear();

        // Read master node ids
        for(SizeType i = 0; i < number_of_master_dofs; i++) {
            ReadWord(word); // Reading a master node id
            ExtractValue(word, node_id);
            temp_constraint_nodes.push_back(ReorderedNodeId(node_id));
        }

        // Read slave node ids
        for(SizeType i = 0; i < number_of_slave_dofs; i++) {
            ReadWord(word); // Reading a slave node id
            ExtractValue(word, node_id);
            temp_constraint_nodes.push_back(ReorderedNodeId(node_id));
        }

        // For each node in the constraint, add connectivities to all the other nodes in the same constraint
        for(SizeType i = 0; i < temp_constraint_nodes.size(); i++) {
            // Compute the zero-indexed position for this node (ids start from 1)
            SizeType position = temp_constraint_nodes[i] - 1;

            // Ensure the nodal connectivities container is large enough
            if(position >= rNodalConnectivities.size()) {
                rNodalConnectivities.resize(position + 1);
            }

            // Add all other nodes from this constraint as connectivity
            for(SizeType j = 0; j < temp_constraint_nodes.size(); j++) {
                if(j != i) { // Skip the current node itself
                    rNodalConnectivities[position].push_back(temp_constraint_nodes[j]);
                }
            }
        }
    }

    KRATOS_CATCH("");
}

void ModelPartIO::ReadCommunicatorDataBlock(Communicator& rThisCommunicator, NodesContainerType& rThisNodes)
{
    KRATOS_TRY

    std::string word;
    while(true)
    {
        ReadWord(word);
        if(mpStream->eof())
            break;
        if(CheckEndBlock("CommunicatorData", word))
            break;
        if(word == "NEIGHBOURS_INDICES")
        {
            ReadVectorialValue(rThisCommunicator.NeighbourIndices());
        }
        else if(word == "NUMBER_OF_COLORS")
        {
            ReadWord(word);
            SizeType number_of_colors;
            ExtractValue(word, number_of_colors);
            rThisCommunicator.SetNumberOfColors(number_of_colors);
        }
        else
        {
            ReadBlockName(word);
            if(word == "LocalNodes")
            {
                ReadCommunicatorLocalNodesBlock(rThisCommunicator, rThisNodes);
            }
            else if(word == "GhostNodes")
            {
                ReadCommunicatorGhostNodesBlock(rThisCommunicator, rThisNodes);
            }
            else
            {
                SkipBlock(word);
            }
        }
    }

    return ;

    KRATOS_CATCH("")
}

void ModelPartIO::ReadCommunicatorLocalNodesBlock(Communicator& rThisCommunicator, NodesContainerType& rThisNodes)
{
    KRATOS_TRY

    SizeType interface_id;
    SizeType node_id;

    std::string word;
    std::string condition_name;

    ReadWord(word); // reading the interface id
    ExtractValue(word,interface_id);

    if(interface_id > rThisCommunicator.GetNumberOfColors())
    {
        std::stringstream buffer;
        buffer << "Interface " << interface_id << " is not valid.";
        buffer << " The number of colors is " << rThisCommunicator.GetNumberOfColors() << " and the interface id must be les than or equal to number of colors" ;
        buffer << " [Line " << mNumberOfLines << " ]";
        KRATOS_ERROR << buffer.str() << std::endl;
    }

    Communicator::MeshType* p_local_mesh;
    Communicator::MeshType* p_interface_mesh;

    if(interface_id == 0)
    {
        p_local_mesh = &(rThisCommunicator.LocalMesh());
        p_interface_mesh = &(rThisCommunicator.InterfaceMesh());
    }
    else
    {
        p_local_mesh = &(rThisCommunicator.LocalMesh(interface_id-1));
        p_interface_mesh = &(rThisCommunicator.InterfaceMesh(interface_id-1));
    }

    NodesContainerType aux_local;
    NodesContainerType aux_interface;

    while(!mpStream->eof())
    {
        ReadWord(word); // Reading the node id or End
        if(CheckEndBlock("LocalNodes", word))
            break;

        ExtractValue(word,node_id);
        NodesContainerType::iterator it_node = FindKey(rThisNodes, ReorderedNodeId(node_id), "Node");
        auto p_node = *(it_node.base());
        aux_local.push_back(p_node);
        aux_interface.push_back(p_node);
    }

    for(auto it = aux_local.begin(); it!= aux_local.end(); it++)
        p_local_mesh->Nodes().push_back(*(it.base()));

    for(auto it = aux_interface.begin(); it!= aux_interface.end(); it++)
        p_interface_mesh->Nodes().push_back(*(it.base()));

    p_local_mesh->Nodes().Unique();
    p_interface_mesh->Nodes().Unique();

    KRATOS_CATCH("")
}

void ModelPartIO::ReadCommunicatorGhostNodesBlock(Communicator& rThisCommunicator, NodesContainerType& rThisNodes)
{
    KRATOS_TRY

    SizeType interface_id;
    SizeType node_id;


    std::string word;
    std::string condition_name;

    ReadWord(word); // reading the interface id
    ExtractValue(word,interface_id);


    if(interface_id > rThisCommunicator.GetNumberOfColors())
    {
        std::stringstream buffer;
        buffer << "Interface " << interface_id << " is not valid.";
        buffer << " The number of colors is " << rThisCommunicator.GetNumberOfColors() << " and the interface id must be les than or equal to number of colors" ;
        buffer << " [Line " << mNumberOfLines << " ]";
        KRATOS_ERROR << buffer.str() << std::endl;
    }

    Communicator::MeshType* p_ghost_mesh;
    Communicator::MeshType* p_interface_mesh;

    if(interface_id == 0)
    {
        p_ghost_mesh = &(rThisCommunicator.GhostMesh());
        p_interface_mesh = &(rThisCommunicator.InterfaceMesh());
    }
    else
    {
        p_ghost_mesh = &(rThisCommunicator.GhostMesh(interface_id-1));
        p_interface_mesh = &(rThisCommunicator.InterfaceMesh(interface_id-1));
    }

    while(!mpStream->eof())
    {
        ReadWord(word); // Reading the node id or End
        if(CheckEndBlock("GhostNodes", word))
            break;

        ExtractValue(word,node_id);
        NodesContainerType::iterator it_node = FindKey(rThisNodes, ReorderedNodeId(node_id), "Node");
        p_ghost_mesh->Nodes().push_back(*(it_node.base()));
        p_interface_mesh->Nodes().push_back(*(it_node.base()));
    }

    p_ghost_mesh->Nodes().Unique();
    p_interface_mesh->Nodes().Unique();

    KRATOS_CATCH("")
}

void ModelPartIO::ReadMeshBlock(ModelPart& rModelPart)
{
    KRATOS_TRY

    std::string word;
    SizeType mesh_id;

    ReadWord(word);
    ExtractValue(word, mesh_id);

    SizeType number_of_meshes = rModelPart.NumberOfMeshes();

    // This would be a case of error in reading.
    KRATOS_ERROR_IF(mesh_id > 1000000) << "Too large mesh id : " << mesh_id << std::endl;

    // This would be a case of error in reading.
    KRATOS_ERROR_IF(mesh_id == 0) << "The mesh zero is the reference mesh and already created. You cannot create a mesh 0 with mesh block." << std::endl;

    // adding necessary meshes to the model part.
    MeshType empty_mesh;
    for(SizeType i = number_of_meshes ; i < mesh_id + 1 ; i++)
        rModelPart.GetMeshes().push_back(Kratos::make_shared<MeshType>(empty_mesh.Clone()));

    MeshType& mesh = rModelPart.GetMesh(mesh_id);

    while(true)
    {
        ReadWord(word);

        if(mpStream->eof())
        {
            break;
        }

        if(CheckEndBlock("Mesh", word))
        {
                break;
        }

        ReadBlockName(word);
        if(word == "MeshData")
        {
            ReadMeshDataBlock(mesh);
        }
        else if(word == "MeshNodes")
        {
            ReadMeshNodesBlock(rModelPart, mesh);
        }

        else if(word == "MeshElements")
        {
            ReadMeshElementsBlock(rModelPart, mesh);
        }

        else if(word == "MeshConditions")
        {
            ReadMeshConditionsBlock(rModelPart, mesh);
        }

//             else if(word == "MeshProperties")
//                 ReadMeshPropertiesBlock(rModelPart, mesh);

        else
        {
            SkipBlock(word);
        }
    }

    KRATOS_CATCH("")

}

void ModelPartIO::ReadMeshDataBlock(MeshType& rMesh)
{
    KRATOS_TRY

    std::string variable_name;

    while(!mpStream->eof())
    {
        ReadWord(variable_name);
        if(CheckEndBlock("MeshData", variable_name))
            break;
        if(KratosComponents<Variable<double> >::Has(variable_name))
        {
            std::string value;
            double temp;

            ReadWord(value); // reading value
            ExtractValue(value,temp);
            rMesh[KratosComponents<Variable<double> >::Get(variable_name)] = temp;
        }
        else if(KratosComponents<Variable<bool> >::Has(variable_name))
        {
            std::string value;
            bool temp;

            ReadWord(value); // reading value
            ExtractValue(value,temp);
            rMesh[KratosComponents<Variable<bool> >::Get(variable_name)] = temp;
        }
        else if(KratosComponents<Variable<int> >::Has(variable_name))
        {
            std::string value;
            int temp;

            ReadWord(value); // reading value
            ExtractValue(value,temp);
            rMesh[KratosComponents<Variable<int> >::Get(variable_name)] = temp;
        }
        else if(KratosComponents<Variable<array_1d<double, 3> > >::Has(variable_name))
        {
            Vector temp_vector; // defining a Vector because for array_1d the operator >> is not defined yet!
            ReadVectorialValue(temp_vector);
            rMesh[KratosComponents<Variable<array_1d<double,3> > >::Get(variable_name)] = temp_vector;
        }
        else if(KratosComponents<Variable<Quaternion<double> > >::Has(variable_name))
        {
            Vector temp_vector; // defining a Vector because for Quaternion the operator >> is not defined yet!
            ReadVectorialValue(temp_vector);
            rMesh[KratosComponents<Variable<Quaternion<double> > >::Get(variable_name)] = temp_vector;
        }
        else if(KratosComponents<Variable<Matrix> >::Has(variable_name))
        {
            ReadVectorialValue(rMesh[KratosComponents<Variable<Matrix> >::Get(variable_name)]);
        }
        else if(KratosComponents<Variable<std::string> >::Has(variable_name))
        {
            std::string value;
    std::string  temp;

            ReadWord(value); // reading value
            ExtractValue(value,temp);
            rMesh[KratosComponents<Variable<std::string> >::Get(variable_name)] = temp;
        }
        else
        {
            std::stringstream buffer;
            buffer << variable_name << " is not a valid variable!!!" << std::endl;
            buffer << " [Line " << mNumberOfLines << " ]";
            KRATOS_ERROR << buffer.str() << std::endl;
        }


    }

    KRATOS_CATCH("")
}

void ModelPartIO::ReadMeshNodesBlock(ModelPart& rModelPart, MeshType& rMesh)
{
    KRATOS_TRY

    SizeType node_id;

    std::string word;


    while(!mpStream->eof())
    {
        ReadWord(word); // Reading the node id or End
        if(CheckEndBlock("MeshNodes", word))
            break;

        ExtractValue(word,node_id);
        NodesContainerType::iterator it_node = FindKey(rModelPart.Nodes(), ReorderedNodeId(node_id), "Node");
        rMesh.Nodes().push_back(*(it_node.base()));
    }

    rMesh.Nodes().Sort();
    KRATOS_CATCH("")
}

void ModelPartIO::ReadMeshElementsBlock(ModelPart& rModelPart, MeshType& rMesh)
{
    KRATOS_TRY

    SizeType element_id;

    std::string word;


    while(!mpStream->eof())
    {
        ReadWord(word); // Reading the element id or End
        if(CheckEndBlock("MeshElements", word))
            break;

        ExtractValue(word,element_id);
        ElementsContainerType::iterator i_element = FindKey(rModelPart.Elements(), ReorderedElementId(element_id), "Element");
        rMesh.Elements().push_back(*(i_element.base()));
    }

    rMesh.Elements().Sort();
    KRATOS_CATCH("")
}

void ModelPartIO::ReadMeshConditionsBlock(ModelPart& rModelPart, MeshType& rMesh)
{
    KRATOS_TRY

    SizeType condition_id;

    std::string word;


    while(!mpStream->eof())
    {
        ReadWord(word); // Reading the element id or End
        if(CheckEndBlock("MeshConditions", word))
            break;

        ExtractValue(word,condition_id);
        ConditionsContainerType::iterator i_condition = FindKey(rModelPart.Conditions(), ReorderedConditionId(condition_id), "Condition");
        rMesh.Conditions().push_back(*(i_condition.base()));
    }

    rMesh.Conditions().Sort();
    KRATOS_CATCH("")
}

void ModelPartIO::ReadMeshPropertiesBlock(ModelPart& rModelPart, MeshType& rMesh)
{
    KRATOS_TRY

    Properties::Pointer props = Kratos::make_shared<Properties>();
    Properties& temp_properties = *props;
//         Properties temp_properties;

    std::string word;
    std::string variable_name;

    SizeType temp_properties_id;

    ReadWord(word);
    ExtractValue(word, temp_properties_id);
    temp_properties.SetId(temp_properties_id);


    while(!mpStream->eof())
    {
        ReadWord(variable_name);
        if(CheckEndBlock("MeshProperties", variable_name))
            break;

    if(KratosComponents<Variable<std::string> >::Has(variable_name))
        {
            std::string value;
            std::string  temp;

            ReadWord(value); // reading value
            ExtractValue(value,temp);
            temp_properties[KratosComponents<Variable<std::string> >::Get(variable_name)] = temp;
        }
    else if(KratosComponents<Variable<double> >::Has(variable_name))
        {
            std::string value;
            double temp;

            ReadWord(value); // reading value
            ExtractValue(value,temp);
            temp_properties[KratosComponents<Variable<double> >::Get(variable_name)] = temp;
        }
        else if(KratosComponents<Variable<int> >::Has(variable_name))
        {
            std::string value;
            int temp;

            ReadWord(value); // reading value
            ExtractValue(value,temp);
            temp_properties[KratosComponents<Variable<int> >::Get(variable_name)] = temp;
        }
        else if(KratosComponents<Variable<bool> >::Has(variable_name))
        {
            std::string value;
            bool temp;

            ReadWord(value); // reading value
            ExtractValue(value,temp);
            temp_properties[KratosComponents<Variable<bool> >::Get(variable_name)] = temp;
        }
        else if(KratosComponents<Variable<array_1d<double, 3> > >::Has(variable_name))
        {
            Vector temp_vector; // defining a Vector because for array_1d the operator >> is not defined yet!
            ReadVectorialValue(temp_vector);
            temp_properties[KratosComponents<Variable<array_1d<double,3> > >::Get(variable_name)] = temp_vector;
        }
        else if(KratosComponents<Variable<Quaternion<double> > >::Has(variable_name))
        {
            Vector temp_vector; // defining a Vector because for Quaternion the operator >> is not defined yet!
            ReadVectorialValue(temp_vector);
            temp_properties[KratosComponents<Variable<Quaternion<double> > >::Get(variable_name)] = temp_vector;
        }
        else if(KratosComponents<Variable<Vector> >::Has(variable_name))
        {
            ReadVectorialValue(temp_properties[KratosComponents<Variable<Vector> >::Get(variable_name)]);
        }
        else if(KratosComponents<Variable<Matrix> >::Has(variable_name))
        {
            ReadVectorialValue(temp_properties[KratosComponents<Variable<Matrix> >::Get(variable_name)]);
        }
        else
        {
            std::stringstream buffer;
            buffer << variable_name << " is not a valid variable!!!" << std::endl;
            buffer << " [Line " << mNumberOfLines << " ]";
            KRATOS_ERROR << buffer.str() << std::endl;
        }

    }

    rMesh.Properties().push_back(props);
//         rMesh.Properties().push_back(temp_properties);

    KRATOS_CATCH("")
}

void ModelPartIO::ReadSubModelPartBlock(ModelPart& rMainModelPart, ModelPart& rParentModelPart)
{
    KRATOS_TRY

    std::string word;

    ReadWord(word); // Reading the name of the sub model part

    ModelPart& r_sub_model_part = rParentModelPart.CreateSubModelPart(word);

    while (true)
    {
        ReadWord(word);
        //if (mpStream->eof())
        //    break;
        if (CheckEndBlock("SubModelPart", word))
            break;

        ReadBlockName(word);
        if (word == "SubModelPartData") {
            if (mOptions.IsNot(IO::MESH_ONLY)) {
                ReadSubModelPartDataBlock(r_sub_model_part);
            } else {
                SkipBlock("SubModelPartData");
            }
        } else if (word == "SubModelPartTables") {
            if (mOptions.IsNot(IO::MESH_ONLY)) {
                ReadSubModelPartTablesBlock(rMainModelPart, r_sub_model_part);
            } else {
                SkipBlock("SubModelPartTables");
            }
        } else if (word == "SubModelPartProperties") {
            ReadSubModelPartPropertiesBlock(rMainModelPart, r_sub_model_part);
        } else if (word == "SubModelPartNodes") {
            ReadSubModelPartNodesBlock(rMainModelPart, r_sub_model_part);
        } else if (word == "SubModelPartElements") {
            ReadSubModelPartElementsBlock(rMainModelPart, r_sub_model_part);
        } else if (word == "SubModelPartConditions") {
            ReadSubModelPartConditionsBlock(rMainModelPart, r_sub_model_part);
        } else if (word == "SubModelPartMasterSlaveConstraints") {
            ReadSubModelPartMasterSlaveConstraintsBlock(rMainModelPart, r_sub_model_part);
        } else if (word == "SubModelPartGeometries") {
            ReadSubModelPartGeometriesBlock(rMainModelPart, r_sub_model_part);
        } else if (word == "SubModelPartMasterSlaveConstraints") {
            ReadSubModelPartMasterSlaveConstraintsBlock(rMainModelPart, r_sub_model_part);
//         TODO: Add the following blocks. Pooyan.
//         } else if (word == "CommunicatorData") {
//            ReadCommunicatorDataBlock(rThisModelPart.GetCommunicator(), rThisModelPart.Nodes());
//            //Adding the elements and conditions to the communicator
//            rThisModelPart.GetCommunicator().LocalMesh().Elements() = rThisModelPart.Elements();
//            rThisModelPart.GetCommunicator().LocalMesh().Conditions() = rThisModelPart.Conditions();
//         } else if (word == "Mesh") {
//            ReadMeshBlock(rThisModelPart);
        } else if (word == "SubModelPart") {
            ReadSubModelPartBlock(rMainModelPart, r_sub_model_part);
        }
    }

    KRATOS_CATCH("")
}

void ModelPartIO::WriteSubModelPartBlock(
    ModelPart& rMainModelPart,
    const std::string& InitialTabulation) {

    KRATOS_TRY;

    const std::vector<std::string> sub_model_part_names = rMainModelPart.GetSubModelPartNames();

    for (unsigned int i_sub = 0; i_sub < sub_model_part_names.size(); i_sub++) {

        const std::string sub_model_part_name = sub_model_part_names[i_sub];
        ModelPart& r_sub_model_part = rMainModelPart.GetSubModelPart(sub_model_part_name);

        (*mpStream) << InitialTabulation << "Begin SubModelPart\t" << sub_model_part_name << std::endl;

        // Submodelpart data section
        (*mpStream) << InitialTabulation << "\tBegin SubModelPartData" << std::endl;
        // VARIABLE_NAME value // TODO: Finish me
        (*mpStream) << InitialTabulation  << "\tEnd SubModelPartData" << std::endl;

        // Submodelpart tables section
        (*mpStream) << InitialTabulation  << "\tBegin SubModelPartTables" << std::endl;
//                     ModelPart::TablesContainerType& rThisTables = rMainModelPart.Tables();
//                     auto numTables = rThisTables.end() - rThisTables.begin();
//                     for(unsigned int i = 0; i < numTables; i++)
//                     {
//                         auto itTable = rThisTables.begin() + i;
//                         (*mpStream) << InitialTabulation << "\t" << itTable->Id() << std::endl; //FIXME: Tables does not have Id() Whyyyyy?
//                     }
        (*mpStream) << InitialTabulation << "\tEnd SubModelPartTables" << std::endl;

        // Submodelpart nodes section
        (*mpStream) << InitialTabulation << "\tBegin SubModelPartNodes" << std::endl;
        for (auto& rNode : r_sub_model_part.Nodes()) {
            (*mpStream) << InitialTabulation << "\t\t" << rNode.Id() << "\n";
        }
        (*mpStream) << InitialTabulation << "\tEnd SubModelPartNodes" << std::endl;

        // Submodelpart elements section
        (*mpStream) << InitialTabulation << "\tBegin SubModelPartElements" << std::endl;
        for (auto& rElem : r_sub_model_part.Elements()) {
            (*mpStream) << InitialTabulation << "\t\t" << rElem.Id() << "\n";
        }
        (*mpStream) << InitialTabulation << "\tEnd SubModelPartElements" << std::endl;

        // Submodelpart conditions section
        (*mpStream) << InitialTabulation << "\tBegin SubModelPartConditions" << std::endl;
        for (auto& r_cond : r_sub_model_part.Conditions()) {
            (*mpStream) << InitialTabulation << "\t\t" << r_cond.Id() << "\n";
        }
        (*mpStream) << InitialTabulation << "\tEnd SubModelPartConditions" << std::endl;

        // Submodelpart geometries section
        (*mpStream) << InitialTabulation << "\tBegin SubModelPartGeometries" << std::endl;
        for (auto& r_geom : r_sub_model_part.Geometries()) {
            (*mpStream) << InitialTabulation << "\t\t" << r_geom.Id() << "\n";
        }
        (*mpStream) << InitialTabulation << "\tEnd SubModelPartGeometries" << std::endl;

        // Submodelpart MasterSlaveConstraints section
        (*mpStream) << InitialTabulation << "\tBegin SubModelPartMasterSlaveConstraints" << std::endl;
        for (auto& r_const : r_sub_model_part.MasterSlaveConstraints()) {
            (*mpStream) << InitialTabulation << "\t\t" << r_const.Id() << "\n";
        }
        (*mpStream) << InitialTabulation << "\tEnd SubModelPartMasterSlaveConstraints" << std::endl;

        // Write the subsubmodelparts
        WriteSubModelPartBlock(r_sub_model_part, InitialTabulation+"\t");

        (*mpStream) << InitialTabulation << "End SubModelPart\t" << std::endl << std::endl;
    }

    KRATOS_CATCH("");
}

void  ModelPartIO::ReadSubModelPartTablesBlock(ModelPart& rMainModelPart, ModelPart& rSubModelPart)
{
    KRATOS_TRY

    SizeType table_id;
    std::string word;

    while (!mpStream->eof())
    {
        ReadWord(word); // Reading the node id or End
        if (CheckEndBlock("SubModelPartTables", word))
            break;

        ExtractValue(word, table_id);
        ModelPart::TablesContainerType::iterator i_table = FindKey(rMainModelPart.Tables(), table_id, "Table");
        rSubModelPart.AddTable((i_table.base())->first, (i_table.base())->second);
    }
    KRATOS_CATCH("")
}

void  ModelPartIO::ReadSubModelPartPropertiesBlock(ModelPart& rMainModelPart, ModelPart& rSubModelPart)
{
    KRATOS_TRY

    SizeType properties_id;
    std::string word;

    while (!mpStream->eof())
    {
        ReadWord(word); // Reading the node id or End
        if (CheckEndBlock("SubModelPartProperties", word))
            break;

        ExtractValue(word, properties_id);
        PropertiesContainerType::iterator i_properties = FindKey(rMainModelPart.rProperties(), properties_id, "Properties");
        rSubModelPart.AddProperties(*(i_properties.base()));
    }
    KRATOS_CATCH("")
}

void  ModelPartIO::ReadSubModelPartNodesBlock(ModelPart& rMainModelPart, ModelPart& rSubModelPart)
{
    KRATOS_TRY

    SizeType node_id;
    std::string word;

            std::vector<SizeType> ordered_ids;

    while (!mpStream->eof())
    {
        ReadWord(word); // Reading the node id or End
        if (CheckEndBlock("SubModelPartNodes", word))
            break;

        ExtractValue(word, node_id);
                    ordered_ids.push_back(ReorderedNodeId(node_id));
    }

    std::sort(ordered_ids.begin(), ordered_ids.end());
            rSubModelPart.AddNodes(ordered_ids);

    KRATOS_CATCH("")
}

void  ModelPartIO::ReadSubModelPartElementsBlock(ModelPart& rMainModelPart, ModelPart& rSubModelPart)
{
    KRATOS_TRY

    SizeType element_id;
    std::string word;
            std::vector<SizeType> ordered_ids;

    while (!mpStream->eof())
    {
        ReadWord(word); // Reading the node id or End
        if (CheckEndBlock("SubModelPartElements", word))
            break;

        ExtractValue(word, element_id);
                    ordered_ids.push_back(ReorderedElementId(element_id));
    }
    std::sort(ordered_ids.begin(), ordered_ids.end());
    rSubModelPart.AddElements(ordered_ids);

    KRATOS_CATCH("")
}

void  ModelPartIO::ReadSubModelPartConditionsBlock(ModelPart& rMainModelPart, ModelPart& rSubModelPart)
{
    KRATOS_TRY

    SizeType condition_id;
    std::string word;
            std::vector<SizeType> ordered_ids;

    while (!mpStream->eof())
    {
        ReadWord(word); // Reading the node id or End
        if (CheckEndBlock("SubModelPartConditions", word))
            break;

        ExtractValue(word, condition_id);
                    ordered_ids.push_back(ReorderedConditionId(condition_id));
    }
    std::sort(ordered_ids.begin(), ordered_ids.end());
    rSubModelPart.AddConditions(ordered_ids);

    KRATOS_CATCH("")
}

void  ModelPartIO::ReadSubModelPartGeometriesBlock(
    ModelPart& rMainModelPart,
    ModelPart& rSubModelPart)
{
    KRATOS_TRY

    SizeType geometry_id;
    std::string word;
    std::vector<SizeType> ordered_ids;

    while (!mpStream->eof())
    {
        ReadWord(word); // Reading the geometry id or End
        if (CheckEndBlock("SubModelPartGeometries", word))
            break;

        ExtractValue(word, geometry_id);
        ordered_ids.push_back(geometry_id);
    }
    std::sort(ordered_ids.begin(), ordered_ids.end());
    rSubModelPart.AddGeometries(ordered_ids);

    KRATOS_CATCH("")
}

void ModelPartIO::ReadSubModelPartMasterSlaveConstraintsBlock(
    ModelPart& rMainModelPart,
<<<<<<< HEAD
    ModelPart& rSubModelPart)
{
    KRATOS_TRY

    SizeType constraint_id;
=======
    ModelPart& rSubModelPart
    )
{
    KRATOS_TRY

    SizeType geometry_id;
>>>>>>> 90b0593e
    std::string word;
    std::vector<SizeType> ordered_ids;

    while (!mpStream->eof()) {
<<<<<<< HEAD
        ReadWord(word); // Reading the master-slave constraint id or End
        if (CheckEndBlock("SubModelPartMasterSlaveConstraints", word))
            break;

        ExtractValue(word, constraint_id);
        ordered_ids.push_back(ReorderedMasterSlaveConstraintId(constraint_id));
=======
        ReadWord(word); // Reading the geometry id or End
        if (CheckEndBlock("SubModelPartMasterSlaveConstraints", word))
            break;

        ExtractValue(word, geometry_id);
        ordered_ids.push_back(geometry_id);
>>>>>>> 90b0593e
    }
    std::sort(ordered_ids.begin(), ordered_ids.end());
    rSubModelPart.AddMasterSlaveConstraints(ordered_ids);

    KRATOS_CATCH("")
}

void ModelPartIO::DivideModelPartDataBlock(OutputFilesContainerType& OutputFiles)
{
    KRATOS_TRY
    std::string block;

    WriteInAllFiles(OutputFiles, "Begin ModelPartData\n");

    ReadBlock(block, "ModelPartData");
    WriteInAllFiles(OutputFiles, block);

    WriteInAllFiles(OutputFiles, "End ModelPartData\n");

    KRATOS_CATCH("")
}

void ModelPartIO::DivideTableBlock(OutputFilesContainerType& OutputFiles)
{
    KRATOS_TRY

    std::string block;

    WriteInAllFiles(OutputFiles, "Begin Table ");

    ReadBlock(block, "Table");
    WriteInAllFiles(OutputFiles, block);

    WriteInAllFiles(OutputFiles, "End Table\n");

    KRATOS_CATCH("")
}

void ModelPartIO::DividePropertiesBlock(OutputFilesContainerType& OutputFiles)
{
    KRATOS_TRY

    std::string block;

    WriteInAllFiles(OutputFiles, "Begin Properties ");

    ReadBlock(block, "Properties");
    WriteInAllFiles(OutputFiles, block);

    WriteInAllFiles(OutputFiles, "End Properties\n");

    KRATOS_CATCH("")
}

void ModelPartIO::DivideNodesBlock(OutputFilesContainerType& OutputFiles,
                        PartitionIndicesContainerType const& NodesAllPartitions)
{
    KRATOS_TRY

    std::string word;

    WriteInAllFiles(OutputFiles, "Begin Nodes \n");

    SizeType id;

    while(!mpStream->eof())
    {
        ReadWord(word);
        if(CheckEndBlock("Nodes", word))
            break;

        ExtractValue(word, id);

        if(ReorderedNodeId(id) > NodesAllPartitions.size())
        {
            std::stringstream buffer;
            buffer << "Invalid node id : " << id;
            buffer << " [Line " << mNumberOfLines << " ]";
            KRATOS_ERROR << buffer.str() << std::endl;
        }

        std::stringstream node_data;
        node_data << ReorderedNodeId(id) << '\t'; // id
        ReadWord(word);
        node_data << word << '\t'; // x
        ReadWord(word);
        node_data << word << '\t'; // y
        ReadWord(word);
        node_data << word << '\n'; // z

        for(SizeType i = 0 ; i < NodesAllPartitions[ReorderedNodeId(id)-1].size() ; i++)
        {
            SizeType partition_id = NodesAllPartitions[ReorderedNodeId(id)-1][i];
            if(partition_id > OutputFiles.size())
            {
                std::stringstream buffer;
                buffer << "Invalid partition id : " << partition_id;
                buffer << " for node " << id << " [Line " << mNumberOfLines << " ]";
                KRATOS_ERROR << buffer.str() << std::endl;
            }

            *(OutputFiles[partition_id]) << node_data.str();
        }

    }

    WriteInAllFiles(OutputFiles, "End Nodes\n");

    KRATOS_CATCH("")
}

void ModelPartIO::DivideGeometriesBlock(OutputFilesContainerType& OutputFiles,
                            PartitionIndicesContainerType const& GeometriesAllPartitions)
{
    KRATOS_TRY

    std::string word;
    std::string geometry_name;

    ReadWord(geometry_name);
    if(!KratosComponents<GeometryType>::Has(geometry_name)) {
        std::stringstream buffer;
        buffer << "Geometry " << geometry_name << " is not registered in Kratos.";
        buffer << " Please check the spelling of the geometry name and see if the application containing it is registered correctly.";
        buffer << " [Line " << mNumberOfLines << " ]";
        KRATOS_ERROR << buffer.str() << std::endl;
        return;
    }

    GeometryType const& r_clone_geometry = KratosComponents<GeometryType>::Get(geometry_name);
    SizeType number_of_nodes = r_clone_geometry.size();

    WriteInAllFiles(OutputFiles, "Begin Geometries " +  geometry_name);

    SizeType id;

    while(!mpStream->eof()) {
        ReadWord(word); // Reading the geometry id or End
        if(CheckEndBlock("Geometries", word))
            break;

        ExtractValue(word,id);
        if(ReorderedGeometryId(id) > GeometriesAllPartitions.size()) {
            std::stringstream buffer;
            buffer << "Invalid geometry id : " << id;
            buffer << " [Line " << mNumberOfLines << " ]";
            KRATOS_ERROR << buffer.str() << std::endl;
        }

        std::stringstream geometry_data;
        geometry_data << '\n' << ReorderedGeometryId(id) << '\t'; // id
        ReadWord(word); // Reading the properties id;
        geometry_data << word << '\t'; // properties id

        for(SizeType i = 0 ; i < number_of_nodes ; i++) {
            ReadWord(word); // Reading the node id;
            SizeType node_id;
            ExtractValue(word, node_id);
            geometry_data << ReorderedNodeId(node_id) << '\t'; // node id
        }


        for(SizeType i = 0 ; i < GeometriesAllPartitions[ReorderedGeometryId(id)-1].size() ; i++) {
            SizeType partition_id = GeometriesAllPartitions[ReorderedGeometryId(id)-1][i];
            if(partition_id > OutputFiles.size()) {
                std::stringstream buffer;
                buffer << "Invalid partition id : " << partition_id;
                buffer << " for node " << id << " [Line " << mNumberOfLines << " ]";
                KRATOS_ERROR << buffer.str() << std::endl;
            }

            *(OutputFiles[partition_id]) << geometry_data.str();
        }

    }

    WriteInAllFiles(OutputFiles, "\nEnd Geometries\n");

    KRATOS_CATCH("")
}

void ModelPartIO::DivideElementsBlock(OutputFilesContainerType& OutputFiles,
                            PartitionIndicesContainerType const& ElementsAllPartitions)
{
    KRATOS_TRY


    std::string word;
    std::string element_name;

    ReadWord(element_name);
    if(!KratosComponents<Element>::Has(element_name))
    {
        std::stringstream buffer;
        buffer << "Element " << element_name << " is not registered in Kratos.";
        buffer << " Please check the spelling of the element name and see if the application containing it is registered correctly.";
        buffer << " [Line " << mNumberOfLines << " ]";
        KRATOS_ERROR << buffer.str() << std::endl;
        return;
    }

    Element const& r_clone_element = KratosComponents<Element>::Get(element_name);
    SizeType number_of_nodes = r_clone_element.GetGeometry().size();

    WriteInAllFiles(OutputFiles, "Begin Elements " +  element_name);

    SizeType id;

    while(!mpStream->eof())
    {
        ReadWord(word); // Reading the element id or End
        if(CheckEndBlock("Elements", word))
            break;

        ExtractValue(word,id);
        if(ReorderedElementId(id) > ElementsAllPartitions.size())
        {
            std::stringstream buffer;
            buffer << "Invalid element id : " << id;
            buffer << " [Line " << mNumberOfLines << " ]";
            KRATOS_ERROR << buffer.str() << std::endl;
        }

        std::stringstream element_data;
        element_data << '\n' << ReorderedElementId(id) << '\t'; // id
        ReadWord(word); // Reading the properties id;
        element_data << word << '\t'; // properties id

        for(SizeType i = 0 ; i < number_of_nodes ; i++)
        {
            ReadWord(word); // Reading the node id;
            SizeType node_id;
            ExtractValue(word, node_id);
            element_data << ReorderedNodeId(node_id) << '\t'; // node id
        }


        for(SizeType i = 0 ; i < ElementsAllPartitions[ReorderedElementId(id)-1].size() ; i++)
        {
            SizeType partition_id = ElementsAllPartitions[ReorderedElementId(id)-1][i];
            if(partition_id > OutputFiles.size())
            {
                std::stringstream buffer;
                buffer << "Invalid partition id : " << partition_id;
                buffer << " for node " << id << " [Line " << mNumberOfLines << " ]";
                KRATOS_ERROR << buffer.str() << std::endl;
            }

            *(OutputFiles[partition_id]) << element_data.str();
        }

    }

    WriteInAllFiles(OutputFiles, "\nEnd Elements\n");

    KRATOS_CATCH("")
}

void ModelPartIO::DivideConditionsBlock(OutputFilesContainerType& OutputFiles,
                            PartitionIndicesContainerType const& ConditionsAllPartitions)
{
    KRATOS_TRY

    std::string word;
    std::string condition_name;

    ReadWord(condition_name);
    if(!KratosComponents<Condition>::Has(condition_name))
    {
        std::stringstream buffer;
        buffer << "Condition " << condition_name << " is not registered in Kratos.";
        buffer << " Please check the spelling of the condition name and see if the application containing it is registered correctly.";
        buffer << " [Line " << mNumberOfLines << " ]";
        KRATOS_ERROR << buffer.str() << std::endl;
        return;
    }

    Condition const& r_clone_condition = KratosComponents<Condition>::Get(condition_name);
    SizeType number_of_nodes = r_clone_condition.GetGeometry().size();

    WriteInAllFiles(OutputFiles, "Begin Conditions " +  condition_name);

    SizeType id;

    while(!mpStream->eof())
    {
        ReadWord(word); // Reading the condition id or End
        if(CheckEndBlock("Conditions", word))
            break;

        ExtractValue(word,id);
        if(ReorderedConditionId(id) > ConditionsAllPartitions.size())
        {
            std::stringstream buffer;
            buffer << "Invalid condition id : " << id;
            buffer << " [Line " << mNumberOfLines << " ]";
            KRATOS_ERROR << buffer.str() << std::endl;
        }

        std::stringstream condition_data;
        condition_data << '\n' << ReorderedConditionId(id) << '\t'; // id
        ReadWord(word); // Reading the properties id;
        condition_data << word << '\t'; // properties id

        for(SizeType i = 0 ; i < number_of_nodes ; i++)
        {
            ReadWord(word); // Reading the node id;
            SizeType node_id;
            ExtractValue(word, node_id);
            condition_data << ReorderedNodeId(node_id) << '\t'; // node id
        }


        for(SizeType i = 0 ; i < ConditionsAllPartitions[ReorderedConditionId(id)-1].size() ; i++)
        {
            SizeType partition_id = ConditionsAllPartitions[ReorderedConditionId(id)-1][i];
            if(partition_id > OutputFiles.size())
            {
                std::stringstream buffer;
                buffer << "Invalid partition id : " << partition_id;
                buffer << " for node " << id << " [Line " << mNumberOfLines << " ]";
                KRATOS_ERROR << buffer.str() << std::endl;
            }

            *(OutputFiles[partition_id]) << condition_data.str();
        }

    }

    WriteInAllFiles(OutputFiles, "\nEnd Conditions\n");

    KRATOS_CATCH("")
}

void ModelPartIO::DivideMasterSlaveConstraintsBlock(
    OutputFilesContainerType& rOutputFiles,
    const PartitionIndicesContainerType& rMasterSlaveConstraintsAllPartitions
    )
{
    KRATOS_TRY

    std::string word;
    std::string master_slave_constraint_name;

    ReadWord(master_slave_constraint_name);
    if(!KratosComponents<MasterSlaveConstraint>::Has(master_slave_constraint_name)) {
        std::stringstream buffer;
        buffer << "MasterSlaveConstraint " << master_slave_constraint_name << " is not registered in Kratos.";
        buffer << " Please check the spelling of the master-slave constraint name and see if the application containing it is registered correctly.";
        buffer << " [Line " << mNumberOfLines << " ]";
        KRATOS_ERROR << buffer.str() << std::endl;
        return;
    }

    MasterSlaveConstraint const& r_clone_constraint = KratosComponents<MasterSlaveConstraint>::Get(master_slave_constraint_name);
    SizeType number_of_master_dofs, number_of_slave_dofs;

    ReadWord(word);
    ExtractValue(word, number_of_master_dofs);

    ReadWord(word);
    ExtractValue(word, number_of_slave_dofs);

    WriteInAllFiles(rOutputFiles, "Begin MasterSlaveConstraints " +  master_slave_constraint_name);

    SizeType id;

    while(!mpStream->eof()) {
        ReadWord(word); // Reading the master-slave constraint id or End
        if(CheckEndBlock("MasterSlaveConstraints", word))
            break;

        ExtractValue(word,id);
        if(ReorderedMasterSlaveConstraintId(id) > rMasterSlaveConstraintsAllPartitions.size()) {
            std::stringstream buffer;
            buffer << "Invalid master-slave constraint id : " << id;
            buffer << " [Line " << mNumberOfLines << " ]";
            KRATOS_ERROR << buffer.str() << std::endl;
        }

        std::stringstream constraint_data;
        constraint_data << '\n' << ReorderedMasterSlaveConstraintId(id) << '\t'; // id

        for(SizeType i = 0 ; i < number_of_master_dofs ; i++) {
            ReadWord(word); // Reading the master node id;
            SizeType node_id;
            ExtractValue(word, node_id);
            constraint_data << ReorderedNodeId(node_id) << '\t'; // master node id
        }

        for(SizeType i = 0 ; i < number_of_slave_dofs ; i++) {
            ReadWord(word); // Reading the slave node id;
            SizeType node_id;
            ExtractValue(word, node_id);
            constraint_data << ReorderedNodeId(node_id) << '\t'; // slave node id
        }

        for(SizeType i = 0 ; i < rMasterSlaveConstraintsAllPartitions[ReorderedMasterSlaveConstraintId(id)-1].size() ; i++) {
            SizeType partition_id = rMasterSlaveConstraintsAllPartitions[ReorderedMasterSlaveConstraintId(id)-1][i];
            if(partition_id > rOutputFiles.size()) {
                std::stringstream buffer;
                buffer << "Invalid partition id : " << partition_id;
                buffer << " for master-slave constraint " << id << " [Line " << mNumberOfLines << " ]";
                KRATOS_ERROR << buffer.str() << std::endl;
            }

            *(rOutputFiles[partition_id]) << constraint_data.str();
        }

    }

    WriteInAllFiles(rOutputFiles, "\nEnd MasterSlaveConstraints\n");

    KRATOS_CATCH("")
}

void ModelPartIO::DivideNodalDataBlock(OutputFilesContainerType& OutputFiles,
                            PartitionIndicesContainerType const& NodesAllPartitions)
{
    KRATOS_TRY

    std::string word;

    WriteInAllFiles(OutputFiles, "Begin NodalData ");

    std::string variable_name;

    ReadWord(variable_name);

    WriteInAllFiles(OutputFiles, variable_name);
    WriteInAllFiles(OutputFiles, "\n");

    if(KratosComponents<Flags>::Has(variable_name)) {
        DivideFlagVariableData(OutputFiles, NodesAllPartitions);
    } else if(KratosComponents<Variable<double> >::Has(variable_name)) {
        DivideDofVariableData(OutputFiles, NodesAllPartitions);
    } else if(KratosComponents<Variable<int> >::Has(variable_name)) {
        DivideDofVariableData(OutputFiles, NodesAllPartitions);
    } else if(KratosComponents<Variable<bool> >::Has(variable_name)) {
        DivideDofVariableData(OutputFiles, NodesAllPartitions);
    } else if(KratosComponents<Variable<array_1d<double, 3> > >::Has(variable_name)) {
        DivideVectorialVariableData<Vector>(OutputFiles, NodesAllPartitions, "NodalData");
    } else if(KratosComponents<Variable<Quaternion<double> > >::Has(variable_name)) {
        DivideVectorialVariableData<Vector>(OutputFiles, NodesAllPartitions, "NodalData");
    } else if(KratosComponents<Variable<Vector> >::Has(variable_name)) {
        DivideVectorialVariableData<Vector>(OutputFiles, NodesAllPartitions, "NodalData" );
    } else if(KratosComponents<Variable<Matrix> >::Has(variable_name)) {
        DivideVectorialVariableData<Matrix>(OutputFiles, NodesAllPartitions, "NodalData" );
    } else if(KratosComponents<VariableData>::Has(variable_name)) {
        std::stringstream buffer;
        buffer << variable_name << " is not supported to be read by this IO or the type of variable is not registered correctly" << std::endl;
        buffer << " [Line " << mNumberOfLines << " ]";
        KRATOS_ERROR << buffer.str() << std::endl;;
    } else {
        std::stringstream buffer;
        buffer << variable_name << " is not a valid variable!!!" << std::endl;
        buffer << " [Line " << mNumberOfLines << " ]";
        KRATOS_ERROR << buffer.str() << std::endl;
    }

    WriteInAllFiles(OutputFiles, "End NodalData\n");

    KRATOS_CATCH("")
}

void ModelPartIO::DivideFlagVariableData(OutputFilesContainerType& OutputFiles,
                            PartitionIndicesContainerType const& NodesAllPartitions)
{
    KRATOS_TRY

    SizeType id;

    std::string word;

    while(!mpStream->eof()) {
        ReadWord(word); // reading id
        if(CheckEndBlock("NodalData", word))
            break;

        ExtractValue(word, id);

        if(ReorderedNodeId(id) > NodesAllPartitions.size()) {
            std::stringstream buffer;
            buffer << "Invalid node id : " << id;
            buffer << " [Line " << mNumberOfLines << " ]";
            KRATOS_ERROR << buffer.str() << std::endl;;
        }

        std::stringstream node_data;
        node_data << ReorderedNodeId(id) << '\n'; // id

        for(SizeType i = 0 ; i < NodesAllPartitions[ReorderedNodeId(id)-1].size() ; i++) {
            SizeType partition_id = NodesAllPartitions[ReorderedNodeId(id)-1][i];
            if(partition_id > OutputFiles.size()) {
                std::stringstream buffer;
                buffer << "Invalid partition id : " << partition_id;
                buffer << " for node " << id << " [Line " << mNumberOfLines << " ]";
                KRATOS_ERROR << buffer.str() << std::endl;;
            }

            *(OutputFiles[partition_id]) << node_data.str();
        }
    }

    KRATOS_CATCH("")
}

void ModelPartIO::DivideDofVariableData(OutputFilesContainerType& OutputFiles,
                            PartitionIndicesContainerType const& NodesAllPartitions)
{
    KRATOS_TRY

    SizeType id;

    std::string word;

    while(!mpStream->eof())
    {
        ReadWord(word); // reading id
        if(CheckEndBlock("NodalData", word))
            break;

        ExtractValue(word, id);

        if(ReorderedNodeId(id) > NodesAllPartitions.size())
        {
            std::stringstream buffer;
            buffer << "Invalid node id : " << id;
            buffer << " [Line " << mNumberOfLines << " ]";
            KRATOS_ERROR << buffer.str() << std::endl;
        }

        std::stringstream node_data;
        node_data << ReorderedNodeId(id) << '\t'; // id
        ReadWord(word);
        node_data << word << '\t'; // is fixed
        ReadWord(word);
        node_data << word << '\n'; // value

        for(SizeType i = 0 ; i < NodesAllPartitions[ReorderedNodeId(id)-1].size() ; i++)
        {
            SizeType partition_id = NodesAllPartitions[ReorderedNodeId(id)-1][i];
            if(partition_id > OutputFiles.size())
            {
                std::stringstream buffer;
                buffer << "Invalid partition id : " << partition_id;
                buffer << " for node " << id << " [Line " << mNumberOfLines << " ]";
                KRATOS_ERROR << buffer.str() << std::endl;
            }

            *(OutputFiles[partition_id]) << node_data.str();
        }
    }

    KRATOS_CATCH("")
}

template<class TValueType>
void ModelPartIO::DivideVectorialVariableData(OutputFilesContainerType& OutputFiles,
                                    PartitionIndicesContainerType const& EntitiesPartitions,
                                    std::string BlockName)
{
    KRATOS_TRY

    SizeType id;

    std::string word;

    bool is_fixed;

    std::string value;

    while(!mpStream->eof())
    {
        ReadWord(word); // reading id
        if(CheckEndBlock(BlockName, word))
            break;

        ExtractValue(word, id);

        SizeType index = 0;
        if (BlockName == "NodalData"){
            index = ReorderedNodeId(id);
        } else if (BlockName == "ElementalData"){
            index = ReorderedElementId(id);
        } else if (BlockName == "ConditionalData"){
            index = ReorderedConditionId(id);
<<<<<<< HEAD
        } else if (BlockName == "MasterSlaveConstraintData"){
=======
        } else if (BlockName == "MasterSlaveConstraintalData"){
>>>>>>> 90b0593e
            index = ReorderedMasterSlaveConstraintId(id);
        } else{
            KRATOS_ERROR << "Invalid block name :" << BlockName << std::endl;
        }

        if(index > EntitiesPartitions.size())
        {
            std::stringstream buffer;
            buffer << "Invalid id : " << id;
            buffer << " [Line " << mNumberOfLines << " ]";
            KRATOS_ERROR << buffer.str() << std::endl;
        }

        std::stringstream entity_data;
        entity_data << index << '\t'; // id

        if(BlockName == "NodalData")
        {
            // reading is_fixed
            ReadWord(value);
            ExtractValue(value, is_fixed);
            if(is_fixed)
            {
                std::stringstream buffer;
                buffer << "Only double variables or components can be fixed.";
                buffer <<  " [Line " << mNumberOfLines << " ]";
                KRATOS_ERROR << buffer.str() << std::endl;
            }
            entity_data << is_fixed << "\t"; // is_fixed
        }

        TValueType temp;
        ReadVectorialValue(temp);

        for(SizeType i = 0 ; i < EntitiesPartitions[index-1].size() ; i++)
        {
            SizeType partition_id = EntitiesPartitions[index-1][i];
            if(partition_id > OutputFiles.size())
            {
                std::stringstream buffer;
                buffer << "Invalid partition id : " << partition_id;
                buffer << " for entity " << id << " [Line " << mNumberOfLines << " ]";
                KRATOS_ERROR << buffer.str() << std::endl;
            }

            *(OutputFiles[partition_id]) << entity_data.str() << temp << std::endl;
        }
    }


    KRATOS_CATCH("")
}

void ModelPartIO::DivideElementalDataBlock(OutputFilesContainerType& OutputFiles,
                                PartitionIndicesContainerType const& ElementsAllPartitions)
{
    KRATOS_TRY

    std::string word;

    WriteInAllFiles(OutputFiles, "Begin ElementalData ");

    std::string variable_name;

    ReadWord(variable_name);

    WriteInAllFiles(OutputFiles, variable_name);
    WriteInAllFiles(OutputFiles, "\n");

    if(KratosComponents<Variable<double> >::Has(variable_name)) {
        DivideScalarVariableData(OutputFiles, ElementsAllPartitions, "ElementalData");
    } else if(KratosComponents<Variable<bool> >::Has(variable_name)) {
        DivideScalarVariableData(OutputFiles, ElementsAllPartitions, "ElementalData");
    } else if(KratosComponents<Variable<int> >::Has(variable_name)) {
        DivideScalarVariableData(OutputFiles, ElementsAllPartitions, "ElementalData");
    } else if(KratosComponents<Variable<array_1d<double, 3> > >::Has(variable_name)) {
        DivideVectorialVariableData<Vector>(OutputFiles, ElementsAllPartitions, "ElementalData");
    } else if(KratosComponents<Variable<Quaternion<double> > >::Has(variable_name)) {
        DivideVectorialVariableData<Vector>(OutputFiles, ElementsAllPartitions, "ElementalData");
    } else if(KratosComponents<Variable<Vector> >::Has(variable_name)) {
        DivideVectorialVariableData<Vector>(OutputFiles, ElementsAllPartitions, "ElementalData");
    } else if(KratosComponents<Variable<Matrix> >::Has(variable_name)) {
        DivideVectorialVariableData<Matrix>(OutputFiles, ElementsAllPartitions, "ElementalData");
    } else if(KratosComponents<VariableData>::Has(variable_name)) {
        std::stringstream buffer;
        buffer << variable_name << " is not supported to be read by this IO or the type of variable is not registered correctly" << std::endl;
        buffer << " [Line " << mNumberOfLines << " ]";
        KRATOS_ERROR << buffer.str() << std::endl;
    } else {
        std::stringstream buffer;
        buffer << variable_name << " is not a valid variable!!!" << std::endl;
        buffer << " [Line " << mNumberOfLines << " ]";
        KRATOS_ERROR << buffer.str() << std::endl;
    }

    WriteInAllFiles(OutputFiles, "End ElementalData\n");

    KRATOS_CATCH("")
}

void ModelPartIO::DivideScalarVariableData(OutputFilesContainerType& OutputFiles,
                                PartitionIndicesContainerType const& EntitiesPartitions,
                                std::string BlockName)
{
    KRATOS_TRY

    SizeType id;

    std::string word;


    while(!mpStream->eof())
    {
        ReadWord(word); // reading id
        if(CheckEndBlock(BlockName, word))
            break;

        ExtractValue(word, id);
        SizeType index = 0;
        if(BlockName == "ElementalData") {
            index = ReorderedElementId(id);
        } else if(BlockName == "ConditionalData") {
            index = ReorderedConditionId(id);
<<<<<<< HEAD
        } else if(BlockName == "MasterSlaveConstraintData") {
=======
        } else if(BlockName == "MasterSlaveConstraintalData") {
>>>>>>> 90b0593e
            index = ReorderedMasterSlaveConstraintId(id);
        } else {
            KRATOS_ERROR << "Invalid block name :" << BlockName << std::endl;
        }

        if(index > EntitiesPartitions.size())
        {
            std::stringstream buffer;
            buffer << "Invalid id : " << id;
            buffer << " [Line " << mNumberOfLines << " ]";
            KRATOS_ERROR << buffer.str() << std::endl;
        }

        std::stringstream entity_data;
        entity_data << index << '\t'; // id
        ReadWord(word);
        entity_data << word <<'\n'; // value

        for(SizeType i = 0 ; i < EntitiesPartitions[index-1].size() ; i++)
        {
            SizeType partition_id = EntitiesPartitions[index-1][i];
            if(partition_id > OutputFiles.size())
            {
                std::stringstream buffer;
                buffer << "Invalid partition id : " << partition_id;
                buffer << " for entity " << id << " [Line " << mNumberOfLines << " ]";
                KRATOS_ERROR << buffer.str() << std::endl;
            }

            *(OutputFiles[partition_id]) << entity_data.str();
        }
    }


    KRATOS_CATCH("")
}

void ModelPartIO::DivideConditionalDataBlock(OutputFilesContainerType& OutputFiles,
                                PartitionIndicesContainerType const& ConditionsAllPartitions)
{
    KRATOS_TRY

    std::string word, variable_name;

    WriteInAllFiles(OutputFiles, "Begin ConditionalData ");

    ReadWord(variable_name);

    WriteInAllFiles(OutputFiles, variable_name);
    WriteInAllFiles(OutputFiles, "\n");

    if(KratosComponents<Variable<double> >::Has(variable_name)) {
        DivideScalarVariableData(OutputFiles, ConditionsAllPartitions, "ConditionalData");
    } else if(KratosComponents<Variable<bool> >::Has(variable_name)) {
        DivideScalarVariableData(OutputFiles, ConditionsAllPartitions, "ConditionalData");
    } else if(KratosComponents<Variable<int> >::Has(variable_name)) {
        DivideScalarVariableData(OutputFiles, ConditionsAllPartitions, "ConditionalData");
    } else if(KratosComponents<Variable<array_1d<double, 3> > >::Has(variable_name)) {
        DivideVectorialVariableData<Vector>(OutputFiles, ConditionsAllPartitions, "ConditionalData");
    } else if(KratosComponents<Variable<Quaternion<double> > >::Has(variable_name)) {
        DivideVectorialVariableData<Vector>(OutputFiles, ConditionsAllPartitions, "ConditionalData");
    } else if(KratosComponents<Variable<Vector> >::Has(variable_name)) {
        DivideVectorialVariableData<Vector>(OutputFiles, ConditionsAllPartitions, "ConditionalData");
    } else if(KratosComponents<Variable<Matrix> >::Has(variable_name)) {
        DivideVectorialVariableData<Matrix>(OutputFiles, ConditionsAllPartitions, "ConditionalData");
    } else if(KratosComponents<VariableData>::Has(variable_name)) {
        std::stringstream buffer;
        buffer << variable_name << " is not supported to be read by this IO or the type of variable is not registered correctly" << std::endl;
        buffer << " [Line " << mNumberOfLines << " ]";
        KRATOS_ERROR << buffer.str() << std::endl;
    } else {
        std::stringstream buffer;
        buffer << variable_name << " is not a valid variable!!!" << std::endl;
        buffer << " [Line " << mNumberOfLines << " ]";
        KRATOS_ERROR << buffer.str() << std::endl;
    }

    WriteInAllFiles(OutputFiles, "End ConditionalData\n");

    KRATOS_CATCH("")
}

void ModelPartIO::DivideMasterSlaveConstraintDataBlock(
    OutputFilesContainerType& rOutputFiles,
    const PartitionIndicesContainerType& rMasterSlaveConstraintsAllPartitions
    )
{
    KRATOS_TRY

    std::string word, variable_name;

    WriteInAllFiles(rOutputFiles, "Begin MasterSlaveConstraintData ");

    ReadWord(variable_name);

    WriteInAllFiles(rOutputFiles, variable_name);
    WriteInAllFiles(rOutputFiles, "\n");

    if(KratosComponents<Variable<double> >::Has(variable_name)) {
        DivideScalarVariableData(rOutputFiles, rMasterSlaveConstraintsAllPartitions, "MasterSlaveConstraintData");
    } else if(KratosComponents<Variable<bool> >::Has(variable_name)) {
        DivideScalarVariableData(rOutputFiles, rMasterSlaveConstraintsAllPartitions, "MasterSlaveConstraintData");
    } else if(KratosComponents<Variable<int> >::Has(variable_name)) {
        DivideScalarVariableData(rOutputFiles, rMasterSlaveConstraintsAllPartitions, "MasterSlaveConstraintData");
    } else if(KratosComponents<Variable<array_1d<double, 3> > >::Has(variable_name)) {
        DivideVectorialVariableData<Vector>(rOutputFiles, rMasterSlaveConstraintsAllPartitions, "MasterSlaveConstraintData");
    } else if(KratosComponents<Variable<Quaternion<double> > >::Has(variable_name)) {
        DivideVectorialVariableData<Vector>(rOutputFiles, rMasterSlaveConstraintsAllPartitions, "MasterSlaveConstraintData");
    } else if(KratosComponents<Variable<Vector> >::Has(variable_name)) {
        DivideVectorialVariableData<Vector>(rOutputFiles, rMasterSlaveConstraintsAllPartitions, "MasterSlaveConstraintData");
    } else if(KratosComponents<Variable<Matrix> >::Has(variable_name)) {
        DivideVectorialVariableData<Matrix>(rOutputFiles, rMasterSlaveConstraintsAllPartitions, "MasterSlaveConstraintData");
    } else if(KratosComponents<VariableData>::Has(variable_name)) {
        std::stringstream buffer;
        buffer << variable_name << " is not supported to be read by this IO or the type of variable is not registered correctly" << std::endl;
        buffer << " [Line " << mNumberOfLines << " ]";
        KRATOS_ERROR << buffer.str() << std::endl;
    } else {
        std::stringstream buffer;
        buffer << variable_name << " is not a valid variable!!!" << std::endl;
        buffer << " [Line " << mNumberOfLines << " ]";
        KRATOS_ERROR << buffer.str() << std::endl;
    }

    WriteInAllFiles(rOutputFiles, "End MasterSlaveConstraintData\n");

    KRATOS_CATCH("")
}

void ModelPartIO::DivideMeshBlock(
    OutputFilesContainerType& rOutputFiles,
    const PartitionIndicesContainerType& rNodesAllPartitions,
    const PartitionIndicesContainerType& rElementsAllPartitions,
    const PartitionIndicesContainerType& rConditionsAllPartitions,
    const PartitionIndicesContainerType& rMasterSlaveConstraintsAllPartitions
    )
{
    KRATOS_TRY

    std::string word;
    ReadWord(word);

    word += "\n";


    WriteInAllFiles(rOutputFiles, "Begin Mesh " + word);

    while(!mpStream->eof()) {
        ReadWord(word);

        if(CheckEndBlock("Mesh", word)) {
            break;
        }

        ReadBlockName(word);
        if(word == "MeshData")
            DivideMeshDataBlock(rOutputFiles);
        else if(word == "MeshNodes")
            DivideMeshNodesBlock(rOutputFiles, rNodesAllPartitions);
        else if(word == "MeshElements")
            DivideMeshElementsBlock(rOutputFiles, rElementsAllPartitions);
        else if(word == "MeshConditions")
            DivideMeshConditionsBlock(rOutputFiles, rConditionsAllPartitions);
        else if (word == "MeshMasterSlaveConstraints")
            DivideMasterSlaveConstraintsBlock(rOutputFiles, rMasterSlaveConstraintsAllPartitions);
        else
            SkipBlock(word);
    }

    WriteInAllFiles(rOutputFiles, "End Mesh\n");

    KRATOS_CATCH("")

}

void ModelPartIO::DivideSubModelPartBlock(
    OutputFilesContainerType& rOutputFiles,
    const PartitionIndicesContainerType& rNodesAllPartitions,
    const PartitionIndicesContainerType& rElementsAllPartitions,
    const PartitionIndicesContainerType& rConditionsAllPartitions,
    const PartitionIndicesContainerType& rMasterSlaveConstraintsAllPartitions
    )
{
    KRATOS_TRY

    std::string word;
    ReadWord(word);

    word += "\n";

    WriteInAllFiles(rOutputFiles, "Begin SubModelPart " + word);

    while (!mpStream->eof()){
        ReadWord(word);

        if (CheckEndBlock("SubModelPart", word)) {
            break;
        }

        ReadBlockName(word);
        if (word == "SubModelPartData")
            DivideSubModelPartDataBlock(rOutputFiles);
        else if (word == "SubModelPartTables")
            DivideSubModelPartTableBlock(rOutputFiles);
        else if (word == "SubModelPartNodes")
            DivideSubModelPartNodesBlock(rOutputFiles, rNodesAllPartitions);
        else if (word == "SubModelPartElements")
            DivideSubModelPartElementsBlock(rOutputFiles, rElementsAllPartitions);
        else if (word == "SubModelPartConditions")
            DivideSubModelPartConditionsBlock(rOutputFiles, rConditionsAllPartitions);
        else if (word == "SubModelPartMasterSlaveConstraints")
            DivideSubModelPartMasterSlaveConstraintsBlock(rOutputFiles, rMasterSlaveConstraintsAllPartitions);
        else if (word == "SubModelPart")
            DivideSubModelPartBlock(rOutputFiles, rNodesAllPartitions, rElementsAllPartitions, rConditionsAllPartitions, rMasterSlaveConstraintsAllPartitions);
        else
            SkipBlock(word);
    }

    WriteInAllFiles(rOutputFiles, "End SubModelPart\n");

    KRATOS_CATCH("")
}

void ModelPartIO::DivideMeshDataBlock(OutputFilesContainerType& OutputFiles)
{
    KRATOS_TRY
    std::string block;

    WriteInAllFiles(OutputFiles, "Begin MeshData");

    ReadBlock(block, "MeshData");
    WriteInAllFiles(OutputFiles, block);

    WriteInAllFiles(OutputFiles, "End MeshData\n");
    KRATOS_CATCH("")
}

void ModelPartIO::DivideMeshNodesBlock(OutputFilesContainerType& OutputFiles,
                                        PartitionIndicesContainerType const& NodesAllPartitions)
{
    KRATOS_TRY

    std::string word;

    WriteInAllFiles(OutputFiles, "Begin MeshNodes \n");

    SizeType id;

    while(!mpStream->eof())
    {
        ReadWord(word);

        if(CheckEndBlock("MeshNodes", word))
            break;

        ExtractValue(word, id);

        if(ReorderedNodeId(id) > NodesAllPartitions.size())
        {
            std::stringstream buffer;
            buffer << "Invalid node id : " << id;
            buffer << " [Line " << mNumberOfLines << " ]";
            KRATOS_ERROR << buffer.str() << std::endl;
        }

        for(SizeType i = 0 ; i < NodesAllPartitions[ReorderedNodeId(id)-1].size() ; i++)
        {
            SizeType partition_id = NodesAllPartitions[ReorderedNodeId(id)-1][i];
            if(partition_id > OutputFiles.size())
            {
                std::stringstream buffer;
                buffer << "Invalid partition id : " << partition_id;
                buffer << " for node " << id << " [Line " << mNumberOfLines << " ]";
                KRATOS_ERROR << buffer.str() << std::endl;
            }

            *(OutputFiles[partition_id]) << ReorderedNodeId(id) << std::endl;
        }

    }

    WriteInAllFiles(OutputFiles, "End MeshNodes\n");

    KRATOS_CATCH("")
}

void ModelPartIO::DivideMeshElementsBlock(OutputFilesContainerType& OutputFiles,
                                        PartitionIndicesContainerType const& ElementsAllPartitions)
{
    KRATOS_TRY

    std::string word;

    WriteInAllFiles(OutputFiles, "Begin MeshElements \n");

    SizeType id;

    while(!mpStream->eof())
    {
        ReadWord(word);

        if(CheckEndBlock("MeshElements", word))
            break;

        ExtractValue(word, id);

        if(ReorderedElementId(id) > ElementsAllPartitions.size())
        {
            std::stringstream buffer;
            buffer << "Invalid element id : " << id;
            buffer << " [Line " << mNumberOfLines << " ]";
            KRATOS_ERROR << buffer.str() << std::endl;
        }

        for(SizeType i = 0 ; i < ElementsAllPartitions[ReorderedElementId(id)-1].size() ; i++)
        {
            SizeType partition_id = ElementsAllPartitions[ReorderedElementId(id)-1][i];
            if(partition_id > OutputFiles.size())
            {
                std::stringstream buffer;
                buffer << "Invalid partition id : " << partition_id;
                buffer << " for element " << id << " [Line " << mNumberOfLines << " ]";
                KRATOS_ERROR << buffer.str() << std::endl;
            }

            *(OutputFiles[partition_id]) << ReorderedElementId(id) << std::endl;
        }

    }

    WriteInAllFiles(OutputFiles, "End MeshElements\n");

    KRATOS_CATCH("")
}

void ModelPartIO::DivideMeshConditionsBlock(OutputFilesContainerType& OutputFiles,
                                        PartitionIndicesContainerType const& ConditionsAllPartitions)
{
    KRATOS_TRY

    std::string word;

    WriteInAllFiles(OutputFiles, "Begin MeshConditions \n");

    SizeType id;

    while(!mpStream->eof())
    {
        ReadWord(word);

        if(CheckEndBlock("MeshConditions", word))
            break;

        ExtractValue(word, id);

        if(ReorderedConditionId(id) > ConditionsAllPartitions.size())
        {
            std::stringstream buffer;
            buffer << "Invalid condition id : " << id;
            buffer << " [Line " << mNumberOfLines << " ]";
            KRATOS_ERROR << buffer.str() << std::endl;
        }

        for(SizeType i = 0 ; i < ConditionsAllPartitions[ReorderedConditionId(id)-1].size() ; i++)
        {
            SizeType partition_id = ConditionsAllPartitions[ReorderedConditionId(id)-1][i];
            if(partition_id > OutputFiles.size())
            {
                std::stringstream buffer;
                buffer << "Invalid partition id : " << partition_id;
                buffer << " for condition " << id << " [Line " << mNumberOfLines << " ]";
                KRATOS_ERROR << buffer.str() << std::endl;
            }

            *(OutputFiles[partition_id]) << ReorderedConditionId(id) << std::endl;
        }

    }

    WriteInAllFiles(OutputFiles, "End MeshConditions\n");

    KRATOS_CATCH("")
}

void ModelPartIO::DivideMeshMasterSlaveConstraintsBlock(
    OutputFilesContainerType& OutputFiles,
    PartitionIndicesContainerType const& MasterSlaveConstraintsAllPartitions
    )
{
    KRATOS_TRY

    std::string word;

    WriteInAllFiles(OutputFiles, "Begin MeshMasterSlaveConstraints \n");

    SizeType id;

    while(!mpStream->eof()) {
        ReadWord(word);

        if(CheckEndBlock("MeshMasterSlaveConstraints", word)) {
            break;
        }

        ExtractValue(word, id);

        if(ReorderedMasterSlaveConstraintId(id) > MasterSlaveConstraintsAllPartitions.size()) {
            std::stringstream buffer;
            buffer << "Invalid master-slave constraint id : " << id;
            buffer << " [Line " << mNumberOfLines << " ]";
            KRATOS_ERROR << buffer.str() << std::endl;
        }

        for(SizeType i = 0 ; i < MasterSlaveConstraintsAllPartitions[ReorderedMasterSlaveConstraintId(id)-1].size() ; i++) {
            SizeType partition_id = MasterSlaveConstraintsAllPartitions[ReorderedMasterSlaveConstraintId(id)-1][i];
            if(partition_id > OutputFiles.size()) {
                std::stringstream buffer;
                buffer << "Invalid partition id : " << partition_id;
                buffer << " for master-slave constraint " << id << " [Line " << mNumberOfLines << " ]";
                KRATOS_ERROR << buffer.str() << std::endl;
            }

            *(OutputFiles[partition_id]) << ReorderedMasterSlaveConstraintId(id) << std::endl;
        }
    }

    WriteInAllFiles(OutputFiles, "End MeshMasterSlaveConstraints\n");

    KRATOS_CATCH("")
}

void ModelPartIO::DivideSubModelPartDataBlock(OutputFilesContainerType& OutputFiles)
{
    KRATOS_TRY
    std::string block;

    WriteInAllFiles(OutputFiles, "Begin SubModelPartData");

    ReadBlock(block, "SubModelPartData");
    WriteInAllFiles(OutputFiles, block);

    WriteInAllFiles(OutputFiles, "End SubModelPartData\n");
    KRATOS_CATCH("")
}

void ModelPartIO::DivideSubModelPartTableBlock(OutputFilesContainerType& OutputFiles)
{
    KRATOS_TRY
    std::string block;

    WriteInAllFiles(OutputFiles, "Begin SubModelPartTables");

    ReadBlock(block, "SubModelPartTables");
    WriteInAllFiles(OutputFiles, block);

    WriteInAllFiles(OutputFiles, "End SubModelPartTables\n");
    KRATOS_CATCH("")
}

void ModelPartIO::DivideSubModelPartNodesBlock(OutputFilesContainerType& OutputFiles,
    PartitionIndicesContainerType const& NodesAllPartitions)
{
    KRATOS_TRY

    std::string word;

    WriteInAllFiles(OutputFiles, "Begin SubModelPartNodes \n");

    SizeType id;

    while (!mpStream->eof())
    {
        ReadWord(word);

        if (CheckEndBlock("SubModelPartNodes", word))
            break;

        ExtractValue(word, id);

        if (ReorderedNodeId(id) > NodesAllPartitions.size())
        {
            std::stringstream buffer;
            buffer << "Invalid node id : " << id;
            buffer << " [Line " << mNumberOfLines << " ]";
            KRATOS_ERROR << buffer.str() << std::endl;
        }

        for (SizeType i = 0; i < NodesAllPartitions[ReorderedNodeId(id) - 1].size(); i++)
        {
            SizeType partition_id = NodesAllPartitions[ReorderedNodeId(id) - 1][i];
            if (partition_id > OutputFiles.size())
            {
                std::stringstream buffer;
                buffer << "Invalid partition id : " << partition_id;
                buffer << " for node " << id << " [Line " << mNumberOfLines << " ]";
                KRATOS_ERROR << buffer.str() << std::endl;
            }

            *(OutputFiles[partition_id]) << ReorderedNodeId(id) << std::endl;
        }

    }

    WriteInAllFiles(OutputFiles, "End SubModelPartNodes\n");

    KRATOS_CATCH("")
}

void ModelPartIO::DivideSubModelPartElementsBlock(OutputFilesContainerType& OutputFiles,
    PartitionIndicesContainerType const& ElementsAllPartitions)
{
    KRATOS_TRY

    std::string word;

    WriteInAllFiles(OutputFiles, "Begin SubModelPartElements \n");

    SizeType id;

    while (!mpStream->eof())
    {
        ReadWord(word);

        if (CheckEndBlock("SubModelPartElements", word))
            break;

        ExtractValue(word, id);

        if (ReorderedElementId(id) > ElementsAllPartitions.size())
        {
            std::stringstream buffer;
            buffer << "Invalid element id : " << id;
            buffer << " [Line " << mNumberOfLines << " ]";
            KRATOS_ERROR << buffer.str() << std::endl;
        }

        for (SizeType i = 0; i < ElementsAllPartitions[ReorderedElementId(id) - 1].size(); i++)
        {
            SizeType partition_id = ElementsAllPartitions[ReorderedElementId(id) - 1][i];
            if (partition_id > OutputFiles.size())
            {
                std::stringstream buffer;
                buffer << "Invalid partition id : " << partition_id;
                buffer << " for element " << id << " [Line " << mNumberOfLines << " ]";
                KRATOS_ERROR << buffer.str() << std::endl;
            }

            *(OutputFiles[partition_id]) << ReorderedElementId(id) << std::endl;
        }

    }

    WriteInAllFiles(OutputFiles, "End SubModelPartElements\n");

    KRATOS_CATCH("")
}

void ModelPartIO::DivideSubModelPartConditionsBlock(OutputFilesContainerType& OutputFiles,
    PartitionIndicesContainerType const& ConditionsAllPartitions)
{
    KRATOS_TRY

    std::string word;

    WriteInAllFiles(OutputFiles, "Begin SubModelPartConditions \n");

    SizeType id;

    while (!mpStream->eof())
    {
        ReadWord(word);

        if (CheckEndBlock("SubModelPartConditions", word))
            break;

        ExtractValue(word, id);

        if (ReorderedConditionId(id) > ConditionsAllPartitions.size())
        {
            std::stringstream buffer;
            buffer << "Invalid condition id : " << id;
            buffer << " [Line " << mNumberOfLines << " ]";
            KRATOS_ERROR << buffer.str() << std::endl;
        }

        for (SizeType i = 0; i < ConditionsAllPartitions[ReorderedConditionId(id) - 1].size(); i++)
        {
            SizeType partition_id = ConditionsAllPartitions[ReorderedConditionId(id) - 1][i];
            if (partition_id > OutputFiles.size())
            {
                std::stringstream buffer;
                buffer << "Invalid partition id : " << partition_id;
                buffer << " for condition " << id << " [Line " << mNumberOfLines << " ]";
                KRATOS_ERROR << buffer.str() << std::endl;
            }

            *(OutputFiles[partition_id]) << ReorderedConditionId(id) << std::endl;
        }

    }

    WriteInAllFiles(OutputFiles, "End SubModelPartConditions\n");

    KRATOS_CATCH("")
}

void ModelPartIO::DivideSubModelPartMasterSlaveConstraintsBlock(
    OutputFilesContainerType& rOutputFiles,
    const PartitionIndicesContainerType& rMasterSlaveConstraintsAllPartitions
    )
{
    KRATOS_TRY

    std::string word;

    WriteInAllFiles(rOutputFiles, "Begin SubModelPartMasterSlaveConstraints \n");

    SizeType id;

    while (!mpStream->eof()) {
        ReadWord(word);

        if (CheckEndBlock("SubModelPartMasterSlaveConstraints", word)) {
            break;
        }

        ExtractValue(word, id);

        if (ReorderedMasterSlaveConstraintId(id) > rMasterSlaveConstraintsAllPartitions.size()) {
            std::stringstream buffer;
            buffer << "Invalid master-slave constraint id : " << id;
            buffer << " [Line " << mNumberOfLines << " ]";
            KRATOS_ERROR << buffer.str() << std::endl;
        }

        for (SizeType i = 0; i < rMasterSlaveConstraintsAllPartitions[ReorderedMasterSlaveConstraintId(id) - 1].size(); i++) {
            SizeType partition_id = rMasterSlaveConstraintsAllPartitions[ReorderedMasterSlaveConstraintId(id) - 1][i];
            if (partition_id > rOutputFiles.size()) {
                std::stringstream buffer;
                buffer << "Invalid partition id : " << partition_id;
                buffer << " for master-slave constraint " << id << " [Line " << mNumberOfLines << " ]";
                KRATOS_ERROR << buffer.str() << std::endl;
            }

            *(rOutputFiles[partition_id]) << ReorderedMasterSlaveConstraintId(id) << std::endl;
        }

    }

    WriteInAllFiles(rOutputFiles, "End SubModelPartMasterSlaveConstraints\n");

    KRATOS_CATCH("")
}

void ModelPartIO::WritePartitionIndices(OutputFilesContainerType& OutputFiles, PartitionIndicesType const&  NodesPartitions, PartitionIndicesContainerType const& NodesAllPartitions)
{
    WriteInAllFiles(OutputFiles, "Begin NodalData PARTITION_INDEX\n");

    for(SizeType i_node = 0 ; i_node != NodesAllPartitions.size() ; i_node++)
    {
        for(SizeType i = 0 ; i < NodesAllPartitions[i_node].size() ; i++)
        {
            SizeType partition_id = NodesAllPartitions[i_node][i];
            if(partition_id > OutputFiles.size())
            {
                std::stringstream buffer;
                buffer << "Invalid partition id : " << partition_id;
                buffer << " for node " << i_node+1 << " [Line " << mNumberOfLines << " ]";
                KRATOS_ERROR << buffer.str() << std::endl;
            }

            const SizeType node_partition = NodesPartitions[i_node];
            *(OutputFiles[partition_id]) << i_node + 1 << "  0  " << node_partition << std::endl;
        }
    }


    WriteInAllFiles(OutputFiles, "End NodalData \n");

}

void ModelPartIO::WriteCommunicatorData(OutputFilesContainerType& OutputFiles, SizeType NumberOfPartitions, GraphType const& DomainsColoredGraph,
                            PartitionIndicesType const& NodesPartitions,
                            PartitionIndicesType const& ElementsPartitions,
                            PartitionIndicesType const& ConditionsPartitions,
                            PartitionIndicesContainerType const& NodesAllPartitions,
                            PartitionIndicesContainerType const& ElementsAllPartitions,
                            PartitionIndicesContainerType const& ConditionsAllPartitions)
{
    WriteInAllFiles(OutputFiles, "Begin CommunicatorData \n");


    // Writing the domains neighbours
    WriteInAllFiles(OutputFiles, "NEIGHBOURS_INDICES    ");
    for(SizeType i_partition = 0 ; i_partition < NumberOfPartitions ; i_partition++)
    {
        DenseVector<int> indices = row(DomainsColoredGraph, i_partition);
        *(OutputFiles[i_partition]) << indices << std::endl;
    }

    SizeType number_of_colors = 0;

    for(SizeType i_partition = 0 ; i_partition < DomainsColoredGraph.size1() ; i_partition++)
        for(SizeType i_interface = 0 ; i_interface < DomainsColoredGraph.size2() ; i_interface++)
            if(DomainsColoredGraph(i_partition, i_interface) >= 0)
                if(number_of_colors < i_interface)
                    number_of_colors = i_interface;

    number_of_colors++; // I have to add one to it to get the correct number

    // Writing the max colors
    for(SizeType i_partition = 0 ; i_partition < NumberOfPartitions ; i_partition++)
    {
        DenseVector<int> indices = row(DomainsColoredGraph, i_partition);
        *(OutputFiles[i_partition]) << "NUMBER_OF_COLORS    " << number_of_colors << std::endl;
    }


    // Writing the all local nodes
    WriteInAllFiles(OutputFiles, "    Begin LocalNodes 0\n");

    for(SizeType i = 0 ; i < NodesPartitions.size() ; i++)
        *(OutputFiles[NodesPartitions[i]]) << "    " << i+1 << std::endl;

    WriteInAllFiles(OutputFiles, "    End LocalNodes \n");


    std::vector<PartitionIndicesContainerType> local_nodes_indices(NumberOfPartitions, PartitionIndicesContainerType(number_of_colors));
    std::vector<PartitionIndicesContainerType> ghost_nodes_indices(NumberOfPartitions, PartitionIndicesContainerType(number_of_colors));

    DenseMatrix<int> interface_indices = scalar_matrix<int>(NumberOfPartitions, NumberOfPartitions, -1);

    for(SizeType i_partition = 0 ; i_partition < NumberOfPartitions ; i_partition++)
    {
        DenseVector<int> neighbours_indices = row(DomainsColoredGraph, i_partition);

        for(SizeType i = 0 ; i <  neighbours_indices.size() ; i++)
            if(SizeType(neighbours_indices[i]) < NumberOfPartitions)
                interface_indices(i_partition,neighbours_indices[i]) = i;
    }


    for(SizeType i = 0 ; i < NodesPartitions.size() ; i++)
    {
        const SizeType node_partition = NodesPartitions[i];
        const SizeType node_id = i + 1;

        PartitionIndicesType const& node_all_partitions = NodesAllPartitions[i];

        for(SizeType j = 0 ; j < node_all_partitions.size() ; j++)
        {
            SizeType i_node_partition = node_all_partitions[j];
            if(node_partition != i_node_partition)
            {
                SizeType local_interface_index = interface_indices(node_partition, i_node_partition);
                SizeType ghost_interface_index = interface_indices(i_node_partition, node_partition);
                local_nodes_indices[node_partition][local_interface_index].push_back(node_id);
                ghost_nodes_indices[i_node_partition][ghost_interface_index].push_back(node_id);
            }
        }

    }

    for(SizeType i_partition = 0 ; i_partition < NumberOfPartitions ; i_partition++)
    {
        PartitionIndicesContainerType& partition_local_nodes_indices = local_nodes_indices[i_partition];

        for(SizeType i_interface = 0 ; i_interface < partition_local_nodes_indices.size() ; i_interface++)
        {
            if(partition_local_nodes_indices[i_interface].size() > 0)
            {
                *(OutputFiles[i_partition]) << "    Begin LocalNodes " << i_interface + 1 << std::endl;
                for(SizeType i_interface_node = 0 ; i_interface_node < partition_local_nodes_indices[i_interface].size() ; i_interface_node++)
                    *(OutputFiles[i_partition]) << "    " << partition_local_nodes_indices[i_interface][i_interface_node] << std::endl;
                *(OutputFiles[i_partition]) << "    End LocalNodes " << std::endl;
            }
        }

        PartitionIndicesContainerType& partition_ghost_nodes_indices = ghost_nodes_indices[i_partition];

        std::set<unsigned int> all_ghost_nodes_indices;

        for(SizeType i_interface = 0 ; i_interface < partition_ghost_nodes_indices.size() ; i_interface++)
        {
            if(partition_ghost_nodes_indices[i_interface].size() > 0)
            {
                *(OutputFiles[i_partition]) << "    Begin GhostNodes " << i_interface + 1 << std::endl;
                for(SizeType i_interface_node = 0 ; i_interface_node < partition_ghost_nodes_indices[i_interface].size() ; i_interface_node++)
                {
                    *(OutputFiles[i_partition]) << "    " << partition_ghost_nodes_indices[i_interface][i_interface_node] << std::endl;
                    all_ghost_nodes_indices.insert(partition_ghost_nodes_indices[i_interface][i_interface_node]);
                }
                *(OutputFiles[i_partition]) << "    End GhostNodes "  << std::endl;
            }
        }

        *(OutputFiles[i_partition]) << "    Begin GhostNodes " << 0 << std::endl;
        for(std::set<unsigned int>::iterator id = all_ghost_nodes_indices.begin() ; id != all_ghost_nodes_indices.end() ; id++)
        {
            *(OutputFiles[i_partition]) << "    " << *id << std::endl;
        }
        *(OutputFiles[i_partition]) << "    End GhostNodes "  << std::endl;

    }

    WriteInAllFiles(OutputFiles, "End CommunicatorData \n");
}

void ModelPartIO::WriteCommunicatorLocalNodes(OutputFilesContainerType& OutputFiles, SizeType NumberOfPartitions, PartitionIndicesType const& NodesPartitions, PartitionIndicesContainerType const& NodesAllPartitions)
{
    WriteInAllFiles(OutputFiles, "    Begin LocalNodes 0\n");

    for(SizeType i = 0 ; i < NodesPartitions.size() ; i++)
        *(OutputFiles[NodesPartitions[i]]) << "    " << i+1 << std::endl;

    WriteInAllFiles(OutputFiles, "    End LocalNodes \n");

    PartitionIndicesContainerType local_nodes_indices(NumberOfPartitions);


}

void ModelPartIO::WriteInAllFiles(OutputFilesContainerType& OutputFiles, std::string const& ThisWord)
{
    for(SizeType i = 0 ; i < OutputFiles.size() ; i++)
        *(OutputFiles[i]) << ThisWord;
}

template<class TContainerType, class TKeyType>
typename TContainerType::iterator ModelPartIO::FindKey(TContainerType& ThisContainer , TKeyType ThisKey, std::string ComponentName)
{
    typename TContainerType::iterator i_result;
    if((i_result = ThisContainer.find(ThisKey)) == ThisContainer.end())
    {
        std::stringstream buffer;
        buffer << ComponentName << " #" << ThisKey << " is not found.";
        buffer << " [Line " << mNumberOfLines << " ]";
        KRATOS_ERROR << buffer.str() << std::endl;
    }

    return i_result;
}

/**
* @note Basically it starts to read the character sequence until reaching a
*       "(" and then goes until corresponding ")" which means the vector or
*       matrix value is completely read. It can be used to read any kind of
*       vector or matrix with operator >> defined and writtern in following
*       format for a vector: [size] ( value1, value2,...., valueN )
*       format for a matrix: [size1,size2] (( )( )...( )) //look props read
*/
template<class TValueType>
TValueType& ModelPartIO::ReadVectorialValue(TValueType& rValue)
{
    std::stringstream value;

    char c = SkipWhiteSpaces();
    while((c != '(') && !mpStream->eof())
    {
        value << c;
        c = GetCharacter();
    }
    int open_parantesis = 1;
    while((open_parantesis != 0) && !mpStream->eof())
    {
        value << c;
        c = GetCharacter();
        if(c == '(')
            open_parantesis++;
        if(c == ')')
            open_parantesis--;
    }
    value << c; // adding the final parantesis

    value >>  rValue;

    return rValue;
}

template<class TValueType>
TValueType& ModelPartIO::ExtractValue(std::string rWord, TValueType & rValue)
{
    std::stringstream value(rWord);

    value >> rValue;

    return rValue;
}

bool& ModelPartIO::ExtractValue(std::string rWord, bool & rValue)
{

    if (rWord == "1" || rWord == "true" || rWord == "True") {
        rValue = true;
    } else if (rWord == "0" || rWord == "false" || rWord == "False") {
        rValue = false;
    } else {
        KRATOS_ERROR << "Boolean argument could not be determined: " << rWord << std::endl;
    }

    return rValue;
}

void ModelPartIO::ReadConstitutiveLawValue(ConstitutiveLaw::Pointer& rValue) {
    std::string value;
    ReadWord(value);
    rValue = KratosComponents<ConstitutiveLaw>::Get(value).Clone();
}

ModelPartIO& ModelPartIO::ReadWord(std::string& Word)
{
    Word.clear();

    char c = SkipWhiteSpaces();
    while(!mpStream->eof() && !std::isspace(c))
    {
        Word += c;
        c = GetCharacter();
    }

    return *this;
}

ModelPartIO& ModelPartIO::ReadBlock(std::string& Block, std::string const& BlockName)
{
    Block.clear();
    std::vector<std::string> nested_block_names;
    nested_block_names.push_back(BlockName);

    char c = GetCharacter();
    std::string word;

    while(!mpStream->eof())
    {
        if(c == 'E')
        {
            word.clear();
            while(!mpStream->eof() && !std::isspace(c))
            {
                word += c;
                c = GetCharacter();
            }
            if (CheckEndBlock(nested_block_names.back(), word))
            {
                nested_block_names.pop_back();
                if(nested_block_names.empty())
                {
                    break;
                }
                else
                {
                    Block += "End ";
                }
            }

            Block += word;
        }
        else if (c == 'B')
        {
            word.clear();
            while (!mpStream->eof() && !std::isspace(c))
            {
                word += c;
                c = GetCharacter();
            }
            if (word == "Begin")
            {
                Block += word;
                Block += c;
                ReadWord(word);
                nested_block_names.push_back(word);
            }

            Block += word;
        }

        Block += c;

        c = GetCharacter();
    }

    return *this;
}

char ModelPartIO::SkipWhiteSpaces()
{
    char c = GetCharacter();
    while(std::isspace(c))
        c = GetCharacter();
    return c;
}

char ModelPartIO::GetCharacter() //Getting the next character skipping comments
{
    char c;
    if(mpStream->get(c))
    {
        if(c == '\n')
            mNumberOfLines++;
        else if(c == '/') // it may be a comment!
        {
            char next_c = mpStream->peek();
            if(next_c == '/') // it's a line comment
            {
                while((mpStream->get(c)) && (c != '\n')); // so going to the end of line
                if(!mpStream->eof())
                    mNumberOfLines++;
            }
            else if(next_c == '*') // it's a block comment
            {
                while((mpStream->get(c)) && !((c == '*') && (mpStream->peek() == '/'))) // so going to the end of block
                    if(c == '\n')
                        mNumberOfLines++;
                mpStream->get(c);
                c = GetCharacter(); // read a new character after comment
            }
        }
    }
    else
        c = 0;

    return c;

}

void ModelPartIO::CheckStatement(std::string const& rStatement, std::string const& rGivenWord) const
{
    KRATOS_ERROR_IF(rGivenWord != rStatement )<< "A \"" << rStatement << "\" statement was expected but the given statement was \"" << rGivenWord << "\"" << " [Line " << mNumberOfLines << " ]" << std::endl;
}

void ModelPartIO::ResetInput()
{
    mpStream->clear();
    mpStream->seekg(0, std::ios_base::beg);
    mNumberOfLines = 1;
}

void ModelPartIO::SwapStreamSource(Kratos::shared_ptr<std::iostream> newStream)
{
    mpStream.swap(newStream);
}

inline void ModelPartIO::CreatePartition(unsigned int NumberOfThreads,const int number_of_rows, DenseVector<unsigned int>& partitions)
{
    partitions.resize(NumberOfThreads+1);
    int partition_size = number_of_rows / NumberOfThreads;
    partitions[0] = 0;
    partitions[NumberOfThreads] = number_of_rows;
    for(unsigned int i = 1; i<NumberOfThreads; i++)
        partitions[i] = partitions[i-1] + partition_size ;
}

void ModelPartIO::ScanNodeBlock()
{
    std::string word;
    SizeType node_id;
    while(!mpStream->eof())
    {
        ReadWord(word);
        if(CheckEndBlock("Nodes", word))
            break;

        ExtractValue(word, node_id);
        // Pass read id to reordering ("initialize" the reordering for this node)
        ReorderedNodeId(node_id);

        ReadWord(word); // skip X coordinate
        ReadWord(word); // skip Y
        ReadWord(word); // skip Z
    }
}

void ModelPartIO::ReadSubModelPartElementsAndConditionsIds(
    std::string const& rModelPartName,
    std::unordered_set<SizeType>& rElementsIds,
    std::unordered_set<SizeType>& rConditionsIds
    )
{
    KRATOS_TRY
    ResetInput();
    std::string word;
    bool read_entities = false;
    while(true)
    {
        ReadWord(word);
        if(mpStream->eof())
            break;
        if (word == "SubModelPartElements" && read_entities){
            while(!mpStream->eof()) {
                ReadWord(word); // Reading the element id or End
                if(CheckEndBlock("SubModelPartElements", word))
                    break;
                SizeType element_id;
                ExtractValue(word,element_id);
                rElementsIds.insert(ReorderedElementId(element_id));
            }
        }
        else if (word == "SubModelPartConditions"  && read_entities) {
            while(!mpStream->eof()) {
                ReadWord(word); // Reading the condition id or End
                if(CheckEndBlock("SubModelPartConditions", word))
                    break;
                SizeType condition_id;
                ExtractValue(word,condition_id);
                rConditionsIds.insert(ReorderedConditionId(condition_id));
            }
            read_entities = false;
        }
        else if (word == rModelPartName) {
            read_entities = true;
        }
    }

    KRATOS_CATCH("")
}

void ModelPartIO::ReadSubModelPartElementsAndConditionsIds(
    std::string const& rModelPartName,
    std::unordered_set<SizeType>& rElementsIds,
    std::unordered_set<SizeType>& rConditionsIds,
    std::unordered_set<SizeType>& rMasterSlaveConstraintIds,
    std::unordered_set<SizeType>& rGeometriesIds
    )
{
    KRATOS_TRY
    ResetInput();
    std::string word;
    bool read_entities = false;
    while(true) {
        ReadWord(word);
        if(mpStream->eof()) {
            break;
        }
        if (word == "SubModelPartElements" && read_entities){
            while(!mpStream->eof()) {
                ReadWord(word); // Reading the element id or End
                if(CheckEndBlock("SubModelPartElements", word)) {
                    break;
                }
                SizeType element_id;
                ExtractValue(word,element_id);
                rElementsIds.insert(ReorderedElementId(element_id));
            }
        } else if (word == "SubModelPartConditions"  && read_entities) {
            while(!mpStream->eof()) {
                ReadWord(word); // Reading the condition id or End
                if(CheckEndBlock("SubModelPartConditions", word)) {
                    break;
                }
                SizeType condition_id;
                ExtractValue(word,condition_id);
                rConditionsIds.insert(ReorderedConditionId(condition_id));
            }
            read_entities = false;
        } else if (word == "SubModelPartMasterSlaveConstraints"  && read_entities) {
            while(!mpStream->eof()) {
                ReadWord(word); // Reading the condition id or End
                if(CheckEndBlock("SubModelPartMasterSlaveConstraints", word)) {
                    break;
                }
                SizeType constraint_id;
                ExtractValue(word,constraint_id);
                rMasterSlaveConstraintIds.insert(ReorderedMasterSlaveConstraintId(constraint_id));
            }
            read_entities = false;
        } else if (word == "SubModelPartGeometries"  && read_entities) {
            while(!mpStream->eof()) {
                ReadWord(word); // Reading the condition id or End
                if(CheckEndBlock("SubModelPartGeometries", word)) {
                    break;
                }
                SizeType geometry_id;
                ExtractValue(word,geometry_id);
                rGeometriesIds.insert(ReorderedGeometryId(geometry_id));
            }
            read_entities = false;
        } else if (word == rModelPartName) {
            read_entities = true;
        }
    }

    KRATOS_CATCH("")
}

ModelPartIO::SizeType ModelPartIO::ReorderedNodeId(ModelPartIO::SizeType NodeId)
{
    // The ModelPartIO does not reorder the nodes
    // This method is the one to be overridden by some reordering IO class
    return NodeId;
}

ModelPartIO::SizeType ModelPartIO::ReorderedGeometryId(ModelPartIO::SizeType GeometryId)
{
    // The ModelPartIO does not reorder the geometries
    // This method is the one to be overridden by some reordering IO class
    return GeometryId;
}

ModelPartIO::SizeType ModelPartIO::ReorderedElementId(ModelPartIO::SizeType ElementId)
{
    // The ModelPartIO does not reorder the elements
    // This method is the one to be overridden by some reordering IO class
    return ElementId;
}

ModelPartIO::SizeType ModelPartIO::ReorderedConditionId(ModelPartIO::SizeType ConditionId)
{
    // The ModelPartIO does not reorder the conditions
    // This method is the one to be overridden by some reordering IO class
    return ConditionId;
}

ModelPartIO::SizeType ModelPartIO::ReorderedMasterSlaveConstraintId(ModelPartIO::SizeType ConstraintId)
{
    // The ModelPartIO does not reorder the constrints
    // This method is the one to be overridden by some reordering IO class
    return ConstraintId;
}
}  // namespace Kratos.<|MERGE_RESOLUTION|>--- conflicted
+++ resolved
@@ -544,211 +544,6 @@
         if (typeid(rMasterSlaveConstraint) != typeid(rMasterSlaveConstraintPrevious)) {
             return false;
         }
-<<<<<<< HEAD
-
-        // Define the dofs
-        MasterSlaveConstraint::DofPointerVectorType master_dofs, slave_dofs;
-
-        // Compute the dofs
-        rMasterSlaveConstraint.GetDofList(slave_dofs, master_dofs, rCurrentProcessInfo);
-
-        // We get the number of master and slave dofs
-        const SizeType number_of_master_dofs = master_dofs.size();
-        const SizeType number_of_slave_dofs = slave_dofs.size();
-        if (2 + number_of_master_dofs + number_of_slave_dofs != rCheckSameTypeVectorPrevious.size()) return false;
-        std::vector<IndexType> check_same_type_vector;
-        check_same_type_vector.reserve(2 + number_of_master_dofs + number_of_slave_dofs);
-        check_same_type_vector.push_back(number_of_master_dofs);
-        check_same_type_vector.push_back(number_of_slave_dofs);
-
-        for (IndexType i = 0; i < number_of_master_dofs; ++i) {
-            const auto& p_dof = master_dofs[i];
-            check_same_type_vector.push_back(p_dof->GetVariable().Key());
-        }
-        for (IndexType i = 0; i < number_of_slave_dofs; ++i) {
-            const auto& p_dof = slave_dofs[i];
-            check_same_type_vector.push_back(p_dof->GetVariable().Key());
-        }
-        for (IndexType i = 0; i < check_same_type_vector.size(); ++i) {
-            if (check_same_type_vector[i] != rCheckSameTypeVectorPrevious[i]) return false;
-        }
-        return true;
-    };
-
-    // If there are master slave constraints we print them
-    if (rMasterSlaveConstraintContainer.size() > 0) {
-        // Define the name of the master slave constraint
-        std::string master_slave_constraint_name;
-
-        // Define the variables names
-        std::vector<std::string> variables_names;
-
-        // Define empty process info
-        ProcessInfo current_process_info;
-
-        auto it_master_slave_constraint_begin = rMasterSlaveConstraintContainer.begin();
-        auto master_slave_constraints_components = KratosComponents<MasterSlaveConstraint>::GetComponents();
-
-        // First we do the first master_slave_constraint
-        CompareElementsAndConditionsUtility::GetRegisteredName(*it_master_slave_constraint_begin, master_slave_constraint_name);
-
-        // We get the transformation matrix and the constant vector
-        Matrix transformation_matrix;
-        Vector constant_vector;
-
-        // Define the dofs
-        MasterSlaveConstraint::DofPointerVectorType master_dofs, slave_dofs;
-
-        // Compute the dofs
-        it_master_slave_constraint_begin->GetDofList(slave_dofs, master_dofs, current_process_info);
-
-        // We get the number of master and slave dofs
-        SizeType number_of_master_dofs = master_dofs.size();
-        SizeType number_of_slave_dofs = slave_dofs.size();
-        variables_names.reserve(number_of_master_dofs + number_of_slave_dofs);
-        check_same_type_vector_previous.reserve(2 + number_of_master_dofs + number_of_slave_dofs);
-        check_same_type_vector_previous.push_back(number_of_master_dofs);
-        check_same_type_vector_previous.push_back(number_of_slave_dofs);
-
-        for (IndexType i = 0; i < number_of_master_dofs; ++i) {
-            const auto& p_dof = master_dofs[i];
-            const auto& r_variable = p_dof->GetVariable();
-            variables_names.push_back(r_variable.Name());
-            check_same_type_vector_previous.push_back(r_variable.Key());
-        }
-        for (IndexType i = 0; i < number_of_slave_dofs; ++i) {
-            const auto& p_dof = slave_dofs[i];
-            const auto& r_variable = p_dof->GetVariable();
-            variables_names.push_back(r_variable.Name());
-            check_same_type_vector_previous.push_back(r_variable.Key());
-        }
-
-        // We get the transformation matrix and the constant vector
-        it_master_slave_constraint_begin->CalculateLocalSystem(transformation_matrix, constant_vector, current_process_info);
-
-        (*mpStream) << "Begin MasterSlaveConstraints\t" << master_slave_constraint_name << "\t" << number_of_master_dofs << "\t" << number_of_slave_dofs;
-        for (IndexType i = 0; i < variables_names.size(); ++i) {
-            (*mpStream) << "\t" << variables_names[i];
-        }
-        (*mpStream) << "\n";
-        (*mpStream) << "\t" << it_master_slave_constraint_begin->Id() << "\t";
-        for (IndexType i = 0; i < number_of_master_dofs; ++i) {
-            (*mpStream) << master_dofs[i]->Id() << "\t";
-        }
-        for (IndexType i = 0; i < number_of_slave_dofs; ++i) {
-            (*mpStream) << slave_dofs[i]->Id() << "\t";
-        }
-        for (IndexType i = 0; i < transformation_matrix.size1(); ++i) {
-            for (IndexType j = 0; j < transformation_matrix.size2(); ++j) {
-                (*mpStream) << transformation_matrix(i, j) << "\t";
-            }
-        }
-        for (IndexType i = 0; i < constant_vector.size(); ++i) {
-            (*mpStream) << constant_vector[i] << "\t";
-        }
-        (*mpStream) << "\n";
-
-        // Now we iterate over all the master slave constraints
-        for(std::size_t i = 1; i < rMasterSlaveConstraintContainer.size(); i++) {
-            auto it_const_previous = it_master_slave_constraint_begin + i - 1;
-            auto it_const_current = it_master_slave_constraint_begin + i;
-
-            if (check_same_type(*it_const_current, *it_const_previous, check_same_type_vector_previous, current_process_info)) {
-                // Compute the dofs
-                slave_dofs.clear();
-                master_dofs.clear();
-                it_const_current->GetDofList(slave_dofs, master_dofs, current_process_info);
-
-                // We get the transformation matrix and the constant vector
-                it_const_current->CalculateLocalSystem(transformation_matrix, constant_vector, current_process_info);
-
-                (*mpStream) << "\t" << it_const_current->Id() << "\t";
-                for (IndexType i = 0; i < number_of_master_dofs; ++i) {
-                    (*mpStream) << master_dofs[i]->Id() << "\t";
-                }
-                for (IndexType i = 0; i < number_of_slave_dofs; ++i) {
-                    (*mpStream) << slave_dofs[i]->Id() << "\t";
-                }
-                for (IndexType i = 0; i < transformation_matrix.size1(); ++i) {
-                    for (IndexType j = 0; j < transformation_matrix.size2(); ++j) {
-                        (*mpStream) << transformation_matrix(i, j) << "\t";
-                    }
-                }
-                for (IndexType i = 0; i < constant_vector.size(); ++i) {
-                    (*mpStream) << constant_vector[i] << "\t";
-                }
-                (*mpStream) << "\n";
-            } else {
-                // End previous master slave constraint
-                (*mpStream) << "End MasterSlaveConstraints" << "\n\n";
-
-                // Get the new name
-                CompareElementsAndConditionsUtility::GetRegisteredName(*it_const_current, master_slave_constraint_name);
-
-                // Compute the dofs
-                slave_dofs.clear();
-                master_dofs.clear();
-                it_const_current->GetDofList(slave_dofs, master_dofs, current_process_info);
-
-                // We get the number of master and slave dofs
-                number_of_master_dofs = master_dofs.size();
-                number_of_slave_dofs = slave_dofs.size();
-                variables_names.clear();
-                variables_names.reserve(number_of_master_dofs + number_of_slave_dofs);
-                check_same_type_vector_previous.clear();
-                check_same_type_vector_previous.reserve(2 + number_of_master_dofs + number_of_slave_dofs);
-                check_same_type_vector_previous.push_back(number_of_master_dofs);
-                check_same_type_vector_previous.push_back(number_of_slave_dofs);
-
-                for (IndexType i = 0; i < number_of_master_dofs; ++i) {
-                    const auto& p_dof = master_dofs[i];
-                    const auto& r_variable = p_dof->GetVariable();
-                    variables_names.push_back(r_variable.Name());
-                    check_same_type_vector_previous.push_back(r_variable.Key());
-                }
-                for (IndexType i = 0; i < number_of_slave_dofs; ++i) {
-                    const auto& p_dof = slave_dofs[i];
-                    const auto& r_variable = p_dof->GetVariable();
-                    variables_names.push_back(r_variable.Name());
-                    check_same_type_vector_previous.push_back(r_variable.Key());
-                }
-
-                // We get the transformation matrix and the constant vector
-                it_const_current->CalculateLocalSystem(transformation_matrix, constant_vector, current_process_info);
-
-                (*mpStream) << "Begin MasterSlaveConstraints\t" << master_slave_constraint_name << "\t" << number_of_master_dofs << "\t" << number_of_slave_dofs;
-                for (IndexType i = 0; i < variables_names.size(); ++i) {
-                    (*mpStream) << "\t" << variables_names[i];
-                }
-                (*mpStream) << "\n";
-                (*mpStream) << "\t" << rMasterSlaveConstraintContainer.begin()->Id() << "\t";
-                for (IndexType i = 0; i < number_of_master_dofs; ++i) {
-                    (*mpStream) << master_dofs[i]->Id() << "\t";
-                }
-                for (IndexType i = 0; i < number_of_slave_dofs; ++i) {
-                    (*mpStream) << slave_dofs[i]->Id() << "\t";
-                }
-                for (IndexType i = 0; i < transformation_matrix.size1(); ++i) {
-                    for (IndexType j = 0; j < transformation_matrix.size2(); ++j) {
-                        (*mpStream) << transformation_matrix(i, j) << "\t";
-                    }
-                }
-                for (IndexType i = 0; i < constant_vector.size(); ++i) {
-                    (*mpStream) << constant_vector[i] << "\t";
-                }
-                (*mpStream) << "\n";
-            }
-        }
-
-        (*mpStream) << "End MasterSlaveConstraints" << "\n\n";
-    }
-}
-
-void ModelPartIO::ReadInitialValues(ModelPart& rThisModelPart)
-{
-    KRATOS_TRY
-
-=======
 
         // Define the dofs
         MasterSlaveConstraint::DofPointerVectorType master_dofs, slave_dofs;
@@ -952,7 +747,6 @@
 {
     KRATOS_TRY
 
->>>>>>> 90b0593e
     // We need to read the initial values of the model part
     auto& r_this_elements = rThisModelPart.Elements();
     auto& r_this_conditions = rThisModelPart.Conditions();
@@ -971,11 +765,7 @@
             ReadElementalDataBlock(r_this_elements);
         else if(word == "ConditionalData")
             ReadConditionalDataBlock(r_this_conditions);
-<<<<<<< HEAD
-        else if(word == "MasterSlaveConstraintData")
-=======
         else if(word == "MasterSlaveConstraintalData")
->>>>>>> 90b0593e
             ReadMasterSlaveConstraintDataBlock(r_this_master_slave_constraints);
         else
             SkipBlock(word);
@@ -1052,19 +842,11 @@
             } else {
                 SkipBlock("ConditionalData");
             }
-<<<<<<< HEAD
-        } else if (word == "MasterSlaveConstraintData") {
-            if (mOptions.IsNot(IO::MESH_ONLY)) {
-                ReadMasterSlaveConstraintDataBlock(rThisModelPart.MasterSlaveConstraints());
-            } else {
-                SkipBlock("MasterSlaveConstraintData");
-=======
         } else if (word == "MasterSlaveConstraintalData") {
             if (mOptions.IsNot(IO::MESH_ONLY)) {
                 ReadMasterSlaveConstraintDataBlock(rThisModelPart.MasterSlaveConstraints());
             } else {
                 SkipBlock("MasterSlaveConstraintalData");
->>>>>>> 90b0593e
             }
         } else if(word == "CommunicatorData") {
             if (mOptions.IsNot(IO::MESH_ONLY)) {
@@ -3385,11 +3167,7 @@
 
     while(!mpStream->eof()) {
         ReadWord(value); // reading id
-<<<<<<< HEAD
-        if(CheckEndBlock("MasterSlaveConstraintData", value)) {
-=======
         if(CheckEndBlock("MasterSlaveConstraintalData", value)) {
->>>>>>> 90b0593e
             break;
         }
 
@@ -3422,11 +3200,7 @@
 
     while(!mpStream->eof()) {
         ReadWord(value); // reading id
-<<<<<<< HEAD
-        if(CheckEndBlock("MasterSlaveConstraintData", value)) {
-=======
         if(CheckEndBlock("MasterSlaveConstraintalData", value)) {
->>>>>>> 90b0593e
             break;
         }
 
@@ -4737,39 +4511,22 @@
 
 void ModelPartIO::ReadSubModelPartMasterSlaveConstraintsBlock(
     ModelPart& rMainModelPart,
-<<<<<<< HEAD
-    ModelPart& rSubModelPart)
-{
-    KRATOS_TRY
-
-    SizeType constraint_id;
-=======
     ModelPart& rSubModelPart
     )
 {
     KRATOS_TRY
 
     SizeType geometry_id;
->>>>>>> 90b0593e
     std::string word;
     std::vector<SizeType> ordered_ids;
 
     while (!mpStream->eof()) {
-<<<<<<< HEAD
-        ReadWord(word); // Reading the master-slave constraint id or End
-        if (CheckEndBlock("SubModelPartMasterSlaveConstraints", word))
-            break;
-
-        ExtractValue(word, constraint_id);
-        ordered_ids.push_back(ReorderedMasterSlaveConstraintId(constraint_id));
-=======
         ReadWord(word); // Reading the geometry id or End
         if (CheckEndBlock("SubModelPartMasterSlaveConstraints", word))
             break;
 
         ExtractValue(word, geometry_id);
         ordered_ids.push_back(geometry_id);
->>>>>>> 90b0593e
     }
     std::sort(ordered_ids.begin(), ordered_ids.end());
     rSubModelPart.AddMasterSlaveConstraints(ordered_ids);
@@ -5357,11 +5114,7 @@
             index = ReorderedElementId(id);
         } else if (BlockName == "ConditionalData"){
             index = ReorderedConditionId(id);
-<<<<<<< HEAD
-        } else if (BlockName == "MasterSlaveConstraintData"){
-=======
         } else if (BlockName == "MasterSlaveConstraintalData"){
->>>>>>> 90b0593e
             index = ReorderedMasterSlaveConstraintId(id);
         } else{
             KRATOS_ERROR << "Invalid block name :" << BlockName << std::endl;
@@ -5485,11 +5238,7 @@
             index = ReorderedElementId(id);
         } else if(BlockName == "ConditionalData") {
             index = ReorderedConditionId(id);
-<<<<<<< HEAD
-        } else if(BlockName == "MasterSlaveConstraintData") {
-=======
         } else if(BlockName == "MasterSlaveConstraintalData") {
->>>>>>> 90b0593e
             index = ReorderedMasterSlaveConstraintId(id);
         } else {
             KRATOS_ERROR << "Invalid block name :" << BlockName << std::endl;
