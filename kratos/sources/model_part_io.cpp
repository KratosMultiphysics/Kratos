--- conflicted
+++ resolved
@@ -12,10 +12,7 @@
 //
 
 // System includes
-<<<<<<< HEAD
-=======
 #include <unordered_set>
->>>>>>> 0b435020
 
 // External includes
 
