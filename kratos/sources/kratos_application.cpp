--- conflicted
+++ resolved
@@ -179,13 +179,9 @@
     KRATOS_REGISTER_CONDITION("PeriodicConditionEdge", mPeriodicConditionEdge)
     KRATOS_REGISTER_CONDITION("PeriodicConditionCorner", mPeriodicConditionCorner)
 
-<<<<<<< HEAD
     //Register specific elements ( must be completed : elements defined in kratos_application.h)
-=======
-    //Register specific elements ( must be completed : elements defined in kratos_appliction.h)
     KRATOS_REGISTER_ELEMENT("GenericElement", mGenericElement)
 
->>>>>>> 5ad521be
     KRATOS_REGISTER_ELEMENT("Element2D1N", mElement2D1N)
     KRATOS_REGISTER_ELEMENT("Element2D2N", mElement2D2N)
     KRATOS_REGISTER_ELEMENT("Element2D3N", mElement2D3N)
