--- conflicted
+++ resolved
@@ -21,13 +21,8 @@
 
 namespace Kratos
 {
-<<<<<<< HEAD
-    KRATOS_CREATE_VARIABLE( Kratos::shared_ptr<ConditionMap>, MAPPING_PAIRS ) // An unordened map of which contains the structure
-    KRATOS_CREATE_VARIABLE( double, TANGENT_FACTOR )                         // The factor between the tangent and normal behaviour
-=======
 KRATOS_CREATE_VARIABLE( IndexSet::Pointer, INDEX_SET )         // An unordened map of which contains the indexes with the paired 
 KRATOS_CREATE_VARIABLE( double, TANGENT_FACTOR )               // The factor between the tangent and normal behaviour
->>>>>>> 5e44ed63
 
 void KratosApplication::RegisterMappingVariables()
 {
