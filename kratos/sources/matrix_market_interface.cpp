--- conflicted
+++ resolved
@@ -53,7 +53,6 @@
     return i == 4;
 }
 
-<<<<<<< HEAD
 bool ReadMatrixMarketMatrixEntry(FILE *f, int& I, int& J, std::complex<float>& V)
 {
     float real;
@@ -64,8 +63,6 @@
     return i == 4;
 }
 
-=======
->>>>>>> c6f2a5ec
 template <typename CompressedMatrixType>
 bool ReadMatrixMarketMatrix(const char *FileName, CompressedMatrixType &M)
 {
