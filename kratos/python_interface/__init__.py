--- conflicted
+++ resolved
@@ -39,14 +39,8 @@
 # Initialize Kernel so that core variables have an assigned Key even if we are not importing applications
 KratosGlobals.Kernel.Initialize()
 
-<<<<<<< HEAD
-__path__.append(KratosLoader.kratos_scripts)
-
-def CheckForPreviousImport():
-=======
 # adding the scripts in "kratos/python_scripts" such that they are treated as a regular python-module
 __path__.append(KratosLoader.kratos_scripts)
->>>>>>> 783ca572
 
 def CheckForPreviousImport():
     warn_msg  = '"CheckForPreviousImport" is not needed any more and can be safely removed\n'
@@ -54,13 +48,6 @@
     Logger.PrintWarning('DEPRECATION', warn_msg)
 
 def CheckRegisteredApplications(*applications):
-<<<<<<< HEAD
-    for app in applications:
-       if not KratosGlobals.Kernel.IsImported(app):
-           import __main__
-           raise Exception("Application "+ app + " was not imported in the main script ("+__main__.__file__+")")
-=======
     warn_msg  = '"CheckRegisteredApplications" is not needed any more and can be safely removed\n'
     warn_msg += 'It does nothing any more'
     Logger.PrintWarning('DEPRECATION', warn_msg)
->>>>>>> 783ca572
