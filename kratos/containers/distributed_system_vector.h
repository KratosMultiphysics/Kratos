--- conflicted
+++ resolved
@@ -209,13 +209,7 @@
 
     TDataType Norm() const
     {
-<<<<<<< HEAD
-        TDataType norm_squared = IndexPartition<TIndexType>(LocalSize()).template for_each< SumReduction<TDataType> >( [this](TIndexType i){
-            return std::pow((mLocalData)[i], 2);
-        });
-=======
         TDataType norm_squared = mLocalData.Norm();
->>>>>>> addaf7e9
         norm_squared = GetComm().SumAll(norm_squared);
         return std::sqrt(norm_squared);
     }
