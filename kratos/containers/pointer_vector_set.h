--- conflicted
+++ resolved
@@ -20,6 +20,7 @@
 #include <sstream>
 #include <cstddef>
 #include <utility>
+#include <type_traits>
 #include <type_traits>
 
 // External includes
@@ -266,11 +267,7 @@
         if (i != mData.end() && EqualKeyTo(Key)(*i)) {
             return **i;
         } else {
-<<<<<<< HEAD
             static_assert(!std::is_pointer_v<TPointerType>, "Raw pointers are not supported.");
-=======
-            static_assert(!std::is_same_v<TDataType*, TPointerType>, "Raw pointers are not supported.");
->>>>>>> 0fb1461f
             return **mData.insert(i, TPointerType(new TDataType(Key)));
         }
     }
@@ -290,11 +287,7 @@
         if (i != mData.end() && EqualKeyTo(Key)(*i)) {
             return *i;
         } else {
-<<<<<<< HEAD
             static_assert(!std::is_pointer_v<TPointerType>, "Raw pointers are not supported.");
-=======
-            static_assert(!std::is_same_v<TDataType*, TPointerType>, "Raw pointers are not supported.");
->>>>>>> 0fb1461f
             return *mData.insert(i, TPointerType(new TDataType(Key)));
         }
     }
