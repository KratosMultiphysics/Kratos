//    |  /           |
//    ' /   __| _` | __|  _ \   __|
//    . \  |   (   | |   (   |\__ `
//   _|\_\_|  \__,_|\__|\___/ ____/
//                   Multi-Physics
//
//  License:		 BSD License
//					 Kratos default license: kratos/license.txt
//
//  Main authors:    Riccardo Rossi
//

#if !defined(KRATOS_SPARSE_GRAPH_H_INCLUDED )
#define  KRATOS_SPARSE_GRAPH_H_INCLUDED


// System includes
#include <iostream>
#include <unordered_map>
#include <unordered_set>

// External includes
#include <span/span.hpp>

// Project includes
#include "includes/define.h"
#include "utilities/parallel_utilities.h"
#include "includes/ublas_interface.h"
#include "includes/serializer.h"
#include "includes/parallel_environment.h"

namespace Kratos
{
///@addtogroup ApplicationNameApplication
///@{

///@name Kratos Globals
///@{

///@}
///@name Type Definitions
///@{

///@}
///@name  Enum's
///@{

///@}
///@name  Functions
///@{

///@}
///@name Kratos Classes
///@{

/// Short class definition.
//class to construct and store a matrix graph. Can be used to construct efficiently a CSR matrix (or other sparse matrix types)

/** This class is designed to store a matrix graph, aimed at the fast construction of other
 * sparse matrix formats (particularly CSR)
 * IMPORTANT NOTE: it is BY DESIGN NOT threadsafe! (a graph should be computed in each thread and then merged)
*/

template<class TIndexType=std::size_t>
class SparseGraph final
{
public:
    ///@name Type Definitions
    ///@{
    typedef TIndexType IndexType;
    typedef std::map<IndexType, std::unordered_set<IndexType> > GraphType; //using a map since we need it ordered
    typedef typename GraphType::const_iterator const_row_iterator;

    /// Pointer definition of SparseGraph
    KRATOS_CLASS_POINTER_DEFINITION(SparseGraph);

    ///@}
    ///@name Life Cycle
    ///@{

    SparseGraph(IndexType N)
    {
        mpComm = &ParallelEnvironment::GetDataCommunicator("Serial"); //that's the only option
    }

    /// Default constructor.
    SparseGraph()
    {
        mpComm = &ParallelEnvironment::GetDataCommunicator("Serial"); //thats the only option
    }

    SparseGraph(DataCommunicator& rComm)
    {
        if(rComm.IsDistributed())
            KRATOS_ERROR << "Attempting to construct a serial CsrMatrix with a distributed communicator" << std::endl;

        mpComm = &rComm;
    }

<<<<<<< HEAD
    SparseGraph(SparseGraph<TIndexType>&& rOther)
    {
        mpComm = rOther.mpComm;
        mGraph = std::move(rOther.mGraph);
    }
=======
    SparseGraph(SparseGraph&&) noexcept = default;
>>>>>>> 09d86abe

    /// Destructor.
    ~SparseGraph(){}

    /// Assignment operator
    SparseGraph& operator=(SparseGraph const& rOther)=delete;

    /// Move assignment operator
<<<<<<< HEAD
    SparseGraph& operator=(SparseGraph<TIndexType>&& rOther)
    {
        mpComm = rOther.mpComm;
        mGraph = std::move(rOther.mGraph);
        return *this;
    }
=======
    SparseGraph& operator=(SparseGraph&&) noexcept = default;
>>>>>>> 09d86abe

    /// Copy constructor.
    SparseGraph(const SparseGraph& rOther)
    :
        mpComm(rOther.mpComm),
        mGraph(rOther.mGraph)
    {
    }

    SparseGraph(const std::vector<IndexType>& rSingleVectorRepresentation)
    {
        AddFromSingleVectorRepresentation(rSingleVectorRepresentation);
    }

    ///@}
    ///@name Operators
    ///@{
    const DataCommunicator& GetComm() const
    {
        return *mpComm;
    }

    const DataCommunicator* pGetComm() const
    {
        return mpComm;
    }

    IndexType Size() const
    {
        if(!this->GetGraph().empty())
            return (--(this->GetGraph().end()))->first + 1; //last key in the map + 1
        return 0;
    }

    bool IsEmpty() const
    {
        return mGraph.empty();
    }

    bool Has(const IndexType I, const IndexType J) const
    {
        const auto& row_it = mGraph.find(I);
        if(row_it != mGraph.end() ) {
            if((row_it->second).find(J) != (row_it->second).end())
                return true;
        }
        return false;
    }

    const typename GraphType::mapped_type& operator[](const IndexType& Key) const
    {
		return (mGraph.find(Key))->second;
    }

    void Clear()
    {
        mGraph.clear();
    }

    void AddEntry(const IndexType RowIndex, const IndexType ColIndex)
    {
        mGraph[RowIndex].insert(ColIndex);
    }

    template<class TContainerType>
    void AddEntries(const IndexType RowIndex, const TContainerType& rColIndices)
    {
        mGraph[RowIndex].insert(rColIndices.begin(), rColIndices.end());
    }

    template<class TIteratorType>
    void AddEntries(const IndexType RowIndex,
                    const TIteratorType& rColBegin,
                    const TIteratorType& rColEnd
                    )
    {
        mGraph[RowIndex].insert(rColBegin, rColEnd);
    }

    template<class TContainerType>
    void AddEntries(const TContainerType& rIndices)
    {
        for(auto I : rIndices)
            mGraph[I].insert(rIndices.begin(), rIndices.end());
    }

    template<class TContainerType>
    void AddEntries(const TContainerType& rRowIndices, const TContainerType& rColIndices)
    {
        for(auto I : rRowIndices)
            AddEntries(I, rColIndices);
    }


    void AddEntries(SparseGraph& rOtherGraph)
    {
        for(const auto& item: rOtherGraph.GetGraph())
        {
            AddEntries(item.first, item.second);
        }
    }

    void Finalize()
    {
    }

    const GraphType& GetGraph() const{
        return mGraph;
    }


    //note that this function is slightly less efficient than the span version below
    template<class TVectorType=DenseVector<IndexType>>
    IndexType ExportCSRArrays(
        TVectorType& rRowIndices,
        TVectorType& rColIndices
    ) const
    {
        IndexType* pRowIndicesData=nullptr;
        IndexType RowIndicesDataSize=0;
        IndexType* pColIndicesData=nullptr;
        IndexType ColIndicesDataSize=0;
        ExportCSRArrays(pRowIndicesData,RowIndicesDataSize,pColIndicesData,ColIndicesDataSize);
        if(rRowIndices.size() != RowIndicesDataSize)
            rRowIndices.resize(RowIndicesDataSize);
        IndexPartition<IndexType>(RowIndicesDataSize).for_each(
            [&](IndexType i){rRowIndices[i] = pRowIndicesData[i];}
        );

        delete [] pRowIndicesData;
        if(rColIndices.size() != ColIndicesDataSize)
            rColIndices.resize(ColIndicesDataSize);
        IndexPartition<IndexType>(ColIndicesDataSize).for_each(
            [&](IndexType i){rColIndices[i] = pColIndicesData[i];}
        );
        delete [] pColIndicesData;

        return rRowIndices.size();
    }

    IndexType ExportCSRArrays(
        Kratos::span<IndexType>& rRowIndices,
        Kratos::span<IndexType>& rColIndices
    ) const = delete;

    //NOTE this function will transfer ownership of pRowIndicesData and pColIndicesData to the caller
    //hence the caller will be in charge of deleting that array
    IndexType ExportCSRArrays(
        IndexType*& pRowIndicesData,
        IndexType& rRowDataSize,
        IndexType*& pColIndicesData,
        IndexType& rColDataSize
    ) const
    {
        //need to detect the number of rows this way since there may be gaps
        IndexType nrows=this->Size();

        pRowIndicesData = new IndexType[nrows+1];
        rRowDataSize = nrows+1;
        Kratos::span<IndexType> row_indices(pRowIndicesData, nrows+1);

        //set it to zero in parallel to allow first touching
        IndexPartition<IndexType>(row_indices.size()).for_each([&](IndexType i){
                    row_indices[i] = 0;
                });

        //count the entries TODO: do the loop in parallel if possible
        for(const auto& item : this->GetGraph())
        {
            row_indices[item.first+1] = item.second.size();
        }

        //sum entries
        for(int i = 1; i<static_cast<int>(row_indices.size()); ++i){
            row_indices[i] += row_indices[i-1];
        }


        IndexType nnz = row_indices[nrows];
        rColDataSize = nnz;
        pColIndicesData = new IndexType[nnz];
        Kratos::span<IndexType> col_indices(pColIndicesData, nnz);

        //set it to zero in parallel to allow first touching
        IndexPartition<IndexType>(col_indices.size()).for_each([&](IndexType i){
                    col_indices[i] = 0;
                });

        //count the entries TODO: do the loop in parallel if possible
        for(const auto& item : this->GetGraph()){
            IndexType start = row_indices[item.first];

            IndexType counter = 0;
            for(auto index : item.second){
                col_indices[start+counter] = index;
                counter++;
            }
        }

        //reorder columns
        IndexPartition<IndexType>(row_indices.size()-1).for_each([&](IndexType i){
            std::sort(col_indices.begin()+row_indices[i], col_indices.begin()+row_indices[i+1]);
        });
        return nrows;
    }

    //this function returns the Graph as a single vector
    //in the form of
    //  RowIndex NumberOfEntriesInTheRow .... list of all Indices in the row
    //every row is pushed back one after the other
    std::vector<IndexType> ExportSingleVectorRepresentation() const
    {
        std::vector< IndexType > single_vector_representation;

        IndexType nrows = this->Size(); //note that the number of non zero rows may be different from this one
        single_vector_representation.push_back(nrows);

        for(const auto& item : this->GetGraph()){
            IndexType I = item.first;
            single_vector_representation.push_back(I); //we store the index of the rows
            single_vector_representation.push_back(item.second.size()); //the number of items in the row
            for(auto J : item.second)
                single_vector_representation.push_back(J); //the columns
        }
        return single_vector_representation;
    }

    void AddFromSingleVectorRepresentation(const std::vector<IndexType>& rSingleVectorRepresentation)
    {
        //IndexType graph_size = rSingleVectorRepresentation[0];
        //we actually do not need the graph_size since it will be reconstructed,
        //however it is important that the graph_size is stored to make the single_vector
        //representation also compatible with the sparse_contiguous_row_graph

        IndexType counter = 1;
        while(counter < rSingleVectorRepresentation.size())
        {
            auto I = rSingleVectorRepresentation[counter++];
            auto nrow = rSingleVectorRepresentation[counter++];
            auto begin = &rSingleVectorRepresentation[counter];
            AddEntries(I, begin, begin+nrow);
            counter += nrow;
        }
    }

    ///@}
    ///@name Operations



    ///@{


    ///@}
    ///@name Access
    ///@{
    class const_iterator_adaptor
	{
		const_row_iterator map_iterator;
	public:
        using iterator_category = std::forward_iterator_tag;
        using difference_type   = std::ptrdiff_t;
        using value_type        = typename GraphType::value_type;
        using pointer           = typename GraphType::value_type*;
        using reference         = typename GraphType::value_type&;

		const_iterator_adaptor(const_row_iterator it) :map_iterator(it) {}
		const_iterator_adaptor(const const_iterator_adaptor& it)
            : map_iterator(it.map_iterator) {}
		const_iterator_adaptor& operator++() { map_iterator++; return *this; }
		const_iterator_adaptor operator++(int) { const_iterator_adaptor tmp(*this); operator++(); return tmp; }
		bool operator==(const const_iterator_adaptor& rhs) const
            { return map_iterator == rhs.map_iterator; }
		bool operator!=(const const_iterator_adaptor& rhs) const
            { return map_iterator != rhs.map_iterator; }
        //TODO: is it correct that the two following operators are the same?
		const typename GraphType::mapped_type& operator*() const { return (map_iterator->second); }
		const typename GraphType::mapped_type& operator->() const { return map_iterator->second; }
		const_row_iterator& base() { return map_iterator; }
		const_row_iterator const& base() const { return map_iterator; }
        IndexType GetRowIndex() const{
            return map_iterator->first;
        }
	};

    const_iterator_adaptor begin() const
    {
        return const_iterator_adaptor( mGraph.begin() );
    }
    const_iterator_adaptor end() const
    {
        return const_iterator_adaptor( mGraph.end() );
    }


    ///@}
    ///@name Inquiry
    ///@{


    ///@}
    ///@name Input and output
    ///@{

    /// Turn back information as a string.
    std::string Info() const
    {
        std::stringstream buffer;
        buffer << "SparseGraph" ;
        return buffer.str();
    }

    /// Print information about this object.
    void PrintInfo(std::ostream& rOStream) const {rOStream << "SparseGraph";}

    /// Print object's data.
    void PrintData(std::ostream& rOStream) const {}

    ///@}
    ///@name Friends
    ///@{


    ///@}

protected:
    ///@name Protected static Member Variables
    ///@{


    ///@}
    ///@name Protected member Variables
    ///@{


    ///@}
    ///@name Protected Operators
    ///@{


    ///@}
    ///@name Protected Operations
    ///@{


    ///@}
    ///@name Protected  Access
    ///@{


    ///@}
    ///@name Protected Inquiry
    ///@{


    ///@}
    ///@name Protected LifeCycle
    ///@{


    ///@}

private:
    ///@name Static Member Variables
    ///@{


    ///@}
    ///@name Member Variables
    ///@{
    DataCommunicator* mpComm;
    GraphType mGraph;


    ///@}
    ///@name Private Operators
    ///@{
    friend class Serializer;

    void save(Serializer& rSerializer) const
    {
        std::vector< IndexType > IJ = ExportSingleVectorRepresentation();
        rSerializer.save("IJ",IJ);
    }

    void load(Serializer& rSerializer)
    {
        std::vector< IndexType > IJ;
        rSerializer.load("IJ",IJ);
        AddFromSingleVectorRepresentation(IJ);
    }


    ///@}
    ///@name Private Operations
    ///@{



    ///@}
    ///@name Private  Access
    ///@{


    ///@}
    ///@name Private Inquiry
    ///@{


    ///@}
    ///@name Un accessible methods
    ///@{


    ///@}
}; // Class SparseGraph

///@}

///@name Type Definitions
///@{


///@}
///@name Input and output
///@{


/// input stream function
template<class TIndexType=std::size_t>
inline std::istream& operator >> (std::istream& rIStream,
                SparseGraph<TIndexType>& rThis){
                    return rIStream;
                }

/// output stream function
template<class TIndexType=std::size_t>
inline std::ostream& operator << (std::ostream& rOStream,
                const SparseGraph<TIndexType>& rThis)
{
    rThis.PrintInfo(rOStream);
    rOStream << std::endl;
    rThis.PrintData(rOStream);

    return rOStream;
}
///@}

///@} addtogroup block

}  // namespace Kratos.

#endif // KRATOS_SPARSE_GRAPH_H_INCLUDED  defined

<|MERGE_RESOLUTION|>--- conflicted
+++ resolved
@@ -97,15 +97,7 @@
         mpComm = &rComm;
     }
 
-<<<<<<< HEAD
-    SparseGraph(SparseGraph<TIndexType>&& rOther)
-    {
-        mpComm = rOther.mpComm;
-        mGraph = std::move(rOther.mGraph);
-    }
-=======
     SparseGraph(SparseGraph&&) noexcept = default;
->>>>>>> 09d86abe
 
     /// Destructor.
     ~SparseGraph(){}
@@ -114,16 +106,7 @@
     SparseGraph& operator=(SparseGraph const& rOther)=delete;
 
     /// Move assignment operator
-<<<<<<< HEAD
-    SparseGraph& operator=(SparseGraph<TIndexType>&& rOther)
-    {
-        mpComm = rOther.mpComm;
-        mGraph = std::move(rOther.mGraph);
-        return *this;
-    }
-=======
     SparseGraph& operator=(SparseGraph&&) noexcept = default;
->>>>>>> 09d86abe
 
     /// Copy constructor.
     SparseGraph(const SparseGraph& rOther)
