--- conflicted
+++ resolved
@@ -204,15 +204,11 @@
    */
   bool operator==(const GlobalPointer& rOther)
   {
-<<<<<<< HEAD
-      return this->get() == rOther.get();
-=======
 #ifdef KRATOS_USING_MPI
     return this->get() == rOther.get() && this->GetRank() == rOther.GetRank();
 #else 
     return this->get() == rOther.get();
 #endif
->>>>>>> f35778dc
   }
 
   /** Fills buffer with the GlobalPoiter data
