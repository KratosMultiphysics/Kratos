--- conflicted
+++ resolved
@@ -220,58 +220,6 @@
         return mDataPointer;
     }
 
-<<<<<<< HEAD
-    return *this;
-  }
-
-  /** Default Destructor
-   * Default Destructor.
-   */
-  ~GlobalPointer() {
-  }
-
-  TDataType* get() {
-	  return mDataPointer;
-  }
-
-  TDataType const* get() const {
-	  return mDataPointer;
-  }
-
-  /** Pointer Operator
-  * Pointer Operator
-  */
-  TDataType & operator*() {
-	  return *mDataPointer;
-  }
-
-  /** Const Pointer Operator
-  * Const Pointer Operator
-  */
-  TDataType const& operator*() const {
-	  return *mDataPointer;
-  }
-
-  /** Arrow Operator
-   * Arrow Operator
-   */
-  TDataType * operator->() {
-    return mDataPointer;
-  }
-
-  TDataType const* operator->() const {
-    return mDataPointer;
-  }
-
-  /**
-   * @brief Overloads the '==' operator to compare two GlobalPointer objects of the
-   * same template type. Returns true if the underlying pointers are equal.
-   * @param rOther The GlobalPointer object to be compared.
-   * @return true if the underlying pointers are equal, false otherwise.
-   */
-  bool operator==(const GlobalPointer& rOther) const
-  {
-=======
     /**
      * @brief Overloads the '==' operator to compare two GlobalPointer objects of the same template type. Returns true if the underlying pointers are equal.
      * @param rOther The GlobalPointer object to be compared.
@@ -279,7 +227,6 @@
      */
     bool operator==(const GlobalPointer& rOther)
     {
->>>>>>> 860d272f
 #ifdef KRATOS_USING_MPI
       return this->get() == rOther.get() && this->GetRank() == rOther.GetRank();
 #else
