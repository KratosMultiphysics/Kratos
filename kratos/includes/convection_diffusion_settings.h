--- conflicted
+++ resolved
@@ -394,36 +394,6 @@
     ///@}
     ///@name Protected member Variables
     ///@{
-<<<<<<< HEAD
-    const Variable<double>* mpDensityVar;
-    const Variable<double>* mpDiffusionVar;
-    const Variable<double>* mpUnknownVar;
-    const Variable<double>* mpVolumeSourceVar;
-    const Variable<double>* mpSurfaceSourceVar;
-    const Variable<double>* mpProjectionVar;
-    const Variable<array_1d<double,3> >* mpConvectionVar;
-    const Variable<array_1d<double,3> >* mpGradientVar;
-    const Variable<array_1d<double,3> >* mpMeshVelocityVar;
-    const Variable<double>* mpTransferCoefficientVar;
-    const Variable<array_1d<double,3> >* mpVelocityVar;
-    const Variable<double>* mpSpecificHeatVar;
-    const Variable<double>* mpReactionVar;
-    bool mis_defined_DensityVar;
-    bool mis_defined_DiffusionVar;
-    bool mis_defined_UnknownVar;
-    bool mis_defined_VolumeSourceVar;
-    bool mis_defined_SurfaceSourceVar;
-    bool mis_defined_ProjectionVar;
-    bool mis_defined_ConvectionVar;
-    bool mis_defined_GradientVar;
-    bool mis_defined_MeshVelocityVar;
-    bool mis_defined_TransferCoefficientVar;
-    bool mis_defined_VelocityVar;
-    bool mis_defined_SpecificHeatVar;
-    bool mis_defined_ReactionVar;
-=======
-
->>>>>>> 1f8bfe43
 
     ///@}
     ///@name Protected Operators
@@ -499,23 +469,6 @@
 
     virtual void save(Serializer& rSerializer) const
     {
-<<<<<<< HEAD
-        rSerializer.save("DensityVar",mpDensityVar);
-        rSerializer.save("DiffusionVar",mpDiffusionVar);
-        rSerializer.save("UnknownVar",mpUnknownVar);
-        rSerializer.save("VolumeSourceVar",mpVolumeSourceVar);
-        rSerializer.save("SurfaceSourceVar",mpSurfaceSourceVar);
-        rSerializer.save("ProjectionVar",mpProjectionVar);
-        rSerializer.save("ConvectionVar",mpConvectionVar);
-        rSerializer.save("GradientVar",mpGradientVar);
-        rSerializer.save("MeshVelocityVar",mpMeshVelocityVar);
-        rSerializer.save("TransferCoefficientVar",mpTransferCoefficientVar);
-		rSerializer.save("VelocityVar",mpVelocityVar);
- 		rSerializer.save("SpecificHeatVar",mpSpecificHeatVar);
-        rSerializer.save("ReactionVar",mpReactionVar);
-
-// 	  rSerializer.save("",);
-=======
         // Save the is defined bool flag for each variable
         rSerializer.save("mis_defined_DensityVar",mis_defined_DensityVar);
         rSerializer.save("mis_defined_DiffusionVar",mis_defined_DiffusionVar);
@@ -568,26 +521,10 @@
         if (mpReactionVar != nullptr && mis_defined_ReactionVar) {
             rSerializer.save("ReactionVarName",mpReactionVar);
         }
->>>>>>> 1f8bfe43
     }
 
     virtual void load(Serializer& rSerializer)
     {
-<<<<<<< HEAD
-        rSerializer.load("DensityVar",mpDensityVar);
-        rSerializer.load("DiffusionVar",mpDiffusionVar);
-        rSerializer.load("UnknownVar",mpUnknownVar);
-        rSerializer.load("VolumeSourceVar",mpVolumeSourceVar);
-        rSerializer.load("SurfaceSourceVar",mpSurfaceSourceVar);
-        rSerializer.load("ProjectionVar",mpProjectionVar);
-        rSerializer.load("ConvectionVar",mpConvectionVar);
-        rSerializer.load("GradientVar",mpGradientVar);
-        rSerializer.load("MeshVelocityVar",mpMeshVelocityVar);
-        rSerializer.load("TransferCoefficientVar",mpTransferCoefficientVar);
-        rSerializer.load("VelocityVar",mpVelocityVar);
-		rSerializer.load("SpecificHeatVar",mpSpecificHeatVar);
-        rSerializer.load("ReactionVar",mpReactionVar);
-=======
         // Load the is defined bool flags for each variable
         rSerializer.load("mis_defined_DensityVar",mis_defined_DensityVar);
         rSerializer.load("mis_defined_DiffusionVar",mis_defined_DiffusionVar);
@@ -664,7 +601,6 @@
             rSerializer.load("ReactionVarName", reaction_var_name);
             mpReactionVar = &(KratosComponents<Variable<double>>::Get(reaction_var_name));
         }
->>>>>>> 1f8bfe43
     }
 
     ///@}
