--- conflicted
+++ resolved
@@ -233,11 +233,7 @@
                 {
                     if constexpr (!std::is_abstract_v<TDataType>) {
                         if(!pValue) {
-<<<<<<< HEAD
-                            pValue = Kratos::shared_ptr<TDataType>(new TDataType);
-=======
                             pValue = this->MakeShared<TDataType>();
->>>>>>> 4c34b3a5
                         }
                     }
                     else {
