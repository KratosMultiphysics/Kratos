//    |  /           |
//    ' /   __| _` | __|  _ \   __|
//    . \  |   (   | |   (   |\__ \.
//   _|\_\_|  \__,_|\__|\___/ ____/
//                   Multi-Physics
//
//  License:		 BSD License
//					 Kratos default license: kratos/license.txt
//
//  Main authors:    Pooyan Dadvand
//                   Riccardo Rossi
//

#if !defined(KRATOS_KRATOS_APPLICATION_H_INCLUDED)
#define KRATOS_KRATOS_APPLICATION_H_INCLUDED

// System includes
#include <string>
#include <iostream>

// Project includes
#include "includes/define.h"
#include "includes/kratos_components.h"
#include "includes/element.h"
#include "elements/mesh_element.h"
#include "elements/distance_calculation_element_simplex.h"
#include "elements/levelset_convection_element_simplex.h"
#include "includes/condition.h"
#include "conditions/mesh_condition.h"
#include "includes/periodic_condition.h"
#include "utilities/quaternion.h"
#include "includes/master_slave_constraint.h"
#include "constraints/linear_master_slave_constraint.h"
#include "includes/geometrical_object.h"

/* Geometries definition */
#include "geometries/register_kratos_components_for_geometry.h"
#include "geometries/line_2d_2.h"
#include "geometries/line_2d_3.h"
#include "geometries/line_3d_2.h"
#include "geometries/line_3d_3.h"
#include "geometries/point.h"
#include "geometries/point_2d.h"
#include "geometries/point_3d.h"
#include "geometries/sphere_3d_1.h"
#include "geometries/triangle_2d_3.h"
#include "geometries/triangle_2d_6.h"
#include "geometries/triangle_3d_3.h"
#include "geometries/triangle_3d_6.h"
#include "geometries/quadrilateral_2d_4.h"
#include "geometries/quadrilateral_2d_8.h"
#include "geometries/quadrilateral_2d_9.h"
#include "geometries/quadrilateral_3d_4.h"
#include "geometries/quadrilateral_3d_8.h"
#include "geometries/quadrilateral_3d_9.h"
#include "geometries/tetrahedra_3d_4.h"
#include "geometries/tetrahedra_3d_10.h"
#include "geometries/prism_3d_6.h"
#include "geometries/prism_3d_15.h"
#include "geometries/hexahedra_3d_8.h"
#include "geometries/hexahedra_3d_20.h"
#include "geometries/hexahedra_3d_27.h"

<<<<<<< HEAD
/* Processes */
#include "processes/process.h"
=======
// Modelers
#include "modeler/modeler.h"
>>>>>>> 5f498423

namespace Kratos {
///@name Kratos Classes
///@{

/**
 * @class KratosApplication
 * @brief This class defines the interface with kernel for all applications in Kratos.
 * @details The application class defines the interface necessary for providing the information needed by Kernel in order to configure the whole sistem correctly.
 * @ingroup KratosCore
 * @author Pooyan Dadvand
 * @author Riccardo Rossi
 */
class KRATOS_API(KRATOS_CORE) KratosApplication {
   public:
    ///@name Type Definitions
    ///@{

    typedef Node<3> NodeType;
    typedef Geometry<NodeType> GeometryType;

    /// Pointer definition of KratosApplication
    KRATOS_CLASS_POINTER_DEFINITION(KratosApplication);

    ///@}
    ///@name Life Cycle
    ///@{

    /// Default constructor.
    explicit KratosApplication(const std::string ApplicationName);

    KratosApplication() = delete;

    /// Copy constructor.
    KratosApplication(KratosApplication const& rOther)
        : mpVariableData(rOther.mpVariableData),
          mpIntVariables(rOther.mpIntVariables),
          mpUnsignedIntVariables(rOther.mpUnsignedIntVariables),
          mpDoubleVariables(rOther.mpDoubleVariables),
          mpArray1DVariables(rOther.mpArray1DVariables),
          mpArray1D4Variables(rOther.mpArray1D4Variables),
          mpArray1D6Variables(rOther.mpArray1D6Variables),
          mpArray1D9Variables(rOther.mpArray1D9Variables),
          mpVectorVariables(rOther.mpVectorVariables),
          mpMatrixVariables(rOther.mpMatrixVariables),
          mpArray1DVariableComponents(rOther.mpArray1DVariableComponents),
          mpArray1D4VariableComponents(rOther.mpArray1D4VariableComponents),
          mpArray1D6VariableComponents(rOther.mpArray1D6VariableComponents),
          mpArray1D9VariableComponents(rOther.mpArray1D9VariableComponents),
          mpProcesses(rOther.mpProcesses),
          mpGeometries(rOther.mpGeometries),
          mpElements(rOther.mpElements),
          mpConditions(rOther.mpConditions),
          mpMasterSlaveConstraints(rOther.mpMasterSlaveConstraints),
          mpModelers(rOther.mpModelers) {}

    /// Destructor.
    virtual ~KratosApplication() {}

    ///@}
    ///@name Operations
    ///@{

    virtual void Register()
    {
        RegisterKratosCore();
    }

    void RegisterKratosCore();

    ///////////////////////////////////////////////////////////////////
    void RegisterVariables();  // This contains the whole list of common variables in the Kratos Core
    void RegisterDeprecatedVariables();           //TODO: remove, this variables should not be there
    void RegisterC2CVariables();                  //TODO: move to application
    void RegisterCFDVariables();                  //TODO: move to application
    void RegisterALEVariables();                  //TODO: move to application
    void RegisterMappingVariables();              //TODO: move to application
    void RegisterDEMVariables();                  //TODO: move to application
    void RegisterFSIVariables();                  //TODO: move to application
    void RegisterMATVariables();                  //TODO: move to application
    void RegisterGlobalPointerVariables();

    const std::string& Name() const { return mApplicationName; }

    ///@}
    ///@name Access
    ///@{

    // I have to see why the above version is not working for multi thread ...
    // Anyway its working with these functions.Pooyan.
    KratosComponents<Variable<int> >::ComponentsContainerType& GetComponents(
        Variable<int> const& rComponentType) {
        return *mpIntVariables;
    }

    KratosComponents<Variable<unsigned int> >::ComponentsContainerType&
    GetComponents(Variable<unsigned int> const& rComponentType) {
        return *mpUnsignedIntVariables;
    }

    KratosComponents<Variable<double> >::ComponentsContainerType& GetComponents(
        Variable<double> const& rComponentType) {
        return *mpDoubleVariables;
    }

    KratosComponents<Variable<array_1d<double, 3> > >::ComponentsContainerType&
    GetComponents(Variable<array_1d<double, 3> > const& rComponentType) {
        return *mpArray1DVariables;
    }

    KratosComponents<Variable<array_1d<double, 4> > >::ComponentsContainerType&
    GetComponents(Variable<array_1d<double, 4> > const& rComponentType) {
        return *mpArray1D4Variables;
    }

    KratosComponents<Variable<array_1d<double, 6> > >::ComponentsContainerType&
    GetComponents(Variable<array_1d<double, 6> > const& rComponentType) {
        return *mpArray1D6Variables;
    }

    KratosComponents<Variable<array_1d<double, 9> > >::ComponentsContainerType&
    GetComponents(Variable<array_1d<double, 9> > const& rComponentType) {
        return *mpArray1D9Variables;
    }

    KratosComponents<Variable<Quaternion<double> > >::ComponentsContainerType&
    GetComponents(Variable<Quaternion<double> > const& rComponentType) {
        return *mpQuaternionVariables;
    }

    KratosComponents<Variable<Vector> >::ComponentsContainerType& GetComponents(
        Variable<Vector> const& rComponentType) {
        return *mpVectorVariables;
    }

    KratosComponents<Variable<Matrix> >::ComponentsContainerType& GetComponents(
        Variable<Matrix> const& rComponentType) {
        return *mpMatrixVariables;
    }

    KratosComponents<VariableComponent<VectorComponentAdaptor< array_1d<double, 3> > > >::ComponentsContainerType& GetComponents(
        VariableComponent<VectorComponentAdaptor<array_1d<double, 3> > > const& rComponentType) {
        return *mpArray1DVariableComponents;
    }

    KratosComponents<VariableComponent<VectorComponentAdaptor< array_1d<double, 4> > > >::ComponentsContainerType& GetComponents(
        VariableComponent<VectorComponentAdaptor<array_1d<double, 4> > > const& rComponentType) {
        return *mpArray1D4VariableComponents;
    }

    KratosComponents<VariableComponent<VectorComponentAdaptor< array_1d<double, 6> > > >::ComponentsContainerType& GetComponents(
        VariableComponent<VectorComponentAdaptor<array_1d<double, 6> > > const& rComponentType) {
        return *mpArray1D6VariableComponents;
    }

    KratosComponents<VariableComponent<VectorComponentAdaptor< array_1d<double, 9> > > >::ComponentsContainerType& GetComponents(
        VariableComponent<VectorComponentAdaptor<array_1d<double, 9> > > const& rComponentType) {
        return *mpArray1D9VariableComponents;
    }

    KratosComponents<VariableData>::ComponentsContainerType& GetVariables() {
        return *mpVariableData;
    }
  
    KratosComponents<Process>::ComponentsContainerType& GetProcesses() {
        return *mpProcesses;
    }
    
    KratosComponents<Geometry<Node<3>>>::ComponentsContainerType& GetGeometries() {
        return *mpGeometries;
    }

    KratosComponents<Element>::ComponentsContainerType& GetElements() {
        return *mpElements;
    }

    KratosComponents<Condition>::ComponentsContainerType& GetConditions() {
        return *mpConditions;
    }

    KratosComponents<MasterSlaveConstraint>::ComponentsContainerType& GetMasterSlaveConstraints() {
        return *mpMasterSlaveConstraints;
    }

    KratosComponents<Modeler>::ComponentsContainerType& GetModelers() {
        return *mpModelers;
    }

    void SetComponents(
        KratosComponents<VariableData>::ComponentsContainerType const&
            VariableDataComponents)

    {
        for (auto it = mpVariableData->begin(); it != mpVariableData->end(); it++) {
            std::string const& r_variable_name = it->second->Name();
            auto it_variable = VariableDataComponents.find(r_variable_name);
            KRATOS_ERROR_IF(it_variable == VariableDataComponents.end()) << "This variable is not registered in Kernel : " << *(it_variable->second) << std::endl;
        }
    }

    void SetComponents(KratosComponents<Process>::ComponentsContainerType const& ProcessComponents)
    {
        mpProcesses->insert(ProcessComponents.begin(), ProcessComponents.end());
    }

    void SetComponents(KratosComponents<Geometry<Node<3>>>::ComponentsContainerType const& GeometryComponents)
    {
        mpGeometries->insert(GeometryComponents.begin(), GeometryComponents.end());
    }

    void SetComponents(KratosComponents<Element>::ComponentsContainerType const& ElementComponents)
    {
        // It's better to make a loop over new components and add them if they are NOT already exist in application. Or make an ERROR for incompatibility between applications.
        mpElements->insert(ElementComponents.begin(), ElementComponents.end());
    }

    void SetComponents(KratosComponents<MasterSlaveConstraint>::ComponentsContainerType const&
            MasterSlaveConstraintComponents)

    {
        mpMasterSlaveConstraints->insert(MasterSlaveConstraintComponents.begin(), MasterSlaveConstraintComponents.end());
    }

    void SetComponents(KratosComponents<Modeler>::ComponentsContainerType const& ModelerComponents)
    {
        mpModelers->insert(ModelerComponents.begin(), ModelerComponents.end());
    }

    void SetComponents(
        KratosComponents<Condition>::ComponentsContainerType const&
            ConditionComponents)

    {
        mpConditions->insert(
            ConditionComponents.begin(), ConditionComponents.end());
    }

    Serializer::RegisteredObjectsContainerType& GetRegisteredObjects() {
        return *mpRegisteredObjects;
    }

    Serializer::RegisteredObjectsNameContainerType& GetRegisteredObjectsName() {
        return *mpRegisteredObjectsName;
    }

    ///@}

    ///@name Inquiry

    ///@{

    ///@}

    ///@name Input and output

    ///@{

    /// Turn back information as a string.

    virtual std::string Info() const

    {
        return "KratosApplication";
    }

    /// Print information about this object.

    virtual void PrintInfo(std::ostream& rOStream) const

    {
        rOStream << Info();
    }

    /// Print object's data.

    virtual void PrintData(std::ostream& rOStream) const

    {
        rOStream << "Variables:" << std::endl;

        KratosComponents<VariableData>().PrintData(rOStream);

        rOStream << std::endl;

        rOStream << "Geometries:" << std::endl;

        KratosComponents<Geometry<Node<3>>>().PrintData(rOStream);

        rOStream << "Elements:" << std::endl;

        KratosComponents<Element>().PrintData(rOStream);

        rOStream << std::endl;

        rOStream << "Conditions:" << std::endl;

        KratosComponents<Condition>().PrintData(rOStream);

        rOStream << std::endl;

        rOStream << "MasterSlaveConstraints:" << std::endl;

        KratosComponents<MasterSlaveConstraint>().PrintData(rOStream);

        rOStream << std::endl;

        rOStream << "Modelers:" << std::endl;

        KratosComponents<Modeler>().PrintData(rOStream);
    }

    ///@}
    ///@name Friends
    ///@{

    ///@}
   protected:
    ///@name Protected static Member Variables
    ///@{

    ///@}
    ///@name Protected member Variables
    ///@{
       
    std::string mApplicationName;

    // Definition of the processes
    const Process mProcess;

    // General geometries must be defined
    //Points:
    const Point mPointPrototype;
    const Point2D<NodeType> mPoint2DPrototype = Point2D<NodeType>(GeometryType::PointsArrayType(1));
    const Point3D<NodeType> mPoint3DPrototype = Point3D<NodeType>(GeometryType::PointsArrayType(1));
    //Sphere
    const Sphere3D1<NodeType> mSphere3D1Prototype = Sphere3D1<NodeType>(GeometryType::PointsArrayType(1));
    //Lines:
    const Line2D2<NodeType> mLine2D2Prototype = Line2D2<NodeType>(GeometryType::PointsArrayType(2));
    const Line2D3<NodeType> mLine2D3Prototype = Line2D3<NodeType>(GeometryType::PointsArrayType(3));
    const Line3D2<NodeType> mLine3D2Prototype = Line3D2<NodeType>(GeometryType::PointsArrayType(2));
    const Line3D3<NodeType> mLine3D3Prototype = Line3D3<NodeType>(GeometryType::PointsArrayType(3));
    //Triangles:
    const Triangle2D3<NodeType> mTriangle2D3Prototype = Triangle2D3<NodeType>(GeometryType::PointsArrayType(3));
    const Triangle2D6<NodeType> mTriangle2D6Prototype = Triangle2D6<NodeType>(GeometryType::PointsArrayType(6));
    const Triangle3D3<NodeType> mTriangle3D3Prototype = Triangle3D3<NodeType>(GeometryType::PointsArrayType(3));
    const Triangle3D6<NodeType> mTriangle3D6Prototype = Triangle3D6<NodeType>( GeometryType::PointsArrayType(6));
    //Quadrilaterals:
    const Quadrilateral2D4<NodeType> mQuadrilateral2D4Prototype = Quadrilateral2D4<NodeType>( GeometryType::PointsArrayType(4));
    const Quadrilateral2D8<NodeType> mQuadrilateral2D8Prototype = Quadrilateral2D8<NodeType>( GeometryType::PointsArrayType(8));
    const Quadrilateral2D9<NodeType> mQuadrilateral2D9Prototype = Quadrilateral2D9<NodeType>( GeometryType::PointsArrayType(9));
    const Quadrilateral3D4<NodeType> mQuadrilateral3D4Prototype = Quadrilateral3D4<NodeType>( GeometryType::PointsArrayType(4));
    const Quadrilateral3D8<NodeType> mQuadrilateral3D8Prototype = Quadrilateral3D8<NodeType>( GeometryType::PointsArrayType(8));
    const Quadrilateral3D9<NodeType> mQuadrilateral3D9Prototype = Quadrilateral3D9<NodeType>( GeometryType::PointsArrayType(9));
    //Tetrahedra:
    const Tetrahedra3D4<NodeType> mTetrahedra3D4Prototype = Tetrahedra3D4<NodeType>( GeometryType::PointsArrayType(4));
    const Tetrahedra3D10<NodeType> mTetrahedra3D10Prototype = Tetrahedra3D10<NodeType>( GeometryType::PointsArrayType(10));
    //Prisms:
    const Prism3D6<NodeType> mPrism3D6Prototype = Prism3D6<NodeType>( GeometryType::PointsArrayType(6));
    const Prism3D15<NodeType> mPrism3D15Prototype = Prism3D15<NodeType>( GeometryType::PointsArrayType(15));
    //Hexahedra:
    const Hexahedra3D8<NodeType> mHexahedra3D8Prototype = Hexahedra3D8<NodeType>( GeometryType::PointsArrayType(8));
    const Hexahedra3D20<NodeType> mHexahedra3D20Prototype = Hexahedra3D20<NodeType>( GeometryType::PointsArrayType(20));
    const Hexahedra3D27<NodeType> mHexahedra3D27Prototype = Hexahedra3D27<NodeType>( GeometryType::PointsArrayType(27));

    // General conditions must be defined

    // Point conditions
    const MeshCondition mPointCondition2D1N;
    const MeshCondition mPointCondition3D1N;
    // Line conditions
    const MeshCondition mLineCondition2D2N;
    const MeshCondition mLineCondition2D3N;
    const MeshCondition mLineCondition3D2N;
    const MeshCondition mLineCondition3D3N;
    // Surface conditions
    const MeshCondition mSurfaceCondition3D3N;
    const MeshCondition mSurfaceCondition3D6N;
    const MeshCondition mSurfaceCondition3D4N;
    const MeshCondition mSurfaceCondition3D8N;
    const MeshCondition mSurfaceCondition3D9N;

    // Master-Slave base constraint
    const MasterSlaveConstraint mMasterSlaveConstraint;
    const LinearMasterSlaveConstraint mLinearMasterSlaveConstraint;

    // Periodic Condition
    const PeriodicCondition mPeriodicCondition;
    const PeriodicCondition mPeriodicConditionEdge;
    const PeriodicCondition mPeriodicConditionCorner;

    // General elements must be defined
    const MeshElement mElement;
    const MeshElement mElement2D2N;
    const MeshElement mElement2D3N;
    const MeshElement mElement2D6N;
    const MeshElement mElement2D4N;
    const MeshElement mElement2D8N;
    const MeshElement mElement2D9N;

    const MeshElement mElement3D2N;
    const MeshElement mElement3D3N;
    const MeshElement mElement3D4N;
    const MeshElement mElement3D6N;
    const MeshElement mElement3D8N;
    const MeshElement mElement3D10N;
    const MeshElement mElement3D15N;
    const MeshElement mElement3D20N;
    const MeshElement mElement3D27N;

    const DistanceCalculationElementSimplex<2> mDistanceCalculationElementSimplex2D3N;
    const DistanceCalculationElementSimplex<3> mDistanceCalculationElementSimplex3D4N;

    const LevelSetConvectionElementSimplex<2,3> mLevelSetConvectionElementSimplex2D3N;
    const LevelSetConvectionElementSimplex<3,4> mLevelSetConvectionElementSimplex3D4N;

    // Modeler
    const Modeler mModeler;

    // Base constitutive law definition
    const ConstitutiveLaw mConstitutiveLaw;

    // KratosComponents definition
    KratosComponents<VariableData>::ComponentsContainerType* mpVariableData;

    KratosComponents<Variable<int> >::ComponentsContainerType* mpIntVariables;

    KratosComponents<Variable<unsigned int> >::ComponentsContainerType* mpUnsignedIntVariables;

    KratosComponents<Variable<double> >::ComponentsContainerType* mpDoubleVariables;

    KratosComponents<Variable<array_1d<double, 3> > >::ComponentsContainerType* mpArray1DVariables;

    KratosComponents<Variable<array_1d<double, 4> > >::ComponentsContainerType* mpArray1D4Variables;

    KratosComponents<Variable<array_1d<double, 6> > >::ComponentsContainerType* mpArray1D6Variables;

    KratosComponents<Variable<array_1d<double, 9> > >::ComponentsContainerType* mpArray1D9Variables;

    KratosComponents<Variable<Quaternion<double> > >::ComponentsContainerType* mpQuaternionVariables;

    KratosComponents<Variable<Vector> >::ComponentsContainerType* mpVectorVariables;

    KratosComponents<Variable<Matrix> >::ComponentsContainerType* mpMatrixVariables;

    KratosComponents<VariableComponent<VectorComponentAdaptor<array_1d<double, 3> > > >::ComponentsContainerType* mpArray1DVariableComponents;

    KratosComponents<VariableComponent<VectorComponentAdaptor<array_1d<double, 4> > > >::ComponentsContainerType* mpArray1D4VariableComponents;

    KratosComponents<VariableComponent<VectorComponentAdaptor<array_1d<double, 6> > > >::ComponentsContainerType* mpArray1D6VariableComponents;

    KratosComponents<VariableComponent<VectorComponentAdaptor<array_1d<double, 9> > > >::ComponentsContainerType* mpArray1D9VariableComponents;

    KratosComponents<Process>::ComponentsContainerType* mpProcesses;
    
    KratosComponents<Geometry<Node<3>>>::ComponentsContainerType* mpGeometries;

    KratosComponents<Element>::ComponentsContainerType* mpElements;

    KratosComponents<Condition>::ComponentsContainerType* mpConditions;

    KratosComponents<MasterSlaveConstraint>::ComponentsContainerType* mpMasterSlaveConstraints;

    KratosComponents<Modeler>::ComponentsContainerType* mpModelers;

    // Serialization
    Serializer::RegisteredObjectsContainerType* mpRegisteredObjects;

    Serializer::RegisteredObjectsNameContainerType* mpRegisteredObjectsName;

    ///@}

    ///@name Protected Operators

    ///@{

    ///@}

    ///@name Protected Operations

    ///@{

    ///@}

    ///@name Protected  Access

    ///@{

    ///@}

    ///@name Protected Inquiry

    ///@{

    ///@}

    ///@name Protected LifeCycle

    ///@{

    ///@}

   private:
    ///@name Static Member Variables

    ///@{

    ///@}

    ///@name Member Variables

    ///@{

    ///@}

    ///@name Private Operators

    ///@{

    ///@}

    ///@name Private Operations

    ///@{

    ///@}

    ///@name Private  Access

    ///@{

    ///@}

    ///@name Private Inquiry

    ///@{

    ///@}

    ///@name Un accessible methods

    ///@{

    /// Assignment operator.

    KratosApplication& operator=(KratosApplication const& rOther);

    ///@}

};  // Class KratosApplication

///@}

///@name Type Definitions

///@{

///@}

///@name Input and output

///@{

/// input stream function

inline std::istream& operator>>(std::istream& rIStream,

    KratosApplication& rThis);

/// output stream function

inline std::ostream& operator<<(std::ostream& rOStream,

    const KratosApplication& rThis)

{
    rThis.PrintInfo(rOStream);

    rOStream << std::endl;

    rThis.PrintData(rOStream);

    return rOStream;
}

///@}

}  // namespace Kratos.

#endif  // KRATOS_KRATOS_APPLICATION_H_INCLUDED  defined<|MERGE_RESOLUTION|>--- conflicted
+++ resolved
@@ -61,13 +61,11 @@
 #include "geometries/hexahedra_3d_20.h"
 #include "geometries/hexahedra_3d_27.h"
 
-<<<<<<< HEAD
 /* Processes */
 #include "processes/process.h"
-=======
+
 // Modelers
 #include "modeler/modeler.h"
->>>>>>> 5f498423
 
 namespace Kratos {
 ///@name Kratos Classes
