//    |  /           |
//    ' /   __| _` | __|  _ \   __|
//    . \  |   (   | |   (   |\__ \.
//   _|\_\_|  \__,_|\__|\___/ ____/
//                   Multi-Physics
//
//  License:		 BSD License
//					 Kratos default license: kratos/license.txt
//
//  Main authors:    Pooyan Dadvand
//

#if !defined(KRATOS_ELEMENT_H_INCLUDED )
#define  KRATOS_ELEMENT_H_INCLUDED

// System includes

// External includes

// Project includes
#include "includes/properties.h"
#include "includes/process_info.h"
#include "includes/geometrical_object.h"
#include "containers/flags.h"
#include "includes/constitutive_law.h"
#include "containers/weak_pointer_vector.h"


namespace Kratos
{
///@name Kratos Globals
///@{

///@}
///@name Type Definitions
///@{

///@}
///@name  Enum's
///@{

///@}
///@name  Functions
///@{

///@}
///@name Kratos Classes
///@{

/// Base class for all Elements.

/**
 * This is the base class for all elements used in KRATOS
 * Elements inherited from this class have to reimplement
 * all public functions that are needed to perform their designated
 * tasks. Due to a dummy implementation of every function though,
 * not all of them have to be implemented if they are not needed for
 * the actual problem
 */
class Element : public GeometricalObject, public Flags
{
public:
    ///@name Type Definitions
    ///@{
    /// Pointer definition of Element
    KRATOS_CLASS_POINTER_DEFINITION(Element);

    ///definition of element type
    typedef Element ElementType;

    ///base type: an GeometricalObject that automatically has a unique number
    typedef GeometricalObject BaseType;

    ///definition of node type (default is: Node<3>)
    typedef Node < 3 > NodeType;

    /**
     * Properties are used to store any parameters
     * related to the constitutive law
     */
    typedef Properties PropertiesType;

    ///definition of the geometry type with given NodeType
    typedef Geometry<NodeType> GeometryType;

    ///definition of nodes container type, redefined from GeometryType
    typedef Geometry<NodeType>::PointsArrayType NodesArrayType;

    typedef Vector VectorType;

    typedef Matrix MatrixType;

    typedef std::size_t IndexType;

    typedef std::size_t SizeType;

    typedef std::vector<std::size_t> EquationIdVectorType;

    typedef std::vector< Dof<double>::Pointer > DofsVectorType;

    typedef PointerVectorSet<Dof<double>, IndexedObject> DofsArrayType;

    ///Type definition for integration methods
    typedef GeometryData::IntegrationMethod IntegrationMethod;

    typedef GeometryData GeometryDataType;
    ///@}

    ///@name Life Cycle
    ///@{

    /**
     * ELEMENTS inherited from this class have to implement next
     * contructors, copy constructors and destructor: MANDATORY
     */

    /**
     * Constructor.
     */
    Element(IndexType NewId = 0)
        : BaseType(NewId)
        , Flags()
        , mpProperties(nullptr)
    {
    }

    /**
     * Constructor using an array of nodes
     */
    Element(IndexType NewId, const NodesArrayType& ThisNodes)
        : BaseType(NewId,GeometryType::Pointer(new GeometryType(ThisNodes)))
        , Flags()
        , mpProperties(nullptr)
    {
    }

    /**
     * Constructor using Geometry
     */
    Element(IndexType NewId, GeometryType::Pointer pGeometry)
        : BaseType(NewId,pGeometry)
        , Flags()
        , mpProperties(nullptr)
    {
    }

    /**
     * Constructor using Properties
     */
    Element(IndexType NewId, GeometryType::Pointer pGeometry, PropertiesType::Pointer pProperties)
        : BaseType(NewId,pGeometry)
        , Flags()
        , mpProperties(pProperties)
    {
    }

    /// Copy constructor.

    Element(Element const& rOther)
        : BaseType(rOther)
        , Flags(rOther)
        , mData(rOther.mData)
        , mpProperties(rOther.mpProperties)
    {
    }

    /// Destructor.

    ~Element() override
    {
    }

    ///@}
    ///@name Operators
    ///@{

    /**
     * ELEMENTS inherited from this class have to implement next
     * assignment operator: MANDATORY
     */

    /// Assignment operator.

    Element & operator=(Element const& rOther)
    {
        BaseType::operator=(rOther);
        Flags::operator =(rOther);
        mpProperties = rOther.mpProperties;
        return *this;
    }

    ///@}
    ///@name Informations
    ///@{

    /** Dimensional space of the element geometry
	@return SizeType, working space dimension of this geometry.
    */

    KRATOS_DEPRECATED_MESSAGE("This is legacy version, please ask directly the Geometry") SizeType WorkingSpaceDimension() const
    {
         return pGetGeometry()->WorkingSpaceDimension();
    }

    ///@}
    ///@name Operations
    ///@{

    /**
     * ELEMENTS inherited from this class have to implement next
     * Create and Clone methods: MANDATORY
     */

    /**
     * @brief It creates a new element pointer
     * @param NewId the ID of the new element
     * @param ThisNodes the nodes of the new element
     * @param pProperties the properties assigned to the new element
     * @return a Pointer to the new element
     */
    virtual Pointer Create(IndexType NewId, NodesArrayType const& ThisNodes,
                           PropertiesType::Pointer pProperties) const
    {
        KRATOS_TRY
        KRATOS_ERROR << "Please implement the First Create method in your derived Element" << Info() << std::endl;
        return Kratos::make_shared<Element>(NewId, GetGeometry().Create(ThisNodes), pProperties);
        KRATOS_CATCH("");
    }

    /**
     * @brief It creates a new element pointer
     * @param NewId the ID of the new element
     * @param pGeom the geometry to be employed
     * @param pProperties the properties assigned to the new element
     * @return a Pointer to the new element
     */
    virtual Pointer Create(IndexType NewId,
                           GeometryType::Pointer pGeom,
                           PropertiesType::Pointer pProperties) const
    {
        KRATOS_TRY
        KRATOS_ERROR << "Please implement the Second Create method in your derived Element" << Info() << std::endl;
        return Kratos::make_shared<Element>(NewId, pGeom, pProperties);
        KRATOS_CATCH("");
    }

    /**
     * @brief It creates a new element pointer and clones the previous element data
     * @param NewId the ID of the new element
     * @param ThisNodes the nodes of the new element
     * @param pProperties the properties assigned to the new element
     * @return a Pointer to the new element
     */
    virtual Pointer Clone (IndexType NewId, NodesArrayType const& ThisNodes) const
    {
        KRATOS_TRY
        KRATOS_WARNING("Element") << " Call base class element Clone " << std::endl;
        Element::Pointer p_new_elem = Kratos::make_shared<Element>(NewId, GetGeometry().Create(ThisNodes), pGetProperties());
        p_new_elem->SetData(this->GetData());
        p_new_elem->Set(Flags(*this));
        return p_new_elem;
        KRATOS_CATCH("");
    }


    /**
     * ELEMENTS inherited from this class have to implement next
     * EquationIdVector and GetDofList methods: MANDATORY
     */

    /**
     * this determines the elemental equation ID vector for all elemental
     * DOFs
     * @param rResult the elemental equation ID vector
     * @param rCurrentProcessInfo the current process info instance
     */
    virtual void EquationIdVector(EquationIdVectorType& rResult,
                                  const ProcessInfo& rCurrentProcessInfo) const
    {
        if (rResult.size() != 0)
            rResult.resize(0);
    }

    /**
     * determines the elemental list of DOFs
     * @param ElementalDofList the list of DOFs
     * @param rCurrentProcessInfo the current process info instance
     */
    virtual void GetDofList(DofsVectorType& rElementalDofList,
                            const ProcessInfo& rCurrentProcessInfo) const
    {
        if (rElementalDofList.size() != 0)
            rElementalDofList.resize(0);
    }

    /**
     * returns the used integration method. In the general case this is the
     * default integration method of the used geometry. I an other integration
     * method is used the method has to be overwritten within the element
     * @return default integration method of the used Geometry
     */
    virtual IntegrationMethod GetIntegrationMethod() const
    {
        return pGetGeometry()->GetDefaultIntegrationMethod();
    }

    /**
     * ELEMENTS inherited from this class must implement this methods
     * if they need the values of the time derivatives of any of the dof
     * set by the element. If the derivatives do not exist can set to zero
     * these methods are: MANDATORY ( when compatibility with dynamics is required )
     */

    /**
     * Getting method to obtain the variable which defines the degrees of freedom
     */
    virtual void GetValuesVector(Vector& values, int Step = 0) const
    {
    }

    /**
     * Getting method to obtain the time derivative of variable which defines the degrees of freedom
     */
    virtual void GetFirstDerivativesVector(Vector& values, int Step = 0) const
    {
    }

    /**
     * Getting method to obtain the second time derivative of variable which defines the degrees of freedom
     */
    virtual void GetSecondDerivativesVector(Vector& values, int Step = 0) const
    {
    }

    /**
     * ELEMENTS inherited from this class must implement next methods
     * Initialize, ResetConstitutiveLaw, CleanMemory
     * if the element needs to perform any operation before any calculation is done
     * reset material and constitutive parameters
     * or clean memory deleting obsolete variables
     * these methods are: OPTIONAL
     */

    /**
     * is called to initialize the element
     * if the element needs to perform any operation before any calculation is done
     * the elemental variables will be initialized and set using this method
     */
    virtual void Initialize(const ProcessInfo& rCurrentProcessInfo)
    {
    }


    /**
     * is called to reset the constitutive law parameters and the material properties
     * the elemental variables will be changed and reset using this method
     */
    virtual void ResetConstitutiveLaw()
    {
    }

    /**
     * deletes all obsolete data from memory
     */
    virtual void CleanMemory()
    {
    }

    /**
     * ELEMENTS inherited from this class must implement next methods
     * InitializeSolutionStep, FinalizeSolutionStep,
     * InitializeNonLinearIteration, FinalizeNonLinearIteration
     * if the element needs to perform any operation before and after the solution step
     * if the element needs to perform any operation before and after the solution iteration
     * these methods are: OPTIONAL
     */


    /**
     * this is called in the beginning of each solution step
     */
    virtual void InitializeSolutionStep(const ProcessInfo& rCurrentProcessInfo)
    {
    }


    /**
     * this is called for non-linear analysis at the beginning of the iteration process
     */
    virtual void InitializeNonLinearIteration(const ProcessInfo& rCurrentProcessInfo)
    {
    }

    /**
     * this is called for non-linear analysis at the end of the iteration process
     */
    virtual void FinalizeNonLinearIteration(const ProcessInfo& rCurrentProcessInfo)
    {
    }


    /**
     * this is called at the end of each solution step
     */
    virtual void FinalizeSolutionStep(const ProcessInfo& rCurrentProcessInfo)
    {
    }


    /**
     * ELEMENTS inherited from this class have to implement next
     * CalculateLocalSystem, CalculateLeftHandSide and CalculateRightHandSide methods
     * they can be managed internally with a private method to do the same calculations
     * only once: MANDATORY
     */

    /**
     * this is called during the assembling process in order
     * to calculate all elemental contributions to the global system
     * matrix and the right hand side
     * @param rLeftHandSideMatrix the elemental left hand side matrix
     * @param rRightHandSideVector the elemental right hand side
     * @param rCurrentProcessInfo the current process info instance
     */
    virtual void CalculateLocalSystem(MatrixType& rLeftHandSideMatrix,
                                      VectorType& rRightHandSideVector,
                                      const ProcessInfo& rCurrentProcessInfo)
    {
       if (rLeftHandSideMatrix.size1() != 0)
	  rLeftHandSideMatrix.resize(0, 0, false);
        if (rRightHandSideVector.size() != 0)
	  rRightHandSideVector.resize(0, false);
    }

    /**
     * this function provides a more general interface to the element.
     * it is designed so that rLHSvariables and rRHSvariables are passed TO the element
     * thus telling what is the desired output
     * @param rLeftHandSideMatrices container with the output left hand side matrices
     * @param rLHSVariables paramter describing the expected LHSs
     * @param rRightHandSideVectors container for the desired RHS output
     * @param rRHSVariables parameter describing the expected RHSs
     */
    KRATOS_DEPRECATED_MESSAGE("This is legacy version, please use the other overload of this function") virtual void CalculateLocalSystem(std::vector< MatrixType >& rLeftHandSideMatrices,
                                      const std::vector< Variable< MatrixType > >& rLHSVariables,
                                      std::vector< VectorType >& rRightHandSideVectors,
                                      const std::vector< Variable< VectorType > >& rRHSVariables,
                                      const ProcessInfo& rCurrentProcessInfo)
    {
    }

    /**
     * this is called during the assembling process in order
     * to calculate the elemental left hand side matrix only
     * @param rLeftHandSideMatrix the elemental left hand side matrix
     * @param rCurrentProcessInfo the current process info instance
     */
    virtual void CalculateLeftHandSide(MatrixType& rLeftHandSideMatrix,
                                       const ProcessInfo& rCurrentProcessInfo)
    {
        if (rLeftHandSideMatrix.size1() != 0)
	  rLeftHandSideMatrix.resize(0, 0, false);
    }

    /**
     * this function provides a more general interface to the element.
     * it is designed so that rLHSvariables are passed TO the element
     * thus telling what is the desired output
     * @param rLeftHandSideMatrices container for the desired LHS output
     * @param rLHSVariables parameter describing the expected LHSs
     */
    virtual void CalculateLeftHandSide(std::vector< MatrixType >& rLeftHandSideMatrices,
					const std::vector< Variable< MatrixType > >& rLHSVariables,
					const ProcessInfo& rCurrentProcessInfo)
    {
    }

    /**
     * this is called during the assembling process in order
     * to calculate the elemental right hand side vector only
     * @param rRightHandSideVector the elemental right hand side vector
     * @param rCurrentProcessInfo the current process info instance
     */
    virtual void CalculateRightHandSide(VectorType& rRightHandSideVector,
                                        const ProcessInfo& rCurrentProcessInfo)
    {
        if (rRightHandSideVector.size() != 0)
	  rRightHandSideVector.resize(0, false);
    }

    /**
     * this function provides a more general interface to the element.
     * it is designed so that rRHSvariables are passed TO the element
     * thus telling what is the desired output
     * @param rRightHandSideVectors container for the desired RHS output
     * @param rRHSVariables parameter describing the expected RHSs
     */
    virtual void CalculateRightHandSide(std::vector< VectorType >& rRightHandSideVectors,
					const std::vector< Variable< VectorType > >& rRHSVariables,
					const ProcessInfo& rCurrentProcessInfo)
    {
    }


    /**
     * ELEMENTS inherited from this class must implement this methods
     * if they need to add dynamic element contributions
     * note: first derivatives means the velocities if the displacements are the dof of the analysis
     * note: time integration parameters must be set in the rCurrentProcessInfo before calling these methods
     * CalculateFirstDerivativesContributions,
     * CalculateFirstDerivativesLHS, CalculateFirstDerivativesRHS methods are : OPTIONAL
     */


    /**
     * this is called during the assembling process in order
     * to calculate the first derivatives contributions for the LHS and RHS
     * @param rLeftHandSideMatrix the elemental left hand side matrix
     * @param rRightHandSideVector the elemental right hand side
     * @param rCurrentProcessInfo the current process info instance
     */
    virtual void CalculateFirstDerivativesContributions(MatrixType& rLeftHandSideMatrix,
							VectorType& rRightHandSideVector,
							const ProcessInfo& rCurrentProcessInfo)
    {
       if (rLeftHandSideMatrix.size1() != 0)
	  rLeftHandSideMatrix.resize(0, 0, false);
        if (rRightHandSideVector.size() != 0)
	  rRightHandSideVector.resize(0, false);
    }

    /**
     * this is called during the assembling process in order
     * to calculate the elemental left hand side matrix for the first derivatives constributions
     * @param rLeftHandSideMatrix the elemental left hand side matrix
     * @param rCurrentProcessInfo the current process info instance
     */
    virtual void CalculateFirstDerivativesLHS(MatrixType& rLeftHandSideMatrix,
					      const ProcessInfo& rCurrentProcessInfo)
    {
        if (rLeftHandSideMatrix.size1() != 0)
	  rLeftHandSideMatrix.resize(0, 0, false);
    }


    /**
     * this is called during the assembling process in order
     * to calculate the elemental right hand side vector for the first derivatives constributions
     * @param rRightHandSideVector the elemental right hand side vector
     * @param rCurrentProcessInfo the current process info instance
     */
    virtual void CalculateFirstDerivativesRHS(VectorType& rRightHandSideVector,
					      const ProcessInfo& rCurrentProcessInfo)
    {
        if (rRightHandSideVector.size() != 0)
	  rRightHandSideVector.resize(0, false);
    }



    /**
     * ELEMENTS inherited from this class must implement this methods
     * if they need to add dynamic element contributions
     * note: second derivatives means the accelerations if the displacements are the dof of the analysis
     * note: time integration parameters must be set in the rCurrentProcessInfo before calling these methods
     * CalculateSecondDerivativesContributions,
     * CalculateSecondDerivativesLHS, CalculateSecondDerivativesRHS methods are : OPTIONAL
     */


   /**
     * this is called during the assembling process in order
     * to calculate the second derivative contributions for the LHS and RHS
     * @param rLeftHandSideMatrix the elemental left hand side matrix
     * @param rRightHandSideVector the elemental right hand side
     * @param rCurrentProcessInfo the current process info instance
     */
    virtual void CalculateSecondDerivativesContributions(MatrixType& rLeftHandSideMatrix,
							 VectorType& rRightHandSideVector,
							 const ProcessInfo& rCurrentProcessInfo)
    {
       if (rLeftHandSideMatrix.size1() != 0)
	  rLeftHandSideMatrix.resize(0, 0, false);
        if (rRightHandSideVector.size() != 0)
	  rRightHandSideVector.resize(0, false);
    }


    /**
     * this is called during the assembling process in order
     * to calculate the elemental left hand side matrix for the second derivatives constributions
     * @param rLeftHandSideMatrix the elemental left hand side matrix
     * @param rCurrentProcessInfo the current process info instance
     */
    virtual void CalculateSecondDerivativesLHS(MatrixType& rLeftHandSideMatrix,
					       const ProcessInfo& rCurrentProcessInfo)
    {
        if (rLeftHandSideMatrix.size1() != 0)
	  rLeftHandSideMatrix.resize(0, 0, false);
    }


    /**
     * this is called during the assembling process in order
     * to calculate the elemental right hand side vector for the second derivatives constributions
     * @param rRightHandSideVector the elemental right hand side vector
     * @param rCurrentProcessInfo the current process info instance
     */
    virtual void CalculateSecondDerivativesRHS(VectorType& rRightHandSideVector,
					       const ProcessInfo& rCurrentProcessInfo)
    {
        if (rRightHandSideVector.size() != 0)
	  rRightHandSideVector.resize(0, false);
    }



    /**
     * ELEMENTS inherited from this class must implement this methods
     * if they need to add dynamic element contributions
     * CalculateMassMatrix and CalculateDampingMatrix methods are: OPTIONAL
     */

    /**
     * this is called during the assembling process in order
     * to calculate the elemental mass matrix
     * @param rMassMatrix the elemental mass matrix
     * @param rCurrentProcessInfo the current process info instance
     */
    virtual void CalculateMassMatrix(MatrixType& rMassMatrix, const ProcessInfo& rCurrentProcessInfo)
    {
        if (rMassMatrix.size1() != 0)
	  rMassMatrix.resize(0, 0, false);
    }


    /**
     * this is called during the assembling process in order
     * to calculate the elemental damping matrix
     * @param rDampingMatrix the elemental damping matrix
     * @param rCurrentProcessInfo the current process info instance
     */
    virtual void CalculateDampingMatrix(MatrixType& rDampingMatrix, const ProcessInfo& rCurrentProcessInfo)
    {
        if (rDampingMatrix.size1() != 0)
	  rDampingMatrix.resize(0, 0, false);
    }



    /**
     * ELEMENTS inherited from this class must implement this methods
     * if they need to write something at the element geometry nodes
     * AddExplicitContribution methods are: OPTIONAL ( avoid to use them if is not needed )
     */

    /**
     * this is called during the assembling process in order
     * to calculate the elemental contribution in explicit calculation.
     * NodalData is modified Inside the function, so the
     * The "AddEXplicit" FUNCTIONS THE ONLY FUNCTIONS IN WHICH AN ELEMENT
     * IS ALLOWED TO WRITE ON ITS NODES.
     * the caller is expected to ensure thread safety hence
     * SET/UNSETLOCK MUST BE PERFORMED IN THE STRATEGY BEFORE CALLING THIS FUNCTION
      * @param rCurrentProcessInfo the current process info instance
     */
    virtual void AddExplicitContribution(const ProcessInfo& rCurrentProcessInfo)
    {
    }

    /**
     * @brief This function is designed to make the element to assemble an rRHS vector identified by a variable rRHSVariable by assembling it to the nodes on the variable rDestinationVariable. (This is the double version)
     * @details The "AddExplicit" FUNCTIONS THE ONLY FUNCTIONS IN WHICH AN ELEMENT IS ALLOWED TO WRITE ON ITS NODES. The caller is expected to ensure thread safety hence SET-/UNSET-LOCK MUST BE PERFORMED IN THE STRATEGY BEFORE CALLING THIS FUNCTION
     * @param rRHSVector input variable containing the RHS vector to be assembled
     * @param rRHSVariable variable describing the type of the RHS vector to be assembled
     * @param rDestinationVariable variable in the database to which the rRHSvector will be assembled
     * @param rCurrentProcessInfo the current process info instance
     */
<<<<<<< HEAD
    virtual void AddExplicitContribution(const VectorType& rRHSVector, const Variable<VectorType>& rRHSVariable, const Variable<double >& rDestinationVariable, const ProcessInfo& rCurrentProcessInfo)
=======
    virtual void AddExplicitContribution(
        const VectorType& rRHSVector,
        const Variable<VectorType>& rRHSVariable,
        Variable<double >& rDestinationVariable,
        const ProcessInfo& rCurrentProcessInfo
        )
>>>>>>> 84a1e0c0
    {
        KRATOS_ERROR << "Base element class is not able to assemble rRHS to the desired variable. destination variable is " << rDestinationVariable << std::endl;
    }

<<<<<<< HEAD
    virtual void AddExplicitContribution(const VectorType& rRHSVector, const Variable<VectorType>& rRHSVariable, const Variable<array_1d<double,3> >& rDestinationVariable, const ProcessInfo& rCurrentProcessInfo)
=======
    /**
     * @brief This function is designed to make the element to assemble an rRHS vector identified by a variable rRHSVariable by assembling it to the nodes on the variable rDestinationVariable. (This is the vector version)
     * @details The "AddExplicit" FUNCTIONS THE ONLY FUNCTIONS IN WHICH AN ELEMENT IS ALLOWED TO WRITE ON ITS NODES. The caller is expected to ensure thread safety hence SET-/UNSET-LOCK MUST BE PERFORMED IN THE STRATEGY BEFORE CALLING THIS FUNCTION
     * @param rRHSVector input variable containing the RHS vector to be assembled
     * @param rRHSVariable variable describing the type of the RHS vector to be assembled
     * @param rDestinationVariable variable in the database to which the rRHSvector will be assembled
     * @param rCurrentProcessInfo the current process info instance
     */
    virtual void AddExplicitContribution(
        const VectorType& rRHS,
        const Variable<VectorType>& rRHSVariable,
        Variable<array_1d<double,3> >& rDestinationVariable,
        const ProcessInfo& rCurrentProcessInfo
        )
>>>>>>> 84a1e0c0
    {
         KRATOS_ERROR << "Base element class is not able to assemble rRHS to the desired variable. destination variable is " << rDestinationVariable << std::endl;
    }

<<<<<<< HEAD
    virtual void AddExplicitContribution(const MatrixType& rLHSMatrix, const Variable<MatrixType>& rLHSVariable, const Variable<Matrix>& rDestinationVariable, const ProcessInfo& rCurrentProcessInfo)
=======
    /**
     * @brief This function is designed to make the element to assemble an rRHS vector identified by a variable rRHSVariable by assembling it to the nodes on the variable rDestinationVariable. (This is the matrix version)
     * @details The "AddExplicit" FUNCTIONS THE ONLY FUNCTIONS IN WHICH AN ELEMENT IS ALLOWED TO WRITE ON ITS NODES. The caller is expected to ensure thread safety hence SET-/UNSET-LOCK MUST BE PERFORMED IN THE STRATEGY BEFORE CALLING THIS FUNCTION
     * @param rRHSVector input variable containing the RHS vector to be assembled
     * @param rRHSVariable variable describing the type of the RHS vector to be assembled
     * @param rDestinationVariable variable in the database to which the rRHSvector will be assembled
     * @param rCurrentProcessInfo the current process info instance
     */
    virtual void AddExplicitContribution(
        const MatrixType& rLHSMatrix,
        const Variable<MatrixType>& rLHSVariable,
        Variable<Matrix>& rDestinationVariable,
        const ProcessInfo& rCurrentProcessInfo
        )
>>>>>>> 84a1e0c0
    {
         KRATOS_ERROR << "Base element class is not able to assemble rLHS to the desired variable. destination variable is " << rDestinationVariable << std::endl;
    }

    /**
     * Calculate a Element variable usually associated to a integration point
     * the Output is given on integration points and characterizes the element
     * Calculate(..) methods are: OPTIONAL
     */

    virtual void Calculate(const Variable<double>& rVariable,
                           double& Output,
                           const ProcessInfo& rCurrentProcessInfo)
    {
    }

    virtual void Calculate(const Variable<array_1d<double, 3 > >& rVariable,
                           array_1d<double, 3 > & Output,
                           const ProcessInfo& rCurrentProcessInfo)
    {
    }

    virtual void Calculate(const Variable<Vector >& rVariable,
                           Vector& Output,
                           const ProcessInfo& rCurrentProcessInfo)
    {
    }

    virtual void Calculate(const Variable<Matrix >& rVariable,
                           Matrix& Output,
                           const ProcessInfo& rCurrentProcessInfo)
    {
    }

    /**
     * Calculate variables on Integration points.
     * This gives access to variables computed in the constitutive law on each integration point.
     * Specialisations of element must specify the actual interface to the integration points!
     * Note, that these functions expect a std::vector of values for the specified variable type that
     * contains a value for each integration point!
     * CalculateValueOnIntegrationPoints: calculates the values of given Variable.
     * these methods are: OPTIONAL
     */

    virtual void CalculateOnIntegrationPoints(const Variable<bool>& rVariable,
					      std::vector<bool>& rOutput,
					      const ProcessInfo& rCurrentProcessInfo)
    {
    }

    virtual void CalculateOnIntegrationPoints(const Variable<int>& rVariable,
					      std::vector<int>& rOutput,
					      const ProcessInfo& rCurrentProcessInfo)
    {
    }

    virtual void CalculateOnIntegrationPoints(const Variable<double>& rVariable,
					      std::vector<double>& rOutput,
					      const ProcessInfo& rCurrentProcessInfo)
    {
    }

    virtual void CalculateOnIntegrationPoints(const Variable<array_1d<double, 3 > >& rVariable,
					      std::vector< array_1d<double, 3 > >& rOutput,
					      const ProcessInfo& rCurrentProcessInfo)
    {
    }

    virtual void CalculateOnIntegrationPoints(const Variable<array_1d<double, 6 > >& rVariable,
					      std::vector< array_1d<double, 6 > >& rOutput,
					      const ProcessInfo& rCurrentProcessInfo)
    {
    }

    virtual void CalculateOnIntegrationPoints(const Variable<Vector >& rVariable,
					      std::vector< Vector >& rOutput,
					      const ProcessInfo& rCurrentProcessInfo)
    {
    }

    virtual void CalculateOnIntegrationPoints(const Variable<Matrix >& rVariable,
					      std::vector< Matrix >& rOutput,
					      const ProcessInfo& rCurrentProcessInfo)
    {
    }

    /**
     * Access for variables on Integration points.
     * This gives access to variables stored in the constitutive law on each integration point.
     * Specializations of element must specify the actual interface to the integration points!
     * Note, that these functions expect a std::vector of values for the specified variable type that
     * contains a value for each integration point!
     * SetValueOnIntegrationPoints: set the values for given Variable.
     * GetValueOnIntegrationPoints: get the values for given Variable.
     * these methods are: OPTIONAL
     */

    //SET ON INTEGRATION POINTS - METHODS
    virtual void SetValueOnIntegrationPoints(const Variable<bool>& rVariable,
					     std::vector<bool>& rValues,
					     const ProcessInfo& rCurrentProcessInfo)
    {
    }
    virtual void SetValueOnIntegrationPoints(const Variable<int>& rVariable,
					     std::vector<int>& rValues,
					     const ProcessInfo& rCurrentProcessInfo)
    {
    }

    virtual void SetValueOnIntegrationPoints(const Variable<double>& rVariable,
					     std::vector<double>& rValues,
					     const ProcessInfo& rCurrentProcessInfo)
    {
    }

    virtual void SetValueOnIntegrationPoints(const Variable<array_1d<double, 3 > >& rVariable,
					     std::vector<array_1d<double, 3 > > rValues,
					     const ProcessInfo& rCurrentProcessInfo)
    {
    }

    virtual void SetValueOnIntegrationPoints(const Variable<array_1d<double, 6 > >& rVariable,
					     std::vector<array_1d<double, 6 > > rValues,
					     const ProcessInfo& rCurrentProcessInfo)
    {
    }

    virtual void SetValueOnIntegrationPoints(const Variable<Vector>& rVariable,
					     std::vector<Vector>& rValues,
					     const ProcessInfo& rCurrentProcessInfo)
    {
    }

    virtual void SetValueOnIntegrationPoints(const Variable<Matrix>& rVariable,
					     std::vector<Matrix>& rValues,
					     const ProcessInfo& rCurrentProcessInfo)
    {
    }

    virtual void SetValueOnIntegrationPoints(const Variable<ConstitutiveLaw::Pointer>& rVariable,
					     std::vector<ConstitutiveLaw::Pointer>& rValues,
					     const ProcessInfo& rCurrentProcessInfo)
    {
    }

    //GET ON INTEGRATION POINTS METHODS

    virtual void GetValueOnIntegrationPoints(const Variable<bool>& rVariable,
					     std::vector<bool>& rValues,
					     const ProcessInfo& rCurrentProcessInfo)
    {
    }

    virtual void GetValueOnIntegrationPoints(const Variable<int>& rVariable,
					     std::vector<int>& rValues,
					     const ProcessInfo& rCurrentProcessInfo)
    {
    }

    virtual void GetValueOnIntegrationPoints(const Variable<double>& rVariable,
					     std::vector<double>& rValues,
					     const ProcessInfo& rCurrentProcessInfo)
    {
    }

    virtual void GetValueOnIntegrationPoints(const Variable<array_1d<double, 3 > >& rVariable,
					     std::vector<array_1d<double, 3 > >& rValues,
					     const ProcessInfo& rCurrentProcessInfo)
    {
    }

    virtual void GetValueOnIntegrationPoints(const Variable<array_1d<double, 6 > >& rVariable,
					     std::vector<array_1d<double, 6 > >& rValues,
					     const ProcessInfo& rCurrentProcessInfo)
    {
    }

    virtual void GetValueOnIntegrationPoints(const Variable<Vector>& rVariable,
					     std::vector<Vector>& rValues,
					     const ProcessInfo& rCurrentProcessInfo)
    {
    }

    virtual void GetValueOnIntegrationPoints(const Variable<Matrix>& rVariable,
					     std::vector<Matrix>& rValues,
					     const ProcessInfo& rCurrentProcessInfo)
    {
    }

    virtual void GetValueOnIntegrationPoints(const Variable<ConstitutiveLaw::Pointer>& rVariable,
					     std::vector<ConstitutiveLaw::Pointer>& rValues,
					     const ProcessInfo& rCurrentProcessInfo)
    {
    }

    /**
     * This method provides the place to perform checks on the completeness of the input
     * and the compatibility with the problem options as well as the contitutive laws selected
     * It is designed to be called only once (or anyway, not often) typically at the beginning
     * of the calculations, so to verify that nothing is missing from the input
     * or that no common error is found.
     * @param rCurrentProcessInfo
     * this method is: MANDATORY
     */

    virtual int Check(const ProcessInfo& rCurrentProcessInfo) const
    {
        KRATOS_TRY

        KRATOS_ERROR_IF( this->Id() < 1 ) << "Element found with Id " << this->Id() << std::endl;

        const double domain_size = this->GetGeometry().DomainSize();
        KRATOS_ERROR_IF( domain_size <= 0.0 ) << "Element " << this->Id() << " has non-positive size " << domain_size << std::endl;

        return 0;

        KRATOS_CATCH("")
    }

    /**
     * this is called during the assembling process in order
     * to calculate the elemental mass matrix
     * @param rMassMatrix the elemental mass matrix
     * @param rCurrentProcessInfo the current process info instance
     */
    virtual void MassMatrix(MatrixType& rMassMatrix, const ProcessInfo& rCurrentProcessInfo)
    {
        if (rMassMatrix.size1() != 0)
	  rMassMatrix.resize(0, 0, false);
    }

    /**
     * adds the mass matrix scaled by a given factor to the LHS
     * @param rLeftHandSideMatrix the elemental LHS matrix
     * @param coeff the given factor
     * @param rCurrentProcessInfo the current process info instance
     */
    virtual void AddMassMatrix(MatrixType& rLeftHandSideMatrix,
                               double coeff, const ProcessInfo& rCurrentProcessInfo)
    {
    }

    /**
     * this is called during the assembling process in order
     * to calculate the elemental damping matrix
     * @param rDampMatrix the elemental damping matrix
     * @param rCurrentProcessInfo the current process info instance
     */
    virtual void DampMatrix(MatrixType& rDampMatrix, const ProcessInfo& rCurrentProcessInfo)
    {
        if (rDampMatrix.size1() != 0)
	  rDampMatrix.resize(0, 0, false);
    }

    /**
     * adds the inertia forces to the RHS --> performs residua = static_residua - coeff*M*acc
     * @param rCurrentProcessInfo the current process info instance
     */
    virtual void AddInertiaForces(VectorType& rRightHandSideVector, double coeff,
                                  const ProcessInfo& rCurrentProcessInfo)
    {
    }

    /**
     * Calculate Damp matrix and add velocity contribution to RHS
     * @param rDampingMatrix the velocity-proportional "damping" matrix
     * @param rRightHandSideVector the elemental right hand side matrix
     * @param rCurrentProcessInfo the current process info instance
     */
    virtual void CalculateLocalVelocityContribution(MatrixType& rDampingMatrix,
            VectorType& rRightHandSideVector, const ProcessInfo& rCurrentProcessInfo)
    {
        if (rDampingMatrix.size1() != 0)
	  rDampingMatrix.resize(0, 0, false);

    }

    /**
     * Calculate the transposed gradient of the element's residual w.r.t. design variable.
     */
    virtual void CalculateSensitivityMatrix(const Variable<double>& rDesignVariable,
                                            Matrix& rOutput,
                                            const ProcessInfo& rCurrentProcessInfo)
    {
        if (rOutput.size1() != 0)
            rOutput.resize(0, 0, false);
    }

    /**
     * Calculate the transposed gradient of the element's residual w.r.t. design variable.
     */
    virtual void CalculateSensitivityMatrix(const Variable<array_1d<double,3> >& rDesignVariable,
                                            Matrix& rOutput,
                                            const ProcessInfo& rCurrentProcessInfo)
    {
        if (rOutput.size1() != 0)
            rOutput.resize(0, 0, false);
    }


    //METHODS TO BE CLEANED: DEPRECATED end

    ///@}
    ///@name Access
    ///@{

    PropertiesType::Pointer pGetProperties()
    {
        KRATOS_DEBUG_ERROR_IF(mpProperties == nullptr)
            << "Tryining to get the properties of " << Info()
            << ", which are uninitialized." << std::endl;
        return mpProperties;
    }

    const PropertiesType::Pointer pGetProperties() const
    {
        KRATOS_DEBUG_ERROR_IF(mpProperties == nullptr)
            << "Tryining to get the properties of " << Info()
            << ", which are uninitialized." << std::endl;
        return mpProperties;
    }

    PropertiesType& GetProperties()
    {
        KRATOS_DEBUG_ERROR_IF(mpProperties == nullptr)
            << "Tryining to get the properties of " << Info()
            << ", which are uninitialized." << std::endl;
        return *mpProperties;
    }

    PropertiesType const& GetProperties() const
    {
        KRATOS_DEBUG_ERROR_IF(mpProperties == nullptr)
            << "Tryining to get the properties of " << Info()
            << ", which are uninitialized." << std::endl;
        return *mpProperties;
    }

    void SetProperties(PropertiesType::Pointer pProperties)
    {
        mpProperties = pProperties;
    }

    ///@}
    ///@name Elemental Data
    ///@{

    /**
     * Access Data:
     */
    DataValueContainer& Data()
    {
        return mData;
    }

    DataValueContainer const& GetData() const
    {
      return mData;
    }

    void SetData(DataValueContainer const& rThisData)
    {
      mData = rThisData;
    }

    /**
     * Check if the Data exists with Has(..) methods:
     */
    template<class TDataType> bool Has(const Variable<TDataType>& rThisVariable) const
    {
        return mData.Has(rThisVariable);
    }

    template<class TAdaptorType> bool Has(
        const VariableComponent<TAdaptorType>& rThisVariable) const
    {
        return mData.Has(rThisVariable);
    }

    /**
     * Set Data with SetValue and the Variable to set:
     */
    template<class TVariableType> void SetValue(
        const TVariableType& rThisVariable,
        typename TVariableType::Type const& rValue)
    {
        mData.SetValue(rThisVariable, rValue);
    }

    /**
     * Get Data with GetValue and the Variable to get:
     */
    template<class TVariableType> typename TVariableType::Type& GetValue(
        const TVariableType& rThisVariable)
    {
        return mData.GetValue(rThisVariable);
    }

    template<class TVariableType> typename TVariableType::Type const& GetValue(
        const TVariableType& rThisVariable) const
    {
        return mData.GetValue(rThisVariable);
    }

    ///@}
    ///@name Flags
    ///@{

    Flags& GetFlags()
      {
	return *this;
      }

    Flags const& GetFlags() const
    {
      return *this;
    }

    void SetFlags(Flags const& rThisFlags)
    {
      Flags::operator=(rThisFlags);
    }

    ///@}
    ///@name Inquiry
    ///@{

    /// Check that the Element has a correctly initialized pointer to a Properties instance.
    bool HasProperties() const
    {
        return mpProperties != nullptr;
    }

    ///@}
    ///@name Input and output
    ///@{

    /// Turn back information as a string.

    std::string Info() const override
    {
        std::stringstream buffer;
        buffer << "Element #" << Id();
        return buffer.str();
    }

    /// Print information about this object.

    void PrintInfo(std::ostream& rOStream) const override
    {
        rOStream << "Element #" << Id();
    }

    /// Print object's data.

    void PrintData(std::ostream& rOStream) const override
    {
        pGetGeometry()->PrintData(rOStream);
    }

    ///@}
    ///@name Friends
    ///@{
    ///@}

protected:
    ///@name Protected static Member Variables
    ///@{
    ///@}
    ///@name Protected member Variables
    ///@{
    ///@}
    ///@name Protected Operators
    ///@{
    ///@}
    ///@name Protected Operations
    ///@{
    ///@}
    ///@name Protected  Access
    ///@{
    ///@}
    ///@name Protected Inquiry
    ///@{
    ///@}
    ///@name Protected LifeCycle
    ///@{
    ///@}

private:
    ///@name Static Member Variables
    ///@{
    ///@}
    ///@name Member Variables
    ///@{

    /**
     * pointer to the data related to this element
     */
    DataValueContainer mData;

    /**
     * pointer to the element's properties
     */
    Properties::Pointer mpProperties;

    ///@}
    ///@name Private Operators
    ///@{
    ///@}
    ///@name Private Operations
    ///@{
    ///@}
    ///@name Serialization
    ///@{

    friend class Serializer;

    void save(Serializer& rSerializer) const override
    {
        KRATOS_SERIALIZE_SAVE_BASE_CLASS(rSerializer, GeometricalObject );
        KRATOS_SERIALIZE_SAVE_BASE_CLASS(rSerializer, Flags );
        rSerializer.save("Data", mData);
        rSerializer.save("Properties", mpProperties);
    }

    void load(Serializer& rSerializer) override
    {
        KRATOS_SERIALIZE_LOAD_BASE_CLASS(rSerializer, GeometricalObject );
        KRATOS_SERIALIZE_LOAD_BASE_CLASS(rSerializer, Flags );
        rSerializer.load("Data", mData);
        rSerializer.load("Properties", mpProperties);
    }

    ///@}
    ///@name Private  Access
    ///@{
    ///@}
    ///@name Private Inquiry
    ///@{
    ///@}
    ///@name Un accessible methods
    ///@{
    ///@}

}; // Class Element

///@}
///@name Type Definitions
///@{
///@}
///@name Input and output
///@{

/// input stream function
inline std::istream & operator >>(std::istream& rIStream,
                                  Element& rThis);

/// output stream function

inline std::ostream & operator <<(std::ostream& rOStream,
                                  const Element& rThis)
{
    rThis.PrintInfo(rOStream);
    rOStream << " : " << std::endl;
    rThis.PrintData(rOStream);
    return rOStream;
}
///@}

template class KRATOS_API(KRATOS_CORE) KratosComponents<Element >;

void KRATOS_API(KRATOS_CORE) AddKratosComponent(std::string const& Name, Element const& ThisComponent);

/**
 * definition of elemental specific variables
 */

#undef  KRATOS_EXPORT_MACRO
#define KRATOS_EXPORT_MACRO KRATOS_API

KRATOS_DEFINE_VARIABLE(WeakPointerVector< Element >, NEIGHBOUR_ELEMENTS)

#undef  KRATOS_EXPORT_MACRO
#define KRATOS_EXPORT_MACRO KRATOS_NO_EXPORT

} // namespace Kratos.
#endif // KRATOS_ELEMENT_H_INCLUDED  defined<|MERGE_RESOLUTION|>--- conflicted
+++ resolved
@@ -676,23 +676,16 @@
      * @param rDestinationVariable variable in the database to which the rRHSvector will be assembled
      * @param rCurrentProcessInfo the current process info instance
      */
-<<<<<<< HEAD
-    virtual void AddExplicitContribution(const VectorType& rRHSVector, const Variable<VectorType>& rRHSVariable, const Variable<double >& rDestinationVariable, const ProcessInfo& rCurrentProcessInfo)
-=======
     virtual void AddExplicitContribution(
         const VectorType& rRHSVector,
         const Variable<VectorType>& rRHSVariable,
         Variable<double >& rDestinationVariable,
         const ProcessInfo& rCurrentProcessInfo
         )
->>>>>>> 84a1e0c0
     {
         KRATOS_ERROR << "Base element class is not able to assemble rRHS to the desired variable. destination variable is " << rDestinationVariable << std::endl;
     }
 
-<<<<<<< HEAD
-    virtual void AddExplicitContribution(const VectorType& rRHSVector, const Variable<VectorType>& rRHSVariable, const Variable<array_1d<double,3> >& rDestinationVariable, const ProcessInfo& rCurrentProcessInfo)
-=======
     /**
      * @brief This function is designed to make the element to assemble an rRHS vector identified by a variable rRHSVariable by assembling it to the nodes on the variable rDestinationVariable. (This is the vector version)
      * @details The "AddExplicit" FUNCTIONS THE ONLY FUNCTIONS IN WHICH AN ELEMENT IS ALLOWED TO WRITE ON ITS NODES. The caller is expected to ensure thread safety hence SET-/UNSET-LOCK MUST BE PERFORMED IN THE STRATEGY BEFORE CALLING THIS FUNCTION
@@ -707,14 +700,10 @@
         Variable<array_1d<double,3> >& rDestinationVariable,
         const ProcessInfo& rCurrentProcessInfo
         )
->>>>>>> 84a1e0c0
     {
          KRATOS_ERROR << "Base element class is not able to assemble rRHS to the desired variable. destination variable is " << rDestinationVariable << std::endl;
     }
 
-<<<<<<< HEAD
-    virtual void AddExplicitContribution(const MatrixType& rLHSMatrix, const Variable<MatrixType>& rLHSVariable, const Variable<Matrix>& rDestinationVariable, const ProcessInfo& rCurrentProcessInfo)
-=======
     /**
      * @brief This function is designed to make the element to assemble an rRHS vector identified by a variable rRHSVariable by assembling it to the nodes on the variable rDestinationVariable. (This is the matrix version)
      * @details The "AddExplicit" FUNCTIONS THE ONLY FUNCTIONS IN WHICH AN ELEMENT IS ALLOWED TO WRITE ON ITS NODES. The caller is expected to ensure thread safety hence SET-/UNSET-LOCK MUST BE PERFORMED IN THE STRATEGY BEFORE CALLING THIS FUNCTION
@@ -729,7 +718,6 @@
         Variable<Matrix>& rDestinationVariable,
         const ProcessInfo& rCurrentProcessInfo
         )
->>>>>>> 84a1e0c0
     {
          KRATOS_ERROR << "Base element class is not able to assemble rLHS to the desired variable. destination variable is " << rDestinationVariable << std::endl;
     }
