--- conflicted
+++ resolved
@@ -741,18 +741,7 @@
      * CalculateValueOnIntegrationPoints: calculates the values of given Variable.
      * these methods are: OPTIONAL
      */
-<<<<<<< HEAD
     KRATOS_DEPRECATED virtual void CalculateOnIntegrationPoints(const Variable<double>& rVariable,
-=======
-
-    virtual void CalculateOnIntegrationPoints(const Variable<bool>& rVariable,
-					      std::vector<bool>& rOutput,
-					      const ProcessInfo& rCurrentProcessInfo)
-    {
-    }
-
-    virtual void CalculateOnIntegrationPoints(const Variable<double>& rVariable,
->>>>>>> 4aba41cf
 					      std::vector<double>& rOutput,
 					      const ProcessInfo& rCurrentProcessInfo)
     {
@@ -765,18 +754,8 @@
     {
     }
 
-<<<<<<< HEAD
     /// This method is deprecated, use GetValuesOnIntegrationPoints instead
     KRATOS_DEPRECATED virtual void CalculateOnIntegrationPoints(const Variable<Vector >& rVariable,
-=======
-    virtual void CalculateOnIntegrationPoints(const Variable<array_1d<double, 6 > >& rVariable,
-					      std::vector< array_1d<double, 6 > >& rOutput,
-					      const ProcessInfo& rCurrentProcessInfo)
-    {
-    }
-
-    virtual void CalculateOnIntegrationPoints(const Variable<Vector >& rVariable,
->>>>>>> 4aba41cf
 					      std::vector< Vector >& rOutput,
 					      const ProcessInfo& rCurrentProcessInfo)
     {
@@ -801,21 +780,16 @@
      */
 
     //SET ON INTEGRATION POINTS - METHODS
-    
+
     /// This method is deprecated, use SetValuesOnIntegrationPoints instead
     KRATOS_DEPRECATED virtual void SetValueOnIntegrationPoints(const Variable<int>& rVariable,
 					     std::vector<int>& rValues,
 					     const ProcessInfo& rCurrentProcessInfo)
     {
     }
-<<<<<<< HEAD
-    
+
     /// This method is deprecated, use SetValuesOnIntegrationPoints instead
     KRATOS_DEPRECATED virtual void SetValueOnIntegrationPoints(const Variable<double>& rVariable,
-=======
-
-    virtual void SetValueOnIntegrationPoints(const Variable<double>& rVariable,
->>>>>>> 4aba41cf
 					     std::vector<double>& rValues,
 					     const ProcessInfo& rCurrentProcessInfo)
     {
@@ -858,30 +832,22 @@
 
     //GET ON INTEGRATION POINTS METHODS
 
-<<<<<<< HEAD
+    /// This method is deprecated, use GetValuesOnIntegrationPoints instead
+    KRATOS_DEPRECATED virtual void GetValueOnIntegrationPoints(const Variable<bool>& rVariable,
+					     std::vector<bool>& rValues,
+					     const ProcessInfo& rCurrentProcessInfo)
+    {
+    }
+
     /// This method is deprecated, use GetValuesOnIntegrationPoints instead
     KRATOS_DEPRECATED virtual void GetValueOnIntegrationPoints(const Variable<int>& rVariable,
-=======
-    virtual void GetValueOnIntegrationPoints(const Variable<bool>& rVariable,
-					     std::vector<bool>& rValues,
-					     const ProcessInfo& rCurrentProcessInfo)
-    {
-    }
-
-    virtual void GetValueOnIntegrationPoints(const Variable<int>& rVariable,
->>>>>>> 4aba41cf
 					     std::vector<int>& rValues,
 					     const ProcessInfo& rCurrentProcessInfo)
     {
     }
-<<<<<<< HEAD
     
     /// This method is deprecated, use GetValuesOnIntegrationPoints instead
     KRATOS_DEPRECATED virtual void GetValueOnIntegrationPoints(const Variable<double>& rVariable,
-=======
-
-    virtual void GetValueOnIntegrationPoints(const Variable<double>& rVariable,
->>>>>>> 4aba41cf
 					     std::vector<double>& rValues,
 					     const ProcessInfo& rCurrentProcessInfo)
     {
@@ -971,13 +937,11 @@
     {
     }
 
-
     virtual void GetValuesOnIntegrationPoints(const Variable<array_1d<double, 3 > >& rVariable,
 					     std::vector<array_1d<double, 3 > >& rValues,
 					     const ProcessInfo& rCurrentProcessInfo)
     {
-    }
-    
+    }   
 
     virtual void GetValuesOnIntegrationPoints(const Variable<array_1d<double, 6 > >& rVariable,
 					     std::vector<array_1d<double, 6 > >& rValues,
@@ -985,20 +949,17 @@
     {
     }
 
-
     virtual void GetValuesOnIntegrationPoints(const Variable<Vector>& rVariable,
 					     std::vector<Vector>& rValues,
 					     const ProcessInfo& rCurrentProcessInfo)
     {
     }
-    
 
     virtual void GetValuesOnIntegrationPoints(const Variable<Matrix>& rVariable,
 					     std::vector<Matrix>& rValues,
 					     const ProcessInfo& rCurrentProcessInfo)
     {
     }
-
 
     virtual void GetValuesOnIntegrationPoints(const Variable<ConstitutiveLaw::Pointer>& rVariable,
 					     std::vector<ConstitutiveLaw::Pointer>& rValues,
