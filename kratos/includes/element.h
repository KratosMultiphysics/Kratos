--- conflicted
+++ resolved
@@ -420,26 +420,6 @@
     }
 
     /**
-<<<<<<< HEAD
-     * this function provides a more general interface to the element.
-     * it is designed so that rLHSvariables and rRHSvariables are passed TO the element
-     * thus telling what is the desired output
-     * @param rLeftHandSideMatrices container with the output left hand side matrices
-     * @param rLHSVariables paramter describing the expected LHSs
-     * @param rRightHandSideVectors container for the desired RHS output
-     * @param rRHSVariables parameter describing the expected RHSs
-     */
-    KRATOS_DEPRECATED_MESSAGE("This is legacy version, please use the other overload of this function") virtual void CalculateLocalSystem(std::vector< MatrixType >& rLeftHandSideMatrices,
-                                      const std::vector< Variable< MatrixType > >& rLHSVariables,
-                                      std::vector< VectorType >& rRightHandSideVectors,
-                                      const std::vector< Variable< VectorType > >& rRHSVariables,
-                                      const ProcessInfo& rCurrentProcessInfo)
-    {
-    }
-
-    /**
-=======
->>>>>>> 017d36eb
      * this is called during the assembling process in order
      * to calculate the elemental left hand side matrix only
      * @param rLeftHandSideMatrix the elemental left hand side matrix
