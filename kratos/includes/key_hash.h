//    |  /           |
//    ' /   __| _` | __|  _ \   __|
//    . \  |   (   | |   (   |\__ \.
//   _|\_\_|  \__,_|\__|\___/ ____/
//                   Multi-Physics
//
//  License:		 BSD License
//					 Kratos default license: kratos/license.txt
//
//  Main authors:    Vicente Mataix Ferrandiz
//

/* System includes */

/* External includes */

/* Project includes */
#include "includes/node.h"

#ifndef KRATOS_KEY_HASH_H_INCLUDED
#define KRATOS_KEY_HASH_H_INCLUDED

namespace Kratos
{
///@addtogroup KratosCore
///@{

///@name Kratos Globals
///@{

///@}
///@name Type Definitions
///@{

    /// The definition of the index type
    typedef std::size_t IndexType;

    /// The definition of the hash type
    typedef std::size_t HashType;

<<<<<<< HEAD
    // The node definition
//    template< int TDim> class Node; //forward declaration
//    typedef Node<3> NodeType;

=======
>>>>>>> c1919214
///@}
///@name  Enum's
///@{

///@}
///@name  Functions
///@{

    /**
     * @brief This method creates an "unique" hash for the input value
     * @tparam TClassType The type of class to be hashed
     * @param Seed This is the seed used to create the hash
     * @param Value This is the value to be hashed
     */
    template <class TClassType>
    inline void HashCombine(
        HashType& Seed,
        const TClassType& Value
        )
    {
        std::hash<TClassType> hasher;
        Seed ^= hasher(Value) + 0x9e3779b9 + (Seed<<6) + (Seed>>2);
    }

    /**
     * @brief This method combines hash until it reaches the last class in order to obtain a corresponding seed
     * @tparam TClassType The type of class to be hashed
     * @param First The first class to be compared
     * @param Last The last class to be compared
     * @return The resulting seed
     */
    template <class TClassType>
    inline HashType HashRange(
        TClassType First,
        TClassType Last
        )
    {
        HashType seed = 0;

        while (First!=Last) {
            HashCombine(seed, *First);
            ++First;
        }

        return seed;
    }

    /**
     * @brief This is a key comparer of general pourpose between two classes
     * @tparam TClassType The type of class to be hashed
     */
    template<class TClassType>
    struct KeyComparorRange
    {
        /**
         * @brief This is the () operator
         * @param first The first class to be compared
         * @param second The second class to be compared
         */
        bool operator()(
            const TClassType& first,
            const TClassType& second
            ) const
        {
            if(first.size() != second.size()) {
                return false;
            }

            auto it_first = first.begin();
            auto it_second = second.begin();

            while(it_first != first.end()) { // NOTE: We already checked that are same size
                if(*it_first != *it_second) {
                    return false;
                }
                if(it_first != first.end()) {
                    ++it_first;
                    ++it_second;
                }
            }

            return true;
        }
    };

    /**
     * @brief This is a hasher of general pourpose
     * @tparam TClassType The type of class to be hashed
     */
    template<class TClassType>
    struct KeyHasherRange
    {
        /**
         * @brief This is the () operator
         * @param rRange The shared pointer to be hashed
         * @return The corresponding hash
         */
        HashType operator()(const TClassType& rRange) const
        {
            return HashRange(rRange.begin(), rRange.end());
        }
    };

    /**
     * @brief This is a hasher for variables
     * @tparam TVariable The type of variable to be hashed
     */
    template<class TVariable>
    struct VariableHasher
    {
        /**
         * @brief This is the () operator
         * @param rVariable The variable to be hashed
         * @return The corresponding hash
         */
        HashType operator()(const TVariable& rVariable) const
        {
            return rVariable.Key();
        }
    };

    /**
     * @brief This is a hasher for variables pointers
     * @tparam TVariable The type of variable to be hashed
     */
    template<class TVariable>
    struct pVariableHasher
    {
        /**
         * @brief This is the () operator
         * @param pVariable The variable pointer to be hashed
         * @return The corresponding hash
         */
        HashType operator()(const TVariable* pVariable) const
        {
            return pVariable->Key();
        }
    };

    /**
     * @brief This is a key comparer between two variables
     * @tparam TVariable The type of variable to be compared
     */
    template<class TVariable>
    struct VariableComparator
    {
        /**
         * @brief This is the () operator
         * @param rFirst The first class to be compared
         * @param rSecond The second class to be compared
         */
        bool operator()(
            const TVariable& rFirst,
            const TVariable& rSecond
            ) const
        {
            return rFirst.Key() == rSecond.Key();
        }
    };

    /**
     * @brief This is a key comparer between two variables pointers
     * @tparam TVariable The type of variable to be compared
     */
    template<class TVariable>
    struct pVariableComparator
    {
        /**
         * @brief This is the () operator
         * @param pFirst The first class to be compared
         * @param pSecond The second class to be compared
         */
        bool operator()(
            const TVariable* pFirst,
            const TVariable* pSecond
            ) const
        {
            return pFirst->Key() == pSecond->Key();
        }
    };

    /**
     * @brief This is a hasher for shared pointers
     * @tparam TSharedPointer The type of shared pointer to be hashed
     */
    template<class TSharedPointer>
    struct SharedPointerHasher
    {
        /**
         * @brief This is the () operator
         * @param pPointer The shared pointer to be hashed
         * @return The corresponding hash
         */
        HashType operator()(const TSharedPointer& pPointer) const
        {
            return reinterpret_cast<HashType>(pPointer.get());
        }
    };

    /**
     * @brief This is a key comparer between two shared pointers
     * @tparam TSharedPointer The type of shared pointer to be compared
     */
    template<class TSharedPointer>
    struct SharedPointerComparator
    {
        /**
         * @brief This is the () operator
         * @param first The first class to be compared
         * @param second The second class to be compared
         */
        bool operator()(
            const TSharedPointer& first,
            const TSharedPointer& second
            ) const
        {
            return first.get() == second.get();
        }
    };

    /**
     * @brief This is a hasher between two vectors of indexes
     * @tparam TVectorIndex The type of vector indexes to be compared
     */
    template<class TVectorIndex>
    struct VectorIndexHasher
    {
        /**
         * @brief This is the () operator
         * @param k The vector of indexes to be hashed
         * @return The corresponding hash
         */
        HashType operator()(const TVectorIndex& k) const
        {
            return HashRange(k.begin(), k.end());
        }
    };

    /**
     * @brief This is a key comparer between two vectors of indexes
     * @tparam TVectorIndex The type of vector indexes to be compared
     */
    template<class TVectorIndex>
    struct VectorIndexComparor
    {
        /**
         * @brief This is the () operator
         * @param lhs The first class to be compared
         * @param rhs The second class to be compared
         */
        bool operator()(const TVectorIndex& lhs, const TVectorIndex& rhs) const
        {
            if(lhs.size() != rhs.size())
                return false;

            for(IndexType i = 0; i < lhs.size(); i++) {
                if(lhs[i] != rhs[i]) return false;
            }

            return true;
        }
    };

    /**
     * @brief This is a hasher for a dof pointers
     * @details Used for example for the B&S
     */
    struct DofPointerHasher
    {
        /**
         * @brief The () operator
         * @param pDoF The DoF pointer
         */
        HashType operator()(const typename Node<3>::DofType::Pointer& pDoF) const
        {
            HashType seed = 0;
            HashCombine(seed, pDoF->Id());
            HashCombine(seed, (pDoF->GetVariable()).Key());
            return seed;
        }
    };

    /**
     * @brief This is a key comparer between two dof pointers
     * @details Used for example for the B&S
     */
    struct DofPointerComparor
    {
        /**
         * @brief The () operator
         * @param pDoF1 The first DoF pointer
         * @param pDoF2 The second DoF pointer
         */
        bool operator()(const typename Node<3>::DofType::Pointer& pDoF1, const typename Node<3>::DofType::Pointer& pDoF2) const
        {
            return (((pDoF1->Id() == pDoF2->Id() && (pDoF1->GetVariable()).Key()) == (pDoF2->GetVariable()).Key()));
        }
    };

///@}
///@name Kratos Classes
///@{

} // namespace Kratos.
#endif<|MERGE_RESOLUTION|>--- conflicted
+++ resolved
@@ -38,13 +38,6 @@
     /// The definition of the hash type
     typedef std::size_t HashType;
 
-<<<<<<< HEAD
-    // The node definition
-//    template< int TDim> class Node; //forward declaration
-//    typedef Node<3> NodeType;
-
-=======
->>>>>>> c1919214
 ///@}
 ///@name  Enum's
 ///@{
