
//    |  /           | 
//    ' /   __| _` | __|  _ \   __| 
//    . \  |   (   | |   (   |\__ \.
//   _|\_\_|  \__,_|\__|\___/ ____/ 
//                   Multi-Physics  
//
//  License:		 BSD License 
//					 Kratos default license: kratos/license.txt
//
//  Main authors:    Denis Demidov
//                   Riccardo Rossi
//                   
//

#if !defined(KRATOS_DISTRIBUTED_CSR_CONVERSION_UTILITIES_H_INCLUDED)
#define  KRATOS_DISTRIBUTED_CSR_CONVERSION_UTILITIES_H_INCLUDED

// System includes

// External includes
#include <amgcl/backend/builtin.hpp>
#include <amgcl/backend/interface.hpp>
#include <amgcl/mpi/distributed_matrix.hpp>
#include <amgcl/adapter/zero_copy.hpp>

// Project includes
#include "containers/distributed_csr_matrix.h"
#include "utilities/amgcl_csr_conversion_utilities.h"
#include "mpi/includes/mpi_data_communicator.h"

namespace Kratos
{

/**
Utilities to convert the distributed_csr matrix to other libraries
 */
class AmgclDistributedCSRConversionUtilities
{

public:

    /**
     This function returns a shared pointer to an Amgcl distributed_matrix
     */
	template< class TDataType, class TIndexType >
	static Kratos::shared_ptr<amgcl::mpi::distributed_matrix<amgcl::backend::builtin<double>>> ConvertToAmgcl(
			const DistributedCsrMatrix<TDataType, TIndexType>& rA,
			DenseVector<TIndexType>& global_index2,
			bool MoveToBackend=true)
	{
		IndexType chunk = rA.local_size1();

    	auto loc_a = amgcl::adapter::zero_copy(chunk, 
                rA.GetDiagonalBlock().index1_data().begin(),
                rA.GetDiagonalBlock().index2_data().begin(),
                rA.GetDiagonalBlock().value_data().begin()
			);
		loc_a->ncols = rA.GetDiagonalBlock().size2(); //important if the matrix is not square

		auto rem_a = amgcl::adapter::zero_copy(chunk, 
			rA.GetOffDiagonalBlock().index1_data().begin(),
			global_index2.data().begin(),
			rA.GetOffDiagonalBlock().value_data().begin()
		);
		rem_a->ncols = rA.GetOffDiagonalBlock().size2(); //important if the matrix is not square

		auto raw_mpi_comm = MPIDataCommunicator::GetMPICommunicator( rA.GetComm());
		amgcl::mpi::communicator comm(raw_mpi_comm);

		auto pAmgcl = Kratos::make_shared<amgcl::mpi::distributed_matrix<amgcl::backend::builtin<double>>>(comm, loc_a, rem_a);

		if(MoveToBackend)
			pAmgcl->move_to_backend();

		return pAmgcl;
	}

	template< class TDataType, class TIndexType >
	static typename DistributedCsrMatrix<TDataType, TIndexType>::UniquePointer ConvertToCsrMatrix(
			amgcl::mpi::distributed_matrix<amgcl::backend::builtin<double>>& rA, //cannot be made const since i need to modify some data in-place,
			const DataCommunicator& kratos_comm
			)
	{
		if(!rA.local())
			KRATOS_ERROR << "matrix A was moved to backend, so it is impossible to convert it back to CSR matrix" << std::endl;

		auto pAconverted = Kratos::make_unique<DistributedCsrMatrix<TDataType, TIndexType>>();

		MPI_Comm amgcl_raw_comm = rA.comm();
		if(amgcl_raw_comm != MPIDataCommunicator::GetMPICommunicator( kratos_comm) )
			KRATOS_ERROR << "MPI communicator mismatch between the communicator passed to the conversion function and the one used internally by amgcl" << std::endl;

		//create row numbering and col numbering
		pAconverted->pGetRowNumbering() = Kratos::make_unique<DistributedNumbering<IndexType>>(kratos_comm,rA.local()->nrows);
		pAconverted->pGetColNumbering() = Kratos::make_unique<DistributedNumbering<IndexType>>(kratos_comm,rA.local()->ncols);

		//here we fill the global to local mapping
		const auto& comm_pattern = rA.cpat();
		for(TIndexType i=0; i<rA.remote()->nnz; ++i){  //TODO: i suspect there is a smarter way to do this
			TIndexType id = rA.remote()->col[i]; 
			TIndexType local_id = comm_pattern.local_index(id);
			pAconverted->GetOffDiagonalLocalIds()[id] = local_id; 
			rA.remote()->col[i] = local_id; //note that here we overwrite the amgcl data!
		}

		//here we fill the local to global mapping (the inverse of the previous one)
		pAconverted->GetOffDiagonalGlobalIds().resize(pAconverted->GetOffDiagonalLocalIds().size());

		for(auto item : pAconverted->GetOffDiagonalLocalIds()){
			pAconverted->GetOffDiagonalGlobalIds()[item.second] = item.first; //item.second=local_id, item.first=global_id
		}

		//setting col size for both matrices
		pAconverted->GetDiagonalBlock().SetColSize(rA.local()->ncols); 
		pAconverted->GetOffDiagonalBlock().SetColSize(pAconverted->GetOffDiagonalGlobalIds().size()); 

		//convert diagonal block
		pAconverted->pGetDiagonalBlock() = std::move(AmgclCSRConversionUtilities::ConvertToCsrMatrix<TDataType,TIndexType>(*(rA.local().get())));

		//convert off diagonal block. Note that we need to change the usage of the index2. We do it in place
		pAconverted->pGetOffDiagonalBlock() = std::move(AmgclCSRConversionUtilities::ConvertToCsrMatrix<TDataType,TIndexType>(*(rA.remote().get())));

		//fill the vector importer, so that the matrix can be used to do calculations
		pAconverted->pGetVectorImporter() = Kratos::make_unique<DistributedVectorImporter<TDataType,IndexType>>(
			kratos_comm,pAconverted->GetOffDiagonalGlobalIds(), 
			pAconverted->GetColNumbering()
			); 

		//the following data are simply not available in Amgcl.
		//warning: THE IMPORTANT IMPLICATION IS THAT THE MATRIX CANNOT BE USED FOR ASSEMBLY WITHOUT PROVIDING MORE INFORMATION
		// mSendCachedIJ
        // mRecvCachedIJ
        // mOffDiagonalLocalIds
        // mOffDiagonalGlobalIds
        // mfem_assemble_colors

        return pAconverted;
    }	

    template< class TDataType, class TIndexType >
    static typename DistributedCsrMatrix<TDataType, TIndexType>::Pointer Transpose(
        const DistributedCsrMatrix<TDataType, TIndexType>& rA
        )	
    {
<<<<<<< HEAD
		bool move_to_backend=false; //important!
		auto offdiag_global_index2 = rA.GetOffDiagonalIndex2DataInGlobalNumbering();
        const auto pAamgcl = ConvertToAmgcl<TDataType,TIndexType>(rA, offdiag_global_index2, move_to_backend);
=======
        bool move_to_backend=false; //important!
        auto offdiag_global_index2 = rA.GetOffDiagonalIndex2DataInGlobalNumbering();
        auto pAamgcl = ConvertToAmgcl<TDataType,TIndexType>(rA, offdiag_global_index2, move_to_backend);
>>>>>>> 0a405dcc

        const auto pAamgcl_transpose = transpose(*pAamgcl);

        auto pAt = ConvertToCsrMatrix<TDataType,TIndexType>(*pAamgcl_transpose, rA.GetComm());

        return pAt;
    }
};

}

#endif // KRATOS_DISTRIBUTED_CSR_CONVERSION_UTILITIES_H_INCLUDED<|MERGE_RESOLUTION|>--- conflicted
+++ resolved
@@ -143,15 +143,9 @@
         const DistributedCsrMatrix<TDataType, TIndexType>& rA
         )	
     {
-<<<<<<< HEAD
 		bool move_to_backend=false; //important!
 		auto offdiag_global_index2 = rA.GetOffDiagonalIndex2DataInGlobalNumbering();
         const auto pAamgcl = ConvertToAmgcl<TDataType,TIndexType>(rA, offdiag_global_index2, move_to_backend);
-=======
-        bool move_to_backend=false; //important!
-        auto offdiag_global_index2 = rA.GetOffDiagonalIndex2DataInGlobalNumbering();
-        auto pAamgcl = ConvertToAmgcl<TDataType,TIndexType>(rA, offdiag_global_index2, move_to_backend);
->>>>>>> 0a405dcc
 
         const auto pAamgcl_transpose = transpose(*pAamgcl);
 
