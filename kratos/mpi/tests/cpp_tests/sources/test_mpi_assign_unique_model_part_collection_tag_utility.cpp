--- conflicted
+++ resolved
@@ -29,10 +29,6 @@
 
 namespace Kratos::Testing
 {
-<<<<<<< HEAD
-    typedef Node<3> NodeType;
-=======
->>>>>>> e24e1537
     typedef std::size_t IndexSize;
     typedef std::unordered_map<IndexSize,IndexSize> IndexIndexMapType;
     typedef std::unordered_map<IndexSize,std::vector<std::string>> IndexStringMapType;
@@ -73,7 +69,6 @@
                 r_sub_modelpart_3.AddNode(r_model_part.pGetNode(6));
                 r_sub_modelpart_2.AddNode(r_model_part.pGetNode(5));
                 r_sub_modelpart_4.AddNode(r_model_part.pGetNode(5));
-<<<<<<< HEAD
 
             }
         } else {
@@ -82,20 +77,6 @@
             r_sub_modelpart_2.AddNode(r_model_part.pGetNode(5));
             r_sub_modelpart_4.AddNode(r_model_part.pGetNode(5));
         }
-
-        // Adding elements to random submodelparts
-        r_sub_modelpart_1.AddElement(r_model_part.pGetElement(1));
-        r_sub_modelpart_2.AddElement(r_model_part.pGetElement(4));
-=======
-
-            }
-        } else {
-            r_sub_modelpart_3.AddNode(r_model_part.pGetNode(4));
-            r_sub_modelpart_3.AddNode(r_model_part.pGetNode(6));
-            r_sub_modelpart_2.AddNode(r_model_part.pGetNode(5));
-            r_sub_modelpart_4.AddNode(r_model_part.pGetNode(5));
-        }
->>>>>>> e24e1537
 
         // Adding elements to random submodelparts
         r_sub_modelpart_1.AddElement(r_model_part.pGetElement(1));
