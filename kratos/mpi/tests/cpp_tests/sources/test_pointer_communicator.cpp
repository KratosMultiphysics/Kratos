--- conflicted
+++ resolved
@@ -101,10 +101,6 @@
 
     //we will gather on every node the global pointers of the nodes with index from
     // 0 to world_size
-<<<<<<< HEAD
-    const int world_size = r_default_comm.Size();
-=======
->>>>>>> 1f89ad0f
     std::vector<int> indices(1, current_rank+1);
 
     auto gp_list = GlobalPointerUtilities::LocalRetrieveGlobalPointers(r_mp.Nodes(), r_default_comm );
