--- conflicted
+++ resolved
@@ -1,93 +1,55 @@
-﻿import os
-import KratosMultiphysics.KratosUnittest as KratosUnittest
-import KratosMultiphysics
-<<<<<<< HEAD
-from KratosMultiphysics.kratos_utilities import DeleteDirectoryIfExisting
-from KratosMultiphysics.mpi import distributed_import_model_part_utility
-=======
-from KratosMultiphysics.testing.utilities import ReadModelPart
->>>>>>> 77633dd7
-
-def GetFilePath(fileName):
-    return os.path.dirname(os.path.realpath(__file__)) + "/" + fileName
-
-class TestNeighbours(KratosUnittest.TestCase):
-
-<<<<<<< HEAD
-    def tearDown(self):
-        DeleteDirectoryIfExisting("test_mpi_communicator_partitioned")
-
-    def _ReadSerialModelPart(self,model_part, mdpa_file_name):
-        import_flags = KratosMultiphysics.ModelPartIO.READ | KratosMultiphysics.ModelPartIO.SKIP_TIMER
-        KratosMultiphysics.ModelPartIO(mdpa_file_name, import_flags).ReadModelPart(model_part)
-
-    def _ReadDistributedModelPart(self,model_part, mdpa_file_name):
-
-        importer_settings = KratosMultiphysics.Parameters("""{
-            "model_import_settings": {
-                "input_type": "mdpa",
-                "input_filename": \"""" + mdpa_file_name + """\",
-                "partition_in_memory" : false
-            },
-            "echo_level" : 0
-        }""")
-
-        model_part_import_util = distributed_import_model_part_utility.DistributedImportModelPartUtility(model_part, importer_settings)
-        model_part_import_util.ImportModelPart()
-        model_part_import_util.CreateCommunicators()
-
-    def _ReadModelPart(self, input_filename, mp):
-        kratos_comm  = KratosMultiphysics.DataCommunicator.GetDefault()
-
-        if kratos_comm.IsDistributed():
-            self._ReadDistributedModelPart(mp, input_filename)
-        else:
-            self._ReadSerialModelPart(mp, input_filename)
-
-=======
->>>>>>> 77633dd7
-    def test_global_neighbour_pointers(self):
-
-        kratos_comm  = KratosMultiphysics.DataCommunicator.GetDefault()
-
-        current_model = KratosMultiphysics.Model()
-        main_model_part = current_model.CreateModelPart("main_model_part")
-        main_model_part.ProcessInfo[KratosMultiphysics.DOMAIN_SIZE]=2
-
-        ## Add variables to the model part
-        main_model_part.AddNodalSolutionStepVariable(KratosMultiphysics.DENSITY)
-        main_model_part.AddNodalSolutionStepVariable(KratosMultiphysics.VISCOSITY)
-        main_model_part.AddNodalSolutionStepVariable(KratosMultiphysics.DISPLACEMENT)
-        main_model_part.AddNodalSolutionStepVariable(KratosMultiphysics.PARTITION_INDEX)
-
-        ## Serial partition of the original .mdpa file
-        input_filename = GetFilePath("test_mpi_communicator")
-        ReadModelPart(input_filename, main_model_part)
-
-        #compute nodal neighbours
-        neighbour_finder = KratosMultiphysics.FindGlobalNodalNeighboursProcess(kratos_comm, main_model_part)
-        neighbour_finder.Execute()
-
-        #obtain the ids of all the neighbours
-        found_ids = neighbour_finder.GetNeighbourIds(main_model_part.Nodes)
-
-        reference_ids = {
-            1 : [2,4,5],
-            2 : [1,3,5,6],
-            3 : [2,6],
-            4 : [1,5,7,8],
-            5 : [1,2,4,6,8,9],
-            6 : [2,3,5,9],
-            7 : [4,8],
-            8 : [4,5,7,9],
-            9 : [5,6,8]
-        }
-
-        #do the check
-        for key,values in found_ids.items():
-            ref_values = reference_ids[key]
-            for i in range(len(values)):
-                self.assertEqual(values[i],ref_values[i])
-
-if __name__ == '__main__':
-    KratosUnittest.main()
+﻿import os
+import KratosMultiphysics.KratosUnittest as KratosUnittest
+import KratosMultiphysics
+from KratosMultiphysics.testing.utilities import ReadModelPart
+
+def GetFilePath(fileName):
+    return os.path.dirname(os.path.realpath(__file__)) + "/" + fileName
+
+class TestNeighbours(KratosUnittest.TestCase):
+
+    def test_global_neighbour_pointers(self):
+
+        kratos_comm  = KratosMultiphysics.DataCommunicator.GetDefault()
+
+        current_model = KratosMultiphysics.Model()
+        main_model_part = current_model.CreateModelPart("main_model_part")
+        main_model_part.ProcessInfo[KratosMultiphysics.DOMAIN_SIZE]=2
+
+        ## Add variables to the model part
+        main_model_part.AddNodalSolutionStepVariable(KratosMultiphysics.DENSITY)
+        main_model_part.AddNodalSolutionStepVariable(KratosMultiphysics.VISCOSITY)
+        main_model_part.AddNodalSolutionStepVariable(KratosMultiphysics.DISPLACEMENT)
+        main_model_part.AddNodalSolutionStepVariable(KratosMultiphysics.PARTITION_INDEX)
+
+        ## Serial partition of the original .mdpa file
+        input_filename = GetFilePath("test_mpi_communicator")
+        ReadModelPart(input_filename, main_model_part)
+
+        #compute nodal neighbours
+        neighbour_finder = KratosMultiphysics.FindGlobalNodalNeighboursProcess(kratos_comm, main_model_part)
+        neighbour_finder.Execute()
+
+        #obtain the ids of all the neighbours
+        found_ids = neighbour_finder.GetNeighbourIds(main_model_part.Nodes)
+
+        reference_ids = {
+            1 : [2,4,5],
+            2 : [1,3,5,6],
+            3 : [2,6],
+            4 : [1,5,7,8],
+            5 : [1,2,4,6,8,9],
+            6 : [2,3,5,9],
+            7 : [4,8],
+            8 : [4,5,7,9],
+            9 : [5,6,8]
+        }
+
+        #do the check
+        for key,values in found_ids.items():
+            ref_values = reference_ids[key]
+            for i in range(len(values)):
+                self.assertEqual(values[i],ref_values[i])
+
+if __name__ == '__main__':
+    KratosUnittest.main()