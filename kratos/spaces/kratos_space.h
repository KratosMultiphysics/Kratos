--- conflicted
+++ resolved
@@ -365,8 +365,6 @@
         rX.SetValue(A);
     }
 
-<<<<<<< HEAD
-=======
     static void Resize(MatrixType& rA, SizeType m, SizeType n)
     {
         rA.resize(m, n, false);
@@ -387,7 +385,6 @@
         pX->resize(n, false);
     }
 
->>>>>>> 02a83cf2
     static void Clear(MatrixPointerType& pA)
     {
         pA->clear();
