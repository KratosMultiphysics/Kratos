//    |  /           |
//    ' /   __| _` | __|  _ \   __|
//    . \  |   (   | |   (   |\__ `
//   _|\_\_|  \__,_|\__|\___/ ____/
//                   Multi-Physics
//
//  License:         BSD License
//                   Kratos default license: kratos/license.txt
//
//  Main authors:    Jordi Cotela
//

#ifdef KRATOS_USE_AMATRIX
#ifdef KRATOS_DEBUG

// Project includes
#include "testing/testing.h"
#include "includes/checks.h"
<<<<<<< HEAD
#ifdef KRATOS_USE_AMATRIX
#ifdef KRATOS_DEBUG

#include "includes/amatrix_interface.h"



=======
#include "includes/amatrix_interface.h"

>>>>>>> a567f4c8
namespace Kratos {
namespace Testing {

KRATOS_TEST_CASE_IN_SUITE(TestAMatrixAliasProd, KratosCoreFastSuite)
{
    Matrix A = ScalarMatrix(2,2,1.0);
    Matrix B = ScalarMatrix(2,2,2.0);

    KRATOS_DEBUG_CHECK_EXCEPTION_IS_THROWN( A = prod(A,B), "Aliasing found in assigning Matrix" );
    KRATOS_DEBUG_CHECK_EXCEPTION_IS_THROWN( A = prod(B,A), "Aliasing found in assigning Matrix" );
    KRATOS_DEBUG_CHECK_EXCEPTION_IS_THROWN( A = A * B, "Aliasing found in assigning Matrix" );
    KRATOS_DEBUG_CHECK_EXCEPTION_IS_THROWN( A = B * A, "Aliasing found in assigning Matrix" );
}

KRATOS_TEST_CASE_IN_SUITE(TestAMatrixAliasTranspose, KratosCoreFastSuite)
{
    Matrix A = ScalarMatrix(2,2,1.0);
    Matrix B = ScalarMatrix(2,2,2.0);

    KRATOS_DEBUG_CHECK_EXCEPTION_IS_THROWN( A = trans(A), "Aliasing found in assigning Matrix" );
    KRATOS_DEBUG_CHECK_EXCEPTION_IS_THROWN( A = prod(B,trans(A)), "Aliasing found in assigning Matrix" );
    KRATOS_DEBUG_CHECK_EXCEPTION_IS_THROWN( A = trans(A) * B, "Aliasing found in assigning Matrix" );
    KRATOS_DEBUG_CHECK_EXCEPTION_IS_THROWN( A = B * trans(A), "Aliasing found in assigning Matrix" );
}

KRATOS_TEST_CASE_IN_SUITE(TestAMatrixAliasProdBounded, KratosCoreFastSuite)
{
    BoundedMatrix<double,2,2> A = ScalarMatrix(2,2,1.0);
    BoundedMatrix<double,2,2> B = ScalarMatrix(2,2,2.0);

    KRATOS_DEBUG_CHECK_EXCEPTION_IS_THROWN( A = prod(A,B), "Aliasing found in assigning Matrix" );
    KRATOS_DEBUG_CHECK_EXCEPTION_IS_THROWN( A = prod(B,A), "Aliasing found in assigning Matrix" );
    KRATOS_DEBUG_CHECK_EXCEPTION_IS_THROWN( A = A * B, "Aliasing found in assigning Matrix" );
    KRATOS_DEBUG_CHECK_EXCEPTION_IS_THROWN( A = B * A, "Aliasing found in assigning Matrix" );
}

KRATOS_TEST_CASE_IN_SUITE(TestAMatrixAliasTransposeBounded, KratosCoreFastSuite)
{
    BoundedMatrix<double,2,2> A = ScalarMatrix(2,2,1.0);
    BoundedMatrix<double,2,2> B = ScalarMatrix(2,2,2.0);

    KRATOS_DEBUG_CHECK_EXCEPTION_IS_THROWN( A = trans(A), "Aliasing found in assigning Matrix" );
    KRATOS_DEBUG_CHECK_EXCEPTION_IS_THROWN( A = prod(B,trans(A)), "Aliasing found in assigning Matrix" );
    KRATOS_DEBUG_CHECK_EXCEPTION_IS_THROWN( A = trans(A) * B, "Aliasing found in assigning Matrix" );
    KRATOS_DEBUG_CHECK_EXCEPTION_IS_THROWN( A = B * trans(A), "Aliasing found in assigning Matrix" );
}


KRATOS_TEST_CASE_IN_SUITE(TestAMatrixAliasProdVector, KratosCoreFastSuite)
{
    Matrix A = ScalarMatrix(2,2,1.0);
    Vector b = ScalarMatrix(2,1,2.0);
    Vector c = ScalarMatrix(2,1,2.0);

    KRATOS_DEBUG_CHECK_EXCEPTION_IS_THROWN( b = prod(A,b), "Aliasing found in assigning Matrix" );
    KRATOS_DEBUG_CHECK_EXCEPTION_IS_THROWN( b = A * b, "Aliasing found in assigning Matrix" );
    c = A * b; // This one has no alias, should not throw
}

KRATOS_TEST_CASE_IN_SUITE(TestAMatrixAliasProdVectorBounded, KratosCoreFastSuite)
{
    BoundedMatrix<double,2,2> A = ScalarMatrix(2,2,1.0);
    BoundedVector<double,2> b = ScalarMatrix(2,1,2.0);

    KRATOS_DEBUG_CHECK_EXCEPTION_IS_THROWN( b = prod(A,b), "Aliasing found in assigning Matrix" );
    KRATOS_DEBUG_CHECK_EXCEPTION_IS_THROWN( b = A * b, "Aliasing found in assigning Matrix" );
}

KRATOS_TEST_CASE_IN_SUITE(TestAMatrixAliasProdProd, KratosCoreFastSuite)
{
    Matrix A = ScalarMatrix(2,2,1.0);
    Matrix B = ScalarMatrix(2,2,2.0);
    Matrix C = ScalarMatrix(2,2,3.0);

    KRATOS_DEBUG_CHECK_EXCEPTION_IS_THROWN( A = prod(B,prod(C,A)), "Aliasing found in assigning Matrix" );
    KRATOS_DEBUG_CHECK_EXCEPTION_IS_THROWN( A = B * C * A, "Aliasing found in assigning Matrix" );
    KRATOS_DEBUG_CHECK_EXCEPTION_IS_THROWN( A = prod(B,prod(C,trans(A))), "Aliasing found in assigning Matrix" );
    KRATOS_DEBUG_CHECK_EXCEPTION_IS_THROWN( A = B * C * trans(A), "Aliasing found in assigning Matrix" );
}

KRATOS_TEST_CASE_IN_SUITE(TestAMatrixAliasSum, KratosCoreFastSuite)
{
    Matrix A = ScalarMatrix(2,2,1.0);
    Matrix B = ScalarMatrix(2,2,2.0);

    // These should not throw
    A = A + B;
    A += A;
    A -= A;
}

KRATOS_TEST_CASE_IN_SUITE(TestAMatrixAliasSumTranspose, KratosCoreFastSuite)
{
    Matrix A = ScalarMatrix(2,2,1.0);
    Matrix B = ScalarMatrix(2,2,2.0);

    KRATOS_DEBUG_CHECK_EXCEPTION_IS_THROWN( A = trans(A) + B, "Aliasing found in assigning Matrix" );
    KRATOS_DEBUG_CHECK_EXCEPTION_IS_THROWN( A += trans(A), "Aliasing found in += operator" );
    KRATOS_DEBUG_CHECK_EXCEPTION_IS_THROWN( A -= trans(A), "Aliasing found in -= operator" );
}

}   // namespace Testing.
}  // namespace Kratos.

#endif // KRATOS_DEBUG
#endif // KRATOS_USE_AMATRIX<|MERGE_RESOLUTION|>--- conflicted
+++ resolved
@@ -16,18 +16,8 @@
 // Project includes
 #include "testing/testing.h"
 #include "includes/checks.h"
-<<<<<<< HEAD
-#ifdef KRATOS_USE_AMATRIX
-#ifdef KRATOS_DEBUG
-
 #include "includes/amatrix_interface.h"
 
-
-
-=======
-#include "includes/amatrix_interface.h"
-
->>>>>>> a567f4c8
 namespace Kratos {
 namespace Testing {
 
