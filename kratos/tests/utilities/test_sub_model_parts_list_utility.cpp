--- conflicted
+++ resolved
@@ -17,7 +17,6 @@
 #include "geometries/triangle_2d_3.h"
 #include "testing/testing.h"
 #include "includes/kratos_flags.h"
-#include "includes/kernel.h"
 
 /* Utilities */
 #include "utilities/sub_model_parts_list_utility.h"
@@ -39,14 +38,12 @@
 
         KRATOS_TEST_CASE_IN_SUITE(TestSubmodelPartsListUtility, KratosCoreFastSuite)
         {
-            Model current_model;
-
             // Creating the reference model part and the relative submodelparts non alphabetically ordered
-            ModelPart& first_model_part = current_model.CreateModelPart("Main");
-            ModelPart* p_first_sub_modelpart_1 = first_model_part.CreateSubModelPart("BSubModelPart1");
-            ModelPart* p_first_sub_modelpart_2 = first_model_part.CreateSubModelPart("ASubModelPart2");
-            ModelPart* p_first_sub_modelpart_3 = first_model_part.CreateSubModelPart("ZSubModelPart3");
-            ModelPart* p_first_sub_modelpart_4 = first_model_part.CreateSubModelPart("YSubModelPart4");
+            ModelPart first_model_part("Main");
+            ModelPart::Pointer p_first_sub_modelpart_1 = first_model_part.CreateSubModelPart("BSubModelPart1");
+            ModelPart::Pointer p_first_sub_modelpart_2 = first_model_part.CreateSubModelPart("ASubModelPart2");
+            ModelPart::Pointer p_first_sub_modelpart_3 = first_model_part.CreateSubModelPart("ZSubModelPart3");
+            ModelPart::Pointer p_first_sub_modelpart_4 = first_model_part.CreateSubModelPart("YSubModelPart4");
 
             // Creating the Properties
             Properties::Pointer p_elem_prop = first_model_part.pGetProperties(0);
@@ -109,11 +106,11 @@
             colors_utility.ComputeSubModelPartsList(nodes_colors, cond_colors, elem_colors, colors);
 
             // Creating the second model part
-            ModelPart& second_model_part = current_model.CreateModelPart("OtherMain");
-            second_model_part.CreateSubModelPart("BSubModelPart1");
-            second_model_part.CreateSubModelPart("ASubModelPart2");
-            second_model_part.CreateSubModelPart("ZSubModelPart3");
-            second_model_part.CreateSubModelPart("YSubModelPart4");
+            ModelPart second_model_part("Main");
+            ModelPart::Pointer p_second_sub_modelpart_1 = second_model_part.CreateSubModelPart("BSubModelPart1");
+            ModelPart::Pointer p_second_sub_modelpart_2 = second_model_part.CreateSubModelPart("ASubModelPart2");
+            ModelPart::Pointer p_second_sub_modelpart_3 = second_model_part.CreateSubModelPart("ZSubModelPart3");
+            ModelPart::Pointer p_second_sub_modelpart_4 = second_model_part.CreateSubModelPart("YSubModelPart4");
 
             // We add the nodes and elements from the first model part
             second_model_part.AddNodes(first_model_part.Nodes().begin(), first_model_part.Nodes().end());
@@ -175,16 +172,14 @@
 
         KRATOS_TEST_CASE_IN_SUITE(TestSubModelPartsListUtilityWithSublevels, KratosCoreFastSuite)
         {
-            Model current_model;
-
             // Creating the reference model part and the relative submodelparts
-            ModelPart& first_model_part = current_model.CreateModelPart("Main");
-            ModelPart* p_first_sub_modelpart_1 = first_model_part.CreateSubModelPart("BSubModelPart1");
-            ModelPart* p_first_sub_modelpart_1a = p_first_sub_modelpart_1->CreateSubModelPart("SubModelPart1a");
-            ModelPart* p_first_sub_modelpart_1b = p_first_sub_modelpart_1->CreateSubModelPart("SubModelPart1b");
-            ModelPart* p_first_sub_modelpart_2 = first_model_part.CreateSubModelPart("ASubModelPart2");
-            ModelPart* p_first_sub_modelpart_3 = first_model_part.CreateSubModelPart("ZSubModelPart3");
-            ModelPart* p_first_sub_modelpart_4 = first_model_part.CreateSubModelPart("YSubModelPart4");
+            ModelPart first_model_part("Main");
+            ModelPart::Pointer p_first_sub_modelpart_1 = first_model_part.CreateSubModelPart("BSubModelPart1");
+            ModelPart::Pointer p_first_sub_modelpart_1a = p_first_sub_modelpart_1->CreateSubModelPart("SubModelPart1a");
+            ModelPart::Pointer p_first_sub_modelpart_1b = p_first_sub_modelpart_1->CreateSubModelPart("SubModelPart1b");
+            ModelPart::Pointer p_first_sub_modelpart_2 = first_model_part.CreateSubModelPart("ASubModelPart2");
+            ModelPart::Pointer p_first_sub_modelpart_3 = first_model_part.CreateSubModelPart("ZSubModelPart3");
+            ModelPart::Pointer p_first_sub_modelpart_4 = first_model_part.CreateSubModelPart("YSubModelPart4");
 
             // Creating the Properties
             Properties::Pointer p_elem_prop = first_model_part.pGetProperties(0);
@@ -251,14 +246,13 @@
             colors_utility.ComputeSubModelPartsList(nodes_colors, cond_colors, elem_colors, colors);
 
             // Creating the second model part
-            ModelPart& second_model_part = current_model.CreateModelPart("OtherMain");
-            ModelPart* p_second_sub_modelpart_1 = second_model_part.CreateSubModelPart("BSubModelPart1");
-
-            p_second_sub_modelpart_1->CreateSubModelPart("SubModelPart1a");
-            p_second_sub_modelpart_1->CreateSubModelPart("SubModelPart1b");
-            second_model_part.CreateSubModelPart("ASubModelPart2");
-            second_model_part.CreateSubModelPart("ZSubModelPart3");
-            second_model_part.CreateSubModelPart("YSubModelPart4");
+            ModelPart second_model_part("Main");
+            ModelPart::Pointer p_second_sub_modelpart_1 = second_model_part.CreateSubModelPart("BSubModelPart1");
+            ModelPart::Pointer p_second_sub_modelpart_1a = p_second_sub_modelpart_1->CreateSubModelPart("SubModelPart1a");
+            ModelPart::Pointer p_second_sub_modelpart_1b = p_second_sub_modelpart_1->CreateSubModelPart("SubModelPart1b");
+            ModelPart::Pointer p_second_sub_modelpart_2 = second_model_part.CreateSubModelPart("ASubModelPart2");
+            ModelPart::Pointer p_second_sub_modelpart_3 = second_model_part.CreateSubModelPart("ZSubModelPart3");
+            ModelPart::Pointer p_second_sub_modelpart_4 = second_model_part.CreateSubModelPart("YSubModelPart4");
 
             // We add the nodes and elements from the first model part
             second_model_part.AddNodes(first_model_part.Nodes().begin(), first_model_part.Nodes().end());
@@ -314,118 +308,5 @@
             }
         }
 
-<<<<<<< HEAD
-
-        /**
-        * Checks the correct work of the modelparts colors
-        */
-
-        KRATOS_TEST_CASE_IN_SUITE(TestSubModelPartsListUtilityPointers, KratosSubModelPartsListUtilityFastSuite)
-        {
-            Model current_model;
-
-            // Creating the reference model part and the relative submodelparts
-            ModelPart& model_part = current_model.CreateModelPart("ModelPart");
-            ModelPart* p_sub_modelpart_1 = model_part.CreateSubModelPart("First");
-            ModelPart* p_sub_modelpart_2 = model_part.CreateSubModelPart("Second");
-            ModelPart* p_sub_modelpart_3 = p_sub_modelpart_2->CreateSubModelPart("Third");
-
-            // Creating the nodes
-            NodeType::Pointer p_node_1 = model_part.CreateNewNode(1, 0.0 , 0.0 , 0.0);
-            NodeType::Pointer p_node_2 = model_part.CreateNewNode(2, 1.0 , 0.0 , 0.0);
-            NodeType::Pointer p_node_3 = model_part.CreateNewNode(3, 2.0 , 0.0 , 0.0);
-
-            // Add the nodes to sub model parts
-            p_sub_modelpart_1->AddNode(p_node_1);
-            p_sub_modelpart_2->AddNode(p_node_2);
-            p_sub_modelpart_3->AddNode(p_node_3);
-
-            // Initialize the utility
-            SubModelPartsListUtility colors_utility(model_part);
-
-            // Get the colors
-            IndexIntMapType nodes_colors, cond_colors, elem_colors;
-            IntStringMapType colors;
-            colors_utility.ComputeSubModelPartsList(nodes_colors, cond_colors, elem_colors, colors);
-
-            // Get the pointers
-            IntModelPartPtrMapType colors_pointers = SubModelPartsListUtility::GetModelPartColorsPointers(model_part, colors);
-
-            // Check both colormaps have the same size
-            KRATOS_CHECK_EQUAL(colors.size(), colors_pointers.size());
-
-            for (auto color : colors)
-            {
-                // Check both colors have the same size
-                std::vector<ModelPart*> p_color = colors_pointers[color.first];
-                KRATOS_CHECK_EQUAL(color.second.size(), p_color.size());
-                for (IndexSize i = 0; i < color.second.size(); i++)
-                {
-                    // Check the names
-                    KRATOS_CHECK_EQUAL(color.second[i], p_color[i]->Name());
-                }
-            }
-        }
-
-
-        /**
-        * Checks the correct work of the modelparts colors utility (computing the colors intersection)
-        */
-
-        KRATOS_TEST_CASE_IN_SUITE(TestSubModelPartsListUtilityIntersections, KratosSubModelPartsListUtilityFastSuite)
-        {
-            Model current_model;
-            
-            // Creating the reference model part and the relative submodelparts
-            ModelPart& model_part = current_model.CreateModelPart("Main");
-            ModelPart* p_sub_modelpart_1 = model_part.CreateSubModelPart("BSubModelPart1");
-            ModelPart* p_sub_modelpart_2 = model_part.CreateSubModelPart("ASubModelPart2");
-            ModelPart* p_sub_modelpart_3 = model_part.CreateSubModelPart("ZSubModelPart3");
-
-            // First we create the nodes
-            NodeType::Pointer p_node_1 = model_part.CreateNewNode(1, 0.0 , 0.0 , 0.0);
-            NodeType::Pointer p_node_2 = model_part.CreateNewNode(2, 1.0 , 0.0 , 0.0);
-            NodeType::Pointer p_node_3 = model_part.CreateNewNode(3, 2.0 , 0.0 , 0.0);
-            NodeType::Pointer p_node_4 = model_part.CreateNewNode(4, 0.0 , 1.0 , 0.0);
-            NodeType::Pointer p_node_5 = model_part.CreateNewNode(5, 1.0 , 1.0 , 0.0);
-            NodeType::Pointer p_node_6 = model_part.CreateNewNode(6, 2.0 , 1.0 , 0.0);
-
-            // Add the nodes to sub model parts
-            p_sub_modelpart_1->AddNode(p_node_1);
-            p_sub_modelpart_1->AddNode(p_node_4);
-            p_sub_modelpart_2->AddNode(p_node_4);
-            p_sub_modelpart_2->AddNode(p_node_5);
-            p_sub_modelpart_2->AddNode(p_node_6);
-            p_sub_modelpart_3->AddNode(p_node_3);
-            p_sub_modelpart_3->AddNode(p_node_6);
-
-            // Initialize the utility
-            SubModelPartsListUtility colors_utility(model_part);
-
-            // Get the colors
-            IndexIntMapType nodes_colors, cond_colors, elem_colors;
-            IntStringMapType colors;
-            colors_utility.ComputeSubModelPartsList(nodes_colors, cond_colors, elem_colors, colors);
-
-            // Compute the intersections
-            PairIntMapType intersections;
-            SubModelPartsListUtility::IntersectColors(colors, intersections);
-            int key;
-            // The intersection gives the main model part
-            key = intersections[std::minmax(nodes_colors[p_node_1->Id()], nodes_colors[p_node_3->Id()])];
-            KRATOS_CHECK_EQUAL(key, nodes_colors[p_node_2->Id()]);
-            KRATOS_CHECK_EQUAL(key, 0);
-
-            // The intersection is a sub model part
-            key = intersections[std::minmax(nodes_colors[p_node_4->Id()], nodes_colors[p_node_6->Id()])];
-            KRATOS_CHECK_EQUAL(key, nodes_colors[p_node_5->Id()]);
-
-            // The input is included in the intersection
-            key = intersections[std::minmax(nodes_colors[p_node_1->Id()], nodes_colors[p_node_4->Id()])];
-            KRATOS_CHECK_EQUAL(key, nodes_colors[p_node_1->Id()]);
-        }
-
-=======
->>>>>>> 78a2d64d
     } // namespace Testing
 }  // namespace Kratos.