//    |  /           |
//    ' /   __| _` | __|  _ \   __|
//    . \  |   (   | |   (   |\__ `
//   _|\_\_|  \__,_|\__|\___/ ____/
//                   Multi-Physics
//
//  License:   BSD License
//      Kratos default license: kratos/license.txt
//
//  Main authors:    Vicente Mataix Ferrandiz
//
// System includes

// External includes

// Project includes
#include "geometries/triangle_2d_3.h"
#include "testing/testing.h"
#include "includes/kratos_flags.h"
#include "includes/kernel.h"

/* Utilities */
#include "utilities/sub_model_parts_list_utility.h"

namespace Kratos
{
    namespace Testing
    {
        typedef Node<3> NodeType;
        typedef std::size_t IndexSize;
        typedef std::unordered_map<IndexSize,IndexSize> IndexIntMapType;
        typedef std::unordered_map<IndexSize,std::vector<std::string>> IntStringMapType;
        typedef std::map<std::pair<IndexSize,IndexSize>,IndexSize> PairIntMapType;
        typedef std::unordered_map<IndexSize,std::vector<ModelPart*>> IntModelPartPtrMapType;

        /**
        * Checks the correct work of the sub modelparts list utility
        */

        KRATOS_TEST_CASE_IN_SUITE(TestSubmodelPartsListUtility, KratosSubModelPartsListUtilityFastSuite)
        {
            // Creating the reference model part and the relative submodelparts non alphabetically ordered
            ModelPart& first_model_part = Kernel::GetModel().CreateModelPart("Main");
            ModelPart* p_first_sub_modelpart_1 = first_model_part.CreateSubModelPart("BSubModelPart1");
            ModelPart* p_first_sub_modelpart_2 = first_model_part.CreateSubModelPart("ASubModelPart2");
            ModelPart* p_first_sub_modelpart_3 = first_model_part.CreateSubModelPart("ZSubModelPart3");
            ModelPart* p_first_sub_modelpart_4 = first_model_part.CreateSubModelPart("YSubModelPart4");

            // Creating the Properties
            Properties::Pointer p_elem_prop = first_model_part.pGetProperties(0);

            // First we create the nodes
            NodeType::Pointer p_node_1 = first_model_part.CreateNewNode(1, 0.0 , 0.0 , 0.0);
            NodeType::Pointer p_node_2 = first_model_part.CreateNewNode(2, 1.0 , 0.0 , 0.0);
            NodeType::Pointer p_node_3 = first_model_part.CreateNewNode(3, 1.0 , 1.0 , 0.0);
            NodeType::Pointer p_node_4 = first_model_part.CreateNewNode(4, 0.0 , 1.0 , 0.0);
            NodeType::Pointer p_node_5 = first_model_part.CreateNewNode(5, 2.0 , 0.0 , 0.0);
            NodeType::Pointer p_node_6 = first_model_part.CreateNewNode(6, 2.0 , 1.0 , 0.0);

            // Adding nodes to random submodelparts
            p_first_sub_modelpart_1->AddNode(p_node_1);
            p_first_sub_modelpart_2->AddNode(p_node_4);
            p_first_sub_modelpart_3->AddNode(p_node_5);
            p_first_sub_modelpart_4->AddNode(p_node_6);

            // Now we create the "conditions"
            std::vector<NodeType::Pointer> element_nodes_0 (3);
            element_nodes_0[0] = p_node_1;
            element_nodes_0[1] = p_node_2;
            element_nodes_0[2] = p_node_3;
            Triangle2D3 <NodeType> triangle_0( element_nodes_0 );

            std::vector<NodeType::Pointer> element_nodes_1 (3);
            element_nodes_1[0] = p_node_1;
            element_nodes_1[1] = p_node_3;
            element_nodes_1[2] = p_node_4;
            Triangle2D3 <NodeType> triangle_1( element_nodes_1 );

            std::vector<NodeType::Pointer> element_nodes_2 (3);
            element_nodes_2[0] = p_node_2;
            element_nodes_2[1] = p_node_5;
            element_nodes_2[2] = p_node_3;
            Triangle2D3 <NodeType> triangle_2( element_nodes_2 );

            std::vector<NodeType::Pointer> element_nodes_3 (3);
            element_nodes_3[0] = p_node_5;
            element_nodes_3[1] = p_node_6;
            element_nodes_3[2] = p_node_3;
            Triangle2D3 <NodeType> triangle_3( element_nodes_3 );

            Element::Pointer p_elem_0 = first_model_part.CreateNewElement("Element2D3N", 1, triangle_0, p_elem_prop);
            Element::Pointer p_elem_1 = first_model_part.CreateNewElement("Element2D3N", 2, triangle_1, p_elem_prop);
            Element::Pointer p_elem_2 = first_model_part.CreateNewElement("Element2D3N", 3, triangle_2, p_elem_prop);
            Element::Pointer p_elem_3 = first_model_part.CreateNewElement("Element2D3N", 4, triangle_3, p_elem_prop);

            // Adding nodes to random submodelparts
            p_first_sub_modelpart_1->AddElement(p_elem_0);
            p_first_sub_modelpart_2->AddElement(p_elem_3);

//             // Debug
//             KRATOS_WATCH(first_model_part)

            SubModelPartsListUtility colors_utility(first_model_part);

            IndexIntMapType nodes_colors, cond_colors, elem_colors;
            IntStringMapType colors;
            colors_utility.ComputeSubModelPartsList(nodes_colors, cond_colors, elem_colors, colors);

            // Creating the second model part
            ModelPart& second_model_part = Kernel::GetModel().CreateModelPart("OtherMain");
            second_model_part.CreateSubModelPart("BSubModelPart1");
            second_model_part.CreateSubModelPart("ASubModelPart2");
            second_model_part.CreateSubModelPart("ZSubModelPart3");
            second_model_part.CreateSubModelPart("YSubModelPart4");

            // We add the nodes and elements from the first model part
            second_model_part.AddNodes(first_model_part.Nodes().begin(), first_model_part.Nodes().end());
            second_model_part.AddElements(first_model_part.Elements().begin(), first_model_part.Elements().end());

            for (auto & nodes_color : nodes_colors) {
                const IndexSize id = nodes_color.first;
                NodeType::Pointer p_node = second_model_part.pGetNode(id);
                const IndexSize key = nodes_color.second;
                if (key != 0) {// NOTE: key == 0 is the MainModelPart
                    if (colors.find(key) != colors.end()) {
                        for (auto sub_model_part_name : colors[key]) {
                            ModelPart& r_sub_model_part = second_model_part.GetSubModelPart(sub_model_part_name);
                            r_sub_model_part.AddNode(p_node);
                        }
                    }
                }
            }
            for (auto & elems_color : elem_colors) {
                const IndexSize id = elems_color.first;
                ElementType::Pointer p_elem = second_model_part.pGetElement(id);
                const IndexSize key = elems_color.second;
                if (key != 0) {// NOTE: key == 0 is the MainModelPart
                    if (colors.find(key) != colors.end()) {
                        for (auto sub_model_part_name : colors[key]) {
                            ModelPart& r_sub_model_part = second_model_part.GetSubModelPart(sub_model_part_name);
                            r_sub_model_part.AddElement(p_elem);
                        }
                    }
                }
            }

//             // Debug
//             KRATOS_WATCH(second_model_part)

            std::vector<std::string> sub_model_parts_names = first_model_part.GetSubModelPartNames();
            for (auto& sub_model_part_name : sub_model_parts_names) {
                ModelPart& r_first_sub_model_part = first_model_part.GetSubModelPart(sub_model_part_name);
                ModelPart& r_second_sub_model_part = second_model_part.GetSubModelPart(sub_model_part_name);
                KRATOS_CHECK_EQUAL(r_first_sub_model_part.NumberOfNodes(), r_second_sub_model_part.NumberOfNodes());
                KRATOS_CHECK_EQUAL(r_first_sub_model_part.NumberOfElements(), r_second_sub_model_part.NumberOfElements());

                for (std::size_t i = 0; i < r_first_sub_model_part.NumberOfNodes(); i++) {
                    auto it_first_node = r_first_sub_model_part.Nodes().begin() + i;
                    auto it_found_second_node = r_second_sub_model_part.Nodes().find(it_first_node->Id());
                    KRATOS_CHECK_NOT_EQUAL(it_found_second_node, r_second_sub_model_part.NodesEnd());
                }
                for (std::size_t i = 0; i < r_first_sub_model_part.NumberOfElements(); i++) {
                    auto it_first_elem = r_first_sub_model_part.Elements().begin() + i;
                    auto it_found_second_elem = r_second_sub_model_part.Elements().find(it_first_elem->Id());
                    KRATOS_CHECK_NOT_EQUAL(it_found_second_elem, r_second_sub_model_part.ElementsEnd());
                }
            }
        }

        /**
        * Checks the correct work of the modelparts colors utility (with different sublevels of modelparts)
        */

        KRATOS_TEST_CASE_IN_SUITE(TestSubModelPartsListUtilityWithSublevels, KratosSubModelPartsListUtilityFastSuite)
        {
            // Creating the reference model part and the relative submodelparts
            ModelPart& first_model_part = Kernel::GetModel().CreateModelPart("Main");
            ModelPart* p_first_sub_modelpart_1 = first_model_part.CreateSubModelPart("BSubModelPart1");
            ModelPart* p_first_sub_modelpart_1a = p_first_sub_modelpart_1->CreateSubModelPart("SubModelPart1a");
            ModelPart* p_first_sub_modelpart_1b = p_first_sub_modelpart_1->CreateSubModelPart("SubModelPart1b");
            ModelPart* p_first_sub_modelpart_2 = first_model_part.CreateSubModelPart("ASubModelPart2");
            ModelPart* p_first_sub_modelpart_3 = first_model_part.CreateSubModelPart("ZSubModelPart3");
            ModelPart* p_first_sub_modelpart_4 = first_model_part.CreateSubModelPart("YSubModelPart4");

            // Creating the Properties
            Properties::Pointer p_elem_prop = first_model_part.pGetProperties(0);

            // First we create the nodes
            NodeType::Pointer p_node_1 = first_model_part.CreateNewNode(1, 0.0 , 0.0 , 0.0);
            NodeType::Pointer p_node_2 = first_model_part.CreateNewNode(2, 1.0 , 0.0 , 0.0);
            NodeType::Pointer p_node_3 = first_model_part.CreateNewNode(3, 1.0 , 1.0 , 0.0);
            NodeType::Pointer p_node_4 = first_model_part.CreateNewNode(4, 0.0 , 1.0 , 0.0);
            NodeType::Pointer p_node_5 = first_model_part.CreateNewNode(5, 2.0 , 0.0 , 0.0);
            NodeType::Pointer p_node_6 = first_model_part.CreateNewNode(6, 2.0 , 1.0 , 0.0);

            // Adding nodes to random submodelparts
            p_first_sub_modelpart_1->AddNode(p_node_1);
            p_first_sub_modelpart_1a->AddNode(p_node_2);
            p_first_sub_modelpart_1b->AddNode(p_node_3);
            p_first_sub_modelpart_2->AddNode(p_node_4);
            p_first_sub_modelpart_3->AddNode(p_node_5);
            p_first_sub_modelpart_4->AddNode(p_node_6);

            // Now we create the "conditions"
            std::vector<NodeType::Pointer> element_nodes_0 (3);
            element_nodes_0[0] = p_node_1;
            element_nodes_0[1] = p_node_2;
            element_nodes_0[2] = p_node_3;
            Triangle2D3 <NodeType> triangle_0( element_nodes_0 );

            std::vector<NodeType::Pointer> element_nodes_1 (3);
            element_nodes_1[0] = p_node_1;
            element_nodes_1[1] = p_node_3;
            element_nodes_1[2] = p_node_4;
            Triangle2D3 <NodeType> triangle_1( element_nodes_1 );

            std::vector<NodeType::Pointer> element_nodes_2 (3);
            element_nodes_2[0] = p_node_2;
            element_nodes_2[1] = p_node_5;
            element_nodes_2[2] = p_node_3;
            Triangle2D3 <NodeType> triangle_2( element_nodes_2 );

            std::vector<NodeType::Pointer> element_nodes_3 (3);
            element_nodes_3[0] = p_node_5;
            element_nodes_3[1] = p_node_6;
            element_nodes_3[2] = p_node_3;
            Triangle2D3 <NodeType> triangle_3( element_nodes_3 );

            Element::Pointer p_elem_0 = first_model_part.CreateNewElement("Element2D3N", 1, triangle_0, p_elem_prop);
            Element::Pointer p_elem_1 = first_model_part.CreateNewElement("Element2D3N", 2, triangle_1, p_elem_prop);
            Element::Pointer p_elem_2 = first_model_part.CreateNewElement("Element2D3N", 3, triangle_2, p_elem_prop);
            Element::Pointer p_elem_3 = first_model_part.CreateNewElement("Element2D3N", 4, triangle_3, p_elem_prop);

            // Adding nodes to random submodelparts
            p_first_sub_modelpart_1->AddElement(p_elem_0);
            p_first_sub_modelpart_1a->AddElement(p_elem_1);
            p_first_sub_modelpart_1b->AddElement(p_elem_2);
            p_first_sub_modelpart_2->AddElement(p_elem_3);

//             // Debug
//             KRATOS_WATCH(first_model_part)

            SubModelPartsListUtility colors_utility(first_model_part);

            IndexIntMapType nodes_colors, cond_colors, elem_colors;
            IntStringMapType colors;
            colors_utility.ComputeSubModelPartsList(nodes_colors, cond_colors, elem_colors, colors);

            // Creating the second model part
            ModelPart& second_model_part = Kernel::GetModel().CreateModelPart("OtherMain");
            ModelPart* p_second_sub_modelpart_1 = second_model_part.CreateSubModelPart("BSubModelPart1");

            p_second_sub_modelpart_1->CreateSubModelPart("SubModelPart1a");
            p_second_sub_modelpart_1->CreateSubModelPart("SubModelPart1b");
            second_model_part.CreateSubModelPart("ASubModelPart2");
            second_model_part.CreateSubModelPart("ZSubModelPart3");
            second_model_part.CreateSubModelPart("YSubModelPart4");

            // We add the nodes and elements from the first model part
            second_model_part.AddNodes(first_model_part.Nodes().begin(), first_model_part.Nodes().end());
            second_model_part.AddElements(first_model_part.Elements().begin(), first_model_part.Elements().end());

            for (auto & nodes_color : nodes_colors) {
                const IndexSize id = nodes_color.first;
                NodeType::Pointer p_node = second_model_part.pGetNode(id);
                const IndexSize key = nodes_color.second;
                if (key != 0) {// NOTE: key == 0 is the MainModelPart
                    if (colors.find(key) != colors.end()) {
                        for (auto sub_model_part_name : colors[key]) {
                            ModelPart& r_sub_model_part = SubModelPartsListUtility::GetRecursiveSubModelPart(second_model_part, sub_model_part_name);
                            r_sub_model_part.AddNode(p_node);
                        }
                    }
                }
            }
            for (auto & elems_color : elem_colors) {
                const IndexSize id = elems_color.first;
                ElementType::Pointer p_elem = second_model_part.pGetElement(id);
                const IndexSize key = elems_color.second;
                if (key != 0) {// NOTE: key == 0 is the MainModelPart
                    if (colors.find(key) != colors.end()) {
                        for (auto sub_model_part_name : colors[key]) {
                            ModelPart& r_sub_model_part = SubModelPartsListUtility::GetRecursiveSubModelPart(second_model_part, sub_model_part_name);
                            r_sub_model_part.AddElement(p_elem);
                        }
                    }
                }
            }

//             // Debug
//             KRATOS_WATCH(second_model_part)

            std::vector<std::string> sub_model_parts_names = SubModelPartsListUtility::GetRecursiveSubModelPartNames(first_model_part);
            for (auto& sub_model_part_name : sub_model_parts_names) {
                ModelPart& r_first_sub_model_part = SubModelPartsListUtility::GetRecursiveSubModelPart(first_model_part, sub_model_part_name);
                ModelPart& r_second_sub_model_part = SubModelPartsListUtility::GetRecursiveSubModelPart(second_model_part, sub_model_part_name);
                KRATOS_CHECK_EQUAL(r_first_sub_model_part.NumberOfNodes(), r_second_sub_model_part.NumberOfNodes());
                KRATOS_CHECK_EQUAL(r_first_sub_model_part.NumberOfElements(), r_second_sub_model_part.NumberOfElements());

                for (std::size_t i = 0; i < r_first_sub_model_part.NumberOfNodes(); i++) {
                    auto it_first_node = r_first_sub_model_part.Nodes().begin() + i;
                    auto it_found_second_node = r_second_sub_model_part.Nodes().find(it_first_node->Id());
                    KRATOS_CHECK_NOT_EQUAL(it_found_second_node, r_second_sub_model_part.NodesEnd());
                }
                for (std::size_t i = 0; i < r_first_sub_model_part.NumberOfElements(); i++) {
                    auto it_first_elem = r_first_sub_model_part.Elements().begin() + i;
                    auto it_found_second_elem = r_second_sub_model_part.Elements().find(it_first_elem->Id());
                    KRATOS_CHECK_NOT_EQUAL(it_found_second_elem, r_second_sub_model_part.ElementsEnd());
                }
            }
        }

<<<<<<< HEAD

        /**
        * Checks the correct work of the modelparts colors
        */

        KRATOS_TEST_CASE_IN_SUITE(TestSubModelPartsListUtilityPointers, KratosSubModelPartsListUtilityFastSuite)
        {
            // Creating the reference model part and the relative submodelparts
            ModelPart& model_part = Kernel::GetModel().CreateModelPart("ModelPart");
            ModelPart* p_sub_modelpart_1 = model_part.CreateSubModelPart("First");
            ModelPart* p_sub_modelpart_2 = model_part.CreateSubModelPart("Second");
            ModelPart* p_sub_modelpart_3 = p_sub_modelpart_2->CreateSubModelPart("Third");

            // Creating the nodes
            NodeType::Pointer p_node_1 = model_part.CreateNewNode(1, 0.0 , 0.0 , 0.0);
            NodeType::Pointer p_node_2 = model_part.CreateNewNode(2, 1.0 , 0.0 , 0.0);
            NodeType::Pointer p_node_3 = model_part.CreateNewNode(3, 2.0 , 0.0 , 0.0);

            // Add the nodes to sub model parts
            p_sub_modelpart_1->AddNode(p_node_1);
            p_sub_modelpart_2->AddNode(p_node_2);
            p_sub_modelpart_3->AddNode(p_node_3);

            // Initialize the utility
            SubModelPartsListUtility colors_utility(model_part);

            // Get the colors
            IndexIntMapType nodes_colors, cond_colors, elem_colors;
            IntStringMapType colors;
            colors_utility.ComputeSubModelPartsList(nodes_colors, cond_colors, elem_colors, colors);

            // Get the pointers
            IntModelPartPtrMapType colors_pointers = SubModelPartsListUtility::GetModelPartColorsPointers(model_part, colors);

            // Check both colormaps have the same size
            KRATOS_CHECK_EQUAL(colors.size(), colors_pointers.size());

            for (auto color : colors)
            {
                // Check both colors have the same size
                std::vector<ModelPart*> p_color = colors_pointers[color.first];
                KRATOS_CHECK_EQUAL(color.second.size(), p_color.size());
                for (IndexSize i = 0; i < color.second.size(); i++)
                {
                    // Check the names
                    KRATOS_CHECK_EQUAL(color.second[i], p_color[i]->Name());
                }
            }
        }


        /**
        * Checks the correct work of the modelparts colors utility (computing the colors intersection)
        */

        KRATOS_TEST_CASE_IN_SUITE(TestSubModelPartsListUtilityIntersections, KratosSubModelPartsListUtilityFastSuite)
        {
            // Creating the reference model part and the relative submodelparts
            ModelPart& model_part = Kernel::GetModel().CreateModelPart("Main");
            ModelPart* p_sub_modelpart_1 = model_part.CreateSubModelPart("BSubModelPart1");
            ModelPart* p_sub_modelpart_2 = model_part.CreateSubModelPart("ASubModelPart2");
            ModelPart* p_sub_modelpart_3 = model_part.CreateSubModelPart("ZSubModelPart3");

            // First we create the nodes
            NodeType::Pointer p_node_1 = model_part.CreateNewNode(1, 0.0 , 0.0 , 0.0);
            NodeType::Pointer p_node_2 = model_part.CreateNewNode(2, 1.0 , 0.0 , 0.0);
            NodeType::Pointer p_node_3 = model_part.CreateNewNode(3, 2.0 , 0.0 , 0.0);
            NodeType::Pointer p_node_4 = model_part.CreateNewNode(4, 0.0 , 1.0 , 0.0);
            NodeType::Pointer p_node_5 = model_part.CreateNewNode(5, 1.0 , 1.0 , 0.0);
            NodeType::Pointer p_node_6 = model_part.CreateNewNode(6, 2.0 , 1.0 , 0.0);

            // Add the nodes to sub model parts
            p_sub_modelpart_1->AddNode(p_node_1);
            p_sub_modelpart_1->AddNode(p_node_4);
            p_sub_modelpart_2->AddNode(p_node_4);
            p_sub_modelpart_2->AddNode(p_node_5);
            p_sub_modelpart_2->AddNode(p_node_6);
            p_sub_modelpart_3->AddNode(p_node_3);
            p_sub_modelpart_3->AddNode(p_node_6);

            // Initialize the utility
            SubModelPartsListUtility colors_utility(model_part);

            // Get the colors
            IndexIntMapType nodes_colors, cond_colors, elem_colors;
            IntStringMapType colors;
            colors_utility.ComputeSubModelPartsList(nodes_colors, cond_colors, elem_colors, colors);

            // Compute the intersections
            PairIntMapType intersections;
            SubModelPartsListUtility::IntersectColors(colors, intersections);
            IndexSize key;
            // The intersection gives the main model part
            key = intersections[std::minmax(nodes_colors[p_node_1->Id()], nodes_colors[p_node_3->Id()])];
            KRATOS_CHECK_EQUAL(key, nodes_colors[p_node_2->Id()]);
            KRATOS_CHECK_EQUAL(key, 0);

            // The intersection is a sub model part
            key = intersections[std::minmax(nodes_colors[p_node_4->Id()], nodes_colors[p_node_6->Id()])];
            KRATOS_CHECK_EQUAL(key, nodes_colors[p_node_5->Id()]);

            // The input is included in the intersection
            key = intersections[std::minmax(nodes_colors[p_node_1->Id()], nodes_colors[p_node_4->Id()])];
            KRATOS_CHECK_EQUAL(key, nodes_colors[p_node_1->Id()]);
        }

=======
>>>>>>> f2b22a92
    } // namespace Testing
}  // namespace Kratos.<|MERGE_RESOLUTION|>--- conflicted
+++ resolved
@@ -309,115 +309,5 @@
                 }
             }
         }
-
-<<<<<<< HEAD
-
-        /**
-        * Checks the correct work of the modelparts colors
-        */
-
-        KRATOS_TEST_CASE_IN_SUITE(TestSubModelPartsListUtilityPointers, KratosSubModelPartsListUtilityFastSuite)
-        {
-            // Creating the reference model part and the relative submodelparts
-            ModelPart& model_part = Kernel::GetModel().CreateModelPart("ModelPart");
-            ModelPart* p_sub_modelpart_1 = model_part.CreateSubModelPart("First");
-            ModelPart* p_sub_modelpart_2 = model_part.CreateSubModelPart("Second");
-            ModelPart* p_sub_modelpart_3 = p_sub_modelpart_2->CreateSubModelPart("Third");
-
-            // Creating the nodes
-            NodeType::Pointer p_node_1 = model_part.CreateNewNode(1, 0.0 , 0.0 , 0.0);
-            NodeType::Pointer p_node_2 = model_part.CreateNewNode(2, 1.0 , 0.0 , 0.0);
-            NodeType::Pointer p_node_3 = model_part.CreateNewNode(3, 2.0 , 0.0 , 0.0);
-
-            // Add the nodes to sub model parts
-            p_sub_modelpart_1->AddNode(p_node_1);
-            p_sub_modelpart_2->AddNode(p_node_2);
-            p_sub_modelpart_3->AddNode(p_node_3);
-
-            // Initialize the utility
-            SubModelPartsListUtility colors_utility(model_part);
-
-            // Get the colors
-            IndexIntMapType nodes_colors, cond_colors, elem_colors;
-            IntStringMapType colors;
-            colors_utility.ComputeSubModelPartsList(nodes_colors, cond_colors, elem_colors, colors);
-
-            // Get the pointers
-            IntModelPartPtrMapType colors_pointers = SubModelPartsListUtility::GetModelPartColorsPointers(model_part, colors);
-
-            // Check both colormaps have the same size
-            KRATOS_CHECK_EQUAL(colors.size(), colors_pointers.size());
-
-            for (auto color : colors)
-            {
-                // Check both colors have the same size
-                std::vector<ModelPart*> p_color = colors_pointers[color.first];
-                KRATOS_CHECK_EQUAL(color.second.size(), p_color.size());
-                for (IndexSize i = 0; i < color.second.size(); i++)
-                {
-                    // Check the names
-                    KRATOS_CHECK_EQUAL(color.second[i], p_color[i]->Name());
-                }
-            }
-        }
-
-
-        /**
-        * Checks the correct work of the modelparts colors utility (computing the colors intersection)
-        */
-
-        KRATOS_TEST_CASE_IN_SUITE(TestSubModelPartsListUtilityIntersections, KratosSubModelPartsListUtilityFastSuite)
-        {
-            // Creating the reference model part and the relative submodelparts
-            ModelPart& model_part = Kernel::GetModel().CreateModelPart("Main");
-            ModelPart* p_sub_modelpart_1 = model_part.CreateSubModelPart("BSubModelPart1");
-            ModelPart* p_sub_modelpart_2 = model_part.CreateSubModelPart("ASubModelPart2");
-            ModelPart* p_sub_modelpart_3 = model_part.CreateSubModelPart("ZSubModelPart3");
-
-            // First we create the nodes
-            NodeType::Pointer p_node_1 = model_part.CreateNewNode(1, 0.0 , 0.0 , 0.0);
-            NodeType::Pointer p_node_2 = model_part.CreateNewNode(2, 1.0 , 0.0 , 0.0);
-            NodeType::Pointer p_node_3 = model_part.CreateNewNode(3, 2.0 , 0.0 , 0.0);
-            NodeType::Pointer p_node_4 = model_part.CreateNewNode(4, 0.0 , 1.0 , 0.0);
-            NodeType::Pointer p_node_5 = model_part.CreateNewNode(5, 1.0 , 1.0 , 0.0);
-            NodeType::Pointer p_node_6 = model_part.CreateNewNode(6, 2.0 , 1.0 , 0.0);
-
-            // Add the nodes to sub model parts
-            p_sub_modelpart_1->AddNode(p_node_1);
-            p_sub_modelpart_1->AddNode(p_node_4);
-            p_sub_modelpart_2->AddNode(p_node_4);
-            p_sub_modelpart_2->AddNode(p_node_5);
-            p_sub_modelpart_2->AddNode(p_node_6);
-            p_sub_modelpart_3->AddNode(p_node_3);
-            p_sub_modelpart_3->AddNode(p_node_6);
-
-            // Initialize the utility
-            SubModelPartsListUtility colors_utility(model_part);
-
-            // Get the colors
-            IndexIntMapType nodes_colors, cond_colors, elem_colors;
-            IntStringMapType colors;
-            colors_utility.ComputeSubModelPartsList(nodes_colors, cond_colors, elem_colors, colors);
-
-            // Compute the intersections
-            PairIntMapType intersections;
-            SubModelPartsListUtility::IntersectColors(colors, intersections);
-            IndexSize key;
-            // The intersection gives the main model part
-            key = intersections[std::minmax(nodes_colors[p_node_1->Id()], nodes_colors[p_node_3->Id()])];
-            KRATOS_CHECK_EQUAL(key, nodes_colors[p_node_2->Id()]);
-            KRATOS_CHECK_EQUAL(key, 0);
-
-            // The intersection is a sub model part
-            key = intersections[std::minmax(nodes_colors[p_node_4->Id()], nodes_colors[p_node_6->Id()])];
-            KRATOS_CHECK_EQUAL(key, nodes_colors[p_node_5->Id()]);
-
-            // The input is included in the intersection
-            key = intersections[std::minmax(nodes_colors[p_node_1->Id()], nodes_colors[p_node_4->Id()])];
-            KRATOS_CHECK_EQUAL(key, nodes_colors[p_node_1->Id()]);
-        }
-
-=======
->>>>>>> f2b22a92
     } // namespace Testing
 }  // namespace Kratos.