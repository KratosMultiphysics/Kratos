--- conflicted
+++ resolved
@@ -107,8 +107,6 @@
         KRATOS_CHECK_NEAR(d_2, -0.0353553, 1e-6);
         KRATOS_CHECK_NEAR(d_3, 0.0353553, 1e-6);
         KRATOS_CHECK_NEAR(d_4, 0.0353553, 1e-6);
-<<<<<<< HEAD
-=======
     }
 
     KRATOS_TEST_CASE_IN_SUITE(PlaneApproximationUtilityAlignedIntersection, KratosCoreFastSuite)
@@ -136,7 +134,6 @@
         KRATOS_CHECK_NEAR(normal[0], 0.0, 1e-6);
         KRATOS_CHECK_NEAR(normal[1], 0.0, 1e-6);
         KRATOS_CHECK_NEAR(normal[2], 1.0, 1e-6);
->>>>>>> 74c37705
     }
 
 }  // namespace Testing.
