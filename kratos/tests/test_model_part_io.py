import os
from pathlib import Path

# Importing the Kratos Library
import KratosMultiphysics
import KratosMultiphysics.KratosUnittest as KratosUnittest
import KratosMultiphysics.kratos_utilities as KratosUtils
from KratosMultiphysics.testing.utilities import ReadModelPart

structural_mechanics_is_available = KratosUtils.CheckIfApplicationsAvailable("StructuralMechanicsApplication")
if structural_mechanics_is_available:
    import KratosMultiphysics.StructuralMechanicsApplication


def GetFilePath(fileName):
    return os.path.join(os.path.dirname(os.path.realpath(__file__)), fileName)


class TestModelPartIO(KratosUnittest.TestCase):
    def tearDown(self):
        # Clean up temporary files
        KratosUtils.DeleteFileIfExisting(GetFilePath("test_model_part_io_write.out.mdpa"))
        KratosUtils.DeleteFileIfExisting(GetFilePath("test_model_part_io_write.out.time"))
        KratosUtils.DeleteFileIfExisting(GetFilePath("test_model_part_io_write.time"))
        KratosUtils.DeleteFileIfExisting(GetFilePath("test_model_part_io_write_mesh_only.out.mdpa"))
        KratosUtils.DeleteFileIfExisting(GetFilePath("test_model_part_io_write_mesh_only.out.time"))
        KratosUtils.DeleteFileIfExisting(GetFilePath("test_model_part_io_write_mesh_only.time"))

    def test_model_part_io_read_model_part(self):
        input_mdpa = GetFilePath("auxiliar_files_for_python_unittest/mdpa_files/test_model_part_io_read")

        with self.subTest("string"):
            self.execute_test_model_part_io_read_model_part(str(input_mdpa))

        with self.subTest("pathlib.Path"):
            self.execute_test_model_part_io_read_model_part(Path(input_mdpa))

    def execute_test_model_part_io_read_model_part(self, input_mdpa):
        current_model = KratosMultiphysics.Model()

        model_part = current_model.CreateModelPart("Main")
        model_part.AddNodalSolutionStepVariable(KratosMultiphysics.DISPLACEMENT)
        model_part.AddNodalSolutionStepVariable(KratosMultiphysics.VISCOSITY)
        model_part.AddNodalSolutionStepVariable(KratosMultiphysics.VELOCITY)
<<<<<<< HEAD
        model_part_io = KratosMultiphysics.ModelPartIO(GetFilePath("auxiliary_files_for_python_unittest/mdpa_files/test_model_part_io_read"))
=======

        model_part_io = KratosMultiphysics.ModelPartIO(input_mdpa)
>>>>>>> 3b58bd84
        model_part_io.ReadModelPart(model_part)

        self.assertEqual(model_part.NumberOfSubModelParts(), 2)

        self.assertEqual(model_part.NumberOfTables(), 1)
        self.assertEqual(model_part.NumberOfProperties(), 1)
        self.assertEqual(model_part.NumberOfNodes(), 6)
        self.assertEqual(model_part.NumberOfProperties(), 1)
        self.assertEqual(model_part.NumberOfGeometries(), 9)
        self.assertEqual(model_part.NumberOfElements(), 4)
        self.assertEqual(model_part.NumberOfConditions(), 5)

        self.assertEqual(model_part[KratosMultiphysics.AMBIENT_TEMPERATURE], 250.0)
        self.assertEqual(model_part[KratosMultiphysics.DISPLACEMENT_X], 2.1)
        self.assertEqual(model_part[KratosMultiphysics.DISPLACEMENT_Y], 3.2)
        self.assertEqual(model_part[KratosMultiphysics.DISPLACEMENT_Z], 4.3)
        self.assertEqual(model_part[KratosMultiphysics.VELOCITY_X], 3.8)
        self.assertEqual(model_part[KratosMultiphysics.VELOCITY_Y], 4.9)
        self.assertEqual(model_part[KratosMultiphysics.VELOCITY_Z], 0.0)

        self.assertTrue(model_part.GetNode(1).IsFixed(KratosMultiphysics.DISPLACEMENT_X))
        self.assertTrue(model_part.GetNode(2).IsFixed(KratosMultiphysics.DISPLACEMENT_X))
        self.assertFalse(model_part.GetNode(3).IsFixed(KratosMultiphysics.DISPLACEMENT_X))
        self.assertFalse(model_part.GetNode(972).IsFixed(KratosMultiphysics.DISPLACEMENT_X))
        self.assertTrue(model_part.GetNode(973).IsFixed(KratosMultiphysics.DISPLACEMENT_X))
        self.assertTrue(model_part.GetNode(974).IsFixed(KratosMultiphysics.DISPLACEMENT_X))

        self.assertTrue(model_part.GetNode(1).IsFixed(KratosMultiphysics.DISPLACEMENT_Y))
        self.assertTrue(model_part.GetNode(2).IsFixed(KratosMultiphysics.DISPLACEMENT_Y))
        self.assertFalse(model_part.GetNode(3).IsFixed(KratosMultiphysics.DISPLACEMENT_Y))
        self.assertFalse(model_part.GetNode(972).IsFixed(KratosMultiphysics.DISPLACEMENT_Y))
        self.assertTrue(model_part.GetNode(973).IsFixed(KratosMultiphysics.DISPLACEMENT_Y))
        self.assertTrue(model_part.GetNode(974).IsFixed(KratosMultiphysics.DISPLACEMENT_Y))

        self.assertTrue(model_part.GetNode(1).IsFixed(KratosMultiphysics.DISPLACEMENT_Z))
        self.assertTrue(model_part.GetNode(2).IsFixed(KratosMultiphysics.DISPLACEMENT_Z))
        self.assertFalse(model_part.GetNode(3).IsFixed(KratosMultiphysics.DISPLACEMENT_Z))
        self.assertFalse(model_part.GetNode(972).IsFixed(KratosMultiphysics.DISPLACEMENT_Z))
        self.assertTrue(model_part.GetNode(973).IsFixed(KratosMultiphysics.DISPLACEMENT_Z))
        self.assertTrue(model_part.GetNode(974).IsFixed(KratosMultiphysics.DISPLACEMENT_Z))

        self.assertEqual(model_part.GetNode(1).GetSolutionStepValue(KratosMultiphysics.DISPLACEMENT_X),0.1)
        self.assertEqual(model_part.GetNode(2).GetSolutionStepValue(KratosMultiphysics.DISPLACEMENT_X),0.2)
        self.assertEqual(model_part.GetNode(3).GetSolutionStepValue(KratosMultiphysics.DISPLACEMENT_X),0.0)
        self.assertEqual(model_part.GetNode(972).GetSolutionStepValue(KratosMultiphysics.DISPLACEMENT_X),0.0)
        self.assertEqual(model_part.GetNode(973).GetSolutionStepValue(KratosMultiphysics.DISPLACEMENT_X),0.0)
        self.assertEqual(model_part.GetNode(974).GetSolutionStepValue(KratosMultiphysics.DISPLACEMENT_X),0.0)

        self.assertEqual(model_part.GetNode(1).GetSolutionStepValue(KratosMultiphysics.DISPLACEMENT_Y), 0.0)
        self.assertEqual(model_part.GetNode(2).GetSolutionStepValue(KratosMultiphysics.DISPLACEMENT_Y), 0.0)
        self.assertEqual(model_part.GetNode(3).GetSolutionStepValue(KratosMultiphysics.DISPLACEMENT_Y), 0.0)
        self.assertEqual(model_part.GetNode(972).GetSolutionStepValue(KratosMultiphysics.DISPLACEMENT_Y), 0.0)
        self.assertEqual(model_part.GetNode(973).GetSolutionStepValue(KratosMultiphysics.DISPLACEMENT_Y), 0.000973)
        self.assertEqual(model_part.GetNode(974).GetSolutionStepValue(KratosMultiphysics.DISPLACEMENT_Y), 0.000974)

        self.assertEqual(model_part.GetNode(1).GetSolutionStepValue(KratosMultiphysics.DISPLACEMENT_Z), 0.0)
        self.assertEqual(model_part.GetNode(2).GetSolutionStepValue(KratosMultiphysics.DISPLACEMENT_Z), 0.0)
        self.assertEqual(model_part.GetNode(3).GetSolutionStepValue(KratosMultiphysics.DISPLACEMENT_Z), 0.0)
        self.assertEqual(model_part.GetNode(972).GetSolutionStepValue(KratosMultiphysics.DISPLACEMENT_Z), 0.0)
        self.assertEqual(model_part.GetNode(973).GetSolutionStepValue(KratosMultiphysics.DISPLACEMENT_Z), 0.0)
        self.assertEqual(model_part.GetNode(974).GetSolutionStepValue(KratosMultiphysics.DISPLACEMENT_Z), 0.0)

        self.assertEqual(model_part.GetNode(1).GetSolutionStepValue(KratosMultiphysics.VISCOSITY), 0.01)
        self.assertEqual(model_part.GetNode(2).GetSolutionStepValue(KratosMultiphysics.VISCOSITY), 0.01)
        self.assertEqual(model_part.GetNode(3).GetSolutionStepValue(KratosMultiphysics.VISCOSITY), 0.0)
        self.assertEqual(model_part.GetNode(972).GetSolutionStepValue(KratosMultiphysics.VISCOSITY), 0.0)
        self.assertEqual(model_part.GetNode(973).GetSolutionStepValue(KratosMultiphysics.VISCOSITY), 0.01)
        self.assertEqual(model_part.GetNode(974).GetSolutionStepValue(KratosMultiphysics.VISCOSITY), 0.01)

        self.assertEqual(model_part.GetNode(1).GetSolutionStepValue(KratosMultiphysics.VELOCITY_X), 1.1)
        self.assertEqual(model_part.GetNode(1).GetSolutionStepValue(KratosMultiphysics.VELOCITY_Y), 2.2)
        self.assertEqual(model_part.GetNode(1).GetSolutionStepValue(KratosMultiphysics.VELOCITY_Z), 3.3)

        self.assertEqual(model_part.GetNode(1).Is(KratosMultiphysics.BOUNDARY), True)
        self.assertEqual(model_part.GetNode(2).Is(KratosMultiphysics.BOUNDARY), True)
        self.assertEqual(model_part.GetNode(3).Is(KratosMultiphysics.BOUNDARY), False)
        self.assertEqual(model_part.GetNode(972).Is(KratosMultiphysics.BOUNDARY), False)
        self.assertEqual(model_part.GetNode(973).Is(KratosMultiphysics.BOUNDARY), True)
        self.assertEqual(model_part.GetNode(974).Is(KratosMultiphysics.BOUNDARY), True)

        self.assertTrue(model_part.HasSubModelPart("Inlets"))

        inlets_model_part = model_part.GetSubModelPart("Inlets")

        self.assertEqual(inlets_model_part.NumberOfTables(), 1)
        self.assertEqual(inlets_model_part.NumberOfProperties(), 0)
        self.assertEqual(inlets_model_part.NumberOfNodes(), 3)
        self.assertEqual(inlets_model_part.NumberOfGeometries(), 0)
        self.assertEqual(inlets_model_part.NumberOfElements(), 1)
        self.assertEqual(inlets_model_part.NumberOfConditions(), 3)
        self.assertEqual(inlets_model_part.NumberOfSubModelParts(), 2)
        self.assertTrue(inlets_model_part.HasSubModelPart("Inlet1"))
        self.assertTrue(inlets_model_part.HasSubModelPart("Inlet2"))

        inlet1_model_part = inlets_model_part.GetSubModelPart("Inlet1")

        self.assertEqual(inlet1_model_part.NumberOfTables(), 0)
        self.assertEqual(inlet1_model_part.NumberOfProperties(), 0)
        self.assertEqual(inlet1_model_part.NumberOfNodes(), 2)
        self.assertEqual(inlet1_model_part.NumberOfGeometries(), 0)
        self.assertEqual(inlet1_model_part.NumberOfElements(), 0)
        self.assertEqual(inlet1_model_part.NumberOfConditions(), 2)
        self.assertEqual(inlet1_model_part.NumberOfSubModelParts(), 0)

        inlet2_model_part = inlets_model_part.GetSubModelPart("Inlet2")

        self.assertEqual(inlet2_model_part.NumberOfTables(), 0)
        self.assertEqual(inlet2_model_part.NumberOfProperties(), 0)
        self.assertEqual(inlet2_model_part.NumberOfNodes(), 0)
        self.assertEqual(inlet2_model_part.NumberOfGeometries(), 0)
        self.assertEqual(inlet2_model_part.NumberOfElements(), 0)
        self.assertEqual(inlet2_model_part.NumberOfConditions(), 2)
        self.assertEqual(inlet2_model_part.NumberOfSubModelParts(), 0)

        self.assertTrue(model_part.HasSubModelPart("Outlet"))

        outlet_model_part = model_part.GetSubModelPart("Outlet")

        self.assertEqual(outlet_model_part.NumberOfTables(), 0)
        self.assertEqual(outlet_model_part.NumberOfProperties(), 1)
        self.assertEqual(outlet_model_part.NumberOfNodes(), 0)
        self.assertEqual(outlet_model_part.NumberOfGeometries(), 0)
        self.assertEqual(outlet_model_part.NumberOfElements(), 0)
        self.assertEqual(outlet_model_part.NumberOfConditions(), 1)
        self.assertEqual(outlet_model_part.NumberOfSubModelParts(), 0)

        properties_1 = model_part.GetProperties()[1]
        #Bools
        self.assertTrue(properties_1[KratosMultiphysics.IS_RESTARTED])
        self.assertFalse(properties_1[KratosMultiphysics.COMPUTE_DYNAMIC_TANGENT])
        self.assertFalse(properties_1[KratosMultiphysics.COMPUTE_LUMPED_MASS_MATRIX])
        #Double
        self.assertEqual(properties_1[KratosMultiphysics.DENSITY], 3.4E-5)
        #Array3
        self.assertEqual(properties_1[KratosMultiphysics.VOLUME_ACCELERATION][0], 0.00)
        self.assertEqual(properties_1[KratosMultiphysics.VOLUME_ACCELERATION][1], 0.00)
        self.assertEqual(properties_1[KratosMultiphysics.VOLUME_ACCELERATION][2], 9.8)
        #Matrix3x3
        self.assertEqual(properties_1[KratosMultiphysics.LOCAL_INERTIA_TENSOR][0,0], 0)
        self.assertEqual(properties_1[KratosMultiphysics.LOCAL_INERTIA_TENSOR][0,1], 0.27)
        self.assertEqual(properties_1[KratosMultiphysics.LOCAL_INERTIA_TENSOR][0,2], 0.27)
        self.assertEqual(properties_1[KratosMultiphysics.LOCAL_INERTIA_TENSOR][1,0], 0.087)
        self.assertEqual(properties_1[KratosMultiphysics.LOCAL_INERTIA_TENSOR][1,1], 0)
        self.assertEqual(properties_1[KratosMultiphysics.LOCAL_INERTIA_TENSOR][1,2], 0.27)
        self.assertEqual(properties_1[KratosMultiphysics.LOCAL_INERTIA_TENSOR][2,0], 0.075)
        self.assertEqual(properties_1[KratosMultiphysics.LOCAL_INERTIA_TENSOR][2,1], 0.23)
        self.assertEqual(properties_1[KratosMultiphysics.LOCAL_INERTIA_TENSOR][2,2], 0)

        #SubModelPartData
        self.assertTrue(inlets_model_part[KratosMultiphysics.IS_RESTARTED])
        self.assertTrue(inlets_model_part[KratosMultiphysics.COMPUTE_LUMPED_MASS_MATRIX])
        self.assertFalse(inlets_model_part[KratosMultiphysics.COMPUTE_DYNAMIC_TANGENT])

    def test_model_part_io_read_model_part_mesh_only(self):
        current_model = KratosMultiphysics.Model()

        model_part = current_model.CreateModelPart("Main")
        model_part_io = KratosMultiphysics.ModelPartIO(GetFilePath("auxiliary_files_for_python_unittest/mdpa_files/test_model_part_io_read"), KratosMultiphysics.IO.MESH_ONLY)
        model_part_io.ReadModelPart(model_part)

        self.assertEqual(model_part.NumberOfSubModelParts(), 2)

        self.assertEqual(model_part.NumberOfTables(), 0)
        self.assertEqual(model_part.NumberOfProperties(), 1)
        self.assertEqual(model_part.NumberOfNodes(), 6)
        self.assertEqual(model_part.NumberOfGeometries(), 9)
        self.assertEqual(model_part.NumberOfElements(), 4)
        self.assertEqual(model_part.NumberOfConditions(), 5)

        self.assertTrue(model_part.HasSubModelPart("Inlets"))

        inlets_model_part = model_part.GetSubModelPart("Inlets")

        self.assertEqual(inlets_model_part.NumberOfTables(), 0)
        self.assertEqual(inlets_model_part.NumberOfProperties(), 0)
        self.assertEqual(inlets_model_part.NumberOfNodes(), 3)
        self.assertEqual(inlets_model_part.NumberOfElements(), 1)
        self.assertEqual(inlets_model_part.NumberOfConditions(), 3)
        self.assertEqual(inlets_model_part.NumberOfSubModelParts(), 2)
        self.assertTrue(inlets_model_part.HasSubModelPart("Inlet1"))
        self.assertTrue(inlets_model_part.HasSubModelPart("Inlet2"))

        inlet1_model_part = inlets_model_part.GetSubModelPart("Inlet1")

        self.assertEqual(inlet1_model_part.NumberOfTables(), 0)
        self.assertEqual(inlet1_model_part.NumberOfProperties(), 0)
        self.assertEqual(inlet1_model_part.NumberOfNodes(), 2)
        self.assertEqual(inlet1_model_part.NumberOfElements(), 0)
        self.assertEqual(inlet1_model_part.NumberOfConditions(), 2)
        self.assertEqual(inlet1_model_part.NumberOfSubModelParts(), 0)

        inlet2_model_part = inlets_model_part.GetSubModelPart("Inlet2")

        self.assertEqual(inlet2_model_part.NumberOfTables(), 0)
        self.assertEqual(inlet2_model_part.NumberOfProperties(), 0)
        self.assertEqual(inlet2_model_part.NumberOfNodes(), 0)
        self.assertEqual(inlet2_model_part.NumberOfElements(), 0)
        self.assertEqual(inlet2_model_part.NumberOfConditions(), 2)
        self.assertEqual(inlet2_model_part.NumberOfSubModelParts(), 0)

        self.assertTrue(model_part.HasSubModelPart("Outlet"))

        outlet_model_part = model_part.GetSubModelPart("Outlet")

        self.assertEqual(outlet_model_part.NumberOfTables(), 0)
        self.assertEqual(outlet_model_part.NumberOfProperties(), 1)
        self.assertEqual(outlet_model_part.NumberOfNodes(), 0)
        self.assertEqual(outlet_model_part.NumberOfElements(), 0)
        self.assertEqual(outlet_model_part.NumberOfConditions(), 1)
        self.assertEqual(outlet_model_part.NumberOfSubModelParts(), 0)

        properties_1 = model_part.GetProperties()[1]
        #Bools
        self.assertTrue(properties_1[KratosMultiphysics.IS_RESTARTED])
        self.assertFalse(properties_1[KratosMultiphysics.COMPUTE_DYNAMIC_TANGENT])
        #Double
        self.assertEqual(properties_1[KratosMultiphysics.DENSITY], 3.4E-5)
        #Array3
        self.assertEqual(properties_1[KratosMultiphysics.VOLUME_ACCELERATION][0], 0.00)
        self.assertEqual(properties_1[KratosMultiphysics.VOLUME_ACCELERATION][1], 0.00)
        self.assertEqual(properties_1[KratosMultiphysics.VOLUME_ACCELERATION][2], 9.8)
        #Matrix3x3
        self.assertEqual(properties_1[KratosMultiphysics.LOCAL_INERTIA_TENSOR][0,0], 0)
        self.assertEqual(properties_1[KratosMultiphysics.LOCAL_INERTIA_TENSOR][0,1], 0.27)
        self.assertEqual(properties_1[KratosMultiphysics.LOCAL_INERTIA_TENSOR][0,2], 0.27)
        self.assertEqual(properties_1[KratosMultiphysics.LOCAL_INERTIA_TENSOR][1,0], 0.087)
        self.assertEqual(properties_1[KratosMultiphysics.LOCAL_INERTIA_TENSOR][1,1], 0)
        self.assertEqual(properties_1[KratosMultiphysics.LOCAL_INERTIA_TENSOR][1,2], 0.27)
        self.assertEqual(properties_1[KratosMultiphysics.LOCAL_INERTIA_TENSOR][2,0], 0.075)
        self.assertEqual(properties_1[KratosMultiphysics.LOCAL_INERTIA_TENSOR][2,1], 0.23)
        self.assertEqual(properties_1[KratosMultiphysics.LOCAL_INERTIA_TENSOR][2,2], 0)

    @KratosUnittest.skipUnless(structural_mechanics_is_available,"StructuralMechanicsApplication is not available")
    def test_model_part_io_write_model_part(self):
        current_model = KratosMultiphysics.Model()
        model_part = current_model.CreateModelPart("Main")
        model_part.AddNodalSolutionStepVariable(KratosMultiphysics.DISPLACEMENT)
        model_part_io = KratosMultiphysics.ModelPartIO(GetFilePath("auxiliary_files_for_python_unittest/mdpa_files/test_model_part_io_write"))
        model_part_io.ReadModelPart(model_part)

        model_part_io = KratosMultiphysics.ModelPartIO(GetFilePath("test_model_part_io_write.out"), KratosMultiphysics.IO.WRITE | KratosMultiphysics.IO.SCIENTIFIC_PRECISION)
        model_part_io.WriteModelPart(model_part)

        import filecmp
        value = filecmp.cmp(GetFilePath("auxiliary_files_for_python_unittest/mdpa_files/test_model_part_io_write.mdpa"), GetFilePath("test_model_part_io_write.out.mdpa"))
        self.assertTrue(value)

    @KratosUnittest.skipUnless(structural_mechanics_is_available,"StructuralMechanicsApplication is not available")
    def test_model_part_io_write_model_part_mesh_only(self):
        current_model = KratosMultiphysics.Model()
        model_part = current_model.CreateModelPart("Main")
        model_part.AddNodalSolutionStepVariable(KratosMultiphysics.DISPLACEMENT)
        model_part_io = KratosMultiphysics.ModelPartIO(GetFilePath("auxiliary_files_for_python_unittest/mdpa_files/test_model_part_io_write"))
        model_part_io.ReadModelPart(model_part)

        model_part_io = KratosMultiphysics.ModelPartIO(GetFilePath("test_model_part_io_write_mesh_only.out"), KratosMultiphysics.IO.WRITE | KratosMultiphysics.IO.MESH_ONLY)
        model_part_io.WriteModelPart(model_part)

        import filecmp
        value = filecmp.cmp(GetFilePath("auxiliary_files_for_python_unittest/mdpa_files/test_model_part_io_write_mesh_only.mdpa"), GetFilePath("test_model_part_io_write_mesh_only.out.mdpa"))
        self.assertTrue(value)

    @KratosUnittest.expectedFailure
    def test_error_on_wrong_input(self):
        current_model =  KratosMultiphysics.Model()

        model_part = current_model.CreateModelPart("Main")
        model_part_io = KratosMultiphysics.ModelPartIO(GetFilePath("auxiliary_files_for_python_unittest/mdpa_files/wrong_properties_input"))

        #an error shall be thrown while reading the input since the format is not correct
        try:
            with self.assertRaisesRegex(RuntimeError, "wrong input format while reading Properties"): #ideally a more specific error message shall be devised
                pass #the real line shall be the one below but it segfaults badly
                #model_part_io.ReadModelPart(model_part)
        except:
            raise Exception("a segmentation fault is issued!!")
            self.fail("a segmentation fault is issued!!")

class TestModelPartIOMPI(KratosUnittest.TestCase):
    def test_model_part_io_read_entity_data(self):
        # testing if the assignment of entity data works correctly in serial and MPI
        current_model = KratosMultiphysics.Model()

        model_part = current_model.CreateModelPart("Main")
        model_part.AddNodalSolutionStepVariable(KratosMultiphysics.BULK_MODULUS)
        model_part.AddNodalSolutionStepVariable(KratosMultiphysics.NODAL_VAUX)
        model_part.AddNodalSolutionStepVariable(KratosMultiphysics.EXTERNAL_FORCES_VECTOR)
        model_part.AddNodalSolutionStepVariable(KratosMultiphysics.LOCAL_AXES_MATRIX)
        model_part.AddNodalSolutionStepVariable(KratosMultiphysics.PARTITION_INDEX)
        model_part.ProcessInfo[KratosMultiphysics.DOMAIN_SIZE] = 3

        ReadModelPart(GetFilePath("auxiliary_files_for_python_unittest/mdpa_files/coarse_sphere_with_conditions"), model_part)

        def GetScalar(entity_id):
            return entity_id**2

        def GetArray3(entity_id):
            return [entity_id+1.5, entity_id-23, entity_id*2]

        def GetVector(entity_id):
            vec = [entity_id+1, entity_id-23, entity_id*2]
            if entity_id > 10:
                vec.append(entity_id*1.5)
            if entity_id > 25:
                vec.append(entity_id**2)
            if entity_id > 60:
                vec.append(entity_id/2.5)
            return vec

        def GetMatrix(entity_id):
            mat = KratosMultiphysics.Matrix(2,3)
            for i in range(mat.Size1()):
                for j in range(mat.Size2()):
                    mat[i,j] = i+j+entity_id
            return mat

        for node in model_part.Nodes:
            if node.Id in [1,10,55,81]:
                self.assertAlmostEqual(node.GetSolutionStepValue(KratosMultiphysics.BULK_MODULUS), GetScalar(node.Id))
                self.assertVectorAlmostEqual(node.GetSolutionStepValue(KratosMultiphysics.NODAL_VAUX), GetArray3(node.Id))
                self.assertVectorAlmostEqual(node.GetSolutionStepValue(KratosMultiphysics.EXTERNAL_FORCES_VECTOR), GetVector(node.Id))
                self.assertMatrixAlmostEqual(node.GetSolutionStepValue(KratosMultiphysics.LOCAL_AXES_MATRIX), GetMatrix(node.Id))

        def CheckEntities(entites, ids_to_check):
            for ent in entites:
                if ent.Id in ids_to_check:
                    self.assertAlmostEqual(ent.GetValue(KratosMultiphysics.TEMPERATURE), GetScalar(ent.Id))
                    self.assertVectorAlmostEqual(ent.GetValue(KratosMultiphysics.MESH_VELOCITY), GetArray3(ent.Id))
                    self.assertVectorAlmostEqual(ent.GetValue(KratosMultiphysics.INITIAL_STRAIN), GetVector(ent.Id))
                    self.assertMatrixAlmostEqual(ent.GetValue(KratosMultiphysics.LOCAL_INERTIA_TENSOR), GetMatrix(ent.Id))

        elem_ids_to_check = [5,64,33,214]
        cond_ids_to_check = [2,13,22,121]

        CheckEntities(model_part.Elements, elem_ids_to_check)
        CheckEntities(model_part.Conditions, cond_ids_to_check)


if __name__ == '__main__':
    KratosMultiphysics.Logger.GetDefaultOutput().SetSeverity(KratosMultiphysics.Logger.Severity.WARNING)
    KratosUnittest.main()
<|MERGE_RESOLUTION|>--- conflicted
+++ resolved
@@ -1,391 +1,386 @@
-import os
-from pathlib import Path
-
-# Importing the Kratos Library
-import KratosMultiphysics
-import KratosMultiphysics.KratosUnittest as KratosUnittest
-import KratosMultiphysics.kratos_utilities as KratosUtils
-from KratosMultiphysics.testing.utilities import ReadModelPart
-
-structural_mechanics_is_available = KratosUtils.CheckIfApplicationsAvailable("StructuralMechanicsApplication")
-if structural_mechanics_is_available:
-    import KratosMultiphysics.StructuralMechanicsApplication
-
-
-def GetFilePath(fileName):
-    return os.path.join(os.path.dirname(os.path.realpath(__file__)), fileName)
-
-
-class TestModelPartIO(KratosUnittest.TestCase):
-    def tearDown(self):
-        # Clean up temporary files
-        KratosUtils.DeleteFileIfExisting(GetFilePath("test_model_part_io_write.out.mdpa"))
-        KratosUtils.DeleteFileIfExisting(GetFilePath("test_model_part_io_write.out.time"))
-        KratosUtils.DeleteFileIfExisting(GetFilePath("test_model_part_io_write.time"))
-        KratosUtils.DeleteFileIfExisting(GetFilePath("test_model_part_io_write_mesh_only.out.mdpa"))
-        KratosUtils.DeleteFileIfExisting(GetFilePath("test_model_part_io_write_mesh_only.out.time"))
-        KratosUtils.DeleteFileIfExisting(GetFilePath("test_model_part_io_write_mesh_only.time"))
-
-    def test_model_part_io_read_model_part(self):
-        input_mdpa = GetFilePath("auxiliar_files_for_python_unittest/mdpa_files/test_model_part_io_read")
-
-        with self.subTest("string"):
-            self.execute_test_model_part_io_read_model_part(str(input_mdpa))
-
-        with self.subTest("pathlib.Path"):
-            self.execute_test_model_part_io_read_model_part(Path(input_mdpa))
-
-    def execute_test_model_part_io_read_model_part(self, input_mdpa):
-        current_model = KratosMultiphysics.Model()
-
-        model_part = current_model.CreateModelPart("Main")
-        model_part.AddNodalSolutionStepVariable(KratosMultiphysics.DISPLACEMENT)
-        model_part.AddNodalSolutionStepVariable(KratosMultiphysics.VISCOSITY)
-        model_part.AddNodalSolutionStepVariable(KratosMultiphysics.VELOCITY)
-<<<<<<< HEAD
-        model_part_io = KratosMultiphysics.ModelPartIO(GetFilePath("auxiliary_files_for_python_unittest/mdpa_files/test_model_part_io_read"))
-=======
-
-        model_part_io = KratosMultiphysics.ModelPartIO(input_mdpa)
->>>>>>> 3b58bd84
-        model_part_io.ReadModelPart(model_part)
-
-        self.assertEqual(model_part.NumberOfSubModelParts(), 2)
-
-        self.assertEqual(model_part.NumberOfTables(), 1)
-        self.assertEqual(model_part.NumberOfProperties(), 1)
-        self.assertEqual(model_part.NumberOfNodes(), 6)
-        self.assertEqual(model_part.NumberOfProperties(), 1)
-        self.assertEqual(model_part.NumberOfGeometries(), 9)
-        self.assertEqual(model_part.NumberOfElements(), 4)
-        self.assertEqual(model_part.NumberOfConditions(), 5)
-
-        self.assertEqual(model_part[KratosMultiphysics.AMBIENT_TEMPERATURE], 250.0)
-        self.assertEqual(model_part[KratosMultiphysics.DISPLACEMENT_X], 2.1)
-        self.assertEqual(model_part[KratosMultiphysics.DISPLACEMENT_Y], 3.2)
-        self.assertEqual(model_part[KratosMultiphysics.DISPLACEMENT_Z], 4.3)
-        self.assertEqual(model_part[KratosMultiphysics.VELOCITY_X], 3.8)
-        self.assertEqual(model_part[KratosMultiphysics.VELOCITY_Y], 4.9)
-        self.assertEqual(model_part[KratosMultiphysics.VELOCITY_Z], 0.0)
-
-        self.assertTrue(model_part.GetNode(1).IsFixed(KratosMultiphysics.DISPLACEMENT_X))
-        self.assertTrue(model_part.GetNode(2).IsFixed(KratosMultiphysics.DISPLACEMENT_X))
-        self.assertFalse(model_part.GetNode(3).IsFixed(KratosMultiphysics.DISPLACEMENT_X))
-        self.assertFalse(model_part.GetNode(972).IsFixed(KratosMultiphysics.DISPLACEMENT_X))
-        self.assertTrue(model_part.GetNode(973).IsFixed(KratosMultiphysics.DISPLACEMENT_X))
-        self.assertTrue(model_part.GetNode(974).IsFixed(KratosMultiphysics.DISPLACEMENT_X))
-
-        self.assertTrue(model_part.GetNode(1).IsFixed(KratosMultiphysics.DISPLACEMENT_Y))
-        self.assertTrue(model_part.GetNode(2).IsFixed(KratosMultiphysics.DISPLACEMENT_Y))
-        self.assertFalse(model_part.GetNode(3).IsFixed(KratosMultiphysics.DISPLACEMENT_Y))
-        self.assertFalse(model_part.GetNode(972).IsFixed(KratosMultiphysics.DISPLACEMENT_Y))
-        self.assertTrue(model_part.GetNode(973).IsFixed(KratosMultiphysics.DISPLACEMENT_Y))
-        self.assertTrue(model_part.GetNode(974).IsFixed(KratosMultiphysics.DISPLACEMENT_Y))
-
-        self.assertTrue(model_part.GetNode(1).IsFixed(KratosMultiphysics.DISPLACEMENT_Z))
-        self.assertTrue(model_part.GetNode(2).IsFixed(KratosMultiphysics.DISPLACEMENT_Z))
-        self.assertFalse(model_part.GetNode(3).IsFixed(KratosMultiphysics.DISPLACEMENT_Z))
-        self.assertFalse(model_part.GetNode(972).IsFixed(KratosMultiphysics.DISPLACEMENT_Z))
-        self.assertTrue(model_part.GetNode(973).IsFixed(KratosMultiphysics.DISPLACEMENT_Z))
-        self.assertTrue(model_part.GetNode(974).IsFixed(KratosMultiphysics.DISPLACEMENT_Z))
-
-        self.assertEqual(model_part.GetNode(1).GetSolutionStepValue(KratosMultiphysics.DISPLACEMENT_X),0.1)
-        self.assertEqual(model_part.GetNode(2).GetSolutionStepValue(KratosMultiphysics.DISPLACEMENT_X),0.2)
-        self.assertEqual(model_part.GetNode(3).GetSolutionStepValue(KratosMultiphysics.DISPLACEMENT_X),0.0)
-        self.assertEqual(model_part.GetNode(972).GetSolutionStepValue(KratosMultiphysics.DISPLACEMENT_X),0.0)
-        self.assertEqual(model_part.GetNode(973).GetSolutionStepValue(KratosMultiphysics.DISPLACEMENT_X),0.0)
-        self.assertEqual(model_part.GetNode(974).GetSolutionStepValue(KratosMultiphysics.DISPLACEMENT_X),0.0)
-
-        self.assertEqual(model_part.GetNode(1).GetSolutionStepValue(KratosMultiphysics.DISPLACEMENT_Y), 0.0)
-        self.assertEqual(model_part.GetNode(2).GetSolutionStepValue(KratosMultiphysics.DISPLACEMENT_Y), 0.0)
-        self.assertEqual(model_part.GetNode(3).GetSolutionStepValue(KratosMultiphysics.DISPLACEMENT_Y), 0.0)
-        self.assertEqual(model_part.GetNode(972).GetSolutionStepValue(KratosMultiphysics.DISPLACEMENT_Y), 0.0)
-        self.assertEqual(model_part.GetNode(973).GetSolutionStepValue(KratosMultiphysics.DISPLACEMENT_Y), 0.000973)
-        self.assertEqual(model_part.GetNode(974).GetSolutionStepValue(KratosMultiphysics.DISPLACEMENT_Y), 0.000974)
-
-        self.assertEqual(model_part.GetNode(1).GetSolutionStepValue(KratosMultiphysics.DISPLACEMENT_Z), 0.0)
-        self.assertEqual(model_part.GetNode(2).GetSolutionStepValue(KratosMultiphysics.DISPLACEMENT_Z), 0.0)
-        self.assertEqual(model_part.GetNode(3).GetSolutionStepValue(KratosMultiphysics.DISPLACEMENT_Z), 0.0)
-        self.assertEqual(model_part.GetNode(972).GetSolutionStepValue(KratosMultiphysics.DISPLACEMENT_Z), 0.0)
-        self.assertEqual(model_part.GetNode(973).GetSolutionStepValue(KratosMultiphysics.DISPLACEMENT_Z), 0.0)
-        self.assertEqual(model_part.GetNode(974).GetSolutionStepValue(KratosMultiphysics.DISPLACEMENT_Z), 0.0)
-
-        self.assertEqual(model_part.GetNode(1).GetSolutionStepValue(KratosMultiphysics.VISCOSITY), 0.01)
-        self.assertEqual(model_part.GetNode(2).GetSolutionStepValue(KratosMultiphysics.VISCOSITY), 0.01)
-        self.assertEqual(model_part.GetNode(3).GetSolutionStepValue(KratosMultiphysics.VISCOSITY), 0.0)
-        self.assertEqual(model_part.GetNode(972).GetSolutionStepValue(KratosMultiphysics.VISCOSITY), 0.0)
-        self.assertEqual(model_part.GetNode(973).GetSolutionStepValue(KratosMultiphysics.VISCOSITY), 0.01)
-        self.assertEqual(model_part.GetNode(974).GetSolutionStepValue(KratosMultiphysics.VISCOSITY), 0.01)
-
-        self.assertEqual(model_part.GetNode(1).GetSolutionStepValue(KratosMultiphysics.VELOCITY_X), 1.1)
-        self.assertEqual(model_part.GetNode(1).GetSolutionStepValue(KratosMultiphysics.VELOCITY_Y), 2.2)
-        self.assertEqual(model_part.GetNode(1).GetSolutionStepValue(KratosMultiphysics.VELOCITY_Z), 3.3)
-
-        self.assertEqual(model_part.GetNode(1).Is(KratosMultiphysics.BOUNDARY), True)
-        self.assertEqual(model_part.GetNode(2).Is(KratosMultiphysics.BOUNDARY), True)
-        self.assertEqual(model_part.GetNode(3).Is(KratosMultiphysics.BOUNDARY), False)
-        self.assertEqual(model_part.GetNode(972).Is(KratosMultiphysics.BOUNDARY), False)
-        self.assertEqual(model_part.GetNode(973).Is(KratosMultiphysics.BOUNDARY), True)
-        self.assertEqual(model_part.GetNode(974).Is(KratosMultiphysics.BOUNDARY), True)
-
-        self.assertTrue(model_part.HasSubModelPart("Inlets"))
-
-        inlets_model_part = model_part.GetSubModelPart("Inlets")
-
-        self.assertEqual(inlets_model_part.NumberOfTables(), 1)
-        self.assertEqual(inlets_model_part.NumberOfProperties(), 0)
-        self.assertEqual(inlets_model_part.NumberOfNodes(), 3)
-        self.assertEqual(inlets_model_part.NumberOfGeometries(), 0)
-        self.assertEqual(inlets_model_part.NumberOfElements(), 1)
-        self.assertEqual(inlets_model_part.NumberOfConditions(), 3)
-        self.assertEqual(inlets_model_part.NumberOfSubModelParts(), 2)
-        self.assertTrue(inlets_model_part.HasSubModelPart("Inlet1"))
-        self.assertTrue(inlets_model_part.HasSubModelPart("Inlet2"))
-
-        inlet1_model_part = inlets_model_part.GetSubModelPart("Inlet1")
-
-        self.assertEqual(inlet1_model_part.NumberOfTables(), 0)
-        self.assertEqual(inlet1_model_part.NumberOfProperties(), 0)
-        self.assertEqual(inlet1_model_part.NumberOfNodes(), 2)
-        self.assertEqual(inlet1_model_part.NumberOfGeometries(), 0)
-        self.assertEqual(inlet1_model_part.NumberOfElements(), 0)
-        self.assertEqual(inlet1_model_part.NumberOfConditions(), 2)
-        self.assertEqual(inlet1_model_part.NumberOfSubModelParts(), 0)
-
-        inlet2_model_part = inlets_model_part.GetSubModelPart("Inlet2")
-
-        self.assertEqual(inlet2_model_part.NumberOfTables(), 0)
-        self.assertEqual(inlet2_model_part.NumberOfProperties(), 0)
-        self.assertEqual(inlet2_model_part.NumberOfNodes(), 0)
-        self.assertEqual(inlet2_model_part.NumberOfGeometries(), 0)
-        self.assertEqual(inlet2_model_part.NumberOfElements(), 0)
-        self.assertEqual(inlet2_model_part.NumberOfConditions(), 2)
-        self.assertEqual(inlet2_model_part.NumberOfSubModelParts(), 0)
-
-        self.assertTrue(model_part.HasSubModelPart("Outlet"))
-
-        outlet_model_part = model_part.GetSubModelPart("Outlet")
-
-        self.assertEqual(outlet_model_part.NumberOfTables(), 0)
-        self.assertEqual(outlet_model_part.NumberOfProperties(), 1)
-        self.assertEqual(outlet_model_part.NumberOfNodes(), 0)
-        self.assertEqual(outlet_model_part.NumberOfGeometries(), 0)
-        self.assertEqual(outlet_model_part.NumberOfElements(), 0)
-        self.assertEqual(outlet_model_part.NumberOfConditions(), 1)
-        self.assertEqual(outlet_model_part.NumberOfSubModelParts(), 0)
-
-        properties_1 = model_part.GetProperties()[1]
-        #Bools
-        self.assertTrue(properties_1[KratosMultiphysics.IS_RESTARTED])
-        self.assertFalse(properties_1[KratosMultiphysics.COMPUTE_DYNAMIC_TANGENT])
-        self.assertFalse(properties_1[KratosMultiphysics.COMPUTE_LUMPED_MASS_MATRIX])
-        #Double
-        self.assertEqual(properties_1[KratosMultiphysics.DENSITY], 3.4E-5)
-        #Array3
-        self.assertEqual(properties_1[KratosMultiphysics.VOLUME_ACCELERATION][0], 0.00)
-        self.assertEqual(properties_1[KratosMultiphysics.VOLUME_ACCELERATION][1], 0.00)
-        self.assertEqual(properties_1[KratosMultiphysics.VOLUME_ACCELERATION][2], 9.8)
-        #Matrix3x3
-        self.assertEqual(properties_1[KratosMultiphysics.LOCAL_INERTIA_TENSOR][0,0], 0)
-        self.assertEqual(properties_1[KratosMultiphysics.LOCAL_INERTIA_TENSOR][0,1], 0.27)
-        self.assertEqual(properties_1[KratosMultiphysics.LOCAL_INERTIA_TENSOR][0,2], 0.27)
-        self.assertEqual(properties_1[KratosMultiphysics.LOCAL_INERTIA_TENSOR][1,0], 0.087)
-        self.assertEqual(properties_1[KratosMultiphysics.LOCAL_INERTIA_TENSOR][1,1], 0)
-        self.assertEqual(properties_1[KratosMultiphysics.LOCAL_INERTIA_TENSOR][1,2], 0.27)
-        self.assertEqual(properties_1[KratosMultiphysics.LOCAL_INERTIA_TENSOR][2,0], 0.075)
-        self.assertEqual(properties_1[KratosMultiphysics.LOCAL_INERTIA_TENSOR][2,1], 0.23)
-        self.assertEqual(properties_1[KratosMultiphysics.LOCAL_INERTIA_TENSOR][2,2], 0)
-
-        #SubModelPartData
-        self.assertTrue(inlets_model_part[KratosMultiphysics.IS_RESTARTED])
-        self.assertTrue(inlets_model_part[KratosMultiphysics.COMPUTE_LUMPED_MASS_MATRIX])
-        self.assertFalse(inlets_model_part[KratosMultiphysics.COMPUTE_DYNAMIC_TANGENT])
-
-    def test_model_part_io_read_model_part_mesh_only(self):
-        current_model = KratosMultiphysics.Model()
-
-        model_part = current_model.CreateModelPart("Main")
-        model_part_io = KratosMultiphysics.ModelPartIO(GetFilePath("auxiliary_files_for_python_unittest/mdpa_files/test_model_part_io_read"), KratosMultiphysics.IO.MESH_ONLY)
-        model_part_io.ReadModelPart(model_part)
-
-        self.assertEqual(model_part.NumberOfSubModelParts(), 2)
-
-        self.assertEqual(model_part.NumberOfTables(), 0)
-        self.assertEqual(model_part.NumberOfProperties(), 1)
-        self.assertEqual(model_part.NumberOfNodes(), 6)
-        self.assertEqual(model_part.NumberOfGeometries(), 9)
-        self.assertEqual(model_part.NumberOfElements(), 4)
-        self.assertEqual(model_part.NumberOfConditions(), 5)
-
-        self.assertTrue(model_part.HasSubModelPart("Inlets"))
-
-        inlets_model_part = model_part.GetSubModelPart("Inlets")
-
-        self.assertEqual(inlets_model_part.NumberOfTables(), 0)
-        self.assertEqual(inlets_model_part.NumberOfProperties(), 0)
-        self.assertEqual(inlets_model_part.NumberOfNodes(), 3)
-        self.assertEqual(inlets_model_part.NumberOfElements(), 1)
-        self.assertEqual(inlets_model_part.NumberOfConditions(), 3)
-        self.assertEqual(inlets_model_part.NumberOfSubModelParts(), 2)
-        self.assertTrue(inlets_model_part.HasSubModelPart("Inlet1"))
-        self.assertTrue(inlets_model_part.HasSubModelPart("Inlet2"))
-
-        inlet1_model_part = inlets_model_part.GetSubModelPart("Inlet1")
-
-        self.assertEqual(inlet1_model_part.NumberOfTables(), 0)
-        self.assertEqual(inlet1_model_part.NumberOfProperties(), 0)
-        self.assertEqual(inlet1_model_part.NumberOfNodes(), 2)
-        self.assertEqual(inlet1_model_part.NumberOfElements(), 0)
-        self.assertEqual(inlet1_model_part.NumberOfConditions(), 2)
-        self.assertEqual(inlet1_model_part.NumberOfSubModelParts(), 0)
-
-        inlet2_model_part = inlets_model_part.GetSubModelPart("Inlet2")
-
-        self.assertEqual(inlet2_model_part.NumberOfTables(), 0)
-        self.assertEqual(inlet2_model_part.NumberOfProperties(), 0)
-        self.assertEqual(inlet2_model_part.NumberOfNodes(), 0)
-        self.assertEqual(inlet2_model_part.NumberOfElements(), 0)
-        self.assertEqual(inlet2_model_part.NumberOfConditions(), 2)
-        self.assertEqual(inlet2_model_part.NumberOfSubModelParts(), 0)
-
-        self.assertTrue(model_part.HasSubModelPart("Outlet"))
-
-        outlet_model_part = model_part.GetSubModelPart("Outlet")
-
-        self.assertEqual(outlet_model_part.NumberOfTables(), 0)
-        self.assertEqual(outlet_model_part.NumberOfProperties(), 1)
-        self.assertEqual(outlet_model_part.NumberOfNodes(), 0)
-        self.assertEqual(outlet_model_part.NumberOfElements(), 0)
-        self.assertEqual(outlet_model_part.NumberOfConditions(), 1)
-        self.assertEqual(outlet_model_part.NumberOfSubModelParts(), 0)
-
-        properties_1 = model_part.GetProperties()[1]
-        #Bools
-        self.assertTrue(properties_1[KratosMultiphysics.IS_RESTARTED])
-        self.assertFalse(properties_1[KratosMultiphysics.COMPUTE_DYNAMIC_TANGENT])
-        #Double
-        self.assertEqual(properties_1[KratosMultiphysics.DENSITY], 3.4E-5)
-        #Array3
-        self.assertEqual(properties_1[KratosMultiphysics.VOLUME_ACCELERATION][0], 0.00)
-        self.assertEqual(properties_1[KratosMultiphysics.VOLUME_ACCELERATION][1], 0.00)
-        self.assertEqual(properties_1[KratosMultiphysics.VOLUME_ACCELERATION][2], 9.8)
-        #Matrix3x3
-        self.assertEqual(properties_1[KratosMultiphysics.LOCAL_INERTIA_TENSOR][0,0], 0)
-        self.assertEqual(properties_1[KratosMultiphysics.LOCAL_INERTIA_TENSOR][0,1], 0.27)
-        self.assertEqual(properties_1[KratosMultiphysics.LOCAL_INERTIA_TENSOR][0,2], 0.27)
-        self.assertEqual(properties_1[KratosMultiphysics.LOCAL_INERTIA_TENSOR][1,0], 0.087)
-        self.assertEqual(properties_1[KratosMultiphysics.LOCAL_INERTIA_TENSOR][1,1], 0)
-        self.assertEqual(properties_1[KratosMultiphysics.LOCAL_INERTIA_TENSOR][1,2], 0.27)
-        self.assertEqual(properties_1[KratosMultiphysics.LOCAL_INERTIA_TENSOR][2,0], 0.075)
-        self.assertEqual(properties_1[KratosMultiphysics.LOCAL_INERTIA_TENSOR][2,1], 0.23)
-        self.assertEqual(properties_1[KratosMultiphysics.LOCAL_INERTIA_TENSOR][2,2], 0)
-
-    @KratosUnittest.skipUnless(structural_mechanics_is_available,"StructuralMechanicsApplication is not available")
-    def test_model_part_io_write_model_part(self):
-        current_model = KratosMultiphysics.Model()
-        model_part = current_model.CreateModelPart("Main")
-        model_part.AddNodalSolutionStepVariable(KratosMultiphysics.DISPLACEMENT)
-        model_part_io = KratosMultiphysics.ModelPartIO(GetFilePath("auxiliary_files_for_python_unittest/mdpa_files/test_model_part_io_write"))
-        model_part_io.ReadModelPart(model_part)
-
-        model_part_io = KratosMultiphysics.ModelPartIO(GetFilePath("test_model_part_io_write.out"), KratosMultiphysics.IO.WRITE | KratosMultiphysics.IO.SCIENTIFIC_PRECISION)
-        model_part_io.WriteModelPart(model_part)
-
-        import filecmp
-        value = filecmp.cmp(GetFilePath("auxiliary_files_for_python_unittest/mdpa_files/test_model_part_io_write.mdpa"), GetFilePath("test_model_part_io_write.out.mdpa"))
-        self.assertTrue(value)
-
-    @KratosUnittest.skipUnless(structural_mechanics_is_available,"StructuralMechanicsApplication is not available")
-    def test_model_part_io_write_model_part_mesh_only(self):
-        current_model = KratosMultiphysics.Model()
-        model_part = current_model.CreateModelPart("Main")
-        model_part.AddNodalSolutionStepVariable(KratosMultiphysics.DISPLACEMENT)
-        model_part_io = KratosMultiphysics.ModelPartIO(GetFilePath("auxiliary_files_for_python_unittest/mdpa_files/test_model_part_io_write"))
-        model_part_io.ReadModelPart(model_part)
-
-        model_part_io = KratosMultiphysics.ModelPartIO(GetFilePath("test_model_part_io_write_mesh_only.out"), KratosMultiphysics.IO.WRITE | KratosMultiphysics.IO.MESH_ONLY)
-        model_part_io.WriteModelPart(model_part)
-
-        import filecmp
-        value = filecmp.cmp(GetFilePath("auxiliary_files_for_python_unittest/mdpa_files/test_model_part_io_write_mesh_only.mdpa"), GetFilePath("test_model_part_io_write_mesh_only.out.mdpa"))
-        self.assertTrue(value)
-
-    @KratosUnittest.expectedFailure
-    def test_error_on_wrong_input(self):
-        current_model =  KratosMultiphysics.Model()
-
-        model_part = current_model.CreateModelPart("Main")
-        model_part_io = KratosMultiphysics.ModelPartIO(GetFilePath("auxiliary_files_for_python_unittest/mdpa_files/wrong_properties_input"))
-
-        #an error shall be thrown while reading the input since the format is not correct
-        try:
-            with self.assertRaisesRegex(RuntimeError, "wrong input format while reading Properties"): #ideally a more specific error message shall be devised
-                pass #the real line shall be the one below but it segfaults badly
-                #model_part_io.ReadModelPart(model_part)
-        except:
-            raise Exception("a segmentation fault is issued!!")
-            self.fail("a segmentation fault is issued!!")
-
-class TestModelPartIOMPI(KratosUnittest.TestCase):
-    def test_model_part_io_read_entity_data(self):
-        # testing if the assignment of entity data works correctly in serial and MPI
-        current_model = KratosMultiphysics.Model()
-
-        model_part = current_model.CreateModelPart("Main")
-        model_part.AddNodalSolutionStepVariable(KratosMultiphysics.BULK_MODULUS)
-        model_part.AddNodalSolutionStepVariable(KratosMultiphysics.NODAL_VAUX)
-        model_part.AddNodalSolutionStepVariable(KratosMultiphysics.EXTERNAL_FORCES_VECTOR)
-        model_part.AddNodalSolutionStepVariable(KratosMultiphysics.LOCAL_AXES_MATRIX)
-        model_part.AddNodalSolutionStepVariable(KratosMultiphysics.PARTITION_INDEX)
-        model_part.ProcessInfo[KratosMultiphysics.DOMAIN_SIZE] = 3
-
-        ReadModelPart(GetFilePath("auxiliary_files_for_python_unittest/mdpa_files/coarse_sphere_with_conditions"), model_part)
-
-        def GetScalar(entity_id):
-            return entity_id**2
-
-        def GetArray3(entity_id):
-            return [entity_id+1.5, entity_id-23, entity_id*2]
-
-        def GetVector(entity_id):
-            vec = [entity_id+1, entity_id-23, entity_id*2]
-            if entity_id > 10:
-                vec.append(entity_id*1.5)
-            if entity_id > 25:
-                vec.append(entity_id**2)
-            if entity_id > 60:
-                vec.append(entity_id/2.5)
-            return vec
-
-        def GetMatrix(entity_id):
-            mat = KratosMultiphysics.Matrix(2,3)
-            for i in range(mat.Size1()):
-                for j in range(mat.Size2()):
-                    mat[i,j] = i+j+entity_id
-            return mat
-
-        for node in model_part.Nodes:
-            if node.Id in [1,10,55,81]:
-                self.assertAlmostEqual(node.GetSolutionStepValue(KratosMultiphysics.BULK_MODULUS), GetScalar(node.Id))
-                self.assertVectorAlmostEqual(node.GetSolutionStepValue(KratosMultiphysics.NODAL_VAUX), GetArray3(node.Id))
-                self.assertVectorAlmostEqual(node.GetSolutionStepValue(KratosMultiphysics.EXTERNAL_FORCES_VECTOR), GetVector(node.Id))
-                self.assertMatrixAlmostEqual(node.GetSolutionStepValue(KratosMultiphysics.LOCAL_AXES_MATRIX), GetMatrix(node.Id))
-
-        def CheckEntities(entites, ids_to_check):
-            for ent in entites:
-                if ent.Id in ids_to_check:
-                    self.assertAlmostEqual(ent.GetValue(KratosMultiphysics.TEMPERATURE), GetScalar(ent.Id))
-                    self.assertVectorAlmostEqual(ent.GetValue(KratosMultiphysics.MESH_VELOCITY), GetArray3(ent.Id))
-                    self.assertVectorAlmostEqual(ent.GetValue(KratosMultiphysics.INITIAL_STRAIN), GetVector(ent.Id))
-                    self.assertMatrixAlmostEqual(ent.GetValue(KratosMultiphysics.LOCAL_INERTIA_TENSOR), GetMatrix(ent.Id))
-
-        elem_ids_to_check = [5,64,33,214]
-        cond_ids_to_check = [2,13,22,121]
-
-        CheckEntities(model_part.Elements, elem_ids_to_check)
-        CheckEntities(model_part.Conditions, cond_ids_to_check)
-
-
-if __name__ == '__main__':
-    KratosMultiphysics.Logger.GetDefaultOutput().SetSeverity(KratosMultiphysics.Logger.Severity.WARNING)
-    KratosUnittest.main()
+import os
+from pathlib import Path
+
+# Importing the Kratos Library
+import KratosMultiphysics
+import KratosMultiphysics.KratosUnittest as KratosUnittest
+import KratosMultiphysics.kratos_utilities as KratosUtils
+from KratosMultiphysics.testing.utilities import ReadModelPart
+
+structural_mechanics_is_available = KratosUtils.CheckIfApplicationsAvailable("StructuralMechanicsApplication")
+if structural_mechanics_is_available:
+    import KratosMultiphysics.StructuralMechanicsApplication
+
+
+def GetFilePath(fileName):
+    return os.path.join(os.path.dirname(os.path.realpath(__file__)), fileName)
+
+
+class TestModelPartIO(KratosUnittest.TestCase):
+    def tearDown(self):
+        # Clean up temporary files
+        KratosUtils.DeleteFileIfExisting(GetFilePath("test_model_part_io_write.out.mdpa"))
+        KratosUtils.DeleteFileIfExisting(GetFilePath("test_model_part_io_write.out.time"))
+        KratosUtils.DeleteFileIfExisting(GetFilePath("test_model_part_io_write.time"))
+        KratosUtils.DeleteFileIfExisting(GetFilePath("test_model_part_io_write_mesh_only.out.mdpa"))
+        KratosUtils.DeleteFileIfExisting(GetFilePath("test_model_part_io_write_mesh_only.out.time"))
+        KratosUtils.DeleteFileIfExisting(GetFilePath("test_model_part_io_write_mesh_only.time"))
+
+    def test_model_part_io_read_model_part(self):
+        input_mdpa = GetFilePath("auxiliar_files_for_python_unittest/mdpa_files/test_model_part_io_read")
+
+        with self.subTest("string"):
+            self.execute_test_model_part_io_read_model_part(str(input_mdpa))
+
+        with self.subTest("pathlib.Path"):
+            self.execute_test_model_part_io_read_model_part(Path(input_mdpa))
+
+    def execute_test_model_part_io_read_model_part(self, input_mdpa):
+        current_model = KratosMultiphysics.Model()
+
+        model_part = current_model.CreateModelPart("Main")
+        model_part.AddNodalSolutionStepVariable(KratosMultiphysics.DISPLACEMENT)
+        model_part.AddNodalSolutionStepVariable(KratosMultiphysics.VISCOSITY)
+        model_part.AddNodalSolutionStepVariable(KratosMultiphysics.VELOCITY)
+        model_part_io = KratosMultiphysics.ModelPartIO(GetFilePath("auxiliary_files_for_python_unittest/mdpa_files/test_model_part_io_read"))
+        model_part_io.ReadModelPart(model_part)
+
+        self.assertEqual(model_part.NumberOfSubModelParts(), 2)
+
+        self.assertEqual(model_part.NumberOfTables(), 1)
+        self.assertEqual(model_part.NumberOfProperties(), 1)
+        self.assertEqual(model_part.NumberOfNodes(), 6)
+        self.assertEqual(model_part.NumberOfProperties(), 1)
+        self.assertEqual(model_part.NumberOfGeometries(), 9)
+        self.assertEqual(model_part.NumberOfElements(), 4)
+        self.assertEqual(model_part.NumberOfConditions(), 5)
+
+        self.assertEqual(model_part[KratosMultiphysics.AMBIENT_TEMPERATURE], 250.0)
+        self.assertEqual(model_part[KratosMultiphysics.DISPLACEMENT_X], 2.1)
+        self.assertEqual(model_part[KratosMultiphysics.DISPLACEMENT_Y], 3.2)
+        self.assertEqual(model_part[KratosMultiphysics.DISPLACEMENT_Z], 4.3)
+        self.assertEqual(model_part[KratosMultiphysics.VELOCITY_X], 3.8)
+        self.assertEqual(model_part[KratosMultiphysics.VELOCITY_Y], 4.9)
+        self.assertEqual(model_part[KratosMultiphysics.VELOCITY_Z], 0.0)
+
+        self.assertTrue(model_part.GetNode(1).IsFixed(KratosMultiphysics.DISPLACEMENT_X))
+        self.assertTrue(model_part.GetNode(2).IsFixed(KratosMultiphysics.DISPLACEMENT_X))
+        self.assertFalse(model_part.GetNode(3).IsFixed(KratosMultiphysics.DISPLACEMENT_X))
+        self.assertFalse(model_part.GetNode(972).IsFixed(KratosMultiphysics.DISPLACEMENT_X))
+        self.assertTrue(model_part.GetNode(973).IsFixed(KratosMultiphysics.DISPLACEMENT_X))
+        self.assertTrue(model_part.GetNode(974).IsFixed(KratosMultiphysics.DISPLACEMENT_X))
+
+        self.assertTrue(model_part.GetNode(1).IsFixed(KratosMultiphysics.DISPLACEMENT_Y))
+        self.assertTrue(model_part.GetNode(2).IsFixed(KratosMultiphysics.DISPLACEMENT_Y))
+        self.assertFalse(model_part.GetNode(3).IsFixed(KratosMultiphysics.DISPLACEMENT_Y))
+        self.assertFalse(model_part.GetNode(972).IsFixed(KratosMultiphysics.DISPLACEMENT_Y))
+        self.assertTrue(model_part.GetNode(973).IsFixed(KratosMultiphysics.DISPLACEMENT_Y))
+        self.assertTrue(model_part.GetNode(974).IsFixed(KratosMultiphysics.DISPLACEMENT_Y))
+
+        self.assertTrue(model_part.GetNode(1).IsFixed(KratosMultiphysics.DISPLACEMENT_Z))
+        self.assertTrue(model_part.GetNode(2).IsFixed(KratosMultiphysics.DISPLACEMENT_Z))
+        self.assertFalse(model_part.GetNode(3).IsFixed(KratosMultiphysics.DISPLACEMENT_Z))
+        self.assertFalse(model_part.GetNode(972).IsFixed(KratosMultiphysics.DISPLACEMENT_Z))
+        self.assertTrue(model_part.GetNode(973).IsFixed(KratosMultiphysics.DISPLACEMENT_Z))
+        self.assertTrue(model_part.GetNode(974).IsFixed(KratosMultiphysics.DISPLACEMENT_Z))
+
+        self.assertEqual(model_part.GetNode(1).GetSolutionStepValue(KratosMultiphysics.DISPLACEMENT_X),0.1)
+        self.assertEqual(model_part.GetNode(2).GetSolutionStepValue(KratosMultiphysics.DISPLACEMENT_X),0.2)
+        self.assertEqual(model_part.GetNode(3).GetSolutionStepValue(KratosMultiphysics.DISPLACEMENT_X),0.0)
+        self.assertEqual(model_part.GetNode(972).GetSolutionStepValue(KratosMultiphysics.DISPLACEMENT_X),0.0)
+        self.assertEqual(model_part.GetNode(973).GetSolutionStepValue(KratosMultiphysics.DISPLACEMENT_X),0.0)
+        self.assertEqual(model_part.GetNode(974).GetSolutionStepValue(KratosMultiphysics.DISPLACEMENT_X),0.0)
+
+        self.assertEqual(model_part.GetNode(1).GetSolutionStepValue(KratosMultiphysics.DISPLACEMENT_Y), 0.0)
+        self.assertEqual(model_part.GetNode(2).GetSolutionStepValue(KratosMultiphysics.DISPLACEMENT_Y), 0.0)
+        self.assertEqual(model_part.GetNode(3).GetSolutionStepValue(KratosMultiphysics.DISPLACEMENT_Y), 0.0)
+        self.assertEqual(model_part.GetNode(972).GetSolutionStepValue(KratosMultiphysics.DISPLACEMENT_Y), 0.0)
+        self.assertEqual(model_part.GetNode(973).GetSolutionStepValue(KratosMultiphysics.DISPLACEMENT_Y), 0.000973)
+        self.assertEqual(model_part.GetNode(974).GetSolutionStepValue(KratosMultiphysics.DISPLACEMENT_Y), 0.000974)
+
+        self.assertEqual(model_part.GetNode(1).GetSolutionStepValue(KratosMultiphysics.DISPLACEMENT_Z), 0.0)
+        self.assertEqual(model_part.GetNode(2).GetSolutionStepValue(KratosMultiphysics.DISPLACEMENT_Z), 0.0)
+        self.assertEqual(model_part.GetNode(3).GetSolutionStepValue(KratosMultiphysics.DISPLACEMENT_Z), 0.0)
+        self.assertEqual(model_part.GetNode(972).GetSolutionStepValue(KratosMultiphysics.DISPLACEMENT_Z), 0.0)
+        self.assertEqual(model_part.GetNode(973).GetSolutionStepValue(KratosMultiphysics.DISPLACEMENT_Z), 0.0)
+        self.assertEqual(model_part.GetNode(974).GetSolutionStepValue(KratosMultiphysics.DISPLACEMENT_Z), 0.0)
+
+        self.assertEqual(model_part.GetNode(1).GetSolutionStepValue(KratosMultiphysics.VISCOSITY), 0.01)
+        self.assertEqual(model_part.GetNode(2).GetSolutionStepValue(KratosMultiphysics.VISCOSITY), 0.01)
+        self.assertEqual(model_part.GetNode(3).GetSolutionStepValue(KratosMultiphysics.VISCOSITY), 0.0)
+        self.assertEqual(model_part.GetNode(972).GetSolutionStepValue(KratosMultiphysics.VISCOSITY), 0.0)
+        self.assertEqual(model_part.GetNode(973).GetSolutionStepValue(KratosMultiphysics.VISCOSITY), 0.01)
+        self.assertEqual(model_part.GetNode(974).GetSolutionStepValue(KratosMultiphysics.VISCOSITY), 0.01)
+
+        self.assertEqual(model_part.GetNode(1).GetSolutionStepValue(KratosMultiphysics.VELOCITY_X), 1.1)
+        self.assertEqual(model_part.GetNode(1).GetSolutionStepValue(KratosMultiphysics.VELOCITY_Y), 2.2)
+        self.assertEqual(model_part.GetNode(1).GetSolutionStepValue(KratosMultiphysics.VELOCITY_Z), 3.3)
+
+        self.assertEqual(model_part.GetNode(1).Is(KratosMultiphysics.BOUNDARY), True)
+        self.assertEqual(model_part.GetNode(2).Is(KratosMultiphysics.BOUNDARY), True)
+        self.assertEqual(model_part.GetNode(3).Is(KratosMultiphysics.BOUNDARY), False)
+        self.assertEqual(model_part.GetNode(972).Is(KratosMultiphysics.BOUNDARY), False)
+        self.assertEqual(model_part.GetNode(973).Is(KratosMultiphysics.BOUNDARY), True)
+        self.assertEqual(model_part.GetNode(974).Is(KratosMultiphysics.BOUNDARY), True)
+
+        self.assertTrue(model_part.HasSubModelPart("Inlets"))
+
+        inlets_model_part = model_part.GetSubModelPart("Inlets")
+
+        self.assertEqual(inlets_model_part.NumberOfTables(), 1)
+        self.assertEqual(inlets_model_part.NumberOfProperties(), 0)
+        self.assertEqual(inlets_model_part.NumberOfNodes(), 3)
+        self.assertEqual(inlets_model_part.NumberOfGeometries(), 0)
+        self.assertEqual(inlets_model_part.NumberOfElements(), 1)
+        self.assertEqual(inlets_model_part.NumberOfConditions(), 3)
+        self.assertEqual(inlets_model_part.NumberOfSubModelParts(), 2)
+        self.assertTrue(inlets_model_part.HasSubModelPart("Inlet1"))
+        self.assertTrue(inlets_model_part.HasSubModelPart("Inlet2"))
+
+        inlet1_model_part = inlets_model_part.GetSubModelPart("Inlet1")
+
+        self.assertEqual(inlet1_model_part.NumberOfTables(), 0)
+        self.assertEqual(inlet1_model_part.NumberOfProperties(), 0)
+        self.assertEqual(inlet1_model_part.NumberOfNodes(), 2)
+        self.assertEqual(inlet1_model_part.NumberOfGeometries(), 0)
+        self.assertEqual(inlet1_model_part.NumberOfElements(), 0)
+        self.assertEqual(inlet1_model_part.NumberOfConditions(), 2)
+        self.assertEqual(inlet1_model_part.NumberOfSubModelParts(), 0)
+
+        inlet2_model_part = inlets_model_part.GetSubModelPart("Inlet2")
+
+        self.assertEqual(inlet2_model_part.NumberOfTables(), 0)
+        self.assertEqual(inlet2_model_part.NumberOfProperties(), 0)
+        self.assertEqual(inlet2_model_part.NumberOfNodes(), 0)
+        self.assertEqual(inlet2_model_part.NumberOfGeometries(), 0)
+        self.assertEqual(inlet2_model_part.NumberOfElements(), 0)
+        self.assertEqual(inlet2_model_part.NumberOfConditions(), 2)
+        self.assertEqual(inlet2_model_part.NumberOfSubModelParts(), 0)
+
+        self.assertTrue(model_part.HasSubModelPart("Outlet"))
+
+        outlet_model_part = model_part.GetSubModelPart("Outlet")
+
+        self.assertEqual(outlet_model_part.NumberOfTables(), 0)
+        self.assertEqual(outlet_model_part.NumberOfProperties(), 1)
+        self.assertEqual(outlet_model_part.NumberOfNodes(), 0)
+        self.assertEqual(outlet_model_part.NumberOfGeometries(), 0)
+        self.assertEqual(outlet_model_part.NumberOfElements(), 0)
+        self.assertEqual(outlet_model_part.NumberOfConditions(), 1)
+        self.assertEqual(outlet_model_part.NumberOfSubModelParts(), 0)
+
+        properties_1 = model_part.GetProperties()[1]
+        #Bools
+        self.assertTrue(properties_1[KratosMultiphysics.IS_RESTARTED])
+        self.assertFalse(properties_1[KratosMultiphysics.COMPUTE_DYNAMIC_TANGENT])
+        self.assertFalse(properties_1[KratosMultiphysics.COMPUTE_LUMPED_MASS_MATRIX])
+        #Double
+        self.assertEqual(properties_1[KratosMultiphysics.DENSITY], 3.4E-5)
+        #Array3
+        self.assertEqual(properties_1[KratosMultiphysics.VOLUME_ACCELERATION][0], 0.00)
+        self.assertEqual(properties_1[KratosMultiphysics.VOLUME_ACCELERATION][1], 0.00)
+        self.assertEqual(properties_1[KratosMultiphysics.VOLUME_ACCELERATION][2], 9.8)
+        #Matrix3x3
+        self.assertEqual(properties_1[KratosMultiphysics.LOCAL_INERTIA_TENSOR][0,0], 0)
+        self.assertEqual(properties_1[KratosMultiphysics.LOCAL_INERTIA_TENSOR][0,1], 0.27)
+        self.assertEqual(properties_1[KratosMultiphysics.LOCAL_INERTIA_TENSOR][0,2], 0.27)
+        self.assertEqual(properties_1[KratosMultiphysics.LOCAL_INERTIA_TENSOR][1,0], 0.087)
+        self.assertEqual(properties_1[KratosMultiphysics.LOCAL_INERTIA_TENSOR][1,1], 0)
+        self.assertEqual(properties_1[KratosMultiphysics.LOCAL_INERTIA_TENSOR][1,2], 0.27)
+        self.assertEqual(properties_1[KratosMultiphysics.LOCAL_INERTIA_TENSOR][2,0], 0.075)
+        self.assertEqual(properties_1[KratosMultiphysics.LOCAL_INERTIA_TENSOR][2,1], 0.23)
+        self.assertEqual(properties_1[KratosMultiphysics.LOCAL_INERTIA_TENSOR][2,2], 0)
+
+        #SubModelPartData
+        self.assertTrue(inlets_model_part[KratosMultiphysics.IS_RESTARTED])
+        self.assertTrue(inlets_model_part[KratosMultiphysics.COMPUTE_LUMPED_MASS_MATRIX])
+        self.assertFalse(inlets_model_part[KratosMultiphysics.COMPUTE_DYNAMIC_TANGENT])
+
+    def test_model_part_io_read_model_part_mesh_only(self):
+        current_model = KratosMultiphysics.Model()
+
+        model_part = current_model.CreateModelPart("Main")
+        model_part_io = KratosMultiphysics.ModelPartIO(GetFilePath("auxiliary_files_for_python_unittest/mdpa_files/test_model_part_io_read"), KratosMultiphysics.IO.MESH_ONLY)
+        model_part_io.ReadModelPart(model_part)
+
+        self.assertEqual(model_part.NumberOfSubModelParts(), 2)
+
+        self.assertEqual(model_part.NumberOfTables(), 0)
+        self.assertEqual(model_part.NumberOfProperties(), 1)
+        self.assertEqual(model_part.NumberOfNodes(), 6)
+        self.assertEqual(model_part.NumberOfGeometries(), 9)
+        self.assertEqual(model_part.NumberOfElements(), 4)
+        self.assertEqual(model_part.NumberOfConditions(), 5)
+
+        self.assertTrue(model_part.HasSubModelPart("Inlets"))
+
+        inlets_model_part = model_part.GetSubModelPart("Inlets")
+
+        self.assertEqual(inlets_model_part.NumberOfTables(), 0)
+        self.assertEqual(inlets_model_part.NumberOfProperties(), 0)
+        self.assertEqual(inlets_model_part.NumberOfNodes(), 3)
+        self.assertEqual(inlets_model_part.NumberOfElements(), 1)
+        self.assertEqual(inlets_model_part.NumberOfConditions(), 3)
+        self.assertEqual(inlets_model_part.NumberOfSubModelParts(), 2)
+        self.assertTrue(inlets_model_part.HasSubModelPart("Inlet1"))
+        self.assertTrue(inlets_model_part.HasSubModelPart("Inlet2"))
+
+        inlet1_model_part = inlets_model_part.GetSubModelPart("Inlet1")
+
+        self.assertEqual(inlet1_model_part.NumberOfTables(), 0)
+        self.assertEqual(inlet1_model_part.NumberOfProperties(), 0)
+        self.assertEqual(inlet1_model_part.NumberOfNodes(), 2)
+        self.assertEqual(inlet1_model_part.NumberOfElements(), 0)
+        self.assertEqual(inlet1_model_part.NumberOfConditions(), 2)
+        self.assertEqual(inlet1_model_part.NumberOfSubModelParts(), 0)
+
+        inlet2_model_part = inlets_model_part.GetSubModelPart("Inlet2")
+
+        self.assertEqual(inlet2_model_part.NumberOfTables(), 0)
+        self.assertEqual(inlet2_model_part.NumberOfProperties(), 0)
+        self.assertEqual(inlet2_model_part.NumberOfNodes(), 0)
+        self.assertEqual(inlet2_model_part.NumberOfElements(), 0)
+        self.assertEqual(inlet2_model_part.NumberOfConditions(), 2)
+        self.assertEqual(inlet2_model_part.NumberOfSubModelParts(), 0)
+
+        self.assertTrue(model_part.HasSubModelPart("Outlet"))
+
+        outlet_model_part = model_part.GetSubModelPart("Outlet")
+
+        self.assertEqual(outlet_model_part.NumberOfTables(), 0)
+        self.assertEqual(outlet_model_part.NumberOfProperties(), 1)
+        self.assertEqual(outlet_model_part.NumberOfNodes(), 0)
+        self.assertEqual(outlet_model_part.NumberOfElements(), 0)
+        self.assertEqual(outlet_model_part.NumberOfConditions(), 1)
+        self.assertEqual(outlet_model_part.NumberOfSubModelParts(), 0)
+
+        properties_1 = model_part.GetProperties()[1]
+        #Bools
+        self.assertTrue(properties_1[KratosMultiphysics.IS_RESTARTED])
+        self.assertFalse(properties_1[KratosMultiphysics.COMPUTE_DYNAMIC_TANGENT])
+        #Double
+        self.assertEqual(properties_1[KratosMultiphysics.DENSITY], 3.4E-5)
+        #Array3
+        self.assertEqual(properties_1[KratosMultiphysics.VOLUME_ACCELERATION][0], 0.00)
+        self.assertEqual(properties_1[KratosMultiphysics.VOLUME_ACCELERATION][1], 0.00)
+        self.assertEqual(properties_1[KratosMultiphysics.VOLUME_ACCELERATION][2], 9.8)
+        #Matrix3x3
+        self.assertEqual(properties_1[KratosMultiphysics.LOCAL_INERTIA_TENSOR][0,0], 0)
+        self.assertEqual(properties_1[KratosMultiphysics.LOCAL_INERTIA_TENSOR][0,1], 0.27)
+        self.assertEqual(properties_1[KratosMultiphysics.LOCAL_INERTIA_TENSOR][0,2], 0.27)
+        self.assertEqual(properties_1[KratosMultiphysics.LOCAL_INERTIA_TENSOR][1,0], 0.087)
+        self.assertEqual(properties_1[KratosMultiphysics.LOCAL_INERTIA_TENSOR][1,1], 0)
+        self.assertEqual(properties_1[KratosMultiphysics.LOCAL_INERTIA_TENSOR][1,2], 0.27)
+        self.assertEqual(properties_1[KratosMultiphysics.LOCAL_INERTIA_TENSOR][2,0], 0.075)
+        self.assertEqual(properties_1[KratosMultiphysics.LOCAL_INERTIA_TENSOR][2,1], 0.23)
+        self.assertEqual(properties_1[KratosMultiphysics.LOCAL_INERTIA_TENSOR][2,2], 0)
+
+    @KratosUnittest.skipUnless(structural_mechanics_is_available,"StructuralMechanicsApplication is not available")
+    def test_model_part_io_write_model_part(self):
+        current_model = KratosMultiphysics.Model()
+        model_part = current_model.CreateModelPart("Main")
+        model_part.AddNodalSolutionStepVariable(KratosMultiphysics.DISPLACEMENT)
+        model_part_io = KratosMultiphysics.ModelPartIO(GetFilePath("auxiliary_files_for_python_unittest/mdpa_files/test_model_part_io_write"))
+        model_part_io.ReadModelPart(model_part)
+
+        model_part_io = KratosMultiphysics.ModelPartIO(GetFilePath("test_model_part_io_write.out"), KratosMultiphysics.IO.WRITE | KratosMultiphysics.IO.SCIENTIFIC_PRECISION)
+        model_part_io.WriteModelPart(model_part)
+
+        import filecmp
+        value = filecmp.cmp(GetFilePath("auxiliary_files_for_python_unittest/mdpa_files/test_model_part_io_write.mdpa"), GetFilePath("test_model_part_io_write.out.mdpa"))
+        self.assertTrue(value)
+
+    @KratosUnittest.skipUnless(structural_mechanics_is_available,"StructuralMechanicsApplication is not available")
+    def test_model_part_io_write_model_part_mesh_only(self):
+        current_model = KratosMultiphysics.Model()
+        model_part = current_model.CreateModelPart("Main")
+        model_part.AddNodalSolutionStepVariable(KratosMultiphysics.DISPLACEMENT)
+        model_part_io = KratosMultiphysics.ModelPartIO(GetFilePath("auxiliary_files_for_python_unittest/mdpa_files/test_model_part_io_write"))
+        model_part_io.ReadModelPart(model_part)
+
+        model_part_io = KratosMultiphysics.ModelPartIO(GetFilePath("test_model_part_io_write_mesh_only.out"), KratosMultiphysics.IO.WRITE | KratosMultiphysics.IO.MESH_ONLY)
+        model_part_io.WriteModelPart(model_part)
+
+        import filecmp
+        value = filecmp.cmp(GetFilePath("auxiliary_files_for_python_unittest/mdpa_files/test_model_part_io_write_mesh_only.mdpa"), GetFilePath("test_model_part_io_write_mesh_only.out.mdpa"))
+        self.assertTrue(value)
+
+    @KratosUnittest.expectedFailure
+    def test_error_on_wrong_input(self):
+        current_model =  KratosMultiphysics.Model()
+
+        model_part = current_model.CreateModelPart("Main")
+        model_part_io = KratosMultiphysics.ModelPartIO(GetFilePath("auxiliary_files_for_python_unittest/mdpa_files/wrong_properties_input"))
+
+        #an error shall be thrown while reading the input since the format is not correct
+        try:
+            with self.assertRaisesRegex(RuntimeError, "wrong input format while reading Properties"): #ideally a more specific error message shall be devised
+                pass #the real line shall be the one below but it segfaults badly
+                #model_part_io.ReadModelPart(model_part)
+        except:
+            raise Exception("a segmentation fault is issued!!")
+            self.fail("a segmentation fault is issued!!")
+
+class TestModelPartIOMPI(KratosUnittest.TestCase):
+    def test_model_part_io_read_entity_data(self):
+        # testing if the assignment of entity data works correctly in serial and MPI
+        current_model = KratosMultiphysics.Model()
+
+        model_part = current_model.CreateModelPart("Main")
+        model_part.AddNodalSolutionStepVariable(KratosMultiphysics.BULK_MODULUS)
+        model_part.AddNodalSolutionStepVariable(KratosMultiphysics.NODAL_VAUX)
+        model_part.AddNodalSolutionStepVariable(KratosMultiphysics.EXTERNAL_FORCES_VECTOR)
+        model_part.AddNodalSolutionStepVariable(KratosMultiphysics.LOCAL_AXES_MATRIX)
+        model_part.AddNodalSolutionStepVariable(KratosMultiphysics.PARTITION_INDEX)
+        model_part.ProcessInfo[KratosMultiphysics.DOMAIN_SIZE] = 3
+
+        ReadModelPart(GetFilePath("auxiliary_files_for_python_unittest/mdpa_files/coarse_sphere_with_conditions"), model_part)
+
+        def GetScalar(entity_id):
+            return entity_id**2
+
+        def GetArray3(entity_id):
+            return [entity_id+1.5, entity_id-23, entity_id*2]
+
+        def GetVector(entity_id):
+            vec = [entity_id+1, entity_id-23, entity_id*2]
+            if entity_id > 10:
+                vec.append(entity_id*1.5)
+            if entity_id > 25:
+                vec.append(entity_id**2)
+            if entity_id > 60:
+                vec.append(entity_id/2.5)
+            return vec
+
+        def GetMatrix(entity_id):
+            mat = KratosMultiphysics.Matrix(2,3)
+            for i in range(mat.Size1()):
+                for j in range(mat.Size2()):
+                    mat[i,j] = i+j+entity_id
+            return mat
+
+        for node in model_part.Nodes:
+            if node.Id in [1,10,55,81]:
+                self.assertAlmostEqual(node.GetSolutionStepValue(KratosMultiphysics.BULK_MODULUS), GetScalar(node.Id))
+                self.assertVectorAlmostEqual(node.GetSolutionStepValue(KratosMultiphysics.NODAL_VAUX), GetArray3(node.Id))
+                self.assertVectorAlmostEqual(node.GetSolutionStepValue(KratosMultiphysics.EXTERNAL_FORCES_VECTOR), GetVector(node.Id))
+                self.assertMatrixAlmostEqual(node.GetSolutionStepValue(KratosMultiphysics.LOCAL_AXES_MATRIX), GetMatrix(node.Id))
+
+        def CheckEntities(entites, ids_to_check):
+            for ent in entites:
+                if ent.Id in ids_to_check:
+                    self.assertAlmostEqual(ent.GetValue(KratosMultiphysics.TEMPERATURE), GetScalar(ent.Id))
+                    self.assertVectorAlmostEqual(ent.GetValue(KratosMultiphysics.MESH_VELOCITY), GetArray3(ent.Id))
+                    self.assertVectorAlmostEqual(ent.GetValue(KratosMultiphysics.INITIAL_STRAIN), GetVector(ent.Id))
+                    self.assertMatrixAlmostEqual(ent.GetValue(KratosMultiphysics.LOCAL_INERTIA_TENSOR), GetMatrix(ent.Id))
+
+        elem_ids_to_check = [5,64,33,214]
+        cond_ids_to_check = [2,13,22,121]
+
+        CheckEntities(model_part.Elements, elem_ids_to_check)
+        CheckEntities(model_part.Conditions, cond_ids_to_check)
+
+
+if __name__ == '__main__':
+    KratosMultiphysics.Logger.GetDefaultOutput().SetSeverity(KratosMultiphysics.Logger.Severity.WARNING)
+    KratosUnittest.main()