<<<<<<< HEAD
﻿from __future__ import print_function, absolute_import, division
=======
from __future__ import print_function, absolute_import, division
>>>>>>> 2691b8ec

from KratosMultiphysics import Parameters
from KratosMultiphysics import Vector
from KratosMultiphysics import Matrix
from KratosMultiphysics import FileSerializer, StreamSerializer, SerializerTraceType

import KratosMultiphysics.KratosUnittest as KratosUnittest
import KratosMultiphysics.kratos_utilities as kratos_utils

# Use cPickle on Python 2.7 (Note that only the cPickle module is supported on Python 2.7)
# Source: https://pybind11.readthedocs.io/en/stable/advanced/classes.html
pickle_message = ""
try:
    import cPickle as pickle
    have_pickle_module = True
except ImportError:
    try:
        import pickle
        have_pickle_module = True
    except ImportError:
        have_pickle_module = False
        pickle_message = "No pickle module found"

# input string with ugly formatting
json_string = """
{
   "bool_value" : true, "double_value": 2.0, "int_value" : 10,
   "level1":
   {
     "list_value":[ 3, "hi", false],
     "tmp" : 5.0
   },
   "string_value" : "hello"
}
"""

pretty_out = """{
    "bool_value": true,
    "double_value": 2.0,
    "int_value": 10,
    "level1": {
        "list_value": [
            3,
            "hi",
            false
        ],
        "tmp": 5.0
    },
    "string_value": "hello"
}"""

pretty_out_after_change = """{
    "bool_value": true,
    "double_value": 2.0,
    "int_value": 10,
    "level1": {
        "list_value": [
            "changed",
            "hi",
            false
        ],
        "tmp": 5.0
    },
    "string_value": "hello"
}"""

# here the level1 var is set to a double so that a validation error should be thrown
wrong_type = """{
    "bool_value": true,
    "double_value": 2.0,
    "int_value": 10,
    "level1": 0.0,
    "string_value": "hello"
}"""

# int value is badly spelt
wrong_spelling = """{
    "bool_value": true,
    "double_value": 2.0,
    "int_values": 10,
    "level1": 0.0,
    "string_value": "hello"
}"""

# wrong on the first level
# error shall be only detective by recursive validation
wrong_lev2 = """{
    "bool_value": true,
    "double_value": 2.0,
    "int_value": 10,
    "level1": { "a":0.0 },
    "string_value": "hello"
}"""

defaults = """
{
    "bool_value": false,
    "double_value": 2.0,
    "int_value": 10,
    "level1": {
        "list_value": [
            3,
            "hi",
            false
        ],
        "tmp": "here we expect a string"
    },
    "new_default_obj": {
        "aaa": "string",
        "bbb": false,
        "ccc": 22
    },
    "new_default_value": -123.0,
    "string_value": "hello"
}
"""

incomplete = """
{
    "level1": {
    },
    "new_default_obj": {
        "aaa": "string",
        "bbb": false,
        "ccc": 22
    },
    "new_default_value": -123.0,
    "string_value": "hello"
}"""

incomplete_with_extra_parameter = """
{
    "level1": {
        "new_sublevel": "this should only be assigned in recursive"
    },
    "new_default_obj": {
        "aaa": "string",
        "bbb": false,
        "ccc": 22
    },
    "new_default_value": -123.0,
    "string_value": "hello"
}"""

expected_validation_output = """{
    "bool_value": true,
    "double_value": 2.0,
    "int_value": 10,
    "level1": {
        "list_value": [
            3,
            "hi",
            false
        ],
        "tmp": 5.0
    },
    "new_default_obj": {
        "aaa": "string",
        "bbb": false,
        "ccc": 22
    },
    "new_default_value": -123.0,
    "string_value": "hello"
}"""

four_levels = """{
    "bool_value": true,
    "double_value": 2.0,
    "int_value": 10,
    "level1": {
        "level2": {
            "level3": {
                "level4": {
                }
            }
        }
    },
    "string_value": "hello"
}"""

four_levels_variation = """{
    "bool_value": true,
    "double_value": 2.0,
    "int_value": 10,
    "level1": {
        "a":11.0,
        "level2": {
            "level3": {
                "level4": {
                }
            }
        }
    },
    "string_value": "hello"
}"""

four_levels_wrong_variation = """{
    "int_value": 10,
    "double_value": "hi",
    "bool_value": true,
    "string_value": "hello",
    "level1": {
        "a":11.0,
        "level2": {
            "level3": {
                "level4": {
                }
            }
        }
    }
}"""

four_levels_defaults = """{
    "bool_value": true,
    "double_value": 2.0,
    "int_value": 10,
    "level1": {
        "a":1.0,
        "level2": {
            "b":2.0,
            "level3": {
                "c":3.0,
                "level4": {
                    "d":4.0
                }
            }
        }
    },
    "string_value": "hello"
}"""

class TestParameters(KratosUnittest.TestCase):

    def setUp(self):
        self.kp = Parameters(json_string)
        self.compact_expected_output = """{"bool_value":true,"double_value":2.0,"int_value":10,"level1":{"list_value":[3,"hi",false],"tmp":5.0},"string_value":"hello"}"""

    def test_kratos_parameters(self):
        self.assertEqual(
            self.kp.WriteJsonString(),
            self.compact_expected_output
        )

        self.assertTrue(self.kp.Has("int_value"))
        self.assertFalse(self.kp.Has("unextisting_value"))

        self.assertEqual(self.kp["int_value"].GetInt(), 10)
        self.assertEqual(self.kp["double_value"].GetDouble(), 2.0)
        self.assertEqual(self.kp["bool_value"].GetBool(), True)
        self.assertEqual(self.kp["string_value"].GetString(), "hello")

        self.assertEqual(self.kp.PrettyPrintJsonString(), pretty_out)

    def test_kratos_change_parameters(self):
        # now change one item in the sublist
        subparams = self.kp["level1"]

        my_list = subparams["list_value"]

        for i in range(my_list.size()):
            if my_list[i].IsBool():
                self.assertEqual(my_list[i].GetBool(), False)

        # my_list = subparams["list_value"]
        subparams["list_value"][0].SetString("changed")

        self.assertEqual(
            self.kp.PrettyPrintJsonString(),
            pretty_out_after_change
        )

    def test_kratos_copy_parameters(self):
        # try to make a copy
        original_out = self.kp.PrettyPrintJsonString()
        other_copy = self.kp.Clone()

        self.assertEqual(
            other_copy.PrettyPrintJsonString(),
            original_out
        )

        other_copy["int_value"].SetInt(-1)
        self.assertEqual(self.kp["int_value"].GetInt(), 10)
        # self.assertEqual(other_copy["int_value").GetString(),-1)

    def test_set_value(self):
        kp = Parameters(json_string)
        kp1 = Parameters(pretty_out_after_change)

        kp["bool_value"] = kp1["level1"]
        kp["bool_value"].PrettyPrintJsonString()
        self.assertEqual(kp["bool_value"].PrettyPrintJsonString(), kp1["level1"].PrettyPrintJsonString())

    def test_kratos_wrong_parameters(self):
        # should check which errors are thrown!!
        with self.assertRaisesRegex(RuntimeError, "no_value"):
            self.kp["no_value"].GetInt()

    def test_validation_fails_due_to_wrong_type(self):
        kp = Parameters(wrong_type)
        defaults_params = Parameters(defaults)

        # should check which errors are thrown!!
        with self.assertRaises(RuntimeError):
            kp.ValidateAndAssignDefaults(defaults_params)

    def test_validation_fails_due_to_wrong_spelling(self):
        kp = Parameters(wrong_spelling)
        defaults_params = Parameters(defaults)

        # should check which errors are thrown!!
        with self.assertRaises(RuntimeError):
            kp.ValidateAndAssignDefaults(defaults_params)

    def test_recursive_validation_fails_error_on_first_level(self):
        kp = Parameters(wrong_lev2)
        defaults_params = Parameters(defaults)

        # should check which errors are thrown!!
        with self.assertRaises(RuntimeError):
            kp.RecursivelyValidateAndAssignDefaults(defaults_params)

    def test_recursive_validation_4_levels(self):
        kp = Parameters(four_levels)
        kp_variation = Parameters(four_levels_variation)
        kp_wrong_wariation = Parameters(four_levels_wrong_variation)
        defaults_params = Parameters(four_levels_defaults)

        kp.RecursivelyValidateAndAssignDefaults(defaults_params)
        kp_variation.RecursivelyValidateAndAssignDefaults(defaults_params)

        self.assertTrue( kp.IsEquivalentTo(defaults_params) )
        self.assertFalse( kp_variation.IsEquivalentTo(defaults_params) )

        self.assertTrue( kp.HasSameKeysAndTypeOfValuesAs(defaults_params) )
        self.assertTrue( kp_variation.HasSameKeysAndTypeOfValuesAs(defaults_params) )
        self.assertFalse( kp_wrong_wariation.HasSameKeysAndTypeOfValuesAs(defaults_params) )

    def test_validation_succeds_error_on_first_level(self):
        kp = Parameters(wrong_lev2)
        defaults_params = Parameters(defaults)

        # here no error shall be thrown since validation is only done on level0
        kp.ValidateAndAssignDefaults(defaults_params)

    def test_validation_succeeds(self):
        kp = Parameters(json_string)
        defaults_params = Parameters(defaults)
        defaults_params["level1"]["tmp"].SetDouble(2.0)  # this does not coincide with the value in kp, but is of the same type

        kp.ValidateAndAssignDefaults(defaults_params)
        self.assertEqual(kp.PrettyPrintJsonString(), expected_validation_output)

        self.assertEqual(kp["level1"]["tmp"].GetDouble(), 5.0)  # not 2, since kp overwrites the defaults

    def test_add_missing_parameters(self):
        # only missing parameters are added, no complaints if there already exist more than in the defaults
        kp = Parameters(json_string)
        tmp = Parameters(incomplete_with_extra_parameter)

        kp.AddMissingParameters(tmp)

        self.assertEqual(kp["new_default_obj"]["aaa"].GetString(), "string")
        self.assertEqual(kp["string_value"].GetString(), "hello")
        self.assertFalse(kp["level1"].Has("new_sublevel"))

    def test_recursively_add_missing_parameters(self):
        # only missing parameters are added, no complaints if there already exist more than in the defaults
        kp = Parameters(json_string)
        tmp = Parameters(incomplete_with_extra_parameter)

        kp.RecursivelyAddMissingParameters(tmp)

        self.assertTrue(kp["level1"].Has("new_sublevel"))
        self.assertEqual(kp["level1"]["new_sublevel"].GetString(), "this should only be assigned in recursive")

    def test_validate_defaults(self):
        # only parameters from defaults are validated, no new values are added
        kp = Parameters(incomplete_with_extra_parameter)
        tmp = Parameters(defaults)

        kp.ValidateDefaults(tmp)

        self.assertFalse(kp.Has("bool_value"))
        self.assertFalse(kp.Has("double_value"))
        self.assertTrue(kp.Has("level1"))

    def test_recursively_validate_defaults(self):
        # only parameters from defaults are validated, no new values are added
        kp = Parameters(incomplete)
        tmp = Parameters(defaults)

        kp.RecursivelyValidateDefaults(tmp)

        self.assertFalse(kp.Has("bool_value"))
        self.assertFalse(kp.Has("double_value"))
        self.assertTrue(kp.Has("level1"))


    def test_recursively_validate_defaults_fails(self):
        # only parameters from defaults are validated, no new values are added
        kp = Parameters(incomplete_with_extra_parameter)
        tmp = Parameters(defaults)

        with self.assertRaises(RuntimeError):
            kp.RecursivelyValidateDefaults(tmp)

        # sub_level
        self.assertFalse(kp["level1"].Has("tmp"))

    def test_add_value(self):
        kp = Parameters("{}")
        kp.AddEmptyValue("new_double").SetDouble(1.0)

        self.assertTrue(kp.Has("new_double"))
        self.assertEqual(kp["new_double"].GetDouble(), 1.0)

    def test_add_empty_array(self):
        kp = Parameters("{}")
        kp.AddEmptyArray("new_array")

        self.assertTrue(kp.Has("new_array"))
        self.assertEqual(kp["new_array"].size(), 0)

    def test_iterators(self):
        kp = Parameters(json_string)

        #iteration by range
        nitems = 0
        for iterator in kp:
            nitems = nitems + 1
        self.assertEqual(nitems, 5)

        #iteration by items
        for key,value in kp.items():
            #print(value.PrettyPrintJsonString())
            self.assertEqual(kp[key].PrettyPrintJsonString(), value.PrettyPrintJsonString())
            #print(key,value)

        #testing values
        expected_values = ['true', '2.0', '10', '{"list_value":[3,"hi",false],"tmp":5.0}','"hello"']
        counter = 0

        for value in kp.values():
            self.assertEqual(value.WriteJsonString(), expected_values[counter])
            counter += 1

        #testing values
        expected_keys = ['bool_value', 'double_value', 'int_value', 'level1', 'string_value']
        counter = 0
        for key in kp.keys():
            self.assertEqual(key, expected_keys[counter])
            counter += 1

    def test_remove_value(self):
        kp = Parameters(json_string)
        self.assertTrue(kp.Has("int_value"))
        self.assertTrue(kp.Has("level1"))

        kp.RemoveValue("int_value")
        kp.RemoveValue("level1")

        self.assertFalse(kp.Has("int_value"))
        self.assertFalse(kp.Has("level1"))

    def test_is_methods(self):
        # This method checks all the "IsXXX" Methods
        tmp = Parameters("""{
            "int_value" : 10,
            "double_value": 2.0,
            "bool_value" : true,
            "string_value" : "hello",
            "vector_value" : [5,3,4],
            "matrix_value" : [[1,2],[3,6]]
        }""") # if you add more values to this, make sure to add the corresponding in the loop

        for key in tmp.keys():
            val_type = key[:-6] # removing "_value"

            if val_type == "int":
                self.assertTrue(tmp[key].IsInt())
            else:
                self.assertFalse(tmp[key].IsInt())

            if val_type == "double":
                self.assertTrue(tmp[key].IsDouble())
            else:
                self.assertFalse(tmp[key].IsDouble())

            if val_type == "bool":
                self.assertTrue(tmp[key].IsBool())
            else:
                self.assertFalse(tmp[key].IsBool())

            if val_type == "string":
                self.assertTrue(tmp[key].IsString())
            else:
                self.assertFalse(tmp[key].IsString())

            if val_type == "vector":
                self.assertTrue(tmp[key].IsVector())
            else:
                self.assertFalse(tmp[key].IsVector())

            if val_type == "matrix":
                self.assertTrue(tmp[key].IsMatrix())
            else:
                self.assertFalse(tmp[key].IsMatrix())

    def test_get_methods(self):
        # This method checks all the "GetXXX" Methods if they throw an error
        tmp = Parameters("""{
            "int_value" : 10,
            "double_value": 2.0,
            "bool_value" : true,
            "string_value" : "hello",
            "vector_value" : [5.2,-3.1,4.33],
            "matrix_value" : [[1,2],[3,4],[5,6]]
        }""") # if you add more values to this, make sure to add the corresponding in the loop

        for key in tmp.keys():
            val_type = key[:-6] # removing "_value"

            # Int and Double are checked tgth bcs both internally call "IsNumber"
            if val_type == "int" or val_type == "double":
                if val_type == "int":
                    self.assertEqual(tmp[key].GetInt(),10)
            else:
                with self.assertRaises(RuntimeError):
                    tmp[key].GetInt()

            if val_type == "double" or val_type == "int":
                if val_type == "double":
                    self.assertEqual(tmp[key].GetDouble(),2.0)
            else:
                with self.assertRaises(RuntimeError):
                    tmp[key].GetDouble()

            if val_type == "bool":
                self.assertEqual(tmp[key].GetBool(),True)
            else:
                with self.assertRaises(RuntimeError):
                    tmp[key].GetBool()

            if val_type == "string":
                self.assertEqual(tmp[key].GetString(),"hello")
            else:
                with self.assertRaises(RuntimeError):
                    tmp[key].GetString()

            if val_type == "vector":
                V = tmp[key].GetVector()
                self.assertEqual(V[0],5.2)
                self.assertEqual(V[1],-3.1)
                self.assertEqual(V[2],4.33)
            else:
                with self.assertRaises(RuntimeError):
                    tmp[key].GetVector()

            if val_type == "matrix":
                A = tmp[key].GetMatrix()
                self.assertEqual(A[0,0],1.0)
                self.assertEqual(A[0,1],2.0)
                self.assertEqual(A[1,0],3.0)
                self.assertEqual(A[1,1],4.0)
                self.assertEqual(A[2,0],5.0)
                self.assertEqual(A[2,1],6.0)
            else:
                with self.assertRaises(RuntimeError):
                    tmp[key].GetMatrix()

    def test_set_methods(self):
        # This method checks all the "GetXXX" Methods if they throw an error
        tmp = Parameters("""{
            "int_value" : 0,
            "double_value": 0.0,
            "bool_value" : false,
            "string_value" : "",
            "vector_value" : [],
            "matrix_value" : [[0]]
        }""") # if you add more values to this, make sure to add the corresponding in the loop

        for key in tmp.keys():
            val_type = key[:-6] # removing "_value"

            # Int and Double are checked tgth bcs both internally call "IsNumber"
            if val_type == "int" or val_type == "double":
                if val_type == "int":
                    tmp[key].SetInt(10)
                    self.assertEqual(tmp[key].GetInt(),10)
            else:
                with self.assertRaises(RuntimeError):
                    tmp[key].GetInt()

            if val_type == "double" or val_type == "int":
                if val_type == "double":
                    tmp[key].SetDouble(2.0)
                    self.assertEqual(tmp[key].GetDouble(),2.0)
            else:
                with self.assertRaises(RuntimeError):
                    tmp[key].GetDouble()

            if val_type == "bool":
                tmp[key].SetBool(True)
                self.assertEqual(tmp[key].GetBool(),True)
            else:
                with self.assertRaises(RuntimeError):
                    tmp[key].GetBool()

            if val_type == "string":
                tmp[key].SetString("hello")
                self.assertEqual(tmp[key].GetString(),"hello")
            else:
                with self.assertRaises(RuntimeError):
                    tmp[key].GetString()

            if val_type == "vector":
                vector = Vector(3)
                vector[0] = 5.2
                vector[1] = -3.1
                vector[2] = 4.33
                tmp[key].SetVector(vector)
                V = tmp[key].GetVector()
                self.assertEqual(V[0],5.2)
                self.assertEqual(V[1],-3.1)
                self.assertEqual(V[2],4.33)
            else:
                with self.assertRaises(RuntimeError):
                    tmp[key].GetVector()

            if val_type == "matrix":
                matrix = Matrix(3,2)
                matrix[0,0] = 1.0
                matrix[0,1] = 2.0
                matrix[1,0] = 3.0
                matrix[1,1] = 4.0
                matrix[2,0] = 5.0
                matrix[2,1] = 6.0
                tmp[key].SetMatrix(matrix)
                A = tmp[key].GetMatrix()
                self.assertEqual(A[0,0],1.0)
                self.assertEqual(A[0,1],2.0)
                self.assertEqual(A[1,0],3.0)
                self.assertEqual(A[1,1],4.0)
                self.assertEqual(A[2,0],5.0)
                self.assertEqual(A[2,1],6.0)
            else:
                with self.assertRaises(RuntimeError):
                    tmp[key].GetMatrix()

    def test_add_methods(self):
        # This method checks all the "GetXXX" Methods if they throw an error
        tmp = Parameters("""{}""")

        key = "int"
        tmp.AddInt(key, 10)
        self.assertEqual(tmp[key].GetInt(),10)

        key = "double"
        tmp.AddDouble(key, 2.0)
        self.assertEqual(tmp[key].GetDouble(),2.0)

        key = "bool"
        tmp.AddBool(key, True)
        self.assertEqual(tmp[key].GetBool(),True)

        key = "string"
        tmp.AddString(key, "hello")
        self.assertEqual(tmp[key].GetString(),"hello")

        key = "vector"
        vector = Vector(3)
        vector[0] = 5.2
        vector[1] = -3.1
        vector[2] = 4.33
        tmp.AddVector(key, vector)
        V = tmp[key].GetVector()
        self.assertEqual(V[0],5.2)
        self.assertEqual(V[1],-3.1)
        self.assertEqual(V[2],4.33)

        key = "matrix"
        matrix = Matrix(3,2)
        matrix[0,0] = 1.0
        matrix[0,1] = 2.0
        matrix[1,0] = 3.0
        matrix[1,1] = 4.0
        matrix[2,0] = 5.0
        matrix[2,1] = 6.0
        tmp.AddMatrix(key, matrix)
        A = tmp[key].GetMatrix()
        self.assertEqual(A[0,0],1.0)
        self.assertEqual(A[0,1],2.0)
        self.assertEqual(A[1,0],3.0)
        self.assertEqual(A[1,1],4.0)
        self.assertEqual(A[2,0],5.0)
        self.assertEqual(A[2,1],6.0)


    def test_vector_interface(self):
        # Read and check Vectors from a Parameters-Object
        tmp = Parameters("""{
            "valid_vectors" : [ []
            ],
            "false_vectors" : [ [[]],
                                [[2,3],2],
                                [2,3,[2]],
                                [2,3,[]],
                                [{"key":3},2],
                                [2,3,{"key":3}],
                                [true,2],
                                [2,3,true],
                                [5,"string",2]
            ]
        }""")

        # Check the IsVector Method
        for i in range(tmp["valid_vectors"].size()):
            valid_vector = tmp["valid_vectors"][i]
            self.assertTrue(valid_vector.IsVector())

        for i in range(tmp["false_vectors"].size()):
            false_vector = tmp["false_vectors"][i]
            self.assertFalse(false_vector.IsVector())

        # Check the GetVector Method also on the valid Matrices
        for i in range(tmp["valid_vectors"].size()):
            valid_vector = tmp["valid_vectors"][i]
            valid_vector.GetVector()

        # Check that the errors of the GetVector method are thrown correctly
        for i in range(tmp["false_vectors"].size()):
            false_vector = tmp["false_vectors"][i]
            with self.assertRaises(RuntimeError):
                false_vector.GetVector()

        # Manually assign and check a Vector
        vec = Vector(3)
        vec[0] = 1.32
        vec[1] = -2.22
        vec[2] = 5.5

        tmp.AddEmptyValue("vector_value")
        tmp["vector_value"].SetVector(vec)

        self.assertTrue(tmp["vector_value"].IsVector())

        V2 = tmp["vector_value"].GetVector()
        self.assertEqual(V2[0],1.32)
        self.assertEqual(V2[1],-2.22)
        self.assertEqual(V2[2],5.5)

    def test_matrix_interface(self):
        # Read and check Matrices from a Parameters-Object
        tmp = Parameters("""{
            "valid_matrices" : [ [[]],
                                 [[],[]],
                                 [[-9.81,8, 5.47]]
            ],
            "false_matrices" : [ [],
                                 [[[]]],
                                 [[3.3] , [1,2]],
                                 [[2,1.5,3.3] , [3,{"key":3},2]],
                                 [[2,1.5,3.3] , [5,false,2]],
                                 [[2,1.5,3.3] , [[2,3],1,2]],
                                 [[2,1.5,3.3] , ["string",2,9]]
            ]
        }""")

        # Check the IsMatrix Method
        for i in range(tmp["valid_matrices"].size()):
            valid_matrix = tmp["valid_matrices"][i]
            self.assertTrue(valid_matrix.IsMatrix())

        for i in range(tmp["false_matrices"].size()):
            false_matrix = tmp["false_matrices"][i]
            self.assertFalse(false_matrix.IsMatrix())

        # Check the GetMatrix Method also on the valid Matrices
        for i in range(tmp["valid_matrices"].size()):
            valid_matrix = tmp["valid_matrices"][i]
            valid_matrix.GetMatrix()

        # Check that the errors of the GetMatrix method are thrown correctly
        for i in range(tmp["false_matrices"].size()):
            false_matrix = tmp["false_matrices"][i]
            with self.assertRaises(RuntimeError):
                false_matrix.GetMatrix()

        # Manually assign and check a Matrix
        mat = Matrix(3,2)
        mat[0,0] = 1.0
        mat[0,1] = 2.0
        mat[1,0] = 3.0
        mat[1,1] = 4.0
        mat[2,0] = 5.0
        mat[2,1] = 6.0

        tmp.AddEmptyValue("matrix_value")
        tmp["matrix_value"].SetMatrix(mat)

        self.assertTrue(tmp["matrix_value"].IsMatrix())

        A2 = tmp["matrix_value"].GetMatrix()
        self.assertEqual(A2[0,0],1.0)
        self.assertEqual(A2[0,1],2.0)
        self.assertEqual(A2[1,0],3.0)
        self.assertEqual(A2[1,1],4.0)
        self.assertEqual(A2[2,0],5.0)
        self.assertEqual(A2[2,1],6.0)

    def test_null_vs_null_validation(self):

        # supplied settings
        null_custom = Parameters("""{
        "parameter": null
        }""")

        # default settings
        null_default = Parameters("""{
        "parameter": null
        }""")

        #this should NOT raise, hence making the test to pass
        null_custom.ValidateAndAssignDefaults(null_default)

    def test_double_vs_null_validation(self):
        # supplied settings
        double_custom = Parameters("""{
        "parameter": 0.0
        }""")

        # default settings
        null_default = Parameters("""{
        "parameter": null
        }""")

        with self.assertRaises(RuntimeError):
            double_custom.ValidateAndAssignDefaults(null_default)

    def test_file_serialization(self):
        tmp = Parameters(defaults)
        check = tmp.WriteJsonString()

        file_name = "parameter_serialization"

        serializer = FileSerializer(file_name, SerializerTraceType.SERIALIZER_NO_TRACE)
        serializer.Save("ParametersSerialization",tmp)
        del(tmp)
        del(serializer)


        #unpickle data - note that here i override "serialized_data"
        serializer = FileSerializer(file_name,SerializerTraceType.SERIALIZER_NO_TRACE)

        loaded_parameters = Parameters()
        serializer.Load("ParametersSerialization",loaded_parameters)

        self.assertEqual(check, loaded_parameters.WriteJsonString())
        kratos_utils.DeleteFileIfExisting(file_name + ".rest")

    def test_get_string_array_valid(self):
        tmp = Parameters("""{
            "parameter": ["foo", "bar"]
        } """)
        v = tmp["parameter"].GetStringArray()
        self.assertEqual(len(v), 2)
        self.assertEqual(v[0], "foo")
        self.assertEqual(v[1], "bar")

    def test_get_string_array_invalid(self):
        tmp = Parameters("""{
            "parameter": ["foo", true]
        } """)
        with self.assertRaisesRegex(RuntimeError, r'Error: Argument must be a string'):
            tmp["parameter"].GetStringArray()

    def test_set_string_array_valid(self):
        initial = Parameters("""{
            "parameter": ["foo", "bar"]
        } """)
        string_array = initial["parameter"].GetStringArray()

        new_param = Parameters()
        new_param.AddEmptyValue("new_parameter")
        new_param["new_parameter"].SetStringArray(string_array)

        new_string_array = initial["parameter"].GetStringArray()

        self.assertListEqual(new_string_array, string_array)

    @KratosUnittest.skipUnless(have_pickle_module, "Pickle module error: : " + pickle_message)
    def test_stream_serialization(self):
        tmp = Parameters(defaults)
        check = tmp.WriteJsonString()

        serializer = StreamSerializer(SerializerTraceType.SERIALIZER_NO_TRACE)
        serializer.Save("ParametersSerialization",tmp)
        del(tmp)

        #pickle dataserialized_data
        pickled_data = pickle.dumps(serializer, protocol=2) # Second argument is the protocol and is NECESSARY (according to pybind11 docs)
        del(serializer)

        #unpickle data - note that here i override "serialized_data"
        serializer = pickle.loads(pickled_data)

        loaded_parameters = Parameters()
        serializer.Load("ParametersSerialization",loaded_parameters)

        self.assertEqual(check, loaded_parameters.WriteJsonString())


if __name__ == '__main__':
    KratosUnittest.main()
<|MERGE_RESOLUTION|>--- conflicted
+++ resolved
@@ -1,920 +1,916 @@
-<<<<<<< HEAD
-﻿from __future__ import print_function, absolute_import, division
-=======
-from __future__ import print_function, absolute_import, division
->>>>>>> 2691b8ec
-
-from KratosMultiphysics import Parameters
-from KratosMultiphysics import Vector
-from KratosMultiphysics import Matrix
-from KratosMultiphysics import FileSerializer, StreamSerializer, SerializerTraceType
-
-import KratosMultiphysics.KratosUnittest as KratosUnittest
-import KratosMultiphysics.kratos_utilities as kratos_utils
-
-# Use cPickle on Python 2.7 (Note that only the cPickle module is supported on Python 2.7)
-# Source: https://pybind11.readthedocs.io/en/stable/advanced/classes.html
-pickle_message = ""
-try:
-    import cPickle as pickle
-    have_pickle_module = True
-except ImportError:
-    try:
-        import pickle
-        have_pickle_module = True
-    except ImportError:
-        have_pickle_module = False
-        pickle_message = "No pickle module found"
-
-# input string with ugly formatting
-json_string = """
-{
-   "bool_value" : true, "double_value": 2.0, "int_value" : 10,
-   "level1":
-   {
-     "list_value":[ 3, "hi", false],
-     "tmp" : 5.0
-   },
-   "string_value" : "hello"
-}
-"""
-
-pretty_out = """{
-    "bool_value": true,
-    "double_value": 2.0,
-    "int_value": 10,
-    "level1": {
-        "list_value": [
-            3,
-            "hi",
-            false
-        ],
-        "tmp": 5.0
-    },
-    "string_value": "hello"
-}"""
-
-pretty_out_after_change = """{
-    "bool_value": true,
-    "double_value": 2.0,
-    "int_value": 10,
-    "level1": {
-        "list_value": [
-            "changed",
-            "hi",
-            false
-        ],
-        "tmp": 5.0
-    },
-    "string_value": "hello"
-}"""
-
-# here the level1 var is set to a double so that a validation error should be thrown
-wrong_type = """{
-    "bool_value": true,
-    "double_value": 2.0,
-    "int_value": 10,
-    "level1": 0.0,
-    "string_value": "hello"
-}"""
-
-# int value is badly spelt
-wrong_spelling = """{
-    "bool_value": true,
-    "double_value": 2.0,
-    "int_values": 10,
-    "level1": 0.0,
-    "string_value": "hello"
-}"""
-
-# wrong on the first level
-# error shall be only detective by recursive validation
-wrong_lev2 = """{
-    "bool_value": true,
-    "double_value": 2.0,
-    "int_value": 10,
-    "level1": { "a":0.0 },
-    "string_value": "hello"
-}"""
-
-defaults = """
-{
-    "bool_value": false,
-    "double_value": 2.0,
-    "int_value": 10,
-    "level1": {
-        "list_value": [
-            3,
-            "hi",
-            false
-        ],
-        "tmp": "here we expect a string"
-    },
-    "new_default_obj": {
-        "aaa": "string",
-        "bbb": false,
-        "ccc": 22
-    },
-    "new_default_value": -123.0,
-    "string_value": "hello"
-}
-"""
-
-incomplete = """
-{
-    "level1": {
-    },
-    "new_default_obj": {
-        "aaa": "string",
-        "bbb": false,
-        "ccc": 22
-    },
-    "new_default_value": -123.0,
-    "string_value": "hello"
-}"""
-
-incomplete_with_extra_parameter = """
-{
-    "level1": {
-        "new_sublevel": "this should only be assigned in recursive"
-    },
-    "new_default_obj": {
-        "aaa": "string",
-        "bbb": false,
-        "ccc": 22
-    },
-    "new_default_value": -123.0,
-    "string_value": "hello"
-}"""
-
-expected_validation_output = """{
-    "bool_value": true,
-    "double_value": 2.0,
-    "int_value": 10,
-    "level1": {
-        "list_value": [
-            3,
-            "hi",
-            false
-        ],
-        "tmp": 5.0
-    },
-    "new_default_obj": {
-        "aaa": "string",
-        "bbb": false,
-        "ccc": 22
-    },
-    "new_default_value": -123.0,
-    "string_value": "hello"
-}"""
-
-four_levels = """{
-    "bool_value": true,
-    "double_value": 2.0,
-    "int_value": 10,
-    "level1": {
-        "level2": {
-            "level3": {
-                "level4": {
-                }
-            }
-        }
-    },
-    "string_value": "hello"
-}"""
-
-four_levels_variation = """{
-    "bool_value": true,
-    "double_value": 2.0,
-    "int_value": 10,
-    "level1": {
-        "a":11.0,
-        "level2": {
-            "level3": {
-                "level4": {
-                }
-            }
-        }
-    },
-    "string_value": "hello"
-}"""
-
-four_levels_wrong_variation = """{
-    "int_value": 10,
-    "double_value": "hi",
-    "bool_value": true,
-    "string_value": "hello",
-    "level1": {
-        "a":11.0,
-        "level2": {
-            "level3": {
-                "level4": {
-                }
-            }
-        }
-    }
-}"""
-
-four_levels_defaults = """{
-    "bool_value": true,
-    "double_value": 2.0,
-    "int_value": 10,
-    "level1": {
-        "a":1.0,
-        "level2": {
-            "b":2.0,
-            "level3": {
-                "c":3.0,
-                "level4": {
-                    "d":4.0
-                }
-            }
-        }
-    },
-    "string_value": "hello"
-}"""
-
-class TestParameters(KratosUnittest.TestCase):
-
-    def setUp(self):
-        self.kp = Parameters(json_string)
-        self.compact_expected_output = """{"bool_value":true,"double_value":2.0,"int_value":10,"level1":{"list_value":[3,"hi",false],"tmp":5.0},"string_value":"hello"}"""
-
-    def test_kratos_parameters(self):
-        self.assertEqual(
-            self.kp.WriteJsonString(),
-            self.compact_expected_output
-        )
-
-        self.assertTrue(self.kp.Has("int_value"))
-        self.assertFalse(self.kp.Has("unextisting_value"))
-
-        self.assertEqual(self.kp["int_value"].GetInt(), 10)
-        self.assertEqual(self.kp["double_value"].GetDouble(), 2.0)
-        self.assertEqual(self.kp["bool_value"].GetBool(), True)
-        self.assertEqual(self.kp["string_value"].GetString(), "hello")
-
-        self.assertEqual(self.kp.PrettyPrintJsonString(), pretty_out)
-
-    def test_kratos_change_parameters(self):
-        # now change one item in the sublist
-        subparams = self.kp["level1"]
-
-        my_list = subparams["list_value"]
-
-        for i in range(my_list.size()):
-            if my_list[i].IsBool():
-                self.assertEqual(my_list[i].GetBool(), False)
-
-        # my_list = subparams["list_value"]
-        subparams["list_value"][0].SetString("changed")
-
-        self.assertEqual(
-            self.kp.PrettyPrintJsonString(),
-            pretty_out_after_change
-        )
-
-    def test_kratos_copy_parameters(self):
-        # try to make a copy
-        original_out = self.kp.PrettyPrintJsonString()
-        other_copy = self.kp.Clone()
-
-        self.assertEqual(
-            other_copy.PrettyPrintJsonString(),
-            original_out
-        )
-
-        other_copy["int_value"].SetInt(-1)
-        self.assertEqual(self.kp["int_value"].GetInt(), 10)
-        # self.assertEqual(other_copy["int_value").GetString(),-1)
-
-    def test_set_value(self):
-        kp = Parameters(json_string)
-        kp1 = Parameters(pretty_out_after_change)
-
-        kp["bool_value"] = kp1["level1"]
-        kp["bool_value"].PrettyPrintJsonString()
-        self.assertEqual(kp["bool_value"].PrettyPrintJsonString(), kp1["level1"].PrettyPrintJsonString())
-
-    def test_kratos_wrong_parameters(self):
-        # should check which errors are thrown!!
-        with self.assertRaisesRegex(RuntimeError, "no_value"):
-            self.kp["no_value"].GetInt()
-
-    def test_validation_fails_due_to_wrong_type(self):
-        kp = Parameters(wrong_type)
-        defaults_params = Parameters(defaults)
-
-        # should check which errors are thrown!!
-        with self.assertRaises(RuntimeError):
-            kp.ValidateAndAssignDefaults(defaults_params)
-
-    def test_validation_fails_due_to_wrong_spelling(self):
-        kp = Parameters(wrong_spelling)
-        defaults_params = Parameters(defaults)
-
-        # should check which errors are thrown!!
-        with self.assertRaises(RuntimeError):
-            kp.ValidateAndAssignDefaults(defaults_params)
-
-    def test_recursive_validation_fails_error_on_first_level(self):
-        kp = Parameters(wrong_lev2)
-        defaults_params = Parameters(defaults)
-
-        # should check which errors are thrown!!
-        with self.assertRaises(RuntimeError):
-            kp.RecursivelyValidateAndAssignDefaults(defaults_params)
-
-    def test_recursive_validation_4_levels(self):
-        kp = Parameters(four_levels)
-        kp_variation = Parameters(four_levels_variation)
-        kp_wrong_wariation = Parameters(four_levels_wrong_variation)
-        defaults_params = Parameters(four_levels_defaults)
-
-        kp.RecursivelyValidateAndAssignDefaults(defaults_params)
-        kp_variation.RecursivelyValidateAndAssignDefaults(defaults_params)
-
-        self.assertTrue( kp.IsEquivalentTo(defaults_params) )
-        self.assertFalse( kp_variation.IsEquivalentTo(defaults_params) )
-
-        self.assertTrue( kp.HasSameKeysAndTypeOfValuesAs(defaults_params) )
-        self.assertTrue( kp_variation.HasSameKeysAndTypeOfValuesAs(defaults_params) )
-        self.assertFalse( kp_wrong_wariation.HasSameKeysAndTypeOfValuesAs(defaults_params) )
-
-    def test_validation_succeds_error_on_first_level(self):
-        kp = Parameters(wrong_lev2)
-        defaults_params = Parameters(defaults)
-
-        # here no error shall be thrown since validation is only done on level0
-        kp.ValidateAndAssignDefaults(defaults_params)
-
-    def test_validation_succeeds(self):
-        kp = Parameters(json_string)
-        defaults_params = Parameters(defaults)
-        defaults_params["level1"]["tmp"].SetDouble(2.0)  # this does not coincide with the value in kp, but is of the same type
-
-        kp.ValidateAndAssignDefaults(defaults_params)
-        self.assertEqual(kp.PrettyPrintJsonString(), expected_validation_output)
-
-        self.assertEqual(kp["level1"]["tmp"].GetDouble(), 5.0)  # not 2, since kp overwrites the defaults
-
-    def test_add_missing_parameters(self):
-        # only missing parameters are added, no complaints if there already exist more than in the defaults
-        kp = Parameters(json_string)
-        tmp = Parameters(incomplete_with_extra_parameter)
-
-        kp.AddMissingParameters(tmp)
-
-        self.assertEqual(kp["new_default_obj"]["aaa"].GetString(), "string")
-        self.assertEqual(kp["string_value"].GetString(), "hello")
-        self.assertFalse(kp["level1"].Has("new_sublevel"))
-
-    def test_recursively_add_missing_parameters(self):
-        # only missing parameters are added, no complaints if there already exist more than in the defaults
-        kp = Parameters(json_string)
-        tmp = Parameters(incomplete_with_extra_parameter)
-
-        kp.RecursivelyAddMissingParameters(tmp)
-
-        self.assertTrue(kp["level1"].Has("new_sublevel"))
-        self.assertEqual(kp["level1"]["new_sublevel"].GetString(), "this should only be assigned in recursive")
-
-    def test_validate_defaults(self):
-        # only parameters from defaults are validated, no new values are added
-        kp = Parameters(incomplete_with_extra_parameter)
-        tmp = Parameters(defaults)
-
-        kp.ValidateDefaults(tmp)
-
-        self.assertFalse(kp.Has("bool_value"))
-        self.assertFalse(kp.Has("double_value"))
-        self.assertTrue(kp.Has("level1"))
-
-    def test_recursively_validate_defaults(self):
-        # only parameters from defaults are validated, no new values are added
-        kp = Parameters(incomplete)
-        tmp = Parameters(defaults)
-
-        kp.RecursivelyValidateDefaults(tmp)
-
-        self.assertFalse(kp.Has("bool_value"))
-        self.assertFalse(kp.Has("double_value"))
-        self.assertTrue(kp.Has("level1"))
-
-
-    def test_recursively_validate_defaults_fails(self):
-        # only parameters from defaults are validated, no new values are added
-        kp = Parameters(incomplete_with_extra_parameter)
-        tmp = Parameters(defaults)
-
-        with self.assertRaises(RuntimeError):
-            kp.RecursivelyValidateDefaults(tmp)
-
-        # sub_level
-        self.assertFalse(kp["level1"].Has("tmp"))
-
-    def test_add_value(self):
-        kp = Parameters("{}")
-        kp.AddEmptyValue("new_double").SetDouble(1.0)
-
-        self.assertTrue(kp.Has("new_double"))
-        self.assertEqual(kp["new_double"].GetDouble(), 1.0)
-
-    def test_add_empty_array(self):
-        kp = Parameters("{}")
-        kp.AddEmptyArray("new_array")
-
-        self.assertTrue(kp.Has("new_array"))
-        self.assertEqual(kp["new_array"].size(), 0)
-
-    def test_iterators(self):
-        kp = Parameters(json_string)
-
-        #iteration by range
-        nitems = 0
-        for iterator in kp:
-            nitems = nitems + 1
-        self.assertEqual(nitems, 5)
-
-        #iteration by items
-        for key,value in kp.items():
-            #print(value.PrettyPrintJsonString())
-            self.assertEqual(kp[key].PrettyPrintJsonString(), value.PrettyPrintJsonString())
-            #print(key,value)
-
-        #testing values
-        expected_values = ['true', '2.0', '10', '{"list_value":[3,"hi",false],"tmp":5.0}','"hello"']
-        counter = 0
-
-        for value in kp.values():
-            self.assertEqual(value.WriteJsonString(), expected_values[counter])
-            counter += 1
-
-        #testing values
-        expected_keys = ['bool_value', 'double_value', 'int_value', 'level1', 'string_value']
-        counter = 0
-        for key in kp.keys():
-            self.assertEqual(key, expected_keys[counter])
-            counter += 1
-
-    def test_remove_value(self):
-        kp = Parameters(json_string)
-        self.assertTrue(kp.Has("int_value"))
-        self.assertTrue(kp.Has("level1"))
-
-        kp.RemoveValue("int_value")
-        kp.RemoveValue("level1")
-
-        self.assertFalse(kp.Has("int_value"))
-        self.assertFalse(kp.Has("level1"))
-
-    def test_is_methods(self):
-        # This method checks all the "IsXXX" Methods
-        tmp = Parameters("""{
-            "int_value" : 10,
-            "double_value": 2.0,
-            "bool_value" : true,
-            "string_value" : "hello",
-            "vector_value" : [5,3,4],
-            "matrix_value" : [[1,2],[3,6]]
-        }""") # if you add more values to this, make sure to add the corresponding in the loop
-
-        for key in tmp.keys():
-            val_type = key[:-6] # removing "_value"
-
-            if val_type == "int":
-                self.assertTrue(tmp[key].IsInt())
-            else:
-                self.assertFalse(tmp[key].IsInt())
-
-            if val_type == "double":
-                self.assertTrue(tmp[key].IsDouble())
-            else:
-                self.assertFalse(tmp[key].IsDouble())
-
-            if val_type == "bool":
-                self.assertTrue(tmp[key].IsBool())
-            else:
-                self.assertFalse(tmp[key].IsBool())
-
-            if val_type == "string":
-                self.assertTrue(tmp[key].IsString())
-            else:
-                self.assertFalse(tmp[key].IsString())
-
-            if val_type == "vector":
-                self.assertTrue(tmp[key].IsVector())
-            else:
-                self.assertFalse(tmp[key].IsVector())
-
-            if val_type == "matrix":
-                self.assertTrue(tmp[key].IsMatrix())
-            else:
-                self.assertFalse(tmp[key].IsMatrix())
-
-    def test_get_methods(self):
-        # This method checks all the "GetXXX" Methods if they throw an error
-        tmp = Parameters("""{
-            "int_value" : 10,
-            "double_value": 2.0,
-            "bool_value" : true,
-            "string_value" : "hello",
-            "vector_value" : [5.2,-3.1,4.33],
-            "matrix_value" : [[1,2],[3,4],[5,6]]
-        }""") # if you add more values to this, make sure to add the corresponding in the loop
-
-        for key in tmp.keys():
-            val_type = key[:-6] # removing "_value"
-
-            # Int and Double are checked tgth bcs both internally call "IsNumber"
-            if val_type == "int" or val_type == "double":
-                if val_type == "int":
-                    self.assertEqual(tmp[key].GetInt(),10)
-            else:
-                with self.assertRaises(RuntimeError):
-                    tmp[key].GetInt()
-
-            if val_type == "double" or val_type == "int":
-                if val_type == "double":
-                    self.assertEqual(tmp[key].GetDouble(),2.0)
-            else:
-                with self.assertRaises(RuntimeError):
-                    tmp[key].GetDouble()
-
-            if val_type == "bool":
-                self.assertEqual(tmp[key].GetBool(),True)
-            else:
-                with self.assertRaises(RuntimeError):
-                    tmp[key].GetBool()
-
-            if val_type == "string":
-                self.assertEqual(tmp[key].GetString(),"hello")
-            else:
-                with self.assertRaises(RuntimeError):
-                    tmp[key].GetString()
-
-            if val_type == "vector":
-                V = tmp[key].GetVector()
-                self.assertEqual(V[0],5.2)
-                self.assertEqual(V[1],-3.1)
-                self.assertEqual(V[2],4.33)
-            else:
-                with self.assertRaises(RuntimeError):
-                    tmp[key].GetVector()
-
-            if val_type == "matrix":
-                A = tmp[key].GetMatrix()
-                self.assertEqual(A[0,0],1.0)
-                self.assertEqual(A[0,1],2.0)
-                self.assertEqual(A[1,0],3.0)
-                self.assertEqual(A[1,1],4.0)
-                self.assertEqual(A[2,0],5.0)
-                self.assertEqual(A[2,1],6.0)
-            else:
-                with self.assertRaises(RuntimeError):
-                    tmp[key].GetMatrix()
-
-    def test_set_methods(self):
-        # This method checks all the "GetXXX" Methods if they throw an error
-        tmp = Parameters("""{
-            "int_value" : 0,
-            "double_value": 0.0,
-            "bool_value" : false,
-            "string_value" : "",
-            "vector_value" : [],
-            "matrix_value" : [[0]]
-        }""") # if you add more values to this, make sure to add the corresponding in the loop
-
-        for key in tmp.keys():
-            val_type = key[:-6] # removing "_value"
-
-            # Int and Double are checked tgth bcs both internally call "IsNumber"
-            if val_type == "int" or val_type == "double":
-                if val_type == "int":
-                    tmp[key].SetInt(10)
-                    self.assertEqual(tmp[key].GetInt(),10)
-            else:
-                with self.assertRaises(RuntimeError):
-                    tmp[key].GetInt()
-
-            if val_type == "double" or val_type == "int":
-                if val_type == "double":
-                    tmp[key].SetDouble(2.0)
-                    self.assertEqual(tmp[key].GetDouble(),2.0)
-            else:
-                with self.assertRaises(RuntimeError):
-                    tmp[key].GetDouble()
-
-            if val_type == "bool":
-                tmp[key].SetBool(True)
-                self.assertEqual(tmp[key].GetBool(),True)
-            else:
-                with self.assertRaises(RuntimeError):
-                    tmp[key].GetBool()
-
-            if val_type == "string":
-                tmp[key].SetString("hello")
-                self.assertEqual(tmp[key].GetString(),"hello")
-            else:
-                with self.assertRaises(RuntimeError):
-                    tmp[key].GetString()
-
-            if val_type == "vector":
-                vector = Vector(3)
-                vector[0] = 5.2
-                vector[1] = -3.1
-                vector[2] = 4.33
-                tmp[key].SetVector(vector)
-                V = tmp[key].GetVector()
-                self.assertEqual(V[0],5.2)
-                self.assertEqual(V[1],-3.1)
-                self.assertEqual(V[2],4.33)
-            else:
-                with self.assertRaises(RuntimeError):
-                    tmp[key].GetVector()
-
-            if val_type == "matrix":
-                matrix = Matrix(3,2)
-                matrix[0,0] = 1.0
-                matrix[0,1] = 2.0
-                matrix[1,0] = 3.0
-                matrix[1,1] = 4.0
-                matrix[2,0] = 5.0
-                matrix[2,1] = 6.0
-                tmp[key].SetMatrix(matrix)
-                A = tmp[key].GetMatrix()
-                self.assertEqual(A[0,0],1.0)
-                self.assertEqual(A[0,1],2.0)
-                self.assertEqual(A[1,0],3.0)
-                self.assertEqual(A[1,1],4.0)
-                self.assertEqual(A[2,0],5.0)
-                self.assertEqual(A[2,1],6.0)
-            else:
-                with self.assertRaises(RuntimeError):
-                    tmp[key].GetMatrix()
-
-    def test_add_methods(self):
-        # This method checks all the "GetXXX" Methods if they throw an error
-        tmp = Parameters("""{}""")
-
-        key = "int"
-        tmp.AddInt(key, 10)
-        self.assertEqual(tmp[key].GetInt(),10)
-
-        key = "double"
-        tmp.AddDouble(key, 2.0)
-        self.assertEqual(tmp[key].GetDouble(),2.0)
-
-        key = "bool"
-        tmp.AddBool(key, True)
-        self.assertEqual(tmp[key].GetBool(),True)
-
-        key = "string"
-        tmp.AddString(key, "hello")
-        self.assertEqual(tmp[key].GetString(),"hello")
-
-        key = "vector"
-        vector = Vector(3)
-        vector[0] = 5.2
-        vector[1] = -3.1
-        vector[2] = 4.33
-        tmp.AddVector(key, vector)
-        V = tmp[key].GetVector()
-        self.assertEqual(V[0],5.2)
-        self.assertEqual(V[1],-3.1)
-        self.assertEqual(V[2],4.33)
-
-        key = "matrix"
-        matrix = Matrix(3,2)
-        matrix[0,0] = 1.0
-        matrix[0,1] = 2.0
-        matrix[1,0] = 3.0
-        matrix[1,1] = 4.0
-        matrix[2,0] = 5.0
-        matrix[2,1] = 6.0
-        tmp.AddMatrix(key, matrix)
-        A = tmp[key].GetMatrix()
-        self.assertEqual(A[0,0],1.0)
-        self.assertEqual(A[0,1],2.0)
-        self.assertEqual(A[1,0],3.0)
-        self.assertEqual(A[1,1],4.0)
-        self.assertEqual(A[2,0],5.0)
-        self.assertEqual(A[2,1],6.0)
-
-
-    def test_vector_interface(self):
-        # Read and check Vectors from a Parameters-Object
-        tmp = Parameters("""{
-            "valid_vectors" : [ []
-            ],
-            "false_vectors" : [ [[]],
-                                [[2,3],2],
-                                [2,3,[2]],
-                                [2,3,[]],
-                                [{"key":3},2],
-                                [2,3,{"key":3}],
-                                [true,2],
-                                [2,3,true],
-                                [5,"string",2]
-            ]
-        }""")
-
-        # Check the IsVector Method
-        for i in range(tmp["valid_vectors"].size()):
-            valid_vector = tmp["valid_vectors"][i]
-            self.assertTrue(valid_vector.IsVector())
-
-        for i in range(tmp["false_vectors"].size()):
-            false_vector = tmp["false_vectors"][i]
-            self.assertFalse(false_vector.IsVector())
-
-        # Check the GetVector Method also on the valid Matrices
-        for i in range(tmp["valid_vectors"].size()):
-            valid_vector = tmp["valid_vectors"][i]
-            valid_vector.GetVector()
-
-        # Check that the errors of the GetVector method are thrown correctly
-        for i in range(tmp["false_vectors"].size()):
-            false_vector = tmp["false_vectors"][i]
-            with self.assertRaises(RuntimeError):
-                false_vector.GetVector()
-
-        # Manually assign and check a Vector
-        vec = Vector(3)
-        vec[0] = 1.32
-        vec[1] = -2.22
-        vec[2] = 5.5
-
-        tmp.AddEmptyValue("vector_value")
-        tmp["vector_value"].SetVector(vec)
-
-        self.assertTrue(tmp["vector_value"].IsVector())
-
-        V2 = tmp["vector_value"].GetVector()
-        self.assertEqual(V2[0],1.32)
-        self.assertEqual(V2[1],-2.22)
-        self.assertEqual(V2[2],5.5)
-
-    def test_matrix_interface(self):
-        # Read and check Matrices from a Parameters-Object
-        tmp = Parameters("""{
-            "valid_matrices" : [ [[]],
-                                 [[],[]],
-                                 [[-9.81,8, 5.47]]
-            ],
-            "false_matrices" : [ [],
-                                 [[[]]],
-                                 [[3.3] , [1,2]],
-                                 [[2,1.5,3.3] , [3,{"key":3},2]],
-                                 [[2,1.5,3.3] , [5,false,2]],
-                                 [[2,1.5,3.3] , [[2,3],1,2]],
-                                 [[2,1.5,3.3] , ["string",2,9]]
-            ]
-        }""")
-
-        # Check the IsMatrix Method
-        for i in range(tmp["valid_matrices"].size()):
-            valid_matrix = tmp["valid_matrices"][i]
-            self.assertTrue(valid_matrix.IsMatrix())
-
-        for i in range(tmp["false_matrices"].size()):
-            false_matrix = tmp["false_matrices"][i]
-            self.assertFalse(false_matrix.IsMatrix())
-
-        # Check the GetMatrix Method also on the valid Matrices
-        for i in range(tmp["valid_matrices"].size()):
-            valid_matrix = tmp["valid_matrices"][i]
-            valid_matrix.GetMatrix()
-
-        # Check that the errors of the GetMatrix method are thrown correctly
-        for i in range(tmp["false_matrices"].size()):
-            false_matrix = tmp["false_matrices"][i]
-            with self.assertRaises(RuntimeError):
-                false_matrix.GetMatrix()
-
-        # Manually assign and check a Matrix
-        mat = Matrix(3,2)
-        mat[0,0] = 1.0
-        mat[0,1] = 2.0
-        mat[1,0] = 3.0
-        mat[1,1] = 4.0
-        mat[2,0] = 5.0
-        mat[2,1] = 6.0
-
-        tmp.AddEmptyValue("matrix_value")
-        tmp["matrix_value"].SetMatrix(mat)
-
-        self.assertTrue(tmp["matrix_value"].IsMatrix())
-
-        A2 = tmp["matrix_value"].GetMatrix()
-        self.assertEqual(A2[0,0],1.0)
-        self.assertEqual(A2[0,1],2.0)
-        self.assertEqual(A2[1,0],3.0)
-        self.assertEqual(A2[1,1],4.0)
-        self.assertEqual(A2[2,0],5.0)
-        self.assertEqual(A2[2,1],6.0)
-
-    def test_null_vs_null_validation(self):
-
-        # supplied settings
-        null_custom = Parameters("""{
-        "parameter": null
-        }""")
-
-        # default settings
-        null_default = Parameters("""{
-        "parameter": null
-        }""")
-
-        #this should NOT raise, hence making the test to pass
-        null_custom.ValidateAndAssignDefaults(null_default)
-
-    def test_double_vs_null_validation(self):
-        # supplied settings
-        double_custom = Parameters("""{
-        "parameter": 0.0
-        }""")
-
-        # default settings
-        null_default = Parameters("""{
-        "parameter": null
-        }""")
-
-        with self.assertRaises(RuntimeError):
-            double_custom.ValidateAndAssignDefaults(null_default)
-
-    def test_file_serialization(self):
-        tmp = Parameters(defaults)
-        check = tmp.WriteJsonString()
-
-        file_name = "parameter_serialization"
-
-        serializer = FileSerializer(file_name, SerializerTraceType.SERIALIZER_NO_TRACE)
-        serializer.Save("ParametersSerialization",tmp)
-        del(tmp)
-        del(serializer)
-
-
-        #unpickle data - note that here i override "serialized_data"
-        serializer = FileSerializer(file_name,SerializerTraceType.SERIALIZER_NO_TRACE)
-
-        loaded_parameters = Parameters()
-        serializer.Load("ParametersSerialization",loaded_parameters)
-
-        self.assertEqual(check, loaded_parameters.WriteJsonString())
-        kratos_utils.DeleteFileIfExisting(file_name + ".rest")
-
-    def test_get_string_array_valid(self):
-        tmp = Parameters("""{
-            "parameter": ["foo", "bar"]
-        } """)
-        v = tmp["parameter"].GetStringArray()
-        self.assertEqual(len(v), 2)
-        self.assertEqual(v[0], "foo")
-        self.assertEqual(v[1], "bar")
-
-    def test_get_string_array_invalid(self):
-        tmp = Parameters("""{
-            "parameter": ["foo", true]
-        } """)
-        with self.assertRaisesRegex(RuntimeError, r'Error: Argument must be a string'):
-            tmp["parameter"].GetStringArray()
-
-    def test_set_string_array_valid(self):
-        initial = Parameters("""{
-            "parameter": ["foo", "bar"]
-        } """)
-        string_array = initial["parameter"].GetStringArray()
-
-        new_param = Parameters()
-        new_param.AddEmptyValue("new_parameter")
-        new_param["new_parameter"].SetStringArray(string_array)
-
-        new_string_array = initial["parameter"].GetStringArray()
-
-        self.assertListEqual(new_string_array, string_array)
-
-    @KratosUnittest.skipUnless(have_pickle_module, "Pickle module error: : " + pickle_message)
-    def test_stream_serialization(self):
-        tmp = Parameters(defaults)
-        check = tmp.WriteJsonString()
-
-        serializer = StreamSerializer(SerializerTraceType.SERIALIZER_NO_TRACE)
-        serializer.Save("ParametersSerialization",tmp)
-        del(tmp)
-
-        #pickle dataserialized_data
-        pickled_data = pickle.dumps(serializer, protocol=2) # Second argument is the protocol and is NECESSARY (according to pybind11 docs)
-        del(serializer)
-
-        #unpickle data - note that here i override "serialized_data"
-        serializer = pickle.loads(pickled_data)
-
-        loaded_parameters = Parameters()
-        serializer.Load("ParametersSerialization",loaded_parameters)
-
-        self.assertEqual(check, loaded_parameters.WriteJsonString())
-
-
-if __name__ == '__main__':
-    KratosUnittest.main()
+from __future__ import print_function, absolute_import, division
+
+from KratosMultiphysics import Parameters
+from KratosMultiphysics import Vector
+from KratosMultiphysics import Matrix
+from KratosMultiphysics import FileSerializer, StreamSerializer, SerializerTraceType
+
+import KratosMultiphysics.KratosUnittest as KratosUnittest
+import KratosMultiphysics.kratos_utilities as kratos_utils
+
+# Use cPickle on Python 2.7 (Note that only the cPickle module is supported on Python 2.7)
+# Source: https://pybind11.readthedocs.io/en/stable/advanced/classes.html
+pickle_message = ""
+try:
+    import cPickle as pickle
+    have_pickle_module = True
+except ImportError:
+    try:
+        import pickle
+        have_pickle_module = True
+    except ImportError:
+        have_pickle_module = False
+        pickle_message = "No pickle module found"
+
+# input string with ugly formatting
+json_string = """
+{
+   "bool_value" : true, "double_value": 2.0, "int_value" : 10,
+   "level1":
+   {
+     "list_value":[ 3, "hi", false],
+     "tmp" : 5.0
+   },
+   "string_value" : "hello"
+}
+"""
+
+pretty_out = """{
+    "bool_value": true,
+    "double_value": 2.0,
+    "int_value": 10,
+    "level1": {
+        "list_value": [
+            3,
+            "hi",
+            false
+        ],
+        "tmp": 5.0
+    },
+    "string_value": "hello"
+}"""
+
+pretty_out_after_change = """{
+    "bool_value": true,
+    "double_value": 2.0,
+    "int_value": 10,
+    "level1": {
+        "list_value": [
+            "changed",
+            "hi",
+            false
+        ],
+        "tmp": 5.0
+    },
+    "string_value": "hello"
+}"""
+
+# here the level1 var is set to a double so that a validation error should be thrown
+wrong_type = """{
+    "bool_value": true,
+    "double_value": 2.0,
+    "int_value": 10,
+    "level1": 0.0,
+    "string_value": "hello"
+}"""
+
+# int value is badly spelt
+wrong_spelling = """{
+    "bool_value": true,
+    "double_value": 2.0,
+    "int_values": 10,
+    "level1": 0.0,
+    "string_value": "hello"
+}"""
+
+# wrong on the first level
+# error shall be only detective by recursive validation
+wrong_lev2 = """{
+    "bool_value": true,
+    "double_value": 2.0,
+    "int_value": 10,
+    "level1": { "a":0.0 },
+    "string_value": "hello"
+}"""
+
+defaults = """
+{
+    "bool_value": false,
+    "double_value": 2.0,
+    "int_value": 10,
+    "level1": {
+        "list_value": [
+            3,
+            "hi",
+            false
+        ],
+        "tmp": "here we expect a string"
+    },
+    "new_default_obj": {
+        "aaa": "string",
+        "bbb": false,
+        "ccc": 22
+    },
+    "new_default_value": -123.0,
+    "string_value": "hello"
+}
+"""
+
+incomplete = """
+{
+    "level1": {
+    },
+    "new_default_obj": {
+        "aaa": "string",
+        "bbb": false,
+        "ccc": 22
+    },
+    "new_default_value": -123.0,
+    "string_value": "hello"
+}"""
+
+incomplete_with_extra_parameter = """
+{
+    "level1": {
+        "new_sublevel": "this should only be assigned in recursive"
+    },
+    "new_default_obj": {
+        "aaa": "string",
+        "bbb": false,
+        "ccc": 22
+    },
+    "new_default_value": -123.0,
+    "string_value": "hello"
+}"""
+
+expected_validation_output = """{
+    "bool_value": true,
+    "double_value": 2.0,
+    "int_value": 10,
+    "level1": {
+        "list_value": [
+            3,
+            "hi",
+            false
+        ],
+        "tmp": 5.0
+    },
+    "new_default_obj": {
+        "aaa": "string",
+        "bbb": false,
+        "ccc": 22
+    },
+    "new_default_value": -123.0,
+    "string_value": "hello"
+}"""
+
+four_levels = """{
+    "bool_value": true,
+    "double_value": 2.0,
+    "int_value": 10,
+    "level1": {
+        "level2": {
+            "level3": {
+                "level4": {
+                }
+            }
+        }
+    },
+    "string_value": "hello"
+}"""
+
+four_levels_variation = """{
+    "bool_value": true,
+    "double_value": 2.0,
+    "int_value": 10,
+    "level1": {
+        "a":11.0,
+        "level2": {
+            "level3": {
+                "level4": {
+                }
+            }
+        }
+    },
+    "string_value": "hello"
+}"""
+
+four_levels_wrong_variation = """{
+    "int_value": 10,
+    "double_value": "hi",
+    "bool_value": true,
+    "string_value": "hello",
+    "level1": {
+        "a":11.0,
+        "level2": {
+            "level3": {
+                "level4": {
+                }
+            }
+        }
+    }
+}"""
+
+four_levels_defaults = """{
+    "bool_value": true,
+    "double_value": 2.0,
+    "int_value": 10,
+    "level1": {
+        "a":1.0,
+        "level2": {
+            "b":2.0,
+            "level3": {
+                "c":3.0,
+                "level4": {
+                    "d":4.0
+                }
+            }
+        }
+    },
+    "string_value": "hello"
+}"""
+
+class TestParameters(KratosUnittest.TestCase):
+
+    def setUp(self):
+        self.kp = Parameters(json_string)
+        self.compact_expected_output = """{"bool_value":true,"double_value":2.0,"int_value":10,"level1":{"list_value":[3,"hi",false],"tmp":5.0},"string_value":"hello"}"""
+
+    def test_kratos_parameters(self):
+        self.assertEqual(
+            self.kp.WriteJsonString(),
+            self.compact_expected_output
+        )
+
+        self.assertTrue(self.kp.Has("int_value"))
+        self.assertFalse(self.kp.Has("unextisting_value"))
+
+        self.assertEqual(self.kp["int_value"].GetInt(), 10)
+        self.assertEqual(self.kp["double_value"].GetDouble(), 2.0)
+        self.assertEqual(self.kp["bool_value"].GetBool(), True)
+        self.assertEqual(self.kp["string_value"].GetString(), "hello")
+
+        self.assertEqual(self.kp.PrettyPrintJsonString(), pretty_out)
+
+    def test_kratos_change_parameters(self):
+        # now change one item in the sublist
+        subparams = self.kp["level1"]
+
+        my_list = subparams["list_value"]
+
+        for i in range(my_list.size()):
+            if my_list[i].IsBool():
+                self.assertEqual(my_list[i].GetBool(), False)
+
+        # my_list = subparams["list_value"]
+        subparams["list_value"][0].SetString("changed")
+
+        self.assertEqual(
+            self.kp.PrettyPrintJsonString(),
+            pretty_out_after_change
+        )
+
+    def test_kratos_copy_parameters(self):
+        # try to make a copy
+        original_out = self.kp.PrettyPrintJsonString()
+        other_copy = self.kp.Clone()
+
+        self.assertEqual(
+            other_copy.PrettyPrintJsonString(),
+            original_out
+        )
+
+        other_copy["int_value"].SetInt(-1)
+        self.assertEqual(self.kp["int_value"].GetInt(), 10)
+        # self.assertEqual(other_copy["int_value").GetString(),-1)
+
+    def test_set_value(self):
+        kp = Parameters(json_string)
+        kp1 = Parameters(pretty_out_after_change)
+
+        kp["bool_value"] = kp1["level1"]
+        kp["bool_value"].PrettyPrintJsonString()
+        self.assertEqual(kp["bool_value"].PrettyPrintJsonString(), kp1["level1"].PrettyPrintJsonString())
+
+    def test_kratos_wrong_parameters(self):
+        # should check which errors are thrown!!
+        with self.assertRaisesRegex(RuntimeError, "no_value"):
+            self.kp["no_value"].GetInt()
+
+    def test_validation_fails_due_to_wrong_type(self):
+        kp = Parameters(wrong_type)
+        defaults_params = Parameters(defaults)
+
+        # should check which errors are thrown!!
+        with self.assertRaises(RuntimeError):
+            kp.ValidateAndAssignDefaults(defaults_params)
+
+    def test_validation_fails_due_to_wrong_spelling(self):
+        kp = Parameters(wrong_spelling)
+        defaults_params = Parameters(defaults)
+
+        # should check which errors are thrown!!
+        with self.assertRaises(RuntimeError):
+            kp.ValidateAndAssignDefaults(defaults_params)
+
+    def test_recursive_validation_fails_error_on_first_level(self):
+        kp = Parameters(wrong_lev2)
+        defaults_params = Parameters(defaults)
+
+        # should check which errors are thrown!!
+        with self.assertRaises(RuntimeError):
+            kp.RecursivelyValidateAndAssignDefaults(defaults_params)
+
+    def test_recursive_validation_4_levels(self):
+        kp = Parameters(four_levels)
+        kp_variation = Parameters(four_levels_variation)
+        kp_wrong_wariation = Parameters(four_levels_wrong_variation)
+        defaults_params = Parameters(four_levels_defaults)
+
+        kp.RecursivelyValidateAndAssignDefaults(defaults_params)
+        kp_variation.RecursivelyValidateAndAssignDefaults(defaults_params)
+
+        self.assertTrue( kp.IsEquivalentTo(defaults_params) )
+        self.assertFalse( kp_variation.IsEquivalentTo(defaults_params) )
+
+        self.assertTrue( kp.HasSameKeysAndTypeOfValuesAs(defaults_params) )
+        self.assertTrue( kp_variation.HasSameKeysAndTypeOfValuesAs(defaults_params) )
+        self.assertFalse( kp_wrong_wariation.HasSameKeysAndTypeOfValuesAs(defaults_params) )
+
+    def test_validation_succeds_error_on_first_level(self):
+        kp = Parameters(wrong_lev2)
+        defaults_params = Parameters(defaults)
+
+        # here no error shall be thrown since validation is only done on level0
+        kp.ValidateAndAssignDefaults(defaults_params)
+
+    def test_validation_succeeds(self):
+        kp = Parameters(json_string)
+        defaults_params = Parameters(defaults)
+        defaults_params["level1"]["tmp"].SetDouble(2.0)  # this does not coincide with the value in kp, but is of the same type
+
+        kp.ValidateAndAssignDefaults(defaults_params)
+        self.assertEqual(kp.PrettyPrintJsonString(), expected_validation_output)
+
+        self.assertEqual(kp["level1"]["tmp"].GetDouble(), 5.0)  # not 2, since kp overwrites the defaults
+
+    def test_add_missing_parameters(self):
+        # only missing parameters are added, no complaints if there already exist more than in the defaults
+        kp = Parameters(json_string)
+        tmp = Parameters(incomplete_with_extra_parameter)
+
+        kp.AddMissingParameters(tmp)
+
+        self.assertEqual(kp["new_default_obj"]["aaa"].GetString(), "string")
+        self.assertEqual(kp["string_value"].GetString(), "hello")
+        self.assertFalse(kp["level1"].Has("new_sublevel"))
+
+    def test_recursively_add_missing_parameters(self):
+        # only missing parameters are added, no complaints if there already exist more than in the defaults
+        kp = Parameters(json_string)
+        tmp = Parameters(incomplete_with_extra_parameter)
+
+        kp.RecursivelyAddMissingParameters(tmp)
+
+        self.assertTrue(kp["level1"].Has("new_sublevel"))
+        self.assertEqual(kp["level1"]["new_sublevel"].GetString(), "this should only be assigned in recursive")
+
+    def test_validate_defaults(self):
+        # only parameters from defaults are validated, no new values are added
+        kp = Parameters(incomplete_with_extra_parameter)
+        tmp = Parameters(defaults)
+
+        kp.ValidateDefaults(tmp)
+
+        self.assertFalse(kp.Has("bool_value"))
+        self.assertFalse(kp.Has("double_value"))
+        self.assertTrue(kp.Has("level1"))
+
+    def test_recursively_validate_defaults(self):
+        # only parameters from defaults are validated, no new values are added
+        kp = Parameters(incomplete)
+        tmp = Parameters(defaults)
+
+        kp.RecursivelyValidateDefaults(tmp)
+
+        self.assertFalse(kp.Has("bool_value"))
+        self.assertFalse(kp.Has("double_value"))
+        self.assertTrue(kp.Has("level1"))
+
+
+    def test_recursively_validate_defaults_fails(self):
+        # only parameters from defaults are validated, no new values are added
+        kp = Parameters(incomplete_with_extra_parameter)
+        tmp = Parameters(defaults)
+
+        with self.assertRaises(RuntimeError):
+            kp.RecursivelyValidateDefaults(tmp)
+
+        # sub_level
+        self.assertFalse(kp["level1"].Has("tmp"))
+
+    def test_add_value(self):
+        kp = Parameters("{}")
+        kp.AddEmptyValue("new_double").SetDouble(1.0)
+
+        self.assertTrue(kp.Has("new_double"))
+        self.assertEqual(kp["new_double"].GetDouble(), 1.0)
+
+    def test_add_empty_array(self):
+        kp = Parameters("{}")
+        kp.AddEmptyArray("new_array")
+
+        self.assertTrue(kp.Has("new_array"))
+        self.assertEqual(kp["new_array"].size(), 0)
+
+    def test_iterators(self):
+        kp = Parameters(json_string)
+
+        #iteration by range
+        nitems = 0
+        for iterator in kp:
+            nitems = nitems + 1
+        self.assertEqual(nitems, 5)
+
+        #iteration by items
+        for key,value in kp.items():
+            #print(value.PrettyPrintJsonString())
+            self.assertEqual(kp[key].PrettyPrintJsonString(), value.PrettyPrintJsonString())
+            #print(key,value)
+
+        #testing values
+        expected_values = ['true', '2.0', '10', '{"list_value":[3,"hi",false],"tmp":5.0}','"hello"']
+        counter = 0
+
+        for value in kp.values():
+            self.assertEqual(value.WriteJsonString(), expected_values[counter])
+            counter += 1
+
+        #testing values
+        expected_keys = ['bool_value', 'double_value', 'int_value', 'level1', 'string_value']
+        counter = 0
+        for key in kp.keys():
+            self.assertEqual(key, expected_keys[counter])
+            counter += 1
+
+    def test_remove_value(self):
+        kp = Parameters(json_string)
+        self.assertTrue(kp.Has("int_value"))
+        self.assertTrue(kp.Has("level1"))
+
+        kp.RemoveValue("int_value")
+        kp.RemoveValue("level1")
+
+        self.assertFalse(kp.Has("int_value"))
+        self.assertFalse(kp.Has("level1"))
+
+    def test_is_methods(self):
+        # This method checks all the "IsXXX" Methods
+        tmp = Parameters("""{
+            "int_value" : 10,
+            "double_value": 2.0,
+            "bool_value" : true,
+            "string_value" : "hello",
+            "vector_value" : [5,3,4],
+            "matrix_value" : [[1,2],[3,6]]
+        }""") # if you add more values to this, make sure to add the corresponding in the loop
+
+        for key in tmp.keys():
+            val_type = key[:-6] # removing "_value"
+
+            if val_type == "int":
+                self.assertTrue(tmp[key].IsInt())
+            else:
+                self.assertFalse(tmp[key].IsInt())
+
+            if val_type == "double":
+                self.assertTrue(tmp[key].IsDouble())
+            else:
+                self.assertFalse(tmp[key].IsDouble())
+
+            if val_type == "bool":
+                self.assertTrue(tmp[key].IsBool())
+            else:
+                self.assertFalse(tmp[key].IsBool())
+
+            if val_type == "string":
+                self.assertTrue(tmp[key].IsString())
+            else:
+                self.assertFalse(tmp[key].IsString())
+
+            if val_type == "vector":
+                self.assertTrue(tmp[key].IsVector())
+            else:
+                self.assertFalse(tmp[key].IsVector())
+
+            if val_type == "matrix":
+                self.assertTrue(tmp[key].IsMatrix())
+            else:
+                self.assertFalse(tmp[key].IsMatrix())
+
+    def test_get_methods(self):
+        # This method checks all the "GetXXX" Methods if they throw an error
+        tmp = Parameters("""{
+            "int_value" : 10,
+            "double_value": 2.0,
+            "bool_value" : true,
+            "string_value" : "hello",
+            "vector_value" : [5.2,-3.1,4.33],
+            "matrix_value" : [[1,2],[3,4],[5,6]]
+        }""") # if you add more values to this, make sure to add the corresponding in the loop
+
+        for key in tmp.keys():
+            val_type = key[:-6] # removing "_value"
+
+            # Int and Double are checked tgth bcs both internally call "IsNumber"
+            if val_type == "int" or val_type == "double":
+                if val_type == "int":
+                    self.assertEqual(tmp[key].GetInt(),10)
+            else:
+                with self.assertRaises(RuntimeError):
+                    tmp[key].GetInt()
+
+            if val_type == "double" or val_type == "int":
+                if val_type == "double":
+                    self.assertEqual(tmp[key].GetDouble(),2.0)
+            else:
+                with self.assertRaises(RuntimeError):
+                    tmp[key].GetDouble()
+
+            if val_type == "bool":
+                self.assertEqual(tmp[key].GetBool(),True)
+            else:
+                with self.assertRaises(RuntimeError):
+                    tmp[key].GetBool()
+
+            if val_type == "string":
+                self.assertEqual(tmp[key].GetString(),"hello")
+            else:
+                with self.assertRaises(RuntimeError):
+                    tmp[key].GetString()
+
+            if val_type == "vector":
+                V = tmp[key].GetVector()
+                self.assertEqual(V[0],5.2)
+                self.assertEqual(V[1],-3.1)
+                self.assertEqual(V[2],4.33)
+            else:
+                with self.assertRaises(RuntimeError):
+                    tmp[key].GetVector()
+
+            if val_type == "matrix":
+                A = tmp[key].GetMatrix()
+                self.assertEqual(A[0,0],1.0)
+                self.assertEqual(A[0,1],2.0)
+                self.assertEqual(A[1,0],3.0)
+                self.assertEqual(A[1,1],4.0)
+                self.assertEqual(A[2,0],5.0)
+                self.assertEqual(A[2,1],6.0)
+            else:
+                with self.assertRaises(RuntimeError):
+                    tmp[key].GetMatrix()
+
+    def test_set_methods(self):
+        # This method checks all the "GetXXX" Methods if they throw an error
+        tmp = Parameters("""{
+            "int_value" : 0,
+            "double_value": 0.0,
+            "bool_value" : false,
+            "string_value" : "",
+            "vector_value" : [],
+            "matrix_value" : [[0]]
+        }""") # if you add more values to this, make sure to add the corresponding in the loop
+
+        for key in tmp.keys():
+            val_type = key[:-6] # removing "_value"
+
+            # Int and Double are checked tgth bcs both internally call "IsNumber"
+            if val_type == "int" or val_type == "double":
+                if val_type == "int":
+                    tmp[key].SetInt(10)
+                    self.assertEqual(tmp[key].GetInt(),10)
+            else:
+                with self.assertRaises(RuntimeError):
+                    tmp[key].GetInt()
+
+            if val_type == "double" or val_type == "int":
+                if val_type == "double":
+                    tmp[key].SetDouble(2.0)
+                    self.assertEqual(tmp[key].GetDouble(),2.0)
+            else:
+                with self.assertRaises(RuntimeError):
+                    tmp[key].GetDouble()
+
+            if val_type == "bool":
+                tmp[key].SetBool(True)
+                self.assertEqual(tmp[key].GetBool(),True)
+            else:
+                with self.assertRaises(RuntimeError):
+                    tmp[key].GetBool()
+
+            if val_type == "string":
+                tmp[key].SetString("hello")
+                self.assertEqual(tmp[key].GetString(),"hello")
+            else:
+                with self.assertRaises(RuntimeError):
+                    tmp[key].GetString()
+
+            if val_type == "vector":
+                vector = Vector(3)
+                vector[0] = 5.2
+                vector[1] = -3.1
+                vector[2] = 4.33
+                tmp[key].SetVector(vector)
+                V = tmp[key].GetVector()
+                self.assertEqual(V[0],5.2)
+                self.assertEqual(V[1],-3.1)
+                self.assertEqual(V[2],4.33)
+            else:
+                with self.assertRaises(RuntimeError):
+                    tmp[key].GetVector()
+
+            if val_type == "matrix":
+                matrix = Matrix(3,2)
+                matrix[0,0] = 1.0
+                matrix[0,1] = 2.0
+                matrix[1,0] = 3.0
+                matrix[1,1] = 4.0
+                matrix[2,0] = 5.0
+                matrix[2,1] = 6.0
+                tmp[key].SetMatrix(matrix)
+                A = tmp[key].GetMatrix()
+                self.assertEqual(A[0,0],1.0)
+                self.assertEqual(A[0,1],2.0)
+                self.assertEqual(A[1,0],3.0)
+                self.assertEqual(A[1,1],4.0)
+                self.assertEqual(A[2,0],5.0)
+                self.assertEqual(A[2,1],6.0)
+            else:
+                with self.assertRaises(RuntimeError):
+                    tmp[key].GetMatrix()
+
+    def test_add_methods(self):
+        # This method checks all the "GetXXX" Methods if they throw an error
+        tmp = Parameters("""{}""")
+
+        key = "int"
+        tmp.AddInt(key, 10)
+        self.assertEqual(tmp[key].GetInt(),10)
+
+        key = "double"
+        tmp.AddDouble(key, 2.0)
+        self.assertEqual(tmp[key].GetDouble(),2.0)
+
+        key = "bool"
+        tmp.AddBool(key, True)
+        self.assertEqual(tmp[key].GetBool(),True)
+
+        key = "string"
+        tmp.AddString(key, "hello")
+        self.assertEqual(tmp[key].GetString(),"hello")
+
+        key = "vector"
+        vector = Vector(3)
+        vector[0] = 5.2
+        vector[1] = -3.1
+        vector[2] = 4.33
+        tmp.AddVector(key, vector)
+        V = tmp[key].GetVector()
+        self.assertEqual(V[0],5.2)
+        self.assertEqual(V[1],-3.1)
+        self.assertEqual(V[2],4.33)
+
+        key = "matrix"
+        matrix = Matrix(3,2)
+        matrix[0,0] = 1.0
+        matrix[0,1] = 2.0
+        matrix[1,0] = 3.0
+        matrix[1,1] = 4.0
+        matrix[2,0] = 5.0
+        matrix[2,1] = 6.0
+        tmp.AddMatrix(key, matrix)
+        A = tmp[key].GetMatrix()
+        self.assertEqual(A[0,0],1.0)
+        self.assertEqual(A[0,1],2.0)
+        self.assertEqual(A[1,0],3.0)
+        self.assertEqual(A[1,1],4.0)
+        self.assertEqual(A[2,0],5.0)
+        self.assertEqual(A[2,1],6.0)
+
+
+    def test_vector_interface(self):
+        # Read and check Vectors from a Parameters-Object
+        tmp = Parameters("""{
+            "valid_vectors" : [ []
+            ],
+            "false_vectors" : [ [[]],
+                                [[2,3],2],
+                                [2,3,[2]],
+                                [2,3,[]],
+                                [{"key":3},2],
+                                [2,3,{"key":3}],
+                                [true,2],
+                                [2,3,true],
+                                [5,"string",2]
+            ]
+        }""")
+
+        # Check the IsVector Method
+        for i in range(tmp["valid_vectors"].size()):
+            valid_vector = tmp["valid_vectors"][i]
+            self.assertTrue(valid_vector.IsVector())
+
+        for i in range(tmp["false_vectors"].size()):
+            false_vector = tmp["false_vectors"][i]
+            self.assertFalse(false_vector.IsVector())
+
+        # Check the GetVector Method also on the valid Matrices
+        for i in range(tmp["valid_vectors"].size()):
+            valid_vector = tmp["valid_vectors"][i]
+            valid_vector.GetVector()
+
+        # Check that the errors of the GetVector method are thrown correctly
+        for i in range(tmp["false_vectors"].size()):
+            false_vector = tmp["false_vectors"][i]
+            with self.assertRaises(RuntimeError):
+                false_vector.GetVector()
+
+        # Manually assign and check a Vector
+        vec = Vector(3)
+        vec[0] = 1.32
+        vec[1] = -2.22
+        vec[2] = 5.5
+
+        tmp.AddEmptyValue("vector_value")
+        tmp["vector_value"].SetVector(vec)
+
+        self.assertTrue(tmp["vector_value"].IsVector())
+
+        V2 = tmp["vector_value"].GetVector()
+        self.assertEqual(V2[0],1.32)
+        self.assertEqual(V2[1],-2.22)
+        self.assertEqual(V2[2],5.5)
+
+    def test_matrix_interface(self):
+        # Read and check Matrices from a Parameters-Object
+        tmp = Parameters("""{
+            "valid_matrices" : [ [[]],
+                                 [[],[]],
+                                 [[-9.81,8, 5.47]]
+            ],
+            "false_matrices" : [ [],
+                                 [[[]]],
+                                 [[3.3] , [1,2]],
+                                 [[2,1.5,3.3] , [3,{"key":3},2]],
+                                 [[2,1.5,3.3] , [5,false,2]],
+                                 [[2,1.5,3.3] , [[2,3],1,2]],
+                                 [[2,1.5,3.3] , ["string",2,9]]
+            ]
+        }""")
+
+        # Check the IsMatrix Method
+        for i in range(tmp["valid_matrices"].size()):
+            valid_matrix = tmp["valid_matrices"][i]
+            self.assertTrue(valid_matrix.IsMatrix())
+
+        for i in range(tmp["false_matrices"].size()):
+            false_matrix = tmp["false_matrices"][i]
+            self.assertFalse(false_matrix.IsMatrix())
+
+        # Check the GetMatrix Method also on the valid Matrices
+        for i in range(tmp["valid_matrices"].size()):
+            valid_matrix = tmp["valid_matrices"][i]
+            valid_matrix.GetMatrix()
+
+        # Check that the errors of the GetMatrix method are thrown correctly
+        for i in range(tmp["false_matrices"].size()):
+            false_matrix = tmp["false_matrices"][i]
+            with self.assertRaises(RuntimeError):
+                false_matrix.GetMatrix()
+
+        # Manually assign and check a Matrix
+        mat = Matrix(3,2)
+        mat[0,0] = 1.0
+        mat[0,1] = 2.0
+        mat[1,0] = 3.0
+        mat[1,1] = 4.0
+        mat[2,0] = 5.0
+        mat[2,1] = 6.0
+
+        tmp.AddEmptyValue("matrix_value")
+        tmp["matrix_value"].SetMatrix(mat)
+
+        self.assertTrue(tmp["matrix_value"].IsMatrix())
+
+        A2 = tmp["matrix_value"].GetMatrix()
+        self.assertEqual(A2[0,0],1.0)
+        self.assertEqual(A2[0,1],2.0)
+        self.assertEqual(A2[1,0],3.0)
+        self.assertEqual(A2[1,1],4.0)
+        self.assertEqual(A2[2,0],5.0)
+        self.assertEqual(A2[2,1],6.0)
+
+    def test_null_vs_null_validation(self):
+
+        # supplied settings
+        null_custom = Parameters("""{
+        "parameter": null
+        }""")
+
+        # default settings
+        null_default = Parameters("""{
+        "parameter": null
+        }""")
+
+        #this should NOT raise, hence making the test to pass
+        null_custom.ValidateAndAssignDefaults(null_default)
+
+    def test_double_vs_null_validation(self):
+        # supplied settings
+        double_custom = Parameters("""{
+        "parameter": 0.0
+        }""")
+
+        # default settings
+        null_default = Parameters("""{
+        "parameter": null
+        }""")
+
+        with self.assertRaises(RuntimeError):
+            double_custom.ValidateAndAssignDefaults(null_default)
+
+    def test_file_serialization(self):
+        tmp = Parameters(defaults)
+        check = tmp.WriteJsonString()
+
+        file_name = "parameter_serialization"
+
+        serializer = FileSerializer(file_name, SerializerTraceType.SERIALIZER_NO_TRACE)
+        serializer.Save("ParametersSerialization",tmp)
+        del(tmp)
+        del(serializer)
+
+
+        #unpickle data - note that here i override "serialized_data"
+        serializer = FileSerializer(file_name,SerializerTraceType.SERIALIZER_NO_TRACE)
+
+        loaded_parameters = Parameters()
+        serializer.Load("ParametersSerialization",loaded_parameters)
+
+        self.assertEqual(check, loaded_parameters.WriteJsonString())
+        kratos_utils.DeleteFileIfExisting(file_name + ".rest")
+
+    def test_get_string_array_valid(self):
+        tmp = Parameters("""{
+            "parameter": ["foo", "bar"]
+        } """)
+        v = tmp["parameter"].GetStringArray()
+        self.assertEqual(len(v), 2)
+        self.assertEqual(v[0], "foo")
+        self.assertEqual(v[1], "bar")
+
+    def test_get_string_array_invalid(self):
+        tmp = Parameters("""{
+            "parameter": ["foo", true]
+        } """)
+        with self.assertRaisesRegex(RuntimeError, r'Error: Argument must be a string'):
+            tmp["parameter"].GetStringArray()
+
+    def test_set_string_array_valid(self):
+        initial = Parameters("""{
+            "parameter": ["foo", "bar"]
+        } """)
+        string_array = initial["parameter"].GetStringArray()
+
+        new_param = Parameters()
+        new_param.AddEmptyValue("new_parameter")
+        new_param["new_parameter"].SetStringArray(string_array)
+
+        new_string_array = initial["parameter"].GetStringArray()
+
+        self.assertListEqual(new_string_array, string_array)
+
+    @KratosUnittest.skipUnless(have_pickle_module, "Pickle module error: : " + pickle_message)
+    def test_stream_serialization(self):
+        tmp = Parameters(defaults)
+        check = tmp.WriteJsonString()
+
+        serializer = StreamSerializer(SerializerTraceType.SERIALIZER_NO_TRACE)
+        serializer.Save("ParametersSerialization",tmp)
+        del(tmp)
+
+        #pickle dataserialized_data
+        pickled_data = pickle.dumps(serializer, protocol=2) # Second argument is the protocol and is NECESSARY (according to pybind11 docs)
+        del(serializer)
+
+        #unpickle data - note that here i override "serialized_data"
+        serializer = pickle.loads(pickled_data)
+
+        loaded_parameters = Parameters()
+        serializer.Load("ParametersSerialization",loaded_parameters)
+
+        self.assertEqual(check, loaded_parameters.WriteJsonString())
+
+
+if __name__ == '__main__':
+    KratosUnittest.main()