//    |  /           |
//    ' /   __| _` | __|  _ \   __|
//    . \  |   (   | |   (   |\__ `
//   _|\_\_|  \__,_|\__|\___/ ____/
//                   Multi-Physics
//
//  License:         BSD License
//                   Kratos default license: kratos/license.txt
//
//  Main authors:    Pooyan Dadvand
//                   Ruben Zorrilla
//

// Project includes
#include "testing/testing.h"
#include "intrusive_ptr/intrusive_ptr.hpp"
#include "containers/model.h"
#include "includes/checks.h"
#include "geometries/hexahedra_3d_8.h"
#include "geometries/quadrilateral_2d_4.h"
#include "processes/structured_mesh_generator_process.h"
#include "processes/calculate_discontinuous_distance_to_skin_process.h"

namespace Kratos {
namespace Testing {

    KRATOS_TEST_CASE_IN_SUITE(DiscontinuousDistanceProcessHorizontalPlane2D, KratosCoreFastSuite)
    {
        Model current_model;

        // Generate the element
        ModelPart &fluid_part = current_model.CreateModelPart("Surface");
        fluid_part.AddNodalSolutionStepVariable(DISTANCE);
        fluid_part.CreateNewNode(1, 0.0, 0.0, 0.0);
        fluid_part.CreateNewNode(2, 1.0, 0.0, 0.0);
        fluid_part.CreateNewNode(3, 0.0, 1.0, 0.0);
        Properties::Pointer p_properties_0(new Properties(0));
        fluid_part.CreateNewElement("Element2D3N", 1, {1, 2, 3}, p_properties_0);

        // Generate the skin
        const double plane_height = 0.5;
        ModelPart &skin_part = current_model.CreateModelPart("Skin");
        skin_part.CreateNewNode(1, -1.0, plane_height, 0.0);
        skin_part.CreateNewNode(2,  1.0, plane_height, 0.0);
        Properties::Pointer p_properties_1(new Properties(1));
        skin_part.CreateNewElement("Element2D2N", 1, {{1, 2}}, p_properties_1);

        // Compute the discontinuous distance function (including edge distances)
        Flags options = CalculateDiscontinuousDistanceToSkinProcessFlags::CALCULATE_ELEMENTAL_EDGE_DISTANCES;
        CalculateDiscontinuousDistanceToSkinProcess<2> disc_dist_proc(fluid_part, skin_part, options);
        disc_dist_proc.Execute();

        // Check elemental distances
        const auto &r_elem_dist = (fluid_part.ElementsBegin())->GetValue(ELEMENTAL_DISTANCES);
<<<<<<< HEAD
        KRATOS_CHECK_NEAR(r_elem_dist[0], -0.5, 1e-12);
        KRATOS_CHECK_NEAR(r_elem_dist[1], -0.5, 1e-12);
        KRATOS_CHECK_NEAR(r_elem_dist[2],  0.5, 1e-12);

        // Compute edge distances aswell
        Flags options = CalculateDiscontinuousDistanceToSkinProcess<2>::CALCULATE_ELEMENTAL_EDGE_DISTANCES.Create(0);
        CalculateDiscontinuousDistanceToSkinProcess<2> disc_dist_proc_edge(fluid_part, skin_part, options);
        disc_dist_proc_edge.Execute();

        // Check edge distances
        const auto &r_edge_dist = (fluid_part.ElementsBegin())->GetValue(ELEMENTAL_EDGE_DISTANCES);
        KRATOS_CHECK_NEAR(r_edge_dist[0],  0.5, 1e-12);
        KRATOS_CHECK_NEAR(r_edge_dist[1],  0.5, 1e-12);
        KRATOS_CHECK_NEAR(r_edge_dist[2], -1.0, 1e-12);

        // Check that elemental distances are the same
        const auto &r_elem_dist_edge = (fluid_part.ElementsBegin())->GetValue(ELEMENTAL_DISTANCES);
        for (unsigned int i = 0; i < 3; ++i) {
            KRATOS_CHECK_EQUAL(r_elem_dist_edge[i], r_elem_dist[i]);
		}
=======
        const std::vector<double> expected_values = {-0.5,-0.5,0.5};
        KRATOS_CHECK_VECTOR_NEAR(r_elem_dist, expected_values, 1.0e-6);

        // Check edge distances
        const auto &r_edge_dist = (fluid_part.ElementsBegin())->GetValue(ELEMENTAL_EDGE_DISTANCES);
        const std::vector<double> expected_values_edge = {0.5,0.5,-1.0};
        KRATOS_CHECK_VECTOR_NEAR(r_edge_dist, expected_values_edge, 1.0e-6);
>>>>>>> e903bc43
    }

    KRATOS_TEST_CASE_IN_SUITE(DiscontinuousDistanceProcessPlaneApproximation2D, KratosCoreFastSuite)
    {
        Model current_model;

        // Generate the element
        ModelPart &fluid_part = current_model.CreateModelPart("Surface");
        fluid_part.AddNodalSolutionStepVariable(DISTANCE);
        fluid_part.CreateNewNode(1, 0.0, 0.0, 0.0);
        fluid_part.CreateNewNode(2, 1.0, 0.0, 0.0);
        fluid_part.CreateNewNode(3, 0.0, 1.0, 0.0);
        Properties::Pointer p_properties_0(new Properties(0));
        fluid_part.CreateNewElement("Element2D3N", 1, {1, 2, 3}, p_properties_0);

        // Generate the skin
        const double plane_height = 0.5;
        ModelPart &skin_part = current_model.CreateModelPart("Skin");
        skin_part.CreateNewNode(1, -1.0, plane_height, 0.0);
        skin_part.CreateNewNode(2, 0.75, plane_height, 0.0);
        skin_part.CreateNewNode(3, 0.75, -1.0, 0.0);
        Properties::Pointer p_properties_1(new Properties(1));
        skin_part.CreateNewElement("Element2D2N", 1, {{1, 2}}, p_properties_1);
        skin_part.CreateNewElement("Element2D2N", 2, {{2, 3}}, p_properties_1);

        // Compute the discontinuous distance function (including edge distances)
        Flags options = CalculateDiscontinuousDistanceToSkinProcessFlags::CALCULATE_ELEMENTAL_EDGE_DISTANCES;
        CalculateDiscontinuousDistanceToSkinProcess<2> disc_dist_proc(fluid_part, skin_part, options);
        disc_dist_proc.Execute();

        // Check elemental distances
        const auto &r_elem_dist = (fluid_part.ElementsBegin())->GetValue(ELEMENTAL_DISTANCES);
<<<<<<< HEAD
        KRATOS_CHECK_NEAR(r_elem_dist[0], -0.483157, 1e-6);
        KRATOS_CHECK_NEAR(r_elem_dist[1], 0.0216888, 1e-6);
        KRATOS_CHECK_NEAR(r_elem_dist[2], 0.380052, 1e-6);

        // Compute edge distances aswell
        Flags options = CalculateDiscontinuousDistanceToSkinProcess<2>::CALCULATE_ELEMENTAL_EDGE_DISTANCES.Create(0);
        CalculateDiscontinuousDistanceToSkinProcess<2> disc_dist_proc_edge(fluid_part, skin_part, options);
        disc_dist_proc_edge.Execute();

        // Check edge distances
        const auto &r_edge_dist = (fluid_part.ElementsBegin())->GetValue(ELEMENTAL_EDGE_DISTANCES);
        KRATOS_CHECK_NEAR(r_edge_dist[0],  0.375, 1e-12);
        KRATOS_CHECK_NEAR(r_edge_dist[1],  0.5, 1e-12);
        KRATOS_CHECK_NEAR(r_edge_dist[2],  0.75, 1e-12);

        // Check that elemental distances are the same
        const auto &r_elem_dist_edge = (fluid_part.ElementsBegin())->GetValue(ELEMENTAL_DISTANCES);
        for (unsigned int i = 0; i < 3; ++i) {
            KRATOS_CHECK_EQUAL(r_elem_dist_edge[i], r_elem_dist[i]);
		}
=======
        const std::vector<double> expected_values = {-0.483157,0.0216888,0.380052};
        KRATOS_CHECK_VECTOR_NEAR(r_elem_dist, expected_values, 1.0e-6);

        // Check edge distances
        const auto &r_edge_dist = (fluid_part.ElementsBegin())->GetValue(ELEMENTAL_EDGE_DISTANCES);
        const std::vector<double> expected_values_edge = {0.375,0.5,0.75};
        KRATOS_CHECK_VECTOR_NEAR(r_edge_dist, expected_values_edge, 1.0e-6);
>>>>>>> e903bc43
    }

    KRATOS_TEST_CASE_IN_SUITE(DiscontinuousDistanceProcessCubeInCube3D, KratosCoreFastSuite)
    {
        Model current_model;

        // Generate a volume mesh (done with the StructuredMeshGeneratorProcess)
        Node<3>::Pointer p_point_1 = Kratos::make_intrusive<Node<3>>(1, -0.5, -0.5, -0.5);
        Node<3>::Pointer p_point_2 = Kratos::make_intrusive<Node<3>>(2,  0.5, -0.5, -0.5);
        Node<3>::Pointer p_point_3 = Kratos::make_intrusive<Node<3>>(3,  0.5,  0.5, -0.5);
        Node<3>::Pointer p_point_4 = Kratos::make_intrusive<Node<3>>(4, -0.5,  0.5, -0.5);
        Node<3>::Pointer p_point_5 = Kratos::make_intrusive<Node<3>>(5, -0.5, -0.5,  0.5);
        Node<3>::Pointer p_point_6 = Kratos::make_intrusive<Node<3>>(6,  0.5, -0.5,  0.5);
        Node<3>::Pointer p_point_7 = Kratos::make_intrusive<Node<3>>(7,  0.5,  0.5,  0.5);
        Node<3>::Pointer p_point_8 = Kratos::make_intrusive<Node<3>>(8, -0.5,  0.5,  0.5);

        Hexahedra3D8<Node<3> > geometry(p_point_1, p_point_2, p_point_3, p_point_4, p_point_5, p_point_6, p_point_7, p_point_8);

        Parameters mesher_parameters(R"(
        {
            "number_of_divisions":   5,
            "element_name":     "Element3D4N"
        })");

        ModelPart& volume_part = current_model.CreateModelPart("Volume");
        volume_part.AddNodalSolutionStepVariable(VELOCITY);
        volume_part.AddNodalSolutionStepVariable(DISTANCE);
        StructuredMeshGeneratorProcess(geometry, volume_part, mesher_parameters).Execute();

        // Generate the cube skin
        const double cube_radious = 0.35;
        ModelPart& skin_part = current_model.CreateModelPart("Skin");
        skin_part.AddNodalSolutionStepVariable(VELOCITY);
        skin_part.CreateNewNode(1, -cube_radious, -cube_radious, -cube_radious);
        skin_part.CreateNewNode(2,  cube_radious, -cube_radious, -cube_radious);
        skin_part.CreateNewNode(3,  cube_radious,  cube_radious, -cube_radious);
        skin_part.CreateNewNode(4, -cube_radious,  cube_radious, -cube_radious);
        skin_part.CreateNewNode(5, -cube_radious, -cube_radious,  cube_radious);
        skin_part.CreateNewNode(6,  cube_radious, -cube_radious,  cube_radious);
        skin_part.CreateNewNode(7,  cube_radious,  cube_radious,  cube_radious);
        skin_part.CreateNewNode(8, -cube_radious,  cube_radious,  cube_radious);
        Properties::Pointer p_properties(new Properties(0));
        skin_part.CreateNewElement("Element3D3N",  1, { 1,2,3 }, p_properties);
        skin_part.CreateNewElement("Element3D3N",  2, { 1,3,4 }, p_properties);
        skin_part.CreateNewElement("Element3D3N",  3, { 5,6,7 }, p_properties);
        skin_part.CreateNewElement("Element3D3N",  4, { 5,7,8 }, p_properties);
        skin_part.CreateNewElement("Element3D3N",  5, { 3,6,2 }, p_properties);
        skin_part.CreateNewElement("Element3D3N",  6, { 3,7,6 }, p_properties);
        skin_part.CreateNewElement("Element3D3N",  7, { 4,5,1 }, p_properties);
        skin_part.CreateNewElement("Element3D3N",  8, { 4,8,5 }, p_properties);
        skin_part.CreateNewElement("Element3D3N",  9, { 3,4,8 }, p_properties);
        skin_part.CreateNewElement("Element3D3N", 10, { 3,8,7 }, p_properties);
        skin_part.CreateNewElement("Element3D3N", 11, { 2,1,5 }, p_properties);
        skin_part.CreateNewElement("Element3D3N", 12, { 2,5,6 }, p_properties);

        // Compute the discontinuous distance function (including edge distances)
        Flags options = CalculateDiscontinuousDistanceToSkinProcessFlags::CALCULATE_ELEMENTAL_EDGE_DISTANCES;
        CalculateDiscontinuousDistanceToSkinProcess<3> disc_dist_proc(volume_part, skin_part, options);
        disc_dist_proc.Execute();

        // Check elemental distances
        const auto &r_dist_elem_1 = (volume_part.ElementsBegin() + 7)->GetValue(ELEMENTAL_DISTANCES);
        const auto &r_dist_elem_2 = (volume_part.ElementsEnd() - 7)->GetValue(ELEMENTAL_DISTANCES);
<<<<<<< HEAD
        KRATOS_CHECK_NEAR(r_dist_elem_1[0], -0.15, 1e-6);
        KRATOS_CHECK_NEAR(r_dist_elem_1[1], 0.05, 1e-6);
        KRATOS_CHECK_NEAR(r_dist_elem_1[2], 0.05, 1e-6);
        KRATOS_CHECK_NEAR(r_dist_elem_1[3], -0.15, 1e-6);
        KRATOS_CHECK_NEAR(r_dist_elem_2[0], -0.05, 1e-6);
        KRATOS_CHECK_NEAR(r_dist_elem_2[1], 0.15, 1e-6);
        KRATOS_CHECK_NEAR(r_dist_elem_2[2], 0.15, 1e-6);
        KRATOS_CHECK_NEAR(r_dist_elem_2[3], -0.05, 1e-6);

        // Compute edge distances aswell
        Flags options = CalculateDiscontinuousDistanceToSkinProcess<3>::CALCULATE_ELEMENTAL_EDGE_DISTANCES.Create(0);
        CalculateDiscontinuousDistanceToSkinProcess<3> disc_dist_proc_edge(volume_part, skin_part, options);
        disc_dist_proc_edge.Execute();

        // Check edge distances
        const auto &r_edge_dist_elem_1 = (volume_part.ElementsBegin() + 7)->GetValue(ELEMENTAL_EDGE_DISTANCES);
        const auto &r_edge_dist_elem_2 = (volume_part.ElementsEnd() - 7)->GetValue(ELEMENTAL_EDGE_DISTANCES);
        KRATOS_CHECK_NEAR(r_edge_dist_elem_1[0],  0.75, 1e-12);
        KRATOS_CHECK_NEAR(r_edge_dist_elem_1[1], -1.00, 1e-12);
        KRATOS_CHECK_NEAR(r_edge_dist_elem_1[2],  0.25, 1e-12);
        KRATOS_CHECK_NEAR(r_edge_dist_elem_1[3], -1.00, 1e-12);
        KRATOS_CHECK_NEAR(r_edge_dist_elem_1[4],  0.25, 1e-12);
        KRATOS_CHECK_NEAR(r_edge_dist_elem_1[5],  0.25, 1e-12);
        KRATOS_CHECK_NEAR(r_edge_dist_elem_2[0],  0.25, 1e-12);
        KRATOS_CHECK_NEAR(r_edge_dist_elem_2[1], -1.00, 1e-12);
        KRATOS_CHECK_NEAR(r_edge_dist_elem_2[2],  0.75, 1e-12);
        KRATOS_CHECK_NEAR(r_edge_dist_elem_2[3], -1.00, 1e-12);
        KRATOS_CHECK_NEAR(r_edge_dist_elem_2[4],  0.75, 1e-12);
        KRATOS_CHECK_NEAR(r_edge_dist_elem_2[5],  0.75, 1e-12);

        // Check that elemental distances are the same
        const auto &r_dist_elem_1_edge = (volume_part.ElementsBegin() + 7)->GetValue(ELEMENTAL_DISTANCES);
        const auto &r_dist_elem_2_edge = (volume_part.ElementsEnd() - 7)->GetValue(ELEMENTAL_DISTANCES);
        for (unsigned int i = 0; i < 4; ++i) {
            KRATOS_CHECK_EQUAL(r_dist_elem_1_edge[i], r_dist_elem_1[i]);
            KRATOS_CHECK_EQUAL(r_dist_elem_2_edge[i], r_dist_elem_2[i]);
		}
=======
        const std::vector<double> expected_values_elem_1 = {-0.15,0.05,0.05,-0.15};
        const std::vector<double> expected_values_elem_2 = {-0.05,0.15,0.15,-0.05};
        KRATOS_CHECK_VECTOR_NEAR(r_dist_elem_1, expected_values_elem_1, 1.0e-6);
        KRATOS_CHECK_VECTOR_NEAR(r_dist_elem_2, expected_values_elem_2, 1.0e-6);

        // Check edge distances
        const auto &r_dist_elem_1_edge = (volume_part.ElementsBegin() + 7)->GetValue(ELEMENTAL_EDGE_DISTANCES);
        const auto &r_dist_elem_2_edge = (volume_part.ElementsEnd() - 7)->GetValue(ELEMENTAL_EDGE_DISTANCES);
        const std::vector<double> expected_values_elem_1_edge = {0.75,-1.0,0.25,-1.0,0.25,0.25};
        const std::vector<double> expected_values_elem_2_edge = {0.25,-1.0,0.75,-1.0,0.75,0.75};
        KRATOS_CHECK_VECTOR_NEAR(r_dist_elem_1_edge, expected_values_elem_1_edge, 1.0e-6);
        KRATOS_CHECK_VECTOR_NEAR(r_dist_elem_2_edge, expected_values_elem_2_edge, 1.0e-6);
>>>>>>> e903bc43
    }

    KRATOS_TEST_CASE_IN_SUITE(DiscontinuousDistanceProcessSharpCornerInCube3D, KratosCoreFastSuite)
    {
        Model current_model;

        // Generate a volume mesh (done with the StructuredMeshGeneratorProcess)
        Node<3>::Pointer p_point_1 = Kratos::make_intrusive<Node<3>>(1, 0.0, 0.0, 0.0);
        Node<3>::Pointer p_point_2 = Kratos::make_intrusive<Node<3>>(2, 1.0, 0.0, 0.0);
        Node<3>::Pointer p_point_3 = Kratos::make_intrusive<Node<3>>(3, 1.0, 1.0, 0.0);
        Node<3>::Pointer p_point_4 = Kratos::make_intrusive<Node<3>>(4, 0.0, 1.0, 0.0);
        Node<3>::Pointer p_point_5 = Kratos::make_intrusive<Node<3>>(5, 0.0, 0.0, 1.0);
        Node<3>::Pointer p_point_6 = Kratos::make_intrusive<Node<3>>(6, 1.0, 0.0, 1.0);
        Node<3>::Pointer p_point_7 = Kratos::make_intrusive<Node<3>>(7, 1.0, 1.0, 1.0);
        Node<3>::Pointer p_point_8 = Kratos::make_intrusive<Node<3>>(8, 0.0, 1.0, 1.0);

        Hexahedra3D8<Node<3>> geometry(p_point_1, p_point_2, p_point_3, p_point_4, p_point_5, p_point_6, p_point_7, p_point_8);

        Parameters mesher_parameters(R"(
        {
            "number_of_divisions":   1,
            "element_name":     "Element3D4N"
        })");

        ModelPart& volume_part = current_model.CreateModelPart("Volume");
        volume_part.AddNodalSolutionStepVariable(DISTANCE);
        StructuredMeshGeneratorProcess(geometry, volume_part, mesher_parameters).Execute();

        // Generate the corner entities
        ModelPart& skin_part = current_model.CreateModelPart("Skin");
        skin_part.AddNodalSolutionStepVariable(VELOCITY);
        skin_part.CreateNewNode(1, 2.0, 0.5, 2.0);
        skin_part.CreateNewNode(2, 2.0, 0.5, -2.0);
        skin_part.CreateNewNode(3, 0.25, 0.5, 2.0);
        skin_part.CreateNewNode(4, 0.25, 0.5, -2.0);
        skin_part.CreateNewNode(5, 0.25, -2.0, 2.0);
        skin_part.CreateNewNode(6, 0.25, -2.0, -2.0);
        Properties::Pointer p_properties(new Properties(0));
        skin_part.CreateNewElement("Element3D3N", 1, {1, 2, 3}, p_properties);
        skin_part.CreateNewElement("Element3D3N", 2, {2, 3, 4}, p_properties);
        skin_part.CreateNewElement("Element3D3N", 3, {3, 4, 5}, p_properties);
        skin_part.CreateNewElement("Element3D3N", 4, {4, 5, 6}, p_properties);

        // Compute the discontinuous distance function (including edge distances)
        Flags options = CalculateDiscontinuousDistanceToSkinProcessFlags::CALCULATE_ELEMENTAL_EDGE_DISTANCES;
        CalculateDiscontinuousDistanceToSkinProcess<3> disc_dist_proc(volume_part, skin_part, options);
        disc_dist_proc.Execute();

        // Check elemental distances
        const auto &r_dist_begin = (volume_part.ElementsBegin())->GetValue(ELEMENTAL_DISTANCES);
        const auto &r_dist_end = (volume_part.ElementsEnd() - 1)->GetValue(ELEMENTAL_DISTANCES);
<<<<<<< HEAD
        KRATOS_CHECK_NEAR(r_dist_begin[0], 1.73205, 1e-6);
        KRATOS_CHECK_NEAR(r_dist_begin[1], 1.73205, 1e-6);
        KRATOS_CHECK_NEAR(r_dist_begin[2], 1.73205, 1e-6);
        KRATOS_CHECK_NEAR(r_dist_begin[3], 1.73205, 1e-6);
        KRATOS_CHECK_NEAR(r_dist_end[0], -0.406059, 1e-6);
        KRATOS_CHECK_NEAR(r_dist_end[1], -0.489839, 1e-6);
        KRATOS_CHECK_NEAR(r_dist_end[2], 0.388306, 1e-6);
        KRATOS_CHECK_NEAR(r_dist_end[3], 0.0649427, 1e-6);

        // Compute edge distances aswell
        Flags options = CalculateDiscontinuousDistanceToSkinProcess<3>::CALCULATE_ELEMENTAL_EDGE_DISTANCES.Create(0);
        CalculateDiscontinuousDistanceToSkinProcess<3> disc_dist_proc_edge(volume_part, skin_part, options);
        disc_dist_proc_edge.Execute();

        // Check that elemental distances are the same
        const auto &r_dist_begin_edge = (volume_part.ElementsBegin())->GetValue(ELEMENTAL_DISTANCES);
        const auto &r_dist_end_edge = (volume_part.ElementsEnd() - 1)->GetValue(ELEMENTAL_DISTANCES);
        for (unsigned int i = 0; i < 4; ++i) {
            KRATOS_CHECK_EQUAL(r_dist_begin_edge[i], r_dist_begin[i]);
            KRATOS_CHECK_EQUAL(r_dist_end_edge[i], r_dist_end[i]);
		}
=======
        const std::vector<double> expected_values_begin = {1.73205,1.73205,1.73205,1.73205};
        const std::vector<double> expected_values_end = {-0.406059,-0.489839,0.388306,0.0649427};
        KRATOS_CHECK_VECTOR_NEAR(r_dist_begin, expected_values_begin, 1.0e-6);
        KRATOS_CHECK_VECTOR_NEAR(r_dist_end, expected_values_end, 1.0e-6);

        // Check edge distances
        const auto &r_dist_begin_edge = (volume_part.ElementsBegin())->GetValue(ELEMENTAL_EDGE_DISTANCES);
        const auto &r_dist_end_edge = (volume_part.ElementsEnd() - 1)->GetValue(ELEMENTAL_EDGE_DISTANCES);
        const std::vector<double> expected_values_begin_edge = {-1,-1,0.625,0.375,-1,-1};
        const std::vector<double> expected_values_end_edge = {-1,0.5,0.5,0.75,0.75,0.625};
        KRATOS_CHECK_VECTOR_NEAR(r_dist_begin_edge, expected_values_begin_edge, 1.0e-6);
        KRATOS_CHECK_VECTOR_NEAR(r_dist_end_edge, expected_values_end_edge, 1.0e-6);
>>>>>>> e903bc43
    }

    KRATOS_TEST_CASE_IN_SUITE(DiscontinuousDistanceProcessHorizontalPlane3D, KratosCoreFastSuite)
    {
        Model current_model;

        // Generate the evil element
        ModelPart& volume_part = current_model.CreateModelPart("Volume");
        volume_part.AddNodalSolutionStepVariable(DISTANCE);
        volume_part.CreateNewNode(1, 0.214286, -0.357143, 0.0714286);
        volume_part.CreateNewNode(2, 0.214286, -0.214286, 0.0714286);
        volume_part.CreateNewNode(3, 0.357143, -0.214286, 0.0714286);
        volume_part.CreateNewNode(4, 0.214286, -0.357143, -0.0714286);
        Properties::Pointer p_properties_0(new Properties(0));
        volume_part.CreateNewElement("Element3D4N", 1, {1, 2, 3, 4}, p_properties_0);

        // Generate the cube skin
        const double plane_height = 0.0;
        ModelPart& skin_part = current_model.CreateModelPart("Skin");
        skin_part.CreateNewNode(1, -1.0, -1.0, plane_height);
        skin_part.CreateNewNode(2,  1.0, -1.0, plane_height);
        skin_part.CreateNewNode(3,  1.0,  1.0, plane_height);
        skin_part.CreateNewNode(4, -1.0,  1.0, plane_height);
        Properties::Pointer p_properties_1(new Properties(1));
        skin_part.CreateNewElement("Element3D3N", 1, {1, 2, 4}, p_properties_1);
        skin_part.CreateNewElement("Element3D3N", 2, {2, 3, 4}, p_properties_1);

        // Compute the discontinuous distance function (including edge distances)
        Flags options = CalculateDiscontinuousDistanceToSkinProcessFlags::CALCULATE_ELEMENTAL_EDGE_DISTANCES;
        CalculateDiscontinuousDistanceToSkinProcess<3> disc_dist_proc(volume_part, skin_part, options);
        disc_dist_proc.Execute();

        // Check elemental distances
        const auto &r_elem_dist = (volume_part.ElementsBegin())->GetValue(ELEMENTAL_DISTANCES);
<<<<<<< HEAD
        KRATOS_CHECK_NEAR(r_elem_dist[0], 0.0714286, 1e-6);
        KRATOS_CHECK_NEAR(r_elem_dist[1], 0.0714286, 1e-6);
        KRATOS_CHECK_NEAR(r_elem_dist[2], 0.0714286, 1e-6);
        KRATOS_CHECK_NEAR(r_elem_dist[3], -0.0714286, 1e-6);

        // Compute edge distances aswell
        Flags options = CalculateDiscontinuousDistanceToSkinProcess<3>::CALCULATE_ELEMENTAL_EDGE_DISTANCES.Create(0);
        CalculateDiscontinuousDistanceToSkinProcess<3> disc_dist_proc_edge(volume_part, skin_part, options);
        disc_dist_proc_edge.Execute();

        // Check that elemental distances are the same
        const auto &r_elem_dist_edge = (volume_part.ElementsBegin())->GetValue(ELEMENTAL_DISTANCES);
        for (unsigned int i = 0; i < 4; ++i) {
            KRATOS_CHECK_EQUAL(r_elem_dist_edge[i], r_elem_dist[i]);
		}
=======
        const std::vector<double> expected_values = {0.0714286,0.0714286,0.0714286,-0.0714286};
        KRATOS_CHECK_VECTOR_NEAR(r_elem_dist, expected_values, 1.0e-6);

        // Check edge distances
        const auto &r_elem_dist_edge = (volume_part.ElementsBegin())->GetValue(ELEMENTAL_EDGE_DISTANCES);
        const std::vector<double> expected_values_edge = {-1,-1,-1,0.5,0.5,0.5};
        KRATOS_CHECK_VECTOR_NEAR(r_elem_dist_edge, expected_values_edge, 1.0e-6);
>>>>>>> e903bc43
    }

    KRATOS_TEST_CASE_IN_SUITE(DiscontinuousDistanceProcessPlaneApproximationSkewed3D, KratosCoreFastSuite)
    {
        Model current_model;

        // Generate the tetrahedron element
        ModelPart& volume_part = current_model.CreateModelPart("Volume");
        volume_part.AddNodalSolutionStepVariable(DISTANCE);
        volume_part.CreateNewNode(1, 0.0, -0.5, 0.0);
        volume_part.CreateNewNode(2, 1.0, -0.5, 0.0);
        volume_part.CreateNewNode(3, 0.0,  0.5, 0.0);
        volume_part.CreateNewNode(4, 0.0, -0.5, 1.0);
        Properties::Pointer p_properties_0(new Properties(0));
        volume_part.CreateNewElement("Element3D4N", 1, {1, 2, 3, 4}, p_properties_0);

        // Generate the skin such that one edge is cut twice
        ModelPart& skin_part = current_model.CreateModelPart("Skin");
        skin_part.CreateNewNode(1, -1.0, -1.0,  0.75);
        skin_part.CreateNewNode(2,  1.0, -1.0,  0.75);
        skin_part.CreateNewNode(3, -1.0,  1.0,  0.75);
        skin_part.CreateNewNode(4, 0.75, -1.0,  1.0);
        skin_part.CreateNewNode(5, 0.75, -1.0, -1.0);
        skin_part.CreateNewNode(6, 0.75,  1.0, -1.0);
        Properties::Pointer p_properties_1(new Properties(1));
        skin_part.CreateNewElement("Element3D3N", 1, {1,2,3}, p_properties_1);
        skin_part.CreateNewElement("Element3D3N", 2, {4,5,6}, p_properties_1);

        // Compute the discontinuous distance function (including edge distances)
<<<<<<< HEAD
        Flags options = CalculateDiscontinuousDistanceToSkinProcess<3>::CALCULATE_ELEMENTAL_EDGE_DISTANCES;
=======
        Flags options = CalculateDiscontinuousDistanceToSkinProcessFlags::CALCULATE_ELEMENTAL_EDGE_DISTANCES;
>>>>>>> e903bc43
        CalculateDiscontinuousDistanceToSkinProcess<3> disc_dist_proc(volume_part, skin_part, options);
        disc_dist_proc.Execute();

        // Check elemental distances
        const auto &r_elem_dist = (volume_part.ElementsBegin())->GetValue(ELEMENTAL_DISTANCES);
        const std::vector<double> expected_values = {-0.569400,0.1044875,-0.266495,0.104487};
        KRATOS_CHECK_VECTOR_NEAR(r_elem_dist, expected_values, 1.0e-6);

        // Check edge distances
        const auto &r_elem_dist_edge = (volume_part.ElementsBegin())->GetValue(ELEMENTAL_EDGE_DISTANCES);
        const std::vector<double> expected_values_edge = {0.75,0.25,-1,0.75,0.5,0.75};
        KRATOS_CHECK_VECTOR_NEAR(r_elem_dist_edge, expected_values_edge, 1.0e-12);
    }

    KRATOS_TEST_CASE_IN_SUITE(DiscontinuousDistanceProcessPlaneApproximationVertical3D, KratosCoreFastSuite)
    {
        Model current_model;

        // Generate the triangular element
        ModelPart& volume_part = current_model.CreateModelPart("Volume");
        volume_part.AddNodalSolutionStepVariable(DISTANCE);
        volume_part.CreateNewNode(1, 0.0, 0.0, 0.0);
        volume_part.CreateNewNode(2, 1.0, 0.0, 0.0);
        volume_part.CreateNewNode(3, 0.0, 1.0, 0.0);
        volume_part.CreateNewNode(4, 0.0, 0.0, 1.0);
        Properties::Pointer p_properties_0(new Properties(0));
        volume_part.CreateNewElement("Element3D4N", 1, {1, 2, 3, 4}, p_properties_0);

        // Generate the skin such that there is 4 intersection pts.
        // Recall that with more than 3 intersection pts. the plane
        // approximation is used. Since the skin in here yields a
        // uniplanar intersection, the approximated plane is the
        // same one as the original intersection one.
        ModelPart& skin_part = current_model.CreateModelPart("Skin");
        skin_part.AddNodalSolutionStepVariable(VELOCITY);
        skin_part.CreateNewNode(1, 0.5, -1.0,  1.0);
        skin_part.CreateNewNode(2, 0.5, -1.0, -1.0);
        skin_part.CreateNewNode(3, 0.5,  1.0, -1.0);
        skin_part.CreateNewNode(4, 0.5,  1.0,  1.0);
        Properties::Pointer p_properties_1(new Properties(1));
        skin_part.CreateNewElement("Element3D3N", 1, {1,2,4}, p_properties_1);
        skin_part.CreateNewElement("Element3D3N", 2, {2,3,4}, p_properties_1);

        // Compute the discontinuous distance function (including edge distances)
        Flags options = CalculateDiscontinuousDistanceToSkinProcessFlags::CALCULATE_ELEMENTAL_EDGE_DISTANCES;
        CalculateDiscontinuousDistanceToSkinProcess<3> disc_dist_proc(volume_part, skin_part, options);
        disc_dist_proc.Execute();

<<<<<<< HEAD
        // Check values
        const auto &r_elem_dist = (volume_part.ElementsBegin())->GetValue(ELEMENTAL_DISTANCES);
        KRATOS_CHECK_NEAR(r_elem_dist[0], -0.5, 1e-10);
        KRATOS_CHECK_NEAR(r_elem_dist[1],  0.5, 1e-10);
        KRATOS_CHECK_NEAR(r_elem_dist[2], -0.5, 1e-10);
        KRATOS_CHECK_NEAR(r_elem_dist[3], -0.5, 1e-10);

        // Compute edge distances aswell
        Flags options = CalculateDiscontinuousDistanceToSkinProcess<3>::CALCULATE_ELEMENTAL_EDGE_DISTANCES.Create(0);
        CalculateDiscontinuousDistanceToSkinProcess<3> disc_dist_proc_edge(volume_part, skin_part, options);
        disc_dist_proc_edge.Execute();

        // Check that elemental distances are the same
        const auto &r_elem_dist_edge = (volume_part.ElementsBegin())->GetValue(ELEMENTAL_DISTANCES);
        for (unsigned int i = 0; i < 4; ++i) {
            KRATOS_CHECK_EQUAL(r_elem_dist_edge[i], r_elem_dist[i]);
		}
=======
        // Check elemental distances
        const auto &r_elem_dist = (volume_part.ElementsBegin())->GetValue(ELEMENTAL_DISTANCES);
        const std::vector<double> expected_values = {-0.5,0.5,-0.5,-0.5};
        KRATOS_CHECK_VECTOR_NEAR(r_elem_dist, expected_values, 1.0e-10);

        // Check edge distances
        const auto &r_elem_dist_edge = (volume_part.ElementsBegin())->GetValue(ELEMENTAL_EDGE_DISTANCES);
        const std::vector<double> expected_values_edge = {0.5,0.5,-1,-1,0.5,-1};
        KRATOS_CHECK_VECTOR_NEAR(r_elem_dist_edge, expected_values_edge, 1.0e-12);
>>>>>>> e903bc43
    }

    KRATOS_TEST_CASE_IN_SUITE(DiscontinuousDistanceProcessOneEdgeIntersection3D, KratosCoreFastSuite)
    {
        Model current_model;

        // Generate the tetrahedron element
        ModelPart& volume_part = current_model.CreateModelPart("Volume");
        volume_part.AddNodalSolutionStepVariable(DISTANCE);
        volume_part.CreateNewNode(1, 0.666963, 0.800762, 0.388769);
        volume_part.CreateNewNode(2, 0.731067, 0.821936, 0.422077);
        volume_part.CreateNewNode(3, 0.652002, 0.85453, 0.463652);
        volume_part.CreateNewNode(4, 0.684484, 0.796908, 0.48275);
        Properties::Pointer p_properties_0(new Properties(0));
        volume_part.CreateNewElement("Element3D4N", 1, {1, 2, 3, 4}, p_properties_0);

        // Generate the skin such that it only intersects in one edge
        ModelPart& skin_part = current_model.CreateModelPart("Skin");
        skin_part.CreateNewNode(1, 0.675, 0.803109, 0.5);
        skin_part.CreateNewNode(2, 0.663088, 0.808771, 0.476277);
        skin_part.CreateNewNode(3, 0.685008, 0.796367, 0.479053);
        skin_part.CreateNewNode(4, 0.682845, 0.794215, 0.449949);
        Properties::Pointer p_properties_1(new Properties(1));
        skin_part.CreateNewElement("Element3D3N", 1, {1,2,3}, p_properties_1);
        skin_part.CreateNewElement("Element3D3N", 2, {3,2,4}, p_properties_1);

        // Compute the discontinuous distance function (including edge distances)
        Flags options = CalculateDiscontinuousDistanceToSkinProcessFlags::CALCULATE_ELEMENTAL_EDGE_DISTANCES;
        CalculateDiscontinuousDistanceToSkinProcess<3> disc_dist_proc(volume_part, skin_part, options);
        disc_dist_proc.Execute();

        // Check elemental distances
        const auto &r_elem_dist = volume_part.ElementsBegin()->GetValue(ELEMENTAL_DISTANCES);
<<<<<<< HEAD
        KRATOS_CHECK_NEAR(r_elem_dist[0], 0.135661, 1e-5);
        KRATOS_CHECK_NEAR(r_elem_dist[1], 0.135661, 1e-5);
        KRATOS_CHECK_NEAR(r_elem_dist[2], 0.135661, 1e-5);
        KRATOS_CHECK_NEAR(r_elem_dist[3], 0.135661, 1e-5);

        // Compute edge distances aswell
        Flags options = CalculateDiscontinuousDistanceToSkinProcess<3>::CALCULATE_ELEMENTAL_EDGE_DISTANCES.Create(0);
        CalculateDiscontinuousDistanceToSkinProcess<3> disc_dist_proc_edge(volume_part, skin_part, options);
        disc_dist_proc_edge.Execute();

        // Check that elemental distances are the same
        const auto &r_elem_dist_edge = (volume_part.ElementsBegin())->GetValue(ELEMENTAL_DISTANCES);
        for (unsigned int i = 0; i < 4; ++i) {
            KRATOS_CHECK_EQUAL(r_elem_dist_edge[i], r_elem_dist[i]);
		}
=======
        const std::vector<double> expected_values = {0.135661,0.135661,0.135661,0.135661};
        KRATOS_CHECK_VECTOR_NEAR(r_elem_dist, expected_values, 1.0e-5);

        // Check edge distances
        const auto &r_elem_dist_edge = (volume_part.ElementsBegin())->GetValue(ELEMENTAL_EDGE_DISTANCES);
        const std::vector<double> expected_values_edge = {-1,-1,-1,0.961531,-1,-1};
        KRATOS_CHECK_VECTOR_NEAR(r_elem_dist_edge, expected_values_edge, 1.0e-6);
>>>>>>> e903bc43
    }

    KRATOS_TEST_CASE_IN_SUITE(DiscontinuousDistanceProcessMultipleIntersections3D, KratosCoreFastSuite)
    {
        Model current_model;

        // Generate the tetrahedron element
        ModelPart& volume_part = current_model.CreateModelPart("Volume");
        volume_part.AddNodalSolutionStepVariable(DISTANCE);
        volume_part.CreateNewNode(1, 0.597905, 0.597905, 0.100929);
        volume_part.CreateNewNode(2, 0.608229, 0.490745, 0.204129);
        volume_part.CreateNewNode(3, 0.697865, 0.493815, 0.126859);
        volume_part.CreateNewNode(4, 0.65897, 0.571858, 0.175526);
        Properties::Pointer p_properties_0(new Properties(0));
        volume_part.CreateNewElement("Element3D4N", 1, {1, 2, 3, 4}, p_properties_0);

        // Generate the skin such that it has multiple intersections
        ModelPart& skin_part = current_model.CreateModelPart("Skin");
        skin_part.CreateNewNode(1, 0.633131, 0.539808, 0.178766);
        skin_part.CreateNewNode(2, 0.671961, 0.517362, 0.195651);
        skin_part.CreateNewNode(3, 0.66866, 0.566563, 0.200629);
        skin_part.CreateNewNode(4, 0.635672, 0.588229, 0.189664);
        skin_part.CreateNewNode(5, 0.631307, 0.501763, 0.175569);
        skin_part.CreateNewNode(6, 0.664311, 0.467496, 0.19268);
        skin_part.CreateNewNode(7, 0.595066, 0.567432, 0.169977);
        skin_part.CreateNewNode(8, 0.589401, 0.523455, 0.162424);
        skin_part.CreateNewNode(9, 0.629759, 0.452428, 0.178442);
        skin_part.CreateNewNode(10, 0.591444, 0.479469, 0.162781);
        Properties::Pointer p_properties_1(new Properties(1));
        skin_part.CreateNewElement("Element3D3N", 1, {1,2,3}, p_properties_1);
        skin_part.CreateNewElement("Element3D3N", 2, {1,3,4}, p_properties_1);
        skin_part.CreateNewElement("Element3D3N", 3, {1,5,2}, p_properties_1);
        skin_part.CreateNewElement("Element3D3N", 4, {2,5,6}, p_properties_1);
        skin_part.CreateNewElement("Element3D3N", 5, {7,1,4}, p_properties_1);
        skin_part.CreateNewElement("Element3D3N", 6, {7,8,1}, p_properties_1);
        skin_part.CreateNewElement("Element3D3N", 7, {8,5,1}, p_properties_1);
        skin_part.CreateNewElement("Element3D3N", 8, {9,6,5}, p_properties_1);
        skin_part.CreateNewElement("Element3D3N", 9, {9,10,5}, p_properties_1);
        skin_part.CreateNewElement("Element3D3N", 10, {5,10,9}, p_properties_1);

        // Compute the discontinuous distance function (including edge distances)
        Flags options = CalculateDiscontinuousDistanceToSkinProcessFlags::CALCULATE_ELEMENTAL_EDGE_DISTANCES;
        CalculateDiscontinuousDistanceToSkinProcess<3> disc_dist_proc(volume_part, skin_part, options);
        disc_dist_proc.Execute();

        // Check elemental distance values
        const auto &r_elem_dist = volume_part.ElementsBegin()->GetValue(ELEMENTAL_DISTANCES);
        const std::vector<double> expected_values = {-0.0636738,0.0342287,-0.0709816,-0.0159295};
        KRATOS_CHECK_VECTOR_NEAR(r_elem_dist, expected_values, 1.0e-6);

<<<<<<< HEAD
        // Compute edge distances aswell
        Flags options = CalculateDiscontinuousDistanceToSkinProcess<3>::CALCULATE_ELEMENTAL_EDGE_DISTANCES.Create(0);
        CalculateDiscontinuousDistanceToSkinProcess<3> disc_dist_proc_edge(volume_part, skin_part, options);
        disc_dist_proc_edge.Execute();

        // Check that elemental distances are the same
        const auto &r_elem_dist_edge = (volume_part.ElementsBegin())->GetValue(ELEMENTAL_DISTANCES);
        for (unsigned int i = 0; i < 4; ++i) {
            KRATOS_CHECK_EQUAL(r_elem_dist_edge[i], r_elem_dist[i]);
		}
=======
        // Check edge distances
        const auto &r_elem_dist_edge = (volume_part.ElementsBegin())->GetValue(ELEMENTAL_EDGE_DISTANCES);
        const std::vector<double> expected_values_edge = {0.65038,0.325336,-1,-1,0.682415,-1};
        KRATOS_CHECK_VECTOR_NEAR(r_elem_dist_edge, expected_values_edge, 1.0e-6);
>>>>>>> e903bc43
    }

    KRATOS_TEST_CASE_IN_SUITE(DiscontinuousDistanceProcessStandard3D, KratosCoreFastSuite)
    {
        Model current_model;

        // Generate the tetrahedron element
        ModelPart& volume_part = current_model.CreateModelPart("Volume");
        volume_part.AddNodalSolutionStepVariable(DISTANCE);
        volume_part.CreateNewNode(1, -0.625, -1.625, 1.125);
        volume_part.CreateNewNode(2, -0.5, -1.75, 1.25);
        volume_part.CreateNewNode(3, -0.5, -1.75, 1.0);
        volume_part.CreateNewNode(4, -0.375, -1.625, 1.125);
        Properties::Pointer p_properties_0(new Properties(0));
        volume_part.CreateNewElement("Element3D4N", 1, {1, 2, 3, 4}, p_properties_0);

        // Generate the skin such that it generates a standard intersection
        ModelPart& skin_part = current_model.CreateModelPart("Skin");
        skin_part.CreateNewNode(2196, -0.542249, -1.7162, 1.23726);
        skin_part.CreateNewNode(2155, -0.544766, -1.71316, 1.19334);
        skin_part.CreateNewNode(2228, -0.507166, -1.69137, 1.20104);
        skin_part.CreateNewNode(2220, -0.502438, -1.68588, 1.17549);
        skin_part.CreateNewNode(2335, -0.457592, -1.66163, 1.20154);
        skin_part.CreateNewNode(2118, -0.547284, -1.71012, 1.14943);
        skin_part.CreateNewNode(2368, -0.419474, -1.62945, 1.14036);
        skin_part.CreateNewNode(2318, -0.453428, -1.65552, 1.17619);
        skin_part.CreateNewNode(2276, -0.462077, -1.65634, 1.14339);
        skin_part.CreateNewNode(2324, -0.42378, -1.62452, 1.09704);
        skin_part.CreateNewNode(2422, -0.389158, -1.5991, 1.10588);
        skin_part.CreateNewNode(2263, -0.463227, -1.65498, 1.12885);
        skin_part.CreateNewNode(2250, -0.464376, -1.65362, 1.11431);
        skin_part.CreateNewNode(2236, -0.460832, -1.64688, 1.08915);
        skin_part.CreateNewNode(2209, -0.503559, -1.68456, 1.16095);
        skin_part.CreateNewNode(2190, -0.50468, -1.68323, 1.14641);
        skin_part.CreateNewNode(2086, -0.550732, -1.70604, 1.10582);
        skin_part.CreateNewNode(2154, -0.513394, -1.68396, 1.11361);
        skin_part.CreateNewNode(2141, -0.509278, -1.67779, 1.08826);
        skin_part.CreateNewNode(2049, -0.55418, -1.70196, 1.06221);
        skin_part.CreateNewNode(2131, -0.510714, -1.67615, 1.07382);
        skin_part.CreateNewNode(2120, -0.512149, -1.6745, 1.05938);
        skin_part.CreateNewNode(2091, -0.521568, -1.67444, 1.02683);
        skin_part.CreateNewNode(2021, -0.558662, -1.69672, 1.01895);
        Properties::Pointer p_properties_1(new Properties(1));
        skin_part.CreateNewElement("Element3D3N", 32933, {2196,2155,2228}, p_properties_1);
        skin_part.CreateNewElement("Element3D3N", 32940, {2228,2220,2335}, p_properties_1);
        skin_part.CreateNewElement("Element3D3N", 32934, {2228,2118,2220}, p_properties_1);
        skin_part.CreateNewElement("Element3D3N", 32937, {2155,2118,2228}, p_properties_1);
        skin_part.CreateNewElement("Element3D3N", 38354, {2368,2318,2276}, p_properties_1);
        skin_part.CreateNewElement("Element3D3N", 33145, {2368,2324,2422}, p_properties_1);
        skin_part.CreateNewElement("Element3D3N", 33157, {2368,2276,2263}, p_properties_1);
        skin_part.CreateNewElement("Element3D3N", 33163, {2368,2263,2250}, p_properties_1);
        skin_part.CreateNewElement("Element3D3N", 38573, {2236,2368,2250}, p_properties_1);
        skin_part.CreateNewElement("Element3D3N", 38576, {2324,2368,2236}, p_properties_1);
        skin_part.CreateNewElement("Element3D3N", 38353, {2209,2318,2220}, p_properties_1);
        skin_part.CreateNewElement("Element3D3N", 38355, {2318,2335,2220}, p_properties_1);
        skin_part.CreateNewElement("Element3D3N", 38357, {2209,2276,2318}, p_properties_1);
        skin_part.CreateNewElement("Element3D3N", 38356, {2118,2209,2220}, p_properties_1);
        skin_part.CreateNewElement("Element3D3N", 38351, {2209,2190,2276}, p_properties_1);
        skin_part.CreateNewElement("Element3D3N", 33155, {2118,2086,2154}, p_properties_1);
        skin_part.CreateNewElement("Element3D3N", 33161, {2118,2154,2190}, p_properties_1);
        skin_part.CreateNewElement("Element3D3N", 38350, {2118,2190,2209}, p_properties_1);
        skin_part.CreateNewElement("Element3D3N", 38579, {2236,2250,2141}, p_properties_1);
        skin_part.CreateNewElement("Element3D3N", 33160, {2263,2154,2250}, p_properties_1);
        skin_part.CreateNewElement("Element3D3N", 33162, {2154,2141,2250}, p_properties_1);
        skin_part.CreateNewElement("Element3D3N", 33164, {2263,2190,2154}, p_properties_1);
        skin_part.CreateNewElement("Element3D3N", 33159, {2086,2049,2154}, p_properties_1);
        skin_part.CreateNewElement("Element3D3N", 38577, {2131,2236,2141}, p_properties_1);
        skin_part.CreateNewElement("Element3D3N", 33156, {2154,2049,2141}, p_properties_1);
        skin_part.CreateNewElement("Element3D3N", 38580, {2049,2131,2141}, p_properties_1);
        skin_part.CreateNewElement("Element3D3N", 38574, {2049,2120,2131}, p_properties_1);
        skin_part.CreateNewElement("Element3D3N", 33399, {2049,2091,2120}, p_properties_1);
        skin_part.CreateNewElement("Element3D3N", 33393, {2049,2021,2091}, p_properties_1);

        // Compute the discontinuous distance function (including edge distances)
        Flags options = CalculateDiscontinuousDistanceToSkinProcessFlags::CALCULATE_ELEMENTAL_EDGE_DISTANCES;
        CalculateDiscontinuousDistanceToSkinProcess<3> disc_dist_proc(volume_part, skin_part, options);
        disc_dist_proc.Execute();

        // Check elemental distances
        const auto &r_elem_dist = volume_part.ElementsBegin()->GetValue(ELEMENTAL_DISTANCES);
<<<<<<< HEAD
        KRATOS_CHECK_NEAR(r_elem_dist[0], -0.108523, 1e-6);
        KRATOS_CHECK_NEAR(r_elem_dist[1], 0.0485713, 1e-6);
        KRATOS_CHECK_NEAR(r_elem_dist[2], 0.0764035, 1e-6);
        KRATOS_CHECK_NEAR(r_elem_dist[3], 0.0222594, 1e-6);

        // Compute edge distances aswell
        Flags options = CalculateDiscontinuousDistanceToSkinProcess<3>::CALCULATE_ELEMENTAL_EDGE_DISTANCES.Create(0);
        CalculateDiscontinuousDistanceToSkinProcess<3> disc_dist_proc_edge(volume_part, skin_part, options);
        disc_dist_proc_edge.Execute();

        // Check that elemental distances are the same
        const auto &r_elem_dist_edge = (volume_part.ElementsBegin())->GetValue(ELEMENTAL_DISTANCES);
        for (unsigned int i = 0; i < 4; ++i) {
            KRATOS_CHECK_EQUAL(r_elem_dist_edge[i], r_elem_dist[i]);
		}
=======
        const std::vector<double> expected_values = {-0.108523,0.0485713,0.0764035,0.0222594};
        KRATOS_CHECK_VECTOR_NEAR(r_elem_dist, expected_values, 1.0e-6);

        // Check edge distances
        const auto &r_elem_dist_edge = (volume_part.ElementsBegin())->GetValue(ELEMENTAL_EDGE_DISTANCES);
        const std::vector<double> expected_values_edge = {0.690813,-1,0.413157,0.829797,-1,-1};
        KRATOS_CHECK_VECTOR_NEAR(r_elem_dist_edge, expected_values_edge, 1.0e-6);
>>>>>>> e903bc43
    }

    KRATOS_TEST_CASE_IN_SUITE(DiscontinuousDistanceProcessBoundaryIntersection3D, KratosCoreFastSuite)
    {
        Model current_model;

        // Generate the tetrahedron element
        ModelPart& volume_part = current_model.CreateModelPart("Volume");
        volume_part.AddNodalSolutionStepVariable(DISTANCE);
        volume_part.CreateNewNode(787, 0.3, 0.1, 0.5);
        volume_part.CreateNewNode(629, 0.3, 0.2, 0.5);
        volume_part.CreateNewNode(700, 0.4, 0.2, 0.5);
        volume_part.CreateNewNode(712, 0.3, 0.1, 0.4);
        Properties::Pointer p_properties_0(new Properties(0));
        volume_part.CreateNewElement("Element3D4N", 861, {787, 629, 700, 712}, p_properties_0);

        // Generate the skin such that one edge intersection is close to the boundary entity
        ModelPart& skin_part = current_model.CreateModelPart("Skin");
        skin_part.CreateNewNode(345, 0.372131, 0.174194, 0.5);
        skin_part.CreateNewNode(375, 0.396836, 0.16555, 0.5);
        skin_part.CreateNewNode(333, 0.384461, 0.170563, 0.475061);
        skin_part.CreateNewNode(384, 0.384461, 0.170563, 0.524939);
        skin_part.CreateNewNode(351, 0.35857, 0.180817, 0.524898);
        skin_part.CreateNewNode(310, 0.348141, 0.184661, 0.5);
        skin_part.CreateNewNode(319, 0.335115, 0.192276, 0.524874);
        skin_part.CreateNewNode(280, 0.325, 0.196891, 0.5);
        skin_part.CreateNewNode(266, 0.335115, 0.192276, 0.475126);
        skin_part.CreateNewNode(290, 0.31342, 0.204924, 0.524859);
        skin_part.CreateNewNode(248, 0.302838, 0.210816, 0.5);
        skin_part.CreateNewNode(236, 0.31342, 0.204924, 0.475141);
        skin_part.CreateNewNode(299, 0.35857, 0.180817, 0.475102);
        skin_part.CreateNewNode(285, 0.371864, 0.179378, 0.442703);
        Properties::Pointer p_properties_1(new Properties(1));
        skin_part.CreateNewElement("Element3D3N", 554, {345,375,333}, p_properties_1);
        skin_part.CreateNewElement("Element3D3N", 1081, {375,345,384}, p_properties_1);
        skin_part.CreateNewElement("Element3D3N", 1295, {384,345,351}, p_properties_1);
        skin_part.CreateNewElement("Element3D3N", 1199, {351,310,319}, p_properties_1);
        skin_part.CreateNewElement("Element3D3N", 574, {280,310,266}, p_properties_1);
        skin_part.CreateNewElement("Element3D3N", 1101, {310,280,319}, p_properties_1);
        skin_part.CreateNewElement("Element3D3N", 1193, {319,280,290}, p_properties_1);
        skin_part.CreateNewElement("Element3D3N", 582, {248,280,236}, p_properties_1);
        skin_part.CreateNewElement("Element3D3N", 1109, {280,248,290}, p_properties_1);
        skin_part.CreateNewElement("Element3D3N", 667, {280,266,236}, p_properties_1);
        skin_part.CreateNewElement("Element3D3N", 562, {310,345,299}, p_properties_1);
        skin_part.CreateNewElement("Element3D3N", 1089, {345,310,351}, p_properties_1);
        skin_part.CreateNewElement("Element3D3N", 769, {345,333,299}, p_properties_1);
        skin_part.CreateNewElement("Element3D3N", 673, {310,299,266}, p_properties_1);
        skin_part.CreateNewElement("Element3D3N", 770, {299,333,285}, p_properties_1);

        // Compute the discontinuous distance function (including edge distances)
        Flags options = CalculateDiscontinuousDistanceToSkinProcessFlags::CALCULATE_ELEMENTAL_EDGE_DISTANCES;
        CalculateDiscontinuousDistanceToSkinProcess<3> disc_dist_proc(volume_part, skin_part, options);
        disc_dist_proc.Execute();

        // Check elemental distances
        const auto &r_elem_dist = volume_part.ElementsBegin()->GetValue(ELEMENTAL_DISTANCES);
<<<<<<< HEAD
        KRATOS_CHECK_NEAR(r_elem_dist[0], -0.0984855, 1e-6);
        KRATOS_CHECK_NEAR(r_elem_dist[1], -0.00883326, 1e-6);
        KRATOS_CHECK_NEAR(r_elem_dist[2], 0.0352186, 1e-6);
        KRATOS_CHECK_NEAR(r_elem_dist[3], -0.103167, 1e-6);

        // Compute edge distances aswell
        Flags options = CalculateDiscontinuousDistanceToSkinProcess<3>::CALCULATE_ELEMENTAL_EDGE_DISTANCES.Create(0);
        CalculateDiscontinuousDistanceToSkinProcess<3> disc_dist_proc_edge(volume_part, skin_part, options);
        disc_dist_proc_edge.Execute();

        // Check that elemental distances are the same
        const auto &r_elem_dist_edge = (volume_part.ElementsBegin())->GetValue(ELEMENTAL_DISTANCES);
        for (unsigned int i = 0; i < 4; ++i) {
            KRATOS_CHECK_EQUAL(r_elem_dist_edge[i], r_elem_dist[i]);
		}
=======
        const std::vector<double> expected_values = {-0.0984855,-0.00883326,0.0352186,-0.103167};
        KRATOS_CHECK_VECTOR_NEAR(r_elem_dist, expected_values, 1.0e-6);

        // Check edge distances
        const auto &r_elem_dist_edge = (volume_part.ElementsBegin())->GetValue(ELEMENTAL_EDGE_DISTANCES);
        const std::vector<double> expected_values_edge = {-1,0.200519,0.263407,-1,-1,0.254497};
        KRATOS_CHECK_VECTOR_NEAR(r_elem_dist_edge, expected_values_edge, 1.0e-6);
>>>>>>> e903bc43
    }

    KRATOS_TEST_CASE_IN_SUITE(DiscontinuousDistanceProcessDoubleEmbeddedVariableComplex, KratosCoreFastSuite)
    {
        Model current_model;

        // Generate a triangle element
        ModelPart& volume_part = current_model.CreateModelPart("Volume");
        volume_part.AddNodalSolutionStepVariable(DISTANCE);
        volume_part.CreateNewNode(1, 0.0, 0.0, 0.0);
        volume_part.CreateNewNode(2, 1.0, 0.0, 0.0);
        volume_part.CreateNewNode(3, 0.0, 1.0, 0.0);
        Properties::Pointer p_properties_0(new Properties(0));
        volume_part.CreateNewElement("Element2D3N", 1, {1, 2, 3}, p_properties_0);

        // Generate the skin
        ModelPart& skin_part = current_model.CreateModelPart("Skin");
        skin_part.AddNodalSolutionStepVariable(TEMPERATURE);
        skin_part.CreateNewNode(1,-0.1, 0.5,0.0);
        skin_part.CreateNewNode(2, 0.1, 0.5,0.0);
        skin_part.CreateNewNode(3,-0.1, 0.3,0.0);
        skin_part.CreateNewNode(4, 0.1, 0.3,0.0);
        skin_part.CreateNewNode(5, 0.1,-0.1,0.0);
        Properties::Pointer p_properties_1(new Properties(1));
        skin_part.CreateNewElement("Element2D2N", 1, {{1,2}}, p_properties_1);
        skin_part.CreateNewElement("Element2D2N", 2, {{2,3}}, p_properties_1);
        skin_part.CreateNewElement("Element2D2N", 3, {{3,4}}, p_properties_1);
        skin_part.CreateNewElement("Element2D2N", 4, {{4,5}}, p_properties_1);

        // Set the embedded cube double variable
        for (auto &i_node : skin_part.Nodes()) {
            i_node.FastGetSolutionStepValue(TEMPERATURE) = i_node.Y();
        }

        // Compute the discontinuous distance function
        CalculateDiscontinuousDistanceToSkinProcess<2> disc_dist_proc(volume_part, skin_part);
        disc_dist_proc.Execute();
        disc_dist_proc.CalculateEmbeddedVariableFromSkin(TEMPERATURE, TEMPERATURE);

        // Check values
        KRATOS_CHECK_NEAR(volume_part.GetElement(1).GetValue(TEMPERATURE), 0.2, 1e-6);
    }

    KRATOS_TEST_CASE_IN_SUITE(DiscontinuousDistanceProcessArrayEmbeddedVariableComplex, KratosCoreFastSuite)
    {
        Model current_model;

        // Generate a triangle element
        ModelPart& volume_part = current_model.CreateModelPart("Volume");
        volume_part.AddNodalSolutionStepVariable(DISTANCE);
        volume_part.CreateNewNode(1, 0.0, 0.0, 0.0);
        volume_part.CreateNewNode(2, 1.0, 0.0, 0.0);
        volume_part.CreateNewNode(3, 0.0, 1.0, 0.0);
        Properties::Pointer p_properties_0(new Properties(0));
        volume_part.CreateNewElement("Element2D3N", 1, {1, 2, 3}, p_properties_0);

        // Generate the skin
        ModelPart& skin_part = current_model.CreateModelPart("Skin");
        skin_part.AddNodalSolutionStepVariable(VELOCITY);
        skin_part.CreateNewNode(1,-0.1, 0.5,0.0);
        skin_part.CreateNewNode(2, 0.1, 0.5,0.0);
        skin_part.CreateNewNode(3,-0.1, 0.3,0.0);
        skin_part.CreateNewNode(4, 0.1, 0.3,0.0);
        skin_part.CreateNewNode(5, 0.1,-0.1,0.0);
        Properties::Pointer p_properties_1(new Properties(1));
        skin_part.CreateNewElement("Element2D2N", 1, {{1,2}}, p_properties_1);
        skin_part.CreateNewElement("Element2D2N", 2, {{2,3}}, p_properties_1);
        skin_part.CreateNewElement("Element2D2N", 3, {{3,4}}, p_properties_1);
        skin_part.CreateNewElement("Element2D2N", 4, {{4,5}}, p_properties_1);

        // Set the embedded cube double variable
        for (auto &i_node : skin_part.Nodes()) {
            i_node.FastGetSolutionStepValue(VELOCITY_X) = i_node.X();
            i_node.FastGetSolutionStepValue(VELOCITY_Y) = i_node.Y();
        }

        // Compute the discontinuous distance function
        CalculateDiscontinuousDistanceToSkinProcess<2> disc_dist_proc(volume_part, skin_part);
        disc_dist_proc.Execute();
        disc_dist_proc.CalculateEmbeddedVariableFromSkin(VELOCITY, EMBEDDED_VELOCITY);

        // Check values
        KRATOS_CHECK_NEAR(volume_part.GetElement(1).GetValue(EMBEDDED_VELOCITY_X), 0.05, 1e-6);
        KRATOS_CHECK_NEAR(volume_part.GetElement(1).GetValue(EMBEDDED_VELOCITY_Y), 0.2, 1e-6);
    }

    KRATOS_TEST_CASE_IN_SUITE(DiscontinuousDistanceProcessDoubleEmbeddedVariable, KratosCoreFastSuite)
    {
        Model current_model;

        // Generate a volume mesh (done with the StructuredMeshGeneratorProcess)
        Node<3>::Pointer p_point_1 = Kratos::make_intrusive<Node<3>>(1, -0.5, -0.5, 0.0);
        Node<3>::Pointer p_point_2 = Kratos::make_intrusive<Node<3>>(2, -0.5,  0.5, 0.0);
        Node<3>::Pointer p_point_3 = Kratos::make_intrusive<Node<3>>(3,  0.5,  0.5, 0.0);
        Node<3>::Pointer p_point_4 = Kratos::make_intrusive<Node<3>>(4,  0.5, -0.5, 0.0);

        Quadrilateral2D4<Node<3>> geometry(p_point_1, p_point_2, p_point_3, p_point_4);

        Parameters mesher_parameters(R"(
        {
            "number_of_divisions": 7,
            "element_name": "Element2D3N"
        })");

        ModelPart& volume_part = current_model.CreateModelPart("Volume");
        volume_part.AddNodalSolutionStepVariable(DISTANCE);
        volume_part.AddNodalSolutionStepVariable(TEMPERATURE);
        StructuredMeshGeneratorProcess(geometry, volume_part, mesher_parameters).Execute();

        // Generate the cube skin
        const double cube_radious = 0.25;
        ModelPart& skin_part = current_model.CreateModelPart("Skin");
        skin_part.AddNodalSolutionStepVariable(TEMPERATURE);
        skin_part.CreateNewNode(1, -cube_radious, -cube_radious, 0.0);
        skin_part.CreateNewNode(2, -cube_radious,  cube_radious, 0.0);
        skin_part.CreateNewNode(3,  cube_radious,  cube_radious, 0.0);
        skin_part.CreateNewNode(4,  cube_radious, -cube_radious, 0.0);
        Properties::Pointer p_properties(new Properties(0));
        skin_part.CreateNewElement("Element2D2N",  1, {{1,2}}, p_properties);
        skin_part.CreateNewElement("Element2D2N",  2, {{2,3}}, p_properties);
        skin_part.CreateNewElement("Element2D2N",  3, {{3,4}}, p_properties);
        skin_part.CreateNewElement("Element2D2N",  4, {{4,1}}, p_properties);

        // Set the embedded cube double variable
        for (auto &i_node : skin_part.Nodes()) {
            i_node.FastGetSolutionStepValue(TEMPERATURE) = 1.0;
        }

        // Compute the discontinuous distance function
        CalculateDiscontinuousDistanceToSkinProcess<2> disc_dist_proc(volume_part, skin_part);
        disc_dist_proc.Execute();
        disc_dist_proc.CalculateEmbeddedVariableFromSkin(TEMPERATURE, TEMPERATURE);

        // Check values
        KRATOS_CHECK_NEAR(volume_part.GetElement(16).GetValue(TEMPERATURE), 0.0, 1e-6);
        KRATOS_CHECK_NEAR(volume_part.GetElement(17).GetValue(TEMPERATURE), 1.0, 1e-6);
        KRATOS_CHECK_NEAR(volume_part.GetElement(68).GetValue(TEMPERATURE), 1.0, 1e-6);
        KRATOS_CHECK_NEAR(volume_part.GetElement(69).GetValue(TEMPERATURE), 0.0, 1e-6);
    }

    KRATOS_TEST_CASE_IN_SUITE(DiscontinuousDistanceProcessArrayEmbeddedVariable, KratosCoreFastSuite)
    {
        Model current_model;

        // Generate a volume mesh (done with the StructuredMeshGeneratorProcess)
        Node<3>::Pointer p_point_1 = Kratos::make_intrusive<Node<3>>(1, -0.5, -0.5, 0.0);
        Node<3>::Pointer p_point_2 = Kratos::make_intrusive<Node<3>>(2, -0.5,  0.5, 0.0);
        Node<3>::Pointer p_point_3 = Kratos::make_intrusive<Node<3>>(3,  0.5,  0.5, 0.0);
        Node<3>::Pointer p_point_4 = Kratos::make_intrusive<Node<3>>(4,  0.5, -0.5, 0.0);

        Quadrilateral2D4<Node<3>> geometry(p_point_1, p_point_2, p_point_3, p_point_4);

        Parameters mesher_parameters(R"(
        {
            "number_of_divisions": 7,
            "element_name": "Element2D3N"
        })");

        ModelPart& volume_part = current_model.CreateModelPart("Volume");
        volume_part.AddNodalSolutionStepVariable(DISTANCE);
        StructuredMeshGeneratorProcess(geometry, volume_part, mesher_parameters).Execute();

        // Generate the cube skin
        const double cube_radious = 0.25;
        ModelPart& skin_part = current_model.CreateModelPart("Skin");
        skin_part.AddNodalSolutionStepVariable(VELOCITY);
        skin_part.CreateNewNode(1, -cube_radious, -cube_radious, 0.0);
        skin_part.CreateNewNode(2, -cube_radious,  cube_radious, 0.0);
        skin_part.CreateNewNode(3,  cube_radious,  cube_radious, 0.0);
        skin_part.CreateNewNode(4,  cube_radious, -cube_radious, 0.0);
        Properties::Pointer p_properties(new Properties(0));
        skin_part.CreateNewElement("Element2D2N",  1, {{1,2}}, p_properties);
        skin_part.CreateNewElement("Element2D2N",  2, {{2,3}}, p_properties);
        skin_part.CreateNewElement("Element2D2N",  3, {{3,4}}, p_properties);
        skin_part.CreateNewElement("Element2D2N",  4, {{4,1}}, p_properties);

        // Set the embedded cube array variable
        array_1d<double,3> velocity = ZeroVector(3);
        velocity[0] = 1.0;
        velocity[1] = 1.0;
        for (auto &i_node : skin_part.Nodes()) {
            i_node.FastGetSolutionStepValue(VELOCITY) = velocity;
        }

        // Compute the discontinuous distance function
        CalculateDiscontinuousDistanceToSkinProcess<2> disc_dist_proc(volume_part, skin_part);
        disc_dist_proc.Execute();
        disc_dist_proc.CalculateEmbeddedVariableFromSkin(VELOCITY, EMBEDDED_VELOCITY);

        // Check values
        KRATOS_CHECK_NEAR(volume_part.GetElement(16).GetValue(EMBEDDED_VELOCITY)[0], 0.0, 1e-6);
        KRATOS_CHECK_NEAR(volume_part.GetElement(16).GetValue(EMBEDDED_VELOCITY)[1], 0.0, 1e-6);
        KRATOS_CHECK_NEAR(volume_part.GetElement(16).GetValue(EMBEDDED_VELOCITY)[2], 0.0, 1e-6);
        KRATOS_CHECK_NEAR(volume_part.GetElement(17).GetValue(EMBEDDED_VELOCITY)[0], 1.0, 1e-6);
        KRATOS_CHECK_NEAR(volume_part.GetElement(17).GetValue(EMBEDDED_VELOCITY)[1], 1.0, 1e-6);
        KRATOS_CHECK_NEAR(volume_part.GetElement(17).GetValue(EMBEDDED_VELOCITY)[2], 0.0, 1e-6);
        KRATOS_CHECK_NEAR(volume_part.GetElement(68).GetValue(EMBEDDED_VELOCITY)[0], 1.0, 1e-6);
        KRATOS_CHECK_NEAR(volume_part.GetElement(68).GetValue(EMBEDDED_VELOCITY)[1], 1.0, 1e-6);
        KRATOS_CHECK_NEAR(volume_part.GetElement(68).GetValue(EMBEDDED_VELOCITY)[2], 0.0, 1e-6);
        KRATOS_CHECK_NEAR(volume_part.GetElement(69).GetValue(EMBEDDED_VELOCITY)[0], 0.0, 1e-6);
        KRATOS_CHECK_NEAR(volume_part.GetElement(69).GetValue(EMBEDDED_VELOCITY)[1], 0.0, 1e-6);
        KRATOS_CHECK_NEAR(volume_part.GetElement(69).GetValue(EMBEDDED_VELOCITY)[2], 0.0, 1e-6);
    }

    KRATOS_TEST_CASE_IN_SUITE(DiscontinuousDistanceProcessIncisedVsIntersected2D, KratosCoreFastSuite)
    {
        Model current_model;

        // Generate a fluid mesh (done with the StructuredMeshGeneratorProcess)
        Node<3>::Pointer p_point_1 = Kratos::make_intrusive<Node<3>>(1, -0.5, -0.5, 0.0);
        Node<3>::Pointer p_point_2 = Kratos::make_intrusive<Node<3>>(2, -0.5,  0.5, 0.0);
        Node<3>::Pointer p_point_3 = Kratos::make_intrusive<Node<3>>(3,  0.5,  0.5, 0.0);
        Node<3>::Pointer p_point_4 = Kratos::make_intrusive<Node<3>>(4,  0.5, -0.5, 0.0);

        Quadrilateral2D4<Node<3>> geometry(p_point_1, p_point_2, p_point_3, p_point_4);

        Parameters mesher_parameters(R"(
        {
            "number_of_divisions": 2,
            "element_name": "Element2D3N"
        })");

        ModelPart& volume_part = current_model.CreateModelPart("Volume");
        volume_part.AddNodalSolutionStepVariable(DISTANCE);
        StructuredMeshGeneratorProcess(geometry, volume_part, mesher_parameters).Execute();

        // Generate the skin line
        const double plane_height = 0.25;
        ModelPart& skin_part = current_model.CreateModelPart("Skin");
        skin_part.CreateNewNode(1, -0.4, plane_height, 0.0);
        skin_part.CreateNewNode(2, -0.1, plane_height, 0.0);
        skin_part.CreateNewNode(3,  0.1, plane_height, 0.0);
        skin_part.CreateNewNode(4,  0.4, plane_height, 0.0);
        Properties::Pointer p_properties(new Properties(0));
        skin_part.CreateNewElement("Element2D2N", 1, {{1,2}}, p_properties);
        skin_part.CreateNewElement("Element2D2N", 2, {{2,3}}, p_properties);
        skin_part.CreateNewElement("Element2D2N", 3, {{3,4}}, p_properties);

<<<<<<< HEAD
        // Compute the discontinuous distance function calculating edge distances
        Flags options = CalculateDiscontinuousDistanceToSkinProcess<2>::CALCULATE_ELEMENTAL_EDGE_DISTANCES.Create(0);
        CalculateDiscontinuousDistanceToSkinProcess<2> disc_dist_proc_edge(volume_part, skin_part, options);
        disc_dist_proc_edge.Execute();
=======
        // Compute the discontinuous distance function (including edge distances)
        Flags options = CalculateDiscontinuousDistanceToSkinProcessFlags::CALCULATE_ELEMENTAL_EDGE_DISTANCES;
        CalculateDiscontinuousDistanceToSkinProcess<2> disc_dist_proc(volume_part, skin_part, options);
        disc_dist_proc.Execute();
>>>>>>> e903bc43

        // Count intersected and incised elements
        const uint8_t n_elements = 8;
        const uint8_t n_edges = 3;
        uint8_t n_cut_edges = 0;
        uint8_t n_incised = 0;
        uint8_t n_intersected = 0;
        for (uint8_t i = 0; i < n_elements; ++i) {
            const auto &r_edge_dist = (volume_part.ElementsBegin() + i)->GetValue(ELEMENTAL_EDGE_DISTANCES);
            n_cut_edges = 0;
            for (uint8_t j = 0; j < n_edges; ++j) {
                if (r_edge_dist[j] >= 0){
                    n_cut_edges++;
                }
            }
            if (n_cut_edges > 0){
                if (n_cut_edges > 1){
                    n_intersected++;
                } else {
                    n_incised++;
                }
            }
        }
        KRATOS_CHECK_EQUAL(n_incised, 2);
        KRATOS_CHECK_EQUAL(n_intersected, 2);

<<<<<<< HEAD
        // Check edge distance values
        KRATOS_CHECK_NEAR(volume_part.GetElement(2).GetValue(ELEMENTAL_EDGE_DISTANCES)[0], -1.0, 1e-12);
        KRATOS_CHECK_NEAR(volume_part.GetElement(2).GetValue(ELEMENTAL_EDGE_DISTANCES)[1], -1.0, 1e-12);
        KRATOS_CHECK_NEAR(volume_part.GetElement(2).GetValue(ELEMENTAL_EDGE_DISTANCES)[2], -1.0, 1e-12);
        KRATOS_CHECK_NEAR(volume_part.GetElement(3).GetValue(ELEMENTAL_EDGE_DISTANCES)[0], -1.0, 1e-12);
        KRATOS_CHECK_NEAR(volume_part.GetElement(3).GetValue(ELEMENTAL_EDGE_DISTANCES)[1], -1.0, 1e-12);
        KRATOS_CHECK_NEAR(volume_part.GetElement(3).GetValue(ELEMENTAL_EDGE_DISTANCES)[2],  0.5, 1e-12);
        KRATOS_CHECK_NEAR(volume_part.GetElement(4).GetValue(ELEMENTAL_EDGE_DISTANCES)[0],  0.5, 1e-12);
        KRATOS_CHECK_NEAR(volume_part.GetElement(4).GetValue(ELEMENTAL_EDGE_DISTANCES)[1],  0.5, 1e-12);
        KRATOS_CHECK_NEAR(volume_part.GetElement(4).GetValue(ELEMENTAL_EDGE_DISTANCES)[2], -1.0, 1e-12);
=======
        // Check edge distances
        const auto &r_edge_dist_elem_2 = volume_part.GetElement(2).GetValue(ELEMENTAL_EDGE_DISTANCES);
        const auto &r_edge_dist_elem_3 = volume_part.GetElement(3).GetValue(ELEMENTAL_EDGE_DISTANCES);
        const auto &r_edge_dist_elem_4 = volume_part.GetElement(4).GetValue(ELEMENTAL_EDGE_DISTANCES);
        const std::vector<double> expected_values_elem_2 = {-1.0,-1.0,-1.0};
        const std::vector<double> expected_values_elem_3 = {-1.0,-1.0,0.5};
        const std::vector<double> expected_values_elem_4 = {0.5,0.5,-1.0};
        KRATOS_CHECK_VECTOR_NEAR(r_edge_dist_elem_2, expected_values_elem_2, 1.0e-6);
        KRATOS_CHECK_VECTOR_NEAR(r_edge_dist_elem_3, expected_values_elem_3, 1.0e-6);
        KRATOS_CHECK_VECTOR_NEAR(r_edge_dist_elem_4, expected_values_elem_4, 1.0e-6);
>>>>>>> e903bc43
    }

    KRATOS_TEST_CASE_IN_SUITE(DiscontinuousDistanceProcessIncisedVsIntersected3D, KratosCoreFastSuite)
    {
        Model current_model;

        // Generate tetrahedron elements
        ModelPart& volume_part = current_model.CreateModelPart("Volume");
        volume_part.AddNodalSolutionStepVariable(DISTANCE);
        volume_part.CreateNewNode(1, -0.1, -0.1, -0.1);
        volume_part.CreateNewNode(2,  0.9, -0.1, -0.1);
        volume_part.CreateNewNode(3,  0.9,  0.9, -0.1);
        volume_part.CreateNewNode(4, -0.1,  0.9, -0.1);
        volume_part.CreateNewNode(5, -0.1, -0.1,  0.9);
        volume_part.CreateNewNode(6,  0.9, -0.1,  0.9);
        volume_part.CreateNewNode(7,  0.9,  0.9,  0.9);
        volume_part.CreateNewNode(8, -0.1,  0.9,  0.9);
        Properties::Pointer p_properties_0(new Properties(0));
        volume_part.CreateNewElement("Element3D4N", 1, {1, 6, 2, 4}, p_properties_0);
        volume_part.CreateNewElement("Element3D4N", 2, {1, 5, 6, 4}, p_properties_0);
        volume_part.CreateNewElement("Element3D4N", 3, {6, 5, 8, 4}, p_properties_0);
        volume_part.CreateNewElement("Element3D4N", 4, {2, 6, 3, 4}, p_properties_0);
        volume_part.CreateNewElement("Element3D4N", 5, {6, 7, 3, 4}, p_properties_0);
        volume_part.CreateNewElement("Element3D4N", 6, {6, 8, 7, 4}, p_properties_0);

        // Generate the skin line
        ModelPart& skin_part = current_model.CreateModelPart("Skin");
        skin_part.CreateNewNode(1,  0.3, -0.3, 1.0);
        //skin_part.CreateNewNode(2,  0.3, 0.2, 0.5);
        //skin_part.CreateNewNode(3,  0.3, 0.6, 0.5);
        skin_part.CreateNewNode(2,  0.3,  0.8, 1.0);
        skin_part.CreateNewNode(3, -0.3, -0.3, 0.0);
        skin_part.CreateNewNode(4, -0.3,  0.8, 0.0);
        Properties::Pointer p_properties_1(new Properties(1));
        skin_part.CreateNewElement("Element3D3N", 1, {{1,2,3}}, p_properties_1);
        skin_part.CreateNewElement("Element3D3N", 2, {{3,2,4}}, p_properties_1);

<<<<<<< HEAD
        // Compute the discontinuous distance function calculating edge distances
        Flags options = CalculateDiscontinuousDistanceToSkinProcess<3>::CALCULATE_ELEMENTAL_EDGE_DISTANCES.Create(0);
        CalculateDiscontinuousDistanceToSkinProcess<3> disc_dist_proc_edge(volume_part, skin_part, options);
        disc_dist_proc_edge.Execute();
=======
        // Compute the discontinuous distance function (including edge distances)
        Flags options = CalculateDiscontinuousDistanceToSkinProcessFlags::CALCULATE_ELEMENTAL_EDGE_DISTANCES;
        CalculateDiscontinuousDistanceToSkinProcess<3> disc_dist_proc(volume_part, skin_part, options);
        disc_dist_proc.Execute();
>>>>>>> e903bc43

        // Count intersected and incised elements
        const uint8_t n_elements = 6;
        const uint8_t n_edges = 6;
        uint8_t n_cut_edges = 0;
        uint8_t n_incised = 0;
        uint8_t n_intersected = 0;
        for (uint8_t i_elem = 0; i_elem < n_elements; ++i_elem) {
            const auto &r_edge_dist = (volume_part.ElementsBegin() + i_elem)->GetValue(ELEMENTAL_EDGE_DISTANCES);
            n_cut_edges = 0;
            for (uint8_t j = 0; j < n_edges; ++j) {
                if (r_edge_dist[j] >= 0){
                    n_cut_edges++;
                }
            }
            if (n_cut_edges > 0){
                if (n_cut_edges > 2){
                    n_intersected++;
                    KRATOS_CHECK(i_elem + 1 == 2 || i_elem + 1 == 3);
                    //Element 3 is has three edges that are cut, but should be considered incised, so only per definition intersected
                } else {
                    n_incised++;
                    KRATOS_CHECK_EQUAL(i_elem + 1, 6);
                }
            }
        }
        KRATOS_CHECK_EQUAL(n_incised, 1);
        KRATOS_CHECK_EQUAL(n_intersected, 2);

        // Check edge distances
        const auto &r_edge_dist_elem_3 = volume_part.GetElement(3).GetValue(ELEMENTAL_EDGE_DISTANCES);
<<<<<<< HEAD
        const auto &r_edge_dist_elem_6 =  volume_part.GetElement(6).GetValue(ELEMENTAL_EDGE_DISTANCES);
        KRATOS_CHECK_NEAR(r_edge_dist_elem_3[0], 0.66, 1e-12);
        KRATOS_CHECK_NEAR(r_edge_dist_elem_3[1], -1.0, 1e-12);
        KRATOS_CHECK_NEAR(r_edge_dist_elem_3[2], 0.34, 1e-12);
        KRATOS_CHECK_NEAR(r_edge_dist_elem_3[3], -1.0, 1e-12);
        KRATOS_CHECK_NEAR(r_edge_dist_elem_3[4], 0.56666666666667, 1e-12);
        KRATOS_CHECK_NEAR(r_edge_dist_elem_3[5], -1.0, 1e-12);
        // only one edge of element 6 is cut
        KRATOS_CHECK_NEAR(r_edge_dist_elem_6[0], 0.66, 1e-12);
=======
        const auto &r_edge_dist_elem_6 = volume_part.GetElement(6).GetValue(ELEMENTAL_EDGE_DISTANCES);
        const std::vector<double> expected_values_elem_3 = {0.66,-1.0,0.34,-1.0,0.56666667,-1.0};
        KRATOS_CHECK_VECTOR_NEAR(r_edge_dist_elem_3, expected_values_elem_3, 1.0e-6);
        // only one edge of element 6 is cut
        KRATOS_CHECK_NEAR(r_edge_dist_elem_6[0], 0.66, 1e-6);
>>>>>>> e903bc43
    }

    KRATOS_TEST_CASE_IN_SUITE(DiscontinuousDistanceProcessEndAtEdge2D, KratosCoreFastSuite)
    {
        Model current_model;

        // Generate a fluid mesh (done with the StructuredMeshGeneratorProcess)
        Node<3>::Pointer p_point_1 = Kratos::make_intrusive<Node<3>>(1, -0.5, -0.5, 0.0);
        Node<3>::Pointer p_point_2 = Kratos::make_intrusive<Node<3>>(2, -0.5,  0.5, 0.0);
        Node<3>::Pointer p_point_3 = Kratos::make_intrusive<Node<3>>(3,  0.5,  0.5, 0.0);
        Node<3>::Pointer p_point_4 = Kratos::make_intrusive<Node<3>>(4,  0.5, -0.5, 0.0);

        Quadrilateral2D4<Node<3>> geometry(p_point_1, p_point_2, p_point_3, p_point_4);

        Parameters mesher_parameters(R"(
        {
            "number_of_divisions": 2,
            "element_name": "Element2D3N"
        })");

        ModelPart& volume_part = current_model.CreateModelPart("Volume");
        volume_part.AddNodalSolutionStepVariable(DISTANCE);
        StructuredMeshGeneratorProcess(geometry, volume_part, mesher_parameters).Execute();

        // Generate the skin line
        ModelPart& skin_part = current_model.CreateModelPart("Skin");
        skin_part.CreateNewNode(1, -0.25, 0.25, 0.0);
        skin_part.CreateNewNode(2,  0.5, 0.1, 0.0);
        Properties::Pointer p_properties(new Properties(0));
        skin_part.CreateNewElement("Element2D2N", 1, {{1,2}}, p_properties);

<<<<<<< HEAD
        // Compute the discontinuous distance function calculating edge distances
        Flags options = CalculateDiscontinuousDistanceToSkinProcess<2>::CALCULATE_ELEMENTAL_EDGE_DISTANCES.Create(0);
        CalculateDiscontinuousDistanceToSkinProcess<2> disc_dist_proc_edge(volume_part, skin_part, options);
        disc_dist_proc_edge.Execute();
=======
        // Compute the discontinuous distance function (including edge distances)
        Flags options = CalculateDiscontinuousDistanceToSkinProcessFlags::CALCULATE_ELEMENTAL_EDGE_DISTANCES;
        CalculateDiscontinuousDistanceToSkinProcess<2> disc_dist_proc(volume_part, skin_part, options);
        disc_dist_proc.Execute();
>>>>>>> e903bc43

        // Count intersected and incised elements
        const uint8_t n_elements = 8;
        const uint8_t n_edges = 3;
        uint8_t n_cut_edges = 0;
        uint8_t n_incised = 0;
        uint8_t n_intersected = 0;
        for (uint8_t i = 0; i < n_elements; ++i) {
            const auto &r_edge_dist = (volume_part.ElementsBegin() + i)->GetValue(ELEMENTAL_EDGE_DISTANCES);
            n_cut_edges = 0;
            for (uint8_t j = 0; j < n_edges; ++j) {
                if (r_edge_dist[j] >= 0){
                    n_cut_edges++;
                }
            }
            if (n_cut_edges > 0){
                if (n_cut_edges > 1){
                    n_intersected++;
                } else {
                    n_incised++;
                }
            }
        }
        // Both Ends at Edges lead to an intersected element (#4 and #8), one leads to an incised element additionally (#3)
        KRATOS_CHECK_EQUAL(n_incised, 1);
        KRATOS_CHECK_EQUAL(n_intersected, 3);

        // Check edge distances - elements 1,2,5,6 are not cut at all
<<<<<<< HEAD
        KRATOS_CHECK_NEAR(volume_part.GetElement(3).GetValue(ELEMENTAL_EDGE_DISTANCES)[0], -1.0, 1e-12);
        KRATOS_CHECK_NEAR(volume_part.GetElement(3).GetValue(ELEMENTAL_EDGE_DISTANCES)[1], -1.0, 1e-12);
        KRATOS_CHECK_NEAR(volume_part.GetElement(3).GetValue(ELEMENTAL_EDGE_DISTANCES)[2],  0.5, 1e-12);
        KRATOS_CHECK_NEAR(volume_part.GetElement(4).GetValue(ELEMENTAL_EDGE_DISTANCES)[0],  0.4, 1e-12);
        KRATOS_CHECK_NEAR(volume_part.GetElement(4).GetValue(ELEMENTAL_EDGE_DISTANCES)[1],  0.5, 1e-12);
        KRATOS_CHECK_NEAR(volume_part.GetElement(4).GetValue(ELEMENTAL_EDGE_DISTANCES)[2], -1.0, 1e-12);
        KRATOS_CHECK_NEAR(volume_part.GetElement(7).GetValue(ELEMENTAL_EDGE_DISTANCES)[0], -1.0, 1e-12);
        KRATOS_CHECK_NEAR(volume_part.GetElement(7).GetValue(ELEMENTAL_EDGE_DISTANCES)[1],  0.6, 1e-12);
        KRATOS_CHECK_NEAR(volume_part.GetElement(7).GetValue(ELEMENTAL_EDGE_DISTANCES)[2],  0.3333333333333, 1e-12);
        KRATOS_CHECK_NEAR(volume_part.GetElement(8).GetValue(ELEMENTAL_EDGE_DISTANCES)[0],  0.2, 1e-12);
        KRATOS_CHECK_NEAR(volume_part.GetElement(8).GetValue(ELEMENTAL_EDGE_DISTANCES)[1],  0.6666666666667, 1e-12);
        KRATOS_CHECK_NEAR(volume_part.GetElement(8).GetValue(ELEMENTAL_EDGE_DISTANCES)[2], -1.0, 1e-12);
=======
        const auto &r_edge_dist_elem_3 = volume_part.GetElement(3).GetValue(ELEMENTAL_EDGE_DISTANCES);
        const auto &r_edge_dist_elem_4 = volume_part.GetElement(4).GetValue(ELEMENTAL_EDGE_DISTANCES);
        const auto &r_edge_dist_elem_7 = volume_part.GetElement(7).GetValue(ELEMENTAL_EDGE_DISTANCES);
        const auto &r_edge_dist_elem_8 = volume_part.GetElement(8).GetValue(ELEMENTAL_EDGE_DISTANCES);
        const std::vector<double> expected_values_elem_3 = {-1.0,-1.0,0.5};
        const std::vector<double> expected_values_elem_4 = {0.4,0.5,-1.0};
        const std::vector<double> expected_values_elem_7 = {-1.0,0.6,0.3333333};
        const std::vector<double> expected_values_elem_8 = {0.2,0.6666667,-1.0};
        KRATOS_CHECK_VECTOR_NEAR(r_edge_dist_elem_3, expected_values_elem_3, 1.0e-6);
        KRATOS_CHECK_VECTOR_NEAR(r_edge_dist_elem_4, expected_values_elem_4, 1.0e-6);
        KRATOS_CHECK_VECTOR_NEAR(r_edge_dist_elem_7, expected_values_elem_7, 1.0e-6);
        KRATOS_CHECK_VECTOR_NEAR(r_edge_dist_elem_8, expected_values_elem_8, 1.0e-6);
>>>>>>> e903bc43
    }

    KRATOS_TEST_CASE_IN_SUITE(DiscontinuousDistanceProcessCutOnEdge2D, KratosCoreFastSuite)
    {
        Model current_model;

        // Generate a fluid mesh (done with the StructuredMeshGeneratorProcess)
        Node<3>::Pointer p_point_1 = Kratos::make_intrusive<Node<3>>(1, -0.5, -0.5, 0.0);
        Node<3>::Pointer p_point_2 = Kratos::make_intrusive<Node<3>>(2, -0.5,  0.5, 0.0);
        Node<3>::Pointer p_point_3 = Kratos::make_intrusive<Node<3>>(3,  0.5,  0.5, 0.0);
        Node<3>::Pointer p_point_4 = Kratos::make_intrusive<Node<3>>(4,  0.5, -0.5, 0.0);

        Quadrilateral2D4<Node<3>> geometry(p_point_1, p_point_2, p_point_3, p_point_4);

        Parameters mesher_parameters(R"(
        {
            "number_of_divisions": 2,
            "element_name": "Element2D3N"
        })");

        ModelPart& volume_part = current_model.CreateModelPart("Volume");
        volume_part.AddNodalSolutionStepVariable(DISTANCE);
        StructuredMeshGeneratorProcess(geometry, volume_part, mesher_parameters).Execute();

        // Generate the skin line
        const double plane_height = 0.0;
        ModelPart& skin_part = current_model.CreateModelPart("Skin");
        skin_part.CreateNewNode(1, -0.25, plane_height, 0.0);
        skin_part.CreateNewNode(2,  0.4, plane_height, 0.0);
        Properties::Pointer p_properties(new Properties(0));
        skin_part.CreateNewElement("Element2D2N", 1, {{1,2}}, p_properties);

<<<<<<< HEAD
        // Compute the discontinuous distance function calculating edge distances
        Flags options = CalculateDiscontinuousDistanceToSkinProcess<2>::CALCULATE_ELEMENTAL_EDGE_DISTANCES.Create(0);
        CalculateDiscontinuousDistanceToSkinProcess<2> disc_dist_proc_edge(volume_part, skin_part, options);
        disc_dist_proc_edge.Execute();
=======
        // Compute the discontinuous distance function (including edge distances)
        Flags options = CalculateDiscontinuousDistanceToSkinProcessFlags::CALCULATE_ELEMENTAL_EDGE_DISTANCES;
        CalculateDiscontinuousDistanceToSkinProcess<2> disc_dist_proc(volume_part, skin_part, options);
        disc_dist_proc.Execute();
>>>>>>> e903bc43

        // Count intersected and incised elements
        const uint8_t n_elements = 8;
        const uint8_t n_edges = 3;
        uint8_t n_cut_edges = 0;
        uint8_t n_incised = 0;
        uint8_t n_intersected = 0;
        for (uint8_t i = 0; i < n_elements; ++i) {
            const auto &r_edge_dist = (volume_part.ElementsBegin() + i)->GetValue(ELEMENTAL_EDGE_DISTANCES);
            n_cut_edges = 0;
            for (uint8_t j = 0; j < n_edges; ++j) {
                if (r_edge_dist[j] >= 0){
                    n_cut_edges++;
                }
            }
            if (n_cut_edges > 0){
                if (n_cut_edges > 1){
                    n_intersected++;
                } else {
                    n_incised++;
                }
            }
        }
        // for embedded geometry on fluid element edges no cuts are detected
        KRATOS_CHECK_EQUAL(n_incised, 0);
        KRATOS_CHECK_EQUAL(n_intersected, 0);
    }

    KRATOS_TEST_CASE_IN_SUITE(DiscontinuousDistanceProcessCutThroughNode2D, KratosCoreFastSuite)
    {
        Model current_model;

        // Generate a fluid mesh (done with the StructuredMeshGeneratorProcess)
        Node<3>::Pointer p_point_1 = Kratos::make_intrusive<Node<3>>(1, -0.5, -0.5, 0.0);
        Node<3>::Pointer p_point_2 = Kratos::make_intrusive<Node<3>>(2, -0.5,  0.5, 0.0);
        Node<3>::Pointer p_point_3 = Kratos::make_intrusive<Node<3>>(3,  0.5,  0.5, 0.0);
        Node<3>::Pointer p_point_4 = Kratos::make_intrusive<Node<3>>(4,  0.5, -0.5, 0.0);

        Quadrilateral2D4<Node<3>> geometry(p_point_1, p_point_2, p_point_3, p_point_4);

        Parameters mesher_parameters(R"(
        {
            "number_of_divisions": 2,
            "element_name": "Element2D3N"
        })");

        ModelPart& volume_part = current_model.CreateModelPart("Volume");
        volume_part.AddNodalSolutionStepVariable(DISTANCE);
        StructuredMeshGeneratorProcess(geometry, volume_part, mesher_parameters).Execute();

        // Generate the skin line
        ModelPart& skin_part = current_model.CreateModelPart("Skin");
        skin_part.CreateNewNode(1, -0.4,  0.3, 0.0);
        skin_part.CreateNewNode(2,  0.4, -0.3, 0.0);
        Properties::Pointer p_properties(new Properties(0));
        skin_part.CreateNewElement("Element2D2N", 1, {{1,2}}, p_properties);

<<<<<<< HEAD
        // Compute the discontinuous distance function calculating edge distances
        Flags options = CalculateDiscontinuousDistanceToSkinProcess<2>::CALCULATE_ELEMENTAL_EDGE_DISTANCES.Create(0);
        CalculateDiscontinuousDistanceToSkinProcess<2> disc_dist_proc_edge(volume_part, skin_part, options);
        disc_dist_proc_edge.Execute();
=======
        // Compute the discontinuous distance function (including edge distances)
        Flags options = CalculateDiscontinuousDistanceToSkinProcessFlags::CALCULATE_ELEMENTAL_EDGE_DISTANCES;
        CalculateDiscontinuousDistanceToSkinProcess<2> disc_dist_proc(volume_part, skin_part, options);
        disc_dist_proc.Execute();
>>>>>>> e903bc43

        // Count intersected and incised elements
        const uint8_t n_elements = 8;
        const uint8_t n_edges = 3;
        uint8_t n_cut_edges = 0;
        uint8_t n_incised = 0;
        uint8_t n_intersected = 0;
        for (uint8_t i = 0; i < n_elements; ++i) {
            const auto &r_edge_dist = (volume_part.ElementsBegin() + i)->GetValue(ELEMENTAL_EDGE_DISTANCES);
            n_cut_edges = 0;
            for (uint8_t j = 0; j < n_edges; ++j) {
                if (r_edge_dist[j] >= 0){
                    n_cut_edges++;
                }
            }
            if (n_cut_edges > 0){
                if (n_cut_edges > 1){
                    n_intersected++;
                } else {
                    n_incised++;
                }
            }
        }
        // cuts directly through a node are not considered
        KRATOS_CHECK_EQUAL(n_intersected, 0);
        KRATOS_CHECK_EQUAL(n_incised, 4);

        // Check edge distances -> #4 and #5 are detected as only incised, #3 and #6 are incised
<<<<<<< HEAD
        KRATOS_CHECK_NEAR(volume_part.GetElement(2).GetValue(ELEMENTAL_EDGE_DISTANCES)[0], -1.0, 1e-12);
        KRATOS_CHECK_NEAR(volume_part.GetElement(2).GetValue(ELEMENTAL_EDGE_DISTANCES)[1], -1.0, 1e-12);
        KRATOS_CHECK_NEAR(volume_part.GetElement(2).GetValue(ELEMENTAL_EDGE_DISTANCES)[2], -1.0, 1e-12);
        KRATOS_CHECK_NEAR(volume_part.GetElement(3).GetValue(ELEMENTAL_EDGE_DISTANCES)[0], -1.0, 1e-12);
        KRATOS_CHECK_NEAR(volume_part.GetElement(3).GetValue(ELEMENTAL_EDGE_DISTANCES)[1], -1.0, 1e-12);
        KRATOS_CHECK_NEAR(volume_part.GetElement(3).GetValue(ELEMENTAL_EDGE_DISTANCES)[2],  0.428571, 1e-5);
        KRATOS_CHECK_NEAR(volume_part.GetElement(4).GetValue(ELEMENTAL_EDGE_DISTANCES)[0], -1.0, 1e-12);
        KRATOS_CHECK_NEAR(volume_part.GetElement(4).GetValue(ELEMENTAL_EDGE_DISTANCES)[1],  0.571429, 1e-5);
        KRATOS_CHECK_NEAR(volume_part.GetElement(4).GetValue(ELEMENTAL_EDGE_DISTANCES)[2], -1.0, 1e-12);
=======
        const auto &r_edge_dist_elem_2 = volume_part.GetElement(2).GetValue(ELEMENTAL_EDGE_DISTANCES);
        const auto &r_edge_dist_elem_3 = volume_part.GetElement(3).GetValue(ELEMENTAL_EDGE_DISTANCES);
        const auto &r_edge_dist_elem_4 = volume_part.GetElement(4).GetValue(ELEMENTAL_EDGE_DISTANCES);
        const std::vector<double> expected_values_elem_2 = {-1.0,-1.0,-1.0};
        const std::vector<double> expected_values_elem_3 = {-1.0,-1.0,0.428571};
        const std::vector<double> expected_values_elem_4 = {-1.0,0.571429,-1.0};
        KRATOS_CHECK_VECTOR_NEAR(r_edge_dist_elem_2, expected_values_elem_2, 1.0e-6);
        KRATOS_CHECK_VECTOR_NEAR(r_edge_dist_elem_3, expected_values_elem_3, 1.0e-6);
        KRATOS_CHECK_VECTOR_NEAR(r_edge_dist_elem_4, expected_values_elem_4, 1.0e-6);
>>>>>>> e903bc43
    }

}  // namespace Testing.
}  // namespace Kratos.<|MERGE_RESOLUTION|>--- conflicted
+++ resolved
@@ -52,28 +52,6 @@
 
         // Check elemental distances
         const auto &r_elem_dist = (fluid_part.ElementsBegin())->GetValue(ELEMENTAL_DISTANCES);
-<<<<<<< HEAD
-        KRATOS_CHECK_NEAR(r_elem_dist[0], -0.5, 1e-12);
-        KRATOS_CHECK_NEAR(r_elem_dist[1], -0.5, 1e-12);
-        KRATOS_CHECK_NEAR(r_elem_dist[2],  0.5, 1e-12);
-
-        // Compute edge distances aswell
-        Flags options = CalculateDiscontinuousDistanceToSkinProcess<2>::CALCULATE_ELEMENTAL_EDGE_DISTANCES.Create(0);
-        CalculateDiscontinuousDistanceToSkinProcess<2> disc_dist_proc_edge(fluid_part, skin_part, options);
-        disc_dist_proc_edge.Execute();
-
-        // Check edge distances
-        const auto &r_edge_dist = (fluid_part.ElementsBegin())->GetValue(ELEMENTAL_EDGE_DISTANCES);
-        KRATOS_CHECK_NEAR(r_edge_dist[0],  0.5, 1e-12);
-        KRATOS_CHECK_NEAR(r_edge_dist[1],  0.5, 1e-12);
-        KRATOS_CHECK_NEAR(r_edge_dist[2], -1.0, 1e-12);
-
-        // Check that elemental distances are the same
-        const auto &r_elem_dist_edge = (fluid_part.ElementsBegin())->GetValue(ELEMENTAL_DISTANCES);
-        for (unsigned int i = 0; i < 3; ++i) {
-            KRATOS_CHECK_EQUAL(r_elem_dist_edge[i], r_elem_dist[i]);
-		}
-=======
         const std::vector<double> expected_values = {-0.5,-0.5,0.5};
         KRATOS_CHECK_VECTOR_NEAR(r_elem_dist, expected_values, 1.0e-6);
 
@@ -81,7 +59,6 @@
         const auto &r_edge_dist = (fluid_part.ElementsBegin())->GetValue(ELEMENTAL_EDGE_DISTANCES);
         const std::vector<double> expected_values_edge = {0.5,0.5,-1.0};
         KRATOS_CHECK_VECTOR_NEAR(r_edge_dist, expected_values_edge, 1.0e-6);
->>>>>>> e903bc43
     }
 
     KRATOS_TEST_CASE_IN_SUITE(DiscontinuousDistanceProcessPlaneApproximation2D, KratosCoreFastSuite)
@@ -114,28 +91,6 @@
 
         // Check elemental distances
         const auto &r_elem_dist = (fluid_part.ElementsBegin())->GetValue(ELEMENTAL_DISTANCES);
-<<<<<<< HEAD
-        KRATOS_CHECK_NEAR(r_elem_dist[0], -0.483157, 1e-6);
-        KRATOS_CHECK_NEAR(r_elem_dist[1], 0.0216888, 1e-6);
-        KRATOS_CHECK_NEAR(r_elem_dist[2], 0.380052, 1e-6);
-
-        // Compute edge distances aswell
-        Flags options = CalculateDiscontinuousDistanceToSkinProcess<2>::CALCULATE_ELEMENTAL_EDGE_DISTANCES.Create(0);
-        CalculateDiscontinuousDistanceToSkinProcess<2> disc_dist_proc_edge(fluid_part, skin_part, options);
-        disc_dist_proc_edge.Execute();
-
-        // Check edge distances
-        const auto &r_edge_dist = (fluid_part.ElementsBegin())->GetValue(ELEMENTAL_EDGE_DISTANCES);
-        KRATOS_CHECK_NEAR(r_edge_dist[0],  0.375, 1e-12);
-        KRATOS_CHECK_NEAR(r_edge_dist[1],  0.5, 1e-12);
-        KRATOS_CHECK_NEAR(r_edge_dist[2],  0.75, 1e-12);
-
-        // Check that elemental distances are the same
-        const auto &r_elem_dist_edge = (fluid_part.ElementsBegin())->GetValue(ELEMENTAL_DISTANCES);
-        for (unsigned int i = 0; i < 3; ++i) {
-            KRATOS_CHECK_EQUAL(r_elem_dist_edge[i], r_elem_dist[i]);
-		}
-=======
         const std::vector<double> expected_values = {-0.483157,0.0216888,0.380052};
         KRATOS_CHECK_VECTOR_NEAR(r_elem_dist, expected_values, 1.0e-6);
 
@@ -143,7 +98,6 @@
         const auto &r_edge_dist = (fluid_part.ElementsBegin())->GetValue(ELEMENTAL_EDGE_DISTANCES);
         const std::vector<double> expected_values_edge = {0.375,0.5,0.75};
         KRATOS_CHECK_VECTOR_NEAR(r_edge_dist, expected_values_edge, 1.0e-6);
->>>>>>> e903bc43
     }
 
     KRATOS_TEST_CASE_IN_SUITE(DiscontinuousDistanceProcessCubeInCube3D, KratosCoreFastSuite)
@@ -207,45 +161,6 @@
         // Check elemental distances
         const auto &r_dist_elem_1 = (volume_part.ElementsBegin() + 7)->GetValue(ELEMENTAL_DISTANCES);
         const auto &r_dist_elem_2 = (volume_part.ElementsEnd() - 7)->GetValue(ELEMENTAL_DISTANCES);
-<<<<<<< HEAD
-        KRATOS_CHECK_NEAR(r_dist_elem_1[0], -0.15, 1e-6);
-        KRATOS_CHECK_NEAR(r_dist_elem_1[1], 0.05, 1e-6);
-        KRATOS_CHECK_NEAR(r_dist_elem_1[2], 0.05, 1e-6);
-        KRATOS_CHECK_NEAR(r_dist_elem_1[3], -0.15, 1e-6);
-        KRATOS_CHECK_NEAR(r_dist_elem_2[0], -0.05, 1e-6);
-        KRATOS_CHECK_NEAR(r_dist_elem_2[1], 0.15, 1e-6);
-        KRATOS_CHECK_NEAR(r_dist_elem_2[2], 0.15, 1e-6);
-        KRATOS_CHECK_NEAR(r_dist_elem_2[3], -0.05, 1e-6);
-
-        // Compute edge distances aswell
-        Flags options = CalculateDiscontinuousDistanceToSkinProcess<3>::CALCULATE_ELEMENTAL_EDGE_DISTANCES.Create(0);
-        CalculateDiscontinuousDistanceToSkinProcess<3> disc_dist_proc_edge(volume_part, skin_part, options);
-        disc_dist_proc_edge.Execute();
-
-        // Check edge distances
-        const auto &r_edge_dist_elem_1 = (volume_part.ElementsBegin() + 7)->GetValue(ELEMENTAL_EDGE_DISTANCES);
-        const auto &r_edge_dist_elem_2 = (volume_part.ElementsEnd() - 7)->GetValue(ELEMENTAL_EDGE_DISTANCES);
-        KRATOS_CHECK_NEAR(r_edge_dist_elem_1[0],  0.75, 1e-12);
-        KRATOS_CHECK_NEAR(r_edge_dist_elem_1[1], -1.00, 1e-12);
-        KRATOS_CHECK_NEAR(r_edge_dist_elem_1[2],  0.25, 1e-12);
-        KRATOS_CHECK_NEAR(r_edge_dist_elem_1[3], -1.00, 1e-12);
-        KRATOS_CHECK_NEAR(r_edge_dist_elem_1[4],  0.25, 1e-12);
-        KRATOS_CHECK_NEAR(r_edge_dist_elem_1[5],  0.25, 1e-12);
-        KRATOS_CHECK_NEAR(r_edge_dist_elem_2[0],  0.25, 1e-12);
-        KRATOS_CHECK_NEAR(r_edge_dist_elem_2[1], -1.00, 1e-12);
-        KRATOS_CHECK_NEAR(r_edge_dist_elem_2[2],  0.75, 1e-12);
-        KRATOS_CHECK_NEAR(r_edge_dist_elem_2[3], -1.00, 1e-12);
-        KRATOS_CHECK_NEAR(r_edge_dist_elem_2[4],  0.75, 1e-12);
-        KRATOS_CHECK_NEAR(r_edge_dist_elem_2[5],  0.75, 1e-12);
-
-        // Check that elemental distances are the same
-        const auto &r_dist_elem_1_edge = (volume_part.ElementsBegin() + 7)->GetValue(ELEMENTAL_DISTANCES);
-        const auto &r_dist_elem_2_edge = (volume_part.ElementsEnd() - 7)->GetValue(ELEMENTAL_DISTANCES);
-        for (unsigned int i = 0; i < 4; ++i) {
-            KRATOS_CHECK_EQUAL(r_dist_elem_1_edge[i], r_dist_elem_1[i]);
-            KRATOS_CHECK_EQUAL(r_dist_elem_2_edge[i], r_dist_elem_2[i]);
-		}
-=======
         const std::vector<double> expected_values_elem_1 = {-0.15,0.05,0.05,-0.15};
         const std::vector<double> expected_values_elem_2 = {-0.05,0.15,0.15,-0.05};
         KRATOS_CHECK_VECTOR_NEAR(r_dist_elem_1, expected_values_elem_1, 1.0e-6);
@@ -258,7 +173,6 @@
         const std::vector<double> expected_values_elem_2_edge = {0.25,-1.0,0.75,-1.0,0.75,0.75};
         KRATOS_CHECK_VECTOR_NEAR(r_dist_elem_1_edge, expected_values_elem_1_edge, 1.0e-6);
         KRATOS_CHECK_VECTOR_NEAR(r_dist_elem_2_edge, expected_values_elem_2_edge, 1.0e-6);
->>>>>>> e903bc43
     }
 
     KRATOS_TEST_CASE_IN_SUITE(DiscontinuousDistanceProcessSharpCornerInCube3D, KratosCoreFastSuite)
@@ -310,29 +224,6 @@
         // Check elemental distances
         const auto &r_dist_begin = (volume_part.ElementsBegin())->GetValue(ELEMENTAL_DISTANCES);
         const auto &r_dist_end = (volume_part.ElementsEnd() - 1)->GetValue(ELEMENTAL_DISTANCES);
-<<<<<<< HEAD
-        KRATOS_CHECK_NEAR(r_dist_begin[0], 1.73205, 1e-6);
-        KRATOS_CHECK_NEAR(r_dist_begin[1], 1.73205, 1e-6);
-        KRATOS_CHECK_NEAR(r_dist_begin[2], 1.73205, 1e-6);
-        KRATOS_CHECK_NEAR(r_dist_begin[3], 1.73205, 1e-6);
-        KRATOS_CHECK_NEAR(r_dist_end[0], -0.406059, 1e-6);
-        KRATOS_CHECK_NEAR(r_dist_end[1], -0.489839, 1e-6);
-        KRATOS_CHECK_NEAR(r_dist_end[2], 0.388306, 1e-6);
-        KRATOS_CHECK_NEAR(r_dist_end[3], 0.0649427, 1e-6);
-
-        // Compute edge distances aswell
-        Flags options = CalculateDiscontinuousDistanceToSkinProcess<3>::CALCULATE_ELEMENTAL_EDGE_DISTANCES.Create(0);
-        CalculateDiscontinuousDistanceToSkinProcess<3> disc_dist_proc_edge(volume_part, skin_part, options);
-        disc_dist_proc_edge.Execute();
-
-        // Check that elemental distances are the same
-        const auto &r_dist_begin_edge = (volume_part.ElementsBegin())->GetValue(ELEMENTAL_DISTANCES);
-        const auto &r_dist_end_edge = (volume_part.ElementsEnd() - 1)->GetValue(ELEMENTAL_DISTANCES);
-        for (unsigned int i = 0; i < 4; ++i) {
-            KRATOS_CHECK_EQUAL(r_dist_begin_edge[i], r_dist_begin[i]);
-            KRATOS_CHECK_EQUAL(r_dist_end_edge[i], r_dist_end[i]);
-		}
-=======
         const std::vector<double> expected_values_begin = {1.73205,1.73205,1.73205,1.73205};
         const std::vector<double> expected_values_end = {-0.406059,-0.489839,0.388306,0.0649427};
         KRATOS_CHECK_VECTOR_NEAR(r_dist_begin, expected_values_begin, 1.0e-6);
@@ -345,7 +236,6 @@
         const std::vector<double> expected_values_end_edge = {-1,0.5,0.5,0.75,0.75,0.625};
         KRATOS_CHECK_VECTOR_NEAR(r_dist_begin_edge, expected_values_begin_edge, 1.0e-6);
         KRATOS_CHECK_VECTOR_NEAR(r_dist_end_edge, expected_values_end_edge, 1.0e-6);
->>>>>>> e903bc43
     }
 
     KRATOS_TEST_CASE_IN_SUITE(DiscontinuousDistanceProcessHorizontalPlane3D, KratosCoreFastSuite)
@@ -380,23 +270,6 @@
 
         // Check elemental distances
         const auto &r_elem_dist = (volume_part.ElementsBegin())->GetValue(ELEMENTAL_DISTANCES);
-<<<<<<< HEAD
-        KRATOS_CHECK_NEAR(r_elem_dist[0], 0.0714286, 1e-6);
-        KRATOS_CHECK_NEAR(r_elem_dist[1], 0.0714286, 1e-6);
-        KRATOS_CHECK_NEAR(r_elem_dist[2], 0.0714286, 1e-6);
-        KRATOS_CHECK_NEAR(r_elem_dist[3], -0.0714286, 1e-6);
-
-        // Compute edge distances aswell
-        Flags options = CalculateDiscontinuousDistanceToSkinProcess<3>::CALCULATE_ELEMENTAL_EDGE_DISTANCES.Create(0);
-        CalculateDiscontinuousDistanceToSkinProcess<3> disc_dist_proc_edge(volume_part, skin_part, options);
-        disc_dist_proc_edge.Execute();
-
-        // Check that elemental distances are the same
-        const auto &r_elem_dist_edge = (volume_part.ElementsBegin())->GetValue(ELEMENTAL_DISTANCES);
-        for (unsigned int i = 0; i < 4; ++i) {
-            KRATOS_CHECK_EQUAL(r_elem_dist_edge[i], r_elem_dist[i]);
-		}
-=======
         const std::vector<double> expected_values = {0.0714286,0.0714286,0.0714286,-0.0714286};
         KRATOS_CHECK_VECTOR_NEAR(r_elem_dist, expected_values, 1.0e-6);
 
@@ -404,7 +277,6 @@
         const auto &r_elem_dist_edge = (volume_part.ElementsBegin())->GetValue(ELEMENTAL_EDGE_DISTANCES);
         const std::vector<double> expected_values_edge = {-1,-1,-1,0.5,0.5,0.5};
         KRATOS_CHECK_VECTOR_NEAR(r_elem_dist_edge, expected_values_edge, 1.0e-6);
->>>>>>> e903bc43
     }
 
     KRATOS_TEST_CASE_IN_SUITE(DiscontinuousDistanceProcessPlaneApproximationSkewed3D, KratosCoreFastSuite)
@@ -434,11 +306,7 @@
         skin_part.CreateNewElement("Element3D3N", 2, {4,5,6}, p_properties_1);
 
         // Compute the discontinuous distance function (including edge distances)
-<<<<<<< HEAD
-        Flags options = CalculateDiscontinuousDistanceToSkinProcess<3>::CALCULATE_ELEMENTAL_EDGE_DISTANCES;
-=======
-        Flags options = CalculateDiscontinuousDistanceToSkinProcessFlags::CALCULATE_ELEMENTAL_EDGE_DISTANCES;
->>>>>>> e903bc43
+        Flags options = CalculateDiscontinuousDistanceToSkinProcessFlags::CALCULATE_ELEMENTAL_EDGE_DISTANCES;
         CalculateDiscontinuousDistanceToSkinProcess<3> disc_dist_proc(volume_part, skin_part, options);
         disc_dist_proc.Execute();
 
@@ -487,25 +355,6 @@
         CalculateDiscontinuousDistanceToSkinProcess<3> disc_dist_proc(volume_part, skin_part, options);
         disc_dist_proc.Execute();
 
-<<<<<<< HEAD
-        // Check values
-        const auto &r_elem_dist = (volume_part.ElementsBegin())->GetValue(ELEMENTAL_DISTANCES);
-        KRATOS_CHECK_NEAR(r_elem_dist[0], -0.5, 1e-10);
-        KRATOS_CHECK_NEAR(r_elem_dist[1],  0.5, 1e-10);
-        KRATOS_CHECK_NEAR(r_elem_dist[2], -0.5, 1e-10);
-        KRATOS_CHECK_NEAR(r_elem_dist[3], -0.5, 1e-10);
-
-        // Compute edge distances aswell
-        Flags options = CalculateDiscontinuousDistanceToSkinProcess<3>::CALCULATE_ELEMENTAL_EDGE_DISTANCES.Create(0);
-        CalculateDiscontinuousDistanceToSkinProcess<3> disc_dist_proc_edge(volume_part, skin_part, options);
-        disc_dist_proc_edge.Execute();
-
-        // Check that elemental distances are the same
-        const auto &r_elem_dist_edge = (volume_part.ElementsBegin())->GetValue(ELEMENTAL_DISTANCES);
-        for (unsigned int i = 0; i < 4; ++i) {
-            KRATOS_CHECK_EQUAL(r_elem_dist_edge[i], r_elem_dist[i]);
-		}
-=======
         // Check elemental distances
         const auto &r_elem_dist = (volume_part.ElementsBegin())->GetValue(ELEMENTAL_DISTANCES);
         const std::vector<double> expected_values = {-0.5,0.5,-0.5,-0.5};
@@ -515,7 +364,6 @@
         const auto &r_elem_dist_edge = (volume_part.ElementsBegin())->GetValue(ELEMENTAL_EDGE_DISTANCES);
         const std::vector<double> expected_values_edge = {0.5,0.5,-1,-1,0.5,-1};
         KRATOS_CHECK_VECTOR_NEAR(r_elem_dist_edge, expected_values_edge, 1.0e-12);
->>>>>>> e903bc43
     }
 
     KRATOS_TEST_CASE_IN_SUITE(DiscontinuousDistanceProcessOneEdgeIntersection3D, KratosCoreFastSuite)
@@ -549,23 +397,6 @@
 
         // Check elemental distances
         const auto &r_elem_dist = volume_part.ElementsBegin()->GetValue(ELEMENTAL_DISTANCES);
-<<<<<<< HEAD
-        KRATOS_CHECK_NEAR(r_elem_dist[0], 0.135661, 1e-5);
-        KRATOS_CHECK_NEAR(r_elem_dist[1], 0.135661, 1e-5);
-        KRATOS_CHECK_NEAR(r_elem_dist[2], 0.135661, 1e-5);
-        KRATOS_CHECK_NEAR(r_elem_dist[3], 0.135661, 1e-5);
-
-        // Compute edge distances aswell
-        Flags options = CalculateDiscontinuousDistanceToSkinProcess<3>::CALCULATE_ELEMENTAL_EDGE_DISTANCES.Create(0);
-        CalculateDiscontinuousDistanceToSkinProcess<3> disc_dist_proc_edge(volume_part, skin_part, options);
-        disc_dist_proc_edge.Execute();
-
-        // Check that elemental distances are the same
-        const auto &r_elem_dist_edge = (volume_part.ElementsBegin())->GetValue(ELEMENTAL_DISTANCES);
-        for (unsigned int i = 0; i < 4; ++i) {
-            KRATOS_CHECK_EQUAL(r_elem_dist_edge[i], r_elem_dist[i]);
-		}
-=======
         const std::vector<double> expected_values = {0.135661,0.135661,0.135661,0.135661};
         KRATOS_CHECK_VECTOR_NEAR(r_elem_dist, expected_values, 1.0e-5);
 
@@ -573,7 +404,6 @@
         const auto &r_elem_dist_edge = (volume_part.ElementsBegin())->GetValue(ELEMENTAL_EDGE_DISTANCES);
         const std::vector<double> expected_values_edge = {-1,-1,-1,0.961531,-1,-1};
         KRATOS_CHECK_VECTOR_NEAR(r_elem_dist_edge, expected_values_edge, 1.0e-6);
->>>>>>> e903bc43
     }
 
     KRATOS_TEST_CASE_IN_SUITE(DiscontinuousDistanceProcessMultipleIntersections3D, KratosCoreFastSuite)
@@ -624,23 +454,10 @@
         const std::vector<double> expected_values = {-0.0636738,0.0342287,-0.0709816,-0.0159295};
         KRATOS_CHECK_VECTOR_NEAR(r_elem_dist, expected_values, 1.0e-6);
 
-<<<<<<< HEAD
-        // Compute edge distances aswell
-        Flags options = CalculateDiscontinuousDistanceToSkinProcess<3>::CALCULATE_ELEMENTAL_EDGE_DISTANCES.Create(0);
-        CalculateDiscontinuousDistanceToSkinProcess<3> disc_dist_proc_edge(volume_part, skin_part, options);
-        disc_dist_proc_edge.Execute();
-
-        // Check that elemental distances are the same
-        const auto &r_elem_dist_edge = (volume_part.ElementsBegin())->GetValue(ELEMENTAL_DISTANCES);
-        for (unsigned int i = 0; i < 4; ++i) {
-            KRATOS_CHECK_EQUAL(r_elem_dist_edge[i], r_elem_dist[i]);
-		}
-=======
         // Check edge distances
         const auto &r_elem_dist_edge = (volume_part.ElementsBegin())->GetValue(ELEMENTAL_EDGE_DISTANCES);
         const std::vector<double> expected_values_edge = {0.65038,0.325336,-1,-1,0.682415,-1};
         KRATOS_CHECK_VECTOR_NEAR(r_elem_dist_edge, expected_values_edge, 1.0e-6);
->>>>>>> e903bc43
     }
 
     KRATOS_TEST_CASE_IN_SUITE(DiscontinuousDistanceProcessStandard3D, KratosCoreFastSuite)
@@ -721,23 +538,6 @@
 
         // Check elemental distances
         const auto &r_elem_dist = volume_part.ElementsBegin()->GetValue(ELEMENTAL_DISTANCES);
-<<<<<<< HEAD
-        KRATOS_CHECK_NEAR(r_elem_dist[0], -0.108523, 1e-6);
-        KRATOS_CHECK_NEAR(r_elem_dist[1], 0.0485713, 1e-6);
-        KRATOS_CHECK_NEAR(r_elem_dist[2], 0.0764035, 1e-6);
-        KRATOS_CHECK_NEAR(r_elem_dist[3], 0.0222594, 1e-6);
-
-        // Compute edge distances aswell
-        Flags options = CalculateDiscontinuousDistanceToSkinProcess<3>::CALCULATE_ELEMENTAL_EDGE_DISTANCES.Create(0);
-        CalculateDiscontinuousDistanceToSkinProcess<3> disc_dist_proc_edge(volume_part, skin_part, options);
-        disc_dist_proc_edge.Execute();
-
-        // Check that elemental distances are the same
-        const auto &r_elem_dist_edge = (volume_part.ElementsBegin())->GetValue(ELEMENTAL_DISTANCES);
-        for (unsigned int i = 0; i < 4; ++i) {
-            KRATOS_CHECK_EQUAL(r_elem_dist_edge[i], r_elem_dist[i]);
-		}
-=======
         const std::vector<double> expected_values = {-0.108523,0.0485713,0.0764035,0.0222594};
         KRATOS_CHECK_VECTOR_NEAR(r_elem_dist, expected_values, 1.0e-6);
 
@@ -745,7 +545,6 @@
         const auto &r_elem_dist_edge = (volume_part.ElementsBegin())->GetValue(ELEMENTAL_EDGE_DISTANCES);
         const std::vector<double> expected_values_edge = {0.690813,-1,0.413157,0.829797,-1,-1};
         KRATOS_CHECK_VECTOR_NEAR(r_elem_dist_edge, expected_values_edge, 1.0e-6);
->>>>>>> e903bc43
     }
 
     KRATOS_TEST_CASE_IN_SUITE(DiscontinuousDistanceProcessBoundaryIntersection3D, KratosCoreFastSuite)
@@ -802,23 +601,6 @@
 
         // Check elemental distances
         const auto &r_elem_dist = volume_part.ElementsBegin()->GetValue(ELEMENTAL_DISTANCES);
-<<<<<<< HEAD
-        KRATOS_CHECK_NEAR(r_elem_dist[0], -0.0984855, 1e-6);
-        KRATOS_CHECK_NEAR(r_elem_dist[1], -0.00883326, 1e-6);
-        KRATOS_CHECK_NEAR(r_elem_dist[2], 0.0352186, 1e-6);
-        KRATOS_CHECK_NEAR(r_elem_dist[3], -0.103167, 1e-6);
-
-        // Compute edge distances aswell
-        Flags options = CalculateDiscontinuousDistanceToSkinProcess<3>::CALCULATE_ELEMENTAL_EDGE_DISTANCES.Create(0);
-        CalculateDiscontinuousDistanceToSkinProcess<3> disc_dist_proc_edge(volume_part, skin_part, options);
-        disc_dist_proc_edge.Execute();
-
-        // Check that elemental distances are the same
-        const auto &r_elem_dist_edge = (volume_part.ElementsBegin())->GetValue(ELEMENTAL_DISTANCES);
-        for (unsigned int i = 0; i < 4; ++i) {
-            KRATOS_CHECK_EQUAL(r_elem_dist_edge[i], r_elem_dist[i]);
-		}
-=======
         const std::vector<double> expected_values = {-0.0984855,-0.00883326,0.0352186,-0.103167};
         KRATOS_CHECK_VECTOR_NEAR(r_elem_dist, expected_values, 1.0e-6);
 
@@ -826,7 +608,6 @@
         const auto &r_elem_dist_edge = (volume_part.ElementsBegin())->GetValue(ELEMENTAL_EDGE_DISTANCES);
         const std::vector<double> expected_values_edge = {-1,0.200519,0.263407,-1,-1,0.254497};
         KRATOS_CHECK_VECTOR_NEAR(r_elem_dist_edge, expected_values_edge, 1.0e-6);
->>>>>>> e903bc43
     }
 
     KRATOS_TEST_CASE_IN_SUITE(DiscontinuousDistanceProcessDoubleEmbeddedVariableComplex, KratosCoreFastSuite)
@@ -1065,17 +846,10 @@
         skin_part.CreateNewElement("Element2D2N", 2, {{2,3}}, p_properties);
         skin_part.CreateNewElement("Element2D2N", 3, {{3,4}}, p_properties);
 
-<<<<<<< HEAD
-        // Compute the discontinuous distance function calculating edge distances
-        Flags options = CalculateDiscontinuousDistanceToSkinProcess<2>::CALCULATE_ELEMENTAL_EDGE_DISTANCES.Create(0);
-        CalculateDiscontinuousDistanceToSkinProcess<2> disc_dist_proc_edge(volume_part, skin_part, options);
-        disc_dist_proc_edge.Execute();
-=======
         // Compute the discontinuous distance function (including edge distances)
         Flags options = CalculateDiscontinuousDistanceToSkinProcessFlags::CALCULATE_ELEMENTAL_EDGE_DISTANCES;
         CalculateDiscontinuousDistanceToSkinProcess<2> disc_dist_proc(volume_part, skin_part, options);
         disc_dist_proc.Execute();
->>>>>>> e903bc43
 
         // Count intersected and incised elements
         const uint8_t n_elements = 8;
@@ -1102,18 +876,6 @@
         KRATOS_CHECK_EQUAL(n_incised, 2);
         KRATOS_CHECK_EQUAL(n_intersected, 2);
 
-<<<<<<< HEAD
-        // Check edge distance values
-        KRATOS_CHECK_NEAR(volume_part.GetElement(2).GetValue(ELEMENTAL_EDGE_DISTANCES)[0], -1.0, 1e-12);
-        KRATOS_CHECK_NEAR(volume_part.GetElement(2).GetValue(ELEMENTAL_EDGE_DISTANCES)[1], -1.0, 1e-12);
-        KRATOS_CHECK_NEAR(volume_part.GetElement(2).GetValue(ELEMENTAL_EDGE_DISTANCES)[2], -1.0, 1e-12);
-        KRATOS_CHECK_NEAR(volume_part.GetElement(3).GetValue(ELEMENTAL_EDGE_DISTANCES)[0], -1.0, 1e-12);
-        KRATOS_CHECK_NEAR(volume_part.GetElement(3).GetValue(ELEMENTAL_EDGE_DISTANCES)[1], -1.0, 1e-12);
-        KRATOS_CHECK_NEAR(volume_part.GetElement(3).GetValue(ELEMENTAL_EDGE_DISTANCES)[2],  0.5, 1e-12);
-        KRATOS_CHECK_NEAR(volume_part.GetElement(4).GetValue(ELEMENTAL_EDGE_DISTANCES)[0],  0.5, 1e-12);
-        KRATOS_CHECK_NEAR(volume_part.GetElement(4).GetValue(ELEMENTAL_EDGE_DISTANCES)[1],  0.5, 1e-12);
-        KRATOS_CHECK_NEAR(volume_part.GetElement(4).GetValue(ELEMENTAL_EDGE_DISTANCES)[2], -1.0, 1e-12);
-=======
         // Check edge distances
         const auto &r_edge_dist_elem_2 = volume_part.GetElement(2).GetValue(ELEMENTAL_EDGE_DISTANCES);
         const auto &r_edge_dist_elem_3 = volume_part.GetElement(3).GetValue(ELEMENTAL_EDGE_DISTANCES);
@@ -1124,7 +886,6 @@
         KRATOS_CHECK_VECTOR_NEAR(r_edge_dist_elem_2, expected_values_elem_2, 1.0e-6);
         KRATOS_CHECK_VECTOR_NEAR(r_edge_dist_elem_3, expected_values_elem_3, 1.0e-6);
         KRATOS_CHECK_VECTOR_NEAR(r_edge_dist_elem_4, expected_values_elem_4, 1.0e-6);
->>>>>>> e903bc43
     }
 
     KRATOS_TEST_CASE_IN_SUITE(DiscontinuousDistanceProcessIncisedVsIntersected3D, KratosCoreFastSuite)
@@ -1162,17 +923,10 @@
         skin_part.CreateNewElement("Element3D3N", 1, {{1,2,3}}, p_properties_1);
         skin_part.CreateNewElement("Element3D3N", 2, {{3,2,4}}, p_properties_1);
 
-<<<<<<< HEAD
-        // Compute the discontinuous distance function calculating edge distances
-        Flags options = CalculateDiscontinuousDistanceToSkinProcess<3>::CALCULATE_ELEMENTAL_EDGE_DISTANCES.Create(0);
-        CalculateDiscontinuousDistanceToSkinProcess<3> disc_dist_proc_edge(volume_part, skin_part, options);
-        disc_dist_proc_edge.Execute();
-=======
         // Compute the discontinuous distance function (including edge distances)
         Flags options = CalculateDiscontinuousDistanceToSkinProcessFlags::CALCULATE_ELEMENTAL_EDGE_DISTANCES;
         CalculateDiscontinuousDistanceToSkinProcess<3> disc_dist_proc(volume_part, skin_part, options);
         disc_dist_proc.Execute();
->>>>>>> e903bc43
 
         // Count intersected and incised elements
         const uint8_t n_elements = 6;
@@ -1204,23 +958,11 @@
 
         // Check edge distances
         const auto &r_edge_dist_elem_3 = volume_part.GetElement(3).GetValue(ELEMENTAL_EDGE_DISTANCES);
-<<<<<<< HEAD
-        const auto &r_edge_dist_elem_6 =  volume_part.GetElement(6).GetValue(ELEMENTAL_EDGE_DISTANCES);
-        KRATOS_CHECK_NEAR(r_edge_dist_elem_3[0], 0.66, 1e-12);
-        KRATOS_CHECK_NEAR(r_edge_dist_elem_3[1], -1.0, 1e-12);
-        KRATOS_CHECK_NEAR(r_edge_dist_elem_3[2], 0.34, 1e-12);
-        KRATOS_CHECK_NEAR(r_edge_dist_elem_3[3], -1.0, 1e-12);
-        KRATOS_CHECK_NEAR(r_edge_dist_elem_3[4], 0.56666666666667, 1e-12);
-        KRATOS_CHECK_NEAR(r_edge_dist_elem_3[5], -1.0, 1e-12);
-        // only one edge of element 6 is cut
-        KRATOS_CHECK_NEAR(r_edge_dist_elem_6[0], 0.66, 1e-12);
-=======
         const auto &r_edge_dist_elem_6 = volume_part.GetElement(6).GetValue(ELEMENTAL_EDGE_DISTANCES);
         const std::vector<double> expected_values_elem_3 = {0.66,-1.0,0.34,-1.0,0.56666667,-1.0};
         KRATOS_CHECK_VECTOR_NEAR(r_edge_dist_elem_3, expected_values_elem_3, 1.0e-6);
         // only one edge of element 6 is cut
         KRATOS_CHECK_NEAR(r_edge_dist_elem_6[0], 0.66, 1e-6);
->>>>>>> e903bc43
     }
 
     KRATOS_TEST_CASE_IN_SUITE(DiscontinuousDistanceProcessEndAtEdge2D, KratosCoreFastSuite)
@@ -1252,17 +994,10 @@
         Properties::Pointer p_properties(new Properties(0));
         skin_part.CreateNewElement("Element2D2N", 1, {{1,2}}, p_properties);
 
-<<<<<<< HEAD
-        // Compute the discontinuous distance function calculating edge distances
-        Flags options = CalculateDiscontinuousDistanceToSkinProcess<2>::CALCULATE_ELEMENTAL_EDGE_DISTANCES.Create(0);
-        CalculateDiscontinuousDistanceToSkinProcess<2> disc_dist_proc_edge(volume_part, skin_part, options);
-        disc_dist_proc_edge.Execute();
-=======
         // Compute the discontinuous distance function (including edge distances)
         Flags options = CalculateDiscontinuousDistanceToSkinProcessFlags::CALCULATE_ELEMENTAL_EDGE_DISTANCES;
         CalculateDiscontinuousDistanceToSkinProcess<2> disc_dist_proc(volume_part, skin_part, options);
         disc_dist_proc.Execute();
->>>>>>> e903bc43
 
         // Count intersected and incised elements
         const uint8_t n_elements = 8;
@@ -1291,20 +1026,6 @@
         KRATOS_CHECK_EQUAL(n_intersected, 3);
 
         // Check edge distances - elements 1,2,5,6 are not cut at all
-<<<<<<< HEAD
-        KRATOS_CHECK_NEAR(volume_part.GetElement(3).GetValue(ELEMENTAL_EDGE_DISTANCES)[0], -1.0, 1e-12);
-        KRATOS_CHECK_NEAR(volume_part.GetElement(3).GetValue(ELEMENTAL_EDGE_DISTANCES)[1], -1.0, 1e-12);
-        KRATOS_CHECK_NEAR(volume_part.GetElement(3).GetValue(ELEMENTAL_EDGE_DISTANCES)[2],  0.5, 1e-12);
-        KRATOS_CHECK_NEAR(volume_part.GetElement(4).GetValue(ELEMENTAL_EDGE_DISTANCES)[0],  0.4, 1e-12);
-        KRATOS_CHECK_NEAR(volume_part.GetElement(4).GetValue(ELEMENTAL_EDGE_DISTANCES)[1],  0.5, 1e-12);
-        KRATOS_CHECK_NEAR(volume_part.GetElement(4).GetValue(ELEMENTAL_EDGE_DISTANCES)[2], -1.0, 1e-12);
-        KRATOS_CHECK_NEAR(volume_part.GetElement(7).GetValue(ELEMENTAL_EDGE_DISTANCES)[0], -1.0, 1e-12);
-        KRATOS_CHECK_NEAR(volume_part.GetElement(7).GetValue(ELEMENTAL_EDGE_DISTANCES)[1],  0.6, 1e-12);
-        KRATOS_CHECK_NEAR(volume_part.GetElement(7).GetValue(ELEMENTAL_EDGE_DISTANCES)[2],  0.3333333333333, 1e-12);
-        KRATOS_CHECK_NEAR(volume_part.GetElement(8).GetValue(ELEMENTAL_EDGE_DISTANCES)[0],  0.2, 1e-12);
-        KRATOS_CHECK_NEAR(volume_part.GetElement(8).GetValue(ELEMENTAL_EDGE_DISTANCES)[1],  0.6666666666667, 1e-12);
-        KRATOS_CHECK_NEAR(volume_part.GetElement(8).GetValue(ELEMENTAL_EDGE_DISTANCES)[2], -1.0, 1e-12);
-=======
         const auto &r_edge_dist_elem_3 = volume_part.GetElement(3).GetValue(ELEMENTAL_EDGE_DISTANCES);
         const auto &r_edge_dist_elem_4 = volume_part.GetElement(4).GetValue(ELEMENTAL_EDGE_DISTANCES);
         const auto &r_edge_dist_elem_7 = volume_part.GetElement(7).GetValue(ELEMENTAL_EDGE_DISTANCES);
@@ -1317,7 +1038,6 @@
         KRATOS_CHECK_VECTOR_NEAR(r_edge_dist_elem_4, expected_values_elem_4, 1.0e-6);
         KRATOS_CHECK_VECTOR_NEAR(r_edge_dist_elem_7, expected_values_elem_7, 1.0e-6);
         KRATOS_CHECK_VECTOR_NEAR(r_edge_dist_elem_8, expected_values_elem_8, 1.0e-6);
->>>>>>> e903bc43
     }
 
     KRATOS_TEST_CASE_IN_SUITE(DiscontinuousDistanceProcessCutOnEdge2D, KratosCoreFastSuite)
@@ -1350,17 +1070,10 @@
         Properties::Pointer p_properties(new Properties(0));
         skin_part.CreateNewElement("Element2D2N", 1, {{1,2}}, p_properties);
 
-<<<<<<< HEAD
-        // Compute the discontinuous distance function calculating edge distances
-        Flags options = CalculateDiscontinuousDistanceToSkinProcess<2>::CALCULATE_ELEMENTAL_EDGE_DISTANCES.Create(0);
-        CalculateDiscontinuousDistanceToSkinProcess<2> disc_dist_proc_edge(volume_part, skin_part, options);
-        disc_dist_proc_edge.Execute();
-=======
         // Compute the discontinuous distance function (including edge distances)
         Flags options = CalculateDiscontinuousDistanceToSkinProcessFlags::CALCULATE_ELEMENTAL_EDGE_DISTANCES;
         CalculateDiscontinuousDistanceToSkinProcess<2> disc_dist_proc(volume_part, skin_part, options);
         disc_dist_proc.Execute();
->>>>>>> e903bc43
 
         // Count intersected and incised elements
         const uint8_t n_elements = 8;
@@ -1418,17 +1131,10 @@
         Properties::Pointer p_properties(new Properties(0));
         skin_part.CreateNewElement("Element2D2N", 1, {{1,2}}, p_properties);
 
-<<<<<<< HEAD
-        // Compute the discontinuous distance function calculating edge distances
-        Flags options = CalculateDiscontinuousDistanceToSkinProcess<2>::CALCULATE_ELEMENTAL_EDGE_DISTANCES.Create(0);
-        CalculateDiscontinuousDistanceToSkinProcess<2> disc_dist_proc_edge(volume_part, skin_part, options);
-        disc_dist_proc_edge.Execute();
-=======
         // Compute the discontinuous distance function (including edge distances)
         Flags options = CalculateDiscontinuousDistanceToSkinProcessFlags::CALCULATE_ELEMENTAL_EDGE_DISTANCES;
         CalculateDiscontinuousDistanceToSkinProcess<2> disc_dist_proc(volume_part, skin_part, options);
         disc_dist_proc.Execute();
->>>>>>> e903bc43
 
         // Count intersected and incised elements
         const uint8_t n_elements = 8;
@@ -1457,17 +1163,6 @@
         KRATOS_CHECK_EQUAL(n_incised, 4);
 
         // Check edge distances -> #4 and #5 are detected as only incised, #3 and #6 are incised
-<<<<<<< HEAD
-        KRATOS_CHECK_NEAR(volume_part.GetElement(2).GetValue(ELEMENTAL_EDGE_DISTANCES)[0], -1.0, 1e-12);
-        KRATOS_CHECK_NEAR(volume_part.GetElement(2).GetValue(ELEMENTAL_EDGE_DISTANCES)[1], -1.0, 1e-12);
-        KRATOS_CHECK_NEAR(volume_part.GetElement(2).GetValue(ELEMENTAL_EDGE_DISTANCES)[2], -1.0, 1e-12);
-        KRATOS_CHECK_NEAR(volume_part.GetElement(3).GetValue(ELEMENTAL_EDGE_DISTANCES)[0], -1.0, 1e-12);
-        KRATOS_CHECK_NEAR(volume_part.GetElement(3).GetValue(ELEMENTAL_EDGE_DISTANCES)[1], -1.0, 1e-12);
-        KRATOS_CHECK_NEAR(volume_part.GetElement(3).GetValue(ELEMENTAL_EDGE_DISTANCES)[2],  0.428571, 1e-5);
-        KRATOS_CHECK_NEAR(volume_part.GetElement(4).GetValue(ELEMENTAL_EDGE_DISTANCES)[0], -1.0, 1e-12);
-        KRATOS_CHECK_NEAR(volume_part.GetElement(4).GetValue(ELEMENTAL_EDGE_DISTANCES)[1],  0.571429, 1e-5);
-        KRATOS_CHECK_NEAR(volume_part.GetElement(4).GetValue(ELEMENTAL_EDGE_DISTANCES)[2], -1.0, 1e-12);
-=======
         const auto &r_edge_dist_elem_2 = volume_part.GetElement(2).GetValue(ELEMENTAL_EDGE_DISTANCES);
         const auto &r_edge_dist_elem_3 = volume_part.GetElement(3).GetValue(ELEMENTAL_EDGE_DISTANCES);
         const auto &r_edge_dist_elem_4 = volume_part.GetElement(4).GetValue(ELEMENTAL_EDGE_DISTANCES);
@@ -1477,7 +1172,6 @@
         KRATOS_CHECK_VECTOR_NEAR(r_edge_dist_elem_2, expected_values_elem_2, 1.0e-6);
         KRATOS_CHECK_VECTOR_NEAR(r_edge_dist_elem_3, expected_values_elem_3, 1.0e-6);
         KRATOS_CHECK_VECTOR_NEAR(r_edge_dist_elem_4, expected_values_elem_4, 1.0e-6);
->>>>>>> e903bc43
     }
 
 }  // namespace Testing.
