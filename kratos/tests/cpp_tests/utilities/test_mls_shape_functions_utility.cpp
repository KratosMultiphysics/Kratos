//    |  /           |
//    ' /   __| _` | __|  _ \   __|
//    . \  |   (   | |   (   |\__ `
//   _|\_\_|  \__,_|\__|\___/ ____/
//                   Multi-Physics
//
//  License:         BSD License
//                   Kratos default license: kratos/license.txt
//
//  Main authors:    Ruben Zorrilla
//

// System includes

// External includes

// Project includes
#include "containers/model.h"
#include "geometries/quadrilateral_2d_4.h"
#include "processes/structured_mesh_generator_process.h"
#include "utilities/mls_shape_functions_utility.h"
#include "testing/testing.h"

namespace Kratos
{
namespace Testing
{

    void SetPointsCoordinatesMatrix2D(Matrix& rPointsCoordinates)
    {
        rPointsCoordinates = ZeroMatrix(4,3);
        rPointsCoordinates(0,0) = -1.0; rPointsCoordinates(0,1) = -1.0;
        rPointsCoordinates(1,0) = 1.0; rPointsCoordinates(1,1) = -1.0;
        rPointsCoordinates(2,0) = 1.0; rPointsCoordinates(2,1) = 1.0;
        rPointsCoordinates(3,0) = -1.0; rPointsCoordinates(3,1) = 1.0;
    }

    void SetPointsCoordinatesMatrix3D(Matrix& rPointsCoordinates)
    {
        rPointsCoordinates = ZeroMatrix(8,3);
        rPointsCoordinates(0,0) = -1.0; rPointsCoordinates(0,1) = -1.0; rPointsCoordinates(0,2) = -1.0;
        rPointsCoordinates(1,0) = 1.0; rPointsCoordinates(1,1) = -1.0; rPointsCoordinates(1,2) = -1.0;
        rPointsCoordinates(2,0) = 1.0; rPointsCoordinates(2,1) = 1.0; rPointsCoordinates(2,2) = -1.0;
        rPointsCoordinates(3,0) = -1.0; rPointsCoordinates(3,1) = 1.0; rPointsCoordinates(3,2) = -1.0;
        rPointsCoordinates(4,0) = -1.0; rPointsCoordinates(4,1) = -1.0; rPointsCoordinates(4,2) = 1.0;
        rPointsCoordinates(5,0) = 1.0; rPointsCoordinates(5,1) = -1.0; rPointsCoordinates(5,2) = 1.0;
        rPointsCoordinates(6,0) = 1.0; rPointsCoordinates(6,1) = 1.0; rPointsCoordinates(6,2) = 1.0;
        rPointsCoordinates(7,0) = -1.0; rPointsCoordinates(7,1) = 1.0; rPointsCoordinates(7,2) = 1.0;
    }

    void MLSShapeFunctionsUtilityConsistencyCheck(
        std::function<double(array_1d<double,3>)>& rAnalyticalSolutionFunction,
        std::function<array_1d<double,2>(array_1d<double,3>)>& rAnalyticalSolutionGradientFunction,
        std::function<void(const Matrix&, const array_1d<double,3>&, const double, Vector&, Matrix&)>& rMLSShapeFunctionsAndGradientsFunction)
    {
        // Set the background mesh model part
        Model model;
        auto& r_model_part = model.CreateModelPart("TestModelPart");
        r_model_part.GetProcessInfo().SetValue(DOMAIN_SIZE, 2);
        r_model_part.AddNodalSolutionStepVariable(DENSITY);

        // Generate the background mesh (done with the StructuredMeshGeneratorProcess)
        auto p_point_1 = Kratos::make_intrusive<Node<3>>(1, -0.5, -0.5,  0.0);
        auto p_point_2 = Kratos::make_intrusive<Node<3>>(2, -0.5,  0.5,  0.0);
        auto p_point_3 = Kratos::make_intrusive<Node<3>>(3,  0.5,  0.5,  0.0);
        auto p_point_4 = Kratos::make_intrusive<Node<3>>(4,  0.5, -0.5,  0.0);
        Quadrilateral2D4<Node<3>> geometry(p_point_1, p_point_2, p_point_3, p_point_4);
        Parameters mesher_parameters(R"(
        {
            "number_of_divisions": 3,
            "element_name": "Element2D3N",
            "condition_name": "LineCondition"
        })");
        StructuredMeshGeneratorProcess(geometry, r_model_part, mesher_parameters).Execute();

        // Set the linear field (x+y) to be interpolated and the coordinates matrix
        const std::size_t n_nodes = r_model_part.NumberOfNodes();
        Matrix nodes_coords = ZeroMatrix(n_nodes, 3);
        std::size_t i = 0;
        for (auto& r_node : r_model_part.Nodes()) {
            nodes_coords(i,0) = r_node.X();
            nodes_coords(i,1) = r_node.Y();
            r_node.FastGetSolutionStepValue(DENSITY) = rAnalyticalSolutionFunction(r_node.Coordinates());
            ++i;
        }

        // Calculate the error of the MLS interpolation
        double val_error = 0.0;
        double val_dx_error = 0.0;
        double val_dy_error = 0.0;
        const double h = 1.0;
        array_1d<double,3> i_gauss_N;
        array_1d<double,3> i_gauss_coords;
        Vector MLS_N_container;
        Matrix MLS_DN_DX_container;
        for (auto& r_element : r_model_part.Elements()) {
            const auto& r_geom = r_element.GetGeometry();
            const auto N_container = r_geom.ShapeFunctionsValues(GeometryData::IntegrationMethod::GI_GAUSS_2);
            const std::size_t n_nodes = N_container.size1();
            const std::size_t n_gauss = N_container.size2();
            for (std::size_t i_gauss = 0; i_gauss < n_gauss; ++i_gauss) {
                // Get current Gauss pt. coordinates
                i_gauss_N = row(N_container, i_gauss);
                i_gauss_coords = ZeroVector(3);
                for (std::size_t i_node = 0; i_node < n_nodes; ++i_node) {
                    noalias(i_gauss_coords) += i_gauss_N[i_node] * r_geom[i_node].Coordinates();
                }

                // Calculate the MLS basis in the current Gauss pt.
                rMLSShapeFunctionsAndGradientsFunction(
                    nodes_coords,
                    i_gauss_coords,
                    h,
                    MLS_N_container,
                    MLS_DN_DX_container);

                // Calculate the MLS interpolation at current Gauss pt.
                double mls_val = 0.0;
                double mls_grad_x = 0.0;
                double mls_grad_y = 0.0;
                std::size_t i_mls = 0;
                for (const auto& r_node : r_model_part.Nodes()) {
                    const double node_val = r_node.FastGetSolutionStepValue(DENSITY);
                    mls_val += MLS_N_container[i_mls] * node_val;
                    mls_grad_x += MLS_DN_DX_container(i_mls,0) * node_val;
                    mls_grad_y += MLS_DN_DX_container(i_mls,1) * node_val;
                    ++i_mls;
                }

                // Calculate the error at current Gauss pt.
                const double sol = rAnalyticalSolutionFunction(i_gauss_coords);
                const array_1d<double,2> grad_sol = rAnalyticalSolutionGradientFunction(i_gauss_coords);
                const double weight = r_geom.Area() / n_gauss;
                val_error += weight * (sol - mls_val);
                val_dx_error += weight * (grad_sol[0] - mls_grad_x);
                val_dy_error += weight * (grad_sol[1] - mls_grad_y);
            }
        }

        const double zero_tol = 1.0e-15;
        KRATOS_CHECK_LESS_EQUAL(std::abs(val_error), zero_tol);
        KRATOS_CHECK_LESS_EQUAL(std::abs(val_dx_error), zero_tol);
        KRATOS_CHECK_LESS_EQUAL(std::abs(val_dy_error), zero_tol);
    }

    KRATOS_TEST_CASE_IN_SUITE(MLSShapeFunctionsUtilityCalculateKernelCoordinates, KratosCoreFastSuite)
    {
        // Set the points cloud
        Matrix pt_coords;
        SetPointsCoordinatesMatrix2D(pt_coords);

        // Set the point of interest
        const array_1d<double,3> ref_pt = ZeroVector(3);

        // Calculate kernel values
        const double h = 1.0;
        const double tol = 1.0e-12;
        const std::array<double, 4> expected_values = {0.367879441171,0.367879441171,0.367879441171,0.367879441171};
        for (std::size_t i_pt = 0; i_pt < 4; ++i_pt) {
            const double kernel = MLSShapeFunctionsUtility::CalculateKernel(ref_pt - row(pt_coords, i_pt), h);
            KRATOS_CHECK_NEAR(kernel, expected_values[i_pt], tol);
        }
    }

    KRATOS_TEST_CASE_IN_SUITE(MLSShapeFunctionsUtilityCalculateKernelZeroDistance, KratosCoreFastSuite)
    {
        // Calculate kernel value
        const double h = 0.25;
        const double tol = 1.0e-12;
        const double kernel = MLSShapeFunctionsUtility::CalculateKernel(ZeroVector(3), h);
        KRATOS_CHECK_NEAR(kernel, 1.0, tol);
    }

    KRATOS_TEST_CASE_IN_SUITE(MLSShapeFunctionsUtilityCalculateKernelDerivative, KratosCoreFastSuite)
    {
        // Set the points cloud
        Matrix pt_coords;
        SetPointsCoordinatesMatrix2D(pt_coords);

        // Set the point of interest
        const array_1d<double,3> ref_pt = ZeroVector(3);

        // Calculate kernel values
        const double h = 1.0;
        const double tol = 1.0e-12;
        array_1d<double,2> kernel_der;
        const std::array<double, 8> expected_values = {
            -0.0861571172074, -0.0861571172074,
            0.0861571172074, -0.0861571172074,
            0.0861571172074, 0.0861571172074,
            -0.0861571172074,0.0861571172074};
        for (std::size_t i_pt = 0; i_pt < 4; ++i_pt) {
            MLSShapeFunctionsUtility::CalculateKernelDerivative<2>(ref_pt - row(pt_coords, i_pt), h, kernel_der);
            KRATOS_CHECK_NEAR(kernel_der[0], expected_values[2*i_pt], tol);
            KRATOS_CHECK_NEAR(kernel_der[1], expected_values[2*i_pt+1], tol);
        }
    }

    KRATOS_TEST_CASE_IN_SUITE(MLSShapeFunctionsUtilityCalculateShapeFunctions2D, KratosCoreFastSuite)
    {
        // Set the points cloud
        Matrix pt_coords;
        SetPointsCoordinatesMatrix2D(pt_coords);

        // Set the point of interest
        const array_1d<double,3> ref_pt = ZeroVector(3);

        // Calculate kernel values
        const double h = 1.0;
        Vector N_container;
        MLSShapeFunctionsUtility::CalculateShapeFunctions<2,1>(
            pt_coords,
            ref_pt,
            h,
            N_container);

        // Check results
        const double tol = 1.0e-12;
        const std::array<double, 4> expected_N = {0.25,0.25,0.25,0.25};
        for (std::size_t i_pt = 0; i_pt < 4; ++i_pt) {
            KRATOS_CHECK_NEAR(N_container(i_pt), expected_N[i_pt], tol);
        }
    }

    KRATOS_TEST_CASE_IN_SUITE(MLSShapeFunctionsUtilityCalculateShapeFunctionsAndGradients2D, KratosCoreFastSuite)
    {
        // Set the points cloud
        Matrix pt_coords;
        SetPointsCoordinatesMatrix2D(pt_coords);

        // Set the point of interest
        const array_1d<double,3> ref_pt = ZeroVector(3);

        // Calculate kernel values
        const double h = 1.0;
        Vector N_container;
        Matrix DN_DX_container;
        MLSShapeFunctionsUtility::CalculateShapeFunctionsAndGradients<2,1>(
            pt_coords,
            ref_pt,
            h,
            N_container,
            DN_DX_container);

        // Check results
        const double tol = 1.0e-12;
        const std::array<double, 4> expected_N = {0.25,0.25,0.25,0.25};
        const std::array<double, 8> expected_DN_DX = {-0.25, -0.25, 0.25, -0.25, 0.25, 0.25, -0.25,0.25};
        for (std::size_t i_pt = 0; i_pt < 4; ++i_pt) {
            KRATOS_CHECK_NEAR(N_container(i_pt), expected_N[i_pt], tol);
            KRATOS_CHECK_NEAR(DN_DX_container(i_pt, 0), expected_DN_DX[2*i_pt], tol);
            KRATOS_CHECK_NEAR(DN_DX_container(i_pt, 1), expected_DN_DX[2*i_pt+1], tol);
        }
    }

    KRATOS_TEST_CASE_IN_SUITE(MLSShapeFunctionsUtilityCalculateShapeFunctions3D, KratosCoreFastSuite)
    {
        // Set the points cloud
        Matrix pt_coords;
        SetPointsCoordinatesMatrix3D(pt_coords);

        // Set the point of interest
        const array_1d<double,3> ref_pt = ZeroVector(3);

        // Calculate kernel values
        const double h = 1.0;
        Vector N_container;
        MLSShapeFunctionsUtility::CalculateShapeFunctions<3,1>(
            pt_coords,
            ref_pt,
            h,
            N_container);

        // Check results
        const double tol = 1.0e-12;
        const std::array<double, 8> expected_N = {0.125,0.125,0.125,0.125,0.125,0.125,0.125,0.125};
        for (std::size_t i_pt = 0; i_pt < 8; ++i_pt) {
            KRATOS_CHECK_NEAR(N_container(i_pt), expected_N[i_pt], tol);
        }
    }

    KRATOS_TEST_CASE_IN_SUITE(MLSShapeFunctionsUtilityCalculateShapeFunctionsAndGradients3D, KratosCoreFastSuite)
    {
        // Set the points cloud
        Matrix pt_coords;
        SetPointsCoordinatesMatrix3D(pt_coords);

        // Set the point of interest
        const array_1d<double,3> ref_pt = ZeroVector(3);

        // Calculate kernel values
        const double h = 1.0;
        Vector N_container;
        Matrix DN_DX_container;
        MLSShapeFunctionsUtility::CalculateShapeFunctionsAndGradients<3,1>(
            pt_coords,
            ref_pt,
            h,
            N_container,
            DN_DX_container);

        // Check results
        const double tol = 1.0e-12;
        const std::array<double, 8> expected_N = {0.125,0.125,0.125,0.125,0.125,0.125,0.125,0.125};
        const std::array<double, 24> expected_DN_DX = {
            -0.125, -0.125, -0.125,
            0.125, -0.125, -0.125,
            0.125, 0.125, -0.125,
            -0.125,0.125, -0.125,
            -0.125, -0.125, 0.125,
            0.125, -0.125, 0.125,
            0.125, 0.125, 0.125,
            -0.125,0.125, 0.125};
        for (std::size_t i_pt = 0; i_pt < 8; ++i_pt) {
            KRATOS_CHECK_NEAR(N_container(i_pt), expected_N[i_pt], tol);
            KRATOS_CHECK_NEAR(DN_DX_container(i_pt, 0), expected_DN_DX[3*i_pt], tol);
            KRATOS_CHECK_NEAR(DN_DX_container(i_pt, 1), expected_DN_DX[3*i_pt+1], tol);
            KRATOS_CHECK_NEAR(DN_DX_container(i_pt, 2), expected_DN_DX[3*i_pt+2], tol);
        }
    }

<<<<<<< HEAD
    void MLSShapeFunctionsUtilityConsistencyCheck(
        std::function<double(array_1d<double,3>)>& rAnalyticalSolutionFunction,
        std::function<array_1d<double,2>(array_1d<double,3>)>& rAnalyticalSolutionGradientFunction,
        std::function<void(const Matrix&, const array_1d<double,3>&, const double, Vector&, Matrix&)>& rMLSShapeFunctionsAndGradientsFunction)
    {
        // Set the background mesh model part
        Model model;
        auto& r_model_part = model.CreateModelPart("TestModelPart");
        r_model_part.GetProcessInfo().SetValue(DOMAIN_SIZE, 2);
        r_model_part.AddNodalSolutionStepVariable(DENSITY);

        // Generate the background mesh (done with the StructuredMeshGeneratorProcess)
        auto p_point_1 = Kratos::make_intrusive<Node<3>>(1, -0.5, -0.5,  0.0);
        auto p_point_2 = Kratos::make_intrusive<Node<3>>(2, -0.5,  0.5,  0.0);
        auto p_point_3 = Kratos::make_intrusive<Node<3>>(3,  0.5,  0.5,  0.0);
        auto p_point_4 = Kratos::make_intrusive<Node<3>>(4,  0.5, -0.5,  0.0);
        Quadrilateral2D4<Node<3>> geometry(p_point_1, p_point_2, p_point_3, p_point_4);
        Parameters mesher_parameters(R"(
        {
            "number_of_divisions": 3,
            "element_name": "Element2D3N",
            "condition_name": "LineCondition"
        })");
        StructuredMeshGeneratorProcess(geometry, r_model_part, mesher_parameters).Execute();

        // Set the linear field (x+y) to be interpolated and the coordinates matrix
        const std::size_t n_nodes = r_model_part.NumberOfNodes();
        Matrix nodes_coords = ZeroMatrix(n_nodes, 3);
        std::size_t i = 0;
        for (auto& r_node : r_model_part.Nodes()) {
            nodes_coords(i,0) = r_node.X();
            nodes_coords(i,1) = r_node.Y();
            r_node.FastGetSolutionStepValue(DENSITY) = rAnalyticalSolutionFunction(r_node.Coordinates());
            ++i;
        }

        // Calculate the error of the MLS interpolation
        double val_error = 0.0;
        double val_dx_error = 0.0;
        double val_dy_error = 0.0;
        const double h = 1.0;
        array_1d<double,3> i_gauss_N;
        array_1d<double,3> i_gauss_coords;
        Vector MLS_N_container;
        Matrix MLS_DN_DX_container;
        for (auto& r_element : r_model_part.Elements()) {
            const auto& r_geom = r_element.GetGeometry();
            const auto N_container = r_geom.ShapeFunctionsValues(GeometryData::IntegrationMethod::GI_GAUSS_2);
            const std::size_t n_nodes = N_container.size1();
            const std::size_t n_gauss = N_container.size2();
            for (std::size_t i_gauss = 0; i_gauss < n_gauss; ++i_gauss) {
                // Get current Gauss pt. coordinates
                i_gauss_N = row(N_container, i_gauss);
                i_gauss_coords = ZeroVector(3);
                for (std::size_t i_node = 0; i_node < n_nodes; ++i_node) {
                    noalias(i_gauss_coords) += i_gauss_N[i_node] * r_geom[i_node].Coordinates();
                }

                // Calculate the MLS basis in the current Gauss pt.
                rMLSShapeFunctionsAndGradientsFunction(
                    nodes_coords,
                    i_gauss_coords,
                    h,
                    MLS_N_container,
                    MLS_DN_DX_container);

                // Calculate the MLS interpolation at current Gauss pt.
                double mls_val = 0.0;
                double mls_grad_x = 0.0;
                double mls_grad_y = 0.0;
                std::size_t i_mls = 0;
                for (const auto& r_node : r_model_part.Nodes()) {
                    const double node_val = r_node.FastGetSolutionStepValue(DENSITY);
                    mls_val += MLS_N_container[i_mls] * node_val;
                    mls_grad_x += MLS_DN_DX_container(i_mls,0) * node_val;
                    mls_grad_y += MLS_DN_DX_container(i_mls,1) * node_val;
                    ++i_mls;
                }

                // Calculate the error at current Gauss pt.
                const double sol = rAnalyticalSolutionFunction(i_gauss_coords);
                const array_1d<double,2> grad_sol = rAnalyticalSolutionGradientFunction(i_gauss_coords);
                const double weight = r_geom.Area() / n_gauss;
                val_error += weight * (sol - mls_val);
                val_dx_error += weight * (grad_sol[0] - mls_grad_x);
                val_dy_error += weight * (grad_sol[1] - mls_grad_y);
            }
        }

        const double zero_tol = 1.0e-15;
        KRATOS_CHECK_LESS_EQUAL(std::abs(val_error), zero_tol);
        KRATOS_CHECK_LESS_EQUAL(std::abs(val_dx_error), zero_tol);
        KRATOS_CHECK_LESS_EQUAL(std::abs(val_dy_error), zero_tol);
    }

=======
>>>>>>> 1342f4ad
    KRATOS_TEST_CASE_IN_SUITE(MLSShapeFunctionsUtility1stOrderConsistency, KratosCoreFastSuite)
    {
        // Set the analytical solution and its gradient functions
        std::function<double(array_1d<double,3>)> sol_func = [](const array_1d<double,3>& rCoords){return rCoords[0] + rCoords[1];};
        std::function<array_1d<double,2>(array_1d<double,3>)> grad_sol_func = [](const array_1d<double,3>& rCoords){
            array_1d<double,2> grad_sol;
            grad_sol[0] = 1.0;
            grad_sol[1] = 1.0;
            return grad_sol;
        };

        // Set the MLS shape functions and gradients call
        std::function<void(const Matrix&, const array_1d<double,3>&, const double, Vector&, Matrix&)> MLS_call_1st_order = [&](
            const Matrix& rPoints,
            const array_1d<double,3>& rX,
            const double h, Vector& rN,
            Matrix& rDNDX)
            {
                MLSShapeFunctionsUtility::CalculateShapeFunctionsAndGradients<2,1>(
                    rPoints,
                    rX,
                    h,
                    rN,
                    rDNDX);
            };

        // Call the auxiliary function performing the check for the fields above
        MLSShapeFunctionsUtilityConsistencyCheck(sol_func, grad_sol_func, MLS_call_1st_order);
    }

    KRATOS_TEST_CASE_IN_SUITE(MLSShapeFunctionsUtility2ndOrderConsistency, KratosCoreFastSuite)
    {
        // Set the analytical solution and its gradient functions
        std::function<double(array_1d<double,3>)> sol_func = [](const array_1d<double,3>& rCoords){return std::pow(rCoords[0],2) + std::pow(rCoords[1],2);};
        std::function<array_1d<double,2>(array_1d<double,3>)> grad_sol_func = [](const array_1d<double,3>& rCoords){
            array_1d<double,2> grad_sol;
            grad_sol[0] = 2.0*rCoords[0];
            grad_sol[1] = 2.0*rCoords[1];
            return grad_sol;
        };

        // Set the MLS shape functions and gradients call
        std::function<void(const Matrix&, const array_1d<double,3>&, const double, Vector&, Matrix&)> MLS_call_2nd_order = [&](
            const Matrix& rPoints,
            const array_1d<double,3>& rX,
            const double h, Vector& rN,
            Matrix& rDNDX)
            {
                MLSShapeFunctionsUtility::CalculateShapeFunctionsAndGradients<2,2>(
                    rPoints,
                    rX,
                    h,
                    rN,
                    rDNDX);
            };

        // Call the auxiliary function performing the check for the fields above
        MLSShapeFunctionsUtilityConsistencyCheck(sol_func, grad_sol_func, MLS_call_2nd_order);
    }

} // namespace Testing
}  // namespace Kratos.<|MERGE_RESOLUTION|>--- conflicted
+++ resolved
@@ -319,104 +319,6 @@
         }
     }
 
-<<<<<<< HEAD
-    void MLSShapeFunctionsUtilityConsistencyCheck(
-        std::function<double(array_1d<double,3>)>& rAnalyticalSolutionFunction,
-        std::function<array_1d<double,2>(array_1d<double,3>)>& rAnalyticalSolutionGradientFunction,
-        std::function<void(const Matrix&, const array_1d<double,3>&, const double, Vector&, Matrix&)>& rMLSShapeFunctionsAndGradientsFunction)
-    {
-        // Set the background mesh model part
-        Model model;
-        auto& r_model_part = model.CreateModelPart("TestModelPart");
-        r_model_part.GetProcessInfo().SetValue(DOMAIN_SIZE, 2);
-        r_model_part.AddNodalSolutionStepVariable(DENSITY);
-
-        // Generate the background mesh (done with the StructuredMeshGeneratorProcess)
-        auto p_point_1 = Kratos::make_intrusive<Node<3>>(1, -0.5, -0.5,  0.0);
-        auto p_point_2 = Kratos::make_intrusive<Node<3>>(2, -0.5,  0.5,  0.0);
-        auto p_point_3 = Kratos::make_intrusive<Node<3>>(3,  0.5,  0.5,  0.0);
-        auto p_point_4 = Kratos::make_intrusive<Node<3>>(4,  0.5, -0.5,  0.0);
-        Quadrilateral2D4<Node<3>> geometry(p_point_1, p_point_2, p_point_3, p_point_4);
-        Parameters mesher_parameters(R"(
-        {
-            "number_of_divisions": 3,
-            "element_name": "Element2D3N",
-            "condition_name": "LineCondition"
-        })");
-        StructuredMeshGeneratorProcess(geometry, r_model_part, mesher_parameters).Execute();
-
-        // Set the linear field (x+y) to be interpolated and the coordinates matrix
-        const std::size_t n_nodes = r_model_part.NumberOfNodes();
-        Matrix nodes_coords = ZeroMatrix(n_nodes, 3);
-        std::size_t i = 0;
-        for (auto& r_node : r_model_part.Nodes()) {
-            nodes_coords(i,0) = r_node.X();
-            nodes_coords(i,1) = r_node.Y();
-            r_node.FastGetSolutionStepValue(DENSITY) = rAnalyticalSolutionFunction(r_node.Coordinates());
-            ++i;
-        }
-
-        // Calculate the error of the MLS interpolation
-        double val_error = 0.0;
-        double val_dx_error = 0.0;
-        double val_dy_error = 0.0;
-        const double h = 1.0;
-        array_1d<double,3> i_gauss_N;
-        array_1d<double,3> i_gauss_coords;
-        Vector MLS_N_container;
-        Matrix MLS_DN_DX_container;
-        for (auto& r_element : r_model_part.Elements()) {
-            const auto& r_geom = r_element.GetGeometry();
-            const auto N_container = r_geom.ShapeFunctionsValues(GeometryData::IntegrationMethod::GI_GAUSS_2);
-            const std::size_t n_nodes = N_container.size1();
-            const std::size_t n_gauss = N_container.size2();
-            for (std::size_t i_gauss = 0; i_gauss < n_gauss; ++i_gauss) {
-                // Get current Gauss pt. coordinates
-                i_gauss_N = row(N_container, i_gauss);
-                i_gauss_coords = ZeroVector(3);
-                for (std::size_t i_node = 0; i_node < n_nodes; ++i_node) {
-                    noalias(i_gauss_coords) += i_gauss_N[i_node] * r_geom[i_node].Coordinates();
-                }
-
-                // Calculate the MLS basis in the current Gauss pt.
-                rMLSShapeFunctionsAndGradientsFunction(
-                    nodes_coords,
-                    i_gauss_coords,
-                    h,
-                    MLS_N_container,
-                    MLS_DN_DX_container);
-
-                // Calculate the MLS interpolation at current Gauss pt.
-                double mls_val = 0.0;
-                double mls_grad_x = 0.0;
-                double mls_grad_y = 0.0;
-                std::size_t i_mls = 0;
-                for (const auto& r_node : r_model_part.Nodes()) {
-                    const double node_val = r_node.FastGetSolutionStepValue(DENSITY);
-                    mls_val += MLS_N_container[i_mls] * node_val;
-                    mls_grad_x += MLS_DN_DX_container(i_mls,0) * node_val;
-                    mls_grad_y += MLS_DN_DX_container(i_mls,1) * node_val;
-                    ++i_mls;
-                }
-
-                // Calculate the error at current Gauss pt.
-                const double sol = rAnalyticalSolutionFunction(i_gauss_coords);
-                const array_1d<double,2> grad_sol = rAnalyticalSolutionGradientFunction(i_gauss_coords);
-                const double weight = r_geom.Area() / n_gauss;
-                val_error += weight * (sol - mls_val);
-                val_dx_error += weight * (grad_sol[0] - mls_grad_x);
-                val_dy_error += weight * (grad_sol[1] - mls_grad_y);
-            }
-        }
-
-        const double zero_tol = 1.0e-15;
-        KRATOS_CHECK_LESS_EQUAL(std::abs(val_error), zero_tol);
-        KRATOS_CHECK_LESS_EQUAL(std::abs(val_dx_error), zero_tol);
-        KRATOS_CHECK_LESS_EQUAL(std::abs(val_dy_error), zero_tol);
-    }
-
-=======
->>>>>>> 1342f4ad
     KRATOS_TEST_CASE_IN_SUITE(MLSShapeFunctionsUtility1stOrderConsistency, KratosCoreFastSuite)
     {
         // Set the analytical solution and its gradient functions
