--- conflicted
+++ resolved
@@ -585,10 +585,7 @@
         KRATOS_EXPECT_EQ(int_id, 1);
     }
 
-<<<<<<< HEAD
-    TEST(ComputeShortestLineBetweenTwoLines, KratosCoreFastSuite)
-=======
-    KRATOS_TEST_CASE_IN_SUITE(ComputeTetrahedraLineIntersection1, KratosCoreFastSuite)
+    TEST(ComputeTetrahedraLineIntersection1, KratosCoreFastSuite)
     {
         Point point_1 = Point(0.0, 0.0, 1.0);
         Point point_2 = Point(1.0, 0.0, 1.0);
@@ -602,11 +599,11 @@
         // Intersecting line (corner)
         array_1d<double,3> intersection_point1, intersection_point2;
         auto intersection = IntersectionUtilities::ComputeTetrahedraLineIntersection(tetrahedra, point_1.Coordinates(), point_2.Coordinates(), intersection_point1, intersection_point2);
-        KRATOS_CHECK_EQUAL(intersection, 8);//KRATOS_CHECK_EQUAL(intersection, IntersectionUtilitiesTetrahedraLineIntersectionStatus::FOURTH_CORNER);
-        KRATOS_CHECK_VECTOR_EQUAL(intersection_point1, point_1.Coordinates());
-    }
-
-    KRATOS_TEST_CASE_IN_SUITE(ComputeTetrahedraLineIntersection2, KratosCoreFastSuite)
+        KRATOS_EXPECT_EQ(intersection, 8);//KRATOS_EXPECT_EQ(intersection, IntersectionUtilitiesTetrahedraLineIntersectionStatus::FOURTH_CORNER);
+        KRATOS_EXPECT_VECTOR_EQ(intersection_point1, point_1.Coordinates());
+    }
+
+    TEST(ComputeTetrahedraLineIntersection2, KratosCoreFastSuite)
     {
         Point point_1 = Point(0.0, 0.0, 0.5);
         Point point_2 = Point(1.0, 0.0, 0.5);
@@ -620,17 +617,17 @@
         // Intersecting line (face)
         array_1d<double,3> intersection_point1, intersection_point2;
         auto intersection = IntersectionUtilities::ComputeTetrahedraLineIntersection(tetrahedra, point_1.Coordinates(), point_2.Coordinates(), intersection_point1, intersection_point2);
-        KRATOS_CHECK_EQUAL(intersection, 1);//KRATOS_CHECK_EQUAL(intersection, IntersectionUtilitiesTetrahedraLineIntersectionStatus::TWO_POINTS_INTERSECTION);
+        KRATOS_EXPECT_EQ(intersection, 1);//KRATOS_EXPECT_EQ(intersection, IntersectionUtilitiesTetrahedraLineIntersectionStatus::TWO_POINTS_INTERSECTION);
         array_1d<double,3> expected_intersection_point1 = ZeroVector(3);
         expected_intersection_point1[0] = 0.5;
         expected_intersection_point1[2] = 0.5;
         array_1d<double,3>  expected_intersection_point2 = ZeroVector(3);
         expected_intersection_point2[2] = 0.5;
-        KRATOS_CHECK_VECTOR_EQUAL(intersection_point1, expected_intersection_point1);
-        KRATOS_CHECK_VECTOR_EQUAL(intersection_point2, expected_intersection_point2);
-    }
-
-    KRATOS_TEST_CASE_IN_SUITE(ComputeTetrahedraLineIntersection3, KratosCoreFastSuite)
+        KRATOS_EXPECT_VECTOR_EQ(intersection_point1, expected_intersection_point1);
+        KRATOS_EXPECT_VECTOR_EQ(intersection_point2, expected_intersection_point2);
+    }
+
+    TEST(ComputeTetrahedraLineIntersection3, KratosCoreFastSuite)
     {
         Point point_1 = Point(0.25, 0.0, 0.0);
         Point point_2 = Point(1.0, 0.0, 0.0);
@@ -644,19 +641,19 @@
         // Intersecting line (edge first)
         array_1d<double,3> intersection_point1, intersection_point2;
         auto intersection = IntersectionUtilities::ComputeTetrahedraLineIntersection(tetrahedra, point_1.Coordinates(), point_2.Coordinates(), intersection_point1, intersection_point2);
-        KRATOS_CHECK_EQUAL(intersection, 1);//KRATOS_CHECK_EQUAL(intersection, IntersectionUtilitiesTetrahedraLineIntersectionStatus::TWO_POINTS_INTERSECTION);
-        KRATOS_CHECK_VECTOR_EQUAL(intersection_point1, Point(1.0, 0.0, 0.0).Coordinates());
-        KRATOS_CHECK_VECTOR_EQUAL(intersection_point2, point_1.Coordinates());
+        KRATOS_EXPECT_EQ(intersection, 1);//KRATOS_EXPECT_EQ(intersection, IntersectionUtilitiesTetrahedraLineIntersectionStatus::TWO_POINTS_INTERSECTION);
+        KRATOS_EXPECT_VECTOR_EQ(intersection_point1, Point(1.0, 0.0, 0.0).Coordinates());
+        KRATOS_EXPECT_VECTOR_EQ(intersection_point2, point_1.Coordinates());
 
         // Intersecting line (edge second)
         point_2.X() = 0.75;
         intersection = IntersectionUtilities::ComputeTetrahedraLineIntersection(tetrahedra, point_1.Coordinates(), point_2.Coordinates(), intersection_point1, intersection_point2);
-        KRATOS_CHECK_EQUAL(intersection, 1);//KRATOS_CHECK_EQUAL(intersection, IntersectionUtilitiesTetrahedraLineIntersectionStatus::TWO_POINTS_INTERSECTION);
-        KRATOS_CHECK_VECTOR_EQUAL(intersection_point1, point_1.Coordinates());
-        KRATOS_CHECK_VECTOR_EQUAL(intersection_point2, point_2.Coordinates());
-    }
-
-    KRATOS_TEST_CASE_IN_SUITE(ComputeTetrahedraLineIntersection4, KratosCoreFastSuite)
+        KRATOS_EXPECT_EQ(intersection, 1);//KRATOS_EXPECT_EQ(intersection, IntersectionUtilitiesTetrahedraLineIntersectionStatus::TWO_POINTS_INTERSECTION);
+        KRATOS_EXPECT_VECTOR_EQ(intersection_point1, point_1.Coordinates());
+        KRATOS_EXPECT_VECTOR_EQ(intersection_point2, point_2.Coordinates());
+    }
+
+    TEST(ComputeTetrahedraLineIntersection4, KratosCoreFastSuite)
     {
         Point point_1 = Point(0.0, 0.25, 0.5);
         Point point_2 = Point(1.0, 0.25, 0.5);
@@ -670,7 +667,7 @@
         // Intersecting line 
         array_1d<double,3> intersection_point1, intersection_point2;
         auto intersection = IntersectionUtilities::ComputeTetrahedraLineIntersection(tetrahedra, point_1.Coordinates(), point_2.Coordinates(), intersection_point1, intersection_point2);
-        KRATOS_CHECK_EQUAL(intersection, 1);//KRATOS_CHECK_EQUAL(intersection, IntersectionUtilitiesTetrahedraLineIntersectionStatus::TWO_POINTS_INTERSECTION);
+        KRATOS_EXPECT_EQ(intersection, 1);//KRATOS_EXPECT_EQ(intersection, IntersectionUtilitiesTetrahedraLineIntersectionStatus::TWO_POINTS_INTERSECTION);
         array_1d<double,3> expected_intersection_point1 = ZeroVector(3);
         expected_intersection_point1[0] = 0.25;
         expected_intersection_point1[1] = 0.25;
@@ -678,17 +675,17 @@
         array_1d<double,3>  expected_intersection_point2 = ZeroVector(3);
         expected_intersection_point2[1] = 0.25;
         expected_intersection_point2[2] = 0.5;
-        KRATOS_CHECK_VECTOR_EQUAL(intersection_point1, expected_intersection_point1);
-        KRATOS_CHECK_VECTOR_EQUAL(intersection_point2, expected_intersection_point2);
+        KRATOS_EXPECT_VECTOR_EQ(intersection_point1, expected_intersection_point1);
+        KRATOS_EXPECT_VECTOR_EQ(intersection_point2, expected_intersection_point2);
 
         // Not intersecting line 
         point_1.Z() = 1.25; 
         point_2.Z() = 1.25;
         intersection = IntersectionUtilities::ComputeTetrahedraLineIntersection(tetrahedra, point_1.Coordinates(), point_2.Coordinates(), intersection_point1, intersection_point2);
-        KRATOS_CHECK_EQUAL(intersection, 0);//KRATOS_CHECK_EQUAL(intersection, IntersectionUtilitiesTetrahedraLineIntersectionStatus::NO_INTERSECTION);
-    }
-
-    KRATOS_TEST_CASE_IN_SUITE(ComputeTetrahedraLineIntersection5, KratosCoreFastSuite)
+        KRATOS_EXPECT_EQ(intersection, 0);//KRATOS_EXPECT_EQ(intersection, IntersectionUtilitiesTetrahedraLineIntersectionStatus::NO_INTERSECTION);
+    }
+
+    TEST(ComputeTetrahedraLineIntersection5, KratosCoreFastSuite)
     {
         Point point_1 = Point(0.0, 0.25, 1.25);
         Point point_2 = Point(1.0, 0.25, 1.25);
@@ -702,24 +699,23 @@
         // Intersecting line (totally inside)
         array_1d<double,3> intersection_point1, intersection_point2;
         auto intersection = IntersectionUtilities::ComputeTetrahedraLineIntersection(tetrahedra, point_1.Coordinates(), point_2.Coordinates(), intersection_point1, intersection_point2);
-        KRATOS_CHECK_EQUAL(intersection, 3);//KRATOS_CHECK_EQUAL(intersection, IntersectionUtilitiesTetrahedraLineIntersectionStatus::TWO_POINTS_INTERSECTION_BOTH_INSIDE);
-        KRATOS_CHECK_VECTOR_EQUAL(intersection_point1, point_1.Coordinates());
-        KRATOS_CHECK_VECTOR_EQUAL(intersection_point2, point_2.Coordinates());
+        KRATOS_EXPECT_EQ(intersection, 3);//KRATOS_EXPECT_EQ(intersection, IntersectionUtilitiesTetrahedraLineIntersectionStatus::TWO_POINTS_INTERSECTION_BOTH_INSIDE);
+        KRATOS_EXPECT_VECTOR_EQ(intersection_point1, point_1.Coordinates());
+        KRATOS_EXPECT_VECTOR_EQ(intersection_point2, point_2.Coordinates());
 
         // Intersecting line (partially inside)
         point_2.Z() = 125.0;
         intersection = IntersectionUtilities::ComputeTetrahedraLineIntersection(tetrahedra, point_1.Coordinates(), point_2.Coordinates(), intersection_point1, intersection_point2);
-        KRATOS_CHECK_EQUAL(intersection, 4);//KRATOS_CHECK_EQUAL(intersection, IntersectionUtilitiesTetrahedraLineIntersectionStatus::TWO_POINTS_INTERSECTION_ONE_INSIDE);
+        KRATOS_EXPECT_EQ(intersection, 4);//KRATOS_EXPECT_EQ(intersection, IntersectionUtilitiesTetrahedraLineIntersectionStatus::TWO_POINTS_INTERSECTION_ONE_INSIDE);
         array_1d<double,3> expected_intersection_point1 = ZeroVector(3);
         expected_intersection_point1[0] = 0.789579;
         expected_intersection_point1[1] = 0.25;
         expected_intersection_point1[2] = 98.9604;
-        KRATOS_CHECK_VECTOR_NEAR(intersection_point1, expected_intersection_point1, 1.0e-4);
-        KRATOS_CHECK_VECTOR_EQUAL(intersection_point2, point_1.Coordinates());
-    }
-
-    KRATOS_TEST_CASE_IN_SUITE(ComputeShortestLineBetweenTwoLines, KratosCoreFastSuite)
->>>>>>> b2eb5dc7
+        KRATOS_EXPECT_VECTOR_NEAR(intersection_point1, expected_intersection_point1, 1.0e-4);
+        KRATOS_EXPECT_VECTOR_EQ(intersection_point2, point_1.Coordinates());
+    }
+
+    TEST(ComputeShortestLineBetweenTwoLines, KratosCoreFastSuite)
     {
         Point::Pointer p_point_1 = Kratos::make_shared<Point>(1.0, 0.0, 0.0);
         Point::Pointer p_point_2 = Kratos::make_shared<Point>(0.0, 1.0, 0.0);
