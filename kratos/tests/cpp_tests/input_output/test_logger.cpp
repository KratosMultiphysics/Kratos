//    |  /           |
//    ' /   __| _` | __|  _ \   __|
//    . \  |   (   | |   (   |\__ `
//   _|\_\_|  \__,_|\__|\___/ ____/
//                   Multi-Physics
//
//  License:         BSD License
//                     Kratos default license: kratos/license.txt
//
//  Main authors:    Pooyan Dadvand
//
//

// Project includes
#include "testing/testing.h"
#include "input_output/logger.h"
#include "input_output/logger_table_output.h"
#include "includes/data_communicator.h"


namespace Kratos {
    namespace Testing {

        KRATOS_TEST_CASE_IN_SUITE(LoggerMessageStream, KratosCoreFastSuite)
        {
            LoggerMessage message("label");

            message << "Test message with number " << 12 << 'e' << "00";

            KRATOS_CHECK_C_STRING_EQUAL(message.GetLabel().c_str(), "label");
            if (Testing::GetDefaultDataCommunicator().Rank() == 0) KRATOS_CHECK_C_STRING_EQUAL(message.GetMessage().c_str(), "Test message with number 12e00");
            KRATOS_CHECK_EQUAL(message.GetSeverity(), LoggerMessage::Severity::INFO);
            KRATOS_CHECK_EQUAL(message.GetCategory(), LoggerMessage::Category::STATUS);
            KRATOS_CHECK_EQUAL(message.GetLocation().GetFileName(), "Unknown");
            KRATOS_CHECK_EQUAL(message.GetLocation().GetFunctionName(), "Unknown");
            KRATOS_CHECK_EQUAL(message.GetLocation().GetLineNumber(), 0);

            message << LoggerMessage::Severity::DETAIL
                << LoggerMessage::Category::CRITICAL
                << KRATOS_CODE_LOCATION << std::endl;

            KRATOS_CHECK_C_STRING_EQUAL(message.GetMessage().c_str(), "Test message with number 12e00\n");
            KRATOS_CHECK_EQUAL(message.GetSeverity(), LoggerMessage::Severity::DETAIL);
            KRATOS_CHECK_EQUAL(message.GetCategory(), LoggerMessage::Category::CRITICAL);
            KRATOS_CHECK_NOT_EQUAL(message.GetLocation().GetFileName().find("test_logger.cpp"), std::string::npos);
            KRATOS_CHECK_EQUAL(message.GetLocation().GetFunctionName(), KRATOS_CURRENT_FUNCTION);
            KRATOS_CHECK_EQUAL(message.GetLocation().GetLineNumber(), 40);
        }

        KRATOS_TEST_CASE_IN_SUITE(LoggerOutput, KratosCoreFastSuite)
        {
            std::stringstream buffer;
            LoggerOutput output(buffer);

            LoggerMessage message("label");
            message << "Test message with number " << 12 << 'e' << "00";

            std::string expected_output = Testing::GetDefaultDataCommunicator().Rank() == 0 ? "label: Test message with number 12e00" : "";

            output.WriteMessage(message);
            KRATOS_CHECK_C_STRING_EQUAL(buffer.str().c_str(), expected_output.c_str());
        }

        KRATOS_TEST_CASE_IN_SUITE(LoggerStream, KratosCoreFastSuite)
        {
            static std::stringstream buffer;
            LoggerOutput::Pointer p_output(new LoggerOutput(buffer));
            Logger::AddOutput(p_output);

            Logger("TestLabel") << "Test message with number " << 12 << 'e' << "00";

            std::string expected_output = Testing::GetDefaultDataCommunicator().Rank() == 0 ? "TestLabel: Test message with number 12e00" : "";
            KRATOS_CHECK_C_STRING_EQUAL(buffer.str().c_str(), expected_output.c_str());

            Logger("TestDetail") << Logger::Severity::DETAIL << "This log has detailed severity and will not be printed in output "
                << Logger::Category::CRITICAL << std::endl;

            // The message has DETAIL severity and should not be written (check that nothing was added to the buffer)
            KRATOS_CHECK_C_STRING_EQUAL(buffer.str().c_str(), expected_output.c_str());
        }

        KRATOS_TEST_CASE_IN_SUITE(CheckPoint, KratosCoreFastSuite)
        {
            std::stringstream buffer;
            LoggerOutput output(buffer);

            KRATOS_CHECK_POINT("TestCheckPoint") << "The value in check point is " << 3.14;

#if defined(KRATOS_ENABLE_CHECK_POINT)
            std::string expected_output = Testing::GetDefaultDataCommunicator().Rank() == 0 ? "TestCheckPoint: The value in check point is 3.14" : "";
            KRATOS_CHECK_C_STRING_EQUAL(buffer.str().c_str(), expected_output.c_str());
#else
            KRATOS_CHECK_C_STRING_EQUAL(buffer.str().c_str(), ""); // should print noting
#endif
        }

        KRATOS_TEST_CASE_IN_SUITE(LoggerStreamInfo, KratosCoreFastSuite)
        {
            static std::stringstream buffer;
            LoggerOutput::Pointer p_output(new LoggerOutput(buffer));
            Logger::AddOutput(p_output);

            KRATOS_INFO("TestInfo") << "Test info message";

            std::string expected_output = Testing::GetDefaultDataCommunicator().Rank() == 0 ? "TestInfo: Test info message" : "";
            KRATOS_CHECK_C_STRING_EQUAL(buffer.str().c_str(), expected_output.c_str());
        }

        KRATOS_TEST_CASE_IN_SUITE(LoggerStreamInfoIf, KratosCoreFastSuite)
        {
            static std::stringstream buffer;
            LoggerOutput::Pointer p_output(new LoggerOutput(buffer));
            Logger::AddOutput(p_output);

            KRATOS_INFO_IF("TestInfo", true) << "Test info message";
            KRATOS_INFO_IF("TestInfo", false) << "This should not appear";

            std::string expected_output = Testing::GetDefaultDataCommunicator().Rank() == 0 ? "TestInfo: Test info message" : "";
            KRATOS_CHECK_C_STRING_EQUAL(buffer.str().c_str(), expected_output.c_str());
        }

        KRATOS_TEST_CASE_IN_SUITE(LoggerStreamInfoOnce, KratosCoreFastSuite)
        {
            static std::stringstream buffer;
            LoggerOutput::Pointer p_output(new LoggerOutput(buffer));
            Logger::AddOutput(p_output);

            for(std::size_t i = 0; i < 10; i++) {
                KRATOS_INFO_ONCE("TestInfo") << "Test info message - " << i;
            }

#ifdef KRATOS_DEBUG
            std::string expected_output = Testing::GetDefaultDataCommunicator().Rank() == 0 ? "TestInfo: Test info message - 0" : "";
#else
            std::string expected_output = "";
#endif

            KRATOS_CHECK_C_STRING_EQUAL(buffer.str().c_str(), expected_output.c_str());
        }

        KRATOS_TEST_CASE_IN_SUITE(LoggerStreamInfoFirst, KratosCoreFastSuite)
        {
            static std::stringstream buffer;
            LoggerOutput::Pointer p_output(new LoggerOutput(buffer));
            Logger::AddOutput(p_output);

            for(std::size_t i = 0; i < 10; i++) {
                KRATOS_INFO_FIRST_N("TestInfo", 4) << ".";
            }

#ifdef KRATOS_DEBUG
            std::string expected_output = Testing::GetDefaultDataCommunicator().Rank() == 0 ? "TestInfo: .TestInfo: .TestInfo: .TestInfo: ." : "";
#else
            std::string expected_output = "";
#endif
            KRATOS_CHECK_C_STRING_EQUAL(buffer.str().c_str(), expected_output.c_str());
        }

        KRATOS_TEST_CASE_IN_SUITE(LoggerStreamWarning, KratosCoreFastSuite)
        {
            static std::stringstream buffer;
            LoggerOutput::Pointer p_output(new LoggerOutput(buffer));
            Logger::AddOutput(p_output);

            KRATOS_WARNING("TestWarning") << "Test warning message";

            std::string expected_output = Testing::GetDefaultDataCommunicator().Rank() == 0 ? "[WARNING] TestWarning: Test warning message" : "";
            KRATOS_CHECK_C_STRING_EQUAL(buffer.str().c_str(), expected_output.c_str());
        }

        KRATOS_TEST_CASE_IN_SUITE(LoggerStreamWarningIf, KratosCoreFastSuite)
        {
            static std::stringstream buffer;
            LoggerOutput::Pointer p_output(new LoggerOutput(buffer));
            Logger::AddOutput(p_output);

            KRATOS_WARNING_IF("TestWarning", true) << "Test warning message";
            KRATOS_WARNING_IF("TestWarning", false) << "This should not appear";

            std::string expected_output = Testing::GetDefaultDataCommunicator().Rank() == 0 ? "[WARNING] TestWarning: Test warning message" : "";
            KRATOS_CHECK_C_STRING_EQUAL(buffer.str().c_str(), expected_output.c_str());
        }

        KRATOS_TEST_CASE_IN_SUITE(LoggerStreamWarningOnce, KratosCoreFastSuite)
        {
            static std::stringstream buffer;
            LoggerOutput::Pointer p_output(new LoggerOutput(buffer));
            Logger::AddOutput(p_output);

            for(std::size_t i = 0; i < 10; i++) {
                KRATOS_WARNING_ONCE("TestWarning") << "Test warning message - " << i;
            }

#ifdef KRATOS_DEBUG
            std::string expected_output = Testing::GetDefaultDataCommunicator().Rank() == 0 ? "[WARNING] TestWarning: Test warning message - 0" : "";
#else
            std::string expected_output = "";
#endif

            KRATOS_CHECK_C_STRING_EQUAL(buffer.str().c_str(), expected_output.c_str());
        }

        KRATOS_TEST_CASE_IN_SUITE(LoggerStreamWarningFirst, KratosCoreFastSuite)
        {
            static std::stringstream buffer;
            LoggerOutput::Pointer p_output(new LoggerOutput(buffer));
            Logger::AddOutput(p_output);

            for(std::size_t i = 0; i < 10; i++) {
                KRATOS_WARNING_FIRST_N("TestWarning", 4) << ".";
            }

#ifdef KRATOS_DEBUG
            std::string expected_output = Testing::GetDefaultDataCommunicator().Rank() == 0 ? "[WARNING] TestWarning: .[WARNING] TestWarning: .[WARNING] TestWarning: .[WARNING] TestWarning: ." : "";
#else
            std::string expected_output = "";
#endif

            KRATOS_CHECK_C_STRING_EQUAL(buffer.str().c_str(), expected_output.c_str());
        }

        KRATOS_TEST_CASE_IN_SUITE(LoggerStreamDetail, KratosCoreFastSuite)
        {
            static std::stringstream buffer;
            LoggerOutput::Pointer p_output(new LoggerOutput(buffer));
            p_output->SetSeverity(LoggerMessage::Severity::DETAIL);
            Logger::AddOutput(p_output);

            KRATOS_DETAIL("TestDetail") << "Test detail message";

            std::string expected_output = Testing::GetDefaultDataCommunicator().Rank() == 0 ? "TestDetail: Test detail message" : "";
            KRATOS_CHECK_C_STRING_EQUAL(buffer.str().c_str(), expected_output.c_str());
        }

        KRATOS_TEST_CASE_IN_SUITE(LoggerStreamDetailIf, KratosCoreFastSuite)
        {
            static std::stringstream buffer;
            LoggerOutput::Pointer p_output(new LoggerOutput(buffer));
            p_output->SetSeverity(LoggerMessage::Severity::DETAIL);
            Logger::AddOutput(p_output);

            KRATOS_DETAIL_IF("TestDetail", true) << "Test detail message";
            KRATOS_DETAIL_IF("TestDetail", false) << "This should not appear";

            std::string expected_output = Testing::GetDefaultDataCommunicator().Rank() == 0 ? "TestDetail: Test detail message" : "";
            KRATOS_CHECK_C_STRING_EQUAL(buffer.str().c_str(), expected_output.c_str());
        }

        KRATOS_TEST_CASE_IN_SUITE(LoggerStreamDetailOnce, KratosCoreFastSuite)
        {
            static std::stringstream buffer;
            LoggerOutput::Pointer p_output(new LoggerOutput(buffer));
            p_output->SetSeverity(LoggerMessage::Severity::DETAIL);
            Logger::AddOutput(p_output);

            for(std::size_t i = 0; i < 10; i++) {
                KRATOS_DETAIL_ONCE("TestDetail") << "Test detail message - " << i;
            }

#ifdef KRATOS_DEBUG
            std::string expected_output = Testing::GetDefaultDataCommunicator().Rank() == 0 ? "TestDetail: Test detail message - 0" : "";
#else
            std::string expected_output = "";
#endif
            KRATOS_CHECK_C_STRING_EQUAL(buffer.str().c_str(), expected_output.c_str());
        }

        KRATOS_TEST_CASE_IN_SUITE(LoggerStreamDetailFirst, KratosCoreFastSuite)
        {
            static std::stringstream buffer;
            LoggerOutput::Pointer p_output(new LoggerOutput(buffer));
            p_output->SetSeverity(LoggerMessage::Severity::DETAIL);
            Logger::AddOutput(p_output);

            for(std::size_t i = 0; i < 10; i++) {
                KRATOS_DETAIL_FIRST_N("TestDetail", 4) << ".";
            }

#ifdef KRATOS_DEBUG
            std::string expected_output = Testing::GetDefaultDataCommunicator().Rank() == 0 ? "TestDetail: .TestDetail: .TestDetail: .TestDetail: ." : "";
#else
            std::string expected_output = "";
#endif
            KRATOS_CHECK_C_STRING_EQUAL(buffer.str().c_str(), expected_output.c_str());
        }

        KRATOS_TEST_CASE_IN_SUITE(LoggerTableOutput, KratosCoreFastSuite)
        {
            int rank = Testing::GetDefaultDataCommunicator().Rank();

            static std::stringstream buffer;
            Parameters logger_settings(R"({
                "file_header" : "My Test",
                "label"       : "TEST",
                "columns" : [
                    {
                        "column_label" : "TIME_STEP",
                        "column_header": "Time Step"
                    },
                                        {
                        "column_label" : "IT_NUMBER",
                        "column_header": "Iteration Number"
                    },
                                        {
                        "column_label" : "CONVERGENCE",
                        "column_header": "Convergence"
                    },
                                        {
                        "column_label" : "IS_CONVERGED",
                        "column_header": "Is converged"
                    }
                ]
            })");
            LoggerOutput::Pointer p_output(new LoggerTableOutput(buffer, logger_settings));
            Logger::AddOutput(p_output);

            Logger("Label") << "This log has a label which is not in the output columns and will not be printed in output " << std::endl;
            double convergence = 0.00;
            for(std::size_t time_step = 1;time_step < 4; time_step++){
                for(int iteration_number = 1 ; iteration_number < 3; iteration_number++){
                    Logger("TEST.TIME_STEP") << time_step << std::endl;
                    convergence = 0.3 / (iteration_number * time_step);
                    Logger("TEST.IT_NUMBER") << iteration_number << std::endl;
                    Logger("TEST.CONVERGENCE") << convergence << std::endl;
                    if(convergence < 0.06) {
                        Logger("TEST.IS_CONVERGED") << "Yes" << std::endl;
                    }
                    else {
                        Logger("TEST.IS_CONVERGED") << "No" << std::endl;
                    }

                }

            }

            std::stringstream reference_output;

            if (rank == 0) {
                reference_output << "My Test" << std::endl ;
                reference_output << std::endl;
                reference_output << " Time Step  Iteration Number  Convergence  Is converged " << std::endl;
                reference_output << " ---------  ----------------  -----------  ------------ " << std::endl;
                reference_output << "     1              1             0.3           No      " << std::endl;
                reference_output << "     1              2             0.15          No      " << std::endl ;
                reference_output << "     2              1             0.15          No      " << std::endl ;
                reference_output << "     2              2            0.075          No      " << std::endl ;
                reference_output << "     3              1             0.1           No      " << std::endl ;
                reference_output << "     3              2             0.05          Yes     " << std::endl ;
            }

            KRATOS_CHECK_C_STRING_EQUAL(buffer.str().c_str(), reference_output.str().c_str());
        }

        KRATOS_TEST_CASE_IN_SUITE(LoggerTableDistributedOutput, KratosCoreFastSuite)
        {
<<<<<<< HEAD
            const DataCommunicator& r_comm = DataCommunicator::GetDefault();
=======
            static std::stringstream buffer;
            const DataCommunicator& r_comm = Testing::GetDefaultDataCommunicator();
>>>>>>> 1168d94e
            int rank = r_comm.Rank();
            static std::stringstream buffer;
            Parameters logger_settings(R"({
                "file_header" : "My Test",
                "label"       : "TEST",
                "columns" : [
                    {
                        "column_label" : "TIME_STEP",
                        "column_header": "Time Step"
                    },
                                        {
                        "column_label" : "IT_NUMBER",
                        "column_header": "Iteration Number"
                    },
                                        {
                        "column_label" : "CONVERGENCE",
                        "column_header": "Convergence"
                    },
                                        {
                        "column_label" : "IS_CONVERGED",
                        "column_header": "Is converged"
                    }
                ]
            })");
            LoggerOutput::Pointer p_output(new LoggerTableOutput(buffer, logger_settings));
            Logger::AddOutput(p_output);

            // Header is printed immediately on rank 0, but in other ranks it will be printed only if there is output.
            std::stringstream reference_output;
            if (rank == 0){
                reference_output << "My Test" << std::endl ;
                reference_output << std::endl;
                reference_output << " Time Step  Iteration Number  Convergence  Is converged " << std::endl;
                reference_output << " ---------  ----------------  -----------  ------------ " << std::endl;
            }
            // Only in rank 0 should be printed
            KRATOS_CHECK_C_STRING_EQUAL(buffer.str().c_str(), reference_output.str().c_str());
            if (rank != 0){
                reference_output << "My Test" << std::endl ;
                reference_output << std::endl;
                reference_output << " Time Step  Iteration Number  Convergence  Is converged " << std::endl;
                reference_output << " ---------  ----------------  -----------  ------------ " << std::endl;
            }

            double convergence = 0.00;
            for(std::size_t time_step = 1;time_step < 4; time_step++){
                for(int iteration_number = 1 ; iteration_number < 3; iteration_number++){
                    if(time_step !=1 && iteration_number!=1)
                    {
                        Logger("TEST.TIME_STEP") << time_step << std::endl;
                        convergence = 0.3 / (iteration_number * time_step);
                        Logger("TEST.IT_NUMBER") << iteration_number << std::endl;
                        Logger("TEST.CONVERGENCE") << convergence << std::endl;
                        if(convergence < 0.06) {
                            Logger("TEST.IS_CONVERGED") << "Yes" << std::endl;
                        }
                        else {
                            Logger("TEST.IS_CONVERGED") << "No" << std::endl;
                        }
                    } else {
                        // This should be printed to all ranks + the header if not done before
                        Logger("TEST.TIME_STEP") << Logger::DistributedFilter::FromAllRanks() << time_step << std::endl;
                        convergence = 0.3 / (iteration_number * time_step);
                        Logger("TEST.IT_NUMBER") << Logger::DistributedFilter::FromAllRanks() << iteration_number << std::endl;
                        Logger("TEST.CONVERGENCE") << Logger::DistributedFilter::FromAllRanks() << convergence << std::endl;
                        if(convergence < 0.06) {
                            Logger("TEST.IS_CONVERGED") << Logger::DistributedFilter::FromAllRanks() << "Yes" << std::endl;
                        }
                        else {
                            Logger("TEST.IS_CONVERGED") << Logger::DistributedFilter::FromAllRanks() << "No" << std::endl << Logger::DistributedFilter::FromRoot();
                        }
                    }
                }

            }

            // Messages with unknown labels are ignored, regardless of the rank
            Logger("Label") << "This log has a label which is not in the output columns and will not be printed in output " << std::endl;
            Logger("Label") << Logger::DistributedFilter::FromAllRanks() << "This should not be in the output, either" << std::endl;
            reference_output << "     1              1             0.3           No      " << std::endl;

            if (rank == 0) {
                reference_output << "     1              2             0.15          No      " << std::endl ;
                reference_output << "     2              1             0.15          No      " << std::endl ;
                reference_output << "     2              2            0.075          No      " << std::endl ;
                reference_output << "     3              1             0.1           No      " << std::endl ;
                reference_output << "     3              2             0.05          Yes     " << std::endl ;
            }

            KRATOS_CHECK_C_STRING_EQUAL(buffer.str().c_str(), reference_output.str().c_str());

        }
        KRATOS_TEST_CASE_IN_SUITE(LoggerStreamInfoAllRanks, KratosCoreFastSuite)
        {
            static std::stringstream buffer;
            LoggerOutput::Pointer p_output(new LoggerOutput(buffer));
            Logger::AddOutput(p_output);

            const DataCommunicator& r_comm = Testing::GetDefaultDataCommunicator();
            int rank = r_comm.Rank();

            KRATOS_INFO_ALL_RANKS("TestInfo") << "Test info message";
            std::stringstream out;
            out << "Rank " << rank << ": TestInfo: Test info message";

            KRATOS_CHECK_C_STRING_EQUAL(buffer.str().c_str(), out.str().c_str());
        }

        KRATOS_TEST_CASE_IN_SUITE(LoggerStreamInfoIfAllRanks, KratosCoreFastSuite)
        {
            static std::stringstream buffer;
            LoggerOutput::Pointer p_output(new LoggerOutput(buffer));
            Logger::AddOutput(p_output);

            const DataCommunicator& r_comm = Testing::GetDefaultDataCommunicator();
            int rank = r_comm.Rank();
            std::stringstream out;

            KRATOS_INFO_IF_ALL_RANKS("TestInfo", false) << "Test info if false message";
            KRATOS_CHECK_C_STRING_EQUAL(buffer.str().c_str(), "");

            KRATOS_INFO_IF_ALL_RANKS("TestInfo", true) << "Test info if true message";
            out << "Rank " << rank << ": TestInfo: Test info if true message";
            KRATOS_CHECK_C_STRING_EQUAL(buffer.str().c_str(), out.str().c_str());
        }

        KRATOS_TEST_CASE_IN_SUITE(LoggerStreamInfoOnceAllRanks, KratosCoreFastSuite)
        {
            static std::stringstream buffer;
            LoggerOutput::Pointer p_output(new LoggerOutput(buffer));
            Logger::AddOutput(p_output);

            for(std::size_t i = 0; i < 10; i++) {
                KRATOS_INFO_ONCE_ALL_RANKS("TestInfo") << "Test info message - " << i;
            }

            std::stringstream out;
#ifdef KRATOS_DEBUG
            out << "Rank " << Testing::GetDefaultDataCommunicator().Rank() << ": TestInfo: Test info message - 0";
#else
            out << "";
#endif

            KRATOS_CHECK_C_STRING_EQUAL(buffer.str().c_str(), out.str().c_str());
        }

        KRATOS_TEST_CASE_IN_SUITE(LoggerStreamInfoFirstAllRanks, KratosCoreFastSuite)
        {
            static std::stringstream buffer;
            LoggerOutput::Pointer p_output(new LoggerOutput(buffer));
            Logger::AddOutput(p_output);

            for(std::size_t i = 0; i < 10; i++) {
                KRATOS_INFO_FIRST_N_ALL_RANKS("TestInfo", 4) << ".";
            }

            std::stringstream out;
#ifdef KRATOS_DEBUG
            int rank = Testing::GetDefaultDataCommunicator().Rank();
            for(std::size_t i = 0; i < 4; i++) {
                out << "Rank " << rank << ": TestInfo: .";
            }
#else
            out << "";
#endif

            KRATOS_CHECK_C_STRING_EQUAL(buffer.str().c_str(), out.str().c_str());
        }

        KRATOS_TEST_CASE_IN_SUITE(LoggerNoPrefix, KratosCoreFastSuite)
        {
            static std::stringstream buffer;
            LoggerOutput::Pointer p_output(new LoggerOutput(buffer));
            p_output->SetSeverity(LoggerMessage::Severity::DETAIL);
            p_output->SetOption(LoggerOutput::WARNING_PREFIX, false);
            p_output->SetOption(LoggerOutput::INFO_PREFIX, false);
            p_output->SetOption(LoggerOutput::DETAIL_PREFIX, false);
            p_output->SetOption(LoggerOutput::DEBUG_PREFIX, false);
            p_output->SetOption(LoggerOutput::TRACE_PREFIX, false);
            Logger::AddOutput(p_output);

            KRATOS_WARNING("TestWarning") << "Test message\n";
            KRATOS_INFO("TestInfo") << "Test message\n";
            KRATOS_DETAIL("TestDetail") << "Test message\n";

            std::string expected_output = Testing::GetDefaultDataCommunicator().Rank() == 0 ? "TestWarning: Test message\nTestInfo: Test message\nTestDetail: Test message\n" : "";
            KRATOS_CHECK_C_STRING_EQUAL(buffer.str().c_str(), expected_output.c_str());
        }


        KRATOS_TEST_CASE_IN_SUITE(LoggerPrefix, KratosCoreFastSuite)
        {
            static std::stringstream buffer;
            LoggerOutput::Pointer p_output(new LoggerOutput(buffer));
            p_output->SetSeverity(LoggerMessage::Severity::DETAIL);
            p_output->SetOption(LoggerOutput::WARNING_PREFIX, true);
            p_output->SetOption(LoggerOutput::INFO_PREFIX, true);
            p_output->SetOption(LoggerOutput::DETAIL_PREFIX, true);
            p_output->SetOption(LoggerOutput::DEBUG_PREFIX, true);
            p_output->SetOption(LoggerOutput::TRACE_PREFIX, true);
            Logger::AddOutput(p_output);

            KRATOS_WARNING("TestWarning") << "Test message\n";
            KRATOS_INFO("TestInfo") << "Test message\n";
            KRATOS_DETAIL("TestDetail") << "Test message\n";

            std::string expected_output = Testing::GetDefaultDataCommunicator().Rank() == 0 ? "[WARNING] TestWarning: Test message\n[INFO] TestInfo: Test message\n[DETAIL] TestDetail: Test message\n" : "";
            KRATOS_CHECK_C_STRING_EQUAL(buffer.str().c_str(), expected_output.c_str());
        }

    }   // namespace Testing
}  // namespace Kratos.

<|MERGE_RESOLUTION|>--- conflicted
+++ resolved
@@ -353,12 +353,8 @@
 
         KRATOS_TEST_CASE_IN_SUITE(LoggerTableDistributedOutput, KratosCoreFastSuite)
         {
-<<<<<<< HEAD
-            const DataCommunicator& r_comm = DataCommunicator::GetDefault();
-=======
             static std::stringstream buffer;
             const DataCommunicator& r_comm = Testing::GetDefaultDataCommunicator();
->>>>>>> 1168d94e
             int rank = r_comm.Rank();
             static std::stringstream buffer;
             Parameters logger_settings(R"({
