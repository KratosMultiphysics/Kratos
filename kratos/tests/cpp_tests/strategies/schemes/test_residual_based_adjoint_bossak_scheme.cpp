--- conflicted
+++ resolved
@@ -104,14 +104,9 @@
 
     AdjointStrategy(ModelPart& rModelPart,
                     Kratos::shared_ptr<PrimalResults> pPrimalResults,
-<<<<<<< HEAD
                     AdjointResponseFunction::Pointer pResponseFunction,
                     Parameters SchemeSettings)
-        : SolvingStrategy<SparseSpaceType, LocalSpaceType, LinearSolverType>(rModelPart),
-=======
-                    AdjointResponseFunction::Pointer pResponseFunction)
         : ImplicitSolvingStrategy<SparseSpaceType, LocalSpaceType, LinearSolverType>(rModelPart),
->>>>>>> 26bb2ddb
           mpPrimalResults(pPrimalResults)
     {
         auto p_linear_solver =
@@ -1038,7 +1033,7 @@
     }
 
     return response_value;
-}
+    };
 
 void SolveAdjointProblem(
     Model& rModel,
