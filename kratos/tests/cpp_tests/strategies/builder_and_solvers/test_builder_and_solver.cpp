//    |  /           |
//    ' /   __| _` | __|  _ \   __|
//    . \  |   (   | |   (   |\__ `
//   _|\_\_|  \__,_|\__|\___/ ____/
//                   Multi-Physics
//
//  License:		 BSD License
//					 Kratos default license: kratos/license.txt
//
//  Main authors:    Vicente Mataix Ferrandiz
//

// System includes
#include <limits>
#include <iomanip>

/* External includes */

/* Project includes */
#include "testing/testing.h"

/* Utility includes */
#include "includes/define.h"
#include "containers/model.h"
#include "includes/model_part.h"
#include "spaces/ublas_space.h"

/* Element include */
#include "geometries/line_2d_2.h"
#include "tests/cpp_tests/auxiliar_files_for_cpp_unnitest/test_bar_element.h"

// Linear solvers
#include "linear_solvers/reorderer.h"
#include "linear_solvers/direct_solver.h"
#include "linear_solvers/linear_solver.h"
#include "linear_solvers/skyline_lu_factorization_solver.h"

// The most basic scheme (static)
#include "solving_strategies/schemes/residualbased_incrementalupdate_static_scheme.h"

// The builder and solvers
#include "factories/base_factory.h"
#include "solving_strategies/builder_and_solvers/residualbased_elimination_builder_and_solver.h"
#include "solving_strategies/builder_and_solvers/residualbased_elimination_builder_and_solver_with_constraints.h"
#include "solving_strategies/builder_and_solvers/residualbased_block_builder_and_solver.h"

namespace Kratos
{
    namespace Testing
    {
        /// Tests
        // TODO: Create test for the other components
        typedef Node<3> NodeType;
        typedef Geometry<NodeType> GeometryType;
        typedef UblasSpace<double, CompressedMatrix, Vector> SparseSpaceType;
        typedef UblasSpace<double, Matrix, Vector> LocalSpaceType;

        // The direct solver
        typedef Reorderer<SparseSpaceType,  LocalSpaceType > ReordererType;
        typedef DirectSolver<SparseSpaceType,  LocalSpaceType, ReordererType > DirectSolverType;
        typedef LinearSolver<SparseSpaceType,LocalSpaceType> LinearSolverType;
        typedef SkylineLUFactorizationSolver<SparseSpaceType,  LocalSpaceType, ReordererType > SkylineLUFactorizationSolverType;

        // The builder ans solver type
        typedef BuilderAndSolver< SparseSpaceType, LocalSpaceType, LinearSolverType > BuilderAndSolverType;
        typedef ResidualBasedBlockBuilderAndSolver< SparseSpaceType, LocalSpaceType, LinearSolverType > ResidualBasedBlockBuilderAndSolverType;
        typedef ResidualBasedEliminationBuilderAndSolver< SparseSpaceType, LocalSpaceType, LinearSolverType > ResidualBasedEliminationBuilderAndSolverType;
        typedef ResidualBasedEliminationBuilderAndSolverWithConstraints< SparseSpaceType, LocalSpaceType, LinearSolverType > ResidualBasedEliminationBuilderAndSolverWithConstraintsType;

        // The time scheme
        typedef Scheme< SparseSpaceType, LocalSpaceType >  SchemeType;
        typedef ResidualBasedIncrementalUpdateStaticScheme< SparseSpaceType, LocalSpaceType> ResidualBasedIncrementalUpdateStaticSchemeType;

        /**
         * @brief It generates a truss structure with an expected solution
         */
        static inline void BasicTestBuilderAndSolverDisplacement(ModelPart& rModelPart, const bool WithConstraint = false)
        {
            rModelPart.AddNodalSolutionStepVariable(DISPLACEMENT);
            rModelPart.AddNodalSolutionStepVariable(VELOCITY);
            rModelPart.AddNodalSolutionStepVariable(ACCELERATION);
            rModelPart.AddNodalSolutionStepVariable(REACTION);
            rModelPart.AddNodalSolutionStepVariable(VOLUME_ACCELERATION);

            NodeType::Pointer pnode1 = rModelPart.CreateNewNode(1, 0.0, 0.0, 0.0);
            NodeType::Pointer pnode2 = rModelPart.CreateNewNode(2, 1.0, 0.0, 0.0);
            NodeType::Pointer pnode3 = rModelPart.CreateNewNode(3, 2.0, 0.0, 0.0);

            auto p_prop = rModelPart.CreateNewProperties(1, 0);
            p_prop->SetValue(YOUNG_MODULUS, 206900000000.0);
            p_prop->SetValue(NODAL_AREA, 0.01);

            GeometryType::Pointer pgeom1 = Kratos::make_shared<Line2D2<NodeType>>(PointerVector<NodeType>{std::vector<NodeType::Pointer>({pnode1, pnode2})});
            rModelPart.AddElement(Kratos::make_intrusive<TestBarElement>( 1, pgeom1, p_prop));
            GeometryType::Pointer pgeom2 = Kratos::make_shared<Line2D2<NodeType>>(PointerVector<NodeType>{std::vector<NodeType::Pointer>({pnode2, pnode3})});
            rModelPart.AddElement(Kratos::make_intrusive<TestBarElement>( 2, pgeom2, p_prop));

            /// Add dof
            for (auto& node : rModelPart.Nodes()) {
                node.AddDof(DISPLACEMENT_X, REACTION_X);
                node.AddDof(DISPLACEMENT_Y, REACTION_Y);
                node.AddDof(DISPLACEMENT_Z, REACTION_Z);
            }

            /// Initialize elements
            auto& r_process_info = rModelPart.GetProcessInfo();
            for (auto& elem : rModelPart.Elements()) {
                elem.Initialize();
                elem.InitializeSolutionStep(r_process_info);
            }

            // Set initial solution
            for (auto& node : rModelPart.Nodes()) {
                (node.FastGetSolutionStepValue(DISPLACEMENT)).clear();
                (node.FastGetSolutionStepValue(DISPLACEMENT, 1)).clear();
                (node.FastGetSolutionStepValue(DISPLACEMENT, 2)).clear();
            }

            // Fix dofs
            for (auto& node : rModelPart.Nodes()) {
                node.Fix(DISPLACEMENT_Y);
                node.Fix(DISPLACEMENT_Z);
            }
            pnode1->Fix(DISPLACEMENT_X);

            if (WithConstraint) {
                rModelPart.CreateNewMasterSlaveConstraint("LinearMasterSlaveConstraint", 1, *pnode2, DISPLACEMENT_X, *pnode3, DISPLACEMENT_X, 1.0, 0.0);
            }
        }

        /**
         * @brief It generates a truss structure with an expected solution
         */
        static inline void ExtendedTestBuilderAndSolverDisplacement(ModelPart& rModelPart, const bool WithConstraint = false)
        {
            rModelPart.AddNodalSolutionStepVariable(DISPLACEMENT);
            rModelPart.AddNodalSolutionStepVariable(VELOCITY);
            rModelPart.AddNodalSolutionStepVariable(ACCELERATION);
            rModelPart.AddNodalSolutionStepVariable(REACTION);
            rModelPart.AddNodalSolutionStepVariable(VOLUME_ACCELERATION);

            NodeType::Pointer pnode1 = rModelPart.CreateNewNode(1, 10.0, -5.0, 0.0);
            NodeType::Pointer pnode2 = rModelPart.CreateNewNode(2, 8.0, -4.0, 0.0);
            NodeType::Pointer pnode3 = rModelPart.CreateNewNode(3, 6.0, -3.0, 0.0);
            NodeType::Pointer pnode4 = rModelPart.CreateNewNode(4,10.0, 0.0, 0.0);
            NodeType::Pointer pnode5 = rModelPart.CreateNewNode(5, 8.0, 0.0, 0.0);
            NodeType::Pointer pnode6 = rModelPart.CreateNewNode(6, 6.0, 0.0, 0.0);
            NodeType::Pointer pnode7 = rModelPart.CreateNewNode(7, 4.0, -2.0, 0.0);
            NodeType::Pointer pnode8 = rModelPart.CreateNewNode(8, 4.0, 0.0, 0.0);
            NodeType::Pointer pnode9 = rModelPart.CreateNewNode(9, 2.0, -1.0, 0.0);
            NodeType::Pointer pnode10 = rModelPart.CreateNewNode(10, 2.0, 0.0, 0.0);
            NodeType::Pointer pnode11 = rModelPart.CreateNewNode(11, 0.0, 0.0, 0.0);

            auto p_prop = rModelPart.CreateNewProperties(1, 0);
            p_prop->SetValue(YOUNG_MODULUS, 206900000000.0);
            p_prop->SetValue(NODAL_AREA, 0.01);

            GeometryType::Pointer pgeom1 = Kratos::make_shared<Line2D2<NodeType>>(PointerVector<NodeType>{std::vector<NodeType::Pointer>({pnode11, pnode10})});
            rModelPart.AddElement(Kratos::make_intrusive<TestBarElement>( 1, pgeom1, p_prop));
            GeometryType::Pointer pgeom2 = Kratos::make_shared<Line2D2<NodeType>>(PointerVector<NodeType>{std::vector<NodeType::Pointer>({pnode10, pnode8})});
            rModelPart.AddElement(Kratos::make_intrusive<TestBarElement>( 2, pgeom2, p_prop));
            GeometryType::Pointer pgeom3 = Kratos::make_shared<Line2D2<NodeType>>(PointerVector<NodeType>{std::vector<NodeType::Pointer>({pnode8, pnode6})});
            rModelPart.AddElement(Kratos::make_intrusive<TestBarElement>( 3, pgeom3, p_prop));
            GeometryType::Pointer pgeom4 = Kratos::make_shared<Line2D2<NodeType>>(PointerVector<NodeType>{std::vector<NodeType::Pointer>({pnode6, pnode5})});
            rModelPart.AddElement(Kratos::make_intrusive<TestBarElement>( 4, pgeom4, p_prop));
            GeometryType::Pointer pgeom5 = Kratos::make_shared<Line2D2<NodeType>>(PointerVector<NodeType>{std::vector<NodeType::Pointer>({pnode5, pnode4})});
            rModelPart.AddElement(Kratos::make_intrusive<TestBarElement>( 5, pgeom5, p_prop));
            GeometryType::Pointer pgeom6 = Kratos::make_shared<Line2D2<NodeType>>(PointerVector<NodeType>{std::vector<NodeType::Pointer>({pnode4, pnode1})});
            rModelPart.AddElement(Kratos::make_intrusive<TestBarElement>( 6, pgeom6, p_prop));
            GeometryType::Pointer pgeom7 = Kratos::make_shared<Line2D2<NodeType>>(PointerVector<NodeType>{std::vector<NodeType::Pointer>({pnode1, pnode2})});
            rModelPart.AddElement(Kratos::make_intrusive<TestBarElement>( 7, pgeom7, p_prop));
            GeometryType::Pointer pgeom8 = Kratos::make_shared<Line2D2<NodeType>>(PointerVector<NodeType>{std::vector<NodeType::Pointer>({pnode2, pnode3})});
            rModelPart.AddElement(Kratos::make_intrusive<TestBarElement>( 8, pgeom8, p_prop));
            GeometryType::Pointer pgeom9 = Kratos::make_shared<Line2D2<NodeType>>(PointerVector<NodeType>{std::vector<NodeType::Pointer>({pnode3, pnode7})});
            rModelPart.AddElement(Kratos::make_intrusive<TestBarElement>( 9, pgeom9, p_prop));
            GeometryType::Pointer pgeom10 = Kratos::make_shared<Line2D2<NodeType>>(PointerVector<NodeType>{std::vector<NodeType::Pointer>({pnode7, pnode9})});
            rModelPart.AddElement(Kratos::make_intrusive<TestBarElement>( 10, pgeom10, p_prop));
            GeometryType::Pointer pgeom11 = Kratos::make_shared<Line2D2<NodeType>>(PointerVector<NodeType>{std::vector<NodeType::Pointer>({pnode9, pnode11})});
            rModelPart.AddElement(Kratos::make_intrusive<TestBarElement>( 11, pgeom11, p_prop));
            GeometryType::Pointer pgeom12 = Kratos::make_shared<Line2D2<NodeType>>(PointerVector<NodeType>{std::vector<NodeType::Pointer>({pnode10, pnode9})});
            rModelPart.AddElement(Kratos::make_intrusive<TestBarElement>( 12, pgeom12, p_prop));
            GeometryType::Pointer pgeom13 = Kratos::make_shared<Line2D2<NodeType>>(PointerVector<NodeType>{std::vector<NodeType::Pointer>({pnode9, pnode8})});
            rModelPart.AddElement(Kratos::make_intrusive<TestBarElement>( 13, pgeom13, p_prop));
            GeometryType::Pointer pgeom14 = Kratos::make_shared<Line2D2<NodeType>>(PointerVector<NodeType>{std::vector<NodeType::Pointer>({pnode8, pnode7})});
            rModelPart.AddElement(Kratos::make_intrusive<TestBarElement>( 14, pgeom14, p_prop));
            GeometryType::Pointer pgeom15 = Kratos::make_shared<Line2D2<NodeType>>(PointerVector<NodeType>{std::vector<NodeType::Pointer>({pnode7, pnode6})});
            rModelPart.AddElement(Kratos::make_intrusive<TestBarElement>( 15, pgeom15, p_prop));
            GeometryType::Pointer pgeom16 = Kratos::make_shared<Line2D2<NodeType>>(PointerVector<NodeType>{std::vector<NodeType::Pointer>({pnode6, pnode3})});
            rModelPart.AddElement(Kratos::make_intrusive<TestBarElement>( 16, pgeom16, p_prop));
            GeometryType::Pointer pgeom17 = Kratos::make_shared<Line2D2<NodeType>>(PointerVector<NodeType>{std::vector<NodeType::Pointer>({pnode3, pnode5})});
            rModelPart.AddElement(Kratos::make_intrusive<TestBarElement>( 17, pgeom17, p_prop));
            GeometryType::Pointer pgeom18 = Kratos::make_shared<Line2D2<NodeType>>(PointerVector<NodeType>{std::vector<NodeType::Pointer>({pnode5, pnode2})});
            rModelPart.AddElement(Kratos::make_intrusive<TestBarElement>( 18, pgeom18, p_prop));
            GeometryType::Pointer pgeom19 = Kratos::make_shared<Line2D2<NodeType>>(PointerVector<NodeType>{std::vector<NodeType::Pointer>({pnode2, pnode4})});
<<<<<<< HEAD
            rModelPart.AddElement(Kratos::make_shared<TestBarElement>( 19, pgeom19, p_prop));

=======
            rModelPart.AddElement(Kratos::make_intrusive<TestBarElement>( 19, pgeom19, p_prop));
            
>>>>>>> 8705a060
            /// Add dof
            for (auto& node : rModelPart.Nodes()) {
                node.AddDof(DISPLACEMENT_X, REACTION_X);
                node.AddDof(DISPLACEMENT_Y, REACTION_Y);
                node.AddDof(DISPLACEMENT_Z, REACTION_Z);
            }

            /// Initialize elements
            auto& r_process_info = rModelPart.GetProcessInfo();
            for (auto& elem : rModelPart.Elements()) {
                elem.Initialize();
                elem.InitializeSolutionStep(r_process_info);
            }

            // Set initial solution
            for (auto& node : rModelPart.Nodes()) {
                (node.FastGetSolutionStepValue(DISPLACEMENT)).clear();
                (node.FastGetSolutionStepValue(DISPLACEMENT, 1)).clear();
                (node.FastGetSolutionStepValue(DISPLACEMENT, 2)).clear();
            }

            // Fix dofs
            for (auto& node : rModelPart.Nodes()) {
                node.Fix(DISPLACEMENT_Z);
            }
            pnode1->Fix(DISPLACEMENT_X);
            pnode4->Fix(DISPLACEMENT_X);
            pnode4->Fix(DISPLACEMENT_Y);

            if (WithConstraint) {
                rModelPart.CreateNewMasterSlaveConstraint("LinearMasterSlaveConstraint", 1, *pnode1, DISPLACEMENT_Y, *pnode2, DISPLACEMENT_Y, 1.0, 0.0);
            }
        }

        static SparseSpaceType::MatrixType BuildSystem(
            ModelPart& rModelPart,
            SchemeType::Pointer pScheme,
            BuilderAndSolverType::Pointer pBuilderAndSolver
            )
        {
            pBuilderAndSolver->SetDofSetIsInitializedFlag(false);
            pBuilderAndSolver->Clear();
            pScheme->Clear();

            SparseSpaceType::VectorPointerType pDx; /// The incremement in the solution
            SparseSpaceType::VectorPointerType pb; /// The RHS vector of the system of equations
            SparseSpaceType::MatrixPointerType pA; /// The LHS matrix of the system of equations

            pBuilderAndSolver->SetUpDofSet(pScheme, rModelPart);
            pBuilderAndSolver->SetUpSystem(rModelPart);
            pBuilderAndSolver->ResizeAndInitializeVectors(pScheme, pA, pDx, pb, rModelPart);

            SparseSpaceType::MatrixType& rA  = *pA;
            SparseSpaceType::VectorType& rDx = *pDx;
            SparseSpaceType::VectorType& rb  = *pb;

            pBuilderAndSolver->InitializeSolutionStep(rModelPart, rA, rDx, rb);
            pScheme->InitializeSolutionStep(rModelPart, rA, rDx, rb);
            pScheme->InitializeNonLinIteration(rModelPart, rA, rDx, rb);

            pBuilderAndSolver->Build(pScheme, rModelPart, rA, rb);
            pBuilderAndSolver->ApplyDirichletConditions(pScheme, rModelPart, rA, rDx, rb);

            return rA;
        }

//         static void DebugLHS(const SparseSpaceType::MatrixType& rA)
//         {
//             for (int i = 0; i < rA.size1(); ++i) {
//                 for (int j = 0; j < rA.size2(); ++j) {
//                     if (std::abs(rA(i, j)) > 0.99) {
//                         std::cout << "            KRATOS_CHECK_LESS_EQUAL(std::abs((rA(" << i << "," << j << ") - ";
//                         std::cout << std::fixed;
//                         std::cout << std::setprecision(16);
//                         std::cout << rA(i, j);
//                         std::cout << ")/rA(" << i << "," << j << ")), tolerance);" << std::endl;
//                     }
//                 }
//             }
//         }

        /**
         * Checks if the block builder and solver performs correctly the assemble of the system
         */
        KRATOS_TEST_CASE_IN_SUITE(BasicDisplacementBlockBuilderAndSolver, KratosCoreFastSuite)
        {
            Model current_model;
            ModelPart& r_model_part = current_model.CreateModelPart("Main", 3);

            BasicTestBuilderAndSolverDisplacement(r_model_part);

            SchemeType::Pointer p_scheme = SchemeType::Pointer( new ResidualBasedIncrementalUpdateStaticSchemeType() );
            LinearSolverType::Pointer p_solver = LinearSolverType::Pointer( new SkylineLUFactorizationSolverType() );
            BuilderAndSolverType::Pointer p_builder_and_solver = BuilderAndSolverType::Pointer( new ResidualBasedBlockBuilderAndSolverType(p_solver) );

            const SparseSpaceType::MatrixType& rA = BuildSystem(r_model_part, p_scheme, p_builder_and_solver);

            // To create the solution of reference
//             DebugLHS(rA);

            // The solution check
            constexpr double tolerance = 1e-8;
            KRATOS_CHECK(rA.size1() == 6);
            KRATOS_CHECK(rA.size2() == 6);
            KRATOS_CHECK_LESS_EQUAL(std::abs((rA(0,0) - 2069000000.000000000)/rA(0,0)), tolerance);
            KRATOS_CHECK_LESS_EQUAL(std::abs((rA(1,1) - 1.000000000)/rA(1,1)), tolerance);
            KRATOS_CHECK_LESS_EQUAL(std::abs((rA(2,2) - 4138000000.000000000)/rA(2,2)), tolerance);
            KRATOS_CHECK_LESS_EQUAL(std::abs((rA(2,4) - -2069000000.000000000)/rA(2,4)), tolerance);
            KRATOS_CHECK_LESS_EQUAL(std::abs((rA(3,3) - 1.000000000)/rA(3,3)), tolerance);
            KRATOS_CHECK_LESS_EQUAL(std::abs((rA(4,2) - -2069000000.000000000)/rA(4,2)), tolerance);
            KRATOS_CHECK_LESS_EQUAL(std::abs((rA(4,4) - 2069000000.000000000)/rA(4,4)), tolerance);
            KRATOS_CHECK_LESS_EQUAL(std::abs((rA(5,5) - 1.000000000)/rA(5,5)), tolerance);

        }

        /**
         * Checks if the block builder and solver with constraints performs correctly the assemble of the system
         */
//         KRATOS_TEST_CASE_IN_SUITE(BasicDisplacementBlockBuilderAndSolverWithConstraints, KratosCoreFastSuite)
//         {
//             Model current_model;
//             ModelPart& r_model_part = current_model.CreateModelPart("Main", 3);

//             BasicTestBuilderAndSolverDisplacement(r_model_part, true);

//             SchemeType::Pointer p_scheme = SchemeType::Pointer( new ResidualBasedIncrementalUpdateStaticSchemeType() );
//             LinearSolverType::Pointer p_solver = LinearSolverType::Pointer( new SkylineLUFactorizationSolverType() );
//             BuilderAndSolverType::Pointer p_builder_and_solver = BuilderAndSolverType::Pointer( new ResidualBasedBlockBuilderAndSolverWithConstraintsType(p_solver) );

//             const SparseSpaceType::MatrixType& rA = BuildSystem(r_model_part, p_scheme, p_builder_and_solver);

//             // To create the solution of reference
// //             DebugLHS(rA);

//             // The solution check
//             constexpr double tolerance = 1e-8;
//             KRATOS_CHECK(rA.size1() == 6);
//             KRATOS_CHECK(rA.size2() == 6);
//             KRATOS_CHECK_LESS_EQUAL(std::abs((rA(0,0) - 2069000000.0000000000000000)/rA(0,0)), tolerance);
//             KRATOS_CHECK_LESS_EQUAL(std::abs((rA(1,1) - 1.0000000000000000)/rA(1,1)), tolerance);
//             KRATOS_CHECK_LESS_EQUAL(std::abs((rA(2,2) - 2069000000.0000000000000000)/rA(2,2)), tolerance);
//             KRATOS_CHECK_LESS_EQUAL(std::abs((rA(3,3) - 1.0000000000000000)/rA(3,3)), tolerance);
//             KRATOS_CHECK_LESS_EQUAL(std::abs((rA(4,4) - 2069000000.0000000000000000)/rA(4,4)), tolerance);
//             KRATOS_CHECK_LESS_EQUAL(std::abs((rA(5,5) - 1.0000000000000000)/rA(5,5)), tolerance);


//         }

        /**
         * Checks if the block builder and solver with constraints performs correctly the assemble of the system
         */
        KRATOS_TEST_CASE_IN_SUITE(BasicDisplacementBlockBuilderAndSolverWithConstraintsElementWise, KratosCoreFastSuite)
        {
            Model current_model;
            ModelPart& r_model_part = current_model.CreateModelPart("Main", 3);

            BasicTestBuilderAndSolverDisplacement(r_model_part, true);

            SchemeType::Pointer p_scheme = SchemeType::Pointer( new ResidualBasedIncrementalUpdateStaticSchemeType() );
            LinearSolverType::Pointer p_solver = LinearSolverType::Pointer( new SkylineLUFactorizationSolverType() );
            Parameters this_parameters = Parameters(R"({"name" : "block_builder_and_solver_with_constraints_element_wise"})");
            BuilderAndSolverType::Pointer p_builder_and_solver = BuilderAndSolverFactoryType().Create(p_solver, this_parameters);

            const SparseSpaceType::MatrixType& rA = BuildSystem(r_model_part, p_scheme, p_builder_and_solver);

            // To create the solution of reference
            // DebugLHS(rA);

            // The solution check
            constexpr double tolerance = 1e-8;
            KRATOS_CHECK(rA.size1() == 6);
            KRATOS_CHECK(rA.size2() == 6);
            KRATOS_CHECK_LESS_EQUAL(std::abs((rA(0,0) - 2069000000.0000000000000000)/rA(0,0)), tolerance);
            KRATOS_CHECK_LESS_EQUAL(std::abs((rA(1,1) - 1.0000000000000000)/rA(1,1)), tolerance);
            KRATOS_CHECK_LESS_EQUAL(std::abs((rA(2,2) - 2069000000.0000000000000000)/rA(2,2)), tolerance);
            KRATOS_CHECK_LESS_EQUAL(std::abs((rA(3,3) - 1.0000000000000000)/rA(3,3)), tolerance);
            KRATOS_CHECK_LESS_EQUAL(std::abs((rA(4,4) - 2069000000.0000000000000000)/rA(4,4)), tolerance);
            KRATOS_CHECK_LESS_EQUAL(std::abs((rA(5,5) - 1.0000000000000000)/rA(5,5)), tolerance);


        }

        /**
         * Checks if the elimination builder and solver performs correctly the assemble of the system
         */
        KRATOS_TEST_CASE_IN_SUITE(BasicDisplacementEliminationBuilderAndSolver, KratosCoreFastSuite)
        {
            Model current_model;
            ModelPart& r_model_part = current_model.CreateModelPart("Main", 3);

            BasicTestBuilderAndSolverDisplacement(r_model_part);

            SchemeType::Pointer p_scheme = SchemeType::Pointer( new ResidualBasedIncrementalUpdateStaticSchemeType() );
            LinearSolverType::Pointer p_solver = LinearSolverType::Pointer( new SkylineLUFactorizationSolverType() );
            BuilderAndSolverType::Pointer p_builder_and_solver = BuilderAndSolverType::Pointer( new ResidualBasedEliminationBuilderAndSolverType(p_solver) );

            const SparseSpaceType::MatrixType& rA = BuildSystem(r_model_part, p_scheme, p_builder_and_solver);

            // To create the solution of reference
//             DebugLHS(rA);

            // The solution check
            constexpr double tolerance = 1e-8;
            KRATOS_CHECK(rA.size1() == 2);
            KRATOS_CHECK(rA.size2() == 2);
            KRATOS_CHECK_LESS_EQUAL(std::abs((rA(0,0) - 4138000000.000000000)/rA(0,0)), tolerance);
            KRATOS_CHECK_LESS_EQUAL(std::abs((rA(0,1) - -2069000000.000000000)/rA(0,1)), tolerance);
            KRATOS_CHECK_LESS_EQUAL(std::abs((rA(1,0) - -2069000000.000000000)/rA(1,0)), tolerance);
            KRATOS_CHECK_LESS_EQUAL(std::abs((rA(1,1) - 2069000000.000000000)/rA(1,1)), tolerance);

        }

        /**
         * Checks if the elimination builder and solver (with constraints) performs correctly the assemble of the system
         */
        KRATOS_TEST_CASE_IN_SUITE(BasicDisplacementEliminationBuilderAndSolverWithConstraints, KratosCoreFastSuite)
        {
            Model current_model;
            ModelPart& r_model_part = current_model.CreateModelPart("Main", 3);

            BasicTestBuilderAndSolverDisplacement(r_model_part, true);

            SchemeType::Pointer p_scheme = SchemeType::Pointer( new ResidualBasedIncrementalUpdateStaticSchemeType() );
            LinearSolverType::Pointer p_solver = LinearSolverType::Pointer( new SkylineLUFactorizationSolverType() );
            BuilderAndSolverType::Pointer p_builder_and_solver = BuilderAndSolverType::Pointer( new ResidualBasedEliminationBuilderAndSolverWithConstraintsType(p_solver) );

            const SparseSpaceType::MatrixType& rA = BuildSystem(r_model_part, p_scheme, p_builder_and_solver);

            // To create the solution of reference
//             DebugLHS(rA);

            // The solution check
            constexpr double tolerance = 1e-8;
            KRATOS_CHECK(rA.size1() == 1);
            KRATOS_CHECK(rA.size2() == 1);
            KRATOS_CHECK_LESS_EQUAL(std::abs((rA(0,0) - 2069000000.0000000000000000)/rA(0,0)), tolerance);
        }

        /**
         * Checks if the block builder and solver performs correctly the assemble of the system
         */
        KRATOS_TEST_CASE_IN_SUITE(ExtendedDisplacementBlockBuilderAndSolver, KratosCoreFastSuite)
        {
            Model current_model;
            ModelPart& r_model_part = current_model.CreateModelPart("Main", 3);

            ExtendedTestBuilderAndSolverDisplacement(r_model_part);

            SchemeType::Pointer p_scheme = SchemeType::Pointer( new ResidualBasedIncrementalUpdateStaticSchemeType() );
            LinearSolverType::Pointer p_solver = LinearSolverType::Pointer( new SkylineLUFactorizationSolverType() );
            BuilderAndSolverType::Pointer p_builder_and_solver = BuilderAndSolverType::Pointer( new ResidualBasedBlockBuilderAndSolverType(p_solver) );

            const SparseSpaceType::MatrixType& rA = BuildSystem(r_model_part, p_scheme, p_builder_and_solver);

            // To create the solution of reference
//             DebugLHS(rA);

            // The solution check
            constexpr double tolerance = 1e-8;
            KRATOS_CHECK(rA.size1() == 22);
            KRATOS_CHECK(rA.size2() == 22);
            KRATOS_CHECK_LESS_EQUAL(std::abs((rA(0,0) - 740227943.2715302705764771)/rA(0,0)), tolerance);
            KRATOS_CHECK_LESS_EQUAL(std::abs((rA(1,1) - 598856985.8178827762603760)/rA(1,1)), tolerance);
            KRATOS_CHECK_LESS_EQUAL(std::abs((rA(1,2) - 370113971.6357653141021729)/rA(1,2)), tolerance);
            KRATOS_CHECK_LESS_EQUAL(std::abs((rA(1,3) - -185056985.8178827166557312)/rA(1,3)), tolerance);
            KRATOS_CHECK_LESS_EQUAL(std::abs((rA(2,1) - 370113971.6357653141021729)/rA(2,1)), tolerance);
            KRATOS_CHECK_LESS_EQUAL(std::abs((rA(2,2) - 1572984379.4520018100738525)/rA(2,2)), tolerance);
            KRATOS_CHECK_LESS_EQUAL(std::abs((rA(2,3) - -555170957.4536480903625488)/rA(2,3)), tolerance);
            KRATOS_CHECK_LESS_EQUAL(std::abs((rA(2,4) - -740227943.2715302705764771)/rA(2,4)), tolerance);
            KRATOS_CHECK_LESS_EQUAL(std::abs((rA(2,5) - 370113971.6357653141021729)/rA(2,5)), tolerance);
            KRATOS_CHECK_LESS_EQUAL(std::abs((rA(3,1) - -185056985.8178827166557312)/rA(3,1)), tolerance);
            KRATOS_CHECK_LESS_EQUAL(std::abs((rA(3,2) - -555170957.4536479711532593)/rA(3,2)), tolerance);
            KRATOS_CHECK_LESS_EQUAL(std::abs((rA(3,3) - 1257477943.2715306282043457)/rA(3,3)), tolerance);
            KRATOS_CHECK_LESS_EQUAL(std::abs((rA(3,4) - 370113971.6357653141021729)/rA(3,4)), tolerance);
            KRATOS_CHECK_LESS_EQUAL(std::abs((rA(3,5) - -185056985.8178827166557312)/rA(3,5)), tolerance);
            KRATOS_CHECK_LESS_EQUAL(std::abs((rA(3,9) - -517250000.0000000000000000)/rA(3,9)), tolerance);
            KRATOS_CHECK_LESS_EQUAL(std::abs((rA(4,2) - -740227943.2715302705764771)/rA(4,2)), tolerance);
            KRATOS_CHECK_LESS_EQUAL(std::abs((rA(4,3) - 370113971.6357653141021729)/rA(4,3)), tolerance);
            KRATOS_CHECK_LESS_EQUAL(std::abs((rA(4,4) - 1657021225.9261374473571777)/rA(4,4)), tolerance);
            KRATOS_CHECK_LESS_EQUAL(std::abs((rA(4,5) - -475379934.1969153881072998)/rA(4,5)), tolerance);
            KRATOS_CHECK_LESS_EQUAL(std::abs((rA(4,8) - -176565339.3830768167972565)/rA(4,8)), tolerance);
            KRATOS_CHECK_LESS_EQUAL(std::abs((rA(4,9) - -264848009.0746152102947235)/rA(4,9)), tolerance);
            KRATOS_CHECK_LESS_EQUAL(std::abs((rA(4,12) - -740227943.2715302705764771)/rA(4,12)), tolerance);
            KRATOS_CHECK_LESS_EQUAL(std::abs((rA(4,13) - 370113971.6357653141021729)/rA(4,13)), tolerance);
            KRATOS_CHECK_LESS_EQUAL(std::abs((rA(5,2) - 370113971.6357652544975281)/rA(5,2)), tolerance);
            KRATOS_CHECK_LESS_EQUAL(std::abs((rA(5,3) - -185056985.8178827166557312)/rA(5,3)), tolerance);
            KRATOS_CHECK_LESS_EQUAL(std::abs((rA(5,4) - -475379934.1969153881072998)/rA(5,4)), tolerance);
            KRATOS_CHECK_LESS_EQUAL(std::abs((rA(5,5) - 1457052651.9143548011779785)/rA(5,5)), tolerance);
            KRATOS_CHECK_LESS_EQUAL(std::abs((rA(5,8) - -264848009.0746152102947235)/rA(5,8)), tolerance);
            KRATOS_CHECK_LESS_EQUAL(std::abs((rA(5,9) - -397272013.6119228005409241)/rA(5,9)), tolerance);
            KRATOS_CHECK_LESS_EQUAL(std::abs((rA(5,11) - -689666666.6666666269302368)/rA(5,11)), tolerance);
            KRATOS_CHECK_LESS_EQUAL(std::abs((rA(5,12) - 370113971.6357653141021729)/rA(5,12)), tolerance);
            KRATOS_CHECK_LESS_EQUAL(std::abs((rA(5,13) - -185056985.8178827166557312)/rA(5,13)), tolerance);
            KRATOS_CHECK_LESS_EQUAL(std::abs((rA(6,6) - 1127028492.9089412689208984)/rA(6,6)), tolerance);
            KRATOS_CHECK_LESS_EQUAL(std::abs((rA(7,7) - 783913971.6357650756835938)/rA(7,7)), tolerance);
            KRATOS_CHECK_LESS_EQUAL(std::abs((rA(8,4) - -176565339.3830768167972565)/rA(8,4)), tolerance);
            KRATOS_CHECK_LESS_EQUAL(std::abs((rA(8,5) - -264848009.0746152102947235)/rA(8,5)), tolerance);
            KRATOS_CHECK_LESS_EQUAL(std::abs((rA(8,8) - 2245565339.3830766677856445)/rA(8,8)), tolerance);
            KRATOS_CHECK_LESS_EQUAL(std::abs((rA(8,9) - 264848009.0746151804924011)/rA(8,9)), tolerance);
            KRATOS_CHECK_LESS_EQUAL(std::abs((rA(8,10) - -1034500000.0000000000000000)/rA(8,10)), tolerance);
            KRATOS_CHECK_LESS_EQUAL(std::abs((rA(9,3) - -517250000.0000000000000000)/rA(9,3)), tolerance);
            KRATOS_CHECK_LESS_EQUAL(std::abs((rA(9,4) - -264848009.0746152102947235)/rA(9,4)), tolerance);
            KRATOS_CHECK_LESS_EQUAL(std::abs((rA(9,5) - -397272013.6119228005409241)/rA(9,5)), tolerance);
            KRATOS_CHECK_LESS_EQUAL(std::abs((rA(9,8) - 264848009.0746151804924011)/rA(9,8)), tolerance);
            KRATOS_CHECK_LESS_EQUAL(std::abs((rA(9,9) - 914522013.6119227409362793)/rA(9,9)), tolerance);
            KRATOS_CHECK_LESS_EQUAL(std::abs((rA(10,8) - -1034500000.0000000000000000)/rA(10,8)), tolerance);
            KRATOS_CHECK_LESS_EQUAL(std::abs((rA(10,10) - 2434750982.5687417984008789)/rA(10,10)), tolerance);
            KRATOS_CHECK_LESS_EQUAL(std::abs((rA(10,11) - 365750982.5687416195869446)/rA(10,11)), tolerance);
            KRATOS_CHECK_LESS_EQUAL(std::abs((rA(10,12) - -365750982.5687417387962341)/rA(10,12)), tolerance);
            KRATOS_CHECK_LESS_EQUAL(std::abs((rA(10,13) - -365750982.5687416791915894)/rA(10,13)), tolerance);
            KRATOS_CHECK_LESS_EQUAL(std::abs((rA(10,14) - -1034500000.0000000000000000)/rA(10,14)), tolerance);
            KRATOS_CHECK_LESS_EQUAL(std::abs((rA(11,5) - -689666666.6666666269302368)/rA(11,5)), tolerance);
            KRATOS_CHECK_LESS_EQUAL(std::abs((rA(11,10) - 365750982.5687416195869446)/rA(11,10)), tolerance);
            KRATOS_CHECK_LESS_EQUAL(std::abs((rA(11,11) - 1055417649.2354083061218262)/rA(11,11)), tolerance);
            KRATOS_CHECK_LESS_EQUAL(std::abs((rA(11,12) - -365750982.5687416791915894)/rA(11,12)), tolerance);
            KRATOS_CHECK_LESS_EQUAL(std::abs((rA(11,13) - -365750982.5687416195869446)/rA(11,13)), tolerance);
            KRATOS_CHECK_LESS_EQUAL(std::abs((rA(12,4) - -740227943.2715302705764771)/rA(12,4)), tolerance);
            KRATOS_CHECK_LESS_EQUAL(std::abs((rA(12,5) - 370113971.6357653141021729)/rA(12,5)), tolerance);
            KRATOS_CHECK_LESS_EQUAL(std::abs((rA(12,10) - -365750982.5687417387962341)/rA(12,10)), tolerance);
            KRATOS_CHECK_LESS_EQUAL(std::abs((rA(12,11) - -365750982.5687416791915894)/rA(12,11)), tolerance);
            KRATOS_CHECK_LESS_EQUAL(std::abs((rA(12,12) - 1846206869.1118023395538330)/rA(12,12)), tolerance);
            KRATOS_CHECK_LESS_EQUAL(std::abs((rA(12,13) - -374476960.7027890682220459)/rA(12,13)), tolerance);
            KRATOS_CHECK_LESS_EQUAL(std::abs((rA(12,16) - -740227943.2715302705764771)/rA(12,16)), tolerance);
            KRATOS_CHECK_LESS_EQUAL(std::abs((rA(12,17) - 370113971.6357653141021729)/rA(12,17)), tolerance);
            KRATOS_CHECK_LESS_EQUAL(std::abs((rA(13,4) - 370113971.6357652544975281)/rA(13,4)), tolerance);
            KRATOS_CHECK_LESS_EQUAL(std::abs((rA(13,5) - -185056985.8178827166557312)/rA(13,5)), tolerance);
            KRATOS_CHECK_LESS_EQUAL(std::abs((rA(13,10) - -365750982.5687416791915894)/rA(13,10)), tolerance);
            KRATOS_CHECK_LESS_EQUAL(std::abs((rA(13,11) - -365750982.5687416195869446)/rA(13,11)), tolerance);
            KRATOS_CHECK_LESS_EQUAL(std::abs((rA(13,12) - -374476960.7027890682220459)/rA(13,12)), tolerance);
            KRATOS_CHECK_LESS_EQUAL(std::abs((rA(13,13) - 1770364954.2045071125030518)/rA(13,13)), tolerance);
            KRATOS_CHECK_LESS_EQUAL(std::abs((rA(13,15) - -1034500000.0000000000000000)/rA(13,15)), tolerance);
            KRATOS_CHECK_LESS_EQUAL(std::abs((rA(13,16) - 370113971.6357653141021729)/rA(13,16)), tolerance);
            KRATOS_CHECK_LESS_EQUAL(std::abs((rA(13,17) - -185056985.8178827166557312)/rA(13,17)), tolerance);
            KRATOS_CHECK_LESS_EQUAL(std::abs((rA(14,10) - -1034500000.0000000000000000)/rA(14,10)), tolerance);
            KRATOS_CHECK_LESS_EQUAL(std::abs((rA(14,14) - 2809227943.2715301513671875)/rA(14,14)), tolerance);
            KRATOS_CHECK_LESS_EQUAL(std::abs((rA(14,15) - 370113971.6357650756835938)/rA(14,15)), tolerance);
            KRATOS_CHECK_LESS_EQUAL(std::abs((rA(14,16) - -740227943.2715302705764771)/rA(14,16)), tolerance);
            KRATOS_CHECK_LESS_EQUAL(std::abs((rA(14,17) - -370113971.6357651352882385)/rA(14,17)), tolerance);
            KRATOS_CHECK_LESS_EQUAL(std::abs((rA(14,18) - -1034500000.0000000000000000)/rA(14,18)), tolerance);
            KRATOS_CHECK_LESS_EQUAL(std::abs((rA(15,13) - -1034500000.0000000000000000)/rA(15,13)), tolerance);
            KRATOS_CHECK_LESS_EQUAL(std::abs((rA(15,14) - 370113971.6357650756835938)/rA(15,14)), tolerance);
            KRATOS_CHECK_LESS_EQUAL(std::abs((rA(15,15) - 1219556985.8178825378417969)/rA(15,15)), tolerance);
            KRATOS_CHECK_LESS_EQUAL(std::abs((rA(15,16) - -370113971.6357651352882385)/rA(15,16)), tolerance);
            KRATOS_CHECK_LESS_EQUAL(std::abs((rA(15,17) - -185056985.8178825676441193)/rA(15,17)), tolerance);
            KRATOS_CHECK_LESS_EQUAL(std::abs((rA(16,12) - -740227943.2715302705764771)/rA(16,12)), tolerance);
            KRATOS_CHECK_LESS_EQUAL(std::abs((rA(16,13) - 370113971.6357653141021729)/rA(16,13)), tolerance);
            KRATOS_CHECK_LESS_EQUAL(std::abs((rA(16,14) - -740227943.2715302705764771)/rA(16,14)), tolerance);
            KRATOS_CHECK_LESS_EQUAL(std::abs((rA(16,15) - -370113971.6357651352882385)/rA(16,15)), tolerance);
            KRATOS_CHECK_LESS_EQUAL(std::abs((rA(16,16) - 2220683829.8145909309387207)/rA(16,16)), tolerance);
            KRATOS_CHECK_LESS_EQUAL(std::abs((rA(16,17) - -370113971.6357656121253967)/rA(16,17)), tolerance);
            KRATOS_CHECK_LESS_EQUAL(std::abs((rA(16,20) - -740227943.2715302705764771)/rA(16,20)), tolerance);
            KRATOS_CHECK_LESS_EQUAL(std::abs((rA(16,21) - 370113971.6357653141021729)/rA(16,21)), tolerance);
            KRATOS_CHECK_LESS_EQUAL(std::abs((rA(17,12) - 370113971.6357652544975281)/rA(17,12)), tolerance);
            KRATOS_CHECK_LESS_EQUAL(std::abs((rA(17,13) - -185056985.8178827166557312)/rA(17,13)), tolerance);
            KRATOS_CHECK_LESS_EQUAL(std::abs((rA(17,14) - -370113971.6357651352882385)/rA(17,14)), tolerance);
            KRATOS_CHECK_LESS_EQUAL(std::abs((rA(17,15) - -185056985.8178825676441193)/rA(17,15)), tolerance);
            KRATOS_CHECK_LESS_EQUAL(std::abs((rA(17,16) - -370113971.6357656121253967)/rA(17,16)), tolerance);
            KRATOS_CHECK_LESS_EQUAL(std::abs((rA(17,17) - 2624170957.4536480903625488)/rA(17,17)), tolerance);
            KRATOS_CHECK_LESS_EQUAL(std::abs((rA(17,19) - -2069000000.0000000000000000)/rA(17,19)), tolerance);
            KRATOS_CHECK_LESS_EQUAL(std::abs((rA(17,20) - 370113971.6357653141021729)/rA(17,20)), tolerance);
            KRATOS_CHECK_LESS_EQUAL(std::abs((rA(17,21) - -185056985.8178827166557312)/rA(17,21)), tolerance);
            KRATOS_CHECK_LESS_EQUAL(std::abs((rA(18,14) - -1034500000.0000000000000000)/rA(18,14)), tolerance);
            KRATOS_CHECK_LESS_EQUAL(std::abs((rA(18,18) - 2069000000.0000000000000000)/rA(18,18)), tolerance);
            KRATOS_CHECK_LESS_EQUAL(std::abs((rA(18,20) - -1034500000.0000000000000000)/rA(18,20)), tolerance);
            KRATOS_CHECK_LESS_EQUAL(std::abs((rA(19,17) - -2069000000.0000000000000000)/rA(19,17)), tolerance);
            KRATOS_CHECK_LESS_EQUAL(std::abs((rA(19,19) - 2069000000.0000000000000000)/rA(19,19)), tolerance);
            KRATOS_CHECK_LESS_EQUAL(std::abs((rA(20,16) - -740227943.2715302705764771)/rA(20,16)), tolerance);
            KRATOS_CHECK_LESS_EQUAL(std::abs((rA(20,17) - 370113971.6357653141021729)/rA(20,17)), tolerance);
            KRATOS_CHECK_LESS_EQUAL(std::abs((rA(20,18) - -1034500000.0000000000000000)/rA(20,18)), tolerance);
            KRATOS_CHECK_LESS_EQUAL(std::abs((rA(20,20) - 1774727943.2715301513671875)/rA(20,20)), tolerance);
            KRATOS_CHECK_LESS_EQUAL(std::abs((rA(20,21) - -370113971.6357653141021729)/rA(20,21)), tolerance);
            KRATOS_CHECK_LESS_EQUAL(std::abs((rA(21,16) - 370113971.6357652544975281)/rA(21,16)), tolerance);
            KRATOS_CHECK_LESS_EQUAL(std::abs((rA(21,17) - -185056985.8178827166557312)/rA(21,17)), tolerance);
            KRATOS_CHECK_LESS_EQUAL(std::abs((rA(21,20) - -370113971.6357653141021729)/rA(21,20)), tolerance);
            KRATOS_CHECK_LESS_EQUAL(std::abs((rA(21,21) - 185056985.8178827166557312)/rA(21,21)), tolerance);
        }

        /**
         * Checks if the block builder and solver with constraints performs correctly the assemble of the system
         */
        KRATOS_TEST_CASE_IN_SUITE(ExtendedDisplacementBlockBuilderAndSolverWithConstraints, KratosCoreFastSuite)
        {
            Model current_model;
            ModelPart& r_model_part = current_model.CreateModelPart("Main", 3);

            ExtendedTestBuilderAndSolverDisplacement(r_model_part, true);

            SchemeType::Pointer p_scheme = SchemeType::Pointer( new ResidualBasedIncrementalUpdateStaticSchemeType() );
            LinearSolverType::Pointer p_solver = LinearSolverType::Pointer( new SkylineLUFactorizationSolverType() );
            Parameters this_parameters = Parameters(R"({"name" : "block_builder_and_solver_with_constraints_element_wise"})");
            BuilderAndSolverType::Pointer p_builder_and_solver = BuilderAndSolverFactoryType().Create(p_solver, this_parameters);

            const SparseSpaceType::MatrixType& rA = BuildSystem(r_model_part, p_scheme, p_builder_and_solver);

            // To create the solution of reference
//             DebugLHS(rA);

            // The solution check
            constexpr double tolerance = 1e-8;
            KRATOS_CHECK(rA.size1() == 22);
            KRATOS_CHECK(rA.size2() == 22);
            KRATOS_CHECK_LESS_EQUAL(std::abs((rA(0,0) - 740227943.2715302705764771)/rA(0,0)), tolerance);
            KRATOS_CHECK_LESS_EQUAL(std::abs((rA(1,1) - 1486220957.4536478519439697)/rA(1,1)), tolerance);
            KRATOS_CHECK_LESS_EQUAL(std::abs((rA(1,2) - -185056985.8178826868534088)/rA(1,2)), tolerance);
            KRATOS_CHECK_LESS_EQUAL(std::abs((rA(1,4) - 370113971.6357653141021729)/rA(1,4)), tolerance);
            KRATOS_CHECK_LESS_EQUAL(std::abs((rA(1,5) - -185056985.8178827166557312)/rA(1,5)), tolerance);
            KRATOS_CHECK_LESS_EQUAL(std::abs((rA(1,9) - -517250000.0000000000000000)/rA(1,9)), tolerance);
            KRATOS_CHECK_LESS_EQUAL(std::abs((rA(2,1) - -185056985.8178827762603760)/rA(2,1)), tolerance);
            KRATOS_CHECK_LESS_EQUAL(std::abs((rA(2,2) - 1572984379.4520018100738525)/rA(2,2)), tolerance);
            KRATOS_CHECK_LESS_EQUAL(std::abs((rA(2,4) - -740227943.2715302705764771)/rA(2,4)), tolerance);
            KRATOS_CHECK_LESS_EQUAL(std::abs((rA(2,5) - 370113971.6357653141021729)/rA(2,5)), tolerance);
            KRATOS_CHECK_LESS_EQUAL(std::abs((rA(3,3) - 1257477943.2715306282043457)/rA(3,3)), tolerance);
            KRATOS_CHECK_LESS_EQUAL(std::abs((rA(4,1) - 370113971.6357653141021729)/rA(4,1)), tolerance);
            KRATOS_CHECK_LESS_EQUAL(std::abs((rA(4,2) - -740227943.2715302705764771)/rA(4,2)), tolerance);
            KRATOS_CHECK_LESS_EQUAL(std::abs((rA(4,4) - 1657021225.9261374473571777)/rA(4,4)), tolerance);
            KRATOS_CHECK_LESS_EQUAL(std::abs((rA(4,5) - -475379934.1969153881072998)/rA(4,5)), tolerance);
            KRATOS_CHECK_LESS_EQUAL(std::abs((rA(4,8) - -176565339.3830768167972565)/rA(4,8)), tolerance);
            KRATOS_CHECK_LESS_EQUAL(std::abs((rA(4,9) - -264848009.0746152102947235)/rA(4,9)), tolerance);
            KRATOS_CHECK_LESS_EQUAL(std::abs((rA(4,12) - -740227943.2715302705764771)/rA(4,12)), tolerance);
            KRATOS_CHECK_LESS_EQUAL(std::abs((rA(4,13) - 370113971.6357653141021729)/rA(4,13)), tolerance);
            KRATOS_CHECK_LESS_EQUAL(std::abs((rA(5,1) - -185056985.8178827166557312)/rA(5,1)), tolerance);
            KRATOS_CHECK_LESS_EQUAL(std::abs((rA(5,2) - 370113971.6357652544975281)/rA(5,2)), tolerance);
            KRATOS_CHECK_LESS_EQUAL(std::abs((rA(5,4) - -475379934.1969153881072998)/rA(5,4)), tolerance);
            KRATOS_CHECK_LESS_EQUAL(std::abs((rA(5,5) - 1457052651.9143548011779785)/rA(5,5)), tolerance);
            KRATOS_CHECK_LESS_EQUAL(std::abs((rA(5,8) - -264848009.0746152102947235)/rA(5,8)), tolerance);
            KRATOS_CHECK_LESS_EQUAL(std::abs((rA(5,9) - -397272013.6119228005409241)/rA(5,9)), tolerance);
            KRATOS_CHECK_LESS_EQUAL(std::abs((rA(5,11) - -689666666.6666666269302368)/rA(5,11)), tolerance);
            KRATOS_CHECK_LESS_EQUAL(std::abs((rA(5,12) - 370113971.6357653141021729)/rA(5,12)), tolerance);
            KRATOS_CHECK_LESS_EQUAL(std::abs((rA(5,13) - -185056985.8178827166557312)/rA(5,13)), tolerance);
            KRATOS_CHECK_LESS_EQUAL(std::abs((rA(6,6) - 1127028492.9089412689208984)/rA(6,6)), tolerance);
            KRATOS_CHECK_LESS_EQUAL(std::abs((rA(7,7) - 783913971.6357650756835938)/rA(7,7)), tolerance);
            KRATOS_CHECK_LESS_EQUAL(std::abs((rA(8,4) - -176565339.3830768167972565)/rA(8,4)), tolerance);
            KRATOS_CHECK_LESS_EQUAL(std::abs((rA(8,5) - -264848009.0746152102947235)/rA(8,5)), tolerance);
            KRATOS_CHECK_LESS_EQUAL(std::abs((rA(8,8) - 2245565339.3830766677856445)/rA(8,8)), tolerance);
            KRATOS_CHECK_LESS_EQUAL(std::abs((rA(8,9) - 264848009.0746151804924011)/rA(8,9)), tolerance);
            KRATOS_CHECK_LESS_EQUAL(std::abs((rA(8,10) - -1034500000.0000000000000000)/rA(8,10)), tolerance);
            KRATOS_CHECK_LESS_EQUAL(std::abs((rA(9,1) - -517250000.0000000000000000)/rA(9,1)), tolerance);
            KRATOS_CHECK_LESS_EQUAL(std::abs((rA(9,4) - -264848009.0746152102947235)/rA(9,4)), tolerance);
            KRATOS_CHECK_LESS_EQUAL(std::abs((rA(9,5) - -397272013.6119228005409241)/rA(9,5)), tolerance);
            KRATOS_CHECK_LESS_EQUAL(std::abs((rA(9,8) - 264848009.0746151804924011)/rA(9,8)), tolerance);
            KRATOS_CHECK_LESS_EQUAL(std::abs((rA(9,9) - 914522013.6119227409362793)/rA(9,9)), tolerance);
            KRATOS_CHECK_LESS_EQUAL(std::abs((rA(10,8) - -1034500000.0000000000000000)/rA(10,8)), tolerance);
            KRATOS_CHECK_LESS_EQUAL(std::abs((rA(10,10) - 2434750982.5687417984008789)/rA(10,10)), tolerance);
            KRATOS_CHECK_LESS_EQUAL(std::abs((rA(10,11) - 365750982.5687416195869446)/rA(10,11)), tolerance);
            KRATOS_CHECK_LESS_EQUAL(std::abs((rA(10,12) - -365750982.5687417387962341)/rA(10,12)), tolerance);
            KRATOS_CHECK_LESS_EQUAL(std::abs((rA(10,13) - -365750982.5687416791915894)/rA(10,13)), tolerance);
            KRATOS_CHECK_LESS_EQUAL(std::abs((rA(10,14) - -1034500000.0000000000000000)/rA(10,14)), tolerance);
            KRATOS_CHECK_LESS_EQUAL(std::abs((rA(11,5) - -689666666.6666666269302368)/rA(11,5)), tolerance);
            KRATOS_CHECK_LESS_EQUAL(std::abs((rA(11,10) - 365750982.5687416195869446)/rA(11,10)), tolerance);
            KRATOS_CHECK_LESS_EQUAL(std::abs((rA(11,11) - 1055417649.2354083061218262)/rA(11,11)), tolerance);
            KRATOS_CHECK_LESS_EQUAL(std::abs((rA(11,12) - -365750982.5687416791915894)/rA(11,12)), tolerance);
            KRATOS_CHECK_LESS_EQUAL(std::abs((rA(11,13) - -365750982.5687416195869446)/rA(11,13)), tolerance);
            KRATOS_CHECK_LESS_EQUAL(std::abs((rA(12,4) - -740227943.2715302705764771)/rA(12,4)), tolerance);
            KRATOS_CHECK_LESS_EQUAL(std::abs((rA(12,5) - 370113971.6357653141021729)/rA(12,5)), tolerance);
            KRATOS_CHECK_LESS_EQUAL(std::abs((rA(12,10) - -365750982.5687417387962341)/rA(12,10)), tolerance);
            KRATOS_CHECK_LESS_EQUAL(std::abs((rA(12,11) - -365750982.5687416791915894)/rA(12,11)), tolerance);
            KRATOS_CHECK_LESS_EQUAL(std::abs((rA(12,12) - 1846206869.1118023395538330)/rA(12,12)), tolerance);
            KRATOS_CHECK_LESS_EQUAL(std::abs((rA(12,13) - -374476960.7027890682220459)/rA(12,13)), tolerance);
            KRATOS_CHECK_LESS_EQUAL(std::abs((rA(12,16) - -740227943.2715302705764771)/rA(12,16)), tolerance);
            KRATOS_CHECK_LESS_EQUAL(std::abs((rA(12,17) - 370113971.6357653141021729)/rA(12,17)), tolerance);
            KRATOS_CHECK_LESS_EQUAL(std::abs((rA(13,4) - 370113971.6357652544975281)/rA(13,4)), tolerance);
            KRATOS_CHECK_LESS_EQUAL(std::abs((rA(13,5) - -185056985.8178827166557312)/rA(13,5)), tolerance);
            KRATOS_CHECK_LESS_EQUAL(std::abs((rA(13,10) - -365750982.5687416791915894)/rA(13,10)), tolerance);
            KRATOS_CHECK_LESS_EQUAL(std::abs((rA(13,11) - -365750982.5687416195869446)/rA(13,11)), tolerance);
            KRATOS_CHECK_LESS_EQUAL(std::abs((rA(13,12) - -374476960.7027890682220459)/rA(13,12)), tolerance);
            KRATOS_CHECK_LESS_EQUAL(std::abs((rA(13,13) - 1770364954.2045071125030518)/rA(13,13)), tolerance);
            KRATOS_CHECK_LESS_EQUAL(std::abs((rA(13,15) - -1034500000.0000000000000000)/rA(13,15)), tolerance);
            KRATOS_CHECK_LESS_EQUAL(std::abs((rA(13,16) - 370113971.6357653141021729)/rA(13,16)), tolerance);
            KRATOS_CHECK_LESS_EQUAL(std::abs((rA(13,17) - -185056985.8178827166557312)/rA(13,17)), tolerance);
            KRATOS_CHECK_LESS_EQUAL(std::abs((rA(14,10) - -1034500000.0000000000000000)/rA(14,10)), tolerance);
            KRATOS_CHECK_LESS_EQUAL(std::abs((rA(14,14) - 2809227943.2715301513671875)/rA(14,14)), tolerance);
            KRATOS_CHECK_LESS_EQUAL(std::abs((rA(14,15) - 370113971.6357650756835938)/rA(14,15)), tolerance);
            KRATOS_CHECK_LESS_EQUAL(std::abs((rA(14,16) - -740227943.2715302705764771)/rA(14,16)), tolerance);
            KRATOS_CHECK_LESS_EQUAL(std::abs((rA(14,17) - -370113971.6357651352882385)/rA(14,17)), tolerance);
            KRATOS_CHECK_LESS_EQUAL(std::abs((rA(14,18) - -1034500000.0000000000000000)/rA(14,18)), tolerance);
            KRATOS_CHECK_LESS_EQUAL(std::abs((rA(15,13) - -1034500000.0000000000000000)/rA(15,13)), tolerance);
            KRATOS_CHECK_LESS_EQUAL(std::abs((rA(15,14) - 370113971.6357650756835938)/rA(15,14)), tolerance);
            KRATOS_CHECK_LESS_EQUAL(std::abs((rA(15,15) - 1219556985.8178825378417969)/rA(15,15)), tolerance);
            KRATOS_CHECK_LESS_EQUAL(std::abs((rA(15,16) - -370113971.6357651352882385)/rA(15,16)), tolerance);
            KRATOS_CHECK_LESS_EQUAL(std::abs((rA(15,17) - -185056985.8178825676441193)/rA(15,17)), tolerance);
            KRATOS_CHECK_LESS_EQUAL(std::abs((rA(16,12) - -740227943.2715302705764771)/rA(16,12)), tolerance);
            KRATOS_CHECK_LESS_EQUAL(std::abs((rA(16,13) - 370113971.6357653141021729)/rA(16,13)), tolerance);
            KRATOS_CHECK_LESS_EQUAL(std::abs((rA(16,14) - -740227943.2715302705764771)/rA(16,14)), tolerance);
            KRATOS_CHECK_LESS_EQUAL(std::abs((rA(16,15) - -370113971.6357651352882385)/rA(16,15)), tolerance);
            KRATOS_CHECK_LESS_EQUAL(std::abs((rA(16,16) - 2220683829.8145909309387207)/rA(16,16)), tolerance);
            KRATOS_CHECK_LESS_EQUAL(std::abs((rA(16,17) - -370113971.6357656121253967)/rA(16,17)), tolerance);
            KRATOS_CHECK_LESS_EQUAL(std::abs((rA(16,20) - -740227943.2715302705764771)/rA(16,20)), tolerance);
            KRATOS_CHECK_LESS_EQUAL(std::abs((rA(16,21) - 370113971.6357653141021729)/rA(16,21)), tolerance);
            KRATOS_CHECK_LESS_EQUAL(std::abs((rA(17,12) - 370113971.6357652544975281)/rA(17,12)), tolerance);
            KRATOS_CHECK_LESS_EQUAL(std::abs((rA(17,13) - -185056985.8178827166557312)/rA(17,13)), tolerance);
            KRATOS_CHECK_LESS_EQUAL(std::abs((rA(17,14) - -370113971.6357651352882385)/rA(17,14)), tolerance);
            KRATOS_CHECK_LESS_EQUAL(std::abs((rA(17,15) - -185056985.8178825676441193)/rA(17,15)), tolerance);
            KRATOS_CHECK_LESS_EQUAL(std::abs((rA(17,16) - -370113971.6357656121253967)/rA(17,16)), tolerance);
            KRATOS_CHECK_LESS_EQUAL(std::abs((rA(17,17) - 2624170957.4536480903625488)/rA(17,17)), tolerance);
            KRATOS_CHECK_LESS_EQUAL(std::abs((rA(17,19) - -2069000000.0000000000000000)/rA(17,19)), tolerance);
            KRATOS_CHECK_LESS_EQUAL(std::abs((rA(17,20) - 370113971.6357653141021729)/rA(17,20)), tolerance);
            KRATOS_CHECK_LESS_EQUAL(std::abs((rA(17,21) - -185056985.8178827166557312)/rA(17,21)), tolerance);
            KRATOS_CHECK_LESS_EQUAL(std::abs((rA(18,14) - -1034500000.0000000000000000)/rA(18,14)), tolerance);
            KRATOS_CHECK_LESS_EQUAL(std::abs((rA(18,18) - 2069000000.0000000000000000)/rA(18,18)), tolerance);
            KRATOS_CHECK_LESS_EQUAL(std::abs((rA(18,20) - -1034500000.0000000000000000)/rA(18,20)), tolerance);
            KRATOS_CHECK_LESS_EQUAL(std::abs((rA(19,17) - -2069000000.0000000000000000)/rA(19,17)), tolerance);
            KRATOS_CHECK_LESS_EQUAL(std::abs((rA(19,19) - 2069000000.0000000000000000)/rA(19,19)), tolerance);
            KRATOS_CHECK_LESS_EQUAL(std::abs((rA(20,16) - -740227943.2715302705764771)/rA(20,16)), tolerance);
            KRATOS_CHECK_LESS_EQUAL(std::abs((rA(20,17) - 370113971.6357653141021729)/rA(20,17)), tolerance);
            KRATOS_CHECK_LESS_EQUAL(std::abs((rA(20,18) - -1034500000.0000000000000000)/rA(20,18)), tolerance);
            KRATOS_CHECK_LESS_EQUAL(std::abs((rA(20,20) - 1774727943.2715301513671875)/rA(20,20)), tolerance);
            KRATOS_CHECK_LESS_EQUAL(std::abs((rA(20,21) - -370113971.6357653141021729)/rA(20,21)), tolerance);
            KRATOS_CHECK_LESS_EQUAL(std::abs((rA(21,16) - 370113971.6357652544975281)/rA(21,16)), tolerance);
            KRATOS_CHECK_LESS_EQUAL(std::abs((rA(21,17) - -185056985.8178827166557312)/rA(21,17)), tolerance);
            KRATOS_CHECK_LESS_EQUAL(std::abs((rA(21,20) - -370113971.6357653141021729)/rA(21,20)), tolerance);
            KRATOS_CHECK_LESS_EQUAL(std::abs((rA(21,21) - 185056985.8178827166557312)/rA(21,21)), tolerance);
        }

        /**
         * Checks if the elimination builder and solver performs correctly the assemble of the system
         */
        KRATOS_TEST_CASE_IN_SUITE(ExtendedDisplacementEliminationBuilderAndSolver, KratosCoreFastSuite)
        {
            Model current_model;
            ModelPart& r_model_part = current_model.CreateModelPart("Main", 3);

            ExtendedTestBuilderAndSolverDisplacement(r_model_part);

            SchemeType::Pointer p_scheme = SchemeType::Pointer( new ResidualBasedIncrementalUpdateStaticSchemeType() );
            LinearSolverType::Pointer p_solver = LinearSolverType::Pointer( new SkylineLUFactorizationSolverType() );
            BuilderAndSolverType::Pointer p_builder_and_solver = BuilderAndSolverType::Pointer( new ResidualBasedEliminationBuilderAndSolverType(p_solver) );

            const SparseSpaceType::MatrixType& rA = BuildSystem(r_model_part, p_scheme, p_builder_and_solver);

            // To create the solution of reference
//             DebugLHS(rA);

            // The solution check
            constexpr double tolerance = 1e-8;
            KRATOS_CHECK(rA.size1() == 19);
            KRATOS_CHECK(rA.size2() == 19);
            KRATOS_CHECK_LESS_EQUAL(std::abs((rA(0,0) - 598856985.8178827762603760)/rA(0,0)), tolerance);
            KRATOS_CHECK_LESS_EQUAL(std::abs((rA(0,1) - 370113971.6357653141021729)/rA(0,1)), tolerance);
            KRATOS_CHECK_LESS_EQUAL(std::abs((rA(0,2) - -185056985.8178827166557312)/rA(0,2)), tolerance);
            KRATOS_CHECK_LESS_EQUAL(std::abs((rA(1,0) - 370113971.6357653141021729)/rA(1,0)), tolerance);
            KRATOS_CHECK_LESS_EQUAL(std::abs((rA(1,1) - 1572984379.4520018100738525)/rA(1,1)), tolerance);
            KRATOS_CHECK_LESS_EQUAL(std::abs((rA(1,2) - -555170957.4536480903625488)/rA(1,2)), tolerance);
            KRATOS_CHECK_LESS_EQUAL(std::abs((rA(1,3) - -740227943.2715302705764771)/rA(1,3)), tolerance);
            KRATOS_CHECK_LESS_EQUAL(std::abs((rA(1,4) - 370113971.6357653141021729)/rA(1,4)), tolerance);
            KRATOS_CHECK_LESS_EQUAL(std::abs((rA(2,0) - -185056985.8178827166557312)/rA(2,0)), tolerance);
            KRATOS_CHECK_LESS_EQUAL(std::abs((rA(2,1) - -555170957.4536479711532593)/rA(2,1)), tolerance);
            KRATOS_CHECK_LESS_EQUAL(std::abs((rA(2,2) - 1257477943.2715306282043457)/rA(2,2)), tolerance);
            KRATOS_CHECK_LESS_EQUAL(std::abs((rA(2,3) - 370113971.6357653141021729)/rA(2,3)), tolerance);
            KRATOS_CHECK_LESS_EQUAL(std::abs((rA(2,4) - -185056985.8178827166557312)/rA(2,4)), tolerance);
            KRATOS_CHECK_LESS_EQUAL(std::abs((rA(2,6) - -517250000.0000000000000000)/rA(2,6)), tolerance);
            KRATOS_CHECK_LESS_EQUAL(std::abs((rA(3,1) - -740227943.2715302705764771)/rA(3,1)), tolerance);
            KRATOS_CHECK_LESS_EQUAL(std::abs((rA(3,2) - 370113971.6357653141021729)/rA(3,2)), tolerance);
            KRATOS_CHECK_LESS_EQUAL(std::abs((rA(3,3) - 1657021225.9261374473571777)/rA(3,3)), tolerance);
            KRATOS_CHECK_LESS_EQUAL(std::abs((rA(3,4) - -475379934.1969153881072998)/rA(3,4)), tolerance);
            KRATOS_CHECK_LESS_EQUAL(std::abs((rA(3,5) - -176565339.3830768167972565)/rA(3,5)), tolerance);
            KRATOS_CHECK_LESS_EQUAL(std::abs((rA(3,6) - -264848009.0746152102947235)/rA(3,6)), tolerance);
            KRATOS_CHECK_LESS_EQUAL(std::abs((rA(3,9) - -740227943.2715302705764771)/rA(3,9)), tolerance);
            KRATOS_CHECK_LESS_EQUAL(std::abs((rA(3,10) - 370113971.6357653141021729)/rA(3,10)), tolerance);
            KRATOS_CHECK_LESS_EQUAL(std::abs((rA(4,1) - 370113971.6357652544975281)/rA(4,1)), tolerance);
            KRATOS_CHECK_LESS_EQUAL(std::abs((rA(4,2) - -185056985.8178827166557312)/rA(4,2)), tolerance);
            KRATOS_CHECK_LESS_EQUAL(std::abs((rA(4,3) - -475379934.1969153881072998)/rA(4,3)), tolerance);
            KRATOS_CHECK_LESS_EQUAL(std::abs((rA(4,4) - 1457052651.9143548011779785)/rA(4,4)), tolerance);
            KRATOS_CHECK_LESS_EQUAL(std::abs((rA(4,5) - -264848009.0746152102947235)/rA(4,5)), tolerance);
            KRATOS_CHECK_LESS_EQUAL(std::abs((rA(4,6) - -397272013.6119228005409241)/rA(4,6)), tolerance);
            KRATOS_CHECK_LESS_EQUAL(std::abs((rA(4,8) - -689666666.6666666269302368)/rA(4,8)), tolerance);
            KRATOS_CHECK_LESS_EQUAL(std::abs((rA(4,9) - 370113971.6357653141021729)/rA(4,9)), tolerance);
            KRATOS_CHECK_LESS_EQUAL(std::abs((rA(4,10) - -185056985.8178827166557312)/rA(4,10)), tolerance);
            KRATOS_CHECK_LESS_EQUAL(std::abs((rA(5,3) - -176565339.3830768167972565)/rA(5,3)), tolerance);
            KRATOS_CHECK_LESS_EQUAL(std::abs((rA(5,4) - -264848009.0746152102947235)/rA(5,4)), tolerance);
            KRATOS_CHECK_LESS_EQUAL(std::abs((rA(5,5) - 2245565339.3830766677856445)/rA(5,5)), tolerance);
            KRATOS_CHECK_LESS_EQUAL(std::abs((rA(5,6) - 264848009.0746151804924011)/rA(5,6)), tolerance);
            KRATOS_CHECK_LESS_EQUAL(std::abs((rA(5,7) - -1034500000.0000000000000000)/rA(5,7)), tolerance);
            KRATOS_CHECK_LESS_EQUAL(std::abs((rA(6,2) - -517250000.0000000000000000)/rA(6,2)), tolerance);
            KRATOS_CHECK_LESS_EQUAL(std::abs((rA(6,3) - -264848009.0746152102947235)/rA(6,3)), tolerance);
            KRATOS_CHECK_LESS_EQUAL(std::abs((rA(6,4) - -397272013.6119228005409241)/rA(6,4)), tolerance);
            KRATOS_CHECK_LESS_EQUAL(std::abs((rA(6,5) - 264848009.0746151804924011)/rA(6,5)), tolerance);
            KRATOS_CHECK_LESS_EQUAL(std::abs((rA(6,6) - 914522013.6119227409362793)/rA(6,6)), tolerance);
            KRATOS_CHECK_LESS_EQUAL(std::abs((rA(7,5) - -1034500000.0000000000000000)/rA(7,5)), tolerance);
            KRATOS_CHECK_LESS_EQUAL(std::abs((rA(7,7) - 2434750982.5687417984008789)/rA(7,7)), tolerance);
            KRATOS_CHECK_LESS_EQUAL(std::abs((rA(7,8) - 365750982.5687416195869446)/rA(7,8)), tolerance);
            KRATOS_CHECK_LESS_EQUAL(std::abs((rA(7,9) - -365750982.5687417387962341)/rA(7,9)), tolerance);
            KRATOS_CHECK_LESS_EQUAL(std::abs((rA(7,10) - -365750982.5687416791915894)/rA(7,10)), tolerance);
            KRATOS_CHECK_LESS_EQUAL(std::abs((rA(7,11) - -1034500000.0000000000000000)/rA(7,11)), tolerance);
            KRATOS_CHECK_LESS_EQUAL(std::abs((rA(8,4) - -689666666.6666666269302368)/rA(8,4)), tolerance);
            KRATOS_CHECK_LESS_EQUAL(std::abs((rA(8,7) - 365750982.5687416195869446)/rA(8,7)), tolerance);
            KRATOS_CHECK_LESS_EQUAL(std::abs((rA(8,8) - 1055417649.2354083061218262)/rA(8,8)), tolerance);
            KRATOS_CHECK_LESS_EQUAL(std::abs((rA(8,9) - -365750982.5687416791915894)/rA(8,9)), tolerance);
            KRATOS_CHECK_LESS_EQUAL(std::abs((rA(8,10) - -365750982.5687416195869446)/rA(8,10)), tolerance);
            KRATOS_CHECK_LESS_EQUAL(std::abs((rA(9,3) - -740227943.2715302705764771)/rA(9,3)), tolerance);
            KRATOS_CHECK_LESS_EQUAL(std::abs((rA(9,4) - 370113971.6357653141021729)/rA(9,4)), tolerance);
            KRATOS_CHECK_LESS_EQUAL(std::abs((rA(9,7) - -365750982.5687417387962341)/rA(9,7)), tolerance);
            KRATOS_CHECK_LESS_EQUAL(std::abs((rA(9,8) - -365750982.5687416791915894)/rA(9,8)), tolerance);
            KRATOS_CHECK_LESS_EQUAL(std::abs((rA(9,9) - 1846206869.1118023395538330)/rA(9,9)), tolerance);
            KRATOS_CHECK_LESS_EQUAL(std::abs((rA(9,10) - -374476960.7027890682220459)/rA(9,10)), tolerance);
            KRATOS_CHECK_LESS_EQUAL(std::abs((rA(9,13) - -740227943.2715302705764771)/rA(9,13)), tolerance);
            KRATOS_CHECK_LESS_EQUAL(std::abs((rA(9,14) - 370113971.6357653141021729)/rA(9,14)), tolerance);
            KRATOS_CHECK_LESS_EQUAL(std::abs((rA(10,3) - 370113971.6357652544975281)/rA(10,3)), tolerance);
            KRATOS_CHECK_LESS_EQUAL(std::abs((rA(10,4) - -185056985.8178827166557312)/rA(10,4)), tolerance);
            KRATOS_CHECK_LESS_EQUAL(std::abs((rA(10,7) - -365750982.5687416791915894)/rA(10,7)), tolerance);
            KRATOS_CHECK_LESS_EQUAL(std::abs((rA(10,8) - -365750982.5687416195869446)/rA(10,8)), tolerance);
            KRATOS_CHECK_LESS_EQUAL(std::abs((rA(10,9) - -374476960.7027890682220459)/rA(10,9)), tolerance);
            KRATOS_CHECK_LESS_EQUAL(std::abs((rA(10,10) - 1770364954.2045071125030518)/rA(10,10)), tolerance);
            KRATOS_CHECK_LESS_EQUAL(std::abs((rA(10,12) - -1034500000.0000000000000000)/rA(10,12)), tolerance);
            KRATOS_CHECK_LESS_EQUAL(std::abs((rA(10,13) - 370113971.6357653141021729)/rA(10,13)), tolerance);
            KRATOS_CHECK_LESS_EQUAL(std::abs((rA(10,14) - -185056985.8178827166557312)/rA(10,14)), tolerance);
            KRATOS_CHECK_LESS_EQUAL(std::abs((rA(11,7) - -1034500000.0000000000000000)/rA(11,7)), tolerance);
            KRATOS_CHECK_LESS_EQUAL(std::abs((rA(11,11) - 2809227943.2715301513671875)/rA(11,11)), tolerance);
            KRATOS_CHECK_LESS_EQUAL(std::abs((rA(11,12) - 370113971.6357650756835938)/rA(11,12)), tolerance);
            KRATOS_CHECK_LESS_EQUAL(std::abs((rA(11,13) - -740227943.2715302705764771)/rA(11,13)), tolerance);
            KRATOS_CHECK_LESS_EQUAL(std::abs((rA(11,14) - -370113971.6357651352882385)/rA(11,14)), tolerance);
            KRATOS_CHECK_LESS_EQUAL(std::abs((rA(11,15) - -1034500000.0000000000000000)/rA(11,15)), tolerance);
            KRATOS_CHECK_LESS_EQUAL(std::abs((rA(12,10) - -1034500000.0000000000000000)/rA(12,10)), tolerance);
            KRATOS_CHECK_LESS_EQUAL(std::abs((rA(12,11) - 370113971.6357650756835938)/rA(12,11)), tolerance);
            KRATOS_CHECK_LESS_EQUAL(std::abs((rA(12,12) - 1219556985.8178825378417969)/rA(12,12)), tolerance);
            KRATOS_CHECK_LESS_EQUAL(std::abs((rA(12,13) - -370113971.6357651352882385)/rA(12,13)), tolerance);
            KRATOS_CHECK_LESS_EQUAL(std::abs((rA(12,14) - -185056985.8178825676441193)/rA(12,14)), tolerance);
            KRATOS_CHECK_LESS_EQUAL(std::abs((rA(13,9) - -740227943.2715302705764771)/rA(13,9)), tolerance);
            KRATOS_CHECK_LESS_EQUAL(std::abs((rA(13,10) - 370113971.6357653141021729)/rA(13,10)), tolerance);
            KRATOS_CHECK_LESS_EQUAL(std::abs((rA(13,11) - -740227943.2715302705764771)/rA(13,11)), tolerance);
            KRATOS_CHECK_LESS_EQUAL(std::abs((rA(13,12) - -370113971.6357651352882385)/rA(13,12)), tolerance);
            KRATOS_CHECK_LESS_EQUAL(std::abs((rA(13,13) - 2220683829.8145909309387207)/rA(13,13)), tolerance);
            KRATOS_CHECK_LESS_EQUAL(std::abs((rA(13,14) - -370113971.6357656121253967)/rA(13,14)), tolerance);
            KRATOS_CHECK_LESS_EQUAL(std::abs((rA(13,17) - -740227943.2715302705764771)/rA(13,17)), tolerance);
            KRATOS_CHECK_LESS_EQUAL(std::abs((rA(13,18) - 370113971.6357653141021729)/rA(13,18)), tolerance);
            KRATOS_CHECK_LESS_EQUAL(std::abs((rA(14,9) - 370113971.6357652544975281)/rA(14,9)), tolerance);
            KRATOS_CHECK_LESS_EQUAL(std::abs((rA(14,10) - -185056985.8178827166557312)/rA(14,10)), tolerance);
            KRATOS_CHECK_LESS_EQUAL(std::abs((rA(14,11) - -370113971.6357651352882385)/rA(14,11)), tolerance);
            KRATOS_CHECK_LESS_EQUAL(std::abs((rA(14,12) - -185056985.8178825676441193)/rA(14,12)), tolerance);
            KRATOS_CHECK_LESS_EQUAL(std::abs((rA(14,13) - -370113971.6357656121253967)/rA(14,13)), tolerance);
            KRATOS_CHECK_LESS_EQUAL(std::abs((rA(14,14) - 2624170957.4536480903625488)/rA(14,14)), tolerance);
            KRATOS_CHECK_LESS_EQUAL(std::abs((rA(14,16) - -2069000000.0000000000000000)/rA(14,16)), tolerance);
            KRATOS_CHECK_LESS_EQUAL(std::abs((rA(14,17) - 370113971.6357653141021729)/rA(14,17)), tolerance);
            KRATOS_CHECK_LESS_EQUAL(std::abs((rA(14,18) - -185056985.8178827166557312)/rA(14,18)), tolerance);
            KRATOS_CHECK_LESS_EQUAL(std::abs((rA(15,11) - -1034500000.0000000000000000)/rA(15,11)), tolerance);
            KRATOS_CHECK_LESS_EQUAL(std::abs((rA(15,15) - 2069000000.0000000000000000)/rA(15,15)), tolerance);
            KRATOS_CHECK_LESS_EQUAL(std::abs((rA(15,17) - -1034500000.0000000000000000)/rA(15,17)), tolerance);
            KRATOS_CHECK_LESS_EQUAL(std::abs((rA(16,14) - -2069000000.0000000000000000)/rA(16,14)), tolerance);
            KRATOS_CHECK_LESS_EQUAL(std::abs((rA(16,16) - 2069000000.0000000000000000)/rA(16,16)), tolerance);
            KRATOS_CHECK_LESS_EQUAL(std::abs((rA(17,13) - -740227943.2715302705764771)/rA(17,13)), tolerance);
            KRATOS_CHECK_LESS_EQUAL(std::abs((rA(17,14) - 370113971.6357653141021729)/rA(17,14)), tolerance);
            KRATOS_CHECK_LESS_EQUAL(std::abs((rA(17,15) - -1034500000.0000000000000000)/rA(17,15)), tolerance);
            KRATOS_CHECK_LESS_EQUAL(std::abs((rA(17,17) - 1774727943.2715301513671875)/rA(17,17)), tolerance);
            KRATOS_CHECK_LESS_EQUAL(std::abs((rA(17,18) - -370113971.6357653141021729)/rA(17,18)), tolerance);
            KRATOS_CHECK_LESS_EQUAL(std::abs((rA(18,13) - 370113971.6357652544975281)/rA(18,13)), tolerance);
            KRATOS_CHECK_LESS_EQUAL(std::abs((rA(18,14) - -185056985.8178827166557312)/rA(18,14)), tolerance);
            KRATOS_CHECK_LESS_EQUAL(std::abs((rA(18,17) - -370113971.6357653141021729)/rA(18,17)), tolerance);
            KRATOS_CHECK_LESS_EQUAL(std::abs((rA(18,18) - 185056985.8178827166557312)/rA(18,18)), tolerance);
        }

        /**
         * Checks if the elimination builder and solver (with constraints) performs correctly the assemble of the system
         */
        KRATOS_TEST_CASE_IN_SUITE(ExtendedDisplacementEliminationBuilderAndSolverWithConstraints, KratosCoreFastSuite)
        {
            Model current_model;
            ModelPart& r_model_part = current_model.CreateModelPart("Main", 3);

            ExtendedTestBuilderAndSolverDisplacement(r_model_part, true);

            SchemeType::Pointer p_scheme = SchemeType::Pointer( new ResidualBasedIncrementalUpdateStaticSchemeType() );
            LinearSolverType::Pointer p_solver = LinearSolverType::Pointer( new SkylineLUFactorizationSolverType() );
            BuilderAndSolverType::Pointer p_builder_and_solver = BuilderAndSolverType::Pointer( new ResidualBasedEliminationBuilderAndSolverWithConstraintsType(p_solver) );

            const SparseSpaceType::MatrixType& rA = BuildSystem(r_model_part, p_scheme, p_builder_and_solver);

            // To create the solution of reference
//             DebugLHS(rA);

            // The solution check
            constexpr double tolerance = 1e-8;
            KRATOS_CHECK(rA.size1() == 18);
            KRATOS_CHECK(rA.size2() == 18);
            KRATOS_CHECK_LESS_EQUAL(std::abs((rA(0,0) - 1486220957.4536478519439697)/rA(0,0)), tolerance);
            KRATOS_CHECK_LESS_EQUAL(std::abs((rA(0,1) - -185056985.8178826570510864)/rA(0,1)), tolerance);
            KRATOS_CHECK_LESS_EQUAL(std::abs((rA(0,2) - 370113971.6357653141021729)/rA(0,2)), tolerance);
            KRATOS_CHECK_LESS_EQUAL(std::abs((rA(0,3) - -185056985.8178827166557312)/rA(0,3)), tolerance);
            KRATOS_CHECK_LESS_EQUAL(std::abs((rA(0,5) - -517250000.0000000000000000)/rA(0,5)), tolerance);
            KRATOS_CHECK_LESS_EQUAL(std::abs((rA(1,0) - -185056985.8178827762603760)/rA(1,0)), tolerance);
            KRATOS_CHECK_LESS_EQUAL(std::abs((rA(1,1) - 1572984379.4520018100738525)/rA(1,1)), tolerance);
            KRATOS_CHECK_LESS_EQUAL(std::abs((rA(1,2) - -740227943.2715302705764771)/rA(1,2)), tolerance);
            KRATOS_CHECK_LESS_EQUAL(std::abs((rA(1,3) - 370113971.6357653141021729)/rA(1,3)), tolerance);
            KRATOS_CHECK_LESS_EQUAL(std::abs((rA(2,0) - 370113971.6357653141021729)/rA(2,0)), tolerance);
            KRATOS_CHECK_LESS_EQUAL(std::abs((rA(2,1) - -740227943.2715302705764771)/rA(2,1)), tolerance);
            KRATOS_CHECK_LESS_EQUAL(std::abs((rA(2,2) - 1657021225.9261374473571777)/rA(2,2)), tolerance);
            KRATOS_CHECK_LESS_EQUAL(std::abs((rA(2,3) - -475379934.1969153881072998)/rA(2,3)), tolerance);
            KRATOS_CHECK_LESS_EQUAL(std::abs((rA(2,4) - -176565339.3830768167972565)/rA(2,4)), tolerance);
            KRATOS_CHECK_LESS_EQUAL(std::abs((rA(2,5) - -264848009.0746152102947235)/rA(2,5)), tolerance);
            KRATOS_CHECK_LESS_EQUAL(std::abs((rA(2,8) - -740227943.2715302705764771)/rA(2,8)), tolerance);
            KRATOS_CHECK_LESS_EQUAL(std::abs((rA(2,9) - 370113971.6357653141021729)/rA(2,9)), tolerance);
            KRATOS_CHECK_LESS_EQUAL(std::abs((rA(3,0) - -185056985.8178827166557312)/rA(3,0)), tolerance);
            KRATOS_CHECK_LESS_EQUAL(std::abs((rA(3,1) - 370113971.6357652544975281)/rA(3,1)), tolerance);
            KRATOS_CHECK_LESS_EQUAL(std::abs((rA(3,2) - -475379934.1969153881072998)/rA(3,2)), tolerance);
            KRATOS_CHECK_LESS_EQUAL(std::abs((rA(3,3) - 1457052651.9143548011779785)/rA(3,3)), tolerance);
            KRATOS_CHECK_LESS_EQUAL(std::abs((rA(3,4) - -264848009.0746152102947235)/rA(3,4)), tolerance);
            KRATOS_CHECK_LESS_EQUAL(std::abs((rA(3,5) - -397272013.6119228005409241)/rA(3,5)), tolerance);
            KRATOS_CHECK_LESS_EQUAL(std::abs((rA(3,7) - -689666666.6666666269302368)/rA(3,7)), tolerance);
            KRATOS_CHECK_LESS_EQUAL(std::abs((rA(3,8) - 370113971.6357653141021729)/rA(3,8)), tolerance);
            KRATOS_CHECK_LESS_EQUAL(std::abs((rA(3,9) - -185056985.8178827166557312)/rA(3,9)), tolerance);
            KRATOS_CHECK_LESS_EQUAL(std::abs((rA(4,2) - -176565339.3830768167972565)/rA(4,2)), tolerance);
            KRATOS_CHECK_LESS_EQUAL(std::abs((rA(4,3) - -264848009.0746152102947235)/rA(4,3)), tolerance);
            KRATOS_CHECK_LESS_EQUAL(std::abs((rA(4,4) - 2245565339.3830766677856445)/rA(4,4)), tolerance);
            KRATOS_CHECK_LESS_EQUAL(std::abs((rA(4,5) - 264848009.0746151804924011)/rA(4,5)), tolerance);
            KRATOS_CHECK_LESS_EQUAL(std::abs((rA(4,6) - -1034500000.0000000000000000)/rA(4,6)), tolerance);
            KRATOS_CHECK_LESS_EQUAL(std::abs((rA(5,0) - -517250000.0000000000000000)/rA(5,0)), tolerance);
            KRATOS_CHECK_LESS_EQUAL(std::abs((rA(5,2) - -264848009.0746152102947235)/rA(5,2)), tolerance);
            KRATOS_CHECK_LESS_EQUAL(std::abs((rA(5,3) - -397272013.6119228005409241)/rA(5,3)), tolerance);
            KRATOS_CHECK_LESS_EQUAL(std::abs((rA(5,4) - 264848009.0746151804924011)/rA(5,4)), tolerance);
            KRATOS_CHECK_LESS_EQUAL(std::abs((rA(5,5) - 914522013.6119227409362793)/rA(5,5)), tolerance);
            KRATOS_CHECK_LESS_EQUAL(std::abs((rA(6,4) - -1034500000.0000000000000000)/rA(6,4)), tolerance);
            KRATOS_CHECK_LESS_EQUAL(std::abs((rA(6,6) - 2434750982.5687417984008789)/rA(6,6)), tolerance);
            KRATOS_CHECK_LESS_EQUAL(std::abs((rA(6,7) - 365750982.5687416195869446)/rA(6,7)), tolerance);
            KRATOS_CHECK_LESS_EQUAL(std::abs((rA(6,8) - -365750982.5687417387962341)/rA(6,8)), tolerance);
            KRATOS_CHECK_LESS_EQUAL(std::abs((rA(6,9) - -365750982.5687416791915894)/rA(6,9)), tolerance);
            KRATOS_CHECK_LESS_EQUAL(std::abs((rA(6,10) - -1034500000.0000000000000000)/rA(6,10)), tolerance);
            KRATOS_CHECK_LESS_EQUAL(std::abs((rA(7,3) - -689666666.6666666269302368)/rA(7,3)), tolerance);
            KRATOS_CHECK_LESS_EQUAL(std::abs((rA(7,6) - 365750982.5687416195869446)/rA(7,6)), tolerance);
            KRATOS_CHECK_LESS_EQUAL(std::abs((rA(7,7) - 1055417649.2354083061218262)/rA(7,7)), tolerance);
            KRATOS_CHECK_LESS_EQUAL(std::abs((rA(7,8) - -365750982.5687416791915894)/rA(7,8)), tolerance);
            KRATOS_CHECK_LESS_EQUAL(std::abs((rA(7,9) - -365750982.5687416195869446)/rA(7,9)), tolerance);
            KRATOS_CHECK_LESS_EQUAL(std::abs((rA(8,2) - -740227943.2715302705764771)/rA(8,2)), tolerance);
            KRATOS_CHECK_LESS_EQUAL(std::abs((rA(8,3) - 370113971.6357653141021729)/rA(8,3)), tolerance);
            KRATOS_CHECK_LESS_EQUAL(std::abs((rA(8,6) - -365750982.5687417387962341)/rA(8,6)), tolerance);
            KRATOS_CHECK_LESS_EQUAL(std::abs((rA(8,7) - -365750982.5687416791915894)/rA(8,7)), tolerance);
            KRATOS_CHECK_LESS_EQUAL(std::abs((rA(8,8) - 1846206869.1118023395538330)/rA(8,8)), tolerance);
            KRATOS_CHECK_LESS_EQUAL(std::abs((rA(8,9) - -374476960.7027890682220459)/rA(8,9)), tolerance);
            KRATOS_CHECK_LESS_EQUAL(std::abs((rA(8,12) - -740227943.2715302705764771)/rA(8,12)), tolerance);
            KRATOS_CHECK_LESS_EQUAL(std::abs((rA(8,13) - 370113971.6357653141021729)/rA(8,13)), tolerance);
            KRATOS_CHECK_LESS_EQUAL(std::abs((rA(9,2) - 370113971.6357652544975281)/rA(9,2)), tolerance);
            KRATOS_CHECK_LESS_EQUAL(std::abs((rA(9,3) - -185056985.8178827166557312)/rA(9,3)), tolerance);
            KRATOS_CHECK_LESS_EQUAL(std::abs((rA(9,6) - -365750982.5687416791915894)/rA(9,6)), tolerance);
            KRATOS_CHECK_LESS_EQUAL(std::abs((rA(9,7) - -365750982.5687416195869446)/rA(9,7)), tolerance);
            KRATOS_CHECK_LESS_EQUAL(std::abs((rA(9,8) - -374476960.7027890682220459)/rA(9,8)), tolerance);
            KRATOS_CHECK_LESS_EQUAL(std::abs((rA(9,9) - 1770364954.2045071125030518)/rA(9,9)), tolerance);
            KRATOS_CHECK_LESS_EQUAL(std::abs((rA(9,11) - -1034500000.0000000000000000)/rA(9,11)), tolerance);
            KRATOS_CHECK_LESS_EQUAL(std::abs((rA(9,12) - 370113971.6357653141021729)/rA(9,12)), tolerance);
            KRATOS_CHECK_LESS_EQUAL(std::abs((rA(9,13) - -185056985.8178827166557312)/rA(9,13)), tolerance);
            KRATOS_CHECK_LESS_EQUAL(std::abs((rA(10,6) - -1034500000.0000000000000000)/rA(10,6)), tolerance);
            KRATOS_CHECK_LESS_EQUAL(std::abs((rA(10,10) - 2809227943.2715301513671875)/rA(10,10)), tolerance);
            KRATOS_CHECK_LESS_EQUAL(std::abs((rA(10,11) - 370113971.6357650756835938)/rA(10,11)), tolerance);
            KRATOS_CHECK_LESS_EQUAL(std::abs((rA(10,12) - -740227943.2715302705764771)/rA(10,12)), tolerance);
            KRATOS_CHECK_LESS_EQUAL(std::abs((rA(10,13) - -370113971.6357651352882385)/rA(10,13)), tolerance);
            KRATOS_CHECK_LESS_EQUAL(std::abs((rA(10,14) - -1034500000.0000000000000000)/rA(10,14)), tolerance);
            KRATOS_CHECK_LESS_EQUAL(std::abs((rA(11,9) - -1034500000.0000000000000000)/rA(11,9)), tolerance);
            KRATOS_CHECK_LESS_EQUAL(std::abs((rA(11,10) - 370113971.6357650756835938)/rA(11,10)), tolerance);
            KRATOS_CHECK_LESS_EQUAL(std::abs((rA(11,11) - 1219556985.8178825378417969)/rA(11,11)), tolerance);
            KRATOS_CHECK_LESS_EQUAL(std::abs((rA(11,12) - -370113971.6357651352882385)/rA(11,12)), tolerance);
            KRATOS_CHECK_LESS_EQUAL(std::abs((rA(11,13) - -185056985.8178825676441193)/rA(11,13)), tolerance);
            KRATOS_CHECK_LESS_EQUAL(std::abs((rA(12,8) - -740227943.2715302705764771)/rA(12,8)), tolerance);
            KRATOS_CHECK_LESS_EQUAL(std::abs((rA(12,9) - 370113971.6357653141021729)/rA(12,9)), tolerance);
            KRATOS_CHECK_LESS_EQUAL(std::abs((rA(12,10) - -740227943.2715302705764771)/rA(12,10)), tolerance);
            KRATOS_CHECK_LESS_EQUAL(std::abs((rA(12,11) - -370113971.6357651352882385)/rA(12,11)), tolerance);
            KRATOS_CHECK_LESS_EQUAL(std::abs((rA(12,12) - 2220683829.8145909309387207)/rA(12,12)), tolerance);
            KRATOS_CHECK_LESS_EQUAL(std::abs((rA(12,13) - -370113971.6357656121253967)/rA(12,13)), tolerance);
            KRATOS_CHECK_LESS_EQUAL(std::abs((rA(12,16) - -740227943.2715302705764771)/rA(12,16)), tolerance);
            KRATOS_CHECK_LESS_EQUAL(std::abs((rA(12,17) - 370113971.6357653141021729)/rA(12,17)), tolerance);
            KRATOS_CHECK_LESS_EQUAL(std::abs((rA(13,8) - 370113971.6357652544975281)/rA(13,8)), tolerance);
            KRATOS_CHECK_LESS_EQUAL(std::abs((rA(13,9) - -185056985.8178827166557312)/rA(13,9)), tolerance);
            KRATOS_CHECK_LESS_EQUAL(std::abs((rA(13,10) - -370113971.6357651352882385)/rA(13,10)), tolerance);
            KRATOS_CHECK_LESS_EQUAL(std::abs((rA(13,11) - -185056985.8178825676441193)/rA(13,11)), tolerance);
            KRATOS_CHECK_LESS_EQUAL(std::abs((rA(13,12) - -370113971.6357656121253967)/rA(13,12)), tolerance);
            KRATOS_CHECK_LESS_EQUAL(std::abs((rA(13,13) - 2624170957.4536480903625488)/rA(13,13)), tolerance);
            KRATOS_CHECK_LESS_EQUAL(std::abs((rA(13,15) - -2069000000.0000000000000000)/rA(13,15)), tolerance);
            KRATOS_CHECK_LESS_EQUAL(std::abs((rA(13,16) - 370113971.6357653141021729)/rA(13,16)), tolerance);
            KRATOS_CHECK_LESS_EQUAL(std::abs((rA(13,17) - -185056985.8178827166557312)/rA(13,17)), tolerance);
            KRATOS_CHECK_LESS_EQUAL(std::abs((rA(14,10) - -1034500000.0000000000000000)/rA(14,10)), tolerance);
            KRATOS_CHECK_LESS_EQUAL(std::abs((rA(14,14) - 2069000000.0000000000000000)/rA(14,14)), tolerance);
            KRATOS_CHECK_LESS_EQUAL(std::abs((rA(14,16) - -1034500000.0000000000000000)/rA(14,16)), tolerance);
            KRATOS_CHECK_LESS_EQUAL(std::abs((rA(15,13) - -2069000000.0000000000000000)/rA(15,13)), tolerance);
            KRATOS_CHECK_LESS_EQUAL(std::abs((rA(15,15) - 2069000000.0000000000000000)/rA(15,15)), tolerance);
            KRATOS_CHECK_LESS_EQUAL(std::abs((rA(16,12) - -740227943.2715302705764771)/rA(16,12)), tolerance);
            KRATOS_CHECK_LESS_EQUAL(std::abs((rA(16,13) - 370113971.6357653141021729)/rA(16,13)), tolerance);
            KRATOS_CHECK_LESS_EQUAL(std::abs((rA(16,14) - -1034500000.0000000000000000)/rA(16,14)), tolerance);
            KRATOS_CHECK_LESS_EQUAL(std::abs((rA(16,16) - 1774727943.2715301513671875)/rA(16,16)), tolerance);
            KRATOS_CHECK_LESS_EQUAL(std::abs((rA(16,17) - -370113971.6357653141021729)/rA(16,17)), tolerance);
            KRATOS_CHECK_LESS_EQUAL(std::abs((rA(17,12) - 370113971.6357652544975281)/rA(17,12)), tolerance);
            KRATOS_CHECK_LESS_EQUAL(std::abs((rA(17,13) - -185056985.8178827166557312)/rA(17,13)), tolerance);
            KRATOS_CHECK_LESS_EQUAL(std::abs((rA(17,16) - -370113971.6357653141021729)/rA(17,16)), tolerance);
            KRATOS_CHECK_LESS_EQUAL(std::abs((rA(17,17) - 185056985.8178827166557312)/rA(17,17)), tolerance);
        }

    } // namespace Testing
}  // namespace Kratos.
<|MERGE_RESOLUTION|>--- conflicted
+++ resolved
@@ -192,13 +192,8 @@
             GeometryType::Pointer pgeom18 = Kratos::make_shared<Line2D2<NodeType>>(PointerVector<NodeType>{std::vector<NodeType::Pointer>({pnode5, pnode2})});
             rModelPart.AddElement(Kratos::make_intrusive<TestBarElement>( 18, pgeom18, p_prop));
             GeometryType::Pointer pgeom19 = Kratos::make_shared<Line2D2<NodeType>>(PointerVector<NodeType>{std::vector<NodeType::Pointer>({pnode2, pnode4})});
-<<<<<<< HEAD
-            rModelPart.AddElement(Kratos::make_shared<TestBarElement>( 19, pgeom19, p_prop));
-
-=======
             rModelPart.AddElement(Kratos::make_intrusive<TestBarElement>( 19, pgeom19, p_prop));
             
->>>>>>> 8705a060
             /// Add dof
             for (auto& node : rModelPart.Nodes()) {
                 node.AddDof(DISPLACEMENT_X, REACTION_X);
