--- conflicted
+++ resolved
@@ -17,11 +17,7 @@
 // Project includes
 #include "testing/testing.h"
 #include "integration/quadrilateral_gauss_lobatto_integration_points.h"
-<<<<<<< HEAD
-#include "integration/triangle_gauss_lobatto_integration_points.h"
-=======
 #include "integration/hexahedron_gauss_lobatto_integration_points.h"
->>>>>>> 888e7b3c
 
 namespace Kratos::Testing
 {
@@ -80,18 +76,6 @@
 
 }
 
-<<<<<<< HEAD
-KRATOS_TEST_CASE_IN_SUITE(GaussLobattoTriangleQuadraturesTest, KratosCoreFastSuite)
-{
-
-    // In This test we evaluate the Gauss-Lobatto quadrature for integrating
-    // f = (x+y) over a [0, 1]x[0, 1-x] triangle
-
-    const auto& r_lobatto_1 = TriangleGaussLobattoIntegrationPoints1();
-
-    // Analytical result, reference
-    const double integral_f = 1.0 / 3.0;
-=======
 KRATOS_TEST_CASE_IN_SUITE(GaussLobattoHexaQuadraturesTest, KratosCoreFastSuite)
 {
 
@@ -102,20 +86,10 @@
 
     // Analytical results, reference
     const double integral_f = 40.0;
->>>>>>> 888e7b3c
 
     double quadrature_integral_f = 0.0;
 
     // Integral for f with Lobatto 1
-<<<<<<< HEAD
-    for (IndexType IP = 0; IP < r_lobatto_1.IntegrationPoints().size(); ++IP) {
-        const auto& r_IP = r_lobatto_1.IntegrationPoints()[IP];
-        const double X = r_IP.X();
-        const double Y = r_IP.Y();
-        const double w = r_IP.Weight();
-
-        quadrature_integral_f += w * (X + Y);
-=======
     for (IndexType IP = 0; IP < r_lobatto.IntegrationPoints().size(); ++IP) {
         const auto& r_IP = r_lobatto.IntegrationPoints()[IP];
         const double X = r_IP.X();
@@ -124,7 +98,6 @@
         const double w = r_IP.Weight();
 
         quadrature_integral_f += w * (X + Y + Z + 5.0);
->>>>>>> 888e7b3c
     }
 
     KRATOS_CHECK_NEAR(quadrature_integral_f, integral_f, 1.0E-6);
