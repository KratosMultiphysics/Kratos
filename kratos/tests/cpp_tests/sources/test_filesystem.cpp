//    |  /           |
//    ' /   __| _` | __|  _ \   __|
//    . \  |   (   | |   (   |\__ `
//   _|\_\_|  \__,_|\__|\___/ ____/
//                   Multi-Physics
//
//  License:		 BSD License
//					 Kratos default license: kratos/license.txt
//
//  Main authors:    Philipp Bucher (https://github.com/philbucher)
//                   Vicente Mataix Ferrándiz
//

// System includes
#include <fstream>
#include <tuple>

// External includes

// Project includes
#include "testing/testing.h"
#include "includes/kratos_filesystem.h"
#include "utilities/parallel_utilities.h"
#include "testing/scoped_file.h"

namespace Kratos {
namespace Testing {

TEST(ListDirectory, KratosCoreFastSuite)
{
    const std::filesystem::path dir_name("ListDirectoryTest");
    const std::filesystem::path dir_name_2("ListDirectoryTestSub");

    const std::filesystem::path raw_file_name_1("dummy_file_1.txt");
    const std::filesystem::path raw_file_name_2("dummy_file_2.txt");
    const std::filesystem::path sub_dir(dir_name / dir_name_2);
    const std::filesystem::path file_name_1(dir_name / raw_file_name_1);
    const std::filesystem::path file_name_2(dir_name / raw_file_name_2);

    KRATOS_EXPECT_FALSE(std::filesystem::exists(dir_name));
    KRATOS_EXPECT_FALSE(std::filesystem::exists(sub_dir));
    KRATOS_EXPECT_TRUE(std::filesystem::create_directories(sub_dir));

    std::ofstream output_file;
    output_file.open(file_name_1);
    output_file.close();
    output_file.open(file_name_2);
    output_file.close();

    KRATOS_EXPECT_TRUE(std::filesystem::exists(file_name_1));
    KRATOS_EXPECT_TRUE(std::filesystem::exists(file_name_2));
    KRATOS_EXPECT_TRUE(std::filesystem::exists(sub_dir));

    const std::vector<std::filesystem::path>& list_of_dirs = Kratos::FilesystemExtensions::ListDirectory(dir_name);
    const std::vector<std::filesystem::path> check_list{sub_dir, file_name_1, file_name_2};

    KRATOS_EXPECT_EQ(check_list.size(), list_of_dirs.size());

    for (const auto& r_dir : list_of_dirs) {
        bool found_check_dir = false;
        for (const auto& check_dir : check_list) {
            if (r_dir.parent_path() == check_dir.parent_path() &&
                r_dir.filename() == check_dir.filename()) {
                found_check_dir = true;
                break;
            }
        }
        KRATOS_EXPECT_TRUE(found_check_dir);
    }

    std::filesystem::remove_all(dir_name);

    KRATOS_EXPECT_FALSE(std::filesystem::exists(dir_name));
}

TEST(MPISafeCreateDirectories, KratosCoreFastSuite)
{
    auto create_dir_test_fct = [](const std::filesystem::path& rDirName){
        // make sure the dir does not exist already
        KRATOS_EXPECT_FALSE(std::filesystem::exists(rDirName));

        IndexPartition(100).for_each([&rDirName](std::size_t i){
            FilesystemExtensions::MPISafeCreateDirectories(rDirName);
        });

        KRATOS_EXPECT_TRUE(std::filesystem::exists(rDirName));

        // cleanup afterwards
        std::filesystem::remove_all(rDirName);
        KRATOS_EXPECT_FALSE(std::filesystem::exists(rDirName));
    };

    const std::filesystem::path base_dir_name("MyCustomDir2");
    const std::filesystem::path sub_dir_name("TheSubDir");
    const std::filesystem::path sub_sub_dir_name("TheSubSubDir");

    const std::filesystem::path full_dir_name_1 = base_dir_name / sub_dir_name;
    const std::filesystem::path full_dir_name_2 = base_dir_name / sub_dir_name / sub_sub_dir_name;

    create_dir_test_fct(base_dir_name);
    create_dir_test_fct(full_dir_name_1);
    create_dir_test_fct(full_dir_name_2);

    // final cleanup after test
    std::filesystem::remove_all(base_dir_name);
    KRATOS_EXPECT_FALSE(std::filesystem::exists(base_dir_name));
}

TEST(ResolveSymlinksToFile, KratosCoreFastSuite)
{
    using Path = std::filesystem::path;

    const ScopedDirectory working_dir("test_resolve_symlinks");
    const Path file_path = working_dir / Path("file.test");

    std::vector<ScopedSymlink> symlinks;
    symlinks.reserve(3);

    // Create symlinks
    for (unsigned short level=0; level<=2; ++level) {
            symlinks.emplace_back(working_dir / Path("symlink_" + std::to_string(level) + ".test"), level ? symlinks.back() : file_path);
    }

    {
        // Level 0-2 indirections to a non-existent path
        for (const auto& r_symlink : symlinks) {
            KRATOS_EXPECT_EQ(FilesystemExtensions::ResolveSymlinks(r_symlink), file_path);
        }
    }

    {
        // Level 0-2 indirections to an existing path
        const ScopedFile file(file_path);
        for (const auto& r_symlink : symlinks) {
            KRATOS_EXPECT_EQ(FilesystemExtensions::ResolveSymlinks(r_symlink), file_path);
        }

        // Input is a file
        KRATOS_EXPECT_EQ(FilesystemExtensions::ResolveSymlinks(file), file_path);
    }

    {
        // Cyclic indirections 2-4 cycles
        for (const auto& r_symlink : symlinks) {
            ScopedSymlink loopback(file_path, r_symlink);
<<<<<<< HEAD
            KRATOS_EXPECT_EXCEPTION_IS_THROWN(FilesystemExtensions::ResolveSymlinks(r_symlink), "cyclic");
=======
            KRATOS_CHECK_EXCEPTION_IS_THROWN(std::ignore=FilesystemExtensions::ResolveSymlinks(r_symlink), "cyclic");
>>>>>>> b2eb5dc7
        }

        // 1-cycle
        ScopedSymlink loopback(file_path, file_path);
<<<<<<< HEAD
        KRATOS_EXPECT_EXCEPTION_IS_THROWN(FilesystemExtensions::ResolveSymlinks(loopback), "cyclic");
=======
        KRATOS_CHECK_EXCEPTION_IS_THROWN(std::ignore=FilesystemExtensions::ResolveSymlinks(loopback), "cyclic");
>>>>>>> b2eb5dc7
    }
}

TEST(ResolveSymlinksToDirectory, KratosCoreFastSuite)
{
    using Path = std::filesystem::path;

    const ScopedDirectory working_dir("test_resolve_symlinks");
    const Path directory_path = working_dir / Path("directory");

    std::vector<ScopedSymlink> symlinks;
    symlinks.reserve(3);

    // Create symlinks
    for (unsigned short level=0; level<=2; ++level) {
        symlinks.emplace_back(working_dir / Path("symlink_" + std::to_string(level) + ".test"), level ? symlinks.back() : directory_path);
    }

    {
        // Level 0-2 indirections to a non-existent path
        for (const auto& r_symlink : symlinks) {
            KRATOS_EXPECT_EQ(FilesystemExtensions::ResolveSymlinks(r_symlink), directory_path);
        }
    }

    {
        // Level 0-2 indirections to an existing directory
        const ScopedDirectory directory(directory_path);
        for (const auto& r_symlink : symlinks) {
            KRATOS_EXPECT_EQ(FilesystemExtensions::ResolveSymlinks(r_symlink), directory_path);
        }

        // Input is a directory
        KRATOS_EXPECT_EQ(FilesystemExtensions::ResolveSymlinks(directory), directory_path);
    }

    {
        // Cyclic indirections 2-4 cycles
        for (const auto& r_symlink : symlinks) {
            ScopedSymlink loopback(directory_path, r_symlink);
<<<<<<< HEAD
            KRATOS_EXPECT_EXCEPTION_IS_THROWN(FilesystemExtensions::ResolveSymlinks(r_symlink), "cyclic");
=======
            KRATOS_CHECK_EXCEPTION_IS_THROWN(std::ignore=FilesystemExtensions::ResolveSymlinks(r_symlink), "cyclic");
>>>>>>> b2eb5dc7
        }

        // 1-cycle
        ScopedSymlink loopback(directory_path, directory_path);
<<<<<<< HEAD
        KRATOS_EXPECT_EXCEPTION_IS_THROWN(FilesystemExtensions::ResolveSymlinks(loopback), "cyclic");
=======
        KRATOS_CHECK_EXCEPTION_IS_THROWN(std::ignore=FilesystemExtensions::ResolveSymlinks(loopback), "cyclic");
>>>>>>> b2eb5dc7
    }
}

} // namespace Testing
} // namespace Kratos<|MERGE_RESOLUTION|>--- conflicted
+++ resolved
@@ -143,20 +143,12 @@
         // Cyclic indirections 2-4 cycles
         for (const auto& r_symlink : symlinks) {
             ScopedSymlink loopback(file_path, r_symlink);
-<<<<<<< HEAD
-            KRATOS_EXPECT_EXCEPTION_IS_THROWN(FilesystemExtensions::ResolveSymlinks(r_symlink), "cyclic");
-=======
-            KRATOS_CHECK_EXCEPTION_IS_THROWN(std::ignore=FilesystemExtensions::ResolveSymlinks(r_symlink), "cyclic");
->>>>>>> b2eb5dc7
+            KRATOS_EXPECT_EXCEPTION_IS_THROWN(std::ignore=FilesystemExtensions::ResolveSymlinks(r_symlink), "cyclic");
         }
 
         // 1-cycle
         ScopedSymlink loopback(file_path, file_path);
-<<<<<<< HEAD
-        KRATOS_EXPECT_EXCEPTION_IS_THROWN(FilesystemExtensions::ResolveSymlinks(loopback), "cyclic");
-=======
-        KRATOS_CHECK_EXCEPTION_IS_THROWN(std::ignore=FilesystemExtensions::ResolveSymlinks(loopback), "cyclic");
->>>>>>> b2eb5dc7
+        KRATOS_EXPECT_EXCEPTION_IS_THROWN(std::ignore=FilesystemExtensions::ResolveSymlinks(loopback), "cyclic");
     }
 }
 
@@ -197,20 +189,12 @@
         // Cyclic indirections 2-4 cycles
         for (const auto& r_symlink : symlinks) {
             ScopedSymlink loopback(directory_path, r_symlink);
-<<<<<<< HEAD
-            KRATOS_EXPECT_EXCEPTION_IS_THROWN(FilesystemExtensions::ResolveSymlinks(r_symlink), "cyclic");
-=======
-            KRATOS_CHECK_EXCEPTION_IS_THROWN(std::ignore=FilesystemExtensions::ResolveSymlinks(r_symlink), "cyclic");
->>>>>>> b2eb5dc7
+            KRATOS_EXPECT_EXCEPTION_IS_THROWN(std::ignore=FilesystemExtensions::ResolveSymlinks(r_symlink), "cyclic");
         }
 
         // 1-cycle
         ScopedSymlink loopback(directory_path, directory_path);
-<<<<<<< HEAD
-        KRATOS_EXPECT_EXCEPTION_IS_THROWN(FilesystemExtensions::ResolveSymlinks(loopback), "cyclic");
-=======
-        KRATOS_CHECK_EXCEPTION_IS_THROWN(std::ignore=FilesystemExtensions::ResolveSymlinks(loopback), "cyclic");
->>>>>>> b2eb5dc7
+        KRATOS_EXPECT_EXCEPTION_IS_THROWN(std::ignore=FilesystemExtensions::ResolveSymlinks(loopback), "cyclic");
     }
 }
 
