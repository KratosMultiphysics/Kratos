//    |  /           |
//    ' /   __| _` | __|  _ \   __|
//    . \  |   (   | |   (   |\__ `
//   _|\_\_|  \__,_|\__|\___/ ____/
//                   Multi-Physics
//
//  License:         BSD License
//                     Kratos default license: kratos/license.txt
//
//  Main authors:    Pooyan Dadvand
//                   Vicente Mataix Ferrandiz
//
//

// Project includes
#include "containers/model.h"
#include "testing/testing.h"
#include "includes/model_part.h"
#include "includes/stream_serializer.h"

namespace Kratos {
    namespace Testing {

    typedef Node NodeType;

    /**
     *  Here the assigment operator is test
     */

    KRATOS_TEST_CASE_IN_SUITE(NodeAssignOperator, KratosCoreFastSuite)
    {
        Model current_model;
        ModelPart& model_part = current_model.CreateModelPart("test");
        model_part.AddNodalSolutionStepVariable(DISTANCE);
        model_part.AddNodalSolutionStepVariable(VELOCITY);

        auto p_node = model_part.CreateNewNode(1, 1., 0, 0);

        p_node->FastGetSolutionStepValue(DISTANCE) = 12.1;
        p_node->FastGetSolutionStepValue(VELOCITY_X) = 32.4;
        p_node->Set(ACTIVE, true);

        NodeType copy_of_node(2,1,0,0);
        copy_of_node = *p_node;

        KRATOS_EXPECT_EQ(copy_of_node.Id(), 1);
        KRATOS_EXPECT_DOUBLE_EQ(copy_of_node.FastGetSolutionStepValue(DISTANCE), 12.1);
        KRATOS_EXPECT_DOUBLE_EQ(copy_of_node.FastGetSolutionStepValue(VELOCITY_X), 32.4);
        KRATOS_EXPECT_DOUBLE_EQ(copy_of_node.FastGetSolutionStepValue(VELOCITY_Y), 0.00);
        KRATOS_EXPECT_DOUBLE_EQ(copy_of_node.FastGetSolutionStepValue(VELOCITY_Z), 0.00);
        KRATOS_EXPECT_TRUE(copy_of_node.Is(ACTIVE));
    }

    /**
<<<<<<< HEAD
=======
     *  Here the clone operator is test
     */
    KRATOS_TEST_CASE_IN_SUITE(NodeCloneOperator, KratosCoreFastSuite)
    {
        Model current_model;
        ModelPart& model_part = current_model.CreateModelPart("test");
        model_part.AddNodalSolutionStepVariable(DISTANCE);
        model_part.AddNodalSolutionStepVariable(VELOCITY);

        auto p_node = model_part.CreateNewNode(1, 1., 0, 0);

        p_node->FastGetSolutionStepValue(DISTANCE) = 12.1;
        p_node->FastGetSolutionStepValue(VELOCITY_X) = 32.4;
        p_node->Set(ACTIVE, true);

        NodeType::Pointer p_clone_of_node = p_node->Clone();

        KRATOS_EXPECT_EQ(p_clone_of_node->Id(), 1);
        KRATOS_EXPECT_DOUBLE_EQ(p_clone_of_node->FastGetSolutionStepValue(DISTANCE), 12.1);
        KRATOS_EXPECT_DOUBLE_EQ(p_clone_of_node->FastGetSolutionStepValue(VELOCITY_X), 32.4);
        KRATOS_EXPECT_DOUBLE_EQ(p_clone_of_node->FastGetSolutionStepValue(VELOCITY_Y), 0.00);
        KRATOS_EXPECT_DOUBLE_EQ(p_clone_of_node->FastGetSolutionStepValue(VELOCITY_Z), 0.00);
        KRATOS_EXPECT_TRUE(p_clone_of_node->Is(ACTIVE));
    }

    /**
>>>>>>> d18b2c41
     *  Here the DoF serialization
     */
    KRATOS_TEST_CASE_IN_SUITE(NodeSerialization, KratosCoreFastSuite) 
    {
        Model current_model;

        ModelPart& r_model_part = current_model.CreateModelPart("test");
        r_model_part.AddNodalSolutionStepVariable(DISTANCE);
        r_model_part.AddNodalSolutionStepVariable(VELOCITY);
        r_model_part.AddNodalSolutionStepVariable(DISPLACEMENT);
        r_model_part.AddNodalSolutionStepVariable(REACTION);

        auto p_node_to_be_saved = r_model_part.CreateNewNode(1, 1., 0, 0);
        auto p_node_to_be_loaded = Node::Pointer(nullptr);

        p_node_to_be_saved->Fix(DISTANCE);
        p_node_to_be_saved->AddDof(DISPLACEMENT_X, REACTION_X);

        StreamSerializer serializer;

        serializer.save("NodalData", p_node_to_be_saved);
        serializer.load("NodalData", p_node_to_be_loaded);

        KRATOS_EXPECT_EQ(p_node_to_be_saved->Id(), p_node_to_be_loaded->Id());
        KRATOS_EXPECT_TRUE(p_node_to_be_loaded->IsFixed(DISTANCE));
        Dof<double>& dof = p_node_to_be_loaded->AddDof(DISTANCE);
        dof.GetSolutionStepValue() = 2.345;
        KRATOS_EXPECT_EQ(p_node_to_be_loaded->GetSolutionStepValue(DISTANCE), 2.345);
        KRATOS_EXPECT_TRUE(p_node_to_be_loaded->GetDof(DISPLACEMENT_X).IsFree());
        KRATOS_EXPECT_TRUE(p_node_to_be_loaded->GetDof(DISPLACEMENT_X).HasReaction());
        KRATOS_EXPECT_EQ(p_node_to_be_loaded->GetDof(DISPLACEMENT_X).GetReaction(), REACTION_X);
    }
    
    /**
     *  Here the pGetDof position
     */
    KRATOS_TEST_CASE_IN_SUITE(NodepGetDofPosition, KratosCoreFastSuite)
    {
        Model current_model;
        ModelPart& model_part = current_model.CreateModelPart("test");
        model_part.AddNodalSolutionStepVariable(VELOCITY);

        auto p_node = model_part.CreateNewNode(1, 1., 0, 0);

        p_node->AddDof(VELOCITY_X);
        p_node->AddDof(VELOCITY_Y);
        p_node->AddDof(VELOCITY_Z);

        // GetDofPosition
        KRATOS_EXPECT_EQ(p_node->GetDofPosition(VELOCITY_X), 0);
        KRATOS_EXPECT_EQ(p_node->GetDofPosition(VELOCITY_Y), 1);
        KRATOS_EXPECT_EQ(p_node->GetDofPosition(VELOCITY_Z), 2);

        // GetDof with position
        KRATOS_EXPECT_TRUE((p_node->pGetDof(VELOCITY_X, 0))->GetVariable() == VELOCITY_X);
        KRATOS_EXPECT_TRUE((p_node->pGetDof(VELOCITY_Y, 1))->GetVariable() == VELOCITY_Y);
        KRATOS_EXPECT_TRUE((p_node->pGetDof(VELOCITY_Z, 2))->GetVariable() == VELOCITY_Z);
    }
}  // namespace Testing.
}  // namespace Kratos.<|MERGE_RESOLUTION|>--- conflicted
+++ resolved
@@ -5,7 +5,7 @@
 //                   Multi-Physics
 //
 //  License:         BSD License
-//                     Kratos default license: kratos/license.txt
+//                   Kratos default license: kratos/license.txt
 //
 //  Main authors:    Pooyan Dadvand
 //                   Vicente Mataix Ferrandiz
@@ -52,35 +52,6 @@
     }
 
     /**
-<<<<<<< HEAD
-=======
-     *  Here the clone operator is test
-     */
-    KRATOS_TEST_CASE_IN_SUITE(NodeCloneOperator, KratosCoreFastSuite)
-    {
-        Model current_model;
-        ModelPart& model_part = current_model.CreateModelPart("test");
-        model_part.AddNodalSolutionStepVariable(DISTANCE);
-        model_part.AddNodalSolutionStepVariable(VELOCITY);
-
-        auto p_node = model_part.CreateNewNode(1, 1., 0, 0);
-
-        p_node->FastGetSolutionStepValue(DISTANCE) = 12.1;
-        p_node->FastGetSolutionStepValue(VELOCITY_X) = 32.4;
-        p_node->Set(ACTIVE, true);
-
-        NodeType::Pointer p_clone_of_node = p_node->Clone();
-
-        KRATOS_EXPECT_EQ(p_clone_of_node->Id(), 1);
-        KRATOS_EXPECT_DOUBLE_EQ(p_clone_of_node->FastGetSolutionStepValue(DISTANCE), 12.1);
-        KRATOS_EXPECT_DOUBLE_EQ(p_clone_of_node->FastGetSolutionStepValue(VELOCITY_X), 32.4);
-        KRATOS_EXPECT_DOUBLE_EQ(p_clone_of_node->FastGetSolutionStepValue(VELOCITY_Y), 0.00);
-        KRATOS_EXPECT_DOUBLE_EQ(p_clone_of_node->FastGetSolutionStepValue(VELOCITY_Z), 0.00);
-        KRATOS_EXPECT_TRUE(p_clone_of_node->Is(ACTIVE));
-    }
-
-    /**
->>>>>>> d18b2c41
      *  Here the DoF serialization
      */
     KRATOS_TEST_CASE_IN_SUITE(NodeSerialization, KratosCoreFastSuite) 
