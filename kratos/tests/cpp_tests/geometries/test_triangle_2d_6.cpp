--- conflicted
+++ resolved
@@ -69,23 +69,15 @@
 
     TEST(Triangle2D6Area, KratosCoreGeometriesFastSuite) {
         auto geom = GenerateReferenceTriangle2D6();
-<<<<<<< HEAD
-        KRATOS_EXPECT_NEAR(geom->Area(), 0.5, TOLERANCE);
-=======
-        KRATOS_CHECK_NEAR(geom->Area(), 0.5, ZERO_TOLERANCE);
->>>>>>> b2eb5dc7
+        KRATOS_EXPECT_NEAR(geom->Area(), 0.5, ZERO_TOLERANCE);
     }
 
     TEST(Triangle2D6Volume, KratosCoreGeometriesFastSuite) {
         auto geom = GenerateReferenceTriangle2D6();
-<<<<<<< HEAD
+        // TODO: Remove code in June 2023
         KRATOS_EXPECT_EXCEPTION_IS_THROWN(geom->Volume(), "Calling base class 'Volume' method instead of derived class one.");
-=======
-        // TODO: Remove code in June 2023
-        KRATOS_CHECK_EXCEPTION_IS_THROWN(geom->Volume(), "Calling base class 'Volume' method instead of derived class one.");
         // TODO: Activate code in June 2023
-        //KRATOS_CHECK_EXCEPTION_IS_THROWN(geom->Volume(), "Triangle2D6:: Method not well defined. Replace with DomainSize() instead.");
->>>>>>> b2eb5dc7
+        //KRATOS_EXPECT_EXCEPTION_IS_THROWN(geom->Volume(), "Triangle2D6:: Method not well defined. Replace with DomainSize() instead.");
     }
 
     TEST(Triangle2D6MinEdgeLength, KratosCoreGeometriesFastSuite) {
@@ -151,21 +143,12 @@
         coord[0] = 1.0 / 2.0;
         coord[1] = 1.0 / 8.0;
         coord[2] = 0.0;
-<<<<<<< HEAD
         KRATOS_EXPECT_NEAR(geom->ShapeFunctionValue(0, coord), -0.09375, TOLERANCE);
-        KRATOS_EXPECT_NEAR(geom->ShapeFunctionValue(1, coord), 0.0, TOLERANCE);
+        KRATOS_EXPECT_NEAR(geom->ShapeFunctionValue(1, coord), 0.0,      TOLERANCE);
         KRATOS_EXPECT_NEAR(geom->ShapeFunctionValue(2, coord), -0.09375, TOLERANCE);
-        KRATOS_EXPECT_NEAR(geom->ShapeFunctionValue(3, coord), 0.75, TOLERANCE);
-        KRATOS_EXPECT_NEAR(geom->ShapeFunctionValue(4, coord), 0.25, TOLERANCE);
-        KRATOS_EXPECT_NEAR(geom->ShapeFunctionValue(5, coord), 0.1875, TOLERANCE);
-=======
-        KRATOS_CHECK_NEAR(geom->ShapeFunctionValue(0, coord), -0.09375, TOLERANCE);
-        KRATOS_CHECK_NEAR(geom->ShapeFunctionValue(1, coord), 0.0,      TOLERANCE);
-        KRATOS_CHECK_NEAR(geom->ShapeFunctionValue(2, coord), -0.09375, TOLERANCE);
-        KRATOS_CHECK_NEAR(geom->ShapeFunctionValue(3, coord), 0.75,     TOLERANCE);
-        KRATOS_CHECK_NEAR(geom->ShapeFunctionValue(4, coord), 0.25,     TOLERANCE);
-        KRATOS_CHECK_NEAR(geom->ShapeFunctionValue(5, coord), 0.1875,   TOLERANCE);
->>>>>>> b2eb5dc7
+        KRATOS_EXPECT_NEAR(geom->ShapeFunctionValue(3, coord), 0.75,     TOLERANCE);
+        KRATOS_EXPECT_NEAR(geom->ShapeFunctionValue(4, coord), 0.25,     TOLERANCE);
+        KRATOS_EXPECT_NEAR(geom->ShapeFunctionValue(5, coord), 0.1875,   TOLERANCE);
         CrossCheckShapeFunctionsValues(*geom);
     }
 
@@ -180,57 +163,30 @@
         Vector lumping_factors(6);
         geom->LumpingFactors(lumping_factors, Geometry<Node<3>>::LumpingMethods::ROW_SUM);
 
-<<<<<<< HEAD
-        KRATOS_EXPECT_NEAR(lumping_factors[0], 0.0, TOLERANCE);
-        KRATOS_EXPECT_NEAR(lumping_factors[1], 0.0, TOLERANCE);
-        KRATOS_EXPECT_NEAR(lumping_factors[2], 0.0, TOLERANCE);
-        KRATOS_EXPECT_NEAR(lumping_factors[3], 1.0/3.0, TOLERANCE);
-        KRATOS_EXPECT_NEAR(lumping_factors[4], 1.0/3.0, TOLERANCE);
-        KRATOS_EXPECT_NEAR(lumping_factors[5], 1.0/3.0, TOLERANCE);
+        KRATOS_EXPECT_NEAR(lumping_factors[0], 0.0,        TOLERANCE);
+        KRATOS_EXPECT_NEAR(lumping_factors[1], 0.0,        TOLERANCE);
+        KRATOS_EXPECT_NEAR(lumping_factors[2], 0.0,        TOLERANCE);
+        KRATOS_EXPECT_NEAR(lumping_factors[3], 1.0/3.0,    TOLERANCE);
+        KRATOS_EXPECT_NEAR(lumping_factors[4], 1.0/3.0,    TOLERANCE);
+        KRATOS_EXPECT_NEAR(lumping_factors[5], 1.0/3.0,    TOLERANCE);
 
         geom->LumpingFactors(lumping_factors, Geometry<Node<3>>::LumpingMethods::DIAGONAL_SCALING);
 
-        KRATOS_EXPECT_NEAR(lumping_factors[0], 0.0328638, TOLERANCE);
-        KRATOS_EXPECT_NEAR(lumping_factors[1], 0.0328638, TOLERANCE);
-        KRATOS_EXPECT_NEAR(lumping_factors[2], 0.0328638, TOLERANCE);
-        KRATOS_EXPECT_NEAR(lumping_factors[3], 0.300469, TOLERANCE);
-        KRATOS_EXPECT_NEAR(lumping_factors[4], 0.300469, TOLERANCE);
-        KRATOS_EXPECT_NEAR(lumping_factors[5], 0.300469, TOLERANCE);
+        KRATOS_EXPECT_NEAR(lumping_factors[0], 0.0328638,  TOLERANCE);
+        KRATOS_EXPECT_NEAR(lumping_factors[1], 0.0328638,  TOLERANCE);
+        KRATOS_EXPECT_NEAR(lumping_factors[2], 0.0328638,  TOLERANCE);
+        KRATOS_EXPECT_NEAR(lumping_factors[3], 0.300469,   TOLERANCE);
+        KRATOS_EXPECT_NEAR(lumping_factors[4], 0.300469,   TOLERANCE);
+        KRATOS_EXPECT_NEAR(lumping_factors[5], 0.300469,   TOLERANCE);
 
         geom->LumpingFactors(lumping_factors, Geometry<Node<3>>::LumpingMethods::QUADRATURE_ON_NODES);
 
-        KRATOS_EXPECT_NEAR(lumping_factors[0], 1.0/6.0, TOLERANCE);
-        KRATOS_EXPECT_NEAR(lumping_factors[1], 1.0/6.0, TOLERANCE);
-        KRATOS_EXPECT_NEAR(lumping_factors[2], 1.0/6.0, TOLERANCE);
-        KRATOS_EXPECT_NEAR(lumping_factors[3], 1.0/6.0, TOLERANCE);
-        KRATOS_EXPECT_NEAR(lumping_factors[4], 1.0/6.0, TOLERANCE);
-        KRATOS_EXPECT_NEAR(lumping_factors[5], 1.0/6.0, TOLERANCE);
-=======
-        KRATOS_CHECK_NEAR(lumping_factors[0], 0.0,        TOLERANCE);
-        KRATOS_CHECK_NEAR(lumping_factors[1], 0.0,        TOLERANCE);
-        KRATOS_CHECK_NEAR(lumping_factors[2], 0.0,        TOLERANCE);
-        KRATOS_CHECK_NEAR(lumping_factors[3], 1.0/3.0,    TOLERANCE);
-        KRATOS_CHECK_NEAR(lumping_factors[4], 1.0/3.0,    TOLERANCE);
-        KRATOS_CHECK_NEAR(lumping_factors[5], 1.0/3.0,    TOLERANCE);
-
-        geom->LumpingFactors(lumping_factors, Geometry<Node<3>>::LumpingMethods::DIAGONAL_SCALING);
-
-        KRATOS_CHECK_NEAR(lumping_factors[0], 0.0328638,  TOLERANCE);
-        KRATOS_CHECK_NEAR(lumping_factors[1], 0.0328638,  TOLERANCE);
-        KRATOS_CHECK_NEAR(lumping_factors[2], 0.0328638,  TOLERANCE);
-        KRATOS_CHECK_NEAR(lumping_factors[3], 0.300469,   TOLERANCE);
-        KRATOS_CHECK_NEAR(lumping_factors[4], 0.300469,   TOLERANCE);
-        KRATOS_CHECK_NEAR(lumping_factors[5], 0.300469,   TOLERANCE);
-
-        geom->LumpingFactors(lumping_factors, Geometry<Node<3>>::LumpingMethods::QUADRATURE_ON_NODES);
-
-        KRATOS_CHECK_NEAR(lumping_factors[0], 1.0/6.0,   TOLERANCE);
-        KRATOS_CHECK_NEAR(lumping_factors[1], 1.0/6.0,   TOLERANCE);
-        KRATOS_CHECK_NEAR(lumping_factors[2], 1.0/6.0,   TOLERANCE);
-        KRATOS_CHECK_NEAR(lumping_factors[3], 1.0/6.0,   TOLERANCE);
-        KRATOS_CHECK_NEAR(lumping_factors[4], 1.0/6.0,   TOLERANCE);
-        KRATOS_CHECK_NEAR(lumping_factors[5], 1.0/6.0,   TOLERANCE);
->>>>>>> b2eb5dc7
+        KRATOS_EXPECT_NEAR(lumping_factors[0], 1.0/6.0,   TOLERANCE);
+        KRATOS_EXPECT_NEAR(lumping_factors[1], 1.0/6.0,   TOLERANCE);
+        KRATOS_EXPECT_NEAR(lumping_factors[2], 1.0/6.0,   TOLERANCE);
+        KRATOS_EXPECT_NEAR(lumping_factors[3], 1.0/6.0,   TOLERANCE);
+        KRATOS_EXPECT_NEAR(lumping_factors[4], 1.0/6.0,   TOLERANCE);
+        KRATOS_EXPECT_NEAR(lumping_factors[5], 1.0/6.0,   TOLERANCE);
     }
 
 } // namespace Testing.
