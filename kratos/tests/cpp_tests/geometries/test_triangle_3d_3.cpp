//    |  /           |
//    ' /   __| _` | __|  _ \   __|
//    . \  |   (   | |   (   |\__ `
//   _|\_\_|  \__,_|\__|\___/ ____/
//                   Multi-Physics
//
//  License:         BSD License
//                   Kratos default license: kratos/license.txt
//
//  Main authors:    Carlos A. Roig
//                   Vicente Mataix Ferrandiz
//

// System includes
#include <limits>

// External includes

// Project includes
#include "testing/testing.h"
#include "geometries/triangle_3d_3.h"
#include "tests/cpp_tests/geometries/test_geometry.h"
#include "tests/cpp_tests/geometries/test_shape_function_derivatives.h"
#include "tests/cpp_tests/geometries/cross_check_shape_functions_values.h"

// Utility includes
#include "utilities/geometry_utilities.h"

namespace Kratos::Testing
{
<<<<<<< HEAD
    /// Factory functions

    typedef Node NodeType;

    /** Generates a sample Triangle3D3.
    * Generates a triangle defined by three random points in the space.
    * @return  Pointer to a Triangle3D3
    */
    template<class TPointType>
    typename Triangle3D3<TPointType>::Pointer GenerateTriangle3D3(
    typename TPointType::Pointer PointA = GeneratePoint<TPointType>(),
    typename TPointType::Pointer PointB = GeneratePoint<TPointType>(),
    typename TPointType::Pointer PointC = GeneratePoint<TPointType>()) {
        return typename Triangle3D3<TPointType>::Pointer(new Triangle3D3<TPointType>(
        PointA,
        PointB,
        PointC
        ));
    }

    /** Generates a point type sample triangle2D3.
    * Generates a point type right triangle with origin in the origin and leg size 1.
    * @return  Pointer to a triangle2D3
    */
    template<class TPointType>
    typename Triangle3D3<TPointType>::Pointer GeneratePlaneRightTriangle3D3() {
        return typename Triangle3D3<TPointType>::Pointer(new Triangle3D3<TPointType>(
        GeneratePoint<TPointType>(0.0, 0.0, 0.0),
        GeneratePoint<TPointType>(1.0, 0.0, 0.0),
        GeneratePoint<TPointType>(0.0, 1.0, 0.0)
        ));
    }

    /** Generates a sample Triangle3D3.
    * Generates a right triangle with origin in the origin and leg size 1.
    * @return  Pointer to a Triangle3D3
    */
    template<class TPointType>
    typename Triangle3D3<TPointType>::Pointer GenerateRightTriangle3D3() {
        return typename Triangle3D3<TPointType>::Pointer(new Triangle3D3<TPointType>(
        GeneratePoint<TPointType>(0.0, 0.0, 0.0),
        GeneratePoint<TPointType>(std::cos(Globals::Pi/4), 0.0, std::sin(Globals::Pi/4)),
        GeneratePoint<TPointType>(0.0, 1.0, 0.0)
        ));
    }

    /** Generates a sample Triangle3D3.
    * Generates an equilateral triangle with vertices at each axis.
    * @return  Pointer to a Triangle3D3
    */
    template<class TPointType>
    typename Triangle3D3<TPointType>::Pointer GenerateEquilateralTriangle3D3() {
        return typename Triangle3D3<TPointType>::Pointer(new Triangle3D3<TPointType>(
        GeneratePoint<TPointType>(1.0, 0.0, 0.0),
        GeneratePoint<TPointType>(0.0, 1.0, 0.0),
        GeneratePoint<TPointType>(0.0, 0.0, 1.0)
        ));
    }

    /** Generates a sample Triangle3D3.
    * Generates an equilateral triangle with vertices at each axis.
    * @return  Pointer to a Triangle3D3
    */
    template<class TPointType>
    typename Triangle3D3<TPointType>::Pointer GeneratePointsSkewedTriangle3D3() {
        return typename Triangle3D3<TPointType>::Pointer(new Triangle3D3<TPointType>(
        GeneratePoint<TPointType>(1.0, 0.0, 0.0),
        GeneratePoint<TPointType>(0.0, 0.0, 1.0),
        GeneratePoint<TPointType>(0.0, 1.0, 0.5)
        ));
    }

    /// Tests

    /** Checks if the number of edges is correct.
    * Checks if the number of edges is correct.
    */
    KRATOS_TEST_CASE_IN_SUITE(Triangle3D3EdgesNumber, KratosCoreGeometriesFastSuite) {
        auto geom = GenerateRightTriangle3D3<NodeType>();

        KRATOS_EXPECT_EQ(geom->EdgesNumber(), 3);
    }

    /** Checks if the edges are correct.
    * Checks if the edges are correct.
    */
    KRATOS_TEST_CASE_IN_SUITE(Triangle3D3Edges, KratosCoreGeometriesFastSuite) {
        auto p_geom = GenerateRightTriangle3D3<NodeType>();

        const auto& r_edges = p_geom->GenerateEdges();

        KRATOS_EXPECT_NEAR((r_edges[0])[0].X(), (p_geom->pGetPoint(1))->X(), TOLERANCE);
        KRATOS_EXPECT_NEAR((r_edges[0])[0].Y(), (p_geom->pGetPoint(1))->Y(), TOLERANCE);
        KRATOS_EXPECT_NEAR((r_edges[0])[0].Z(), (p_geom->pGetPoint(1))->Z(), TOLERANCE);

        KRATOS_EXPECT_NEAR((r_edges[0])[1].X(), (p_geom->pGetPoint(2))->X(), TOLERANCE);
        KRATOS_EXPECT_NEAR((r_edges[0])[1].Y(), (p_geom->pGetPoint(2))->Y(), TOLERANCE);
        KRATOS_EXPECT_NEAR((r_edges[0])[1].Z(), (p_geom->pGetPoint(2))->Z(), TOLERANCE);

        KRATOS_EXPECT_NEAR((r_edges[1])[0].X(), (p_geom->pGetPoint(2))->X(), TOLERANCE);
        KRATOS_EXPECT_NEAR((r_edges[1])[0].Y(), (p_geom->pGetPoint(2))->Y(), TOLERANCE);
        KRATOS_EXPECT_NEAR((r_edges[1])[0].Z(), (p_geom->pGetPoint(2))->Z(), TOLERANCE);

        KRATOS_EXPECT_NEAR((r_edges[1])[1].X(), (p_geom->pGetPoint(0))->X(), TOLERANCE);
        KRATOS_EXPECT_NEAR((r_edges[1])[1].Y(), (p_geom->pGetPoint(0))->Y(), TOLERANCE);
        KRATOS_EXPECT_NEAR((r_edges[1])[1].Z(), (p_geom->pGetPoint(0))->Z(), TOLERANCE);

        KRATOS_EXPECT_NEAR((r_edges[2])[0].X(), (p_geom->pGetPoint(0))->X(), TOLERANCE);
        KRATOS_EXPECT_NEAR((r_edges[2])[0].Y(), (p_geom->pGetPoint(0))->Y(), TOLERANCE);
        KRATOS_EXPECT_NEAR((r_edges[2])[0].Z(), (p_geom->pGetPoint(0))->Z(), TOLERANCE);

        KRATOS_EXPECT_NEAR((r_edges[2])[1].X(), (p_geom->pGetPoint(1))->X(), TOLERANCE);
        KRATOS_EXPECT_NEAR((r_edges[2])[1].Y(), (p_geom->pGetPoint(1))->Y(), TOLERANCE);
        KRATOS_EXPECT_NEAR((r_edges[2])[1].Z(), (p_geom->pGetPoint(1))->Z(), TOLERANCE);
    }

    /** Checks if the number of faces is correct.
    * Checks if the number of faces is correct.
    */
    KRATOS_TEST_CASE_IN_SUITE(Triangle3D3FacesNumber, KratosCoreGeometriesFastSuite) {
        auto geom = GenerateRightTriangle3D3<NodeType>();

        // Charlie: I will let this to 3 but probably 'FacesNumber' needs to be documented to state
        // that for planar geometries it also return the number of edges.
        KRATOS_EXPECT_EQ(geom->FacesNumber(), 1);
    }

    /** Checks if the faces are correct.
    * Checks if the faces are correct.
    */
    KRATOS_TEST_CASE_IN_SUITE(Triangle3D3Faces, KratosCoreGeometriesFastSuite) {
        auto p_geom = GenerateRightTriangle3D3<NodeType>();

        const auto& r_faces = p_geom->GenerateFaces();
        KRATOS_EXPECT_NEAR((r_faces[0])[0].X(), (p_geom->pGetPoint(0))->X(), TOLERANCE);
        KRATOS_EXPECT_NEAR((r_faces[0])[0].Y(), (p_geom->pGetPoint(0))->Y(), TOLERANCE);
        KRATOS_EXPECT_NEAR((r_faces[0])[0].Z(), (p_geom->pGetPoint(0))->Z(), TOLERANCE);

        KRATOS_EXPECT_NEAR((r_faces[0])[1].X(), (p_geom->pGetPoint(1))->X(), TOLERANCE);
        KRATOS_EXPECT_NEAR((r_faces[0])[1].Y(), (p_geom->pGetPoint(1))->Y(), TOLERANCE);
        KRATOS_EXPECT_NEAR((r_faces[0])[1].Z(), (p_geom->pGetPoint(1))->Z(), TOLERANCE);

        KRATOS_EXPECT_NEAR((r_faces[0])[2].X(), (p_geom->pGetPoint(2))->X(), TOLERANCE);
        KRATOS_EXPECT_NEAR((r_faces[0])[2].Y(), (p_geom->pGetPoint(2))->Y(), TOLERANCE);
        KRATOS_EXPECT_NEAR((r_faces[0])[2].Z(), (p_geom->pGetPoint(2))->Z(), TOLERANCE);
    }

    /** Checks if the area of the triangle is calculated correctly.
    * Checks if the area of the triangle is calculated correctly.
    */
    KRATOS_TEST_CASE_IN_SUITE(Triangle3D3Area, KratosCoreGeometriesFastSuite) {
        auto geom = GenerateRightTriangle3D3<NodeType>();

        KRATOS_EXPECT_NEAR(geom->Area(), 0.5, TOLERANCE);
    }

    /** Checks if the volume of the triangle is calculated correctly.
    * Checks if the volume of the triangle is calculated correctly.
    * For triangle 2D3 'volume()' call defaults to 'area()'
    */
    KRATOS_TEST_CASE_IN_SUITE(Triangle3D3Volume, KratosCoreGeometriesFastSuite) {
        auto geom = GenerateRightTriangle3D3<NodeType>();
        
        // TODO: Remove code in June 2023
        KRATOS_EXPECT_EXCEPTION_IS_THROWN(geom->Volume(), "Calling base class 'Volume' method instead of derived class one.");
        // TODO: Activate code in June 2023
        //KRATOS_EXPECT_EXCEPTION_IS_THROWN(geom->Volume(), "Triangle3D3:: Method not well defined. Replace with DomainSize() instead.");
    }

    /** Checks if the minimum edge length is calculated correctly.
    * Checks if the minimum edge length is calculated correctly.
    */
    KRATOS_TEST_CASE_IN_SUITE(Triangle3D3MinEdgeLength, KratosCoreGeometriesFastSuite) {
        auto geom = GenerateRightTriangle3D3<NodeType>();

        KRATOS_EXPECT_NEAR(geom->MinEdgeLength(), 1.0, TOLERANCE);
    }

    /** Checks if the maximum edge length is calculated correctly.
    * Checks if the maximum edge length is calculated correctly.
    */
    KRATOS_TEST_CASE_IN_SUITE(Triangle3D3MaxEdgeLength, KratosCoreGeometriesFastSuite) {
        auto geom = GenerateRightTriangle3D3<NodeType>();

        KRATOS_EXPECT_NEAR(geom->MaxEdgeLength(), 1.414213, TOLERANCE);
    }

    /** Checks if the average edge length is calculated correctly.
    * Checks if the average edge length is calculated correctly.
    */
    KRATOS_TEST_CASE_IN_SUITE(Triangle3D3AverageEdgeLength, KratosCoreGeometriesFastSuite) {
        auto geom = GenerateRightTriangle3D3<NodeType>();

        KRATOS_EXPECT_NEAR(geom->AverageEdgeLength(), 1.138071, TOLERANCE);
    }

    /** Checks if the circumradius is calculated correctly.
    * Checks if the circumradius is calculated correctly.
    */
    KRATOS_TEST_CASE_IN_SUITE(Triangle3D3Circumradius, KratosCoreGeometriesFastSuite) {
        auto geom = GenerateRightTriangle3D3<NodeType>();

        KRATOS_EXPECT_NEAR(geom->Circumradius(), 0.707107, TOLERANCE);
    }

    /** Checks if the inradius is calculated correctly.
    * Checks if the inradius is calculated correctly.
    */
    KRATOS_TEST_CASE_IN_SUITE(Triangle3D3Inradius, KratosCoreGeometriesFastSuite) {
        auto geom = GenerateRightTriangle3D3<NodeType>();

        KRATOS_EXPECT_NEAR(geom->Inradius(), 0.292893, TOLERANCE);
    }

    /**
    * Test an intersection with another line and skewed triangle
    */
    KRATOS_TEST_CASE_IN_SUITE(SkewedTriangle3D3HasIntersectionWithAnotherLine, KratosCoreGeometriesFastSuite) {
        auto geom_1 = GeneratePointsSkewedTriangle3D3<NodeType>();
        NodeType::Pointer p_point_1 = Kratos::make_intrusive<NodeType>(1,  2.0, 0.0, 0.0);
        NodeType::Pointer p_point_2 = Kratos::make_intrusive<NodeType>(2, -1.0, 0.25, 0.25);
        Line3D2<NodeType> geom_2(p_point_1, p_point_2);
        KRATOS_EXPECT_TRUE(geom_1->HasIntersection(geom_2));
    }

    /**
    * Test an intersection with another line
    */
    KRATOS_TEST_CASE_IN_SUITE(Triangle3D3GetIntersectionPointsWithAnotherLine, KratosCoreGeometriesFastSuite) {
        auto geom_1 = GeneratePlaneRightTriangle3D3<NodeType>();
        NodeType::Pointer p_point_1 = Kratos::make_intrusive<NodeType>(1,  1.0, -0.5, 0.0);
        NodeType::Pointer p_point_2 = Kratos::make_intrusive<NodeType>(2, -0.5, 1.0, 0.0);
        Line3D2<NodeType> geom_2(p_point_1, p_point_2);
        auto intersection = geom_1->GetIntersectionPoints(geom_2);
        const Point pt0(0.5,0.0,0.0);
        const Point pt1(0.0,0.5,0.0);
        KRATOS_EXPECT_VECTOR_EQ(intersection[0], pt0.Coordinates());
        KRATOS_EXPECT_VECTOR_EQ(intersection[1], pt1.Coordinates());
        p_point_2->X() = 0.05;
        p_point_2->Y() = 0.45;
        intersection = geom_1->GetIntersectionPoints(geom_2);
        KRATOS_EXPECT_VECTOR_EQ(intersection[0], pt0.Coordinates());
        KRATOS_EXPECT_VECTOR_EQ(intersection[1], p_point_2->Coordinates());
    }

    /**
    * Test an intersection with another parallel line
    */
    KRATOS_TEST_CASE_IN_SUITE(Triangle3D3GetIntersectionPointsWithAnotherParallelLine, KratosCoreGeometriesFastSuite) {
        auto geom_1 = GeneratePlaneRightTriangle3D3<NodeType>();
        NodeType::Pointer p_point_1 = Kratos::make_intrusive<NodeType>(1,  1.0, 1.0, 0.0);
        NodeType::Pointer p_point_2 = Kratos::make_intrusive<NodeType>(2, -0.5, 2.5, 0.0);
        Line3D2<NodeType> geom_2(p_point_1, p_point_2);
        KRATOS_EXPECT_EQ(geom_1->GetIntersectionPoints(geom_2).size(), 0);
    }

    /**
    * Test an intersection with another line and skewed triangle
    */
    KRATOS_TEST_CASE_IN_SUITE(SkewedTriangle3D3GetIntersectionPointsWithAnotherLine, KratosCoreGeometriesFastSuite) {
        auto geom_1 = GeneratePointsSkewedTriangle3D3<NodeType>();
        NodeType::Pointer p_point_1 = Kratos::make_intrusive<NodeType>(1,  2.0, 0.0, 0.0);
        NodeType::Pointer p_point_2 = Kratos::make_intrusive<NodeType>(2, -1.0, 0.25, 0.25);
        Line3D2<NodeType> geom_2(p_point_1, p_point_2);
        const auto intersection = geom_1->GetIntersectionPoints(geom_2);
        const Point pt(0.857143,0.0952381,0.0952381);
        KRATOS_EXPECT_VECTOR_NEAR(intersection[0], pt.Coordinates(), 1e-6);
    }

    /** Checks the ProjectionPoint test for a given point respect to the triangle
    * Checks the ProjectionPoint test for a given point respect to the triangle
    */
    KRATOS_TEST_CASE_IN_SUITE(Triangle3D3ProjectionPoint, KratosCoreGeometriesFastSuite) {
        auto geom = GenerateRightTriangle3D3<NodeType>();

        Point point(0.5 * std::cos(Globals::Pi/4), 0.55, 0.5 * std::sin(Globals::Pi/4));

        Geometry<Point>::CoordinatesArrayType global_coords;
        Geometry<Point>::CoordinatesArrayType local_coords;

        geom->ProjectionPointGlobalToLocalSpace(point.Coordinates(), local_coords);
        geom->GlobalCoordinates(global_coords, local_coords);

        // Manually project
        const auto center = geom->Center();
        const array_1d<double, 3> normal = geom->UnitNormal(center);
        const Point point_to_project(point);
        double distance;
        Geometry<Point>::CoordinatesArrayType point_projected;
        point_projected = GeometricalProjectionUtilities::FastProject( center, point_to_project, normal, distance);

        KRATOS_EXPECT_RELATIVE_NEAR(global_coords[0], point_projected[0], 1.0e-4);
        KRATOS_EXPECT_RELATIVE_NEAR(global_coords[1], point_projected[1], 1.0e-4);
        KRATOS_EXPECT_RELATIVE_NEAR(global_coords[2], point_projected[2], 1.0e-4);

        KRATOS_EXPECT_RELATIVE_NEAR(local_coords[0], 0.5, 1.0e-4);
        KRATOS_EXPECT_RELATIVE_NEAR(local_coords[1], 0.55, 1.0e-4);
        KRATOS_EXPECT_NEAR(local_coords[2], 0.0, 1.0e-4);
    }

    /** Checks the inside test for a given point respect to the triangle
    * Checks the inside test for a given point respect to the triangle
    * It performs 4 tests:
    * A Point inside the triangle: Expected result TRUE
    * A Point outside the triangle: Expected result FALSE
    * A Point over a vertex of the triangle: Expected result TRUE
    * A Point over an edge of the triangle: Expected result TRUE
    */
    KRATOS_TEST_CASE_IN_SUITE(Triangle3D3IsInside, KratosCoreGeometriesFastSuite) {
        auto geom = GenerateRightTriangle3D3<NodeType>();

        Point PointInside(0.5 * std::cos(Globals::Pi/4), 0.5, 0.5 * std::sin(Globals::Pi/4));
        Point PointOutside(0.66, 0.66, 0.0);
        Point PointInVertex(0.0, 0.0, 0.0);
        Point PointInEdge(0.0, 0.5, 0.0);

        Point LocalCoords;

        // It appears that the function checks whether the PROJECTION of the point is inside the geometry.
        KRATOS_EXPECT_TRUE(geom->IsInside(PointInside, LocalCoords, EPSILON));
        KRATOS_EXPECT_FALSE(geom->IsInside(PointOutside, LocalCoords, EPSILON));
        KRATOS_EXPECT_TRUE(geom->IsInside(PointInVertex, LocalCoords, EPSILON));
        KRATOS_EXPECT_TRUE(geom->IsInside(PointInEdge, LocalCoords, EPSILON));
    }

    /** Checks the point local coordinates for a given point respect to the
    * triangle. The baricentre of the triangle is selected due to its known
    * solution.
    */
    KRATOS_TEST_CASE_IN_SUITE(Triangle3D3PointLocalCoordinates, KratosCoreGeometriesFastSuite) {
        auto geom = GenerateEquilateralTriangle3D3<NodeType>();

        // Compute the global coordinates of the baricentre
        const Geometry<NodeType>::PointsArrayType geom_pts = geom->Points();
        array_1d<double, 3> baricentre = geom_pts[0].Coordinates() + geom_pts[1].Coordinates() + geom_pts[2].Coordinates();
        baricentre *= 1.0/3.0;

        // Compute the baricentre local coordinates
        array_1d<double, 3> baricentre_local_coords;
        geom->PointLocalCoordinates(baricentre_local_coords, baricentre);

        KRATOS_EXPECT_NEAR(baricentre_local_coords(0), 1.0/3.0, TOLERANCE);
        KRATOS_EXPECT_NEAR(baricentre_local_coords(1), 1.0/3.0, TOLERANCE);
        KRATOS_EXPECT_NEAR(baricentre_local_coords(2), 0.0, TOLERANCE);
    }

    /** Tests the Jacobian determinants using 'GI_GAUSS_1' integration method.
    * Tests the Jacobian determinants using 'GI_GAUSS_1' integration method.
    */
    KRATOS_TEST_CASE_IN_SUITE(Triangle3D3DeterminantOfJacobianArray1, KratosCoreGeometriesFastSuite) {
        auto geom = GenerateRightTriangle3D3<NodeType>();
        const double ExpectedJacobian = 1.0;

        Vector JacobianDeterminants;
        geom->DeterminantOfJacobian( JacobianDeterminants, GeometryData::IntegrationMethod::GI_GAUSS_1 );

        for (unsigned int i=0; i<JacobianDeterminants.size(); ++i)
        {
            KRATOS_EXPECT_NEAR(JacobianDeterminants[i], ExpectedJacobian, TOLERANCE);
        }
    }

    /** Tests the Jacobian determinants using 'GI_GAUSS_2' integration method.
    * Tests the Jacobian determinants using 'GI_GAUSS_2' integration method.
    */
    KRATOS_TEST_CASE_IN_SUITE(Triangle3D3DeterminantOfJacobianArray2, KratosCoreGeometriesFastSuite) {
        auto geom = GenerateRightTriangle3D3<NodeType>();
        const double ExpectedJacobian = 1.0;

        Vector JacobianDeterminants;
        geom->DeterminantOfJacobian( JacobianDeterminants, GeometryData::IntegrationMethod::GI_GAUSS_2 );

        for (unsigned int i=0; i<JacobianDeterminants.size(); ++i)
        {
            KRATOS_EXPECT_NEAR(JacobianDeterminants[i], ExpectedJacobian, TOLERANCE);
        }
    }

    /** Tests the Jacobian determinants using 'GI_GAUSS_3' integration method.
    * Tests the Jacobian determinants using 'GI_GAUSS_3' integration method.
    */
    KRATOS_TEST_CASE_IN_SUITE(Triangle3D3DeterminantOfJacobianArray3, KratosCoreGeometriesFastSuite) {
        auto geom = GenerateRightTriangle3D3<NodeType>();
        const double ExpectedJacobian = 1.0;

        Vector JacobianDeterminants;
        geom->DeterminantOfJacobian( JacobianDeterminants, GeometryData::IntegrationMethod::GI_GAUSS_3 );

        for (unsigned int i=0; i<JacobianDeterminants.size(); ++i)
        {
            KRATOS_EXPECT_NEAR(JacobianDeterminants[i], ExpectedJacobian, TOLERANCE);
        }
    }

    /** Tests the Jacobian determinants using 'GI_GAUSS_4' integration method.
    * Tests the Jacobian determinants using 'GI_GAUSS_4' integration method.
    */
    KRATOS_TEST_CASE_IN_SUITE(Triangle3D3DeterminantOfJacobianArray4, KratosCoreGeometriesFastSuite) {
        auto geom = GenerateRightTriangle3D3<NodeType>();
        const double ExpectedJacobian = 1.0;

        Vector JacobianDeterminants;
        geom->DeterminantOfJacobian( JacobianDeterminants, GeometryData::IntegrationMethod::GI_GAUSS_4 );

        for (unsigned int i=0; i<JacobianDeterminants.size(); ++i)
        {
            KRATOS_EXPECT_NEAR(JacobianDeterminants[i], ExpectedJacobian, TOLERANCE);
        }
    }

    /** Tests the Jacobian determinants using 'GI_GAUSS_5' integration method.
    * Tests the Jacobian determinants using 'GI_GAUSS_5' integration method.
    */
    KRATOS_TEST_CASE_IN_SUITE(Triangle3D3DeterminantOfJacobianArray5, KratosCoreGeometriesFastSuite) {
        auto geom = GenerateRightTriangle3D3<NodeType>();
        const double ExpectedJacobian = 1.0;

        Vector JacobianDeterminants;
        geom->DeterminantOfJacobian( JacobianDeterminants, GeometryData::IntegrationMethod::GI_GAUSS_5 );

        for (unsigned int i=0; i<JacobianDeterminants.size(); ++i)
        {
            KRATOS_EXPECT_NEAR(JacobianDeterminants[i], ExpectedJacobian, TOLERANCE);
        }
    }

    /** Tests the Jacobian determinants using 'GI_GAUSS_1' integration method.
    * Tests the Jacobian determinants using 'GI_GAUSS_1' integration method.
    */
    KRATOS_TEST_CASE_IN_SUITE(Triangle3D3DeterminantOfJacobianIndex1, KratosCoreGeometriesFastSuite) {
        auto geom = GenerateRightTriangle3D3<NodeType>();
        const double ExpectedJacobian = 1.0;

        double JacobianDeterminant = geom->DeterminantOfJacobian( 1, GeometryData::IntegrationMethod::GI_GAUSS_1 );
        KRATOS_EXPECT_NEAR(JacobianDeterminant, ExpectedJacobian, TOLERANCE);
    }

    /** Tests the Jacobian determinants using 'GI_GAUSS_2' integration method.
    * Tests the Jacobian determinants using 'GI_GAUSS_2' integration method.
    */
    KRATOS_TEST_CASE_IN_SUITE(Triangle3D3DeterminantOfJacobianIndex2, KratosCoreGeometriesFastSuite) {
        auto geom = GenerateRightTriangle3D3<NodeType>();
        double JacobianDeterminant = 0.0;
        const double ExpectedJacobian = 1.0;

        JacobianDeterminant = geom->DeterminantOfJacobian( 1, GeometryData::IntegrationMethod::GI_GAUSS_2 );
        KRATOS_EXPECT_NEAR(JacobianDeterminant, ExpectedJacobian, TOLERANCE);

        JacobianDeterminant = geom->DeterminantOfJacobian( 2, GeometryData::IntegrationMethod::GI_GAUSS_2 );
        KRATOS_EXPECT_NEAR(JacobianDeterminant, ExpectedJacobian, TOLERANCE);
    }

    /** Tests the Jacobian determinants using 'GI_GAUSS_3' integration method.
    * Tests the Jacobian determinants using 'GI_GAUSS_3' integration method.
    */
    KRATOS_TEST_CASE_IN_SUITE(Triangle3D3DeterminantOfJacobianIndex3, KratosCoreGeometriesFastSuite) {
        auto geom = GenerateRightTriangle3D3<NodeType>();
        double JacobianDeterminant = 0.0;
        const double ExpectedJacobian = 1.0;

        JacobianDeterminant = geom->DeterminantOfJacobian( 1, GeometryData::IntegrationMethod::GI_GAUSS_3 );
        KRATOS_EXPECT_NEAR(JacobianDeterminant, ExpectedJacobian, TOLERANCE);

        JacobianDeterminant = geom->DeterminantOfJacobian( 2, GeometryData::IntegrationMethod::GI_GAUSS_3 );
        KRATOS_EXPECT_NEAR(JacobianDeterminant, ExpectedJacobian, TOLERANCE);

        JacobianDeterminant = geom->DeterminantOfJacobian( 3, GeometryData::IntegrationMethod::GI_GAUSS_3 );
        KRATOS_EXPECT_NEAR(JacobianDeterminant, ExpectedJacobian, TOLERANCE);
    }

    /** Tests the Jacobian determinants using 'GI_GAUSS_4' integration method.
    * Tests the Jacobian determinants using 'GI_GAUSS_4' integration method.
    */
    KRATOS_TEST_CASE_IN_SUITE(Triangle3D3DeterminantOfJacobianIndex4, KratosCoreGeometriesFastSuite) {
        auto geom = GenerateRightTriangle3D3<NodeType>();
        double JacobianDeterminant = 0.0;
        const double ExpectedJacobian = 1.0;

        JacobianDeterminant = geom->DeterminantOfJacobian( 1, GeometryData::IntegrationMethod::GI_GAUSS_4 );
        KRATOS_EXPECT_NEAR(JacobianDeterminant, ExpectedJacobian, TOLERANCE);

        JacobianDeterminant = geom->DeterminantOfJacobian( 2, GeometryData::IntegrationMethod::GI_GAUSS_4 );
        KRATOS_EXPECT_NEAR(JacobianDeterminant, ExpectedJacobian, TOLERANCE);

        JacobianDeterminant = geom->DeterminantOfJacobian( 3, GeometryData::IntegrationMethod::GI_GAUSS_4 );
        KRATOS_EXPECT_NEAR(JacobianDeterminant, ExpectedJacobian, TOLERANCE);

        JacobianDeterminant = geom->DeterminantOfJacobian( 4, GeometryData::IntegrationMethod::GI_GAUSS_4 );
        KRATOS_EXPECT_NEAR(JacobianDeterminant, ExpectedJacobian, TOLERANCE);
    }

    /** Tests the Jacobian determinants using 'GI_GAUSS_4' integration method.
    * Tests the Jacobian determinants using 'GI_GAUSS_4' integration method.
    */
    KRATOS_TEST_CASE_IN_SUITE(Triangle3D3DeterminantOfJacobianIndex5, KratosCoreGeometriesFastSuite) {
        auto geom = GenerateRightTriangle3D3<NodeType>();
        double JacobianDeterminant = 0.0;
        const double ExpectedJacobian = 1.0;

        JacobianDeterminant = geom->DeterminantOfJacobian( 1, GeometryData::IntegrationMethod::GI_GAUSS_5 );
        KRATOS_EXPECT_NEAR(JacobianDeterminant, ExpectedJacobian, TOLERANCE);

        JacobianDeterminant = geom->DeterminantOfJacobian( 2, GeometryData::IntegrationMethod::GI_GAUSS_5 );
        KRATOS_EXPECT_NEAR(JacobianDeterminant, ExpectedJacobian, TOLERANCE);

        JacobianDeterminant = geom->DeterminantOfJacobian( 3, GeometryData::IntegrationMethod::GI_GAUSS_5 );
        KRATOS_EXPECT_NEAR(JacobianDeterminant, ExpectedJacobian, TOLERANCE);

        JacobianDeterminant = geom->DeterminantOfJacobian( 4, GeometryData::IntegrationMethod::GI_GAUSS_5 );
        KRATOS_EXPECT_NEAR(JacobianDeterminant, ExpectedJacobian, TOLERANCE);

        JacobianDeterminant = geom->DeterminantOfJacobian( 5, GeometryData::IntegrationMethod::GI_GAUSS_5 );
        KRATOS_EXPECT_NEAR(JacobianDeterminant, ExpectedJacobian, TOLERANCE);
    }


    /** Tests two very near parallel triangles HasIntegration which should give false
    */
    KRATOS_TEST_CASE_IN_SUITE(Triangle3D3ParallelNoIntersection, KratosCoreGeometriesFastSuite) {
        Triangle3D3<Point > triangle_1(
            std::make_shared<Point>(0.0, 0.0, 0.0),
            std::make_shared<Point>(10., 0.0, 2.0),
            std::make_shared<Point>(0.0, 1.0, 0.0)
            );
        Triangle3D3<Point > triangle_2(
            std::make_shared<Point>(0.0, 0.0, 0.01),
            std::make_shared<Point>(10., 0.0, 2.01),
            std::make_shared<Point>(0.0, 1.0, 0.01)
            );

        KRATOS_EXPECT_FALSE(triangle_1.HasIntersection(triangle_2));
    }

    KRATOS_TEST_CASE_IN_SUITE(Triangle3D3ParallelNearIntersection, KratosCoreGeometriesFastSuite) {
        Triangle3D3<Point > triangle_1(
            std::make_shared<Point>(0.0, 0.0, 0.0),
            std::make_shared<Point>(10., 0.0, 2.0),
            std::make_shared<Point>(0.0, 1.0, 0.0)
            );
        Triangle3D3<Point > triangle_2(
            std::make_shared<Point>(0.0, 0.0, 0.00000001),
            std::make_shared<Point>(10., 0.0, 2.00000001),
            std::make_shared<Point>(0.0, 1.0, 0.00000001)
            );

        KRATOS_EXPECT_FALSE(triangle_1.HasIntersection(triangle_2));
=======
/// Factory functions
using NodeType = Node;

/** Generates a sample Triangle3D3.
* Generates a triangle defined by three random points in the space.
* @return  Pointer to a Triangle3D3
*/
template<class TPointType>
typename Triangle3D3<TPointType>::Pointer GenerateTriangle3D3(
typename TPointType::Pointer PointA = GeneratePoint<TPointType>(),
typename TPointType::Pointer PointB = GeneratePoint<TPointType>(),
typename TPointType::Pointer PointC = GeneratePoint<TPointType>()) {
    return typename Triangle3D3<TPointType>::Pointer(new Triangle3D3<TPointType>(
    PointA,
    PointB,
    PointC
    ));
}

/** Generates a sample Triangle3D3.
* Generates a right triangle with origin in the origin and leg size 1.
* @return  Pointer to a Triangle3D3
*/
template<class TPointType>
typename Triangle3D3<TPointType>::Pointer GenerateRightTriangle3D3() {
    return typename Triangle3D3<TPointType>::Pointer(new Triangle3D3<TPointType>(
    GeneratePoint<TPointType>(0.0, 0.0, 0.0),
    GeneratePoint<TPointType>(std::cos(Globals::Pi/4), 0.0, std::sin(Globals::Pi/4)),
    GeneratePoint<TPointType>(0.0, 1.0, 0.0)
    ));
}

/** Generates a sample Triangle3D3.
* Generates an equilateral triangle with vertices at each axis.
* @return  Pointer to a Triangle3D3
*/
template<class TPointType>
typename Triangle3D3<TPointType>::Pointer GenerateEquilateralTriangle3D3() {
    return typename Triangle3D3<TPointType>::Pointer(new Triangle3D3<TPointType>(
    GeneratePoint<TPointType>(1.0, 0.0, 0.0),
    GeneratePoint<TPointType>(0.0, 1.0, 0.0),
    GeneratePoint<TPointType>(0.0, 0.0, 1.0)
    ));
}

/// Tests

/** Checks if the number of edges is correct.
* Checks if the number of edges is correct.
*/
KRATOS_TEST_CASE_IN_SUITE(Triangle3D3EdgesNumber, KratosCoreGeometriesFastSuite) {
    auto geom = GenerateRightTriangle3D3<NodeType>();

    KRATOS_EXPECT_EQ(geom->EdgesNumber(), 3);
}

/** Checks if the edges are correct.
* Checks if the edges are correct.
*/
KRATOS_TEST_CASE_IN_SUITE(Triangle3D3Edges, KratosCoreGeometriesFastSuite) {
    auto p_geom = GenerateRightTriangle3D3<NodeType>();

    const auto& r_edges = p_geom->GenerateEdges();

    KRATOS_EXPECT_NEAR((r_edges[0])[0].X(), (p_geom->pGetPoint(1))->X(), TOLERANCE);
    KRATOS_EXPECT_NEAR((r_edges[0])[0].Y(), (p_geom->pGetPoint(1))->Y(), TOLERANCE);
    KRATOS_EXPECT_NEAR((r_edges[0])[0].Z(), (p_geom->pGetPoint(1))->Z(), TOLERANCE);

    KRATOS_EXPECT_NEAR((r_edges[0])[1].X(), (p_geom->pGetPoint(2))->X(), TOLERANCE);
    KRATOS_EXPECT_NEAR((r_edges[0])[1].Y(), (p_geom->pGetPoint(2))->Y(), TOLERANCE);
    KRATOS_EXPECT_NEAR((r_edges[0])[1].Z(), (p_geom->pGetPoint(2))->Z(), TOLERANCE);

    KRATOS_EXPECT_NEAR((r_edges[1])[0].X(), (p_geom->pGetPoint(2))->X(), TOLERANCE);
    KRATOS_EXPECT_NEAR((r_edges[1])[0].Y(), (p_geom->pGetPoint(2))->Y(), TOLERANCE);
    KRATOS_EXPECT_NEAR((r_edges[1])[0].Z(), (p_geom->pGetPoint(2))->Z(), TOLERANCE);

    KRATOS_EXPECT_NEAR((r_edges[1])[1].X(), (p_geom->pGetPoint(0))->X(), TOLERANCE);
    KRATOS_EXPECT_NEAR((r_edges[1])[1].Y(), (p_geom->pGetPoint(0))->Y(), TOLERANCE);
    KRATOS_EXPECT_NEAR((r_edges[1])[1].Z(), (p_geom->pGetPoint(0))->Z(), TOLERANCE);

    KRATOS_EXPECT_NEAR((r_edges[2])[0].X(), (p_geom->pGetPoint(0))->X(), TOLERANCE);
    KRATOS_EXPECT_NEAR((r_edges[2])[0].Y(), (p_geom->pGetPoint(0))->Y(), TOLERANCE);
    KRATOS_EXPECT_NEAR((r_edges[2])[0].Z(), (p_geom->pGetPoint(0))->Z(), TOLERANCE);

    KRATOS_EXPECT_NEAR((r_edges[2])[1].X(), (p_geom->pGetPoint(1))->X(), TOLERANCE);
    KRATOS_EXPECT_NEAR((r_edges[2])[1].Y(), (p_geom->pGetPoint(1))->Y(), TOLERANCE);
    KRATOS_EXPECT_NEAR((r_edges[2])[1].Z(), (p_geom->pGetPoint(1))->Z(), TOLERANCE);
}

/** Checks if the number of faces is correct.
* Checks if the number of faces is correct.
*/
KRATOS_TEST_CASE_IN_SUITE(Triangle3D3FacesNumber, KratosCoreGeometriesFastSuite) {
    auto geom = GenerateRightTriangle3D3<NodeType>();

    // Charlie: I will let this to 3 but probably 'FacesNumber' needs to be documented to state
    // that for planar geometries it also return the number of edges.
    KRATOS_EXPECT_EQ(geom->FacesNumber(), 1);
}

/** Checks if the faces are correct.
* Checks if the faces are correct.
*/
KRATOS_TEST_CASE_IN_SUITE(Triangle3D3Faces, KratosCoreGeometriesFastSuite) {
    auto p_geom = GenerateRightTriangle3D3<NodeType>();

    const auto& r_faces = p_geom->GenerateFaces();
    KRATOS_EXPECT_NEAR((r_faces[0])[0].X(), (p_geom->pGetPoint(0))->X(), TOLERANCE);
    KRATOS_EXPECT_NEAR((r_faces[0])[0].Y(), (p_geom->pGetPoint(0))->Y(), TOLERANCE);
    KRATOS_EXPECT_NEAR((r_faces[0])[0].Z(), (p_geom->pGetPoint(0))->Z(), TOLERANCE);

    KRATOS_EXPECT_NEAR((r_faces[0])[1].X(), (p_geom->pGetPoint(1))->X(), TOLERANCE);
    KRATOS_EXPECT_NEAR((r_faces[0])[1].Y(), (p_geom->pGetPoint(1))->Y(), TOLERANCE);
    KRATOS_EXPECT_NEAR((r_faces[0])[1].Z(), (p_geom->pGetPoint(1))->Z(), TOLERANCE);

    KRATOS_EXPECT_NEAR((r_faces[0])[2].X(), (p_geom->pGetPoint(2))->X(), TOLERANCE);
    KRATOS_EXPECT_NEAR((r_faces[0])[2].Y(), (p_geom->pGetPoint(2))->Y(), TOLERANCE);
    KRATOS_EXPECT_NEAR((r_faces[0])[2].Z(), (p_geom->pGetPoint(2))->Z(), TOLERANCE);
}

/** Checks if the area of the triangle is calculated correctly.
* Checks if the area of the triangle is calculated correctly.
*/
KRATOS_TEST_CASE_IN_SUITE(Triangle3D3Area, KratosCoreGeometriesFastSuite) {
    auto geom = GenerateRightTriangle3D3<NodeType>();

    KRATOS_EXPECT_NEAR(geom->Area(), 0.5, TOLERANCE);
}

/** Checks if the volume of the triangle is calculated correctly.
* Checks if the volume of the triangle is calculated correctly.
* For triangle 2D3 'volume()' call defaults to 'area()'
*/
KRATOS_TEST_CASE_IN_SUITE(Triangle3D3Volume, KratosCoreGeometriesFastSuite) {
    auto geom = GenerateRightTriangle3D3<NodeType>();
    
    // TODO: Remove code in June 2023
    KRATOS_EXPECT_EXCEPTION_IS_THROWN(geom->Volume(), "Calling base class 'Volume' method instead of derived class one.");
    // TODO: Activate code in June 2023
    //KRATOS_EXPECT_EXCEPTION_IS_THROWN(geom->Volume(), "Triangle3D3:: Method not well defined. Replace with DomainSize() instead.");
}

/** Checks if the minimum edge length is calculated correctly.
* Checks if the minimum edge length is calculated correctly.
*/
KRATOS_TEST_CASE_IN_SUITE(Triangle3D3MinEdgeLength, KratosCoreGeometriesFastSuite) {
    auto geom = GenerateRightTriangle3D3<NodeType>();

    KRATOS_EXPECT_NEAR(geom->MinEdgeLength(), 1.0, TOLERANCE);
}

/** Checks if the maximum edge length is calculated correctly.
* Checks if the maximum edge length is calculated correctly.
*/
KRATOS_TEST_CASE_IN_SUITE(Triangle3D3MaxEdgeLength, KratosCoreGeometriesFastSuite) {
    auto geom = GenerateRightTriangle3D3<NodeType>();

    KRATOS_EXPECT_NEAR(geom->MaxEdgeLength(), 1.414213, TOLERANCE);
}

/** Checks if the average edge length is calculated correctly.
* Checks if the average edge length is calculated correctly.
*/
KRATOS_TEST_CASE_IN_SUITE(Triangle3D3AverageEdgeLength, KratosCoreGeometriesFastSuite) {
    auto geom = GenerateRightTriangle3D3<NodeType>();

    KRATOS_EXPECT_NEAR(geom->AverageEdgeLength(), 1.138071, TOLERANCE);
}

/** Checks if the circumradius is calculated correctly.
* Checks if the circumradius is calculated correctly.
*/
KRATOS_TEST_CASE_IN_SUITE(Triangle3D3Circumradius, KratosCoreGeometriesFastSuite) {
    auto geom = GenerateRightTriangle3D3<NodeType>();

    KRATOS_EXPECT_NEAR(geom->Circumradius(), 0.707107, TOLERANCE);
}

/** Checks if the inradius is calculated correctly.
* Checks if the inradius is calculated correctly.
*/
KRATOS_TEST_CASE_IN_SUITE(Triangle3D3Inradius, KratosCoreGeometriesFastSuite) {
    auto geom = GenerateRightTriangle3D3<NodeType>();

    KRATOS_EXPECT_NEAR(geom->Inradius(), 0.292893, TOLERANCE);
}

/** Checks the ProjectionPoint test for a given point respect to the triangle
* Checks the ProjectionPoint test for a given point respect to the triangle
*/
KRATOS_TEST_CASE_IN_SUITE(Triangle3D3ProjectionPoint, KratosCoreGeometriesFastSuite) {
    auto geom = GenerateRightTriangle3D3<NodeType>();

    Point point(0.5 * std::cos(Globals::Pi/4), 0.45, 0.5 * std::sin(Globals::Pi/4));

    Geometry<Point>::CoordinatesArrayType global_coords;
    Geometry<Point>::CoordinatesArrayType local_coords;

    geom->ProjectionPointGlobalToLocalSpace(point.Coordinates(), local_coords);
    geom->GlobalCoordinates(global_coords, local_coords);

    // Manually project
    const auto center = geom->Center();
    const array_1d<double, 3> normal = geom->UnitNormal(center);
    const Point point_to_project(point);
    double distance;
    Geometry<Point>::CoordinatesArrayType point_projected;
    point_projected = GeometricalProjectionUtilities::FastProject( center, point_to_project, normal, distance);

    KRATOS_EXPECT_RELATIVE_NEAR(global_coords[0], point_projected[0], 1.0e-4);
    KRATOS_EXPECT_RELATIVE_NEAR(global_coords[1], point_projected[1], 1.0e-4);
    KRATOS_EXPECT_RELATIVE_NEAR(global_coords[2], point_projected[2], 1.0e-4);

    KRATOS_EXPECT_RELATIVE_NEAR(local_coords[0], 0.5, 1.0e-4);
    KRATOS_EXPECT_RELATIVE_NEAR(local_coords[1], 0.45, 1.0e-4);
    KRATOS_EXPECT_NEAR(local_coords[2], 0.0, 1.0e-4);
}

/** Checks the inside test for a given point respect to the triangle
* Checks the inside test for a given point respect to the triangle
* It performs 4 tests:
* A Point inside the triangle: Expected result TRUE
* A Point outside the triangle: Expected result FALSE
* A Point over a vertex of the triangle: Expected result TRUE
* A Point over an edge of the triangle: Expected result TRUE
*/
KRATOS_TEST_CASE_IN_SUITE(Triangle3D3IsInside, KratosCoreGeometriesFastSuite) {
    auto geom = GenerateRightTriangle3D3<NodeType>();

    Point PointInside(0.5 * std::cos(Globals::Pi/4), 0.5, 0.5 * std::sin(Globals::Pi/4));
    Point PointOutside(0.66, 0.66, 0.0);
    Point PointInVertex(0.0, 0.0, 0.0);
    Point PointInEdge(0.0, 0.5, 0.0);

    Point LocalCoords;

    // It appears that the function checks whether the PROJECTION of the point is inside the geometry.
    KRATOS_EXPECT_TRUE(geom->IsInside(PointInside, LocalCoords, EPSILON));
    KRATOS_EXPECT_FALSE(geom->IsInside(PointOutside, LocalCoords, EPSILON));
    KRATOS_EXPECT_TRUE(geom->IsInside(PointInVertex, LocalCoords, EPSILON));
    KRATOS_EXPECT_TRUE(geom->IsInside(PointInEdge, LocalCoords, EPSILON));
}

/** Checks the point local coordinates for a given point respect to the
* triangle. The baricentre of the triangle is selected due to its known
* solution.
*/
KRATOS_TEST_CASE_IN_SUITE(Triangle3D3PointLocalCoordinates, KratosCoreGeometriesFastSuite) {
    auto geom = GenerateEquilateralTriangle3D3<NodeType>();

    // Compute the global coordinates of the baricentre
    const Geometry<NodeType>::PointsArrayType geom_pts = geom->Points();
    array_1d<double, 3> baricentre = geom_pts[0].Coordinates() + geom_pts[1].Coordinates() + geom_pts[2].Coordinates();
    baricentre *= 1.0/3.0;

    // Compute the baricentre local coordinates
    array_1d<double, 3> baricentre_local_coords;
    geom->PointLocalCoordinates(baricentre_local_coords, baricentre);

    KRATOS_EXPECT_NEAR(baricentre_local_coords(0), 1.0/3.0, TOLERANCE);
    KRATOS_EXPECT_NEAR(baricentre_local_coords(1), 1.0/3.0, TOLERANCE);
    KRATOS_EXPECT_NEAR(baricentre_local_coords(2), 0.0, TOLERANCE);
}

/** Tests the Jacobian determinants using 'GI_GAUSS_1' integration method.
* Tests the Jacobian determinants using 'GI_GAUSS_1' integration method.
*/
KRATOS_TEST_CASE_IN_SUITE(Triangle3D3DeterminantOfJacobianArray1, KratosCoreGeometriesFastSuite) {
    auto geom = GenerateRightTriangle3D3<NodeType>();
    const double ExpectedJacobian = 1.0;

    Vector JacobianDeterminants;
    geom->DeterminantOfJacobian( JacobianDeterminants, GeometryData::IntegrationMethod::GI_GAUSS_1 );

    for (unsigned int i=0; i<JacobianDeterminants.size(); ++i)
    {
        KRATOS_EXPECT_NEAR(JacobianDeterminants[i], ExpectedJacobian, TOLERANCE);
>>>>>>> d18b2c41
    }
}

/** Tests the Jacobian determinants using 'GI_GAUSS_2' integration method.
* Tests the Jacobian determinants using 'GI_GAUSS_2' integration method.
*/
KRATOS_TEST_CASE_IN_SUITE(Triangle3D3DeterminantOfJacobianArray2, KratosCoreGeometriesFastSuite) {
    auto geom = GenerateRightTriangle3D3<NodeType>();
    const double ExpectedJacobian = 1.0;

    Vector JacobianDeterminants;
    geom->DeterminantOfJacobian( JacobianDeterminants, GeometryData::IntegrationMethod::GI_GAUSS_2 );

    for (unsigned int i=0; i<JacobianDeterminants.size(); ++i)
    {
        KRATOS_EXPECT_NEAR(JacobianDeterminants[i], ExpectedJacobian, TOLERANCE);
    }
}

/** Tests the Jacobian determinants using 'GI_GAUSS_3' integration method.
* Tests the Jacobian determinants using 'GI_GAUSS_3' integration method.
*/
KRATOS_TEST_CASE_IN_SUITE(Triangle3D3DeterminantOfJacobianArray3, KratosCoreGeometriesFastSuite) {
    auto geom = GenerateRightTriangle3D3<NodeType>();
    const double ExpectedJacobian = 1.0;

    Vector JacobianDeterminants;
    geom->DeterminantOfJacobian( JacobianDeterminants, GeometryData::IntegrationMethod::GI_GAUSS_3 );

    for (unsigned int i=0; i<JacobianDeterminants.size(); ++i)
    {
        KRATOS_EXPECT_NEAR(JacobianDeterminants[i], ExpectedJacobian, TOLERANCE);
    }
}

/** Tests the Jacobian determinants using 'GI_GAUSS_4' integration method.
* Tests the Jacobian determinants using 'GI_GAUSS_4' integration method.
*/
KRATOS_TEST_CASE_IN_SUITE(Triangle3D3DeterminantOfJacobianArray4, KratosCoreGeometriesFastSuite) {
    auto geom = GenerateRightTriangle3D3<NodeType>();
    const double ExpectedJacobian = 1.0;

    Vector JacobianDeterminants;
    geom->DeterminantOfJacobian( JacobianDeterminants, GeometryData::IntegrationMethod::GI_GAUSS_4 );

    for (unsigned int i=0; i<JacobianDeterminants.size(); ++i)
    {
        KRATOS_EXPECT_NEAR(JacobianDeterminants[i], ExpectedJacobian, TOLERANCE);
    }
}

/** Tests the Jacobian determinants using 'GI_GAUSS_5' integration method.
* Tests the Jacobian determinants using 'GI_GAUSS_5' integration method.
*/
KRATOS_TEST_CASE_IN_SUITE(Triangle3D3DeterminantOfJacobianArray5, KratosCoreGeometriesFastSuite) {
    auto geom = GenerateRightTriangle3D3<NodeType>();
    const double ExpectedJacobian = 1.0;

    Vector JacobianDeterminants;
    geom->DeterminantOfJacobian( JacobianDeterminants, GeometryData::IntegrationMethod::GI_GAUSS_5 );

    for (unsigned int i=0; i<JacobianDeterminants.size(); ++i)
    {
        KRATOS_EXPECT_NEAR(JacobianDeterminants[i], ExpectedJacobian, TOLERANCE);
    }
}

/** Tests the Jacobian determinants using 'GI_GAUSS_1' integration method.
* Tests the Jacobian determinants using 'GI_GAUSS_1' integration method.
*/
KRATOS_TEST_CASE_IN_SUITE(Triangle3D3DeterminantOfJacobianIndex1, KratosCoreGeometriesFastSuite) {
    auto geom = GenerateRightTriangle3D3<NodeType>();
    const double ExpectedJacobian = 1.0;

    double JacobianDeterminant = geom->DeterminantOfJacobian( 1, GeometryData::IntegrationMethod::GI_GAUSS_1 );
    KRATOS_EXPECT_NEAR(JacobianDeterminant, ExpectedJacobian, TOLERANCE);
}

/** Tests the Jacobian determinants using 'GI_GAUSS_2' integration method.
* Tests the Jacobian determinants using 'GI_GAUSS_2' integration method.
*/
KRATOS_TEST_CASE_IN_SUITE(Triangle3D3DeterminantOfJacobianIndex2, KratosCoreGeometriesFastSuite) {
    auto geom = GenerateRightTriangle3D3<NodeType>();
    double JacobianDeterminant = 0.0;
    const double ExpectedJacobian = 1.0;

    JacobianDeterminant = geom->DeterminantOfJacobian( 1, GeometryData::IntegrationMethod::GI_GAUSS_2 );
    KRATOS_EXPECT_NEAR(JacobianDeterminant, ExpectedJacobian, TOLERANCE);

    JacobianDeterminant = geom->DeterminantOfJacobian( 2, GeometryData::IntegrationMethod::GI_GAUSS_2 );
    KRATOS_EXPECT_NEAR(JacobianDeterminant, ExpectedJacobian, TOLERANCE);
}

/** Tests the Jacobian determinants using 'GI_GAUSS_3' integration method.
* Tests the Jacobian determinants using 'GI_GAUSS_3' integration method.
*/
KRATOS_TEST_CASE_IN_SUITE(Triangle3D3DeterminantOfJacobianIndex3, KratosCoreGeometriesFastSuite) {
    auto geom = GenerateRightTriangle3D3<NodeType>();
    double JacobianDeterminant = 0.0;
    const double ExpectedJacobian = 1.0;

    JacobianDeterminant = geom->DeterminantOfJacobian( 1, GeometryData::IntegrationMethod::GI_GAUSS_3 );
    KRATOS_EXPECT_NEAR(JacobianDeterminant, ExpectedJacobian, TOLERANCE);

    JacobianDeterminant = geom->DeterminantOfJacobian( 2, GeometryData::IntegrationMethod::GI_GAUSS_3 );
    KRATOS_EXPECT_NEAR(JacobianDeterminant, ExpectedJacobian, TOLERANCE);

    JacobianDeterminant = geom->DeterminantOfJacobian( 3, GeometryData::IntegrationMethod::GI_GAUSS_3 );
    KRATOS_EXPECT_NEAR(JacobianDeterminant, ExpectedJacobian, TOLERANCE);
}

/** Tests the Jacobian determinants using 'GI_GAUSS_4' integration method.
* Tests the Jacobian determinants using 'GI_GAUSS_4' integration method.
*/
KRATOS_TEST_CASE_IN_SUITE(Triangle3D3DeterminantOfJacobianIndex4, KratosCoreGeometriesFastSuite) {
    auto geom = GenerateRightTriangle3D3<NodeType>();
    double JacobianDeterminant = 0.0;
    const double ExpectedJacobian = 1.0;

    JacobianDeterminant = geom->DeterminantOfJacobian( 1, GeometryData::IntegrationMethod::GI_GAUSS_4 );
    KRATOS_EXPECT_NEAR(JacobianDeterminant, ExpectedJacobian, TOLERANCE);

    JacobianDeterminant = geom->DeterminantOfJacobian( 2, GeometryData::IntegrationMethod::GI_GAUSS_4 );
    KRATOS_EXPECT_NEAR(JacobianDeterminant, ExpectedJacobian, TOLERANCE);

    JacobianDeterminant = geom->DeterminantOfJacobian( 3, GeometryData::IntegrationMethod::GI_GAUSS_4 );
    KRATOS_EXPECT_NEAR(JacobianDeterminant, ExpectedJacobian, TOLERANCE);

    JacobianDeterminant = geom->DeterminantOfJacobian( 4, GeometryData::IntegrationMethod::GI_GAUSS_4 );
    KRATOS_EXPECT_NEAR(JacobianDeterminant, ExpectedJacobian, TOLERANCE);
}

/** Tests the Jacobian determinants using 'GI_GAUSS_4' integration method.
* Tests the Jacobian determinants using 'GI_GAUSS_4' integration method.
*/
KRATOS_TEST_CASE_IN_SUITE(Triangle3D3DeterminantOfJacobianIndex5, KratosCoreGeometriesFastSuite) {
    auto geom = GenerateRightTriangle3D3<NodeType>();
    double JacobianDeterminant = 0.0;
    const double ExpectedJacobian = 1.0;

    JacobianDeterminant = geom->DeterminantOfJacobian( 1, GeometryData::IntegrationMethod::GI_GAUSS_5 );
    KRATOS_EXPECT_NEAR(JacobianDeterminant, ExpectedJacobian, TOLERANCE);

    JacobianDeterminant = geom->DeterminantOfJacobian( 2, GeometryData::IntegrationMethod::GI_GAUSS_5 );
    KRATOS_EXPECT_NEAR(JacobianDeterminant, ExpectedJacobian, TOLERANCE);

    JacobianDeterminant = geom->DeterminantOfJacobian( 3, GeometryData::IntegrationMethod::GI_GAUSS_5 );
    KRATOS_EXPECT_NEAR(JacobianDeterminant, ExpectedJacobian, TOLERANCE);

    JacobianDeterminant = geom->DeterminantOfJacobian( 4, GeometryData::IntegrationMethod::GI_GAUSS_5 );
    KRATOS_EXPECT_NEAR(JacobianDeterminant, ExpectedJacobian, TOLERANCE);

    JacobianDeterminant = geom->DeterminantOfJacobian( 5, GeometryData::IntegrationMethod::GI_GAUSS_5 );
    KRATOS_EXPECT_NEAR(JacobianDeterminant, ExpectedJacobian, TOLERANCE);
}


/** Tests two very near parallel triangles HasIntegration which should give false
*/
KRATOS_TEST_CASE_IN_SUITE(Triangle3D3ParallelNoIntersection, KratosCoreGeometriesFastSuite) {
    Triangle3D3<Point > triangle_1(
        std::make_shared<Point>(0.0, 0.0, 0.0),
        std::make_shared<Point>(10., 0.0, 2.0),
        std::make_shared<Point>(0.0, 1.0, 0.0)
        );
    Triangle3D3<Point > triangle_2(
        std::make_shared<Point>(0.0, 0.0, 0.01),
        std::make_shared<Point>(10., 0.0, 2.01),
        std::make_shared<Point>(0.0, 1.0, 0.01)
        );

    KRATOS_EXPECT_FALSE(triangle_1.HasIntersection(triangle_2));
}

KRATOS_TEST_CASE_IN_SUITE(Triangle3D3ParallelNearIntersection, KratosCoreGeometriesFastSuite) {
    Triangle3D3<Point > triangle_1(
        std::make_shared<Point>(0.0, 0.0, 0.0),
        std::make_shared<Point>(10., 0.0, 2.0),
        std::make_shared<Point>(0.0, 1.0, 0.0)
        );
    Triangle3D3<Point > triangle_2(
        std::make_shared<Point>(0.0, 0.0, 0.00000001),
        std::make_shared<Point>(10., 0.0, 2.00000001),
        std::make_shared<Point>(0.0, 1.0, 0.00000001)
        );

    KRATOS_EXPECT_FALSE(triangle_1.HasIntersection(triangle_2));
}

KRATOS_TEST_CASE_IN_SUITE(Triangle3D3CoplanarNoIntersection, KratosCoreGeometriesFastSuite) {
    Triangle3D3<Point > triangle_1(
        std::make_shared<Point>(0.0, 0.0, 0.0),
        std::make_shared<Point>(10., 0.0, 2.0),
        std::make_shared<Point>(0.0, 1.0, 0.0)
        );
    Triangle3D3<Point > triangle_2(
        std::make_shared<Point>(0.00000001, 0.00000001, 0.00000001),
        std::make_shared<Point>(-10., 0.0, -2.0),
        std::make_shared<Point>(0.0, -1.0, 0.00)
        );

    KRATOS_EXPECT_FALSE(triangle_1.HasIntersection(triangle_2));
}

KRATOS_TEST_CASE_IN_SUITE(Triangle3D3CoplanarPointIntersection, KratosCoreGeometriesFastSuite) {
    Triangle3D3<Point > triangle_1(
        std::make_shared<Point>(0.0, 0.0, 0.0),
        std::make_shared<Point>(10., 0.0, 2.0),
        std::make_shared<Point>(0.0, 1.0, 0.0)
        );
    Triangle3D3<Point > triangle_2(
        std::make_shared<Point>(0.00, 0.00, 0.0),
        std::make_shared<Point>(-10., 0.0, -2.0),
        std::make_shared<Point>(0.0, -1.0, 0.00)
        );

    KRATOS_EXPECT_TRUE(triangle_1.HasIntersection(triangle_2));
}

KRATOS_TEST_CASE_IN_SUITE(Triangle3D3EdgeIntersection, KratosCoreGeometriesFastSuite) {
    Triangle3D3<Point > triangle_1(
        std::make_shared<Point>(0.0, 0.0, 0.0),
        std::make_shared<Point>(10., 0.0, 2.0),
        std::make_shared<Point>(0.0, 1.0, 0.0)
        );
    Triangle3D3<Point > triangle_2(
        std::make_shared<Point>(0.00, 0.00, 0.0),
        std::make_shared<Point>(10., 0.0, 2.0),
        std::make_shared<Point>(0.0, -1.0, 0.00)
        );

    KRATOS_EXPECT_TRUE(triangle_1.HasIntersection(triangle_2));
}

KRATOS_TEST_CASE_IN_SUITE(Triangle3D3InsideIntersection, KratosCoreGeometriesFastSuite) {
    Triangle3D3<Point > triangle_1(
        std::make_shared<Point>(0.0, 0.0, 0.0),
        std::make_shared<Point>(0.0, 0.0, 4.0),
        std::make_shared<Point>(0.0, 4.0, 0.0)
        );
    Triangle3D3<Point > triangle_2(
        std::make_shared<Point>(0.0, 1.0, 1.0),
        std::make_shared<Point>(0.0, 1.0, 3.0),
        std::make_shared<Point>(0.0, 3.0, 1.0)
        );

    KRATOS_EXPECT_TRUE(triangle_1.HasIntersection(triangle_2));
}

KRATOS_TEST_CASE_IN_SUITE(Triangle3D3LineIntersection, KratosCoreGeometriesFastSuite) {
    Triangle3D3<Point> triangle(
        std::make_shared<Point>(0.0, 0.0, 0.0),
        std::make_shared<Point>(0.0, 0.0, 4.0),
        std::make_shared<Point>(0.0, 4.0, 0.0)
        );
    Line3D2<Point> line(
        std::make_shared<Point>(1.0, 0.0, 0.0),
        std::make_shared<Point>(-1.0, 3.0, 1.0)
        );

    KRATOS_EXPECT_TRUE(triangle.HasIntersection(line));
}

KRATOS_TEST_CASE_IN_SUITE(Triangle3D3CoplanarLineNoIntersection, KratosCoreGeometriesFastSuite) {
    Triangle3D3<Point> triangle(
        std::make_shared<Point>(0.0, 0.0, 0.0),
        std::make_shared<Point>(0.0, 0.0, 4.0),
        std::make_shared<Point>(0.0, 4.0, 0.0)
        );
    Line3D2<Point> line(
        std::make_shared<Point>(0.0, 2.0, 1.0),
        std::make_shared<Point>(0.0, 6.0, 1.0)
        );

    KRATOS_EXPECT_FALSE(triangle.HasIntersection(line));
}

KRATOS_TEST_CASE_IN_SUITE(Triangle3D3ParallelLineNoIntersection, KratosCoreGeometriesFastSuite) {
    Triangle3D3<Point> triangle(
        std::make_shared<Point>(0.0, 0.0, 0.0),
        std::make_shared<Point>(0.0, 0.0, 4.0),
        std::make_shared<Point>(0.0, 4.0, 0.0)
        );
    Line3D2<Point> line(
        std::make_shared<Point>(1.0, 0.0, 0.0),
        std::make_shared<Point>(1.0, 3.0, 1.0)
        );

    KRATOS_EXPECT_FALSE(triangle.HasIntersection(line));
}

/**
* Test an overlaping box and triangle (intersects a triangle edge) HasIntersection
*/
KRATOS_TEST_CASE_IN_SUITE(Triangle3D3IntersectionBoxEdge, KratosCoreGeometriesFastSuite) {
    auto geom = GenerateEquilateralTriangle3D3<NodeType>();
    Point point_1( 0.3, 0.3,-0.3);
    Point point_2( 1.0, 1.0, 1.0);
    KRATOS_EXPECT_TRUE(geom->HasIntersection(point_1, point_2));

    Point point_3(-0.3, 0.3, 0.3);
    Point point_4( 1.0, 1.0, 1.0);
    KRATOS_EXPECT_TRUE(geom->HasIntersection(point_3, point_4));

    Point point_5( 0.3,-0.3, 0.3);
    Point point_6( 1.0, 1.0, 1.0);
    KRATOS_EXPECT_TRUE(geom->HasIntersection(point_5, point_6));
}

/**
* Test an overlaping box and triangle (intersects a triangle node) HasIntersection
*/
KRATOS_TEST_CASE_IN_SUITE(Triangle3D3IntersectionBoxNode, KratosCoreGeometriesFastSuite) {
    auto geom = GenerateEquilateralTriangle3D3<NodeType>();
    Point point_1(-0.5, 0.8,-0.3);
    Point point_2( 0.5, 1.2, 0.3);
    KRATOS_EXPECT_TRUE(geom->HasIntersection(point_1, point_2));

    Point point_3(-0.3,-0.5, 0.8);
    Point point_4( 0.3, 0.5, 1.2);
    KRATOS_EXPECT_TRUE(geom->HasIntersection(point_3, point_4));

    Point point_5( 1.2, 0.3, 0.5);
    Point point_6( 0.8,-0.3,-0.5);
    KRATOS_EXPECT_TRUE(geom->HasIntersection(point_5, point_6));
}

/**
* Test an overlaping box and triangle (intersects the triangle face) HasIntersection
*/
KRATOS_TEST_CASE_IN_SUITE(Triangle3D3IntersectionBoxPlane, KratosCoreGeometriesFastSuite) {
    auto geom = GenerateEquilateralTriangle3D3<NodeType>();
    Point point_1( 0.0, 0.0, 0.0);
    Point point_2( 0.4, 0.5, 0.6);
    KRATOS_EXPECT_TRUE(geom->HasIntersection(point_1, point_2));
}

/**
* Test a non overlaping box and triangle HasIntersection
*/
KRATOS_TEST_CASE_IN_SUITE(Triangle3D3IntersectionBoxNoIntersect, KratosCoreGeometriesFastSuite) {
    auto geom = GenerateEquilateralTriangle3D3<NodeType>();
    Point point_1( 0.4, 0.5, 0.6);
    Point point_2( 1.0, 1.0, 1.0);
    KRATOS_EXPECT_FALSE(geom->HasIntersection(point_1, point_2));
}

/**
* Test an overlaping non-cubic box and triangle (intersects a triangle edge) HasIntersection
*/
KRATOS_TEST_CASE_IN_SUITE(Triangle3D3AABoxIntersectionNonEquilaterElongXPlaneX, KratosCoreGeometriesFastSuite) {
    Triangle3D3<Point > triangle_1(
        std::make_shared<Point>(0.55, -0.25, 0.25),
        std::make_shared<Point>(0.50, -0.25, 0.75),
        std::make_shared<Point>(0.50,  0.25, 0.25)
    );

    auto aabb_min = GeneratePoint<NodeType>(0.0, 0.0, 0.0);
    auto aabb_max = GeneratePoint<NodeType>(2.0, 1.0, 1.0);

    KRATOS_EXPECT_TRUE(triangle_1.HasIntersection(*aabb_min, *aabb_max));
}

KRATOS_TEST_CASE_IN_SUITE(Triangle3D3AABoxIntersectionNonEquilaterElongXPlaneY, KratosCoreGeometriesFastSuite) {
    Triangle3D3<Point > triangle_1(
        std::make_shared<Point>(-0.25, 0.50, 0.25),
        std::make_shared<Point>(-0.25, 0.55, 0.75),
        std::make_shared<Point>( 0.25, 0.50, 0.25)
    );

    auto aabb_min = GeneratePoint<NodeType>(0.0, 0.0, 0.0);
    auto aabb_max = GeneratePoint<NodeType>(2.0, 1.0, 1.0);

    KRATOS_EXPECT_TRUE(triangle_1.HasIntersection(*aabb_min, *aabb_max));
}

KRATOS_TEST_CASE_IN_SUITE(Triangle3D3AABoxIntersectionNonEquilaterElongXPlaneZ, KratosCoreGeometriesFastSuite) {
    Triangle3D3<Point > triangle_1(
        std::make_shared<Point>(-0.25, 0.25, 0.50),
        std::make_shared<Point>(-0.25, 0.75, 0.50),
        std::make_shared<Point>( 0.25, 0.25, 0.55)
    );

    auto aabb_min = GeneratePoint<NodeType>(0.0, 0.0, 0.0);
    auto aabb_max = GeneratePoint<NodeType>(2.0, 1.0, 1.0);

    KRATOS_EXPECT_TRUE(triangle_1.HasIntersection(*aabb_min, *aabb_max));
}

KRATOS_TEST_CASE_IN_SUITE(Triangle3D3AABoxIntersectionNonEquilaterElongYPlaneX, KratosCoreGeometriesFastSuite) {
    Triangle3D3<Point > triangle_1(
        std::make_shared<Point>(0.55, -0.25, 0.25),
        std::make_shared<Point>(0.50, -0.25, 0.75),
        std::make_shared<Point>(0.50,  0.25, 0.25)
    );

    auto aabb_min = GeneratePoint<NodeType>(0.0, 0.0, 0.0);
    auto aabb_max = GeneratePoint<NodeType>(1.0, 2.0, 1.0);

    KRATOS_EXPECT_TRUE(triangle_1.HasIntersection(*aabb_min, *aabb_max));
}

KRATOS_TEST_CASE_IN_SUITE(Triangle3D3AABoxIntersectionNonEquilaterElongYPlaneY, KratosCoreGeometriesFastSuite) {
    Triangle3D3<Point > triangle_1(
        std::make_shared<Point>(-0.25, 0.50, 0.25),
        std::make_shared<Point>(-0.25, 0.55, 0.75),
        std::make_shared<Point>( 0.25, 0.50, 0.25)
    );

    auto aabb_min = GeneratePoint<NodeType>(0.0, 0.0, 0.0);
    auto aabb_max = GeneratePoint<NodeType>(1.0, 2.0, 1.0);

    KRATOS_EXPECT_TRUE(triangle_1.HasIntersection(*aabb_min, *aabb_max));
}

KRATOS_TEST_CASE_IN_SUITE(Triangle3D3AABoxIntersectionNonEquilaterElongYPlaneZ, KratosCoreGeometriesFastSuite) {
    Triangle3D3<Point > triangle_1(
        std::make_shared<Point>(-0.25, 0.25, 0.50),
        std::make_shared<Point>(-0.25, 0.75, 0.50),
        std::make_shared<Point>( 0.25, 0.25, 0.55)
    );

    auto aabb_min = GeneratePoint<NodeType>(0.0, 0.0, 0.0);
    auto aabb_max = GeneratePoint<NodeType>(1.0, 2.0, 1.0);

    KRATOS_EXPECT_TRUE(triangle_1.HasIntersection(*aabb_min, *aabb_max));
}

KRATOS_TEST_CASE_IN_SUITE(Triangle3D3AABoxIntersectionNonEquilaterElongZPlaneX, KratosCoreGeometriesFastSuite) {
    Triangle3D3<Point > triangle_1(
        std::make_shared<Point>(0.55, -0.25, 0.25),
        std::make_shared<Point>(0.50, -0.25, 0.75),
        std::make_shared<Point>(0.50,  0.25, 0.25)
    );

    auto aabb_min = GeneratePoint<NodeType>(0.0, 0.0, 0.0);
    auto aabb_max = GeneratePoint<NodeType>(1.0, 1.0, 2.0);

    KRATOS_EXPECT_TRUE(triangle_1.HasIntersection(*aabb_min, *aabb_max));
}

KRATOS_TEST_CASE_IN_SUITE(Triangle3D3AABoxIntersectionNonEquilaterElongZPlaneY, KratosCoreGeometriesFastSuite) {
    Triangle3D3<Point > triangle_1(
        std::make_shared<Point>(-0.25, 0.50, 0.25),
        std::make_shared<Point>(-0.25, 0.55, 0.75),
        std::make_shared<Point>( 0.25, 0.50, 0.25)
    );

    auto aabb_min = GeneratePoint<NodeType>(0.0, 0.0, 0.0);
    auto aabb_max = GeneratePoint<NodeType>(1.0, 1.0, 2.0);

    KRATOS_EXPECT_TRUE(triangle_1.HasIntersection(*aabb_min, *aabb_max));
}

KRATOS_TEST_CASE_IN_SUITE(Triangle3D3AABoxIntersectionNonEquilaterElongZPlaneZ, KratosCoreGeometriesFastSuite) {
    Triangle3D3<Point > triangle_1(
        std::make_shared<Point>(-0.25, 0.25, 0.50),
        std::make_shared<Point>(-0.25, 0.75, 0.50),
        std::make_shared<Point>( 0.25, 0.25, 0.55)
    );

    auto aabb_min = GeneratePoint<NodeType>(0.0, 0.0, 0.0);
    auto aabb_max = GeneratePoint<NodeType>(1.0, 1.0, 2.0);

    KRATOS_EXPECT_TRUE(triangle_1.HasIntersection(*aabb_min, *aabb_max));
}

KRATOS_TEST_CASE_IN_SUITE(Triangle3D3ShapeFunctionsValues, KratosCoreGeometriesFastSuite) {
    auto geom = GenerateEquilateralTriangle3D3<NodeType>();
    array_1d<double, 3> coord(3);
    coord[0] = 1.0 / 2.0;
    coord[1] = 1.0 / 8.0;
    coord[2] = 0.0;
    KRATOS_EXPECT_NEAR(geom->ShapeFunctionValue(0, coord), 0.375, TOLERANCE);
    KRATOS_EXPECT_NEAR(geom->ShapeFunctionValue(1, coord), 0.5, TOLERANCE);
    KRATOS_EXPECT_NEAR(geom->ShapeFunctionValue(2, coord), 0.125, TOLERANCE);
    CrossCheckShapeFunctionsValues(*geom);
}

KRATOS_TEST_CASE_IN_SUITE(Triangle3D3ShapeFunctionsLocalGradients, KratosCoreGeometriesFastSuite) {
    auto geom = GenerateEquilateralTriangle3D3<NodeType>();
    TestAllShapeFunctionsLocalGradients(*geom);
}

KRATOS_TEST_CASE_IN_SUITE(Triangle3D3Normal, KratosCoreGeometriesFastSuite) {
    Geometry<Point> geom(Triangle3D3<Point>(
        std::make_shared<Point>(0.55, -0.25, 0.0),
        std::make_shared<Point>(0.50, -0.25, 0.0),
        std::make_shared<Point>(0.50, 0.25, 0.0))
    );
    auto normal = geom.Normal(0);

    array_1d<double, 3> cross_norm;
    cross_norm[0] = 0.0;
    cross_norm[1] = 0.0;
    cross_norm[2] = 1.0;
    array_1d<double, 3> cross;
    MathUtils<double>::CrossProduct(cross, cross_norm, normal);

    KRATOS_EXPECT_NEAR(cross[0], 0.0, TOLERANCE);
    KRATOS_EXPECT_NEAR(cross[1], 0.0, TOLERANCE);
    KRATOS_EXPECT_NEAR(cross[2], 0.0, TOLERANCE);

    normal /= norm_2(normal);

    auto unit_normal = geom.UnitNormal(0);

    KRATOS_EXPECT_NEAR(unit_normal[0], 0.0, TOLERANCE);
    KRATOS_EXPECT_NEAR(unit_normal[1], 0.0, TOLERANCE);
    KRATOS_EXPECT_NEAR(unit_normal[2], -1.0, TOLERANCE);

    KRATOS_EXPECT_NEAR(unit_normal[0], normal[0], TOLERANCE);
    KRATOS_EXPECT_NEAR(unit_normal[1], normal[1], TOLERANCE);
    KRATOS_EXPECT_NEAR(unit_normal[2], normal[2], TOLERANCE);
}

} // namespace Kratos::Testing.<|MERGE_RESOLUTION|>--- conflicted
+++ resolved
@@ -28,554 +28,6 @@
 
 namespace Kratos::Testing
 {
-<<<<<<< HEAD
-    /// Factory functions
-
-    typedef Node NodeType;
-
-    /** Generates a sample Triangle3D3.
-    * Generates a triangle defined by three random points in the space.
-    * @return  Pointer to a Triangle3D3
-    */
-    template<class TPointType>
-    typename Triangle3D3<TPointType>::Pointer GenerateTriangle3D3(
-    typename TPointType::Pointer PointA = GeneratePoint<TPointType>(),
-    typename TPointType::Pointer PointB = GeneratePoint<TPointType>(),
-    typename TPointType::Pointer PointC = GeneratePoint<TPointType>()) {
-        return typename Triangle3D3<TPointType>::Pointer(new Triangle3D3<TPointType>(
-        PointA,
-        PointB,
-        PointC
-        ));
-    }
-
-    /** Generates a point type sample triangle2D3.
-    * Generates a point type right triangle with origin in the origin and leg size 1.
-    * @return  Pointer to a triangle2D3
-    */
-    template<class TPointType>
-    typename Triangle3D3<TPointType>::Pointer GeneratePlaneRightTriangle3D3() {
-        return typename Triangle3D3<TPointType>::Pointer(new Triangle3D3<TPointType>(
-        GeneratePoint<TPointType>(0.0, 0.0, 0.0),
-        GeneratePoint<TPointType>(1.0, 0.0, 0.0),
-        GeneratePoint<TPointType>(0.0, 1.0, 0.0)
-        ));
-    }
-
-    /** Generates a sample Triangle3D3.
-    * Generates a right triangle with origin in the origin and leg size 1.
-    * @return  Pointer to a Triangle3D3
-    */
-    template<class TPointType>
-    typename Triangle3D3<TPointType>::Pointer GenerateRightTriangle3D3() {
-        return typename Triangle3D3<TPointType>::Pointer(new Triangle3D3<TPointType>(
-        GeneratePoint<TPointType>(0.0, 0.0, 0.0),
-        GeneratePoint<TPointType>(std::cos(Globals::Pi/4), 0.0, std::sin(Globals::Pi/4)),
-        GeneratePoint<TPointType>(0.0, 1.0, 0.0)
-        ));
-    }
-
-    /** Generates a sample Triangle3D3.
-    * Generates an equilateral triangle with vertices at each axis.
-    * @return  Pointer to a Triangle3D3
-    */
-    template<class TPointType>
-    typename Triangle3D3<TPointType>::Pointer GenerateEquilateralTriangle3D3() {
-        return typename Triangle3D3<TPointType>::Pointer(new Triangle3D3<TPointType>(
-        GeneratePoint<TPointType>(1.0, 0.0, 0.0),
-        GeneratePoint<TPointType>(0.0, 1.0, 0.0),
-        GeneratePoint<TPointType>(0.0, 0.0, 1.0)
-        ));
-    }
-
-    /** Generates a sample Triangle3D3.
-    * Generates an equilateral triangle with vertices at each axis.
-    * @return  Pointer to a Triangle3D3
-    */
-    template<class TPointType>
-    typename Triangle3D3<TPointType>::Pointer GeneratePointsSkewedTriangle3D3() {
-        return typename Triangle3D3<TPointType>::Pointer(new Triangle3D3<TPointType>(
-        GeneratePoint<TPointType>(1.0, 0.0, 0.0),
-        GeneratePoint<TPointType>(0.0, 0.0, 1.0),
-        GeneratePoint<TPointType>(0.0, 1.0, 0.5)
-        ));
-    }
-
-    /// Tests
-
-    /** Checks if the number of edges is correct.
-    * Checks if the number of edges is correct.
-    */
-    KRATOS_TEST_CASE_IN_SUITE(Triangle3D3EdgesNumber, KratosCoreGeometriesFastSuite) {
-        auto geom = GenerateRightTriangle3D3<NodeType>();
-
-        KRATOS_EXPECT_EQ(geom->EdgesNumber(), 3);
-    }
-
-    /** Checks if the edges are correct.
-    * Checks if the edges are correct.
-    */
-    KRATOS_TEST_CASE_IN_SUITE(Triangle3D3Edges, KratosCoreGeometriesFastSuite) {
-        auto p_geom = GenerateRightTriangle3D3<NodeType>();
-
-        const auto& r_edges = p_geom->GenerateEdges();
-
-        KRATOS_EXPECT_NEAR((r_edges[0])[0].X(), (p_geom->pGetPoint(1))->X(), TOLERANCE);
-        KRATOS_EXPECT_NEAR((r_edges[0])[0].Y(), (p_geom->pGetPoint(1))->Y(), TOLERANCE);
-        KRATOS_EXPECT_NEAR((r_edges[0])[0].Z(), (p_geom->pGetPoint(1))->Z(), TOLERANCE);
-
-        KRATOS_EXPECT_NEAR((r_edges[0])[1].X(), (p_geom->pGetPoint(2))->X(), TOLERANCE);
-        KRATOS_EXPECT_NEAR((r_edges[0])[1].Y(), (p_geom->pGetPoint(2))->Y(), TOLERANCE);
-        KRATOS_EXPECT_NEAR((r_edges[0])[1].Z(), (p_geom->pGetPoint(2))->Z(), TOLERANCE);
-
-        KRATOS_EXPECT_NEAR((r_edges[1])[0].X(), (p_geom->pGetPoint(2))->X(), TOLERANCE);
-        KRATOS_EXPECT_NEAR((r_edges[1])[0].Y(), (p_geom->pGetPoint(2))->Y(), TOLERANCE);
-        KRATOS_EXPECT_NEAR((r_edges[1])[0].Z(), (p_geom->pGetPoint(2))->Z(), TOLERANCE);
-
-        KRATOS_EXPECT_NEAR((r_edges[1])[1].X(), (p_geom->pGetPoint(0))->X(), TOLERANCE);
-        KRATOS_EXPECT_NEAR((r_edges[1])[1].Y(), (p_geom->pGetPoint(0))->Y(), TOLERANCE);
-        KRATOS_EXPECT_NEAR((r_edges[1])[1].Z(), (p_geom->pGetPoint(0))->Z(), TOLERANCE);
-
-        KRATOS_EXPECT_NEAR((r_edges[2])[0].X(), (p_geom->pGetPoint(0))->X(), TOLERANCE);
-        KRATOS_EXPECT_NEAR((r_edges[2])[0].Y(), (p_geom->pGetPoint(0))->Y(), TOLERANCE);
-        KRATOS_EXPECT_NEAR((r_edges[2])[0].Z(), (p_geom->pGetPoint(0))->Z(), TOLERANCE);
-
-        KRATOS_EXPECT_NEAR((r_edges[2])[1].X(), (p_geom->pGetPoint(1))->X(), TOLERANCE);
-        KRATOS_EXPECT_NEAR((r_edges[2])[1].Y(), (p_geom->pGetPoint(1))->Y(), TOLERANCE);
-        KRATOS_EXPECT_NEAR((r_edges[2])[1].Z(), (p_geom->pGetPoint(1))->Z(), TOLERANCE);
-    }
-
-    /** Checks if the number of faces is correct.
-    * Checks if the number of faces is correct.
-    */
-    KRATOS_TEST_CASE_IN_SUITE(Triangle3D3FacesNumber, KratosCoreGeometriesFastSuite) {
-        auto geom = GenerateRightTriangle3D3<NodeType>();
-
-        // Charlie: I will let this to 3 but probably 'FacesNumber' needs to be documented to state
-        // that for planar geometries it also return the number of edges.
-        KRATOS_EXPECT_EQ(geom->FacesNumber(), 1);
-    }
-
-    /** Checks if the faces are correct.
-    * Checks if the faces are correct.
-    */
-    KRATOS_TEST_CASE_IN_SUITE(Triangle3D3Faces, KratosCoreGeometriesFastSuite) {
-        auto p_geom = GenerateRightTriangle3D3<NodeType>();
-
-        const auto& r_faces = p_geom->GenerateFaces();
-        KRATOS_EXPECT_NEAR((r_faces[0])[0].X(), (p_geom->pGetPoint(0))->X(), TOLERANCE);
-        KRATOS_EXPECT_NEAR((r_faces[0])[0].Y(), (p_geom->pGetPoint(0))->Y(), TOLERANCE);
-        KRATOS_EXPECT_NEAR((r_faces[0])[0].Z(), (p_geom->pGetPoint(0))->Z(), TOLERANCE);
-
-        KRATOS_EXPECT_NEAR((r_faces[0])[1].X(), (p_geom->pGetPoint(1))->X(), TOLERANCE);
-        KRATOS_EXPECT_NEAR((r_faces[0])[1].Y(), (p_geom->pGetPoint(1))->Y(), TOLERANCE);
-        KRATOS_EXPECT_NEAR((r_faces[0])[1].Z(), (p_geom->pGetPoint(1))->Z(), TOLERANCE);
-
-        KRATOS_EXPECT_NEAR((r_faces[0])[2].X(), (p_geom->pGetPoint(2))->X(), TOLERANCE);
-        KRATOS_EXPECT_NEAR((r_faces[0])[2].Y(), (p_geom->pGetPoint(2))->Y(), TOLERANCE);
-        KRATOS_EXPECT_NEAR((r_faces[0])[2].Z(), (p_geom->pGetPoint(2))->Z(), TOLERANCE);
-    }
-
-    /** Checks if the area of the triangle is calculated correctly.
-    * Checks if the area of the triangle is calculated correctly.
-    */
-    KRATOS_TEST_CASE_IN_SUITE(Triangle3D3Area, KratosCoreGeometriesFastSuite) {
-        auto geom = GenerateRightTriangle3D3<NodeType>();
-
-        KRATOS_EXPECT_NEAR(geom->Area(), 0.5, TOLERANCE);
-    }
-
-    /** Checks if the volume of the triangle is calculated correctly.
-    * Checks if the volume of the triangle is calculated correctly.
-    * For triangle 2D3 'volume()' call defaults to 'area()'
-    */
-    KRATOS_TEST_CASE_IN_SUITE(Triangle3D3Volume, KratosCoreGeometriesFastSuite) {
-        auto geom = GenerateRightTriangle3D3<NodeType>();
-        
-        // TODO: Remove code in June 2023
-        KRATOS_EXPECT_EXCEPTION_IS_THROWN(geom->Volume(), "Calling base class 'Volume' method instead of derived class one.");
-        // TODO: Activate code in June 2023
-        //KRATOS_EXPECT_EXCEPTION_IS_THROWN(geom->Volume(), "Triangle3D3:: Method not well defined. Replace with DomainSize() instead.");
-    }
-
-    /** Checks if the minimum edge length is calculated correctly.
-    * Checks if the minimum edge length is calculated correctly.
-    */
-    KRATOS_TEST_CASE_IN_SUITE(Triangle3D3MinEdgeLength, KratosCoreGeometriesFastSuite) {
-        auto geom = GenerateRightTriangle3D3<NodeType>();
-
-        KRATOS_EXPECT_NEAR(geom->MinEdgeLength(), 1.0, TOLERANCE);
-    }
-
-    /** Checks if the maximum edge length is calculated correctly.
-    * Checks if the maximum edge length is calculated correctly.
-    */
-    KRATOS_TEST_CASE_IN_SUITE(Triangle3D3MaxEdgeLength, KratosCoreGeometriesFastSuite) {
-        auto geom = GenerateRightTriangle3D3<NodeType>();
-
-        KRATOS_EXPECT_NEAR(geom->MaxEdgeLength(), 1.414213, TOLERANCE);
-    }
-
-    /** Checks if the average edge length is calculated correctly.
-    * Checks if the average edge length is calculated correctly.
-    */
-    KRATOS_TEST_CASE_IN_SUITE(Triangle3D3AverageEdgeLength, KratosCoreGeometriesFastSuite) {
-        auto geom = GenerateRightTriangle3D3<NodeType>();
-
-        KRATOS_EXPECT_NEAR(geom->AverageEdgeLength(), 1.138071, TOLERANCE);
-    }
-
-    /** Checks if the circumradius is calculated correctly.
-    * Checks if the circumradius is calculated correctly.
-    */
-    KRATOS_TEST_CASE_IN_SUITE(Triangle3D3Circumradius, KratosCoreGeometriesFastSuite) {
-        auto geom = GenerateRightTriangle3D3<NodeType>();
-
-        KRATOS_EXPECT_NEAR(geom->Circumradius(), 0.707107, TOLERANCE);
-    }
-
-    /** Checks if the inradius is calculated correctly.
-    * Checks if the inradius is calculated correctly.
-    */
-    KRATOS_TEST_CASE_IN_SUITE(Triangle3D3Inradius, KratosCoreGeometriesFastSuite) {
-        auto geom = GenerateRightTriangle3D3<NodeType>();
-
-        KRATOS_EXPECT_NEAR(geom->Inradius(), 0.292893, TOLERANCE);
-    }
-
-    /**
-    * Test an intersection with another line and skewed triangle
-    */
-    KRATOS_TEST_CASE_IN_SUITE(SkewedTriangle3D3HasIntersectionWithAnotherLine, KratosCoreGeometriesFastSuite) {
-        auto geom_1 = GeneratePointsSkewedTriangle3D3<NodeType>();
-        NodeType::Pointer p_point_1 = Kratos::make_intrusive<NodeType>(1,  2.0, 0.0, 0.0);
-        NodeType::Pointer p_point_2 = Kratos::make_intrusive<NodeType>(2, -1.0, 0.25, 0.25);
-        Line3D2<NodeType> geom_2(p_point_1, p_point_2);
-        KRATOS_EXPECT_TRUE(geom_1->HasIntersection(geom_2));
-    }
-
-    /**
-    * Test an intersection with another line
-    */
-    KRATOS_TEST_CASE_IN_SUITE(Triangle3D3GetIntersectionPointsWithAnotherLine, KratosCoreGeometriesFastSuite) {
-        auto geom_1 = GeneratePlaneRightTriangle3D3<NodeType>();
-        NodeType::Pointer p_point_1 = Kratos::make_intrusive<NodeType>(1,  1.0, -0.5, 0.0);
-        NodeType::Pointer p_point_2 = Kratos::make_intrusive<NodeType>(2, -0.5, 1.0, 0.0);
-        Line3D2<NodeType> geom_2(p_point_1, p_point_2);
-        auto intersection = geom_1->GetIntersectionPoints(geom_2);
-        const Point pt0(0.5,0.0,0.0);
-        const Point pt1(0.0,0.5,0.0);
-        KRATOS_EXPECT_VECTOR_EQ(intersection[0], pt0.Coordinates());
-        KRATOS_EXPECT_VECTOR_EQ(intersection[1], pt1.Coordinates());
-        p_point_2->X() = 0.05;
-        p_point_2->Y() = 0.45;
-        intersection = geom_1->GetIntersectionPoints(geom_2);
-        KRATOS_EXPECT_VECTOR_EQ(intersection[0], pt0.Coordinates());
-        KRATOS_EXPECT_VECTOR_EQ(intersection[1], p_point_2->Coordinates());
-    }
-
-    /**
-    * Test an intersection with another parallel line
-    */
-    KRATOS_TEST_CASE_IN_SUITE(Triangle3D3GetIntersectionPointsWithAnotherParallelLine, KratosCoreGeometriesFastSuite) {
-        auto geom_1 = GeneratePlaneRightTriangle3D3<NodeType>();
-        NodeType::Pointer p_point_1 = Kratos::make_intrusive<NodeType>(1,  1.0, 1.0, 0.0);
-        NodeType::Pointer p_point_2 = Kratos::make_intrusive<NodeType>(2, -0.5, 2.5, 0.0);
-        Line3D2<NodeType> geom_2(p_point_1, p_point_2);
-        KRATOS_EXPECT_EQ(geom_1->GetIntersectionPoints(geom_2).size(), 0);
-    }
-
-    /**
-    * Test an intersection with another line and skewed triangle
-    */
-    KRATOS_TEST_CASE_IN_SUITE(SkewedTriangle3D3GetIntersectionPointsWithAnotherLine, KratosCoreGeometriesFastSuite) {
-        auto geom_1 = GeneratePointsSkewedTriangle3D3<NodeType>();
-        NodeType::Pointer p_point_1 = Kratos::make_intrusive<NodeType>(1,  2.0, 0.0, 0.0);
-        NodeType::Pointer p_point_2 = Kratos::make_intrusive<NodeType>(2, -1.0, 0.25, 0.25);
-        Line3D2<NodeType> geom_2(p_point_1, p_point_2);
-        const auto intersection = geom_1->GetIntersectionPoints(geom_2);
-        const Point pt(0.857143,0.0952381,0.0952381);
-        KRATOS_EXPECT_VECTOR_NEAR(intersection[0], pt.Coordinates(), 1e-6);
-    }
-
-    /** Checks the ProjectionPoint test for a given point respect to the triangle
-    * Checks the ProjectionPoint test for a given point respect to the triangle
-    */
-    KRATOS_TEST_CASE_IN_SUITE(Triangle3D3ProjectionPoint, KratosCoreGeometriesFastSuite) {
-        auto geom = GenerateRightTriangle3D3<NodeType>();
-
-        Point point(0.5 * std::cos(Globals::Pi/4), 0.55, 0.5 * std::sin(Globals::Pi/4));
-
-        Geometry<Point>::CoordinatesArrayType global_coords;
-        Geometry<Point>::CoordinatesArrayType local_coords;
-
-        geom->ProjectionPointGlobalToLocalSpace(point.Coordinates(), local_coords);
-        geom->GlobalCoordinates(global_coords, local_coords);
-
-        // Manually project
-        const auto center = geom->Center();
-        const array_1d<double, 3> normal = geom->UnitNormal(center);
-        const Point point_to_project(point);
-        double distance;
-        Geometry<Point>::CoordinatesArrayType point_projected;
-        point_projected = GeometricalProjectionUtilities::FastProject( center, point_to_project, normal, distance);
-
-        KRATOS_EXPECT_RELATIVE_NEAR(global_coords[0], point_projected[0], 1.0e-4);
-        KRATOS_EXPECT_RELATIVE_NEAR(global_coords[1], point_projected[1], 1.0e-4);
-        KRATOS_EXPECT_RELATIVE_NEAR(global_coords[2], point_projected[2], 1.0e-4);
-
-        KRATOS_EXPECT_RELATIVE_NEAR(local_coords[0], 0.5, 1.0e-4);
-        KRATOS_EXPECT_RELATIVE_NEAR(local_coords[1], 0.55, 1.0e-4);
-        KRATOS_EXPECT_NEAR(local_coords[2], 0.0, 1.0e-4);
-    }
-
-    /** Checks the inside test for a given point respect to the triangle
-    * Checks the inside test for a given point respect to the triangle
-    * It performs 4 tests:
-    * A Point inside the triangle: Expected result TRUE
-    * A Point outside the triangle: Expected result FALSE
-    * A Point over a vertex of the triangle: Expected result TRUE
-    * A Point over an edge of the triangle: Expected result TRUE
-    */
-    KRATOS_TEST_CASE_IN_SUITE(Triangle3D3IsInside, KratosCoreGeometriesFastSuite) {
-        auto geom = GenerateRightTriangle3D3<NodeType>();
-
-        Point PointInside(0.5 * std::cos(Globals::Pi/4), 0.5, 0.5 * std::sin(Globals::Pi/4));
-        Point PointOutside(0.66, 0.66, 0.0);
-        Point PointInVertex(0.0, 0.0, 0.0);
-        Point PointInEdge(0.0, 0.5, 0.0);
-
-        Point LocalCoords;
-
-        // It appears that the function checks whether the PROJECTION of the point is inside the geometry.
-        KRATOS_EXPECT_TRUE(geom->IsInside(PointInside, LocalCoords, EPSILON));
-        KRATOS_EXPECT_FALSE(geom->IsInside(PointOutside, LocalCoords, EPSILON));
-        KRATOS_EXPECT_TRUE(geom->IsInside(PointInVertex, LocalCoords, EPSILON));
-        KRATOS_EXPECT_TRUE(geom->IsInside(PointInEdge, LocalCoords, EPSILON));
-    }
-
-    /** Checks the point local coordinates for a given point respect to the
-    * triangle. The baricentre of the triangle is selected due to its known
-    * solution.
-    */
-    KRATOS_TEST_CASE_IN_SUITE(Triangle3D3PointLocalCoordinates, KratosCoreGeometriesFastSuite) {
-        auto geom = GenerateEquilateralTriangle3D3<NodeType>();
-
-        // Compute the global coordinates of the baricentre
-        const Geometry<NodeType>::PointsArrayType geom_pts = geom->Points();
-        array_1d<double, 3> baricentre = geom_pts[0].Coordinates() + geom_pts[1].Coordinates() + geom_pts[2].Coordinates();
-        baricentre *= 1.0/3.0;
-
-        // Compute the baricentre local coordinates
-        array_1d<double, 3> baricentre_local_coords;
-        geom->PointLocalCoordinates(baricentre_local_coords, baricentre);
-
-        KRATOS_EXPECT_NEAR(baricentre_local_coords(0), 1.0/3.0, TOLERANCE);
-        KRATOS_EXPECT_NEAR(baricentre_local_coords(1), 1.0/3.0, TOLERANCE);
-        KRATOS_EXPECT_NEAR(baricentre_local_coords(2), 0.0, TOLERANCE);
-    }
-
-    /** Tests the Jacobian determinants using 'GI_GAUSS_1' integration method.
-    * Tests the Jacobian determinants using 'GI_GAUSS_1' integration method.
-    */
-    KRATOS_TEST_CASE_IN_SUITE(Triangle3D3DeterminantOfJacobianArray1, KratosCoreGeometriesFastSuite) {
-        auto geom = GenerateRightTriangle3D3<NodeType>();
-        const double ExpectedJacobian = 1.0;
-
-        Vector JacobianDeterminants;
-        geom->DeterminantOfJacobian( JacobianDeterminants, GeometryData::IntegrationMethod::GI_GAUSS_1 );
-
-        for (unsigned int i=0; i<JacobianDeterminants.size(); ++i)
-        {
-            KRATOS_EXPECT_NEAR(JacobianDeterminants[i], ExpectedJacobian, TOLERANCE);
-        }
-    }
-
-    /** Tests the Jacobian determinants using 'GI_GAUSS_2' integration method.
-    * Tests the Jacobian determinants using 'GI_GAUSS_2' integration method.
-    */
-    KRATOS_TEST_CASE_IN_SUITE(Triangle3D3DeterminantOfJacobianArray2, KratosCoreGeometriesFastSuite) {
-        auto geom = GenerateRightTriangle3D3<NodeType>();
-        const double ExpectedJacobian = 1.0;
-
-        Vector JacobianDeterminants;
-        geom->DeterminantOfJacobian( JacobianDeterminants, GeometryData::IntegrationMethod::GI_GAUSS_2 );
-
-        for (unsigned int i=0; i<JacobianDeterminants.size(); ++i)
-        {
-            KRATOS_EXPECT_NEAR(JacobianDeterminants[i], ExpectedJacobian, TOLERANCE);
-        }
-    }
-
-    /** Tests the Jacobian determinants using 'GI_GAUSS_3' integration method.
-    * Tests the Jacobian determinants using 'GI_GAUSS_3' integration method.
-    */
-    KRATOS_TEST_CASE_IN_SUITE(Triangle3D3DeterminantOfJacobianArray3, KratosCoreGeometriesFastSuite) {
-        auto geom = GenerateRightTriangle3D3<NodeType>();
-        const double ExpectedJacobian = 1.0;
-
-        Vector JacobianDeterminants;
-        geom->DeterminantOfJacobian( JacobianDeterminants, GeometryData::IntegrationMethod::GI_GAUSS_3 );
-
-        for (unsigned int i=0; i<JacobianDeterminants.size(); ++i)
-        {
-            KRATOS_EXPECT_NEAR(JacobianDeterminants[i], ExpectedJacobian, TOLERANCE);
-        }
-    }
-
-    /** Tests the Jacobian determinants using 'GI_GAUSS_4' integration method.
-    * Tests the Jacobian determinants using 'GI_GAUSS_4' integration method.
-    */
-    KRATOS_TEST_CASE_IN_SUITE(Triangle3D3DeterminantOfJacobianArray4, KratosCoreGeometriesFastSuite) {
-        auto geom = GenerateRightTriangle3D3<NodeType>();
-        const double ExpectedJacobian = 1.0;
-
-        Vector JacobianDeterminants;
-        geom->DeterminantOfJacobian( JacobianDeterminants, GeometryData::IntegrationMethod::GI_GAUSS_4 );
-
-        for (unsigned int i=0; i<JacobianDeterminants.size(); ++i)
-        {
-            KRATOS_EXPECT_NEAR(JacobianDeterminants[i], ExpectedJacobian, TOLERANCE);
-        }
-    }
-
-    /** Tests the Jacobian determinants using 'GI_GAUSS_5' integration method.
-    * Tests the Jacobian determinants using 'GI_GAUSS_5' integration method.
-    */
-    KRATOS_TEST_CASE_IN_SUITE(Triangle3D3DeterminantOfJacobianArray5, KratosCoreGeometriesFastSuite) {
-        auto geom = GenerateRightTriangle3D3<NodeType>();
-        const double ExpectedJacobian = 1.0;
-
-        Vector JacobianDeterminants;
-        geom->DeterminantOfJacobian( JacobianDeterminants, GeometryData::IntegrationMethod::GI_GAUSS_5 );
-
-        for (unsigned int i=0; i<JacobianDeterminants.size(); ++i)
-        {
-            KRATOS_EXPECT_NEAR(JacobianDeterminants[i], ExpectedJacobian, TOLERANCE);
-        }
-    }
-
-    /** Tests the Jacobian determinants using 'GI_GAUSS_1' integration method.
-    * Tests the Jacobian determinants using 'GI_GAUSS_1' integration method.
-    */
-    KRATOS_TEST_CASE_IN_SUITE(Triangle3D3DeterminantOfJacobianIndex1, KratosCoreGeometriesFastSuite) {
-        auto geom = GenerateRightTriangle3D3<NodeType>();
-        const double ExpectedJacobian = 1.0;
-
-        double JacobianDeterminant = geom->DeterminantOfJacobian( 1, GeometryData::IntegrationMethod::GI_GAUSS_1 );
-        KRATOS_EXPECT_NEAR(JacobianDeterminant, ExpectedJacobian, TOLERANCE);
-    }
-
-    /** Tests the Jacobian determinants using 'GI_GAUSS_2' integration method.
-    * Tests the Jacobian determinants using 'GI_GAUSS_2' integration method.
-    */
-    KRATOS_TEST_CASE_IN_SUITE(Triangle3D3DeterminantOfJacobianIndex2, KratosCoreGeometriesFastSuite) {
-        auto geom = GenerateRightTriangle3D3<NodeType>();
-        double JacobianDeterminant = 0.0;
-        const double ExpectedJacobian = 1.0;
-
-        JacobianDeterminant = geom->DeterminantOfJacobian( 1, GeometryData::IntegrationMethod::GI_GAUSS_2 );
-        KRATOS_EXPECT_NEAR(JacobianDeterminant, ExpectedJacobian, TOLERANCE);
-
-        JacobianDeterminant = geom->DeterminantOfJacobian( 2, GeometryData::IntegrationMethod::GI_GAUSS_2 );
-        KRATOS_EXPECT_NEAR(JacobianDeterminant, ExpectedJacobian, TOLERANCE);
-    }
-
-    /** Tests the Jacobian determinants using 'GI_GAUSS_3' integration method.
-    * Tests the Jacobian determinants using 'GI_GAUSS_3' integration method.
-    */
-    KRATOS_TEST_CASE_IN_SUITE(Triangle3D3DeterminantOfJacobianIndex3, KratosCoreGeometriesFastSuite) {
-        auto geom = GenerateRightTriangle3D3<NodeType>();
-        double JacobianDeterminant = 0.0;
-        const double ExpectedJacobian = 1.0;
-
-        JacobianDeterminant = geom->DeterminantOfJacobian( 1, GeometryData::IntegrationMethod::GI_GAUSS_3 );
-        KRATOS_EXPECT_NEAR(JacobianDeterminant, ExpectedJacobian, TOLERANCE);
-
-        JacobianDeterminant = geom->DeterminantOfJacobian( 2, GeometryData::IntegrationMethod::GI_GAUSS_3 );
-        KRATOS_EXPECT_NEAR(JacobianDeterminant, ExpectedJacobian, TOLERANCE);
-
-        JacobianDeterminant = geom->DeterminantOfJacobian( 3, GeometryData::IntegrationMethod::GI_GAUSS_3 );
-        KRATOS_EXPECT_NEAR(JacobianDeterminant, ExpectedJacobian, TOLERANCE);
-    }
-
-    /** Tests the Jacobian determinants using 'GI_GAUSS_4' integration method.
-    * Tests the Jacobian determinants using 'GI_GAUSS_4' integration method.
-    */
-    KRATOS_TEST_CASE_IN_SUITE(Triangle3D3DeterminantOfJacobianIndex4, KratosCoreGeometriesFastSuite) {
-        auto geom = GenerateRightTriangle3D3<NodeType>();
-        double JacobianDeterminant = 0.0;
-        const double ExpectedJacobian = 1.0;
-
-        JacobianDeterminant = geom->DeterminantOfJacobian( 1, GeometryData::IntegrationMethod::GI_GAUSS_4 );
-        KRATOS_EXPECT_NEAR(JacobianDeterminant, ExpectedJacobian, TOLERANCE);
-
-        JacobianDeterminant = geom->DeterminantOfJacobian( 2, GeometryData::IntegrationMethod::GI_GAUSS_4 );
-        KRATOS_EXPECT_NEAR(JacobianDeterminant, ExpectedJacobian, TOLERANCE);
-
-        JacobianDeterminant = geom->DeterminantOfJacobian( 3, GeometryData::IntegrationMethod::GI_GAUSS_4 );
-        KRATOS_EXPECT_NEAR(JacobianDeterminant, ExpectedJacobian, TOLERANCE);
-
-        JacobianDeterminant = geom->DeterminantOfJacobian( 4, GeometryData::IntegrationMethod::GI_GAUSS_4 );
-        KRATOS_EXPECT_NEAR(JacobianDeterminant, ExpectedJacobian, TOLERANCE);
-    }
-
-    /** Tests the Jacobian determinants using 'GI_GAUSS_4' integration method.
-    * Tests the Jacobian determinants using 'GI_GAUSS_4' integration method.
-    */
-    KRATOS_TEST_CASE_IN_SUITE(Triangle3D3DeterminantOfJacobianIndex5, KratosCoreGeometriesFastSuite) {
-        auto geom = GenerateRightTriangle3D3<NodeType>();
-        double JacobianDeterminant = 0.0;
-        const double ExpectedJacobian = 1.0;
-
-        JacobianDeterminant = geom->DeterminantOfJacobian( 1, GeometryData::IntegrationMethod::GI_GAUSS_5 );
-        KRATOS_EXPECT_NEAR(JacobianDeterminant, ExpectedJacobian, TOLERANCE);
-
-        JacobianDeterminant = geom->DeterminantOfJacobian( 2, GeometryData::IntegrationMethod::GI_GAUSS_5 );
-        KRATOS_EXPECT_NEAR(JacobianDeterminant, ExpectedJacobian, TOLERANCE);
-
-        JacobianDeterminant = geom->DeterminantOfJacobian( 3, GeometryData::IntegrationMethod::GI_GAUSS_5 );
-        KRATOS_EXPECT_NEAR(JacobianDeterminant, ExpectedJacobian, TOLERANCE);
-
-        JacobianDeterminant = geom->DeterminantOfJacobian( 4, GeometryData::IntegrationMethod::GI_GAUSS_5 );
-        KRATOS_EXPECT_NEAR(JacobianDeterminant, ExpectedJacobian, TOLERANCE);
-
-        JacobianDeterminant = geom->DeterminantOfJacobian( 5, GeometryData::IntegrationMethod::GI_GAUSS_5 );
-        KRATOS_EXPECT_NEAR(JacobianDeterminant, ExpectedJacobian, TOLERANCE);
-    }
-
-
-    /** Tests two very near parallel triangles HasIntegration which should give false
-    */
-    KRATOS_TEST_CASE_IN_SUITE(Triangle3D3ParallelNoIntersection, KratosCoreGeometriesFastSuite) {
-        Triangle3D3<Point > triangle_1(
-            std::make_shared<Point>(0.0, 0.0, 0.0),
-            std::make_shared<Point>(10., 0.0, 2.0),
-            std::make_shared<Point>(0.0, 1.0, 0.0)
-            );
-        Triangle3D3<Point > triangle_2(
-            std::make_shared<Point>(0.0, 0.0, 0.01),
-            std::make_shared<Point>(10., 0.0, 2.01),
-            std::make_shared<Point>(0.0, 1.0, 0.01)
-            );
-
-        KRATOS_EXPECT_FALSE(triangle_1.HasIntersection(triangle_2));
-    }
-
-    KRATOS_TEST_CASE_IN_SUITE(Triangle3D3ParallelNearIntersection, KratosCoreGeometriesFastSuite) {
-        Triangle3D3<Point > triangle_1(
-            std::make_shared<Point>(0.0, 0.0, 0.0),
-            std::make_shared<Point>(10., 0.0, 2.0),
-            std::make_shared<Point>(0.0, 1.0, 0.0)
-            );
-        Triangle3D3<Point > triangle_2(
-            std::make_shared<Point>(0.0, 0.0, 0.00000001),
-            std::make_shared<Point>(10., 0.0, 2.00000001),
-            std::make_shared<Point>(0.0, 1.0, 0.00000001)
-            );
-
-        KRATOS_EXPECT_FALSE(triangle_1.HasIntersection(triangle_2));
-=======
 /// Factory functions
 using NodeType = Node;
 
@@ -621,6 +73,32 @@
     ));
 }
 
+/** Generates a point type sample triangle2D3.
+* Generates a point type right triangle with origin in the origin and leg size 1.
+* @return  Pointer to a triangle2D3
+*/
+template<class TPointType>
+typename Triangle3D3<TPointType>::Pointer GeneratePlaneRightTriangle3D3() {
+    return typename Triangle3D3<TPointType>::Pointer(new Triangle3D3<TPointType>(
+    GeneratePoint<TPointType>(0.0, 0.0, 0.0),
+    GeneratePoint<TPointType>(1.0, 0.0, 0.0),
+    GeneratePoint<TPointType>(0.0, 1.0, 0.0)
+    ));
+}
+
+/** Generates a sample Triangle3D3.
+* Generates an equilateral triangle with vertices at each axis.
+* @return  Pointer to a Triangle3D3
+*/
+template<class TPointType>
+typename Triangle3D3<TPointType>::Pointer GeneratePointsSkewedTriangle3D3() {
+    return typename Triangle3D3<TPointType>::Pointer(new Triangle3D3<TPointType>(
+    GeneratePoint<TPointType>(1.0, 0.0, 0.0),
+    GeneratePoint<TPointType>(0.0, 0.0, 1.0),
+    GeneratePoint<TPointType>(0.0, 1.0, 0.5)
+    ));
+}
+
 /// Tests
 
 /** Checks if the number of edges is correct.
@@ -853,7 +331,6 @@
     for (unsigned int i=0; i<JacobianDeterminants.size(); ++i)
     {
         KRATOS_EXPECT_NEAR(JacobianDeterminants[i], ExpectedJacobian, TOLERANCE);
->>>>>>> d18b2c41
     }
 }
 
@@ -1370,4 +847,48 @@
     KRATOS_EXPECT_NEAR(unit_normal[2], normal[2], TOLERANCE);
 }
 
+/**
+* Test an intersection with another line
+*/
+KRATOS_TEST_CASE_IN_SUITE(Triangle3D3GetIntersectionPointsWithAnotherLine, KratosCoreGeometriesFastSuite) {
+    auto geom_1 = GeneratePlaneRightTriangle3D3<NodeType>();
+    NodeType::Pointer p_point_1 = Kratos::make_intrusive<NodeType>(1,  1.0, -0.5, 0.0);
+    NodeType::Pointer p_point_2 = Kratos::make_intrusive<NodeType>(2, -0.5, 1.0, 0.0);
+    Line3D2<NodeType> geom_2(p_point_1, p_point_2);
+    auto intersection = geom_1->GetIntersectionPoints(geom_2);
+    const Point pt0(0.5,0.0,0.0);
+    const Point pt1(0.0,0.5,0.0);
+    KRATOS_EXPECT_VECTOR_EQ(intersection[0], pt0.Coordinates());
+    KRATOS_EXPECT_VECTOR_EQ(intersection[1], pt1.Coordinates());
+    p_point_2->X() = 0.05;
+    p_point_2->Y() = 0.45;
+    intersection = geom_1->GetIntersectionPoints(geom_2);
+    KRATOS_EXPECT_VECTOR_EQ(intersection[0], pt0.Coordinates());
+    KRATOS_EXPECT_VECTOR_EQ(intersection[1], p_point_2->Coordinates());
+}
+
+/**
+* Test an intersection with another parallel line
+*/
+KRATOS_TEST_CASE_IN_SUITE(Triangle3D3GetIntersectionPointsWithAnotherParallelLine, KratosCoreGeometriesFastSuite) {
+    auto geom_1 = GeneratePlaneRightTriangle3D3<NodeType>();
+    NodeType::Pointer p_point_1 = Kratos::make_intrusive<NodeType>(1,  1.0, 1.0, 0.0);
+    NodeType::Pointer p_point_2 = Kratos::make_intrusive<NodeType>(2, -0.5, 2.5, 0.0);
+    Line3D2<NodeType> geom_2(p_point_1, p_point_2);
+    KRATOS_EXPECT_EQ(geom_1->GetIntersectionPoints(geom_2).size(), 0);
+}
+
+/**
+* Test an intersection with another line and skewed triangle
+*/
+KRATOS_TEST_CASE_IN_SUITE(SkewedTriangle3D3GetIntersectionPointsWithAnotherLine, KratosCoreGeometriesFastSuite) {
+    auto geom_1 = GeneratePointsSkewedTriangle3D3<NodeType>();
+    NodeType::Pointer p_point_1 = Kratos::make_intrusive<NodeType>(1,  2.0, 0.0, 0.0);
+    NodeType::Pointer p_point_2 = Kratos::make_intrusive<NodeType>(2, -1.0, 0.25, 0.25);
+    Line3D2<NodeType> geom_2(p_point_1, p_point_2);
+    const auto intersection = geom_1->GetIntersectionPoints(geom_2);
+    const Point pt(0.857143,0.0952381,0.0952381);
+    KRATOS_EXPECT_VECTOR_NEAR(intersection[0], pt.Coordinates(), 1e-6);
+}
+
 } // namespace Kratos::Testing.