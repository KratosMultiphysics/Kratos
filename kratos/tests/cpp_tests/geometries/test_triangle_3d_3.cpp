--- conflicted
+++ resolved
@@ -166,16 +166,11 @@
     */
     TEST(Triangle3D3Volume, KratosCoreGeometriesFastSuite) {
         auto geom = GenerateRightTriangle3D3<NodeType>();
-<<<<<<< HEAD
-
-        KRATOS_EXPECT_EXCEPTION_IS_THROWN(geom->Volume(), "Calling base class 'Volume' method instead of derived class one.");
-=======
         
         // TODO: Remove code in June 2023
-        KRATOS_CHECK_EXCEPTION_IS_THROWN(geom->Volume(), "Calling base class 'Volume' method instead of derived class one.");
+        KRATOS_EXPECT_EXCEPTION_IS_THROWN(geom->Volume(), "Calling base class 'Volume' method instead of derived class one.");
         // TODO: Activate code in June 2023
-        //KRATOS_CHECK_EXCEPTION_IS_THROWN(geom->Volume(), "Triangle3D3:: Method not well defined. Replace with DomainSize() instead.");
->>>>>>> b2eb5dc7
+        //KRATOS_EXPECT_EXCEPTION_IS_THROWN(geom->Volume(), "Triangle3D3:: Method not well defined. Replace with DomainSize() instead.");
     }
 
     /** Checks if the minimum edge length is calculated correctly.
