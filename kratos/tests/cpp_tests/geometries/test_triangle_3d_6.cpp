--- conflicted
+++ resolved
@@ -61,14 +61,10 @@
 
     TEST(Triangle3D6Volume, KratosCoreGeometriesFastSuite) {
         auto geom = GenerateReferenceTriangle3D6();
-<<<<<<< HEAD
+        // TODO: Remove code in June 2023
         KRATOS_EXPECT_EXCEPTION_IS_THROWN(geom->Volume(), "Calling base class 'Volume' method instead of derived class one.");
-=======
-        // TODO: Remove code in June 2023
-        KRATOS_CHECK_EXCEPTION_IS_THROWN(geom->Volume(), "Calling base class 'Volume' method instead of derived class one.");
         // TODO: Activate code in June 2023
-        //KRATOS_CHECK_EXCEPTION_IS_THROWN(geom->Volume(), "Triangle3D6:: Method not well defined. Replace with DomainSize() instead.");
->>>>>>> b2eb5dc7
+        //KRATOS_EXPECT_EXCEPTION_IS_THROWN(geom->Volume(), "Triangle3D6:: Method not well defined. Replace with DomainSize() instead.");
     }
 
     TEST(Triangle3D6MinEdgeLength, KratosCoreGeometriesFastSuite) {
