//    |  /           |
//    ' /   __| _` | __|  _ \   __|
//    . \  |   (   | |   (   |\__ `
//   _|\_\_|  \__,_|\__|\___/ ____/
//                   Multi-Physics
//
//  License:		 BSD License
//					 Kratos default license: kratos/license.txt
//
//  Main authors:    Vicente Mataix Ferrandiz
//
//

// System includes
#include <set>

// External includes

// Project includes
#include "testing/testing.h"
#include "geometries/prism_3d_6.h"
#include "tests/cpp_tests/geometries/test_geometry.h"

namespace Kratos {
namespace Testing {

    typedef Node<3>                                PointType;
    typedef Node<3>::Pointer                    PointPtrType;
    typedef Prism3D6<PointType>            PrismGeometryType;
    typedef PrismGeometryType::Pointer  PrismGeometryPtrType;

    /** Generates a sample Prism3D6.
     * Generates a prism defined by three random points in the space.
     * @return  Pointer to a Prism3D6
     */
    PrismGeometryPtrType GeneratePrism3D6(
        PointPtrType PointA = GeneratePoint<PointType>(),
        PointPtrType PointB = GeneratePoint<PointType>(),
        PointPtrType PointC = GeneratePoint<PointType>(),
        PointPtrType PointD = GeneratePoint<PointType>(),
        PointPtrType PointE = GeneratePoint<PointType>(),
        PointPtrType PointF = GeneratePoint<PointType>()) {
      return PrismGeometryPtrType(new PrismGeometryType(PointA, PointB, PointC, PointD, PointE, PointF));
    }

    /** Generates a sample Prism3D6.
     * Generates a trirectangular prism on the origin with positive volume and side 1.
     * @return  Pointer to a Prism3D6
     */
    PrismGeometryPtrType GenerateRegularPrism3D6() {
      return PrismGeometryPtrType(new PrismGeometryType(
        GeneratePoint<PointType>(0.0, 0.0, 0.0),
        GeneratePoint<PointType>(1.0, 0.0, 0.0),
        GeneratePoint<PointType>(0.0, 1.0, 0.0),
        GeneratePoint<PointType>(0.0, 0.0, 1.0),
        GeneratePoint<PointType>(1.0, 0.0, 1.0),
        GeneratePoint<PointType>(0.0, 1.0, 1.0)
      ));
    }

    /** Checks if the number of edges is correct.
     * Checks if the number of edges is correct.
     */
    TEST(Prism3D6EdgesNumber, KratosCoreGeometriesFastSuite) {
        auto geomRegular = GenerateRegularPrism3D6();

        KRATOS_EXPECT_EQ(geomRegular->EdgesNumber(), 9);
    }

    /** Checks if the number of faces is correct.
     * Checks if the number of faces is correct.
     */
    TEST(Prism3D6FacesNumber, KratosCoreGeometriesFastSuite) {
        auto geomRegular = GenerateRegularPrism3D6();

        KRATOS_EXPECT_EQ(geomRegular->FacesNumber(), 5);
    }

    /** Checks if the characteristic length of the prism is calculated correctly.
     * Checks if the characteristic length of the prism is calculated correctly.
     */
    TEST(Prism3D6Length, KratosCoreGeometriesFastSuite) {
        auto geomRegular = GenerateRegularPrism3D6();

        KRATOS_EXPECT_NEAR(geomRegular->Length(), 0.264567, TOLERANCE);
    }

    /** Checks if the area of the prism is calculated correctly.
     * Checks if the area of the prism is calculated correctly.
     */
    TEST(Prism3D6Area, KratosCoreGeometriesFastSuite) {
        auto geomRegular = GenerateRegularPrism3D6();

<<<<<<< HEAD
        KRATOS_EXPECT_NEAR(geomRegular->Area(),  0.5, TOLERANCE);
=======
        KRATOS_CHECK_NEAR(geomRegular->Area(),  0.5, ZERO_TOLERANCE);
>>>>>>> b2eb5dc7
    }

    /** Checks if the volume of the prism is calculated correctly.
     * Checks if the volume of the prism is calculated correctly.
     * For prism 3D6 'volume()' call defaults to 'area()'
     */
    TEST(Prism3D6Volume, KratosCoreGeometriesFastSuite) {
        auto geomRegular = GenerateRegularPrism3D6();

<<<<<<< HEAD
        KRATOS_EXPECT_NEAR(geomRegular->Volume(),  0.5, TOLERANCE);
=======
        KRATOS_CHECK_NEAR(geomRegular->Volume(),  0.5, ZERO_TOLERANCE);
>>>>>>> b2eb5dc7
    }

    /**
     * This test performs the check of the box intersection method
     */
    TEST(Prism3D6BoxIntersection, KratosCoreGeometriesFastSuite) {
        auto p_geom = GenerateRegularPrism3D6();

        // Prism inside the box
        KRATOS_EXPECT_TRUE(p_geom->HasIntersection(Point(-0.6,-0.6,-0.6), Point(0.6,0.6,0.6)));

        // Prism contains the box
        KRATOS_EXPECT_TRUE(p_geom->HasIntersection(Point(-.25,-.25,-.25), Point(.25,.25,.25)));

        // Prism intersects the box
        KRATOS_EXPECT_TRUE(p_geom->HasIntersection(Point(.25,.25,.25), Point(1.0,1.0,1.0)));

        // Prism not intersects the box
        KRATOS_EXPECT_FALSE(p_geom->HasIntersection(Point(.51,.51,.51), Point(1.1,1.1,1.1)));
    }

    /** Checks the inside test for a given point respect to the prism
    * Checks the inside test for a given point respect to the prism
    * It performs 4 tests:
    * A Point inside the prism: Expected result TRUE
    * A Point outside the prism: Expected result FALSE
    * A Point over a vertex of the prism: Expected result TRUE
    * A Point over an edge of the prism: Expected result TRUE
    */
    TEST(Prism3D6IsInside, KratosCoreGeometriesFastSuite) {
        auto geom = GenerateRegularPrism3D6();

        Point PointInside(0.1666, 0.1666, 0.1666);
        Point PointOutside(0.66, 0.66, 0.66);
        Point PointInVertex(0.0, 0.0, 0.0);
        Point PointInEdge(0.33, 0.33, 0.33);

        Point LocalCoords;

        KRATOS_EXPECT_TRUE(geom->IsInside(PointInside, LocalCoords, EPSILON));
        KRATOS_EXPECT_FALSE(geom->IsInside(PointOutside, LocalCoords, EPSILON));
        KRATOS_EXPECT_TRUE(geom->IsInside(PointInVertex, LocalCoords, EPSILON));
        KRATOS_EXPECT_TRUE(geom->IsInside(PointInEdge, LocalCoords, EPSILON));
    }

    /** Checks the point local coordinates for a given point respect to the
    * prism. The centre of the prism is selected due to its known
    * solution.
    */
    TEST(Prism3D6PointLocalCoordinates, KratosCoreGeometriesFastSuite) {
        auto geom = GenerateRegularPrism3D6();

        // Compute the global coordinates of the centre
        auto points = geom->Points();
        auto centre = Point{points[0] + points[1] + points[2] + points[3] + points[4] + points[5]};
        centre /= 6.0;

        // Compute the centre local coordinates
        array_1d<double, 3> centre_local_coords;
        geom->PointLocalCoordinates(centre_local_coords, centre);

        KRATOS_EXPECT_NEAR(centre_local_coords(0), 1.0/3.0, TOLERANCE);
        KRATOS_EXPECT_NEAR(centre_local_coords(1), 1.0/3.0, TOLERANCE);
        KRATOS_EXPECT_NEAR(centre_local_coords(2), 1.0/2.0, TOLERANCE);
    }

    TEST(Prism3D6ShapeFunctionsValues, KratosCoreGeometriesFastSuite) {
        auto geom = GenerateRegularPrism3D6();
        array_1d<double, 3> coord(3);
        coord[0] = 1.0 / 2.0;
        coord[1] = 1.0 / 4.0;
        coord[2] = 1.0 / 16.0;
        KRATOS_EXPECT_NEAR(geom->ShapeFunctionValue(0, coord), 0.234375, TOLERANCE);
        KRATOS_EXPECT_NEAR(geom->ShapeFunctionValue(1, coord), 0.46875, TOLERANCE);
        KRATOS_EXPECT_NEAR(geom->ShapeFunctionValue(2, coord), 0.234375, TOLERANCE);
        KRATOS_EXPECT_NEAR(geom->ShapeFunctionValue(3, coord), 0.015625, TOLERANCE);
        KRATOS_EXPECT_NEAR(geom->ShapeFunctionValue(4, coord), 0.03125, TOLERANCE);
        KRATOS_EXPECT_NEAR(geom->ShapeFunctionValue(5, coord), 0.015625, TOLERANCE);
    }

    TEST(Prism3D6ShapeFunctionsLocalGradients, KratosCoreGeometriesFastSuite) {
        auto geom = GenerateRegularPrism3D6();
        Matrix gradient;

        // Compute the global coordinates of the centre
        auto points = geom->Points();
        Point centre = Point{points[0] + points[1] + points[2] + points[3] + points[4] + points[5]};
        centre /= 6.0;

        // Compute the centre local coordinates
        array_1d<double, 3> centre_local_coords;
        geom->PointLocalCoordinates(centre_local_coords, centre);

        gradient = geom->ShapeFunctionsLocalGradients(gradient, centre_local_coords);

        KRATOS_EXPECT_NEAR(gradient(0,0), -0.5, TOLERANCE);
        KRATOS_EXPECT_NEAR(gradient(0,1), -0.5, TOLERANCE);
        KRATOS_EXPECT_NEAR(gradient(0,2), -1.0/3.0, TOLERANCE);

        KRATOS_EXPECT_NEAR(gradient(1,0), 0.5, TOLERANCE);
        KRATOS_EXPECT_NEAR(gradient(1,1), 0.0, TOLERANCE);
        KRATOS_EXPECT_NEAR(gradient(1,2), -1.0/3.0, TOLERANCE);

        KRATOS_EXPECT_NEAR(gradient(2,0), 0.0, TOLERANCE);
        KRATOS_EXPECT_NEAR(gradient(2,1), 0.5, TOLERANCE);
        KRATOS_EXPECT_NEAR(gradient(2,2), -1.0/3.0, TOLERANCE);

        KRATOS_EXPECT_NEAR(gradient(3,0), -0.5, TOLERANCE);
        KRATOS_EXPECT_NEAR(gradient(3,1), -0.5, TOLERANCE);
        KRATOS_EXPECT_NEAR(gradient(3,2), 1.0/3.0, TOLERANCE);

        KRATOS_EXPECT_NEAR(gradient(4,0), 0.5, TOLERANCE);
        KRATOS_EXPECT_NEAR(gradient(4,1), 0.0, TOLERANCE);
        KRATOS_EXPECT_NEAR(gradient(4,2), 1.0/3.0, TOLERANCE);

        KRATOS_EXPECT_NEAR(gradient(5,0), 0.0, TOLERANCE);
        KRATOS_EXPECT_NEAR(gradient(5,1), 0.5, TOLERANCE);
        KRATOS_EXPECT_NEAR(gradient(5,2), 1.0/3.0, TOLERANCE);
    }

    /** Tests the area using 'GI_GAUSS_1' integration method.
    * Tests the area using 'GI_GAUSS_1' integration method.
    */
    TEST(Prism3D6GaussPoint1, KratosCoreGeometriesFastSuite) {
        auto geom = GenerateRegularPrism3D6();

        const double expected_vol = 0.5;

        KRATOS_EXPECT_NEAR(CalculateAreaByIntegration(*geom, GeometryData::IntegrationMethod::GI_GAUSS_1), expected_vol, TOLERANCE);
        VerifyStrainExactness(*geom, GeometryData::IntegrationMethod::GI_GAUSS_1);
    }

    /** Tests the area using 'GI_GAUSS_2' integration method.
    * Tests the area using 'GI_GAUSS_2' integration method.
    */
    TEST(Prism3D6GaussPoint2, KratosCoreGeometriesFastSuite) {
        auto geom = GenerateRegularPrism3D6();

        const double expected_vol = 0.5;

        KRATOS_EXPECT_NEAR(CalculateAreaByIntegration(*geom, GeometryData::IntegrationMethod::GI_GAUSS_2), expected_vol, TOLERANCE);
        VerifyStrainExactness(*geom, GeometryData::IntegrationMethod::GI_GAUSS_2);
    }

    /** Tests the area using 'GI_GAUSS_3' integration method.
    * Tests the area using 'GI_GAUSS_3' integration method.
    */
    TEST(Prism3D6GaussPoint3, KratosCoreGeometriesFastSuite) {
        auto geom = GenerateRegularPrism3D6();

        const double expected_vol = 0.5;

        KRATOS_EXPECT_NEAR(CalculateAreaByIntegration(*geom, GeometryData::IntegrationMethod::GI_GAUSS_3), expected_vol, TOLERANCE);
        VerifyStrainExactness(*geom, GeometryData::IntegrationMethod::GI_GAUSS_3);
    }

    /** Tests the area using 'GI_GAUSS_4' integration method.
    * Tests the area using 'GI_GAUSS_4' integration method.
    */
    TEST(Prism3D6GaussPoint4, KratosCoreGeometriesFastSuite) {
        auto geom = GenerateRegularPrism3D6();

        const double expected_vol = 0.5;

        KRATOS_EXPECT_NEAR(CalculateAreaByIntegration(*geom, GeometryData::IntegrationMethod::GI_GAUSS_4), expected_vol, TOLERANCE);
        VerifyStrainExactness(*geom, GeometryData::IntegrationMethod::GI_GAUSS_4);
    }

    /** Tests the area using 'GI_GAUSS_5' integration method.
    * Tests the area using 'GI_GAUSS_5' integration method.
    */
    TEST(Prism3D6GaussPoint5, KratosCoreGeometriesFastSuite) {
        auto geom = GenerateRegularPrism3D6();

        const double expected_vol = 0.5;

        KRATOS_EXPECT_NEAR(CalculateAreaByIntegration(*geom, GeometryData::IntegrationMethod::GI_GAUSS_5), expected_vol, TOLERANCE);
        VerifyStrainExactness(*geom, GeometryData::IntegrationMethod::GI_GAUSS_5);
    }
}
}  // namespace Kratos.<|MERGE_RESOLUTION|>--- conflicted
+++ resolved
@@ -91,11 +91,7 @@
     TEST(Prism3D6Area, KratosCoreGeometriesFastSuite) {
         auto geomRegular = GenerateRegularPrism3D6();
 
-<<<<<<< HEAD
-        KRATOS_EXPECT_NEAR(geomRegular->Area(),  0.5, TOLERANCE);
-=======
-        KRATOS_CHECK_NEAR(geomRegular->Area(),  0.5, ZERO_TOLERANCE);
->>>>>>> b2eb5dc7
+        KRATOS_EXPECT_NEAR(geomRegular->Area(),  0.5, ZERO_TOLERANCE);
     }
 
     /** Checks if the volume of the prism is calculated correctly.
@@ -105,11 +101,7 @@
     TEST(Prism3D6Volume, KratosCoreGeometriesFastSuite) {
         auto geomRegular = GenerateRegularPrism3D6();
 
-<<<<<<< HEAD
-        KRATOS_EXPECT_NEAR(geomRegular->Volume(),  0.5, TOLERANCE);
-=======
-        KRATOS_CHECK_NEAR(geomRegular->Volume(),  0.5, ZERO_TOLERANCE);
->>>>>>> b2eb5dc7
+        KRATOS_EXPECT_NEAR(geomRegular->Volume(),  0.5, ZERO_TOLERANCE);
     }
 
     /**
