﻿from __future__ import print_function, absolute_import, division

import KratosMultiphysics.KratosUnittest as KratosUnittest
from KratosMultiphysics import *
import math

def GetFilePath(fileName):
    return os.path.dirname(os.path.realpath(__file__)) + "/" + fileName


class TestProcesses(KratosUnittest.TestCase):

    # TODO: CHECK IF THESE TEST CAN BE SUPRESSED
    def test_apply_custom_function_process(self):
        model_part = ModelPart("Main")
        model_part.AddNodalSolutionStepVariable(DISPLACEMENT)
        model_part.AddNodalSolutionStepVariable(VISCOSITY)
        model_part_io = ModelPartIO(GetFilePath("test_model_part_io_read"))
        model_part_io.ReadModelPart(model_part)

        settings = Parameters(
            """
            {
                "process_list" : [
                    {
                        "python_module"   : "apply_custom_function_process",
                        "kratos_module" : "KratosMultiphysics",
                        "help"                  : "This process imposes the value by reading it from f(x,y,z,t) field",
                        "process_name"          : "ApplyCustomFunctionProcess",
                        "Parameters"            : {
                            "model_part_name" : "Main",
                            "variable_name"   : "VISCOSITY",
                            "interval"        : [0.0, 10.0],
                            "is_fixed"		  : true,
                            "free_outside_of_interval" : true,
                            "f(x,y,z,t)"      : "x+100.0*y*t**2"
                        }
                    },
                    {
                        "python_module"   : "apply_custom_function_process",
                        "kratos_module" : "KratosMultiphysics",
                        "help"                  : "This process imposes the value by reading it from f(x,y,z,t) field",
                        "process_name"          : "ApplyCustomFunctionProcess",
                        "Parameters"            : {
                            "model_part_name" : "Main",
                            "variable_name"   : "DISPLACEMENT_X",
                            "interval"        : [0.0, 5.0],
                            "is_fixed"		  : true,
                            "free_outside_of_interval" : true,
                            "f(x,y,z,t)"      : "sqrt(x**2+y**2)*t"
                        }
                    }
                ]
                }
            """
            )

        Model = {"Main":model_part}

        import process_factory
        list_of_processes = process_factory.KratosProcessFactory(Model).ConstructListOfProcesses( settings["process_list"] )

        ############################################################
        ##time = 3 - both within the active interval
        model_part.CloneTimeStep(3.0)

        for process in list_of_processes:
            process.ExecuteInitializeSolutionStep()

        ##verify the result
        t = model_part.ProcessInfo[TIME]
        for node in model_part.Nodes:
            self.assertEqual(node.GetSolutionStepValue(DISPLACEMENT_X), math.sqrt(node.X**2+node.Y**2)*t)
            self.assertEqual(node.GetSolutionStepValue(VISCOSITY), node.X+100.0*node.Y*t**2)
            self.assertTrue(node.IsFixed(VISCOSITY))
            self.assertTrue(node.IsFixed(DISPLACEMENT_X))

        for process in list_of_processes:
            process.ExecuteFinalizeSolutionStep()

        ##verify the result
        t = model_part.ProcessInfo[TIME]
        for node in model_part.Nodes:
            self.assertFalse(node.IsFixed(VISCOSITY))
            self.assertFalse(node.IsFixed(DISPLACEMENT_X))

        ############################################################
        ##time = 3 - DISPLACEMENT_X is not in the active interval
        model_part.CloneTimeStep(6.0)

        for process in list_of_processes:
            process.ExecuteInitializeSolutionStep()

        ##verify the result
        t = model_part.ProcessInfo[TIME]
        for node in model_part.Nodes:
            self.assertEqual(node.GetSolutionStepValue(DISPLACEMENT_X), math.sqrt(node.X**2+node.Y**2)*3.0) ##still the old value
            self.assertEqual(node.GetSolutionStepValue(VISCOSITY), node.X+100.0*node.Y*t**2)
            self.assertTrue(node.IsFixed(VISCOSITY))
            self.assertFalse(node.IsFixed(DISPLACEMENT_X)) #it is left unfixed at the end of the previous interval

        for process in list_of_processes:
            process.ExecuteFinalizeSolutionStep()

        ##verify the result
        t = model_part.ProcessInfo[TIME]
        for node in model_part.Nodes:
            self.assertFalse(node.IsFixed(VISCOSITY))
            self.assertFalse(node.IsFixed(DISPLACEMENT_X))


    def test_apply_custom_function_process(self):
        model_part = ModelPart("Main")
        model_part.AddNodalSolutionStepVariable(DISPLACEMENT)
        model_part.AddNodalSolutionStepVariable(VELOCITY)
        model_part.AddNodalSolutionStepVariable(VISCOSITY)
        model_part_io = ModelPartIO(GetFilePath("test_model_part_io_read"))
        model_part_io.ReadModelPart(model_part)

        #reset all data
        for node in model_part.Nodes:
            node.Free(DISPLACEMENT_X)
            node.Free(DISPLACEMENT_Y)
            node.Free(DISPLACEMENT_Z)
            node.Free(VELOCITY_X)
            node.Free(VELOCITY_Y)
            node.Free(VELOCITY_Z)
            node.SetSolutionStepValue(DISPLACEMENT_X,0,0.0)
            node.SetSolutionStepValue(DISPLACEMENT_Y,0,0.0)
            node.SetSolutionStepValue(DISPLACEMENT_Z,0,0.0)
            node.SetSolutionStepValue(VELOCITY_X,0,0.0)
            node.SetSolutionStepValue(VELOCITY_Y,0,0.0)
            node.SetSolutionStepValue(VELOCITY_Z,0,0.0)

        settings = Parameters(
            """
            {
                "process_list" : [
                    {
<<<<<<< HEAD
                        "python_module"   : "assign_value_process",
=======
                        "python_module"   : "assign_scalar_variable_process",
>>>>>>> ba056ced
                        "kratos_module" : "KratosMultiphysics",
                        "process_name"          : "AssignScalarVariableProcess",
                        "Parameters"            : {
                            "model_part_name" : "Main",
                            "variable_name"   : "VISCOSITY",
                            "interval"        : [0.0, 10.0],
                            "constrained"		  : true,
                            "value"      : "x+100.0*y*t**2"
                        }
                    },
                    {
<<<<<<< HEAD
                        "python_module"   : "assign_value_process",
=======
                        "python_module"   : "assign_scalar_variable_process",
>>>>>>> ba056ced
                        "kratos_module" : "KratosMultiphysics",
                        "process_name"          : "AssignScalarVariableProcess",
                        "Parameters"            : {
                            "model_part_name" : "Main",
                            "variable_name"   : "DISPLACEMENT_X",
                            "interval"        : [0.0, 5.0],
                            "constrained"		  : true,
                            "value"      : "sqrt(x**2+y**2)*t",
                            "local_axes"               :{
                                "origin" : [0.0, 0.0, 0.0],
                                "axes"  : [[1.0, 0.0, 0.0], [0.0, 1.0, 0.0], [0.0, 0.0, 1.0] ]
                            }
                        }
                    },
                    {
<<<<<<< HEAD
                        "python_module"   : "assign_vector_process",
=======
                        "python_module"   : "assign_vector_variable_process",
>>>>>>> ba056ced
                        "kratos_module" : "KratosMultiphysics",
                        "process_name"          : "AssignVectorVariableProcess",
                        "Parameters"            : {
                                "model_part_name"      : "Main",
                                "variable_name"        : "DISPLACEMENT",
                                "interval"             : [11.0, 15.0],
                                "value"                : [10.0, null, "t"],
                                "local_axes"           : {}
                            }
                    },
                    {
<<<<<<< HEAD
                        "python_module"   : "assign_vector_process",
=======
                        "python_module"   : "assign_vector_by_direction_process",
>>>>>>> ba056ced
                        "kratos_module" : "KratosMultiphysics",
                        "process_name"          : "AssignVectorByDirectionProcess",
                        "Parameters"            : {
                                "model_part_name"      : "Main",
                                "variable_name"        : "VELOCITY",
                                "interval"             : [11.0, 15.0],
                                "modulus"              : 10.0,
                                "constrained"          : false,
                                "direction"            : [1.0, 0.0, 0.0],
                                "local_axes"           : {}
                            }
                    },
                    {
                        "python_module"   : "assign_vector_variable_process",
                        "kratos_module" : "KratosMultiphysics",
                        "process_name"          : "AssignVectorVariableProcess",
                        "Parameters"            : {
                                "model_part_name"      : "Main",
                                "variable_name"        : "DISPLACEMENT",
                                "interval"             : [20.0, 24.0],
                                "constrained"          : false,
                                "value"                : [10.0, null, "t"],
                                "local_axes"           : {}
                            }
                    },
                    {
                        "python_module"   : "assign_vector_by_direction_process",
                        "kratos_module" : "KratosMultiphysics",
                        "process_name"          : "AssignVectorByDirectionProcess",
                        "Parameters"            : {
                                "model_part_name"      : "Main",
                                "variable_name"        : "VELOCITY",
                                "interval"             : [20.0, 24.0],
                                "modulus"              : "sin(x*pi*t)",
                                "constrained"          : false,
                                "direction"            : [0.0, 1.0, 0.0],
                                "local_axes"           : {}
                            }
                    },
                    {
<<<<<<< HEAD
                        "python_module"   : "assign_vector_process",
=======
                        "python_module"   : "assign_vector_variable_process",
>>>>>>> ba056ced
                        "kratos_module" : "KratosMultiphysics",
                        "process_name"          : "AssignVectorProcess",
                        "Parameters"            : {
                                "model_part_name"      : "Main",
                                "variable_name"        : "DISPLACEMENT",
                                "interval"             : [25.0, "End"],
                                "constrained"          : [true,true,false],
                                "value"                : [null, "x+y*t", "t"],
                                "local_axes"           : {}
                            }
                    },
                    {
                        "python_module"   : "assign_vector_by_direction_process",
                        "kratos_module" : "KratosMultiphysics",
                        "process_name"          : "AssignVectorByDirectionProcess",
                        "Parameters"            : {
                                "model_part_name"      : "Main",
                                "variable_name"        : "VELOCITY",
                                "interval"             : [25.0, "End"],
                                "modulus"              : "sqrt(abs(x*y))",
                                "constrained"          : true,
                                "direction"            : [0.0, 1.0, 1.0],
                                "local_axes"           : {}
                            }
                    }
                ]
                }
            """
            )

        Model = {"Main":model_part}

        import process_factory
        list_of_processes = process_factory.KratosProcessFactory(Model).ConstructListOfProcesses( settings["process_list"] )

        for node in model_part.Nodes:
            self.assertFalse(node.IsFixed(DISPLACEMENT_X))
            self.assertFalse(node.IsFixed(DISPLACEMENT_Y))
            self.assertFalse(node.IsFixed(DISPLACEMENT_Z))

        ############################################################
        ##time = 3 - both within the active interval
        model_part.CloneTimeStep(3.0)

        for process in list_of_processes:
            process.ExecuteInitializeSolutionStep()

        ##verify the result
        t = model_part.ProcessInfo[TIME]
        for node in model_part.Nodes:
            self.assertEqual(node.GetSolutionStepValue(DISPLACEMENT_X), math.sqrt(node.X**2+node.Y**2)*t)
            self.assertEqual(node.GetSolutionStepValue(VISCOSITY), node.X+100.0*node.Y*t**2)
            self.assertTrue(node.IsFixed(VISCOSITY))
            self.assertTrue(node.IsFixed(DISPLACEMENT_X))
            self.assertFalse(node.IsFixed(DISPLACEMENT_Y))
            self.assertFalse(node.IsFixed(DISPLACEMENT_Z))

        for process in list_of_processes:
            process.ExecuteFinalizeSolutionStep()

        ##verify the result
        t = model_part.ProcessInfo[TIME]
        for node in model_part.Nodes:
            self.assertFalse(node.IsFixed(VISCOSITY))
            self.assertFalse(node.IsFixed(DISPLACEMENT_X))
            self.assertFalse(node.IsFixed(DISPLACEMENT_Y))
            self.assertFalse(node.IsFixed(DISPLACEMENT_Z))

        ############################################################
        ##time = 3 - DISPLACEMENT_X is not in the active interval
        model_part.CloneTimeStep(6.0)

        for node in model_part.Nodes:
            self.assertFalse(node.IsFixed(DISPLACEMENT_X))
            self.assertFalse(node.IsFixed(DISPLACEMENT_Y))
            self.assertFalse(node.IsFixed(DISPLACEMENT_Z))

        for process in list_of_processes:
            process.ExecuteInitializeSolutionStep()

        ##verify the result
        t = model_part.ProcessInfo[TIME]
        for node in model_part.Nodes:
            self.assertEqual(node.GetSolutionStepValue(DISPLACEMENT_X), math.sqrt(node.X**2+node.Y**2)*3.0) ##still the old value
            self.assertEqual(node.GetSolutionStepValue(VISCOSITY), node.X+100.0*node.Y*t**2)
            self.assertTrue(node.IsFixed(VISCOSITY))
            self.assertFalse(node.IsFixed(DISPLACEMENT_X)) #it is left unfixed at the end of the previous interval

        for process in list_of_processes:
            process.ExecuteFinalizeSolutionStep()

        ##verify the result
        t = model_part.ProcessInfo[TIME]
        for node in model_part.Nodes:
            self.assertFalse(node.IsFixed(VISCOSITY))
            self.assertFalse(node.IsFixed(DISPLACEMENT_X))

        ############################################################
        ##time = 12 - DISPLACEMENT applied as a vector. x,z components fixed, y component not imposed
        ##time = 12 - VELOCITY applied as a vector by componentes. All components free. x component is not zero.
        model_part.CloneTimeStep(12.0)

        for process in list_of_processes:
            process.ExecuteInitializeSolutionStep()

        ##verify the result
        t = model_part.ProcessInfo[TIME]
        for node in model_part.Nodes:
            self.assertEqual(node.GetSolutionStepValue(DISPLACEMENT_X), 10.0)
            self.assertTrue(node.IsFixed(DISPLACEMENT_X))

            self.assertEqual(node.GetSolutionStepValue(DISPLACEMENT_Y), 0.0) #not applied!!
            self.assertFalse(node.IsFixed(DISPLACEMENT_Y))

            self.assertEqual(node.GetSolutionStepValue(DISPLACEMENT_Z), 12.0)
            self.assertTrue(node.IsFixed(DISPLACEMENT_Z))

            self.assertEqual(node.GetSolutionStepValue(VELOCITY_X), 10.0)
            self.assertFalse(node.IsFixed(VELOCITY_X))

            self.assertEqual(node.GetSolutionStepValue(VELOCITY_Y), 0.0)
            self.assertFalse(node.IsFixed(VELOCITY_Y))

            self.assertEqual(node.GetSolutionStepValue(VELOCITY_Z), 0.0)
            self.assertFalse(node.IsFixed(VELOCITY_Z))

        #print("**********************************************")
        for process in list_of_processes:
            process.ExecuteFinalizeSolutionStep()

        ############################################################
        ##time >= 20 - DISPLACEMENT applied as a vector. x,z components fixed, y component not imposed
        ##time >= 20 - VELOCITY applied as a vector by componentes. All components free. y component is not zero.
        model_part.CloneTimeStep(20.1)

        for process in list_of_processes:
            process.ExecuteInitializeSolutionStep()

        ##verify the result
        t = model_part.ProcessInfo[TIME]
        #print("Checking time = ", t)
        for node in model_part.Nodes:
            self.assertEqual(node.GetSolutionStepValue(DISPLACEMENT_X), 10.0)
            self.assertFalse(node.IsFixed(DISPLACEMENT_X))

            self.assertEqual(node.GetSolutionStepValue(DISPLACEMENT_Y), 0.0) #not applied!!
            self.assertFalse(node.IsFixed(DISPLACEMENT_Y))

            self.assertEqual(node.GetSolutionStepValue(DISPLACEMENT_Z), t)
            self.assertFalse(node.IsFixed(DISPLACEMENT_Z))

            self.assertEqual(node.GetSolutionStepValue(VELOCITY_X), 0.0)
            self.assertFalse(node.IsFixed(VELOCITY_X))

            self.assertEqual(node.GetSolutionStepValue(VELOCITY_Y), math.sin(node.X*math.pi*t))
            self.assertFalse(node.IsFixed(VELOCITY_Y))

            self.assertEqual(node.GetSolutionStepValue(VELOCITY_Z), 0.0)
            self.assertFalse(node.IsFixed(VELOCITY_Z))

        for process in list_of_processes:
            process.ExecuteFinalizeSolutionStep()

        ############################################################
        ##time >= 25 - DISPLACEMENT applied as a vector. x,z components fixed, y component not imposed
        ##time >= 25 - VELOCITY applied as a vector by componentes. All components fixed. y and z components are not zero.
        model_part.CloneTimeStep(26.0)

        for process in list_of_processes:
            process.ExecuteInitializeSolutionStep()

        ##verify the result
        t = model_part.ProcessInfo[TIME]
        #print("Checking time = ", t)
        for node in model_part.Nodes:
            self.assertEqual(node.GetSolutionStepValue(DISPLACEMENT_X), 10.0) #previous value
            self.assertFalse(node.IsFixed(DISPLACEMENT_X)) #not fixed since set as null

            self.assertEqual(node.GetSolutionStepValue(DISPLACEMENT_Y), node.X+node.Y*t) #not applied!!
            self.assertTrue(node.IsFixed(DISPLACEMENT_Y)) #set to true

            self.assertEqual(node.GetSolutionStepValue(DISPLACEMENT_Z), t)
            self.assertFalse(node.IsFixed(DISPLACEMENT_Z))

            self.assertEqual(node.GetSolutionStepValue(VELOCITY_X), 0.0)
            self.assertTrue(node.IsFixed(VELOCITY_X))

            self.assertAlmostEqual(node.GetSolutionStepValue(VELOCITY_Y), (math.sqrt(abs(node.X*node.Y)))/math.sqrt(2))
            self.assertTrue(node.IsFixed(VELOCITY_Y))

            self.assertAlmostEqual(node.GetSolutionStepValue(VELOCITY_Z), (math.sqrt(abs(node.X*node.Y)))/math.sqrt(2))
            self.assertTrue(node.IsFixed(VELOCITY_Z))

        for process in list_of_processes:
            process.ExecuteFinalizeSolutionStep()
            
    def test_rotated_system(self):
        model_part = ModelPart("Main")
        model_part.AddNodalSolutionStepVariable(VELOCITY)
        model_part.AddNodalSolutionStepVariable(DISPLACEMENT)
        model_part.AddNodalSolutionStepVariable(VISCOSITY)
        model_part_io = ModelPartIO(GetFilePath("test_model_part_io_read"))
        model_part_io.ReadModelPart(model_part)

        #note that y and z are inverted in the rotated system
        settings = Parameters(
            """
            {
                "process_list" : [
                    {
                        "python_module"   : "assign_scalar_variable_process",
                        "kratos_module" : "KratosMultiphysics",
                        "process_name"          : "AssignScalarVariableProcess",
                        "Parameters"            : {
                            "model_part_name" : "Main",
                            "variable_name"   : "VISCOSITY",
                            "interval"        : [0.0, 10.0],
                            "constrained"     : false,
                            "value"      : "x+100.0*y*t**2",
                            "local_axes"               :{
                                "origin" : [10.0, 0.0, 0.0],
                                "axes"  : [[1.0, 0.0, 0.0], [0.0, 0.0, 1.0], [0.0, 1.0, 0.0] ]
                            }
                        }
                    }
                    ]
                }
            """
            )

        Model = {"Main":model_part}

        import process_factory
        list_of_processes = process_factory.KratosProcessFactory(Model).ConstructListOfProcesses( settings["process_list"] )

        model_part.CloneTimeStep(3.0)

        for process in list_of_processes:
            process.ExecuteInitializeSolutionStep()

        ##verify the result
        t = model_part.ProcessInfo[TIME]
        for node in model_part.Nodes:
            x = node.X - 10.0
            y = node.Z
            z = node.Y
            self.assertEqual(node.GetSolutionStepValue(VISCOSITY), x+100.0*y*t**2)
            self.assertFalse(node.IsFixed(VISCOSITY))

        for process in list_of_processes:
            process.ExecuteFinalizeSolutionStep()

        
    def test_assign_scalar_value_to_conditions(self):
        model_part = ModelPart("Main")
        model_part_io = ModelPartIO(GetFilePath("test_processes"))
        model_part_io.ReadModelPart(model_part)

        settings = Parameters(
            """
            {
                "process_list" : [
                    {
                        "python_module"   : "assign_scalar_to_conditions_process",
                        "kratos_module" : "KratosMultiphysics",
                        "process_name"          : "AssignScalarVariableToConditionsProcess",
                        "Parameters"            : {
                            "model_part_name":"Main",
                            "variable_name": "PRESSURE",
                            "value" : 15.0
                        }
                    },
                    {
                        "python_module"   : "assign_scalar_to_conditions_process",
                        "kratos_module" : "KratosMultiphysics",
                        "process_name"          : "AssignScalarVariableToConditionsProcess",
                        "Parameters"            : {
                            "model_part_name":"Main",
                            "variable_name": "VISCOSITY",
                            "value" : 2
                        }
                    }
                    ]
                }
            """
            )

        Model = {"Main":model_part}

        import process_factory
        list_of_processes = process_factory.KratosProcessFactory(Model).ConstructListOfProcesses( settings["process_list"] )

        for process in list_of_processes:
            process.ExecuteInitializeSolutionStep()
            
        for cond in model_part.Conditions:
            self.assertEqual(cond.GetValue(PRESSURE), 15.0)
            self.assertEqual(cond.GetValue(VISCOSITY), 2)

        
    def test_assign_scalar_field_to_conditions(self):
        model_part = ModelPart("Main")
        model_part_io = ModelPartIO(GetFilePath("test_processes"))
        model_part_io.ReadModelPart(model_part)

        settings = Parameters(
            """
            {
                "process_list" : [
                    {
                        "python_module"   : "assign_scalar_field_to_conditions_process",
                        "kratos_module" : "KratosMultiphysics",
                        "process_name"          : "AssignScalarFieldToConditionsProcess",
                        "Parameters"            : {
                            "model_part_name":"Main",
                            "variable_name": "INITIAL_STRAIN",
                            "value" : "x+y*t+z"
                        }
                    }
                    ]
                }
            """
            )

        Model = {"Main":model_part}

        import process_factory
        list_of_processes = process_factory.KratosProcessFactory(Model).ConstructListOfProcesses( settings["process_list"] )
            
        model_part.CloneTimeStep(5.0)

        for process in list_of_processes:
            process.ExecuteInitializeSolutionStep()

        t = model_part.ProcessInfo[TIME]
        for cond in model_part.Conditions:
            v = cond.GetValue(INITIAL_STRAIN)
            
            i = 0
            for node in cond.GetNodes():
                self.assertEqual(v[i],node.X+node.Y*t+node.Z)    
                i=i+1
            
    def test_find_nodal_h_process(self):
        model_part = ModelPart("Main")
        model_part.AddNodalSolutionStepVariable(NODAL_H)
        model_part_io = ModelPartIO(GetFilePath("test_processes"))
        model_part_io.ReadModelPart(model_part)

        FindNodalHProcess(model_part).Execute();

        for i in range(1,len(model_part.Nodes)):
            self.assertEqual(model_part.GetNode(i).GetSolutionStepValue(NODAL_H), 0.25)
        self.assertEqual(model_part.GetNode(len(model_part.Nodes)).GetSolutionStepValue(NODAL_H), 0.5)
        
    def test_assign_acceleration_to_nodes(self):
        model_part = ModelPart("Main")
        model_part.AddNodalSolutionStepVariable(DISPLACEMENT)
        model_part.AddNodalSolutionStepVariable(ACCELERATION)
        model_part.AddNodalSolutionStepVariable(VISCOSITY)
        
        model_part_io = ModelPartIO(GetFilePath("test_processes"))
        model_part_io.ReadModelPart(model_part)

        settings = Parameters(
            """
            {
                "process_list" : [
                    {
                        "python_module"   : "assign_time_derivative_process",
                        "kratos_module" : "KratosMultiphysics",
                        "process_name"          : "AssignTimeDerivativeProcess",
                        "Parameters"            : {
                            "model_part_name":"Main",
                            "variable_name" : "ACCELERATION",
                            "variable_to_be_solved_for" : "DISPLACEMENT",
                            "value" : ["t",null,"z"],
                            "interval" : [3.0,4.0]
                        }
                    }
                    ]
                }
            """
            )

        Model = {"Main":model_part}

        import process_factory
        list_of_processes = process_factory.KratosProcessFactory(Model).ConstructListOfProcesses( settings["process_list"] )

        ################### here we are within the interval
        model_part.CloneTimeStep(3.0)
        
        for process in list_of_processes:
            process.ExecuteInitializeSolutionStep()
            
            
        for node in model_part.Nodes:
            self.assertEqual(node.IsFixed(ACCELERATION_X), True)
            self.assertEqual(node.IsFixed(ACCELERATION_Y), False)
            self.assertEqual(node.IsFixed(ACCELERATION_Z), True)
            self.assertEqual(node.IsFixed(DISPLACEMENT_X), True)
            self.assertEqual(node.IsFixed(DISPLACEMENT_Y), False)
            self.assertEqual(node.IsFixed(DISPLACEMENT_Z), True)
            self.assertEqual(node.GetSolutionStepValue(ACCELERATION_X), 3.0) #t = 3.0
            self.assertEqual(node.GetSolutionStepValue(ACCELERATION_Y), 0.0)
            self.assertEqual(node.GetSolutionStepValue(ACCELERATION_Z), node.Z)
            self.assertEqual(node.GetSolutionStepValue(DISPLACEMENT_X), 0.0) #displacements remain unmodified, they will be assigned by the scheme
            self.assertEqual(node.GetSolutionStepValue(DISPLACEMENT_Y), 0.0)
            self.assertEqual(node.GetSolutionStepValue(DISPLACEMENT_Z), 0.0)            
        
        for process in list_of_processes:
            process.ExecuteFinalizeSolutionStep()
            
        for node in model_part.Nodes:
            self.assertEqual(node.IsFixed(ACCELERATION_X), False)
            self.assertEqual(node.IsFixed(ACCELERATION_Y), False)
            self.assertEqual(node.IsFixed(ACCELERATION_Z), False)
            self.assertEqual(node.IsFixed(DISPLACEMENT_X), False)
            self.assertEqual(node.IsFixed(DISPLACEMENT_Y), False)
            self.assertEqual(node.IsFixed(DISPLACEMENT_Z), False)
            self.assertEqual(node.GetSolutionStepValue(ACCELERATION_X), 3.0) #t = 3.0
            self.assertEqual(node.GetSolutionStepValue(ACCELERATION_Y), 0.0)
            self.assertEqual(node.GetSolutionStepValue(ACCELERATION_Z), node.Z)
            self.assertEqual(node.GetSolutionStepValue(DISPLACEMENT_X), 0.0) #displacements remain unmodified, they will be assigned by the scheme
            self.assertEqual(node.GetSolutionStepValue(DISPLACEMENT_Y), 0.0)
            self.assertEqual(node.GetSolutionStepValue(DISPLACEMENT_Z), 0.0)   
            
        ################### here we are outside of the interval - values do not change but everything is free
        model_part.CloneTimeStep(8.0)
        
        for process in list_of_processes:
            process.ExecuteInitializeSolutionStep()
            
        for node in model_part.Nodes:
            self.assertEqual(node.IsFixed(ACCELERATION_X), False)
            self.assertEqual(node.IsFixed(ACCELERATION_Y), False)
            self.assertEqual(node.IsFixed(ACCELERATION_Z), False)
            self.assertEqual(node.IsFixed(DISPLACEMENT_X), False)
            self.assertEqual(node.IsFixed(DISPLACEMENT_Y), False)
            self.assertEqual(node.IsFixed(DISPLACEMENT_Z), False)
            self.assertEqual(node.GetSolutionStepValue(ACCELERATION_X), 3.0) #t = 3.0
            self.assertEqual(node.GetSolutionStepValue(ACCELERATION_Y), 0.0)
            self.assertEqual(node.GetSolutionStepValue(ACCELERATION_Z), node.Z)
            self.assertEqual(node.GetSolutionStepValue(DISPLACEMENT_X), 0.0) #displacements remain unmodified, they will be assigned by the scheme
            self.assertEqual(node.GetSolutionStepValue(DISPLACEMENT_Y), 0.0)
            self.assertEqual(node.GetSolutionStepValue(DISPLACEMENT_Z), 0.0)   
        
        for process in list_of_processes:
            process.ExecuteFinalizeSolutionStep()
            
        for node in model_part.Nodes:
            self.assertEqual(node.IsFixed(ACCELERATION_X), False)
            self.assertEqual(node.IsFixed(ACCELERATION_Y), False)
            self.assertEqual(node.IsFixed(ACCELERATION_Z), False)
            self.assertEqual(node.IsFixed(DISPLACEMENT_X), False)
            self.assertEqual(node.IsFixed(DISPLACEMENT_Y), False)
            self.assertEqual(node.IsFixed(DISPLACEMENT_Z), False)
            self.assertEqual(node.GetSolutionStepValue(ACCELERATION_X), 3.0) #t = 3.0
            self.assertEqual(node.GetSolutionStepValue(ACCELERATION_Y), 0.0)
            self.assertEqual(node.GetSolutionStepValue(ACCELERATION_Z), node.Z)
            self.assertEqual(node.GetSolutionStepValue(DISPLACEMENT_X), 0.0) #displacements remain unmodified, they will be assigned by the scheme
            self.assertEqual(node.GetSolutionStepValue(DISPLACEMENT_Y), 0.0)
            self.assertEqual(node.GetSolutionStepValue(DISPLACEMENT_Z), 0.0)               
if __name__ == '__main__':
    KratosUnittest.main()
<|MERGE_RESOLUTION|>--- conflicted
+++ resolved
@@ -1,707 +1,687 @@
-﻿from __future__ import print_function, absolute_import, division
-
-import KratosMultiphysics.KratosUnittest as KratosUnittest
-from KratosMultiphysics import *
-import math
-
-def GetFilePath(fileName):
-    return os.path.dirname(os.path.realpath(__file__)) + "/" + fileName
-
-
-class TestProcesses(KratosUnittest.TestCase):
-
-    # TODO: CHECK IF THESE TEST CAN BE SUPRESSED
-    def test_apply_custom_function_process(self):
-        model_part = ModelPart("Main")
-        model_part.AddNodalSolutionStepVariable(DISPLACEMENT)
-        model_part.AddNodalSolutionStepVariable(VISCOSITY)
-        model_part_io = ModelPartIO(GetFilePath("test_model_part_io_read"))
-        model_part_io.ReadModelPart(model_part)
-
-        settings = Parameters(
-            """
-            {
-                "process_list" : [
-                    {
-                        "python_module"   : "apply_custom_function_process",
-                        "kratos_module" : "KratosMultiphysics",
-                        "help"                  : "This process imposes the value by reading it from f(x,y,z,t) field",
-                        "process_name"          : "ApplyCustomFunctionProcess",
-                        "Parameters"            : {
-                            "model_part_name" : "Main",
-                            "variable_name"   : "VISCOSITY",
-                            "interval"        : [0.0, 10.0],
-                            "is_fixed"		  : true,
-                            "free_outside_of_interval" : true,
-                            "f(x,y,z,t)"      : "x+100.0*y*t**2"
-                        }
-                    },
-                    {
-                        "python_module"   : "apply_custom_function_process",
-                        "kratos_module" : "KratosMultiphysics",
-                        "help"                  : "This process imposes the value by reading it from f(x,y,z,t) field",
-                        "process_name"          : "ApplyCustomFunctionProcess",
-                        "Parameters"            : {
-                            "model_part_name" : "Main",
-                            "variable_name"   : "DISPLACEMENT_X",
-                            "interval"        : [0.0, 5.0],
-                            "is_fixed"		  : true,
-                            "free_outside_of_interval" : true,
-                            "f(x,y,z,t)"      : "sqrt(x**2+y**2)*t"
-                        }
-                    }
-                ]
-                }
-            """
-            )
-
-        Model = {"Main":model_part}
-
-        import process_factory
-        list_of_processes = process_factory.KratosProcessFactory(Model).ConstructListOfProcesses( settings["process_list"] )
-
-        ############################################################
-        ##time = 3 - both within the active interval
-        model_part.CloneTimeStep(3.0)
-
-        for process in list_of_processes:
-            process.ExecuteInitializeSolutionStep()
-
-        ##verify the result
-        t = model_part.ProcessInfo[TIME]
-        for node in model_part.Nodes:
-            self.assertEqual(node.GetSolutionStepValue(DISPLACEMENT_X), math.sqrt(node.X**2+node.Y**2)*t)
-            self.assertEqual(node.GetSolutionStepValue(VISCOSITY), node.X+100.0*node.Y*t**2)
-            self.assertTrue(node.IsFixed(VISCOSITY))
-            self.assertTrue(node.IsFixed(DISPLACEMENT_X))
-
-        for process in list_of_processes:
-            process.ExecuteFinalizeSolutionStep()
-
-        ##verify the result
-        t = model_part.ProcessInfo[TIME]
-        for node in model_part.Nodes:
-            self.assertFalse(node.IsFixed(VISCOSITY))
-            self.assertFalse(node.IsFixed(DISPLACEMENT_X))
-
-        ############################################################
-        ##time = 3 - DISPLACEMENT_X is not in the active interval
-        model_part.CloneTimeStep(6.0)
-
-        for process in list_of_processes:
-            process.ExecuteInitializeSolutionStep()
-
-        ##verify the result
-        t = model_part.ProcessInfo[TIME]
-        for node in model_part.Nodes:
-            self.assertEqual(node.GetSolutionStepValue(DISPLACEMENT_X), math.sqrt(node.X**2+node.Y**2)*3.0) ##still the old value
-            self.assertEqual(node.GetSolutionStepValue(VISCOSITY), node.X+100.0*node.Y*t**2)
-            self.assertTrue(node.IsFixed(VISCOSITY))
-            self.assertFalse(node.IsFixed(DISPLACEMENT_X)) #it is left unfixed at the end of the previous interval
-
-        for process in list_of_processes:
-            process.ExecuteFinalizeSolutionStep()
-
-        ##verify the result
-        t = model_part.ProcessInfo[TIME]
-        for node in model_part.Nodes:
-            self.assertFalse(node.IsFixed(VISCOSITY))
-            self.assertFalse(node.IsFixed(DISPLACEMENT_X))
-
-
-    def test_apply_custom_function_process(self):
-        model_part = ModelPart("Main")
-        model_part.AddNodalSolutionStepVariable(DISPLACEMENT)
-        model_part.AddNodalSolutionStepVariable(VELOCITY)
-        model_part.AddNodalSolutionStepVariable(VISCOSITY)
-        model_part_io = ModelPartIO(GetFilePath("test_model_part_io_read"))
-        model_part_io.ReadModelPart(model_part)
-
-        #reset all data
-        for node in model_part.Nodes:
-            node.Free(DISPLACEMENT_X)
-            node.Free(DISPLACEMENT_Y)
-            node.Free(DISPLACEMENT_Z)
-            node.Free(VELOCITY_X)
-            node.Free(VELOCITY_Y)
-            node.Free(VELOCITY_Z)
-            node.SetSolutionStepValue(DISPLACEMENT_X,0,0.0)
-            node.SetSolutionStepValue(DISPLACEMENT_Y,0,0.0)
-            node.SetSolutionStepValue(DISPLACEMENT_Z,0,0.0)
-            node.SetSolutionStepValue(VELOCITY_X,0,0.0)
-            node.SetSolutionStepValue(VELOCITY_Y,0,0.0)
-            node.SetSolutionStepValue(VELOCITY_Z,0,0.0)
-
-        settings = Parameters(
-            """
-            {
-                "process_list" : [
-                    {
-<<<<<<< HEAD
-                        "python_module"   : "assign_value_process",
-=======
-                        "python_module"   : "assign_scalar_variable_process",
->>>>>>> ba056ced
-                        "kratos_module" : "KratosMultiphysics",
-                        "process_name"          : "AssignScalarVariableProcess",
-                        "Parameters"            : {
-                            "model_part_name" : "Main",
-                            "variable_name"   : "VISCOSITY",
-                            "interval"        : [0.0, 10.0],
-                            "constrained"		  : true,
-                            "value"      : "x+100.0*y*t**2"
-                        }
-                    },
-                    {
-<<<<<<< HEAD
-                        "python_module"   : "assign_value_process",
-=======
-                        "python_module"   : "assign_scalar_variable_process",
->>>>>>> ba056ced
-                        "kratos_module" : "KratosMultiphysics",
-                        "process_name"          : "AssignScalarVariableProcess",
-                        "Parameters"            : {
-                            "model_part_name" : "Main",
-                            "variable_name"   : "DISPLACEMENT_X",
-                            "interval"        : [0.0, 5.0],
-                            "constrained"		  : true,
-                            "value"      : "sqrt(x**2+y**2)*t",
-                            "local_axes"               :{
-                                "origin" : [0.0, 0.0, 0.0],
-                                "axes"  : [[1.0, 0.0, 0.0], [0.0, 1.0, 0.0], [0.0, 0.0, 1.0] ]
-                            }
-                        }
-                    },
-                    {
-<<<<<<< HEAD
-                        "python_module"   : "assign_vector_process",
-=======
-                        "python_module"   : "assign_vector_variable_process",
->>>>>>> ba056ced
-                        "kratos_module" : "KratosMultiphysics",
-                        "process_name"          : "AssignVectorVariableProcess",
-                        "Parameters"            : {
-                                "model_part_name"      : "Main",
-                                "variable_name"        : "DISPLACEMENT",
-                                "interval"             : [11.0, 15.0],
-                                "value"                : [10.0, null, "t"],
-                                "local_axes"           : {}
-                            }
-                    },
-                    {
-<<<<<<< HEAD
-                        "python_module"   : "assign_vector_process",
-=======
-                        "python_module"   : "assign_vector_by_direction_process",
->>>>>>> ba056ced
-                        "kratos_module" : "KratosMultiphysics",
-                        "process_name"          : "AssignVectorByDirectionProcess",
-                        "Parameters"            : {
-                                "model_part_name"      : "Main",
-                                "variable_name"        : "VELOCITY",
-                                "interval"             : [11.0, 15.0],
-                                "modulus"              : 10.0,
-                                "constrained"          : false,
-                                "direction"            : [1.0, 0.0, 0.0],
-                                "local_axes"           : {}
-                            }
-                    },
-                    {
-                        "python_module"   : "assign_vector_variable_process",
-                        "kratos_module" : "KratosMultiphysics",
-                        "process_name"          : "AssignVectorVariableProcess",
-                        "Parameters"            : {
-                                "model_part_name"      : "Main",
-                                "variable_name"        : "DISPLACEMENT",
-                                "interval"             : [20.0, 24.0],
-                                "constrained"          : false,
-                                "value"                : [10.0, null, "t"],
-                                "local_axes"           : {}
-                            }
-                    },
-                    {
-                        "python_module"   : "assign_vector_by_direction_process",
-                        "kratos_module" : "KratosMultiphysics",
-                        "process_name"          : "AssignVectorByDirectionProcess",
-                        "Parameters"            : {
-                                "model_part_name"      : "Main",
-                                "variable_name"        : "VELOCITY",
-                                "interval"             : [20.0, 24.0],
-                                "modulus"              : "sin(x*pi*t)",
-                                "constrained"          : false,
-                                "direction"            : [0.0, 1.0, 0.0],
-                                "local_axes"           : {}
-                            }
-                    },
-                    {
-<<<<<<< HEAD
-                        "python_module"   : "assign_vector_process",
-=======
-                        "python_module"   : "assign_vector_variable_process",
->>>>>>> ba056ced
-                        "kratos_module" : "KratosMultiphysics",
-                        "process_name"          : "AssignVectorProcess",
-                        "Parameters"            : {
-                                "model_part_name"      : "Main",
-                                "variable_name"        : "DISPLACEMENT",
-                                "interval"             : [25.0, "End"],
-                                "constrained"          : [true,true,false],
-                                "value"                : [null, "x+y*t", "t"],
-                                "local_axes"           : {}
-                            }
-                    },
-                    {
-                        "python_module"   : "assign_vector_by_direction_process",
-                        "kratos_module" : "KratosMultiphysics",
-                        "process_name"          : "AssignVectorByDirectionProcess",
-                        "Parameters"            : {
-                                "model_part_name"      : "Main",
-                                "variable_name"        : "VELOCITY",
-                                "interval"             : [25.0, "End"],
-                                "modulus"              : "sqrt(abs(x*y))",
-                                "constrained"          : true,
-                                "direction"            : [0.0, 1.0, 1.0],
-                                "local_axes"           : {}
-                            }
-                    }
-                ]
-                }
-            """
-            )
-
-        Model = {"Main":model_part}
-
-        import process_factory
-        list_of_processes = process_factory.KratosProcessFactory(Model).ConstructListOfProcesses( settings["process_list"] )
-
-        for node in model_part.Nodes:
-            self.assertFalse(node.IsFixed(DISPLACEMENT_X))
-            self.assertFalse(node.IsFixed(DISPLACEMENT_Y))
-            self.assertFalse(node.IsFixed(DISPLACEMENT_Z))
-
-        ############################################################
-        ##time = 3 - both within the active interval
-        model_part.CloneTimeStep(3.0)
-
-        for process in list_of_processes:
-            process.ExecuteInitializeSolutionStep()
-
-        ##verify the result
-        t = model_part.ProcessInfo[TIME]
-        for node in model_part.Nodes:
-            self.assertEqual(node.GetSolutionStepValue(DISPLACEMENT_X), math.sqrt(node.X**2+node.Y**2)*t)
-            self.assertEqual(node.GetSolutionStepValue(VISCOSITY), node.X+100.0*node.Y*t**2)
-            self.assertTrue(node.IsFixed(VISCOSITY))
-            self.assertTrue(node.IsFixed(DISPLACEMENT_X))
-            self.assertFalse(node.IsFixed(DISPLACEMENT_Y))
-            self.assertFalse(node.IsFixed(DISPLACEMENT_Z))
-
-        for process in list_of_processes:
-            process.ExecuteFinalizeSolutionStep()
-
-        ##verify the result
-        t = model_part.ProcessInfo[TIME]
-        for node in model_part.Nodes:
-            self.assertFalse(node.IsFixed(VISCOSITY))
-            self.assertFalse(node.IsFixed(DISPLACEMENT_X))
-            self.assertFalse(node.IsFixed(DISPLACEMENT_Y))
-            self.assertFalse(node.IsFixed(DISPLACEMENT_Z))
-
-        ############################################################
-        ##time = 3 - DISPLACEMENT_X is not in the active interval
-        model_part.CloneTimeStep(6.0)
-
-        for node in model_part.Nodes:
-            self.assertFalse(node.IsFixed(DISPLACEMENT_X))
-            self.assertFalse(node.IsFixed(DISPLACEMENT_Y))
-            self.assertFalse(node.IsFixed(DISPLACEMENT_Z))
-
-        for process in list_of_processes:
-            process.ExecuteInitializeSolutionStep()
-
-        ##verify the result
-        t = model_part.ProcessInfo[TIME]
-        for node in model_part.Nodes:
-            self.assertEqual(node.GetSolutionStepValue(DISPLACEMENT_X), math.sqrt(node.X**2+node.Y**2)*3.0) ##still the old value
-            self.assertEqual(node.GetSolutionStepValue(VISCOSITY), node.X+100.0*node.Y*t**2)
-            self.assertTrue(node.IsFixed(VISCOSITY))
-            self.assertFalse(node.IsFixed(DISPLACEMENT_X)) #it is left unfixed at the end of the previous interval
-
-        for process in list_of_processes:
-            process.ExecuteFinalizeSolutionStep()
-
-        ##verify the result
-        t = model_part.ProcessInfo[TIME]
-        for node in model_part.Nodes:
-            self.assertFalse(node.IsFixed(VISCOSITY))
-            self.assertFalse(node.IsFixed(DISPLACEMENT_X))
-
-        ############################################################
-        ##time = 12 - DISPLACEMENT applied as a vector. x,z components fixed, y component not imposed
-        ##time = 12 - VELOCITY applied as a vector by componentes. All components free. x component is not zero.
-        model_part.CloneTimeStep(12.0)
-
-        for process in list_of_processes:
-            process.ExecuteInitializeSolutionStep()
-
-        ##verify the result
-        t = model_part.ProcessInfo[TIME]
-        for node in model_part.Nodes:
-            self.assertEqual(node.GetSolutionStepValue(DISPLACEMENT_X), 10.0)
-            self.assertTrue(node.IsFixed(DISPLACEMENT_X))
-
-            self.assertEqual(node.GetSolutionStepValue(DISPLACEMENT_Y), 0.0) #not applied!!
-            self.assertFalse(node.IsFixed(DISPLACEMENT_Y))
-
-            self.assertEqual(node.GetSolutionStepValue(DISPLACEMENT_Z), 12.0)
-            self.assertTrue(node.IsFixed(DISPLACEMENT_Z))
-
-            self.assertEqual(node.GetSolutionStepValue(VELOCITY_X), 10.0)
-            self.assertFalse(node.IsFixed(VELOCITY_X))
-
-            self.assertEqual(node.GetSolutionStepValue(VELOCITY_Y), 0.0)
-            self.assertFalse(node.IsFixed(VELOCITY_Y))
-
-            self.assertEqual(node.GetSolutionStepValue(VELOCITY_Z), 0.0)
-            self.assertFalse(node.IsFixed(VELOCITY_Z))
-
-        #print("**********************************************")
-        for process in list_of_processes:
-            process.ExecuteFinalizeSolutionStep()
-
-        ############################################################
-        ##time >= 20 - DISPLACEMENT applied as a vector. x,z components fixed, y component not imposed
-        ##time >= 20 - VELOCITY applied as a vector by componentes. All components free. y component is not zero.
-        model_part.CloneTimeStep(20.1)
-
-        for process in list_of_processes:
-            process.ExecuteInitializeSolutionStep()
-
-        ##verify the result
-        t = model_part.ProcessInfo[TIME]
-        #print("Checking time = ", t)
-        for node in model_part.Nodes:
-            self.assertEqual(node.GetSolutionStepValue(DISPLACEMENT_X), 10.0)
-            self.assertFalse(node.IsFixed(DISPLACEMENT_X))
-
-            self.assertEqual(node.GetSolutionStepValue(DISPLACEMENT_Y), 0.0) #not applied!!
-            self.assertFalse(node.IsFixed(DISPLACEMENT_Y))
-
-            self.assertEqual(node.GetSolutionStepValue(DISPLACEMENT_Z), t)
-            self.assertFalse(node.IsFixed(DISPLACEMENT_Z))
-
-            self.assertEqual(node.GetSolutionStepValue(VELOCITY_X), 0.0)
-            self.assertFalse(node.IsFixed(VELOCITY_X))
-
-            self.assertEqual(node.GetSolutionStepValue(VELOCITY_Y), math.sin(node.X*math.pi*t))
-            self.assertFalse(node.IsFixed(VELOCITY_Y))
-
-            self.assertEqual(node.GetSolutionStepValue(VELOCITY_Z), 0.0)
-            self.assertFalse(node.IsFixed(VELOCITY_Z))
-
-        for process in list_of_processes:
-            process.ExecuteFinalizeSolutionStep()
-
-        ############################################################
-        ##time >= 25 - DISPLACEMENT applied as a vector. x,z components fixed, y component not imposed
-        ##time >= 25 - VELOCITY applied as a vector by componentes. All components fixed. y and z components are not zero.
-        model_part.CloneTimeStep(26.0)
-
-        for process in list_of_processes:
-            process.ExecuteInitializeSolutionStep()
-
-        ##verify the result
-        t = model_part.ProcessInfo[TIME]
-        #print("Checking time = ", t)
-        for node in model_part.Nodes:
-            self.assertEqual(node.GetSolutionStepValue(DISPLACEMENT_X), 10.0) #previous value
-            self.assertFalse(node.IsFixed(DISPLACEMENT_X)) #not fixed since set as null
-
-            self.assertEqual(node.GetSolutionStepValue(DISPLACEMENT_Y), node.X+node.Y*t) #not applied!!
-            self.assertTrue(node.IsFixed(DISPLACEMENT_Y)) #set to true
-
-            self.assertEqual(node.GetSolutionStepValue(DISPLACEMENT_Z), t)
-            self.assertFalse(node.IsFixed(DISPLACEMENT_Z))
-
-            self.assertEqual(node.GetSolutionStepValue(VELOCITY_X), 0.0)
-            self.assertTrue(node.IsFixed(VELOCITY_X))
-
-            self.assertAlmostEqual(node.GetSolutionStepValue(VELOCITY_Y), (math.sqrt(abs(node.X*node.Y)))/math.sqrt(2))
-            self.assertTrue(node.IsFixed(VELOCITY_Y))
-
-            self.assertAlmostEqual(node.GetSolutionStepValue(VELOCITY_Z), (math.sqrt(abs(node.X*node.Y)))/math.sqrt(2))
-            self.assertTrue(node.IsFixed(VELOCITY_Z))
-
-        for process in list_of_processes:
-            process.ExecuteFinalizeSolutionStep()
-            
-    def test_rotated_system(self):
-        model_part = ModelPart("Main")
-        model_part.AddNodalSolutionStepVariable(VELOCITY)
-        model_part.AddNodalSolutionStepVariable(DISPLACEMENT)
-        model_part.AddNodalSolutionStepVariable(VISCOSITY)
-        model_part_io = ModelPartIO(GetFilePath("test_model_part_io_read"))
-        model_part_io.ReadModelPart(model_part)
-
-        #note that y and z are inverted in the rotated system
-        settings = Parameters(
-            """
-            {
-                "process_list" : [
-                    {
-                        "python_module"   : "assign_scalar_variable_process",
-                        "kratos_module" : "KratosMultiphysics",
-                        "process_name"          : "AssignScalarVariableProcess",
-                        "Parameters"            : {
-                            "model_part_name" : "Main",
-                            "variable_name"   : "VISCOSITY",
-                            "interval"        : [0.0, 10.0],
-                            "constrained"     : false,
-                            "value"      : "x+100.0*y*t**2",
-                            "local_axes"               :{
-                                "origin" : [10.0, 0.0, 0.0],
-                                "axes"  : [[1.0, 0.0, 0.0], [0.0, 0.0, 1.0], [0.0, 1.0, 0.0] ]
-                            }
-                        }
-                    }
-                    ]
-                }
-            """
-            )
-
-        Model = {"Main":model_part}
-
-        import process_factory
-        list_of_processes = process_factory.KratosProcessFactory(Model).ConstructListOfProcesses( settings["process_list"] )
-
-        model_part.CloneTimeStep(3.0)
-
-        for process in list_of_processes:
-            process.ExecuteInitializeSolutionStep()
-
-        ##verify the result
-        t = model_part.ProcessInfo[TIME]
-        for node in model_part.Nodes:
-            x = node.X - 10.0
-            y = node.Z
-            z = node.Y
-            self.assertEqual(node.GetSolutionStepValue(VISCOSITY), x+100.0*y*t**2)
-            self.assertFalse(node.IsFixed(VISCOSITY))
-
-        for process in list_of_processes:
-            process.ExecuteFinalizeSolutionStep()
-
-        
-    def test_assign_scalar_value_to_conditions(self):
-        model_part = ModelPart("Main")
-        model_part_io = ModelPartIO(GetFilePath("test_processes"))
-        model_part_io.ReadModelPart(model_part)
-
-        settings = Parameters(
-            """
-            {
-                "process_list" : [
-                    {
-                        "python_module"   : "assign_scalar_to_conditions_process",
-                        "kratos_module" : "KratosMultiphysics",
-                        "process_name"          : "AssignScalarVariableToConditionsProcess",
-                        "Parameters"            : {
-                            "model_part_name":"Main",
-                            "variable_name": "PRESSURE",
-                            "value" : 15.0
-                        }
-                    },
-                    {
-                        "python_module"   : "assign_scalar_to_conditions_process",
-                        "kratos_module" : "KratosMultiphysics",
-                        "process_name"          : "AssignScalarVariableToConditionsProcess",
-                        "Parameters"            : {
-                            "model_part_name":"Main",
-                            "variable_name": "VISCOSITY",
-                            "value" : 2
-                        }
-                    }
-                    ]
-                }
-            """
-            )
-
-        Model = {"Main":model_part}
-
-        import process_factory
-        list_of_processes = process_factory.KratosProcessFactory(Model).ConstructListOfProcesses( settings["process_list"] )
-
-        for process in list_of_processes:
-            process.ExecuteInitializeSolutionStep()
-            
-        for cond in model_part.Conditions:
-            self.assertEqual(cond.GetValue(PRESSURE), 15.0)
-            self.assertEqual(cond.GetValue(VISCOSITY), 2)
-
-        
-    def test_assign_scalar_field_to_conditions(self):
-        model_part = ModelPart("Main")
-        model_part_io = ModelPartIO(GetFilePath("test_processes"))
-        model_part_io.ReadModelPart(model_part)
-
-        settings = Parameters(
-            """
-            {
-                "process_list" : [
-                    {
-                        "python_module"   : "assign_scalar_field_to_conditions_process",
-                        "kratos_module" : "KratosMultiphysics",
-                        "process_name"          : "AssignScalarFieldToConditionsProcess",
-                        "Parameters"            : {
-                            "model_part_name":"Main",
-                            "variable_name": "INITIAL_STRAIN",
-                            "value" : "x+y*t+z"
-                        }
-                    }
-                    ]
-                }
-            """
-            )
-
-        Model = {"Main":model_part}
-
-        import process_factory
-        list_of_processes = process_factory.KratosProcessFactory(Model).ConstructListOfProcesses( settings["process_list"] )
-            
-        model_part.CloneTimeStep(5.0)
-
-        for process in list_of_processes:
-            process.ExecuteInitializeSolutionStep()
-
-        t = model_part.ProcessInfo[TIME]
-        for cond in model_part.Conditions:
-            v = cond.GetValue(INITIAL_STRAIN)
-            
-            i = 0
-            for node in cond.GetNodes():
-                self.assertEqual(v[i],node.X+node.Y*t+node.Z)    
-                i=i+1
-            
-    def test_find_nodal_h_process(self):
-        model_part = ModelPart("Main")
-        model_part.AddNodalSolutionStepVariable(NODAL_H)
-        model_part_io = ModelPartIO(GetFilePath("test_processes"))
-        model_part_io.ReadModelPart(model_part)
-
-        FindNodalHProcess(model_part).Execute();
-
-        for i in range(1,len(model_part.Nodes)):
-            self.assertEqual(model_part.GetNode(i).GetSolutionStepValue(NODAL_H), 0.25)
-        self.assertEqual(model_part.GetNode(len(model_part.Nodes)).GetSolutionStepValue(NODAL_H), 0.5)
-        
-    def test_assign_acceleration_to_nodes(self):
-        model_part = ModelPart("Main")
-        model_part.AddNodalSolutionStepVariable(DISPLACEMENT)
-        model_part.AddNodalSolutionStepVariable(ACCELERATION)
-        model_part.AddNodalSolutionStepVariable(VISCOSITY)
-        
-        model_part_io = ModelPartIO(GetFilePath("test_processes"))
-        model_part_io.ReadModelPart(model_part)
-
-        settings = Parameters(
-            """
-            {
-                "process_list" : [
-                    {
-                        "python_module"   : "assign_time_derivative_process",
-                        "kratos_module" : "KratosMultiphysics",
-                        "process_name"          : "AssignTimeDerivativeProcess",
-                        "Parameters"            : {
-                            "model_part_name":"Main",
-                            "variable_name" : "ACCELERATION",
-                            "variable_to_be_solved_for" : "DISPLACEMENT",
-                            "value" : ["t",null,"z"],
-                            "interval" : [3.0,4.0]
-                        }
-                    }
-                    ]
-                }
-            """
-            )
-
-        Model = {"Main":model_part}
-
-        import process_factory
-        list_of_processes = process_factory.KratosProcessFactory(Model).ConstructListOfProcesses( settings["process_list"] )
-
-        ################### here we are within the interval
-        model_part.CloneTimeStep(3.0)
-        
-        for process in list_of_processes:
-            process.ExecuteInitializeSolutionStep()
-            
-            
-        for node in model_part.Nodes:
-            self.assertEqual(node.IsFixed(ACCELERATION_X), True)
-            self.assertEqual(node.IsFixed(ACCELERATION_Y), False)
-            self.assertEqual(node.IsFixed(ACCELERATION_Z), True)
-            self.assertEqual(node.IsFixed(DISPLACEMENT_X), True)
-            self.assertEqual(node.IsFixed(DISPLACEMENT_Y), False)
-            self.assertEqual(node.IsFixed(DISPLACEMENT_Z), True)
-            self.assertEqual(node.GetSolutionStepValue(ACCELERATION_X), 3.0) #t = 3.0
-            self.assertEqual(node.GetSolutionStepValue(ACCELERATION_Y), 0.0)
-            self.assertEqual(node.GetSolutionStepValue(ACCELERATION_Z), node.Z)
-            self.assertEqual(node.GetSolutionStepValue(DISPLACEMENT_X), 0.0) #displacements remain unmodified, they will be assigned by the scheme
-            self.assertEqual(node.GetSolutionStepValue(DISPLACEMENT_Y), 0.0)
-            self.assertEqual(node.GetSolutionStepValue(DISPLACEMENT_Z), 0.0)            
-        
-        for process in list_of_processes:
-            process.ExecuteFinalizeSolutionStep()
-            
-        for node in model_part.Nodes:
-            self.assertEqual(node.IsFixed(ACCELERATION_X), False)
-            self.assertEqual(node.IsFixed(ACCELERATION_Y), False)
-            self.assertEqual(node.IsFixed(ACCELERATION_Z), False)
-            self.assertEqual(node.IsFixed(DISPLACEMENT_X), False)
-            self.assertEqual(node.IsFixed(DISPLACEMENT_Y), False)
-            self.assertEqual(node.IsFixed(DISPLACEMENT_Z), False)
-            self.assertEqual(node.GetSolutionStepValue(ACCELERATION_X), 3.0) #t = 3.0
-            self.assertEqual(node.GetSolutionStepValue(ACCELERATION_Y), 0.0)
-            self.assertEqual(node.GetSolutionStepValue(ACCELERATION_Z), node.Z)
-            self.assertEqual(node.GetSolutionStepValue(DISPLACEMENT_X), 0.0) #displacements remain unmodified, they will be assigned by the scheme
-            self.assertEqual(node.GetSolutionStepValue(DISPLACEMENT_Y), 0.0)
-            self.assertEqual(node.GetSolutionStepValue(DISPLACEMENT_Z), 0.0)   
-            
-        ################### here we are outside of the interval - values do not change but everything is free
-        model_part.CloneTimeStep(8.0)
-        
-        for process in list_of_processes:
-            process.ExecuteInitializeSolutionStep()
-            
-        for node in model_part.Nodes:
-            self.assertEqual(node.IsFixed(ACCELERATION_X), False)
-            self.assertEqual(node.IsFixed(ACCELERATION_Y), False)
-            self.assertEqual(node.IsFixed(ACCELERATION_Z), False)
-            self.assertEqual(node.IsFixed(DISPLACEMENT_X), False)
-            self.assertEqual(node.IsFixed(DISPLACEMENT_Y), False)
-            self.assertEqual(node.IsFixed(DISPLACEMENT_Z), False)
-            self.assertEqual(node.GetSolutionStepValue(ACCELERATION_X), 3.0) #t = 3.0
-            self.assertEqual(node.GetSolutionStepValue(ACCELERATION_Y), 0.0)
-            self.assertEqual(node.GetSolutionStepValue(ACCELERATION_Z), node.Z)
-            self.assertEqual(node.GetSolutionStepValue(DISPLACEMENT_X), 0.0) #displacements remain unmodified, they will be assigned by the scheme
-            self.assertEqual(node.GetSolutionStepValue(DISPLACEMENT_Y), 0.0)
-            self.assertEqual(node.GetSolutionStepValue(DISPLACEMENT_Z), 0.0)   
-        
-        for process in list_of_processes:
-            process.ExecuteFinalizeSolutionStep()
-            
-        for node in model_part.Nodes:
-            self.assertEqual(node.IsFixed(ACCELERATION_X), False)
-            self.assertEqual(node.IsFixed(ACCELERATION_Y), False)
-            self.assertEqual(node.IsFixed(ACCELERATION_Z), False)
-            self.assertEqual(node.IsFixed(DISPLACEMENT_X), False)
-            self.assertEqual(node.IsFixed(DISPLACEMENT_Y), False)
-            self.assertEqual(node.IsFixed(DISPLACEMENT_Z), False)
-            self.assertEqual(node.GetSolutionStepValue(ACCELERATION_X), 3.0) #t = 3.0
-            self.assertEqual(node.GetSolutionStepValue(ACCELERATION_Y), 0.0)
-            self.assertEqual(node.GetSolutionStepValue(ACCELERATION_Z), node.Z)
-            self.assertEqual(node.GetSolutionStepValue(DISPLACEMENT_X), 0.0) #displacements remain unmodified, they will be assigned by the scheme
-            self.assertEqual(node.GetSolutionStepValue(DISPLACEMENT_Y), 0.0)
-            self.assertEqual(node.GetSolutionStepValue(DISPLACEMENT_Z), 0.0)               
-if __name__ == '__main__':
-    KratosUnittest.main()
+﻿from __future__ import print_function, absolute_import, division
+
+import KratosMultiphysics.KratosUnittest as KratosUnittest
+from KratosMultiphysics import *
+import math
+
+def GetFilePath(fileName):
+    return os.path.dirname(os.path.realpath(__file__)) + "/" + fileName
+
+
+class TestProcesses(KratosUnittest.TestCase):
+
+    # TODO: CHECK IF THESE TEST CAN BE SUPRESSED
+    def test_apply_custom_function_process(self):
+        model_part = ModelPart("Main")
+        model_part.AddNodalSolutionStepVariable(DISPLACEMENT)
+        model_part.AddNodalSolutionStepVariable(VISCOSITY)
+        model_part_io = ModelPartIO(GetFilePath("test_model_part_io_read"))
+        model_part_io.ReadModelPart(model_part)
+
+        settings = Parameters(
+            """
+            {
+                "process_list" : [
+                    {
+                        "python_module"   : "apply_custom_function_process",
+                        "kratos_module" : "KratosMultiphysics",
+                        "help"                  : "This process imposes the value by reading it from f(x,y,z,t) field",
+                        "process_name"          : "ApplyCustomFunctionProcess",
+                        "Parameters"            : {
+                            "model_part_name" : "Main",
+                            "variable_name"   : "VISCOSITY",
+                            "interval"        : [0.0, 10.0],
+                            "is_fixed"		  : true,
+                            "free_outside_of_interval" : true,
+                            "f(x,y,z,t)"      : "x+100.0*y*t**2"
+                        }
+                    },
+                    {
+                        "python_module"   : "apply_custom_function_process",
+                        "kratos_module" : "KratosMultiphysics",
+                        "help"                  : "This process imposes the value by reading it from f(x,y,z,t) field",
+                        "process_name"          : "ApplyCustomFunctionProcess",
+                        "Parameters"            : {
+                            "model_part_name" : "Main",
+                            "variable_name"   : "DISPLACEMENT_X",
+                            "interval"        : [0.0, 5.0],
+                            "is_fixed"		  : true,
+                            "free_outside_of_interval" : true,
+                            "f(x,y,z,t)"      : "sqrt(x**2+y**2)*t"
+                        }
+                    }
+                ]
+                }
+            """
+            )
+
+        Model = {"Main":model_part}
+
+        import process_factory
+        list_of_processes = process_factory.KratosProcessFactory(Model).ConstructListOfProcesses( settings["process_list"] )
+
+        ############################################################
+        ##time = 3 - both within the active interval
+        model_part.CloneTimeStep(3.0)
+
+        for process in list_of_processes:
+            process.ExecuteInitializeSolutionStep()
+
+        ##verify the result
+        t = model_part.ProcessInfo[TIME]
+        for node in model_part.Nodes:
+            self.assertEqual(node.GetSolutionStepValue(DISPLACEMENT_X), math.sqrt(node.X**2+node.Y**2)*t)
+            self.assertEqual(node.GetSolutionStepValue(VISCOSITY), node.X+100.0*node.Y*t**2)
+            self.assertTrue(node.IsFixed(VISCOSITY))
+            self.assertTrue(node.IsFixed(DISPLACEMENT_X))
+
+        for process in list_of_processes:
+            process.ExecuteFinalizeSolutionStep()
+
+        ##verify the result
+        t = model_part.ProcessInfo[TIME]
+        for node in model_part.Nodes:
+            self.assertFalse(node.IsFixed(VISCOSITY))
+            self.assertFalse(node.IsFixed(DISPLACEMENT_X))
+
+        ############################################################
+        ##time = 3 - DISPLACEMENT_X is not in the active interval
+        model_part.CloneTimeStep(6.0)
+
+        for process in list_of_processes:
+            process.ExecuteInitializeSolutionStep()
+
+        ##verify the result
+        t = model_part.ProcessInfo[TIME]
+        for node in model_part.Nodes:
+            self.assertEqual(node.GetSolutionStepValue(DISPLACEMENT_X), math.sqrt(node.X**2+node.Y**2)*3.0) ##still the old value
+            self.assertEqual(node.GetSolutionStepValue(VISCOSITY), node.X+100.0*node.Y*t**2)
+            self.assertTrue(node.IsFixed(VISCOSITY))
+            self.assertFalse(node.IsFixed(DISPLACEMENT_X)) #it is left unfixed at the end of the previous interval
+
+        for process in list_of_processes:
+            process.ExecuteFinalizeSolutionStep()
+
+        ##verify the result
+        t = model_part.ProcessInfo[TIME]
+        for node in model_part.Nodes:
+            self.assertFalse(node.IsFixed(VISCOSITY))
+            self.assertFalse(node.IsFixed(DISPLACEMENT_X))
+
+
+    def test_apply_custom_function_process(self):
+        model_part = ModelPart("Main")
+        model_part.AddNodalSolutionStepVariable(DISPLACEMENT)
+        model_part.AddNodalSolutionStepVariable(VELOCITY)
+        model_part.AddNodalSolutionStepVariable(VISCOSITY)
+        model_part_io = ModelPartIO(GetFilePath("test_model_part_io_read"))
+        model_part_io.ReadModelPart(model_part)
+
+        #reset all data
+        for node in model_part.Nodes:
+            node.Free(DISPLACEMENT_X)
+            node.Free(DISPLACEMENT_Y)
+            node.Free(DISPLACEMENT_Z)
+            node.Free(VELOCITY_X)
+            node.Free(VELOCITY_Y)
+            node.Free(VELOCITY_Z)
+            node.SetSolutionStepValue(DISPLACEMENT_X,0,0.0)
+            node.SetSolutionStepValue(DISPLACEMENT_Y,0,0.0)
+            node.SetSolutionStepValue(DISPLACEMENT_Z,0,0.0)
+            node.SetSolutionStepValue(VELOCITY_X,0,0.0)
+            node.SetSolutionStepValue(VELOCITY_Y,0,0.0)
+            node.SetSolutionStepValue(VELOCITY_Z,0,0.0)
+
+        settings = Parameters(
+            """
+            {
+                "process_list" : [
+                    {
+                        "python_module"   : "assign_scalar_variable_process",
+                        "kratos_module" : "KratosMultiphysics",
+                        "process_name"          : "AssignScalarVariableProcess",
+                        "Parameters"            : {
+                            "model_part_name" : "Main",
+                            "variable_name"   : "VISCOSITY",
+                            "interval"        : [0.0, 10.0],
+                            "constrained"		  : true,
+                            "value"      : "x+100.0*y*t**2"
+                        }
+                    },
+                    {
+                        "python_module"   : "assign_scalar_variable_process",
+                        "kratos_module" : "KratosMultiphysics",
+                        "process_name"          : "AssignScalarVariableProcess",
+                        "Parameters"            : {
+                            "model_part_name" : "Main",
+                            "variable_name"   : "DISPLACEMENT_X",
+                            "interval"        : [0.0, 5.0],
+                            "constrained"		  : true,
+                            "value"      : "sqrt(x**2+y**2)*t",
+                            "local_axes"               :{
+                                "origin" : [0.0, 0.0, 0.0],
+                                "axes"  : [[1.0, 0.0, 0.0], [0.0, 1.0, 0.0], [0.0, 0.0, 1.0] ]
+                            }
+                        }
+                    },
+                    {
+                        "python_module"   : "assign_vector_variable_process",
+                        "kratos_module" : "KratosMultiphysics",
+                        "process_name"          : "AssignVectorVariableProcess",
+                        "Parameters"            : {
+                                "model_part_name"      : "Main",
+                                "variable_name"        : "DISPLACEMENT",
+                                "interval"             : [11.0, 15.0],
+                                "value"                : [10.0, null, "t"],
+                                "local_axes"           : {}
+                            }
+                    },
+                    {
+                        "python_module"   : "assign_vector_by_direction_process",
+                        "kratos_module" : "KratosMultiphysics",
+                        "process_name"          : "AssignVectorByDirectionProcess",
+                        "Parameters"            : {
+                                "model_part_name"      : "Main",
+                                "variable_name"        : "VELOCITY",
+                                "interval"             : [11.0, 15.0],
+                                "modulus"              : 10.0,
+                                "constrained"          : false,
+                                "direction"            : [1.0, 0.0, 0.0],
+                                "local_axes"           : {}
+                            }
+                    },
+                    {
+                        "python_module"   : "assign_vector_variable_process",
+                        "kratos_module" : "KratosMultiphysics",
+                        "process_name"          : "AssignVectorVariableProcess",
+                        "Parameters"            : {
+                                "model_part_name"      : "Main",
+                                "variable_name"        : "DISPLACEMENT",
+                                "interval"             : [20.0, 24.0],
+                                "constrained"          : false,
+                                "value"                : [10.0, null, "t"],
+                                "local_axes"           : {}
+                            }
+                    },
+                    {
+                        "python_module"   : "assign_vector_by_direction_process",
+                        "kratos_module" : "KratosMultiphysics",
+                        "process_name"          : "AssignVectorByDirectionProcess",
+                        "Parameters"            : {
+                                "model_part_name"      : "Main",
+                                "variable_name"        : "VELOCITY",
+                                "interval"             : [20.0, 24.0],
+                                "modulus"              : "sin(x*pi*t)",
+                                "constrained"          : false,
+                                "direction"            : [0.0, 1.0, 0.0],
+                                "local_axes"           : {}
+                            }
+                    },
+                    {
+                        "python_module"   : "assign_vector_variable_process",
+                        "kratos_module" : "KratosMultiphysics",
+                        "process_name"          : "AssignVectorProcess",
+                        "Parameters"            : {
+                                "model_part_name"      : "Main",
+                                "variable_name"        : "DISPLACEMENT",
+                                "interval"             : [25.0, "End"],
+                                "constrained"          : [true,true,false],
+                                "value"                : [null, "x+y*t", "t"],
+                                "local_axes"           : {}
+                            }
+                    },
+                    {
+                        "python_module"   : "assign_vector_by_direction_process",
+                        "kratos_module" : "KratosMultiphysics",
+                        "process_name"          : "AssignVectorByDirectionProcess",
+                        "Parameters"            : {
+                                "model_part_name"      : "Main",
+                                "variable_name"        : "VELOCITY",
+                                "interval"             : [25.0, "End"],
+                                "modulus"              : "sqrt(abs(x*y))",
+                                "constrained"          : true,
+                                "direction"            : [0.0, 1.0, 1.0],
+                                "local_axes"           : {}
+                            }
+                    }
+                ]
+                }
+            """
+            )
+
+        Model = {"Main":model_part}
+
+        import process_factory
+        list_of_processes = process_factory.KratosProcessFactory(Model).ConstructListOfProcesses( settings["process_list"] )
+
+        for node in model_part.Nodes:
+            self.assertFalse(node.IsFixed(DISPLACEMENT_X))
+            self.assertFalse(node.IsFixed(DISPLACEMENT_Y))
+            self.assertFalse(node.IsFixed(DISPLACEMENT_Z))
+
+        ############################################################
+        ##time = 3 - both within the active interval
+        model_part.CloneTimeStep(3.0)
+
+        for process in list_of_processes:
+            process.ExecuteInitializeSolutionStep()
+
+        ##verify the result
+        t = model_part.ProcessInfo[TIME]
+        for node in model_part.Nodes:
+            self.assertEqual(node.GetSolutionStepValue(DISPLACEMENT_X), math.sqrt(node.X**2+node.Y**2)*t)
+            self.assertEqual(node.GetSolutionStepValue(VISCOSITY), node.X+100.0*node.Y*t**2)
+            self.assertTrue(node.IsFixed(VISCOSITY))
+            self.assertTrue(node.IsFixed(DISPLACEMENT_X))
+            self.assertFalse(node.IsFixed(DISPLACEMENT_Y))
+            self.assertFalse(node.IsFixed(DISPLACEMENT_Z))
+
+        for process in list_of_processes:
+            process.ExecuteFinalizeSolutionStep()
+
+        ##verify the result
+        t = model_part.ProcessInfo[TIME]
+        for node in model_part.Nodes:
+            self.assertFalse(node.IsFixed(VISCOSITY))
+            self.assertFalse(node.IsFixed(DISPLACEMENT_X))
+            self.assertFalse(node.IsFixed(DISPLACEMENT_Y))
+            self.assertFalse(node.IsFixed(DISPLACEMENT_Z))
+
+        ############################################################
+        ##time = 3 - DISPLACEMENT_X is not in the active interval
+        model_part.CloneTimeStep(6.0)
+
+        for node in model_part.Nodes:
+            self.assertFalse(node.IsFixed(DISPLACEMENT_X))
+            self.assertFalse(node.IsFixed(DISPLACEMENT_Y))
+            self.assertFalse(node.IsFixed(DISPLACEMENT_Z))
+
+        for process in list_of_processes:
+            process.ExecuteInitializeSolutionStep()
+
+        ##verify the result
+        t = model_part.ProcessInfo[TIME]
+        for node in model_part.Nodes:
+            self.assertEqual(node.GetSolutionStepValue(DISPLACEMENT_X), math.sqrt(node.X**2+node.Y**2)*3.0) ##still the old value
+            self.assertEqual(node.GetSolutionStepValue(VISCOSITY), node.X+100.0*node.Y*t**2)
+            self.assertTrue(node.IsFixed(VISCOSITY))
+            self.assertFalse(node.IsFixed(DISPLACEMENT_X)) #it is left unfixed at the end of the previous interval
+
+        for process in list_of_processes:
+            process.ExecuteFinalizeSolutionStep()
+
+        ##verify the result
+        t = model_part.ProcessInfo[TIME]
+        for node in model_part.Nodes:
+            self.assertFalse(node.IsFixed(VISCOSITY))
+            self.assertFalse(node.IsFixed(DISPLACEMENT_X))
+
+        ############################################################
+        ##time = 12 - DISPLACEMENT applied as a vector. x,z components fixed, y component not imposed
+        ##time = 12 - VELOCITY applied as a vector by componentes. All components free. x component is not zero.
+        model_part.CloneTimeStep(12.0)
+
+        for process in list_of_processes:
+            process.ExecuteInitializeSolutionStep()
+
+        ##verify the result
+        t = model_part.ProcessInfo[TIME]
+        for node in model_part.Nodes:
+            self.assertEqual(node.GetSolutionStepValue(DISPLACEMENT_X), 10.0)
+            self.assertTrue(node.IsFixed(DISPLACEMENT_X))
+
+            self.assertEqual(node.GetSolutionStepValue(DISPLACEMENT_Y), 0.0) #not applied!!
+            self.assertFalse(node.IsFixed(DISPLACEMENT_Y))
+
+            self.assertEqual(node.GetSolutionStepValue(DISPLACEMENT_Z), 12.0)
+            self.assertTrue(node.IsFixed(DISPLACEMENT_Z))
+
+            self.assertEqual(node.GetSolutionStepValue(VELOCITY_X), 10.0)
+            self.assertFalse(node.IsFixed(VELOCITY_X))
+
+            self.assertEqual(node.GetSolutionStepValue(VELOCITY_Y), 0.0)
+            self.assertFalse(node.IsFixed(VELOCITY_Y))
+
+            self.assertEqual(node.GetSolutionStepValue(VELOCITY_Z), 0.0)
+            self.assertFalse(node.IsFixed(VELOCITY_Z))
+
+        #print("**********************************************")
+        for process in list_of_processes:
+            process.ExecuteFinalizeSolutionStep()
+
+        ############################################################
+        ##time >= 20 - DISPLACEMENT applied as a vector. x,z components fixed, y component not imposed
+        ##time >= 20 - VELOCITY applied as a vector by componentes. All components free. y component is not zero.
+        model_part.CloneTimeStep(20.1)
+
+        for process in list_of_processes:
+            process.ExecuteInitializeSolutionStep()
+
+        ##verify the result
+        t = model_part.ProcessInfo[TIME]
+        #print("Checking time = ", t)
+        for node in model_part.Nodes:
+            self.assertEqual(node.GetSolutionStepValue(DISPLACEMENT_X), 10.0)
+            self.assertFalse(node.IsFixed(DISPLACEMENT_X))
+
+            self.assertEqual(node.GetSolutionStepValue(DISPLACEMENT_Y), 0.0) #not applied!!
+            self.assertFalse(node.IsFixed(DISPLACEMENT_Y))
+
+            self.assertEqual(node.GetSolutionStepValue(DISPLACEMENT_Z), t)
+            self.assertFalse(node.IsFixed(DISPLACEMENT_Z))
+
+            self.assertEqual(node.GetSolutionStepValue(VELOCITY_X), 0.0)
+            self.assertFalse(node.IsFixed(VELOCITY_X))
+
+            self.assertEqual(node.GetSolutionStepValue(VELOCITY_Y), math.sin(node.X*math.pi*t))
+            self.assertFalse(node.IsFixed(VELOCITY_Y))
+
+            self.assertEqual(node.GetSolutionStepValue(VELOCITY_Z), 0.0)
+            self.assertFalse(node.IsFixed(VELOCITY_Z))
+
+        for process in list_of_processes:
+            process.ExecuteFinalizeSolutionStep()
+
+        ############################################################
+        ##time >= 25 - DISPLACEMENT applied as a vector. x,z components fixed, y component not imposed
+        ##time >= 25 - VELOCITY applied as a vector by componentes. All components fixed. y and z components are not zero.
+        model_part.CloneTimeStep(26.0)
+
+        for process in list_of_processes:
+            process.ExecuteInitializeSolutionStep()
+
+        ##verify the result
+        t = model_part.ProcessInfo[TIME]
+        #print("Checking time = ", t)
+        for node in model_part.Nodes:
+            self.assertEqual(node.GetSolutionStepValue(DISPLACEMENT_X), 10.0) #previous value
+            self.assertFalse(node.IsFixed(DISPLACEMENT_X)) #not fixed since set as null
+
+            self.assertEqual(node.GetSolutionStepValue(DISPLACEMENT_Y), node.X+node.Y*t) #not applied!!
+            self.assertTrue(node.IsFixed(DISPLACEMENT_Y)) #set to true
+
+            self.assertEqual(node.GetSolutionStepValue(DISPLACEMENT_Z), t)
+            self.assertFalse(node.IsFixed(DISPLACEMENT_Z))
+
+            self.assertEqual(node.GetSolutionStepValue(VELOCITY_X), 0.0)
+            self.assertTrue(node.IsFixed(VELOCITY_X))
+
+            self.assertAlmostEqual(node.GetSolutionStepValue(VELOCITY_Y), (math.sqrt(abs(node.X*node.Y)))/math.sqrt(2))
+            self.assertTrue(node.IsFixed(VELOCITY_Y))
+
+            self.assertAlmostEqual(node.GetSolutionStepValue(VELOCITY_Z), (math.sqrt(abs(node.X*node.Y)))/math.sqrt(2))
+            self.assertTrue(node.IsFixed(VELOCITY_Z))
+
+        for process in list_of_processes:
+            process.ExecuteFinalizeSolutionStep()
+            
+    def test_rotated_system(self):
+        model_part = ModelPart("Main")
+        model_part.AddNodalSolutionStepVariable(VELOCITY)
+        model_part.AddNodalSolutionStepVariable(DISPLACEMENT)
+        model_part.AddNodalSolutionStepVariable(VISCOSITY)
+        model_part_io = ModelPartIO(GetFilePath("test_model_part_io_read"))
+        model_part_io.ReadModelPart(model_part)
+
+        #note that y and z are inverted in the rotated system
+        settings = Parameters(
+            """
+            {
+                "process_list" : [
+                    {
+                        "python_module"   : "assign_scalar_variable_process",
+                        "kratos_module" : "KratosMultiphysics",
+                        "process_name"          : "AssignScalarVariableProcess",
+                        "Parameters"            : {
+                            "model_part_name" : "Main",
+                            "variable_name"   : "VISCOSITY",
+                            "interval"        : [0.0, 10.0],
+                            "constrained"     : false,
+                            "value"      : "x+100.0*y*t**2",
+                            "local_axes"               :{
+                                "origin" : [10.0, 0.0, 0.0],
+                                "axes"  : [[1.0, 0.0, 0.0], [0.0, 0.0, 1.0], [0.0, 1.0, 0.0] ]
+                            }
+                        }
+                    }
+                    ]
+                }
+            """
+            )
+
+        Model = {"Main":model_part}
+
+        import process_factory
+        list_of_processes = process_factory.KratosProcessFactory(Model).ConstructListOfProcesses( settings["process_list"] )
+
+        model_part.CloneTimeStep(3.0)
+
+        for process in list_of_processes:
+            process.ExecuteInitializeSolutionStep()
+
+        ##verify the result
+        t = model_part.ProcessInfo[TIME]
+        for node in model_part.Nodes:
+            x = node.X - 10.0
+            y = node.Z
+            z = node.Y
+            self.assertEqual(node.GetSolutionStepValue(VISCOSITY), x+100.0*y*t**2)
+            self.assertFalse(node.IsFixed(VISCOSITY))
+
+        for process in list_of_processes:
+            process.ExecuteFinalizeSolutionStep()
+
+        
+    def test_assign_scalar_value_to_conditions(self):
+        model_part = ModelPart("Main")
+        model_part_io = ModelPartIO(GetFilePath("test_processes"))
+        model_part_io.ReadModelPart(model_part)
+
+        settings = Parameters(
+            """
+            {
+                "process_list" : [
+                    {
+                        "python_module"   : "assign_scalar_to_conditions_process",
+                        "kratos_module" : "KratosMultiphysics",
+                        "process_name"          : "AssignScalarVariableToConditionsProcess",
+                        "Parameters"            : {
+                            "model_part_name":"Main",
+                            "variable_name": "PRESSURE",
+                            "value" : 15.0
+                        }
+                    },
+                    {
+                        "python_module"   : "assign_scalar_to_conditions_process",
+                        "kratos_module" : "KratosMultiphysics",
+                        "process_name"          : "AssignScalarVariableToConditionsProcess",
+                        "Parameters"            : {
+                            "model_part_name":"Main",
+                            "variable_name": "VISCOSITY",
+                            "value" : 2
+                        }
+                    }
+                    ]
+                }
+            """
+            )
+
+        Model = {"Main":model_part}
+
+        import process_factory
+        list_of_processes = process_factory.KratosProcessFactory(Model).ConstructListOfProcesses( settings["process_list"] )
+
+        for process in list_of_processes:
+            process.ExecuteInitializeSolutionStep()
+            
+        for cond in model_part.Conditions:
+            self.assertEqual(cond.GetValue(PRESSURE), 15.0)
+            self.assertEqual(cond.GetValue(VISCOSITY), 2)
+
+        
+    def test_assign_scalar_field_to_conditions(self):
+        model_part = ModelPart("Main")
+        model_part_io = ModelPartIO(GetFilePath("test_processes"))
+        model_part_io.ReadModelPart(model_part)
+
+        settings = Parameters(
+            """
+            {
+                "process_list" : [
+                    {
+                        "python_module"   : "assign_scalar_field_to_conditions_process",
+                        "kratos_module" : "KratosMultiphysics",
+                        "process_name"          : "AssignScalarFieldToConditionsProcess",
+                        "Parameters"            : {
+                            "model_part_name":"Main",
+                            "variable_name": "INITIAL_STRAIN",
+                            "value" : "x+y*t+z"
+                        }
+                    }
+                    ]
+                }
+            """
+            )
+
+        Model = {"Main":model_part}
+
+        import process_factory
+        list_of_processes = process_factory.KratosProcessFactory(Model).ConstructListOfProcesses( settings["process_list"] )
+            
+        model_part.CloneTimeStep(5.0)
+
+        for process in list_of_processes:
+            process.ExecuteInitializeSolutionStep()
+
+        t = model_part.ProcessInfo[TIME]
+        for cond in model_part.Conditions:
+            v = cond.GetValue(INITIAL_STRAIN)
+            
+            i = 0
+            for node in cond.GetNodes():
+                self.assertEqual(v[i],node.X+node.Y*t+node.Z)    
+                i=i+1
+            
+    def test_find_nodal_h_process(self):
+        model_part = ModelPart("Main")
+        model_part.AddNodalSolutionStepVariable(NODAL_H)
+        model_part_io = ModelPartIO(GetFilePath("test_processes"))
+        model_part_io.ReadModelPart(model_part)
+
+        FindNodalHProcess(model_part).Execute();
+
+        for i in range(1,len(model_part.Nodes)):
+            self.assertEqual(model_part.GetNode(i).GetSolutionStepValue(NODAL_H), 0.25)
+        self.assertEqual(model_part.GetNode(len(model_part.Nodes)).GetSolutionStepValue(NODAL_H), 0.5)
+        
+    def test_assign_acceleration_to_nodes(self):
+        model_part = ModelPart("Main")
+        model_part.AddNodalSolutionStepVariable(DISPLACEMENT)
+        model_part.AddNodalSolutionStepVariable(ACCELERATION)
+        model_part.AddNodalSolutionStepVariable(VISCOSITY)
+        
+        model_part_io = ModelPartIO(GetFilePath("test_processes"))
+        model_part_io.ReadModelPart(model_part)
+
+        settings = Parameters(
+            """
+            {
+                "process_list" : [
+                    {
+                        "python_module"   : "assign_time_derivative_process",
+                        "kratos_module" : "KratosMultiphysics",
+                        "process_name"          : "AssignTimeDerivativeProcess",
+                        "Parameters"            : {
+                            "model_part_name":"Main",
+                            "variable_name" : "ACCELERATION",
+                            "variable_to_be_solved_for" : "DISPLACEMENT",
+                            "value" : ["t",null,"z"],
+                            "interval" : [3.0,4.0]
+                        }
+                    }
+                    ]
+                }
+            """
+            )
+
+        Model = {"Main":model_part}
+
+        import process_factory
+        list_of_processes = process_factory.KratosProcessFactory(Model).ConstructListOfProcesses( settings["process_list"] )
+
+        ################### here we are within the interval
+        model_part.CloneTimeStep(3.0)
+        
+        for process in list_of_processes:
+            process.ExecuteInitializeSolutionStep()
+            
+            
+        for node in model_part.Nodes:
+            self.assertEqual(node.IsFixed(ACCELERATION_X), True)
+            self.assertEqual(node.IsFixed(ACCELERATION_Y), False)
+            self.assertEqual(node.IsFixed(ACCELERATION_Z), True)
+            self.assertEqual(node.IsFixed(DISPLACEMENT_X), True)
+            self.assertEqual(node.IsFixed(DISPLACEMENT_Y), False)
+            self.assertEqual(node.IsFixed(DISPLACEMENT_Z), True)
+            self.assertEqual(node.GetSolutionStepValue(ACCELERATION_X), 3.0) #t = 3.0
+            self.assertEqual(node.GetSolutionStepValue(ACCELERATION_Y), 0.0)
+            self.assertEqual(node.GetSolutionStepValue(ACCELERATION_Z), node.Z)
+            self.assertEqual(node.GetSolutionStepValue(DISPLACEMENT_X), 0.0) #displacements remain unmodified, they will be assigned by the scheme
+            self.assertEqual(node.GetSolutionStepValue(DISPLACEMENT_Y), 0.0)
+            self.assertEqual(node.GetSolutionStepValue(DISPLACEMENT_Z), 0.0)            
+        
+        for process in list_of_processes:
+            process.ExecuteFinalizeSolutionStep()
+            
+        for node in model_part.Nodes:
+            self.assertEqual(node.IsFixed(ACCELERATION_X), False)
+            self.assertEqual(node.IsFixed(ACCELERATION_Y), False)
+            self.assertEqual(node.IsFixed(ACCELERATION_Z), False)
+            self.assertEqual(node.IsFixed(DISPLACEMENT_X), False)
+            self.assertEqual(node.IsFixed(DISPLACEMENT_Y), False)
+            self.assertEqual(node.IsFixed(DISPLACEMENT_Z), False)
+            self.assertEqual(node.GetSolutionStepValue(ACCELERATION_X), 3.0) #t = 3.0
+            self.assertEqual(node.GetSolutionStepValue(ACCELERATION_Y), 0.0)
+            self.assertEqual(node.GetSolutionStepValue(ACCELERATION_Z), node.Z)
+            self.assertEqual(node.GetSolutionStepValue(DISPLACEMENT_X), 0.0) #displacements remain unmodified, they will be assigned by the scheme
+            self.assertEqual(node.GetSolutionStepValue(DISPLACEMENT_Y), 0.0)
+            self.assertEqual(node.GetSolutionStepValue(DISPLACEMENT_Z), 0.0)   
+            
+        ################### here we are outside of the interval - values do not change but everything is free
+        model_part.CloneTimeStep(8.0)
+        
+        for process in list_of_processes:
+            process.ExecuteInitializeSolutionStep()
+            
+        for node in model_part.Nodes:
+            self.assertEqual(node.IsFixed(ACCELERATION_X), False)
+            self.assertEqual(node.IsFixed(ACCELERATION_Y), False)
+            self.assertEqual(node.IsFixed(ACCELERATION_Z), False)
+            self.assertEqual(node.IsFixed(DISPLACEMENT_X), False)
+            self.assertEqual(node.IsFixed(DISPLACEMENT_Y), False)
+            self.assertEqual(node.IsFixed(DISPLACEMENT_Z), False)
+            self.assertEqual(node.GetSolutionStepValue(ACCELERATION_X), 3.0) #t = 3.0
+            self.assertEqual(node.GetSolutionStepValue(ACCELERATION_Y), 0.0)
+            self.assertEqual(node.GetSolutionStepValue(ACCELERATION_Z), node.Z)
+            self.assertEqual(node.GetSolutionStepValue(DISPLACEMENT_X), 0.0) #displacements remain unmodified, they will be assigned by the scheme
+            self.assertEqual(node.GetSolutionStepValue(DISPLACEMENT_Y), 0.0)
+            self.assertEqual(node.GetSolutionStepValue(DISPLACEMENT_Z), 0.0)   
+        
+        for process in list_of_processes:
+            process.ExecuteFinalizeSolutionStep()
+            
+        for node in model_part.Nodes:
+            self.assertEqual(node.IsFixed(ACCELERATION_X), False)
+            self.assertEqual(node.IsFixed(ACCELERATION_Y), False)
+            self.assertEqual(node.IsFixed(ACCELERATION_Z), False)
+            self.assertEqual(node.IsFixed(DISPLACEMENT_X), False)
+            self.assertEqual(node.IsFixed(DISPLACEMENT_Y), False)
+            self.assertEqual(node.IsFixed(DISPLACEMENT_Z), False)
+            self.assertEqual(node.GetSolutionStepValue(ACCELERATION_X), 3.0) #t = 3.0
+            self.assertEqual(node.GetSolutionStepValue(ACCELERATION_Y), 0.0)
+            self.assertEqual(node.GetSolutionStepValue(ACCELERATION_Z), node.Z)
+            self.assertEqual(node.GetSolutionStepValue(DISPLACEMENT_X), 0.0) #displacements remain unmodified, they will be assigned by the scheme
+            self.assertEqual(node.GetSolutionStepValue(DISPLACEMENT_Y), 0.0)
+            self.assertEqual(node.GetSolutionStepValue(DISPLACEMENT_Z), 0.0)               
+if __name__ == '__main__':
+    KratosUnittest.main()