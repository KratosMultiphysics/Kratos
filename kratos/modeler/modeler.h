--- conflicted
+++ resolved
@@ -54,10 +54,6 @@
     ///@{
 
     /// Default constructor.
-<<<<<<< HEAD
-    Modeler(const Parameters ModelerParameters = Parameters())
-        :mParameters(ModelerParameters)
-=======
     Modeler(
         Parameters ModelerParameters = Parameters())
         : mParameters(ModelerParameters)
@@ -72,78 +68,10 @@
             ModelerParameters.Has("echo_level")
             ? ModelerParameters["echo_level"].GetInt()
             : 0)
->>>>>>> 8b657c0b
     {}
 
     /// Destructor.
     virtual ~Modeler() = default;
-<<<<<<< HEAD
-
-    /// Creates the Modeler Pointer
-    virtual Modeler::Pointer Create(const Parameters ModelParameters) const
-    {
-        KRATOS_ERROR << "Trying to Create Modeler. Please check derived class 'Create' definition." << std::endl;
-    }
-
-    ///@}
-    ///@name Modeler Stages at Initialize
-    ///@{
-
-    /// Import geometry models from external input.
-    virtual void ImportGeometryModel(
-        Model& rModel) const
-    {}
-
-    /// Prepare or update the geometry model_part.
-    virtual void PrepareGeometryModel(
-        Model& rModel) const
-    {}
-
-    /// Convert the geometry model to analysis suitable models.
-    virtual void GenerateModelPart(
-        Model& rModel) const
-    {}
-
-    /// Import the model_part from external input.
-    virtual void ImportModelPart(
-        Model& rModel) const
-    {}
-
-    /// Prepare the analysis model_part for the simulation.
-    virtual void PrepareModelPart(
-        Model& rModel) const
-    {}
-
-    ///@}
-    ///@name Modeler Stages at Solving
-    ///@{
-
-    /* Updates the model, maps information from the analysis model_part
-       to the geometry model_part or updates the geometry model_part at
-       initialize solution step.
-    */
-    virtual void UpdateModelInitializeSolutionStep(
-        Model& rModel) const
-    {}
-
-    /* Updates the model, maps information from the analysis model_part
-       to the geometry model_part or updates the geometry model_part at
-       Finalize solution step.
-    */
-    virtual void UpdateModelFinalizeSolutionStep(
-        Model& rModel) const
-    {}
-
-    ///@}
-    ///@name Modeler Stages at Finalize
-    ///@{
-
-    /// Finalizes the model, special outputs
-    virtual void FinalizeModel(
-        Model& rModel) const
-    {}
-
-=======
 
     /// Creates the Modeler Pointer
     virtual Modeler::Pointer Create(const Parameters ModelParameters) const
@@ -167,7 +95,6 @@
     virtual void SetupModelPart()
     {}
 
->>>>>>> 8b657c0b
     ///@}
     ///@name Operators
     ///@{
@@ -214,13 +141,9 @@
     ///@name Protected members
     ///@{
 
-<<<<<<< HEAD
-    const Parameters mParameters;
-=======
     Parameters mParameters;
 
     SizeType mEchoLevel;
->>>>>>> 8b657c0b
 
     ///@}
 
