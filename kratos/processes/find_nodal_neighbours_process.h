//    |  /           |
//    ' /   __| _` | __|  _ \   __|
//    . \  |   (   | |   (   |\__ `
//   _|\_\_|  \__,_|\__|\___/ ____/
//                   Multi-Physics
//
//  License:		 BSD License
//					 Kratos default license: kratos/license.txt
//
//  Main authors:    Riccardo Rossi
//


#if !defined(KRATOS_FIND_NODAL_NEIGHBOURS_PROCESS_H_INCLUDED )
#define  KRATOS_FIND_NODAL_NEIGHBOURS_PROCESS_H_INCLUDED



// System includes
#include <string>
#include <iostream>


// External includes


// Project includes
#include "includes/define.h"
#include "processes/process.h"
#include "includes/node.h"
#include "includes/element.h"
#include "includes/model_part.h"
#include "includes/global_pointer_variables.h"

namespace Kratos
{

///@name Kratos Globals
///@{

///@}
///@name Type Definitions
///@{
typedef  ModelPart::NodesContainerType NodesContainerType;
typedef  ModelPart::ElementsContainerType ElementsContainerType;


///@}
///@name  Enum's
///@{

///@}
///@name  Functions
///@{

///@}
///@name Kratos Classes
///@{

/// Short class definition.
/** Detail class definition.
*/
class FindNodalNeighboursProcess
    : public Process
{
public:
    ///@name Type Definitions
    ///@{

    /// Pointer definition of FindNodalNeighboursProcess
    KRATOS_CLASS_POINTER_DEFINITION(FindNodalNeighboursProcess);

    ///@}
    ///@name Life Cycle
    ///@{

    /// Default constructor.
    /// avg_elems ------ expected number of neighbour elements per node.,
    /// avg_nodes ------ expected number of neighbour Nodes
    /// the better the guess for the quantities above the less memory occupied and the fastest the algorithm
    FindNodalNeighboursProcess(ModelPart& model_part, unsigned int avg_elems = 10, unsigned int avg_nodes = 10)
        : mr_model_part(model_part)
    {
        mavg_elems = avg_elems;
        mavg_nodes = avg_nodes;
    }

    /// Destructor.
    ~FindNodalNeighboursProcess() override
    {
    }


    ///@}
    ///@name Operators
    ///@{

    void operator()()
    {
        Execute();
    }


    ///@}
    ///@name Operations
    ///@{

    void Execute() override
    {
        NodesContainerType& rNodes = mr_model_part.Nodes();
        ElementsContainerType& rElems = mr_model_part.Elements();

        //first of all the neighbour nodes and elements array are initialized to the guessed size
        //and empties the old entries
        for(NodesContainerType::iterator in = rNodes.begin(); in!=rNodes.end(); in++)
        {
            (in->GetValue(NEIGHBOUR_NODES)).reserve(mavg_nodes);
            auto& rN = in->GetValue(NEIGHBOUR_NODES);
            rN.erase(rN.begin(),rN.end() );

            (in->GetValue(NEIGHBOUR_ELEMENTS)).reserve(mavg_elems);
            auto& rE = in->GetValue(NEIGHBOUR_ELEMENTS);
            rE.erase(rE.begin(),rE.end() );
        }

        //add the neighbour elements to all the nodes in the mesh
        for(ElementsContainerType::iterator ie = rElems.begin(); ie!=rElems.end(); ie++)
        {
            Element::GeometryType& pGeom = ie->GetGeometry();
            for(unsigned int i = 0; i < pGeom.size(); i++)
            {
                //KRATOS_WATCH( pGeom[i] );
                (pGeom[i].GetValue(NEIGHBOUR_ELEMENTS)).push_back( Element::WeakPointer( *(ie.base()) ) );
                //KRATOS_WATCH( (pGeom[i].GetValue(NEIGHBOUR_ELEMENTS)).size() );
            }
        }

        //adding the neighbouring nodes
        for(NodesContainerType::iterator in = rNodes.begin(); in!=rNodes.end(); in++)
        {
            WeakPointerVector<Element >& rE = in->GetValue(NEIGHBOUR_ELEMENTS);

            for(unsigned int ie = 0; ie < rE.size(); ie++)
            {
                Element::GeometryType& pGeom = rE[ie].GetGeometry();
                for(unsigned int i = 0; i < pGeom.size(); i++)
                {
                    if(pGeom[i].Id() != in->Id() )
                    {
                        auto temp = pGeom(i);
                        AddUniqueGlobalPointer< Node<3> >(in->GetValue(NEIGHBOUR_NODES), temp);
                    }
                }
            }
        }
    }

    void ClearNeighbours()
    {
        NodesContainerType& rNodes = mr_model_part.Nodes();
        for(NodesContainerType::iterator in = rNodes.begin(); in!=rNodes.end(); in++)
        {
            auto& rE = in->GetValue(NEIGHBOUR_ELEMENTS);
            rE.erase(rE.begin(),rE.end());

            auto& rN = in->GetValue(NEIGHBOUR_NODES);
            rN.erase(rN.begin(),rN.end() );
        }
    }

    ///@}
    ///@name Access
    ///@{


    ///@}
    ///@name Inquiry
    ///@{


    ///@}
    ///@name Input and output
    ///@{

    /// Turn back information as a string.
    std::string Info() const override
    {
        return "FindNodalNeighboursProcess";
    }

    /// Print information about this object.
    void PrintInfo(std::ostream& rOStream) const override
    {
        rOStream << "FindNodalNeighboursProcess";
    }

    /// Print object's data.
    void PrintData(std::ostream& rOStream) const override
    {
    }


    ///@}
    ///@name Friends
    ///@{


    ///@}

protected:
    ///@name Protected static Member Variables
    ///@{


    ///@}
    ///@name Protected member Variables
    ///@{


    ///@}
    ///@name Protected Operators
    ///@{


    ///@}
    ///@name Protected Operations
    ///@{


    ///@}
    ///@name Protected  Access
    ///@{


    ///@}
    ///@name Protected Inquiry
    ///@{


    ///@}
    ///@name Protected LifeCycle
    ///@{


    ///@}

private:
    ///@name Static Member Variables
    ///@{


    ///@}
    ///@name Member Variables
    ///@{
    ModelPart& mr_model_part;
    unsigned int mavg_elems;
    unsigned int mavg_nodes;


    ///@}
    ///@name Private Operators
    ///@{

    //******************************************************************************************
    //******************************************************************************************
<<<<<<< HEAD
    template< class TDataType > void  AddUniqueGlobalPointer
    (GlobalPointersVector< TDataType >& v, const GlobalPointer< TDataType > candidate)
    {
        auto i = v.begin();
        auto endit = v.end();
        while ( i != endit && (*i)->Id() != (candidate)->Id())
=======
    template< class TDataType > void  AddUniqueWeakPointer
    (WeakPointerVector<TDataType, typename TDataType::WeakPointer, std::vector<typename TDataType::WeakPointer>>& v, const typename TDataType::WeakPointer candidate)
    {
        auto i = v.begin();
        auto endit = v.end();
        while ( i != endit && (i)->Id() != (candidate.lock())->Id())
>>>>>>> de2d7b18
        {
            i++;
        }
        if( i == endit )
        {
            v.push_back(candidate);
        }

    }

    ///@}
    ///@name Private Operations
    ///@{


    ///@}
    ///@name Private  Access
    ///@{


    ///@}
    ///@name Private Inquiry
    ///@{


    ///@}
    ///@name Un accessible methods
    ///@{

    /// Assignment operator.
    FindNodalNeighboursProcess& operator=(FindNodalNeighboursProcess const& rOther);

    /// Copy constructor.
    //FindNodalNeighboursProcess(FindNodalNeighboursProcess const& rOther);


    ///@}

}; // Class FindNodalNeighboursProcess

///@}

///@name Type Definitions
///@{


///@}
///@name Input and output
///@{


/// input stream function
inline std::istream& operator >> (std::istream& rIStream,
                                  FindNodalNeighboursProcess& rThis);

/// output stream function
inline std::ostream& operator << (std::ostream& rOStream,
                                  const FindNodalNeighboursProcess& rThis)
{
    rThis.PrintInfo(rOStream);
    rOStream << std::endl;
    rThis.PrintData(rOStream);

    return rOStream;
}
///@}


}  // namespace Kratos.

#endif // KRATOS_FIND_NODAL_NEIGHBOURS_PROCESS_H_INCLUDED  defined 

<|MERGE_RESOLUTION|>--- conflicted
+++ resolved
@@ -263,21 +263,12 @@
 
     //******************************************************************************************
     //******************************************************************************************
-<<<<<<< HEAD
     template< class TDataType > void  AddUniqueGlobalPointer
     (GlobalPointersVector< TDataType >& v, const GlobalPointer< TDataType > candidate)
     {
         auto i = v.begin();
         auto endit = v.end();
         while ( i != endit && (*i)->Id() != (candidate)->Id())
-=======
-    template< class TDataType > void  AddUniqueWeakPointer
-    (WeakPointerVector<TDataType, typename TDataType::WeakPointer, std::vector<typename TDataType::WeakPointer>>& v, const typename TDataType::WeakPointer candidate)
-    {
-        auto i = v.begin();
-        auto endit = v.end();
-        while ( i != endit && (i)->Id() != (candidate.lock())->Id())
->>>>>>> de2d7b18
         {
             i++;
         }
