//    |  /           |
//    ' /   __| _` | __|  _ \   __|
//    . \  |   (   | |   (   |\__ \.
//   _|\_\_|  \__,_|\__|\___/ ____/
//                   Multi-Physics
//
//  License:		 BSD License
//					 Kratos default license: kratos/license.txt
//
//  Main authors:    Vicente Mataix Ferrandiz
//

// System includes

// External includes

// Project includes
#include "processes/skin_detection_process.h"

namespace Kratos
{
template<SizeType TDim>
SkinDetectionProcess<TDim>::SkinDetectionProcess(
    ModelPart& rModelPart,
    Parameters ThisParameters
    ) : mrModelPart(rModelPart),
        mThisParameters(ThisParameters)
{
    Parameters default_parameters = Parameters(R"(
    {
        "name_auxiliar_model_part"              : "SkinModelPart",
        "name_auxiliar_condition"               : "Condition",
        "list_model_parts_to_assign_conditions" : [],
        "echo_level"                            : 0
    })" );

    mThisParameters.ValidateAndAssignDefaults(default_parameters);
}

/***********************************************************************************/
/***********************************************************************************/

template<SizeType TDim>
void SkinDetectionProcess<TDim>::Execute()
{
    KRATOS_TRY;

    // Auxiliar values
    const SizeType number_of_elements = mrModelPart.Elements().size();
    const SizeType echo_level = mThisParameters["echo_level"].GetInt();

    /* NEIGHBOUR ELEMENTS */
    // Create the inverse_face_map
    HashMapVectorIntType inverse_face_map;
    HashMapVectorIntIdsType properties_face_map;

    for(IndexType i = 0; i < number_of_elements; ++i) {
        auto it_elem = mrModelPart.Elements().begin() + i;

        GeometryType& geom = it_elem->GetGeometry();

        const SizeType potential_number_neighbours = ComputePotentialNeighboursSize(it_elem);

        for (IndexType i_face = 0; i_face < potential_number_neighbours; ++i_face) {

            /* FACES/EDGES */
            const SizeType number_nodes = TDim == 2 ? geom.Edges()[i_face].size() : geom.Faces()[i_face].size();
            VectorIndexType vector_ids(number_nodes);
            VectorIndexType ordered_vector_ids(number_nodes);

            /* FACE/EDGE */
            if (TDim == 2) {
                for (IndexType i_node = 0; i_node < number_nodes; ++i_node) {
                    vector_ids[i_node] = geom.Edges()[i_face][i_node].Id();
                    ordered_vector_ids[i_node] = vector_ids[i_node];
                }
            } else {
                for (IndexType i_node = 0; i_node < number_nodes; ++i_node) {
                    vector_ids[i_node] = geom.Faces()[i_face][i_node].Id();
                    ordered_vector_ids[i_node] = vector_ids[i_node];
                }
            }

            /*** THE ARRAY OF IDS MUST BE ORDERED!!! ***/
            std::sort(vector_ids.begin(), vector_ids.end());
            // Check if the elements already exist in the HashMapVectorIntType
            HashMapVectorIntTypeIteratorType it_check = inverse_face_map.find(vector_ids);

            if(it_check == inverse_face_map.end() ) {
                // If it doesn't exist it is added to the database
                inverse_face_map.insert(std::pair<VectorIndexType, VectorIndexType>(vector_ids, ordered_vector_ids));
                properties_face_map.insert(std::pair<VectorIndexType, IndexType>(vector_ids, (it_elem->pGetProperties())->Id()));
            }
        }
    }

    // Create the face_set
    HashSetVectorIntType face_set;

    for(IndexType i = 0; i < number_of_elements; ++i) {
        auto it_elem = mrModelPart.Elements().begin() + i;

        GeometryType& geom = it_elem->GetGeometry();

        const SizeType potential_number_neighbours = ComputePotentialNeighboursSize(it_elem);

        for (IndexType i_face = 0; i_face < potential_number_neighbours; ++i_face) {

            /* FACES/EDGES */
            const SizeType number_nodes = TDim == 2 ? geom.Edges()[i_face].size() : geom.Faces()[i_face].size();
            VectorIndexType vector_ids(number_nodes);

            /* FACE/EDGE */
            if (TDim == 2) {
                for (IndexType i_node = 0; i_node < number_nodes; ++i_node) {
                    vector_ids[i_node] = geom.Edges()[i_face][i_node].Id();
                }
            } else {
                for (IndexType i_node = 0; i_node < number_nodes; ++i_node) {
                    vector_ids[i_node] = geom.Faces()[i_face][i_node].Id();
                }
            }

            /*** THE ARRAY OF IDS MUST BE ORDERED!!! ***/
            std::sort(vector_ids.begin(), vector_ids.end());
            // Check if the elements already exist in the HashSetVectorIntType
            HashSetVectorIntTypeIteratorType it_check = face_set.find(vector_ids);

            if(it_check != face_set.end() ) {
                // If it exists we remove from the inverse map
                inverse_face_map.erase(vector_ids);
                properties_face_map.erase(vector_ids);
            } else {
                // If it doesn't exist it is added to the database
                face_set.insert(vector_ids);
            }
        }
    }

    // We create the auxiliar ModelPart
    const std::string& name_auxiliar_model_part = mThisParameters["name_auxiliar_model_part"].GetString();
    if (!(mrModelPart.HasSubModelPart(name_auxiliar_model_part))) {
        mrModelPart.CreateSubModelPart(name_auxiliar_model_part);
    } else {
        auto& conditions_array = mrModelPart.GetSubModelPart(name_auxiliar_model_part).Conditions();

        #pragma omp parallel for
        for(int i = 0; i < static_cast<int>(conditions_array.size()); ++i)
            (conditions_array.begin() + i)->Set(TO_ERASE, true);

        mrModelPart.GetSubModelPart(name_auxiliar_model_part).RemoveConditionsFromAllLevels(TO_ERASE);

        mrModelPart.RemoveSubModelPart(name_auxiliar_model_part);
        mrModelPart.CreateSubModelPart(name_auxiliar_model_part);
    }
    ModelPart& r_auxiliar_model_part = mrModelPart.GetSubModelPart(name_auxiliar_model_part);

    // The auxiliar name of the condition
    const std::string& name_condition = mThisParameters["name_auxiliar_condition"].GetString();
    std::string pre_name = "";
    if (TDim == 3 && name_condition == "Condition")
        pre_name = "Surface";

    // The number of conditions
    ConditionsArrayType& condition_array = mrModelPart.GetRootModelPart().Conditions();
    const auto& it_begin = condition_array.begin();
    for(IndexType i = 0; i < condition_array.size(); ++i)
        (it_begin + i)->SetId(i + 1);

    IndexType condition_id = mrModelPart.GetRootModelPart().Conditions().size();

    // The indexes of the nodes of the skin
    std::unordered_set<IndexType> nodes_in_the_skin;

    // Create the auxiliar conditions
<<<<<<< HEAD
    Properties::Pointer p_prop_0 = mrModelPart.pGetProperties(0);
    const ProcessInfo& r_current_process_info = mrModelPart.GetProcessInfo();
=======
>>>>>>> 44dd1dd2
    for (auto& map : inverse_face_map) {
        condition_id += 1;

        const VectorIndexType& nodes_face = map.second;
        Properties::Pointer p_prop = mrModelPart.pGetProperties(properties_face_map[map.first]);

        for (auto& index : nodes_face)
            nodes_in_the_skin.insert(index);

        const std::string complete_name = pre_name + name_condition + std::to_string(TDim) + "D" + std::to_string(nodes_face.size()) + "N"; // If the condition doesn't follow this structure...sorry, we then need to modify this...
        auto p_cond = mrModelPart.CreateNewCondition(complete_name, condition_id, nodes_face, p_prop);
        r_auxiliar_model_part.AddCondition(p_cond);
        p_cond->Set(INTERFACE, true);
        p_cond->Initialize(r_current_process_info);
    }

    // Adding to the auxiliar model part
    VectorIndexType indexes_skin;
    indexes_skin.insert(indexes_skin.end(), nodes_in_the_skin.begin(), nodes_in_the_skin.end());
    r_auxiliar_model_part.AddNodes(indexes_skin);

    KRATOS_INFO_IF("SkinDetectionProcess", echo_level > 0) << inverse_face_map.size() << " have been created" << std::endl;

    // Now we set the falg on the nodes. The list of nodes of the auxiliar model part
    auto& nodes_array = r_auxiliar_model_part.Nodes();

    #pragma omp parallel for
    for(int i = 0; i < static_cast<int>(nodes_array.size()); ++i) {
        auto it_node = nodes_array.begin() + i;
        it_node->Set(INTERFACE, true);
    }

    // We detect the conditions in the boundary model parts
    const SizeType n_model_parts = mThisParameters["list_model_parts_to_assign_conditions"].size();
    if (n_model_parts > 0) {

        // We build a database of indexes
        std::unordered_map<IndexType, std::unordered_set<IndexType>> conditions_nodes_ids_map;

        for (auto& cond : r_auxiliar_model_part.Conditions()) {
            auto& geom = cond.GetGeometry();

            for (auto& node : geom) {
                auto set = conditions_nodes_ids_map.find(node.Id());
                if(set != conditions_nodes_ids_map.end()) {
                    conditions_nodes_ids_map[node.Id()].insert(cond.Id());
                } else {
                    std::unordered_set<IndexType> cond_index_ids ( {cond.Id()} );;
                    conditions_nodes_ids_map.insert({node.Id(), cond_index_ids});
                }
            }
        }

        ModelPart& root_model_part = mrModelPart.GetRootModelPart();
        for (IndexType i_mp = 0; i_mp < n_model_parts; ++i_mp){
            const std::string& model_part_name = mThisParameters["list_model_parts_to_assign_conditions"].GetArrayItem(i_mp).GetString();
            ModelPart& sub_model_part = root_model_part.GetSubModelPart(model_part_name);

            std::vector<IndexType> conditions_ids;

            #pragma omp parallel
            {
                // Creating a buffer for parallel vector fill
                std::vector<IndexType> conditions_ids_buffer;

                // We iterate over the nodes of this model part
                auto& sub_nodes_array = sub_model_part.Nodes();
                #pragma omp for
                for(int i = 0; i < static_cast<int>(sub_nodes_array.size()); ++i) {
                    auto it_node = sub_nodes_array.begin() + i;

                    auto set = conditions_nodes_ids_map.find(it_node->Id());
                    if(set != conditions_nodes_ids_map.end()) {
                        for (auto& cond_id : conditions_nodes_ids_map[it_node->Id()]) {
                            auto& r_condition = mrModelPart.GetCondition(cond_id);
                            auto& geom = r_condition.GetGeometry();
                            bool has_nodes = true;
                            for (auto& node : geom) {
                                if (!sub_model_part.GetMesh().HasNode(node.Id())) {
                                    has_nodes = false;
                                    break;
                                }
                            }
                            // We append to the vector
                            if (has_nodes) conditions_ids_buffer.push_back(r_condition.Id());
                        }
                    }
                }

                // Combine buffers together
                #pragma omp critical
                {
                    std::move(conditions_ids_buffer.begin(),conditions_ids_buffer.end(),back_inserter(conditions_ids));
                }
            }

            sub_model_part.AddConditions(conditions_ids);
        }
    }

    KRATOS_CATCH("");
}

/***********************************************************************************/
/***********************************************************************************/

template<>
SizeType SkinDetectionProcess<2>::ComputePotentialNeighboursSize(ElementsIteratorType itElem)
{
    const auto& geometry = itElem->GetGeometry();
    return geometry.EdgesNumber();
}

/***********************************************************************************/
/***********************************************************************************/

template<>
SizeType SkinDetectionProcess<3>::ComputePotentialNeighboursSize(ElementsIteratorType itElem)
{
    const auto& geometry = itElem->GetGeometry();
    return geometry.FacesNumber();
}

/***********************************************************************************/
/***********************************************************************************/

template class SkinDetectionProcess<2>;
template class SkinDetectionProcess<3>;
// class SkinDetectionProcess

} // namespace Kratos<|MERGE_RESOLUTION|>--- conflicted
+++ resolved
@@ -173,11 +173,6 @@
     std::unordered_set<IndexType> nodes_in_the_skin;
 
     // Create the auxiliar conditions
-<<<<<<< HEAD
-    Properties::Pointer p_prop_0 = mrModelPart.pGetProperties(0);
-    const ProcessInfo& r_current_process_info = mrModelPart.GetProcessInfo();
-=======
->>>>>>> 44dd1dd2
     for (auto& map : inverse_face_map) {
         condition_id += 1;
 
