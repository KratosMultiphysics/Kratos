--- conflicted
+++ resolved
@@ -134,14 +134,11 @@
     }
 
     // We create the auxiliar ModelPart
-<<<<<<< HEAD
-    ModelPart* p_auxiliar_model_part = mrModelPart.CreateSubModelPart(mThisParameters["name_auxiliar_model_part"].GetString());
-=======
     const std::string& name_auxiliar_model_part = mThisParameters["name_auxiliar_model_part"].GetString();
     if (!(mrModelPart.HasSubModelPart(name_auxiliar_model_part))) {
         mrModelPart.CreateSubModelPart(name_auxiliar_model_part);
     } else {
-        ModelPart::Pointer p_auxiliar_model_part = mrModelPart.pGetSubModelPart(name_auxiliar_model_part);
+        ModelPart* p_auxiliar_model_part = mrModelPart.pGetSubModelPart(name_auxiliar_model_part);
 
         auto& nodes_array = p_auxiliar_model_part->Nodes();
     
@@ -159,8 +156,7 @@
          
         p_auxiliar_model_part->RemoveConditions(TO_ERASE); 
     } 
-    ModelPart::Pointer p_auxiliar_model_part = mrModelPart.pGetSubModelPart(name_auxiliar_model_part);
->>>>>>> 7b07367c
+    ModelPart* p_auxiliar_model_part = mrModelPart.pGetSubModelPart(name_auxiliar_model_part);
 
     // The auxiliar name of the condition
     const std::string& name_condition = mThisParameters["name_auxiliar_condition"].GetString();
