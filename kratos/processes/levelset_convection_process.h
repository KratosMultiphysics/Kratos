//    |  /           |
//    ' /   __| _` | __|  _ \   __|
//    . \  |   (   | |   (   |\__ \.
//   _|\_\_|  \__,_|\__|\___/ ____/
//                   Multi-Physics
//
//  License:		 BSD License
//					 Kratos default license: kratos/license.txt
//
//  Main authors:    Riccardo Rossi
//                   Ruben Zorrilla
//

#if !defined(KRATOS_LEVELSET_CONVECTION_PROCESS_INCLUDED )
#define  KRATOS_LEVELSET_CONVECTION_PROCESS_INCLUDED

// System includes
#include <string>
#include <iostream>
#include <algorithm>

// External includes

// Project includes
#include "includes/convection_diffusion_settings.h"
#include "includes/define.h"
#include "includes/kratos_flags.h"
#include "elements/levelset_convection_element_simplex.h"
#include "geometries/geometry_data.h"
#include "solving_strategies/schemes/residualbased_incrementalupdate_static_scheme.h"
#include "solving_strategies/builder_and_solvers/residualbased_block_builder_and_solver.h"
#include "solving_strategies/strategies/residualbased_linear_strategy.h"
#include "processes/compute_nodal_gradient_process.h"
#include "utilities/variable_utils.h"
<<<<<<< HEAD
#include "includes/global_pointer_variables.h"
=======
#include "utilities/pointer_communicator.h"
#include "utilities/pointer_map_communicator.h"
#include "includes/global_pointer_variables.h"
#include "utilities/parallel_utilities.h"
>>>>>>> 207411cc

namespace Kratos
{
///@name Kratos Globals
///@{

///@}
///@name Type Definitions
///@{

///@}
///@name  Enum's
///@{

///@}
///@name  Functions
///@{

///@}
///@name Kratos Classes
///@{

/// Short class definition.
/**takes a model part full of SIMPLICIAL ELEMENTS (triangles and tetras) and convects a level set distance
 * on the top of it
*/
template< unsigned int TDim, class TSparseSpace, class TDenseSpace, class TLinearSolver >
class KRATOS_API(KRATOS_CORE) LevelSetConvectionProcess
    : public Process
{
public:

    KRATOS_DEFINE_LOCAL_FLAG(PERFORM_STEP1);
    KRATOS_DEFINE_LOCAL_FLAG(DO_EXPENSIVE_CHECKS);

    ///@name Type Definitions
    ///@{

    typedef Scheme< TSparseSpace,  TDenseSpace > SchemeType;
    typedef SolvingStrategy< TSparseSpace, TDenseSpace, TLinearSolver > SolvingStrategyType;

    ///@}
    ///@name Pointer Definitions
    ///@{

    /// Pointer definition of LevelSetConvectionProcess
    KRATOS_CLASS_POINTER_DEFINITION(LevelSetConvectionProcess);

    ///@}
    ///@name Life Cycle
    ///@{

    /**
     */
    LevelSetConvectionProcess(
        Variable<double>& rLevelSetVar,
        Variable< array_1d< double, 3 > >& rConvectVar,
        ModelPart& rBaseModelPart,
        typename TLinearSolver::Pointer pLinearSolver,
        const double MaxCFL = 1.0,
        const double CrossWindStabilizationFactor = 0.7,
        const unsigned int MaxSubsteps = 0,
        const bool IsBFECC = false,
        const bool PartialDt = false)
        : mrBaseModelPart(rBaseModelPart),
          mrModel(rBaseModelPart.GetModel()),
          mrLevelSetVar(rLevelSetVar),
          mrConvectVar(rConvectVar),
          mMaxAllowedCFL(MaxCFL),
          mMaxSubsteps(MaxSubsteps),
          mIsBfecc(IsBFECC),
          mPartialDt(PartialDt),
          mAuxModelPartName(rBaseModelPart.Name() + "_DistanceConvectionPart")/* ,
          mProjectedGradientProcess(ComputeNodalGradientProcess<ComputeNodalGradientProcessSettings::SaveAsNonHistoricalVariable>(
            rBaseModelPart,
            rLevelSetVar,
            DISTANCE_GRADIENT,      // TODO: Should be set as an input
            NODAL_AREA,             // TODO: Should be set as an input
            false)) */
    {
        KRATOS_TRY

        // Check that there is at least one element and node in the model
        const auto n_nodes = rBaseModelPart.NumberOfNodes();
        const auto n_elems = rBaseModelPart.NumberOfElements();

        KRATOS_ERROR_IF(n_nodes == 0) << "The model has no nodes." << std::endl;
        KRATOS_ERROR_IF(n_elems == 0) << "The model has no elements." << std::endl;

        VariableUtils().CheckVariableExists< Variable< double > >(rLevelSetVar, rBaseModelPart.Nodes());
        VariableUtils().CheckVariableExists< Variable< array_1d < double, 3 > > >(rConvectVar, rBaseModelPart.Nodes());

        if(TDim == 2){
            KRATOS_ERROR_IF(rBaseModelPart.ElementsBegin()->GetGeometry().GetGeometryFamily() != GeometryData::Kratos_Triangle) <<
                "In 2D the element type is expected to be a triangle" << std::endl;
        } else if(TDim == 3) {
            KRATOS_ERROR_IF(rBaseModelPart.ElementsBegin()->GetGeometry().GetGeometryFamily() != GeometryData::Kratos_Tetrahedra) <<
                "In 3D the element type is expected to be a tetrahedra" << std::endl;
        }

        // Allocate if needed the variable DYNAMIC_TAU of the process info, and if it does not exist, set it to zero
        if( rBaseModelPart.GetProcessInfo().Has(DYNAMIC_TAU) == false){
            rBaseModelPart.GetProcessInfo().SetValue(DYNAMIC_TAU,0.0);
        }

        // Allocate if needed the variable CONVECTION_DIFFUSION_SETTINGS of the process info, and create it if it does not exist
        if( rBaseModelPart.GetProcessInfo().Has(CONVECTION_DIFFUSION_SETTINGS) == false){
            ConvectionDiffusionSettings::Pointer p_conv_diff_settings = Kratos::make_unique<ConvectionDiffusionSettings>();
            rBaseModelPart.GetProcessInfo().SetValue(CONVECTION_DIFFUSION_SETTINGS, p_conv_diff_settings);
            p_conv_diff_settings->SetUnknownVariable(rLevelSetVar);
            p_conv_diff_settings->SetConvectionVariable(rConvectVar);
        }

        // Generate an auxilary model part and populate it by elements of type DistanceCalculationElementSimplex
        mDistancePartIsInitialized = false;
        ReGenerateConvectionModelPart(rBaseModelPart);

        // Generate a linear strategy
        typename SchemeType::Pointer pscheme = Kratos::make_shared< ResidualBasedIncrementalUpdateStaticScheme< TSparseSpace,TDenseSpace > >();
        typedef typename BuilderAndSolver<TSparseSpace,TDenseSpace,TLinearSolver>::Pointer BuilderSolverTypePointer;

        bool CalculateReactions = false;
        bool ReformDofAtEachIteration = false;
        bool CalculateNormDxFlag = false;

        BuilderSolverTypePointer pBuilderSolver = Kratos::make_shared< ResidualBasedBlockBuilderAndSolver< TSparseSpace,TDenseSpace,TLinearSolver > >(pLinearSolver);
        mpSolvingStrategy = Kratos::make_unique< ResidualBasedLinearStrategy<TSparseSpace,TDenseSpace,TLinearSolver > >(
            *mpDistanceModelPart,
            pscheme,
            pBuilderSolver,
            CalculateReactions,
            ReformDofAtEachIteration,
            CalculateNormDxFlag);

        mpSolvingStrategy->SetEchoLevel(0);

        rBaseModelPart.GetProcessInfo().SetValue(CROSS_WIND_STABILIZATION_FACTOR, CrossWindStabilizationFactor);

        //TODO: check flag DO_EXPENSIVE_CHECKS
        mpSolvingStrategy->Check();
        mpSolvingStrategy->Initialize();

        KRATOS_CATCH("")
    }

    LevelSetConvectionProcess(
        Variable<double>& rLevelSetVar,
        ModelPart& rBaseModelPart,
        typename TLinearSolver::Pointer pLinearSolver,
        const double MaxCFL = 1.0,
        const double CrossWindStabilizationFactor = 0.7,
        const unsigned int MaxSubsteps = 0)
        :   LevelSetConvectionProcess(
            rLevelSetVar,
            VELOCITY,
            rBaseModelPart,
            pLinearSolver,
            MaxCFL,
            CrossWindStabilizationFactor,
            MaxSubsteps,
            false,
            false) {}

    /// Destructor.
    ~LevelSetConvectionProcess() override
    {
        mrModel.DeleteModelPart(mAuxModelPartName);
    }

    ///@}
    ///@name Operators
    ///@{

    void operator()(){
        Execute();
    }

    ///@}
    ///@name Operations
    ///@{

    void Execute() override
    {
        KRATOS_TRY;

        if(mDistancePartIsInitialized == false){
            ReGenerateConvectionModelPart(mrBaseModelPart);
        }

        // Evaluate steps needed to achieve target max_cfl
        const auto n_substep = EvaluateNumberOfSubsteps();

        // Save the variables to be employed so that they can be restored after the solution
        ProcessInfo& rCurrentProcessInfo = mpDistanceModelPart->GetProcessInfo();
        const auto & r_previous_var = rCurrentProcessInfo.GetValue(CONVECTION_DIFFUSION_SETTINGS)->GetUnknownVariable();
        const double previous_delta_time = rCurrentProcessInfo.GetValue(DELTA_TIME);
        double dt_factor = 1.0;
        if (mPartialDt){
            dt_factor = rCurrentProcessInfo.GetValue(DELTA_TIME_FACTOR);
        }
<<<<<<< HEAD
        KRATOS_ERROR_IF(dt_factor < 1.0e-12) << "ERROR: DELTA_TIME_FACTOR shoild be larger than zero." <<std::endl;
=======
        KRATOS_ERROR_IF(dt_factor < 1.0e-2) << "ERROR: DELTA_TIME_FACTOR should be larger than zero." <<std::endl;
>>>>>>> 207411cc
        const double levelset_delta_time = dt_factor * previous_delta_time;

        // Save current level set value and current and previous step velocity values
        IndexPartition<unsigned int>(mpDistanceModelPart->NumberOfNodes()).for_each(
        [&](unsigned int i_node){
            const auto it_node = mpDistanceModelPart->NodesBegin() + i_node;
            mVelocity[i_node] = it_node->FastGetSolutionStepValue(mrConvectVar);
            mVelocityOld[i_node] = dt_factor*it_node->FastGetSolutionStepValue(mrConvectVar,1) +
                (1.0 - dt_factor)*it_node->FastGetSolutionStepValue(mrConvectVar);
            mOldDistance[i_node] = it_node->FastGetSolutionStepValue(mrLevelSetVar,1);
            }
        );

        const double dt = levelset_delta_time / static_cast<double>(n_substep);
        rCurrentProcessInfo.SetValue(DELTA_TIME, dt);
        rCurrentProcessInfo.GetValue(CONVECTION_DIFFUSION_SETTINGS)->SetUnknownVariable(mrLevelSetVar);

        const int rank = mrBaseModelPart.GetCommunicator().MyPID();

        for(unsigned int step = 1; step <= n_substep; ++step){

            KRATOS_INFO_IF("LevelSetConvectionProcess", mpSolvingStrategy->GetEchoLevel() > 0 && rank == 0) <<
                "Doing step "<< step << " of " << n_substep << std::endl;

            // Compute shape functions of old and new step
            const double Nold = 1.0 - static_cast<double>(step) / static_cast<double>(n_substep);
            const double Nnew = 1.0 - Nold;

            const double Nold_before = 1.0 - static_cast<double>(step-1) / static_cast<double>(n_substep);
            const double Nnew_before = 1.0 - Nold_before;

            // Emulate clone time step by copying the new distance onto the old one
            IndexPartition<unsigned int>(mpDistanceModelPart->NumberOfNodes()).for_each(
            [&](unsigned int i_node){
                auto it_node = mpDistanceModelPart->NodesBegin() + i_node;

                const array_1d<double,3>& r_v = mVelocity[i_node];
                const array_1d<double,3>& r_v_old = mVelocityOld[i_node];

                it_node->FastGetSolutionStepValue(mrConvectVar) = Nold * r_v_old + Nnew * r_v;
                it_node->FastGetSolutionStepValue(mrConvectVar, 1) = Nold_before * r_v_old + Nnew_before * r_v;
                it_node->FastGetSolutionStepValue(mrLevelSetVar, 1) = it_node->FastGetSolutionStepValue(mrLevelSetVar);
            }
            );

            if (mIsBfecc){ // Storing the levelset variable for error calculation and Evaluating the limiter
                EvaluateLimiter();
            }

            mpSolvingStrategy->InitializeSolutionStep();
            mpSolvingStrategy->Predict();
            mpSolvingStrategy->SolveSolutionStep(); // forward convection to reach phi_n+1
            mpSolvingStrategy->FinalizeSolutionStep();

            if (mIsBfecc) { // Error Compensation and Correction
                ErrorCalculationAndCorrection();
            }
        }

        // Reset the processinfo to the original settings
        rCurrentProcessInfo.SetValue(DELTA_TIME, previous_delta_time);
        rCurrentProcessInfo.GetValue(CONVECTION_DIFFUSION_SETTINGS)->SetUnknownVariable(r_previous_var);

        // Reset the velocities and levelset values to the one saved before the solution process
        IndexPartition<unsigned int>(mpDistanceModelPart->NumberOfNodes()).for_each(
        [&](unsigned int i_node){
            auto it_node = mpDistanceModelPart->NodesBegin() + i_node;
            it_node->FastGetSolutionStepValue(mrConvectVar) = mVelocity[i_node];
            it_node->FastGetSolutionStepValue(mrConvectVar,1) = (mVelocityOld[i_node] - (1.0 - dt_factor)*mVelocity[i_node])/dt_factor;
            it_node->FastGetSolutionStepValue(mrLevelSetVar,1) = mOldDistance[i_node];
        }
        );

        KRATOS_CATCH("")
    }

    void Clear() override{
        mpDistanceModelPart->Nodes().clear();
        mpDistanceModelPart->Conditions().clear();
        mpDistanceModelPart->Elements().clear();
        // mpDistanceModelPart->GetProcessInfo().clear();
        mDistancePartIsInitialized = false;

        mpSolvingStrategy->Clear();

        mVelocity.clear();
        mVelocityOld.clear();
        mOldDistance.clear();

        if (mIsBfecc){
            mError.clear();
            mSigmaPlus.clear();
            mSigmaMinus.clear();
            mLimiter.clear();
        }
    }

    ///@}
    ///@name Access
    ///@{

    ///@}
    ///@name Inquiry
    ///@{

    ///@}
    ///@name Input and output
    ///@{

    /// Turn back information as a string.
    std::string Info() const override {
        return "LevelSetConvectionProcess";
    }

    /// Print information about this object.
    void PrintInfo(std::ostream& rOStream) const override {
        rOStream << "LevelSetConvectionProcess";
    }

    /// Print object's data.
    void PrintData(std::ostream& rOStream) const override {
    }

    ///@}
    ///@name Friends
    ///@{

    ///@}
protected:
    ///@name Protected static Member Variables
    ///@{

    ///@}
    ///@name Protected member Variables
    ///@{

    ModelPart& mrBaseModelPart;

    Model& mrModel;

    ModelPart* mpDistanceModelPart;

    Variable<double>& mrLevelSetVar;

    Variable<array_1d<double, 3 > >& mrConvectVar;

    const double mMaxAllowedCFL;

    bool mDistancePartIsInitialized;

	const unsigned int mMaxSubsteps;

    const bool mIsBfecc;
    const bool mPartialDt;

<<<<<<< HEAD
    std::vector< double > mOldDistance;
    std::vector< double > mError;
    std::vector< array_1d<double,3> > mVelocity, mVelocityOld;
    std::vector< double > mSigmaPlus, mSigmaMinus;
    std::vector< double > mLimiter;
=======
    Kratos::Vector mOldDistance;
    Kratos::Vector mError;
    std::vector< array_1d<double,3> > mVelocity, mVelocityOld;
    Kratos::Vector mSigmaPlus, mSigmaMinus;
    Kratos::Vector mLimiter;
>>>>>>> 207411cc

    typename SolvingStrategyType::UniquePointer mpSolvingStrategy;

    std::string mAuxModelPartName;

    //ComputeNodalGradientProcess<ComputeNodalGradientProcessSettings::SaveAsNonHistoricalVariable> mProjectedGradientProcess;

    ///@}
    ///@name Protected Operators
    ///@{

    ///@}
    ///@name Protected Operations
    ///@{

    /// Constructor without linear solver for derived classes (withBFECC, splitting, and rConvectVar)
    LevelSetConvectionProcess(
        Variable<double>& rLevelSetVar,
        Variable< array_1d< double, 3 > >& rConvectVar,
        ModelPart& rBaseModelPart,
        const double MaxCFL = 1.0,
        const unsigned int MaxSubsteps = 0,
        const bool IsBFECC = false,
        const bool PartialDt = false)
        : mrBaseModelPart(rBaseModelPart),
          mrModel(rBaseModelPart.GetModel()),
          mrLevelSetVar(rLevelSetVar),
          mrConvectVar(rConvectVar),
          mMaxAllowedCFL(MaxCFL),
          mMaxSubsteps(MaxSubsteps),
          mIsBfecc(IsBFECC),
          mPartialDt(PartialDt),
          mAuxModelPartName(rBaseModelPart.Name() + "_DistanceConvectionPart")/* ,
          mProjectedGradientProcess(ComputeNodalGradientProcess<ComputeNodalGradientProcessSettings::SaveAsNonHistoricalVariable>(
            rBaseModelPart,
            rLevelSetVar,
            DISTANCE_GRADIENT,      // TODO: Should be set as an input
            NODAL_AREA,             // TODO: Should be set as an input
            false)) */
    {
        mDistancePartIsInitialized = false;
    }

    /// Constructor without linear solver for derived classes (without BFECC, without splitting, and only for VELOCITY)
    LevelSetConvectionProcess(
        Variable<double> &rLevelSetVar,
        ModelPart &rBaseModelPart,
        const double MaxCFL = 1.0,
        const unsigned int MaxSubSteps = 0)
        : mrBaseModelPart(rBaseModelPart),
          mrModel(rBaseModelPart.GetModel()),
          mrLevelSetVar(rLevelSetVar),
          mrConvectVar(VELOCITY),
          mMaxAllowedCFL(MaxCFL),
          mMaxSubsteps(MaxSubSteps),
          mIsBfecc(false),
          mPartialDt(false),
          mAuxModelPartName(rBaseModelPart.Name() + "_DistanceConvectionPart")/* ,
          mProjectedGradientProcess(ComputeNodalGradientProcess<ComputeNodalGradientProcessSettings::SaveAsNonHistoricalVariable>(
            rBaseModelPart,
            rLevelSetVar,
            DISTANCE_GRADIENT,      // TODO: Should be set as an input
            NODAL_AREA,             // TODO: Should be set as an input
            false)) */
    {
        mDistancePartIsInitialized = false;
    }

    virtual void ReGenerateConvectionModelPart(ModelPart& rBaseModelPart){

        KRATOS_TRY

        if (mrModel.HasModelPart(mAuxModelPartName)) {
            mrModel.DeleteModelPart(mAuxModelPartName);
        }

        mpDistanceModelPart= &(mrModel.CreateModelPart(mAuxModelPartName));


        // Check buffer size
        const auto base_buffer_size = rBaseModelPart.GetBufferSize();
        KRATOS_ERROR_IF(base_buffer_size < 2) <<
            "Base model part buffer size is " << base_buffer_size << ". Set it to a minimum value of 2." << std::endl;

        // Generate
        mpDistanceModelPart->Nodes().clear();
        mpDistanceModelPart->Conditions().clear();
        mpDistanceModelPart->Elements().clear();

        mpDistanceModelPart->SetProcessInfo(rBaseModelPart.pGetProcessInfo());
        mpDistanceModelPart->SetBufferSize(base_buffer_size);
        mpDistanceModelPart->SetProperties(rBaseModelPart.pProperties());
        mpDistanceModelPart->Tables() = rBaseModelPart.Tables();

        // Assigning the nodes to the new model part
        mpDistanceModelPart->Nodes() = rBaseModelPart.Nodes();

        // Ensure that the nodes have distance as a DOF
        VariableUtils().AddDof< Variable < double> >(mrLevelSetVar, rBaseModelPart);

        // Generating the elements
        mpDistanceModelPart->Elements().reserve(rBaseModelPart.NumberOfElements());
        for (auto it_elem = rBaseModelPart.ElementsBegin(); it_elem != rBaseModelPart.ElementsEnd(); ++it_elem){
            Element::Pointer p_element = Kratos::make_intrusive< LevelSetConvectionElementSimplex < TDim, TDim+1 > >(
                it_elem->Id(),
                it_elem->pGetGeometry(),
                it_elem->pGetProperties());

            // Assign EXACTLY THE SAME GEOMETRY, so that memory is saved!!
            p_element->pGetGeometry() = it_elem->pGetGeometry();

            mpDistanceModelPart->Elements().push_back(p_element);
        }

        // Next is for mpi (but mpi would also imply calling an mpi strategy)
        Communicator::Pointer pComm = rBaseModelPart.GetCommunicator().Create();
        mpDistanceModelPart->SetCommunicator(pComm);

        // Resize the arrays
        const auto n_nodes = mpDistanceModelPart->NumberOfNodes();
        mVelocity.resize(n_nodes);
        mVelocityOld.resize(n_nodes);
        mOldDistance.resize(n_nodes);

        if (mIsBfecc){
            mError.resize(n_nodes);
            mSigmaPlus.resize(n_nodes);
            mSigmaMinus.resize(n_nodes);
            mLimiter.resize(n_nodes);
        }

        mDistancePartIsInitialized = true;

        KRATOS_CATCH("")
    }


    unsigned int EvaluateNumberOfSubsteps(){
        // First of all compute the cfl number
        const auto n_elem = mpDistanceModelPart->NumberOfElements();
        const double dt = mpDistanceModelPart->GetProcessInfo()[DELTA_TIME];

		// Vector where each thread will store its maximum (VS does not support OpenMP reduce max)
		int NumThreads = ParallelUtilities::GetNumThreads();
		std::vector<double> list_of_max_local_cfl(NumThreads, 0.0);

        //TODO: Update this loop to avoid using thread id
        #pragma omp parallel shared(list_of_max_local_cfl)
        for(int i_elem = 0; i_elem < static_cast<int>(n_elem); i_elem++){
            const auto it_elem = mpDistanceModelPart->ElementsBegin() + i_elem;
            Geometry< Node<3> >& r_geom = it_elem->GetGeometry();

            double vol;
            array_1d<double, TDim+1 > N;
            BoundedMatrix<double, TDim+1, TDim > DN_DX;
            GeometryUtils::CalculateGeometryData(r_geom, DN_DX, N, vol);

			int k = OpenMPUtils::ThisThread();
			double& max_cfl = list_of_max_local_cfl[k];

            // Compute h
            double h=0.0;
            for(unsigned int i=0; i<TDim+1; i++){
                double h_inv = 0.0;
                for(unsigned int k=0; k<TDim; k++){
                    h_inv += DN_DX(i,k)*DN_DX(i,k);
                }
                h += 1.0/h_inv;
            }
            h = sqrt(h)/static_cast<double>(TDim+1);

            // Get average velocity at the nodes
            array_1d<double, 3 > vgauss = ZeroVector(3);
            for(unsigned int i=0; i<TDim+1; i++){
                vgauss += N[i]* r_geom[i].FastGetSolutionStepValue(mrConvectVar);
            }

            double cfl_local = norm_2(vgauss) / h;
            if(cfl_local > max_cfl){
                max_cfl = cfl_local;
            }
        }

		// Now we get the maximum at each thread level
        double max_cfl_found = 0.0;
		for (int k=0; k < NumThreads;k++){
		    if (max_cfl_found < list_of_max_local_cfl[k]){
                max_cfl_found = list_of_max_local_cfl[k];
            }
        }
        max_cfl_found *= dt;

        // Synchronize maximum CFL between processes
        max_cfl_found = mpDistanceModelPart->GetCommunicator().GetDataCommunicator().MaxAll(max_cfl_found);

        unsigned int n_steps = static_cast<unsigned int>(max_cfl_found / mMaxAllowedCFL);
        if(n_steps < 1){
            n_steps = 1;
        }

		// Now we compare with the maximum set
		if (mMaxSubsteps > 0 && mMaxSubsteps < n_steps){
            n_steps = mMaxSubsteps;
        }

        return n_steps;
    }

<<<<<<< HEAD
    virtual void EvaluateLimiter()
=======
    void EvaluateLimiter()
>>>>>>> 207411cc
    {
        // ****************************************************************************************
        // ****************************************************************************************
        // Calculating nodal limiter using \beta_ij = 1 (works fine on symmetric structural meshes)
        // D. Kuzmin et al. / Comput. Methods Appl. Mech. Engrg. 322 (2017) 23–41
        const double epsilon = 1.0e-15;
        const double power_bfecc = 2.0;

        //mProjectedGradientProcess.Execute();

<<<<<<< HEAD
        #pragma omp parallel for
        for (int i_node = 0; i_node < static_cast<int>(mpDistanceModelPart->NumberOfNodes()); ++i_node){
            auto it_node = mpDistanceModelPart->NodesBegin() + i_node;

            it_node->SetValue(mrLevelSetVar, it_node->FastGetSolutionStepValue(mrLevelSetVar)); //Store mrLevelSetVar

            const auto X_i = it_node->Coordinates();
            const auto grad_i = it_node->GetValue(DISTANCE_GRADIENT);
=======
        auto& r_default_comm = mpDistanceModelPart->GetCommunicator().GetDataCommunicator();
        GlobalPointersVector< Node<3 > > gp_list;

        for (int i_node = 0; i_node < static_cast<int>(mpDistanceModelPart->NumberOfNodes()); ++i_node){
            auto it_node = mpDistanceModelPart->NodesBegin() + i_node;
            GlobalPointersVector< Node<3 > >& global_pointer_list = it_node->GetValue(NEIGHBOUR_NODES);

            for (unsigned int j = 0; j< global_pointer_list.size(); ++j)
            {
                auto& global_pointer = global_pointer_list(j);
                gp_list.push_back(global_pointer);
            }
        }

        GlobalPointerCommunicator< Node<3 > > pointer_comm(r_default_comm, gp_list);

        auto coordinate_proxy = pointer_comm.Apply(
            [](GlobalPointer<Node<3> >& global_pointer) -> Point::CoordinatesArrayType
            {
                return global_pointer->Coordinates();
            }
        );

        auto distance_proxy = pointer_comm.Apply(
            [&](GlobalPointer<Node<3> >& global_pointer) -> double
            {
                return global_pointer->FastGetSolutionStepValue(mrLevelSetVar);
            }
        );

        IndexPartition<unsigned int>(mpDistanceModelPart->NumberOfNodes()).for_each(
        [&](unsigned int i_node){
            auto it_node = mpDistanceModelPart->NodesBegin() + i_node;

            it_node->SetValue(mrLevelSetVar, it_node->FastGetSolutionStepValue(mrLevelSetVar)); //Store mrLevelSetVar

            const auto& X_i = it_node->Coordinates();
            const auto& grad_i = it_node->GetValue(DISTANCE_GRADIENT);
>>>>>>> 207411cc

            double S_plus = 0.0;
            double S_minus = 0.0;

<<<<<<< HEAD
            for( GlobalPointersVector< Node<3> >::iterator j_node = it_node->GetValue(NEIGHBOUR_NODES).begin();
                j_node != it_node->GetValue(NEIGHBOUR_NODES).end(); ++j_node){

                if (it_node->Id() == j_node->Id())
                    continue;

                const auto X_j = j_node->Coordinates();
=======
            GlobalPointersVector< Node<3 > >& global_pointer_list = it_node->GetValue(NEIGHBOUR_NODES);

            for (unsigned int j = 0; j< global_pointer_list.size(); ++j)
            {
                // if (it_node->Id() == j_node->Id())
                //     continue;

                auto& global_pointer = global_pointer_list(j);
                auto X_j = coordinate_proxy.Get(global_pointer);
>>>>>>> 207411cc

                S_plus += std::max(0.0, inner_prod(grad_i, X_i-X_j));
                S_minus += std::min(0.0, inner_prod(grad_i, X_i-X_j));
            }

            mSigmaPlus[i_node] = std::min(1.0, (std::abs(S_minus)+epsilon)/(S_plus+epsilon));
            mSigmaMinus[i_node] = std::min(1.0, (S_plus+epsilon)/(std::abs(S_minus)+epsilon));
        }
<<<<<<< HEAD

        //Calculating beta_ij in a way that the linearity is preserved on non-symmetrical meshes
        #pragma omp parallel for
        for (int i_node = 0; i_node < static_cast<int>(mpDistanceModelPart->NumberOfNodes()); ++i_node){
            auto it_node = mpDistanceModelPart->NodesBegin() + i_node;
            const double distance_i = it_node->FastGetSolutionStepValue(mrLevelSetVar);
            const auto X_i = it_node->Coordinates();
            const auto grad_i = it_node->GetValue(DISTANCE_GRADIENT);
=======
        );

        //Calculating beta_ij in a way that the linearity is preserved on non-symmetrical meshes
        IndexPartition<unsigned int>(mpDistanceModelPart->NumberOfNodes()).for_each(
        [&](unsigned int i_node){
            auto it_node = mpDistanceModelPart->NodesBegin() + i_node;
            const double distance_i = it_node->FastGetSolutionStepValue(mrLevelSetVar);
            const auto& X_i = it_node->Coordinates();
            const auto& grad_i = it_node->GetValue(DISTANCE_GRADIENT);
>>>>>>> 207411cc

            double numerator = 0.0;
            double denominator = 0.0;

<<<<<<< HEAD
            for( GlobalPointersVector< Node<3> >::iterator j_node = it_node->GetValue(NEIGHBOUR_NODES).begin();
                j_node != it_node->GetValue(NEIGHBOUR_NODES).end(); ++j_node){

                if (it_node->Id() == j_node->Id())
                    continue;

                const double distance_j = j_node->FastGetSolutionStepValue(mrLevelSetVar);
                const auto X_j = j_node->Coordinates();
=======
            GlobalPointersVector< Node<3 > >& global_pointer_list = it_node->GetValue(NEIGHBOUR_NODES);

            for (unsigned int j = 0; j< global_pointer_list.size(); ++j)
            {
                // if (it_node->Id() == j_node->Id())
                //     continue;

                auto& global_pointer = global_pointer_list(j);
                auto X_j = coordinate_proxy.Get(global_pointer);
                const double distance_j = distance_proxy.Get(global_pointer);
>>>>>>> 207411cc

                double beta_ij = 1.0;

                if (inner_prod(grad_i, X_i-X_j) > 0)
                    beta_ij = mSigmaPlus[i_node];
                else if (inner_prod(grad_i, X_i-X_j) < 0)
                    beta_ij = mSigmaMinus[i_node];

                numerator += beta_ij*(distance_i - distance_j);
                denominator += beta_ij*std::abs(distance_i - distance_j);
            }

            const double fraction = (std::abs(numerator)/*  + epsilon */) / (denominator + epsilon);
            mLimiter[i_node] = 1.0 - std::pow(fraction, power_bfecc);
        }
<<<<<<< HEAD
=======
        );
>>>>>>> 207411cc
    }

    void ErrorCalculationAndCorrection()
    {
<<<<<<< HEAD
        #pragma omp parallel for
        for (int i_node = 0; i_node < static_cast<int>(mpDistanceModelPart->NumberOfNodes()); ++i_node){
=======
        IndexPartition<unsigned int>(mpDistanceModelPart->NumberOfNodes()).for_each(
        [&](unsigned int i_node){
>>>>>>> 207411cc
            auto it_node = mpDistanceModelPart->NodesBegin() + i_node;

            it_node->FastGetSolutionStepValue(mrConvectVar) = -1.0 * it_node->FastGetSolutionStepValue(mrConvectVar);
            it_node->FastGetSolutionStepValue(mrConvectVar, 1) = -1.0 * it_node->FastGetSolutionStepValue(mrConvectVar, 1);
            it_node->FastGetSolutionStepValue(mrLevelSetVar, 1) = it_node->FastGetSolutionStepValue(mrLevelSetVar);
        }
<<<<<<< HEAD
=======
        );
>>>>>>> 207411cc

        mpSolvingStrategy->InitializeSolutionStep();
        mpSolvingStrategy->Predict();
        mpSolvingStrategy->SolveSolutionStep(); // backward convetion to obtain phi_n*
        mpSolvingStrategy->FinalizeSolutionStep();

        // Calculating the raw error without a limiter, etc.
<<<<<<< HEAD
        #pragma omp parallel for
        for(int i = 0; i < static_cast<int>(mpDistanceModelPart->NumberOfNodes()); ++i) {
            auto it_node = mpDistanceModelPart->NodesBegin() + i;
            mError[i] =
                0.5*(it_node->GetValue(mrLevelSetVar) - it_node->FastGetSolutionStepValue(mrLevelSetVar));
        }

        #pragma omp parallel for
        for (int i_node = 0; i_node < static_cast<int>(mpDistanceModelPart->NumberOfNodes()); ++i_node){
=======
        IndexPartition<unsigned int>(mpDistanceModelPart->NumberOfNodes()).for_each(
        [&](unsigned int i_node){
            auto it_node = mpDistanceModelPart->NodesBegin() + i_node;
            mError[i_node] =
                0.5*(it_node->GetValue(mrLevelSetVar) - it_node->FastGetSolutionStepValue(mrLevelSetVar));
        }
        );

        IndexPartition<unsigned int>(mpDistanceModelPart->NumberOfNodes()).for_each(
        [&](unsigned int i_node){
>>>>>>> 207411cc
            auto it_node = mpDistanceModelPart->NodesBegin() + i_node;

            it_node->FastGetSolutionStepValue(mrConvectVar) = -1.0 * it_node->FastGetSolutionStepValue(mrConvectVar);
            it_node->FastGetSolutionStepValue(mrConvectVar, 1) = -1.0 * it_node->FastGetSolutionStepValue(mrConvectVar, 1);
            const double phi_n_star = it_node->GetValue(mrLevelSetVar) + mLimiter[i_node]*mError[i_node];
            it_node->FastGetSolutionStepValue(mrLevelSetVar) = phi_n_star;
            it_node->FastGetSolutionStepValue(mrLevelSetVar, 1) = phi_n_star;
        }
<<<<<<< HEAD
=======
        );
>>>>>>> 207411cc

        mpSolvingStrategy->InitializeSolutionStep();
        mpSolvingStrategy->Predict();
        mpSolvingStrategy->SolveSolutionStep(); // forward convection to obtain the corrected phi_n+1
        mpSolvingStrategy->FinalizeSolutionStep();
    }

    ///@}
    ///@name Protected  Access
    ///@{

    ///@}
    ///@name Protected Inquiry
    ///@{

    ///@}
    ///@name Protected LifeCycle
    ///@{

    ///@}
private:
    ///@name Static Member Variables
    ///@{

    ///@}
    ///@name Member Variables
    ///@{

    ///@}
    ///@name Private Operators
    ///@{

    ///@}
    ///@name Private Operations
    ///@{

    ///@}
    ///@name Private  Access
    ///@{

    ///@}
    ///@name Private Inquiry
    ///@{

    ///@}
    ///@name Un accessible methods
    ///@{

    /// Assignment operator.
    LevelSetConvectionProcess& operator=(LevelSetConvectionProcess const& rOther);

    /// Copy constructor.
    //LevelSetConvectionProcess(LevelSetConvectionProcess const& rOther);

    ///@}
}; // Class LevelSetConvectionProcess

// Avoiding using the macro since this has a template parameter. If there was no template plase use the KRATOS_CREATE_LOCAL_FLAG macro
template< unsigned int TDim, class TSparseSpace, class TDenseSpace, class TLinearSolver > const Kratos::Flags LevelSetConvectionProcess<TDim, TSparseSpace, TDenseSpace, TLinearSolver>::PERFORM_STEP1(Kratos::Flags::Create(0));
template< unsigned int TDim, class TSparseSpace, class TDenseSpace, class TLinearSolver > const Kratos::Flags LevelSetConvectionProcess<TDim, TSparseSpace, TDenseSpace, TLinearSolver>::DO_EXPENSIVE_CHECKS(Kratos::Flags::Create(1));

///@}
///@name Type Definitions
///@{

///@}
///@name Input and output
///@{

/// Input stream function
template< unsigned int TDim, class TSparseSpace, class TDenseSpace, class TLinearSolver>
inline std::istream& operator >> (
    std::istream& rIStream,
    LevelSetConvectionProcess<TDim, TSparseSpace, TDenseSpace, TLinearSolver>& rThis);

/// Output stream function
template< unsigned int TDim, class TSparseSpace, class TDenseSpace, class TLinearSolver>
inline std::ostream& operator << (
    std::ostream& rOStream,
    const LevelSetConvectionProcess<TDim, TSparseSpace, TDenseSpace, TLinearSolver>& rThis){

    rThis.PrintInfo(rOStream);
    rOStream << std::endl;
    rThis.PrintData(rOStream);

    return rOStream;
}
///@}

}  // namespace Kratos.

#endif // KRATOS_LEVELSET_CONVECTION_PROCESS_INCLUDED  defined<|MERGE_RESOLUTION|>--- conflicted
+++ resolved
@@ -32,14 +32,10 @@
 #include "solving_strategies/strategies/residualbased_linear_strategy.h"
 #include "processes/compute_nodal_gradient_process.h"
 #include "utilities/variable_utils.h"
-<<<<<<< HEAD
-#include "includes/global_pointer_variables.h"
-=======
 #include "utilities/pointer_communicator.h"
 #include "utilities/pointer_map_communicator.h"
 #include "includes/global_pointer_variables.h"
 #include "utilities/parallel_utilities.h"
->>>>>>> 207411cc
 
 namespace Kratos
 {
@@ -240,11 +236,7 @@
         if (mPartialDt){
             dt_factor = rCurrentProcessInfo.GetValue(DELTA_TIME_FACTOR);
         }
-<<<<<<< HEAD
-        KRATOS_ERROR_IF(dt_factor < 1.0e-12) << "ERROR: DELTA_TIME_FACTOR shoild be larger than zero." <<std::endl;
-=======
         KRATOS_ERROR_IF(dt_factor < 1.0e-2) << "ERROR: DELTA_TIME_FACTOR should be larger than zero." <<std::endl;
->>>>>>> 207411cc
         const double levelset_delta_time = dt_factor * previous_delta_time;
 
         // Save current level set value and current and previous step velocity values
@@ -400,19 +392,11 @@
     const bool mIsBfecc;
     const bool mPartialDt;
 
-<<<<<<< HEAD
-    std::vector< double > mOldDistance;
-    std::vector< double > mError;
-    std::vector< array_1d<double,3> > mVelocity, mVelocityOld;
-    std::vector< double > mSigmaPlus, mSigmaMinus;
-    std::vector< double > mLimiter;
-=======
     Kratos::Vector mOldDistance;
     Kratos::Vector mError;
     std::vector< array_1d<double,3> > mVelocity, mVelocityOld;
     Kratos::Vector mSigmaPlus, mSigmaMinus;
     Kratos::Vector mLimiter;
->>>>>>> 207411cc
 
     typename SolvingStrategyType::UniquePointer mpSolvingStrategy;
 
@@ -621,11 +605,7 @@
         return n_steps;
     }
 
-<<<<<<< HEAD
-    virtual void EvaluateLimiter()
-=======
     void EvaluateLimiter()
->>>>>>> 207411cc
     {
         // ****************************************************************************************
         // ****************************************************************************************
@@ -636,16 +616,6 @@
 
         //mProjectedGradientProcess.Execute();
 
-<<<<<<< HEAD
-        #pragma omp parallel for
-        for (int i_node = 0; i_node < static_cast<int>(mpDistanceModelPart->NumberOfNodes()); ++i_node){
-            auto it_node = mpDistanceModelPart->NodesBegin() + i_node;
-
-            it_node->SetValue(mrLevelSetVar, it_node->FastGetSolutionStepValue(mrLevelSetVar)); //Store mrLevelSetVar
-
-            const auto X_i = it_node->Coordinates();
-            const auto grad_i = it_node->GetValue(DISTANCE_GRADIENT);
-=======
         auto& r_default_comm = mpDistanceModelPart->GetCommunicator().GetDataCommunicator();
         GlobalPointersVector< Node<3 > > gp_list;
 
@@ -684,20 +654,10 @@
 
             const auto& X_i = it_node->Coordinates();
             const auto& grad_i = it_node->GetValue(DISTANCE_GRADIENT);
->>>>>>> 207411cc
 
             double S_plus = 0.0;
             double S_minus = 0.0;
 
-<<<<<<< HEAD
-            for( GlobalPointersVector< Node<3> >::iterator j_node = it_node->GetValue(NEIGHBOUR_NODES).begin();
-                j_node != it_node->GetValue(NEIGHBOUR_NODES).end(); ++j_node){
-
-                if (it_node->Id() == j_node->Id())
-                    continue;
-
-                const auto X_j = j_node->Coordinates();
-=======
             GlobalPointersVector< Node<3 > >& global_pointer_list = it_node->GetValue(NEIGHBOUR_NODES);
 
             for (unsigned int j = 0; j< global_pointer_list.size(); ++j)
@@ -707,7 +667,6 @@
 
                 auto& global_pointer = global_pointer_list(j);
                 auto X_j = coordinate_proxy.Get(global_pointer);
->>>>>>> 207411cc
 
                 S_plus += std::max(0.0, inner_prod(grad_i, X_i-X_j));
                 S_minus += std::min(0.0, inner_prod(grad_i, X_i-X_j));
@@ -716,16 +675,6 @@
             mSigmaPlus[i_node] = std::min(1.0, (std::abs(S_minus)+epsilon)/(S_plus+epsilon));
             mSigmaMinus[i_node] = std::min(1.0, (S_plus+epsilon)/(std::abs(S_minus)+epsilon));
         }
-<<<<<<< HEAD
-
-        //Calculating beta_ij in a way that the linearity is preserved on non-symmetrical meshes
-        #pragma omp parallel for
-        for (int i_node = 0; i_node < static_cast<int>(mpDistanceModelPart->NumberOfNodes()); ++i_node){
-            auto it_node = mpDistanceModelPart->NodesBegin() + i_node;
-            const double distance_i = it_node->FastGetSolutionStepValue(mrLevelSetVar);
-            const auto X_i = it_node->Coordinates();
-            const auto grad_i = it_node->GetValue(DISTANCE_GRADIENT);
-=======
         );
 
         //Calculating beta_ij in a way that the linearity is preserved on non-symmetrical meshes
@@ -735,21 +684,10 @@
             const double distance_i = it_node->FastGetSolutionStepValue(mrLevelSetVar);
             const auto& X_i = it_node->Coordinates();
             const auto& grad_i = it_node->GetValue(DISTANCE_GRADIENT);
->>>>>>> 207411cc
 
             double numerator = 0.0;
             double denominator = 0.0;
 
-<<<<<<< HEAD
-            for( GlobalPointersVector< Node<3> >::iterator j_node = it_node->GetValue(NEIGHBOUR_NODES).begin();
-                j_node != it_node->GetValue(NEIGHBOUR_NODES).end(); ++j_node){
-
-                if (it_node->Id() == j_node->Id())
-                    continue;
-
-                const double distance_j = j_node->FastGetSolutionStepValue(mrLevelSetVar);
-                const auto X_j = j_node->Coordinates();
-=======
             GlobalPointersVector< Node<3 > >& global_pointer_list = it_node->GetValue(NEIGHBOUR_NODES);
 
             for (unsigned int j = 0; j< global_pointer_list.size(); ++j)
@@ -760,7 +698,6 @@
                 auto& global_pointer = global_pointer_list(j);
                 auto X_j = coordinate_proxy.Get(global_pointer);
                 const double distance_j = distance_proxy.Get(global_pointer);
->>>>>>> 207411cc
 
                 double beta_ij = 1.0;
 
@@ -776,31 +713,20 @@
             const double fraction = (std::abs(numerator)/*  + epsilon */) / (denominator + epsilon);
             mLimiter[i_node] = 1.0 - std::pow(fraction, power_bfecc);
         }
-<<<<<<< HEAD
-=======
         );
->>>>>>> 207411cc
     }
 
     void ErrorCalculationAndCorrection()
     {
-<<<<<<< HEAD
-        #pragma omp parallel for
-        for (int i_node = 0; i_node < static_cast<int>(mpDistanceModelPart->NumberOfNodes()); ++i_node){
-=======
         IndexPartition<unsigned int>(mpDistanceModelPart->NumberOfNodes()).for_each(
         [&](unsigned int i_node){
->>>>>>> 207411cc
             auto it_node = mpDistanceModelPart->NodesBegin() + i_node;
 
             it_node->FastGetSolutionStepValue(mrConvectVar) = -1.0 * it_node->FastGetSolutionStepValue(mrConvectVar);
             it_node->FastGetSolutionStepValue(mrConvectVar, 1) = -1.0 * it_node->FastGetSolutionStepValue(mrConvectVar, 1);
             it_node->FastGetSolutionStepValue(mrLevelSetVar, 1) = it_node->FastGetSolutionStepValue(mrLevelSetVar);
         }
-<<<<<<< HEAD
-=======
         );
->>>>>>> 207411cc
 
         mpSolvingStrategy->InitializeSolutionStep();
         mpSolvingStrategy->Predict();
@@ -808,17 +734,6 @@
         mpSolvingStrategy->FinalizeSolutionStep();
 
         // Calculating the raw error without a limiter, etc.
-<<<<<<< HEAD
-        #pragma omp parallel for
-        for(int i = 0; i < static_cast<int>(mpDistanceModelPart->NumberOfNodes()); ++i) {
-            auto it_node = mpDistanceModelPart->NodesBegin() + i;
-            mError[i] =
-                0.5*(it_node->GetValue(mrLevelSetVar) - it_node->FastGetSolutionStepValue(mrLevelSetVar));
-        }
-
-        #pragma omp parallel for
-        for (int i_node = 0; i_node < static_cast<int>(mpDistanceModelPart->NumberOfNodes()); ++i_node){
-=======
         IndexPartition<unsigned int>(mpDistanceModelPart->NumberOfNodes()).for_each(
         [&](unsigned int i_node){
             auto it_node = mpDistanceModelPart->NodesBegin() + i_node;
@@ -829,7 +744,6 @@
 
         IndexPartition<unsigned int>(mpDistanceModelPart->NumberOfNodes()).for_each(
         [&](unsigned int i_node){
->>>>>>> 207411cc
             auto it_node = mpDistanceModelPart->NodesBegin() + i_node;
 
             it_node->FastGetSolutionStepValue(mrConvectVar) = -1.0 * it_node->FastGetSolutionStepValue(mrConvectVar);
@@ -838,10 +752,7 @@
             it_node->FastGetSolutionStepValue(mrLevelSetVar) = phi_n_star;
             it_node->FastGetSolutionStepValue(mrLevelSetVar, 1) = phi_n_star;
         }
-<<<<<<< HEAD
-=======
         );
->>>>>>> 207411cc
 
         mpSolvingStrategy->InitializeSolutionStep();
         mpSolvingStrategy->Predict();
