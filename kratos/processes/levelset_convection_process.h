--- conflicted
+++ resolved
@@ -141,7 +141,6 @@
         bool CalculateReactions = false;
         bool ReformDofAtEachIteration = false;
         bool CalculateNormDxFlag = false;
-        mEchoLevel = 1;
 
         BuilderSolverTypePointer pBuilderSolver = Kratos::make_shared< ResidualBasedBlockBuilderAndSolver< TSparseSpace,TDenseSpace,TLinearSolver > >(plinear_solver);
         mpSolvingStrategy = Kratos::make_unique< ResidualBasedLinearStrategy<TSparseSpace,TDenseSpace,TLinearSolver > >(
@@ -209,15 +208,6 @@
         const double dt = previous_delta_time / static_cast<double>(n_substep);
         rCurrentProcessInfo.SetValue(DELTA_TIME, dt);
         rCurrentProcessInfo.GetValue(CONVECTION_DIFFUSION_SETTINGS)->SetUnknownVariable(mrLevelSetVar);
-<<<<<<< HEAD
-        for(unsigned int step = 1; step<=nsubstep; step++)
-        {
-            if (mEchoLevel > 0)
-                std::cout << "doing step "<< step << " of " << nsubstep << std::endl;
-            //compute shape functions of old and new step
-            double Nold = 1.0-static_cast<double>(step)/static_cast<double>(nsubstep);
-            double Nnew = 1.0-Nold;
-=======
 
         const int rank = mrBaseModelPart.GetCommunicator().MyPID();
 
@@ -229,7 +219,6 @@
             // Compute shape functions of old and new step
             const double Nold = 1.0 - static_cast<double>(step) / static_cast<double>(n_substep);
             const double Nnew = 1.0 - Nold;
->>>>>>> a9deaac6
             
             const double Nold_before = 1.0 - static_cast<double>(step-1) / static_cast<double>(n_substep);
             const double Nnew_before = 1.0 - Nold_before;            
@@ -284,14 +273,6 @@
     ///@name Access
     ///@{
 
-<<<<<<< HEAD
-    void SetEchoLevel(int Level)
-    {
-        mEchoLevel = Level;
-    }
-
-=======
->>>>>>> a9deaac6
     ///@}
     ///@name Inquiry
     ///@{
@@ -332,17 +313,6 @@
     ModelPart* mpDistanceModelPart;
 
     Variable<double>& mrLevelSetVar;
-<<<<<<< HEAD
-    double mmax_allowed_cfl;
-    double mcross_wind_stabilization_factor;
-    
-    bool mdistance_part_is_initialized;
-    unsigned int mmax_iterations;
-    ModelPart::Pointer mp_distance_model_part;
-	int mMaxSubsteps;
-    int mEchoLevel;
-=======
->>>>>>> a9deaac6
 
     const double mMaxAllowedCFL;
     
