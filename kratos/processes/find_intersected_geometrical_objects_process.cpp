//    |  /           |
//    ' /   __| _` | __|  _ \   __|
//    . \  |   (   | |   (   |\__ `
//   _|\_\_|  \__,_|\__|\___/ ____/
//                   Multi-Physics
//
//  License:         BSD License
//                     Kratos default license: kratos/license.txt
//
//  Main authors:    Pooyan Davand
//

// System includes


// External includes


// Project includes
#include "geometries/line_2d_2.h"
#include "processes/find_intersected_geometrical_objects_process.h"
#include "utilities/intersection_utilities.h"


namespace Kratos
{

<<<<<<< HEAD
	FindIntersectedGeometricalObjectsProcess::FindIntersectedGeometricalObjectsProcess(ModelPart& rPart1, ModelPart& rPart2)
		: mrModelPart1(rPart1), mrModelPart2(rPart2)
	{
	}

	void FindIntersectedGeometricalObjectsProcess::Initialize()
	{
		GenerateOctree();
	}

	void FindIntersectedGeometricalObjectsProcess::FindIntersectedSkinObjects(std::vector<PointerVector<GeometricalObject>>& rResults)
	{
		std::cout << "\t\t\tFindIntersectedGeometricalObjectsProcess::FindIntersectedSkinObjects" << std::endl;
		const std::size_t number_of_elements = mrModelPart1.NumberOfElements();
		auto& r_elements = mrModelPart1.ElementsArray();
		std::vector<OctreeType::cell_type*> leaves;

		rResults.resize(number_of_elements);
		for (std::size_t i = 0; i < number_of_elements; i++) {
			auto p_element_1 = r_elements[i];
			leaves.clear();
			mOctree.GetIntersectedLeaves(p_element_1, leaves);
			FindIntersectedSkinObjects(*p_element_1, leaves, rResults[i]);
		}
	}

	void FindIntersectedGeometricalObjectsProcess::FindIntersections()
	{
		std::cout << "\t\tFindIntersectedGeometricalObjectsProcess::FindIntersections" << std::endl;
		this->FindIntersectedSkinObjects(mIntersectedObjects);
	}

	std::vector<PointerVector<GeometricalObject>>& FindIntersectedGeometricalObjectsProcess::GetIntersections()
	{
		std::cout << "\t\tFindIntersectedGeometricalObjectsProcess::GetIntersections" << std::endl;
		return mIntersectedObjects;
	}

	ModelPart& FindIntersectedGeometricalObjectsProcess::GetModelPart1()
	{
		return mrModelPart1;
	}

	OctreeBinary<OctreeBinaryCell<Internals::DistanceSpatialContainersConfigure>>* FindIntersectedGeometricalObjectsProcess::GetOctreePointer()
	{
		return &mOctree;
	}

	void FindIntersectedGeometricalObjectsProcess::Clear()
	{
		mIntersectedObjects.clear();
	}

	void FindIntersectedGeometricalObjectsProcess::Execute()
	{
		GenerateOctree();

		std::vector<OctreeType::cell_type*> leaves;
		const int number_of_elements = mrModelPart1.NumberOfElements();

		#pragma omp parallel for private(leaves)
		for (int i = 0; i < number_of_elements; i++)
		{
			auto p_element_1 = mrModelPart1.ElementsBegin() + i;
			leaves.clear();
			mOctree.GetIntersectedLeaves(*(p_element_1.base()), leaves);
			MarkIfIntersected(**(p_element_1.base()), leaves);
		}
	}

	/// Turn back information as a string.
	std::string FindIntersectedGeometricalObjectsProcess::Info() const {
		return "FindIntersectedGeometricalObjectsProcess";
	}

	/// Print information about this object.
	void FindIntersectedGeometricalObjectsProcess::PrintInfo(std::ostream& rOStream) const {
		rOStream << Info();
	}

	/// Print object's data.
	void FindIntersectedGeometricalObjectsProcess::PrintData(std::ostream& rOStream) const {

	}

	void FindIntersectedGeometricalObjectsProcess::GenerateOctree() {
		this->SetOctreeBoundingBox();

		// Adding mrModelPart2 to the octree
		for (auto i_node = mrModelPart2.NodesBegin(); i_node != mrModelPart2.NodesEnd(); i_node++) {
			mOctree.Insert(i_node->Coordinates().data().data());
		}

		for (auto i_element = mrModelPart2.ElementsBegin(); i_element != mrModelPart2.ElementsEnd(); i_element++) {
			mOctree.Insert(*(i_element).base());
		}
	}

	void  FindIntersectedGeometricalObjectsProcess::SetOctreeBoundingBox() {
		Point low(mrModelPart1.NodesBegin()->Coordinates());
		Point high(mrModelPart1.NodesBegin()->Coordinates());

		// loop over all nodes in first modelpart
		for (auto i_node = mrModelPart1.NodesBegin(); i_node != mrModelPart1.NodesEnd(); i_node++) {
			const array_1d<double,3> &r_coordinates = i_node->Coordinates();
			for (int i = 0; i < 3; i++) {
				low[i] = r_coordinates[i] < low[i] ? r_coordinates[i] : low[i];
				high[i] = r_coordinates[i] > high[i] ? r_coordinates[i] : high[i];
			}
		}

		// loop over all skin nodes
		for (auto i_node = mrModelPart2.NodesBegin(); i_node != mrModelPart2.NodesEnd(); i_node++) {
			const array_1d<double,3>& r_coordinates = i_node->Coordinates();
			for (int i = 0; i < 3; i++) {
				low[i] = r_coordinates[i] < low[i] ? r_coordinates[i] : low[i];
				high[i] = r_coordinates[i] > high[i] ? r_coordinates[i] : high[i];
			}
		}

    for(int i = 0 ; i < 3; i++){
			low[i] -= std::numeric_limits<double>::epsilon();
			high[i] += std::numeric_limits<double>::epsilon();
		}


		// TODO: Octree needs refactoring to work with BoundingBox. Pooyan.
		mOctree.SetBoundingBox(low.data().data(), high.data().data());
	}

	void  FindIntersectedGeometricalObjectsProcess::MarkIfIntersected(Element& rElement1, std::vector<OctreeType::cell_type*>& leaves) {
		for (auto p_leaf : leaves) {
			for (auto p_element_2 : *(p_leaf->pGetObjects())) {
				if (HasIntersection(rElement1.GetGeometry(),p_element_2->GetGeometry())) {
					rElement1.Set(SELECTED);
					return;
				}
			}
		}
	}

	bool FindIntersectedGeometricalObjectsProcess::HasIntersection(Element::GeometryType& rFirstGeometry, Element::GeometryType& rSecondGeometry) {
		auto faces = rFirstGeometry.Faces();
		for (auto& face : faces) {
			if (face.HasIntersection(rSecondGeometry))
				return true;
		}
		// Let check second geometry is inside the first one.
		// Considering that there are no intersection, if one point is inside all of it is inside.
		array_1d<double, 3> local_point;
		if (rFirstGeometry.IsInside(rSecondGeometry.GetPoint(0), local_point))
			return true;
		return false;
	}

	void FindIntersectedGeometricalObjectsProcess::FindIntersectedSkinObjects(Element& rElement1, std::vector<OctreeType::cell_type*>& leaves, PointerVector<GeometricalObject>& rResults) {
		for (auto p_leaf : leaves) {
			for (auto p_element_2 : *(p_leaf->pGetObjects())) {
				if (HasIntersection(rElement1.GetGeometry(), p_element_2->GetGeometry())) {
					rElement1.Set(SELECTED);
					if(std::find(rResults.ptr_begin(), rResults.ptr_end(), p_element_2) == rResults.ptr_end())
						rResults.push_back(p_element_2);
				}
			}
		}

	}
=======
    FindIntersectedGeometricalObjectsProcess::FindIntersectedGeometricalObjectsProcess(ModelPart& rPart1, ModelPart& rPart2)
        : mrModelPart1(rPart1), mrModelPart2(rPart2)
    {
    }

    void FindIntersectedGeometricalObjectsProcess::Initialize()
    {
        GenerateOctree();
    }

    void FindIntersectedGeometricalObjectsProcess::FindIntersectedSkinObjects(std::vector<PointerVector<GeometricalObject>>& rResults)
    {
        const std::size_t number_of_elements = mrModelPart1.NumberOfElements();
        auto& r_elements = mrModelPart1.ElementsArray();
        std::vector<OctreeType::cell_type*> leaves;

        rResults.resize(number_of_elements);
        for (std::size_t i = 0; i < number_of_elements; i++) {
            auto p_element_1 = r_elements[i];
            leaves.clear();
            mOctree.GetIntersectedLeaves(p_element_1, leaves);
            FindIntersectedSkinObjects(*p_element_1, leaves, rResults[i]);
        }
    }

    void FindIntersectedGeometricalObjectsProcess::FindIntersections()
    {
        this->FindIntersectedSkinObjects(mIntersectedObjects);
    }

    std::vector<PointerVector<GeometricalObject>>& FindIntersectedGeometricalObjectsProcess::GetIntersections()
    {
        return mIntersectedObjects;
    }

    ModelPart& FindIntersectedGeometricalObjectsProcess::GetModelPart1()
    {
        return mrModelPart1;
    }

    OctreeBinary<OctreeBinaryCell<Internals::DistanceSpatialContainersConfigure>>* FindIntersectedGeometricalObjectsProcess::GetOctreePointer()
    {
        return &mOctree;
    }

    void FindIntersectedGeometricalObjectsProcess::Clear()
    {
        mIntersectedObjects.clear();
    }

    void FindIntersectedGeometricalObjectsProcess::Execute()
    {
        GenerateOctree();

        std::vector<OctreeType::cell_type*> leaves;
        const int number_of_elements = mrModelPart1.NumberOfElements();

        #pragma omp parallel for private(leaves)
        for (int i = 0; i < number_of_elements; i++)
        {
            auto p_element_1 = mrModelPart1.ElementsBegin() + i;
            leaves.clear();
            mOctree.GetIntersectedLeaves(*(p_element_1.base()), leaves);
            MarkIfIntersected(**(p_element_1.base()), leaves);
        }
    }

    /// Turn back information as a string.
    std::string FindIntersectedGeometricalObjectsProcess::Info() const {
        return "FindIntersectedGeometricalObjectsProcess";
    }

    /// Print information about this object.
    void FindIntersectedGeometricalObjectsProcess::PrintInfo(std::ostream& rOStream) const {
        rOStream << Info();
    }

    /// Print object's data.
    void FindIntersectedGeometricalObjectsProcess::PrintData(std::ostream& rOStream) const {

    }

    void FindIntersectedGeometricalObjectsProcess::GenerateOctree() {
        this->SetOctreeBoundingBox();

        // Adding mrModelPart2 to the octree
        for (auto i_node = mrModelPart2.NodesBegin(); i_node != mrModelPart2.NodesEnd(); i_node++) {
#ifdef KRATOS_USE_AMATRIX   // This macro definition is for the migration period and to be removed afterward please do not use it 
            mOctree.Insert(i_node->Coordinates().data());

#else
            mOctree.Insert(i_node->Coordinates().data().data());
#endif // ifdef KRATOS_USE_AMATRIX
        }

        for (auto i_element = mrModelPart2.ElementsBegin(); i_element != mrModelPart2.ElementsEnd(); i_element++) {
            mOctree.Insert(*(i_element).base());
        }
    }

    void  FindIntersectedGeometricalObjectsProcess::SetOctreeBoundingBox() {
        Point low(mrModelPart1.NodesBegin()->Coordinates());
        Point high(mrModelPart1.NodesBegin()->Coordinates());

        // loop over all nodes in first modelpart
        for (auto i_node = mrModelPart1.NodesBegin(); i_node != mrModelPart1.NodesEnd(); i_node++) {
            const array_1d<double,3> &r_coordinates = i_node->Coordinates();
            for (int i = 0; i < 3; i++) {
                low[i] = r_coordinates[i] < low[i] ? r_coordinates[i] : low[i];
                high[i] = r_coordinates[i] > high[i] ? r_coordinates[i] : high[i];
            }
        }

        // loop over all skin nodes
        for (auto i_node = mrModelPart2.NodesBegin(); i_node != mrModelPart2.NodesEnd(); i_node++) {
            const array_1d<double,3>& r_coordinates = i_node->Coordinates();
            for (int i = 0; i < 3; i++) {
                low[i] = r_coordinates[i] < low[i] ? r_coordinates[i] : low[i];
                high[i] = r_coordinates[i] > high[i] ? r_coordinates[i] : high[i];
            }
        }

        // Slightly increase the bounding box size to avoid problems with geometries in the borders
        // Note that std::numeric_limits<double>::double() is added for the 2D cases. Otherwise, the
        // third component will be 0, breaking the octree behaviour.
            for(int i = 0 ; i < 3; i++) {
            low[i] -= std::abs(high[i] - low[i])*1e-3 + std::numeric_limits<double>::epsilon();
            high[i] += std::abs(high[i] - low[i])*1e-3 + std::numeric_limits<double>::epsilon();
        }


        // TODO: Octree needs refactoring to work with BoundingBox. Pooyan.
#ifdef KRATOS_USE_AMATRIX   // This macro definition is for the migration period and to be removed afterward please do not use it 
    mOctree.SetBoundingBox(low.data(), high.data());
#else
    mOctree.SetBoundingBox(low.data().data(), high.data().data());
#endif // ifdef KRATOS_USE_AMATRIX

    }

    void  FindIntersectedGeometricalObjectsProcess::MarkIfIntersected(Element& rElement1, std::vector<OctreeType::cell_type*>& leaves) {
        for (auto p_leaf : leaves) {
            for (auto p_element_2 : *(p_leaf->pGetObjects())) {
                if (HasIntersection(rElement1.GetGeometry(),p_element_2->GetGeometry())) {
                    rElement1.Set(SELECTED);
                    return;
                }
            }
        }
    }

    bool FindIntersectedGeometricalObjectsProcess::HasIntersection2D(
        Element::GeometryType& rFirstGeometry,
        Element::GeometryType& rSecondGeometry)
    {
        // Check the intersection of each edge against the intersecting object
        auto edges = rFirstGeometry.Edges();
        Point int_pt(0.0,0.0,0.0);
        for (auto& edge : edges) {
            const int int_id = IntersectionUtilities::ComputeLineLineIntersection<Line2D2<Node<3>>>(
                Line2D2<Node<3>>{edge},
                rSecondGeometry[0].Coordinates(),
                rSecondGeometry[1].Coordinates(),
                int_pt.Coordinates());

            if (int_id != 0){
                return true;
            }
        }

        // Let check second geometry is inside the first one.
        // Considering that there are no intersection, if one point is inside all of it is inside.
        array_1d<double, 3> local_point;
        if (rFirstGeometry.IsInside(rSecondGeometry.GetPoint(0), local_point)){
            return true;
        }

        return false;
    }

    bool FindIntersectedGeometricalObjectsProcess::HasIntersection3D(
        Element::GeometryType& rFirstGeometry,
        Element::GeometryType& rSecondGeometry)
    {
        // Check the intersection of each face against the intersecting object
        auto faces = rFirstGeometry.Faces();
        for (auto& face : faces) {
            if (face.HasIntersection(rSecondGeometry)){
                return true;
            }
        }

        // Let check second geometry is inside the first one.
        // Considering that there are no intersection, if one point is inside all of it is inside.
        array_1d<double, 3> local_point;
        if (rFirstGeometry.IsInside(rSecondGeometry.GetPoint(0), local_point)){
            return true;
        }

        return false;
    }

    bool FindIntersectedGeometricalObjectsProcess::HasIntersection(
        Element::GeometryType &rFirstGeometry,
        Element::GeometryType &rSecondGeometry)
    {
        const auto work_dim = rFirstGeometry.WorkingSpaceDimension();
        if (work_dim == 2){
            return this->HasIntersection2D(rFirstGeometry, rSecondGeometry);
        } else {
            return this->HasIntersection3D(rFirstGeometry, rSecondGeometry);
        }
    }

    void FindIntersectedGeometricalObjectsProcess::FindIntersectedSkinObjects(Element& rElement1, std::vector<OctreeType::cell_type*>& leaves, PointerVector<GeometricalObject>& rResults) {
        for (auto p_leaf : leaves) {
            for (auto p_element_2 : *(p_leaf->pGetObjects())) {
                if (HasIntersection(rElement1.GetGeometry(), p_element_2->GetGeometry())) {
                    rElement1.Set(SELECTED);
                    if(std::find(rResults.ptr_begin(), rResults.ptr_end(), p_element_2) == rResults.ptr_end())
                        rResults.push_back(p_element_2);
                }
            }
        }

    }
>>>>>>> 46c73754

}  // namespace Kratos.<|MERGE_RESOLUTION|>--- conflicted
+++ resolved
@@ -25,175 +25,6 @@
 namespace Kratos
 {
 
-<<<<<<< HEAD
-	FindIntersectedGeometricalObjectsProcess::FindIntersectedGeometricalObjectsProcess(ModelPart& rPart1, ModelPart& rPart2)
-		: mrModelPart1(rPart1), mrModelPart2(rPart2)
-	{
-	}
-
-	void FindIntersectedGeometricalObjectsProcess::Initialize()
-	{
-		GenerateOctree();
-	}
-
-	void FindIntersectedGeometricalObjectsProcess::FindIntersectedSkinObjects(std::vector<PointerVector<GeometricalObject>>& rResults)
-	{
-		std::cout << "\t\t\tFindIntersectedGeometricalObjectsProcess::FindIntersectedSkinObjects" << std::endl;
-		const std::size_t number_of_elements = mrModelPart1.NumberOfElements();
-		auto& r_elements = mrModelPart1.ElementsArray();
-		std::vector<OctreeType::cell_type*> leaves;
-
-		rResults.resize(number_of_elements);
-		for (std::size_t i = 0; i < number_of_elements; i++) {
-			auto p_element_1 = r_elements[i];
-			leaves.clear();
-			mOctree.GetIntersectedLeaves(p_element_1, leaves);
-			FindIntersectedSkinObjects(*p_element_1, leaves, rResults[i]);
-		}
-	}
-
-	void FindIntersectedGeometricalObjectsProcess::FindIntersections()
-	{
-		std::cout << "\t\tFindIntersectedGeometricalObjectsProcess::FindIntersections" << std::endl;
-		this->FindIntersectedSkinObjects(mIntersectedObjects);
-	}
-
-	std::vector<PointerVector<GeometricalObject>>& FindIntersectedGeometricalObjectsProcess::GetIntersections()
-	{
-		std::cout << "\t\tFindIntersectedGeometricalObjectsProcess::GetIntersections" << std::endl;
-		return mIntersectedObjects;
-	}
-
-	ModelPart& FindIntersectedGeometricalObjectsProcess::GetModelPart1()
-	{
-		return mrModelPart1;
-	}
-
-	OctreeBinary<OctreeBinaryCell<Internals::DistanceSpatialContainersConfigure>>* FindIntersectedGeometricalObjectsProcess::GetOctreePointer()
-	{
-		return &mOctree;
-	}
-
-	void FindIntersectedGeometricalObjectsProcess::Clear()
-	{
-		mIntersectedObjects.clear();
-	}
-
-	void FindIntersectedGeometricalObjectsProcess::Execute()
-	{
-		GenerateOctree();
-
-		std::vector<OctreeType::cell_type*> leaves;
-		const int number_of_elements = mrModelPart1.NumberOfElements();
-
-		#pragma omp parallel for private(leaves)
-		for (int i = 0; i < number_of_elements; i++)
-		{
-			auto p_element_1 = mrModelPart1.ElementsBegin() + i;
-			leaves.clear();
-			mOctree.GetIntersectedLeaves(*(p_element_1.base()), leaves);
-			MarkIfIntersected(**(p_element_1.base()), leaves);
-		}
-	}
-
-	/// Turn back information as a string.
-	std::string FindIntersectedGeometricalObjectsProcess::Info() const {
-		return "FindIntersectedGeometricalObjectsProcess";
-	}
-
-	/// Print information about this object.
-	void FindIntersectedGeometricalObjectsProcess::PrintInfo(std::ostream& rOStream) const {
-		rOStream << Info();
-	}
-
-	/// Print object's data.
-	void FindIntersectedGeometricalObjectsProcess::PrintData(std::ostream& rOStream) const {
-
-	}
-
-	void FindIntersectedGeometricalObjectsProcess::GenerateOctree() {
-		this->SetOctreeBoundingBox();
-
-		// Adding mrModelPart2 to the octree
-		for (auto i_node = mrModelPart2.NodesBegin(); i_node != mrModelPart2.NodesEnd(); i_node++) {
-			mOctree.Insert(i_node->Coordinates().data().data());
-		}
-
-		for (auto i_element = mrModelPart2.ElementsBegin(); i_element != mrModelPart2.ElementsEnd(); i_element++) {
-			mOctree.Insert(*(i_element).base());
-		}
-	}
-
-	void  FindIntersectedGeometricalObjectsProcess::SetOctreeBoundingBox() {
-		Point low(mrModelPart1.NodesBegin()->Coordinates());
-		Point high(mrModelPart1.NodesBegin()->Coordinates());
-
-		// loop over all nodes in first modelpart
-		for (auto i_node = mrModelPart1.NodesBegin(); i_node != mrModelPart1.NodesEnd(); i_node++) {
-			const array_1d<double,3> &r_coordinates = i_node->Coordinates();
-			for (int i = 0; i < 3; i++) {
-				low[i] = r_coordinates[i] < low[i] ? r_coordinates[i] : low[i];
-				high[i] = r_coordinates[i] > high[i] ? r_coordinates[i] : high[i];
-			}
-		}
-
-		// loop over all skin nodes
-		for (auto i_node = mrModelPart2.NodesBegin(); i_node != mrModelPart2.NodesEnd(); i_node++) {
-			const array_1d<double,3>& r_coordinates = i_node->Coordinates();
-			for (int i = 0; i < 3; i++) {
-				low[i] = r_coordinates[i] < low[i] ? r_coordinates[i] : low[i];
-				high[i] = r_coordinates[i] > high[i] ? r_coordinates[i] : high[i];
-			}
-		}
-
-    for(int i = 0 ; i < 3; i++){
-			low[i] -= std::numeric_limits<double>::epsilon();
-			high[i] += std::numeric_limits<double>::epsilon();
-		}
-
-
-		// TODO: Octree needs refactoring to work with BoundingBox. Pooyan.
-		mOctree.SetBoundingBox(low.data().data(), high.data().data());
-	}
-
-	void  FindIntersectedGeometricalObjectsProcess::MarkIfIntersected(Element& rElement1, std::vector<OctreeType::cell_type*>& leaves) {
-		for (auto p_leaf : leaves) {
-			for (auto p_element_2 : *(p_leaf->pGetObjects())) {
-				if (HasIntersection(rElement1.GetGeometry(),p_element_2->GetGeometry())) {
-					rElement1.Set(SELECTED);
-					return;
-				}
-			}
-		}
-	}
-
-	bool FindIntersectedGeometricalObjectsProcess::HasIntersection(Element::GeometryType& rFirstGeometry, Element::GeometryType& rSecondGeometry) {
-		auto faces = rFirstGeometry.Faces();
-		for (auto& face : faces) {
-			if (face.HasIntersection(rSecondGeometry))
-				return true;
-		}
-		// Let check second geometry is inside the first one.
-		// Considering that there are no intersection, if one point is inside all of it is inside.
-		array_1d<double, 3> local_point;
-		if (rFirstGeometry.IsInside(rSecondGeometry.GetPoint(0), local_point))
-			return true;
-		return false;
-	}
-
-	void FindIntersectedGeometricalObjectsProcess::FindIntersectedSkinObjects(Element& rElement1, std::vector<OctreeType::cell_type*>& leaves, PointerVector<GeometricalObject>& rResults) {
-		for (auto p_leaf : leaves) {
-			for (auto p_element_2 : *(p_leaf->pGetObjects())) {
-				if (HasIntersection(rElement1.GetGeometry(), p_element_2->GetGeometry())) {
-					rElement1.Set(SELECTED);
-					if(std::find(rResults.ptr_begin(), rResults.ptr_end(), p_element_2) == rResults.ptr_end())
-						rResults.push_back(p_element_2);
-				}
-			}
-		}
-
-	}
-=======
     FindIntersectedGeometricalObjectsProcess::FindIntersectedGeometricalObjectsProcess(ModelPart& rPart1, ModelPart& rPart2)
         : mrModelPart1(rPart1), mrModelPart2(rPart2)
     {
@@ -420,6 +251,5 @@
         }
 
     }
->>>>>>> 46c73754
 
 }  // namespace Kratos.