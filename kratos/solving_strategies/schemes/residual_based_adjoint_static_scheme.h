--- conflicted
+++ resolved
@@ -184,11 +184,7 @@
 
     void CalculateRHSContribution(
         Element& rCurrentElement,
-<<<<<<< HEAD
-        LocalSystemVectorType& rRHS_Contribution,
-=======
         LocalSystemVectorType& rRHSContribution,
->>>>>>> 19c6eaf2
         Element::EquationIdVectorType& rEquationId,
         const ProcessInfo& rCurrentProcessInfo) override
     {
@@ -199,19 +195,6 @@
 
         rCurrentElement.CalculateLeftHandSide(lhs, rCurrentProcessInfo);
 
-<<<<<<< HEAD
-        if (rRHS_Contribution.size() != lhs.size1())
-            rRHS_Contribution.resize(lhs.size1(), false);
-
-        mpResponseFunction->CalculateGradient(
-            rCurrentElement, lhs, rRHS_Contribution, rCurrentProcessInfo);
-
-        noalias(rRHS_Contribution) = -rRHS_Contribution;
-
-        // Calculate system contributions in residual form.
-        r_const_elem_ref.GetValuesVector(mAdjointValues[thread_id]);
-        noalias(rRHS_Contribution) -= prod(lhs, mAdjointValues[thread_id]);
-=======
         if (rRHSContribution.size() != lhs.size1())
             rRHSContribution.resize(lhs.size1(), false);
 
@@ -223,7 +206,6 @@
         // Calculate system contributions in residual form.
         r_const_elem_ref.GetValuesVector(mAdjointValues[thread_id]);
         noalias(rRHSContribution) -= prod(lhs, mAdjointValues[thread_id]);
->>>>>>> 19c6eaf2
 
         r_const_elem_ref.EquationIdVector(rEquationId, rCurrentProcessInfo);
     }
@@ -272,11 +254,7 @@
 
     void CalculateRHSContribution(
         Condition& rCurrentCondition,
-<<<<<<< HEAD
-        LocalSystemVectorType& rRHS_Contribution,
-=======
         LocalSystemVectorType& rRHSContribution,
->>>>>>> 19c6eaf2
         Condition::EquationIdVectorType& rEquationId,
         const ProcessInfo& rCurrentProcessInfo) override
     {
@@ -287,19 +265,6 @@
 
         rCurrentCondition.CalculateLeftHandSide(lhs, rCurrentProcessInfo);
 
-<<<<<<< HEAD
-        if (rRHS_Contribution.size() != lhs.size1())
-            rRHS_Contribution.resize(lhs.size1(), false);
-
-        mpResponseFunction->CalculateGradient(
-            rCurrentCondition, lhs, rRHS_Contribution, rCurrentProcessInfo);
-
-        noalias(rRHS_Contribution) = -rRHS_Contribution;
-
-        // Calculate system contributions in residual form.
-        r_const_elem_ref.GetValuesVector(mAdjointValues[thread_id]);
-        noalias(rRHS_Contribution) -= prod(lhs, mAdjointValues[thread_id]);
-=======
         if (rRHSContribution.size() != lhs.size1())
             rRHSContribution.resize(lhs.size1(), false);
 
@@ -311,7 +276,6 @@
         // Calculate system contributions in residual form.
         r_const_elem_ref.GetValuesVector(mAdjointValues[thread_id]);
         noalias(rRHSContribution) -= prod(lhs, mAdjointValues[thread_id]);
->>>>>>> 19c6eaf2
 
         r_const_elem_ref.EquationIdVector(rEquationId, rCurrentProcessInfo);
     }
