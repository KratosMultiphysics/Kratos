//    |  /           |
//    ' /   __| _` | __|  _ \   __|
//    . \  |   (   | |   (   |\__ `
//   _|\_\_|  \__,_|\__|\___/ ____/
//                   Multi-Physics
//
//  License:         BSD License
//                   Kratos default license: kratos/license.txt
//
//  Main authors:    Josep Maria Carbonell
//                   Vicente Mataix Ferrandiz
//                   Andreas Winterstein (refactoring)
//

#pragma once

// Project includes
#include "solving_strategies/schemes/residual_based_implicit_time_scheme.h"
#include "includes/cfd_variables.h" //FIXME: For the OSS_SWITCH maybe we should place this variable somewhere else
#include "includes/variables.h"
#include "includes/checks.h"
#include "processes/calculate_nodal_area_process.h"

namespace Kratos
{

///@name Kratos Classes
///@{

/** @brief Bossak integration scheme (for linear and nonlinear dynamic problems) for displacements
 *  @class ResidualBasedBossakDisplacementScheme
 *  @ingroup KratosCore
 *
 *  @details This is a dynamic implicit scheme based on the Bossak algorithm for displacements.
 *           The Bossak Alpha parameter ranges from 0 to -0.5, and introduces damping.
 *           Implementation according to: "An alpha modification of Newmark's method; W.L. Wood, M. Bossak, O.C. Zienkiewicz;
 *           Numerical Methods in Engineering; 1980"
 *  @author Josep Maria Carbonell
 *  @author Vicente Mataix Ferrandiz
 *  @author Andreas Winterstein (refactoring)
 */
template<class TSparseSpace,  class TDenseSpace >
class ResidualBasedBossakDisplacementScheme
    : public ResidualBasedImplicitTimeScheme<TSparseSpace, TDenseSpace>
{
public:
    ///@name Type Definitions
    ///@{

    KRATOS_CLASS_POINTER_DEFINITION( ResidualBasedBossakDisplacementScheme );

    typedef Scheme<TSparseSpace,TDenseSpace>                                  BaseType;

    typedef ResidualBasedImplicitTimeScheme<TSparseSpace,TDenseSpace> ImplicitBaseType;

    typedef ResidualBasedBossakDisplacementScheme<TSparseSpace, TDenseSpace> ClassType;

    typedef typename ImplicitBaseType::TDataType                             TDataType;

    typedef typename ImplicitBaseType::DofsArrayType                     DofsArrayType;

    typedef typename Element::DofsVectorType                            DofsVectorType;

    typedef typename ImplicitBaseType::TSystemMatrixType             TSystemMatrixType;

    typedef typename ImplicitBaseType::TSystemVectorType             TSystemVectorType;

    typedef typename ImplicitBaseType::LocalSystemVectorType     LocalSystemVectorType;

    typedef typename ImplicitBaseType::LocalSystemMatrixType     LocalSystemMatrixType;

    typedef ModelPart::NodeIterator                                       NodeIterator;

    typedef ModelPart::NodesContainerType                               NodesArrayType;

    typedef ModelPart::ElementsContainerType                         ElementsArrayType;

    typedef ModelPart::ConditionsContainerType                     ConditionsArrayType;

    typedef typename BaseType::Pointer                                 BaseTypePointer;

    typedef double              ComponentType;

    ///@}
    ///@name Life Cycle
    ///@{

    /** @brief Construct from a @ref Parameters object.
     *  @param ThisParameters The parameters containing the configuration.
     */
    explicit ResidualBasedBossakDisplacementScheme(Parameters ThisParameters)
        : ImplicitBaseType()
    {
        // Validate and assign defaults
        ThisParameters = this->ValidateAndAssignParameters(ThisParameters, this->GetDefaultParameters());
        this->AssignSettings(ThisParameters);

        // For pure Newmark Scheme
        mNewmark.gamma = 0.5;

        AuxiliarInitializeBossak();
    }

    /** @brief Constructor from a Bossak parameter.
     *  @param Alpha is the Bossak parameter. Default value is 0, which is the Newmark method.
     *  @note The Newmark beta parameter is set to 0.25, for mean constant acceleration.
     */
    explicit ResidualBasedBossakDisplacementScheme(const double Alpha = 0.0)
        : ResidualBasedBossakDisplacementScheme(Alpha, 0.25)
    {
    }

    /** @brief Constructor.
     *  @param Alpha The Bossak parameter.
     *  @param NewarkBeta The Newmark parameter.
     *  @note A Bossak parameter (@a Alpha) of 0 results in the Newmark method.
     *  @note A Newmark parameter (@a NewmarkBeta) of 0.25 results in mean constant acceleration.
     */
    explicit ResidualBasedBossakDisplacementScheme(const double Alpha, const double NewmarkBeta)
        :ImplicitBaseType()
    {
        // For pure Newmark Scheme
        mBossak.alpha = Alpha;
        mNewmark.beta = NewmarkBeta;
        mNewmark.gamma = 0.5;

        AuxiliarInitializeBossak();
    }

    explicit ResidualBasedBossakDisplacementScheme(ResidualBasedBossakDisplacementScheme& rOther)
        :ImplicitBaseType(rOther)
        ,mBossak(rOther.mBossak)
        ,mNewmark(rOther.mNewmark)
        ,mVector(rOther.mVector)
    {
    }

    BaseTypePointer Clone() override
    {
        return BaseTypePointer( new ResidualBasedBossakDisplacementScheme(*this) );
    }

    ~ResidualBasedBossakDisplacementScheme
    () override {}

    ///@}
    ///@name Operations
    ///@{

    /** @brief Construct a dynamically allocated new scheme from a @ref Parameters object.
     *  @param ThisParameters The configuration parameters.
     */
    typename BaseType::Pointer Create(Parameters ThisParameters) const override
    {
        return Kratos::make_shared<ClassType>(ThisParameters);
    }

    /// @brief Recalculate the Newmark coefficients, taking the alpha parameters into account.
    void CalculateBossakCoefficients()
    {
        mBossak.beta  = (1.0 - mBossak.alpha) * (1.0 - mBossak.alpha) * mNewmark.beta;
        mBossak.gamma = mNewmark.gamma  - mBossak.alpha;
    }

<<<<<<< HEAD
    // TODO: We should place the OSS projections somewhere else
    void Initialize(ModelPart& rModelPart) override
    {
        // Allocate the OSS projection variables
        const auto &r_process_info = rModelPart.GetProcessInfo();
        const bool oss_switch = r_process_info.Has(OSS_SWITCH) ? r_process_info[OSS_SWITCH] : false;
        if (oss_switch) {
            const array_1d<double,3> aux_zero = ZeroVector(3);
            block_for_each(rModelPart.Nodes(), aux_zero, [](Node<3>& rNode, array_1d<double,3>& rAuxZero){
                rNode.SetValue(DISPLACEMENT_PROJECTION, rAuxZero);
                rNode.SetValue(VOLUMETRIC_STRAIN_PROJECTION, 0.0);
            });
        }

        // Call the base Initialize method
        ImplicitBaseType::Initialize(rModelPart);
    }

    /**
     * @brief Performing the update of the solution
     * @details Incremental update within newton iteration. It updates the state variables at the end of the time step u_{n+1}^{k+1}= u_{n+1}^{k}+ \Delta u
     * @param rModelPart The model of the problem to solve
     * @param rDofSet Set of all primary variables
     * @param rA LHS matrix
     * @param rDx incremental update of primary variables
     * @param rb RHS Vector
=======
    /** @brief Update state variables within a newton iteration at the end of the time step.
     *  @details @f[ u_{n+1}^{k+1} = u_{n+1}^k+ \Delta u @f]
     *  @param rModelPart @ref ModelPart to update.
     *  @param rDofSet Set of all primary variables.
     *  @param rA Left hand side matrix.
     *  @param rDx Primary variable updates.
     *  @param rb Right hand side vector.
>>>>>>> f22452c9
     */
    void Update(
        ModelPart& rModelPart,
        DofsArrayType& rDofSet,
        TSystemMatrixType& rA,
        TSystemVectorType& rDx,
        TSystemVectorType& rb
        ) override
    {
        KRATOS_TRY;

        mpDofUpdater->UpdateDofs(rDofSet, rDx);

        // Updating time derivatives (nodally for efficiency)
        block_for_each(rModelPart.Nodes(), array_1d<double,3>(), [&](Node<3>& rNode, array_1d<double,3>& rDeltaDisplacementTLS){
            noalias(rDeltaDisplacementTLS) = rNode.FastGetSolutionStepValue(DISPLACEMENT) - rNode.FastGetSolutionStepValue(DISPLACEMENT, 1);

            array_1d<double, 3>& r_current_velocity = rNode.FastGetSolutionStepValue(VELOCITY);
            const array_1d<double, 3>& r_previous_velocity = rNode.FastGetSolutionStepValue(VELOCITY, 1);

            array_1d<double, 3>& r_current_acceleration = rNode.FastGetSolutionStepValue(ACCELERATION);
            const array_1d<double, 3>& r_previous_acceleration = rNode.FastGetSolutionStepValue(ACCELERATION, 1);

            UpdateVelocity(r_current_velocity, rDeltaDisplacementTLS, r_previous_velocity, r_previous_acceleration);
            UpdateAcceleration(r_current_acceleration, rDeltaDisplacementTLS, r_previous_velocity, r_previous_acceleration);
        });

        KRATOS_CATCH( "" );
    }

    //TODO: We should place the OSS projections somewhere else
    //TODO: To make this fully flexible, I'd promote the parameters based constructor with a list of variables to which their projection is to be computed
    void FinalizeNonLinIteration(
        ModelPart& rModelPart,
        TSystemMatrixType& rA,
        TSystemVectorType& rDx,
        TSystemVectorType& rb
        ) override
    {
        KRATOS_TRY

        // Check if the Orthogonal SubScales (OSS) are active
        const auto& r_process_info = rModelPart.GetProcessInfo();
        const bool oss_switch = r_process_info.Has(OSS_SWITCH) ? r_process_info[OSS_SWITCH] : false;

        // Calculate the OSS projections
        if (oss_switch) {
            // Initialize the projection values
            block_for_each(rModelPart.Nodes(), [](Node<3>& rNode){
                rNode.GetValue(DISPLACEMENT_PROJECTION) = ZeroVector(3);
                rNode.GetValue(VOLUMETRIC_STRAIN_PROJECTION) = 0.0;
            });

            // Calculate the element residuals projection
            std::tuple<double, array_1d<double,3>> oss_proj_tls;
            block_for_each(rModelPart.Elements(), oss_proj_tls, [&](Element& rElement, std::tuple<double, array_1d<double,3>>& rOssProjTLS){
                double& r_eps_proj = std::get<0>(rOssProjTLS);
                array_1d<double,3>& r_disp_proj = std::get<1>(rOssProjTLS);
                rElement.Calculate(DISPLACEMENT_PROJECTION, r_disp_proj, r_process_info);
                rElement.Calculate(VOLUMETRIC_STRAIN_PROJECTION, r_eps_proj, r_process_info);
            });

            // Do the nodal weighting
            //TODO: We need to do the weighted L2 projection with the density for the multimaterial case
            block_for_each(rModelPart.Nodes(), [](Node<3>& rNode){
                const double nodal_area = rNode.GetValue(NODAL_AREA);
                rNode.GetValue(DISPLACEMENT_PROJECTION) /= nodal_area;
                rNode.GetValue(VOLUMETRIC_STRAIN_PROJECTION) /= nodal_area;
            });
        }

        // Call base class FinalizeNonLinIteration
        ImplicitBaseType::FinalizeNonLinIteration(rModelPart, rA, rDx, rb);

        KRATOS_CATCH("")
    }

    /**
     * @brief Apply the predictor.
     * @details @f[ x_{k+1} = x_{k} + v_{k} \cdot \Delta t @f]
     * @param rModelPart @ref ModelPart to update.
     * @param rDofSet Set of all primary variables.
     * @param rA Left hand side matrix.
     * @param rDx Primary variable updates.
     * @param rb Right hand side vector.
     */
    void Predict(
        ModelPart& rModelPart,
        DofsArrayType& rDofSet,
        TSystemMatrixType& rA,
        TSystemVectorType& rDx,
        TSystemVectorType& rb
        ) override
    {
        KRATOS_TRY;

        // The current process info
        const ProcessInfo& r_current_process_info = rModelPart.GetProcessInfo();
        const double delta_time = r_current_process_info[DELTA_TIME];

        // Updating time derivatives (nodally for efficiency)
        const auto it_node_begin = rModelPart.Nodes().begin();

        // Getting position
        KRATOS_ERROR_IF_NOT(it_node_begin->HasDofFor(DISPLACEMENT_X)) << "ResidualBasedBossakDisplacementScheme:: DISPLACEMENT is not added" << std::endl;
        const int disppos = it_node_begin->GetDofPosition(DISPLACEMENT_X);
        const int velpos = it_node_begin->HasDofFor(VELOCITY_X) ? static_cast<int>(it_node_begin->GetDofPosition(VELOCITY_X)) : -1;
        const int accelpos = it_node_begin->HasDofFor(ACCELERATION_X) ? static_cast<int>(it_node_begin->GetDofPosition(ACCELERATION_X)) : -1;

        // Getting dimension
        KRATOS_WARNING_IF("ResidualBasedBossakDisplacementScheme", !r_current_process_info.Has(DOMAIN_SIZE)) << "DOMAIN_SIZE not defined. Please define DOMAIN_SIZE. 3D case will be assumed" << std::endl;
        const std::size_t dimension = r_current_process_info.Has(DOMAIN_SIZE) ? r_current_process_info.GetValue(DOMAIN_SIZE) : 3;

        // Auxiliar variables
        array_1d<double, 3 > delta_displacement;
        std::array<bool, 3> predicted = {false, false, false};
        const std::array<const Variable<ComponentType>*, 3> disp_components = {&DISPLACEMENT_X, &DISPLACEMENT_Y, &DISPLACEMENT_Z};
        const std::array<const Variable<ComponentType>*, 3> vel_components = {&VELOCITY_X, &VELOCITY_Y, &VELOCITY_Z};
        const std::array<const Variable<ComponentType>*, 3> accel_components = {&ACCELERATION_X, &ACCELERATION_Y, &ACCELERATION_Z};

        typedef std::tuple<array_1d<double,3>, std::array<bool,3>> TLSContainerType;
        TLSContainerType aux_TLS = std::make_tuple(delta_displacement, predicted);

        block_for_each(rModelPart.Nodes(), aux_TLS, [&](Node<3>& rNode, TLSContainerType& rAuxTLS){
            auto& r_delta_displacement = std::get<0>(rAuxTLS);
            auto& r_predicted = std::get<1>(rAuxTLS);

            for (std::size_t i_dim = 0; i_dim < dimension; ++i_dim) {
                r_predicted[i_dim] = false;
            }

            // Predicting: NewDisplacement = r_previous_displacement + r_previous_velocity * delta_time;
            const array_1d<double, 3>& r_previous_acceleration = rNode.FastGetSolutionStepValue(ACCELERATION, 1);
            const array_1d<double, 3>& r_previous_velocity     = rNode.FastGetSolutionStepValue(VELOCITY,     1);
            const array_1d<double, 3>& r_previous_displacement = rNode.FastGetSolutionStepValue(DISPLACEMENT, 1);
            array_1d<double, 3>& r_current_acceleration        = rNode.FastGetSolutionStepValue(ACCELERATION);
            array_1d<double, 3>& r_current_velocity            = rNode.FastGetSolutionStepValue(VELOCITY);
            array_1d<double, 3>& r_current_displacement        = rNode.FastGetSolutionStepValue(DISPLACEMENT);

            if (accelpos > -1) {
                for (std::size_t i_dim = 0; i_dim < dimension; ++i_dim) {
                    if (rNode.GetDof(*accel_components[i_dim], accelpos + i_dim).IsFixed()) {
                        r_delta_displacement[i_dim] = (r_current_acceleration[i_dim] + mBossak.c3 * r_previous_acceleration[i_dim] +  mBossak.c2 * r_previous_velocity[i_dim])/mBossak.c0;
                        r_current_displacement[i_dim] =  r_previous_displacement[i_dim] + r_delta_displacement[i_dim];
                        r_predicted[i_dim] = true;
                    }
                }
            }
            if (velpos > -1) {
                for (std::size_t i_dim = 0; i_dim < dimension; ++i_dim) {
                    if (rNode.GetDof(*vel_components[i_dim], velpos + i_dim).IsFixed() && !r_predicted[i_dim]) {
                        r_delta_displacement[i_dim] = (r_current_velocity[i_dim] + mBossak.c4 * r_previous_velocity[i_dim] + mBossak.c5 * r_previous_acceleration[i_dim])/mBossak.c1;
                        r_current_displacement[i_dim] =  r_previous_displacement[i_dim] + r_delta_displacement[i_dim];
                        r_predicted[i_dim] = true;
                    }
                }
            }
            for (std::size_t i_dim = 0; i_dim < dimension; ++i_dim) {
                if (!rNode.GetDof(*disp_components[i_dim], disppos + i_dim).IsFixed() && !r_predicted[i_dim]) {
                    r_current_displacement[i_dim] = r_previous_displacement[i_dim] + delta_time * r_previous_velocity[i_dim] + 0.5 * std::pow(delta_time, 2) * r_previous_acceleration[i_dim];
                }
            }

            // Updating time derivatives ::: Please note that displacements and its time derivatives can not be consistently fixed separately
            noalias(r_delta_displacement) = r_current_displacement - r_previous_displacement;
            UpdateVelocity(r_current_velocity, r_delta_displacement, r_previous_velocity, r_previous_acceleration);
            UpdateAcceleration(r_current_acceleration, r_delta_displacement, r_previous_velocity, r_previous_acceleration);
        });

        KRATOS_CATCH( "" );
    }

    /** @brief Prepare state variables for a new solution step.
     *  @note This function should be called before solving a solution step,
     *        or restarting a failed one.
     *  @param rModelPart @ref ModelPart to update.
     *  @param A Left hand side matrix.
     *  @param Dx Primary variable updates.
     *  @param b Right hand side vector.
     */
    void InitializeSolutionStep(
        ModelPart& rModelPart,
        TSystemMatrixType& A,
        TSystemVectorType& Dx,
        TSystemVectorType& b
        ) override
    {
        KRATOS_TRY;

        // The current process info
        const ProcessInfo& r_current_process_info = rModelPart.GetProcessInfo();

        ImplicitBaseType::InitializeSolutionStep(rModelPart, A, Dx, b);

        const double delta_time = r_current_process_info[DELTA_TIME];

        // Initializing Bossak constants
        mBossak.c0 = ( 1.0 / (mBossak.beta * delta_time * delta_time) );
        mBossak.c1 = ( mBossak.gamma / (mBossak.beta * delta_time) );
        mBossak.c2 = ( 1.0 / (mBossak.beta * delta_time) );
        mBossak.c3 = ( 0.5 / (mBossak.beta) - 1.0 );
        mBossak.c4 = ( (mBossak.gamma / mBossak.beta) - 1.0  );
        mBossak.c5 = ( delta_time * 0.5 * ( ( mBossak.gamma / mBossak.beta ) - 2.0 ) );

        // Updating time derivatives (nodally for efficiency)
        const auto it_node_begin = rModelPart.Nodes().begin();

        // Getting dimension
        KRATOS_WARNING_IF("ResidualBasedBossakDisplacementScheme", !r_current_process_info.Has(DOMAIN_SIZE)) << "DOMAIN_SIZE not defined. Please define DOMAIN_SIZE. 3D case will be assumed" << std::endl;
        const std::size_t dimension = r_current_process_info.Has(DOMAIN_SIZE) ? r_current_process_info.GetValue(DOMAIN_SIZE) : 3;

        // Getting position
        const int velpos = it_node_begin->HasDofFor(VELOCITY_X) ? static_cast<int>(it_node_begin->GetDofPosition(VELOCITY_X)) : -1;
        const int accelpos = it_node_begin->HasDofFor(ACCELERATION_X) ? static_cast<int>(it_node_begin->GetDofPosition(ACCELERATION_X)) : -1;

        std::array<bool, 3> fixed = {false, false, false};
        const std::array<const Variable<ComponentType>*, 3> disp_components = {&DISPLACEMENT_X, &DISPLACEMENT_Y, &DISPLACEMENT_Z};
        const std::array<const Variable<ComponentType>*, 3> vel_components = {&VELOCITY_X, &VELOCITY_Y, &VELOCITY_Z};
        const std::array<const Variable<ComponentType>*, 3> accel_components = {&ACCELERATION_X, &ACCELERATION_Y, &ACCELERATION_Z};

        block_for_each(rModelPart.Nodes(), fixed, [&](Node<3>& rNode, std::array<bool,3>& rFixedTLS){
            for (std::size_t i_dim = 0; i_dim < dimension; ++i_dim) {
                rFixedTLS[i_dim] = false;
            }

            if (accelpos > -1) {
                for (std::size_t i_dim = 0; i_dim < dimension; ++i_dim) {
                    if (rNode.GetDof(*accel_components[i_dim], accelpos + i_dim).IsFixed()) {
                        rNode.Fix(*disp_components[i_dim]);
                        rFixedTLS[i_dim] = true;
                    }
                }
            }
            if (velpos > -1) {
                for (std::size_t i_dim = 0; i_dim < dimension; ++i_dim) {
                    if (rNode.GetDof(*vel_components[i_dim], velpos + i_dim).IsFixed() && !rFixedTLS[i_dim]) {
                        rNode.Fix(*disp_components[i_dim]);
                    }
                }
            }
        });

        // Update the NODAL_AREA
        // TODO: This is only required in the updated Lagrangian case, we should find a smart way to avoid it at each step
        const bool oss_switch = r_current_process_info.Has(OSS_SWITCH) ? r_current_process_info[OSS_SWITCH] : false;
        if (oss_switch) {
            CalculateNodalAreaProcess<false>(rModelPart).Execute();
        }

        KRATOS_CATCH( "" );
    }

    /** @brief Check whether the scheme and the provided @ref ModelPart are configured correctly.
     *  @details Checks may be expensive as the function is designed to catch user errors.
     *  @param rModelPart @ref ModelPart to check.
     *  @return 0 if ok, nonzero otherwise.
     */
    int Check(const ModelPart& rModelPart) const override
    {
        KRATOS_TRY;

        const int err = ImplicitBaseType::Check(rModelPart);
        if(err != 0) return err;

        // Check that variables are correctly allocated
        for (const auto& rnode : rModelPart.Nodes()) {
            KRATOS_CHECK_VARIABLE_IN_NODAL_DATA(DISPLACEMENT,rnode)
            KRATOS_CHECK_VARIABLE_IN_NODAL_DATA(VELOCITY,rnode)
            KRATOS_CHECK_VARIABLE_IN_NODAL_DATA(ACCELERATION,rnode)

            KRATOS_CHECK_DOF_IN_NODE(DISPLACEMENT_X, rnode)
            KRATOS_CHECK_DOF_IN_NODE(DISPLACEMENT_Y, rnode)
            KRATOS_CHECK_DOF_IN_NODE(DISPLACEMENT_Z, rnode)
        }

        // Check for minimum value of the buffer index
        // Verify buffer size
        KRATOS_ERROR_IF(rModelPart.GetBufferSize() < 2)
            << "Insufficient buffer size. Buffer size should be greater than 2. Current size is: "
            << rModelPart.GetBufferSize() << std::endl;

        // Check for admissible value of the AlphaBossak
        KRATOS_ERROR_IF(mBossak.alpha > 0.0 || mBossak.alpha < -0.5) << "Value not admissible for "
            << "AlphaBossak. Admissible values are between 0.0 and -0.5\nCurrent value is: "
            << mBossak.alpha << std::endl;

        static const double epsilon = 1e-12;
        KRATOS_ERROR_IF_NOT(std::abs(mNewmark.beta - 0.0)   < epsilon ||
                            std::abs(mNewmark.beta - 0.167) < epsilon ||
                            std::abs(mNewmark.beta - 0.25)  < epsilon)
            << "Value not admissible for NewmarkBeta. Admissible values are:\n"
            << "0.0 for central-differencing\n"
            << "0.25 for mean-constant-acceleration\n"
            << "0.167 for linear-acceleration\n"
            << "Current value is: " << mNewmark.beta << std::endl;

        return 0;
        KRATOS_CATCH( "" );
    }

    /// @brief Release dynamic memory allocated by this instance.
    void Clear() override
    {
        this->mpDofUpdater->Clear();
    }

    /// @brief This function returns the default @ref Parameters to help avoiding conflicts between different constructors.
    Parameters GetDefaultParameters() const override
    {
        Parameters default_parameters = Parameters(R"(
        {
            "name"          : "bossak_scheme",
            "damp_factor_m" : -0.3,
            "newmark_beta"  : 0.25
        })");

        // Getting base class default parameters
        const Parameters base_default_parameters = ImplicitBaseType::GetDefaultParameters();
        default_parameters.RecursivelyAddMissingParameters(base_default_parameters);
        return default_parameters;
    }

    /// @brief Return the name of the class as used in the settings (@a snake_case).
    static std::string Name()
    {
        return "bossak_scheme";
    }

    ///@}
    ///@name Input and output
    ///@{

    /// @brief Return information as a string.
    std::string Info() const override
    {
        return "ResidualBasedBossakDisplacementScheme";
    }

    /// @brief Print information about this object.
    void PrintInfo(std::ostream& rOStream) const override
    {
        rOStream << Info();
    }

    /// @brief Print the instance's data.
    void PrintData(std::ostream& rOStream) const override
    {
        rOStream << Info();
    }

    ///@}

protected:
    /// @todo Move to @ref ImplicitBaseType
    typename TSparseSpace::DofUpdaterPointerType mpDofUpdater = TSparseSpace::CreateDofUpdater();

    /// @brief Bossak Alpha parameters.
    struct BossakAlphaMethod
    {
        /// @brief Bossak Alpha.
        double alpha;

        /// @brief Bossak Beta.
        double beta;

        /// @brief Bossak Gamma.
        double gamma;

        /// @brief System constants
        double c0, c1, c2, c3, c4, c5;
    };

    /// @brief Newmark parameters used for integration.
    struct NewmarkMethod
    {
        /// @brief Newmark Beta.
        double beta;

        /// @brief Newmark Gamma.
        double gamma;
    };

    /// @brief Velocities and accelerations used for integration.
    struct GeneralVectors
    {
        /// @brief Velocity.
        std::vector< Vector > v;

        /// @brief Acceleration.
        std::vector< Vector > a;

        /// @brief Previous acceleration.
        std::vector< Vector > ap;
    };

    /// @brief Bossak Alpha parameters.
    BossakAlphaMethod mBossak;

    /// @brief Newmark Beta parameters.
    NewmarkMethod mNewmark;

    /// @brief Aggregate struct for velocities and accelerations.
    GeneralVectors mVector;

    ///@name Protected Operations
    ///@{

    /** @brief Update the first time derivative.
     *  @param rCurrentVelocity Current velocity.
     *  @param rDeltaDisplacement Displacement increment.
     *  @param rPreviousVelocity Previous velocity.
     *  @param rPreviousAcceleration Previous acceleration.
     */
    inline void UpdateVelocity(
        array_1d<double, 3>& rCurrentVelocity,
        const array_1d<double, 3>& rDeltaDisplacement,
        const array_1d<double, 3>& rPreviousVelocity,
        const array_1d<double, 3>& rPreviousAcceleration
        )
    {
        noalias(rCurrentVelocity) = (mBossak.c1 * rDeltaDisplacement - mBossak.c4 * rPreviousVelocity - mBossak.c5 * rPreviousAcceleration);
    }

    /** @brief Update the second time derivative.
     *  @param rCurrentAcceleration Current velocity.
     *  @param rDeltaDisplacement Displacement increment.
     *  @param rPreviousVelocity Previous velocity.
     *  @param rPreviousAcceleration Previous acceleration.
     */
    inline void UpdateAcceleration(
        array_1d<double, 3>& rCurrentAcceleration,
        const array_1d<double, 3>& rDeltaDisplacement,
        const array_1d<double, 3>& rPreviousVelocity,
        const array_1d<double, 3>& rPreviousAcceleration
        )
    {
        noalias(rCurrentAcceleration) = (mBossak.c0 * rDeltaDisplacement - mBossak.c2 * rPreviousVelocity -  mBossak.c3 * rPreviousAcceleration);
    }

    /** @brief Add dynamic left hand side contribution from @ref Element s.
     *  @details @f[ M \cdot c_0 + D \cdot c_1 + K @f]
     *  @param LHS_Contribution Dynamic contribution for the left hand side.
     *  @param D Damping matrix.
     *  @param M Mass matrix.
     *  @param rCurrentProcessInfo Current @ref ProcessInfo.
     */
    void AddDynamicsToLHS(
        LocalSystemMatrixType& LHS_Contribution,
        LocalSystemMatrixType& D,
        LocalSystemMatrixType& M,
        const ProcessInfo& rCurrentProcessInfo
        ) override
    {
        // Adding mass contribution to the dynamic stiffness
        if (M.size1() != 0) // if M matrix declared
            noalias(LHS_Contribution) += M * (1.0 - mBossak.alpha) * mBossak.c0;

        // Adding  damping contribution
        if (D.size1() != 0) // if D matrix declared
            noalias(LHS_Contribution) += D * mBossak.c1;
    }

    /** @brief Add dynamic right hand side contribution from an @ref Element.
     *  @details @f[ b - (1 - \alpha) \cdot M \cdot a_{n+1} - \alpha \cdot M \cdot a_n - D \cdot v_n @f]
     *  @param rElement @ref Element to compute the contribution from.
     *  @param RHS_Contribution Dynamic contribution for the right hand side.
     *  @param D Damping matrix.
     *  @param M Mass matrix.
     *  @param rCurrentProcessInfo Current @ref ProcessInfo.
     */
    void AddDynamicsToRHS(
        Element& rElement,
        LocalSystemVectorType& RHS_Contribution,
        LocalSystemMatrixType& D,
        LocalSystemMatrixType& M,
        const ProcessInfo& rCurrentProcessInfo
        ) override
    {
        const std::size_t this_thread = OpenMPUtils::ThisThread();

        const auto& r_const_elem_ref = rElement;
        // Adding inertia contribution
        if (M.size1() != 0) {

            r_const_elem_ref.GetSecondDerivativesVector(mVector.a[this_thread], 0);
            mVector.a[this_thread] *= (1.00 - mBossak.alpha);

            r_const_elem_ref.GetSecondDerivativesVector(mVector.ap[this_thread], 1);
            noalias(mVector.a[this_thread]) += mBossak.alpha * mVector.ap[this_thread];

            noalias(RHS_Contribution) -= prod(M, mVector.a[this_thread]);
        }

        // Adding damping contribution
        if (D.size1() != 0) {
            r_const_elem_ref.GetFirstDerivativesVector(mVector.v[this_thread], 0);
            noalias(RHS_Contribution) -= prod(D, mVector.v[this_thread]);
        }
    }

    /** @brief Add dynamic right hand side contribution of a @ref Condition.
     *  @details @f[ b - (1-alpha)*M*a_n+1 - alpha*M*a_n - D*v_n @f]
     *  @param rCondition @ref Condition to compute the contribution from.
     *  @param RHS_Contribution Dynamic contribution for the right hand side.
     *  @param D Damping matrix.
     *  @param M Mass matrix.
     *  @param rCurrentProcessInfo Current @ref ProcessInfo.
     */
    void AddDynamicsToRHS(
        Condition& rCondition,
        LocalSystemVectorType& RHS_Contribution,
        LocalSystemMatrixType& D,
        LocalSystemMatrixType& M,
        const ProcessInfo& rCurrentProcessInfo
        ) override
    {
        const std::size_t this_thread = OpenMPUtils::ThisThread();
        const auto& r_const_cond_ref = rCondition;

        // Adding inertia contribution
        if (M.size1() != 0) {
            r_const_cond_ref.GetSecondDerivativesVector(mVector.a[this_thread], 0);
            mVector.a[this_thread] *= (1.00 - mBossak.alpha);

            r_const_cond_ref.GetSecondDerivativesVector(mVector.ap[this_thread], 1);
            noalias(mVector.a[this_thread]) += mBossak.alpha * mVector.ap[this_thread];

            noalias(RHS_Contribution) -= prod(M, mVector.a[this_thread]);
        }

        // Adding damping contribution
        // Damping contribution
        if (D.size1() != 0) {
            r_const_cond_ref.GetFirstDerivativesVector(mVector.v[this_thread], 0);

            noalias(RHS_Contribution) -= prod(D, mVector.v[this_thread]);
        }
    }

    /// @brief Assign member variables from @ref Parameters.
    void AssignSettings(const Parameters ThisParameters) override
    {
        ImplicitBaseType::AssignSettings(ThisParameters);
        mBossak.alpha = ThisParameters["damp_factor_m"].GetDouble();
        mNewmark.beta = ThisParameters["newmark_beta"].GetDouble();
    }

    ///@}

private:
    ///@name Private Operations
    ///@{

    /// @brief Utility function for initializing some members.
    void AuxiliarInitializeBossak()
    {
        // Initialize Bossak coefficients
        CalculateBossakCoefficients();

        // Allocate auxiliary memory
        const std::size_t num_threads = ParallelUtilities::GetNumThreads();

        mVector.v.resize(num_threads);
        mVector.a.resize(num_threads);
        mVector.ap.resize(num_threads);

        KRATOS_DETAIL("MECHANICAL SCHEME: The Bossak Time Integration Scheme ") << "[alpha_m= " << mBossak.alpha << " beta= " << mNewmark.beta << " gamma= " << mNewmark.gamma << "]" <<std::endl;
    }

    ///@}
}; // Class ResidualBasedBossakDisplacementScheme

///@}

} // namespace Kratos
<|MERGE_RESOLUTION|>--- conflicted
+++ resolved
@@ -162,7 +162,6 @@
         mBossak.gamma = mNewmark.gamma  - mBossak.alpha;
     }
 
-<<<<<<< HEAD
     // TODO: We should place the OSS projections somewhere else
     void Initialize(ModelPart& rModelPart) override
     {
@@ -181,15 +180,6 @@
         ImplicitBaseType::Initialize(rModelPart);
     }
 
-    /**
-     * @brief Performing the update of the solution
-     * @details Incremental update within newton iteration. It updates the state variables at the end of the time step u_{n+1}^{k+1}= u_{n+1}^{k}+ \Delta u
-     * @param rModelPart The model of the problem to solve
-     * @param rDofSet Set of all primary variables
-     * @param rA LHS matrix
-     * @param rDx incremental update of primary variables
-     * @param rb RHS Vector
-=======
     /** @brief Update state variables within a newton iteration at the end of the time step.
      *  @details @f[ u_{n+1}^{k+1} = u_{n+1}^k+ \Delta u @f]
      *  @param rModelPart @ref ModelPart to update.
@@ -197,7 +187,6 @@
      *  @param rA Left hand side matrix.
      *  @param rDx Primary variable updates.
      *  @param rb Right hand side vector.
->>>>>>> f22452c9
      */
     void Update(
         ModelPart& rModelPart,
