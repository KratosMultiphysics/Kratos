//    |  /           |
//    ' /   __| _` | __|  _ \   __|
//    . \  |   (   | |   (   |\__ `
//   _|\_\_|  \__,_|\__|\___/ ____/
//                   Multi-Physics
//
//  License:         BSD License
//                     Kratos default license: kratos/license.txt
//
//  Main authors:    Riccardo Rossi
//
//

#if !defined(KRATOS_BUILDER_AND_SOLVER )
#define  KRATOS_BUILDER_AND_SOLVER

/* System includes */
#include <set>

/* External includes */

/* Project includes */
#include "includes/define.h"
#include "includes/model_part.h"
#include "solving_strategies/schemes/scheme.h"

namespace Kratos
{
///@name Kratos Globals
///@{


///@}
///@name Type Definitions
///@{

///@}
///@name  Enum's
///@{


///@}
///@name  Functions
///@{

///@}
///@name Kratos Classes
///@{

/**
 * @class BuilderAndSolver
 * @ingroup KratosCore
 * @brief Current class provides an implementation for the base builder and solving operations.
 * @details The RHS is constituted by the unbalanced loads (residual)
 * Degrees of freedom are reordered putting the restrained degrees of freedom at
 * the end of the system ordered in reverse order with respect to the DofSet.
 * @author Riccardo Rossi
 */
template<class TSparseSpace,
         class TDenseSpace, // = DenseSpace<double>,
         class TLinearSolver //= LinearSolver<TSparseSpace,TDenseSpace>
         >
class BuilderAndSolver
{
public:
    ///@name Type Definitions
    ///@{

    /// Definition of the size type
    typedef std::size_t SizeType;

    /// Definition of the index type
    typedef std::size_t IndexType;

    /// Definition of the data type
    typedef typename TSparseSpace::DataType TDataType;

    ///Definition of the sparse matrix
    typedef typename TSparseSpace::MatrixType TSystemMatrixType;

    /// Definition of the vector size
    typedef typename TSparseSpace::VectorType TSystemVectorType;

    /// Definition of the pointer to the sparse matrix
    typedef typename TSparseSpace::MatrixPointerType TSystemMatrixPointerType;

    /// Definition of the pointer to the vector
    typedef typename TSparseSpace::VectorPointerType TSystemVectorPointerType;

    /// The local matrix definition
    typedef typename TDenseSpace::MatrixType LocalSystemMatrixType;

    /// The local vector definition
    typedef typename TDenseSpace::VectorType LocalSystemVectorType;

    /// Definition of the scheme type
    typedef Scheme<TSparseSpace, TDenseSpace> TSchemeType;

    /// Definition of the DoF class
    typedef ModelPart::DofType TDofType;

    /// Definition of the DoF array type
    typedef ModelPart::DofsArrayType DofsArrayType;

    /// The definition of the DoF objects
    typedef typename DofsArrayType::iterator DofIterator;
    typedef typename DofsArrayType::const_iterator DofConstantIterator;

    /// The containers of the entities
    typedef ModelPart::NodesContainerType NodesArrayType;
    typedef ModelPart::ElementsContainerType ElementsArrayType;
    typedef ModelPart::ConditionsContainerType ConditionsArrayType;

    /// The definition of the element container type
    typedef PointerVectorSet<Element, IndexedObject> ElementsContainerType;

    /// Pointer definition of BuilderAndSolver
    KRATOS_CLASS_POINTER_DEFINITION(BuilderAndSolver);

    /**
     * @brief This struct is used in the component wise calculation only is defined here and is used to declare a member variable in the component wise builder and solver
     * @details Private pointers can only be accessed by means of set and get functions this allows to set and not copy the Element_Variables and Condition_Variables which will be asked and set by another strategy object
     */
    struct GlobalSystemComponents
    {
    private:

      // Elements
      std::vector<TSystemMatrixType> *mpLHS_Element_Components;
      const std::vector< Variable< LocalSystemMatrixType > > *mpLHS_Element_Variables;

      std::vector<TSystemVectorType> *mpRHS_Element_Components;
      const std::vector< Variable< LocalSystemVectorType > > *mpRHS_Element_Variables;

      // Conditions
      std::vector<TSystemMatrixType> *mpLHS_Condition_Components;
      const std::vector< Variable< LocalSystemMatrixType > > *mpLHS_Condition_Variables;

      std::vector<TSystemVectorType> *mpRHS_Condition_Components;
      const std::vector< Variable< LocalSystemVectorType > > *mpRHS_Condition_Variables;

    public:

      void Initialize()
      {
          mpLHS_Element_Components = NULL;
          mpLHS_Element_Variables  = NULL;

          mpRHS_Element_Components = NULL;
          mpRHS_Element_Variables  = NULL;

          mpLHS_Condition_Components = NULL;
          mpLHS_Condition_Variables  = NULL;

          mpRHS_Condition_Components = NULL;
          mpRHS_Condition_Variables  = NULL;
      }

      // Setting pointer variables

      // Elements
      void SetLHS_Element_Components ( std::vector<TSystemMatrixType>& rLHS_Element_Components ) { mpLHS_Element_Components = &rLHS_Element_Components; };
      void SetLHS_Element_Variables     ( const std::vector< Variable< LocalSystemMatrixType > >& rLHS_Element_Variables ) { mpLHS_Element_Variables = &rLHS_Element_Variables; };
      void SetRHS_Element_Components ( std::vector<TSystemVectorType>& rRHS_Element_Components ) { mpRHS_Element_Components = &rRHS_Element_Components; };
      void SetRHS_Element_Variables     ( const std::vector< Variable< LocalSystemVectorType > >& rRHS_Element_Variables ) { mpRHS_Element_Variables = &rRHS_Element_Variables; };

      bool Are_LHS_Element_Components_Set() { if( mpLHS_Element_Variables == NULL ) return false; else return true; };
      bool Are_RHS_Element_Components_Set() { if( mpRHS_Element_Variables == NULL ) return false; else return true; };

      // Conditions
      void SetLHS_Condition_Components ( std::vector<TSystemMatrixType>& rLHS_Condition_Components ) { mpLHS_Condition_Components = &rLHS_Condition_Components; };
      void SetLHS_Condition_Variables     ( const std::vector< Variable< LocalSystemMatrixType > >& rLHS_Condition_Variables ) { mpLHS_Condition_Variables = &rLHS_Condition_Variables; };
      void SetRHS_Condition_Components ( std::vector<TSystemVectorType>& rRHS_Condition_Components ) { mpRHS_Condition_Components = &rRHS_Condition_Components; };
      void SetRHS_Condition_Variables     ( const std::vector< Variable< LocalSystemVectorType > >& rRHS_Condition_Variables ) { mpRHS_Condition_Variables = &rRHS_Condition_Variables; };

      bool Are_LHS_Condition_Components_Set() { if( mpLHS_Condition_Variables == NULL ) return false; else return true; };
      bool Are_RHS_Condition_Components_Set() { if( mpRHS_Condition_Variables == NULL ) return false; else return true; };

      //getting pointer variables

      // Elements
      std::vector<TSystemMatrixType>& GetLHS_Element_Components() { return *mpLHS_Element_Components; };
      const std::vector< Variable< LocalSystemMatrixType > >& GetLHS_Element_Variables() { return *mpLHS_Element_Variables; };
      std::vector<TSystemVectorType>& GetRHS_Element_Components() { return *mpRHS_Element_Components; };
      const std::vector< Variable< LocalSystemVectorType > >& GetRHS_Element_Variables() { return *mpRHS_Element_Variables; };

      // Conditions
      std::vector<TSystemMatrixType>& GetLHS_Condition_Components() { return *mpLHS_Condition_Components; };
      const std::vector< Variable< LocalSystemMatrixType > >& GetLHS_Condition_Variables() { return *mpLHS_Condition_Variables; };
      std::vector<TSystemVectorType>& GetRHS_Condition_Components() { return *mpRHS_Condition_Components; };
      const std::vector< Variable< LocalSystemVectorType > >& GetRHS_Condition_Variables() { return *mpRHS_Condition_Variables; };

    };

    ///@}
    ///@name Life Cycle
    ///@{

    /**
     * @brief Default constructor with Parameters
     * @param pNewLinearSystemSolver The linear solver for the system of equations
     * @param ThisParameters The configuration parameters
     */
    explicit BuilderAndSolver(typename TLinearSolver::Pointer pNewLinearSystemSolver, Parameters ThisParameters)
    {
        // Validate default parameters
        Parameters default_parameters = Parameters(R"(
        {
        })" );

        ThisParameters.ValidateAndAssignDefaults(default_parameters);

        // We set the other member variables
        mpLinearSystemSolver = pNewLinearSystemSolver;
    }

    /**
     * @brief Default constructor.
     * @param pNewLinearSystemSolver The linear solver for the system of equations
     */
    explicit BuilderAndSolver(typename TLinearSolver::Pointer pNewLinearSystemSolver)
    {
        mpLinearSystemSolver = pNewLinearSystemSolver;
    }

    /** Destructor.
     */
    virtual ~BuilderAndSolver()
    {
    }


    ///@}
    ///@name Operators
    ///@{

    /**
     * Component wise components Get method
     */
    virtual GlobalSystemComponents& GetGlobalSystemComponents()
    {
        KRATOS_ERROR <<  "Asking for Global Components to the BUIDER and SOlVER base class which is not component wise and not contains this member variable" << std::endl;
    }

    /**
     * @brief This method returns the flag mCalculateReactionsFlag
     * @return The flag that tells if the reactions are computed
     */
    bool GetCalculateReactionsFlag()
    {
        return mCalculateReactionsFlag;
    }

    /**
     * @brief This method sets the flag mCalculateReactionsFlag
     * @param CalculateReactionsFlag The flag that tells if the reactions are computed
     */
    void SetCalculateReactionsFlag(bool flag)
    {
        mCalculateReactionsFlag = flag;
    }

    /**
     * @brief This method returns the flag mDofSetIsInitialized
     * @return The flag that tells if the dof set is initialized
     */
    bool GetDofSetIsInitializedFlag()
    {
        return mDofSetIsInitialized;
    }

    /**
     * @brief This method sets the flag mDofSetIsInitialized
     * @param DofSetIsInitialized The flag that tells if the dof set is initialized
     */
    void SetDofSetIsInitializedFlag(bool DofSetIsInitialized)
    {
        mDofSetIsInitialized = DofSetIsInitialized;
    }

    /**
     * @brief This method returns the flag mReshapeMatrixFlag
     * @return The flag that tells if we need to reshape the LHS matrix
     */
    bool GetReshapeMatrixFlag()
    {
        return mReshapeMatrixFlag;
    }

    /**
     * @brief This method sets the flag mReshapeMatrixFlag
     * @param ReshapeMatrixFlag The flag that tells if we need to reshape the LHS matrix
     */
    void SetReshapeMatrixFlag(bool ReshapeMatrixFlag)
    {
        mReshapeMatrixFlag = ReshapeMatrixFlag;
    }

    /**
     * @brief This method returns the value mEquationSystemSize
     * @return Size of the system of equations
     */
    unsigned int GetEquationSystemSize()
    {
        return mEquationSystemSize;
    }

    /**
     * @brief This method return the linear solver used
     * @return mpLinearSystemSolver The linear solver used
     */
    typename TLinearSolver::Pointer GetLinearSystemSolver()
    {
        return mpLinearSystemSolver;
    }

    /**
     * @brief This method sets the linear solver to be used
     * @param pLinearSystemSolver The linear solver to be used
     */
    void SetLinearSystemSolver(typename TLinearSolver::Pointer pLinearSystemSolver)
    {
       mpLinearSystemSolver = pLinearSystemSolver;
    }

    /**
     * @brief Function to perform the building of the LHS, depending on the implementation choosen the size of the matrix could be equal to the total number of Dofs or to the number unrestrained dofs
     * @param pScheme The pointer to the integration scheme
     * @param rModelPart The model part to compute
     * @param rA The LHS matrix of the system of equations
     */
    virtual void BuildLHS(
        typename TSchemeType::Pointer pScheme,
        ModelPart& rModelPart,
        TSystemMatrixType& rA
        )
    {
    }

    /**
     * @brief Function to perform the build of the RHS. The vector could be sized as the total number of dofs or as the number of unrestrained ones
     * @param pScheme The pointer to the integration scheme
     * @param rModelPart The model part to compute
     * @param rb The RHS vector of the system of equations
     */
    virtual void BuildRHS(
        typename TSchemeType::Pointer pScheme,
        ModelPart& rModelPart,
        TSystemVectorType& rb
        )
    {
    }

    /**
     * @brief equivalent (but generally faster) then performing BuildLHS and BuildRHS
     * @param pScheme The pointer to the integration scheme
     * @param rModelPart The model part to compute
     * @param rA The LHS matrix of the system of equations
     * @param rb The RHS vector of the system of equations
     */
    virtual void Build(
        typename TSchemeType::Pointer pScheme,
        ModelPart& rModelPart,
        TSystemMatrixType& rA,
        TSystemVectorType& rb
        )
    {
    }

    /**
     * @brief It builds a rectangular matrix of size n*N where "n" is the number of unrestrained degrees of freedom and "N" is the total number of degrees of freedom involved.
     * @details This matrix is obtained by building the total matrix without the lines corresponding to the fixed degrees of freedom (but keeping the columns!!)
     * @param pScheme The pointer to the integration scheme
     * @param rModelPart The model part to compute
     * @param rA The LHS matrix of the system of equations
     */
    virtual void BuildLHS_CompleteOnFreeRows(
        typename TSchemeType::Pointer pScheme,
        ModelPart& rModelPart,
        TSystemMatrixType& rA
        )
    {
    }

    /**
     * @brief It builds a  matrix of size N*N where "N" is the total number of degrees of freedom involved.
     * @details This matrix is obtained by building the total matrix including the lines and columns corresponding to the fixed degrees of freedom
     * @param pScheme The pointer to the integration scheme
     * @param rModelPart The model part to compute
     * @param rA The LHS matrix of the system of equations
     */
    virtual void BuildLHS_Complete(
        typename TSchemeType::Pointer pScheme,
        ModelPart& rModelPart,
        TSystemMatrixType& rA
        )
    {
    }

    /**
     * @brief This is a call to the linear system solver
     * @param rA The LHS matrix of the system of equations
     * @param rDx The vector of unkowns
     * @param rb The RHS vector of the system of equations
     */
    virtual void SystemSolve(
        TSystemMatrixType& rA,
        TSystemVectorType& rDx,
        TSystemVectorType& rb
    )
    {
    }

    /**
     * @brief Function to perform the building and solving phase at the same time.
     * @details It is ideally the fastest and safer function to use when it is possible to solve just after building
     * @param pScheme The pointer to the integration scheme
     * @param rModelPart The model part to compute
     * @param rA The LHS matrix of the system of equations
     * @param rDx The vector of unkowns
     * @param rb The RHS vector of the system of equations
     */
    virtual void BuildAndSolve(
        typename TSchemeType::Pointer pScheme,
        ModelPart& rModelPart,
        TSystemMatrixType& rA,
        TSystemVectorType& rDx,
        TSystemVectorType& rb)
    {
    }

    /**
     * @brief Corresponds to the previews, but the System's matrix is considered already built and only the RHS is built again
     * @param pScheme The pointer to the integration scheme
     * @param rModelPart The model part to compute
     * @param rA The LHS matrix of the system of equations
     * @param rDx The vector of unkowns
     * @param rb The RHS vector of the system of equations
     */
    virtual void BuildRHSAndSolve(
        typename TSchemeType::Pointer pScheme,
        ModelPart& rModelPart,
        TSystemMatrixType& rA,
        TSystemVectorType& rDx,
        TSystemVectorType& rb
        )
    {
    }

    /**
     * @brief It applies the dirichlet conditions. This operation may be very heavy or completely unexpensive depending on the implementation choosen and on how the System Matrix is built.
     * @details For explanation of how it works for a particular implementation the user should refer to the particular Builder And Solver choosen
     * @param pScheme The pointer to the integration scheme
     * @param rModelPart The model part to compute
     * @param rA The LHS matrix of the system of equations
     * @param rDx The vector of unkowns
     * @param rb The RHS vector of the system of equations
     */
    virtual void ApplyDirichletConditions(
        typename TSchemeType::Pointer pScheme,
        ModelPart& rModelPart,
        TSystemMatrixType& rA,
        TSystemVectorType& rDx,
        TSystemVectorType& rb
        )
    {
    }

    /**
     * @brief The same of the precedent but affecting only the LHS
     * @param pScheme The pointer to the integration scheme
     * @param rModelPart The model part to compute
     * @param rA The LHS matrix of the system of equations
     * @param rDx The vector of unkowns
     */
    virtual void ApplyDirichletConditions_LHS(
        typename TSchemeType::Pointer pScheme,
        ModelPart& rModelPart,
        TSystemMatrixType& rA,
        TSystemVectorType& rDx
        )
    {
    }

    /**
     * @brief The same of the precedent but affecting only the RHS
     * @param pScheme The pointer to the integration scheme
     * @param rModelPart The model part to compute
     * @param rA The LHS matrix of the system of equations
     * @param rb The RHS vector of the system of equations
     */
    virtual void ApplyDirichletConditions_RHS(
        typename TSchemeType::Pointer pScheme,
        ModelPart& rModelPart,
        TSystemVectorType& rDx,
        TSystemVectorType& rb
        )
    {
    }

    /**
<<<<<<< HEAD
     * @brief Adds the point loads to the RHS
     * @param pScheme The pointer to the integration scheme
     * @param rModelPart The model part to compute
     * @param rb The RHS vector of the system of equations
=======
            applies the constraints
>>>>>>> 18af3a28
     */
    virtual void ApplyConstraints(
        typename TSchemeType::Pointer pScheme,
        ModelPart& rModelPart,
<<<<<<< HEAD
        TSystemVectorType& rb
        )
=======
        TSystemMatrixType& rA,
        TSystemVectorType& rb)
>>>>>>> 18af3a28
    {
    }

    /**
     * @brief Builds the list of the DofSets involved in the problem by "asking" to each element and condition its Dofs.
     * @details The list of dofs is stores insde the BuilderAndSolver as it is closely connected to the way the matrix and RHS are built
     * @param pScheme The pointer to the integration scheme
     * @param rModelPart The model part to compute
     */
    virtual void SetUpDofSet(
        typename TSchemeType::Pointer pScheme,
        ModelPart& rModelPart
        )
    {
    }

    /**
     * @brief It allows to get the list of Dofs from the element
     */
    virtual DofsArrayType& GetDofSet()
    {
        return mDofSet;
    }

    /**
     * @brief It organises the dofset in order to speed up the building phase
     * @param rModelPart The model part to compute
     */
    virtual void SetUpSystem(ModelPart& rModelPart)
    {
    }

    /**
     * @brief This method initializes and resizes the system of equations
     * @param pScheme The pointer to the integration scheme
     * @param rModelPart The model part to compute
     * @param pA The pointer to LHS matrix of the system of equations
     * @param pDx The pointer to  vector of unkowns
     * @param pb The pointer to  RHS vector of the system of equations
     */
    virtual void ResizeAndInitializeVectors(
        typename TSchemeType::Pointer pScheme,
        TSystemMatrixPointerType& pA,
        TSystemVectorPointerType& pDx,
        TSystemVectorPointerType& pb,
        ModelPart& rModelPart
        )
    {
    }

    /**
     * @brief It applies certain operations at the system of equations at the begining of the solution step
     * @param rModelPart The model part to compute
     * @param rA The LHS matrix of the system of equations
     * @param rDx The vector of unkowns
     * @param rb The RHS vector of the system of equations
     */
    virtual void InitializeSolutionStep(
        ModelPart& rModelPart,
        TSystemMatrixType& rA,
        TSystemVectorType& rDx,
        TSystemVectorType& rb
        )
    {
    }

    /**
     * @brief It applies certain operations at the system of equations at the end of the solution step
     * @param rModelPart The model part to compute
     * @param rA The LHS matrix of the system of equations
     * @param rDx The vector of unkowns
     * @param rb The RHS vector of the system of equations
     */
    virtual void FinalizeSolutionStep(
        ModelPart& rModelPart,
        TSystemMatrixType& rA,
        TSystemVectorType& rDx,
        TSystemVectorType& rb
        )
    {
    }

    /**
     * @brief It computes the reactions of the system
     * @param pScheme The pointer to the integration scheme
     * @param rModelPart The model part to compute
     * @param rA The LHS matrix of the system of equations
     * @param rDx The vector of unkowns
     * @param rb The RHS vector of the system of equations
     */
    virtual void CalculateReactions(
        typename TSchemeType::Pointer pScheme,
        ModelPart& rModelPart,
        TSystemMatrixType& rA,
        TSystemVectorType& rDx,
        TSystemVectorType& rb
        )
    {
    }

    /**
     * @brief This function is intended to be called at the end of the solution step to clean up memory
    storage not needed
     */
    virtual void Clear()
    {
        this->mDofSet = DofsArrayType();
        this->mpReactionsVector.reset();
        if (this->mpLinearSystemSolver != nullptr) this->mpLinearSystemSolver->Clear();

        KRATOS_INFO_IF("BuilderAndSolver", this->GetEchoLevel() > 0) << "Clear Function called" << std::endl;
    }

    /**
     * @brief This function is designed to be called once to perform all the checks needed
     * on the input provided. Checks can be "expensive" as the function is designed
     * to catch user's errors.
     * @param rModelPart The model part to compute
     * @return 0 all ok
     */
    virtual int Check(ModelPart& rModelPart)
    {
        KRATOS_TRY

        return 0;
        KRATOS_CATCH("");
    }

    /**
     * @brief It sets the level of echo for the solving strategy
     * @param Level The level to set
     * @details The different levels of echo are:
     * - 0: Mute... no echo at all
     * - 1: Printing time and basic informations
     * - 2: Printing linear solver data
     * - 3: Print of debug informations: Echo of stiffness matrix, Dx, b...
     * - 4: Print of stiffness matrix, b to Matrix Market
     */
    void SetEchoLevel(int Level)
    {
        mEchoLevel = Level;
    }

    /**
     * @brief It returns the echo level
     * @return The echo level of the builder and solver
     */
    int GetEchoLevel()
    {
        return mEchoLevel;
    }

    ///@}
    ///@name Operations
    ///@{

    ///@}
    ///@name Access
    ///@{

    ///@}
    ///@name Inquiry
    ///@{

    ///@}
    ///@name Input and output
    ///@{

    /// Turn back information as a string.
    virtual std::string Info() const
    {
        return "BuilderAndSolver";
    }

    /// Print information about this object.
    virtual void PrintInfo(std::ostream& rOStream) const
    {
        rOStream << Info();
    }

    /// Print object's data.
    virtual void PrintData(std::ostream& rOStream) const
    {
        rOStream << Info();
    }

    ///@}
    ///@name Friends
    ///@{

    ///@}

protected:
    ///@name Protected static Member Variables
    ///@{

    ///@}
    ///@name Protected member Variables
    ///@{

    typename TLinearSolver::Pointer mpLinearSystemSolver; /// Pointer to the linear solver

    DofsArrayType mDofSet; /// The set containing the DoF of the system

    bool mReshapeMatrixFlag = false;  /// If the matrix is reshaped each step

    bool mDofSetIsInitialized = false; /// Flag taking care if the dof set was initialized ot not

    bool mCalculateReactionsFlag = false; /// Flag taking in account if it is needed or not to calculate the reactions

    unsigned int mEquationSystemSize; /// Number of degrees of freedom of the problem to be solve

    int mEchoLevel = 0;

    TSystemVectorPointerType mpReactionsVector;

    ///@}
    ///@name Protected Operators
    ///@{

    ///@}
    ///@name Protected Operations
    ///@{

    ///@}
    ///@name Protected  Access
    ///@{

    ///@}
    ///@name Protected Inquiry
    ///@{

    ///@}
    ///@name Protected LifeCycle
    ///@{

    ///@}

private:
    ///@name Static Member Variables
    ///@{

    ///@}
    ///@name Member Variables
    ///@{

    ///@}
    ///@name Private Operators
    ///@{

    ///@}
    ///@name Private Operations
    ///@{

    ///@}
    ///@name Private  Access
    ///@{

    ///@}
    ///@name Private Inquiry
    ///@{

    ///@}
    ///@name Un accessible methods
    ///@{


    ///@}

}; /* Class BuilderAndSolver */

///@}

///@name Type Definitions
///@{


///@}

} /* namespace Kratos.*/

#endif /* KRATOS_BUILDER_AND_SOLVER  defined */
<|MERGE_RESOLUTION|>--- conflicted
+++ resolved
@@ -499,25 +499,17 @@
     }
 
     /**
-<<<<<<< HEAD
-     * @brief Adds the point loads to the RHS
-     * @param pScheme The pointer to the integration scheme
-     * @param rModelPart The model part to compute
-     * @param rb The RHS vector of the system of equations
-=======
-            applies the constraints
->>>>>>> 18af3a28
+     * @brief Applies the constraints
+     * @param pScheme The pointer to the integration scheme
+     * @param rModelPart The model part to compute
+     * @param rb The RHS vector of the system of equations
      */
     virtual void ApplyConstraints(
         typename TSchemeType::Pointer pScheme,
         ModelPart& rModelPart,
-<<<<<<< HEAD
-        TSystemVectorType& rb
-        )
-=======
-        TSystemMatrixType& rA,
-        TSystemVectorType& rb)
->>>>>>> 18af3a28
+        TSystemMatrixType& rA,
+        TSystemVectorType& rb
+        )
     {
     }
 
