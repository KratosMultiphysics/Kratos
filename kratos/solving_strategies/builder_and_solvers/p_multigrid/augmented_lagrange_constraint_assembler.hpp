--- conflicted
+++ resolved
@@ -70,13 +70,8 @@
     ~AugmentedLagrangeConstraintAssembler();
 
     /// @copydoc Base::AllocateConstraints
-<<<<<<< HEAD
-    void AllocateConstraints(typename Base::ConstraintArray::const_iterator itConstraintBegin,
-                             typename Base::ConstraintArray::const_iterator itConstraintEnd,
-=======
     void AllocateConstraints(PointerVectorSet<MasterSlaveConstraint,IndexedObject>::const_iterator itConstraintBegin,
                              PointerVectorSet<MasterSlaveConstraint,IndexedObject>::const_iterator itConstraintEnd,
->>>>>>> 40147ecf
                              const ProcessInfo& rProcessInfo,
                              typename Base::DofSet::const_iterator itDofBegin,
                              typename Base::DofSet::const_iterator itDofEnd) override;
