--- conflicted
+++ resolved
@@ -150,13 +150,8 @@
 
 
 template <class TSparse, class TDense>
-<<<<<<< HEAD
-void MasterSlaveConstraintAssembler<TSparse,TDense>::AllocateConstraints(typename Base::ConstraintArray::const_iterator itConstraintBegin,
-                                                                         typename Base::ConstraintArray::const_iterator itConstraintEnd,
-=======
 void MasterSlaveConstraintAssembler<TSparse,TDense>::AllocateConstraints(PointerVectorSet<MasterSlaveConstraint,IndexedObject>::const_iterator itConstraintBegin,
                                                                          PointerVectorSet<MasterSlaveConstraint,IndexedObject>::const_iterator itConstraintEnd,
->>>>>>> 40147ecf
                                                                          const ProcessInfo& rProcessInfo,
                                                                          typename Base::DofSet::const_iterator itDofBegin,
                                                                          typename Base::DofSet::const_iterator itDofEnd)
