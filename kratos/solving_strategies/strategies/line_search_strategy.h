//    |  /           |
//    ' /   __| _` | __|  _ \   __|
//    . \  |   (   | |   (   |\__ \.
//   _|\_\_|  \__,_|\__|\___/ ____/
//                   Multi-Physics
//
//  License:		 BSD License
//					 Kratos default license: kratos/license.txt
//
//  Main authors:    Riccardo Rossi
//


#if !defined(KRATOS_LINE_SEARCH_STRATEGY )
#define  KRATOS_LINE_SEARCH_STRATEGY

// System includes

// External includes

// Project includes
#include "includes/define.h"
#include "includes/model_part.h"
#include "solving_strategies/strategies/residualbased_newton_raphson_strategy.h"

namespace Kratos
{

///@name Kratos Globals
///@{


///@}
///@name Type Definitions
///@{

///@}


///@name  Enum's
///@{


///@}
///@name  Functions
///@{



///@}
///@name Kratos Classes
///@{

/// Short class definition.

/// Detail class definition.

//URL[Example of use html]{ extended_documentation/no_ex_of_use.html}

//URL[Example of use pdf]{ extended_documentation/no_ex_of_use.pdf}

//URL[Example of use doc]{ extended_documentation/no_ex_of_use.doc}

//URL[Example of use ps]{ extended_documentation/no_ex_of_use.ps}


//URL[Extended documentation html]{ extended_documentation/no_ext_doc.html}

//URL[Extended documentation pdf]{ extended_documentation/no_ext_doc.pdf}

//URL[Extended documentation doc]{ extended_documentation/no_ext_doc.doc}

//URL[Extended documentation ps]{ extended_documentation/no_ext_doc.ps}



template<class TSparseSpace,
         class TDenseSpace, // = DenseSpace<double>,
         class TLinearSolver //= LinearSolver<TSparseSpace,TDenseSpace>
         >
class LineSearchStrategy
    : public ResidualBasedNewtonRaphsonStrategy<TSparseSpace, TDenseSpace, TLinearSolver>
{
public:
    ///@name Type Definitions
    ///@{
    typedef ConvergenceCriteria<TSparseSpace, TDenseSpace> TConvergenceCriteriaType;

    // Counted pointer of ClassName
    KRATOS_CLASS_POINTER_DEFINITION(LineSearchStrategy);

    typedef SolvingStrategy<TSparseSpace, TDenseSpace, TLinearSolver> SolvingStrategyType;
    typedef ResidualBasedNewtonRaphsonStrategy<TSparseSpace, TDenseSpace, TLinearSolver> BaseType;
    typedef typename BaseType::TBuilderAndSolverType TBuilderAndSolverType;

    typedef typename BaseType::TDataType TDataType;

    typedef TSparseSpace SparseSpaceType;

    typedef typename BaseType::TSchemeType TSchemeType;

    //typedef typename BaseType::DofSetType DofSetType;

    typedef typename BaseType::DofsArrayType DofsArrayType;

    typedef typename BaseType::TSystemMatrixType TSystemMatrixType;

    typedef typename BaseType::TSystemVectorType TSystemVectorType;

    typedef typename BaseType::LocalSystemVectorType LocalSystemVectorType;

    typedef typename BaseType::LocalSystemMatrixType LocalSystemMatrixType;

    typedef typename BaseType::TSystemMatrixPointerType TSystemMatrixPointerType;
    typedef typename BaseType::TSystemVectorPointerType TSystemVectorPointerType;


    ///@}
    ///@name Life Cycle
    ///@{

    /**
     * @brief Default constructor. (with parameters)
     * @param rModelPart The model part of the problem
     * @param ThisParameters The configuration parameters
     */
    explicit LineSearchStrategy(ModelPart& rModelPart, Parameters ThisParameters)
        : BaseType(rModelPart, ThisParameters)
    {
    }

    /**
     * Default Constructor
     * @param rModelPart The model part of the problem
     * @param pScheme The integration scheme
     * @param pNewLinearSolver The linear solver employed
     * @param pNewConvergenceCriteria The convergence criteria employed
     * @param MaxIterations The maximum number of non-linear iterations to be considered when solving the problem
     * @param CalculateReactions The flag for the reaction calculation
     * @param ReformDofSetAtEachStep The flag that allows to compute the modification of the DOF
     * @param MoveMeshFlag The flag that allows to move the mesh
     */
    explicit LineSearchStrategy(
        ModelPart& rModelPart,
        typename TSchemeType::Pointer pScheme,
        typename TLinearSolver::Pointer pNewLinearSolver,
        typename TConvergenceCriteriaType::Pointer pNewConvergenceCriteria,
        int MaxIterations = 30,
        bool CalculateReactions = false,
        bool ReformDofSetAtEachStep = false,
        bool MoveMeshFlag = false
<<<<<<< HEAD
        ) : BaseType(rModelPart, pScheme, pNewLinearSolver,pNewConvergenceCriteria,MaxIterations,CalculateReactions,ReformDofSetAtEachStep, MoveMeshFlag)
    {}
=======
    ): ResidualBasedNewtonRaphsonStrategy<TSparseSpace, TDenseSpace, TLinearSolver>(rModelPart, pScheme, pNewLinearSolver,pNewConvergenceCriteria,MaxIterations,CalculateReactions,ReformDofSetAtEachStep, MoveMeshFlag)
    {
        Parameters default_settings = this->GetDefaultSettings();
        OverrideDefaultSettingsWithParameters(default_settings, MaxIterations, ReformDofSetAtEachStep, CalculateReactions);
        this->AssignSettings(default_settings);
    }
>>>>>>> a1c01352
    
    /**
     * @brief Constructor specifying the builder and solver
     * @param rModelPart The model part of the problem
     * @param pScheme The integration scheme
     * @param pNewLinearSolver The linear solver employed
     * @param pNewConvergenceCriteria The convergence criteria employed
     * @param pNewBuilderAndSolver The builder and solver employed
     * @param MaxIterations The maximum number of non-linear iterations to be considered when solving the problem
     * @param CalculateReactions The flag for the reaction calculation
     * @param ReformDofSetAtEachStep The flag that allows to compute the modification of the DOF
     * @param MoveMeshFlag The flag that allows to move the mesh
     */
    explicit LineSearchStrategy(
        ModelPart& rModelPart,
        typename TSchemeType::Pointer pScheme,
        typename TLinearSolver::Pointer pNewLinearSolver,
        typename TConvergenceCriteriaType::Pointer pNewConvergenceCriteria,
        typename TBuilderAndSolverType::Pointer pNewBuilderAndSolver,
        int MaxIterations = 30,
        bool CalculateReactions = false,
        bool ReformDofSetAtEachStep = false,
        bool MoveMeshFlag = false
        ) : BaseType(rModelPart, pScheme, pNewLinearSolver,pNewConvergenceCriteria,pNewBuilderAndSolver,MaxIterations,CalculateReactions,ReformDofSetAtEachStep, MoveMeshFlag)
    {
        Parameters default_settings = this->GetDefaultSettings();
        OverrideDefaultSettingsWithParameters(default_settings, MaxIterations, ReformDofSetAtEachStep, CalculateReactions);
        this->AssignSettings(default_settings);
    }

    /**
     * Constructor with Settings
     * @param rModelPart The model part of the problem
     * @param pScheme The integration scheme
     * @param pNewLinearSolver The linear solver employed
     * @param pNewConvergenceCriteria The convergence criteria employed
     * @param Parameters Settings used in the strategy
     */
    LineSearchStrategy(
        ModelPart& rModelPart,
        typename TSchemeType::Pointer pScheme,
        typename TLinearSolver::Pointer pNewLinearSolver,
        typename TConvergenceCriteriaType::Pointer pNewConvergenceCriteria,
        Parameters Settings
        ): BaseType(rModelPart, pScheme, pNewLinearSolver,pNewConvergenceCriteria,Settings)
    {
        Parameters default_settings = this->GetDefaultSettings();
        Settings.ValidateAndAssignDefaults(default_settings);
        this->AssignSettings(Settings);
    }

    /**
     * Constructor with Settings and pointer to BuilderAndSolver
     * @param rModelPart The model part of the problem
     * @param pScheme The integration scheme
     * @param pNewLinearSolver The linear solver employed
     * @param pNewConvergenceCriteria The convergence criteria employed
     * @param pNewBuilderAndSolver The builder and solver employed
     * @param Parameters Settings used in the strategy
     */
    LineSearchStrategy(
        ModelPart& rModelPart,
        typename TSchemeType::Pointer pScheme,
        typename TLinearSolver::Pointer pNewLinearSolver,
        typename TConvergenceCriteriaType::Pointer pNewConvergenceCriteria,
        typename TBuilderAndSolverType::Pointer pNewBuilderAndSolver,
        Parameters Settings
        ): BaseType(rModelPart, pScheme, pNewLinearSolver,pNewConvergenceCriteria,pNewBuilderAndSolver,Settings)
    {
        Parameters default_settings = this->GetDefaultSettings();
        Settings.ValidateAndAssignDefaults(default_settings);
        this->AssignSettings(Settings);
    }

    /**
     * Destructor.
     */

    ~LineSearchStrategy() override
    {
    }


    ///@}
    ///@name Operators

    ///@{

    ///@}
    ///@name Operations
    ///@{


    ///@}
    ///@name Access

    ///@{

    ///@}
    ///@name Inquiry
    ///@{

    ///@}
    ///@name Input and output
    ///@{

    /// Turn back information as a string.
    std::string Info() const override
    {
        return "LineSearchStrategy";
    }

    /// Print information about this object.
    void PrintInfo(std::ostream& rOStream) const override
    {
        rOStream << Info();
    }

    /// Print object's data.
    void PrintData(std::ostream& rOStream) const override
    {
        rOStream << Info();
    }

    ///@}
    ///@name Friends
    ///@{


    ///@}

private:
    ///@name Protected static Member Variables
    ///@{


    ///@}
    ///@name Protected member Variables
    ///@{

    int mMaxLineSearchIterations;   //Maximum number of iterations line search do
    double mFirstAlphaValue;        //First alpha guess value used for the first iteration
    double mSecondAlphaValue;       //Second alpha guess value used for the first iteration
    double mMinAlpha;               //Minimum possible alpha value at the end of the algorithm
    double mMaxAlpha;               //Maximum possible alpha value at the end of the algorithm
    double mLineSearchTolerance;    //Tolerance of the line search algorithm, defined as the ratio between
                                    //maximum residual*alpha*dx and current iteration residual*alpha*dx


    ///@}
    ///@name Protected Operators
    ///@{


    ///@}
    ///@name Protected Operations
    ///@{



    ///@}
    ///@name Protected  Access
    ///@{


    ///@}
    ///@name Protected Inquiry
    ///@{


    ///@}
    ///@name Protected LifeCycle
    ///@{



    ///@}

protected:
    ///@name Static Member Variables
    ///@{


    ///@}
    ///@name Member Variables
    ///@{


    ///@}
    ///@name Private Operators
    ///@{

    /**
     * Here the database is updated
     * @param A The LHS matrix of the system of equations
     * @param Dx The incremement in the solution
     * @param b The RHS vector of the system of equations
     * @param MoveMesh The flag that allows to move the mesh
     */
    void UpdateDatabase(
        TSystemMatrixType& A,
        TSystemVectorType& Dx,
        TSystemVectorType& b,
        const bool MoveMesh
    ) override
    {
        typename TSchemeType::Pointer pScheme = this->GetScheme();
        typename TBuilderAndSolverType::Pointer pBuilderAndSolver = this->GetBuilderAndSolver();

        TSystemVectorType aux(TSparseSpace::Size(b));
        
        double x1 = mFirstAlphaValue;
        double x2 = mSecondAlphaValue;

        bool converged = false;
        int it = 0;
        double xprevious = 0.0;

        //Compute residual with 1 coefficient update (x1)
        //since no update was performed yet, this includes an increment wrt the previous
        //solution of x1*Dx
        TSparseSpace::Assign(aux,x1-xprevious, Dx);
        xprevious = x1;
        BaseType::UpdateDatabase(A,aux,b,MoveMesh); 
        TSparseSpace::SetToZero(b);
        pBuilderAndSolver->BuildRHS(pScheme, BaseType::GetModelPart(), b );
        double r1 = TSparseSpace::Dot(aux,b);
        
        double rmax = std::abs(r1);
        while(!converged && it < mMaxLineSearchIterations) {

            //Compute residual with 2 coefficient update (x2)
            //since the database was initialized with x1*Dx
            //we need to apply ONLY THE INCREMENT, that is (x2-xprevious)*Dx
            TSparseSpace::Assign(aux,x2-xprevious, Dx);
            xprevious = x2;
            BaseType::UpdateDatabase(A,aux,b,MoveMesh);
            TSparseSpace::SetToZero(b);
            pBuilderAndSolver->BuildRHS(pScheme, BaseType::GetModelPart(), b );
            double r2 = TSparseSpace::Dot(aux,b);

            if(it == 0) {
                rmax = std::max(rmax,std::abs(r2));
            }
            double rmin = std::min(std::abs(r1),std::abs(r2));

            //Find optimum
            double x = 1.0;
            if(std::abs(r1 - r2) > 1e-10)
                x =  (r1*x2 - r2*x1)/(r1 - r2);
            
            if(x < mMinAlpha) {
                x = mMinAlpha;
            } else if(x > mMaxAlpha) {
                x = mMaxAlpha;
            }                

            //Perform final update
            TSparseSpace::Assign(aux,x-xprevious, Dx);
            xprevious = x;
            BaseType::UpdateDatabase(A,aux,b,MoveMesh);
            if(rmin < mLineSearchTolerance*rmax) {
                KRATOS_INFO("LineSearchStrategy") << "LINE SEARCH it " << it << " coeff = " << x <<  " r1 = " << r1 << " r2 = " << r2 << std::endl;
                converged = true;
                TSparseSpace::Assign(aux,x, Dx);
                break;
            }

            //note that we compute the next residual only if it is strictly needed (we break on the line before if it is not needed)
            TSparseSpace::SetToZero(b);
            pBuilderAndSolver->BuildRHS(pScheme, BaseType::GetModelPart(), b );
            double rf = TSparseSpace::Dot(aux,b);

            KRATOS_INFO("LineSearchStrategy") << "LINE SEARCH it " << it << " coeff = " << x << " rf = " << rf << " r1 = " << r1 << " r2 = " << r2 << std::endl;


            if(std::abs(rf) < rmax*mLineSearchTolerance) {
                converged = true;
                TSparseSpace::Assign(aux,x, Dx);
            } else {
                if(std::abs(r1)>std::abs(r2)) {
                    r1 = rf;
                    x1 = x;
                } else {
                    r2 = r1;
                    x2 = x1;
                    r1 = rf;
                    x1 = x;
                }
                converged = false;
            }


            it++;
        }
        TSparseSpace::SetToZero(b);
    }

    /**
     * @brief This method returns the default settings
     */
    Parameters GetDefaultSettings() override
    {
        Parameters base_default_settings = BaseType::GetDefaultSettings();
        Parameters default_settings(R"({
            "max_line_search_iterations" : 5,
            "first_alpha_value"          : 0.5,
            "second_alpha_value"         : 1.0,
            "min_alpha"                  : 0.1,
            "max_alpha"                  : 2.0,
            "line_search_tolerance"      : 0.5
        })");
        default_settings.AddMissingParameters(base_default_settings);
        return default_settings;    
    }

    /**
     * @brief This method assigns settings to member variables
     * @param Settings Parameters that are assigned to the member variables
     */
    void AssignSettings(Parameters Settings) override
    {
        BaseType::AssignSettings(Settings);
        mMaxLineSearchIterations = Settings["max_line_search_iterations"].GetInt();
        mFirstAlphaValue = Settings["first_alpha_value"].GetDouble();
        mSecondAlphaValue = Settings["second_alpha_value"].GetDouble();
        mMinAlpha = Settings["min_alpha"].GetDouble();
        mMaxAlpha = Settings["max_alpha"].GetDouble();
        mLineSearchTolerance = Settings["line_search_tolerance"].GetDouble();
    }

    /**
     * @brief This method overrides the default settings wiht user provided parameters
     * @param DefaultSettings Parameters with default settings
     * @param MaxIterations The maximum number of non-linear iterations to be considered when solving the problem
     * @param CalculateReactions The flag for the reaction calculation
     * @param ReformDofSetAtEachStep The flag that allows to compute the modification of the DOF
     */
    void OverrideDefaultSettingsWithParameters(
        Parameters DefaultSettings,
        const double MaxIterations,
        const bool ReformDofSetAtEachStep,
        const bool CalculateReactions
    )
    {
        DefaultSettings["max_iterations"].SetInt(MaxIterations);
        DefaultSettings["reform_dofs_at_each_step"].SetBool(ReformDofSetAtEachStep);
        DefaultSettings["calculate_reactions"].SetBool(CalculateReactions);
    }



    ///@}
    ///@name Private Operations
    ///@{


    ///@}
    ///@name Private  Access
    ///@{


    ///@}
    ///@name Private Inquiry
    ///@{


    ///@}
    ///@name Un accessible methods
    ///@{

    /**
     * Copy constructor.
     */

    LineSearchStrategy(const LineSearchStrategy& Other)
    {
    };


    ///@}

}; /* Class LineSearchStrategy */

///@}

///@name Type Definitions
///@{


///@}

} /* namespace Kratos. */

#endif /* KRATOS_LINE_SEARCH_STRATEGY  defined */<|MERGE_RESOLUTION|>--- conflicted
+++ resolved
@@ -149,17 +149,12 @@
         bool CalculateReactions = false,
         bool ReformDofSetAtEachStep = false,
         bool MoveMeshFlag = false
-<<<<<<< HEAD
         ) : BaseType(rModelPart, pScheme, pNewLinearSolver,pNewConvergenceCriteria,MaxIterations,CalculateReactions,ReformDofSetAtEachStep, MoveMeshFlag)
-    {}
-=======
-    ): ResidualBasedNewtonRaphsonStrategy<TSparseSpace, TDenseSpace, TLinearSolver>(rModelPart, pScheme, pNewLinearSolver,pNewConvergenceCriteria,MaxIterations,CalculateReactions,ReformDofSetAtEachStep, MoveMeshFlag)
     {
         Parameters default_settings = this->GetDefaultSettings();
         OverrideDefaultSettingsWithParameters(default_settings, MaxIterations, ReformDofSetAtEachStep, CalculateReactions);
         this->AssignSettings(default_settings);
     }
->>>>>>> a1c01352
     
     /**
      * @brief Constructor specifying the builder and solver
