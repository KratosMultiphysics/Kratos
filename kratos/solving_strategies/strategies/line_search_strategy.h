--- conflicted
+++ resolved
@@ -120,7 +120,6 @@
     ///@{
 
     /**
-<<<<<<< HEAD
      * @brief Default constructor. (with parameters)
      * @param rModelPart The model part of the problem
      * @param ThisParameters The configuration parameters
@@ -131,18 +130,6 @@
     }
 
     /**
-     * @brief Default constructor
-     * @param rModelPart The model part of the problem
-     * @param pScheme The integration scheme
-     * @param pNewLinearSolver The linear solver employed
-     * @param pNewConvergenceCriteria The convergence criteria employed
-     * @param MaxIterations The maximum number of non-linear iterations to be considered when solving the problem
-     * @param CalculateReactions The flag for the reaction calculation
-     * @param ReformDofSetAtEachStep The flag that allows to compute the modification of the DOF
-     * @param MoveMeshFlag The flag that allows to move the mesh
-     */
-    explicit LineSearchStrategy(
-=======
      * Default Constructor
      * @param rModelPart The model part of the problem
      * @param pScheme The integration scheme
@@ -153,8 +140,7 @@
      * @param ReformDofSetAtEachStep The flag that allows to compute the modification of the DOF
      * @param MoveMeshFlag The flag that allows to move the mesh
      */
-    LineSearchStrategy(
->>>>>>> ef386f83
+    explicit LineSearchStrategy(
         ModelPart& rModelPart,
         typename TSchemeType::Pointer pScheme,
         typename TLinearSolver::Pointer pNewLinearSolver,
@@ -163,22 +149,11 @@
         bool CalculateReactions = false,
         bool ReformDofSetAtEachStep = false,
         bool MoveMeshFlag = false
-<<<<<<< HEAD
         ) : BaseType(rModelPart, pScheme, pNewLinearSolver,pNewConvergenceCriteria,MaxIterations,CalculateReactions,ReformDofSetAtEachStep, MoveMeshFlag)
     {}
-
+    
     /**
      * @brief Constructor specifying the builder and solver
-=======
-    ): ResidualBasedNewtonRaphsonStrategy<TSparseSpace, TDenseSpace, TLinearSolver>(rModelPart, pScheme, pNewLinearSolver,pNewConvergenceCriteria,MaxIterations,CalculateReactions,ReformDofSetAtEachStep, MoveMeshFlag)
-    {
-        Parameters default_settings = this->GetDefaultSettings();
-        this->AssignSettings(default_settings);
-    }
-    
-    /**
-     * Constructor with pointer to BuilderAndSolver
->>>>>>> ef386f83
      * @param rModelPart The model part of the problem
      * @param pScheme The integration scheme
      * @param pNewLinearSolver The linear solver employed
@@ -189,11 +164,7 @@
      * @param ReformDofSetAtEachStep The flag that allows to compute the modification of the DOF
      * @param MoveMeshFlag The flag that allows to move the mesh
      */
-<<<<<<< HEAD
     explicit LineSearchStrategy(
-=======
-    LineSearchStrategy(
->>>>>>> ef386f83
         ModelPart& rModelPart,
         typename TSchemeType::Pointer pScheme,
         typename TLinearSolver::Pointer pNewLinearSolver,
@@ -203,11 +174,7 @@
         bool CalculateReactions = false,
         bool ReformDofSetAtEachStep = false,
         bool MoveMeshFlag = false
-<<<<<<< HEAD
         ) : BaseType(rModelPart, pScheme, pNewLinearSolver,pNewConvergenceCriteria,pNewBuilderAndSolver,MaxIterations,CalculateReactions,ReformDofSetAtEachStep, MoveMeshFlag)
-    {}
-=======
-    ): ResidualBasedNewtonRaphsonStrategy<TSparseSpace, TDenseSpace, TLinearSolver>(rModelPart, pScheme, pNewLinearSolver,pNewConvergenceCriteria,pNewBuilderAndSolver,MaxIterations,CalculateReactions,ReformDofSetAtEachStep, MoveMeshFlag)
     {
         Parameters default_settings = this->GetDefaultSettings();
         this->AssignSettings(default_settings);
@@ -227,7 +194,7 @@
         typename TLinearSolver::Pointer pNewLinearSolver,
         typename TConvergenceCriteriaType::Pointer pNewConvergenceCriteria,
         Parameters Settings
-    ): ResidualBasedNewtonRaphsonStrategy<TSparseSpace, TDenseSpace, TLinearSolver>(rModelPart, pScheme, pNewLinearSolver,pNewConvergenceCriteria,Settings)
+        ): BaseType(rModelPart, pScheme, pNewLinearSolver,pNewConvergenceCriteria,Settings)
     {
         Parameters default_settings = this->GetDefaultSettings();
         Settings.ValidateAndAssignDefaults(default_settings);
@@ -250,13 +217,12 @@
         typename TConvergenceCriteriaType::Pointer pNewConvergenceCriteria,
         typename TBuilderAndSolverType::Pointer pNewBuilderAndSolver,
         Parameters Settings
-    ): ResidualBasedNewtonRaphsonStrategy<TSparseSpace, TDenseSpace, TLinearSolver>(rModelPart, pScheme, pNewLinearSolver,pNewConvergenceCriteria,pNewBuilderAndSolver,Settings)
+        ): BaseType(rModelPart, pScheme, pNewLinearSolver,pNewConvergenceCriteria,pNewBuilderAndSolver,Settings)
     {
         Parameters default_settings = this->GetDefaultSettings();
         Settings.ValidateAndAssignDefaults(default_settings);
         this->AssignSettings(Settings);
     }
->>>>>>> ef386f83
 
     /**
      * Destructor.
