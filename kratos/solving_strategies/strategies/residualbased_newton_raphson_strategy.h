//    |  /           |
//    ' /   __| _` | __|  _ \   __|
//    . \  |   (   | |   (   |\__ \.
//   _|\_\_|  \__,_|\__|\___/ ____/
//                   Multi-Physics
//
//  License:		 BSD License
//					 Kratos default license: kratos/license.txt
//
//  Main authors:    Riccardo Rossi
//

#if !defined(KRATOS_RESIDUALBASED_NEWTON_RAPHSON_STRATEGY)
#define KRATOS_RESIDUALBASED_NEWTON_RAPHSON_STRATEGY

// System includes

// External includes

// Project includes
#include "includes/define.h"
#include "solving_strategies/strategies/solving_strategy.h"
#include "utilities/builtin_timer.h"

//default builder and solver
#include "solving_strategies/builder_and_solvers/residualbased_block_builder_and_solver.h"

/* Factories */
#include "factories/linear_solver_factory.h"
#include "factories/base_factory.h"

namespace Kratos
{

///@name Kratos Globals
///@{

///@}
///@name Type Definitions
///@{

///@}

///@name  Enum's
///@{

///@}
///@name  Functions
///@{

///@}
///@name Kratos Classes
///@{

/**
 * @class ResidualBasedNewtonRaphsonStrategy
 * @ingroup KratosCore
 * @brief This is the base Newton Raphson strategy
 * @details This strategy iterates until the convergence is achieved (or the maximum number of iterations is surpassed) using a Newton Raphson algorithm
 * @author Riccardo Rossi
 */
template <class TSparseSpace,
          class TDenseSpace,  // = DenseSpace<double>,
          class TLinearSolver //= LinearSolver<TSparseSpace,TDenseSpace>
          >
class ResidualBasedNewtonRaphsonStrategy
    : public SolvingStrategy<TSparseSpace, TDenseSpace, TLinearSolver>
{
  public:
    ///@name Type Definitions
    ///@{
    typedef ConvergenceCriteria<TSparseSpace, TDenseSpace> TConvergenceCriteriaType;

    // Counted pointer of ClassName
    KRATOS_CLASS_POINTER_DEFINITION(ResidualBasedNewtonRaphsonStrategy);

    typedef SolvingStrategy<TSparseSpace, TDenseSpace, TLinearSolver> BaseType;

    typedef ResidualBasedNewtonRaphsonStrategy<TSparseSpace, TDenseSpace, TLinearSolver> ClassType;

    typedef typename BaseType::TBuilderAndSolverType TBuilderAndSolverType;

    typedef typename BaseType::TDataType TDataType;

    typedef TSparseSpace SparseSpaceType;

    typedef typename BaseType::TSchemeType TSchemeType;

    //typedef typename BaseType::DofSetType DofSetType;

    typedef typename BaseType::DofsArrayType DofsArrayType;

    typedef typename BaseType::TSystemMatrixType TSystemMatrixType;

    typedef typename BaseType::TSystemVectorType TSystemVectorType;

    typedef typename BaseType::LocalSystemVectorType LocalSystemVectorType;

    typedef typename BaseType::LocalSystemMatrixType LocalSystemMatrixType;

    typedef typename BaseType::TSystemMatrixPointerType TSystemMatrixPointerType;

    typedef typename BaseType::TSystemVectorPointerType TSystemVectorPointerType;

    /// Linear solver factory
    typedef LinearSolverFactory< TSparseSpace, TDenseSpace > LinearSolverFactoryType;

    /// Convergence criteria factory
    typedef BaseFactory< TConvergenceCriteriaType > ConvergenceCriteriaFactoryType;

    /// Scheme factory
    typedef BaseFactory<TSchemeType> SchemeFactoryType;

    ///@}
    ///@name Life Cycle
    ///@{

    /**
     * @brief Default constructor
     */
    explicit ResidualBasedNewtonRaphsonStrategy() : BaseType()
    {
    }

    /**
     * @brief Default constructor. (with parameters)
     * @param rModelPart The model part of the problem
     * @param ThisParameters The configuration parameters
     */
    explicit ResidualBasedNewtonRaphsonStrategy(ModelPart& rModelPart, Parameters ThisParameters)
        : BaseType(rModelPart, ThisParameters)
    {
        mKeepSystemConstantDuringIterations = false;

        // Set flags to default values
        SetMaxIterationNumber(ThisParameters.Has("max_iteration") ? ThisParameters["max_iteration"].GetInt() : 10);

        mCalculateReactionsFlag = ThisParameters.Has("compute_reactions") ? ThisParameters["compute_reactions"].GetBool() : false;

        mReformDofSetAtEachStep = ThisParameters.Has("reform_dofs_at_each_step") ? ThisParameters["reform_dofs_at_each_step"].GetBool() : false;

        // Saving the convergence criteria to be used
        mpConvergenceCriteria = ConvergenceCriteriaFactoryType().Create(ThisParameters["convergence_criteria_settings"]);

        // Saving the scheme
        mpScheme =  SchemeFactoryType().Create(ThisParameters["scheme_settings"]);

        // Setting up the default builder and solver
        const std::string& r_name = ThisParameters["builder_and_solver_settings"]["name"].GetString();
        if (KratosComponents<TBuilderAndSolverType>::Has( r_name )) {
            // Defining the linear solver
            auto p_linear_solver = LinearSolverFactoryType().Create(ThisParameters["linear_solver_settings"]);

            // Defining the builder and solver
            mpBuilderAndSolver = KratosComponents<TBuilderAndSolverType>::Get(r_name).Create(p_linear_solver, ThisParameters["builder_and_solver_settings"]);
        } else {
            KRATOS_ERROR << "Trying to construct builder and solver with name= " << r_name << std::endl <<
                            "Which does not exist. The list of available options (for currently loaded applications) are: " << std::endl <<
                            KratosComponents<TBuilderAndSolverType>() << std::endl;
        }

        // Set flags to start correcty the calculations
        mSolutionStepIsInitialized = false;
        mInitializeWasPerformed = false;

        // Tells to the builder and solver if the reactions have to be Calculated or not
        GetBuilderAndSolver()->SetCalculateReactionsFlag(mCalculateReactionsFlag);

        // Tells to the Builder And Solver if the system matrix and vectors need to
        // be reshaped at each step or not
        GetBuilderAndSolver()->SetReshapeMatrixFlag(mReformDofSetAtEachStep);

        // By default the matrices are rebuilt at each iteration
        const int build_level = ThisParameters.Has("build_level") ? ThisParameters["build_level"].GetInt() : 2;
        this->SetRebuildLevel(build_level);

        mpA = TSparseSpace::CreateEmptyMatrixPointer();
        mpDx = TSparseSpace::CreateEmptyVectorPointer();
        mpb = TSparseSpace::CreateEmptyVectorPointer();
    }

    /**
     * Default constructor
     * @param rModelPart The model part of the problem
     * @param pScheme The integration scheme
     * @param pNewLinearSolver The linear solver employed
     * @param pNewConvergenceCriteria The convergence criteria employed
     * @param MaxIterations The maximum number of non-linear iterations to be considered when solving the problem
     * @param CalculateReactions The flag for the reaction calculation
     * @param ReformDofSetAtEachStep The flag that allows to compute the modification of the DOF
     * @param MoveMeshFlag The flag that allows to move the mesh
     */
    explicit ResidualBasedNewtonRaphsonStrategy(
        ModelPart& rModelPart,
        typename TSchemeType::Pointer pScheme,
        typename TLinearSolver::Pointer pNewLinearSolver,
        typename TConvergenceCriteriaType::Pointer pNewConvergenceCriteria,
        int MaxIterations = 30,
        bool CalculateReactions = false,
        bool ReformDofSetAtEachStep = false,
        bool MoveMeshFlag = false)
        : SolvingStrategy<TSparseSpace, TDenseSpace, TLinearSolver>(rModelPart, MoveMeshFlag),
          mpScheme(pScheme),
          mpConvergenceCriteria(pNewConvergenceCriteria),
          mReformDofSetAtEachStep(ReformDofSetAtEachStep),
          mCalculateReactionsFlag(CalculateReactions),
          mSolutionStepIsInitialized(false),
          mMaxIterationNumber(MaxIterations),
          mInitializeWasPerformed(false),
          mKeepSystemConstantDuringIterations(false)
    {
        KRATOS_TRY;

        // Setting up the default builder and solver
        mpBuilderAndSolver = typename TBuilderAndSolverType::Pointer(
            new ResidualBasedBlockBuilderAndSolver<TSparseSpace, TDenseSpace, TLinearSolver>(pNewLinearSolver));

        // Tells to the builder and solver if the reactions have to be Calculated or not
        mpBuilderAndSolver->SetCalculateReactionsFlag(mCalculateReactionsFlag);

        // Tells to the Builder And Solver if the system matrix and vectors need to
        // be reshaped at each step or not
        mpBuilderAndSolver->SetReshapeMatrixFlag(mReformDofSetAtEachStep);

        // Set EchoLevel to the default value (only time is displayed)
        SetEchoLevel(1);

        // By default the matrices are rebuilt at each iteration
        this->SetRebuildLevel(2);

        mpA = TSparseSpace::CreateEmptyMatrixPointer();
        mpDx = TSparseSpace::CreateEmptyVectorPointer();
        mpb = TSparseSpace::CreateEmptyVectorPointer();

        KRATOS_CATCH("");
    }

    /**
     * @brief Constructor specifying the builder and solver
     * @param rModelPart The model part of the problem
     * @param pScheme The integration scheme
     * @param pNewConvergenceCriteria The convergence criteria employed
     * @param pNewBuilderAndSolver The builder and solver employed
     * @param MaxIterations The maximum number of non-linear iterations to be considered when solving the problem
     * @param CalculateReactions The flag for the reaction calculation
     * @param ReformDofSetAtEachStep The flag that allows to compute the modification of the DOF
     * @param MoveMeshFlag The flag that allows to move the mesh
     */
    explicit ResidualBasedNewtonRaphsonStrategy(
        ModelPart& rModelPart,
        typename TSchemeType::Pointer pScheme,
        typename TConvergenceCriteriaType::Pointer pNewConvergenceCriteria,
        typename TBuilderAndSolverType::Pointer pNewBuilderAndSolver,
        int MaxIterations = 30,
        bool CalculateReactions = false,
        bool ReformDofSetAtEachStep = false,
        bool MoveMeshFlag = false)
        : SolvingStrategy<TSparseSpace, TDenseSpace, TLinearSolver>(rModelPart, MoveMeshFlag),
          mpScheme(pScheme),
          mpBuilderAndSolver(pNewBuilderAndSolver),
          mpConvergenceCriteria(pNewConvergenceCriteria),
          mReformDofSetAtEachStep(ReformDofSetAtEachStep),
          mCalculateReactionsFlag(CalculateReactions),
          mSolutionStepIsInitialized(false),
          mMaxIterationNumber(MaxIterations),
          mInitializeWasPerformed(false),
          mKeepSystemConstantDuringIterations(false)
    {
        KRATOS_TRY

        // Getting builder and solver
        auto p_builder_and_solver = GetBuilderAndSolver();

        // Tells to the builder and solver if the reactions have to be Calculated or not
        p_builder_and_solver->SetCalculateReactionsFlag(mCalculateReactionsFlag);

        // Tells to the Builder And Solver if the system matrix and vectors need to
        //be reshaped at each step or not
        p_builder_and_solver->SetReshapeMatrixFlag(mReformDofSetAtEachStep);

        // Set EchoLevel to the default value (only time is displayed)
        SetEchoLevel(1);

        // By default the matrices are rebuilt at each iteration
        this->SetRebuildLevel(2);

        mpA = TSparseSpace::CreateEmptyMatrixPointer();
        mpDx = TSparseSpace::CreateEmptyVectorPointer();
        mpb = TSparseSpace::CreateEmptyVectorPointer();

        KRATOS_CATCH("")
    }

    /**
     * @brief Constructor specifying the builder and solver
     * @param rModelPart The model part of the problem
     * @param pScheme The integration scheme
     * @param pNewLinearSolver The linear solver employed
     * @param pNewConvergenceCriteria The convergence criteria employed
     * @param pNewBuilderAndSolver The builder and solver employed
     * @param MaxIterations The maximum number of non-linear iterations to be considered when solving the problem
     * @param CalculateReactions The flag for the reaction calculation
     * @param ReformDofSetAtEachStep The flag that allows to compute the modification of the DOF
     * @param MoveMeshFlag The flag that allows to move the mesh
     */
    KRATOS_DEPRECATED_MESSAGE("Constructor deprecated, please use the constructor without linear solver")
    explicit ResidualBasedNewtonRaphsonStrategy(
        ModelPart& rModelPart,
        typename TSchemeType::Pointer pScheme,
        typename TLinearSolver::Pointer pNewLinearSolver,
        typename TConvergenceCriteriaType::Pointer pNewConvergenceCriteria,
        typename TBuilderAndSolverType::Pointer pNewBuilderAndSolver,
        int MaxIterations = 30,
        bool CalculateReactions = false,
        bool ReformDofSetAtEachStep = false,
        bool MoveMeshFlag = false)
        : ResidualBasedNewtonRaphsonStrategy<TSparseSpace, TDenseSpace, TLinearSolver>(rModelPart, pScheme, pNewConvergenceCriteria, pNewBuilderAndSolver, MaxIterations, CalculateReactions, ReformDofSetAtEachStep, MoveMeshFlag)
    {
        KRATOS_TRY

        // Getting builder and solver
        auto p_builder_and_solver = GetBuilderAndSolver();

        // We check if the linear solver considered for the builder and solver is consistent
        auto p_linear_solver = p_builder_and_solver->GetLinearSystemSolver();
        KRATOS_ERROR_IF(p_linear_solver != pNewLinearSolver) << "Inconsistent linear solver in strategy and builder and solver. Considering the linear solver assigned to builder and solver :\n" << p_linear_solver->Info() << "\n instead of:\n" << pNewLinearSolver->Info() << std::endl;

        KRATOS_CATCH("")
    }


    /**
     * Constructor with Parameters
     * @param rModelPart The model part of the problem
     * @param pScheme The integration scheme
     * @param pNewLinearSolver The linear solver employed
     * @param pNewConvergenceCriteria The convergence criteria employed
     * @param Parameters Settings used in the strategy
     */
    ResidualBasedNewtonRaphsonStrategy(
        ModelPart& rModelPart,
        typename TSchemeType::Pointer pScheme,
        typename TLinearSolver::Pointer pNewLinearSolver,
        typename TConvergenceCriteriaType::Pointer pNewConvergenceCriteria,
        Parameters Settings)
        : SolvingStrategy<TSparseSpace, TDenseSpace, TLinearSolver>(rModelPart, Settings),
          mpScheme(pScheme),
          mpConvergenceCriteria(pNewConvergenceCriteria),
          mSolutionStepIsInitialized(false),
          mInitializeWasPerformed(false),
          mKeepSystemConstantDuringIterations(false)
    {
        KRATOS_TRY;

        Parameters default_settings = this->GetDefaultSettings();
        Settings.AddMissingParameters(default_settings);
        this->AssignSettings(Settings);

        // Setting up the default builder and solver
        mpBuilderAndSolver = typename TBuilderAndSolverType::Pointer(
            new ResidualBasedBlockBuilderAndSolver<TSparseSpace, TDenseSpace, TLinearSolver>(pNewLinearSolver));

        // Tells to the builder and solver if the reactions have to be Calculated or not
        mpBuilderAndSolver->SetCalculateReactionsFlag(mCalculateReactionsFlag);

        // Tells to the Builder And Solver if the system matrix and vectors need to
        // be reshaped at each step or not
        mpBuilderAndSolver->SetReshapeMatrixFlag(mReformDofSetAtEachStep);

        // Set EchoLevel to the default value (only time is displayed)
        SetEchoLevel(1);

        // By default the matrices are rebuilt at each iteration
        this->SetRebuildLevel(2);

        mpA = TSparseSpace::CreateEmptyMatrixPointer();
        mpDx = TSparseSpace::CreateEmptyVectorPointer();
        mpb = TSparseSpace::CreateEmptyVectorPointer();

        KRATOS_CATCH("");
    }

    /**
     * @brief Constructor specifying the builder and solver and using Parameters
     * @param rModelPart The model part of the problem
     * @param pScheme The integration scheme
     * @param pNewLinearSolver The linear solver employed
     * @param pNewConvergenceCriteria The convergence criteria employed
     * @param pNewBuilderAndSolver The builder and solver employed
     * @param Parameters Settings used in the strategy
     */
    ResidualBasedNewtonRaphsonStrategy(
        ModelPart& rModelPart,
        typename TSchemeType::Pointer pScheme,
        typename TConvergenceCriteriaType::Pointer pNewConvergenceCriteria,
        typename TBuilderAndSolverType::Pointer pNewBuilderAndSolver,
        Parameters Settings)
        : SolvingStrategy<TSparseSpace, TDenseSpace, TLinearSolver>(rModelPart, Settings),
          mpScheme(pScheme),
          mpBuilderAndSolver(pNewBuilderAndSolver),
          mpConvergenceCriteria(pNewConvergenceCriteria),
          mSolutionStepIsInitialized(false),
          mInitializeWasPerformed(false),
          mKeepSystemConstantDuringIterations(false)
    {
        KRATOS_TRY

        Parameters default_settings = this->GetDefaultSettings();
        Settings.AddMissingParameters(default_settings);
        this->AssignSettings(Settings);

        // Getting builder and solver
        auto p_builder_and_solver = GetBuilderAndSolver();

        // Tells to the builder and solver if the reactions have to be Calculated or not
        p_builder_and_solver->SetCalculateReactionsFlag(mCalculateReactionsFlag);

        // Tells to the Builder And Solver if the system matrix and vectors need to
        //be reshaped at each step or not
        p_builder_and_solver->SetReshapeMatrixFlag(mReformDofSetAtEachStep);

        // Set EchoLevel to the default value (only time is displayed)
        SetEchoLevel(1);

        // By default the matrices are rebuilt at each iteration
        this->SetRebuildLevel(2);

        mpA = TSparseSpace::CreateEmptyMatrixPointer();
        mpDx = TSparseSpace::CreateEmptyVectorPointer();
        mpb = TSparseSpace::CreateEmptyVectorPointer();

        KRATOS_CATCH("")
    }

    /**
     * @brief Constructor specifying the builder and solver and using Parameters
     * @param rModelPart The model part of the problem
     * @param pScheme The integration scheme
     * @param pNewLinearSolver The linear solver employed
     * @param pNewConvergenceCriteria The convergence criteria employed
     * @param pNewBuilderAndSolver The builder and solver employed
     * @param Parameters Settings used in the strategy
     */
    KRATOS_DEPRECATED_MESSAGE("Constructor deprecated, please use the constructor without linear solver")
    ResidualBasedNewtonRaphsonStrategy(
        ModelPart& rModelPart,
        typename TSchemeType::Pointer pScheme,
        typename TLinearSolver::Pointer pNewLinearSolver,
        typename TConvergenceCriteriaType::Pointer pNewConvergenceCriteria,
        typename TBuilderAndSolverType::Pointer pNewBuilderAndSolver,
        Parameters Settings)
        : ResidualBasedNewtonRaphsonStrategy<TSparseSpace, TDenseSpace, TLinearSolver>(rModelPart, pScheme, pNewConvergenceCriteria, pNewBuilderAndSolver, Settings)
    {
        KRATOS_TRY

        // Getting builder and solver
        auto p_builder_and_solver = GetBuilderAndSolver();

        // We check if the linear solver considered for the builder and solver is consistent
        auto p_linear_solver = p_builder_and_solver->GetLinearSystemSolver();
        KRATOS_ERROR_IF(p_linear_solver != pNewLinearSolver) << "Inconsistent linear solver in strategy and builder and solver. Considering the linear solver assigned to builder and solver :\n" << p_linear_solver->Info() << "\n instead of:\n" << pNewLinearSolver->Info() << std::endl;

        KRATOS_CATCH("")
    }

    /**
     * @brief Destructor.
     * @details In trilinos third party library, the linear solver's preconditioner should be freed before the system matrix. We control the deallocation order with Clear().
     */
    ~ResidualBasedNewtonRaphsonStrategy() override
    {
        // If the linear solver has not been deallocated, clean it before
        // deallocating mpA. This prevents a memory error with the the ML
        // solver (which holds a reference to it).
        // NOTE: The linear solver is hold by the B&S
        auto p_builder_and_solver = this->GetBuilderAndSolver();
        if (p_builder_and_solver != nullptr) {
            p_builder_and_solver->Clear();
        }

        // Deallocating system vectors to avoid errors in MPI. Clear calls
        // TrilinosSpace::Clear for the vectors, which preserves the Map of
        // current vectors, performing MPI calls in the process. Due to the
        // way Python garbage collection works, this may happen after
        // MPI_Finalize has already been called and is an error. Resetting
        // the pointers here prevents Clear from operating with the
        // (now deallocated) vectors.
        mpA.reset();
        mpDx.reset();
        mpb.reset();

        Clear();
    }

    /**
     * @brief Set method for the time scheme
     * @param pScheme The pointer to the time scheme considered
     */
    void SetScheme(typename TSchemeType::Pointer pScheme)
    {
        mpScheme = pScheme;
    };

    /**
     * @brief Get method for the time scheme
     * @return mpScheme: The pointer to the time scheme considered
     */
    typename TSchemeType::Pointer GetScheme()
    {
        return mpScheme;
    };

    /**
     * @brief Set method for the builder and solver
     * @param pNewBuilderAndSolver The pointer to the builder and solver considered
     */
    void SetBuilderAndSolver(typename TBuilderAndSolverType::Pointer pNewBuilderAndSolver)
    {
        mpBuilderAndSolver = pNewBuilderAndSolver;
    };

    /**
     * @brief Get method for the builder and solver
     * @return mpBuilderAndSolver: The pointer to the builder and solver considered
     */
    typename TBuilderAndSolverType::Pointer GetBuilderAndSolver()
    {
        return mpBuilderAndSolver;
    };

    /**
     * @brief This method return the linear solver used
     * @return mpLinearSystemSolver The linear solver used
     */
    typename TLinearSolver::Pointer GetLinearSystemSolver()
    {
        if (mpBuilderAndSolver != nullptr) {
            return mpBuilderAndSolver->GetLinearSystemSolver();
        } else {
            KRATOS_WARNING("ResidualBasedNewtonRaphsonStrategy") << "BuilderAndSolver is not initialized. Please assign one before accesing the linear solver" << std::endl;
            return nullptr;
        }
    }

    /**
     * @brief This method sets the linear solver to be used
     * @param pLinearSystemSolver The linear solver to be used
     */
    void SetLinearSystemSolver(typename TLinearSolver::Pointer pLinearSystemSolver)
    {
        if (mpBuilderAndSolver != nullptr) {
            mpBuilderAndSolver->SetLinearSystemSolver(pLinearSystemSolver);
        } else {
            KRATOS_WARNING("ResidualBasedNewtonRaphsonStrategy") << "BuilderAndSolver is not initialized. Please assign one before accesing the linear solver" << std::endl;
        }
    }

    /**
     * @brief This method sets the flag mInitializeWasPerformed
     * @param InitializePerformedFlag The flag that tells if the initialize has been computed
     */
    void SetInitializePerformedFlag(bool InitializePerformedFlag = true)
    {
        mInitializeWasPerformed = InitializePerformedFlag;
    }

    /**
     * @brief This method gets the flag mInitializeWasPerformed
     * @return mInitializeWasPerformed: The flag that tells if the initialize has been computed
     */
    bool GetInitializePerformedFlag()
    {
        return mInitializeWasPerformed;
    }

    /**
     * @brief This method sets the flag mCalculateReactionsFlag
     * @param CalculateReactionsFlag The flag that tells if the reactions are computed
     */
    void SetCalculateReactionsFlag(bool CalculateReactionsFlag)
    {
        mCalculateReactionsFlag = CalculateReactionsFlag;
    }

    /**
     * @brief This method returns the flag mCalculateReactionsFlag
     * @return The flag that tells if the reactions are computed
     */
    bool GetCalculateReactionsFlag()
    {
        return mCalculateReactionsFlag;
    }

    /**
     * @brief This method sets the flag mFullUpdateFlag
     * @param UseOldStiffnessInFirstIterationFlag The flag that tells if
     */
    void SetUseOldStiffnessInFirstIterationFlag(bool UseOldStiffnessInFirstIterationFlag)
    {
        mUseOldStiffnessInFirstIteration = UseOldStiffnessInFirstIterationFlag;
    }

    /**
     * @brief This method returns the flag mFullUpdateFlag
     * @return The flag that tells if
     */
    bool GetUseOldStiffnessInFirstIterationFlag()
    {
        return mUseOldStiffnessInFirstIteration;
    }

    /**
     * @brief This method sets the flag mReformDofSetAtEachStep
     * @param Flag The flag that tells if each time step the system is rebuilt
     */
    void SetReformDofSetAtEachStepFlag(bool Flag)
    {
        mReformDofSetAtEachStep = Flag;
        GetBuilderAndSolver()->SetReshapeMatrixFlag(mReformDofSetAtEachStep);
    }

    /**
     * @brief This method returns the flag mReformDofSetAtEachStep
     * @return The flag that tells if each time step the system is rebuilt
     */
    bool GetReformDofSetAtEachStepFlag()
    {
        return mReformDofSetAtEachStep;
    }

    /**
     * @brief This method sets the flag mMaxIterationNumber
     * @param MaxIterationNumber This is the maximum number of on linear iterations
     */
    void SetMaxIterationNumber(unsigned int MaxIterationNumber)
    {
        mMaxIterationNumber = MaxIterationNumber;
    }

    /**
     * @brief This method gets the flag mMaxIterationNumber
     * @return mMaxIterationNumber: This is the maximum number of on linear iterations
     */
    unsigned int GetMaxIterationNumber()
    {
        return mMaxIterationNumber;
    }

    /**
     * @brief It sets the level of echo for the solving strategy
     * @param Level The level to set
     * @details The different levels of echo are:
     * - 0: Mute... no echo at all
     * - 1: Printing time and basic informations
     * - 2: Printing linear solver data
     * - 3: Print of debug informations: Echo of stiffness matrix, Dx, b...
     */

    void SetEchoLevel(int Level) override
    {
        BaseType::mEchoLevel = Level;
        GetBuilderAndSolver()->SetEchoLevel(Level);
    }

    //*********************************************************************************
    /**OPERATIONS ACCESSIBLE FROM THE INPUT: **/

    /**
     * @brief Create method
     * @param rModelPart The model part of the problem
     * @param ThisParameters The configuration parameters
     */
    typename BaseType::Pointer Create(
        ModelPart& rModelPart,
        Parameters ThisParameters
        ) const override
    {
        return Kratos::make_shared<ClassType>(rModelPart, ThisParameters);
    }

    /**
     * @brief Operation to predict the solution ... if it is not called a trivial predictor is used in which the
    values of the solution step of interest are assumed equal to the old values
     */
    void Predict() override
    {
        KRATOS_TRY
        const DataCommunicator &r_comm = BaseType::GetModelPart().GetCommunicator().GetDataCommunicator();
        //OPERATIONS THAT SHOULD BE DONE ONCE - internal check to avoid repetitions
        //if the operations needed were already performed this does nothing
        if (mInitializeWasPerformed == false)
            Initialize();

        //initialize solution step
        if (mSolutionStepIsInitialized == false)
            InitializeSolutionStep();

        TSystemMatrixType& rA  = *mpA;
        TSystemVectorType& rDx = *mpDx;
        TSystemVectorType& rb  = *mpb;

        DofsArrayType& r_dof_set = GetBuilderAndSolver()->GetDofSet();

        GetScheme()->Predict(BaseType::GetModelPart(), r_dof_set, rA, rDx, rb);

        // Applying constraints if needed
        auto& r_constraints_array = BaseType::GetModelPart().MasterSlaveConstraints();
        const int local_number_of_constraints = r_constraints_array.size();
        const int global_number_of_constraints = r_comm.SumAll(local_number_of_constraints);
        if(global_number_of_constraints != 0) {
            const auto& r_process_info = BaseType::GetModelPart().GetProcessInfo();

            const auto it_const_begin = r_constraints_array.begin();

            #pragma omp parallel for
            for(int i=0; i<static_cast<int>(local_number_of_constraints); ++i)
                (it_const_begin + i)->ResetSlaveDofs(r_process_info);

            #pragma omp parallel for
            for(int i=0; i<static_cast<int>(local_number_of_constraints); ++i)
                 (it_const_begin + i)->Apply(r_process_info);

            // The following is needed since we need to eventually compute time derivatives after applying
            // Master slave relations
            TSparseSpace::SetToZero(rDx);
            this->GetScheme()->Update(BaseType::GetModelPart(), r_dof_set, rA, rDx, rb);
        }

        // Move the mesh if needed
        if (this->MoveMeshFlag() == true)
            BaseType::MoveMesh();

        KRATOS_CATCH("")
    }

    /**
     * @brief Initialization of member variables and prior operations
     */
    void Initialize() override
    {
        KRATOS_TRY;

        if (mInitializeWasPerformed == false)
        {
            //pointers needed in the solution
            typename TSchemeType::Pointer p_scheme = GetScheme();
            typename TConvergenceCriteriaType::Pointer p_convergence_criteria = mpConvergenceCriteria;

            //Initialize The Scheme - OPERATIONS TO BE DONE ONCE
            if (p_scheme->SchemeIsInitialized() == false)
                p_scheme->Initialize(BaseType::GetModelPart());

            //Initialize The Elements - OPERATIONS TO BE DONE ONCE
            if (p_scheme->ElementsAreInitialized() == false)
                p_scheme->InitializeElements(BaseType::GetModelPart());

            //Initialize The Conditions - OPERATIONS TO BE DONE ONCE
            if (p_scheme->ConditionsAreInitialized() == false)
                p_scheme->InitializeConditions(BaseType::GetModelPart());

            //initialisation of the convergence criteria
            if (p_convergence_criteria->IsInitialized() == false)
                p_convergence_criteria->Initialize(BaseType::GetModelPart());

            mInitializeWasPerformed = true;
        }

        KRATOS_CATCH("");
    }

    /**
     * @brief Clears the internal storage
     */
    void Clear() override
    {
        KRATOS_TRY;

        // Setting to zero the internal flag to ensure that the dof sets are recalculated. Also clear the linear solver stored in the B&S
        auto p_builder_and_solver = GetBuilderAndSolver();
        if (p_builder_and_solver != nullptr) {
            p_builder_and_solver->SetDofSetIsInitializedFlag(false);
            p_builder_and_solver->Clear();
        }

        // Clearing the system of equations
        if (mpA != nullptr)
            SparseSpaceType::Clear(mpA);
        if (mpDx != nullptr)
            SparseSpaceType::Clear(mpDx);
        if (mpb != nullptr)
            SparseSpaceType::Clear(mpb);

        // Clearing scheme
        auto p_scheme = GetScheme();
        if (p_scheme != nullptr) {
            GetScheme()->Clear();
        }

        mInitializeWasPerformed = false;
        mSolutionStepIsInitialized = false;

        KRATOS_CATCH("");
    }

    /**
     * @brief This should be considered as a "post solution" convergence check which is useful for coupled analysis - the convergence criteria used is the one used inside the "solve" step
     */
    bool IsConverged() override
    {
        KRATOS_TRY;

        TSystemMatrixType& rA = *mpA;
        TSystemVectorType& rDx = *mpDx;
        TSystemVectorType& rb = *mpb;

        if (mpConvergenceCriteria->GetActualizeRHSflag() == true)
        {
            TSparseSpace::SetToZero(rb);
            GetBuilderAndSolver()->BuildRHS(GetScheme(), BaseType::GetModelPart(), rb);
        }

        return mpConvergenceCriteria->PostCriteria(BaseType::GetModelPart(), GetBuilderAndSolver()->GetDofSet(), rA, rDx, rb);

        KRATOS_CATCH("");
    }

    /**
     * @brief This operations should be called before printing the results when non trivial results
     * (e.g. stresses)
     * Need to be calculated given the solution of the step
     * @details This operations should be called only when needed, before printing as it can involve a non
     * negligible cost
     */
    void CalculateOutputData() override
    {
        TSystemMatrixType& rA  = *mpA;
        TSystemVectorType& rDx = *mpDx;
        TSystemVectorType& rb  = *mpb;

        GetScheme()->CalculateOutputData(BaseType::GetModelPart(),
                                         GetBuilderAndSolver()->GetDofSet(),
                                         rA, rDx, rb);
    }

    /**
     * @brief Performs all the required operations that should be done (for each step) before solving the solution step.
     * @details A member variable should be used as a flag to make sure this function is called only once per step.
     */
    void InitializeSolutionStep() override
    {
        KRATOS_TRY;

        if (!mSolutionStepIsInitialized) {
            // Pointers needed in the solution
            typename TSchemeType::Pointer p_scheme = GetScheme();
            typename TBuilderAndSolverType::Pointer p_builder_and_solver = GetBuilderAndSolver();
            ModelPart& r_model_part = BaseType::GetModelPart();

            //set up the system, operation performed just once unless it is required
            //to reform the dof set at each iteration
            BuiltinTimer system_construction_time;
            if (p_builder_and_solver->GetDofSetIsInitializedFlag() == false ||
                mReformDofSetAtEachStep == true)
            {
                //setting up the list of the DOFs to be solved
                BuiltinTimer setup_dofs_time;
                p_builder_and_solver->SetUpDofSet(p_scheme, r_model_part);
                KRATOS_INFO_IF("Setup Dofs Time", BaseType::GetEchoLevel() > 0)
                    << setup_dofs_time.ElapsedSeconds() << std::endl;

                //shaping correctly the system
                BuiltinTimer setup_system_time;
                p_builder_and_solver->SetUpSystem(r_model_part);
                KRATOS_INFO_IF("Setup System Time", BaseType::GetEchoLevel() > 0)
                    << setup_system_time.ElapsedSeconds() << std::endl;

                //setting up the Vectors involved to the correct size
                BuiltinTimer system_matrix_resize_time;
                p_builder_and_solver->ResizeAndInitializeVectors(p_scheme, mpA, mpDx, mpb,
                                                                 r_model_part);
                KRATOS_INFO_IF("System Matrix Resize Time", BaseType::GetEchoLevel() > 0)
                    << system_matrix_resize_time.ElapsedSeconds() << std::endl;
            }

            KRATOS_INFO_IF("System Construction Time", BaseType::GetEchoLevel() > 0)
                << system_construction_time.ElapsedSeconds() << std::endl;

            TSystemMatrixType& rA  = *mpA;
            TSystemVectorType& rDx = *mpDx;
            TSystemVectorType& rb  = *mpb;

            // Initial operations ... things that are constant over the Solution Step
            p_builder_and_solver->InitializeSolutionStep(r_model_part, rA, rDx, rb);

            // Initial operations ... things that are constant over the Solution Step
            p_scheme->InitializeSolutionStep(r_model_part, rA, rDx, rb);

            // Initialisation of the convergence criteria
            if (mpConvergenceCriteria->GetActualizeRHSflag() == true)
            {
                TSparseSpace::SetToZero(rb);
                p_builder_and_solver->BuildRHS(p_scheme, r_model_part, rb);
            }

            mpConvergenceCriteria->InitializeSolutionStep(r_model_part, p_builder_and_solver->GetDofSet(), rA, rDx, rb);

            if (mpConvergenceCriteria->GetActualizeRHSflag() == true)
                TSparseSpace::SetToZero(rb);

            mSolutionStepIsInitialized = true;
        }

        KRATOS_CATCH("");
    }

    /**
     * @brief Performs all the required operations that should be done (for each step) after solving the solution step.
     * @details A member variable should be used as a flag to make sure this function is called only once per step.
     */
    void FinalizeSolutionStep() override
    {
        KRATOS_TRY;

        ModelPart& r_model_part = BaseType::GetModelPart();

        typename TSchemeType::Pointer p_scheme = GetScheme();
        typename TBuilderAndSolverType::Pointer p_builder_and_solver = GetBuilderAndSolver();

        TSystemMatrixType& rA  = *mpA;
        TSystemVectorType& rDx = *mpDx;
        TSystemVectorType& rb  = *mpb;

        //Finalisation of the solution step,
        //operations to be done after achieving convergence, for example the
        //Final Residual Vector (mb) has to be saved in there
        //to avoid error accumulation

        p_scheme->FinalizeSolutionStep(r_model_part, rA, rDx, rb);
        p_builder_and_solver->FinalizeSolutionStep(r_model_part, rA, rDx, rb);
        mpConvergenceCriteria->FinalizeSolutionStep(r_model_part, p_builder_and_solver->GetDofSet(), rA, rDx, rb);

        //Cleaning memory after the solution
        p_scheme->Clean();

        //reset flags for next step
        mSolutionStepIsInitialized = false;

        if (mReformDofSetAtEachStep == true) //deallocate the systemvectors
        {
            this->Clear();
        }

        KRATOS_CATCH("");
    }

    /**
     * @brief Solves the current step. This function returns true if a solution has been found, false otherwise.
     */
    bool SolveSolutionStep() override
    {
        // Pointers needed in the solution
        ModelPart& r_model_part = BaseType::GetModelPart();
        typename TSchemeType::Pointer p_scheme = GetScheme();
        typename TBuilderAndSolverType::Pointer p_builder_and_solver = GetBuilderAndSolver();
        auto& r_dof_set = p_builder_and_solver->GetDofSet();

        TSystemMatrixType& rA  = *mpA;
        TSystemVectorType& rDx = *mpDx;
        TSystemVectorType& rb  = *mpb;

        //initializing the parameters of the Newton-Raphson cycle
        unsigned int iteration_number = 1;
        r_model_part.GetProcessInfo()[NL_ITERATION_NUMBER] = iteration_number;
        bool residual_is_updated = false;
        p_scheme->InitializeNonLinIteration(r_model_part, rA, rDx, rb);
        mpConvergenceCriteria->InitializeNonLinearIteration(r_model_part, r_dof_set, rA, rDx, rb);
        bool is_converged = mpConvergenceCriteria->PreCriteria(r_model_part, r_dof_set, rA, rDx, rb);

        // Function to perform the building and the solving phase.
        if (BaseType::mRebuildLevel > 0 || BaseType::mStiffnessMatrixIsBuilt == false) {
            TSparseSpace::SetToZero(rA);
            TSparseSpace::SetToZero(rDx);
            TSparseSpace::SetToZero(rb);

            if (mUseOldStiffnessInFirstIteration){
                p_builder_and_solver->BuildAndSolveLinearizedOnPreviousIteration(p_scheme, r_model_part, rA, rDx, rb,BaseType::MoveMeshFlag());
            } else {
                p_builder_and_solver->BuildAndSolve(p_scheme, r_model_part, rA, rDx, rb);
            }
        } else {
            TSparseSpace::SetToZero(rDx);  // Dx = 0.00;
            TSparseSpace::SetToZero(rb);

            p_builder_and_solver->BuildRHSAndSolve(p_scheme, r_model_part, rA, rDx, rb);
        }

        // Debugging info
        EchoInfo(iteration_number);

        // Updating the results stored in the database
        UpdateDatabase(rA, rDx, rb, BaseType::MoveMeshFlag());

        p_scheme->FinalizeNonLinIteration(r_model_part, rA, rDx, rb);
        mpConvergenceCriteria->FinalizeNonLinearIteration(r_model_part, r_dof_set, rA, rDx, rb);

        if (is_converged) {
            if (mpConvergenceCriteria->GetActualizeRHSflag()) {
                TSparseSpace::SetToZero(rb);

                p_builder_and_solver->BuildRHS(p_scheme, r_model_part, rb);
            }

            is_converged = mpConvergenceCriteria->PostCriteria(r_model_part, r_dof_set, rA, rDx, rb);
        }

        //Iteration Cycle... performed only for NonLinearProblems
        while (is_converged == false &&
               iteration_number++ < mMaxIterationNumber)
        {
            //setting the number of iteration
            r_model_part.GetProcessInfo()[NL_ITERATION_NUMBER] = iteration_number;

            p_scheme->InitializeNonLinIteration(r_model_part, rA, rDx, rb);
            mpConvergenceCriteria->InitializeNonLinearIteration(r_model_part, r_dof_set, rA, rDx, rb);

            is_converged = mpConvergenceCriteria->PreCriteria(r_model_part, r_dof_set, rA, rDx, rb);

            //call the linear system solver to find the correction mDx for the
            //it is not called if there is no system to solve
            if (SparseSpaceType::Size(rDx) != 0)
            {
                if (BaseType::mRebuildLevel > 1 || BaseType::mStiffnessMatrixIsBuilt == false)
                {
                    if (GetKeepSystemConstantDuringIterations() == false)
                    {
                        //A = 0.00;
                        TSparseSpace::SetToZero(rA);
                        TSparseSpace::SetToZero(rDx);
                        TSparseSpace::SetToZero(rb);

                        p_builder_and_solver->BuildAndSolve(p_scheme, r_model_part, rA, rDx, rb);
                    }
                    else
                    {
                        TSparseSpace::SetToZero(rDx);
                        TSparseSpace::SetToZero(rb);

                        p_builder_and_solver->BuildRHSAndSolve(p_scheme, r_model_part, rA, rDx, rb);
                    }
                }
                else
                {
                    TSparseSpace::SetToZero(rDx);
                    TSparseSpace::SetToZero(rb);

                    p_builder_and_solver->BuildRHSAndSolve(p_scheme, r_model_part, rA, rDx, rb);
                }
            }
            else
            {
                KRATOS_WARNING("NO DOFS") << "ATTENTION: no free DOFs!! " << std::endl;
            }

            // Debugging info
            EchoInfo(iteration_number);

            // Updating the results stored in the database
            UpdateDatabase(rA, rDx, rb, BaseType::MoveMeshFlag());

            p_scheme->FinalizeNonLinIteration(r_model_part, rA, rDx, rb);
            mpConvergenceCriteria->FinalizeNonLinearIteration(r_model_part, r_dof_set, rA, rDx, rb);

            residual_is_updated = false;

            if (is_converged == true)
            {
                if (mpConvergenceCriteria->GetActualizeRHSflag() == true)
                {
                    TSparseSpace::SetToZero(rb);

                    p_builder_and_solver->BuildRHS(p_scheme, r_model_part, rb);
                    residual_is_updated = true;
                }

                is_converged = mpConvergenceCriteria->PostCriteria(r_model_part, r_dof_set, rA, rDx, rb);
            }
        }

        //plots a warning if the maximum number of iterations is exceeded
        if (iteration_number >= mMaxIterationNumber) {
            MaxIterationsExceeded();
        } else {
            KRATOS_INFO_IF("NR-Strategy", this->GetEchoLevel() > 0)
                << "Convergence achieved after " << iteration_number << " / "
                << mMaxIterationNumber << " iterations" << std::endl;
        }

        //recalculate residual if needed
        //(note that some convergence criteria need it to be recalculated)
        if (residual_is_updated == false)
        {
            // NOTE:
            // The following part will be commented because it is time consuming
            // and there is no obvious reason to be here. If someone need this
            // part please notify the community via mailing list before uncommenting it.
            // Pooyan.

            //    TSparseSpace::SetToZero(mb);
            //    p_builder_and_solver->BuildRHS(p_scheme, r_model_part, mb);
        }

        //calculate reactions if required
        if (mCalculateReactionsFlag == true)
            p_builder_and_solver->CalculateReactions(p_scheme, r_model_part, rA, rDx, rb);

        return is_converged;
    }

    /**
     * @brief Function to perform expensive checks.
     * @details It is designed to be called ONCE to verify that the input is correct.
     */
    int Check() override
    {
        KRATOS_TRY

        BaseType::Check();

        GetBuilderAndSolver()->Check(BaseType::GetModelPart());

        GetScheme()->Check(BaseType::GetModelPart());

        mpConvergenceCriteria->Check(BaseType::GetModelPart());

        return 0;

        KRATOS_CATCH("")
    }

    /**
     * @brief Returns the name of the class as used in the settings (snake_case format)
     * @return The name of the class
     */
    static std::string Name()
    {
        return "newton_raphson_strategy";
    }

    ///@}
    ///@name Operators

    ///@{

    ///@}
    ///@name Operations
    ///@{

    ///@}
    ///@name Access

    ///@{

    /**
     * @brief This method returns the LHS matrix
     * @return The LHS matrix
     */
    TSystemMatrixType &GetSystemMatrix()
    {
        TSystemMatrixType &mA = *mpA;

        return mA;
    }

    /**
     * @brief This method returns the RHS vector
     * @return The RHS vector
     */
    TSystemVectorType& GetSystemVector()
    {
        TSystemVectorType& mb = *mpb;

        return mb;
    }

    /**
     * @brief This method returns the solution vector
     * @return The Dx vector
     */
    TSystemVectorType& GetSolutionVector()
    {
        TSystemVectorType& mDx = *mpDx;

        return mDx;
    }


    /**
     * @brief Set method for the flag mKeepSystemConstantDuringIterations
     * @param Value If we consider constant the system of equations during the iterations
     */
    void SetKeepSystemConstantDuringIterations(bool Value)
    {
        mKeepSystemConstantDuringIterations = Value;
    }

    /**
     * @brief Get method for the flag mKeepSystemConstantDuringIterations
     * @return True if we consider constant the system of equations during the iterations, false otherwise
     */
    bool GetKeepSystemConstantDuringIterations()
    {
        return mKeepSystemConstantDuringIterations;
    }

    ///@}
    ///@name Inquiry
    ///@{

    ///@}
    ///@name Input and output
    ///@{

    /// Turn back information as a string.
    std::string Info() const override
    {
        return "ResidualBasedNewtonRaphsonStrategy";
    }

    /// Print information about this object.
    void PrintInfo(std::ostream& rOStream) const override
    {
        rOStream << Info();
    }

    /// Print object's data.
    void PrintData(std::ostream& rOStream) const override
    {
        rOStream << Info();
    }

    ///@}
    ///@name Friends
    ///@{

    ///@}

  private:
    ///@name Protected static Member Variables
    ///@{

    ///@}
    ///@name Protected member Variables
    ///@{

    ///@}
    ///@name Protected Operators
    ///@{

    ///@}
    ///@name Protected Operations
    ///@{

    ///@}
    ///@name Protected  Access
    ///@{

    ///@}
    ///@name Protected Inquiry
    ///@{

    ///@}
    ///@name Protected LifeCycle
    ///@{

    ///@}

  protected:
    ///@name Static Member Variables
    ///@{

    ///@}
    ///@name Member Variables
    ///@{
<<<<<<< HEAD

=======
    
>>>>>>> 6cf8e2de
    typename TSchemeType::Pointer mpScheme = nullptr; /// The pointer to the time scheme employed
    typename TBuilderAndSolverType::Pointer mpBuilderAndSolver = nullptr; /// The pointer to the builder and solver employed
    typename TConvergenceCriteriaType::Pointer mpConvergenceCriteria = nullptr; /// The pointer to the convergence criteria employed

    TSystemVectorPointerType mpDx; /// The increment in the solution
    TSystemVectorPointerType mpb; /// The RHS vector of the system of equations
    TSystemMatrixPointerType mpA; /// The LHS matrix of the system of equations

    /**
     * @brief Flag telling if it is needed to reform the DofSet at each
    solution step or if it is possible to form it just once
    * @details Default = false
        - true  : Reforme at each time step
        - false : Form just one (more efficient)
     */
    bool mReformDofSetAtEachStep;

    /**
     * @brief Flag telling if it is needed or not to compute the reactions
     * @details default = true
     */
    bool mCalculateReactionsFlag;

    /**
     * @brief Flag telling if a full update of the database will be performed at the first iteration
     * @details default = false
     */
    bool mUseOldStiffnessInFirstIteration = false;

    bool mSolutionStepIsInitialized; /// Flag to set as initialized the solution step

    unsigned int mMaxIterationNumber; /// The maximum number of iterations, 30 by default

    bool mInitializeWasPerformed; /// Flag to set as initialized the strategy

    bool mKeepSystemConstantDuringIterations; // Flag to allow keeping system matrix constant during iterations

    ///@}
    ///@name Private Operators
    ///@{

    /**
     * @brief Here the database is updated
     * @param A The LHS matrix of the system of equations
     * @param Dx The incremement in the solution
     * @param b The RHS vector of the system of equations
     * @param MoveMesh The flag that allows to move the mesh
     */

    virtual void UpdateDatabase(
        TSystemMatrixType& rA,
        TSystemVectorType& rDx,
        TSystemVectorType& rb,
        const bool MoveMesh)
    {
        typename TSchemeType::Pointer p_scheme = GetScheme();
        typename TBuilderAndSolverType::Pointer p_builder_and_solver = GetBuilderAndSolver();

        p_scheme->Update(BaseType::GetModelPart(), p_builder_and_solver->GetDofSet(), rA, rDx, rb);

        // Move the mesh if needed
        if (MoveMesh == true)
            BaseType::MoveMesh();
    }

    /**
     * @brief This method returns the components of the system of equations depending of the echo level
     * @param IterationNumber The non linear iteration in the solution loop
     */
    virtual void EchoInfo(const unsigned int IterationNumber)
    {
        TSystemMatrixType& rA  = *mpA;
        TSystemVectorType& rDx = *mpDx;
        TSystemVectorType& rb  = *mpb;

        if (this->GetEchoLevel() == 2) //if it is needed to print the debug info
        {
            KRATOS_INFO("Dx")  << "Solution obtained = " << rDx << std::endl;
            KRATOS_INFO("RHS") << "RHS  = " << rb << std::endl;
        }
        else if (this->GetEchoLevel() == 3) //if it is needed to print the debug info
        {
            KRATOS_INFO("LHS") << "SystemMatrix = " << rA << std::endl;
            KRATOS_INFO("Dx")  << "Solution obtained = " << rDx << std::endl;
            KRATOS_INFO("RHS") << "RHS  = " << rb << std::endl;
        }
        else if (this->GetEchoLevel() == 4) //print to matrix market file
        {
            std::stringstream matrix_market_name;
            matrix_market_name << "A_" << BaseType::GetModelPart().GetProcessInfo()[TIME] << "_" << IterationNumber << ".mm";
            TSparseSpace::WriteMatrixMarketMatrix((char *)(matrix_market_name.str()).c_str(), rA, false);

            std::stringstream matrix_market_vectname;
            matrix_market_vectname << "b_" << BaseType::GetModelPart().GetProcessInfo()[TIME] << "_" << IterationNumber << ".mm.rhs";
            TSparseSpace::WriteMatrixMarketVector((char *)(matrix_market_vectname.str()).c_str(), rb);
        }
    }

    /**
     * @brief This method prints information after reach the max number of iterations
     */

    virtual void MaxIterationsExceeded()
    {
        KRATOS_INFO_IF("NR-Strategy", this->GetEchoLevel() > 0)
            << "ATTENTION: max iterations ( " << mMaxIterationNumber
            << " ) exceeded!" << std::endl;
    }

    /**
     * @brief This method returns the default settings
     */
    virtual Parameters GetDefaultSettings()
    {
        Parameters default_settings(R"({
            "use_old_stiffness_in_first_iteration": false,
            "max_iterations"           : 30,
            "reform_dofs_at_each_step" : false,
            "calculate_reactions"      : false
        })");
        return default_settings;
    }

    /**
     * @brief This method assigns settings to member variables
     * @param Settings Parameters that are assigned to the member variables
     */
    virtual void AssignSettings(Parameters Settings)
    {
        mMaxIterationNumber = Settings["max_iterations"].GetInt();
        mReformDofSetAtEachStep = Settings["reform_dofs_at_each_step"].GetBool();
        mCalculateReactionsFlag = Settings["calculate_reactions"].GetBool();
        mUseOldStiffnessInFirstIteration = Settings["use_old_stiffness_in_first_iteration"].GetBool();
    }

    ///@}
    ///@name Private Operations
    ///@{

    ///@}
    ///@name Private  Access
    ///@{

    ///@}
    ///@name Private Inquiry
    ///@{

    ///@}
    ///@name Un accessible methods
    ///@{

    /**
     * Copy constructor.
     */

    ResidualBasedNewtonRaphsonStrategy(const ResidualBasedNewtonRaphsonStrategy &Other){};

    ///@}

}; /* Class ResidualBasedNewtonRaphsonStrategy */

///@}

///@name Type Definitions
///@{

///@}

} /* namespace Kratos. */

#endif /* KRATOS_RESIDUALBASED_NEWTON_RAPHSON_STRATEGY  defined */<|MERGE_RESOLUTION|>--- conflicted
+++ resolved
@@ -1281,11 +1281,7 @@
     ///@}
     ///@name Member Variables
     ///@{
-<<<<<<< HEAD
-
-=======
     
->>>>>>> 6cf8e2de
     typename TSchemeType::Pointer mpScheme = nullptr; /// The pointer to the time scheme employed
     typename TBuilderAndSolverType::Pointer mpBuilderAndSolver = nullptr; /// The pointer to the builder and solver employed
     typename TConvergenceCriteriaType::Pointer mpConvergenceCriteria = nullptr; /// The pointer to the convergence criteria employed
