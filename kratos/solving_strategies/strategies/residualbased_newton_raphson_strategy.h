--- conflicted
+++ resolved
@@ -239,13 +239,8 @@
     /** 
      * Destructor.
      */
-<<<<<<< HEAD
-
-    virtual ~ResidualBasedNewtonRaphsonStrategy()
-=======
      
     ~ResidualBasedNewtonRaphsonStrategy() override
->>>>>>> 16af7cc1
     {
         Clear();
     }
@@ -338,14 +333,8 @@
     /**
      * Operation to predict the solution ... if it is not called a trivial predictor is used in which the
      * values of the solution step of interest are assumed equal to the old values 
-     */
-<<<<<<< HEAD
-
-    virtual void Predict() override
-=======
-     
+     */   
     void Predict() override
->>>>>>> 16af7cc1
     {
         KRATOS_TRY
         //OPERATIONS THAT SHOULD BE DONE ONCE - internal check to avoid repetitions
@@ -378,14 +367,8 @@
 
     /**
      * Initialization of member variables and prior operations
-     */
-<<<<<<< HEAD
-
-    virtual void Initialize() override
-=======
-     
+     */    
     void Initialize() override
->>>>>>> 16af7cc1
     {
         KRATOS_TRY;
 
@@ -457,14 +440,8 @@
      * This function calls sequentially: Initialize(), InitializeSolutionStep(), Predict(),
      * SolveSolutionStep() and FinalizeSolutionStep().
      * All those functions can otherwise be called separately.
-     */
-<<<<<<< HEAD
-
-    virtual double Solve() override
-=======
-     
+     */    
     double Solve() override
->>>>>>> 16af7cc1
     {
         Initialize();
         InitializeSolutionStep();
@@ -477,13 +454,7 @@
     /**
      * Clears the internal storage
      */
-<<<<<<< HEAD
-
-    virtual void Clear() override
-=======
-     
     void Clear() override
->>>>>>> 16af7cc1
     {
         KRATOS_TRY;
 
@@ -517,14 +488,8 @@
     /**
      * This should be considered as a "post solution" convergence check which is useful for coupled 
      * analysis - the convergence criteria used is the one used inside the "solve" step
-     */
-<<<<<<< HEAD
-
-    virtual bool IsConverged() override
-=======
-     
+     */    
     bool IsConverged() override
->>>>>>> 16af7cc1
     {
         KRATOS_TRY;
 
@@ -549,13 +514,7 @@
      * This operations should be called only when needed, before printing as it can involve a non
      * negligible cost
      */
-<<<<<<< HEAD
-
-    virtual void CalculateOutputData() override
-=======
-     
     void CalculateOutputData() override
->>>>>>> 16af7cc1
     {
         TSystemMatrixType &A = *mpA;
         TSystemVectorType &Dx = *mpDx;
@@ -568,14 +527,8 @@
      * Performs all the required operations that should be done (for each step) 
      * before solving the solution step.
      * A member variable should be used as a flag to make sure this function is called only once per step.
-     */
-<<<<<<< HEAD
-
-    virtual void InitializeSolutionStep() override
-=======
-    
+     */   
     void InitializeSolutionStep() override
->>>>>>> 16af7cc1
     {
         KRATOS_TRY;
 
@@ -649,13 +602,7 @@
      * after solving the solution step.
      * A member variable should be used as a flag to make sure this function is called only once per step.
      */
-<<<<<<< HEAD
-
-    virtual void FinalizeSolutionStep() override
-=======
-    
     void FinalizeSolutionStep() override
->>>>>>> 16af7cc1
     {
         KRATOS_TRY;
 
@@ -694,14 +641,8 @@
 
     /**
      * Solves the current step. This function returns true if a solution has been found, false otherwise.
-     */
-<<<<<<< HEAD
-
-    virtual bool SolveSolutionStep() override
-=======
-    
+     */   
     bool SolveSolutionStep() override
->>>>>>> 16af7cc1
     {
         // Pointers needed in the solution
         typename TSchemeType::Pointer pScheme = GetScheme();
@@ -1061,13 +1002,7 @@
      * function to perform expensive checks.
      * It is designed to be called ONCE to verify that the input is correct.
      */
-<<<<<<< HEAD
-
-    virtual int Check() override
-=======
-     
     int Check() override
->>>>>>> 16af7cc1
     {
         KRATOS_TRY
 
