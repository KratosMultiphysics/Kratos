--- conflicted
+++ resolved
@@ -296,11 +296,7 @@
      */
     ExplicitBuilderType& GetExplicitBuilder()
     {
-<<<<<<< HEAD
-        KRATOS_DEBUG_ERROR_IF(mpExplicitBuilder == nullptr) << "Asking for builder and solver when it is empty" << std::endl;
-=======
         KRATOS_ERROR_IF(mpExplicitBuilder == nullptr) << "Asking for builder and solver when it is empty" << std::endl;
->>>>>>> 629db713
         return *mpExplicitBuilder;
     };
 
@@ -310,11 +306,7 @@
      */
     const ExplicitBuilderType& GetExplicitBuilder() const
     {
-<<<<<<< HEAD
-        KRATOS_DEBUG_ERROR_IF(mpExplicitBuilder == nullptr) << "Asking for builder and solver when it is empty" << std::endl;
-=======
         KRATOS_ERROR_IF(mpExplicitBuilder == nullptr) << "Asking for builder and solver when it is empty" << std::endl;
->>>>>>> 629db713
         return *mpExplicitBuilder;
     };
 
