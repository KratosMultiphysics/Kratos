//    |  /           |
//    ' /   __| _` | __|  _ \   __|
//    . \  |   (   | |   (   |\__ \.
//   _|\_\_|  \__,_|\__|\___/ ____/
//                   Multi-Physics
//
//  License:         BSD License
//                     Kratos default license: kratos/license.txt
//
//  Main authors:    Alejandro Cornejo
//                   Ignasi Pouplana
//

#if !defined(KRATOS_ARC_LENGTH_STRATEGY)
#define KRATOS_ARC_LENGTH_STRATEGY

// System includes
#include <iostream>

// External includes

// Project includes
#include "includes/define.h"
#include "solving_strategies/strategies/residualbased_newton_raphson_strategy.h"
#include "solving_strategies/convergencecriterias/convergence_criteria.h"
#include "utilities/builtin_timer.h"

namespace Kratos
{

///@name Kratos Globals
///@{

///@}
///@name Type Definitions
///@{

///@}

///@name  Enum's
///@{

///@}
///@name  Functions
///@{

///@}
///@name Kratos Classes
///@{

/**
 * @class ArcLengthStrategy
 * @ingroup KratosCore
 * @brief This is the base ArcLengthStrategy
 * @details The theoretical details can be found in "Geometrical interpretation of the ARC-LENGTH method", M. Fafard and B. Massicotte,
 * Computers and Structures Vol 46 pp 603-615 (1993). (Ramm arc-length method)
 * @author Alejandro Cornejo and Ignasi de Pouplana
 */
template <class TSparseSpace, class TDenseSpace, class TLinearSolver>
class ArcLengthStrategy
    : public ResidualBasedNewtonRaphsonStrategy<TSparseSpace, TDenseSpace, TLinearSolver>
{
    public:
    ///@name Type Definitions
    ///@{

    // Counted pointer of ClassName
    KRATOS_CLASS_POINTER_DEFINITION(ArcLengthStrategy);

    typedef ResidualBasedNewtonRaphsonStrategy<TSparseSpace, TDenseSpace, TLinearSolver> BaseType;
    typedef typename BaseType::TBuilderAndSolverType TBuilderAndSolverType;
    typedef typename BaseType::TDataType TDataType;
    typedef TSparseSpace SparseSpaceType;
    typedef typename BaseType::TSchemeType TSchemeType;
    typedef typename BaseType::TConvergenceCriteriaType TConvergenceCriteriaType;
    typedef typename BaseType::DofsArrayType DofsArrayType;
    typedef typename BaseType::TSystemMatrixType TSystemMatrixType;
    typedef typename BaseType::TSystemVectorType TSystemVectorType;
    typedef typename BaseType::LocalSystemVectorType LocalSystemVectorType;
    typedef typename BaseType::LocalSystemMatrixType LocalSystemMatrixType;
    typedef typename BaseType::TSystemMatrixPointerType TSystemMatrixPointerType;
    typedef typename BaseType::TSystemVectorPointerType TSystemVectorPointerType;

    ///@}
    ///@name Life Cycle
    ///@{

    // Constructor
    ArcLengthStrategy(
        ModelPart& model_part,
        typename TSchemeType::Pointer pScheme,
        typename TConvergenceCriteriaType::Pointer pNewConvergenceCriteria,
        typename TBuilderAndSolverType::Pointer pNewBuilderAndSolver,
        Parameters ThisParameters
        ) : ResidualBasedNewtonRaphsonStrategy<TSparseSpace, TDenseSpace, TLinearSolver>(model_part, pScheme,
                pNewConvergenceCriteria, pNewBuilderAndSolver, ThisParameters["max_iteration"].GetInt(),
                ThisParameters["compute_reactions"].GetBool(), ThisParameters["reform_dofs_at_each_step"].GetBool(),
                ThisParameters["move_mesh_flag"].GetBool())
        {
            ThisParameters = this->ValidateAndAssignParameters(ThisParameters, this->GetDefaultParameters());
            AssignSettings(ThisParameters);
        }

    /**
     * @brief Destructor.
     * @details In trilinos third party library, the linear solver's preconditioner should be freed before the system matrix. We control the deallocation order with Clear().
     */
    ~ArcLengthStrategy() override = default;


    /**
     * @brief This method assigns settings to member variables
     * @param ThisParameters Parameters that are assigned to the member variables
     */
    void AssignSettings(const Parameters ThisParameters) override
    {
        ModelPart& r_model_part = BaseType::GetModelPart();
        BaseType::AssignSettings(ThisParameters);
        mDesiredIterations = ThisParameters["desired_iterations"].GetInt();
        mMaxRadiusFactor   = ThisParameters["max_radius_factor"].GetDouble();
        mMinRadiusFactor   = ThisParameters["min_radius_factor"].GetDouble();
        mInitializeArcLengthWasPerformed = false;

        // we initialize the list of load processes to be taken into account
        if (ThisParameters["loads_sub_model_part_list"].size() > 0) {
            mSubModelPartList.resize(ThisParameters["loads_sub_model_part_list"].size());
            mVariableNames.resize(ThisParameters["loads_variable_list"].size());

            KRATOS_ERROR_IF(mSubModelPartList.size() != mVariableNames.size()) << "For each SubModelPart there must be a corresponding nodal Variable" << std::endl;

            const auto& r_sub_model_parts_names = ThisParameters["loads_sub_model_part_list"].GetStringArray();
            for (std::size_t i = 0; i < mVariableNames.size(); i++) {
                mSubModelPartList[i] = &( r_model_part.GetSubModelPart(r_sub_model_parts_names[i]));
                mVariableNames[i] = ThisParameters["loads_variable_list"][i].GetString();
            }
        }
    }

    /**
     * @brief Initialization of member variables and prior operations
     */
    void Initialize() override
    {
        KRATOS_TRY;
        BaseType::Initialize();
        KRATOS_CATCH("");
    }

    /**
     * @brief Clears the internal storage
     */
    void Clear() override
    {
        KRATOS_TRY;

        SparseSpaceType::Clear(mpf);
        SparseSpaceType::Clear(mpDxf);
        SparseSpaceType::Clear(mpDxb);
        SparseSpaceType::Clear(mpDxPred);
        SparseSpaceType::Clear(mpDxStep);

        TSystemVectorType& mf      = *mpf;
        TSystemVectorType& mDxf    = *mpDxf;
        TSystemVectorType& mDxb    = *mpDxb;
        TSystemVectorType& mDxPred = *mpDxPred;
        TSystemVectorType& mDxStep = *mpDxStep;

        SparseSpaceType::Resize(mf, 0);
        SparseSpaceType::Resize(mDxf, 0);
        SparseSpaceType::Resize(mDxb, 0);
        SparseSpaceType::Resize(mDxPred, 0);
        SparseSpaceType::Resize(mDxStep, 0);

        BaseType::Clear();

        KRATOS_CATCH("");
    }

    /**
     * @brief Performs all the required operations that should be done (for each step) before solving the solution step.
     * @details A member variable should be used as a flag to make sure this function is called only once per step.
     */
    void InitializeSolutionStep() override
    {
<<<<<<< HEAD
        KRATOS_TRY;

        if (!mInitializeArcLengthWasPerformed) {
            ModelPart& r_model_part = BaseType::GetModelPart();
            //set up the system
            if (!this->mpBuilderAndSolver->GetDofSetIsInitializedFlag()) {
                // Setting up the list of the DOFs to be solved
                this->mpBuilderAndSolver->SetUpDofSet(this->mpScheme, r_model_part);

                // Shaping correctly the system
                this->mpBuilderAndSolver->SetUpSystem(r_model_part);

                this->mpBuilderAndSolver->ResizeAndInitializeVectors(this->mpScheme, this->mpA, this->mpDx, this->mpb, r_model_part);
            }

            // Compute initial radius (mRadius_0)
            TSystemMatrixType& rA  = *(this->mpA);
            TSystemVectorType& rDx = *(this->mpDx);
            TSystemVectorType& rb  = *(this->mpb);
            TSparseSpace::SetToZero(rA);
            TSparseSpace::SetToZero(rDx);
            TSparseSpace::SetToZero(rb);

            this->mpBuilderAndSolver->InitializeSolutionStep(r_model_part, rA, rDx, rb);
            this->mpScheme->InitializeSolutionStep(r_model_part, rA, rDx, rb);

            this->mpBuilderAndSolver->BuildAndSolve(this->mpScheme, r_model_part, rA, rDx, rb);

            mRadius_0 = TSparseSpace::TwoNorm(rDx);
=======
        // Perform an initial linear iteration to compute the first radius.
        KRATOS_TRY
            BaseType::InitializeSolutionStep();

            // Compute the initial radius.
            this->mpBuilderAndSolver->BuildAndSolve(this->mpScheme,
                                                    BaseType::GetModelPart(),
                                                    *this->mpA,
                                                    *this->mpDx,
                                                    *this->mpb);
            mRadius_0 = TSparseSpace::TwoNorm(*this->mpDx);
>>>>>>> 03e116f6
            mRadius = mRadius_0;

            // Compute vector of reference external force (mf)
            this->InitializeSystemVector(mpf);
            TSystemVectorType& rf = *mpf;
            TSparseSpace::SetToZero(rf);

            // We build it now to only include external loads
            this->mpBuilderAndSolver->BuildRHS(this->mpScheme, BaseType::GetModelPart(), rf);

            // Reset other members.
            mLambda = 0.0;
            mLambda_old = 1.0;
            mNormxEquilibrium = 0.0;
            mInitializeArcLengthWasPerformed = true;

            // Issue status report if requested.
            KRATOS_INFO_IF("ArcLengthStrategy", BaseType::GetEchoLevel() > 0) << "Strategy Initialized" << std::endl;
<<<<<<< HEAD
        }

        BaseType::InitializeSolutionStep();
        SaveInitializeSystemVector(mpf);
        InitializeSystemVector(mpDxf);
        InitializeSystemVector(mpDxb);
        InitializeSystemVector(mpDxPred);
        InitializeSystemVector(mpDxStep);
=======
>>>>>>> 03e116f6

            BaseType::FinalizeSolutionStep();
        KRATOS_CATCH("")

        // Do another round of initialization; this time for the nonlinear iterations.
        KRATOS_TRY
            BaseType::InitializeSolutionStep();
            SaveInitializeSystemVector(mpf);
            InitializeSystemVector(mpDxf);
            InitializeSystemVector(mpDxb);
            InitializeSystemVector(mpDxPred);
            InitializeSystemVector(mpDxStep);
        KRATOS_CATCH("");
    }

    /**
     * @brief Performs all the required operations that should be done (for each step) after solving the solution step.
     * @details A member variable should be used as a flag to make sure this function is called only once per step.
     */
    void FinalizeSolutionStep() override
    {
        KRATOS_TRY;

        ModelPart& r_model_part  = BaseType::GetModelPart();

        const std::size_t iteration_number = r_model_part.GetProcessInfo()[NL_ITERATION_NUMBER];

        // Update the radius
        mRadius = mRadius * std::sqrt(double(mDesiredIterations) / double(iteration_number));
        if (mRadius > mMaxRadiusFactor*mRadius_0) {
            mRadius = mMaxRadiusFactor*mRadius_0;
        } else if (mRadius < mMinRadiusFactor*mRadius_0) {
            mRadius = mMinRadiusFactor*mRadius_0;
        }

        BaseType::FinalizeSolutionStep();

        KRATOS_CATCH("");
    }

    /**
     * @brief Solves the current step. This function returns true if a solution has been found, false otherwise.
     */
    bool SolveSolutionStep() override
    {
        KRATOS_TRY

        KRATOS_INFO_IF("ArcLengthStrategy", BaseType::GetEchoLevel() > 0) << "INITIAL ARC-LENGTH RADIUS: " << mRadius_0 << std::endl;
        KRATOS_INFO_IF("ArcLengthStrategy", BaseType::GetEchoLevel() > 0) << "ARC-LENGTH RADIUS: " << mRadius/mRadius_0 << " X initial radius" << std::endl;
        mInsideIterationLoop = false;

        ModelPart& r_model_part = BaseType::GetModelPart();

        // Initialize variables
        DofsArrayType& r_dof_set    = this->mpBuilderAndSolver->GetDofSet();
        TSystemMatrixType& r_A      = *(this->mpA);
        TSystemVectorType& r_Dx     = *(this->mpDx);
        TSystemVectorType& r_b      = *(this->mpb);
        TSystemVectorType& r_f      = *mpf;
        TSystemVectorType& r_Dxb    = *mpDxb;
        TSystemVectorType& r_Dxf    = *mpDxf;
        TSystemVectorType& r_DxPred = *mpDxPred;
        TSystemVectorType& r_DxStep = *mpDxStep;

        // Initialize iterations info
        unsigned int iteration_number = 1;
        r_model_part.GetProcessInfo()[NL_ITERATION_NUMBER] = iteration_number;

        this->mpScheme->InitializeNonLinIteration(r_model_part, r_A, r_Dx, r_b);
        this->mpConvergenceCriteria->InitializeNonLinearIteration(r_model_part, r_dof_set, r_A, r_Dx, r_b);
        bool is_converged = this->mpConvergenceCriteria->PreCriteria(r_model_part, r_dof_set, r_A, r_Dx, r_b);

        TSparseSpace::SetToZero(r_A);
        TSparseSpace::SetToZero(r_b);
        TSparseSpace::SetToZero(r_Dxf);

        // Now we compute Dxf
        this->mpBuilderAndSolver->Build(this->mpScheme, r_model_part, r_A, r_b);
        this->mpBuilderAndSolver->ApplyConstraints(this->mpScheme, r_model_part, r_A, r_b);
        this->mpBuilderAndSolver->ApplyDirichletConditions(this->mpScheme, r_model_part, r_A, r_Dx, r_b);
        TSparseSpace::Assign(r_b, 1.0, r_f);
        this->mpBuilderAndSolver->SystemSolve(r_A, r_Dxf, r_b);
        double lambda_increment = mRadius / TSparseSpace::TwoNorm(r_Dxf);
        mDLambdaStep = lambda_increment;
        mLambda += lambda_increment;

        KRATOS_INFO_IF("ArcLengthStrategy", BaseType::GetEchoLevel() > 0) << "ARC-LENGTH LAMBDA: " << mLambda << std::endl;

        TSparseSpace::InplaceMult(r_Dxf, lambda_increment);
        TSparseSpace::Assign(r_DxPred, 1.0, r_Dxf);
        TSparseSpace::Assign(r_DxStep, 1.0, r_DxPred);
        TSparseSpace::InplaceMult(r_Dxf, 1.0 / lambda_increment);
        UpdateDatabase(r_A, r_DxPred, r_b, BaseType::MoveMeshFlag());

        this->mpScheme->FinalizeNonLinIteration(r_model_part, r_A, r_DxPred, r_b);
        this->mpConvergenceCriteria->FinalizeNonLinearIteration(r_model_part, r_dof_set, r_A, r_Dx, r_b);

        if (is_converged) {
            if (this->mpConvergenceCriteria->GetActualizeRHSflag()) {
                TSparseSpace::SetToZero(r_b);
                this->mpBuilderAndSolver->BuildRHS(this->mpScheme, r_model_part, r_b);
            }

            is_converged = this->mpConvergenceCriteria->PostCriteria(r_model_part, r_dof_set, r_A, r_Dxf, r_b);
        }

        while (!is_converged && iteration_number++ < BaseType::mMaxIterationNumber) {
            mInsideIterationLoop = true;
            //setting the number of iteration
            r_model_part.GetProcessInfo()[NL_ITERATION_NUMBER] = iteration_number;

            this->mpScheme->InitializeNonLinIteration(r_model_part, r_A, r_Dx, r_b);
            this->mpConvergenceCriteria->InitializeNonLinearIteration(r_model_part, r_dof_set, r_A, r_Dx, r_b);
            is_converged = this->mpConvergenceCriteria->PreCriteria(r_model_part, r_dof_set, r_A, r_Dx, r_b);

            TSparseSpace::SetToZero(r_A);
            TSparseSpace::SetToZero(r_b);
            TSparseSpace::SetToZero(r_Dxf);

            // We compute r_Dxf
            this->mpBuilderAndSolver->Build(this->mpScheme, r_model_part, r_A, r_b);
            this->mpBuilderAndSolver->ApplyConstraints(this->mpScheme, r_model_part, r_A, r_b);
            this->mpBuilderAndSolver->ApplyDirichletConditions(this->mpScheme, r_model_part, r_A, r_Dxf, r_b);
            TSparseSpace::Assign(r_b, 1.0, r_f);
            this->mpBuilderAndSolver->SystemSolve(r_A, r_Dxf, r_b);

            TSparseSpace::SetToZero(r_A);
            TSparseSpace::SetToZero(r_b);
            TSparseSpace::SetToZero(r_Dxb);

            this->mpBuilderAndSolver->BuildAndSolve(this->mpScheme, r_model_part, r_A, r_Dxb, r_b);
            lambda_increment = -TSparseSpace::Dot(r_DxPred, r_Dxb) / TSparseSpace::Dot(r_DxPred, r_Dxf);
            TSparseSpace::Assign(r_Dx, 1.0, r_Dxb + lambda_increment*r_Dxf);

            // Update results
            mDLambdaStep += lambda_increment;
            mLambda += lambda_increment;
            TSparseSpace::UnaliasedAdd(r_DxStep, 1.0, r_Dx);
            UpdateDatabase(r_A, r_Dx, r_b, BaseType::MoveMeshFlag());

            this->mpScheme->FinalizeNonLinIteration(r_model_part, r_A, r_Dx, r_b);
            this->mpConvergenceCriteria->FinalizeNonLinearIteration(r_model_part, r_dof_set, r_A, r_Dx, r_b);

            if (is_converged) {
                if (this->mpConvergenceCriteria->GetActualizeRHSflag()) {
                    TSparseSpace::SetToZero(r_b);
                    this->mpBuilderAndSolver->BuildRHS(this->mpScheme, r_model_part, r_b);
                }
                is_converged = this->mpConvergenceCriteria->PostCriteria(r_model_part, r_dof_set, r_A, r_Dx, r_b);
            }
        }
        // Prints a warning if the maximum number of iterations is exceeded
        if (iteration_number >= BaseType::mMaxIterationNumber) {
            MaxIterationsExceeded();
        } else {
            KRATOS_INFO_IF("Arc-Length Strategy", this->GetEchoLevel() > 0)
                << "Convergence achieved after " << iteration_number << " / "
                << BaseType::mMaxIterationNumber << " iterations" << std::endl;
        }
        //calculate reactions if required
        if (BaseType::mCalculateReactionsFlag)
            this->mpBuilderAndSolver->CalculateReactions(this->mpScheme, r_model_part, r_A, r_Dx, r_b);
        return is_converged;

        KRATOS_CATCH("")
    }

    /**
     * @brief This method updates the value of the external load according to the new load factor Lambda
     */
    void UpdateExternalLoads()
    {
        // Update External Loads
        for (unsigned int i = 0; i < mVariableNames.size(); i++) {
            ModelPart& r_sub_model_part = *(mSubModelPartList[i]);
            const std::string& r_variable_name = mVariableNames[i];

            if (KratosComponents<Variable<double>>::Has(r_variable_name)) {
                const Variable<double>& var = KratosComponents<Variable<double>>::Get(r_variable_name);
                block_for_each(r_sub_model_part.Nodes(), [&](Node& r_node){
                    r_node.FastGetSolutionStepValue(var) *= (mLambda/mLambda_old);
                });
            } else if (KratosComponents<Variable<array_1d<double,3>>>::Has(r_variable_name)) {
                typedef Variable<array_1d<double,3>> array_type;
                const array_type& r_var = KratosComponents<array_type>::Get(r_variable_name);

                block_for_each(r_sub_model_part.Conditions(), [&](Condition& r_condition) {
                    /* we are multipying by Lambda instead of Lambda/Lambda_old because
                    the load processes reset the loads to its initial values
                    when the InitSolStep is called */
                    if (mInsideIterationLoop)
                        r_condition.GetValue(r_var) *= mLambda;
                    else
                        r_condition.GetValue(r_var) *= mLambda;
                    std::cout << r_condition.GetValue(r_var) << "\n";
                });

                // TODO-> add for node loads

            } else {
                KRATOS_ERROR << "One variable of the applied loads has a non supported type. Variable: " << r_variable_name << std::endl;
            }
        }

        // Save the applied Lambda factor
        mLambda_old = mLambda;
    }

    /**
     * @brief This method provides the defaults parameters to avoid conflicts between the different constructors
     * @return The default parameters
     */
    Parameters GetDefaultParameters() const override
    {
        Parameters default_parameters = Parameters(R"(
        {
            "name"                                 : "arc_length_strategy",
            "desired_iterations"                   : 4,
            "max_radius_factor"                    : 10.0,
            "min_radius_factor"                    : 0.1,
            "loads_sub_model_part_list"            : [],
            "loads_variable_list"                  : []
        })");

        // Getting base class default parameters
        const Parameters base_default_parameters = BaseType::GetDefaultParameters();
        default_parameters.RecursivelyAddMissingParameters(base_default_parameters);
        return default_parameters;
    }

    /**
     * @brief Returns the name of the class as used in the settings (snake_case format)
     * @return The name of the class
     */
    static std::string Name()
    {
        return "arc_length_strategy";
    }

    /**
     * @brief It resizes and initializes a system vector
     */
    void InitializeSystemVector(TSystemVectorPointerType& pv)
    {
        if (!pv) {
            TSystemVectorPointerType pNewv = TSystemVectorPointerType(new TSystemVectorType(0));
            pv.swap(pNewv);
        }

        TSystemVectorType& v = *pv;

        if (v.size() != this->mpBuilderAndSolver->GetEquationSystemSize())
            v.resize(this->mpBuilderAndSolver->GetEquationSystemSize(), false);
    }

    /**
     * @brief It saves system vector pointer
     */
    void SaveInitializeSystemVector(TSystemVectorPointerType& pv)
    {
        if (!pv) {
            TSystemVectorPointerType pNewv = TSystemVectorPointerType(new TSystemVectorType(0));
            pv.swap(pNewv);
        }
        TSystemVectorType& v = *pv;
        if (v.size() != this->mpBuilderAndSolver->GetEquationSystemSize())
            v.resize(this->mpBuilderAndSolver->GetEquationSystemSize(), true);
    }

    ///@}
    ///@name Operators

    ///@{

    ///@}
    ///@name Operations
    ///@{

    ///@}
    ///@name Access

    ///@{

    ///@}
    ///@name Inquiry
    ///@{

    ///@}
    ///@name Input and output
    ///@{

    /// Turn back information as a string.
    std::string Info() const override
    {
        return "ArcLengthStrategy";
    }

    /// Print information about this object.
    void PrintInfo(std::ostream& rOStream) const override
    {
        rOStream << Info();
    }

    /// Print object's data.
    void PrintData(std::ostream& rOStream) const override
    {
        rOStream << Info();
    }

    ///@}
    ///@name Friends
    ///@{

    ///@}

    private:
    ///@name Protected static Member Variables
    ///@{

    ///@}
    ///@name Protected member Variables
    ///@{

    ///@}
    ///@name Protected Operators
    ///@{

    ///@}
    ///@name Protected Operations
    ///@{

    ///@}
    ///@name Protected  Access
    ///@{

    ///@}
    ///@name Protected Inquiry
    ///@{

    ///@}
    ///@name Protected LifeCycle
    ///@{

    ///@}

    protected:
    ///@name Static Member Variables
    ///@{

    ///@}
    ///@name Member Variables
    ///@{

    TSystemVectorPointerType mpf;      /// Vector of reference external forces
    TSystemVectorPointerType mpDxf;    /// Delta x of A*Dxf=f
    TSystemVectorPointerType mpDxb;    /// Delta x of A*Dxb=b
    TSystemVectorPointerType mpDxPred; /// Delta x of prediction phase
    TSystemVectorPointerType mpDxStep; /// Delta x of the current step

    unsigned int mDesiredIterations;   /// This is used to calculate the radius of the next step

    bool mInitializeArcLengthWasPerformed;
    bool mInsideIterationLoop;

    double mMaxRadiusFactor, mMinRadiusFactor; /// Used to limit the radius of the arc length strategy
    double mRadius, mRadius_0;                 /// Radius of the arc length strategy
    double mLambda, mLambda_old;               /// current and old loading factor
    double mNormxEquilibrium;                  /// Norm of the solution vector in equilibrium
    double mDLambdaStep;                       /// Delta lambda of the current step

    std::vector<ModelPart*> mSubModelPartList; /// List of  SubModelParts associated to an external load
    std::vector<std::string> mVariableNames;   /// Name of the nodal variable associated to each SubModelPart


    ///@}
    ///@name Private Operators
    ///@{

    /**
     * @brief Here the database is updated
     * @param A The LHS matrix of the system of equations
     * @param Dx The incremement in the solution
     * @param b The RHS vector of the system of equations
     * @param MoveMesh The flag that allows to move the mesh
     */
    void UpdateDatabase(
        TSystemMatrixType& rA,
        TSystemVectorType& rDx,
        TSystemVectorType& rb,
        const bool MoveMesh) override
    {
        BaseType::UpdateDatabase(rA, rDx, rb, MoveMesh);
        UpdateExternalLoads();
    }


    /**
     * @brief This method prints information after reach the max number of iterations
     */

    void MaxIterationsExceeded() override
    {
        KRATOS_INFO_IF("ARC-LENGTH Strategy", this->GetEchoLevel() > 0) << "ATTENTION: max iterations ("<< this->mMaxIterationNumber <<") exceeded!" << std::endl;
    }

    ///@}
    ///@name Private Operations
    ///@{

    ///@}
    ///@name Private  Access
    ///@{

    ///@}
    ///@name Private Inquiry
    ///@{

    ///@}
    ///@name Un accessible methods
    ///@{

    /**
     * Copy constructor.
     */

    ArcLengthStrategy(const ArcLengthStrategy &Other){};

    ///@}

}; /* Class ArcLengthStrategy */

///@}

///@name Type Definitions
///@{

///@}

} /* namespace Kratos. */

#endif /* KRATOS_ARC_LENGTH_STRATEGY  defined */<|MERGE_RESOLUTION|>--- conflicted
+++ resolved
@@ -182,37 +182,6 @@
      */
     void InitializeSolutionStep() override
     {
-<<<<<<< HEAD
-        KRATOS_TRY;
-
-        if (!mInitializeArcLengthWasPerformed) {
-            ModelPart& r_model_part = BaseType::GetModelPart();
-            //set up the system
-            if (!this->mpBuilderAndSolver->GetDofSetIsInitializedFlag()) {
-                // Setting up the list of the DOFs to be solved
-                this->mpBuilderAndSolver->SetUpDofSet(this->mpScheme, r_model_part);
-
-                // Shaping correctly the system
-                this->mpBuilderAndSolver->SetUpSystem(r_model_part);
-
-                this->mpBuilderAndSolver->ResizeAndInitializeVectors(this->mpScheme, this->mpA, this->mpDx, this->mpb, r_model_part);
-            }
-
-            // Compute initial radius (mRadius_0)
-            TSystemMatrixType& rA  = *(this->mpA);
-            TSystemVectorType& rDx = *(this->mpDx);
-            TSystemVectorType& rb  = *(this->mpb);
-            TSparseSpace::SetToZero(rA);
-            TSparseSpace::SetToZero(rDx);
-            TSparseSpace::SetToZero(rb);
-
-            this->mpBuilderAndSolver->InitializeSolutionStep(r_model_part, rA, rDx, rb);
-            this->mpScheme->InitializeSolutionStep(r_model_part, rA, rDx, rb);
-
-            this->mpBuilderAndSolver->BuildAndSolve(this->mpScheme, r_model_part, rA, rDx, rb);
-
-            mRadius_0 = TSparseSpace::TwoNorm(rDx);
-=======
         // Perform an initial linear iteration to compute the first radius.
         KRATOS_TRY
             BaseType::InitializeSolutionStep();
@@ -224,7 +193,6 @@
                                                     *this->mpDx,
                                                     *this->mpb);
             mRadius_0 = TSparseSpace::TwoNorm(*this->mpDx);
->>>>>>> 03e116f6
             mRadius = mRadius_0;
 
             // Compute vector of reference external force (mf)
@@ -243,17 +211,6 @@
 
             // Issue status report if requested.
             KRATOS_INFO_IF("ArcLengthStrategy", BaseType::GetEchoLevel() > 0) << "Strategy Initialized" << std::endl;
-<<<<<<< HEAD
-        }
-
-        BaseType::InitializeSolutionStep();
-        SaveInitializeSystemVector(mpf);
-        InitializeSystemVector(mpDxf);
-        InitializeSystemVector(mpDxb);
-        InitializeSystemVector(mpDxPred);
-        InitializeSystemVector(mpDxStep);
-=======
->>>>>>> 03e116f6
 
             BaseType::FinalizeSolutionStep();
         KRATOS_CATCH("")
