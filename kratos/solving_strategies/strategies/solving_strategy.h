//    |  /           |
//    ' /   __| _` | __|  _ \   __|
//    . \  |   (   | |   (   |\__ `
//   _|\_\_|  \__,_|\__|\___/ ____/
//                   Multi-Physics
//
//  License:		 BSD License
//					 Kratos default license: kratos/license.txt
//
//  Main authors:    Riccardo Rossi
//
//

#if !defined(KRATOS_SOLVING_STRATEGY )
#define  KRATOS_SOLVING_STRATEGY

/* System includes */

/* External includes */

/* Project includes */
#include "includes/define.h"
#include "includes/model_part.h"
#include "solving_strategies/schemes/scheme.h"
#include "solving_strategies/builder_and_solvers/builder_and_solver.h"

namespace Kratos
{

///@name Kratos Globals
///@{


///@}
///@name Type Definitions
///@{

///@}
///@name  Enum's
///@{


///@}
///@name  Functions
///@{

///@}
///@name Kratos Classes
///@{

/** @brief Solving strategy base class
 * @details This is the base class from which we will derive all the strategies (line-search, NR, etc...)
 */

template<class TSparseSpace,
         class TDenseSpace,
         class TLinearSolver //= LinearSolver<TSparseSpace,TDenseSpace>
         >
class SolvingStrategy
{
public:
    ///@name Type Definitions
    ///@{

//     typedef std::set<Dof::Pointer,ComparePDof>                                    DofSetType;

    typedef typename TSparseSpace::DataType                                        TDataType;

    typedef typename TSparseSpace::MatrixType                              TSystemMatrixType;

    typedef typename TSparseSpace::VectorType                              TSystemVectorType;

    typedef typename TSparseSpace::MatrixPointerType                TSystemMatrixPointerType;

    typedef typename TSparseSpace::VectorPointerType                TSystemVectorPointerType;

    typedef typename TDenseSpace::MatrixType                           LocalSystemMatrixType;

    typedef typename TDenseSpace::VectorType                           LocalSystemVectorType;

    typedef Scheme<TSparseSpace, TDenseSpace>                                    TSchemeType;

    typedef BuilderAndSolver<TSparseSpace, TDenseSpace, TLinearSolver> TBuilderAndSolverType;

    typedef SolvingStrategy<TSparseSpace, TDenseSpace, TLinearSolver>              ClassType;

    typedef typename ModelPart::DofType                                             TDofType;

    typedef typename ModelPart::DofsArrayType                                  DofsArrayType;

//     typedef Dof<TDataType>                                                          TDofType;

//     typedef PointerVectorSet<TDofType, IdentityFunction<TDofType> >            DofsArrayType;

//     typedef PointerVectorSet<TDofType, IndexedObject>                          DofsArrayType;

    typedef typename DofsArrayType::iterator                                 DofIteratorType;

    typedef typename DofsArrayType::const_iterator                   DofConstantIteratorType;

    typedef ModelPart::NodesContainerType                                     NodesArrayType;

    typedef ModelPart::ElementsContainerType                               ElementsArrayType;

    typedef ModelPart::ConditionsContainerType                           ConditionsArrayType;

    /** Counted pointer of ClassName */
    KRATOS_CLASS_POINTER_DEFINITION(SolvingStrategy);

    ///@}
    ///@name Life Cycle
    ///@{

    /**
     * @brief Default constructor
     */
<<<<<<< HEAD
    explicit SolvingStrategy() : mpModelPart(nullptr)
    {
    }
=======
    explicit SolvingStrategy() { }
>>>>>>> e7ce4322

    /**
     * @brief Default constructor. (with parameters)
     * @param rModelPart The model part of the problem
     * @param ThisParameters The configuration parameters
     */
    explicit SolvingStrategy(ModelPart& rModelPart, Parameters ThisParameters)
        : mpModelPart(&rModelPart)
    {
        const bool move_mesh_flag = ThisParameters.Has("move_mesh_flag") ? ThisParameters["move_mesh_flag"].GetBool() : false;
        SetMoveMeshFlag(move_mesh_flag);
        const int echo_level = ThisParameters.Has("echo_level") ? ThisParameters["echo_level"].GetInt() : 1;
        SetEchoLevel(echo_level);
    }

    /**
     * @brief Default constructor.
     * @param rModelPart The model part to be computed
     * @param MoveMeshFlag The flag to set if the mesh is moved or not
     */
    explicit SolvingStrategy(
        ModelPart& rModelPart,
        bool MoveMeshFlag = false
        ) : mpModelPart(&rModelPart)
    {
        SetMoveMeshFlag(MoveMeshFlag);
    }

    /** Destructor.
     */
    virtual ~SolvingStrategy()
    {
        mpModelPart =  nullptr;
    }

    ///@}
    ///@name Operators
    ///@{

    ///@}
    ///@name Operations
    ///@{

    /**
     * @brief Create method
     * @param rModelPart The model part of the problem
     * @param ThisParameters The configuration parameters
     */
    virtual typename ClassType::Pointer Create(
        ModelPart& rModelPart,
        Parameters ThisParameters
        ) const
    {
        return Kratos::make_shared<ClassType>(rModelPart, ThisParameters);
    }

    /**
     * @brief Operation to predict the solution ... if it is not called a trivial predictor is used in which the
     * values of the solution step of interest are assumed equal to the old values
     */
    virtual void Predict()
    {
    }

    /**
     * @brief Initialization of member variables and prior operations
     */
    virtual void Initialize()
    {
    }

    /**
     * @brief The problem of interest is solved.
     * @details
     * {
     * This function calls sequentially: Initialize(), InitializeSolutionStep(), Predict(), SolveSolutionStep() and FinalizeSolutionStep().
     * All those functions can otherwise be called separately.
     * }
     */
    virtual double Solve()
    {
        Initialize();
        InitializeSolutionStep();
        Predict();
        SolveSolutionStep();
        FinalizeSolutionStep();

        return 0.0;

    }

    /**
     * @brief Clears the internal storage
     */
    virtual void Clear()
    {
    }

    /**
     * @brief This should be considered as a "post solution" convergence check which is useful for coupled analysis
     * @details The convergence criteria used is the one used inside the "solve" step
     */
    virtual bool IsConverged()
    {
        return true;
    }

    /**
     * @brief This operations should be called before printing the results when non trivial results (e.g. stresses)
     * need to be calculated given the solution of the step
     * @details This operations should be called only when needed, before printing as it can involve a non negligible cost
     */
    virtual void CalculateOutputData()
    {
    }

    /**
     * @brief Performs all the required operations that should be done (for each step) before solving the solution step.
     * @details A member variable should be used as a flag to make sure this function is called only once per step.
     */
    virtual void InitializeSolutionStep()
    {
    }

    /**
     * @brief Performs all the required operations that should be done (for each step) after solving the solution step.
     * @details A member variable should be used as a flag to make sure this function is called only once per step.
     */
    virtual void FinalizeSolutionStep()
    {
    }

    /**
     * @brief Solves the current step. This function returns true if a solution has been found, false otherwise.
     */
    virtual bool SolveSolutionStep()
    {
        return true;
    }

    /**
     * @brief This sets the level of echo for the solving strategy
     * @param Level of echo for the solving strategy
     * @details
     * {
     * 0 -> Mute... no echo at all
     * 1 -> Printing time and basic informations
     * 2 -> Printing linear solver data
     * 3 -> Print of debug informations: Echo of stiffness matrix, Dx, b...
     * }
     */
    virtual void SetEchoLevel(const int Level)
    {
        mEchoLevel = Level;
    }

    /**
     * @brief This returns the level of echo for the solving strategy
     * @details
     * {
     * 0 -> Mute... no echo at all
     * 1 -> Printing time and basic informations
     * 2 -> Printing linear solver data
     * 3 -> Print of debug informations: Echo of stiffness matrix, Dx, b...
     * }
     * @return Level of echo for the solving strategy
     */
    virtual int GetEchoLevel()
    {
        return mEchoLevel;
    }

    /**
     * This sets the build level
     * @param Level The build level
     * @details
     * {
     * 0 -> Build StiffnessMatrix just once
     * 1 -> Build StiffnessMatrix at the beginning of each solution step
     * 2 -> build StiffnessMatrix at each iteration
     * }
     */
    virtual void SetRebuildLevel(int Level)
    {
        mRebuildLevel = Level;
        mStiffnessMatrixIsBuilt = false;
    }

    /**
     * @brief This returns the build level
     * @details
     * {
     * 0 -> Build StiffnessMatrix just once
     * 1 -> Build StiffnessMatrix at the beginning of each solution step
     * 2 -> build StiffnessMatrix at each iteration
     * }
     * @return The build level
     */
    virtual int GetRebuildLevel()
    {
        return mRebuildLevel;
    }

    /**
     * @brief This function sets the flag that says if the mesh is moved
     * @param Flag True if the mesh is moved, false otherwise
     */
    void SetMoveMeshFlag(bool Flag)
    {
        mMoveMeshFlag = Flag;
    }

    /**
     * @brief This function returns the flag that says if the mesh is moved
     * @return True if the mesh is moved, false otherwise
     */
    bool MoveMeshFlag()
    {
        return mMoveMeshFlag;
    }

    /**
     * @brief This function is designed to move the mesh
     * @note Be careful it just consider displacements, derive this method to adapt to your own strategies (ALE, FSI, etc...)
     */
    virtual void MoveMesh()
    {
        KRATOS_TRY

        KRATOS_ERROR_IF(GetModelPart().NodesBegin()->SolutionStepsDataHas(DISPLACEMENT_X) == false) << "It is impossible to move the mesh since the DISPLACEMENT var is not in the Model Part. Either use SetMoveMeshFlag(False) or add DISPLACEMENT to the list of variables" << std::endl;

        NodesArrayType& NodesArray = GetModelPart().Nodes();
        const int numNodes = static_cast<int>(NodesArray.size());

        #pragma omp parallel for
        for(int i = 0; i < numNodes; ++i) {
            auto it_node = NodesArray.begin() + i;

            noalias(it_node->Coordinates()) = it_node->GetInitialPosition().Coordinates();
            noalias(it_node->Coordinates()) += it_node->FastGetSolutionStepValue(DISPLACEMENT);
        }

        KRATOS_INFO_IF("SolvingStrategy", this->GetEchoLevel() != 0 && GetModelPart().GetCommunicator().MyPID() == 0) <<" MESH MOVED "<<std::endl;

        KRATOS_CATCH("")
    }

    /**
     * @brief Operations to get the pointer to the model
     * @return mpModelPart: The model part member variable
     */
    inline ModelPart& GetModelPart()
    {
<<<<<<< HEAD
=======
        KRATOS_ERROR_IF_NOT(mpModelPart) << "ModelPart in the SolvingStrategy is not initialized" << std::endl;
>>>>>>> e7ce4322
        return *mpModelPart;
    };

    /**
     * @brief Operations to get the residual norm
     * @return The residual norm
     */
    virtual double GetResidualNorm()
    {
        return 0.0;
    }

    /**
     * @brief Function to perform expensive checks.
     * @details It is designed to be called ONCE to verify that the input is correct.
     */
    virtual int Check()
    {
        KRATOS_TRY

        // Check if displacement var is needed
        if (mMoveMeshFlag == true)
        {
            for (ModelPart::NodesContainerType::iterator itNode = GetModelPart().NodesBegin();
                 itNode != GetModelPart().NodesEnd(); itNode++)
            {
                if (itNode->SolutionStepsDataHas(DISPLACEMENT) == false)
                {
                    KRATOS_ERROR << "ERROR:: Problem on node with Id " << itNode->Id() << "\nIt is impossible to move the mesh since the DISPLACEMENT var is not in the rModelPart. Either use SetMoveMeshFlag(False) or add DISPLACEMENT to the list of variables" << std::endl;
                }
            }
        }

        return 0;

        KRATOS_CATCH("")
    }

    /**
     * @brief Returns the name of the class as used in the settings (snake_case format)
     * @return The name of the class
     */
    static std::string Name()
    {
        return "solving_strategy";
    }

    ///@}
    ///@name Input and output
    ///@{

    /// Turn back information as a string.
    virtual std::string Info() const
    {
        return "SolvingStrategy";
    }

    /// Print information about this object.
    virtual void PrintInfo(std::ostream& rOStream) const
    {
        rOStream << Info();
    }

    /// Print object's data.
    virtual void PrintData(std::ostream& rOStream) const
    {
        rOStream << Info();
    }

    ///@}

protected:
    ///@name Protected static Member Variables
    ///@{

    // Level of echo for the solving strategy
    int mEchoLevel = 1;

    // Settings for the rebuilding of the stiffness matrix
    int mRebuildLevel;
    bool mStiffnessMatrixIsBuilt;

    ///@}
    ///@name Protected member Variables
    ///@{

    ///@}
    ///@name Protected Operators
    ///@{


    ///@}
    ///@name Protected Operations
    ///@{


    ///@}
    ///@name Protected  Access
    ///@{


    ///@}
    ///@name Protected Inquiry
    ///@{


    ///@}
    ///@name Protected LifeCycle
    ///@{

private:

    ///@}
    ///@name Static Member Variables
    ///@{


    ///@}
    ///@name Member Variables
    ///@{

<<<<<<< HEAD
    ModelPart* mpModelPart;
=======
    ModelPart* mpModelPart = nullptr;
>>>>>>> e7ce4322

    bool mMoveMeshFlag;

    ///@}
    ///@name Private Operators
    ///@{


    ///@}
    ///@name Private Operations
    ///@{


    ///@}
    ///@name Private  Access
    ///@{


    ///@}
    ///@name Private Inquiry
    ///@{


    ///@}
    ///@name Un accessible methods
    ///@{

    /** Copy constructor.
     */
    SolvingStrategy(const SolvingStrategy& Other);


    ///@}

}; /* Class NewSolvingStrategy */

///@}

///@name Type Definitions
///@{


///@}

} /* namespace Kratos.*/

#endif /* KRATOS_SOLVING_STRATEGY  defined */<|MERGE_RESOLUTION|>--- conflicted
+++ resolved
@@ -114,13 +114,7 @@
     /**
      * @brief Default constructor
      */
-<<<<<<< HEAD
-    explicit SolvingStrategy() : mpModelPart(nullptr)
-    {
-    }
-=======
     explicit SolvingStrategy() { }
->>>>>>> e7ce4322
 
     /**
      * @brief Default constructor. (with parameters)
@@ -374,10 +368,7 @@
      */
     inline ModelPart& GetModelPart()
     {
-<<<<<<< HEAD
-=======
         KRATOS_ERROR_IF_NOT(mpModelPart) << "ModelPart in the SolvingStrategy is not initialized" << std::endl;
->>>>>>> e7ce4322
         return *mpModelPart;
     };
 
@@ -499,11 +490,7 @@
     ///@name Member Variables
     ///@{
 
-<<<<<<< HEAD
-    ModelPart* mpModelPart;
-=======
     ModelPart* mpModelPart = nullptr;
->>>>>>> e7ce4322
 
     bool mMoveMeshFlag;
 
