--- conflicted
+++ resolved
@@ -29,52 +29,6 @@
 
     KRATOS_CLASS_POINTER_DEFINITION(IntervalUtility);
 
-<<<<<<< HEAD
-    IntervalUtility(  Parameters settings )
-    {
-        KRATOS_TRY
-
-        if(settings.Has("interval"))
-        {
-            if(settings["interval"][1].IsString() )
-            {
-                if(settings["interval"][1].GetString() == std::string("End"))
-                    settings["interval"][1].SetDouble(1e30);
-                else
-                    KRATOS_ERROR << "the second value of interval can be \"End\" or a number, interval currently: \n"+settings["interval"].PrettyPrintJsonString();
-            }
-        }
-        else
-        {
-            Parameters defaults(R"( {"default_interval": [0.0, 1e30]} )");
-            settings.AddValue("interval", defaults["default_interval"]);
-        }
-
-        minterval_begin = settings["interval"][0].GetDouble();
-        minterval_end = settings["interval"][1].GetDouble();
-
-        KRATOS_CATCH("");
-    }
-
-    double GetIntervalBegin()
-    {
-        return minterval_begin;
-    }
-
-    double GetIntervalEnd()
-    {
-        return minterval_end;
-    }
-
-    bool IsInInterval(double time )
-    {
-        const double eps = std::max(1e-14*(minterval_end-minterval_begin), 1e-30);
-        if(time > minterval_begin-eps && time < minterval_end+eps)
-            return true;
-        else
-            return false;
-    }
-=======
     /// @brief Constructor with parameters
     /// @param Settings 
     IntervalUtility(Parameters Settings);
@@ -97,7 +51,6 @@
 
     /// Print object's data.
     void PrintData(std::ostream& rOStream) const;
->>>>>>> cad74626
 
 private:
     double mIntervalBegin;
