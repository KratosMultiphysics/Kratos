//    |  /           |
//    ' /   __| _` | __|  _ \   __|
//    . \  |   (   | |   (   |\__ `
//   _|\_\_|  \__,_|\__|\___/ ____/
//                   Multi-Physics
//
//  License:         BSD License
//                   Kratos default license: kratos/license.txt
//
//  Main authors:    Riccardo Rossi
//
//

// System includes

// External includes

// Project includes
#include "utilities/math_utils.h"
#include "utilities/geometry_utilities.h"
#include "utilities/geometrical_projection_utilities.h"

namespace Kratos
{

std::string GeometryUtils::GetGeometryName(const GeometryData::KratosGeometryType TypeOfGeometry)
{
    KRATOS_TRY;

    // Using switch over map as the compiler warns if some enum values are not handled in the switch
    switch(TypeOfGeometry) {
        case GeometryData::KratosGeometryType::Kratos_generic_type:
            return "GenericType";
        case GeometryData::KratosGeometryType::Kratos_Hexahedra3D20:
            return "Hexahedra3D20";
        case GeometryData::KratosGeometryType::Kratos_Hexahedra3D27:
            return "Hexahedra3D27";
        case GeometryData::KratosGeometryType::Kratos_Hexahedra3D8:
            return "Hexahedra3D8";
        case GeometryData::KratosGeometryType::Kratos_Prism3D15:
            return "Prism3D15";
        case GeometryData::KratosGeometryType::Kratos_Prism3D6:
            return "Prism3D6";
        case GeometryData::KratosGeometryType::Kratos_Pyramid3D13:
            return "Pyramid3D13";
        case GeometryData::KratosGeometryType::Kratos_Pyramid3D5:
            return "Pyramid3D5";
        case GeometryData::KratosGeometryType::Kratos_Quadrilateral2D4:
            return "Quadrilateral2D4";
        case GeometryData::KratosGeometryType::Kratos_Quadrilateral2D8:
            return "Quadrilateral2D8";
        case GeometryData::KratosGeometryType::Kratos_Quadrilateral2D9:
            return "Quadrilateral2D9";
        case GeometryData::KratosGeometryType::Kratos_Quadrilateral3D4:
            return "Quadrilateral3D4";
        case GeometryData::KratosGeometryType::Kratos_Quadrilateral3D8:
            return "Quadrilateral3D8";
        case GeometryData::KratosGeometryType::Kratos_Quadrilateral3D9:
            return "Quadrilateral3D9";
        case GeometryData::KratosGeometryType::Kratos_Tetrahedra3D10:
            return "Tetrahedra3D10";
        case GeometryData::KratosGeometryType::Kratos_Tetrahedra3D4:
            return "Tetrahedra3D4";
        case GeometryData::KratosGeometryType::Kratos_Triangle2D3:
            return "Triangle2D3";
        case GeometryData::KratosGeometryType::Kratos_Triangle2D6:
            return "Triangle2D6";
        case GeometryData::KratosGeometryType::Kratos_Triangle2D10:
            return "Triangle2D10";
        case GeometryData::KratosGeometryType::Kratos_Triangle2D15:
            return "Triangle2D15";
        case GeometryData::KratosGeometryType::Kratos_Triangle3D3:
            return "Triangle3D3";
        case GeometryData::KratosGeometryType::Kratos_Triangle3D6:
            return "Triangle3D6";
        case GeometryData::KratosGeometryType::Kratos_Line2D2:
            return "Line2D2";
        case GeometryData::KratosGeometryType::Kratos_Line2D3:
            return "Line2D3";
        case GeometryData::KratosGeometryType::Kratos_Line2D4:
            return "Line2D4";
        case GeometryData::KratosGeometryType::Kratos_Line2D5:
            return "Line2D5";
        case GeometryData::KratosGeometryType::Kratos_Line3D2:
            return "Line3D2";
        case GeometryData::KratosGeometryType::Kratos_Line3D3:
            return "Line3D3";
        case GeometryData::KratosGeometryType::Kratos_Point2D:
            return "Point2D";
        case GeometryData::KratosGeometryType::Kratos_Point3D:
            return "Point3D";
        case GeometryData::KratosGeometryType::Kratos_Sphere3D1:
            return "Sphere3D1";
        case GeometryData::KratosGeometryType::Kratos_Nurbs_Curve:
            return "Nurbs_Curve";
        case GeometryData::KratosGeometryType::Kratos_Nurbs_Surface:
            return "Nurbs_Surface";
        case GeometryData::KratosGeometryType::Kratos_Nurbs_Volume:
            return "Nurbs_Volume";
        case GeometryData::KratosGeometryType::Kratos_Nurbs_Curve_On_Surface:
            return "Nurbs_Curve_On_Surface";
<<<<<<< HEAD
        case GeometryData::KratosGeometryType::Kratos_Surface_In_Nurbs_Volume:
            return "Surface_In_Nurbs_Volume";
=======
        case GeometryData::KratosGeometryType::Kratos_Nurbs_Surface_On_Volume:
            return "Nurbs_Surface_On_Volume";
>>>>>>> 2b54f09b
        case GeometryData::KratosGeometryType::Kratos_Nurbs_Coupling_Geometry_2d:
            return "Nurbs_Coupling_Geometry_2d";
        case GeometryData::KratosGeometryType::Kratos_Brep_Curve:
            return "Brep_Curve";
        case GeometryData::KratosGeometryType::Kratos_Brep_Surface:
            return "Brep_Surface";
        case GeometryData::KratosGeometryType::Kratos_Brep_Volume:
            return "Brep_Volume";
        case GeometryData::KratosGeometryType::Kratos_Brep_Curve_On_Surface:
            return "Brep_Curve_On_Surface";
        case GeometryData::KratosGeometryType::Kratos_Brep_Surface_On_Volume:
            return "Brep_Surface_On_Volume";
        case GeometryData::KratosGeometryType::Kratos_Quadrature_Point_Geometry:
            return "Quadrature_Point_Geometry";
        case GeometryData::KratosGeometryType::Kratos_Coupling_Geometry:
            return "Coupling_Geometry";
        case GeometryData::KratosGeometryType::Kratos_Quadrature_Point_Curve_On_Surface_Geometry:
            return "Quadrature_Point_Curve_On_Surface_Geometry";
        case GeometryData::KratosGeometryType::Kratos_Quadrature_Point_Surface_In_Volume_Geometry:
            return "Quadrature_Point_Surface_In_Volume_Geometry";
        case GeometryData::KratosGeometryType::NumberOfGeometryTypes:
            return "NumberOfGeometryTypes";
        default:
            KRATOS_ERROR << "Geometry type not supported: " << static_cast<int>(TypeOfGeometry) << std::endl;
    };

    KRATOS_CATCH("");
}

/***********************************************************************************/
/***********************************************************************************/

double GeometryUtils::PointDistanceToLineSegment3D(
    const Point& rLinePoint1,
    const Point& rLinePoint2,
    const Point& rToPoint
    )
{
    const double epsilon = 1e-15; //1.0e-9;

    const array_1d<double,3> v1 = rLinePoint2 - rLinePoint1;
    const array_1d<double,3> v2 = rLinePoint1 - rToPoint;
    array_1d<double,3> v3;

    const double square_distance = inner_prod(v1,v1);

    if(square_distance < epsilon) // near zero length line
        return norm_2(v2); // we return the distance to the first point of line

    const double t = - inner_prod(v1,v2) / square_distance;

    if(t < 0.0) { // it is before point 1
        // We return the distance to point 1
        noalias(v3) = rLinePoint1 - rToPoint;

        return norm_2(v3);
    }

    if(t > 1.0) { // it is after point 2
        // We return the distance to point 2
        noalias(v3) = rLinePoint2 - rToPoint;

        return norm_2(v3);
    }

    // The projection point is between point 1 and 2 of the line segment
    noalias(v3) = rLinePoint1 * (1.0 - t) + rLinePoint2 * t;

    return norm_2(v3 - rToPoint);

}

/***********************************************************************************/
/***********************************************************************************/

double GeometryUtils::PointDistanceToTriangle3D(
    const Point& rTrianglePoint1,
    const Point& rTrianglePoint2,
    const Point& rTrianglePoint3,
    const Point& rPoint
    )
{
    // Compute the differences component-wise for e0
    const double e0_0 = rTrianglePoint2[0] - rTrianglePoint1[0];
    const double e0_1 = rTrianglePoint2[1] - rTrianglePoint1[1];
    const double e0_2 = rTrianglePoint2[2] - rTrianglePoint1[2];

    // Compute the differences component-wise for e1
    const double e1_0 = rTrianglePoint3[0] - rTrianglePoint1[0];
    const double e1_1 = rTrianglePoint3[1] - rTrianglePoint1[1];
    const double e1_2 = rTrianglePoint3[2] - rTrianglePoint1[2];

    // Compute the differences component-wise for dd
    const double dd_0 = rTrianglePoint1[0] - rPoint[0];
    const double dd_1 = rTrianglePoint1[1] - rPoint[1];
    const double dd_2 = rTrianglePoint1[2] - rPoint[2];

    // Compute the inner products explicitly
    const double a = e0_0 * e0_0 + e0_1 * e0_1 + e0_2 * e0_2;
    const double b = e0_0 * e1_0 + e0_1 * e1_1 + e0_2 * e1_2;
    const double c = e1_0 * e1_0 + e1_1 * e1_1 + e1_2 * e1_2;
    const double d = e0_0 * dd_0 + e0_1 * dd_1 + e0_2 * dd_2;
    const double e = e1_0 * dd_0 + e1_1 * dd_1 + e1_2 * dd_2;
    const double f = dd_0 * dd_0 + dd_1 * dd_1 + dd_2 * dd_2;

    // Compute the determinant
    const double det = a*c-b*b;
    double s = b*e-c*d;
    double t = b*d-a*e;

    // Initialize the square distance
    double square_distance = 0.0;

    if ( s + t <= det ) {
        if ( s < 0.0 ) {
            if ( t < 0.0 ) { // region 4
                if (d < 0) {
                    t = 0;
                    if (-d >= a) {
                        s = 1;
                        square_distance = a + 2*d + f;
                    } else {
                        s = -d/a;
                        square_distance = d*s + f;
                    }
                } else {
                    s = 0;
                    if (e >= 0) {
                        t = 0;
                        square_distance = f;
                    } else {
                        if (-e >= c) {
                            t = 1;
                            square_distance = c + 2*e + f;
                        } else {
                            t = -e/c;
                            square_distance = e*t + f;
                        }
                    }
                }
            } else { // region 3
                s = 0.0;
                if(e >= 0.0) {
                    t = 0.0;
                    square_distance = f;
                } else {
                    if (-e >= c) {
                        t = 1.00;
                        square_distance = c + 2*e +f;
                    } else {
                        t = -e/c;
                        square_distance = e*t + f;
                    }
                }

            }
        } else if ( t < 0.00 ) { // region 5
            t = 0;
            if (d >= 0) {
                s = 0;
                square_distance = f;
            } else {
                if (-d >= a) {
                    s = 1;
                    square_distance = a + 2.0 * d + f;
                } else {
                    s = -d / a;
                    square_distance = d * s + f;
                }
            }
        } else { // region 0
            const double inv_det = 1.0 / det;
            s *= inv_det;
            t *= inv_det;
            square_distance = s*(a*s + b*t + 2*d) + t*(b*s + c*t + 2*e) + f;
        }
    } else {
        if ( s < 0.00 ) {
            // Region 2
            const double temp0 = b + d;
            const double temp1 = c + e;
            if (temp1 > temp0)  { // Minimum on edge s+t=1
                const double numer = temp1 - temp0;
                const double denom = a - 2*b + c;
                if(numer >= denom) {
                    s = 1.0;
                    t = 0.0;
                    square_distance = a + 2*d + f;
                } else {
                    s = numer/denom;
                    t = 1.0 - s;
                    square_distance = s*(a*s + b*t + 2*d) + t*(b*s + c*t + 2*e) + f;
                }
            } else { // Minimum on edge s=0
                s = 0.0;
                if(temp1 <= 0.0) {
                    t = 1;
                    square_distance = c + 2*e + f;
                } else {
                    if(e >= 0.0) {
                        t = 0.0;
                        square_distance = f;
                    } else {
                        t = -e/c;
                        square_distance = e*t + f;
                    }
                }
            }
        } else if ( t < 0.0 ) {
            // Region 6
            const double temp0 = b + e;
            const double temp1 = a + d;
            if (temp1 > temp0) {
                const double numer = temp1 - temp0;
                const double denom = a - 2*b + c;
                if (numer >= denom) {
                    s = 0.0;
                    t = 1.0;
                    square_distance = c + 2*e + f;
                } else {
                    t = numer/denom;
                    s = 1.0 - t;
                    square_distance = s*(a*s + b*t + 2*d) + t*(b*s + c*t + 2*e) + f;
                }
            } else {
                t = 0.0;
                if (temp1 <= 0.0) {
                    s = 1;
                    square_distance = a + 2*d + f;
                } else {
                    if(d >= 0.0) {
                        s = 0.0;
                        square_distance = f;
                    } else {
                        s = -d/a;
                        square_distance = d*s + f;
                    }
                }
            }
        } else {
            // Region 1
            const double numer = c + e - b - d;

            if (numer <= 0.0) {
                s = 0.0;
                t = 1.0;
                square_distance = c + 2.0 * e + f;
            } else {
                const double denom = a - 2.0 * b + c;
                if (numer >= denom) {
                    s = 1.0;
                    t = 0.0;
                    square_distance = a + 2.0 * d + f;
                } else {
                    s = numer / denom;
                    t = 1.0 - s;
                    square_distance = s*(a*s + b*t + 2*d) + t*(b*s + c*t + 2*e) + f;
                }
            }
        }
    }

    if(square_distance < 0.0)
        return 0.0; // avoiding -0 case!!

    return std::sqrt(square_distance);
}

/***********************************************************************************/
/***********************************************************************************/

double GeometryUtils::PointDistanceToTriangle3D(
    const Point& rTrianglePoint1,
    const Point& rTrianglePoint2,
    const Point& rTrianglePoint3,
    const Point& rTrianglePoint4,
    const Point& rTrianglePoint5,
    const Point& rTrianglePoint6,
    const Point& rPoint
    )
{
    std::array<double, 4> distances;
    distances[0] = GeometryUtils::PointDistanceToTriangle3D(rTrianglePoint1, rTrianglePoint4, rTrianglePoint6, rPoint);
    distances[1] = GeometryUtils::PointDistanceToTriangle3D(rTrianglePoint4, rTrianglePoint2, rTrianglePoint5, rPoint);
    distances[2] = GeometryUtils::PointDistanceToTriangle3D(rTrianglePoint6, rTrianglePoint5, rTrianglePoint3, rPoint);
    distances[3] = GeometryUtils::PointDistanceToTriangle3D(rTrianglePoint4, rTrianglePoint5, rTrianglePoint6, rPoint);
    const auto min = std::min_element(distances.begin(), distances.end());
    return *min;
}

/***********************************************************************************/
/***********************************************************************************/

double GeometryUtils::PointDistanceToQuadrilateral3D(
    const Point& rQuadrilateralPoint1,
    const Point& rQuadrilateralPoint2,
    const Point& rQuadrilateralPoint3,
    const Point& rQuadrilateralPoint4,
    const Point& rPoint
    )
{
    const double distance_1 = GeometryUtils::PointDistanceToTriangle3D(rQuadrilateralPoint1, rQuadrilateralPoint2, rQuadrilateralPoint3, rPoint);
    const double distance_2 = GeometryUtils::PointDistanceToTriangle3D(rQuadrilateralPoint3, rQuadrilateralPoint4, rQuadrilateralPoint1, rPoint);
    return std::min(distance_1, distance_2);
}

/***********************************************************************************/
/***********************************************************************************/

template <class TDataType>
void GeometryUtils::EvaluateHistoricalVariableValueAtGaussPoint(
    TDataType& rOutput,
    const GeometryType& rGeometry,
    const Variable<TDataType>& rVariable,
    const Vector& rGaussPointShapeFunctionValues,
    const int Step)
{
    KRATOS_TRY

    const SizeType number_of_nodes = rGeometry.PointsNumber();

    noalias(rOutput) = rGeometry[0].FastGetSolutionStepValue(rVariable, Step) *
                       rGaussPointShapeFunctionValues[0];

    for (SizeType i_node = 1; i_node < number_of_nodes; ++i_node)
    {
        noalias(rOutput) += rGeometry[i_node].FastGetSolutionStepValue(rVariable, Step) *
                            rGaussPointShapeFunctionValues[i_node];
    }

    KRATOS_CATCH("");
}

template <>
void KRATOS_API(KRATOS_CORE) GeometryUtils::EvaluateHistoricalVariableValueAtGaussPoint<double>(
    double& rOutput,
    const GeometryType& rGeometry,
    const Variable<double>& rVariable,
    const Vector& rGaussPointShapeFunctionValues,
    const int Step)
{
    KRATOS_TRY

    const SizeType number_of_nodes = rGeometry.PointsNumber();

    rOutput = rGeometry[0].FastGetSolutionStepValue(rVariable, Step) *
              rGaussPointShapeFunctionValues[0];
    for (SizeType i_node = 1; i_node < number_of_nodes; ++i_node)
    {
        rOutput += rGeometry[i_node].FastGetSolutionStepValue(rVariable, Step) *
                   rGaussPointShapeFunctionValues[i_node];
    }

    KRATOS_CATCH("");
}

/***********************************************************************************/
/***********************************************************************************/

void GeometryUtils::EvaluateHistoricalVariableGradientAtGaussPoint(
    array_1d<double, 3>& rOutput,
    const GeometryType& rGeometry,
    const Variable<double>& rVariable,
    const Matrix& rGaussPointShapeFunctionDerivativeValues,
    const int Step)
{
    noalias(rOutput) = ZeroVector(3);
    const SizeType number_of_nodes = rGeometry.PointsNumber();
    const SizeType dimension = rGaussPointShapeFunctionDerivativeValues.size2();

    for (SizeType a = 0; a < number_of_nodes; ++a)
    {
        const double value = rGeometry[a].FastGetSolutionStepValue(rVariable, Step);
        for (SizeType i = 0; i < dimension; ++i)
            rOutput[i] += rGaussPointShapeFunctionDerivativeValues(a, i) * value;
    }
}

/***********************************************************************************/
/***********************************************************************************/

void GeometryUtils::EvaluateHistoricalVariableGradientAtGaussPoint(
    BoundedMatrix<double, 3, 3>& rOutput,
    const GeometryType& rGeometry,
    const Variable<array_1d<double, 3>>& rVariable,
    const Matrix& rGaussPointShapeFunctionDerivativeValues,
    const int Step)
{
    noalias(rOutput) = ZeroMatrix(3, 3);
    const SizeType number_of_nodes = rGeometry.PointsNumber();
    const SizeType dimension = rGaussPointShapeFunctionDerivativeValues.size2();

    for (SizeType a = 0; a < number_of_nodes; ++a)
    {
        const array_1d<double, 3>& r_value =
            rGeometry[a].FastGetSolutionStepValue(rVariable, Step);
        for (SizeType i = 0; i < dimension; ++i)
        {
            for (SizeType j = 0; j < dimension; ++j)
            {
                rOutput(i, j) +=
                    rGaussPointShapeFunctionDerivativeValues(a, j) * r_value[i];
            }
        }
    }
}

/***********************************************************************************/
/***********************************************************************************/

void GeometryUtils::ShapeFunctionsSecondDerivativesTransformOnAllIntegrationPoints(
        DenseVector<DenseVector<Matrix>>& rResult,
        const GeometryType& rGeometry,
        const GeometryType::IntegrationMethod& rIntegrationMethod )
{

    const unsigned int integration_points_number = rGeometry.IntegrationPointsNumber( rIntegrationMethod );

    if ( integration_points_number == 0 )
            KRATOS_ERROR << "This integration method is not supported" << std::endl;

    rResult.resize(integration_points_number, false);

    //calculating the local gradients
     DenseVector<Matrix> DN_DX;
    rGeometry.ShapeFunctionsIntegrationPointsGradients( DN_DX, rIntegrationMethod );
    for (IndexType i = 0; i < integration_points_number; i++) {
        rResult[i].resize(rGeometry.PointsNumber(), false);
        for (IndexType j = 0; j < rGeometry.PointsNumber(); j++)
            rResult[i][j].resize(rGeometry.WorkingSpaceDimension(), rGeometry.WorkingSpaceDimension(), false);
        GeometryUtils::ShapeFunctionsSecondDerivativesTransformOnIntegrationPoint(DN_DX[i],rGeometry,rGeometry.IntegrationPoints( rIntegrationMethod )[i], rResult[i]);
    }
}

/***********************************************************************************/
/***********************************************************************************/

void GeometryUtils::ShapeFunctionsSecondDerivativesTransformOnIntegrationPoint(
      const Matrix& DN_DX,
      const GeometryType& rGeometry,
      const GeometryType::CoordinatesArrayType& rLocalIntegrationPointCoordinates,
      DenseVector<Matrix>& rResult)
{
    KRATOS_ERROR_IF_NOT(rGeometry.WorkingSpaceDimension() == rGeometry.LocalSpaceDimension())
        << "\'ShapeFunctionsIntegrationPointsSecondDerivatives\' is not defined for current geometry type as second derivatives are only defined in the local space." << std::endl;

    GeometryType::ShapeFunctionsSecondDerivativesType DDN_DDe;
    rGeometry.ShapeFunctionsSecondDerivatives(DDN_DDe, rLocalIntegrationPointCoordinates);

    Matrix A, Ainv;
    double DetA;
    Matrix J(rGeometry.WorkingSpaceDimension(),rGeometry.LocalSpaceDimension());
    rGeometry.Jacobian(J,rLocalIntegrationPointCoordinates);

    DenseVector<Matrix> aux(rGeometry.PointsNumber());
    Vector rhs, result;
    if (rGeometry.WorkingSpaceDimension() == 2){
        rhs.resize(3, false);
        result.resize(3, false);
    }
    else if (rGeometry.WorkingSpaceDimension() == 3){
        rhs.resize(6, false);
        result.resize(6, false);
    }

    for (IndexType i = 0; i < rGeometry.PointsNumber(); i++) {
        aux[i].resize(rGeometry.WorkingSpaceDimension(), rGeometry.WorkingSpaceDimension(), false);
    }

    if (rGeometry.WorkingSpaceDimension() == 2){
            A.resize(3,3,false);
            Ainv.resize(3,3,false);

            A(0,0) = J(0,0) * J(0,0);
            A(0,1) = J(1,0) * J(1,0);
            A(0,2) = 2.0 * J(0,0) * J(1,0);

            A(1,0) = J(0,1) * J(0,1);
            A(1,1) = J(1,1) * J(1,1);
            A(1,2) = 2.0 * J(0,1) * J(1,1);

            A(2,0) = J(0,0) * J(0,1);
            A(2,1) = J(1,0) * J(1,1);
            A(2,2) = J(0,0) * J(1,1) + J(0,1) * J(1,0);
        }
        else if (rGeometry.WorkingSpaceDimension() == 3){
            A.resize(6,6,false);
            Ainv.resize(6,6,false);

            A(0,0) = J(0,0) * J(0,0);
            A(0,1) = J(1,0) * J(1,0);
            A(0,2) = J(2,0) * J(2,0);
            A(0,3) = 2.0 * J(0,0) * J(1,0);
            A(0,4) = 2.0 * J(1,0) * J(2,0);
            A(0,5) = 2.0 * J(0,0) * J(2,0);

            A(1,0) = J(0,1) * J(0,1);
            A(1,1) = J(1,1) * J(1,1);
            A(1,2) = J(2,1) * J(2,1);
            A(1,3) = 2.0 * J(0,1) * J(1,1);
            A(1,4) = 2.0 * J(1,1) * J(2,1);
            A(1,5) = 2.0 * J(0,1) * J(2,1);

            A(2,0) = J(0,2) * J(0,2);
            A(2,1) = J(1,2) * J(1,2);
            A(2,2) = J(2,2) * J(2,2);
            A(2,3) = 2.0 * J(0,2) * J(1,2);
            A(2,4) = 2.0 * J(1,2) * J(2,2);
            A(2,5) = 2.0 * J(0,2) * J(2,2);

            A(3,0) = J(0,0) * J(0,1);
            A(3,1) = J(1,0) * J(1,1);
            A(3,2) = J(2,0) * J(2,1);
            A(3,3) = J(0,0) * J(1,1) + J(0,1) * J(1,0);
            A(3,4) = J(1,0) * J(2,1) + J(1,1) * J(2,0);
            A(3,5) = J(0,0) * J(2,1) + J(0,1) * J(2,0);

            A(4,0) = J(0,1) * J(0,2);
            A(4,1) = J(1,1) * J(1,2);
            A(4,2) = J(2,1) * J(2,2);
            A(4,3) = J(0,1) * J(1,2) + J(0,2) * J(1,1);
            A(4,4) = J(1,1) * J(2,2) + J(1,2) * J(2,1);
            A(4,5) = J(0,1) * J(2,2) + J(0,2) * J(2,1);

            A(5,0) = J(0,0) * J(0,2);
            A(5,1) = J(1,0) * J(1,2);
            A(5,2) = J(2,0) * J(2,2);
            A(5,3) = J(0,0) * J(1,2) + J(0,2) * J(1,0);
            A(5,4) = J(1,0) * J(2,2) + J(1,2) * J(2,0);
            A(5,5) = J(0,0) * J(2,2) + J(0,2) * J(2,0);

        }
        MathUtils<double>::InvertMatrix( A, Ainv, DetA );
        DenseVector<Matrix> H(rGeometry.WorkingSpaceDimension());
        for (unsigned int d = 0; d < rGeometry.WorkingSpaceDimension(); ++d)
            H[d] = ZeroMatrix(rGeometry.LocalSpaceDimension(),rGeometry.LocalSpaceDimension());

        for (IndexType p = 0; p < rGeometry.PointsNumber(); ++p) {
            const array_1d<double, 3>& r_coordinates = rGeometry[p].Coordinates();
            for (unsigned int d=0 ; d < rGeometry.WorkingSpaceDimension(); ++d){
                for (unsigned int e=0 ; e < rGeometry.WorkingSpaceDimension(); ++e){
                    for (unsigned int f=0 ; f < rGeometry.WorkingSpaceDimension(); ++f){
                        H[d](e,f) += r_coordinates[d] * DDN_DDe[p](e,f);
                    }
                }
            }
        }
        for (IndexType p = 0; p < rGeometry.PointsNumber(); ++p) {
            if (rGeometry.WorkingSpaceDimension() == 2){
                rhs[0] = DDN_DDe[p](0,0) - DN_DX(p,0) * H[0](0,0) - DN_DX(p,1) * H[1](0,0);
                rhs[1] = DDN_DDe[p](1,1) - DN_DX(p,0) * H[0](1,1) - DN_DX(p,1) * H[1](1,1);
                rhs[2] = DDN_DDe[p](0,1) - DN_DX(p,0) * H[0](0,1) - DN_DX(p,1) * H[1](0,1);
            }
            else if (rGeometry.WorkingSpaceDimension() == 3){
                rhs[0] = DDN_DDe[p](0,0) - DN_DX(p,0) * H[0](0,0) - DN_DX(p,1) * H[1](0,0) - DN_DX(p,2) * H[2](0,0);
                rhs[1] = DDN_DDe[p](1,1) - DN_DX(p,0) * H[0](1,1) - DN_DX(p,1) * H[1](1,1) - DN_DX(p,2) * H[2](0,0);
                rhs[2] = DDN_DDe[p](2,2) - DN_DX(p,0) * H[0](2,2) - DN_DX(p,1) * H[1](2,2) - DN_DX(p,2) * H[2](2,2);
                rhs[3] = DDN_DDe[p](0,1) - DN_DX(p,0) * H[0](0,1) - DN_DX(p,1) * H[1](0,1) - DN_DX(p,2) * H[2](0,1);
                rhs[4] = DDN_DDe[p](1,2) - DN_DX(p,0) * H[0](1,2) - DN_DX(p,1) * H[1](1,2) - DN_DX(p,2) * H[2](1,2);
                rhs[5] = DDN_DDe[p](0,2) - DN_DX(p,0) * H[0](0,2) - DN_DX(p,1) * H[1](0,2) - DN_DX(p,2) * H[2](0,2);
            }

            aux[p].resize(rGeometry.WorkingSpaceDimension(), rGeometry.WorkingSpaceDimension(), false );

            noalias(result) = prod(Ainv, rhs);

            aux[p](0,0) = result[0];
            aux[p](1,1) = result[1];
            if (rGeometry.WorkingSpaceDimension() == 2){
                aux[p](0,1) = result[2];
                aux[p](1,0) = result[2];
            }
            else if (rGeometry.WorkingSpaceDimension() == 3){
                aux[p](2,2) = result[2];
                aux[p](0,1) = result[3];
                aux[p](1,0) = result[3];
                aux[p](0,2) = result[5];
                aux[p](2,0) = result[5];
                aux[p](2,1) = result[4];
                aux[p](1,2) = result[4];
            }
        }
        noalias(rResult) = aux;
}

/***********************************************************************************/
/***********************************************************************************/

bool GeometryUtils::ProjectedIsInside(
    const GeometryType& rGeometry,
    const GeometryType::CoordinatesArrayType& rPointGlobalCoordinates,
    GeometryType::CoordinatesArrayType& rResult,
    const double Tolerance
    )
{
    // We compute the distance, if it is not in the pane we
    const Point point_to_project(rPointGlobalCoordinates);
    Point point_projected;
    double distance = 0.0;
    if (rGeometry.GetGeometryType() == GeometryData::KratosGeometryType::Kratos_Line2D2) {
        distance = GeometricalProjectionUtilities::FastProjectOnLine2D(rGeometry, point_to_project, point_projected);
    } else if (rGeometry.GetGeometryType() == GeometryData::KratosGeometryType::Kratos_Triangle3D3) {
        // We compute the normal to check the normal distances between the point and the triangles, so we can discard that is on the triangle
        const auto center = rGeometry.Center();
        const array_1d<double, 3> normal = rGeometry.UnitNormal(center);

        point_projected = GeometricalProjectionUtilities::FastProject(center, point_to_project, normal, distance);
    }

    // We check if we are on the plane
    if (std::abs(distance) > std::numeric_limits<double>::epsilon()) {
        if (std::abs(distance) > 1.0e-6 * rGeometry.Length()) {
            return false;
        }
    }

    return rGeometry.IsInside(rPointGlobalCoordinates, rResult, Tolerance);
}

// Template instantiations
template void KRATOS_API(KRATOS_CORE) GeometryUtils::EvaluateHistoricalVariableValueAtGaussPoint<array_1d<double, 3>>(
    array_1d<double, 3>& rOutput,
    const GeometryType&,
    const Variable<array_1d<double, 3>>&,
    const Vector&,
    const int);

/***********************************************************************************/
/***********************************************************************************/

bool GeometryUtils::TriangleBoxOverlap(
    const Point& rBoxCenter,
    const Point& rBoxHalfSize,
    const Point& rVertex0,
    const Point& rVertex1,
    const Point& rVertex2
    )
{
    double abs_ex, abs_ey, abs_ez, distance;
    array_1d<double,3 > vert0, vert1, vert2;
    array_1d<double,3 > edge0, edge1, edge2, normal;
    std::pair<double, double> min_max;

    // move everything so that the boxcenter is in (0,0,0)
    noalias(vert0) = rVertex0 - rBoxCenter;
    noalias(vert1) = rVertex1 - rBoxCenter;
    noalias(vert2) = rVertex2 - rBoxCenter;

    // compute triangle edges
    noalias(edge0) = vert1 - vert0;
    noalias(edge1) = vert2 - vert1;
    noalias(edge2) = vert0 - vert2;

    // Bullet 3:
    // test the 9 tests first (this was faster)
    abs_ex = std::abs(edge0[0]);
    abs_ey = std::abs(edge0[1]);
    abs_ez = std::abs(edge0[2]);
    if (AxisTestX(edge0[1],edge0[2],abs_ey,abs_ez,vert0,vert2,rBoxHalfSize)) return false;
    if (AxisTestY(edge0[0],edge0[2],abs_ex,abs_ez,vert0,vert2,rBoxHalfSize)) return false;
    if (AxisTestZ(edge0[0],edge0[1],abs_ex,abs_ey,vert0,vert2,rBoxHalfSize)) return false;

    abs_ex = std::abs(edge1[0]);
    abs_ey = std::abs(edge1[1]);
    abs_ez = std::abs(edge1[2]);
    if (AxisTestX(edge1[1],edge1[2],abs_ey,abs_ez,vert1,vert0,rBoxHalfSize)) return false;
    if (AxisTestY(edge1[0],edge1[2],abs_ex,abs_ez,vert1,vert0,rBoxHalfSize)) return false;
    if (AxisTestZ(edge1[0],edge1[1],abs_ex,abs_ey,vert1,vert0,rBoxHalfSize)) return false;

    abs_ex = std::abs(edge2[0]);
    abs_ey = std::abs(edge2[1]);
    abs_ez = std::abs(edge2[2]);
    if (AxisTestX(edge2[1],edge2[2],abs_ey,abs_ez,vert2,vert1,rBoxHalfSize)) return false;
    if (AxisTestY(edge2[0],edge2[2],abs_ex,abs_ez,vert2,vert1,rBoxHalfSize)) return false;
    if (AxisTestZ(edge2[0],edge2[1],abs_ex,abs_ey,vert2,vert1,rBoxHalfSize)) return false;

    // Bullet 1:
    //  first test overlap in the {x,y,z}-directions
    //  find min, max of the triangle for each direction, and test for
    //  overlap in that direction -- this is equivalent to testing a minimal
    //  AABB around the triangle against the AABB

    // test in X-direction
    min_max = std::minmax({vert0[0], vert1[0], vert2[0]});
    if(min_max.first>rBoxHalfSize[0] || min_max.second<-rBoxHalfSize[0]) return false;

    // test in Y-direction
    min_max = std::minmax({vert0[1], vert1[1], vert2[1]});
    if(min_max.first>rBoxHalfSize[1] || min_max.second<-rBoxHalfSize[1]) return false;

    // test in Z-direction
    min_max = std::minmax({vert0[2], vert1[2], vert2[2]});
    if(min_max.first>rBoxHalfSize[2] || min_max.second<-rBoxHalfSize[2]) return false;

    // Bullet 2:
    //  test if the box intersects the plane of the triangle
    //  compute plane equation of triangle: normal*x+distance=0
    MathUtils<double>::CrossProduct(normal, edge0, edge1);
    distance = -inner_prod(normal, vert0);
    if(!PlaneBoxOverlap(normal, distance, rBoxHalfSize)) return false;

    return true;  // box and triangle overlaps
}

/***********************************************************************************/
/***********************************************************************************/

bool GeometryUtils::AxisTestX(
    const double EdgeY,
    const double EdgeZ,
    const double AbsEdgeY,
    const double AbsEdgeZ,
    const array_1d<double,3>& rVertA,
    const array_1d<double,3>& rVertC,
    const Point& rBoxHalfSize
    )
{
    double proj_a, proj_c, rad;
    proj_a = EdgeY*rVertA[2] - EdgeZ*rVertA[1];
    proj_c = EdgeY*rVertC[2] - EdgeZ*rVertC[1];
    std::pair<double, double> min_max = std::minmax(proj_a, proj_c);

    rad = AbsEdgeZ*rBoxHalfSize[1] + AbsEdgeY*rBoxHalfSize[2];

    if(min_max.first>rad || min_max.second<-rad) return true;
    else return false;
}

/***********************************************************************************/
/***********************************************************************************/

bool GeometryUtils::AxisTestY(
    const double EdgeX,
    const double EdgeY,
    const double AbsEdgeX,
    const double AbsEdgeZ,
    const array_1d<double,3>& rVertA,
    const array_1d<double,3>& rVertC,
    const Point& rBoxHalfSize
    )
{
    double proj_a, proj_c, rad;
    proj_a = EdgeY*rVertA[0] - EdgeX*rVertA[2];
    proj_c = EdgeY*rVertC[0] - EdgeX*rVertC[2];
    std::pair<double, double> min_max = std::minmax(proj_a, proj_c);

    rad = AbsEdgeZ*rBoxHalfSize[0] + AbsEdgeX*rBoxHalfSize[2];

    if(min_max.first>rad || min_max.second<-rad) return true;
    else return false;
}

/***********************************************************************************/
/***********************************************************************************/

bool GeometryUtils::AxisTestZ(
    const double EdgeX,
    const double EdgeY,
    const double AbsEdgeX,
    const double AbsEdgeY,
    const array_1d<double,3>& rVertA,
    const array_1d<double,3>& rVertC,
    const Point& rBoxHalfSize
    )
{
    double proj_a, proj_c, rad;
    proj_a = EdgeX*rVertA[1] - EdgeY*rVertA[0];
    proj_c = EdgeX*rVertC[1] - EdgeY*rVertC[0];
    std::pair<double, double> min_max = std::minmax(proj_a, proj_c);

    rad = AbsEdgeY*rBoxHalfSize[0] + AbsEdgeX*rBoxHalfSize[1];

    if(min_max.first>rad || min_max.second<-rad) return true;
    else return false;
}

/***********************************************************************************/
/***********************************************************************************/

bool GeometryUtils::PlaneBoxOverlap(
    const array_1d<double,3>& rNormal,
    const double Distance,
    const array_1d<double,3>& rMaxBox
    )
{
    array_1d<double,3> vmin, vmax;
    for(int q = 0; q < 3; q++) {
        if(rNormal[q] > 0.00) {
            vmin[q] = -rMaxBox[q];
            vmax[q] =  rMaxBox[q];
        } else {
            vmin[q] =  rMaxBox[q];
            vmax[q] = -rMaxBox[q];
        }
    }
    if(inner_prod(rNormal, vmin) + Distance >  0.0) return false;
    if(inner_prod(rNormal, vmax) + Distance >= 0.0) return true;

    return false;
}

} // namespace Kratos.<|MERGE_RESOLUTION|>--- conflicted
+++ resolved
@@ -99,13 +99,8 @@
             return "Nurbs_Volume";
         case GeometryData::KratosGeometryType::Kratos_Nurbs_Curve_On_Surface:
             return "Nurbs_Curve_On_Surface";
-<<<<<<< HEAD
         case GeometryData::KratosGeometryType::Kratos_Surface_In_Nurbs_Volume:
             return "Surface_In_Nurbs_Volume";
-=======
-        case GeometryData::KratosGeometryType::Kratos_Nurbs_Surface_On_Volume:
-            return "Nurbs_Surface_On_Volume";
->>>>>>> 2b54f09b
         case GeometryData::KratosGeometryType::Kratos_Nurbs_Coupling_Geometry_2d:
             return "Nurbs_Coupling_Geometry_2d";
         case GeometryData::KratosGeometryType::Kratos_Brep_Curve:
