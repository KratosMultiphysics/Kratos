//
//    |  /           |
//    ' /   __| _` | __|  _ \   __|
//    . \  |   (   | |   (   |\__ `
//   _|\_\_|  \__,_|\__|\___/ ____/
//                   Multi-Physics
//
//  License:		 BSD License
//					 Kratos default license: kratos/license.txt
//
//  Main authors:    Vicente Mataix Ferrandiz
//

// System includes

// External includes

// Project includes
#include "utilities/exact_mortar_segmentation_utility.h"

namespace Kratos {
template <>
bool ExactMortarIntegrationUtility<2, 2, false>::GetExactIntegration(
    GeometryNodeType& OriginalSlaveGeometry,
    const array_1d<double, 3>& SlaveNormal,
    GeometryNodeType& OriginalMasterGeometry,
    const array_1d<double, 3>& MasterNormal,
    ConditionArrayListType& ConditionsPointsSlave) {
    // We take the geometry GP from the core
    const double tolerance = 1.0e-6;  // std::numeric_limits<double>::epsilon();

    double total_weight = 0.0;
    array_1d<double, 2> auxiliar_coordinates = ZeroVector(2);

    // Declaring auxiliar values
    PointType projected_gp_global;
    GeometryNodeType::CoordinatesArrayType projected_gp_local;

    // First look if the edges of the slave are inside of the master, if not check if the opposite is true, if not then the element is not in contact
    for (unsigned int i_slave = 0; i_slave < 2; ++i_slave) {
        const array_1d<double, 3>& normal =
            OriginalSlaveGeometry[i_slave].GetValue(NORMAL);

        MortarUtilities::FastProjectDirection(OriginalMasterGeometry,
            OriginalSlaveGeometry[i_slave].Coordinates(), projected_gp_global,
            MasterNormal, -normal);  // The opposite direction

        const bool is_inside = OriginalMasterGeometry.IsInside(
            projected_gp_global.Coordinates(), projected_gp_local, tolerance);

        if (is_inside == true)  // The slave node belongs to the master
        {
            if (i_slave == 0)
                auxiliar_coordinates[0] = -1.0;  // First node
            else
                auxiliar_coordinates[1] = 1.0;  // Second node
        }
    }

    // We check if the element is fully integrated
    if ((auxiliar_coordinates[0] == -1.0 && auxiliar_coordinates[1] == 1.0)) {
        total_weight = 2.0;
    } else  // If not then we proceed
    {
        std::vector<double> auxiliar_xi;
        for (unsigned int i_master = 0; i_master < 2; ++i_master) {
            projected_gp_local[0] = (i_master == 0) ? -1.0 : 1.0;
            double delta_xi = (i_master == 0) ? 0.5 : -0.5;
            const bool is_inside =
                MortarUtilities::ProjectIterativeLine2D(OriginalSlaveGeometry,
                    OriginalMasterGeometry[i_master].Coordinates(),
                    projected_gp_local, SlaveNormal, tolerance, delta_xi);

            if (is_inside == true) {
                auxiliar_xi.push_back(projected_gp_local[0]);
            }
        }

        // In this case one edge of the slave belongs to the master and additionally one node of the master belongs to the slave
        if (auxiliar_xi.size() == 1 && ((auxiliar_coordinates[0] == -1.0 ||
                                           auxiliar_coordinates[1] == 1.0))) {
            if (std::abs(auxiliar_coordinates[0] + 1.0) <
                tolerance)  // NOTE: Equivalent to == -1.0
            {
                auxiliar_coordinates[1] = auxiliar_xi[0];
            } else if (std::abs(auxiliar_coordinates[1] - 1.0) <
                       tolerance)  // NOTE: Equivalent to == 1.0
            {
                auxiliar_coordinates[0] = auxiliar_xi[0];
            } else {
                KRATOS_WATCH(auxiliar_xi[0]);
                KRATOS_WATCH(auxiliar_coordinates[0]);
                KRATOS_WATCH(auxiliar_coordinates[1]);
                KRATOS_ERROR
                    << "WARNING: THIS IS NOT SUPPOSED TO HAPPEN!!!! (TYPE 0)"
                    << std::endl;
            }
        } else if (
            auxiliar_xi.size() ==
            2)  // Both nodes of the master belong to the slave (and none of the nodes of the slave belong to the master, the nodes can coincide, there is no other possibility)
        {
            if (std::abs(auxiliar_coordinates[0] + 1.0) <
                tolerance)  // NOTE: Equivalent to == -1.0. In this case the node in the left edge is already assigned
            {
                auxiliar_coordinates[1] =
                    auxiliar_xi[0] < auxiliar_xi[1]
                        ? auxiliar_xi[1]
                        : auxiliar_xi[0];  // We set in the proper position
            } else if (
                std::abs(auxiliar_coordinates[1] - 1.0) <
                tolerance)  // NOTE: Equivalent to == 1.0. In this case the node in the right edge is already assigned
            {
                auxiliar_coordinates[0] =
                    auxiliar_xi[0] < auxiliar_xi[1]
                        ? auxiliar_xi[0]
                        : auxiliar_xi[1];  // We set in the proper position
            } else  // There isn't any coincidence with the edges
            {
                if (auxiliar_xi[0] <
                    auxiliar_xi[1])  // We check that are in proper order
                {
                    auxiliar_coordinates[0] = auxiliar_xi[0];
                    auxiliar_coordinates[1] = auxiliar_xi[1];
                } else {
                    auxiliar_coordinates[1] = auxiliar_xi[0];
                    auxiliar_coordinates[0] = auxiliar_xi[1];
                }
            }
        } else  // THIS IS NOT SUPPOSED TO HAPPEN
        {
#ifdef KRATOS_DEBUG
            KRATOS_WATCH(OriginalSlaveGeometry);
            KRATOS_WATCH(OriginalMasterGeometry);
            KRATOS_ERROR
                << "WARNING: THIS IS NOT SUPPOSED TO HAPPEN!!!! (TYPE 1)"
                << std::endl;
#endif
            return false;  // NOTE: Giving problems
        }

        total_weight = auxiliar_coordinates[1] - auxiliar_coordinates[0];
    }

    if (total_weight < 0.0) {
        KRATOS_ERROR
            << "WAAAAAAAAAAAAARNING!!!!!!!!, wrong order of the coordinates: "
            << auxiliar_coordinates << std::endl;
    } else if (total_weight > 2.0) {
        KRATOS_ERROR
            << "WAAAAAAAAAAAAARNING!!!!!!!!, impossible, Weight higher than 2: "
            << auxiliar_coordinates << std::endl;
    }

    // We do the final assignmen
    if (total_weight > std::numeric_limits<double>::epsilon()) {
        ConditionsPointsSlave.resize(1);
        array_1d<PointType, 2> list_points;
        list_points[0].Coordinates()[0] = auxiliar_coordinates[0];
        list_points[1].Coordinates()[0] = auxiliar_coordinates[1];
        ConditionsPointsSlave[0] = list_points;

        return true;
    } else {
        ConditionsPointsSlave.clear();
        return false;
    }

    ConditionsPointsSlave.clear();
    return false;
}

/***********************************************************************************/
/***********************************************************************************/

template <>
bool ExactMortarIntegrationUtility<3, 3, false>::GetExactIntegration(
    GeometryNodeType& OriginalSlaveGeometry,
    const array_1d<double, 3>& SlaveNormal,
    GeometryNodeType& OriginalMasterGeometry,
    const array_1d<double, 3>& MasterNormal,
    ConditionArrayListType& ConditionsPointsSlave) {
    // Firt we create an auxiliar plane based in the condition center and its normal
    const PointType& slave_center = OriginalSlaveGeometry.Center();

    // We define the condition tangents
    const array_1d<double, 3> slave_tangent_xi =
        (OriginalSlaveGeometry[1].Coordinates() -
            OriginalSlaveGeometry[0].Coordinates()) /
        norm_2(OriginalSlaveGeometry[1].Coordinates() -
               OriginalSlaveGeometry[0].Coordinates());
    array_1d<double, 3> slave_tangent_eta;
    MathUtils<double>::CrossProduct(
        slave_tangent_eta, SlaveNormal, slave_tangent_xi);

    // We define the tolerance
    const double tolerance = std::numeric_limits<double>::epsilon();

    // We define the auxiliar geometry
    std::vector<PointType::Pointer> points_array_slave(3);
    std::vector<PointType::Pointer> points_array_master(3);
    for (unsigned int i_node = 0; i_node < 3; ++i_node) {
        PointType aux_point;

        aux_point.Coordinates() =
            OriginalSlaveGeometry[i_node]
                .Coordinates();  // NOTE: We are in a linear triangle, all the nodes belong already to the plane, so, the step one can be avoided, we directly project  the master nodes
        MortarUtilities::RotatePoint(aux_point, slave_center, slave_tangent_xi,
            slave_tangent_eta, false);
        points_array_slave[i_node] = boost::make_shared<PointType>(aux_point);

        aux_point = MortarUtilities::FastProject(
            slave_center, OriginalMasterGeometry[i_node], SlaveNormal);
        MortarUtilities::RotatePoint(aux_point, slave_center, slave_tangent_xi,
            slave_tangent_eta, false);
        points_array_master[i_node] = boost::make_shared<PointType>(aux_point);
    }

    Triangle3D3<PointType> slave_geometry(points_array_slave);
    Triangle3D3<PointType> master_geometry(points_array_master);

    // No we project both nodes from the slave side and the master side
    array_1d<bool, 3> all_inside;

    // We check if the nodes are inside
    CheckInside(all_inside, slave_geometry, master_geometry, tolerance);

    // We create the pointlist
    PointListType point_list;

    // All the master points are inside the slave geometry
    if (CheckAllInside(all_inside) == true) {
        ConditionsPointsSlave.resize(1);

        for (unsigned int i_node = 0; i_node < 3; ++i_node) {
            PointType point;
            OriginalSlaveGeometry.PointLocalCoordinates(
                point, OriginalMasterGeometry[i_node]);
            ConditionsPointsSlave[0][i_node] = point;
        }

        return true;
    } else {
        // We add the internal nodes
        PushBackPoints(point_list, all_inside, master_geometry);

        // We check if the nodes are inside
        CheckInside(all_inside, master_geometry, slave_geometry, tolerance);

        // We add the internal nodes
        PushBackPoints(point_list, all_inside, slave_geometry);

        return TriangleIntersections<GeometryNodeType>(ConditionsPointsSlave,
            point_list, OriginalSlaveGeometry, slave_geometry, master_geometry,
            slave_tangent_xi, slave_tangent_eta, slave_center);
    }

    ConditionsPointsSlave.clear();
    return false;
}

/***********************************************************************************/
/***********************************************************************************/

template <>
bool ExactMortarIntegrationUtility<3, 4, false>::GetExactIntegration(
    GeometryNodeType& OriginalSlaveGeometry,
    const array_1d<double, 3>& SlaveNormal,
    GeometryNodeType& OriginalMasterGeometry,
    const array_1d<double, 3>& MasterNormal,
    ConditionArrayListType& ConditionsPointsSlave) {
    // We define the tolerance
    const double tolerance = std::numeric_limits<double>::epsilon();

    // Firt we create an auxiliar plane based in the condition center and its normal
    const PointType& slave_center = OriginalSlaveGeometry.Center();

    // We define the condition tangents
    const array_1d<double, 3> slave_tangent_xi =
        (OriginalSlaveGeometry[2].Coordinates() -
            OriginalSlaveGeometry[0].Coordinates()) /
        norm_2(OriginalSlaveGeometry[2].Coordinates() -
               OriginalSlaveGeometry[0].Coordinates());
    array_1d<double, 3> slave_tangent_eta;
    MathUtils<double>::CrossProduct(
        slave_tangent_eta, SlaveNormal, slave_tangent_xi);

    // We define the auxiliar geometry
    std::vector<PointType::Pointer> points_array_slave(4);
    std::vector<PointType::Pointer> points_array_slave_not_rotated(4);
    std::vector<PointType::Pointer> points_array_master(4);
    for (unsigned int i_node = 0; i_node < 4; ++i_node) {
        PointType aux_point;

        aux_point = MortarUtilities::FastProject(
            slave_center, OriginalSlaveGeometry[i_node], SlaveNormal);
        points_array_slave_not_rotated[i_node] =
            boost::make_shared<PointType>(aux_point);
        MortarUtilities::RotatePoint(aux_point, slave_center, slave_tangent_xi,
            slave_tangent_eta, false);
        points_array_slave[i_node] = boost::make_shared<PointType>(aux_point);

        aux_point = MortarUtilities::FastProject(
            slave_center, OriginalMasterGeometry[i_node], SlaveNormal);
        MortarUtilities::RotatePoint(aux_point, slave_center, slave_tangent_xi,
            slave_tangent_eta, false);
        points_array_master[i_node] = boost::make_shared<PointType>(aux_point);
    }

    Quadrilateral3D4<PointType> slave_geometry(points_array_slave);
    Quadrilateral3D4<PointType> slave_geometry_not_rotated(
        points_array_slave_not_rotated);
    Quadrilateral3D4<PointType> master_geometry(points_array_master);

    // No we project both nodes from the slave side and the master side
    array_1d<bool, 4> all_inside;

    // We check if the nodes are inside
    CheckInside(all_inside, slave_geometry, master_geometry, tolerance);

    // We create the pointlist
    PointListType point_list;

    // All the master points are inside the slave geometry
    if (CheckAllInside(all_inside) == true) {
        // We add the internal nodes
        PushBackPoints(point_list, all_inside, master_geometry);

        return TriangleIntersections<GeometryPointType>(ConditionsPointsSlave,
            point_list, slave_geometry_not_rotated, slave_geometry,
            master_geometry, slave_tangent_xi, slave_tangent_eta, slave_center,
            true);

        //         const bool solution = TriangleIntersections<GeometryNodeType>(ConditionsPointsSlave, point_list, OriginalSlaveGeometry, slave_geometry, master_geometry, slave_tangent_xi, slave_tangent_eta, slave_center, true);
        //
        //         EnhanceTriangulation(ConditionsPointsSlave);
        //
        //         return solution;
    } else {
        // We add the internal nodes
        PushBackPoints(point_list, all_inside, master_geometry);

        // We check if the nodes are inside
        CheckInside(all_inside, master_geometry, slave_geometry, tolerance);

        // We add the internal nodes
        PushBackPoints(point_list, all_inside, slave_geometry);

        return TriangleIntersections<GeometryPointType>(ConditionsPointsSlave,
            point_list, slave_geometry_not_rotated, slave_geometry,
            master_geometry, slave_tangent_xi, slave_tangent_eta, slave_center);

        //         const bool solution = TriangleIntersections<GeometryNodeType>(ConditionsPointsSlave, point_list, OriginalSlaveGeometry, slave_geometry, master_geometry, slave_tangent_xi, slave_tangent_eta, slave_center);
        //
        //         EnhanceTriangulation(ConditionsPointsSlave);
        //
        //         return solution;
    }

    ConditionsPointsSlave.clear();
    return false;
}

// NOTE: The following are "hardcopies" of the previous ones, this is because C++ doesn't allow yet the partial specialization (CHECK THE ERROR TWICE!!!!!)

/***********************************************************************************/
/***********************************************************************************/

template <>
bool ExactMortarIntegrationUtility<2, 2, true>::GetExactIntegration(
    GeometryNodeType& OriginalSlaveGeometry,
    const array_1d<double, 3>& SlaveNormal,
    GeometryNodeType& OriginalMasterGeometry,
    const array_1d<double, 3>& MasterNormal,
    ConditionArrayListType& ConditionsPointsSlave) {
    // We take the geometry GP from the core
    const double tolerance = 1.0e-6;  // std::numeric_limits<double>::epsilon();

    double total_weight = 0.0;
    array_1d<double, 2> auxiliar_coordinates = ZeroVector(2);
    array_1d<PointBelongsLine2D2N, 2> auxiliar_belong;

    // Declaring auxiliar values
    PointType projected_gp_global;
    GeometryNodeType::CoordinatesArrayType projected_gp_local;

    // First look if the edges of the slave are inside of the master, if not check if the opposite is true, if not then the element is not in contact
    for (unsigned int i_slave = 0; i_slave < 2; ++i_slave) {
        const array_1d<double, 3>& normal =
            OriginalSlaveGeometry[i_slave].GetValue(NORMAL);

        MortarUtilities::FastProjectDirection(OriginalMasterGeometry,
            OriginalSlaveGeometry[i_slave].Coordinates(), projected_gp_global,
            MasterNormal, -normal);  // The opposite direction

        const bool is_inside = OriginalMasterGeometry.IsInside(
            projected_gp_global.Coordinates(), projected_gp_local, tolerance);

        if (is_inside == true)  // The slave node belongs to the master
        {
            if (i_slave == 0)  // First node
            {
                auxiliar_coordinates[0] = -1.0;
                auxiliar_belong[0] = SlaveLine2D2N0;
            } else  // Second node
            {
                auxiliar_coordinates[1] = 1.0;
                auxiliar_belong[1] = SlaveLine2D2N1;
            }
        }
    }

    // We check if the element is fully integrated
    if ((auxiliar_coordinates[0] == -1.0 && auxiliar_coordinates[1] == 1.0) ==
        true) {
        total_weight = 2.0;
    } else  // If not then we proceed
    {
        std::vector<double> auxiliar_xi;
        std::vector<PointBelongsLine2D2N> auxiliar_master_belong;
        for (unsigned int i_master = 0; i_master < 2; ++i_master) {
            projected_gp_local[0] = (i_master == 0) ? -1.0 : 1.0;
            double delta_xi = (i_master == 0) ? 0.5 : -0.5;
            const bool is_inside =
                MortarUtilities::ProjectIterativeLine2D(OriginalSlaveGeometry,
                    OriginalMasterGeometry[i_master].Coordinates(),
                    projected_gp_local, SlaveNormal, tolerance, delta_xi);

            if (is_inside == true) {
                auxiliar_xi.push_back(projected_gp_local[0]);
                auxiliar_master_belong.push_back(
                    static_cast<PointBelongsLine2D2N>(2 + i_master));
            }
        }

        // In this case one edge of the slave belongs to the master and additionally one node of the master belongs to the slave
        if (auxiliar_xi.size() == 1 && ((auxiliar_coordinates[0] == -1.0 ||
                                           auxiliar_coordinates[1] == 1.0))) {
            if (std::abs(auxiliar_coordinates[0] + 1.0) <
                tolerance)  // NOTE: Equivalent to == -1.0
            {
                auxiliar_coordinates[1] = auxiliar_xi[0];
                auxiliar_belong[1] = auxiliar_master_belong[0];
            } else if (std::abs(auxiliar_coordinates[1] - 1.0) <
                       tolerance)  // NOTE: Equivalent to == 1.0
            {
                auxiliar_coordinates[0] = auxiliar_xi[0];
                auxiliar_belong[0] = auxiliar_master_belong[0];
            } else {
                KRATOS_WATCH(auxiliar_xi[0]);
                KRATOS_WATCH(auxiliar_coordinates[0]);
                KRATOS_WATCH(auxiliar_coordinates[1]);
                KRATOS_ERROR
                    << "WARNING: THIS IS NOT SUPPOSED TO HAPPEN!!!! (TYPE 0)"
                    << std::endl;
            }
        } else if (
            auxiliar_xi.size() ==
            2)  // Both nodes of the master belong to the slave (and none of the nodes of the slave belong to the master, the nodes can coincide, there is no other possibility)
        {
            if (std::abs(auxiliar_coordinates[0] + 1.0) <
                tolerance)  // NOTE: Equivalent to == -1.0. In this case the node in the left edge is already assigned
            {
                auxiliar_coordinates[1] =
                    auxiliar_xi[0] < auxiliar_xi[1]
                        ? auxiliar_xi[1]
                        : auxiliar_xi[0];  // We set in the proper position
                auxiliar_belong[1] = auxiliar_xi[0] < auxiliar_xi[1]
                                         ? auxiliar_master_belong[1]
                                         : auxiliar_master_belong[0];
            } else if (
                std::abs(auxiliar_coordinates[1] - 1.0) <
                tolerance)  // NOTE: Equivalent to == 1.0. In this case the node in the right edge is already assigned
            {
                auxiliar_coordinates[0] =
                    auxiliar_xi[0] < auxiliar_xi[1]
                        ? auxiliar_xi[0]
                        : auxiliar_xi[1];  // We set in the proper position
                auxiliar_belong[0] = auxiliar_xi[0] < auxiliar_xi[1]
                                         ? auxiliar_master_belong[0]
                                         : auxiliar_master_belong[1];
            } else  // There isn't any coincidence with the edges
            {
                if (auxiliar_xi[0] <
                    auxiliar_xi[1])  // We check that are in proper order
                {
                    auxiliar_coordinates[0] = auxiliar_xi[0];
                    auxiliar_coordinates[1] = auxiliar_xi[1];
                    auxiliar_belong[0] = auxiliar_master_belong[0];
                    auxiliar_belong[1] = auxiliar_master_belong[1];
                } else {
                    auxiliar_coordinates[1] = auxiliar_xi[0];
                    auxiliar_coordinates[0] = auxiliar_xi[1];
                    auxiliar_belong[1] = auxiliar_master_belong[0];
                    auxiliar_belong[0] = auxiliar_master_belong[1];
                }
            }
        } else  // THIS IS NOT SUPPOSED TO HAPPEN
        {
#ifdef KRATOS_DEBUG
            KRATOS_WATCH(OriginalSlaveGeometry);
            KRATOS_WATCH(OriginalMasterGeometry);
            KRATOS_ERROR
                << "WARNING: THIS IS NOT SUPPOSED TO HAPPEN!!!! (TYPE 1)"
                << std::endl;
#endif
            return false;  // NOTE: Giving problems
        }

        total_weight = auxiliar_coordinates[1] - auxiliar_coordinates[0];
    }

    if (total_weight < 0.0) {
        KRATOS_ERROR
            << "WAAAAAAAAAAAAARNING!!!!!!!!, wrong order of the coordinates: "
            << auxiliar_coordinates << std::endl;
    } else if (total_weight > 2.0) {
        KRATOS_ERROR
            << "WAAAAAAAAAAAAARNING!!!!!!!!, impossible, Weight higher than 2: "
            << auxiliar_coordinates << std::endl;
    }

    // We do the final assignmen
    if (total_weight > std::numeric_limits<double>::epsilon()) {
        ConditionsPointsSlave.resize(1);
        array_1d<PointBelong<2>, 2> list_points;
        list_points[0].Coordinates()[0] = auxiliar_coordinates[0];
        list_points[0].SetBelong(auxiliar_belong[0]);
        list_points[1].Coordinates()[0] = auxiliar_coordinates[1];
        list_points[1].SetBelong(auxiliar_belong[1]);
        ConditionsPointsSlave[0] = list_points;

        return true;
    } else {
        ConditionsPointsSlave.clear();
        return false;
    }

    ConditionsPointsSlave.clear();
    return false;
}

/***********************************************************************************/
/***********************************************************************************/

template <>
bool ExactMortarIntegrationUtility<3, 3, true>::GetExactIntegration(
    GeometryNodeType& OriginalSlaveGeometry,
    const array_1d<double, 3>& SlaveNormal,
    GeometryNodeType& OriginalMasterGeometry,
    const array_1d<double, 3>& MasterNormal,
    ConditionArrayListType& ConditionsPointsSlave) {
    // Firt we create an auxiliar plane based in the condition center and its normal
    const PointType& slave_center = OriginalSlaveGeometry.Center();

    // We define the condition tangents
    const array_1d<double, 3> slave_tangent_xi =
        (OriginalSlaveGeometry[1].Coordinates() -
            OriginalSlaveGeometry[0].Coordinates()) /
        norm_2(OriginalSlaveGeometry[1].Coordinates() -
               OriginalSlaveGeometry[0].Coordinates());
    array_1d<double, 3> slave_tangent_eta;
    MathUtils<double>::CrossProduct(
        slave_tangent_eta, SlaveNormal, slave_tangent_xi);

    // We define the tolerance
    const double tolerance = std::numeric_limits<double>::epsilon();

    // We define the auxiliar geometry
    std::vector<PointType::Pointer> points_array_slave(3);
    std::vector<PointType::Pointer> points_array_master(3);
    for (unsigned int i_node = 0; i_node < 3; ++i_node) {
        PointType aux_point;

        aux_point.Coordinates() =
            OriginalSlaveGeometry[i_node]
                .Coordinates();  // NOTE: We are in a linear triangle, all the nodes belong already to the plane, so, the step one can be avoided, we directly project  the master nodes
        MortarUtilities::RotatePoint(aux_point, slave_center, slave_tangent_xi,
            slave_tangent_eta, false);
        points_array_slave[i_node] = boost::make_shared<PointType>(aux_point);

        aux_point = MortarUtilities::FastProject(
            slave_center, OriginalMasterGeometry[i_node], SlaveNormal);
        MortarUtilities::RotatePoint(aux_point, slave_center, slave_tangent_xi,
            slave_tangent_eta, false);
        points_array_master[i_node] = boost::make_shared<PointType>(aux_point);
    }

    Triangle3D3<PointType> slave_geometry(points_array_slave);
    Triangle3D3<PointType> master_geometry(points_array_master);

    // No we project both nodes from the slave side and the master side
    array_1d<bool, 3> all_inside;

    // We check if the nodes are inside
    CheckInside(all_inside, slave_geometry, master_geometry, tolerance);

    // We create the pointlist
    PointListType point_list;

    // All the master points are inside the slave geometry
    if (CheckAllInside(all_inside) == true) {
        ConditionsPointsSlave.resize(1);

        for (unsigned int i_node = 0; i_node < 3; ++i_node) {
            PointType point;
            OriginalSlaveGeometry.PointLocalCoordinates(
                point, OriginalMasterGeometry[i_node]);
            ConditionsPointsSlave[0][i_node] =
                PointBelong<3>(point.Coordinates(),
                    static_cast<PointBelongsTriangle3D3N>(i_node + 3));
        }

        return true;
    } else {
        // We add the internal nodes
        PushBackPoints(point_list, all_inside, master_geometry, Master);

        // We check if the nodes are inside
        CheckInside(all_inside, master_geometry, slave_geometry, tolerance);

        // We add the internal nodes
        PushBackPoints(point_list, all_inside, slave_geometry, Slave);

        return TriangleIntersections<GeometryNodeType>(ConditionsPointsSlave,
            point_list, OriginalSlaveGeometry, slave_geometry, master_geometry,
            slave_tangent_xi, slave_tangent_eta, slave_center);
    }

    ConditionsPointsSlave.clear();
    return false;
}

/***********************************************************************************/
/***********************************************************************************/

template <>
bool ExactMortarIntegrationUtility<3, 4, true>::GetExactIntegration(
    GeometryNodeType& OriginalSlaveGeometry,
    const array_1d<double, 3>& SlaveNormal,
    GeometryNodeType& OriginalMasterGeometry,
    const array_1d<double, 3>& MasterNormal,
    ConditionArrayListType& ConditionsPointsSlave) {
    // We define the tolerance
    const double tolerance = std::numeric_limits<double>::epsilon();

    // Firt we create an auxiliar plane based in the condition center and its normal
    const PointType& slave_center = OriginalSlaveGeometry.Center();

    // We define the condition tangents
    const array_1d<double, 3> slave_tangent_xi =
        (OriginalSlaveGeometry[2].Coordinates() -
            OriginalSlaveGeometry[0].Coordinates()) /
        norm_2(OriginalSlaveGeometry[2].Coordinates() -
               OriginalSlaveGeometry[0].Coordinates());
    array_1d<double, 3> slave_tangent_eta;
    MathUtils<double>::CrossProduct(
        slave_tangent_eta, SlaveNormal, slave_tangent_xi);

    // We define the auxiliar geometry
    std::vector<PointType::Pointer> points_array_slave(4);
    std::vector<PointType::Pointer> points_array_slave_not_rotated(4);
    std::vector<PointType::Pointer> points_array_master(4);
    for (unsigned int i_node = 0; i_node < 4; ++i_node) {
        PointType aux_point;

        aux_point = MortarUtilities::FastProject(
            slave_center, OriginalSlaveGeometry[i_node], SlaveNormal);
        points_array_slave_not_rotated[i_node] =
            boost::make_shared<PointType>(aux_point);
        MortarUtilities::RotatePoint(aux_point, slave_center, slave_tangent_xi,
            slave_tangent_eta, false);
        points_array_slave[i_node] = boost::make_shared<PointType>(aux_point);

        aux_point = MortarUtilities::FastProject(
            slave_center, OriginalMasterGeometry[i_node], SlaveNormal);
        MortarUtilities::RotatePoint(aux_point, slave_center, slave_tangent_xi,
            slave_tangent_eta, false);
        points_array_master[i_node] = boost::make_shared<PointType>(aux_point);
    }

    Quadrilateral3D4<PointType> slave_geometry(points_array_slave);
    Quadrilateral3D4<PointType> slave_geometry_not_rotated(
        points_array_slave_not_rotated);
    Quadrilateral3D4<PointType> master_geometry(points_array_master);

    // No we project both nodes from the slave side and the master side
    array_1d<bool, 4> all_inside;

    // We check if the nodes are inside
    CheckInside(all_inside, slave_geometry, master_geometry, tolerance);

    // We create the pointlist
    PointListType point_list;

    // All the master points are inside the slave geometry
    if (CheckAllInside(all_inside) == true) {
        // We add the internal nodes
        PushBackPoints(point_list, all_inside, master_geometry, Master);

        return TriangleIntersections<GeometryPointType>(ConditionsPointsSlave,
            point_list, slave_geometry_not_rotated, slave_geometry,
            master_geometry, slave_tangent_xi, slave_tangent_eta, slave_center,
            true);
    } else {
        // We add the internal nodes
        PushBackPoints(point_list, all_inside, master_geometry, Master);

        // We check if the nodes are inside
        CheckInside(all_inside, master_geometry, slave_geometry, tolerance);

        // We add the internal nodes
        PushBackPoints(point_list, all_inside, slave_geometry, Slave);

        return TriangleIntersections<GeometryPointType>(ConditionsPointsSlave,
            point_list, slave_geometry_not_rotated, slave_geometry,
            master_geometry, slave_tangent_xi, slave_tangent_eta, slave_center);
    }

    ConditionsPointsSlave.clear();
    return false;
}

/***********************************************************************************/
/***********************************************************************************/

template <unsigned int TDim, unsigned int TNumNodes, bool TBelong>
bool ExactMortarIntegrationUtility<TDim, TNumNodes,
    TBelong>::GetExactIntegration(GeometryNodeType& OriginalSlaveGeometry,
    const array_1d<double, 3>& SlaveNormal,
    GeometryNodeType& OriginalMasterGeometry,
    const array_1d<double, 3>& MasterNormal,
    IntegrationPointsType& IntegrationPointsSlave) {
    ConditionArrayListType conditions_points_slave;

    const bool is_inside =
        GetExactIntegration(OriginalSlaveGeometry, SlaveNormal,
            OriginalMasterGeometry, MasterNormal, conditions_points_slave);

    for (unsigned int i_geom = 0; i_geom < conditions_points_slave.size();
         ++i_geom) {
        std::vector<PointType::Pointer> points_array(
            TDim);  // The points are stored as local coordinates, we calculate the global coordinates of this points
        for (unsigned int i_node = 0; i_node < TDim; ++i_node) {
            PointType global_point;
            OriginalSlaveGeometry.GlobalCoordinates(
                global_point, conditions_points_slave[i_geom][i_node]);
            points_array[i_node] = boost::make_shared<PointType>(global_point);
        }

        DecompositionType decomp_geom(points_array);

        const GeometryPointType::IntegrationPointsArrayType&
            local_integration_slave =
                decomp_geom.IntegrationPoints(mAuxIntegrationMethod);

        // Integrating the mortar operators
        for (unsigned int point_number = 0;
             point_number < local_integration_slave.size(); ++point_number) {
            const double weight =
                local_integration_slave[point_number].Weight();
            const PointType local_point_decomp =
                local_integration_slave[point_number].Coordinates();
            PointType local_point_parent;
            PointType gp_global;
            decomp_geom.GlobalCoordinates(gp_global, local_point_decomp);
<<<<<<< HEAD
            OriginalSlaveGeometry.PointLocalCoordinates(local_point_parent, gp_global);
            
            const double det_J = decomp_geom.DeterminantOfJacobian( local_point_decomp ) * (TDim == 2 ? 2.0 : 1.0);
            
            IntegrationPointsSlave.push_back( IntegrationPointType( local_point_parent.X(), local_point_parent.Y(), weight * det_J )); // TODO: Change push_back for a fix opoeration
=======
            OriginalSlaveGeometry.PointLocalCoordinates(
                local_point_parent, gp_global);

            const double det_J =
                decomp_geom.DeterminantOfJacobian(local_point_decomp) *
                (TDim == 2 ? 2.0 : 1.0);

            IntegrationPointsSlave.push_back(
                IntegrationPointType(local_point_parent.Coordinate(1),
                    local_point_parent.Coordinate(2),
                    weight *
                        det_J));  // TODO: Change push_back for a fix opoeration
>>>>>>> 1d82ac0c
        }
    }

    return is_inside;
}

/***********************************************************************************/
/***********************************************************************************/

template <unsigned int TDim, unsigned int TNumNodes, bool TBelong>
bool ExactMortarIntegrationUtility<TDim, TNumNodes,
    TBelong>::GetExactAreaIntegration(GeometryNodeType& OriginalSlaveGeometry,
    const array_1d<double, 3>& SlaveNormal,
    GeometryNodeType& OriginalMasterGeometry,
    const array_1d<double, 3>& MasterNormal, double& rArea) {
    ConditionArrayListType conditions_points_slave;

    const bool is_inside =
        GetExactIntegration(OriginalSlaveGeometry, SlaveNormal,
            OriginalMasterGeometry, MasterNormal, conditions_points_slave);

    GetTotalArea(OriginalSlaveGeometry, conditions_points_slave, rArea);

    return is_inside;
}

/***********************************************************************************/
/***********************************************************************************/

template <unsigned int TDim, unsigned int TNumNodes, bool TBelong>
void ExactMortarIntegrationUtility<TDim, TNumNodes, TBelong>::GetTotalArea(
    GeometryNodeType& OriginalSlaveGeometry,
    ConditionArrayListType& ConditionsPointsSlave, double& rArea) {
    rArea = 0.0;

    for (unsigned int i_geom = 0; i_geom < ConditionsPointsSlave.size();
         ++i_geom) {
        std::vector<PointType::Pointer> points_array(
            TDim);  // The points are stored as local coordinates, we calculate the global coordinates of this points
        for (unsigned int i_node = 0; i_node < TDim; ++i_node) {
            PointType global_point;
            OriginalSlaveGeometry.GlobalCoordinates(
                global_point, ConditionsPointsSlave[i_geom][i_node]);
            points_array[i_node] = boost::make_shared<PointType>(global_point);
        }

        DecompositionType decomp_geom(points_array);
#ifdef KRATOS_DEBUG
        if (mDebugGeometries == true) {
            std::cout << "\nGraphics3D[{Opacity[.3],Triangle[{{";

            for (unsigned int i = 0; i < 3; ++i) {
                std::cout << std::setprecision(16) << decomp_geom[i].X() << ","
                          << decomp_geom[i].Y() << "," << decomp_geom[i].Z();

                if (i < 2)
                    std::cout << "},{";
            }

            std::cout << "}}]}],";  // << std::endl;
        }
#endif

        rArea += decomp_geom.Area();
    }
}

/***********************************************************************************/
/***********************************************************************************/

template <unsigned int TDim, unsigned int TNumNodes, bool TBelong>
bool ExactMortarIntegrationUtility<TDim, TNumNodes,
    TBelong>::TestGetExactIntegration(Condition::Pointer& SlaveCond,
    Condition::Pointer& MasterCond, Matrix& CustomSolution) {
    IntegrationPointsType integration_points_slave;

    const bool solution = GetExactIntegration(SlaveCond->GetGeometry(),
        SlaveCond->GetValue(NORMAL), MasterCond->GetGeometry(),
        MasterCond->GetValue(NORMAL), integration_points_slave);

    CustomSolution.resize(integration_points_slave.size(), TDim, false);

#ifdef KRATOS_DEBUG
    if (mDebugGeometries == true) {
        std::cout << "The Gauss Points obtained are: " << std::endl;
    }
#endif
    for (unsigned int GP = 0; GP < integration_points_slave.size(); GP++) {
#ifdef KRATOS_DEBUG
        if (mDebugGeometries == true) {
            KRATOS_WATCH(integration_points_slave[GP]);
        }
#endif

        // Solution save:
<<<<<<< HEAD
        CustomSolution(GP, 0) = integration_points_slave[GP].Coordinates()[0];
        if (TDim == 2)
        {
            CustomSolution(GP, 1) = integration_points_slave[GP].Weight();
        }
        else
        {
            CustomSolution(GP, 1) = integration_points_slave[GP].Coordinates()[1];
=======
        CustomSolution(GP, 0) = integration_points_slave[GP].Coordinate(1);
        if (TDim == 2) {
            CustomSolution(GP, 1) = integration_points_slave[GP].Weight();
        } else {
            CustomSolution(GP, 1) = integration_points_slave[GP].Coordinate(2);
>>>>>>> 1d82ac0c
            CustomSolution(GP, 2) = integration_points_slave[GP].Weight();
        }
    }

    return solution;
}

/***********************************************************************************/
/***********************************************************************************/

template <unsigned int TDim, unsigned int TNumNodes, bool TBelong>
double ExactMortarIntegrationUtility<TDim, TNumNodes,
    TBelong>::TestGetExactAreaIntegration(Condition::Pointer& SlaveCond) {
    // Initalize values
    double area = 0.0;
    ConditionMap::Pointer& all_conditions_maps =
        SlaveCond->GetValue(MAPPING_PAIRS);

#ifdef KRATOS_DEBUG
    if (mDebugGeometries == true) {
        auto this_geom = SlaveCond->GetGeometry();

        //             std::cout << "\n\nID: " << SlaveCond->Id() << std::endl;
        std::cout << "\nGraphics3D[{EdgeForm[{Thick,Dashed,Red}],FaceForm[],"
                     "Polygon[{{";

        for (unsigned int i = 0; i < TNumNodes; ++i) {
            std::cout << this_geom[i].X() << "," << this_geom[i].Y() << ","
                      << this_geom[i].Z();

            if (i < TNumNodes - 1)
                std::cout << "},{";
        }
        std::cout << "}}],Text[Style[" << SlaveCond->Id() << ", Tiny],{"
                  << this_geom.Center().X() << "," << this_geom.Center().Y()
                  << "," << this_geom.Center().Z() << "}]}],";  // << std::endl;
    }
#endif

    for (auto it_pair = all_conditions_maps->begin();
         it_pair != all_conditions_maps->end(); ++it_pair) {
#ifdef KRATOS_DEBUG
        if (mDebugGeometries == true) {
            //                 std::cout << "\n\nID MASTER: " << (it_pair->first)->Id() << std::endl;
            if ((it_pair->first)->Is(VISITED) == false ||
                (it_pair->first)->IsDefined(VISITED) == false) {
                auto this_geom = (it_pair->first)->GetGeometry();

                std::cout << "\nGraphics3D[{EdgeForm[{Thick,Dashed,Blue}],"
                             "FaceForm[],Polygon[{{";
                for (unsigned int i = 0; i < TNumNodes; ++i) {
                    std::cout << this_geom[i].X() << "," << this_geom[i].Y()
                              << "," << this_geom[i].Z();

                    if (i < TNumNodes - 1)
                        std::cout << "},{";
                }
                std::cout << "}}],Text[Style[" << (it_pair->first)->Id()
                          << ", Tiny],{" << this_geom.Center().X() << ","
                          << this_geom.Center().Y() << ","
                          << this_geom.Center().Z()
                          << "}]}],";  // << std::endl;

                (it_pair->first)->Set(VISITED, true);
            }
        }
#endif

        GetExactAreaIntegration(SlaveCond->GetGeometry(),
            SlaveCond->GetValue(NORMAL), (it_pair->first)->GetGeometry(),
            (it_pair->first)->GetValue(NORMAL), area);
    }

    //     // DEBUG
    //     std::cout << "\nTOTAL AREA: " << area << "\tORIGINAL AREA: " << SlaveCond->GetGeometry().Area() << std::endl;

    return area;
}

/***********************************************************************************/
/***********************************************************************************/

template <unsigned int TDim, unsigned int TNumNodes, bool TBelong>
void ExactMortarIntegrationUtility<TDim, TNumNodes,
    TBelong>::GetIntegrationMethod() {
    // Setting the auxiliar integration points
    if (mIntegrationOrder == 1) {
        mAuxIntegrationMethod = GeometryData::GI_GAUSS_1;
    } else if (mIntegrationOrder == 2) {
        mAuxIntegrationMethod = GeometryData::GI_GAUSS_2;
    } else if (mIntegrationOrder == 3) {
        mAuxIntegrationMethod = GeometryData::GI_GAUSS_3;
    } else if (mIntegrationOrder == 4) {
        mAuxIntegrationMethod = GeometryData::GI_GAUSS_4;
    } else if (mIntegrationOrder == 5) {
        mAuxIntegrationMethod = GeometryData::GI_GAUSS_5;
    } else {
        mAuxIntegrationMethod = GeometryData::GI_GAUSS_2;
    }
}

/***********************************************************************************/
/***********************************************************************************/

template <unsigned int TDim, unsigned int TNumNodes, bool TBelong>
GeometryNodeType::IntegrationPointsArrayType ExactMortarIntegrationUtility<TDim,
    TNumNodes, TBelong>::GetIntegrationTriangle() {
    // Setting the auxiliar integration points
    if (mIntegrationOrder == 1) {
        return Quadrature<TriangleGaussLegendreIntegrationPoints1, 2,
            IntegrationPoint<3> >::GenerateIntegrationPoints();
    } else if (mIntegrationOrder == 2) {
        return Quadrature<TriangleGaussLegendreIntegrationPoints2, 2,
            IntegrationPoint<3> >::GenerateIntegrationPoints();
    } else if (mIntegrationOrder == 3) {
        return Quadrature<TriangleGaussLegendreIntegrationPoints3, 2,
            IntegrationPoint<3> >::GenerateIntegrationPoints();
    } else if (mIntegrationOrder == 4) {
        return Quadrature<TriangleGaussLegendreIntegrationPoints4, 2,
            IntegrationPoint<3> >::GenerateIntegrationPoints();
    } else if (mIntegrationOrder == 5) {
        return Quadrature<TriangleGaussLegendreIntegrationPoints5, 2,
            IntegrationPoint<3> >::GenerateIntegrationPoints();
    } else {
        return Quadrature<TriangleGaussLegendreIntegrationPoints2, 2,
            IntegrationPoint<3> >::GenerateIntegrationPoints();
    }
}

/***********************************************************************************/
/***********************************************************************************/

template <unsigned int TDim, unsigned int TNumNodes, bool TBelong>
inline void
ExactMortarIntegrationUtility<TDim, TNumNodes, TBelong>::PushBackPoints(
    VectorPoints& PointList, const array_1d<bool, TNumNodes>& AllInside,
    GeometryPointType& ThisGeometry) {
    for (unsigned int i_node = 0; i_node < TNumNodes; ++i_node) {
        if (AllInside[i_node] == true) {
            // We check if the node already exists
            bool add_point = true;
            for (unsigned int iter = 0; iter < PointList.size(); ++iter) {
                if (CheckPoints(ThisGeometry[i_node], PointList[iter]) ==
                    true) {
                    add_point = false;
                }
            }

            if (add_point == true) {
                PointList.push_back(ThisGeometry[i_node]);
            }
        }
    }
}

/***********************************************************************************/
/***********************************************************************************/

template <unsigned int TDim, unsigned int TNumNodes, bool TBelong>
inline void
ExactMortarIntegrationUtility<TDim, TNumNodes, TBelong>::PushBackPoints(
    VectorPointsBelong& PointList, const array_1d<bool, TNumNodes>& AllInside,
    GeometryPointType& ThisGeometry, const PointBelongs& ThisBelongs) {
    for (unsigned int i_node = 0; i_node < TNumNodes; ++i_node) {
        if (AllInside[i_node] == true) {
            // We check if the node already exists
            bool add_point = true;
            for (unsigned int iter = 0; iter < PointList.size(); ++iter) {
                if (CheckPoints(ThisGeometry[i_node], PointList[iter]) ==
                    true) {
                    add_point = false;
                }
            }

            if (add_point == true) {
                unsigned int initial_index = 0;
                if (ThisBelongs == Master)
                    initial_index = TNumNodes;
                PointList.push_back(
                    PointBelong<TNumNodes>(ThisGeometry[i_node].Coordinates(),
                        static_cast<BelongType>(initial_index + i_node)));
            }
        }
    }
}

/***********************************************************************************/
/***********************************************************************************/

template <unsigned int TDim, unsigned int TNumNodes, bool TBelong>
inline void
ExactMortarIntegrationUtility<TDim, TNumNodes, TBelong>::CheckInside(
    array_1d<bool, TNumNodes>& AllInside, GeometryPointType& Geometry1,
    GeometryPointType& Geometry2, const double Tolerance) {
    for (unsigned int i_node = 0; i_node < TNumNodes; ++i_node) {
        GeometryNodeType::CoordinatesArrayType projected_gp_local;

        AllInside[i_node] = Geometry1.IsInside(
            Geometry2[i_node].Coordinates(), projected_gp_local, Tolerance);
    }
}

/***********************************************************************************/
/***********************************************************************************/

template <unsigned int TDim, unsigned int TNumNodes, bool TBelong>
inline std::vector<std::size_t>
ExactMortarIntegrationUtility<TDim, TNumNodes, TBelong>::ComputeAnglesIndexes(
    PointListType& PointList) const {
    const unsigned int list_size = PointList.size();

    // We reorder the nodes according with the angle they form with the first node
    std::vector<double> angles(list_size - 1);
    array_1d<double, 3> v =
        PointList[1].Coordinates() - PointList[0].Coordinates();
    v /= norm_2(v);
    array_1d<double, 3> n = GetNormalVector2D(v);

    for (unsigned int elem = 1; elem < list_size; ++elem) {
        angles[elem - 1] = AnglePoints(PointList[0], PointList[elem], v, n);
        if (angles[elem - 1] < 0.0) {
            v = PointList[elem].Coordinates() - PointList[0].Coordinates();
            v /= norm_2(v);
            n = GetNormalVector2D(v);
            for (unsigned int aux_elem = 0; aux_elem <= (elem - 1);
                 ++aux_elem) {
                angles[aux_elem] -= angles[elem - 1];
            }
        }
    }

    return MortarUtilities::SortIndexes<double>(angles);
}

/***********************************************************************************/
/***********************************************************************************/

template <unsigned int TDim, unsigned int TNumNodes, bool TBelong>
inline void ExactMortarIntegrationUtility<TDim, TNumNodes,
    TBelong>::ComputeClippingIntersections(PointListType& PointList,
    GeometryPointType& Geometry1, GeometryPointType& Geometry2,
    const PointType& RefCenter) {
    // We consider the Z coordinate constant
<<<<<<< HEAD
    const double z_ref = RefCenter.Z();
    
=======
    const double z_ref = RefCenter.Coordinate(3);

>>>>>>> 1d82ac0c
    // We find the intersection in each side
    for (unsigned int i_edge = 0; i_edge < TNumNodes; ++i_edge) {
        const unsigned int ip_edge =
            (i_edge == (TNumNodes - 1)) ? 0 : i_edge + 1;
        for (unsigned int j_edge = 0; j_edge < TNumNodes; ++j_edge) {
            const unsigned int jp_edge =
                (j_edge == (TNumNodes - 1)) ? 0 : j_edge + 1;

            PointType intersected_point;
            const bool intersected =
                Clipping2D(intersected_point, Geometry1[i_edge],
                    Geometry1[ip_edge], Geometry2[j_edge], Geometry2[jp_edge]);

            if (intersected == true) {
                // Set the coordinate
<<<<<<< HEAD
                intersected_point.Z() = z_ref;
                
=======
                intersected_point.Coordinate(3) = z_ref;

>>>>>>> 1d82ac0c
                // Ititialize the check
                bool add_point = true;
                for (unsigned int iter = 0; iter < PointList.size(); ++iter) {
                    if (CheckPoints(intersected_point, PointList[iter]) ==
                        true) {
                        add_point = false;
                        break;
                    }
                }

                if (add_point == true) {
                    if (TBelong ==
                        true)  // NOTE: We do some kind of strange hash to know the intersected edges
                    {
                        const unsigned int hash =
                            2 * TNumNodes + 10 * i_edge + 100 * ip_edge +
                            1000 * j_edge + 10000 * jp_edge;
                        PointList.push_back(PointBelong<TNumNodes>(
                            intersected_point.Coordinates(),
                            static_cast<BelongType>(hash)));
                    } else
                        PointList.push_back(intersected_point);
                }
            }
        }
    }
}

/***********************************************************************************/
/***********************************************************************************/

template <unsigned int TDim, unsigned int TNumNodes, bool TBelong>
template <class TGeometryType>
inline bool
ExactMortarIntegrationUtility<TDim, TNumNodes, TBelong>::TriangleIntersections(
    ConditionArrayListType& ConditionsPointsSlave, PointListType& PointList,
    TGeometryType& OriginalSlaveGeometry, GeometryPointType& Geometry1,
    GeometryPointType& Geometry2, const array_1d<double, 3>& SlaveTangentXi,
    const array_1d<double, 3>& SlaveTangentEta, const PointType& RefCenter,
    const bool IsAllInside) {
    // We do the clipping
    if (IsAllInside == false)
        ComputeClippingIntersections(
            PointList, Geometry1, Geometry2, RefCenter);

    // We compose the triangles
    const unsigned int list_size = PointList.size();
    if (list_size >
        2)  // Technically the minimum is three, just in case I consider 2
    {
        const std::vector<std::size_t> index_vector =
            ComputeAnglesIndexes(PointList);

        ConditionsPointsSlave.resize((list_size - 2));

        // We recover this point to the triangle plane and compute the local coordinates
        for (unsigned int i_point_list = 0; i_point_list < PointList.size();
             ++i_point_list) {
            MortarUtilities::RotatePoint(PointList[i_point_list], RefCenter,
                SlaveTangentXi, SlaveTangentEta, true);
            PointType local_point;
            OriginalSlaveGeometry.PointLocalCoordinates(
                local_point, PointList[i_point_list].Coordinates());
            PointList[i_point_list].Coordinates() = local_point.Coordinates();
        }

        for (
            unsigned int elem = 0; elem < list_size - 2;
            ++elem)  // NOTE: We always have two points less that the number of nodes
        {
            ArrayTriangleType points_locals;

            const bool inverted_triangle =
                (FastTriagleCheck2D(PointList[0],
                     PointList[index_vector[elem] + 1],
                     PointList[index_vector[elem + 1] + 1]) < 0.0);

            points_locals[(inverted_triangle == false) ? 0 : 2] = PointList[0];
            points_locals[1] = PointList[index_vector[elem + 0] + 1];
            points_locals[(inverted_triangle == true) ? 0 : 2] =
                PointList[index_vector[elem + 1] + 1];

            ConditionsPointsSlave[elem] = points_locals;
        }

        if (ConditionsPointsSlave.size() > 0) {
            return true;
        } else {
            return false;
        }
    } else  // No intersection
    {
        ConditionsPointsSlave.clear();
        return false;
    }

    ConditionsPointsSlave.clear();
    return false;
}

/***********************************************************************************/
/***********************************************************************************/

template class ExactMortarIntegrationUtility<2, 2, false>;
template class ExactMortarIntegrationUtility<3, 3, false>;
template class ExactMortarIntegrationUtility<3, 4, false>;

template class ExactMortarIntegrationUtility<2, 2, true>;
template class ExactMortarIntegrationUtility<3, 3, true>;
template class ExactMortarIntegrationUtility<3, 4, true>;

}  // namespace Kratos.<|MERGE_RESOLUTION|>--- conflicted
+++ resolved
@@ -155,8 +155,8 @@
     if (total_weight > std::numeric_limits<double>::epsilon()) {
         ConditionsPointsSlave.resize(1);
         array_1d<PointType, 2> list_points;
-        list_points[0].Coordinates()[0] = auxiliar_coordinates[0];
-        list_points[1].Coordinates()[0] = auxiliar_coordinates[1];
+        list_points[0].X() = auxiliar_coordinates[0];
+        list_points[1].X() = auxiliar_coordinates[1];
         ConditionsPointsSlave[0] = list_points;
 
         return true;
@@ -523,9 +523,9 @@
     if (total_weight > std::numeric_limits<double>::epsilon()) {
         ConditionsPointsSlave.resize(1);
         array_1d<PointBelong<2>, 2> list_points;
-        list_points[0].Coordinates()[0] = auxiliar_coordinates[0];
+        list_points[0].X() = auxiliar_coordinates[0];
         list_points[0].SetBelong(auxiliar_belong[0]);
-        list_points[1].Coordinates()[0] = auxiliar_coordinates[1];
+        list_points[1].X() = auxiliar_coordinates[1];
         list_points[1].SetBelong(auxiliar_belong[1]);
         ConditionsPointsSlave[0] = list_points;
 
@@ -763,13 +763,6 @@
             PointType local_point_parent;
             PointType gp_global;
             decomp_geom.GlobalCoordinates(gp_global, local_point_decomp);
-<<<<<<< HEAD
-            OriginalSlaveGeometry.PointLocalCoordinates(local_point_parent, gp_global);
-            
-            const double det_J = decomp_geom.DeterminantOfJacobian( local_point_decomp ) * (TDim == 2 ? 2.0 : 1.0);
-            
-            IntegrationPointsSlave.push_back( IntegrationPointType( local_point_parent.X(), local_point_parent.Y(), weight * det_J )); // TODO: Change push_back for a fix opoeration
-=======
             OriginalSlaveGeometry.PointLocalCoordinates(
                 local_point_parent, gp_global);
 
@@ -777,12 +770,9 @@
                 decomp_geom.DeterminantOfJacobian(local_point_decomp) *
                 (TDim == 2 ? 2.0 : 1.0);
 
-            IntegrationPointsSlave.push_back(
-                IntegrationPointType(local_point_parent.Coordinate(1),
-                    local_point_parent.Coordinate(2),
-                    weight *
-                        det_J));  // TODO: Change push_back for a fix opoeration
->>>>>>> 1d82ac0c
+            IntegrationPointsSlave.push_back(IntegrationPointType(
+                local_point_parent.X(), local_point_parent.Y(),
+                weight * det_J));  // TODO: Change push_back for a fix operation
         }
     }
 
@@ -878,22 +868,11 @@
 #endif
 
         // Solution save:
-<<<<<<< HEAD
-        CustomSolution(GP, 0) = integration_points_slave[GP].Coordinates()[0];
-        if (TDim == 2)
-        {
-            CustomSolution(GP, 1) = integration_points_slave[GP].Weight();
-        }
-        else
-        {
-            CustomSolution(GP, 1) = integration_points_slave[GP].Coordinates()[1];
-=======
-        CustomSolution(GP, 0) = integration_points_slave[GP].Coordinate(1);
+        CustomSolution(GP, 0) = integration_points_slave[GP].X();
         if (TDim == 2) {
             CustomSolution(GP, 1) = integration_points_slave[GP].Weight();
         } else {
-            CustomSolution(GP, 1) = integration_points_slave[GP].Coordinate(2);
->>>>>>> 1d82ac0c
+            CustomSolution(GP, 1) = integration_points_slave[GP].Y();
             CustomSolution(GP, 2) = integration_points_slave[GP].Weight();
         }
     }
@@ -1137,13 +1116,8 @@
     GeometryPointType& Geometry1, GeometryPointType& Geometry2,
     const PointType& RefCenter) {
     // We consider the Z coordinate constant
-<<<<<<< HEAD
     const double z_ref = RefCenter.Z();
-    
-=======
-    const double z_ref = RefCenter.Coordinate(3);
-
->>>>>>> 1d82ac0c
+
     // We find the intersection in each side
     for (unsigned int i_edge = 0; i_edge < TNumNodes; ++i_edge) {
         const unsigned int ip_edge =
@@ -1159,13 +1133,8 @@
 
             if (intersected == true) {
                 // Set the coordinate
-<<<<<<< HEAD
                 intersected_point.Z() = z_ref;
-                
-=======
-                intersected_point.Coordinate(3) = z_ref;
-
->>>>>>> 1d82ac0c
+
                 // Ititialize the check
                 bool add_point = true;
                 for (unsigned int iter = 0; iter < PointList.size(); ++iter) {
