--- conflicted
+++ resolved
@@ -160,33 +160,18 @@
         PointType aux_point;
         double distance;
 
-<<<<<<< HEAD
-        aux_point.Coordinates() =
-            OriginalSlaveGeometry[i_node]
-                .Coordinates();  // NOTE: We are in a linear triangle, all the nodes belong already to the plane, so, the step one can be avoided, we directly project  the master nodes
-        MortarUtilities::RotatePoint(aux_point, slave_center, slave_tangent_xi,
-            slave_tangent_eta, false);
-        points_array_slave[i_node] = Kratos::make_shared<PointType>(aux_point);
-
-        aux_point = MortarUtilities::FastProject(
-            slave_center, OriginalMasterGeometry[i_node], SlaveNormal);
-        MortarUtilities::RotatePoint(aux_point, slave_center, slave_tangent_xi,
-            slave_tangent_eta, false);
-        points_array_master[i_node] = Kratos::make_shared<PointType>(aux_point);
-=======
         aux_point.Coordinates() = OriginalSlaveGeometry[i_node].Coordinates();  // NOTE: We are in a linear triangle, all the nodes belong already to the plane, so, the step one can be avoided, we directly project  the master nodes
         MortarUtilities::RotatePoint(aux_point, slave_center, slave_tangent_xi, slave_tangent_eta, false);
-        points_array_slave[i_node] = boost::make_shared<PointType>(aux_point);
+        points_array_slave[i_node] = Kratos::make_shared<PointType>(aux_point);
         
         aux_point = MortarUtilities::FastProject( slave_center, OriginalMasterGeometry[i_node], SlaveNormal, distance);
         MortarUtilities::RotatePoint(aux_point, slave_center, slave_tangent_xi, slave_tangent_eta, false);
-        points_array_master[i_node] = boost::make_shared<PointType>(aux_point);
+        points_array_master[i_node] = Kratos::make_shared<PointType>(aux_point);
         
         if (distance > mDistanceThreshold) {
             ConditionsPointsSlave.clear();
             return false;
         }
->>>>>>> 5e44ed63
     }
 
     Triangle3D3<PointType> slave_geometry(points_array_slave);
@@ -258,35 +243,19 @@
         PointType aux_point;
         double distance_slave, distance_master;
 
-<<<<<<< HEAD
-        aux_point = MortarUtilities::FastProject(
-            slave_center, OriginalSlaveGeometry[i_node], SlaveNormal);
-        points_array_slave_not_rotated[i_node] =
-            Kratos::make_shared<PointType>(aux_point);
-        MortarUtilities::RotatePoint(aux_point, slave_center, slave_tangent_xi,
-            slave_tangent_eta, false);
+        aux_point = MortarUtilities::FastProject(slave_center, OriginalSlaveGeometry[i_node], SlaveNormal, distance_slave);
+        points_array_slave_not_rotated[i_node] = Kratos::make_shared<PointType>(aux_point);
+        MortarUtilities::RotatePoint(aux_point, slave_center, slave_tangent_xi, slave_tangent_eta, false);
         points_array_slave[i_node] = Kratos::make_shared<PointType>(aux_point);
-
-        aux_point = MortarUtilities::FastProject(
-            slave_center, OriginalMasterGeometry[i_node], SlaveNormal);
-        MortarUtilities::RotatePoint(aux_point, slave_center, slave_tangent_xi,
-            slave_tangent_eta, false);
-        points_array_master[i_node] = Kratos::make_shared<PointType>(aux_point);
-=======
-        aux_point = MortarUtilities::FastProject(slave_center, OriginalSlaveGeometry[i_node], SlaveNormal, distance_slave);
-        points_array_slave_not_rotated[i_node] = boost::make_shared<PointType>(aux_point);
-        MortarUtilities::RotatePoint(aux_point, slave_center, slave_tangent_xi, slave_tangent_eta, false);
-        points_array_slave[i_node] = boost::make_shared<PointType>(aux_point);
         
         aux_point = MortarUtilities::FastProject( slave_center, OriginalMasterGeometry[i_node], SlaveNormal, distance_master);
         MortarUtilities::RotatePoint(aux_point, slave_center, slave_tangent_xi, slave_tangent_eta, false);
-        points_array_master[i_node] = boost::make_shared<PointType>(aux_point);
+        points_array_master[i_node] = Kratos::make_shared<PointType>(aux_point);
         
         if (distance_slave > mDistanceThreshold || distance_master > mDistanceThreshold) {
             ConditionsPointsSlave.clear();
             return false;
         }
->>>>>>> 5e44ed63
     }
 
     Quadrilateral3D4<PointType> slave_geometry(points_array_slave);
@@ -486,28 +455,13 @@
         PointType aux_point;
         double distance;
 
-<<<<<<< HEAD
-        aux_point.Coordinates() =
-            OriginalSlaveGeometry[i_node]
-                .Coordinates();  // NOTE: We are in a linear triangle, all the nodes belong already to the plane, so, the step one can be avoided, we directly project  the master nodes
-        MortarUtilities::RotatePoint(aux_point, slave_center, slave_tangent_xi,
-            slave_tangent_eta, false);
-        points_array_slave[i_node] = Kratos::make_shared<PointType>(aux_point);
-
-        aux_point = MortarUtilities::FastProject(
-            slave_center, OriginalMasterGeometry[i_node], SlaveNormal);
-        MortarUtilities::RotatePoint(aux_point, slave_center, slave_tangent_xi,
-            slave_tangent_eta, false);
-        points_array_master[i_node] = Kratos::make_shared<PointType>(aux_point);
-=======
         aux_point.Coordinates() = OriginalSlaveGeometry[i_node].Coordinates();  // NOTE: We are in a linear triangle, all the nodes belong already to the plane, so, the step one can be avoided, we directly project  the master nodes
         MortarUtilities::RotatePoint(aux_point, slave_center, slave_tangent_xi, slave_tangent_eta, false);
-        points_array_slave[i_node] = boost::make_shared<PointType>(aux_point);
+        points_array_slave[i_node] = Kratos::make_shared<PointType>(aux_point);
 
         aux_point = MortarUtilities::FastProject(slave_center, OriginalMasterGeometry[i_node], SlaveNormal, distance);
         MortarUtilities::RotatePoint(aux_point, slave_center, slave_tangent_xi, slave_tangent_eta, false);
-        points_array_master[i_node] = boost::make_shared<PointType>(aux_point);
->>>>>>> 5e44ed63
+        points_array_master[i_node] = Kratos::make_shared<PointType>(aux_point);
     }
 
     Triangle3D3<PointType> slave_geometry(points_array_slave);
@@ -579,35 +533,19 @@
         PointType aux_point;
         double distance_slave, distance_master;
 
-<<<<<<< HEAD
-        aux_point = MortarUtilities::FastProject(
-            slave_center, OriginalSlaveGeometry[i_node], SlaveNormal);
-        points_array_slave_not_rotated[i_node] =
-            Kratos::make_shared<PointType>(aux_point);
-        MortarUtilities::RotatePoint(aux_point, slave_center, slave_tangent_xi,
-            slave_tangent_eta, false);
+        aux_point = MortarUtilities::FastProject(slave_center, OriginalSlaveGeometry[i_node], SlaveNormal, distance_slave);
+        points_array_slave_not_rotated[i_node] = Kratos::make_shared<PointType>(aux_point);
+        MortarUtilities::RotatePoint(aux_point, slave_center, slave_tangent_xi, slave_tangent_eta, false);
         points_array_slave[i_node] = Kratos::make_shared<PointType>(aux_point);
-
-        aux_point = MortarUtilities::FastProject(
-            slave_center, OriginalMasterGeometry[i_node], SlaveNormal);
-        MortarUtilities::RotatePoint(aux_point, slave_center, slave_tangent_xi,
-            slave_tangent_eta, false);
-        points_array_master[i_node] = Kratos::make_shared<PointType>(aux_point);
-=======
-        aux_point = MortarUtilities::FastProject(slave_center, OriginalSlaveGeometry[i_node], SlaveNormal, distance_slave);
-        points_array_slave_not_rotated[i_node] = boost::make_shared<PointType>(aux_point);
-        MortarUtilities::RotatePoint(aux_point, slave_center, slave_tangent_xi, slave_tangent_eta, false);
-        points_array_slave[i_node] = boost::make_shared<PointType>(aux_point);
 
         aux_point = MortarUtilities::FastProject(slave_center, OriginalMasterGeometry[i_node], SlaveNormal, distance_master);
         MortarUtilities::RotatePoint(aux_point, slave_center, slave_tangent_xi, slave_tangent_eta, false);
-        points_array_master[i_node] = boost::make_shared<PointType>(aux_point);
+        points_array_master[i_node] = Kratos::make_shared<PointType>(aux_point);
         
         if (distance_slave > mDistanceThreshold || distance_master > mDistanceThreshold) {
             ConditionsPointsSlave.clear();
             return false;
         }
->>>>>>> 5e44ed63
     }
 
     Quadrilateral3D4<PointType> slave_geometry(points_array_slave);
@@ -663,14 +601,8 @@
         std::vector<PointType::Pointer> points_array(TDim);  // The points are stored as local coordinates, we calculate the global coordinates of this points
         for (unsigned int i_node = 0; i_node < TDim; ++i_node) {
             PointType global_point;
-<<<<<<< HEAD
-            OriginalSlaveGeometry.GlobalCoordinates(
-                global_point, conditions_points_slave[i_geom][i_node]);
+            OriginalSlaveGeometry.GlobalCoordinates(global_point, conditions_points_slave[i_geom][i_node]);
             points_array[i_node] = Kratos::make_shared<PointType>(global_point);
-=======
-            OriginalSlaveGeometry.GlobalCoordinates(global_point, conditions_points_slave[i_geom][i_node]);
-            points_array[i_node] = boost::make_shared<PointType>(global_point);
->>>>>>> 5e44ed63
         }
 
         DecompositionType decomp_geom(points_array);
@@ -727,14 +659,8 @@
         std::vector<PointType::Pointer> points_array( TDim);  // The points are stored as local coordinates, we calculate the global coordinates of this points
         for (unsigned int i_node = 0; i_node < TDim; ++i_node) {
             PointType global_point;
-<<<<<<< HEAD
-            OriginalSlaveGeometry.GlobalCoordinates(
-                global_point, ConditionsPointsSlave[i_geom][i_node]);
+            OriginalSlaveGeometry.GlobalCoordinates(global_point, ConditionsPointsSlave[i_geom][i_node]);
             points_array[i_node] = Kratos::make_shared<PointType>(global_point);
-=======
-            OriginalSlaveGeometry.GlobalCoordinates(global_point, ConditionsPointsSlave[i_geom][i_node]);
-            points_array[i_node] = boost::make_shared<PointType>(global_point);
->>>>>>> 5e44ed63
         }
         
         DecompositionType decomp_geom( points_array );
