--- conflicted
+++ resolved
@@ -59,11 +59,7 @@
         ///@{
 
         /**
-<<<<<<< HEAD
-         * @brief Default constructor 
-=======
          * @brief Default constructor
->>>>>>> c508e57f
          */
         EntitityIdentifier() = default;
 
@@ -105,20 +101,13 @@
          * @brief Checks if the object is initialized.
          * @return true if the object is initialized, false otherwise.
          */
-<<<<<<< HEAD
-        bool IsInitialized();
-=======
         bool IsInitialized() const;
->>>>>>> c508e57f
 
         /**
          * @brief Get the prototype entity.
          * @param pGeometry The pointer to the geometry.
          * @return const TEntity& The prototype entity.
          */
-<<<<<<< HEAD
-        const TEntity& GetPrototypeEntity(typename GeometryType::Pointer pGeometry);
-=======
         const TEntity& GetPrototypeEntity(typename GeometryType::Pointer pGeometry) const;
 
         /**
@@ -127,7 +116,6 @@
          * @return const TEntity& The prototype entity.
          */
         const TEntity& GetPrototypeEntity(const GeometryType& rGeometry) const;
->>>>>>> c508e57f
 
         ///@}
         ///@name Input and output
