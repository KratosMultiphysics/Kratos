--- conflicted
+++ resolved
@@ -25,11 +25,7 @@
     {
         for (IndexType i_outer_loops = 0; i_outer_loops < rOuterLoops.size(); ++i_outer_loops) {
 
-<<<<<<< HEAD
-            Clipper2Lib::Paths64 all_loops(1 + rInnerLoops.size()), solution, solution_inner;
-=======
             Clipper2Lib::Paths64 all_loops(1 + rInnerLoops.size()), solution_outer, solution_inner;
->>>>>>> 368a0295
             const double factor = 1e-10;
 
             Clipper2Lib::Point64 int_point;
@@ -85,11 +81,7 @@
 
                     const double span_area = std::abs(Clipper2Lib::Area(rectangle.AsPath()));
                     double clip_area = 0.0;
-<<<<<<< HEAD
-                    if (solution.size() > 0)
-=======
                     if (solution_outer.size() > 0)
->>>>>>> 368a0295
                     {
                         clip_area = std::abs(Clipper2Lib::Area(solution_outer[0]));
                         for (IndexType k = 1; k < solution_outer.size(); ++k) {
@@ -97,20 +89,12 @@
                         }
                     }
 
-<<<<<<< HEAD
-                    Clipper2Lib::Clipper64 d;
-                    d.AddSubject(solution);
-                    d.Execute(Clipper2Lib::ClipType::Difference, Clipper2Lib::FillRule::NonZero, solution_inner);
-
-                    if (solution.size() == 0 || clip_area == 0.0) {
-=======
                     //operation for inner trimming
                     Clipper2Lib::Clipper64 clipper_operation_inner;
                     clipper_operation_inner.AddSubject(solution_outer);
                     clipper_operation_inner.Execute(Clipper2Lib::ClipType::Difference, Clipper2Lib::FillRule::NonZero, solution_inner);
 
                     if (solution_outer.size() == 0 || clip_area/span_area < 1e-6) {
->>>>>>> 368a0295
                         continue;
                     }
                     else if (std::abs(1-clip_area/span_area) < 1e-6) {
@@ -135,14 +119,8 @@
                         std::vector<Matrix> triangles;
                         for(IndexType i = 0; i < solution_inner.size(); ++i)
                         {
-<<<<<<< HEAD
-                            BrepTrimmingUtilities::Triangulate_OPT(solution_inner[i], triangles, factor);    
-                        }
-                        
-=======
                             BrepTrimmingUtilities::Triangulate_OPT(solution_inner[i], triangles, factor, span_area);
                         }
->>>>>>> 368a0295
 
                         const SizeType number_of_points = std::max(rIntegrationInfo.GetNumberOfIntegrationPointsPerSpan(0), rIntegrationInfo.GetNumberOfIntegrationPointsPerSpan(1));
 
