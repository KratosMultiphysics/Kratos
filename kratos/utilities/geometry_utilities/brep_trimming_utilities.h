--- conflicted
+++ resolved
@@ -77,44 +77,6 @@
         //Triangulation 
         static void Triangulate_OPT(const Clipper2Lib::Path64& polygon, std::vector<Matrix>& triangles, const double factor, const double span_area)
         {
-<<<<<<< HEAD
-            // if (polygon.size() == 4)
-            // {
-            //     Matrix triangle(3, 2);
-            //     triangle(0, 0) = BrepTrimmingUtilities::IntPointToDoublePoint(polygon[0], factor)[0];
-            //     triangle(0, 1) = BrepTrimmingUtilities::IntPointToDoublePoint(polygon[0], factor)[1];
-            //     triangle(1, 0) = BrepTrimmingUtilities::IntPointToDoublePoint(polygon[1], factor)[0];
-            //     triangle(1, 1) = BrepTrimmingUtilities::IntPointToDoublePoint(polygon[1], factor)[1];
-            //     triangle(2, 0) = BrepTrimmingUtilities::IntPointToDoublePoint(polygon[2], factor)[0];
-            //     triangle(2, 1) = BrepTrimmingUtilities::IntPointToDoublePoint(polygon[2], factor)[1];
-            //     triangles.push_back(triangle);
-            //     return;
-            // }
-
-            array_1d<double, 2> p1, p2, p3, p4;
-            double p0_x, p0_y, pn_x, pn_y, dpx, dpy;
-            int bestvertex;
-            double weight = 0;
-            double d1, d2 = 0.0;
-            double minweight = std::numeric_limits<double>::max();
-            Diagonal diagonal, newdiagonal;
-
-            std::list<Diagonal> diagonals;
-
-            IndexType n = polygon.size();
-            std::vector< Clipper2Lib::Point64 > const& points = polygon;
-
-            p0_x = BrepTrimmingUtilities::IntPointToDoublePoint(points[0], factor)[0];
-            p0_y = BrepTrimmingUtilities::IntPointToDoublePoint(points[0], factor)[1];
-            pn_x = BrepTrimmingUtilities::IntPointToDoublePoint(points[n - 1], factor)[0];
-            pn_y = BrepTrimmingUtilities::IntPointToDoublePoint(points[n - 1], factor)[1];
-            dpx = pn_x - p0_x;
-            dpy = pn_y - p0_y;
-            if(sqrt((dpx*dpx+dpy*dpy)) < 1e-9){
-                n = n - 1;
-            }
-            
-=======
             array_1d<double, 2> p1, p2, p3, p4;
             int best_vertex;
             double weight = 0;
@@ -153,7 +115,6 @@
                 return;
             }
 
->>>>>>> 368a0295
             matrix<DPState> dpstates(n, n);
 
             //init states and visibility
