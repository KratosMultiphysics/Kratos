//    |  /           |
//    ' /   __| _` | __|  _ \   __|
//    . \  |   (   | |   (   |\__ `
//   _|\_\_|  \__,_|\__|\___/ ____/
//                   Multi-Physics
//
//  License:         BSD License
//                   Kratos default license: kratos/license.txt

#pragma once

// Std includes
#include <list>

// System includes
#include "includes/define.h"

// External includes
#include "clipper/include/clipper2/clipper.h"

// Project includes
#include "geometries/geometry.h"
#include "geometries/brep_curve_on_surface.h"

#include "utilities/tessellation_utilities/curve_tessellation.h"
#include "includes/node.h"

namespace Kratos
{
    ///@name Kratos Classes
    ///@{

    //using namespace ClipperLib;

    template<bool TShiftedBoundary>
    class KRATOS_API(KRATOS_CORE) BrepTrimmingUtilities
    {
    public:
        ///@name Type Definitions
        ///@{

        typedef std::size_t IndexType;
        typedef std::size_t SizeType;

        typedef IntegrationPoint<3> IntegrationPointType;
        typedef std::vector<IntegrationPointType> IntegrationPointsArrayType;

        typedef array_1d<double, 3> CoordinatesArrayType;

        //typedef CurveTessellation<PointerVector<Node>> CurveTesselationType;
        typedef std::vector<std::pair<double, CoordinatesArrayType>> TessellationType;

        typedef signed long long cInt;

<<<<<<< HEAD
        using BrepCurveOnSurfacePointerType = typename BrepCurveOnSurface<PointerVector<Node>, false, PointerVector<Point>>::Pointer;
=======
        using BrepCurveOnSurfacePointerType = typename BrepCurveOnSurface<PointerVector<Node>, TShiftedBoundary, PointerVector<Point>>::Pointer;
>>>>>>> 7161952a

        //template<class TBrepLoopType, class TPointType>
        static void CreateBrepSurfaceTrimmingIntegrationPoints(
            IntegrationPointsArrayType& rIntegrationPoints,
            const DenseVector<DenseVector<BrepCurveOnSurfacePointerType>>& rOuterLoops,
            const DenseVector<DenseVector<BrepCurveOnSurfacePointerType>>& rInnerLoops,
            const std::vector<double>& rSpansU,
            const std::vector<double>& rSpansV,
            IntegrationInfo& rIntegrationInfo);

        struct DPState {
            bool visible;
            double weight;
            long best_vertex;
        };

        struct Diagonal {
            long index1;
            long index2;
        };

        //Triangulation 
        static void Triangulate_OPT(const Clipper2Lib::Path64& polygon, std::vector<Matrix>& triangles, const double factor, const double span_area)
        {
            array_1d<double, 2> p1, p2, p3, p4;
            int best_vertex;
            double weight = 0;
            double d1 = 0.0, d2 = 0.0;
            double min_weight = std::numeric_limits<double>::max();
            Diagonal diagonal, new_diagonal;

            std::queue<Diagonal> diagonals;

            IndexType n = polygon.size();
            std::vector< Clipper2Lib::Point64 > const& points = polygon;

            //if first and last point are coincide, neglect the last point
            double p0_x, p0_y, pn_x, pn_y, dpx, dpy;
            p0_x = BrepTrimmingUtilities::IntPointToDoublePoint(points[0], factor)[0];
            p0_y = BrepTrimmingUtilities::IntPointToDoublePoint(points[0], factor)[1];
            pn_x = BrepTrimmingUtilities::IntPointToDoublePoint(points[n - 1], factor)[0];
            pn_y = BrepTrimmingUtilities::IntPointToDoublePoint(points[n - 1], factor)[1];
            dpx = pn_x - p0_x;
            dpy = pn_y - p0_y;

            if(sqrt((dpx*dpx+dpy*dpy)) < 1e-9){
                n = n - 1;
            }

            if (n == 3) //special case with only one triangle
            {
                Matrix triangle(3, 2);
                triangle(0, 0) = BrepTrimmingUtilities::IntPointToDoublePoint(polygon[0], factor)[0];
                triangle(0, 1) = BrepTrimmingUtilities::IntPointToDoublePoint(polygon[0], factor)[1];
                triangle(1, 0) = BrepTrimmingUtilities::IntPointToDoublePoint(polygon[1], factor)[0];
                triangle(1, 1) = BrepTrimmingUtilities::IntPointToDoublePoint(polygon[1], factor)[1];
                triangle(2, 0) = BrepTrimmingUtilities::IntPointToDoublePoint(polygon[2], factor)[0];
                triangle(2, 1) = BrepTrimmingUtilities::IntPointToDoublePoint(polygon[2], factor)[1];
                triangles.push_back(triangle);
                return;
            }

            matrix<DPState> dpstates(n, n);

            //init states and visibility
            for (IndexType i = 0; i < (n - 1); i++) {
                p1 = BrepTrimmingUtilities::IntPointToDoublePoint(points[i], factor);
                for (IndexType j = i + 1; j < n; j++) {
                    dpstates(j, i).visible = true;
                    dpstates(j, i).weight = 0;
                    dpstates(j, i).best_vertex = -1;
                    if (j != (i + 1)) {
                        p2 = BrepTrimmingUtilities::IntPointToDoublePoint(points[j], factor);

                        //visibility check
                        if (i == 0) p3 = BrepTrimmingUtilities::IntPointToDoublePoint(points[n - 1], factor);
                        else p3 = BrepTrimmingUtilities::IntPointToDoublePoint(points[i - 1], factor);
                        if (i == (n - 1)) p4 = BrepTrimmingUtilities::IntPointToDoublePoint(points[0], factor);
                        else p4 = BrepTrimmingUtilities::IntPointToDoublePoint(points[i + 1], factor);
                        if (!BrepTrimmingUtilities::InCone(p3, p1, p4, p2)) {
                            dpstates(j, i).visible = false;
                            continue;
                        }

                        if (j == 0) p3 = BrepTrimmingUtilities::IntPointToDoublePoint(points[n - 1], factor);
                        else p3 = BrepTrimmingUtilities::IntPointToDoublePoint(points[j - 1], factor);
                        if (j == (n - 1)) p4 = BrepTrimmingUtilities::IntPointToDoublePoint(points[0], factor);
                        else p4 = BrepTrimmingUtilities::IntPointToDoublePoint(points[j + 1], factor);
                        if (!BrepTrimmingUtilities::InCone(p3, p2, p4, p1)) {
                            dpstates(j, i).visible = false;
                            continue;
                        }

                        for (IndexType k = 0; k < n; k++) {
                            p3 = BrepTrimmingUtilities::IntPointToDoublePoint(points[k], factor);
                            if (k == (n - 1)) p4 = BrepTrimmingUtilities::IntPointToDoublePoint(points[0], factor);
                            else p4 = BrepTrimmingUtilities::IntPointToDoublePoint(points[k + 1], factor);
                            if (BrepTrimmingUtilities::Intersects(p1, p2, p3, p4)) {
                                dpstates(j, i).visible = false;
                                break;
                            }
                        }
                    }
                }
            }

            dpstates(n - 1, 0).visible = true;
            dpstates(n - 1, 0).weight = 0;
            dpstates(n - 1, 0).best_vertex = -1;

            for (IndexType gap = 2; gap < n; gap++) {
                for (IndexType i = 0; i < (n - gap); i++) {
                    IndexType j = i + gap;
                    if (!dpstates(j, i).visible) continue;
                    best_vertex = -1;
                    for (IndexType k = (i + 1); k < j; k++) {
                        if (!dpstates(k, i).visible) continue;
                        if (!dpstates(j, k).visible) continue;

                        if (k <= (i + 1)) d1 = 0;
                        else d1 = BrepTrimmingUtilities::Distance(BrepTrimmingUtilities::IntPointToDoublePoint(points[i], factor), BrepTrimmingUtilities::IntPointToDoublePoint(points[k], factor));
                        if (j <= (k + 1)) d2 = 0;
                        else d2 = BrepTrimmingUtilities::Distance(BrepTrimmingUtilities::IntPointToDoublePoint(points[k], factor), BrepTrimmingUtilities::IntPointToDoublePoint(points[j], factor));

                        weight = dpstates(k, i).weight + dpstates(j, k).weight + d1 + d2;

                        if ((best_vertex == -1) || (weight < min_weight)) {
                            best_vertex = k;
                            min_weight = weight;
                        }
                    }
                    if (best_vertex == -1) {
                        return;
                    }

                    dpstates(j, i).best_vertex = best_vertex;
                    dpstates(j, i).weight = min_weight;
                }
            }

            new_diagonal.index1 = 0;
            new_diagonal.index2 = n - 1;
            diagonals.push(new_diagonal);

            while (!diagonals.empty()) {
                diagonal = diagonals.front();
                diagonals.pop();

                best_vertex = dpstates(diagonal.index2, diagonal.index1).best_vertex;
                if (best_vertex == -1) {
                    break;
                }
                Matrix triangle(3, 2);
                triangle(0, 0) = BrepTrimmingUtilities::IntPointToDoublePoint(points[diagonal.index1], factor)[0];
                triangle(0, 1) = BrepTrimmingUtilities::IntPointToDoublePoint(points[diagonal.index1], factor)[1];
                triangle(1, 0) = BrepTrimmingUtilities::IntPointToDoublePoint(points[best_vertex], factor)[0];
                triangle(1, 1) = BrepTrimmingUtilities::IntPointToDoublePoint(points[best_vertex], factor)[1];
                triangle(2, 0) = BrepTrimmingUtilities::IntPointToDoublePoint(points[diagonal.index2], factor)[0];
                triangle(2, 1) = BrepTrimmingUtilities::IntPointToDoublePoint(points[diagonal.index2], factor)[1];

                double span_area_norm = span_area * factor * factor;
                if (BrepTrimmingUtilities::GetAreaOfTriangle(triangle)/span_area_norm > 1e-5)
                    triangles.push_back(triangle);
                else
                {
                    std::cout << "triangle with realtively small area: " << BrepTrimmingUtilities::GetAreaOfTriangle(triangle) << std::endl;
                }
                if (best_vertex > (diagonal.index1 + 1)) {
                    new_diagonal.index1 = diagonal.index1;
                    new_diagonal.index2 = best_vertex;
                    diagonals.push(new_diagonal);
                }
                if (diagonal.index2 > (best_vertex + 1)) {
                    new_diagonal.index1 = best_vertex;
                    new_diagonal.index2 = diagonal.index2;
                    diagonals.push(new_diagonal);
                }
            }
        }

        static bool InCone(array_1d<double, 2>& p1, array_1d<double, 2>& p2,
            array_1d<double, 2>& p3, array_1d<double, 2>& p)
        {
            if (BrepTrimmingUtilities::IsConvex(p1, p2, p3)) {
                if (!BrepTrimmingUtilities::IsConvex(p1, p2, p)) return false;
                if (!BrepTrimmingUtilities::IsConvex(p2, p3, p)) return false;
                return true;
            }
            else {
                if (BrepTrimmingUtilities::IsConvex(p1, p2, p)) return true;
                if (BrepTrimmingUtilities::IsConvex(p2, p3, p)) return true;
                return false;
            }
        }

        static bool IsConvex(
            const array_1d<double, 2>& p1,
            const array_1d<double, 2>& p2,
            const array_1d<double, 2>& p3)
        {
            double tmp;
            tmp = (p3[1] - p1[1]) * (p2[0] - p1[0]) - (p3[0] - p1[0]) * (p2[1] - p1[1]);
            if (tmp > 0) return true;
            else return false;
        }

        static double Distance(array_1d<double, 2> point_1, array_1d<double, 2> point_2)
        {
            return sqrt(point_1[0] * point_2[0] + point_1[1] * point_2[1]);
        }

        static double GetAreaOfTriangle(const Matrix& triangle)
        {
            double area = (triangle(0, 0) * (triangle(1, 1) - triangle(2, 1))
                + triangle(1, 0) * (triangle(2, 1) - triangle(0, 1))
                + triangle(2, 0) * (triangle(0, 1) - triangle(1, 1))) / 2;

            return area;
        }

        //checks if two lines intersect
        static bool Intersects(array_1d<double, 2>& p11, array_1d<double, 2>& p12,
            array_1d<double, 2>& p21, array_1d<double, 2>& p22)
        {
            if ((p11[0] == p21[0]) && (p11[1] == p21[1])) return false;
            if ((p11[0] == p22[0]) && (p11[1] == p22[1])) return false;
            if ((p12[0] == p21[0]) && (p12[1] == p21[1])) return false;
            if ((p12[0] == p22[0]) && (p12[1] == p22[1])) return false;

            array_1d<double, 2> v1ort, v2ort, v;
            double dot11, dot12, dot21, dot22;

            v1ort[0] = p12[1] - p11[1];
            v1ort[1] = p11[0] - p12[0];

            v2ort[0] = p22[1] - p21[1];
            v2ort[1] = p21[0] - p22[0];

            v[0] = p21[0] - p11[0];
            v[1] = p21[1] - p11[1];
            dot21 = v[0] * v1ort[0] + v[1] * v1ort[1];
            v[0] = p22[0] - p11[0];
            v[1] = p22[1] - p11[1];
            dot22 = v[0] * v1ort[0] + v[1] * v1ort[1];

            v[0] = p11[0] - p21[0];
            v[1] = p11[1] - p21[1];
            dot11 = v[0] * v2ort[0] + v[1] * v2ort[1];
            v[0] = p12[0] - p21[0];
            v[1] = p12[1] - p21[1];
            dot12 = v[0] * v2ort[0] + v[1] * v2ort[1];

            if (dot11 * dot12 > 0) return false;
            if (dot21 * dot22 > 0) return false;

            return true;
        }

        static Clipper2Lib::Point64 ToIntPoint(
            const double x,
            const double y,
            const double factor)
        {
            Clipper2Lib::Point64 int_point;

            double temp_x = std::round(x / factor);
            double temp_y = std::round(y / factor);

            int_point.x = static_cast<cInt>(temp_x);
            int_point.y = static_cast<cInt>(temp_y);

            return int_point;
        }

        static array_1d<double, 2> IntPointToDoublePoint(
            const Clipper2Lib::Point64& int_point,
            const double factor)
        {
            array_1d<double, 2> point;

            point[0] = int_point.x * factor;
            point[1] = int_point.y * factor;

            return point;
        }

        ///@}
    };
    ///@} // Kratos Classes
} // namespace Kratos.<|MERGE_RESOLUTION|>--- conflicted
+++ resolved
@@ -52,11 +52,7 @@
 
         typedef signed long long cInt;
 
-<<<<<<< HEAD
-        using BrepCurveOnSurfacePointerType = typename BrepCurveOnSurface<PointerVector<Node>, false, PointerVector<Point>>::Pointer;
-=======
         using BrepCurveOnSurfacePointerType = typename BrepCurveOnSurface<PointerVector<Node>, TShiftedBoundary, PointerVector<Point>>::Pointer;
->>>>>>> 7161952a
 
         //template<class TBrepLoopType, class TPointType>
         static void CreateBrepSurfaceTrimmingIntegrationPoints(
