--- conflicted
+++ resolved
@@ -21,11 +21,8 @@
 
 // Project includes
 #include "includes/variables.h"
-<<<<<<< HEAD
-=======
 #include "includes/node.h"
 #include "geometries/geometry.h"
->>>>>>> f25f45ec
 
 namespace Kratos
 {
