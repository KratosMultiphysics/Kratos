//    |  /           |
//    ' /   __| _` | __|  _ \   __|
//    . \  |   (   | |   (   |\__ `
//   _|\_\_|  \__,_|\__|\___/ ____/
//                   Multi-Physics
//
//  License:         BSD License
//                   Kratos default license: kratos/license.txt
//


#if !defined(KRATOS_CURVE_AXIS_INTERSECTION_INCLUDED )
#define  KRATOS_CURVE_AXIS_INTERSECTION_INCLUDED


// System includes
#include <limits>

// External includes

// Project includes
#include "tessellation_utilities/curve_tessellation.h"

namespace Kratos
{
    template<class TNodeType>
    class CurveAxisIntersection
    {
    public:
        typedef std::size_t SizeType;
        typedef std::size_t IndexType;

        typedef Geometry<TNodeType> GeometryType;
        typedef typename GeometryType::Pointer GeometryPointerType;
        typedef typename GeometryType::CoordinatesArrayType CoordinatesArrayType;

        typedef CurveTessellation<PointerVector<TNodeType>> CurveTesselationType;

    private:
        static double BisectionToAxis(
            const GeometryType& rCurve,
            double IntersectionAxis,
            double Parameter1,
            double Parameter2,
            IndexType AxisDirectionIndex,
            double Tolerance = 1e-6)
        {
            double parameter_smaller, parameter_bigger;
            CoordinatesArrayType point_1, point_2;
            CoordinatesArrayType parameter_1 = ZeroVector(3);
            parameter_1[0] = Parameter1;
            CoordinatesArrayType parameter_2 = ZeroVector(3);
            parameter_2[0] = Parameter2;
            rCurve.GlobalCoordinates(point_1, parameter_1);
            rCurve.GlobalCoordinates(point_2, parameter_2);

            double distance = point_1[AxisDirectionIndex] - IntersectionAxis;
            if (distance < 0) {
                parameter_smaller = parameter_1[0];
                parameter_bigger = parameter_2[0];
            }
            else {
                parameter_smaller = parameter_2[0];
                parameter_bigger = parameter_1[0];
            }

            for (IndexType i = 0; i <= IndexType(50); ++i)
            {
                CoordinatesArrayType new_parameter = ZeroVector(3);
                new_parameter[0] = (parameter_smaller + parameter_bigger) / 2;
                CoordinatesArrayType point_new;
                rCurve.GlobalCoordinates(point_new, new_parameter);
                distance = point_new[AxisDirectionIndex] - IntersectionAxis;

                if (std::abs(distance) < Tolerance) {
                    return new_parameter[0];
                }
                if (distance < 0)
                    parameter_smaller = new_parameter[0];
                else
                    parameter_bigger = new_parameter[0];
            }

            return 0.0;
        }

        static void GetSpanIndex(
            const std::vector<double>& rAxis,
            IndexType& rSpanIndex,
            double& rMin,
            double& rMax,
            double Parameter,
            bool Ascending = true)
        {
            if (Ascending) {
                for (IndexType i = 0; i < rAxis.size() - 1; ++i) {
                    KRATOS_DEBUG_ERROR_IF(i == rAxis.size() - 1)
                        << "Point of polygon not within the axis boundaries. Axis are: "
                        << rAxis << ". Searched parameter is: " << Parameter << std::endl;

                    rMin = std::min(rAxis[i], rAxis[i + 1]);
                    rMax = std::max(rAxis[i], rAxis[i + 1]);

                    if ((Parameter >= rMin) && (Parameter < rMax)) {
                        rSpanIndex = i;
                        return;
                    }
                }
            }
            else {
                for (IndexType i = 0; i < rAxis.size() - 1; ++i) {
                    KRATOS_DEBUG_ERROR_IF(i == rAxis.size() - 1)
                        << "Point of polygon not within the axis boundaries. Axis are: "
                        << rAxis << ". Searched parameter is: " << Parameter << std::endl;

                    rMin = std::max(rAxis[i], rAxis[i + 1]);
                    rMax = std::min(rAxis[i], rAxis[i + 1]);

                    if ((Parameter >= rMin) && (Parameter < rMax)) {
                        rSpanIndex = i;
                        return;
                    }
                }
            }
        }

        /* @brief sort a std::vector<double> and delete duplicated entries.
         * @param resulting list to be sorted.
         * @param Tolerance between duplicated entries.
         */
        static void SortUnique(
            std::vector<double>& rIntersectionParameters,
            const double Tolerance)
        {
            std::sort(std::begin(rIntersectionParameters), std::end(rIntersectionParameters));

            auto last = std::unique(std::begin(rIntersectionParameters), std::end(rIntersectionParameters),
                [=](double a, double b) { return b - a < Tolerance; });

            auto nb_unique = std::distance(std::begin(rIntersectionParameters), last);

            rIntersectionParameters.resize(nb_unique);
        }

    public:
        static void ComputeAxisIntersection(
            std::vector<double>& rIntersectionParameters,
            const GeometryType& rGeometry,
            double Start,
            double End,
            const std::vector<double>& rAxis1,
            const std::vector<double>& rAxis2,
            const double Tolerance)
        {
            rIntersectionParameters.clear();
            rIntersectionParameters.push_back(Start);

            // linearise polygon
            const auto polygon = CurveTesselationType::ComputePolygon(
                rGeometry, 100, Start, End);

            KRATOS_ERROR_IF(rAxis1.size() < 2)
                << "Size of axis vector 1 is: " << rAxis1.size() << ". It needs to be at least of size 2. "
                << "It must contain the boundaries, too. Axis vector: " << rAxis1
                << std::endl;
            KRATOS_ERROR_IF(rAxis2.size() < 2)
                << "Size of axis vector 2 is: " << rAxis2.size() << ". It needs to be at least of size 2. "
                << "It must contain the boundaries, too. Axis vector: " << rAxis1
                << std::endl;

            bool ascending_1 = (rAxis1[0] < rAxis1[1]);
            bool ascending_2 = (rAxis2[0] < rAxis2[1]);

            // initialize axes
            IndexType axis_index_1, axis_index_2;
            double min_1 = std::numeric_limits<double>::max();
            double max_1 = std::numeric_limits<double>::lowest();
            double min_2 = std::numeric_limits<double>::max();
            double max_2 = std::numeric_limits<double>::lowest();
            GetSpanIndex(rAxis1, axis_index_1, min_1, max_1, std::get<1>(polygon[0])[0], ascending_1);
            GetSpanIndex(rAxis2, axis_index_2, min_2, max_2, std::get<1>(polygon[0])[1], ascending_2);
<<<<<<< HEAD
            const double tol = 1e-10;
=======
            const double tol = 1e-14;
>>>>>>> 368a0295

            // iterate through polygon and check for knot intersections
            for (IndexType i = 1; i < polygon.size(); ++i) {
                if (std::get<1>(polygon[i])[0] < min_1 - Tolerance) {
                    double intersection_parameter = BisectionToAxis(
                        rGeometry, min_1 - tol,
                        std::get<0>(polygon[i - 1]), std::get<0>(polygon[i]), 0, Tolerance);
                    rIntersectionParameters.push_back(intersection_parameter);
                    GetSpanIndex(rAxis1, axis_index_1, min_1, max_1, std::get<1>(polygon[i])[0], ascending_1);
                }
                else if (std::get<1>(polygon[i])[0] > max_1 + Tolerance) {
                    double intersection_parameter = BisectionToAxis(
                        rGeometry, max_1 + tol,
                        std::get<0>(polygon[i - 1]), std::get<0>(polygon[i]), 0, Tolerance);
                    rIntersectionParameters.push_back(intersection_parameter);
                    GetSpanIndex(rAxis1, axis_index_1, min_1, max_1, std::get<1>(polygon[i])[0], ascending_1);
                }

                if (std::get<1>(polygon[i])[1] < min_2 - Tolerance) {
                    double intersection_parameter = BisectionToAxis(
                        rGeometry, min_2 - tol,
                        std::get<0>(polygon[i - 1]), std::get<0>(polygon[i]), 1, Tolerance);
                    rIntersectionParameters.push_back(intersection_parameter);
                    GetSpanIndex(rAxis2, axis_index_2, min_2, max_2, std::get<1>(polygon[i])[1], ascending_2);
                }
                else if (std::get<1>(polygon[i])[1] > max_2 + Tolerance) {
                    double intersection_parameter = BisectionToAxis(
                        rGeometry, max_2 + tol,
                        std::get<0>(polygon[i - 1]), std::get<0>(polygon[i]), 1, Tolerance);
                    rIntersectionParameters.push_back(intersection_parameter);
                    GetSpanIndex(rAxis2, axis_index_2, min_2, max_2, std::get<1>(polygon[i])[1], ascending_2);
                }
            }

            // Add last element if different from knot intersection.
            if (std::abs(rIntersectionParameters[rIntersectionParameters.size() - 1] - End) > Tolerance)
                rIntersectionParameters.push_back(End);

            // sort and delete duplicated entries
            double sort_tolerance = 1e-9;
            SortUnique(rIntersectionParameters, sort_tolerance);
        }
    };
} // namespace Kratos.

#endif // KRATOS_CURVE_AXIS_INTERSECTION_INCLUDED  defined<|MERGE_RESOLUTION|>--- conflicted
+++ resolved
@@ -179,11 +179,7 @@
             double max_2 = std::numeric_limits<double>::lowest();
             GetSpanIndex(rAxis1, axis_index_1, min_1, max_1, std::get<1>(polygon[0])[0], ascending_1);
             GetSpanIndex(rAxis2, axis_index_2, min_2, max_2, std::get<1>(polygon[0])[1], ascending_2);
-<<<<<<< HEAD
-            const double tol = 1e-10;
-=======
             const double tol = 1e-14;
->>>>>>> 368a0295
 
             // iterate through polygon and check for knot intersections
             for (IndexType i = 1; i < polygon.size(); ++i) {
