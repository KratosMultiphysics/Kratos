//    |  /           |
//    ' /   __| _` | __|  _ \   __|
//    . \  |   (   | |   (   |\__ `
//   _|\_\_|  \__,_|\__|\___/ ____/
//                   Multi-Physics
//
//  License:		 BSD License
//					 Kratos default license: kratos/license.txt
//
//  Main authors:
//
//


#ifndef KRATOS_COORDINATE_TRANSFORMATION_UTILITIES_H
#define KRATOS_COORDINATE_TRANSFORMATION_UTILITIES_H

// system includes

// external includes
#include "boost/numeric/ublas/matrix_proxy.hpp"

// kratos includes
#include "includes/define.h"
#include "includes/node.h"
#include "includes/model_part.h"
#include "containers/variable.h"
#include "geometries/geometry.h"

namespace Kratos {

///@addtogroup KratosCore
///@{

///@name Kratos Globals
///@{

///@}
///@name Type Definitions
///@{

///@}
///@name  Enum's
///@{

///@}
///@name  Functions
///@{

///@}
///@name Kratos Classes
///@{

/// A utility to rotate the local contributions of certain nodes to the system matrix, which is required to apply slip conditions in arbitrary directions.
/// TODO: Move code to source file. Use explicit template instantiation (this way the compilation is faster).
template<class TLocalMatrixType, class TLocalVectorType, class TValueType>
class CoordinateTransformationUtils {
public:
	///@name Type Definitions
	///@{

	/// Pointer definition of CoordinateTransformationUtils
	KRATOS_CLASS_POINTER_DEFINITION(CoordinateTransformationUtils);

	typedef Node NodeType;

	typedef Geometry< Node > GeometryType;

//     typedef boost::numeric::ublas::matrix_row<TLocalMatrixType>  LocalRowType;
//
//     typedef boost::numeric::ublas::matrix_range<TLocalMatrixType> MatrixBlockType;

	///@}
	///@name Life Cycle
	///@{

	/// Constructor.
	/** @param DomainSize Number of space dimensions (2 or 3)
	 * @param NumRowsPerNode Number of matrix or vector rows associated to each node. Velocity DOFs are assumed to be the first mDomainSize rows in each block of rows.
	 * @param rSelectionFlag All nodes where the flag given by this argument is set to true will be transformed to a rotated coordinate system.
	 */
	CoordinateTransformationUtils(const unsigned int DomainSize,
			const unsigned int NumRowsPerNode,
			const Kratos::Flags& rSelectionFlag = SLIP):
	mDomainSize(DomainSize),
	mBlockSize(NumRowsPerNode),
	mrFlag(rSelectionFlag)
	{}

	/// Destructor.
	virtual ~CoordinateTransformationUtils() {}

	///@}
	///@name Operators
	///@{

	///@}
	///@name Operations
	///@{

    /**
     * @brief Calculates rotation operator for given point
     *
     * This metod calculates rotation matrix for a given point. Nodal NORMAL variable should be
     * assigned properly since rotation is calculated based on it.
     *
     * @param rRotationMatrix   Output rotation matrix
     * @param rThisPoint        Current node
     */
    virtual void CalculateRotationOperatorPure(
        TLocalMatrixType& rRotationMatrix,
        const GeometryType::PointType& rThisPoint) const
    {
        KRATOS_TRY

        if (mDomainSize == 2) {
            BoundedMatrix<double, 2, 2> local_matrix;
            this->LocalRotationOperatorPure(local_matrix, rThisPoint);
            if (rRotationMatrix.size1() != 2 || rRotationMatrix.size2() != 2) {
                rRotationMatrix.resize(2, 2, false);
            }
            noalias(rRotationMatrix) = local_matrix;
        } else if (mDomainSize == 3) {
            BoundedMatrix<double, 3, 3> local_matrix;
            this->LocalRotationOperatorPure(local_matrix, rThisPoint);
            if (rRotationMatrix.size1() != 3 || rRotationMatrix.size2() != 3) {
                rRotationMatrix.resize(3, 3, false);
            }
            noalias(rRotationMatrix) = local_matrix;
        } else {
            KRATOS_ERROR << "Unsupported domain size [ mDomainSize = " << mDomainSize
                         << " ].\n";
        }

        KRATOS_CATCH("");
    }

    void LocalRotationOperatorPure(
		BoundedMatrix<double, 3, 3>& rRot,
		const GeometryType::PointType& rThisPoint) const
    {
        // Get the normal evaluated at the node
        const array_1d<double, 3>& rNormal = rThisPoint.FastGetSolutionStepValue(NORMAL);

        double aux = rNormal[0] * rNormal[0] + rNormal[1] * rNormal[1] +
                     rNormal[2] * rNormal[2];
        aux = sqrt(aux);
        rRot(0, 0) = rNormal[0] / aux;
        rRot(0, 1) = rNormal[1] / aux;
        rRot(0, 2) = rNormal[2] / aux;
        // Define the new coordinate system, where the first vector is aligned with the normal

        // To choose the remaining two vectors, we project the first component of the cartesian base to the tangent plane
        array_1d<double, 3> rT1;
        rT1(0) = 1.0;
        rT1(1) = 0.0;
        rT1(2) = 0.0;
        double dot = rRot(0, 0); // this->Dot(rN,rT1);

        // It is possible that the normal is aligned with (1,0,0), resulting in
        // norm(rT1) = 0 If this is the case, repeat the procedure using (0,1,0)
        if (fabs(dot) > 0.99) {
            rT1(0) = 0.0;
            rT1(1) = 1.0;
            rT1(2) = 0.0;

            dot = rRot(0, 1); // this->Dot(rN,rT1);
        }

        // calculate projection and normalize
        rT1[0] -= dot * rRot(0, 0);
        rT1[1] -= dot * rRot(0, 1);
        rT1[2] -= dot * rRot(0, 2);
        Normalize(rT1);
        rRot(1, 0) = rT1[0];
        rRot(1, 1) = rT1[1];
        rRot(1, 2) = rT1[2];

        // The third base component is choosen as N x T1, which is normalized by construction
        rRot(2, 0) = rRot(0, 1) * rT1[2] - rRot(0, 2) * rT1[1];
        rRot(2, 1) = rRot(0, 2) * rT1[0] - rRot(0, 0) * rT1[2];
        rRot(2, 2) = rRot(0, 0) * rT1[1] - rRot(0, 1) * rT1[0];
    }

    void LocalRotationOperatorPure(
		BoundedMatrix<double, 2, 2>& rRot,
		const GeometryType::PointType& rThisPoint) const
    {
        // Get the normal evaluated at the node
        const array_1d<double, 3>& rNormal = rThisPoint.FastGetSolutionStepValue(NORMAL);

        double aux = rNormal[0] * rNormal[0] + rNormal[1] * rNormal[1];
        aux = sqrt(aux);

        rRot(0, 0) = rNormal[0] / aux;
        rRot(0, 1) = rNormal[1] / aux;
        rRot(1, 0) = -rNormal[1] / aux;
        rRot(1, 1) = rNormal[0] / aux;
    }

    /**
     * @brief Calculates rotation nodal matrix shape sensitivities
     *
     * This method calculates shape sensitivities of rotation matrix for given node.
     * Nodal NORMAL(historical data container) and NORMAL_SHAPE_SENSITIVITY(non-historical data contaienr) variables
     * should be properly initialized.
     *
     * NORMAL_SHAPE_SENSITIVITY matrix should be properly sized and initialized with proper shape sensitivity values
     * 		rows: number_of_nodes contributing to NORMAL * DOMAIN_SIZE, columns: DOMAIN_SIZE
     *
     * @param rRotationMatrixShapeDerivative    Output shape sensitivities matrix w.r.t. NodeIndex and DerivativeIndex
     * @param DerivativeNodeIndex               NodeIndex for which shape sensitivity matrix is computed
     * @param DerivativeDirectionIndex          Direction index of the node for which shape sensitivity matrix is computed
     * @param rThisPoint                        Current node where rotation matrix shape sensitivities are required
     */
    virtual void CalculateRotationOperatorPureShapeSensitivities(
        TLocalMatrixType& rRotationMatrixShapeDerivative,
        const std::size_t DerivativeNodeIndex,
        const std::size_t DerivativeDirectionIndex,
        const GeometryType::PointType& rThisPoint) const
    {
		KRATOS_TRY

        if (mDomainSize == 2) {
            BoundedMatrix<double, 2, 2> local_matrix;
            this->CalculateRotationOperatorPureShapeSensitivities(
                local_matrix, DerivativeNodeIndex, DerivativeDirectionIndex, rThisPoint);
            if (rRotationMatrixShapeDerivative.size1() != 2 ||
                rRotationMatrixShapeDerivative.size2() != 2) {
                rRotationMatrixShapeDerivative.resize(2, 2, false);
            }
            noalias(rRotationMatrixShapeDerivative) = local_matrix;
        } else if (mDomainSize == 3) {
            BoundedMatrix<double, 3, 3> local_matrix;
            this->CalculateRotationOperatorPureShapeSensitivities(
                local_matrix, DerivativeNodeIndex, DerivativeDirectionIndex, rThisPoint);
            if (rRotationMatrixShapeDerivative.size1() != 3 ||
                rRotationMatrixShapeDerivative.size2() != 3) {
                rRotationMatrixShapeDerivative.resize(3, 3, false);
            }
            noalias(rRotationMatrixShapeDerivative) = local_matrix;
        } else {
            KRATOS_ERROR << "Unsupported domain size [ mDomainSize = " << mDomainSize
                         << " ].\n";
        }


		KRATOS_CATCH("");
    }

    /**
     * @brief Calculate 2d rotation nodal matrix shape sensitivities
     *
     * This method calculates shape sensitivities of 2D rotation matrix for given node.
     * Nodal NORMAL(historical data container) and NORMAL_SHAPE_SENSITIVITY(non-historical data contaienr) variables
     * should be properly initialized.
     *
     * NORMAL_SHAPE_SENSITIVITY matrix should be properly sized and initialized with proper shape sensitivity values
     * 		rows: (number_of_neighbour_nodes + 1) * 2
     * 		cols: 2
     *
     * @param rOutput                           Output shape sensitivities matrix w.r.t. NodeIndex and DerivativeIndex
     * @param DerivativeNodeIndex               NodeIndex for which shape sensitivity matrix is computed
     * @param DerivativeDirectionIndex          Direction index of the node for which shape sensitivity matrix is computed
     * @param rThisPoint                        Current node where rotation matrix shape sensitivities are required
     */
    virtual void CalculateRotationOperatorPureShapeSensitivities(
        BoundedMatrix<double, 2, 2>& rOutput,
        const std::size_t DerivativeNodeIndex,
        const std::size_t DerivativeDirectionIndex,
        const GeometryType::PointType& rThisPoint) const
    {
        KRATOS_TRY

        KRATOS_ERROR_IF(!rThisPoint.SolutionStepsDataHas(NORMAL))
            << "NORMAL is not found in node at " << rThisPoint.Coordinates() << ".";
        KRATOS_ERROR_IF(!rThisPoint.Has(NORMAL_SHAPE_DERIVATIVE))
            << "NORMAL_SHAPE_DERIVATIVE is not found in node [ Node.Id() = "
            << rThisPoint.Id() << " ] at " << rThisPoint.Coordinates() << ".";

        const array_1d<double, 3>& r_nodal_normal =
            rThisPoint.FastGetSolutionStepValue(NORMAL);
        const double nodal_normal_magnitude = norm_2(r_nodal_normal);

        KRATOS_ERROR_IF(nodal_normal_magnitude == 0.0)
            << "NORMAL at node " << rThisPoint.Coordinates()
            << " is not properly initialized.";

        const Matrix& r_sensitivity_values = rThisPoint.GetValue(NORMAL_SHAPE_DERIVATIVE);

        KRATOS_DEBUG_ERROR_IF(r_sensitivity_values.size2() != 2)
            << "NORMAL_SHAPE_DERIVATIVE is not properly initialized at node [ Node.Id() = "
            << rThisPoint.Id() << " ] "
            << rThisPoint.Coordinates() << " to calculate 2D rotation operator shape sensitivities. [ required number of columns = 2, available number of columns = "
            << r_sensitivity_values.size2() << " ].";

        const std::size_t require_rows = (DerivativeNodeIndex + 1) * 2;
        KRATOS_DEBUG_ERROR_IF(r_sensitivity_values.size1() < require_rows)
            << "NORMAL_SHAPE_DERIVATIVE is not properly initialized at node [ Node.Id() = "
            << rThisPoint.Id() << " ] "
            << rThisPoint.Coordinates() << " to calculate 2D rotation operator shape sensitivities. [ required number of rows >= "
            << require_rows
            << ", available number of rows = " << r_sensitivity_values.size1() << " ].";

        const Vector& r_nodal_normal_derivatives =
            row(r_sensitivity_values, DerivativeNodeIndex * 2 + DerivativeDirectionIndex);

        rOutput(0, 0) = r_nodal_normal_derivatives[0] / nodal_normal_magnitude;
        rOutput(0, 1) = r_nodal_normal_derivatives[1] / nodal_normal_magnitude;
        rOutput(1, 0) = -r_nodal_normal_derivatives[1] / nodal_normal_magnitude;
        rOutput(1, 1) = r_nodal_normal_derivatives[0] / nodal_normal_magnitude;

        const double nodal_normal_magnitude_derivative =
            (r_nodal_normal[0] * r_nodal_normal_derivatives[0] +
             r_nodal_normal[1] * r_nodal_normal_derivatives[1]) /
            nodal_normal_magnitude;

        const double coeff = nodal_normal_magnitude_derivative /
                             (std::pow(nodal_normal_magnitude, 2));

        rOutput(0, 0) -= r_nodal_normal[0] * coeff;
        rOutput(0, 1) -= r_nodal_normal[1] * coeff;
        rOutput(1, 0) -= -r_nodal_normal[1] * coeff;
        rOutput(1, 1) -= r_nodal_normal[0] * coeff;

        KRATOS_CATCH("");
    }

    /**
     * @brief Calculate 3d rotation nodal matrix shape sensitivities
     *
     * This method calculates shape sensitivities of 3D rotation matrix for given node.
     * Nodal NORMAL(historical data container) and NORMAL_SHAPE_SENSITIVITY(non-historical data contaienr) variables
     * should be properly initialized.
     *
     * NORMAL_SHAPE_SENSITIVITY matrix should be properly sized and initialized with proper shape sensitivity values
     * 		rows: (number_of_neighbour_nodes + 1) * 3
     * 		cols: 3
     *
     * @param rOutput                           Output shape sensitivities matrix w.r.t. NodeIndex and DerivativeIndex
     * @param DerivativeNodeIndex               NodeIndex for which shape sensitivity matrix is computed
     * @param DerivativeDirectionIndex          Direction index of the node for which shape sensitivity matrix is computed
     * @param rThisPoint                        Current node where rotation matrix shape sensitivities are required
     */
    virtual void CalculateRotationOperatorPureShapeSensitivities(
        BoundedMatrix<double, 3, 3>& rOutput,
        const std::size_t DerivativeNodeIndex,
        const std::size_t DerivativeDirectionIndex,
        const GeometryType::PointType& rThisPoint) const
    {
        KRATOS_TRY

        KRATOS_ERROR_IF(!rThisPoint.SolutionStepsDataHas(NORMAL))
            << "NORMAL is not found in node at " << rThisPoint.Coordinates() << ".";
        KRATOS_ERROR_IF(!rThisPoint.Has(NORMAL_SHAPE_DERIVATIVE))
            << "NORMAL_SHAPE_DERIVATIVE is not found in node at "
            << rThisPoint.Coordinates() << ".";

        const array_1d<double, 3>& r_nodal_normal =
            rThisPoint.FastGetSolutionStepValue(NORMAL);
        const double nodal_normal_magnitude = norm_2(r_nodal_normal);

        KRATOS_ERROR_IF(nodal_normal_magnitude == 0.0)
            << "NORMAL at node " << rThisPoint.Coordinates()
            << " is not properly initialized.";

        const Matrix& r_sensitivity_values = rThisPoint.GetValue(NORMAL_SHAPE_DERIVATIVE);

        KRATOS_DEBUG_ERROR_IF(r_sensitivity_values.size2() != 3)
            << "NORMAL_SHAPE_DERIVATIVE is not properly initialized at node "
            << rThisPoint.Coordinates() << " to calculate 3D rotation operator shape sensitivities. [ required number of columns = 3, available number of columns = "
            << r_sensitivity_values.size2() << " ].";

        const std::size_t require_rows = (DerivativeNodeIndex + 1) * 3;
        KRATOS_DEBUG_ERROR_IF(r_sensitivity_values.size1() < require_rows)
            << "NORMAL_SHAPE_DERIVATIVE is not properly initialized at node "
            << rThisPoint.Coordinates() << " to calculate 3D rotation operator shape sensitivities. [ required number of rows >= "
            << require_rows
            << ", available number of rows = " << r_sensitivity_values.size1() << " ].";

        const Vector& r_nodal_normal_derivative =
            row(r_sensitivity_values, DerivativeNodeIndex * 3 + DerivativeDirectionIndex);

        const double nodal_normal_magnitude_derivative = VectorNormDerivative(nodal_normal_magnitude, r_nodal_normal, r_nodal_normal_derivative);
        const array_1d<double, 3>& unit_normal = r_nodal_normal / nodal_normal_magnitude;
        const array_1d<double, 3>& unit_normal_derivative = UnitVectorDerivative(nodal_normal_magnitude, nodal_normal_magnitude_derivative, r_nodal_normal, r_nodal_normal_derivative);

        rOutput(0, 0) = unit_normal_derivative[0];
        rOutput(0, 1) = unit_normal_derivative[1];
        rOutput(0, 2) = unit_normal_derivative[2];

        array_1d<double, 3> rT1(3, 0.0);
        rT1[0] = 1.0;
        double dot = unit_normal[0];
        double dot_derivative = unit_normal_derivative[0];

        if (std::abs(dot) > 0.99) {
            rT1[0] = 0.0;
            rT1[1] = 1.0;
            dot = unit_normal[1];
            dot_derivative = unit_normal_derivative[1];
        }

        // calculate rT1
        noalias(rT1) -=  unit_normal * dot;
        const double rT1_norm = norm_2(rT1);
        const array_1d<double, 3>& unit_rT1 = rT1 / rT1_norm;

        // calculate rT1 derivative
        const array_1d<double, 3>& rT1_derivative = (unit_normal_derivative * dot + unit_normal * dot_derivative) * -1.0;

        // calculate rT1 norm derivative
        const double rT1_norm_derivative = VectorNormDerivative(rT1_norm, rT1, rT1_derivative);

        const array_1d<double, 3>& unit_rT1_derivative =
            UnitVectorDerivative(rT1_norm, rT1_norm_derivative, rT1, rT1_derivative);

        rOutput(1, 0) = unit_rT1_derivative[0];
        rOutput(1, 1) = unit_rT1_derivative[1];
        rOutput(1, 2) = unit_rT1_derivative[2];

        rOutput(2, 0) = unit_normal_derivative[1] * unit_rT1[2]
                        + unit_normal[1] * unit_rT1_derivative[2]
                        - unit_normal_derivative[2] * unit_rT1[1]
                        - unit_normal[2] * unit_rT1_derivative[1];


        rOutput(2, 1) = unit_normal_derivative[2] * unit_rT1[0]
                        + unit_normal[2] * unit_rT1_derivative[0]
                        - unit_normal_derivative[0] * unit_rT1[2]
                        - unit_normal[0] * unit_rT1_derivative[2];

        rOutput(2, 2) = unit_normal_derivative[0] * unit_rT1[1]
                        + unit_normal[0] * unit_rT1_derivative[1]
                        - unit_normal_derivative[1] * unit_rT1[0]
                        - unit_normal[1] * unit_rT1_derivative[0];

        KRATOS_CATCH("");
    }

    /// Rotate the local system contributions so that they are oriented with each node's normal.
	/**
	 @param rLocalMatrix Local system matrix
	 @param rLocalVector Local RHS vector
	 @param rGeometry A reference to the element's (or condition's) geometry
	 */
	virtual void Rotate(TLocalMatrixType& rLocalMatrix,
			TLocalVectorType& rLocalVector,
			GeometryType& rGeometry) const
	{
		if(mBlockSize != mDomainSize) //Monolithic case
		{
			if(mDomainSize == 2) RotateAux<2,3>(rLocalMatrix,rLocalVector,rGeometry);
			if(mDomainSize == 3) RotateAux<3,4>(rLocalMatrix,rLocalVector,rGeometry);
		}
		else //fractional step case
		{
			if(mDomainSize == 2) RotateAuxPure<2>(rLocalMatrix,rLocalVector,rGeometry);
			if(mDomainSize == 3) RotateAuxPure<3>(rLocalMatrix,rLocalVector,rGeometry);
		}

	}

    /**
     * @brief RHS only version of Rotate
     * @details Rotates the local RHS vector (rLocalVector) to a tangential-normal coordinate system defined by the
     * normals of the associated rGeometry
     * @param rLocalVector Local RHS vector associated with rGeometry, to be transformed
     * @param rGeometry Geometry associated with rLocalVector
     */
	virtual void Rotate(TLocalVectorType& rLocalVector,
			GeometryType& rGeometry) const
	{
<<<<<<< HEAD
        RotateRHSAux(rLocalVector, rGeometry);
=======
            RotateRHSAux(rLocalVector, rGeometry, false);
	}

    /**
     * @brief RHS only version of Rotate which reverts the rotation to the original frame
     * @details Rotates the local RHS vector (rLocalVector) in the tangential-normal coordinate system back to the
     * original coordinate system
     * @param rLocalVector Local RHS vector associated with rGeometry, to be transformed
     * @param rGeometry Geometry associated with rLocalVector
     */
	virtual void RevertRotate(
	    TLocalVectorType& rLocalVector,
	    GeometryType& rGeometry) const
	{
            RotateRHSAux(rLocalVector, rGeometry, true);
>>>>>>> c1c64c77
	}

	/// Apply slip boundary conditions to the rotated local contributions.
	/** This function takes the local system contributions rotated so each
	 node's velocities are expressed using a base oriented with its normal
	 and imposes that the normal velocity is equal to the mesh velocity in
	 the normal direction.
	 */
	virtual void ApplySlipCondition(TLocalMatrixType& rLocalMatrix,
			TLocalVectorType& rLocalVector,
			GeometryType& rGeometry) const
	{
		const unsigned int LocalSize = rLocalVector.size(); // We expect this to work both with elements (4 nodes) and conditions (3 nodes)

		if (LocalSize > 0)
		{
			for(unsigned int itNode = 0; itNode < rGeometry.PointsNumber(); ++itNode)
			{
				if( this->IsSlip(rGeometry[itNode]))
				{
					// We fix the first dof (normal velocity) for each rotated block
					unsigned int j = itNode * mBlockSize;
					//const double k = rLocalMatrix(j,j)+rLocalMatrix(j,j+1)+rLocalMatrix(j,j+2);

					// If the mesh is moving, we must impose v_normal = vmesh_normal
					array_1d<double,3> VMesh = rGeometry[itNode].FastGetSolutionStepValue(MESH_VELOCITY);
					VMesh -= rGeometry[itNode].FastGetSolutionStepValue(VELOCITY);
					array_1d<double,3> rN = rGeometry[itNode].FastGetSolutionStepValue(NORMAL);
					this->Normalize(rN);

					for( unsigned int i = 0; i < j; ++i)// Skip term (i,i)
					{
						rLocalMatrix(i,j) = 0.0;
						rLocalMatrix(j,i) = 0.0;
					}
					for( unsigned int i = j+1; i < LocalSize; ++i)
					{
						rLocalMatrix(i,j) = 0.0;
						rLocalMatrix(j,i) = 0.0;
					}

					rLocalVector(j) = inner_prod(rN,VMesh);
					rLocalMatrix(j,j) = 1.0;
				}
			}
		}
	}

	/// RHS only version of ApplySlipCondition
	virtual void ApplySlipCondition(TLocalVectorType& rLocalVector,
			GeometryType& rGeometry) const
	{
		if (rLocalVector.size() > 0)
		{
			for(unsigned int itNode = 0; itNode < rGeometry.PointsNumber(); ++itNode)
			{
				if( this->IsSlip(rGeometry[itNode]) )
				{
					// We fix the first dof (normal velocity) for each rotated block
					unsigned int j = itNode * mBlockSize;

					// If the mesh is moving, we must impose v_normal = vmesh_normal
					array_1d<double,3> VMesh = rGeometry[itNode].FastGetSolutionStepValue(MESH_VELOCITY);
					VMesh -= rGeometry[itNode].FastGetSolutionStepValue(VELOCITY);
					array_1d<double,3> rN = rGeometry[itNode].FastGetSolutionStepValue(NORMAL);
					this->Normalize(rN);

					rLocalVector[j] = inner_prod(rN,VMesh);
				}
			}
		}
	}

	/// Transform nodal velocities to the rotated coordinates (aligned with each node's normal)
	virtual void RotateVelocities(ModelPart& rModelPart) const
	{
		TLocalVectorType Vel(mDomainSize);
		TLocalVectorType Tmp(mDomainSize);

		ModelPart::NodeIterator it_begin = rModelPart.NodesBegin();
#pragma omp parallel for firstprivate(Vel,Tmp)
		for(int iii=0; iii<static_cast<int>(rModelPart.Nodes().size()); iii++)
		{
			ModelPart::NodeIterator itNode = it_begin+iii;
			if( this->IsSlip(*itNode) )
			{
				//this->RotationOperator<TLocalMatrixType>(Rotation,);
				if(mDomainSize == 3)
				{
					BoundedMatrix<double,3,3> rRot;
					LocalRotationOperatorPure(rRot,*itNode);

					array_1d<double,3>& rVelocity = itNode->FastGetSolutionStepValue(VELOCITY);
					for(unsigned int i = 0; i < 3; i++) Vel[i] = rVelocity[i];
					noalias(Tmp) = prod(rRot,Vel);
					for(unsigned int i = 0; i < 3; i++) rVelocity[i] = Tmp[i];
				}
				else
				{
					BoundedMatrix<double,2,2> rRot;
					LocalRotationOperatorPure(rRot,*itNode);

					array_1d<double,3>& rVelocity = itNode->FastGetSolutionStepValue(VELOCITY);
					for(unsigned int i = 0; i < 2; i++) Vel[i] = rVelocity[i];
					noalias(Tmp) = prod(rRot,Vel);
					for(unsigned int i = 0; i < 2; i++) rVelocity[i] = Tmp[i];
				}
			}
		}
	}

	/// Transform nodal velocities from the rotated system to the original one
	virtual void RecoverVelocities(ModelPart& rModelPart) const
	{
		TLocalVectorType Vel(mDomainSize);
		TLocalVectorType Tmp(mDomainSize);

		ModelPart::NodeIterator it_begin = rModelPart.NodesBegin();
#pragma omp parallel for firstprivate(Vel,Tmp)
		for(int iii=0; iii<static_cast<int>(rModelPart.Nodes().size()); iii++)
		{
			ModelPart::NodeIterator itNode = it_begin+iii;
			if( this->IsSlip(*itNode) )
			{
				if(mDomainSize == 3)
				{
					BoundedMatrix<double,3,3> rRot;
					LocalRotationOperatorPure(rRot,*itNode);

					array_1d<double,3>& rVelocity = itNode->FastGetSolutionStepValue(VELOCITY);
					for(unsigned int i = 0; i < 3; i++) Vel[i] = rVelocity[i];
					noalias(Tmp) = prod(trans(rRot),Vel);
					for(unsigned int i = 0; i < 3; i++) rVelocity[i] = Tmp[i];
				}
				else
				{
					BoundedMatrix<double,2,2> rRot;
					LocalRotationOperatorPure(rRot,*itNode);

					array_1d<double,3>& rVelocity = itNode->FastGetSolutionStepValue(VELOCITY);
					for(unsigned int i = 0; i < 2; i++) Vel[i] = rVelocity[i];
					noalias(Tmp) = prod(trans(rRot),Vel);
					for(unsigned int i = 0; i < 2; i++) rVelocity[i] = Tmp[i];
				}
			}
		}
	}

	///@}
	///@name Access
	///@{

	///@}
	///@name Inquiry
	///@{

	///@}
	///@name Input and output
	///@{

	/// Turn back information as a string.
	virtual std::string Info() const
	{
		std::stringstream buffer;
		buffer << "CoordinateTransformationUtils";
		return buffer.str();
	}

	/// Print information about this object.
	virtual void PrintInfo(std::ostream& rOStream) const
	{
		rOStream << "CoordinateTransformationUtils";
	}

	/// Print object's data.
	virtual void PrintData(std::ostream& rOStream) const {}

	///@}
	///@name Friends
	///@{

	///@}

protected:
	///@name Protected static Member Variables
	///@{

	///@}
	///@name Protected member Variables
	///@{

	///@}
	///@name Protected Operators
	///@{

	///@}
	///@name Protected Operations
	///@{

<<<<<<< HEAD
    template<bool TToGlobalCoord = false>
    void RotateRHSAux(TLocalVectorType& rLocalVector,
                      GeometryType& rGeometry) const
    {
        if (rLocalVector.size() > 0)
        {
            if(mBlockSize != mDomainSize) //Monolithic case
            {
                for(unsigned int j = 0; j < rGeometry.PointsNumber(); ++j)
                {
                    if( this->IsSlip(rGeometry[j]) )
                    {
                        if(mDomainSize == 3)
                        {
                            array_1d<double,4> aux,aux1;
                            BoundedMatrix<double,4,4> rRot;
                            LocalRotationOperator3D<4>(rRot,rGeometry[j]);

                            for(unsigned int k=0; k<4; k++)
                                aux[k] = rLocalVector[j*mBlockSize+k];

                            if constexpr (TToGlobalCoord)
                            {
                                noalias(aux1) = prod(trans(rRot),aux);
                            } else{
                                noalias(aux1) = prod(rRot,aux);
                            }

                            for(unsigned int k=0; k<4; k++)
                                rLocalVector[j*mBlockSize+k] = aux1[k];
                        }
                        else
                        {
                            array_1d<double,3> aux,aux1;
                            BoundedMatrix<double,3,3> rRot;
                            LocalRotationOperator2D<3>(rRot,rGeometry[j]);

                            for(unsigned int k=0; k<3; k++)
                            {
                                aux[k] = rLocalVector[j*mBlockSize+k];
                            }

                            if constexpr (TToGlobalCoord)
                            {
                                noalias(aux1) = prod(trans(rRot),aux);
                            } else{
                                noalias(aux1) = prod(rRot,aux);
                            }

                            for(unsigned int k=0; k<3; k++)
                                rLocalVector[j*mBlockSize+k] = aux1[k];
                        }
                    }
                    //Index += mBlockSize;
                }

            }
            else //fractional step case
            {
                for(unsigned int j = 0; j < rGeometry.PointsNumber(); ++j)
                {
                    if( this->IsSlip(rGeometry[j]) )
                    {
                        if(mDomainSize == 3)
                        {
                            array_1d<double,3> aux,aux1;
                            BoundedMatrix<double,3,3> rRot;
                            LocalRotationOperatorPure(rRot,rGeometry[j]);

                            for(unsigned int k=0; k<3; k++)
                                aux[k] = rLocalVector[j*mBlockSize+k];

                            if constexpr (TToGlobalCoord)
                            {
                                noalias(aux1) = prod(trans(rRot),aux);
                            } else{
                                noalias(aux1) = prod(rRot,aux);
                            }

                            for(unsigned int k=0; k<3; k++)
                                rLocalVector[j*mBlockSize+k] = aux1[k];
                        }
                        else
                        {
                            array_1d<double,2> aux,aux1;
                            BoundedMatrix<double,2,2> rRot;
                            LocalRotationOperatorPure(rRot,rGeometry[j]);

                            for(unsigned int k=0; k<2; k++)
                                aux[k] = rLocalVector[j*mBlockSize+k];

                            if constexpr (TToGlobalCoord)
                            {
                                noalias(aux1) = prod(trans(rRot),aux);
                            } else{
                                noalias(aux1) = prod(rRot,aux);
                            }

                            for(unsigned int k=0; k<2; k++)
                                rLocalVector[j*mBlockSize+k] = aux1[k];
                        }
                    }
                    //Index += mBlockSize;
                }

            }

        }

    }

	template<unsigned int TDim, unsigned int TBlockSize, unsigned int TSkip = 0, bool TToGlobalCoord = false>
=======
    /**
     * @brief Auxilliary function to rotate local system contributions between the original and tangential-normal
     * frames of reference, to be used when pressure etc. is present
     * @details Transforms the local system based on the normal associated with the rGeometry into tangential-
     * normal coordinates if TRevertRotation is false. Otherwise, the rotation matrix used is transposed and the
     * inverse transformation is applied -- this transforms the system back to the original coordinate system.
     * @tparam TDim Number of spatial dimensions
     * @tparam TBlockSize Total number of DoFs associated with each node
     * @tparam TSkip Auxiliary value to shift the entries of the rotated array
     * @tparam TRevertRotation Boolean indicating if the transformation is reverted (true -> revert transformation)
     * @param rLocalMatrix Local LHS matrix contribution associated with rGeometry
     * @param rLocalVector Local RHS vector contribution associated with rGeometry
     * @param rGeometry Geometry associated with local system
     */
	template<unsigned int TDim, unsigned int TBlockSize, unsigned int TSkip = 0, bool TRevertRotation = false>
>>>>>>> c1c64c77
	void RotateAux(TLocalMatrixType& rLocalMatrix,
			TLocalVectorType& rLocalVector,
			GeometryType& rGeometry) const
	{
		const unsigned int LocalSize = rLocalVector.size();

		//unsigned int Index = 0;
		int rotations_needed = 0;
		const unsigned int NumBlocks = LocalSize / TBlockSize;
		DenseVector<bool> NeedRotation( NumBlocks, false);

		std::vector< BoundedMatrix<double,TBlockSize,TBlockSize> > rRot(NumBlocks);
<<<<<<< HEAD
        BoundedMatrix<double,TBlockSize,TBlockSize> tmp;
=======
		BoundedMatrix<double,TBlockSize,TBlockSize> tmp;
>>>>>>> c1c64c77

		for(unsigned int j = 0; j < NumBlocks; ++j)
		{
			if( this->IsSlip(rGeometry[j]) )
			{
				NeedRotation[j] = true;
				rotations_needed++;

				if constexpr (TDim == 2) LocalRotationOperator2D<TBlockSize,TSkip>(rRot[j],rGeometry[j]);
				else LocalRotationOperator3D<TBlockSize,TSkip>(rRot[j],rGeometry[j]);

<<<<<<< HEAD
                if constexpr (TToGlobalCoord)
=======
                if constexpr (TRevertRotation)
>>>>>>> c1c64c77
                {
                    noalias(tmp) = trans(rRot[j]);
                    rRot[j] = tmp;
                }
			}

			//Index += TBlockSize;
		}

		if(rotations_needed > 0)
		{
			BoundedMatrix<double,TBlockSize,TBlockSize> mat_block;
			array_1d<double,TBlockSize> aux, aux1;

			for(unsigned int i=0; i<NumBlocks; i++)
			{
				if(NeedRotation[i] == true)
				{
					for(unsigned int j=0; j<NumBlocks; j++)
					{
						if(NeedRotation[j] == true)
						{
							ReadBlockMatrix<TBlockSize>(mat_block, rLocalMatrix, i*TBlockSize, j*TBlockSize);
							noalias(tmp) = prod(mat_block,trans(rRot[j]));
							noalias(mat_block) = prod(rRot[i],tmp);
							WriteBlockMatrix<TBlockSize>(mat_block, rLocalMatrix, i*TBlockSize, j*TBlockSize);
						}
						else
						{
							ReadBlockMatrix<TBlockSize>(mat_block, rLocalMatrix, i*TBlockSize, j*TBlockSize);
							noalias(tmp) = prod(rRot[i],mat_block);
							WriteBlockMatrix<TBlockSize>(tmp, rLocalMatrix, i*TBlockSize, j*TBlockSize);
						}
					}

					for(unsigned int k=0; k<TBlockSize; k++)
					aux[k] = rLocalVector[i*TBlockSize+k];

					noalias(aux1) = prod(rRot[i],aux);

					for(unsigned int k=0; k<TBlockSize; k++)
					rLocalVector[i*TBlockSize+k] = aux1[k];

				}
				else
				{
					for(unsigned int j=0; j<NumBlocks; j++)
					{
						if(NeedRotation[j] == true)
						{
							ReadBlockMatrix<TBlockSize>(mat_block, rLocalMatrix, i*TBlockSize, j*TBlockSize);
							noalias(tmp) = prod(mat_block,trans(rRot[j]));
							WriteBlockMatrix<TBlockSize>(tmp, rLocalMatrix, i*TBlockSize, j*TBlockSize);
						}
					}
				}

			}
		}
	}

<<<<<<< HEAD
	//to be used when there is only velocity (no additional pressure or other var block)
	template<unsigned int TDim, bool TToGlobalCoord = false>
=======
    /**
     * @brief Auxilliary function to rotate local system contributions between the original and tangential-normal
     * frames of reference, to be used when there is only velocity (no additional pressure or other var block)
     * @details Transforms the local system based on the normal associated with the rGeometry into tangential-
     * normal coordinates if TRevertRotation is false. Otherwise, the rotation matrix used is transposed and the
     * inverse transformation is applied -- this transforms the system back to the original coordinate system.
     * @tparam TDim Number of spatial dimensions
     * @tparam TRevertRotation Boolean indicating if the transformation is reverted (true -> revert transformation)
     * @param rLocalMatrix Local LHS matrix contribution associated with rGeometry
     * @param rLocalVector Local RHS vector contribution associated with rGeometry
     * @param rGeometry Geometry associated with local system
     */
	template<unsigned int TDim, bool TRevertRotation = false>
>>>>>>> c1c64c77
	void RotateAuxPure(TLocalMatrixType& rLocalMatrix,
			TLocalVectorType& rLocalVector,
			GeometryType& rGeometry) const
	{
		const unsigned int LocalSize = rLocalVector.size();

		//unsigned int Index = 0;
		int rotations_needed = 0;
		const unsigned int NumBlocks = LocalSize / mBlockSize;
		DenseVector<bool> NeedRotation( NumBlocks, false);

		std::vector< BoundedMatrix<double,TDim,TDim> > rRot(NumBlocks);
<<<<<<< HEAD
        BoundedMatrix<double,TDim,TDim> tmp;
=======
		BoundedMatrix<double,TDim,TDim> tmp;
>>>>>>> c1c64c77

		for(unsigned int j = 0; j < NumBlocks; ++j)
		{
			if( this->IsSlip(rGeometry[j]) )
			{
				NeedRotation[j] = true;
				rotations_needed++;

				LocalRotationOperatorPure(rRot[j],rGeometry[j]);

<<<<<<< HEAD
                if constexpr (TToGlobalCoord)
=======
                if constexpr (TRevertRotation)
>>>>>>> c1c64c77
                {
                    noalias(tmp) = trans(rRot[j]);
                    rRot[j] = tmp;
                }
            }

			//Index += mBlockSize;
		}

		if(rotations_needed > 0)
		{
			BoundedMatrix<double,TDim,TDim> mat_block;
			array_1d<double,TDim> aux, aux1;

			for(unsigned int i=0; i<NumBlocks; i++)
			{
				if(NeedRotation[i] == true)
				{
					for(unsigned int j=0; j<NumBlocks; j++)
					{
						if(NeedRotation[j] == true)
						{
							ReadBlockMatrix<TDim>(mat_block, rLocalMatrix, i*mBlockSize, j*mBlockSize);
							noalias(tmp) = prod(mat_block,trans(rRot[j]));
							noalias(mat_block) = prod(rRot[i],tmp);
							WriteBlockMatrix<TDim>(mat_block, rLocalMatrix, i*mBlockSize, j*mBlockSize);
						}
						else
						{
							ReadBlockMatrix<TDim>(mat_block, rLocalMatrix, i*mBlockSize, j*mBlockSize);
							noalias(tmp) = prod(rRot[i],mat_block);
							WriteBlockMatrix<TDim>(tmp, rLocalMatrix, i*mBlockSize, j*mBlockSize);
						}
					}

					for(unsigned int k=0; k<TDim; k++)
					aux[k] = rLocalVector[i*mBlockSize+k];

					noalias(aux1) = prod(rRot[i],aux);

					for(unsigned int k=0; k<TDim; k++)
					rLocalVector[i*mBlockSize+k] = aux1[k];

				}
				else
				{
					for(unsigned int j=0; j<NumBlocks; j++)
					{
						if(NeedRotation[j] == true)
						{
							ReadBlockMatrix<TDim>(mat_block, rLocalMatrix, i*mBlockSize, j*mBlockSize);
							noalias(tmp) = prod(mat_block,trans(rRot[j]));
							WriteBlockMatrix<TDim>(tmp, rLocalMatrix, i*mBlockSize, j*mBlockSize);
						}
					}
				}

			}
		}
	}

	template<unsigned int TBlockSize, unsigned int TSkip = 0>
	void LocalRotationOperator2D(
		BoundedMatrix<double,TBlockSize,TBlockSize>& rRot,
		GeometryType::PointType& rThisPoint) const
	{
		noalias(rRot) = IdentityMatrix(TBlockSize);

		// Get the normal evaluated at the node
		const array_1d<double,3>& rNormal = rThisPoint.FastGetSolutionStepValue(NORMAL);

		double aux = rNormal[0]*rNormal[0] + rNormal[1]*rNormal[1];
		aux = sqrt(aux);

		rRot(TSkip  ,TSkip  ) = rNormal[0]/aux;
		rRot(TSkip  ,TSkip+1) = rNormal[1]/aux;
		rRot(TSkip+1,TSkip  ) = -rNormal[1]/aux;
		rRot(TSkip+1,TSkip+1) = rNormal[0]/aux;
	}

	template<unsigned int TBlockSize, unsigned int TSkip = 0>
	void LocalRotationOperator3D(
		BoundedMatrix<double,TBlockSize,TBlockSize>& rRot,
		GeometryType::PointType& rThisPoint) const
	{
		noalias(rRot) = IdentityMatrix(TBlockSize);

		// Get the normal evaluated at the node
		const array_1d<double,3>& rNormal = rThisPoint.FastGetSolutionStepValue(NORMAL);

		double aux = rNormal[0]*rNormal[0] + rNormal[1]*rNormal[1] + rNormal[2]*rNormal[2];
		aux = sqrt(aux);
		rRot(TSkip,TSkip  ) = rNormal[0]/aux;
		rRot(TSkip,TSkip+1) = rNormal[1]/aux;
		rRot(TSkip,TSkip+2) = rNormal[2]/aux;
		// Define the new coordinate system, where the first vector is aligned with the normal

		// To choose the remaining two vectors, we project the first component of the cartesian base to the tangent plane
		array_1d<double,3> rT1;
		rT1(0) = 1.0;
		rT1(1) = 0.0;
		rT1(2) = 0.0;
		double dot = rRot(TSkip,TSkip);//this->Dot(rN,rT1);

		// It is possible that the normal is aligned with (1,0,0), resulting in norm(rT1) = 0
		// If this is the case, repeat the procedure using (0,1,0)
		if ( fabs(dot) > 0.99 )
		{
			rT1(0) = 0.0;
			rT1(1) = 1.0;
			rT1(2) = 0.0;

			dot = rRot(TSkip,TSkip+1); //this->Dot(rN,rT1);
		}

		// calculate projection and normalize
		rT1[0] -= dot*rRot(TSkip,TSkip);
		rT1[1] -= dot*rRot(TSkip,TSkip+1);
		rT1[2] -= dot*rRot(TSkip,TSkip+2);
		this->Normalize(rT1);
		rRot(TSkip+1,TSkip  ) = rT1[0];
		rRot(TSkip+1,TSkip+1) = rT1[1];
		rRot(TSkip+1,TSkip+2) = rT1[2];

		// The third base component is choosen as N x T1, which is normalized by construction
		rRot(TSkip+2,TSkip  ) = rRot(TSkip,TSkip+1)*rT1[2] - rRot(TSkip,TSkip+2)*rT1[1];
		rRot(TSkip+2,TSkip+1) = rRot(TSkip,TSkip+2)*rT1[0] - rRot(TSkip,TSkip  )*rT1[2];
		rRot(TSkip+2,TSkip+2) = rRot(TSkip,TSkip  )*rT1[1] - rRot(TSkip,TSkip+1)*rT1[0];
	}

	bool IsSlip(const Node& rNode) const
	{
		return rNode.Is(mrFlag);
	}

	/// Normalize a vector.
	/**
	 * @param rThis the vector
	 * @return Original norm of the input vector
	 */
	template< class TVectorType >
	double Normalize(TVectorType& rThis) const
	{
		double Norm = 0;
		for(typename TVectorType::iterator iComponent = rThis.begin(); iComponent < rThis.end(); ++iComponent)
		Norm += (*iComponent)*(*iComponent);
		Norm = sqrt(Norm);
		for(typename TVectorType::iterator iComponent = rThis.begin(); iComponent < rThis.end(); ++iComponent)
		*iComponent /= Norm;
		return Norm;
	}

	///@}
	///@name Protected  Access
	///@{

	unsigned int GetDomainSize() const
	{
		return mDomainSize;
	}

	unsigned int GetBlockSize() const
	{
		return mBlockSize;
	}

	///@}
	///@name Protected Inquiry
	///@{

	///@}
	///@name Protected LifeCycle
	///@{

	///@}

private:
	///@name Static Member Variables
	///@{

	///@}
	///@name Member Variables
	///@{

	/// Number of spatial dimensions
	const unsigned int mDomainSize;

	/// Number of matrix or vector rows associated to each node.
	/** @note Velocity Dofs are assumed to be the first mDomainSize rows.
	 */
	const unsigned int mBlockSize;

	const Kratos::Flags& mrFlag;

	///@}
	///@name Private Operators
	///@{

	///@}
	///@name Private Operations
	///@{

    /**
     * @brief Auxilliary function to implement a reversible rotation operation on the local RHS vector
     * @details Transforms the local RHS vector based on the normal associated with the rGeometry into tangential-
     * normal coordinates if RevertRotation == false. Otherwise, the rotation matrix used is transposed and the
     * inverse transformation is applied -- this transforms the RHS vector back to the original coordinate system.
     * @param rLocalVector Local RHS vector associated with rGeometry
     * @param rGeometry Geometry associated with rLocalVector
     * @param RevertRotation Boolean indicating if the transformation is reverted (true -> revert transformation)
     */
    void RotateRHSAux(
        TLocalVectorType& rLocalVector,
        GeometryType& rGeometry,
        const bool RevertRotation) const
    {
        if (rLocalVector.size() > 0)
        {
            if(mBlockSize != mDomainSize) //Monolithic case
            {
                for(unsigned int j = 0; j < rGeometry.PointsNumber(); ++j)
                {
                    if( this->IsSlip(rGeometry[j]) )
                    {
                        if(mDomainSize == 3)
                        {
                            array_1d<double,4> aux,aux1;
                            BoundedMatrix<double,4,4> rRot;
                            LocalRotationOperator3D<4>(rRot,rGeometry[j]);

                            for(unsigned int k=0; k<4; k++)
                                aux[k] = rLocalVector[j*mBlockSize+k];

                            if(RevertRotation)
                            {
                                noalias(aux1) = prod(trans(rRot),aux);
                            } else{
                                noalias(aux1) = prod(rRot,aux);
                            }

                            for(unsigned int k=0; k<4; k++)
                                rLocalVector[j*mBlockSize+k] = aux1[k];
                        }
                        else
                        {
                            array_1d<double,3> aux,aux1;
                            BoundedMatrix<double,3,3> rRot;
                            LocalRotationOperator2D<3>(rRot,rGeometry[j]);

                            for(unsigned int k=0; k<3; k++)
                            {
                                aux[k] = rLocalVector[j*mBlockSize+k];
                            }

                            if(RevertRotation)
                            {
                                noalias(aux1) = prod(trans(rRot),aux);
                            } else{
                                noalias(aux1) = prod(rRot,aux);
                            }

                            for(unsigned int k=0; k<3; k++)
                                rLocalVector[j*mBlockSize+k] = aux1[k];
                        }
                    }
                    //Index += mBlockSize;
                }

            }
            else //fractional step case
            {
                for(unsigned int j = 0; j < rGeometry.PointsNumber(); ++j)
                {
                    if( this->IsSlip(rGeometry[j]) )
                    {
                        if(mDomainSize == 3)
                        {
                            array_1d<double,3> aux,aux1;
                            BoundedMatrix<double,3,3> rRot;
                            LocalRotationOperatorPure(rRot,rGeometry[j]);

                            for(unsigned int k=0; k<3; k++)
                                aux[k] = rLocalVector[j*mBlockSize+k];

                            if(RevertRotation)
                            {
                                noalias(aux1) = prod(trans(rRot),aux);
                            } else{
                                noalias(aux1) = prod(rRot,aux);
                            }

                            for(unsigned int k=0; k<3; k++)
                                rLocalVector[j*mBlockSize+k] = aux1[k];
                        }
                        else
                        {
                            array_1d<double,2> aux,aux1;
                            BoundedMatrix<double,2,2> rRot;
                            LocalRotationOperatorPure(rRot,rGeometry[j]);

                            for(unsigned int k=0; k<2; k++)
                                aux[k] = rLocalVector[j*mBlockSize+k];

                            if(RevertRotation)
                            {
                                noalias(aux1) = prod(trans(rRot),aux);
                            } else{
                                noalias(aux1) = prod(rRot,aux);
                            }

                            for(unsigned int k=0; k<2; k++)
                                rLocalVector[j*mBlockSize+k] = aux1[k];
                        }
                    }
                    //Index += mBlockSize;
                }

            }

        }

    }


//     /// Compute a rotation matrix to transform values from the cartesian base to one oriented with the node's normal
//     /**
//      * The normal is read from solution step data NORMAL. Use NormalCalculationUtils::CalculateOnSimplex to
//      * obtain and store the nodal normal from the normals of the model's conditons.
//      * @param rRot The rotation matrix (output)
//      * @param rThisPoint The point used to orient the new coordinate system.
//      * @see NormalCalculationUtils
//      */
//     template<class TMatrixType>
//     void RotationOperator(TMatrixType& rRot,
//                           GeometryType::PointType& rThisPoint) const
//     {
//         typedef boost::numeric::ublas::matrix_row<TMatrixType> ThisRowType;
//         // Get the normal evaluated at the node
//         const array_1d<double,3>& rNormal = rThisPoint.FastGetSolutionStepValue(NORMAL);
//
//         if(mDomainSize == 3)
//         {
//             // Define the new coordinate system, where the first vector is aligned with the normal
//             ThisRowType rN(rRot,0);
//             for( unsigned int i = 0; i < 3; ++i)
//                 rN[i] = rNormal[i];
//             this->Normalize(rN);
//
//             // To choose the remaining two vectors, we project the first component of the cartesian base to the tangent plane
//             ThisRowType rT1(rRot,1);
//             rT1(0) = 1.0;
//             rT1(1) = 0.0;
//             rT1(2) = 0.0;
//
//             double dot = this->Dot(rN,rT1);
//
//             // It is possible that the normal is aligned with (1,0,0), resulting in norm(rT1) = 0
//             // If this is the case, repeat the procedure using (0,1,0)
//             if ( fabs(dot) > 0.99 )
//             {
//                 rT1(0) = 0.0;
//                 rT1(1) = 1.0;
//                 rT1(2) = 0.0;
//
//                 dot = this->Dot(rN,rT1);
//             }
//
//             // calculate projection and normalize
//             rT1 -= dot * rN;
//             this->Normalize(rT1);
//
//             // The third base component is choosen as N x T1, which is normalized by construction
//             ThisRowType rT2(rRot,2);
//             rT2(0) = rN(1)*rT1(2) - rN(2)*rT1(1);
//             rT2(1) = rN(2)*rT1(0) - rN(0)*rT1(2);
//             rT2(2) = rN(0)*rT1(1) - rN(1)*rT1(0);
//         }
//         else //if(mDomainSize == 2)
//         {
//             /* The basis for the new coordinate system is (normal,tangent)
//                Tangent vector is chosen (-normal_y, normal_x) so that the resulting base
//                is right-handed.
//              */
//             ThisRowType rN(rRot,0);
//             ThisRowType rT(rRot,1);
//
//             rN[0] = rNormal[0];
//             rN[1] = rNormal[1];
//             this->Normalize(rN);
//             rT[0] = -rN[1];
//             rT[1] = rN[0];
//         }
//
//     }

	template< class TVectorType >
	double Dot(const TVectorType& rV1,
			const TVectorType& rV2) const
	{
		double dot = 0.0;
		for( typename TVectorType::const_iterator iV1 = rV1.begin(),iV2 = rV2.begin(); iV1 != rV1.end(); ++iV1, ++iV2)
		{
			dot += (*iV1) * (*iV2);
		}
		return dot;
	}

    inline double VectorNormDerivative(
        const double ValueNorm,
        const array_1d<double, 3>& rValue,
        const array_1d<double, 3>& rValueDerivative) const
    {
        return inner_prod(rValue, rValueDerivative) / ValueNorm;
    }

    inline array_1d<double, 3> UnitVectorDerivative(
        const double VectorNorm,
        const double VectorNormDerivative,
        const array_1d<double, 3>& rVector,
        const array_1d<double, 3>& rVectorDerivative) const
    {
        return (rVectorDerivative * VectorNorm - rVector * VectorNormDerivative) /
                std::pow(VectorNorm, 2);
    }

    /// Transform a local contribution from cartesian coordinates to rotated ones
//     void ApplyRotation(TLocalMatrixType& rMatrix,
//                        const TLocalMatrixType& rRotation) const
//     {
//         // compute B = R*A*transpose(R)
//         const unsigned int LocalSize = rMatrix.size1();
//         const unsigned int NumBlocks = LocalSize / mBlockSize;
//         //TLocalMatrixType Tmp = ZeroMatrix(LocalSize,LocalSize);
// /*
//         for (unsigned int iBlock = 0; iBlock < NumBlocks; iBlock++)
//         {
//             for (unsigned int jBlock = 0; jBlock < NumBlocks; jBlock++)
//             {
//                 for (unsigned int i = iBlock*mBlockSize; i < (iBlock+1)*mBlockSize; i++)
//                 {
//                     for(unsigned int j = jBlock*mBlockSize; j < (jBlock+1)*mBlockSize; j++)
//                     {
//                         double& tij = Tmp(i,j);
//                         for(unsigned int k = iBlock*mBlockSize; k < (iBlock+1)*mBlockSize; k++)
//                         {
//                             for(unsigned int l = jBlock*mBlockSize; l < (jBlock+1)*mBlockSize; l++)
//                             {
//                                 tij += rRotation(i,k)*rMatrix(k,l)*rRotation(j,l);
//                             }
//                         }
//                     }
//                 }
//             }
//         }*/
//
// 	Matrix Tmp = prod(rMatrix,trans(rRotation));
// 	noalias(rMatrix) = prod(rRotation,Tmp);
//
// //         noalias(rMatrix) = Tmp;
//     }

	//auxiliary functions
	template< unsigned int TBlockSize >
	void ReadBlockMatrix( BoundedMatrix<double,TBlockSize, TBlockSize>& block, const Matrix& origin, const unsigned int Ibegin, const unsigned int Jbegin) const
	{
		for(unsigned int i=0; i<TBlockSize; i++)
		{
			for(unsigned int j=0; j<TBlockSize; j++)
			{
				block(i,j) = origin(Ibegin+i, Jbegin+j);
			}
		}
	}

	template< unsigned int TBlockSize >
	void WriteBlockMatrix( const BoundedMatrix<double,TBlockSize, TBlockSize>& block, Matrix& destination, const unsigned int Ibegin, const unsigned int Jbegin) const
	{
		for(unsigned int i=0; i<TBlockSize; i++)
		{
			for(unsigned int j=0; j<TBlockSize; j++)
			{
				destination(Ibegin+i, Jbegin+j) = block(i,j);
			}
		}
	}

	///@}
	///@name Private  Access
	///@{

	///@}
	///@name Private Inquiry
	///@{

	///@}
	///@name Un accessible methods
	///@{

	/// Assignment operator.
	CoordinateTransformationUtils& operator=(CoordinateTransformationUtils const& rOther) {}

	/// Copy constructor.
	CoordinateTransformationUtils(CoordinateTransformationUtils const& rOther) {}

	///@}
};

///@}

///@name Type Definitions
///@{

///@}
///@name Input and output
///@{

/// input stream function
template<class TLocalMatrixType, class TLocalVectorType, class TValueType>
inline std::istream& operator >>(std::istream& rIStream,
		CoordinateTransformationUtils<TLocalMatrixType, TLocalVectorType,
				TValueType>& rThis) {
	return rIStream;
}

/// output stream function
template<class TLocalMatrixType, class TLocalVectorType, class TValueType>
inline std::ostream& operator <<(std::ostream& rOStream,
		const CoordinateTransformationUtils<TLocalMatrixType, TLocalVectorType,
				TValueType>& rThis) {
	rThis.PrintInfo(rOStream);
	rOStream << std::endl;
	rThis.PrintData(rOStream);

	return rOStream;
}

///@}

///@} addtogroup block

}

#endif // KRATOS_COORDINATE_TRANSFORMATION_UTILITIES_H<|MERGE_RESOLUTION|>--- conflicted
+++ resolved
@@ -471,9 +471,6 @@
 	virtual void Rotate(TLocalVectorType& rLocalVector,
 			GeometryType& rGeometry) const
 	{
-<<<<<<< HEAD
-        RotateRHSAux(rLocalVector, rGeometry);
-=======
             RotateRHSAux(rLocalVector, rGeometry, false);
 	}
 
@@ -489,7 +486,6 @@
 	    GeometryType& rGeometry) const
 	{
             RotateRHSAux(rLocalVector, rGeometry, true);
->>>>>>> c1c64c77
 	}
 
 	/// Apply slip boundary conditions to the rotated local contributions.
@@ -689,120 +685,6 @@
 	///@name Protected Operations
 	///@{
 
-<<<<<<< HEAD
-    template<bool TToGlobalCoord = false>
-    void RotateRHSAux(TLocalVectorType& rLocalVector,
-                      GeometryType& rGeometry) const
-    {
-        if (rLocalVector.size() > 0)
-        {
-            if(mBlockSize != mDomainSize) //Monolithic case
-            {
-                for(unsigned int j = 0; j < rGeometry.PointsNumber(); ++j)
-                {
-                    if( this->IsSlip(rGeometry[j]) )
-                    {
-                        if(mDomainSize == 3)
-                        {
-                            array_1d<double,4> aux,aux1;
-                            BoundedMatrix<double,4,4> rRot;
-                            LocalRotationOperator3D<4>(rRot,rGeometry[j]);
-
-                            for(unsigned int k=0; k<4; k++)
-                                aux[k] = rLocalVector[j*mBlockSize+k];
-
-                            if constexpr (TToGlobalCoord)
-                            {
-                                noalias(aux1) = prod(trans(rRot),aux);
-                            } else{
-                                noalias(aux1) = prod(rRot,aux);
-                            }
-
-                            for(unsigned int k=0; k<4; k++)
-                                rLocalVector[j*mBlockSize+k] = aux1[k];
-                        }
-                        else
-                        {
-                            array_1d<double,3> aux,aux1;
-                            BoundedMatrix<double,3,3> rRot;
-                            LocalRotationOperator2D<3>(rRot,rGeometry[j]);
-
-                            for(unsigned int k=0; k<3; k++)
-                            {
-                                aux[k] = rLocalVector[j*mBlockSize+k];
-                            }
-
-                            if constexpr (TToGlobalCoord)
-                            {
-                                noalias(aux1) = prod(trans(rRot),aux);
-                            } else{
-                                noalias(aux1) = prod(rRot,aux);
-                            }
-
-                            for(unsigned int k=0; k<3; k++)
-                                rLocalVector[j*mBlockSize+k] = aux1[k];
-                        }
-                    }
-                    //Index += mBlockSize;
-                }
-
-            }
-            else //fractional step case
-            {
-                for(unsigned int j = 0; j < rGeometry.PointsNumber(); ++j)
-                {
-                    if( this->IsSlip(rGeometry[j]) )
-                    {
-                        if(mDomainSize == 3)
-                        {
-                            array_1d<double,3> aux,aux1;
-                            BoundedMatrix<double,3,3> rRot;
-                            LocalRotationOperatorPure(rRot,rGeometry[j]);
-
-                            for(unsigned int k=0; k<3; k++)
-                                aux[k] = rLocalVector[j*mBlockSize+k];
-
-                            if constexpr (TToGlobalCoord)
-                            {
-                                noalias(aux1) = prod(trans(rRot),aux);
-                            } else{
-                                noalias(aux1) = prod(rRot,aux);
-                            }
-
-                            for(unsigned int k=0; k<3; k++)
-                                rLocalVector[j*mBlockSize+k] = aux1[k];
-                        }
-                        else
-                        {
-                            array_1d<double,2> aux,aux1;
-                            BoundedMatrix<double,2,2> rRot;
-                            LocalRotationOperatorPure(rRot,rGeometry[j]);
-
-                            for(unsigned int k=0; k<2; k++)
-                                aux[k] = rLocalVector[j*mBlockSize+k];
-
-                            if constexpr (TToGlobalCoord)
-                            {
-                                noalias(aux1) = prod(trans(rRot),aux);
-                            } else{
-                                noalias(aux1) = prod(rRot,aux);
-                            }
-
-                            for(unsigned int k=0; k<2; k++)
-                                rLocalVector[j*mBlockSize+k] = aux1[k];
-                        }
-                    }
-                    //Index += mBlockSize;
-                }
-
-            }
-
-        }
-
-    }
-
-	template<unsigned int TDim, unsigned int TBlockSize, unsigned int TSkip = 0, bool TToGlobalCoord = false>
-=======
     /**
      * @brief Auxilliary function to rotate local system contributions between the original and tangential-normal
      * frames of reference, to be used when pressure etc. is present
@@ -818,7 +700,6 @@
      * @param rGeometry Geometry associated with local system
      */
 	template<unsigned int TDim, unsigned int TBlockSize, unsigned int TSkip = 0, bool TRevertRotation = false>
->>>>>>> c1c64c77
 	void RotateAux(TLocalMatrixType& rLocalMatrix,
 			TLocalVectorType& rLocalVector,
 			GeometryType& rGeometry) const
@@ -831,11 +712,7 @@
 		DenseVector<bool> NeedRotation( NumBlocks, false);
 
 		std::vector< BoundedMatrix<double,TBlockSize,TBlockSize> > rRot(NumBlocks);
-<<<<<<< HEAD
-        BoundedMatrix<double,TBlockSize,TBlockSize> tmp;
-=======
 		BoundedMatrix<double,TBlockSize,TBlockSize> tmp;
->>>>>>> c1c64c77
 
 		for(unsigned int j = 0; j < NumBlocks; ++j)
 		{
@@ -847,11 +724,7 @@
 				if constexpr (TDim == 2) LocalRotationOperator2D<TBlockSize,TSkip>(rRot[j],rGeometry[j]);
 				else LocalRotationOperator3D<TBlockSize,TSkip>(rRot[j],rGeometry[j]);
 
-<<<<<<< HEAD
-                if constexpr (TToGlobalCoord)
-=======
                 if constexpr (TRevertRotation)
->>>>>>> c1c64c77
                 {
                     noalias(tmp) = trans(rRot[j]);
                     rRot[j] = tmp;
@@ -913,10 +786,6 @@
 		}
 	}
 
-<<<<<<< HEAD
-	//to be used when there is only velocity (no additional pressure or other var block)
-	template<unsigned int TDim, bool TToGlobalCoord = false>
-=======
     /**
      * @brief Auxilliary function to rotate local system contributions between the original and tangential-normal
      * frames of reference, to be used when there is only velocity (no additional pressure or other var block)
@@ -930,7 +799,6 @@
      * @param rGeometry Geometry associated with local system
      */
 	template<unsigned int TDim, bool TRevertRotation = false>
->>>>>>> c1c64c77
 	void RotateAuxPure(TLocalMatrixType& rLocalMatrix,
 			TLocalVectorType& rLocalVector,
 			GeometryType& rGeometry) const
@@ -943,11 +811,7 @@
 		DenseVector<bool> NeedRotation( NumBlocks, false);
 
 		std::vector< BoundedMatrix<double,TDim,TDim> > rRot(NumBlocks);
-<<<<<<< HEAD
-        BoundedMatrix<double,TDim,TDim> tmp;
-=======
 		BoundedMatrix<double,TDim,TDim> tmp;
->>>>>>> c1c64c77
 
 		for(unsigned int j = 0; j < NumBlocks; ++j)
 		{
@@ -958,11 +822,7 @@
 
 				LocalRotationOperatorPure(rRot[j],rGeometry[j]);
 
-<<<<<<< HEAD
-                if constexpr (TToGlobalCoord)
-=======
                 if constexpr (TRevertRotation)
->>>>>>> c1c64c77
                 {
                     noalias(tmp) = trans(rRot[j]);
                     rRot[j] = tmp;
