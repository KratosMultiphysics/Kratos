--- conflicted
+++ resolved
@@ -73,17 +73,6 @@
 
     /**
      * @brief Checks if the given shape is valid.
-<<<<<<< HEAD
-     *
-     * @param pShapeBegin           Begining of the shape array.
-     * @param pShapeEnd             End of the shape array.
-     */
-    template<class TIteratorType>
-    static bool inline IsValidShape(
-        TIteratorType pShapeBegin,
-        TIteratorType pShapeEnd)
-    {
-=======
      * @details This method checks if the given shape is valid in the sense
      *          that, dimensionality is correct as well as the number of components for each
      *          static dimension is less or equal to the actual static data types'
@@ -98,7 +87,6 @@
     {
         // this class is reserved for primitive types such as int, double, bool,...
         // therefore, there should not be any dimensionality. Should only be an empty shape.
->>>>>>> 977a36d2
         return pShapeBegin == pShapeEnd;
     }
 
@@ -115,11 +103,10 @@
 
     /**
      * @brief Get the size of the underlying container given the shape
-<<<<<<< HEAD
-     *
-     * This method returns number of @ref PrimitiveType values contained recursively
-     * using the given shape with @ref pShapeBegin indicating the pointer to the
-     * start of the shape array and @ref pShapeEnd indicating the pointer to the
+     *
+     * This method returns number of @p PrimitiveType values contained recursively
+     * using the given shape with @p pShapeBegin indicating the pointer to the
+     * start of the shape array and @p pShapeEnd indicating the pointer to the
      * end of the shape array.
      *
      * @param pShapeBegin           Begining of the shape array.
@@ -136,28 +123,6 @@
 
     /**
      * @brief Returns a vector with the shape of the value.
-=======
->>>>>>> 977a36d2
-     *
-     * This method returns number of @p PrimitiveType values contained recursively
-     * using the given shape with @p pShapeBegin indicating the pointer to the
-     * start of the shape array and @p pShapeEnd indicating the pointer to the
-     * end of the shape array.
-     *
-     * @param pShapeBegin           Begining of the shape array.
-     * @param pShapeEnd             End of the shape array.
-     * @return TIndexType           Number of primitive type values in the shape.
-     */
-    template<class TIteratorType, class TIndexType = unsigned int>
-    static inline TIndexType Size(
-        TIteratorType pShapeBegin,
-        TIteratorType pShapeEnd)
-    {
-        return 1;
-    }
-
-    /**
-     * @brief Returns a vector with the shape of the value.
      * @details This return the shape of the value. Scalars have
      *          shape of [] (an empty vector).
      * @return std::vector<TIndexType>    Returns an empty vector as the shape.
@@ -274,17 +239,10 @@
     /**
      * @brief Copies the given container element value to contiguous array.
      *
-<<<<<<< HEAD
-     * This method copies all the elements of @ref rContainer recursively to the
-     * provided @ref pContiguousDataBegin.
-     *
-     * @warning This may seg-fault if the the contiguous array given by @ref pContiguousDataBegin
-=======
      * This method copies all the elements of @p rContainer recursively to the
      * provided @p pContiguousDataBegin.
      *
      * @warning This may segfault if the contiguous array given by @p pContiguousDataBegin
->>>>>>> 977a36d2
      *          is not correctly sized.
      *
      * @param pContiguousDataBegin      Contiguous array pointer.
@@ -323,17 +281,10 @@
     /**
      * @brief Copies contiguous values to the container.
      *
-<<<<<<< HEAD
-     * This method copies all the contiguous values in the given @ref pContiguousDataBegin pointer
-     * to the @ref rContainer.
-     *
-     * @warning This may seg-fault if the the contiguous array given by @ref pContiguousDataBegin
-=======
      * This method copies all the contiguous values in the given @p pContiguousDataBegin pointer
      * to the @p rContainer.
      *
      * @warning This may seg-fault if the the contiguous array given by @p pContiguousDataBegin
->>>>>>> 977a36d2
      *          is not correctly sized.
      *
      * @param rContainer            Container to copy values to.
@@ -427,18 +378,6 @@
 
     /**
      * @brief Checks if the given shape is valid.
-<<<<<<< HEAD
-     *
-     * @param pShapeBegin           Begining of the shape array.
-     * @param pShapeEnd             End of the shape array.
-     */
-    template<class TIteratorType>
-    static bool inline IsValidShape(
-        TIteratorType pShapeBegin,
-        TIteratorType pShapeEnd)
-    {
-        return pShapeBegin != pShapeEnd && (*pShapeBegin) <= TSize && ValueTraits::template IsValidShape<TIteratorType>(pShapeBegin + 1, pShapeEnd);
-=======
      * @details This method checks if the given shape is valid in the sense
      *          that, dimensionality is correct as well as the number of components for each
      *          static dimension is less or equal to the actual static data types'
@@ -454,7 +393,6 @@
         // this is an array_1d, so first dimension is used by the array_1d.
         // the static size check is done here.
         return pShapeBegin != pShapeEnd && (*pShapeBegin) <= TSize && ValueTraits::template IsValidShape<TIntegerType>(pShapeBegin + 1, pShapeEnd);
->>>>>>> 977a36d2
     }
 
     /**
@@ -479,15 +417,9 @@
     /**
      * @brief Get the size of the underlying container given the shape
      *
-<<<<<<< HEAD
-     * This method returns number of @ref PrimitiveType values contained recursively
-     * using the given shape with @ref pShapeBegin indicating the pointer to the
-     * start of the shape array and @ref pShapeEnd indicating the pointer to the
-=======
      * This method returns number of @p PrimitiveType values contained recursively
      * using the given shape with @p pShapeBegin indicating the pointer to the
      * start of the shape array and @p pShapeEnd indicating the pointer to the
->>>>>>> 977a36d2
      * end of the shape array.
      *
      * @param pShapeBegin           Begining of the shape array.
@@ -697,17 +629,10 @@
     /**
      * @brief Copies the given container element value to contiguous array.
      *
-<<<<<<< HEAD
-     * This method copies all the elements of @ref rContainer recursively to the
-     * provided @ref pContiguousDataBegin.
-     *
-     * @warning This may seg-fault if the the contiguous array given by @ref pContiguousDataBegin
-=======
      * This method copies all the elements of @p rContainer recursively to the
      * provided @p pContiguousDataBegin.
      *
      * @warning This may seg-fault if the the contiguous array given by @p pContiguousDataBegin
->>>>>>> 977a36d2
      *          is not correctly sized.
      *
      * @param pContiguousDataBegin      Contiguous array pointer.
@@ -753,17 +678,10 @@
     /**
      * @brief Copies contiguous values to the container.
      *
-<<<<<<< HEAD
-     * This method copies all the contiguous values in the given @ref pContiguousDataBegin pointer
-     * to the @ref rContainer.
-     *
-     * @warning This may seg-fault if the the contiguous array given by @ref pContiguousDataBegin
-=======
      * This method copies all the contiguous values in the given @p pContiguousDataBegin pointer
      * to the @p rContainer.
      *
      * @warning This may seg-fault if the the contiguous array given by @p pContiguousDataBegin
->>>>>>> 977a36d2
      *          is not correctly sized.
      *
      * @param rContainer            Container to copy values to.
@@ -859,18 +777,6 @@
 
     /**
      * @brief Checks if the given shape is valid.
-<<<<<<< HEAD
-     *
-     * @param pShapeBegin           Begining of the shape array.
-     * @param pShapeEnd             End of the shape array.
-     */
-    template<class TIteratorType>
-    static bool inline IsValidShape(
-        TIteratorType pShapeBegin,
-        TIteratorType pShapeEnd)
-    {
-        return pShapeBegin != pShapeEnd && ValueTraits::template IsValidShape<TIteratorType>(pShapeBegin + 1, pShapeEnd);
-=======
      * @details This method checks if the given shape is valid in the sense
      *          that, dimensionality is correct as well as the number of components for each
      *          static dimension is less or equal to the actual static data types'
@@ -889,7 +795,6 @@
         // number of components in the shape with what will be available.
         // it only checks whether the dimension is available in the shape.
         return pShapeBegin != pShapeEnd && ValueTraits::template IsValidShape<TIntegerType>(pShapeBegin + 1, pShapeEnd);
->>>>>>> 977a36d2
     }
 
     /**
@@ -910,15 +815,9 @@
     /**
      * @brief Get the size of the underlying container given the shape
      *
-<<<<<<< HEAD
-     * This method returns number of @ref PrimitiveType values contained recursively
-     * using the given shape with @ref pShapeBegin indicating the pointer to the
-     * start of the shape array and @ref pShapeEnd indicating the pointer to the
-=======
      * This method returns number of @p PrimitiveType values contained recursively
      * using the given shape with @p pShapeBegin indicating the pointer to the
      * start of the shape array and @p pShapeEnd indicating the pointer to the
->>>>>>> 977a36d2
      * end of the shape array.
      *
      * @param pShapeBegin           Begining of the shape array.
@@ -1135,17 +1034,10 @@
     /**
      * @brief Copies the given container element value to contiguous array.
      *
-<<<<<<< HEAD
-     * This method copies all the elements of @ref rContainer recursively to the
-     * provided @ref pContiguousDataBegin.
-     *
-     * @warning This may seg-fault if the the contiguous array given by @ref pContiguousDataBegin
-=======
      * This method copies all the elements of @p rContainer recursively to the
      * provided @p pContiguousDataBegin.
      *
      * @warning This may seg-fault if the the contiguous array given by @p pContiguousDataBegin
->>>>>>> 977a36d2
      *          is not correctly sized.
      *
      * @param pContiguousDataBegin      Contiguous array pointer.
@@ -1167,13 +1059,10 @@
             for (unsigned int i = 0; i < *pShapeBegin; ++i) {
                 ValueTraits::template CopyToContiguousData<TIteratorType>(pContiguousDataBegin + i * stride, rContainer[i], pShapeBegin + 1, pShapeEnd);
             }
-<<<<<<< HEAD
-=======
         } else {
             KRATOS_ERROR
                 << "The given number of components are larger than the data size of DenseVector [ number of components in the dimension = "
                 << *pShapeBegin << ", number of components available in the data = " << rContainer.size() << " ].\n";
->>>>>>> 977a36d2
         }
     }
 
@@ -1204,17 +1093,10 @@
     /**
      * @brief Copies contiguous values to the container.
      *
-<<<<<<< HEAD
-     * This method copies all the contiguous values in the given @ref pContiguousDataBegin pointer
-     * to the @ref rContainer.
-     *
-     * @warning This may seg-fault if the the contiguous array given by @ref pContiguousDataBegin
-=======
      * This method copies all the contiguous values in the given @p pContiguousDataBegin pointer
      * to the @p rContainer.
      *
      * @warning This may seg-fault if the the contiguous array given by @p pContiguousDataBegin
->>>>>>> 977a36d2
      *          is not correctly sized.
      *
      * @param rContainer            Container to copy values to.
@@ -1234,13 +1116,10 @@
             for (unsigned int i = 0; i < *pShapeBegin; ++i) {
                 ValueTraits::template CopyFromContiguousData<TIteratorType>(rContainer[i], pContiguousDataBegin + i * stride, pShapeBegin + 1, pShapeEnd);
             }
-<<<<<<< HEAD
-=======
         } else {
             KRATOS_ERROR
                 << "The given number of components are larger than the data size of DenseVector [ number of components in the dimension = "
                 << *pShapeBegin << ", number of components available in the data = " << rContainer.size() << " ].\n";
->>>>>>> 977a36d2
         }
     }
 
@@ -1314,18 +1193,6 @@
 
     /**
      * @brief Checks if the given shape is valid.
-<<<<<<< HEAD
-     *
-     * @param pShapeBegin           Begining of the shape array.
-     * @param pShapeEnd             End of the shape array.
-     */
-    template<class TIteratorType>
-    static bool inline IsValidShape(
-        TIteratorType pShapeBegin,
-        TIteratorType pShapeEnd)
-    {
-        return pShapeBegin != pShapeEnd && (pShapeBegin + 1) != pShapeEnd && ValueTraits::template IsValidShape<TIteratorType>(pShapeBegin + 2, pShapeEnd);
-=======
      * @details This method checks if the given shape is valid in the sense
      *          that, dimensionality is correct as well as the number of components for each
      *          static dimension is less or equal to the actual static data types'
@@ -1343,7 +1210,6 @@
         // number of components. Since matrix is dynamic, this
         // only check whether the required dimensions are available.
         return pShapeBegin != pShapeEnd && (pShapeBegin + 1) != pShapeEnd && ValueTraits::template IsValidShape<TIntegerType>(pShapeBegin + 2, pShapeEnd);
->>>>>>> 977a36d2
     }
 
     /**
@@ -1364,15 +1230,9 @@
     /**
      * @brief Get the size of the underlying container given the shape
      *
-<<<<<<< HEAD
-     * This method returns number of @ref PrimitiveType values contained recursively
-     * using the given shape with @ref pShapeBegin indicating the pointer to the
-     * start of the shape array and @ref pShapeEnd indicating the pointer to the
-=======
      * This method returns number of @p PrimitiveType values contained recursively
      * using the given shape with @p pShapeBegin indicating the pointer to the
      * start of the shape array and @p pShapeEnd indicating the pointer to the
->>>>>>> 977a36d2
      * end of the shape array.
      *
      * @param pShapeBegin           Begining of the shape array.
@@ -1590,17 +1450,10 @@
     /**
      * @brief Copies the given container element value to contiguous array.
      *
-<<<<<<< HEAD
-     * This method copies all the elements of @ref rContainer recursively to the
-     * provided @ref pContiguousDataBegin.
-     *
-     * @warning This may seg-fault if the the contiguous array given by @ref pContiguousDataBegin
-=======
      * This method copies all the elements of @p rContainer recursively to the
      * provided @p pContiguousDataBegin.
      *
      * @warning This may seg-fault if the the contiguous array given by @p pContiguousDataBegin
->>>>>>> 977a36d2
      *          is not correctly sized.
      *
      * @param pContiguousDataBegin      Contiguous array pointer.
@@ -1624,14 +1477,11 @@
                     ValueTraits::template CopyToContiguousData<TIteratorType>(pContiguousDataBegin + i * stride * (*pShapeBegin) + j * stride, rContainer(i, j), pShapeBegin + 2, pShapeEnd);
                 }
             }
-<<<<<<< HEAD
-=======
         } else {
             KRATOS_ERROR
                 << "The given number of components are larger than the data size of DenseMatrix [ number of components in the dimensions = ("
                 << *pShapeBegin << ", " << *(pShapeBegin + 1) << "), number of components available in the data = ("
                 << rContainer.size1() << ", " << rContainer.size2() << " ].\n";
->>>>>>> 977a36d2
         }
     }
 
@@ -1662,17 +1512,10 @@
     /**
      * @brief Copies contiguous values to the container.
      *
-<<<<<<< HEAD
-     * This method copies all the contiguous values in the given @ref pContiguousDataBegin pointer
-     * to the @ref rContainer.
-     *
-     * @warning This may seg-fault if the the contiguous array given by @ref pContiguousDataBegin
-=======
      * This method copies all the contiguous values in the given @p pContiguousDataBegin pointer
      * to the @p rContainer.
      *
      * @warning This may seg-fault if the the contiguous array given by @p pContiguousDataBegin
->>>>>>> 977a36d2
      *          is not correctly sized.
      *
      * @param rContainer            Container to copy values to.
@@ -1696,14 +1539,11 @@
                     ValueTraits::template CopyFromContiguousData<TIteratorType>(rContainer(i, j), pContiguousDataBegin + i * stride * (*pShapeBegin) + j * stride, pShapeBegin + 2, pShapeEnd);
                 }
             }
-<<<<<<< HEAD
-=======
         } else {
             KRATOS_ERROR
                 << "The given number of components are larger than the data size of DenseMatrix [ number of components in the dimensions = ("
                 << *pShapeBegin << ", " << *(pShapeBegin + 1) << "), number of components available in the data = ("
                 << rContainer.size1() << ", " << rContainer.size2() << " ].\n";
->>>>>>> 977a36d2
         }
     }
 
@@ -1773,18 +1613,6 @@
 
     /**
      * @brief Checks if the given shape is valid.
-<<<<<<< HEAD
-     *
-     * @param pShapeBegin           Begining of the shape array.
-     * @param pShapeEnd             End of the shape array.
-     */
-    template<class TIteratorType>
-    static bool inline IsValidShape(
-        TIteratorType pShapeBegin,
-        TIteratorType pShapeEnd)
-    {
-        return pShapeBegin != pShapeEnd;
-=======
      * @details This method checks if the given shape is valid in the sense
      *          that, dimensionality is correct as well as the number of components for each
      *          static dimension is less or equal to the actual static data types'
@@ -1803,7 +1631,6 @@
         // in the dimension is not checked. Only the
         // availability of the dimension is checked.
         return (pShapeBegin + 1) == pShapeEnd;
->>>>>>> 977a36d2
     }
 
     /**
@@ -1824,15 +1651,9 @@
     /**
      * @brief Get the size of the underlying container given the shape
      *
-<<<<<<< HEAD
-     * This method returns number of @ref PrimitiveType values contained recursively
-     * using the given shape with @ref pShapeBegin indicating the pointer to the
-     * start of the shape array and @ref pShapeEnd indicating the pointer to the
-=======
      * This method returns number of @p PrimitiveType values contained recursively
      * using the given shape with @p pShapeBegin indicating the pointer to the
      * start of the shape array and @p pShapeEnd indicating the pointer to the
->>>>>>> 977a36d2
      * end of the shape array.
      *
      * @param pShapeBegin           Begining of the shape array.
@@ -1999,17 +1820,10 @@
     /**
      * @brief Copies the given container element value to contiguous array.
      *
-<<<<<<< HEAD
-     * This method copies all the elements of @ref rContainer recursively to the
-     * provided @ref pContiguousDataBegin.
-     *
-     * @warning This may seg-fault if the the contiguous array given by @ref pContiguousDataBegin
-=======
      * This method copies all the elements of @p rContainer recursively to the
      * provided @p pContiguousDataBegin.
      *
      * @warning This may seg-fault if the the contiguous array given by @p pContiguousDataBegin
->>>>>>> 977a36d2
      *          is not correctly sized.
      *
      * @param pContiguousDataBegin      Contiguous array pointer.
@@ -2028,13 +1842,10 @@
         // here we only check for the dynamic size.
         if (*pShapeBegin <= rContainer.size()) {
             std::copy(rContainer.begin(), rContainer.begin() + (*pShapeBegin), pContiguousDataBegin);
-<<<<<<< HEAD
-=======
         } else {
             KRATOS_ERROR
                 << "The given number of components are larger than the data size of std::string [ number of components in the dimension = "
                 << *pShapeBegin << ", number of components available in the data = " << rContainer.size() << " ].\n";
->>>>>>> 977a36d2
         }
     }
 
@@ -2060,17 +1871,10 @@
     /**
      * @brief Copies contiguous values to the container.
      *
-<<<<<<< HEAD
-     * This method copies all the contiguous values in the given @ref pContiguousDataBegin pointer
-     * to the @ref rContainer.
-     *
-     * @warning This may seg-fault if the the contiguous array given by @ref pContiguousDataBegin
-=======
      * This method copies all the contiguous values in the given @p pContiguousDataBegin pointer
      * to the @p rContainer.
      *
      * @warning This may seg-fault if the the contiguous array given by @p pContiguousDataBegin
->>>>>>> 977a36d2
      *          is not correctly sized.
      *
      * @param rContainer            Container to copy values to.
@@ -2156,18 +1960,6 @@
 
     /**
      * @brief Checks if the given shape is valid.
-<<<<<<< HEAD
-     *
-     * @param pShapeBegin           Begining of the shape array.
-     * @param pShapeEnd             End of the shape array.
-     */
-    template<class TIteratorType>
-    static bool inline IsValidShape(
-        TIteratorType pShapeBegin,
-        TIteratorType pShapeEnd)
-    {
-        return pShapeBegin != pShapeEnd && ValueTraits::template IsValidShape<TIteratorType>(pShapeBegin + 1, pShapeEnd);
-=======
      * @details This method checks if the given shape is valid in the sense
      *          that, dimensionality is correct as well as the number of components for each
      *          static dimension is less or equal to the actual static data types'
@@ -2185,7 +1977,6 @@
         // of the dimension is checked. Since std::vector is dynamic,
         // the number of component in the std::vector is not checked.
         return pShapeBegin != pShapeEnd && ValueTraits::template IsValidShape<TIntegerType>(pShapeBegin + 1, pShapeEnd);
->>>>>>> 977a36d2
     }
 
     /**
@@ -2206,15 +1997,9 @@
     /**
      * @brief Get the size of the underlying container given the shape
      *
-<<<<<<< HEAD
-     * This method returns number of @ref PrimitiveType values contained recursively
-     * using the given shape with @ref pShapeBegin indicating the pointer to the
-     * start of the shape array and @ref pShapeEnd indicating the pointer to the
-=======
      * This method returns number of @p PrimitiveType values contained recursively
      * using the given shape with @p pShapeBegin indicating the pointer to the
      * start of the shape array and @p pShapeEnd indicating the pointer to the
->>>>>>> 977a36d2
      * end of the shape array.
      *
      * @param pShapeBegin           Begining of the shape array.
@@ -2405,17 +2190,10 @@
     /**
      * @brief Copies the given container element value to contiguous array.
      *
-<<<<<<< HEAD
-     * This method copies all the elements of @ref rContainer recursively to the
-     * provided @ref pContiguousDataBegin.
-     *
-     * @warning This may seg-fault if the the contiguous array given by @ref pContiguousDataBegin
-=======
      * This method copies all the elements of @p rContainer recursively to the
      * provided @p pContiguousDataBegin.
      *
      * @warning This may seg-fault if the the contiguous array given by @p pContiguousDataBegin
->>>>>>> 977a36d2
      *          is not correctly sized.
      *
      * @param pContiguousDataBegin      Contiguous array pointer.
@@ -2437,13 +2215,10 @@
             for (unsigned int i = 0; i < *pShapeBegin; ++i) {
                 ValueTraits::template CopyToContiguousData<TIteratorType>(pContiguousDataBegin + i * stride, rContainer[i], pShapeBegin + 1, pShapeEnd);
             }
-<<<<<<< HEAD
-=======
         } else {
             KRATOS_ERROR
                 << "The given number of components are larger than the data size of std::vector [ number of components in the dimension = "
                 << *pShapeBegin << ", number of components available in the data = " << rContainer.size() << " ].\n";
->>>>>>> 977a36d2
         }
     }
 
@@ -2474,17 +2249,10 @@
     /**
      * @brief Copies contiguous values to the container.
      *
-<<<<<<< HEAD
-     * This method copies all the contiguous values in the given @ref pContiguousDataBegin pointer
-     * to the @ref rContainer.
-     *
-     * @warning This may seg-fault if the the contiguous array given by @ref pContiguousDataBegin
-=======
      * This method copies all the contiguous values in the given @p pContiguousDataBegin pointer
      * to the @p rContainer.
      *
      * @warning This may seg-fault if the the contiguous array given by @p pContiguousDataBegin
->>>>>>> 977a36d2
      *          is not correctly sized.
      *
      * @param rContainer            Container to copy values to.
@@ -2504,13 +2272,10 @@
             for (unsigned int i = 0; i < *pShapeBegin; ++i) {
                 ValueTraits::template CopyFromContiguousData<TIteratorType>(rContainer[i], pContiguousDataBegin + i * stride, pShapeBegin + 1, pShapeEnd);
             }
-<<<<<<< HEAD
-=======
         } else {
             KRATOS_ERROR
                 << "The given number of components are larger than the data size of std::vector [ number of components in the dimension = "
                 << *pShapeBegin << ", number of components available in the data = " << rContainer.size() << " ].\n";
->>>>>>> 977a36d2
         }
     }
 
