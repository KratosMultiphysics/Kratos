--- conflicted
+++ resolved
@@ -1816,8 +1816,6 @@
         return is_converged;
     }
 
-<<<<<<< HEAD
-=======
     /**
      * @brief Calculates the square root of a matrix
      * @details This function calculates the square root of a matrix by doing an eigenvalue decomposition
@@ -1833,7 +1831,6 @@
      * @return true The eigenvalue decomposition problem converged
      * @return false The eigenvalue decomposition problem did not converge
      */
->>>>>>> ed05f8a6
     template<class TMatrixType1, class TMatrixType2>
     static inline bool MatrixSquareRoot(
         const TMatrixType1 &rA,
