--- conflicted
+++ resolved
@@ -129,54 +129,7 @@
         const double epsilon = 1e-12
         ) 
     {
-<<<<<<< HEAD
-        // This is the adaption of the implementation provided in:
-        // http://www.softsurfer.com/Archive/algorithm_0105/algorithm_0105.htm#intersect_RayTriangle()
-        // Based on Tomas Möller & Ben Trumbore (1997) Fast, Minimum Storage Ray-Triangle Intersection, Journal of Graphics Tools, 2:1, 21-28, DOI: 10.1080/10867651.1997.10487468 
-
-        // Get triangle edge vectors and plane normal
-        const array_1d<double,3> u = rTriangleGeometry[1] - rTriangleGeometry[0];
-        const array_1d<double,3> v = rTriangleGeometry[2] - rTriangleGeometry[0];
-        array_1d<double,3> n;
-        MathUtils<double>::CrossProduct<array_1d<double,3>,array_1d<double,3>,array_1d<double,3>>(n,u,v);
-
-        // Check if the triangle is degenerate (do not deal with this case)
-        if (MathUtils<double>::Norm3(n) < epsilon){
-            return -1;
-        }
-
-        const array_1d<double,3> dir = rLinePoint2 - rLinePoint1; // Edge direction vector
-        const array_1d<double,3> w_0 = rLinePoint1 - rTriangleGeometry[0];
-        const double a = -inner_prod(n,w_0);
-        const double b = inner_prod(n,dir);
-
-        // Check if the ray is parallel to the triangle plane
-        if (std::abs(b) < epsilon){
-            if (a == 0.0){
-                return 2;    // Edge lies in the triangle plane
-            } else {
-                return 0;    // Edge does not lie in the triangle plane
-            }
-        }
-
-        // If the edge is not parallel, compute the intersection point
-        const double r = a / b;
-        if (r < 0.0){
-            return 0;    // Edge goes away from triangle
-        } else if (r > 1.0) {
-            return 0;    // Edge goes away from triangle
-        }
-
-        rIntersectionPoint = rLinePoint1 + r*dir;
-
-        // Check if the intersection point is inside the triangle
-        if (PointInTriangle(rTriangleGeometry[0], rTriangleGeometry[1], rTriangleGeometry[2], rIntersectionPoint, epsilon)) {
-            return 1;
-        }
-        return 0;
-=======
         return ComputeTriangleLineIntersection(rTriangleGeometry[0], rTriangleGeometry[1], rTriangleGeometry[2], rLinePoint1, rLinePoint2, rIntersectionPoint, epsilon);
->>>>>>> d54cba9b
     }
 
     /**
@@ -209,24 +162,7 @@
         const array_1d<double,3>& rVert1,
         const array_1d<double,3>& rVert2,
         const array_1d<double,3>& rPoint0,
-<<<<<<< HEAD
-        const array_1d<double,3>& rPoint1
-        )
-    {
-        // Check the intersection of each edge against the intersecting object
-        array_1d<double,3> int_point;
-        if (ComputeLineLineIntersection(rVert0, rVert1, rPoint0, rPoint1, int_point)) return true;
-        if (ComputeLineLineIntersection(rVert1, rVert2, rPoint0, rPoint1, int_point)) return true;
-        if (ComputeLineLineIntersection(rVert2, rVert0, rPoint0, rPoint1, int_point)) return true;
-
-        // Let check second geometry is inside the first one.
-        if (PointInTriangle(rVert0, rVert1, rVert2, rPoint0)) return true;
-
-        return false;
-    }
-=======
         const array_1d<double,3>& rPoint1);
->>>>>>> d54cba9b
 
     /**
      * @brief Check if a point is inside a 2D triangle
@@ -245,32 +181,7 @@
         const array_1d<double,3>& rVert1,
         const array_1d<double,3>& rVert2,
         const array_1d<double,3>& rPoint,
-<<<<<<< HEAD
-        const double Tolerance = std::numeric_limits<double>::epsilon()
-        )
-    {
-        const array_1d<double,3> u = rVert1 - rVert0;
-        const array_1d<double,3> v = rVert2 - rVert0;
-        const array_1d<double,3> w = rPoint - rVert0;
-
-        const double uu = inner_prod(u, u);
-        const double uv = inner_prod(u, v);
-        const double vv = inner_prod(v, v);
-        const double wu = inner_prod(w, u);
-        const double wv = inner_prod(w, v);
-        const double denom = uv * uv - uu * vv;
-
-        const double xi  = (uv * wv - vv * wu) / denom;
-        const double eta = (uv * wu - uu * wv) / denom;
-
-        if (xi < -Tolerance) return false;
-        if (eta < -Tolerance) return false;
-        if (xi + eta > 1.0 + Tolerance) return false;
-        return true;
-    }
-=======
         const double Tolerance = std::numeric_limits<double>::epsilon());
->>>>>>> d54cba9b
 
     /**
      * @brief Find the 3D intersection of a line (bounded) with a triangle (bounded) in the same plane
@@ -693,57 +604,7 @@
         const array_1d<double,3>& rLine2Point0,
         const array_1d<double,3>& rLine2Point1,
         array_1d<double,3>& rIntersectionPoint,
-<<<<<<< HEAD
-        const double epsilon = 1e-12
-        )
-    {
-        const array_1d<double,3> r = rLine1Point1 - rLine1Point0;
-        const array_1d<double,3> s = rLine2Point1 - rLine2Point0;
-        const array_1d<double,3> q_p = rLine2Point0 - rLine1Point0;        // q - p
-
-        const double aux_1 = CrossProd2D(r,s);
-        const double aux_2 = CrossProd2D(q_p,r);
-        const double aux_3 = CrossProd2D(q_p,s);
-
-        // Check intersection cases
-        // Check that the lines are not collinear
-        if (std::abs(aux_1) < epsilon && std::abs(aux_2) < epsilon){
-            const double aux_4 = inner_prod(r,r);
-            const double aux_5 = inner_prod(s,r);
-            const double t_0 = inner_prod(q_p,r)/aux_4;
-            const double t_1 = t_0 + aux_5/aux_4;
-            if (aux_5 < 0.0){
-                if (t_1 >= 0.0 && t_0 <= 1.0){
-                    return 2;    // The lines are collinear and overlapping
-                }
-            } else {
-                if (t_0 >= 0.0 && t_1 <= 1.0){
-                    return 2;    // The lines are collinear and overlapping
-                }
-            }
-        // Check that the lines are parallel and non-intersecting
-        } else if (std::abs(aux_1) < epsilon && std::abs(aux_2) > epsilon){
-            return 0;
-        // Check that the lines intersect
-        } else if (std::abs(aux_1) > epsilon){
-            const double u = aux_2/aux_1;
-            const double t = aux_3/aux_1;
-            if (((u >= 0.0) && (u <= 1.0)) && ((t >= 0.0) && (t <= 1.0))){
-                rIntersectionPoint = rLine2Point0 + u*s;
-                // Check if the intersection occurs in one of the end points
-                if (u < epsilon || (1.0 - u) < epsilon) {
-                    return 3;
-                } else {
-                    return 1;
-                }
-            }
-        }
-        // Otherwise, the lines are non-parallel but do not intersect
-        return 0;
-    }
-=======
         const double Epsilon = 1e-12);
->>>>>>> d54cba9b
 
     /**
      * @brief Find the 3D intersection of a plane (infinite) with a segment (bounded)
@@ -764,42 +625,7 @@
         const array_1d<double,3>& rLinePoint1,
         const array_1d<double,3>& rLinePoint2,
         array_1d<double,3>& rIntersectionPoint,
-<<<<<<< HEAD
-        const double epsilon = 1e-12
-        )
-    {
-        // This is the adaption of the implementation provided in:
-        // http://www.softsurfer.com/Archive/algorithm_0105/algorithm_0105.htm#intersect_RayTriangle()
-        // (Intersection of a Segment with a Plane)
-
-        // Get direction vector of edge
-        const array_1d<double,3> line_dir = rLinePoint2 - rLinePoint1;
-
-        // Check if the segment is parallel to the plane or even coincides with it
-        const double a = inner_prod(rPlaneNormal,( rPlaneBasePoint - rLinePoint1 ));
-        const double b = inner_prod(rPlaneNormal,line_dir);
-        if (std::abs(b) < epsilon){
-            if (std::abs(a) < epsilon){
-                return 2;    // Segment lies in the plane
-            } else {
-                return 0;    // Segment does not lie in the plane, but is parallel to it
-            }
-        }
-
-        // Compute the intersection point and check if it is inside the bounds of the segment
-        const double r = a / b;
-        if (r < 0.0 - epsilon){
-            return 0;    // Intersection point lies outside the bounds of the segment
-        } else if (r > 1.0 + epsilon) {
-            return 0;    // Intersection point lies outside the bounds of the segment
-        }
-        rIntersectionPoint = rLinePoint1 + r * line_dir;
-
-        return 1;
-    }
-=======
         const double Epsilon = 1e-12);
->>>>>>> d54cba9b
 
     /**
      * @brief Compute a segment box intersection
@@ -817,34 +643,7 @@
         const array_1d<double,3>& rBoxPoint0,
         const array_1d<double,3>& rBoxPoint1,
         const array_1d<double,3>& rLinePoint0,
-<<<<<<< HEAD
-        const array_1d<double,3>& rLinePoint1
-        )
-    {
-        array_1d<double,3> intersection_point = ZeroVector(3);
-
-        if (rLinePoint1[0] < rBoxPoint0[0] && rLinePoint0[0] < rBoxPoint0[0]) return false;
-        if (rLinePoint1[0] > rBoxPoint1[0] && rLinePoint0[0] > rBoxPoint1[0]) return false;
-        if (rLinePoint1[1] < rBoxPoint0[1] && rLinePoint0[1] < rBoxPoint0[1]) return false;
-        if (rLinePoint1[1] > rBoxPoint1[1] && rLinePoint0[1] > rBoxPoint1[1]) return false;
-        if (rLinePoint1[2] < rBoxPoint0[2] && rLinePoint0[2] < rBoxPoint0[2]) return false;
-        if (rLinePoint1[2] > rBoxPoint1[2] && rLinePoint0[2] > rBoxPoint1[2]) return false;
-        if (rLinePoint0[0] > rBoxPoint0[0] && rLinePoint0[0] < rBoxPoint1[0] &&
-            rLinePoint0[1] > rBoxPoint0[1] && rLinePoint0[1] < rBoxPoint1[1] &&
-            rLinePoint0[2] > rBoxPoint0[2] && rLinePoint0[2] < rBoxPoint1[2]) {
-            return true;
-        }
-        if ((GetLineBoxIntersection(rLinePoint0[0]-rBoxPoint0[0], rLinePoint1[0]-rBoxPoint0[0], rLinePoint0, rLinePoint1, intersection_point) && InBox(intersection_point, rBoxPoint0, rBoxPoint1, 1 )) ||
-            (GetLineBoxIntersection(rLinePoint0[1]-rBoxPoint0[1], rLinePoint1[1]-rBoxPoint0[1], rLinePoint0, rLinePoint1, intersection_point) && InBox(intersection_point, rBoxPoint0, rBoxPoint1, 2 )) ||
-            (GetLineBoxIntersection(rLinePoint0[2]-rBoxPoint0[2], rLinePoint1[2]-rBoxPoint0[2], rLinePoint0, rLinePoint1, intersection_point) && InBox(intersection_point, rBoxPoint0, rBoxPoint1, 3 )) ||
-            (GetLineBoxIntersection(rLinePoint0[0]-rBoxPoint1[0], rLinePoint1[0]-rBoxPoint1[0], rLinePoint0, rLinePoint1, intersection_point) && InBox(intersection_point, rBoxPoint0, rBoxPoint1, 1 )) ||
-            (GetLineBoxIntersection(rLinePoint0[1]-rBoxPoint1[1], rLinePoint1[1]-rBoxPoint1[1], rLinePoint0, rLinePoint1, intersection_point) && InBox(intersection_point, rBoxPoint0, rBoxPoint1, 2 )) ||
-            (GetLineBoxIntersection(rLinePoint0[2]-rBoxPoint1[2], rLinePoint1[2]-rBoxPoint1[2], rLinePoint0, rLinePoint1, intersection_point) && InBox(intersection_point, rBoxPoint0, rBoxPoint1, 3 ))){
-            return true;
-        }
-
-        return false;
-    }
+        const array_1d<double,3>& rLinePoint1);
 
     /**
      * @brief Computes the intersection line between two planes.
@@ -927,13 +726,9 @@
     ///@}
     ///@name Input and output
     ///@{
-=======
-        const array_1d<double,3>& rLinePoint1);
->>>>>>> d54cba9b
 
     ///@}
 private:
-<<<<<<< HEAD
     ///@name Private static Member Variables
     ///@{
 
@@ -946,34 +741,15 @@
     ///@{
 
     ///@}
-=======
->>>>>>> d54cba9b
     ///@name Private Operations
     ///@{
 
     /**
      * @brief This inline function computes the 2D cross product between two arrays
-     * @param a First vector
-     * @param b Second vector
+     * @param rA First vector
+     * @param rB Second vector
      * @return The 2D cross product value
      */
-<<<<<<< HEAD
-    static inline double CrossProd2D(const array_1d<double,3> &a, const array_1d<double,3> &b){
-        return (a(0)*b(1) - a(1)*b(0));
-    }
-
-    /**
-     * @brief Computes the intersection point of a line segment with a box.
-     * @details This function calculates the intersection point of a line segment defined by two points (rPoint1 and rPoint2)
-     * with a box, given the distances from the points to the box (Dist1 and Dist2). If the line segment intersects
-     * the box, the intersection point is stored in rIntersectionPoint.
-     * @param Dist1 Distance from the first point to the box.
-     * @param Dist2 Distance from the second point to the box.
-     * @param rPoint1 The first point of the line segment.
-     * @param rPoint2 The second point of the line segment.
-     * @param rIntersectionPoint The intersection point of the line segment with the box, if it exists.
-     * @return int Returns 1 if there is an intersection, 0 otherwise.
-=======
     static inline double CrossProd2D(
         const array_1d<double,3>& rA, 
         const array_1d<double,3>& rB)
@@ -992,19 +768,13 @@
      * @param rPoint2 Coordinates of the second point of the line segment.
      * @param rIntersectionPoint Output parameter for the computed intersection point.
      * @return int Returns 1 if an intersection is found, 0 otherwise.
->>>>>>> d54cba9b
      */
     static inline int GetLineBoxIntersection(
         const double Dist1,
         const double Dist2,
         const array_1d<double,3>& rPoint1,
         const array_1d<double,3>& rPoint2,
-<<<<<<< HEAD
-        array_1d<double,3>& rIntersectionPoint
-        )
-=======
         array_1d<double,3>& rIntersectionPoint)
->>>>>>> d54cba9b
     {
         if ((Dist1 * Dist2) >= 0.0){
             return 0;
@@ -1018,15 +788,6 @@
     }
 
     /**
-<<<<<<< HEAD
-     * @brief Checks if a point is inside a box along a specified axis.
-     * @details This function determines whether a given intersection point lies within the bounds of a box defined by two points along a specified axis.
-     * @param rIntersectionPoint The point to check, represented as an array of 3 doubles.
-     * @param rBoxPoint0 One corner of the box, represented as an array of 3 doubles.
-     * @param rBoxPoint1 The opposite corner of the box, represented as an array of 3 doubles.
-     * @param Axis The axis along which to check the intersection point (1 for X-axis, 2 for Y-axis, 3 for Z-axis).
-     * @return int Returns 1 if the intersection point is inside the box along the specified axis, otherwise returns 0.
-=======
      * @brief Checks if a given point lies inside a box along a specified axis.
      * @details This function checks if a given intersection point lies within the bounds of a box
      * along a specified axis. The box is defined by two corner points (rBoxPoint0 and rBoxPoint1).
@@ -1035,18 +796,12 @@
      * @param rBoxPoint1 Coordinates of the second corner of the box.
      * @param Axis The axis along which to check the containment (1, 2, or 3 for x, y, z respectively).
      * @return int Returns 1 if the point lies inside the box along the specified axis, 0 otherwise.
->>>>>>> d54cba9b
      */
     static inline int InBox(
         const array_1d<double,3>& rIntersectionPoint,
         const array_1d<double,3>& rBoxPoint0,
         const array_1d<double,3>& rBoxPoint1,
-<<<<<<< HEAD
-        const unsigned int Axis
-        )
-=======
         const unsigned int Axis)
->>>>>>> d54cba9b
     {
         if ( Axis==1 && rIntersectionPoint[2] > rBoxPoint0[2] && rIntersectionPoint[2] < rBoxPoint1[2] && rIntersectionPoint[1] > rBoxPoint0[1] && rIntersectionPoint[1] < rBoxPoint1[1]) return 1;
         if ( Axis==2 && rIntersectionPoint[2] > rBoxPoint0[2] && rIntersectionPoint[2] < rBoxPoint1[2] && rIntersectionPoint[0] > rBoxPoint0[0] && rIntersectionPoint[0] < rBoxPoint1[0]) return 1;
