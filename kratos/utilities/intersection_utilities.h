--- conflicted
+++ resolved
@@ -247,13 +247,6 @@
      * @return rIntersectionPoint1 The first intersection point coordinates
      * @return rIntersectionPoint2 The second intersection point coordinates
      * @return The intersection type index:
-<<<<<<< HEAD
-     * 0 (disjoint - no intersection)
-     * 1 (intersect in two points)
-     * 2 (intersect in one point)
-     * 3 (intersect in two points inside the tetrahedra)
-     * 4 (intersect in two points, one inside the tetrahedra)
-=======
      *         0 (disjoint - no intersection)
      *         1 (intersect in two points)
      *         2 (intersect in one point)
@@ -263,7 +256,6 @@
      *         6 (intersect in the second corner of the tetrahedra)
      *         7 (intersect in the thid corner of the tetrahedra)
      *         8 (intersect in the fourth corner of the tetrahedra)
->>>>>>> d4598929
      */
     template <class TGeometryType, bool TConsiderInsidePoints = true>
     static int ComputeTetrahedraLineIntersection(
@@ -275,8 +267,6 @@
         const double Epsilon = 1e-12
         ) 
     {
-<<<<<<< HEAD
-=======
         // Zero tolerance
         const double zero_tolerance = std::numeric_limits<double>::epsilon();
 
@@ -295,7 +285,6 @@
             return rGeometry.IsInside(point_projected, local_coordinates);
         };
 
->>>>>>> d4598929
         int solution = 0;
         for (auto& r_face : rTetrahedraGeometry.GenerateFaces()) {
             array_1d<double,3> intersection_point;
@@ -305,63 +294,6 @@
                     noalias(rIntersectionPoint1) = intersection_point;
                     solution = 2;
                 } else {
-<<<<<<< HEAD
-                    noalias(rIntersectionPoint2) = intersection_point;
-                    solution = 1;
-                    break;
-                }
-            } else if (face_solution == 2) { // The line is coincident with the face
-                // Compute intersection with the edges
-                array_1d<double,3> vector_line = rLinePoint2 - rLinePoint1;
-                vector_line /= norm_2(vector_line);
-                // Compute two points of the face
-                for (auto& r_edge : r_face.GenerateEdges()) {
-                    const auto edge_point_1 = r_edge[0].Coordinates();
-                    const auto edge_point_2 = r_edge[1].Coordinates();
-                    array_1d<double,3> vector_edge = edge_point_2 - edge_point_1;
-                    vector_edge /= norm_2(vector_edge);
-                    const double residual = norm_2(vector_line - vector_edge);
-                    if (residual < Epsilon || residual > (2 - Epsilon)) { // Aligned
-                        array_1d<double,3> local_coordinates;
-                        // First point
-                        if (r_edge.IsInside(rLinePoint1, local_coordinates)) { // Is inside the line
-                            if (solution == 0) {
-                                noalias(rIntersectionPoint1) = rLinePoint1;
-                                solution = 2;
-                            } else {
-                                noalias(rIntersectionPoint2) = rLinePoint1;
-                                solution = 1;
-                                break;
-                            }
-                        } else { // Is in the border of the line
-                            if (solution == 0) {
-                                noalias(rIntersectionPoint1) = norm_2(edge_point_1 - rLinePoint1) <  norm_2(edge_point_2 - rLinePoint1) ? edge_point_1 : edge_point_2;
-                                solution = 2;
-                            } else {
-                                noalias(rIntersectionPoint2) = norm_2(edge_point_1 - rLinePoint1) <  norm_2(edge_point_2 - rLinePoint1) ? edge_point_1 : edge_point_2;
-                                solution = 1;
-                                break;
-                            }
-                        }
-                        // Second point
-                        if (solution == 2) {
-                            if (r_edge.IsInside(rLinePoint2, local_coordinates)) { // Is inside the line
-                                noalias(rIntersectionPoint2) = rLinePoint2;
-                                solution = 1;
-                                break;
-                            } else { // Is in the border of the line
-                                noalias(rIntersectionPoint2) = norm_2(edge_point_1 - rLinePoint2) <  norm_2(edge_point_2 - rLinePoint2) ? edge_point_1 : edge_point_2;
-                                solution = 1;
-                                break;
-                            }
-                        } else { // We are done
-                            break;
-                        }
-                    } else { // Direct intersection
-                        array_1d<double, 3> intersection_point;
-                        const auto check = ComputeLineLineIntersection(rIntersectionPoint1, rIntersectionPoint2, edge_point_1, edge_point_2, intersection_point, Epsilon);
-                        if (check == 0 || check == 2) continue; // No intersection or overlapping
-=======
                     if (norm_2(rIntersectionPoint1 - intersection_point) > Epsilon) { // Must be different from the first one
                         noalias(rIntersectionPoint2) = intersection_point;
                         solution = 1;
@@ -451,22 +383,15 @@
                             }
                         }
                     } else { // Direct intersection
->>>>>>> d4598929
                         if (solution == 0) {
                             noalias(rIntersectionPoint1) = intersection_point;
                             solution = 2;
                         } else {
-<<<<<<< HEAD
-                            noalias(rIntersectionPoint2) = intersection_point;
-                            solution = 1;
-                            break;
-=======
                             if (norm_2(rIntersectionPoint1 - intersection_point) > Epsilon) { // Must be different from the first one
                                 noalias(rIntersectionPoint2) = intersection_point;
                                 solution = 1;
                                 break;
                             }
->>>>>>> d4598929
                         }
                     }
                 }
@@ -510,8 +435,6 @@
             }
         }
 
-<<<<<<< HEAD
-=======
         // Checking if any node of the tetrahedra
         if (solution == 2) {
             // Detect the node of the tetrahedra and directly assign
@@ -528,7 +451,6 @@
             }
         }
 
->>>>>>> d4598929
         return solution;
     }
 
