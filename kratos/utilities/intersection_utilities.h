//    |  /           |
//    ' /   __| _` | __|  _ \   __|
//    . \  |   (   | |   (   |\__ `
//   _|\_\_|  \__,_|\__|\___/ ____/
//                   Multi-Physics
//
//  License:         BSD License
//                   Kratos default license: kratos/license.txt
//
//  Main authors:    Ruben Zorrilla
//                   Vicente Mataix Ferrandiz
//

#pragma once

// System includes

// External includes

// Project includes
#include "includes/define.h"
#include "geometries/point.h"
#include "containers/pointer_vector.h"
#include "utilities/math_utils.h"
#include "utilities/geometrical_projection_utilities.h"

namespace Kratos
{

///@name Kratos Globals
///@{

///@}
///@name Type Definitions
///@{

///@}
///@name  Enum's
///@{

enum class IntersectionUtilitiesLineIntersection
{
    NO_INTERSECTION = 0,                     // (disjoint - no intersection)
    TWO_POINTS_INTERSECTION = 1,             // (intersect in two points)
    ONE_POINTS_INTERSECTION = 2,             // (intersect in one point)
    TWO_POINTS_INTERSECTION_BOTH_INSIDE = 3, // (intersect in two points inside the tetrahedra)
    TWO_POINTS_INTERSECTION_ONE_INSIDE = 4,  // (intersect in two points, one inside the tetrahedra)
    FIRST_CORNER = 5,                        // (intersect in the first corner of the tetrahedra)
    SECOND_CORNER = 6,                       // (intersect in the second corner of the tetrahedra)
    THIRD_CORNER = 7,                        // (intersect in the thid corner of the tetrahedra)
    FOURTH_CORNER = 8                        // (intersect in the fourth corner of the tetrahedra)
};

///@}
///@name  Functions
///@{

///@}
///@name Kratos Classes
///@{

/**
 * @class IntersectionUtilities
 * @ingroup KratosCore
 * @brief Utilities to compute intersections between different geometries
 * @details This class provides static methods to check if there is
 * intersections between different entities, and if there is, give back
 * the intersection points.
 * @author Ruben Zorrilla
 * @author Vicente Mataix Ferrandiz
 */
class KRATOS_API(KRATOS_CORE) IntersectionUtilities
{
public:
    ///@name Type Definitions
    ///@{

    /// Pointer definition of IntersectionUtilities
    KRATOS_CLASS_POINTER_DEFINITION( IntersectionUtilities );

    ///@}
    ///@name Life Cycle
    ///@{

    ///@}
    ///@name Operators
    ///@{

    /**
     * @brief Default constructor
     */
    IntersectionUtilities(){}

    /// Destructor
    virtual ~IntersectionUtilities(){}

    ///@}
    ///@name Operations
    ///@{

    /**
     * Find the 3D intersection of a line (bounded) with a triangle (bounded)
     * @param rTriangleGeometry Is the triangle to intersect
     * @param rLinePoint1 Coordinates of the first point of the intersecting line
     * @param rLinePoint2 Coordinates of the second point of the intersecting line
     * @return rIntersectionPoint The intersection point coordinates
     * @return The intersection type index:
     * -1 (the triangle is degenerate)
     * 0 (disjoint - no intersection)
     * 1 (intersect in a unique point)
     * 2 (are in the same plane)
     */
    template <class TGeometryType>
    static int ComputeTriangleLineIntersection(
        const TGeometryType& rTriangleGeometry,
        const array_1d<double,3>& rLinePoint1,
        const array_1d<double,3>& rLinePoint2,
        array_1d<double,3>& rIntersectionPoint,
        const double epsilon = 1e-12) {

        // This is the adaption of the implementation provided in:
        // http://www.softsurfer.com/Archive/algorithm_0105/algorithm_0105.htm#intersect_RayTriangle()
        // Based on Tomas Möller & Ben Trumbore (1997) Fast, Minimum Storage Ray-Triangle Intersection, Journal of Graphics Tools, 2:1, 21-28, DOI: 10.1080/10867651.1997.10487468 

        // Get triangle edge vectors and plane normal
        const array_1d<double,3> u = rTriangleGeometry[1] - rTriangleGeometry[0];
        const array_1d<double,3> v = rTriangleGeometry[2] - rTriangleGeometry[0];
        array_1d<double,3> n;
        MathUtils<double>::CrossProduct<array_1d<double,3>,array_1d<double,3>,array_1d<double,3>>(n,u,v);

        // Check if the triangle is degenerate (do not deal with this case)
        if (MathUtils<double>::Norm3(n) < epsilon){
            return -1;
        }

        const array_1d<double,3> dir = rLinePoint2 - rLinePoint1; // Edge direction vector
        const array_1d<double,3> w_0 = rLinePoint1 - rTriangleGeometry[0];
        const double a = -inner_prod(n,w_0);
        const double b = inner_prod(n,dir);

        // Check if the ray is parallel to the triangle plane
        if (std::abs(b) < epsilon){
            if (a == 0.0){
                return 2;    // Edge lies in the triangle plane
            } else {
                return 0;    // Edge does not lie in the triangle plane
            }
        }

        // If the edge is not parallel, compute the intersection point
        const double r = a / b;
        if (r < 0.0){
            return 0;    // Edge goes away from triangle
        } else if (r > 1.0) {
            return 0;    // Edge goes away from triangle
        }

        rIntersectionPoint = rLinePoint1 + r*dir;

        // Check if the intersection point is inside the triangle
        if (PointInTriangle(rTriangleGeometry[0], rTriangleGeometry[1], rTriangleGeometry[2], rIntersectionPoint)) {
            return 1;
        }
        return 0;
    }

    /**
     * Find the 2D intersection of a line (bounded) with a triangle (bounded)
     * @param rTriangle Is the triangle to intersect
     * @param rPoint0 Coordinates of the first point of the intersecting line
     * @param rPoint1 Coordinates of the second point of the intersecting line
     * @return If there is intersection
     */
    template <class TGeometryType>
    static bool TriangleLineIntersection2D(
        const TGeometryType& rTriangle,
        const array_1d<double,3>& rPoint0,
        const array_1d<double,3>& rPoint1)
    {
        return TriangleLineIntersection2D(rTriangle[0], rTriangle[1], rTriangle[2], rPoint0, rPoint1);
    }

    /**
     * Find the 2D intersection of a line (bounded) with a triangle (bounded)
     * @param rVert1 The first vertex of the triangle to intersect
     * @param rVert2 The second vertex of the triangle to intersect
     * @param rVert3 The third vertex of the triangle to intersect
     * @param rPoint1 Coordinates of the first point of the intersecting line
     * @param rPoint2 Coordinates of the second point of the intersecting line
     * @return If there is intersection
     */
    static bool TriangleLineIntersection2D(
        const array_1d<double,3>& rVert0,
        const array_1d<double,3>& rVert1,
        const array_1d<double,3>& rVert2,
        const array_1d<double,3>& rPoint0,
        const array_1d<double,3>& rPoint1)
    {
        // Check the intersection of each edge against the intersecting object
        array_1d<double,3> int_point;
        if (ComputeLineLineIntersection(rVert0, rVert1, rPoint0, rPoint1, int_point)) return true;
        if (ComputeLineLineIntersection(rVert1, rVert2, rPoint0, rPoint1, int_point)) return true;
        if (ComputeLineLineIntersection(rVert2, rVert0, rPoint0, rPoint1, int_point)) return true;

        // Let check second geometry is inside the first one.
        if (PointInTriangle(rVert0, rVert1, rVert2, rPoint0)) return true;

        return false;
    }

    /**
     * Check if a point is inside a 2D triangle
     * @brief This uses the Cramer's rule for solving a linear system and obtain the barycentric coordinates
     * @details 
     * @param rVert0 The first vertex of the triangle to intersect
     * @param rVert1 The second vertex of the triangle to intersect
     * @param rVert2 The third vertex of the triangle to intersect
     * @param rPoint Coordinates of the point
     * @return The intersection type index:
     * -1 (the triangle is degenerate)
     *  0 (disjoint - no intersection)
     *  1 (intersect)
     */
    static bool PointInTriangle(
        const array_1d<double,3>& rVert0,
        const array_1d<double,3>& rVert1,
        const array_1d<double,3>& rVert2,
        const array_1d<double,3>& rPoint,
        const double Tolerance = std::numeric_limits<double>::epsilon())
    {
        const array_1d<double,3> u = rVert1 - rVert0;
        const array_1d<double,3> v = rVert2 - rVert0;
        const array_1d<double,3> w = rPoint - rVert0;
        
        const double uu = inner_prod(u, u);
        const double uv = inner_prod(u, v);
        const double vv = inner_prod(v, v);
        const double wu = inner_prod(w, u);
        const double wv = inner_prod(w, v);
        const double denom = uv * uv - uu * vv;

        const double xi  = (uv * wv - vv * wu) / denom;
        const double eta = (uv * wu - uu * wv) / denom;

        if (xi < -Tolerance) return false;
        if (eta < -Tolerance) return false;
        if (xi + eta > 1.0 + Tolerance) return false;
        return true;
    }

    /**
     * @brief Find the 3D intersection of a line (bounded) with a triangle (bounded) in the same plane
     * @tparam TGeometryType The geometry type
     * @tparam TCoordinatesType The type of coordinates
     * @tparam TConsiderInsidePoints If considering inside points or just the intersections in the faces
     * @param [in] rTriangleGeometry Is the tetrahedra to intersect
     * @param [in] rLinePoint1 Coordinates of the first point of the intersecting line
     * @param [in] rLinePoint2 Coordinates of the second point of the intersecting line
     * @param [out] rIntersectionPoint1 The first intersection point coordinates
     * @param [out] rIntersectionPoint2 The second intersection point coordinates
     * @param [out] rSolution The intersection type index:
     *         NO_INTERSECTION (disjoint - no intersection)
     *         TWO_POINTS_INTERSECTION (intersect in two points)
<<<<<<< HEAD
     *         ONE_POINTS_INTERSECTION (intersect in one point)
     * @param Epsilon The tolerance
     */
    template <class TGeometryType, class TCoordinatesType>
    static void ComputeTriangleLineIntersectionInTheSamePlane(
=======
     *         ONE_POINT_INTERSECTION (intersect in one point)
     * @param Epsilon The tolerance
     */
    template <class TGeometryType, class TCoordinatesType>
    static int ComputeTriangleLineIntersectionInTheSamePlane( //static IntersectionUtilitiesTetrahedraLineIntersectionStatus ComputeTriangleLineIntersectionInTheSamePlane(
>>>>>>> 6a2b5d68
        const TGeometryType& rTriangleGeometry,
        const TCoordinatesType& rLinePoint1,
        const TCoordinatesType& rLinePoint2,
        TCoordinatesType& rIntersectionPoint1,
        TCoordinatesType& rIntersectionPoint2,
<<<<<<< HEAD
        IntersectionUtilitiesLineIntersection& rSolution,
=======
        int& rSolution,//IntersectionUtilitiesTetrahedraLineIntersectionStatus& rSolution,
>>>>>>> 6a2b5d68
        const double Epsilon = 1e-12
        ) 
    {
        // Lambda function to check the inside of a line corrected
        auto is_inside_projected = [&Epsilon] (auto& rGeometry, const TCoordinatesType& rPoint) -> bool {
            // We compute the distance, if it is not in the plane we project
            const Point point_to_project(rPoint);
            Point point_projected;
            const double distance = GeometricalProjectionUtilities::FastProjectOnLine(rGeometry, point_to_project, point_projected);

            // We check if we are on the plane
            if (std::abs(distance) > Epsilon * rGeometry.Length()) {
                return false;
            }
            array_1d<double, 3> local_coordinates;
            return rGeometry.IsInside(point_projected, local_coordinates);
        };

        // Compute intersection with the edges
        for (auto& r_edge : rTriangleGeometry.GenerateEdges()) {
            const auto& r_edge_point_1 = r_edge[0].Coordinates();
            const auto& r_edge_point_2 = r_edge[1].Coordinates();
            array_1d<double, 3> intersection_point_1, intersection_point_2;
            const auto check_1 = ComputeLineLineIntersection(rLinePoint1, rLinePoint2, r_edge_point_1, r_edge_point_2, intersection_point_1, Epsilon);
            const auto check_2 = ComputeLineLineIntersection(r_edge_point_1, r_edge_point_2, rLinePoint1, rLinePoint2, intersection_point_2, Epsilon);
            if (check_1 == 0 && check_2 == 0) continue; // No intersection
            array_1d<double, 3> intersection_point = check_1 != 0 ? intersection_point_1 : intersection_point_2;
            if (check_1 == 2 || check_2 == 2) { // Aligned
                // Check actually are aligned
                array_1d<double, 3> vector_line = r_edge_point_2 - r_edge_point_1;
                vector_line /= norm_2(vector_line);
                array_1d<double, 3> diff_coor_1 = rLinePoint1 - r_edge_point_1;
                const double diff_coor_1_norm = norm_2(diff_coor_1);
                if (diff_coor_1_norm > std::numeric_limits<double>::epsilon()) {
                    diff_coor_1 /= diff_coor_1_norm;
                } else {
                    diff_coor_1 = rLinePoint1 - r_edge_point_2;
                    diff_coor_1 /= norm_2(diff_coor_1);
                }
                array_1d<double, 3> diff_coor_2 = rLinePoint2 - r_edge_point_1;
                const double diff_coor_2_norm = norm_2(diff_coor_2);
                if (diff_coor_2_norm > std::numeric_limits<double>::epsilon()) {
                    diff_coor_2 /= diff_coor_2_norm;
                } else {
                    diff_coor_2 = rLinePoint2 - r_edge_point_2;
                    diff_coor_2 /= norm_2(diff_coor_2);
                }
                const double diff1m = norm_2(diff_coor_1 - vector_line);
                const double diff1p = norm_2(diff_coor_1 + vector_line);
                const double diff2m = norm_2(diff_coor_2 - vector_line);
                const double diff2p = norm_2(diff_coor_2 + vector_line);

                // Now we compute the intersection
                if ((diff1m < Epsilon || diff1p < Epsilon) && (diff2m < Epsilon || diff2p < Epsilon)) {
                    // First point
                    if (is_inside_projected(r_edge, rLinePoint1)) { // Is inside the line
<<<<<<< HEAD
                        if (rSolution == IntersectionUtilitiesLineIntersection::NO_INTERSECTION) {
                            noalias(rIntersectionPoint1) = rLinePoint1;
                            rSolution = IntersectionUtilitiesLineIntersection::ONE_POINTS_INTERSECTION;
                        } else {
                            if (norm_2(rIntersectionPoint1 - rLinePoint1) > Epsilon) { // Must be different from the first one
                                noalias(rIntersectionPoint2) = rLinePoint1;
                                rSolution = IntersectionUtilitiesLineIntersection::TWO_POINTS_INTERSECTION;
=======
                        if (rSolution == 0) {//if (rSolution == IntersectionUtilitiesTetrahedraLineIntersectionStatus::NO_INTERSECTION) {
                            noalias(rIntersectionPoint1) = rLinePoint1;
                            rSolution = 2;// IntersectionUtilitiesTetrahedraLineIntersectionStatus::ONE_POINT_INTERSECTION;
                        } else {
                            if (norm_2(rIntersectionPoint1 - rLinePoint1) > Epsilon) { // Must be different from the first one
                                noalias(rIntersectionPoint2) = rLinePoint1;
                                rSolution = 1;// IntersectionUtilitiesTetrahedraLineIntersectionStatus::TWO_POINTS_INTERSECTION;
>>>>>>> 6a2b5d68
                                break;
                            }
                        }
                    } else { // Is in the border of the line
<<<<<<< HEAD
                        if (rSolution == IntersectionUtilitiesLineIntersection::NO_INTERSECTION) {
                            noalias(rIntersectionPoint1) = norm_2(r_edge_point_1 - rLinePoint1) <  norm_2(r_edge_point_2 - rLinePoint1) ? r_edge_point_1 : r_edge_point_2;
                            rSolution = IntersectionUtilitiesLineIntersection::ONE_POINTS_INTERSECTION;
=======
                        if (rSolution == 0) {//if (rSolution == IntersectionUtilitiesTetrahedraLineIntersectionStatus::NO_INTERSECTION) {
                            noalias(rIntersectionPoint1) = norm_2(r_edge_point_1 - rLinePoint1) <  norm_2(r_edge_point_2 - rLinePoint1) ? r_edge_point_1 : r_edge_point_2;
                            rSolution = 2;// IntersectionUtilitiesTetrahedraLineIntersectionStatus::ONE_POINT_INTERSECTION;
>>>>>>> 6a2b5d68
                        } else {
                            noalias(intersection_point) = norm_2(r_edge_point_1 - rLinePoint1) <  norm_2(r_edge_point_2 - rLinePoint1) ? r_edge_point_1 : r_edge_point_2;
                            if (norm_2(rIntersectionPoint1 - intersection_point) > Epsilon) { // Must be different from the first one
                                noalias(rIntersectionPoint2) = intersection_point;
<<<<<<< HEAD
                                rSolution = IntersectionUtilitiesLineIntersection::TWO_POINTS_INTERSECTION;
=======
                                rSolution = 1;// IntersectionUtilitiesTetrahedraLineIntersectionStatus::TWO_POINTS_INTERSECTION;
>>>>>>> 6a2b5d68
                                break;
                            }
                        }
                    }
                    // Second point
<<<<<<< HEAD
                    if (rSolution == IntersectionUtilitiesLineIntersection::ONE_POINTS_INTERSECTION) {
                        if (is_inside_projected(r_edge, rLinePoint2)) { // Is inside the line
                            if (norm_2(rIntersectionPoint1 - rLinePoint2) > Epsilon) { // Must be different from the first one
                                noalias(rIntersectionPoint2) = rLinePoint2;
                                rSolution = IntersectionUtilitiesLineIntersection::TWO_POINTS_INTERSECTION;
=======
                    if (rSolution == 2) {//if (rSolution == IntersectionUtilitiesTetrahedraLineIntersectionStatus::ONE_POINT_INTERSECTION) {
                        if (is_inside_projected(r_edge, rLinePoint2)) { // Is inside the line
                            if (norm_2(rIntersectionPoint1 - rLinePoint2) > Epsilon) { // Must be different from the first one
                                noalias(rIntersectionPoint2) = rLinePoint2;
                                rSolution = 1;// IntersectionUtilitiesTetrahedraLineIntersectionStatus::TWO_POINTS_INTERSECTION;
>>>>>>> 6a2b5d68
                                break;
                            }
                        } else { // Is in the border of the line
                            noalias(intersection_point) = norm_2(r_edge_point_1 - rLinePoint2) <  norm_2(r_edge_point_2 - rLinePoint2) ? r_edge_point_1 : r_edge_point_2;
                            if (norm_2(rIntersectionPoint1 - intersection_point) > Epsilon) { // Must be different from the first one
                                noalias(rIntersectionPoint2) = intersection_point;
<<<<<<< HEAD
                                rSolution = IntersectionUtilitiesLineIntersection::TWO_POINTS_INTERSECTION;
=======
                                rSolution = 1;// IntersectionUtilitiesTetrahedraLineIntersectionStatus::TWO_POINTS_INTERSECTION;
>>>>>>> 6a2b5d68
                                break;
                            }
                        }
                    } else { // We are done
                        break;
                    }
                }
            } else { // Direct intersection
<<<<<<< HEAD
                if (rSolution == IntersectionUtilitiesLineIntersection::NO_INTERSECTION) {
                    noalias(rIntersectionPoint1) = intersection_point;
                    rSolution = IntersectionUtilitiesLineIntersection::ONE_POINTS_INTERSECTION;
                } else {
                    if (norm_2(rIntersectionPoint1 - intersection_point) > Epsilon) { // Must be different from the first one
                        noalias(rIntersectionPoint2) = intersection_point;
                        rSolution = IntersectionUtilitiesLineIntersection::TWO_POINTS_INTERSECTION;
=======
                if (rSolution == 0) {//if (rSolution == IntersectionUtilitiesTetrahedraLineIntersectionStatus::NO_INTERSECTION) {
                    noalias(rIntersectionPoint1) = intersection_point;
                    rSolution = 2;// IntersectionUtilitiesTetrahedraLineIntersectionStatus::ONE_POINT_INTERSECTION;
                } else {
                    if (norm_2(rIntersectionPoint1 - intersection_point) > Epsilon) { // Must be different from the first one
                        noalias(rIntersectionPoint2) = intersection_point;
                        rSolution = 1;// IntersectionUtilitiesTetrahedraLineIntersectionStatus::TWO_POINTS_INTERSECTION;
>>>>>>> 6a2b5d68
                        break;
                    }
                }
            }
        }
<<<<<<< HEAD
=======

        return rSolution;
>>>>>>> 6a2b5d68
    }

    /**
     * @brief Find the 3D intersection of a line (bounded) with a tetrahedra (bounded)
     * @tparam TGeometryType The geometry type
     * @tparam TCoordinatesType The type of coordinates
     * @tparam TConsiderInsidePoints If considering inside points or just the intersections in the faces
     * @param [in] rTetrahedraGeometry Is the tetrahedra to intersect
     * @param [in] rLinePoint1 Coordinates of the first point of the intersecting line
     * @param [in] rLinePoint2 Coordinates of the second point of the intersecting line
     * @param [out] rIntersectionPoint1 The first intersection point coordinates
     * @param [out] rIntersectionPoint2 The second intersection point coordinates
     * @return The intersection type index:
     *         NO_INTERSECTION (disjoint - no intersection)
     *         TWO_POINTS_INTERSECTION (intersect in two points)
<<<<<<< HEAD
     *         ONE_POINTS_INTERSECTION (intersect in one point)
=======
     *         ONE_POINT_INTERSECTION (intersect in one point)
>>>>>>> 6a2b5d68
     *         TWO_POINTS_INTERSECTION_BOTH_INSIDE (intersect in two points inside the tetrahedra)
     *         TWO_POINTS_INTERSECTION_ONE_INSIDE (intersect in two points, one inside the tetrahedra)
     *         FIRST_CORNER (intersect in the first corner of the tetrahedra)
     *         SECOND_CORNER (intersect in the second corner of the tetrahedra)
     *         THIRD_CORNER (intersect in the thid corner of the tetrahedra)
     *         FOURTH_CORNER (intersect in the fourth corner of the tetrahedra)
<<<<<<< HEAD
     * @param Epsilon The tolerance
     */
    template <class TGeometryType, class TCoordinatesType, bool TConsiderInsidePoints = true>
    static IntersectionUtilitiesLineIntersection ComputeTetrahedraLineIntersection(
=======
     * Equivalent enum:
     *   enum class IntersectionUtilitiesTetrahedraLineIntersectionStatus
     *   {
     *       NO_INTERSECTION = 0,                     // (disjoint - no intersection)
     *       TWO_POINTS_INTERSECTION = 1,             // (intersect in two points)
     *       ONE_POINT_INTERSECTION = 2,              // (intersect in one point)
     *       TWO_POINTS_INTERSECTION_BOTH_INSIDE = 3, // (intersect in two points inside the tetrahedra)
     *       TWO_POINTS_INTERSECTION_ONE_INSIDE = 4,  // (intersect in two points, one inside the tetrahedra)
     *       FIRST_CORNER = 5,                        // (intersect in the first corner of the tetrahedra)
     *       SECOND_CORNER = 6,                       // (intersect in the second corner of the tetrahedra)
     *       THIRD_CORNER = 7,                        // (intersect in the thid corner of the tetrahedra)
     *       FOURTH_CORNER = 8                        // (intersect in the fourth corner of the tetrahedra)
     *   };
     * @param Epsilon The tolerance
     */
    template <class TGeometryType, class TCoordinatesType, bool TConsiderInsidePoints = true>
    static int ComputeTetrahedraLineIntersection(//static IntersectionUtilitiesTetrahedraLineIntersectionStatus ComputeTetrahedraLineIntersection(
>>>>>>> 6a2b5d68
        const TGeometryType& rTetrahedraGeometry,
        const TCoordinatesType& rLinePoint1,
        const TCoordinatesType& rLinePoint2,
        TCoordinatesType& rIntersectionPoint1,
        TCoordinatesType& rIntersectionPoint2,
        const double Epsilon = 1e-12
        ) 
    {
<<<<<<< HEAD
        IntersectionUtilitiesLineIntersection solution = IntersectionUtilitiesLineIntersection::NO_INTERSECTION;
=======
        int solution = 0;// IntersectionUtilitiesTetrahedraLineIntersectionStatus solution = IntersectionUtilitiesTetrahedraLineIntersectionStatus::NO_INTERSECTION;
>>>>>>> 6a2b5d68
        for (auto& r_face : rTetrahedraGeometry.GenerateFaces()) {
            array_1d<double,3> intersection_point;
            const int face_solution = ComputeTriangleLineIntersection(r_face, rLinePoint1, rLinePoint2, intersection_point, Epsilon);
            if (face_solution == 1) { // The line intersects the face
<<<<<<< HEAD
                if (solution == IntersectionUtilitiesLineIntersection::NO_INTERSECTION) {
                    noalias(rIntersectionPoint1) = intersection_point;
                    solution = IntersectionUtilitiesLineIntersection::ONE_POINTS_INTERSECTION;
                } else {
                    if (norm_2(rIntersectionPoint1 - intersection_point) > Epsilon) { // Must be different from the first one
                        noalias(rIntersectionPoint2) = intersection_point;
                        solution = IntersectionUtilitiesLineIntersection::TWO_POINTS_INTERSECTION;
=======
                if (solution == 0) {// if (solution == IntersectionUtilitiesTetrahedraLineIntersectionStatus::NO_INTERSECTION) {
                    noalias(rIntersectionPoint1) = intersection_point;
                    solution = 2;// IntersectionUtilitiesTetrahedraLineIntersectionStatus::ONE_POINT_INTERSECTION;
                } else {
                    if (norm_2(rIntersectionPoint1 - intersection_point) > Epsilon) { // Must be different from the first one
                        noalias(rIntersectionPoint2) = intersection_point;
                        solution = 1;// IntersectionUtilitiesTetrahedraLineIntersectionStatus::TWO_POINTS_INTERSECTION;
>>>>>>> 6a2b5d68
                        break;
                    }
                }
            } else if (face_solution == 2) { // The line is coincident with the face
                ComputeTriangleLineIntersectionInTheSamePlane(r_face, rLinePoint1, rLinePoint2, rIntersectionPoint1, rIntersectionPoint2, solution, Epsilon);
<<<<<<< HEAD
                if (solution == IntersectionUtilitiesLineIntersection::TWO_POINTS_INTERSECTION) break;
=======
                if (solution == 1) break;// if (solution == IntersectionUtilitiesTetrahedraLineIntersectionStatus::TWO_POINTS_INTERSECTION) break;
>>>>>>> 6a2b5d68
            }
        }

        // Check if points are inside 
        if constexpr (TConsiderInsidePoints) {
<<<<<<< HEAD
            if (solution == IntersectionUtilitiesLineIntersection::NO_INTERSECTION) {
                array_1d<double,3> local_coordinates;
                if (rTetrahedraGeometry.IsInside(rLinePoint1, local_coordinates)) {
                    noalias(rIntersectionPoint1) = rLinePoint1;
                    solution = IntersectionUtilitiesLineIntersection::TWO_POINTS_INTERSECTION_ONE_INSIDE;
                }
                if (rTetrahedraGeometry.IsInside(rLinePoint2, local_coordinates)) {
                    if (solution == IntersectionUtilitiesLineIntersection::NO_INTERSECTION) {
                        noalias(rIntersectionPoint1) = rLinePoint2;
                        solution = IntersectionUtilitiesLineIntersection::TWO_POINTS_INTERSECTION_ONE_INSIDE;
                    } else {
                        noalias(rIntersectionPoint2) = rLinePoint2;
                        solution = IntersectionUtilitiesLineIntersection::TWO_POINTS_INTERSECTION_BOTH_INSIDE;
                    }
                }
            } else if (solution == IntersectionUtilitiesLineIntersection::ONE_POINTS_INTERSECTION) {
=======
            if (solution == 0) {// if (solution == IntersectionUtilitiesTetrahedraLineIntersectionStatus::NO_INTERSECTION) {
                array_1d<double,3> local_coordinates;
                if (rTetrahedraGeometry.IsInside(rLinePoint1, local_coordinates)) {
                    noalias(rIntersectionPoint1) = rLinePoint1;
                    solution = 4;// IntersectionUtilitiesTetrahedraLineIntersectionStatus::TWO_POINTS_INTERSECTION_ONE_INSIDE;
                }
                if (rTetrahedraGeometry.IsInside(rLinePoint2, local_coordinates)) {
                    if (solution == 0) {// if (solution == IntersectionUtilitiesTetrahedraLineIntersectionStatus::NO_INTERSECTION) {
                        noalias(rIntersectionPoint1) = rLinePoint2;
                        solution = 4;// IntersectionUtilitiesTetrahedraLineIntersectionStatus::TWO_POINTS_INTERSECTION_ONE_INSIDE;
                    } else {
                        noalias(rIntersectionPoint2) = rLinePoint2;
                        solution = 3;// IntersectionUtilitiesTetrahedraLineIntersectionStatus::TWO_POINTS_INTERSECTION_BOTH_INSIDE;
                    }
                }
            } else if (solution == 2) {// if (solution == IntersectionUtilitiesTetrahedraLineIntersectionStatus::ONE_POINT_INTERSECTION) {
>>>>>>> 6a2b5d68
                array_1d<double,3> local_coordinates;
                if (rTetrahedraGeometry.IsInside(rLinePoint1, local_coordinates)) {
                    if (norm_2(rIntersectionPoint1 - rLinePoint1) > Epsilon) { // Must be different from the first one
                        noalias(rIntersectionPoint2) = rLinePoint1;
<<<<<<< HEAD
                        solution = IntersectionUtilitiesLineIntersection::TWO_POINTS_INTERSECTION_ONE_INSIDE;
                    }
                } 
                if (solution == IntersectionUtilitiesLineIntersection::ONE_POINTS_INTERSECTION) {
                    if (rTetrahedraGeometry.IsInside(rLinePoint2, local_coordinates)) {
                        if (norm_2(rIntersectionPoint1 - rLinePoint2) > Epsilon) {  // Must be different from the first one
                            noalias(rIntersectionPoint2) = rLinePoint2;
                            solution = IntersectionUtilitiesLineIntersection::TWO_POINTS_INTERSECTION_ONE_INSIDE;
=======
                        solution = 4;// IntersectionUtilitiesTetrahedraLineIntersectionStatus::TWO_POINTS_INTERSECTION_ONE_INSIDE;
                    }
                } 
                if (solution == 2) {// if (solution == IntersectionUtilitiesTetrahedraLineIntersectionStatus::ONE_POINT_INTERSECTION) {
                    if (rTetrahedraGeometry.IsInside(rLinePoint2, local_coordinates)) {
                        if (norm_2(rIntersectionPoint1 - rLinePoint2) > Epsilon) {  // Must be different from the first one
                            noalias(rIntersectionPoint2) = rLinePoint2;
                            solution = 4;// IntersectionUtilitiesTetrahedraLineIntersectionStatus::TWO_POINTS_INTERSECTION_ONE_INSIDE;
>>>>>>> 6a2b5d68
                        }
                    }
                }
            }
        }

        // Checking if any node of the tetrahedra
<<<<<<< HEAD
        if (solution == IntersectionUtilitiesLineIntersection::ONE_POINTS_INTERSECTION) {
=======
        if (solution == 2) {// if (solution == IntersectionUtilitiesTetrahedraLineIntersectionStatus::ONE_POINT_INTERSECTION) {
>>>>>>> 6a2b5d68
            // Detect the node of the tetrahedra and directly assign
            int index_node = -1;
            for (int i_node = 0; i_node < 4; ++i_node) {
                if (norm_2(rTetrahedraGeometry[i_node].Coordinates() - rIntersectionPoint1) < Epsilon) {
                    index_node = i_node;
                    break;
                }
            }
            // Return index
            if (index_node > -1) {
<<<<<<< HEAD
                return static_cast<IntersectionUtilitiesLineIntersection>(index_node + 5);
=======
                return index_node + 5;
                //return static_cast<IntersectionUtilitiesTetrahedraLineIntersectionStatus>(index_node + 5);
>>>>>>> 6a2b5d68
            }
        }

        return solution;
    }

    /**
     * @brief Calculates the line to line intersection (shortest line). If line is length 0, it is considered a point and therefore there is intersection (3D version)
     * @details Calculate the line segment PaPb that is the shortest route between two lines P1P2 and P3P4. Calculate also the values of mua and mub where
     *    Pa = P1 + mua (P2 - P1)
     *    Pb = P3 + mub (P4 - P3)
     *    http://paulbourke.net/geometry/pointlineplane/
     * @param rSegment1 The first segment
     * @param rSegment2 The second segment
     * @tparam TGeometryType The geometry type
     * @return Return empty points array if no solution exists. Otherwise returns the line intersection points array
     */
    template<class TGeometryType>
    static PointerVector<Point> ComputeShortestLineBetweenTwoLines(
        const TGeometryType& rSegment1,
        const TGeometryType& rSegment2
        )  
    {
        // Zero tolerance
        const double zero_tolerance = std::numeric_limits<double>::epsilon();

        // Check geometry type
        KRATOS_ERROR_IF_NOT((rSegment1.GetGeometryFamily() == GeometryData::KratosGeometryFamily::Kratos_Linear && rSegment1.PointsNumber() == 2)) << "The first geometry type is not correct, it is suppossed to be a linear line" << std::endl;
        KRATOS_ERROR_IF_NOT((rSegment2.GetGeometryFamily() == GeometryData::KratosGeometryFamily::Kratos_Linear && rSegment2.PointsNumber() == 2)) << "The second geometry type is not correct, it is suppossed to be a linear line" << std::endl;

        // Resulting line segment
        auto resulting_line = PointerVector<Point>();

        // Variable definitions
        array_1d<double, 3> p13,p43,p21;
        double d1343,d4321,d1321,d4343,d2121;
        double mua, mub;
        double numer,denom;

        // Points segments
        const Point& p1 = rSegment1[0];
        const Point& p2 = rSegment1[1];
        const Point& p3 = rSegment2[0];
        const Point& p4 = rSegment2[1];

        p13[0] = p1.X() - p3.X();
        p13[1] = p1.Y() - p3.Y();
        p13[2] = p1.Z() - p3.Z();

        p43[0] = p4.X() - p3.X();
        p43[1] = p4.Y() - p3.Y();
        p43[2] = p4.Z() - p3.Z();
        if (std::abs(p43[0]) < zero_tolerance && std::abs(p43[1]) < zero_tolerance && std::abs(p43[2]) < zero_tolerance)
            return resulting_line;

        p21[0] = p2.X() - p1.X();
        p21[1] = p2.Y() - p1.Y();
        p21[2] = p2.Z() - p1.Z();
        if (std::abs(p21[0]) < zero_tolerance && std::abs(p21[1]) < zero_tolerance && std::abs(p21[2]) < zero_tolerance)
            return resulting_line;

        d1343 = p13[0] * p43[0] + p13[1] * p43[1] + p13[2] * p43[2];
        d4321 = p43[0] * p21[0] + p43[1] * p21[1] + p43[2] * p21[2];
        d1321 = p13[0] * p21[0] + p13[1] * p21[1] + p13[2] * p21[2];
        d4343 = p43[0] * p43[0] + p43[1] * p43[1] + p43[2] * p43[2];
        d2121 = p21[0] * p21[0] + p21[1] * p21[1] + p21[2] * p21[2];

        denom = d2121 * d4343 - d4321 * d4321;
        auto pa = Kratos::make_shared<Point>(0.0, 0.0, 0.0);
        auto pb = Kratos::make_shared<Point>(0.0, 0.0, 0.0);
        if (std::abs(denom) < zero_tolerance) { // Parallel lines, infinite solutions. Projecting points and getting one perpendicular line
            // Projection auxiliary variables
            Point projected_point;
            array_1d<double,3> local_coords;
            // Projecting first segment
            GeometricalProjectionUtilities::FastProjectOnLine(rSegment2, rSegment1[0], projected_point);
            if (rSegment2.IsInside(projected_point, local_coords)) {
                pa->Coordinates() = rSegment1[0].Coordinates();
                pb->Coordinates() = projected_point;
            } else {
                GeometricalProjectionUtilities::FastProjectOnLine(rSegment2, rSegment1[1], projected_point);
                if (rSegment2.IsInside(projected_point, local_coords)) {
                    pa->Coordinates() = rSegment1[1].Coordinates();
                    pb->Coordinates() = projected_point;
                } else { // Trying to project second segment
                    GeometricalProjectionUtilities::FastProjectOnLine(rSegment1, rSegment2[0], projected_point);
                    if (rSegment1.IsInside(projected_point, local_coords)) {
                        pa->Coordinates() = rSegment2[0].Coordinates();
                        pb->Coordinates() = projected_point;
                    } else {
                        GeometricalProjectionUtilities::FastProjectOnLine(rSegment1, rSegment2[1], projected_point);
                        if (rSegment1.IsInside(projected_point, local_coords)) {
                            pa->Coordinates() = rSegment2[1].Coordinates();
                            pb->Coordinates() = projected_point;
                        } else { // Parallel and not projection possible
                            return resulting_line;
                        }
                    }
                }
            }
        } else {
            numer = d1343 * d4321 - d1321 * d4343;

            mua = numer / denom;
            mub = (d1343 + d4321 * mua) / d4343;

            pa->X() = p1.X() + mua * p21[0];
            pa->Y() = p1.Y() + mua * p21[1];
            pa->Z() = p1.Z() + mua * p21[2];
            pb->X() = p3.X() + mub * p43[0];
            pb->Y() = p3.Y() + mub * p43[1];
            pb->Z() = p3.Z() + mub * p43[2];
        }

        resulting_line.push_back(pa);
        resulting_line.push_back(pb);
        return resulting_line;
    }

    /**
     * Find the 2D intersection of two lines (both bounded)
     * @param rLineGeometry Is the line to intersect
     * @param rLinePoint1 Coordinates of the first point of the intersecting line
     * @param rLinePoint2 Coordinates of the second point of the intersecting line
     * @return rIntersectionPoint The intersection point coordinates
     * @return The intersection type index:
     * 0 (disjoint - no intersection)
     * 1 (intersect in a unique point)
     * 2 (overlap)
     * 3 (intersect in one endpoint)
     */
    template <class TGeometryType>
    static int ComputeLineLineIntersection(
        const TGeometryType& rLineGeometry,
        const array_1d<double,3>& rLinePoint0,
        const array_1d<double,3>& rLinePoint1,
        array_1d<double,3>& rIntersectionPoint,
        const double epsilon = 1e-12)
    {
        return ComputeLineLineIntersection(
            rLineGeometry[0], rLineGeometry[1], rLinePoint0, rLinePoint1, rIntersectionPoint, epsilon);
    }

    /**
     * Find the 2D intersection of two lines (both bounded)
     * @param rLine1Point0 Coordinates of the first point of the first line
     * @param rLine1Point1 Coordinates of the second point of the first line
     * @param rLine2Point0 Coordinates of the first point of the second line
     * @param rLine2Point1 Coordinates of the second point of the second line
     * @return rIntersectionPoint The intersection point coordinates
     * @return The intersection type index:
     * 0 (disjoint - no intersection)
     * 1 (intersect in a unique point)
     * 2 (overlap)
     * 3 (intersect in one endpoint)
     */
    static int ComputeLineLineIntersection(
        const array_1d<double,3>& rLine1Point0,
        const array_1d<double,3>& rLine1Point1,
        const array_1d<double,3>& rLine2Point0,
        const array_1d<double,3>& rLine2Point1,
        array_1d<double,3>& rIntersectionPoint,
        const double epsilon = 1e-12)
    {
        const array_1d<double,3> r = rLine1Point1 - rLine1Point0;
        const array_1d<double,3> s = rLine2Point1 - rLine2Point0;
        const array_1d<double,3> q_p = rLine2Point0 - rLine1Point0;        // q - p

        const double aux_1 = CrossProd2D(r,s);
        const double aux_2 = CrossProd2D(q_p,r);
        const double aux_3 = CrossProd2D(q_p,s);

        // Check intersection cases
        // Check that the lines are not collinear
        if (std::abs(aux_1) < epsilon && std::abs(aux_2) < epsilon){
            const double aux_4 = inner_prod(r,r);
            const double aux_5 = inner_prod(s,r);
            const double t_0 = inner_prod(q_p,r)/aux_4;
            const double t_1 = t_0 + aux_5/aux_4;
            if (aux_5 < 0.0){
                if (t_1 >= 0.0 && t_0 <= 1.0){
                    return 2;    // The lines are collinear and overlapping
                }
            } else {
                if (t_0 >= 0.0 && t_1 <= 1.0){
                    return 2;    // The lines are collinear and overlapping
                }
            }
        // Check that the lines are parallel and non-intersecting
        } else if (std::abs(aux_1) < epsilon && std::abs(aux_2) > epsilon){
            return 0;
        // Check that the lines intersect
        } else if (std::abs(aux_1) > epsilon){
            const double u = aux_2/aux_1;
            const double t = aux_3/aux_1;
            if (((u >= 0.0) && (u <= 1.0)) && ((t >= 0.0) && (t <= 1.0))){
                rIntersectionPoint = rLine2Point0 + u*s;
                // Check if the intersection occurs in one of the end points
                if (u < epsilon || (1.0 - u) < epsilon) {
                    return 3;
                } else {
                    return 1;
                }
            }
        }
        // Otherwise, the lines are non-parallel but do not intersect
        return 0;
    }

    /**
     * @brief Find the 3D intersection of a plane (infinite) with a segment (bounded)
     * @param rPlaneBasePoint Base point of the plane to intersect with
     * @param rPlaneNormal Normal vector of the plane to intersect with
     * @param rLinePoint1 Coordinates of the first point of the segment
     * @param rLinePoint2 Coordinates of the second point of the segment
     * @param rIntersectionPoint The intersection point coordinates
     * @return The intersection type index:
     * 0 (parallel or out of bounds - no intersection)
     * 1 (unique intersection point)
     * 2 (edge and plane coincide - no intersection)
     */
    static int ComputePlaneLineIntersection(
        const array_1d<double,3>& rPlaneBasePoint,
        const array_1d<double,3>& rPlaneNormal,
        const array_1d<double,3>& rLinePoint1,
        const array_1d<double,3>& rLinePoint2,
        array_1d<double,3>& rIntersectionPoint,
        const double epsilon = 1e-12)
    {
        // This is the adaption of the implementation provided in:
        // http://www.softsurfer.com/Archive/algorithm_0105/algorithm_0105.htm#intersect_RayTriangle()
        // (Intersection of a Segment with a Plane)

        // Get direction vector of edge
        const array_1d<double,3> line_dir = rLinePoint2 - rLinePoint1;

        // Check if the segment is parallel to the plane or even coincides with it
        const double a = inner_prod(rPlaneNormal,( rPlaneBasePoint - rLinePoint1 ));
        const double b = inner_prod(rPlaneNormal,line_dir);
        if (std::abs(b) < epsilon){
            if (std::abs(a) < epsilon){
                return 2;    // Segment lies in the plane
            } else {
                return 0;    // Segment does not lie in the plane, but is parallel to it
            }
        }

        // Compute the intersection point and check if it is inside the bounds of the segment
        const double r = a / b;
        if (r < 0.0){
            return 0;    // Intersection point lies outside the bounds of the segment
        } else if (r > 1.0) {
            return 0;    // Intersection point lies outside the bounds of the segment
        }
        rIntersectionPoint = rLinePoint1 + r * line_dir;

        return 1;
    }

    /**
     * @brief Compute a segment box intersection
     * Provided the minimum and maximum points of a box cell, this method checks if
     * the segment intersects it. If it does intersect, it returns the rIntersectionPointpoint as well.
     * Note that the cell box is assumed to be aligned to the cartesian axes.
     * Adapted from: https://www.3dkingdoms.com/weekly/weekly.php?a=3
     * @param rBoxPoint0 Minimum point of the box cell
     * @param rBoxPoint1 Maximum point of the box cell
     * @param rLinePoint0 Segment origin point
     * @param rLinePoint1 Segment end point
     * @return int Returns 0 if there is no intersection and 1 otherwise
     */
    static int ComputeLineBoxIntersection(
        const array_1d<double,3> &rBoxPoint0,
        const array_1d<double,3> &rBoxPoint1,
        const array_1d<double,3> &rLinePoint0,
        const array_1d<double,3> &rLinePoint1)
    {
        array_1d<double,3> intersection_point = ZeroVector(3);

        if (rLinePoint1[0] < rBoxPoint0[0] && rLinePoint0[0] < rBoxPoint0[0]) return false;
        if (rLinePoint1[0] > rBoxPoint1[0] && rLinePoint0[0] > rBoxPoint1[0]) return false;
        if (rLinePoint1[1] < rBoxPoint0[1] && rLinePoint0[1] < rBoxPoint0[1]) return false;
        if (rLinePoint1[1] > rBoxPoint1[1] && rLinePoint0[1] > rBoxPoint1[1]) return false;
        if (rLinePoint1[2] < rBoxPoint0[2] && rLinePoint0[2] < rBoxPoint0[2]) return false;
        if (rLinePoint1[2] > rBoxPoint1[2] && rLinePoint0[2] > rBoxPoint1[2]) return false;
        if (rLinePoint0[0] > rBoxPoint0[0] && rLinePoint0[0] < rBoxPoint1[0] &&
            rLinePoint0[1] > rBoxPoint0[1] && rLinePoint0[1] < rBoxPoint1[1] &&
            rLinePoint0[2] > rBoxPoint0[2] && rLinePoint0[2] < rBoxPoint1[2]) {
            return true;
        }
        if ((GetLineBoxIntersection(rLinePoint0[0]-rBoxPoint0[0], rLinePoint1[0]-rBoxPoint0[0], rLinePoint0, rLinePoint1, intersection_point) && InBox(intersection_point, rBoxPoint0, rBoxPoint1, 1 )) ||
            (GetLineBoxIntersection(rLinePoint0[1]-rBoxPoint0[1], rLinePoint1[1]-rBoxPoint0[1], rLinePoint0, rLinePoint1, intersection_point) && InBox(intersection_point, rBoxPoint0, rBoxPoint1, 2 )) ||
            (GetLineBoxIntersection(rLinePoint0[2]-rBoxPoint0[2], rLinePoint1[2]-rBoxPoint0[2], rLinePoint0, rLinePoint1, intersection_point) && InBox(intersection_point, rBoxPoint0, rBoxPoint1, 3 )) ||
            (GetLineBoxIntersection(rLinePoint0[0]-rBoxPoint1[0], rLinePoint1[0]-rBoxPoint1[0], rLinePoint0, rLinePoint1, intersection_point) && InBox(intersection_point, rBoxPoint0, rBoxPoint1, 1 )) ||
            (GetLineBoxIntersection(rLinePoint0[1]-rBoxPoint1[1], rLinePoint1[1]-rBoxPoint1[1], rLinePoint0, rLinePoint1, intersection_point) && InBox(intersection_point, rBoxPoint0, rBoxPoint1, 2 )) ||
            (GetLineBoxIntersection(rLinePoint0[2]-rBoxPoint1[2], rLinePoint1[2]-rBoxPoint1[2], rLinePoint0, rLinePoint1, intersection_point) && InBox(intersection_point, rBoxPoint0, rBoxPoint1, 3 ))){
            return true;
        }

        return false;
    }

    ///@}
    ///@name Access
    ///@{

    ///@}
    ///@name Inquiry
    ///@{

    ///@}
    ///@name Input and output
    ///@{

    ///@}
    ///@name Friends
    ///@{
private:

    ///@name Private static Member Variables
    ///@{

    ///@}
    ///@name Private member Variables
    ///@{

    ///@}
    ///@name Private Operators
    ///@{

    ///@}
    ///@name Private Operations
    ///@{

    /**
     * @brief This inline function computes the 2D cross product between two arrays
     * @param a First vector
     * @param b Second vector
     * @return The 2D cross product value
     */

    static inline double CrossProd2D(const array_1d<double,3> &a, const array_1d<double,3> &b){
        return (a(0)*b(1) - a(1)*b(0));
    }

    static inline int GetLineBoxIntersection(
        const double Dist1,
        const double Dist2,
        const array_1d<double,3> &rPoint1,
        const array_1d<double,3> &rPoint2,
        array_1d<double,3> &rIntersectionPoint)
    {
        if ((Dist1 * Dist2) >= 0.0){
            return 0;
        }
        // if ( Dist1 == Dist2) return 0;
        if (std::abs(Dist1-Dist2) < 1e-12){
            return 0;
        }
        rIntersectionPoint = rPoint1 + (rPoint2-rPoint1)*(-Dist1/(Dist2-Dist1));
        return 1;
    }

    static inline int InBox(
        const array_1d<double,3> &rIntersectionPoint,
        const array_1d<double,3> &rBoxPoint0,
        const array_1d<double,3> &rBoxPoint1,
        const unsigned int Axis)
    {
        if ( Axis==1 && rIntersectionPoint[2] > rBoxPoint0[2] && rIntersectionPoint[2] < rBoxPoint1[2] && rIntersectionPoint[1] > rBoxPoint0[1] && rIntersectionPoint[1] < rBoxPoint1[1]) return 1;
        if ( Axis==2 && rIntersectionPoint[2] > rBoxPoint0[2] && rIntersectionPoint[2] < rBoxPoint1[2] && rIntersectionPoint[0] > rBoxPoint0[0] && rIntersectionPoint[0] < rBoxPoint1[0]) return 1;
        if ( Axis==3 && rIntersectionPoint[0] > rBoxPoint0[0] && rIntersectionPoint[0] < rBoxPoint1[0] && rIntersectionPoint[1] > rBoxPoint0[1] && rIntersectionPoint[1] < rBoxPoint1[1]) return 1;
        return 0;
    }

    ///@}
    ///@name Private  Access
    ///@{

    ///@}
    ///@name Private Inquiry
    ///@{

    ///@}
    ///@name Private LifeCycle
    ///@{

    ///@}
    ///@name Unaccessible methods
    ///@{

}; /* Class IntersectionUtilities */

///@name Type Definitions
///@{

///@}
///@name Input and output
///@{

}  /* namespace Kratos.*/<|MERGE_RESOLUTION|>--- conflicted
+++ resolved
@@ -261,29 +261,17 @@
      * @param [out] rSolution The intersection type index:
      *         NO_INTERSECTION (disjoint - no intersection)
      *         TWO_POINTS_INTERSECTION (intersect in two points)
-<<<<<<< HEAD
-     *         ONE_POINTS_INTERSECTION (intersect in one point)
-     * @param Epsilon The tolerance
-     */
-    template <class TGeometryType, class TCoordinatesType>
-    static void ComputeTriangleLineIntersectionInTheSamePlane(
-=======
      *         ONE_POINT_INTERSECTION (intersect in one point)
      * @param Epsilon The tolerance
      */
     template <class TGeometryType, class TCoordinatesType>
     static int ComputeTriangleLineIntersectionInTheSamePlane( //static IntersectionUtilitiesTetrahedraLineIntersectionStatus ComputeTriangleLineIntersectionInTheSamePlane(
->>>>>>> 6a2b5d68
         const TGeometryType& rTriangleGeometry,
         const TCoordinatesType& rLinePoint1,
         const TCoordinatesType& rLinePoint2,
         TCoordinatesType& rIntersectionPoint1,
         TCoordinatesType& rIntersectionPoint2,
-<<<<<<< HEAD
-        IntersectionUtilitiesLineIntersection& rSolution,
-=======
         int& rSolution,//IntersectionUtilitiesTetrahedraLineIntersectionStatus& rSolution,
->>>>>>> 6a2b5d68
         const double Epsilon = 1e-12
         ) 
     {
@@ -340,15 +328,6 @@
                 if ((diff1m < Epsilon || diff1p < Epsilon) && (diff2m < Epsilon || diff2p < Epsilon)) {
                     // First point
                     if (is_inside_projected(r_edge, rLinePoint1)) { // Is inside the line
-<<<<<<< HEAD
-                        if (rSolution == IntersectionUtilitiesLineIntersection::NO_INTERSECTION) {
-                            noalias(rIntersectionPoint1) = rLinePoint1;
-                            rSolution = IntersectionUtilitiesLineIntersection::ONE_POINTS_INTERSECTION;
-                        } else {
-                            if (norm_2(rIntersectionPoint1 - rLinePoint1) > Epsilon) { // Must be different from the first one
-                                noalias(rIntersectionPoint2) = rLinePoint1;
-                                rSolution = IntersectionUtilitiesLineIntersection::TWO_POINTS_INTERSECTION;
-=======
                         if (rSolution == 0) {//if (rSolution == IntersectionUtilitiesTetrahedraLineIntersectionStatus::NO_INTERSECTION) {
                             noalias(rIntersectionPoint1) = rLinePoint1;
                             rSolution = 2;// IntersectionUtilitiesTetrahedraLineIntersectionStatus::ONE_POINT_INTERSECTION;
@@ -356,58 +335,35 @@
                             if (norm_2(rIntersectionPoint1 - rLinePoint1) > Epsilon) { // Must be different from the first one
                                 noalias(rIntersectionPoint2) = rLinePoint1;
                                 rSolution = 1;// IntersectionUtilitiesTetrahedraLineIntersectionStatus::TWO_POINTS_INTERSECTION;
->>>>>>> 6a2b5d68
                                 break;
                             }
                         }
                     } else { // Is in the border of the line
-<<<<<<< HEAD
-                        if (rSolution == IntersectionUtilitiesLineIntersection::NO_INTERSECTION) {
-                            noalias(rIntersectionPoint1) = norm_2(r_edge_point_1 - rLinePoint1) <  norm_2(r_edge_point_2 - rLinePoint1) ? r_edge_point_1 : r_edge_point_2;
-                            rSolution = IntersectionUtilitiesLineIntersection::ONE_POINTS_INTERSECTION;
-=======
                         if (rSolution == 0) {//if (rSolution == IntersectionUtilitiesTetrahedraLineIntersectionStatus::NO_INTERSECTION) {
                             noalias(rIntersectionPoint1) = norm_2(r_edge_point_1 - rLinePoint1) <  norm_2(r_edge_point_2 - rLinePoint1) ? r_edge_point_1 : r_edge_point_2;
                             rSolution = 2;// IntersectionUtilitiesTetrahedraLineIntersectionStatus::ONE_POINT_INTERSECTION;
->>>>>>> 6a2b5d68
                         } else {
                             noalias(intersection_point) = norm_2(r_edge_point_1 - rLinePoint1) <  norm_2(r_edge_point_2 - rLinePoint1) ? r_edge_point_1 : r_edge_point_2;
                             if (norm_2(rIntersectionPoint1 - intersection_point) > Epsilon) { // Must be different from the first one
                                 noalias(rIntersectionPoint2) = intersection_point;
-<<<<<<< HEAD
-                                rSolution = IntersectionUtilitiesLineIntersection::TWO_POINTS_INTERSECTION;
-=======
                                 rSolution = 1;// IntersectionUtilitiesTetrahedraLineIntersectionStatus::TWO_POINTS_INTERSECTION;
->>>>>>> 6a2b5d68
                                 break;
                             }
                         }
                     }
                     // Second point
-<<<<<<< HEAD
-                    if (rSolution == IntersectionUtilitiesLineIntersection::ONE_POINTS_INTERSECTION) {
-                        if (is_inside_projected(r_edge, rLinePoint2)) { // Is inside the line
-                            if (norm_2(rIntersectionPoint1 - rLinePoint2) > Epsilon) { // Must be different from the first one
-                                noalias(rIntersectionPoint2) = rLinePoint2;
-                                rSolution = IntersectionUtilitiesLineIntersection::TWO_POINTS_INTERSECTION;
-=======
                     if (rSolution == 2) {//if (rSolution == IntersectionUtilitiesTetrahedraLineIntersectionStatus::ONE_POINT_INTERSECTION) {
                         if (is_inside_projected(r_edge, rLinePoint2)) { // Is inside the line
                             if (norm_2(rIntersectionPoint1 - rLinePoint2) > Epsilon) { // Must be different from the first one
                                 noalias(rIntersectionPoint2) = rLinePoint2;
                                 rSolution = 1;// IntersectionUtilitiesTetrahedraLineIntersectionStatus::TWO_POINTS_INTERSECTION;
->>>>>>> 6a2b5d68
                                 break;
                             }
                         } else { // Is in the border of the line
                             noalias(intersection_point) = norm_2(r_edge_point_1 - rLinePoint2) <  norm_2(r_edge_point_2 - rLinePoint2) ? r_edge_point_1 : r_edge_point_2;
                             if (norm_2(rIntersectionPoint1 - intersection_point) > Epsilon) { // Must be different from the first one
                                 noalias(rIntersectionPoint2) = intersection_point;
-<<<<<<< HEAD
-                                rSolution = IntersectionUtilitiesLineIntersection::TWO_POINTS_INTERSECTION;
-=======
                                 rSolution = 1;// IntersectionUtilitiesTetrahedraLineIntersectionStatus::TWO_POINTS_INTERSECTION;
->>>>>>> 6a2b5d68
                                 break;
                             }
                         }
@@ -416,15 +372,6 @@
                     }
                 }
             } else { // Direct intersection
-<<<<<<< HEAD
-                if (rSolution == IntersectionUtilitiesLineIntersection::NO_INTERSECTION) {
-                    noalias(rIntersectionPoint1) = intersection_point;
-                    rSolution = IntersectionUtilitiesLineIntersection::ONE_POINTS_INTERSECTION;
-                } else {
-                    if (norm_2(rIntersectionPoint1 - intersection_point) > Epsilon) { // Must be different from the first one
-                        noalias(rIntersectionPoint2) = intersection_point;
-                        rSolution = IntersectionUtilitiesLineIntersection::TWO_POINTS_INTERSECTION;
-=======
                 if (rSolution == 0) {//if (rSolution == IntersectionUtilitiesTetrahedraLineIntersectionStatus::NO_INTERSECTION) {
                     noalias(rIntersectionPoint1) = intersection_point;
                     rSolution = 2;// IntersectionUtilitiesTetrahedraLineIntersectionStatus::ONE_POINT_INTERSECTION;
@@ -432,17 +379,13 @@
                     if (norm_2(rIntersectionPoint1 - intersection_point) > Epsilon) { // Must be different from the first one
                         noalias(rIntersectionPoint2) = intersection_point;
                         rSolution = 1;// IntersectionUtilitiesTetrahedraLineIntersectionStatus::TWO_POINTS_INTERSECTION;
->>>>>>> 6a2b5d68
                         break;
                     }
                 }
             }
         }
-<<<<<<< HEAD
-=======
 
         return rSolution;
->>>>>>> 6a2b5d68
     }
 
     /**
@@ -458,23 +401,13 @@
      * @return The intersection type index:
      *         NO_INTERSECTION (disjoint - no intersection)
      *         TWO_POINTS_INTERSECTION (intersect in two points)
-<<<<<<< HEAD
-     *         ONE_POINTS_INTERSECTION (intersect in one point)
-=======
      *         ONE_POINT_INTERSECTION (intersect in one point)
->>>>>>> 6a2b5d68
      *         TWO_POINTS_INTERSECTION_BOTH_INSIDE (intersect in two points inside the tetrahedra)
      *         TWO_POINTS_INTERSECTION_ONE_INSIDE (intersect in two points, one inside the tetrahedra)
      *         FIRST_CORNER (intersect in the first corner of the tetrahedra)
      *         SECOND_CORNER (intersect in the second corner of the tetrahedra)
      *         THIRD_CORNER (intersect in the thid corner of the tetrahedra)
      *         FOURTH_CORNER (intersect in the fourth corner of the tetrahedra)
-<<<<<<< HEAD
-     * @param Epsilon The tolerance
-     */
-    template <class TGeometryType, class TCoordinatesType, bool TConsiderInsidePoints = true>
-    static IntersectionUtilitiesLineIntersection ComputeTetrahedraLineIntersection(
-=======
      * Equivalent enum:
      *   enum class IntersectionUtilitiesTetrahedraLineIntersectionStatus
      *   {
@@ -492,7 +425,6 @@
      */
     template <class TGeometryType, class TCoordinatesType, bool TConsiderInsidePoints = true>
     static int ComputeTetrahedraLineIntersection(//static IntersectionUtilitiesTetrahedraLineIntersectionStatus ComputeTetrahedraLineIntersection(
->>>>>>> 6a2b5d68
         const TGeometryType& rTetrahedraGeometry,
         const TCoordinatesType& rLinePoint1,
         const TCoordinatesType& rLinePoint2,
@@ -501,24 +433,11 @@
         const double Epsilon = 1e-12
         ) 
     {
-<<<<<<< HEAD
-        IntersectionUtilitiesLineIntersection solution = IntersectionUtilitiesLineIntersection::NO_INTERSECTION;
-=======
         int solution = 0;// IntersectionUtilitiesTetrahedraLineIntersectionStatus solution = IntersectionUtilitiesTetrahedraLineIntersectionStatus::NO_INTERSECTION;
->>>>>>> 6a2b5d68
         for (auto& r_face : rTetrahedraGeometry.GenerateFaces()) {
             array_1d<double,3> intersection_point;
             const int face_solution = ComputeTriangleLineIntersection(r_face, rLinePoint1, rLinePoint2, intersection_point, Epsilon);
             if (face_solution == 1) { // The line intersects the face
-<<<<<<< HEAD
-                if (solution == IntersectionUtilitiesLineIntersection::NO_INTERSECTION) {
-                    noalias(rIntersectionPoint1) = intersection_point;
-                    solution = IntersectionUtilitiesLineIntersection::ONE_POINTS_INTERSECTION;
-                } else {
-                    if (norm_2(rIntersectionPoint1 - intersection_point) > Epsilon) { // Must be different from the first one
-                        noalias(rIntersectionPoint2) = intersection_point;
-                        solution = IntersectionUtilitiesLineIntersection::TWO_POINTS_INTERSECTION;
-=======
                 if (solution == 0) {// if (solution == IntersectionUtilitiesTetrahedraLineIntersectionStatus::NO_INTERSECTION) {
                     noalias(rIntersectionPoint1) = intersection_point;
                     solution = 2;// IntersectionUtilitiesTetrahedraLineIntersectionStatus::ONE_POINT_INTERSECTION;
@@ -526,40 +445,17 @@
                     if (norm_2(rIntersectionPoint1 - intersection_point) > Epsilon) { // Must be different from the first one
                         noalias(rIntersectionPoint2) = intersection_point;
                         solution = 1;// IntersectionUtilitiesTetrahedraLineIntersectionStatus::TWO_POINTS_INTERSECTION;
->>>>>>> 6a2b5d68
                         break;
                     }
                 }
             } else if (face_solution == 2) { // The line is coincident with the face
                 ComputeTriangleLineIntersectionInTheSamePlane(r_face, rLinePoint1, rLinePoint2, rIntersectionPoint1, rIntersectionPoint2, solution, Epsilon);
-<<<<<<< HEAD
-                if (solution == IntersectionUtilitiesLineIntersection::TWO_POINTS_INTERSECTION) break;
-=======
                 if (solution == 1) break;// if (solution == IntersectionUtilitiesTetrahedraLineIntersectionStatus::TWO_POINTS_INTERSECTION) break;
->>>>>>> 6a2b5d68
             }
         }
 
         // Check if points are inside 
         if constexpr (TConsiderInsidePoints) {
-<<<<<<< HEAD
-            if (solution == IntersectionUtilitiesLineIntersection::NO_INTERSECTION) {
-                array_1d<double,3> local_coordinates;
-                if (rTetrahedraGeometry.IsInside(rLinePoint1, local_coordinates)) {
-                    noalias(rIntersectionPoint1) = rLinePoint1;
-                    solution = IntersectionUtilitiesLineIntersection::TWO_POINTS_INTERSECTION_ONE_INSIDE;
-                }
-                if (rTetrahedraGeometry.IsInside(rLinePoint2, local_coordinates)) {
-                    if (solution == IntersectionUtilitiesLineIntersection::NO_INTERSECTION) {
-                        noalias(rIntersectionPoint1) = rLinePoint2;
-                        solution = IntersectionUtilitiesLineIntersection::TWO_POINTS_INTERSECTION_ONE_INSIDE;
-                    } else {
-                        noalias(rIntersectionPoint2) = rLinePoint2;
-                        solution = IntersectionUtilitiesLineIntersection::TWO_POINTS_INTERSECTION_BOTH_INSIDE;
-                    }
-                }
-            } else if (solution == IntersectionUtilitiesLineIntersection::ONE_POINTS_INTERSECTION) {
-=======
             if (solution == 0) {// if (solution == IntersectionUtilitiesTetrahedraLineIntersectionStatus::NO_INTERSECTION) {
                 array_1d<double,3> local_coordinates;
                 if (rTetrahedraGeometry.IsInside(rLinePoint1, local_coordinates)) {
@@ -576,21 +472,10 @@
                     }
                 }
             } else if (solution == 2) {// if (solution == IntersectionUtilitiesTetrahedraLineIntersectionStatus::ONE_POINT_INTERSECTION) {
->>>>>>> 6a2b5d68
                 array_1d<double,3> local_coordinates;
                 if (rTetrahedraGeometry.IsInside(rLinePoint1, local_coordinates)) {
                     if (norm_2(rIntersectionPoint1 - rLinePoint1) > Epsilon) { // Must be different from the first one
                         noalias(rIntersectionPoint2) = rLinePoint1;
-<<<<<<< HEAD
-                        solution = IntersectionUtilitiesLineIntersection::TWO_POINTS_INTERSECTION_ONE_INSIDE;
-                    }
-                } 
-                if (solution == IntersectionUtilitiesLineIntersection::ONE_POINTS_INTERSECTION) {
-                    if (rTetrahedraGeometry.IsInside(rLinePoint2, local_coordinates)) {
-                        if (norm_2(rIntersectionPoint1 - rLinePoint2) > Epsilon) {  // Must be different from the first one
-                            noalias(rIntersectionPoint2) = rLinePoint2;
-                            solution = IntersectionUtilitiesLineIntersection::TWO_POINTS_INTERSECTION_ONE_INSIDE;
-=======
                         solution = 4;// IntersectionUtilitiesTetrahedraLineIntersectionStatus::TWO_POINTS_INTERSECTION_ONE_INSIDE;
                     }
                 } 
@@ -599,7 +484,6 @@
                         if (norm_2(rIntersectionPoint1 - rLinePoint2) > Epsilon) {  // Must be different from the first one
                             noalias(rIntersectionPoint2) = rLinePoint2;
                             solution = 4;// IntersectionUtilitiesTetrahedraLineIntersectionStatus::TWO_POINTS_INTERSECTION_ONE_INSIDE;
->>>>>>> 6a2b5d68
                         }
                     }
                 }
@@ -607,11 +491,7 @@
         }
 
         // Checking if any node of the tetrahedra
-<<<<<<< HEAD
-        if (solution == IntersectionUtilitiesLineIntersection::ONE_POINTS_INTERSECTION) {
-=======
         if (solution == 2) {// if (solution == IntersectionUtilitiesTetrahedraLineIntersectionStatus::ONE_POINT_INTERSECTION) {
->>>>>>> 6a2b5d68
             // Detect the node of the tetrahedra and directly assign
             int index_node = -1;
             for (int i_node = 0; i_node < 4; ++i_node) {
@@ -622,12 +502,8 @@
             }
             // Return index
             if (index_node > -1) {
-<<<<<<< HEAD
-                return static_cast<IntersectionUtilitiesLineIntersection>(index_node + 5);
-=======
                 return index_node + 5;
                 //return static_cast<IntersectionUtilitiesTetrahedraLineIntersectionStatus>(index_node + 5);
->>>>>>> 6a2b5d68
             }
         }
 
