--- conflicted
+++ resolved
@@ -146,35 +146,6 @@
         }
 
         static GeometryPointerType CreateQuadraturePointCurve(
-<<<<<<< HEAD
-            GeometryShapeFunctionContainer<GeometryData::IntegrationMethod>& rShapeFunctionContainer,
-            PointsArrayType rPoints,
-            double LocalTangentU,
-            double LocalTangentV,
-            GeometryType* pGeometryParent)
-        {
-            return Kratos::make_shared<
-                QuadraturePointCurveGeometry<TPointType>>(
-                    rPoints,
-                    rShapeFunctionContainer,
-                    LocalTangentU,
-                    LocalTangentV,
-                    pGeometryParent);
-        }
-
-        static GeometryPointerType CreateQuadraturePointCurve(
-            GeometryShapeFunctionContainer<GeometryData::IntegrationMethod>& rShapeFunctionContainer,
-            PointsArrayType rPoints,
-            double LocalTangentU,
-            double LocalTangentV)
-        {
-            return Kratos::make_shared<
-                QuadraturePointCurveGeometry<TPointType>>(
-                    rPoints,
-                    rShapeFunctionContainer,
-                    LocalTangentU,
-                    LocalTangentV);
-=======
             SizeType WorkingSpaceDimension,
             SizeType LocalSpaceDimension,
             GeometryShapeFunctionContainer<GeometryData::IntegrationMethod>& rShapeFunctionContainer,
@@ -240,7 +211,6 @@
                 LocalSpaceDimension,
                 rShapeFunctionContainer,
                 rPoints);
->>>>>>> 148dccb5
         }
 
         static GeometryPointerType CreateQuadraturePointSurfaceInVolume(
