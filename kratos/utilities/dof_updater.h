//    |  /           |
//    ' /   __| _` | __|  _ \   __|
//    . \  |   (   | |   (   |\__ `
//   _|\_\_|  \__,_|\__|\___/ ____/
//                   Multi-Physics
//
//  License:         BSD License
//                   Kratos default license: kratos/license.txt
//
//  Main authors:    Jordi Cotela
//

#if !defined(KRATOS_DOF_UPDATER_H_INCLUDED )
#define  KRATOS_DOF_UPDATER_H_INCLUDED

// Project includes
#include "includes/define.h"
#include "includes/model_part.h"

namespace Kratos
{
///@addtogroup KratosCore
///@{

///@name Kratos Classes
///@{

/// Utility class to update the values of degree of freedom (Dof) variables after solving the system.
/** This class encapsulates the operation of updating nodal degrees of freedom after a system solution.
 *  In pseudo-code, the operation to be performed is
 *  for each dof: dof.variable += dx[dof.equation_id]
 *  This operation is a simple loop in shared memory, but requires additional infrastructure in MPI,
 *  to obtain out-of-process update data. DofUpdater takes care of both the operation and the eventual
 *  auxiliary infrastructure.
 *  @see TrilinosDofUpdater for the trilinos version.
 */
template< class TSparseSpace >
class DofUpdater
{
public:
    ///@name Type Definitions
    ///@{

    /// Pointer definition of DofUpdater
    KRATOS_CLASS_POINTER_DEFINITION(DofUpdater);

	using DofType = Dof<typename TSparseSpace::DataType>;
	using DofsArrayType = PointerVectorSet<
		DofType,
		SetIdentityFunction<DofType>,
		std::less<typename SetIdentityFunction<DofType>::result_type>,
		std::equal_to<typename SetIdentityFunction<DofType>::result_type>,
		DofType* >;

    using SystemVectorType = typename TSparseSpace::VectorType;

    ///@}
    ///@name Life Cycle
    ///@{

    /// Default constructor.
    DofUpdater(){}

    /// Deleted copy constructor
    DofUpdater(DofUpdater const& rOther) = delete;

    /// Destructor.
    virtual ~DofUpdater(){}

    /// Deleted assignment operator
    DofUpdater& operator=(DofUpdater const& rOther) = delete;

    ///@}
    ///@name Operations
    ///@{

    /// Create a new instance of this class.
    /** This function is used by the SparseSpace class to create new
     *  DofUpdater instances of the appropriate type.
     *  @return a std::unique_pointer to the new instance.
     *  @see UblasSpace::CreateDofUpdater(), TrilinosSpace::CreateDofUpdater().
     */
    virtual typename DofUpdater::UniquePointer Create() const
    {
        return Kratos::make_unique<DofUpdater>();
    }

    /// Initialize the DofUpdater in preparation for a subsequent UpdateDofs call.
    /** Note that the base DofUpdater does not have internal data, so this does nothing.
     *  @param[in] rDofSet The list of degrees of freedom.
     *  @param[in] rDx The update vector.
     */
    virtual void Initialize(
        const DofsArrayType& rDofSet,
        const SystemVectorType& rDx)
    {}

    /// Free internal storage to reset the instance and/or optimize memory consumption.
    /** Note that the base DofUpdater does not have internal data, so this does nothing.
     */
    virtual void Clear() {}

    /// Calculate new values for the problem's degrees of freedom using the update vector rDx.
    /** For each Dof in rDofSet, this function calculates the updated value for the corresponding
     *  variable as value += rDx[dof.EquationId()].
     *  @param[in/out] rDofSet The list of degrees of freedom.
     *  @param[in] rDx The update vector.
     *  This method will check if Initialize() was called before and call it if necessary.
     */
    virtual void UpdateDofs(
        DofsArrayType& rDofSet,
        const SystemVectorType& rDx)
    {
        const int num_dof = static_cast<int>(rDofSet.size());

        #pragma omp parallel for
        for(int i = 0;  i < num_dof; ++i) {
            auto it_dof = rDofSet.begin() + i;

			if (it_dof->IsFree())
                it_dof->GetSolutionStepValue() += TSparseSpace::GetValue(rDx,it_dof->EquationId());
        }
    }

<<<<<<< HEAD
    /// Assign new values for the problem's degrees of freedom using the vector rDx.
    /** For each Dof in rDofSet, this function assigns the value for the corresponding
     *  variable as value = rDx[dof.EquationId()].
     *  @param[in/out] rDofSet The list of degrees of freedom.
     *  @param[in] rDx The update vector.
     *  This method will check if Initialize() was called before and call it if necessary.
     */
    virtual void AssignDofs(
        DofsArrayType& rDofSet,
        const SystemVectorType& rDx)
    {
        const int num_dof = static_cast<int>(rDofSet.size());

        #pragma omp parallel for
        for(int i = 0;  i < num_dof; ++i) {
            auto it_dof = rDofSet.begin() + i;

			if (it_dof->IsFree())
                it_dof->GetSolutionStepValue() = TSparseSpace::GetValue(rDx,it_dof->EquationId());
        }
=======
    /// Assign new values for the problem's degrees of freedom using the vector rX.
    /** For each Dof in rDofSet, this function assigns the value for the corresponding
     *  variable as value = rX[dof.EquationId()].
     *  @param[in/out] rDofSet The list of degrees of freedom.
     *  @param[in] rX The solution vector.
     *  This method will check if Initialize() was called before and call it if necessary.
     */
    virtual void AssignDofs(DofsArrayType& rDofSet, const SystemVectorType& rX)
    {
      const int num_dof = static_cast<int>(rDofSet.size());

      #pragma omp parallel for
      for(int i = 0;  i < num_dof; ++i)
      {
        auto it_dof = rDofSet.begin() + i;
        if (it_dof->IsFree())
          it_dof->GetSolutionStepValue() = TSparseSpace::GetValue(rX,it_dof->EquationId());
      }
>>>>>>> 4680349f
    }

    ///@}
    ///@name Input and output
    ///@{

    /// Turn back information as a string.
    virtual std::string Info() const
    {
        std::stringstream buffer;
        buffer << "DofUpdater" ;
        return buffer.str();
    }

    /// Print information about this object.
    virtual void PrintInfo(std::ostream& rOStream) const
    {
        rOStream << this->Info() << std::endl;
    }

    /// Print object's data.
    virtual void PrintData(std::ostream& rOStream) const
    {
        rOStream << this->Info() << std::endl;
    }

    ///@}

}; // Class DofUpdater


///@}
///@name Input and output
///@{

/// input stream function
template< class TSparseSpace >
inline std::istream& operator >> (
    std::istream& rIStream,
    DofUpdater<TSparseSpace>& rThis)
{
    return rIStream;
}

/// output stream function
template< class TSparseSpace >
inline std::ostream& operator << (
    std::ostream& rOStream,
    const DofUpdater<TSparseSpace>& rThis)
{
    rThis.PrintInfo(rOStream);
    rOStream << std::endl;
    rThis.PrintData(rOStream);

    return rOStream;
}

///@}

///@} addtogroup block

}  // namespace Kratos.

#endif // KRATOS_DOF_UPDATER_H_INCLUDED  defined<|MERGE_RESOLUTION|>--- conflicted
+++ resolved
@@ -122,28 +122,6 @@
         }
     }
 
-<<<<<<< HEAD
-    /// Assign new values for the problem's degrees of freedom using the vector rDx.
-    /** For each Dof in rDofSet, this function assigns the value for the corresponding
-     *  variable as value = rDx[dof.EquationId()].
-     *  @param[in/out] rDofSet The list of degrees of freedom.
-     *  @param[in] rDx The update vector.
-     *  This method will check if Initialize() was called before and call it if necessary.
-     */
-    virtual void AssignDofs(
-        DofsArrayType& rDofSet,
-        const SystemVectorType& rDx)
-    {
-        const int num_dof = static_cast<int>(rDofSet.size());
-
-        #pragma omp parallel for
-        for(int i = 0;  i < num_dof; ++i) {
-            auto it_dof = rDofSet.begin() + i;
-
-			if (it_dof->IsFree())
-                it_dof->GetSolutionStepValue() = TSparseSpace::GetValue(rDx,it_dof->EquationId());
-        }
-=======
     /// Assign new values for the problem's degrees of freedom using the vector rX.
     /** For each Dof in rDofSet, this function assigns the value for the corresponding
      *  variable as value = rX[dof.EquationId()].
@@ -162,7 +140,6 @@
         if (it_dof->IsFree())
           it_dof->GetSolutionStepValue() = TSparseSpace::GetValue(rX,it_dof->EquationId());
       }
->>>>>>> 4680349f
     }
 
     ///@}
