//
//    |  /           |
//    ' /   __| _` | __|  _ \   __|
//    . \  |   (   | |   (   |\__ `
//   _|\_\_|  \__,_|\__|\___/ ____/
//                   Multi-Physics
//
//  License:         BSD License
//                   Kratos default license: kratos/license.txt
//
//  Main authors:    Riccardo Rossi
//


// System includes

// External includes

// Project includes
#include "includes/define_python.h"
#include "processes/process.h"
#include "python/add_geometrical_utilities_to_python.h"

//Geometrical utilities
#include "utilities/normal_calculation_utils.h"
#include "utilities/body_normal_calculation_utils.h"
#include "utilities/body_distance_calculation_utils.h"
#include "utilities/signed_distance_calculation_utils.h"
#include "utilities/brute_force_point_locator.h"
#include "utilities/binbased_fast_point_locator.h"
#include "utilities/binbased_fast_point_locator_conditions.h"
#include "utilities/binbased_nodes_in_element_locator.h"
#include "utilities/embedded_skin_utility.h"
#include "utilities/geometry_tester.h"
#include "utilities/cutting_utility.h"
#include "utilities/geometrical_transformation_utilities.h"
#include "utilities/iso_printer.h"
#include "utilities/interval_utility.h"
#include "utilities/convect_particles_utilities.h"
#include "utilities/mls_shape_functions_utility.h"
#include "utilities/tessellation_utilities/delaunator_utilities.h"

namespace Kratos {
namespace Python {

// Embedded skin utility auxiliar functions
template<std::size_t TDim>
void InterpolateMeshVariableToSkinDouble(
    EmbeddedSkinUtility<TDim> &rEmbeddedSkinUtility,
    const Variable<double> &rVariable,
    const Variable<double> &rEmbeddedVariable)
{
    rEmbeddedSkinUtility.InterpolateMeshVariableToSkin(rVariable, rEmbeddedVariable);
}

template<std::size_t TDim>
void InterpolateMeshVariableToSkinArray(
    EmbeddedSkinUtility<TDim> &rEmbeddedSkinUtility,
    const Variable<array_1d<double,3>> &rVariable,
    const Variable<array_1d<double,3>> &rEmbeddedVariable)
{
    rEmbeddedSkinUtility.InterpolateMeshVariableToSkin(rVariable, rEmbeddedVariable);
}

template<std::size_t TDim>
void InterpolateDiscontinuousMeshVariableToSkinDouble(
    EmbeddedSkinUtility<TDim> &rEmbeddedSkinUtility,
    const Variable<double> &rVariable,
    const Variable<double> &rEmbeddedVariable,
    const std::string &rInterfaceSide)
{
    rEmbeddedSkinUtility.InterpolateDiscontinuousMeshVariableToSkin(rVariable, rEmbeddedVariable, rInterfaceSide);
}

template<std::size_t TDim>
void InterpolateDiscontinuousMeshVariableToSkinArray(
    EmbeddedSkinUtility<TDim> &rEmbeddedSkinUtility,
    const Variable<array_1d<double,3>> &rVariable,
    const Variable<array_1d<double,3>> &rEmbeddedVariable,
    const std::string &rInterfaceSide)
{
    rEmbeddedSkinUtility.InterpolateDiscontinuousMeshVariableToSkin(rVariable, rEmbeddedVariable, rInterfaceSide);
}

<<<<<<< HEAD
// Parallel distance calculator
void CalculateDistancesDefault2D(ParallelDistanceCalculator<2>& rParallelDistanceCalculator,ModelPart& rModelPart, const Variable<double>& rDistanceVar, const Variable<double>& rAreaVar, const unsigned int max_levels, const double max_distance)
{
    rParallelDistanceCalculator.CalculateDistances(rModelPart, rDistanceVar, rAreaVar, max_levels, max_distance);
}

void CalculateDistancesFlag2D(ParallelDistanceCalculator<2>& rParallelDistanceCalculator, ModelPart& rModelPart, const Variable<double>& rDistanceVar, const Variable<double>& rAreaVar, const unsigned int max_levels, const double max_distance, Flags Options)
{
    rParallelDistanceCalculator.CalculateDistances(rModelPart, rDistanceVar, rAreaVar, max_levels, max_distance, Options);
}

void CalculateDistancesDefault3D(ParallelDistanceCalculator<3>& rParallelDistanceCalculator,ModelPart& rModelPart, const Variable<double>& rDistanceVar, const Variable<double>& rAreaVar, const unsigned int max_levels, const double max_distance)
{
    rParallelDistanceCalculator.CalculateDistances(rModelPart, rDistanceVar, rAreaVar, max_levels, max_distance);
}

void CalculateDistancesFlag3D(ParallelDistanceCalculator<3>& rParallelDistanceCalculator, ModelPart& rModelPart, const Variable<double>& rDistanceVar, const Variable<double>& rAreaVar, const unsigned int max_levels, const double max_distance, Flags Options)
{
    rParallelDistanceCalculator.CalculateDistances(rModelPart, rDistanceVar, rAreaVar, max_levels, max_distance, Options);
}

// MLS shape functions utility
void AuxiliaryCalculateShapeFunctions(
    const std::size_t Dim,
    const std::size_t Order,
    const Matrix& rPoints,
    const array_1d<double,3>& rX,
    const double h,
    Vector& rN)
{
    switch (Dim)
    {
    case 2:
        switch (Order)
        {
        case 1:
            MLSShapeFunctionsUtility::CalculateShapeFunctions<2,1>(rPoints, rX, h, rN);
            break;
        case 2:
            MLSShapeFunctionsUtility::CalculateShapeFunctions<2,2>(rPoints, rX, h, rN);
            break;
        default:
            KRATOS_ERROR << "Wrong provided order: " << Order << ". Only \'1\' and \'2\' are supported." << std::endl;
            break;
        }
    case 3:
        switch (Order)
        {
        case 1:
            MLSShapeFunctionsUtility::CalculateShapeFunctions<3,1>(rPoints, rX, h, rN);
            break;
        case 2:
            MLSShapeFunctionsUtility::CalculateShapeFunctions<3,2>(rPoints, rX, h, rN);
            break;
        default:
            KRATOS_ERROR << "Wrong provided order: " << Order << ". Only \'1\' and \'2\' are supported." << std::endl;
            break;
        }
    default:
        KRATOS_ERROR << "Wrong provided dimension: " << Dim << std::endl;
        break;
    }
}

void AuxiliaryCalculateShapeFunctionsAndGradients(
    const std::size_t Dim,
    const std::size_t Order,
    const Matrix& rPoints,
    const array_1d<double,3>& rX,
    const double h,
    Vector& rN,
    Matrix& rDNDX)
{
    switch (Dim)
    {
    case 2:
        switch (Order)
        {
        case 1:
            MLSShapeFunctionsUtility::CalculateShapeFunctionsAndGradients<2,1>(rPoints, rX, h, rN, rDNDX);
            break;
        case 2:
            MLSShapeFunctionsUtility::CalculateShapeFunctionsAndGradients<2,2>(rPoints, rX, h, rN, rDNDX);
            break;
        default:
            KRATOS_ERROR << "Wrong provided order: " << Order << ". Only \'1\' and \'2\' are supported." << std::endl;
            break;
        }
    case 3:
        switch (Order)
        {
        case 1:
            MLSShapeFunctionsUtility::CalculateShapeFunctionsAndGradients<3,1>(rPoints, rX, h, rN, rDNDX);
            break;
        case 2:
            MLSShapeFunctionsUtility::CalculateShapeFunctionsAndGradients<3,2>(rPoints, rX, h, rN, rDNDX);
            break;
        default:
            KRATOS_ERROR << "Wrong provided order: " << Order << ". Only \'1\' and \'2\' are supported." << std::endl;
            break;
        }
    default:
        KRATOS_ERROR << "Wrong provided dimension: " << Dim << std::endl;
        break;
    }
}

=======
>>>>>>> 50b78f76
void AddGeometricalUtilitiesToPython(pybind11::module &m)
{
    namespace py = pybind11;

    py::class_<NormalCalculationUtils > (m,"NormalCalculationUtils")
        .def(py::init<>())
        .def("CalculateNormalsInConditions", &NormalCalculationUtils::CalculateNormalsInContainer<ModelPart::ConditionsContainerType>)
        .def("CalculateNormalsInElements", &NormalCalculationUtils::CalculateNormalsInContainer<ModelPart::ElementsContainerType>)
        .def("CalculateNormals", [](NormalCalculationUtils& rNormalCalculationUtils, ModelPart& rModelPart, const bool EnforceGenericAlgorithm){rNormalCalculationUtils.CalculateNormals<Condition>(rModelPart, EnforceGenericAlgorithm);})
        .def("CalculateNormals", [](NormalCalculationUtils& rNormalCalculationUtils, ModelPart& rModelPart){rNormalCalculationUtils.CalculateNormals<Condition>(rModelPart);})
        .def("CalculateUnitNormals", [](NormalCalculationUtils& rNormalCalculationUtils, ModelPart& rModelPart, const bool EnforceGenericAlgorithm){rNormalCalculationUtils.CalculateUnitNormals<Condition>(rModelPart, EnforceGenericAlgorithm);})
        .def("CalculateUnitNormals", [](NormalCalculationUtils& rNormalCalculationUtils, ModelPart& rModelPart){rNormalCalculationUtils.CalculateUnitNormals<Condition>(rModelPart);})
        .def("CalculateOnSimplex", [](NormalCalculationUtils& rNormalCalculationUtils, NormalCalculationUtils::ConditionsArrayType& rConditions,const std::size_t Dimension){rNormalCalculationUtils.CalculateOnSimplex(rConditions, Dimension);})
        .def("CalculateOnSimplex", [](NormalCalculationUtils& rNormalCalculationUtils, ModelPart& rModelPart,const std::size_t Dimension){rNormalCalculationUtils.CalculateOnSimplex(rModelPart, Dimension);})
        .def("CalculateOnSimplex", [](NormalCalculationUtils& rNormalCalculationUtils, ModelPart& rModelPart){rNormalCalculationUtils.CalculateOnSimplex(rModelPart);})
        .def("CalculateOnSimplex", [](NormalCalculationUtils& rNormalCalculationUtils, ModelPart& rModelPart,const std::size_t Dimension,Variable<double>& rVariable){rNormalCalculationUtils.CalculateOnSimplex(rModelPart, Dimension, rVariable);})
        .def("CalculateOnSimplex", [](NormalCalculationUtils& rNormalCalculationUtils, ModelPart& rModelPart,const std::size_t Dimension,Variable<int>& rVariable){rNormalCalculationUtils.CalculateOnSimplex(rModelPart, Dimension, rVariable);})
        .def("CalculateOnSimplex", [](NormalCalculationUtils& rNormalCalculationUtils, ModelPart& rModelPart,const std::size_t Dimension,Variable<double>& rVariable,const double Zero,const double Alpha){rNormalCalculationUtils.CalculateOnSimplex(rModelPart, Dimension, rVariable, Zero, Alpha);})
        .def("CalculateNormalShapeDerivativesOnSimplex", &NormalCalculationUtils::CalculateNormalShapeDerivativesOnSimplex)
        .def("SwapNormals", &NormalCalculationUtils::SwapNormals)
        ;

    py::class_<BodyNormalCalculationUtils > (m,"BodyNormalCalculationUtils")
        .def(py::init<>())
        .def("CalculateBodyNormals", &BodyNormalCalculationUtils::CalculateBodyNormals)
        ;

    py::class_<BodyDistanceCalculationUtils > (m,"BodyDistanceCalculationUtils")
        .def(py::init<>())
        .def("CalculateDistances2D", &BodyDistanceCalculationUtils::CalculateDistances < 2 >)
        .def("CalculateDistances3D", &BodyDistanceCalculationUtils::CalculateDistances < 3 >)
        ;

    py::class_<SignedDistanceCalculationUtils < 2 > >(m,"SignedDistanceCalculationUtils2D")
        .def(py::init<>())
        .def("CalculateDistances", &SignedDistanceCalculationUtils < 2 > ::CalculateDistances)
        .def("FindMaximumEdgeSize", &SignedDistanceCalculationUtils < 2 > ::FindMaximumEdgeSize)
        ;

    py::class_<SignedDistanceCalculationUtils < 3 > >(m,"SignedDistanceCalculationUtils3D")
        .def(py::init<>())
        .def("CalculateDistances", &SignedDistanceCalculationUtils < 3 > ::CalculateDistances)
        .def("FindMaximumEdgeSize", &SignedDistanceCalculationUtils < 3 > ::FindMaximumEdgeSize)
        ;

    py::enum_<Globals::Configuration>( m, "Configuration" )
        .value( "Initial", Globals::Configuration::Initial )
        .value( "Current", Globals::Configuration::Current )
        ;

    //brute force point locator
    py::class_<BruteForcePointLocator> (m, "BruteForcePointLocator")
        .def(py::init<ModelPart& >())
        .def("FindNode", &BruteForcePointLocator::FindNode)
        .def("FindElement", &BruteForcePointLocator::FindElement)
        .def("FindCondition", &BruteForcePointLocator::FindCondition)
        ;

    //isoprinter
    py::class_<IsosurfacePrinterApplication >(m,"IsosurfacePrinterApplication")
        .def(py::init<ModelPart& >() )
        .def("AddScalarVarIsosurface", &IsosurfacePrinterApplication::AddScalarVarIsosurface)
        .def("AddScalarVarIsosurfaceAndLower", &IsosurfacePrinterApplication::AddScalarVarIsosurfaceAndLower)
        .def("AddScalarVarIsosurfaceAndHigher", &IsosurfacePrinterApplication::AddScalarVarIsosurfaceAndHigher)
        .def("ClearData", &IsosurfacePrinterApplication::ClearData)
        .def("AddSkinConditions", &IsosurfacePrinterApplication::AddSkinConditions)
        .def("CreateNodesArray", &IsosurfacePrinterApplication::CreateNodesArray)
        ;

    //binbased locators
    py::class_< BinBasedFastPointLocator < 2 >, BinBasedFastPointLocator < 2 >::Pointer >(m,"BinBasedFastPointLocator2D")
        .def(py::init<ModelPart& >())
        .def("UpdateSearchDatabase", &BinBasedFastPointLocator < 2 > ::UpdateSearchDatabase)
        .def("UpdateSearchDatabaseAssignedSize", &BinBasedFastPointLocator < 2 > ::UpdateSearchDatabaseAssignedSize)
        .def("FindPointOnMesh", &BinBasedFastPointLocator < 2 > ::FindPointOnMeshSimplified)
        ;

    py::class_< BinBasedFastPointLocator < 3 >, BinBasedFastPointLocator < 3 >::Pointer >(m,"BinBasedFastPointLocator3D")
        .def(py::init<ModelPart&  >())
        .def("UpdateSearchDatabase", &BinBasedFastPointLocator < 3 > ::UpdateSearchDatabase)
        .def("FindPointOnMesh", &BinBasedFastPointLocator < 3 > ::FindPointOnMeshSimplified)
        .def("UpdateSearchDatabaseAssignedSize", &BinBasedFastPointLocator < 3 > ::UpdateSearchDatabaseAssignedSize)
        ;

    py::class_< BinBasedFastPointLocatorConditions < 2 > >(m,"BinBasedFastPointLocatorConditions2D")
        .def(py::init<ModelPart& >())
        .def("UpdateSearchDatabase", &BinBasedFastPointLocatorConditions < 2 > ::UpdateSearchDatabase)
        .def("UpdateSearchDatabaseAssignedSize", &BinBasedFastPointLocatorConditions < 2 > ::UpdateSearchDatabaseAssignedSize)
        .def("FindPointOnMesh", &BinBasedFastPointLocatorConditions < 2 > ::FindPointOnMeshSimplified)
        ;

    py::class_< BinBasedFastPointLocatorConditions < 3 > >(m,"BinBasedFastPointLocatorConditions3D")
        .def(py::init<ModelPart&  >())
        .def("UpdateSearchDatabase", &BinBasedFastPointLocatorConditions < 3 > ::UpdateSearchDatabase)
        .def("FindPointOnMesh", &BinBasedFastPointLocatorConditions < 3 > ::FindPointOnMeshSimplified)
        .def("UpdateSearchDatabaseAssignedSize", &BinBasedFastPointLocatorConditions < 3 > ::UpdateSearchDatabaseAssignedSize)
        ;

    py::class_< BinBasedNodesInElementLocator < 2 > >(m,"BinBasedNodesInElementLocator2D")
        .def(py::init<ModelPart& >())
        .def("UpdateSearchDatabase", &BinBasedNodesInElementLocator < 2 > ::UpdateSearchDatabase)
        .def("FindNodesInElement", &BinBasedNodesInElementLocator < 2 > ::FindNodesInElement)
        .def("UpdateSearchDatabaseAssignedSize", &BinBasedNodesInElementLocator < 2 > ::UpdateSearchDatabaseAssignedSize)
        ;

    py::class_< BinBasedNodesInElementLocator < 3 > >(m,"BinBasedNodesInElementLocator3D")
        .def(py::init<ModelPart&  >())
        .def("UpdateSearchDatabase", &BinBasedNodesInElementLocator < 3 > ::UpdateSearchDatabase)
        .def("FindNodesInElement", &BinBasedNodesInElementLocator < 3 > ::FindNodesInElement)
        .def("UpdateSearchDatabaseAssignedSize", &BinBasedNodesInElementLocator < 3 > ::UpdateSearchDatabaseAssignedSize)
        ;

    //embeded skin utilities
    py::class_< EmbeddedSkinUtility < 2 > >(m,"EmbeddedSkinUtility2D")
        .def(py::init< ModelPart&, ModelPart&, const std::string >())
        .def("GenerateSkin", &EmbeddedSkinUtility < 2 > ::GenerateSkin)
        .def("InterpolateMeshVariableToSkin", InterpolateMeshVariableToSkinArray< 2 > )
        .def("InterpolateMeshVariableToSkin", InterpolateMeshVariableToSkinDouble< 2 > )
        .def("InterpolateDiscontinuousMeshVariableToSkin", InterpolateDiscontinuousMeshVariableToSkinArray< 2 > )
        .def("InterpolateDiscontinuousMeshVariableToSkin", InterpolateDiscontinuousMeshVariableToSkinDouble< 2 > )
        ;

    py::class_< EmbeddedSkinUtility <3 > >(m,"EmbeddedSkinUtility3D")
        .def(py::init< ModelPart&, ModelPart&, const std::string >())
        .def("GenerateSkin", &EmbeddedSkinUtility < 3 > ::GenerateSkin)
        .def("InterpolateMeshVariableToSkin", InterpolateMeshVariableToSkinArray< 3 > )
        .def("InterpolateMeshVariableToSkin", InterpolateMeshVariableToSkinDouble< 3 > )
        .def("InterpolateDiscontinuousMeshVariableToSkin", InterpolateDiscontinuousMeshVariableToSkinArray< 3 > )
        .def("InterpolateDiscontinuousMeshVariableToSkin", InterpolateDiscontinuousMeshVariableToSkinDouble< 3 > )
        ;

    //Geometry tester
    py::class_< GeometryTesterUtility>(m,"GeometryTesterUtility")
        .def(py::init< >())
        .def("RunTest", &GeometryTesterUtility::RunTest)
        .def("TestTriangle2D3N", &GeometryTesterUtility::TestTriangle2D3N)
        .def("TestTriangle2D6N", &GeometryTesterUtility::TestTriangle2D6N)
        .def("TestTetrahedra3D4N", &GeometryTesterUtility::TestTetrahedra3D4N)
        .def("TestTetrahedra3D10N", &GeometryTesterUtility::TestTetrahedra3D10N)
        .def("TestHexahedra3D8N", &GeometryTesterUtility::TestHexahedra3D8N)
        .def("TestHexahedra3D27N", &GeometryTesterUtility::TestHexahedra3D27N)
        .def("TestHexahedra3D20N", &GeometryTesterUtility::TestHexahedra3D20N)
        .def("TestQuadrilateralInterface2D4N", &GeometryTesterUtility::TestQuadrilateralInterface2D4N)
        .def("TestPrismInterface3D6N", &GeometryTesterUtility::TestPrismInterface3D6N)
        .def("TestHexahedraInterface3D8N", &GeometryTesterUtility::TestHexahedraInterface3D8N)
        ;

    //Cutting utility
    py::class_<CuttingUtility >(m,"CuttingUtility")
        .def(py::init< >())
        .def("GenerateCut", &CuttingUtility::GenerateCut)
        .def("UpdateCutData", &CuttingUtility ::UpdateCutData)
        .def("AddSkinConditions", &CuttingUtility ::AddSkinConditions)
        .def("AddVariablesToCutModelPart", &CuttingUtility::AddVariablesToCutModelPart )
        .def("FindSmallestEdge", &CuttingUtility ::FindSmallestEdge)
        ;

    //interval utility
    py::class_<IntervalUtility >(m,"IntervalUtility")
        .def(py::init<Parameters >())
        .def("GetIntervalBegin", &IntervalUtility::GetIntervalBegin)
        .def("GetIntervalEnd", &IntervalUtility::GetIntervalEnd)
        .def("IsInInterval", &IntervalUtility ::IsInInterval)
        ;

    //particle convect utility
    py::class_<ParticleConvectUtily<2> >(m,"ParticleConvectUtily2D")
        .def(py::init< BinBasedFastPointLocator < 2 >::Pointer >())
        .def("MoveParticles_Substepping", &ParticleConvectUtily<2>::MoveParticles_Substepping)
        .def("MoveParticles_RK4", &ParticleConvectUtily<2>::MoveParticles_RK4)
        ;

    py::class_<ParticleConvectUtily<3> >(m,"ParticleConvectUtily3D")
        .def(py::init< BinBasedFastPointLocator < 3 >::Pointer >())
        .def("MoveParticles_Substepping", &ParticleConvectUtily<3>::MoveParticles_Substepping)
        .def("MoveParticles_RK4", &ParticleConvectUtily<3>::MoveParticles_RK4)
        ;

    // Delaunator utilities
    auto mod_delaunator = m.def_submodule("CreateTriangleMeshFromNodes");
    mod_delaunator.def("CreateTriangleMeshFromNodes",&DelaunatorUtilities::CreateTriangleMeshFromNodes);

    // GeometricalTransformationUtilities
    auto mod_geom_trans_utils = m.def_submodule("GeometricalTransformationUtilities");
    mod_geom_trans_utils.def("CalculateTranslationMatrix", &GeometricalTransformationUtilities::CalculateTranslationMatrix );
    mod_geom_trans_utils.def("CalculateRotationMatrix", &GeometricalTransformationUtilities::CalculateRotationMatrix );

    // MLS shape functions utility
    py::class_<MLSShapeFunctionsUtility>(m,"MLSShapeFunctionsUtility")
        .def_static("CalculateShapeFunctions", &AuxiliaryCalculateShapeFunctions)
        .def_static("CalculateShapeFunctions2D", &MLSShapeFunctionsUtility::CalculateShapeFunctions<2,1>)
        .def_static("CalculateShapeFunctions3D", &MLSShapeFunctionsUtility::CalculateShapeFunctions<3,1>)
        .def_static("CalculateShapeFunctionsAndGradients", &AuxiliaryCalculateShapeFunctionsAndGradients)
        .def_static("CalculateShapeFunctionsAndGradients2D", &MLSShapeFunctionsUtility::CalculateShapeFunctionsAndGradients<2,1>)
        .def_static("CalculateShapeFunctionsAndGradients3D", &MLSShapeFunctionsUtility::CalculateShapeFunctionsAndGradients<3,1>)
        ;
}

} // namespace Python.
} // Namespace Kratos<|MERGE_RESOLUTION|>--- conflicted
+++ resolved
@@ -82,7 +82,6 @@
     rEmbeddedSkinUtility.InterpolateDiscontinuousMeshVariableToSkin(rVariable, rEmbeddedVariable, rInterfaceSide);
 }
 
-<<<<<<< HEAD
 // Parallel distance calculator
 void CalculateDistancesDefault2D(ParallelDistanceCalculator<2>& rParallelDistanceCalculator,ModelPart& rModelPart, const Variable<double>& rDistanceVar, const Variable<double>& rAreaVar, const unsigned int max_levels, const double max_distance)
 {
@@ -190,8 +189,6 @@
     }
 }
 
-=======
->>>>>>> 50b78f76
 void AddGeometricalUtilitiesToPython(pybind11::module &m)
 {
     namespace py = pybind11;
