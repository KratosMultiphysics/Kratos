--- conflicted
+++ resolved
@@ -67,11 +67,7 @@
     typedef UblasSpace<double, CompressedMatrix, Vector> SparseSpaceType;
     typedef UblasSpace<double, Matrix, Vector> LocalSpaceType;
     typedef LinearSolver<SparseSpaceType, LocalSpaceType> LinearSolverType;
-<<<<<<< HEAD
-
-=======
     
->>>>>>> 3f764e9f
     // NOTE: this function is special in that it accepts a "pyObject" - this is the reason for which it is defined in this same file
     class_<PythonGenericFunctionUtility,  PythonGenericFunctionUtility::Pointer >("PythonGenericFunctionUtility", init<const std::string&>() )
     .def(init<const std::string&, Parameters>())
@@ -99,11 +95,7 @@
 
     InputGetConditionNumber ThisGetConditionNumber = &ConditionNumberUtility::GetConditionNumber;
     DirectGetConditionNumber ThisDirectGetConditionNumber = &ConditionNumberUtility::GetConditionNumber;
-<<<<<<< HEAD
-
-=======
     
->>>>>>> 3f764e9f
     class_<ConditionNumberUtility>("ConditionNumberUtility", init<>())
     .def(init<LinearSolverType::Pointer, LinearSolverType::Pointer>())
     .def("GetConditionNumber", ThisGetConditionNumber)
