//
//    |  /           |
//    ' /   __| _` | __|  _ \   __|
//    . \  |   (   | |   (   |\__ `
//   _|\_\_|  \__,_|\__|\___/ ____/
//                   Multi-Physics
//
//  License:         BSD License
//                   Kratos default license: kratos/license.txt
//
//  Main authors:    Riccardo Rossi
//


// System includes

// External includes

// Project includes
#include "includes/define_python.h"
#include "processes/process.h"
#include "python/add_utilities_to_python.h"
#include "utilities/variable_utils.h"
#include "utilities/normal_calculation_utils.h"
#include "utilities/body_normal_calculation_utils.h"
#include "utilities/body_distance_calculation_utils.h"
#include "utilities/signed_distance_calculation_utils.h"
#include "utilities/parallel_levelset_distance_calculator.h"
#include "utilities/openmp_utils.h"
#include "utilities/brute_force_point_locator.h"
#include "utilities/deflation_utils.h"
#include "utilities/iso_printer.h"
#include "utilities/activation_utilities.h"
#include "utilities/convect_particles_utilities.h"
#include "utilities/condition_number_utility.h"
#include "utilities/mortar_utilities.h"
#include "utilities/read_materials_utility.h"


// #include "utilities/signed_distance_calculator_bin_based.h"
#include "utilities/divide_elem_utils.h"
#include "utilities/timer.h"

#include "utilities/binbased_fast_point_locator.h"
#include "utilities/binbased_nodes_in_element_locator.h"
#include "utilities/geometry_tester.h"
#include "utilities/cutting_utility.h"

#include "utilities/python_function_callback_utility.h"
#include "utilities/interval_utility.h"
#include "utilities/table_stream_utility.h"
#include "utilities/exact_mortar_segmentation_utility.h"
#include "utilities/sparse_matrix_multiplication_utility.h"
#include "utilities/sub_model_parts_list_utility.h"
<<<<<<< HEAD
#include "utilities/properties_configuration.h"
=======
#include "utilities/variable_redistribution_utility.h"
>>>>>>> 8a1ea44a

namespace Kratos
{

namespace Python
{

/**
 * @brief Sets the current table utility on the process info
 * @param rCurrentProcessInfo The process info
 */
void SetOnProcessInfo(
    typename TableStreamUtility::Pointer pTable,
    ProcessInfo& rCurrentProcessInfo
    )
{
    rCurrentProcessInfo[TABLE_UTILITY] = pTable;
}


void AddUtilitiesToPython(pybind11::module& m)
{
    using namespace pybind11;

    typedef UblasSpace<double, CompressedMatrix, Vector> SparseSpaceType;
    typedef UblasSpace<double, Matrix, Vector> LocalSpaceType;
    typedef LinearSolver<SparseSpaceType, LocalSpaceType> LinearSolverType;

    // NOTE: this function is special in that it accepts a "pyObject" - this is the reason for which it is defined in this same file
    class_<PythonGenericFunctionUtility,  PythonGenericFunctionUtility::Pointer >(m,"PythonGenericFunctionUtility")
    .def(init<const std::string&>() )
    .def(init<const std::string&, Parameters>())
    .def("UseLocalSystem", &PythonGenericFunctionUtility::UseLocalSystem)
    .def("DependsOnSpace", &PythonGenericFunctionUtility::DependsOnSpace)
    .def("RotateAndCallFunction", &PythonGenericFunctionUtility::RotateAndCallFunction)
    .def("CallFunction", &PythonGenericFunctionUtility::CallFunction)
    ;

    class_<ApplyFunctionToNodesUtility >(m,"ApplyFunctionToNodesUtility")
    .def(init<ModelPart::NodesContainerType&, PythonGenericFunctionUtility::Pointer >() )
    .def("ApplyFunction", &ApplyFunctionToNodesUtility::ApplyFunction< Variable<double> >)
    .def("ApplyFunction", &ApplyFunctionToNodesUtility::ApplyFunction<VariableComponent<VectorComponentAdaptor<array_1d<double, 3> > > >)
    .def("ReturnFunction", &ApplyFunctionToNodesUtility::ReturnFunction)
    ;


    class_<DeflationUtils>(m,"DeflationUtils")
    .def(init<>())
    .def("VisualizeAggregates",&DeflationUtils::VisualizeAggregates)
    ;

    // This is required to recognize the different overloads of ConditionNumberUtility::GetConditionNumber
    typedef UblasSpace<double, CompressedMatrix, Vector> SparseSpaceType;
    typedef double (ConditionNumberUtility::*InputGetConditionNumber)(SparseSpaceType::MatrixType&, LinearSolverType::Pointer, LinearSolverType::Pointer);
    typedef double (ConditionNumberUtility::*DirectGetConditionNumber)(SparseSpaceType::MatrixType&);

    InputGetConditionNumber ThisGetConditionNumber = &ConditionNumberUtility::GetConditionNumber;
    DirectGetConditionNumber ThisDirectGetConditionNumber = &ConditionNumberUtility::GetConditionNumber;

    class_<ConditionNumberUtility>(m,"ConditionNumberUtility")
    .def(init<>())
    .def(init<LinearSolverType::Pointer, LinearSolverType::Pointer>())
    .def("GetConditionNumber", ThisGetConditionNumber)
    .def("GetConditionNumber", ThisDirectGetConditionNumber)
    ;

    class_<VariableUtils>(m, "VariableUtils")
        .def(init<>())
        .def("CopyModelPartNodalVar", &VariableUtils::CopyModelPartNodalVar<Variable<bool>>)
        .def("CopyModelPartNodalVar", &VariableUtils::CopyModelPartNodalVar<Variable<double>>)
        .def("CopyModelPartNodalVar", &VariableUtils::CopyModelPartNodalVar<Variable<array_1d<double,3>>>)
        .def("CopyModelPartNodalVar", &VariableUtils::CopyModelPartNodalVar<Variable<Vector>>)
        .def("CopyModelPartNodalVar", &VariableUtils::CopyModelPartNodalVar<Variable<Matrix>>)
        .def("CopyModelPartElementalVar", &VariableUtils::CopyModelPartElementalVar<Variable<bool>>)
        .def("CopyModelPartElementalVar", &VariableUtils::CopyModelPartElementalVar<Variable<double>>)
        .def("CopyModelPartElementalVar", &VariableUtils::CopyModelPartElementalVar<Variable<array_1d<double,3>>>)
        .def("CopyModelPartElementalVar", &VariableUtils::CopyModelPartElementalVar<Variable<Vector>>)
        .def("CopyModelPartElementalVar", &VariableUtils::CopyModelPartElementalVar<Variable<Matrix>>)
        .def("SetVectorVar", &VariableUtils::SetVectorVar)
        .def("SetVectorVar", &VariableUtils::SetVectorVarForFlag)
        .def("SetScalarVar", &VariableUtils::SetScalarVar<Variable<double>>)
        .def("SetScalarVar", &VariableUtils::SetScalarVar<VariableComponent<VectorComponentAdaptor<array_1d<double, 3>>>>)
        .def("SetScalarVar", &VariableUtils::SetScalarVarForFlag<Variable<double>>)
        .def("SetScalarVar", &VariableUtils::SetScalarVarForFlag<VariableComponent<VectorComponentAdaptor<array_1d<double, 3>>>>)
        .def("SetNonHistoricalVectorVar", &VariableUtils::SetNonHistoricalVectorVar)
        .def("SetNonHistoricalScalarVar", &VariableUtils::SetNonHistoricalScalarVar<Variable<double>>)
        .def("SetNonHistoricalScalarVar", &VariableUtils::SetNonHistoricalScalarVar<VariableComponent<VectorComponentAdaptor<array_1d<double, 3>>>>)
        .def("SetVariable", &VariableUtils::SetVariable<bool>)
        .def("SetVariable", &VariableUtils::SetVariable<double>)
        .def("SetVariable", &VariableUtils::SetVariable<array_1d<double, 3>>)
        .def("SetVariable", &VariableUtils::SetVariable<Vector>)
        .def("SetVariable", &VariableUtils::SetVariable<Matrix>)
        .def("SetVariable", &VariableUtils::SetVariableForFlag<bool>)
        .def("SetVariable", &VariableUtils::SetVariableForFlag<double>)
        .def("SetVariable", &VariableUtils::SetVariableForFlag<array_1d<double, 3>>)
        .def("SetVariable", &VariableUtils::SetVariableForFlag<Vector>)
        .def("SetVariable", &VariableUtils::SetVariableForFlag<Matrix>)
        .def("SetNonHistoricalVariable", &VariableUtils::SetNonHistoricalVariable<bool, ModelPart::NodesContainerType>)
        .def("SetNonHistoricalVariable", &VariableUtils::SetNonHistoricalVariable<double, ModelPart::NodesContainerType>)
        .def("SetNonHistoricalVariable", &VariableUtils::SetNonHistoricalVariable<array_1d<double, 3>, ModelPart::NodesContainerType>)
        .def("SetNonHistoricalVariable", &VariableUtils::SetNonHistoricalVariable<Vector, ModelPart::NodesContainerType>)
        .def("SetNonHistoricalVariable", &VariableUtils::SetNonHistoricalVariable<Matrix, ModelPart::NodesContainerType>)
        .def("SetNonHistoricalVariable", &VariableUtils::SetNonHistoricalVariable<bool, ModelPart::ConditionsContainerType>)
        .def("SetNonHistoricalVariable", &VariableUtils::SetNonHistoricalVariable<double, ModelPart::ConditionsContainerType>)
        .def("SetNonHistoricalVariable", &VariableUtils::SetNonHistoricalVariable<array_1d<double, 3>, ModelPart::ConditionsContainerType>)
        .def("SetNonHistoricalVariable", &VariableUtils::SetNonHistoricalVariable<Vector, ModelPart::ConditionsContainerType>)
        .def("SetNonHistoricalVariable", &VariableUtils::SetNonHistoricalVariable<Matrix, ModelPart::ConditionsContainerType>)
        .def("SetNonHistoricalVariable", &VariableUtils::SetNonHistoricalVariable<bool, ModelPart::ElementsContainerType>)
        .def("SetNonHistoricalVariable", &VariableUtils::SetNonHistoricalVariable<double, ModelPart::ElementsContainerType>)
        .def("SetNonHistoricalVariable", &VariableUtils::SetNonHistoricalVariable<array_1d<double, 3>, ModelPart::ElementsContainerType>)
        .def("SetNonHistoricalVariable", &VariableUtils::SetNonHistoricalVariable<Vector, ModelPart::ElementsContainerType>)
        .def("SetNonHistoricalVariable", &VariableUtils::SetNonHistoricalVariable<Matrix, ModelPart::ElementsContainerType>)
        .def("SetNonHistoricalVariable", &VariableUtils::SetNonHistoricalVariableForFlag<bool, ModelPart::NodesContainerType>)
        .def("SetNonHistoricalVariable", &VariableUtils::SetNonHistoricalVariableForFlag<double, ModelPart::NodesContainerType>)
        .def("SetNonHistoricalVariable", &VariableUtils::SetNonHistoricalVariableForFlag<array_1d<double, 3>, ModelPart::NodesContainerType>)
        .def("SetNonHistoricalVariable", &VariableUtils::SetNonHistoricalVariableForFlag<Vector, ModelPart::NodesContainerType>)
        .def("SetNonHistoricalVariable", &VariableUtils::SetNonHistoricalVariableForFlag<Matrix, ModelPart::NodesContainerType>)
        .def("SetNonHistoricalVariable", &VariableUtils::SetNonHistoricalVariableForFlag<bool, ModelPart::ConditionsContainerType>)
        .def("SetNonHistoricalVariable", &VariableUtils::SetNonHistoricalVariableForFlag<double, ModelPart::ConditionsContainerType>)
        .def("SetNonHistoricalVariable", &VariableUtils::SetNonHistoricalVariableForFlag<array_1d<double, 3>, ModelPart::ConditionsContainerType>)
        .def("SetNonHistoricalVariable", &VariableUtils::SetNonHistoricalVariableForFlag<Vector, ModelPart::ConditionsContainerType>)
        .def("SetNonHistoricalVariable", &VariableUtils::SetNonHistoricalVariableForFlag<Matrix, ModelPart::ConditionsContainerType>)
        .def("SetNonHistoricalVariable", &VariableUtils::SetNonHistoricalVariableForFlag<bool, ModelPart::ElementsContainerType>)
        .def("SetNonHistoricalVariable", &VariableUtils::SetNonHistoricalVariableForFlag<double, ModelPart::ElementsContainerType>)
        .def("SetNonHistoricalVariable", &VariableUtils::SetNonHistoricalVariableForFlag<array_1d<double, 3>, ModelPart::ElementsContainerType>)
        .def("SetNonHistoricalVariable", &VariableUtils::SetNonHistoricalVariableForFlag<Vector, ModelPart::ElementsContainerType>)
        .def("SetNonHistoricalVariable", &VariableUtils::SetNonHistoricalVariableForFlag<Matrix, ModelPart::ElementsContainerType>)
        .def("SetFlag", &VariableUtils::SetFlag<ModelPart::NodesContainerType>)
        .def("SetFlag", &VariableUtils::SetFlag<ModelPart::ConditionsContainerType>)
        .def("SetFlag", &VariableUtils::SetFlag<ModelPart::ElementsContainerType>)
        .def("SetFlag", &VariableUtils::SetFlag<ModelPart::MasterSlaveConstraintContainerType>)
        .def("SaveVectorVar", &VariableUtils::SaveVectorVar)
        .def("SaveScalarVar", &VariableUtils::SaveScalarVar)
        .def("SaveVectorNonHistoricalVar", &VariableUtils::SaveVectorNonHistoricalVar)
        .def("SaveScalarNonHistoricalVar", &VariableUtils::SaveScalarNonHistoricalVar)
        .def("SelectNodeList", &VariableUtils::SelectNodeList)
        .def("CopyVectorVar", &VariableUtils::CopyVectorVar)
        .def("CopyScalarVar", &VariableUtils::CopyScalarVar)
        .def("SetToZero_VectorVar", &VariableUtils::SetToZero_VectorVar)
        .def("SetToZero_ScalarVar", &VariableUtils::SetToZero_ScalarVar)
        // .def("SetToZero_VelocityVectorVar", &VariableUtils::SetToZero_VelocityVectorVar)
        // .def("CheckVariableExists", &VariableUtils::CheckVariableExists< Variable<double> >)
        // .def("CheckVariableExists", &VariableUtils::CheckVariableExists< VariableComponent< VectorComponentAdaptor<array_1d<double, 3> > > > )
        // .def("CheckVariableExists", &VariableUtils::CheckVariableExists< Variable<array_1d<double, 3> > > )
        .def("ApplyFixity", &VariableUtils::ApplyFixity<Variable<double>>)
        .def("ApplyFixity", &VariableUtils::ApplyFixity<VariableComponent<VectorComponentAdaptor<array_1d<double, 3>>>>)
        .def("ApplyVector", &VariableUtils::ApplyVector<Variable<double>>)
        .def("ApplyVector", &VariableUtils::ApplyVector<VariableComponent<VectorComponentAdaptor<array_1d<double, 3>>>>)
        .def("SumHistoricalNodeScalarVariable", &VariableUtils::SumHistoricalNodeScalarVariable<Variable<double>>)
        .def("SumHistoricalNodeScalarVariable", &VariableUtils::SumHistoricalNodeScalarVariable<VariableComponent<VectorComponentAdaptor<array_1d<double, 3>>>>)
        .def("SumHistoricalNodeVectorVariable", &VariableUtils::SumHistoricalNodeVectorVariable)
        .def("SumNonHistoricalNodeScalarVariable", &VariableUtils::SumNonHistoricalNodeScalarVariable<Variable<double>>)
        .def("SumNonHistoricalNodeScalarVariable", &VariableUtils::SumNonHistoricalNodeScalarVariable<VariableComponent<VectorComponentAdaptor<array_1d<double, 3>>>>)
        .def("SumNonHistoricalNodeVectorVariable", &VariableUtils::SumNonHistoricalNodeVectorVariable)
        .def("SumConditionScalarVariable", &VariableUtils::SumConditionScalarVariable<Variable<double>>)
        .def("SumConditionScalarVariable", &VariableUtils::SumConditionScalarVariable<VariableComponent<VectorComponentAdaptor<array_1d<double, 3>>>>)
        .def("SumConditionVectorVariable", &VariableUtils::SumConditionVectorVariable)
        .def("SumElementScalarVariable", &VariableUtils::SumElementScalarVariable<Variable<double>>)
        .def("SumElementScalarVariable", &VariableUtils::SumElementScalarVariable<VariableComponent<VectorComponentAdaptor<array_1d<double, 3>>>>)
        .def("SumElementVectorVariable", &VariableUtils::SumElementVectorVariable)
        .def("AddDof", &VariableUtils::AddDof<Variable<double>>)
        .def("AddDof", &VariableUtils::AddDof<VariableComponent<VectorComponentAdaptor<array_1d<double, 3>>>>)
        .def("AddDof", &VariableUtils::AddDofWithReaction<Variable<double>>)
        .def("AddDof", &VariableUtils::AddDofWithReaction<VariableComponent<VectorComponentAdaptor<array_1d<double, 3>>>>)
        .def("CheckVariableKeys", &VariableUtils::CheckVariableKeys)
        .def("CheckDofs", &VariableUtils::CheckDofs);

    // This is required to recognize the different overloads of NormalCalculationUtils::CalculateOnSimplex
    typedef  void (NormalCalculationUtils::*CalcOnSimplexCondType)(NormalCalculationUtils::ConditionsArrayType&,int);
    typedef  void (NormalCalculationUtils::*CalcOnSimplexMPType)(ModelPart&,int);
    typedef  void (NormalCalculationUtils::*CalcOnSimplexWithDoubleVarType)(ModelPart&,int,Variable<double>&);
    typedef  void (NormalCalculationUtils::*CalcOnSimplexWithIntVarType)(ModelPart&,int,Variable<int>&);
//            typedef  void (NormalCalculationUtils::*CalcOnSimplexWithArrayVarType)(ModelPart&,int,Variable< array_1d<double,3> >&,const array_1d<double,3>&);
    typedef  void (NormalCalculationUtils::*CalcOnSimplexWithDoubleVarAlphaType)(ModelPart&,int,Variable<double>&,const double,const double);

    CalcOnSimplexCondType CalcOnSimplex_Cond = &NormalCalculationUtils::CalculateOnSimplex;
    CalcOnSimplexMPType CalcOnSimplex_ModelPart = &NormalCalculationUtils::CalculateOnSimplex;
    CalcOnSimplexWithDoubleVarType CalcOnSimplexWithDoubleVar = &NormalCalculationUtils::CalculateOnSimplex;
    CalcOnSimplexWithIntVarType CalcOnSimplexWithIntVar = &NormalCalculationUtils::CalculateOnSimplex;
    CalcOnSimplexWithDoubleVarAlphaType CalcOnSimplexWithDoubleVarAlpha = &NormalCalculationUtils::CalculateOnSimplex;

    class_<NormalCalculationUtils > (m,"NormalCalculationUtils")
    .def(init<>())
    .def("CalculateOnSimplex", CalcOnSimplex_Cond)
    .def("CalculateOnSimplex", CalcOnSimplex_ModelPart)
    .def("CalculateOnSimplex", CalcOnSimplexWithDoubleVar)
    .def("CalculateOnSimplex", CalcOnSimplexWithIntVar)
    .def("CalculateOnSimplex", CalcOnSimplexWithDoubleVarAlpha)
    .def("SwapNormals", &NormalCalculationUtils::SwapNormals)
//                    .def("CalculateOnSimplex", CalcOnSimplexWithArrayVar)
    ;

    class_<BodyNormalCalculationUtils > (m,"BodyNormalCalculationUtils")
    .def(init<>())
    .def("CalculateBodyNormals", &BodyNormalCalculationUtils::CalculateBodyNormals)
    ;

    class_<BodyDistanceCalculationUtils > (m,"BodyDistanceCalculationUtils")
    .def(init<>())
    .def("CalculateDistances2D", &BodyDistanceCalculationUtils::CalculateDistances < 2 >)
    .def("CalculateDistances3D", &BodyDistanceCalculationUtils::CalculateDistances < 3 >)
    ;

    class_<SignedDistanceCalculationUtils < 2 > >(m,"SignedDistanceCalculationUtils2D")
    .def(init<>())
    .def("CalculateDistances", &SignedDistanceCalculationUtils < 2 > ::CalculateDistances)
    .def("FindMaximumEdgeSize", &SignedDistanceCalculationUtils < 2 > ::FindMaximumEdgeSize)
    ;

    class_<SignedDistanceCalculationUtils < 3 > >(m,"SignedDistanceCalculationUtils3D")
    .def(init<>())
    .def("CalculateDistances", &SignedDistanceCalculationUtils < 3 > ::CalculateDistances)
    .def("FindMaximumEdgeSize", &SignedDistanceCalculationUtils < 3 > ::FindMaximumEdgeSize)
    ;

    class_<ParallelDistanceCalculator < 2 > >(m,"ParallelDistanceCalculator2D")
    .def(init<>())
    .def("CalculateDistances", &ParallelDistanceCalculator < 2 > ::CalculateDistances)
    .def("CalculateInterfacePreservingDistances", &ParallelDistanceCalculator < 2 > ::CalculateInterfacePreservingDistances)
    .def("CalculateDistancesLagrangianSurface", &ParallelDistanceCalculator < 2 > ::CalculateDistancesLagrangianSurface)
    .def("FindMaximumEdgeSize", &ParallelDistanceCalculator < 2 > ::FindMaximumEdgeSize)
    ;

    class_<ParallelDistanceCalculator < 3 > >(m,"ParallelDistanceCalculator3D")
    .def(init<>())
    .def("CalculateDistances", &ParallelDistanceCalculator < 3 > ::CalculateDistances)
    .def("CalculateInterfacePreservingDistances", &ParallelDistanceCalculator < 3 > ::CalculateInterfacePreservingDistances)
    .def("CalculateDistancesLagrangianSurface", &ParallelDistanceCalculator < 3 > ::CalculateDistancesLagrangianSurface)
    .def("FindMaximumEdgeSize", &ParallelDistanceCalculator < 3 > ::FindMaximumEdgeSize)
    ;

    class_<BruteForcePointLocator> (m, "BruteForcePointLocator")
    .def(init<ModelPart& >())
    .def("FindNode", &BruteForcePointLocator::FindNode)
    .def("FindElement", &BruteForcePointLocator::FindElement)
    .def("FindCondition", &BruteForcePointLocator::FindCondition)
    ;

    class_<ParticleConvectUtily<2> >(m,"ParticleConvectUtily2D")
    .def(init< BinBasedFastPointLocator < 2 >::Pointer >())
    .def("MoveParticles_Substepping", &ParticleConvectUtily<2>::MoveParticles_Substepping)
    .def("MoveParticles_RK4", &ParticleConvectUtily<2>::MoveParticles_RK4)
    ;

    class_<ParticleConvectUtily<3> >(m,"ParticleConvectUtily3D")
    .def(init< BinBasedFastPointLocator < 3 >::Pointer >())
    .def("MoveParticles_Substepping", &ParticleConvectUtily<3>::MoveParticles_Substepping)
    .def("MoveParticles_RK4", &ParticleConvectUtily<3>::MoveParticles_RK4)
    ;



    class_<IsosurfacePrinterApplication >(m,"IsosurfacePrinterApplication")
    .def(init<ModelPart& >() )
    .def("AddScalarVarIsosurface", &IsosurfacePrinterApplication::AddScalarVarIsosurface)
    .def("AddScalarVarIsosurfaceAndLower", &IsosurfacePrinterApplication::AddScalarVarIsosurfaceAndLower)
    .def("AddScalarVarIsosurfaceAndHigher", &IsosurfacePrinterApplication::AddScalarVarIsosurfaceAndHigher)
    .def("ClearData", &IsosurfacePrinterApplication::ClearData)
    .def("AddSkinConditions", &IsosurfacePrinterApplication::AddSkinConditions)
    .def("CreateNodesArray", &IsosurfacePrinterApplication::CreateNodesArray)
    ;


    //    class_<SignedDistanceCalculationBinBased<2> >(m,"SignedDistanceCalculationBinBased2D", init<>())
    //            .def("CalculateDistances",&SignedDistanceCalculationBinBased<2>::CalculateDistances )
    //                           .def("FindMaximumEdgeSize",&SignedDistanceCalculationBinBased<2>::FindMaximumEdgeSize )
    //            ;
    //
    //    class_<SignedDistanceCalculationBinBased<3> >(m,"SignedDistanceCalculationBinBased3D", init<>())
    //            .def("CalculateDistances",&SignedDistanceCalculationBinBased<3>::CalculateDistances )
    //                           .def("FindMaximumEdgeSize",&SignedDistanceCalculationBinBased<3>::FindMaximumEdgeSize )
    //            ;

    class_<DivideElemUtils >(m,"DivideElemUtils")
    .def(init<>())
    .def("DivideElement_2D", &DivideElemUtils::DivideElement_2D)
    ;

    class_<Timer >(m,"Timer")
    .def(init<>())
    .def_property("PrintOnScreen", &Timer::GetPrintOnScreen, &Timer::SetPrintOnScreen)
    .def_static("Start", &Timer::Start)
    .def_static("Stop", &Timer::Stop)
//     .staticmethod("Start")
//     .staticmethod("Stop")
    //      .def("PrintTimingInformation",Timer::PrintTimingInformation)
    .def("__repr__",&Timer::Info)
    ;

    class_<OpenMPUtils >(m,"OpenMPUtils")
    .def(init<>())
    .def_static("SetNumThreads", &OpenMPUtils::SetNumThreads)
//     .staticmethod("SetNumThreads")
    .def_static("GetNumThreads", &OpenMPUtils::GetNumThreads)
//     .staticmethod("GetNumThreads")
    .def_static("PrintOMPInfo", &OpenMPUtils::PrintOMPInfo)
//     .staticmethod("PrintOMPInfo")
    ;

    class_< BinBasedFastPointLocator < 2 > >(m,"BinBasedFastPointLocator2D")
    .def(init<ModelPart& >())
    .def("UpdateSearchDatabase", &BinBasedFastPointLocator < 2 > ::UpdateSearchDatabase)
    .def("UpdateSearchDatabaseAssignedSize", &BinBasedFastPointLocator < 2 > ::UpdateSearchDatabaseAssignedSize)
    .def("FindPointOnMesh", &BinBasedFastPointLocator < 2 > ::FindPointOnMeshSimplified)
    ;

    class_< BinBasedFastPointLocator < 3 > >(m,"BinBasedFastPointLocator3D")
    .def(init<ModelPart&  >())
    .def("UpdateSearchDatabase", &BinBasedFastPointLocator < 3 > ::UpdateSearchDatabase)
    .def("FindPointOnMesh", &BinBasedFastPointLocator < 3 > ::FindPointOnMeshSimplified)
    .def("UpdateSearchDatabaseAssignedSize", &BinBasedFastPointLocator < 3 > ::UpdateSearchDatabaseAssignedSize)
    ;

    class_< BinBasedNodesInElementLocator < 2 > >(m,"BinBasedNodesInElementLocator2D")
    .def(init<ModelPart& >())
    .def("UpdateSearchDatabase", &BinBasedNodesInElementLocator < 2 > ::UpdateSearchDatabase)
    .def("FindNodesInElement", &BinBasedNodesInElementLocator < 2 > ::FindNodesInElement)
    .def("UpdateSearchDatabaseAssignedSize", &BinBasedNodesInElementLocator < 2 > ::UpdateSearchDatabaseAssignedSize)
    ;

    class_< BinBasedNodesInElementLocator < 3 > >(m,"BinBasedNodesInElementLocator3D")
    .def(init<ModelPart&  >())
    .def("UpdateSearchDatabase", &BinBasedNodesInElementLocator < 3 > ::UpdateSearchDatabase)
    .def("FindNodesInElement", &BinBasedNodesInElementLocator < 3 > ::FindNodesInElement)
    .def("UpdateSearchDatabaseAssignedSize", &BinBasedNodesInElementLocator < 3 > ::UpdateSearchDatabaseAssignedSize)
    ;

    class_< ActivationUtilities >(m,"ActivationUtilities")
    .def(init< >())
    .def("ActivateElementsAndConditions", &ActivationUtilities::ActivateElementsAndConditions)
    ;

    class_< GeometryTesterUtility>(m,"GeometryTesterUtility")
    .def(init< >())
    .def("RunTest", &GeometryTesterUtility::RunTest)
    .def("TestTriangle2D3N", &GeometryTesterUtility::TestTriangle2D3N)
    .def("TestTriangle2D6N", &GeometryTesterUtility::TestTriangle2D6N)
    .def("TestTetrahedra3D4N", &GeometryTesterUtility::TestTetrahedra3D4N)
    .def("TestTetrahedra3D10N", &GeometryTesterUtility::TestTetrahedra3D10N)
    .def("TestHexahedra3D8N", &GeometryTesterUtility::TestHexahedra3D8N)
    .def("TestHexahedra3D27N", &GeometryTesterUtility::TestHexahedra3D27N)
    .def("TestHexahedra3D20N", &GeometryTesterUtility::TestHexahedra3D20N)
    ;

    class_<CuttingUtility >(m,"CuttingUtility")
    .def(init< >())
    .def("GenerateCut", &CuttingUtility::GenerateCut)
    .def("UpdateCutData", &CuttingUtility ::UpdateCutData)
    .def("AddSkinConditions", &CuttingUtility ::AddSkinConditions)
    .def("AddVariablesToCutModelPart", &CuttingUtility::AddVariablesToCutModelPart )
    .def("FindSmallestEdge", &CuttingUtility ::FindSmallestEdge)
    ;

    class_<IntervalUtility >(m,"IntervalUtility")
    .def(init<Parameters >())
    .def("GetIntervalBegin", &IntervalUtility::GetIntervalBegin)
    .def("GetIntervalEnd", &IntervalUtility::GetIntervalEnd)
    .def("IsInInterval", &IntervalUtility ::IsInInterval)
    ;

    // Adding table from table stream to python
    class_<TableStreamUtility, typename TableStreamUtility::Pointer>(m,"TableStreamUtility")
    .def(init<>())
    .def(init< bool >())
    .def("SetOnProcessInfo",SetOnProcessInfo)
    ;

    // Exact integration (for testing)
    class_<ExactMortarIntegrationUtility<2,2>>(m,"ExactMortarIntegrationUtility2D2N")
    .def(init<>())
    .def(init<const unsigned int>())
    .def("TestGetExactIntegration",&ExactMortarIntegrationUtility<2,2>::TestGetExactIntegration)
    .def("TestGetExactAreaIntegration",&ExactMortarIntegrationUtility<2,2>::TestGetExactAreaIntegration)
    ;
    class_<ExactMortarIntegrationUtility<3,3>>(m,"ExactMortarIntegrationUtility3D3N")
    .def(init<>())
    .def(init<const unsigned int>())
    .def("TestGetExactIntegration",&ExactMortarIntegrationUtility<3,3>::TestGetExactIntegration)
    .def("TestGetExactAreaIntegration",&ExactMortarIntegrationUtility<3,3>::TestGetExactAreaIntegration)
    .def("TestGiDDebug",&ExactMortarIntegrationUtility<3,3>::TestGiDDebug)
    ;

    class_<ExactMortarIntegrationUtility<3,4>>(m,"ExactMortarIntegrationUtility3D4N")
    .def(init<>())
    .def(init<const unsigned int>())
    .def("TestGetExactIntegration",&ExactMortarIntegrationUtility<3,4>::TestGetExactIntegration)
    .def("TestGetExactAreaIntegration",&ExactMortarIntegrationUtility<3,4>::TestGetExactAreaIntegration)
    .def("TestGiDDebug",&ExactMortarIntegrationUtility<3,4>::TestGiDDebug)
    ;

    // Sparse matrix multiplication utility
    class_<SparseMatrixMultiplicationUtility, typename SparseMatrixMultiplicationUtility::Pointer>(m, "SparseMatrixMultiplicationUtility")
    .def(init<>())
    .def("MatrixMultiplication",&SparseMatrixMultiplicationUtility::MatrixMultiplication<CompressedMatrix, CompressedMatrix, CompressedMatrix>)
    .def("MatrixMultiplicationSaad",&SparseMatrixMultiplicationUtility::MatrixMultiplicationSaad<CompressedMatrix, CompressedMatrix, CompressedMatrix>)
    .def("MatrixMultiplicationRMerge",&SparseMatrixMultiplicationUtility::MatrixMultiplicationRMerge<CompressedMatrix, CompressedMatrix, CompressedMatrix>)
    .def("MatrixAdd",&SparseMatrixMultiplicationUtility::MatrixAdd<CompressedMatrix, CompressedMatrix>)
    ;

    // Mortar utilities
    class_<MortarUtilities, typename MortarUtilities::Pointer>(m, "MortarUtilities")
    .def(init<>())
    .def("ComputeNodesMeanNormalModelPart",&MortarUtilities::ComputeNodesMeanNormalModelPart)
    .def("InvertNormal",&MortarUtilities::InvertNormal<PointerVectorSet<Element, IndexedObject>>)
    .def("InvertNormal",&MortarUtilities::InvertNormal<PointerVectorSet<Condition, IndexedObject>>)
    ;

    // Read materials utility
    class_<ReadMaterialsUtility, typename ReadMaterialsUtility::Pointer>(m, "ReadMaterialsUtility")
    .def(init<Parameters, Model&>())
    ;

    // SubModelParts List Utility
    class_<SubModelPartsListUtility, typename SubModelPartsListUtility::Pointer>(m, "SubModelPartsListUtility")
    .def(init<ModelPart&>())
    .def("DebugComputeSubModelPartsList",&SubModelPartsListUtility::DebugComputeSubModelPartsList)
    .def("GetRecursiveSubModelPartNames",&SubModelPartsListUtility::GetRecursiveSubModelPartNames)
    .def("GetRecursiveSubModelPart",&SubModelPartsListUtility::GetRecursiveSubModelPart)
    ;

<<<<<<< HEAD
    class_<PropertiesConfiguration, PropertiesConfiguration::Pointer>(m,"PropertiesConfiguration")
    .def(init<Properties*>())
    // All the functions
    ;
=======
    // VariableRedistributionUtility
    typedef void (*DistributePointDoubleType)(ModelPart&, const Variable< double >&, const Variable< double >&, double, unsigned int);
    typedef void (*DistributePointArrayType)(ModelPart&, const Variable< array_1d<double,3> >&, const Variable< array_1d<double,3> >&,double, unsigned int);

    DistributePointDoubleType DistributePointDouble = &VariableRedistributionUtility::DistributePointValues;
    DistributePointArrayType  DistributePointArray  = &VariableRedistributionUtility::DistributePointValues;

    typedef void (*ConvertDistributedDoubleType)(ModelPart&, const Variable< double >&, const Variable< double >&);
    typedef void (*ConvertDistributedArrayType)(ModelPart&, const Variable< array_1d<double,3> >&, const Variable< array_1d<double,3> >&);

    ConvertDistributedDoubleType ConvertDistributedDouble = &VariableRedistributionUtility::ConvertDistributedValuesToPoint;
    ConvertDistributedArrayType  ConvertDistributedArray  = &VariableRedistributionUtility::ConvertDistributedValuesToPoint;

    // Note: The StaticMethod thing should be done only once for each set of overloads
    class_< VariableRedistributionUtility >(m,"VariableRedistributionUtility")
    .def_static("DistributePointValues",DistributePointDouble)
    .def_static("DistributePointValues",DistributePointArray)
    .def_static("ConvertDistributedValuesToPoint",ConvertDistributedDouble)
    .def_static("ConvertDistributedValuesToPoint",ConvertDistributedArray)
    ;

>>>>>>> 8a1ea44a
}

} // namespace Python.

} // Namespace Kratos<|MERGE_RESOLUTION|>--- conflicted
+++ resolved
@@ -52,11 +52,8 @@
 #include "utilities/exact_mortar_segmentation_utility.h"
 #include "utilities/sparse_matrix_multiplication_utility.h"
 #include "utilities/sub_model_parts_list_utility.h"
-<<<<<<< HEAD
+#include "utilities/variable_redistribution_utility.h"
 #include "utilities/properties_configuration.h"
-=======
-#include "utilities/variable_redistribution_utility.h"
->>>>>>> 8a1ea44a
 
 namespace Kratos
 {
@@ -477,12 +474,6 @@
     .def("GetRecursiveSubModelPart",&SubModelPartsListUtility::GetRecursiveSubModelPart)
     ;
 
-<<<<<<< HEAD
-    class_<PropertiesConfiguration, PropertiesConfiguration::Pointer>(m,"PropertiesConfiguration")
-    .def(init<Properties*>())
-    // All the functions
-    ;
-=======
     // VariableRedistributionUtility
     typedef void (*DistributePointDoubleType)(ModelPart&, const Variable< double >&, const Variable< double >&, double, unsigned int);
     typedef void (*DistributePointArrayType)(ModelPart&, const Variable< array_1d<double,3> >&, const Variable< array_1d<double,3> >&,double, unsigned int);
@@ -504,7 +495,11 @@
     .def_static("ConvertDistributedValuesToPoint",ConvertDistributedArray)
     ;
 
->>>>>>> 8a1ea44a
+
+    class_<PropertiesConfiguration, PropertiesConfiguration::Pointer>(m,"PropertiesConfiguration")
+    .def(init<Properties*>())
+    // All the functions
+    ;
 }
 
 } // namespace Python.
