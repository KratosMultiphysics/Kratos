--- conflicted
+++ resolved
@@ -52,21 +52,14 @@
 namespace Python
 {
     typedef std::size_t IndexType;
-<<<<<<< HEAD
-    typedef Geometry<Node<3> > GeometryType;
-    typedef GeometryType::PointsArrayType NodesArrayType;
-    typedef GeometryType::IntegrationPointsArrayType IntegrationPointsArrayType;
-    typedef GeometryType::GeometriesArrayType GeometriesArrayType;
-    typedef Point::CoordinatesArrayType CoordinatesArrayType;
-=======
     typedef std::size_t SizeType;
     typedef Node<3> NodeType;
     typedef PointerVector<NodeType> NodeContainerType;
-    typedef Geometry<NodeType> GeometryType;
-    typedef typename GeometryType::PointsArrayType PointsArrayType;
-    typedef typename GeometryType::IntegrationPointsArrayType IntegrationPointsArrayType;
-    typedef typename Point::CoordinatesArrayType CoordinatesArrayType;
->>>>>>> b0fda6f1
+    typedef Geometry<Node<3> > GeometryType;
+    typedef GeometryType::PointsArrayType PointsArrayType;
+    typedef GeometryType::IntegrationPointsArrayType IntegrationPointsArrayType;
+    typedef Point::CoordinatesArrayType CoordinatesArrayType;
+    typedef GeometryType::GeometriesArrayType GeometriesArrayType;
 
     const PointerVector< Node<3> >& ConstGetPoints( GeometryType& geom ) { return geom.Points(); }
     PointerVector< Node<3> >& GetPoints( GeometryType& geom ) { return geom.Points(); }
