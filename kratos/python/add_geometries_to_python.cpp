--- conflicted
+++ resolved
@@ -363,7 +363,6 @@
         .def("Weights", &NurbsCurveGeometry<2, NodeContainerType>::Weights)
         ;
 
-<<<<<<< HEAD
     // NurbsCurveGeometry1D
     py::class_<NurbsCurveGeometry<1, NodeContainerType>, NurbsCurveGeometry<1, NodeContainerType>::Pointer, GeometryType >(m, "NurbsCurveGeometry1D")
         .def(py::init<const PointsArrayType&, const SizeType, const Vector>())
@@ -401,10 +400,10 @@
             } )
         .def("Jacobian", [](NurbsCurveGeometry<1, NodeContainerType>& self, const CoordinatesArrayType& rCoordinates)
             {Matrix rResult; return self.Jacobian(rResult, rCoordinates); })
-=======
+        ;
+
     py::class_<SurfaceInNurbsVolumeGeometry<3, NodeContainerType>, SurfaceInNurbsVolumeGeometry<3, NodeContainerType>::Pointer, GeometryType>(m, "SurfaceInNurbsVolumeGeometry")
         .def(py::init<NurbsVolumeGeometry<NodeContainerType>::Pointer, GeometryType::Pointer>())
->>>>>>> dd7ee632
         ;
 
 }
