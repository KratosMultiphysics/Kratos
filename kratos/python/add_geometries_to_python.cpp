//    |  /           |
//    ' /   __| _` | __|  _ \   __|
//    . \  |   (   | |   (   |\__ `
//   _|\_\_|  \__,_|\__|\___/ ____/
//                   Multi-Physics
//
//  License:		 BSD License
//					 Kratos default license: kratos/license.txt
//
//  Main authors:    Riccardo Rossi
//

// System includes

// External includes

// Project includes
#include "includes/define_python.h"
#include "geometries/point.h"
#include "includes/node.h"
#include "python/containers_interface.h"
#include "python/add_geometries_to_python.h"
#include "geometries/geometry.h"
#include "geometries/line_2d_2.h"
#include "geometries/line_2d_3.h"
#include "geometries/triangle_2d_3.h"
#include "geometries/triangle_2d_6.h"
#include "geometries/quadrilateral_2d_4.h"
#include "geometries/quadrilateral_2d_8.h"
#include "geometries/quadrilateral_2d_9.h"
#include "geometries/line_3d_2.h"
#include "geometries/line_3d_3.h"
#include "geometries/triangle_3d_3.h"
#include "geometries/triangle_3d_6.h"
#include "geometries/quadrilateral_3d_4.h"
#include "geometries/quadrilateral_3d_8.h"
#include "geometries/quadrilateral_3d_9.h"
#include "geometries/tetrahedra_3d_4.h"
#include "geometries/tetrahedra_3d_10.h"
#include "geometries/prism_3d_6.h"
#include "geometries/prism_3d_15.h"
#include "geometries/hexahedra_3d_8.h"
#include "geometries/hexahedra_3d_20.h"
#include "geometries/hexahedra_3d_27.h"
// Nurbs Geometries
#include "geometries/nurbs_surface_geometry.h"
#include "geometries/nurbs_curve_geometry.h"

namespace Kratos
{

namespace Python
{
    typedef std::size_t IndexType;
    typedef std::size_t SizeType;
    typedef Node<3> NodeType;
    typedef PointerVector<NodeType> NodeContainerType;
    typedef Geometry<NodeType> GeometryType;
    typedef typename GeometryType::PointsArrayType PointsArrayType;
    typedef typename GeometryType::IntegrationPointsArrayType IntegrationPointsArrayType;
    typedef typename GeometryType::GeometriesArrayType GeometriesArrayType;
    typedef typename Point::CoordinatesArrayType CoordinatesArrayType;

    const PointerVector< Node<3> >& ConstGetPoints( GeometryType& geom ) { return geom.Points(); }
    PointerVector< Node<3> >& GetPoints( GeometryType& geom ) { return geom.Points(); }

    // Id utilities
    void SetId1(
        GeometryType& dummy, IndexType geometry_id)
    {
        return(dummy.SetId(geometry_id));
    }

    void SetId2(
        GeometryType& dummy, const std::string& geometry_name)
    {
        return(dummy.SetId(geometry_name));
    }

    bool IsIdGeneratedFromString1(GeometryType& dummy)
    {
        return(dummy.IsIdGeneratedFromString());
    }

    bool IsIdSelfAssigned1(GeometryType& dummy)
    {
        return(dummy.IsIdSelfAssigned());
    }

<<<<<<< HEAD
    void CreateQuadraturePointGeometries1(GeometryType& dummy,
        GeometriesArrayType& rResultGeometries,
        IndexType NumberOfShapeFunctionDerivatives)
    {
        IntegrationInfo integration_info;
        return(dummy.CreateQuadraturePointGeometries(
            rResultGeometries, NumberOfShapeFunctionDerivatives, integration_info));
    }

    array_1d<double,3> GetNormal(
        GeometryType& dummy,
        CoordinatesArrayType& LocalCoords
        )
    {
        return( dummy.Normal(LocalCoords) );
    }

    array_1d<double,3> FastGetNormal(GeometryType& dummy)
    {
        CoordinatesArrayType LocalCoords;
        LocalCoords.clear();
        return( dummy.Normal(LocalCoords) );
    }

    array_1d<double,3> GetUnitNormal(
        GeometryType& dummy,
        CoordinatesArrayType& LocalCoords
        )
    {
        return( dummy.UnitNormal(LocalCoords) );
    }

    array_1d<double,3> FastGetUnitNormal(GeometryType& dummy)
    {
        CoordinatesArrayType LocalCoords;
        LocalCoords.clear();
        return( dummy.UnitNormal(LocalCoords) );
    }
=======
    ///@}
    ///@name Set and Calculate
    ///@{

    template< class TDataType >
    void Set(
        GeometryType& dummy, const Variable<TDataType>& rVariable, TDataType Value)
    {
        dummy.Set(rVariable, Value);
    }

    template< class TDataType >
    TDataType Calculate(
        GeometryType& dummy, const Variable<TDataType>& rVariable)
    {
        TDataType Output;
        dummy.Calculate(rVariable, Output);
        return Output;
    }

    ///@}
>>>>>>> f8543b31

void  AddGeometriesToPython(pybind11::module& m)
{
    namespace py = pybind11;

    typedef Node<3> NodeType;
    typedef NodeType::Pointer pNodeType;
    typedef Geometry<NodeType > GeometryType;

    py::class_<GeometryType, GeometryType::Pointer >(m,"Geometry")
    .def(py::init<>())
    .def(py::init< IndexType >())
    .def(py::init< std::string >())
    .def(py::init< GeometryType::PointsArrayType& >())
    .def(py::init< IndexType, GeometryType::PointsArrayType& >())
    .def(py::init< std::string, GeometryType::PointsArrayType& >())
    // Id functions
    .def_property("Id", &GeometryType::Id, SetId1)
    .def("SetId", SetId1)
    .def("SetId", SetId2)
    .def("IsIdGeneratedFromString", IsIdGeneratedFromString1)
    .def("IsIdSelfAssigned", IsIdSelfAssigned1)
    .def_static("GenerateId", &GeometryType::GenerateId)
    // Dimension access
    .def("WorkingSpaceDimension",&GeometryType::WorkingSpaceDimension)
    .def("LocalSpaceDimension",&GeometryType::LocalSpaceDimension)
    .def("Dimension", &GeometryType::Dimension)
    .def("DomainSize",&GeometryType::DomainSize)
    .def("PointsNumber",&GeometryType::PointsNumber)
    .def("PointsNumberInDirection",&GeometryType::PointsNumberInDirection)
    .def("PolynomialDegree",&GeometryType::PolynomialDegree)
    // Integration
    .def("IntegrationPointsNumber", [](GeometryType& self)
        { return(self.IntegrationPointsNumber()); })
    // Quadrature points
    .def("CreateQuadraturePointGeometries", [](GeometryType& self,
        GeometriesArrayType& rResultGeometries, IndexType NumberOfShapeFunctionDerivatives, IntegrationInfo integration_info)
        { return(self.CreateQuadraturePointGeometries(rResultGeometries, NumberOfShapeFunctionDerivatives, integration_info)); })
    // Normal
    .def("Normal", [](GeometryType& self)
        { const auto& r_type = self.GetGeometryType();
          KRATOS_WARNING_IF("Geometry", !(r_type == GeometryData::KratosGeometryType::Kratos_Line2D2 || r_type == GeometryData::KratosGeometryType::Kratos_Triangle3D3))
              << "WARNING:: Your geometry is not linear, please provide local coordinates or a GP index. Normal will be computed at zero local coordinates." << std::endl;
          CoordinatesArrayType LocalCoords;
          LocalCoords.clear();
          return(self.Normal(LocalCoords)); })
    .def("Normal", [](GeometryType& self, CoordinatesArrayType& LocalCoords)
        { return(self.Normal(LocalCoords)); })
    .def("Normal", [](GeometryType& self, IndexType IntegrationPointIndex)
        { return(self.Normal(IntegrationPointIndex)); })
    .def("UnitNormal", [](GeometryType& self)
        { const auto& r_type = self.GetGeometryType();
          KRATOS_WARNING_IF("Geometry", !(r_type == GeometryData::KratosGeometryType::Kratos_Line2D2 || r_type == GeometryData::KratosGeometryType::Kratos_Triangle3D3))
              << "Your geometry is not linear, please provide local coordinates or a GP index. Normal will be computed at zero local coordinates." << std::endl;
          CoordinatesArrayType LocalCoords;
          LocalCoords.clear();
          return(self.UnitNormal(LocalCoords)); })
    .def("UnitNormal", [](GeometryType& self, CoordinatesArrayType& LocalCoords)
        { return(self.UnitNormal(LocalCoords)); })
    .def("UnitNormal", [](GeometryType& self, IndexType IntegrationPointIndex)
        { return(self.UnitNormal(IntegrationPointIndex)); })
     // Jacobian
    .def("Jacobian", [](GeometryType& self, IndexType IntegrationPointIndex)
        { Matrix results; return(self.Jacobian(results, IntegrationPointIndex)); })
    .def("DeterminantOfJacobian", [](GeometryType& self)
        { Vector results; return(self.DeterminantOfJacobian(results)); })
    .def("DeterminantOfJacobian", [](GeometryType& self, IndexType IntegrationPointIndex)
        { return(self.DeterminantOfJacobian(IntegrationPointIndex)); })
    // ShapeFunctionsValues
    .def("ShapeFunctionsValues", [](GeometryType& self)
        { return(self.ShapeFunctionsValues()); })
    .def("ShapeFunctionDerivatives", [](GeometryType& self, IndexType DerivativeOrderIndex,
        IndexType IntegrationPointIndex)
        { return(self.ShapeFunctionDerivatives(DerivativeOrderIndex, IntegrationPointIndex, self.GetDefaultIntegrationMethod())); })
    // Geometrical
    .def("Center",&GeometryType::Center)
    .def("Length",&GeometryType::Length)
    .def("Area",&GeometryType::Area)
    .def("Volume",&GeometryType::Volume)
    // Calculate
    .def("Set", Set<bool>)
    .def("Set", Set<int>)
    .def("Set", Set<double>)
    .def("Set", Set<array_1d<double, 2>>)
    .def("Set", Set<array_1d<double, 3>>)
    .def("Set", Set<array_1d<double, 6>>)
    .def("Set", Set<Vector>)
    .def("Set", Set<Matrix>)
    // Calculate
    .def("Calculate", Calculate<bool>)
    .def("Calculate", Calculate<int>)
    .def("Calculate", Calculate<double>)
    .def("Calculate", Calculate<array_1d<double, 2>>)
    .def("Calculate", Calculate<array_1d<double, 3>>)
    .def("Calculate", Calculate<array_1d<double, 6>>)
    .def("Calculate", Calculate<Vector>)
    .def("Calculate", Calculate<Matrix>)
    // Print
    .def("__str__", PrintObject<GeometryType>)
    // Access to nodes
    .def("__getitem__", [](GeometryType& self, unsigned int i){return self(i);} )
    .def("__iter__",    [](GeometryType& self){return py::make_iterator(self.begin(), self.end());},  py::keep_alive<0,1>())
    .def("__len__",     [](GeometryType& self){return self.PointsNumber();} )
    ;

    // 2D
    py::class_<Line2D2<NodeType>, Line2D2<NodeType>::Pointer,  GeometryType  >(m,"Line2D2").def(py::init<pNodeType, pNodeType>())
    ;
    py::class_<Line2D3<NodeType>, Line2D3<NodeType>::Pointer,  GeometryType  >(m,"Line2D3").def(py::init<pNodeType, pNodeType, pNodeType>())
    ;
    py::class_<Triangle2D3<NodeType>, Triangle2D3<NodeType>::Pointer,  GeometryType  >(m,"Triangle2D3").def(py::init<pNodeType, pNodeType, pNodeType>())
    ;
    py::class_<Triangle2D6<NodeType>, Triangle2D6<NodeType>::Pointer,  GeometryType  >(m,"Triangle2D6").def(py::init<pNodeType, pNodeType, pNodeType, pNodeType, pNodeType, pNodeType>())
    ;
    py::class_<Quadrilateral2D4<NodeType>, Quadrilateral2D4<NodeType>::Pointer,  GeometryType  >(m,"Quadrilateral2D4").def(py::init<pNodeType, pNodeType, pNodeType, pNodeType>())
    ;
    py::class_<Quadrilateral2D8<NodeType>, Quadrilateral2D8<NodeType>::Pointer,  GeometryType  >(m,"Quadrilateral2D8").def(py::init<pNodeType, pNodeType, pNodeType, pNodeType, pNodeType, pNodeType, pNodeType, pNodeType>())
    ;
    py::class_<Quadrilateral2D9<NodeType>, Quadrilateral2D9<NodeType>::Pointer,  GeometryType  >(m,"Quadrilateral2D9").def(py::init<pNodeType, pNodeType, pNodeType, pNodeType, pNodeType, pNodeType, pNodeType, pNodeType, pNodeType>())
    ;

    // 3D
    py::class_<Line3D2<NodeType>, Line3D2<NodeType>::Pointer,  GeometryType  >(m,"Line3D2").def(py::init<pNodeType, pNodeType>())
    ;
    py::class_<Line3D3<NodeType>, Line3D3<NodeType>::Pointer,  GeometryType  >(m,"Line3D3").def(py::init<pNodeType, pNodeType, pNodeType>())
    ;
    py::class_<Triangle3D3<NodeType>, Triangle3D3<NodeType>::Pointer,  GeometryType  >(m,"Triangle3D3").def(py::init<pNodeType, pNodeType, pNodeType>())
    ;
    py::class_<Triangle3D6<NodeType>, Triangle3D6<NodeType>::Pointer,  GeometryType  >(m,"Triangle3D6").def(py::init<pNodeType, pNodeType, pNodeType, pNodeType, pNodeType, pNodeType>())
    ;
    py::class_<Quadrilateral3D4<NodeType>, Quadrilateral3D4<NodeType>::Pointer,  GeometryType  >(m,"Quadrilateral3D4").def(py::init<pNodeType, pNodeType, pNodeType, pNodeType>())
    ;
    py::class_<Quadrilateral3D8<NodeType>, Quadrilateral3D8<NodeType>::Pointer,  GeometryType  >(m,"Quadrilateral3D8").def(py::init<pNodeType, pNodeType, pNodeType, pNodeType, pNodeType, pNodeType, pNodeType, pNodeType>())
    ;
    py::class_<Quadrilateral3D9<NodeType>, Quadrilateral3D9<NodeType>::Pointer,  GeometryType  >(m,"Quadrilateral3D9").def(py::init<pNodeType, pNodeType, pNodeType, pNodeType, pNodeType, pNodeType, pNodeType, pNodeType, pNodeType>())
    ;
    py::class_<Tetrahedra3D4<NodeType>, Tetrahedra3D4<NodeType>::Pointer,  GeometryType  >(m,"Tetrahedra3D4").def(py::init<pNodeType, pNodeType, pNodeType, pNodeType>())
    ;
    py::class_<Tetrahedra3D10<NodeType>, Tetrahedra3D10<NodeType>::Pointer,  GeometryType  >(m,"Tetrahedra3D10").def(py::init<pNodeType, pNodeType, pNodeType, pNodeType, pNodeType, pNodeType, pNodeType, pNodeType, pNodeType, pNodeType>())
    ;
    py::class_<Prism3D6<NodeType>, Prism3D6<NodeType>::Pointer,  GeometryType  >(m,"Prism3D6").def(py::init<pNodeType, pNodeType, pNodeType, pNodeType, pNodeType, pNodeType>())
    ;
    py::class_<Prism3D15<NodeType>, Prism3D15<NodeType>::Pointer,  GeometryType  >(m,"Prism3D15").def(py::init<pNodeType, pNodeType, pNodeType, pNodeType, pNodeType, pNodeType, pNodeType, pNodeType, pNodeType, pNodeType, pNodeType, pNodeType, pNodeType, pNodeType, pNodeType>())
    ;
    py::class_<Hexahedra3D8<NodeType>, Hexahedra3D8<NodeType>::Pointer,  GeometryType  >(m,"Hexahedra3D8").def(py::init<pNodeType, pNodeType, pNodeType, pNodeType, pNodeType, pNodeType, pNodeType, pNodeType>())
    ;
    py::class_<Hexahedra3D20<NodeType>, Hexahedra3D20<NodeType>::Pointer,  GeometryType  >(m,"Hexahedra3D20").def(py::init<pNodeType, pNodeType, pNodeType, pNodeType, pNodeType, pNodeType, pNodeType, pNodeType, pNodeType, pNodeType, pNodeType, pNodeType, pNodeType, pNodeType, pNodeType, pNodeType, pNodeType, pNodeType, pNodeType, pNodeType>())
    ;
    py::class_<Hexahedra3D27<NodeType>, Hexahedra3D27<NodeType>::Pointer,  GeometryType  >(m,"Hexahedra3D27").def(py::init<pNodeType, pNodeType, pNodeType, pNodeType, pNodeType, pNodeType, pNodeType, pNodeType, pNodeType, pNodeType, pNodeType, pNodeType, pNodeType, pNodeType, pNodeType, pNodeType, pNodeType, pNodeType, pNodeType, pNodeType, pNodeType, pNodeType, pNodeType, pNodeType, pNodeType, pNodeType, pNodeType>())
    ;

    // Adding PointsArrayType to interface
    PointerVectorPythonInterface<PointsArrayType>().CreateInterface(m,"NodesVector");

    // Adding GeometriesArrayType to interface
    PointerVectorPythonInterface<GeometriesArrayType>().CreateInterface(m, "GeometriesVector");

    /// Nurbs Geometries
    // NurbsSurfaceGeometry3D
    py::class_<NurbsSurfaceGeometry<3, NodeContainerType>, NurbsSurfaceGeometry<3, NodeContainerType>::Pointer, GeometryType >(m, "NurbsSurfaceGeometry3D")
        .def(py::init<const PointsArrayType&, const SizeType, const SizeType, const Vector&, const Vector&>())
        .def(py::init<const PointsArrayType&, const SizeType, const SizeType, const Vector&, const Vector&, const Vector&>())
        .def("PolynomialDegreeU", &NurbsSurfaceGeometry<3, NodeContainerType>::PolynomialDegreeU)
        .def("PolynomialDegreeV", &NurbsSurfaceGeometry<3, NodeContainerType>::PolynomialDegreeV)
        .def("KnotsU", &NurbsSurfaceGeometry<3, NodeContainerType>::KnotsU)
        .def("KnotsV", &NurbsSurfaceGeometry<3, NodeContainerType>::KnotsV)
        .def("NumberOfKnotsU", &NurbsSurfaceGeometry<3, NodeContainerType>::NumberOfKnotsU)
        .def("NumberOfKnotsV", &NurbsSurfaceGeometry<3, NodeContainerType>::NumberOfKnotsV)
        .def("IsRational", &NurbsSurfaceGeometry<3, NodeContainerType>::IsRational)
        .def("Weights", &NurbsSurfaceGeometry<3, NodeContainerType>::Weights)
        .def("NumberOfControlPointsU", &NurbsSurfaceGeometry<3, NodeContainerType>::NumberOfControlPointsU)
        .def("NumberOfControlPointsV", &NurbsSurfaceGeometry<3, NodeContainerType>::NumberOfControlPointsV)
        ;

    // NurbsCurveGeometry3D
    py::class_<NurbsCurveGeometry<3, NodeContainerType>, NurbsCurveGeometry<3, NodeContainerType>::Pointer, GeometryType >(m, "NurbsCurveGeometry3D")
        .def(py::init<const PointsArrayType&, const SizeType, const Vector&>())
        .def(py::init<const PointsArrayType&, const SizeType, const Vector&, const Vector&>())
        .def("PolynomialDegree", &NurbsCurveGeometry<3, NodeContainerType>::PolynomialDegree)
        .def("Knots", &NurbsCurveGeometry<3, NodeContainerType>::Knots)
        .def("NumberOfKnots", &NurbsCurveGeometry<3, NodeContainerType>::NumberOfKnots)
        .def("NumberOfControlPoints", &NurbsCurveGeometry<3, NodeContainerType>::NumberOfNonzeroControlPoints)
        .def("IsRational", &NurbsCurveGeometry<3, NodeContainerType>::IsRational)
        .def("Weights", &NurbsCurveGeometry<3, NodeContainerType>::Weights)
        ;

    // NurbsCurveGeometry2D
    py::class_<NurbsCurveGeometry<2, NodeContainerType>, NurbsCurveGeometry<2, NodeContainerType>::Pointer, GeometryType >(m, "NurbsCurveGeometry2D")
        .def(py::init<const PointsArrayType&, const SizeType, const Vector>())
        .def(py::init<const PointsArrayType&, const SizeType, const Vector, const Vector>())
        .def("PolynomialDegree", &NurbsCurveGeometry<2, NodeContainerType>::PolynomialDegree)
        .def("Knots", &NurbsCurveGeometry<2, NodeContainerType>::Knots)
        .def("NumberOfKnots", &NurbsCurveGeometry<2, NodeContainerType>::NumberOfKnots)
        .def("NumberOfControlPoints", &NurbsCurveGeometry<2, NodeContainerType>::NumberOfNonzeroControlPoints)
        .def("IsRational", &NurbsCurveGeometry<2, NodeContainerType>::IsRational)
        .def("Weights", &NurbsCurveGeometry<2, NodeContainerType>::Weights)
        ;

}

}  // namespace Python.

} // Namespace Kratos<|MERGE_RESOLUTION|>--- conflicted
+++ resolved
@@ -87,7 +87,6 @@
         return(dummy.IsIdSelfAssigned());
     }
 
-<<<<<<< HEAD
     void CreateQuadraturePointGeometries1(GeometryType& dummy,
         GeometriesArrayType& rResultGeometries,
         IndexType NumberOfShapeFunctionDerivatives)
@@ -126,7 +125,6 @@
         LocalCoords.clear();
         return( dummy.UnitNormal(LocalCoords) );
     }
-=======
     ///@}
     ///@name Set and Calculate
     ///@{
@@ -148,7 +146,6 @@
     }
 
     ///@}
->>>>>>> f8543b31
 
 void  AddGeometriesToPython(pybind11::module& m)
 {
