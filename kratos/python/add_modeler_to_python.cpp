--- conflicted
+++ resolved
@@ -50,12 +50,6 @@
 
 }
 
-<<<<<<< HEAD
-void GenerateModelPartElementsOnly(ConnectivityPreserveModeler& GM, ModelPart& origin_model_part, ModelPart& destination_model_part, const char* ElementName)
-{
-    GM.GenerateModelPart(origin_model_part, destination_model_part,
-                         KratosComponents<Element>::Get(ElementName));
-=======
 void GeneratePartialModelPart(ConnectivityPreserveModeler& GM, ModelPart& origin_model_part, ModelPart& destination_model_part, const char* Name)
 {
     if (KratosComponents<Element>::Has(Name)) {
@@ -69,7 +63,6 @@
     else {
         KRATOS_ERROR << "Unknown Element/Condition name " << Name << "." << std::endl;
     }
->>>>>>> bc9fb49d
 }
 
 void  AddModelerToPython(pybind11::module& m)
@@ -84,12 +77,8 @@
 
     py::class_<ConnectivityPreserveModeler,ConnectivityPreserveModeler::Pointer,Modeler>(m,"ConnectivityPreserveModeler")
     .def(py::init< >())
-<<<<<<< HEAD
-    .def("GenerateModelPart",&GenerateModelPartElementsOnly)
-=======
     .def("GenerateModelPart",&GenerateModelPart)
     .def("GenerateModelPart",&GeneratePartialModelPart)
->>>>>>> bc9fb49d
     ;
 
     py::class_< EdgeSwapping2DModeler, EdgeSwapping2DModeler::Pointer, Modeler >(m,"EdgeSwapping2DModeler")
