//    |  /           |
//    ' /   __| _` | __|  _ \   __|
//    . \  |   (   | |   (   |\__ `
//   _|\_\_|  \__,_|\__|\___/ ____/
//                   Multi-Physics
//
//  License:         BSD License
//                   Kratos default license: kratos/license.txt
//
//  Main authors:    Pooyan Dadvand
//                   Riccardo Rossi
//

// System includes

// External includes

// Project includes
#include "includes/define_python.h"
#include "add_modeler_to_python.h"
#include "modeler/modeler_factory.h"
#include "modeler/edge_swapping_2d_modeler.h"
#include "modeler/connectivity_preserve_modeler.h"
#include "modeler/create_entities_from_geometries_modeler.h"
#include "modeler/serial_model_part_combinator_modeler.h"
#include "modeler/duplicate_mesh_modeler.h"
#include "modeler/copy_properties_modeler.h"
#include "modeler/combine_model_part_modeler.h"
<<<<<<< HEAD
=======
#include "modeler/voxel_mesh_generator_modeler.h"
#include "modeler/clean_up_problematic_triangles_modeler.h"
>>>>>>> b2c5df4a

namespace Kratos::Python
{

namespace py = pybind11;

void GenerateMesh(Modeler& GM, ModelPart& model_part, const std::string& rElementName, const std::string& rConditionName)
{
    GM.GenerateMesh(model_part,
                    KratosComponents<Element>::Get(rElementName),
                    KratosComponents<Condition>::Get(rConditionName));

}

void GeneratePartialModelPart(ConnectivityPreserveModeler& GM, ModelPart& origin_model_part, ModelPart& destination_model_part, const std::string& rName)
{
    if (KratosComponents<Element>::Has(rName)) {
        GM.GenerateModelPart(origin_model_part, destination_model_part,
                             KratosComponents<Element>::Get(rName));
    } else if (KratosComponents<Condition>::Has(rName)) {
        GM.GenerateModelPart(origin_model_part, destination_model_part,
                             KratosComponents<Condition>::Get(rName));
    } else {
        KRATOS_ERROR << "Unknown Element/Condition name " << rName << "." << std::endl;
    }
}

void  AddModelerToPython(pybind11::module& m)
{
    m.def("CreateModeler", &ModelerFactory::Create);
    m.def("HasModeler", &ModelerFactory::Has);

    py::class_<Modeler, Modeler::Pointer>(m,"Modeler")
    .def(py::init<>())
    .def(py::init<Model&, Parameters>())
    .def("Create", &Modeler::Create)
    // Modeler Stages Initialize
    .def("SetupGeometryModel", &Modeler::SetupGeometryModel)
    .def("PrepareGeometryModel", &Modeler::PrepareGeometryModel)
    .def("SetupModelPart", &Modeler::SetupModelPart)
    // Additional Old Functions
    .def("GenerateModelPart",
        [] (Modeler& rModeler, ModelPart& origin_model_part, ModelPart& destination_model_part, const std::string& rElementName, const std::string& rConditionName)
        {rModeler.GenerateModelPart(origin_model_part, destination_model_part,
            KratosComponents<Element>::Get(rElementName), KratosComponents<Condition>::Get(rConditionName));})
    .def("GenerateMesh",&GenerateMesh)
    .def("GenerateNodes",&Modeler::GenerateNodes)
    .def("__str__", PrintObject<Modeler>)
    ;

    py::class_<ConnectivityPreserveModeler,ConnectivityPreserveModeler::Pointer,Modeler>(m,"ConnectivityPreserveModeler")
    .def(py::init< >())
    .def("GenerateModelPart",
        [] (Modeler& rModeler, ModelPart& origin_model_part, ModelPart& destination_model_part, const std::string& rElementName, const std::string& rConditionName)
        {rModeler.GenerateModelPart(origin_model_part, destination_model_part,
            KratosComponents<Element>::Get(rElementName), KratosComponents<Condition>::Get(rConditionName));})
    .def("GenerateModelPart",&GeneratePartialModelPart)
    ;

    py::class_< EdgeSwapping2DModeler, EdgeSwapping2DModeler::Pointer, Modeler >(m,"EdgeSwapping2DModeler")
            .def(py::init< >())
            .def("ReGenerateMesh",&EdgeSwapping2DModeler::Remesh)
    ;

    py::class_< SerialModelPartCombinatorModeler, SerialModelPartCombinatorModeler::Pointer, Modeler >(m,"SerialModelPartCombinatorModeler")
        .def(py::init< >())
        .def(py::init<Model&, Parameters>())
    ;

    py::class_< DuplicateMeshModeler, DuplicateMeshModeler::Pointer, Modeler >(m,"DuplicateMeshModeler")
        .def(py::init<ModelPart&>())
    ;

    py::class_< CopyPropertiesModeler, CopyPropertiesModeler::Pointer, Modeler >(m,"CopyPropertiesModeler")
        .def(py::init<Model&, Parameters>())
        .def(py::init<ModelPart&, ModelPart&>())
    ;

    py::class_< CombineModelPartModeler, CombineModelPartModeler::Pointer, Modeler >(m,"CombineModelPartModeler")
        .def(py::init<Model&, Parameters>())
    ;

    py::class_< CreateEntitiesFromGeometriesModeler, CreateEntitiesFromGeometriesModeler::Pointer, Modeler >(m, "CreateEntitiesFromGeometriesModeler")
        .def(py::init<Model&, Parameters>())
    ;
<<<<<<< HEAD
=======

    py::class_<VoxelMeshGeneratorModeler, VoxelMeshGeneratorModeler::Pointer, Modeler>(m, "VoxelMeshGeneratorModeler")
        .def(py::init<Model &, Parameters>())
    ;

    py::class_<CleanUpProblematicTrianglesModeler, CleanUpProblematicTrianglesModeler::Pointer, Modeler>(m, "CleanUpProblematicTrianglesModeler")
        .def(py::init<Model&, Parameters>())
    ;
>>>>>>> b2c5df4a
}

}  // namespace Kratos::Python.<|MERGE_RESOLUTION|>--- conflicted
+++ resolved
@@ -26,11 +26,8 @@
 #include "modeler/duplicate_mesh_modeler.h"
 #include "modeler/copy_properties_modeler.h"
 #include "modeler/combine_model_part_modeler.h"
-<<<<<<< HEAD
-=======
 #include "modeler/voxel_mesh_generator_modeler.h"
 #include "modeler/clean_up_problematic_triangles_modeler.h"
->>>>>>> b2c5df4a
 
 namespace Kratos::Python
 {
@@ -116,8 +113,6 @@
     py::class_< CreateEntitiesFromGeometriesModeler, CreateEntitiesFromGeometriesModeler::Pointer, Modeler >(m, "CreateEntitiesFromGeometriesModeler")
         .def(py::init<Model&, Parameters>())
     ;
-<<<<<<< HEAD
-=======
 
     py::class_<VoxelMeshGeneratorModeler, VoxelMeshGeneratorModeler::Pointer, Modeler>(m, "VoxelMeshGeneratorModeler")
         .def(py::init<Model &, Parameters>())
@@ -126,7 +121,6 @@
     py::class_<CleanUpProblematicTrianglesModeler, CleanUpProblematicTrianglesModeler::Pointer, Modeler>(m, "CleanUpProblematicTrianglesModeler")
         .def(py::init<Model&, Parameters>())
     ;
->>>>>>> b2c5df4a
 }
 
 }  // namespace Kratos::Python.