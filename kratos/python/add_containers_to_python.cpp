
//    |  /           |
//    ' /   __| _` | __|  _ \   __|
//    . \  |   (   | |   (   |\__ `
//   _|\_\_|  \__,_|\__|\___/ ____/
//                   Multi-Physics
//
//  License:		 BSD License
//					 Kratos default license: kratos/license.txt
//
//  Main authors:    Pooyan Dadvand
//

// System includes

// External includes


// Project includes
#include "includes/define_python.h"
#include "includes/ublas_interface.h"
#include "containers/data_value_container.h"
//#include "containers/hash_data_value_container.h"
#include "containers/variables_list_data_value_container.h"
#include "containers/vector_component_adaptor.h"
#include "containers/flags.h"
//#include "containers/all_variables_data_value_container.h"
#include "includes/kratos_flags.h"
#include "includes/variables.h"
#include "includes/constitutive_law.h"
// #include "python/variable_indexing_python.h"
// #include "python/vector_python_interface.h"
// #include "python/vector_scalar_operator_python.h"
// #include "python/vector_vector_operator_python.h"
// #include "python/bounded_vector_python_interface.h"
#include "python/add_deprecated_variables_to_python.h"
#include "python/add_c2c_variables_to_python.h" //TODO: to be removed eventually
#include "python/add_cfd_variables_to_python.h" //TODO: to be removed eventually
#include "python/add_mesh_moving_variables_to_python.h" //TODO: to be removed eventually
#include "python/add_mapping_variables_to_python.h" //TODO: to be removed eventually
#include "python/add_dem_variables_to_python.h" //TODO: to be removed eventually
#include "python/add_fsi_variables_to_python.h" //TODO: to be removed eventually
#include "python/add_mat_variables_to_python.h" //TODO: to be removed eventually
#include "python/add_legacy_structural_app_vars_to_python.h" //TODO: to be removed eventually

#include "includes/convection_diffusion_settings.h"
#include "includes/radiation_settings.h"
#include "utilities/timer.h"
#include "utilities/quaternion.h"


namespace Kratos
{

namespace Python
{
namespace py = pybind11;

Flags FlagsOr(const Flags& Left, const Flags& Right )
{
    return (Left|Right);
}

Flags FlagsAnd(const Flags& Left, const Flags& Right )
{
    return (Left&Right);
}

void FlagsSet1(Flags& ThisFlag, const Flags& OtherFlag )
{
    ThisFlag.Set(OtherFlag);
}

void FlagsSet2(Flags& ThisFlag, const Flags& OtherFlag, bool Value )
{
    ThisFlag.Set(OtherFlag, Value);
}

template<class TContainerType>
struct Array1DModifier
{
    typedef typename TContainerType::size_type index_type;
    static void Resize( TContainerType& ThisContainer, typename TContainerType::size_type NewSize )
    {
    }
    static void MoveSlice( TContainerType& ThisContainer, index_type Index, index_type From, index_type To )
    {
    }
};

template< class TBinderType, typename TContainerType, typename TVariableType > void VariableIndexingUtility(TBinderType& binder)
    {
        //data value container
        binder.def("__contains__", [](const TContainerType& container, const TVariableType& rV){return container.Has(rV);} );
        binder.def("__setitem__", [](TContainerType& container, const TVariableType& rV, const typename TVariableType::Type rValue){container.SetValue(rV, rValue);} );
        binder.def("__getitem__", [](TContainerType& container, const TVariableType& rV){return container.GetValue(rV);} );
        binder.def("Has", [](const TContainerType& container, const TVariableType& rV){return container.Has(rV);} );
        binder.def("SetValue",  [](TContainerType& container, const TVariableType& rV, const typename TVariableType::Type rValue){container.SetValue(rV, rValue);} );
        binder.def("GetValue", [](TContainerType& container, const TVariableType& rV){return container.GetValue(rV);} );

    }

//     template< typename TVariableType > void RegisterInPythonVariables(pybind11::module& m)
//     {
//         KRATOS_WATCH(KratosComponents<VariableData>::GetComponents().size())
//         for(const auto& item : KratosComponents<VariableData>::GetComponents())
//         {
//             std::cout << "item " << item.first << std::endl;
//             m.attr(item.first.c_str()) = item.second;
//         }
//     }
//
//     void RegisterInPython3DVariablesWithComponents(pybind11::module& m)
//     {
//         for(const auto& item : KratosComponents<Variable<array_1d<double,3>>>::GetComponents())
//         {
//             std::string name = item.first;
//             m.attr(name.c_str()) = item.second;
//
//             std::string xcomponent = name + "_X";
//             std::string ycomponent = name + "_Y";
//             std::string zcomponent = name + "_Z";
//             const auto& xvar = KratosComponents<VariableComponent<VectorComponentAdaptor<array_1d<double, 3> > > >::Get(xcomponent);
//             const auto& yvar = KratosComponents<VariableComponent<VectorComponentAdaptor<array_1d<double, 3> > > >::Get(ycomponent);
//             const auto& zvar = KratosComponents<VariableComponent<VectorComponentAdaptor<array_1d<double, 3> > > >::Get(zcomponent);
//             m.attr(xcomponent.c_str()) = xvar;
//             m.attr(ycomponent.c_str()) = yvar;
//             m.attr(zcomponent.c_str()) = zvar;
//         }
//     }

template <class TVariableType>
TVariableType CreateVariable(const std::string& name)
{
<<<<<<< HEAD
    TVariableType new_var(name);
    // Getting the variable if it exists already
    if(KratosComponents<VariableData>::Has(name)){
        auto& existing_var = KratosComponents<VariableData>::Get(name);
        KRATOS_ERROR_IF(new_var.Key() == existing_var.Key())<<"The variable : "<<name<<" already exists."<<std::endl;
    }

    AddKratosComponent(new_var.Name(), name);
    KratosComponents<VariableData>::Add(new_var.Name(), new_var);
    return new_var;
=======
    auto new_var_unq_ptr = Kratos::make_unique<TVariableType>(name);
    static std::vector<Kratos::unique_ptr<TVariableType>> vector_unique_pointers_for_variables; // TODO: To be moved to Registry class
    auto& varables_map = KratosComponents<VariableData>::GetComponents();
    for (auto& existing_var_pair : varables_map){
        auto& existing_var = existing_var_pair.second;
        if (new_var_unq_ptr->Key() == existing_var->Key())
            KRATOS_ERROR_IF(name != existing_var->Name())<<"The variable : "<<name<<" has same key as "<<existing_var->Name()<<std::endl
                                                         <<"Please change the name of the variable. "<<std::endl;
    }

    AddKratosComponent((*new_var_unq_ptr).Name(), name);
    KratosComponents<VariableData>::Add((*new_var_unq_ptr).Name(), (*new_var_unq_ptr));

    vector_unique_pointers_for_variables.push_back(std::move(new_var_unq_ptr));
    return *vector_unique_pointers_for_variables.back();
>>>>>>> 4be058f4
}


template <class TVariableComponentType, class TVariableComponentAdapterType>
TVariableComponentType CreateVariableComponent(const std::string& name, const std::string& source_name, const int component_index)
{
<<<<<<< HEAD
    TVariableComponentType  new_var(name, source_name, component_index,
                                    TVariableComponentAdapterType(source_name, component_index));

    // Getting the variable if it exists already
    if(KratosComponents<VariableData>::Has(name)){
        auto& existing_var = KratosComponents<TVariableComponentType>::Get(name);
        KRATOS_ERROR_IF(new_var.Key() == existing_var.Key())<<"The variable component : "<<name<<" already exists."<<std::endl;
    }

    AddKratosComponent(new_var.Name(), name);
    KratosComponents<VariableData>::Add(new_var.Name(), new_var);
    return new_var;
=======
    auto new_var_unq_ptr = Kratos::make_unique<TVariableComponentType>(name, source_name, component_index,
                                                                    TVariableComponentAdapterType(source_name, component_index));
    static std::vector<Kratos::unique_ptr<TVariableComponentType>> vector_unique_pointers_for_variable_components; // TODO: To be moved to Registry class
    auto& varables_map = KratosComponents<VariableData>::GetComponents();
    for (auto& existing_var_pair : varables_map){
        auto& existing_var = existing_var_pair.second;
        if (new_var_unq_ptr->Key() == existing_var->Key())
            KRATOS_ERROR_IF(name != existing_var->Name())<<"The variable component : "<<name<<" has same key as "<<existing_var->Name()<<std::endl
                                                         <<"Please change the name of the variable component. "<<std::endl;
    }

    AddKratosComponent((*new_var_unq_ptr).Name(), name);
    KratosComponents<VariableData>::Add((*new_var_unq_ptr).Name(), (*new_var_unq_ptr));

    vector_unique_pointers_for_variable_components.push_back(std::move(new_var_unq_ptr));
    return *vector_unique_pointers_for_variable_components.back();
>>>>>>> 4be058f4
}

void  AddContainersToPython(pybind11::module& m)
{
    typedef Variable<array_1d<double, 3> > Array1DVariable3;
    typedef Variable<array_1d<double, 4> > Array1DVariable4;
    typedef Variable<array_1d<double, 6> > Array1DVariable6;
    typedef Variable<array_1d<double, 9> > Array1DVariable9;

    typedef VariableComponent<VectorComponentAdaptor<array_1d<double, 3> > > Array1DComponentVariable;
    typedef VariableComponent<VectorComponentAdaptor<array_1d<double, 4> > > Array1D4ComponentVariable;
    typedef VariableComponent<VectorComponentAdaptor<array_1d<double, 6> > > Array1D6ComponentVariable;
    typedef VariableComponent<VectorComponentAdaptor<array_1d<double, 9> > > Array1D9ComponentVariable;

    //def("TestContainers", TestContainers);

//     BoundedVectorPythonInterface<array_1d<double, 3>, 3>::CreateInterface(m, "Array3" )
//     .def(py::init<vector_expression<array_1d<double, 3> > >() )
//     .def( VectorScalarOperatorPython<array_1d<double, 3>, double, array_1d<double, 3> >() )
//     .def( VectorVectorOperatorPython<array_1d<double, 3>, zero_vector<double>, array_1d<double, 3> >() )
//     .def( VectorVectorOperatorPython<array_1d<double, 3>, unit_vector<double>, array_1d<double, 3> >() )
//     .def( VectorVectorOperatorPython<array_1d<double, 3>, scalar_vector<double>, array_1d<double, 3> >() )
//     .def( VectorVectorOperatorPython<array_1d<double, 3>, mapped_vector<double>, array_1d<double, 3> >() )
//     ;

    py::class_<VariableData>(m, "VariableData" )
    .def("Name", &VariableData::Name, py::return_value_policy::copy)
    .def("__str__", PrintObject<VariableData>)
    ;

    py::class_<Variable<std::string>, VariableData>(m, "StringVariable" )
    .def(py::init<>( [](const std::string& name){return CreateVariable<Variable<std::string>>(name);} ))
    .def("__str__", PrintObject<Variable<std::string>>)
    ;

    py::class_<Variable<bool>, VariableData>(m, "BoolVariable" )
    .def(py::init<>( [](const std::string& name){return CreateVariable<Variable<bool>>(name);} ))
    .def("__str__", PrintObject<Variable<bool>>)
    ;

    py::class_<Variable<int>,VariableData>(m, "IntegerVariable")
    .def(py::init<>( [](const std::string& name){return CreateVariable<Variable<int>>(name);} ))
    .def("__str__", PrintObject<Variable<int>>)
    ;

    py::class_<Variable<DenseVector<int> >,VariableData>(m, "IntegerVectorVariable")
    .def(py::init<>( [](const std::string& name){return CreateVariable<Variable<DenseVector<int>>>(name);} ))
    .def("__str__", PrintObject<Variable<DenseVector<int> >>)
    ;

    py::class_<Variable<double>,VariableData>(m, "DoubleVariable")
    .def(py::init<>( [](const std::string& name){return CreateVariable<Variable<double>>(name);} ))
    .def("__str__", PrintObject<Variable<double>>)
    ;

    py::class_<Variable<Vector >,VariableData>(m, "VectorVariable")
    .def(py::init<>( [](const std::string& name){return CreateVariable<Variable<Vector >>(name);} ))
    .def("__str__", PrintObject<Variable<Vector >>)
    ;

    py::class_<Variable<array_1d<double, 3> >,VariableData>(m, "Array1DVariable3")
    .def(py::init<>( [](const std::string& name)
                 {
                    auto var_x = CreateVariableComponent<VariableComponent<VectorComponentAdaptor<array_1d<double, 3> > >, Kratos::VectorComponentAdaptor<Kratos::array_1d<double, 3> >>
<<<<<<< HEAD
                                    (name+"_X", name, 1);
                    auto var_y = CreateVariableComponent<VariableComponent<VectorComponentAdaptor<array_1d<double, 3> > >, Kratos::VectorComponentAdaptor<Kratos::array_1d<double, 3> >>
                                    (name+"_Y", name, 1);
                    auto var_z = CreateVariableComponent<VariableComponent<VectorComponentAdaptor<array_1d<double, 3> > >, Kratos::VectorComponentAdaptor<Kratos::array_1d<double, 3> >>
                                    (name+"_Z", name, 1);
=======
                                    (name+"_X", name, 0);
                    auto var_y = CreateVariableComponent<VariableComponent<VectorComponentAdaptor<array_1d<double, 3> > >, Kratos::VectorComponentAdaptor<Kratos::array_1d<double, 3> >>
                                    (name+"_Y", name, 1);
                    auto var_z = CreateVariableComponent<VariableComponent<VectorComponentAdaptor<array_1d<double, 3> > >, Kratos::VectorComponentAdaptor<Kratos::array_1d<double, 3> >>
                                    (name+"_Z", name, 2);
>>>>>>> 4be058f4
                    return CreateVariable<Variable<array_1d<double, 3> >>(name);
                 } ))
    .def("__str__", PrintObject<Array1DVariable3>)
    ;

    py::class_<Variable<array_1d<double, 4> >,VariableData>(m, "Array1DVariable4")
    .def(py::init<>( [](const std::string& name){return CreateVariable<Variable<array_1d<double, 4> >>(name);} ))
    .def("__str__", PrintObject<Array1DVariable4>)
    ;

    py::class_<Variable<array_1d<double, 6> >,VariableData>(m, "Array1DVariable6")
    .def(py::init<>( [](const std::string& name){return CreateVariable<Variable<array_1d<double, 6> >>(name);} ))
    .def("__str__", PrintObject<Array1DVariable6>)
    ;

    py::class_<Variable<array_1d<double, 9> >,VariableData>(m, "Array1DVariable9")
    .def(py::init<>( [](const std::string& name){return CreateVariable<Variable<array_1d<double, 9> >>(name);} ))
    .def("__str__", PrintObject<Array1DVariable9>)
    ;

    py::class_<Variable<DenseMatrix<double> >,VariableData>(m, "MatrixVariable")
    .def(py::init<>( [](const std::string& name){return CreateVariable<Variable<DenseMatrix<double> >>(name);} ))
    .def("__str__", PrintObject<Variable<DenseMatrix<double> >>)
    ;

    py::class_<Variable<ConstitutiveLaw::Pointer>,VariableData>(m, "ConstitutuveLawVariable")
    .def("__str__", PrintObject<Variable<ConstitutiveLaw::Pointer>>)
    ;

    py::class_<Variable<ConvectionDiffusionSettings::Pointer > ,VariableData>(m,"ConvectionDiffusionSettingsVariable")
    .def("__str__", PrintObject<Variable<ConvectionDiffusionSettings::Pointer >>)
    ;

    py::class_<Variable<RadiationSettings::Pointer > ,VariableData>(m,"RadiationSettingsVariable")
    .def("__str__", PrintObject<Variable<RadiationSettings::Pointer >>)
    ;
    py::class_<VariableComponent<VectorComponentAdaptor<Vector > >,VariableData>(m, "VectorComponentVariable")
    .def("__str__", PrintObject<VariableComponent<VectorComponentAdaptor<Vector > >>)
    // .def( "GetSourceVariable", &VariableComponent<VectorComponentAdaptor<Vector > >::GetSourceVariable ) // components for vector are not yet fully supported
    ;

    py::class_<VariableComponent<VectorComponentAdaptor<array_1d<double, 3> > >,VariableData>(m, "Array1DComponentVariable")
    .def(py::init<>( [](const std::string& name, const std::string& source_name, const int& component_index)
    {
        return CreateVariableComponent<VariableComponent<VectorComponentAdaptor<array_1d<double, 3> > >, Kratos::VectorComponentAdaptor<Kratos::array_1d<double, 3> >>
            (name, source_name, component_index);
    } ))
    .def("__str__", PrintObject<Array1DComponentVariable>)
    .def( "GetSourceVariable", &Array1DComponentVariable::GetSourceVariable )
    ;

    py::class_<VariableComponent<VectorComponentAdaptor<array_1d<double, 4> > >,VariableData>(m, "Array1D4ComponentVariable")
    .def(py::init<>( [](const std::string& name, const std::string& source_name, const int& component_index)
    {
        return CreateVariableComponent<VariableComponent<VectorComponentAdaptor<array_1d<double, 4> > >, Kratos::VectorComponentAdaptor<Kratos::array_1d<double, 4> >>
            (name, source_name, component_index);
    } ))
    .def("__str__", PrintObject<Array1D4ComponentVariable>)
    .def( "GetSourceVariable", &Array1D4ComponentVariable::GetSourceVariable )
    ;

    py::class_<VariableComponent<VectorComponentAdaptor<array_1d<double, 6> > >,VariableData>(m, "Array1D6ComponentVariable")
    .def(py::init<>( [](const std::string& name, const std::string& source_name, const int& component_index)
    {
        return CreateVariableComponent<VariableComponent<VectorComponentAdaptor<array_1d<double, 6> > >, Kratos::VectorComponentAdaptor<Kratos::array_1d<double, 6> >>
            (name, source_name, component_index);
    } ))
    .def("__str__", PrintObject<Array1D6ComponentVariable>)
    .def( "GetSourceVariable", &Array1D6ComponentVariable::GetSourceVariable )
    ;

    py::class_<VariableComponent<VectorComponentAdaptor<array_1d<double, 9> > >,VariableData>(m, "Array1D9ComponentVariable")
    .def(py::init<>( [](const std::string& name, const std::string& source_name, const int& component_index)
    {
        return CreateVariableComponent<VariableComponent<VectorComponentAdaptor<array_1d<double, 9> > >, Kratos::VectorComponentAdaptor<Kratos::array_1d<double, 9> >>
            (name, source_name, component_index);
    } ))
    .def("__str__", PrintObject<Array1D9ComponentVariable>)
    .def( "GetSourceVariable", &Array1D9ComponentVariable::GetSourceVariable )
    ;

    py::class_<Variable<Quaternion<double> >>(m, "DoubleQuaternionVariable")
    .def("__str__", PrintObject<Variable<Quaternion<double> >>)
    ;

    //***********************************************************************
    //AUTOMATIC REGISTRATION OF VARIABLES_IN_PYTHON
//     RegisterInPythonVariables< Variable<bool> >(m);
//     RegisterInPythonVariables< Variable<int> >(m);
//     RegisterInPythonVariables< Variable<unsigned int> >(m);
//     RegisterInPythonVariables< Variable<double> >(m);
//     RegisterInPythonVariables< Variable<Vector> >(m);
//     RegisterInPythonVariables< Variable<Matrix> >(m);
// //     RegisterInPythonVariables< Variable<ConvectionDiffusionSettings::Pointer> >(m);
// //     RegisterInPythonVariables< Variable<RadiationSettings::Pointer> >(m);
//     RegisterInPythonVariables< VariableComponent<VectorComponentAdaptor<array_1d<double, 3> > > >(m);
//     RegisterInPythonVariables< Variable<Quaternion<double>> >(m);
//     RegisterInPythonVariables< Variable<std::string> >(m);


    //py::class_<AllVariablesDataValueContainer, AllVariablesDataValueContainer::Pointer>( "DataValueContainer" )
    //.def( "__len__", &AllVariablesDataValueContainer::Size )
    //.def( VariableIndexingPython<AllVariablesDataValueContainer, Variable<std::string> >() )
    //.def( VariableIndexingPython<AllVariablesDataValueContainer, Variable<int> >() )
    //.def( VariableIndexingPython<AllVariablesDataValueContainer, Variable<double> >() )
    //.def( VariableIndexingPython<AllVariablesDataValueContainer, Variable<array_1d<double, 3> > >() )
    //.def( VariableIndexingPython<AllVariablesDataValueContainer, Variable<vector<double> > >() )
    //.def( VariableIndexingPython<AllVariablesDataValueContainer, Variable<DenseMatrix<double> > >() )
    //.def( VariableIndexingPython<AllVariablesDataValueContainer, Variable<ConvectionDiffusionSettings::Pointer > >() )
    //.def( VariableIndexingPython<AllVariablesDataValueContainer, Variable<RadiationSettings::Pointer > >() )
    //.def( VariableIndexingPython<AllVariablesDataValueContainer, VariableComponent<VectorComponentAdaptor<array_1d<double, 3> > > >() )
    //.def( self_ns::str( self ) )
    //;

    typedef py::class_<DataValueContainer, DataValueContainer::Pointer> DataValueContainerBinderType;
    DataValueContainerBinderType DataValueBinder(m, "DataValueContainer" );
    DataValueBinder.def( "__len__", &DataValueContainer::Size );
    DataValueBinder.def("__str__", PrintObject<DataValueContainer>);
    VariableIndexingUtility< DataValueContainerBinderType, DataValueContainer, Variable<bool> >(DataValueBinder);
    VariableIndexingUtility< DataValueContainerBinderType, DataValueContainer, Variable<int> >(DataValueBinder);
    VariableIndexingUtility< DataValueContainerBinderType, DataValueContainer, Variable<double> >(DataValueBinder);
    VariableIndexingUtility< DataValueContainerBinderType, DataValueContainer, Array1DVariable3 >(DataValueBinder);
    VariableIndexingUtility< DataValueContainerBinderType, DataValueContainer, Array1DVariable4 >(DataValueBinder);
    VariableIndexingUtility< DataValueContainerBinderType, DataValueContainer, Array1DVariable6 >(DataValueBinder);
    VariableIndexingUtility< DataValueContainerBinderType, DataValueContainer, Array1DVariable9 >(DataValueBinder);
    VariableIndexingUtility< DataValueContainerBinderType, DataValueContainer, Variable<Vector> >(DataValueBinder);
    VariableIndexingUtility< DataValueContainerBinderType, DataValueContainer, Variable<Matrix> >(DataValueBinder);
    VariableIndexingUtility< DataValueContainerBinderType, DataValueContainer, Variable<ConvectionDiffusionSettings::Pointer> >(DataValueBinder);
    VariableIndexingUtility< DataValueContainerBinderType, DataValueContainer, Variable<RadiationSettings::Pointer> >(DataValueBinder);
    VariableIndexingUtility< DataValueContainerBinderType, DataValueContainer, Array1DComponentVariable >(DataValueBinder);
    VariableIndexingUtility< DataValueContainerBinderType, DataValueContainer, Array1D4ComponentVariable >(DataValueBinder);
    VariableIndexingUtility< DataValueContainerBinderType, DataValueContainer, Array1D6ComponentVariable >(DataValueBinder);
    VariableIndexingUtility< DataValueContainerBinderType, DataValueContainer, Array1D9ComponentVariable >(DataValueBinder);
    VariableIndexingUtility< DataValueContainerBinderType, DataValueContainer, Variable<Quaternion<double>> >(DataValueBinder);
    VariableIndexingUtility< DataValueContainerBinderType, DataValueContainer, Variable<std::string> >(DataValueBinder);

    typedef py::class_<VariablesListDataValueContainer, VariablesListDataValueContainer::Pointer> VariableDataValueContainerBinderType;
    VariableDataValueContainerBinderType VariableDataValueBinder(m, "VariablesListDataValueContainer" );
    VariableDataValueBinder.def( "__len__", &VariablesListDataValueContainer::Size );
    VariableDataValueBinder.def("__str__", PrintObject<VariablesListDataValueContainer>);
    VariableIndexingUtility< VariableDataValueContainerBinderType, VariablesListDataValueContainer, Variable<bool> >(VariableDataValueBinder);
    VariableIndexingUtility< VariableDataValueContainerBinderType, VariablesListDataValueContainer, Variable<int> >(VariableDataValueBinder);
    VariableIndexingUtility< VariableDataValueContainerBinderType, VariablesListDataValueContainer, Variable<double> >(VariableDataValueBinder);
    VariableIndexingUtility< VariableDataValueContainerBinderType, VariablesListDataValueContainer, Array1DVariable3 >(VariableDataValueBinder);
    VariableIndexingUtility< VariableDataValueContainerBinderType, VariablesListDataValueContainer, Array1DVariable4 >(VariableDataValueBinder);
    VariableIndexingUtility< VariableDataValueContainerBinderType, VariablesListDataValueContainer, Array1DVariable6 >(VariableDataValueBinder);
    VariableIndexingUtility< VariableDataValueContainerBinderType, VariablesListDataValueContainer, Array1DVariable9 >(VariableDataValueBinder);
    VariableIndexingUtility< VariableDataValueContainerBinderType, VariablesListDataValueContainer, Variable<Vector> >(VariableDataValueBinder);
    VariableIndexingUtility< VariableDataValueContainerBinderType, VariablesListDataValueContainer, Variable<Matrix> >(VariableDataValueBinder);
    VariableIndexingUtility< VariableDataValueContainerBinderType, VariablesListDataValueContainer, Array1DComponentVariable >(VariableDataValueBinder);
    VariableIndexingUtility< VariableDataValueContainerBinderType, VariablesListDataValueContainer, Array1D4ComponentVariable >(VariableDataValueBinder);
    VariableIndexingUtility< VariableDataValueContainerBinderType, VariablesListDataValueContainer, Array1D6ComponentVariable >(VariableDataValueBinder);
    VariableIndexingUtility< VariableDataValueContainerBinderType, VariablesListDataValueContainer, Array1D9ComponentVariable >(VariableDataValueBinder);
    VariableIndexingUtility< VariableDataValueContainerBinderType, VariablesListDataValueContainer, Variable<Quaternion<double>> >(VariableDataValueBinder);
    VariableIndexingUtility< VariableDataValueContainerBinderType, VariablesListDataValueContainer, Variable<std::string> >(VariableDataValueBinder);


    py::class_<Flags, Flags::Pointer>(m,"Flags")
    .def(py::init<>())
    .def(py::init<Flags>())
    .def("Is", &Flags::Is)
    .def("IsNot", &Flags::IsNot)
    .def("Set", FlagsSet1)
    .def("Set", FlagsSet2)
    .def("IsDefined", &Flags::IsDefined)
    .def("IsNotDefined", &Flags::IsNotDefined)
    .def("Reset", &Flags::Reset)
    .def("Flip", &Flags::Flip)
    .def("Clear", &Flags::Clear)
    .def("__or__", FlagsOr)
    .def("__and__", FlagsAnd)
    .def("__str__", PrintObject<Flags>)
    ;

    KRATOS_REGISTER_IN_PYTHON_FLAG(m,STRUCTURE);
    KRATOS_REGISTER_IN_PYTHON_FLAG(m,INTERFACE);
    KRATOS_REGISTER_IN_PYTHON_FLAG(m,FLUID);
    KRATOS_REGISTER_IN_PYTHON_FLAG(m,INLET);
    KRATOS_REGISTER_IN_PYTHON_FLAG(m,OUTLET);
    KRATOS_REGISTER_IN_PYTHON_FLAG(m,VISITED);
    KRATOS_REGISTER_IN_PYTHON_FLAG(m,THERMAL);
    KRATOS_REGISTER_IN_PYTHON_FLAG(m,SELECTED);
    KRATOS_REGISTER_IN_PYTHON_FLAG(m,BOUNDARY);
    KRATOS_REGISTER_IN_PYTHON_FLAG(m,SLIP);
    KRATOS_REGISTER_IN_PYTHON_FLAG(m,CONTACT);
    KRATOS_REGISTER_IN_PYTHON_FLAG(m,TO_SPLIT);
    KRATOS_REGISTER_IN_PYTHON_FLAG(m,TO_ERASE);
    KRATOS_REGISTER_IN_PYTHON_FLAG(m,TO_REFINE);
    KRATOS_REGISTER_IN_PYTHON_FLAG(m,NEW_ENTITY);
    KRATOS_REGISTER_IN_PYTHON_FLAG(m,OLD_ENTITY);
    KRATOS_REGISTER_IN_PYTHON_FLAG(m,ACTIVE);
    KRATOS_REGISTER_IN_PYTHON_FLAG(m,MODIFIED);
    KRATOS_REGISTER_IN_PYTHON_FLAG(m,RIGID);
    KRATOS_REGISTER_IN_PYTHON_FLAG(m,SOLID);
    KRATOS_REGISTER_IN_PYTHON_FLAG(m,MPI_BOUNDARY);
    KRATOS_REGISTER_IN_PYTHON_FLAG(m,INTERACTION);
    KRATOS_REGISTER_IN_PYTHON_FLAG(m,ISOLATED);
    KRATOS_REGISTER_IN_PYTHON_FLAG(m,MASTER);
    KRATOS_REGISTER_IN_PYTHON_FLAG(m,SLAVE);
    KRATOS_REGISTER_IN_PYTHON_FLAG(m,INSIDE);
    KRATOS_REGISTER_IN_PYTHON_FLAG(m,FREE_SURFACE);
    KRATOS_REGISTER_IN_PYTHON_FLAG(m,BLOCKED);
    KRATOS_REGISTER_IN_PYTHON_FLAG(m,MARKER);
    KRATOS_REGISTER_IN_PYTHON_FLAG(m,PERIODIC);


//     AddDeprecatedVariablesToPython();
//     AddC2CVariablesToPython();
//     AddDEMVariablesToPython(); //TODO: move this to the DEM application
//     AddCFDVariablesToPython(); ///@TODO: move variables to CFD application
//     AddALEVariablesToPython(); ///@TODO: move variables to ALE application
//     AddFSIVariablesToPython(); ///@TODO: move variables to FSI application
//     AddMappingVariablesToPython(); ///@TODO: move variables to Mapping application
//     AddMATVariablesToPython(); ///@TODO: move variables to CL application
//     AddLegacyStructuralAppVarsToPython();

    KRATOS_REGISTER_IN_PYTHON_VARIABLE(m, SPACE_DIMENSION )
    KRATOS_REGISTER_IN_PYTHON_VARIABLE(m, DOMAIN_SIZE )
    KRATOS_REGISTER_IN_PYTHON_VARIABLE(m, IS_RESTARTED )
    KRATOS_REGISTER_IN_PYTHON_VARIABLE(m, COMPUTE_LUMPED_MASS_MATRIX )
    KRATOS_REGISTER_IN_PYTHON_VARIABLE(m, COMPUTE_DYNAMIC_TANGENT )

    KRATOS_REGISTER_IN_PYTHON_VARIABLE(m, THERMAL_EXPANSION_COEFFICIENT )

    // These should be moved to applications
    KRATOS_REGISTER_IN_PYTHON_VARIABLE(m, POWER_LAW_N )
    KRATOS_REGISTER_IN_PYTHON_VARIABLE(m, POWER_LAW_K )
    KRATOS_REGISTER_IN_PYTHON_VARIABLE(m, EQ_STRAIN_RATE )
    KRATOS_REGISTER_IN_PYTHON_VARIABLE(m, YIELD_STRESS )
    KRATOS_REGISTER_IN_PYTHON_VARIABLE(m, MU )
    KRATOS_REGISTER_IN_PYTHON_VARIABLE(m, TAU )


    KRATOS_REGISTER_IN_PYTHON_VARIABLE(m, CONSTRAINT_LABELS )
    KRATOS_REGISTER_IN_PYTHON_VARIABLE(m, LOAD_LABELS )
    KRATOS_REGISTER_IN_PYTHON_VARIABLE(m, MARKER_LABELS )

    KRATOS_REGISTER_IN_PYTHON_VARIABLE(m, CONSTRAINT_MESHES )
    KRATOS_REGISTER_IN_PYTHON_VARIABLE(m, LOAD_MESHES )
    KRATOS_REGISTER_IN_PYTHON_VARIABLE(m, MARKER_MESHES )

    KRATOS_REGISTER_IN_PYTHON_VARIABLE(m, ELEMENTAL_DISTANCES )
    KRATOS_REGISTER_IN_PYTHON_VARIABLE(m, NL_ITERATION_NUMBER )
    KRATOS_REGISTER_IN_PYTHON_VARIABLE(m, FRACTIONAL_STEP )
    KRATOS_REGISTER_IN_PYTHON_VARIABLE(m, STEP )
    KRATOS_REGISTER_IN_PYTHON_VARIABLE(m, TIME )
    KRATOS_REGISTER_IN_PYTHON_VARIABLE(m, START_TIME )
    KRATOS_REGISTER_IN_PYTHON_VARIABLE(m, END_TIME )
    KRATOS_REGISTER_IN_PYTHON_VARIABLE(m, DELTA_TIME )
    KRATOS_REGISTER_IN_PYTHON_VARIABLE(m, PREVIOUS_DELTA_TIME )
    KRATOS_REGISTER_IN_PYTHON_VARIABLE(m, INTERVAL_END_TIME )
    KRATOS_REGISTER_IN_PYTHON_VARIABLE(m, PRINTED_STEP )
    KRATOS_REGISTER_IN_PYTHON_VARIABLE(m, PRINTED_RESTART_STEP )
    KRATOS_REGISTER_IN_PYTHON_VARIABLE(m, RESIDUAL_NORM )
    KRATOS_REGISTER_IN_PYTHON_VARIABLE(m, CONVERGENCE_RATIO )
    KRATOS_REGISTER_IN_PYTHON_VARIABLE(m, TEMPERATURE )
    KRATOS_REGISTER_IN_PYTHON_VARIABLE(m, TEMPERATURE_OLD_IT )
    KRATOS_REGISTER_IN_PYTHON_VARIABLE(m, PRESSURE )
    KRATOS_REGISTER_IN_PYTHON_VARIABLE(m, VISCOSITY_AIR )
    KRATOS_REGISTER_IN_PYTHON_VARIABLE(m, VISCOSITY_WATER )
    KRATOS_REGISTER_IN_PYTHON_VARIABLE(m, ERROR_RATIO )
    KRATOS_REGISTER_IN_PYTHON_VARIABLE(m, TIME_STEPS )
    KRATOS_REGISTER_IN_PYTHON_VARIABLE(m, SCALAR_LAGRANGE_MULTIPLIER )
    KRATOS_REGISTER_IN_PYTHON_3D_VARIABLE_WITH_COMPONENTS(m, VECTOR_LAGRANGE_MULTIPLIER )

    KRATOS_REGISTER_IN_PYTHON_3D_VARIABLE_WITH_COMPONENTS(m, ANGULAR_ACCELERATION )
    KRATOS_REGISTER_IN_PYTHON_3D_VARIABLE_WITH_COMPONENTS(m, VELOCITY_LAPLACIAN )
    KRATOS_REGISTER_IN_PYTHON_3D_VARIABLE_WITH_COMPONENTS(m, VELOCITY_LAPLACIAN_RATE )
    KRATOS_REGISTER_IN_PYTHON_3D_VARIABLE_WITH_COMPONENTS(m, VELOCITY_COMPONENT_GRADIENT )
    KRATOS_REGISTER_IN_PYTHON_3D_VARIABLE_WITH_COMPONENTS(m, VELOCITY_X_GRADIENT )
    KRATOS_REGISTER_IN_PYTHON_3D_VARIABLE_WITH_COMPONENTS(m, VELOCITY_Y_GRADIENT )
    KRATOS_REGISTER_IN_PYTHON_3D_VARIABLE_WITH_COMPONENTS(m, VELOCITY_Z_GRADIENT )
    KRATOS_REGISTER_IN_PYTHON_3D_VARIABLE_WITH_COMPONENTS(m, ANGULAR_VELOCITY )
    KRATOS_REGISTER_IN_PYTHON_3D_VARIABLE_WITH_COMPONENTS(m, ACCELERATION )
    KRATOS_REGISTER_IN_PYTHON_3D_VARIABLE_WITH_COMPONENTS(m, VELOCITY )
    KRATOS_REGISTER_IN_PYTHON_3D_VARIABLE_WITH_COMPONENTS(m, DISPLACEMENT )
    KRATOS_REGISTER_IN_PYTHON_3D_VARIABLE_WITH_COMPONENTS(m, ROTATION )
    KRATOS_REGISTER_IN_PYTHON_3D_VARIABLE_WITH_COMPONENTS(m, DELTA_ROTATION )
    KRATOS_REGISTER_IN_PYTHON_3D_VARIABLE_WITH_COMPONENTS(m, REACTION_MOMENT )
    KRATOS_REGISTER_IN_PYTHON_3D_VARIABLE_WITH_COMPONENTS(m, REACTION )
    KRATOS_REGISTER_IN_PYTHON_3D_VARIABLE_WITH_COMPONENTS(m, BODY_FORCE )

    KRATOS_REGISTER_IN_PYTHON_3D_VARIABLE_WITH_COMPONENTS(m, FORCE_RESIDUAL )
    KRATOS_REGISTER_IN_PYTHON_3D_VARIABLE_WITH_COMPONENTS(m, MOMENT_RESIDUAL )
    KRATOS_REGISTER_IN_PYTHON_3D_VARIABLE_WITH_COMPONENTS(m, INTERNAL_FORCE )
    KRATOS_REGISTER_IN_PYTHON_3D_VARIABLE_WITH_COMPONENTS(m, EXTERNAL_FORCE )
    KRATOS_REGISTER_IN_PYTHON_3D_VARIABLE_WITH_COMPONENTS(m, CONTACT_FORCE )
    KRATOS_REGISTER_IN_PYTHON_3D_VARIABLE_WITH_COMPONENTS(m, CONTACT_NORMAL )

    KRATOS_REGISTER_IN_PYTHON_VARIABLE(m, EXTERNAL_FORCES_VECTOR )
    KRATOS_REGISTER_IN_PYTHON_VARIABLE(m, INTERNAL_FORCES_VECTOR )
    KRATOS_REGISTER_IN_PYTHON_VARIABLE(m, CONTACT_FORCES_VECTOR )

    KRATOS_REGISTER_IN_PYTHON_3D_VARIABLE_WITH_COMPONENTS(m, LINEAR_MOMENTUM )
    KRATOS_REGISTER_IN_PYTHON_3D_VARIABLE_WITH_COMPONENTS(m, ANGULAR_MOMENTUM )

    KRATOS_REGISTER_IN_PYTHON_3D_VARIABLE_WITH_COMPONENTS(m, VOLUME_ACCELERATION )
    KRATOS_REGISTER_IN_PYTHON_3D_VARIABLE_WITH_COMPONENTS(m, SEEPAGE_DRAG )
    KRATOS_REGISTER_IN_PYTHON_3D_VARIABLE_WITH_COMPONENTS(m, NORMAL )
    KRATOS_REGISTER_IN_PYTHON_3D_VARIABLE_WITH_COMPONENTS(m, TANGENT_XI )
    KRATOS_REGISTER_IN_PYTHON_3D_VARIABLE_WITH_COMPONENTS(m, TANGENT_ETA )
    KRATOS_REGISTER_IN_PYTHON_3D_VARIABLE_WITH_COMPONENTS(m, FORCE )
    KRATOS_REGISTER_IN_PYTHON_3D_VARIABLE_WITH_COMPONENTS(m, TORQUE )
    KRATOS_REGISTER_IN_PYTHON_3D_VARIABLE_WITH_COMPONENTS(m, MOMENT )
    KRATOS_REGISTER_IN_PYTHON_3D_VARIABLE_WITH_COMPONENTS(m, FORCE_CM )
    KRATOS_REGISTER_IN_PYTHON_3D_VARIABLE_WITH_COMPONENTS(m, MOMENTUM_CM )
    KRATOS_REGISTER_IN_PYTHON_3D_VARIABLE_WITH_COMPONENTS(m, MOMENTUM )

    KRATOS_REGISTER_IN_PYTHON_3D_VARIABLE_WITH_COMPONENTS(m, MASS )
    KRATOS_REGISTER_IN_PYTHON_3D_VARIABLE_WITH_COMPONENTS(m, RHS )

    KRATOS_REGISTER_IN_PYTHON_VARIABLE(m, WATER_PRESSURE )
    KRATOS_REGISTER_IN_PYTHON_VARIABLE(m, REACTION_WATER_PRESSURE )
    KRATOS_REGISTER_IN_PYTHON_VARIABLE(m, WATER_PRESSURE_ACCELERATION )
    KRATOS_REGISTER_IN_PYTHON_VARIABLE(m, AIR_PRESSURE )
    KRATOS_REGISTER_IN_PYTHON_VARIABLE(m, REACTION_AIR_PRESSURE )
    KRATOS_REGISTER_IN_PYTHON_VARIABLE(m, RHS_WATER )
    KRATOS_REGISTER_IN_PYTHON_VARIABLE(m, RHS_AIR )

    KRATOS_REGISTER_IN_PYTHON_VARIABLE(m, WEIGHT_FATHER_NODES )

    KRATOS_REGISTER_IN_PYTHON_VARIABLE(m, INTERNAL_ENERGY )
    KRATOS_REGISTER_IN_PYTHON_VARIABLE(m, STRAIN_ENERGY )
    KRATOS_REGISTER_IN_PYTHON_VARIABLE(m, EXTERNAL_ENERGY )
    KRATOS_REGISTER_IN_PYTHON_VARIABLE(m, TOTAL_ENERGY )
    KRATOS_REGISTER_IN_PYTHON_VARIABLE(m, KINETIC_ENERGY )

    KRATOS_REGISTER_IN_PYTHON_VARIABLE(m, LOCAL_INERTIA_TENSOR )
    KRATOS_REGISTER_IN_PYTHON_VARIABLE(m, LOCAL_AXES_MATRIX )
    KRATOS_REGISTER_IN_PYTHON_VARIABLE(m, LOCAL_CONSTITUTIVE_MATRIX )
    KRATOS_REGISTER_IN_PYTHON_VARIABLE(m, CONSTITUTIVE_MATRIX )

    //for structural application TO BE REMOVED
    KRATOS_REGISTER_IN_PYTHON_VARIABLE(m, CONSTITUTIVE_LAW )
    KRATOS_REGISTER_IN_PYTHON_VARIABLE(m, INTERNAL_VARIABLES )
    KRATOS_REGISTER_IN_PYTHON_VARIABLE(m, MATERIAL_PARAMETERS )

    KRATOS_REGISTER_IN_PYTHON_VARIABLE(m, NEGATIVE_FACE_PRESSURE )
    KRATOS_REGISTER_IN_PYTHON_VARIABLE(m, POSITIVE_FACE_PRESSURE )
    KRATOS_REGISTER_IN_PYTHON_VARIABLE(m, POROSITY )
    KRATOS_REGISTER_IN_PYTHON_VARIABLE(m, DIAMETER )
    KRATOS_REGISTER_IN_PYTHON_VARIABLE(m, LIN_DARCY_COEF )
    KRATOS_REGISTER_IN_PYTHON_VARIABLE(m, NONLIN_DARCY_COEF )
    KRATOS_REGISTER_IN_PYTHON_3D_VARIABLE_WITH_COMPONENTS(m, DRAG_FORCE )
    KRATOS_REGISTER_IN_PYTHON_3D_VARIABLE_WITH_COMPONENTS(m, STRUCTURE_VELOCITY )
    KRATOS_REGISTER_IN_PYTHON_VARIABLE(m, K0 )
    KRATOS_REGISTER_IN_PYTHON_VARIABLE(m, NODAL_VOLUME )
    KRATOS_REGISTER_IN_PYTHON_VARIABLE(m, STATIONARY )

    KRATOS_REGISTER_IN_PYTHON_VARIABLE(m, FLAG_VARIABLE )
    KRATOS_REGISTER_IN_PYTHON_VARIABLE(m, DISTANCE )
    KRATOS_REGISTER_IN_PYTHON_3D_VARIABLE_WITH_COMPONENTS(m, DISTANCE_GRADIENT )
    KRATOS_REGISTER_IN_PYTHON_VARIABLE(m, INERTIA )
    KRATOS_REGISTER_IN_PYTHON_VARIABLE(m, PERIODIC_PAIR_INDEX )
    KRATOS_REGISTER_IN_PYTHON_VARIABLE(m, PARTITION_INDEX )

    KRATOS_REGISTER_IN_PYTHON_3D_VARIABLE_WITH_COMPONENTS(m, LAGRANGE_DISPLACEMENT )
    KRATOS_REGISTER_IN_PYTHON_VARIABLE(m, LAGRANGE_AIR_PRESSURE )
    KRATOS_REGISTER_IN_PYTHON_VARIABLE(m, LAGRANGE_WATER_PRESSURE )
    KRATOS_REGISTER_IN_PYTHON_VARIABLE(m, LAGRANGE_TEMPERATURE )
    KRATOS_REGISTER_IN_PYTHON_VARIABLE(m, INTERNAL_FRICTION_ANGLE )

    KRATOS_REGISTER_IN_PYTHON_VARIABLE(m, LAGRANGE_DISPLACEMENT )



    // for MultiScale application
    KRATOS_REGISTER_IN_PYTHON_VARIABLE(m, INITIAL_STRAIN )
    KRATOS_REGISTER_IN_PYTHON_VARIABLE(m, COEFFICIENT_THERMAL_EXPANSION )
    KRATOS_REGISTER_IN_PYTHON_VARIABLE(m, CHARACTERISTIC_LENGTH_MULTIPLIER )

    //for Incompressible Fluid application
    KRATOS_REGISTER_IN_PYTHON_3D_VARIABLE_WITH_COMPONENTS(m,FRACT_VEL)

    //for ALE application
    KRATOS_REGISTER_IN_PYTHON_3D_VARIABLE_WITH_COMPONENTS(m, DETERMINANT )
    KRATOS_REGISTER_IN_PYTHON_3D_VARIABLE_WITH_COMPONENTS(m, ELEMENTSHAPE )
    KRATOS_REGISTER_IN_PYTHON_3D_VARIABLE_WITH_COMPONENTS(m, MESH_VELOCITY )
    KRATOS_REGISTER_IN_PYTHON_VARIABLE(m, AUX_MESH_VAR )

    //for Adjoint
    KRATOS_REGISTER_IN_PYTHON_3D_VARIABLE_WITH_COMPONENTS(m, SHAPE_SENSITIVITY )
    KRATOS_REGISTER_IN_PYTHON_VARIABLE(m, NORMAL_SENSITIVITY )
    KRATOS_REGISTER_IN_PYTHON_VARIABLE(m, NUMBER_OF_NEIGHBOUR_ELEMENTS )
    KRATOS_REGISTER_IN_PYTHON_VARIABLE(m, UPDATE_SENSITIVITIES )

    //for electric application

    KRATOS_REGISTER_IN_PYTHON_VARIABLE(m, PARTITION_MASK )

    // For MeshingApplication
    KRATOS_REGISTER_IN_PYTHON_VARIABLE(m, NODAL_ERROR )
    KRATOS_REGISTER_IN_PYTHON_3D_VARIABLE_WITH_COMPONENTS(m, NODAL_ERROR_COMPONENTS )
    KRATOS_REGISTER_IN_PYTHON_VARIABLE(m, ELEMENT_ERROR )
    KRATOS_REGISTER_IN_PYTHON_VARIABLE(m, ELEMENT_H )
    KRATOS_REGISTER_IN_PYTHON_VARIABLE(m, RECOVERED_STRESS )
    KRATOS_REGISTER_IN_PYTHON_VARIABLE(m, ERROR_INTEGRATION_POINT )
    KRATOS_REGISTER_IN_PYTHON_VARIABLE(m, CONTACT_PRESSURE )

    // For explicit time integration
    KRATOS_REGISTER_IN_PYTHON_VARIABLE(m, RESIDUAL_VECTOR )

    //for PFEM application TO BE REMOVED
    KRATOS_REGISTER_IN_PYTHON_VARIABLE(m, NODAL_AREA )
    KRATOS_REGISTER_IN_PYTHON_VARIABLE(m, NODAL_H )
    KRATOS_REGISTER_IN_PYTHON_3D_VARIABLE_WITH_COMPONENTS(m, NORMAL_TO_WALL )
    //KRATOS_REGISTER_IN_PYTHON_VARIABLE(m,NEIGHBOUR_NODES)
    //KRATOS_REGISTER_IN_PYTHON_VARIABLE(m,NEIGHBOUR_ELEMENTS)
    KRATOS_REGISTER_IN_PYTHON_VARIABLE(m, FRICTION_COEFFICIENT )

    KRATOS_REGISTER_IN_PYTHON_VARIABLE(m, BULK_MODULUS )
    KRATOS_REGISTER_IN_PYTHON_VARIABLE(m, SATURATION )
    KRATOS_REGISTER_IN_PYTHON_3D_VARIABLE_WITH_COMPONENTS(m, GRAVITY )
    KRATOS_REGISTER_IN_PYTHON_3D_VARIABLE_WITH_COMPONENTS(m, FACE_LOAD )
    KRATOS_REGISTER_IN_PYTHON_VARIABLE(m, DENSITY_WATER )
    KRATOS_REGISTER_IN_PYTHON_VARIABLE(m, DENSITY_AIR )
    KRATOS_REGISTER_IN_PYTHON_VARIABLE(m, AIR_ENTRY_VALUE )
    KRATOS_REGISTER_IN_PYTHON_VARIABLE(m, FIRST_SATURATION_PARAM )
    KRATOS_REGISTER_IN_PYTHON_VARIABLE(m, SECOND_SATURATION_PARAM )
    KRATOS_REGISTER_IN_PYTHON_VARIABLE(m, PERMEABILITY_WATER )
    KRATOS_REGISTER_IN_PYTHON_VARIABLE(m, PERMEABILITY_AIR )
    KRATOS_REGISTER_IN_PYTHON_VARIABLE(m, BULK_AIR )
    KRATOS_REGISTER_IN_PYTHON_VARIABLE(m, SCALE )

    KRATOS_REGISTER_IN_PYTHON_VARIABLE(m, TEMP_CONV_PROJ )
    KRATOS_REGISTER_IN_PYTHON_VARIABLE(m, CONVECTION_COEFFICIENT)

    KRATOS_REGISTER_IN_PYTHON_VARIABLE(m, INSITU_STRESS )
    KRATOS_REGISTER_IN_PYTHON_VARIABLE(m, STRESSES )
    KRATOS_REGISTER_IN_PYTHON_VARIABLE(m, STRAIN )

    KRATOS_REGISTER_IN_PYTHON_VARIABLE(m, NODAL_MASS )
    KRATOS_REGISTER_IN_PYTHON_VARIABLE(m, AUX_INDEX )
    KRATOS_REGISTER_IN_PYTHON_VARIABLE(m, EXTERNAL_PRESSURE )
    KRATOS_REGISTER_IN_PYTHON_VARIABLE(m, BDF_COEFFICIENTS )
    KRATOS_REGISTER_IN_PYTHON_3D_VARIABLE_WITH_COMPONENTS(m, ROTATION_CENTER )
    KRATOS_REGISTER_IN_PYTHON_VARIABLE(m, VELOCITY_PERIOD )
    KRATOS_REGISTER_IN_PYTHON_VARIABLE(m, ANGULAR_VELOCITY_PERIOD )
    KRATOS_REGISTER_IN_PYTHON_VARIABLE(m, IDENTIFIER )


    //for xfem application
    KRATOS_REGISTER_IN_PYTHON_VARIABLE(m, CRACK_OPENING )
    KRATOS_REGISTER_IN_PYTHON_VARIABLE(m, CRACK_TRANSLATION )

    KRATOS_REGISTER_IN_PYTHON_VARIABLE(m,ARRHENIUS)
    KRATOS_REGISTER_IN_PYTHON_VARIABLE(m,ARRHENIUSAUX)
    KRATOS_REGISTER_IN_PYTHON_VARIABLE(m,ARRHENIUSAUX_)
    KRATOS_REGISTER_IN_PYTHON_VARIABLE(m,PRESSUREAUX)
    KRATOS_REGISTER_IN_PYTHON_VARIABLE(m,NODAL_MAUX)
    KRATOS_REGISTER_IN_PYTHON_3D_VARIABLE_WITH_COMPONENTS(m,NODAL_VAUX)
    KRATOS_REGISTER_IN_PYTHON_VARIABLE(m,NODAL_PAUX)
    KRATOS_REGISTER_IN_PYTHON_VARIABLE(m,FACE_HEAT_FLUX)
    KRATOS_REGISTER_IN_PYTHON_VARIABLE(m,HEAT_FLUX)
    KRATOS_REGISTER_IN_PYTHON_VARIABLE(m,REACTION_FLUX)
    KRATOS_REGISTER_IN_PYTHON_VARIABLE(m,TC)
    KRATOS_REGISTER_IN_PYTHON_VARIABLE(m,CONDUCTIVITY)
    KRATOS_REGISTER_IN_PYTHON_VARIABLE(m,SPECIFIC_HEAT)
    KRATOS_REGISTER_IN_PYTHON_VARIABLE(m,MATERIAL_VARIABLE)
    KRATOS_REGISTER_IN_PYTHON_VARIABLE(m,FUEL)
    KRATOS_REGISTER_IN_PYTHON_VARIABLE(m,YO)
    KRATOS_REGISTER_IN_PYTHON_VARIABLE(m,YF)
    KRATOS_REGISTER_IN_PYTHON_VARIABLE(m,YI)
    KRATOS_REGISTER_IN_PYTHON_VARIABLE(m,Y1)
    KRATOS_REGISTER_IN_PYTHON_VARIABLE(m,Y2)
    KRATOS_REGISTER_IN_PYTHON_VARIABLE(m,YP)
    KRATOS_REGISTER_IN_PYTHON_VARIABLE(m,EMISSIVITY)
    KRATOS_REGISTER_IN_PYTHON_VARIABLE(m,ENTHALPY)
    KRATOS_REGISTER_IN_PYTHON_VARIABLE(m,MIXTURE_FRACTION)

    KRATOS_REGISTER_IN_PYTHON_VARIABLE(m,YCH4)
    KRATOS_REGISTER_IN_PYTHON_VARIABLE(m,YO2)
    KRATOS_REGISTER_IN_PYTHON_VARIABLE(m,YCO2)
    KRATOS_REGISTER_IN_PYTHON_VARIABLE(m,YH2O)
    KRATOS_REGISTER_IN_PYTHON_VARIABLE(m,YN2)

    KRATOS_REGISTER_IN_PYTHON_VARIABLE(m,INCIDENT_RADIATION_FUNCTION)

    KRATOS_REGISTER_IN_PYTHON_VARIABLE(m,ABSORPTION_COEFFICIENT)
    KRATOS_REGISTER_IN_PYTHON_VARIABLE(m,STEFAN_BOLTZMANN_CONSTANT)
    KRATOS_REGISTER_IN_PYTHON_3D_VARIABLE_WITH_COMPONENTS(m, DIRECTION )
    KRATOS_REGISTER_IN_PYTHON_VARIABLE(m,NODAL_SWITCH)
    KRATOS_REGISTER_IN_PYTHON_3D_VARIABLE_WITH_COMPONENTS(m,Y)

    KRATOS_REGISTER_IN_PYTHON_3D_VARIABLE_WITH_COMPONENTS(m, LOCAL_AXIS_1 )
    KRATOS_REGISTER_IN_PYTHON_3D_VARIABLE_WITH_COMPONENTS(m, LOCAL_AXIS_2 )
    KRATOS_REGISTER_IN_PYTHON_3D_VARIABLE_WITH_COMPONENTS(m, LOCAL_AXIS_3 )

    KRATOS_REGISTER_IN_PYTHON_VARIABLE(m, SWITCH_TEMPERATURE )

    KRATOS_REGISTER_IN_PYTHON_3D_VARIABLE_WITH_COMPONENTS(m,EMBEDDED_VELOCITY)
    KRATOS_REGISTER_IN_PYTHON_VARIABLE(m, REFINEMENT_LEVEL )

    KRATOS_REGISTER_IN_PYTHON_VARIABLE(m, AIR_SOUND_VELOCITY )

    // for Vulcan application
    KRATOS_REGISTER_IN_PYTHON_VARIABLE(m, LATENT_HEAT )

    KRATOS_REGISTER_IN_PYTHON_VARIABLE(m, ENRICHED_PRESSURES )
    KRATOS_REGISTER_IN_PYTHON_VARIABLE(m, INITIAL_PENALTY )
    KRATOS_REGISTER_IN_PYTHON_VARIABLE(m, DP_EPSILON )
    KRATOS_REGISTER_IN_PYTHON_VARIABLE(m, DP_ALPHA1 )
    KRATOS_REGISTER_IN_PYTHON_VARIABLE(m, DP_K )
    KRATOS_REGISTER_IN_PYTHON_VARIABLE(m, LAMBDA )
    KRATOS_REGISTER_IN_PYTHON_VARIABLE(m, MIN_DT )
    KRATOS_REGISTER_IN_PYTHON_VARIABLE(m, MAX_DT )
    KRATOS_REGISTER_IN_PYTHON_VARIABLE(m, WET_VOLUME)
    KRATOS_REGISTER_IN_PYTHON_VARIABLE(m, CUTTED_AREA)
    KRATOS_REGISTER_IN_PYTHON_VARIABLE(m, NET_INPUT_MATERIAL)
    KRATOS_REGISTER_IN_PYTHON_VARIABLE(m, MIU )
    KRATOS_REGISTER_IN_PYTHON_VARIABLE(m, SCALE_FACTOR )
    KRATOS_REGISTER_IN_PYTHON_VARIABLE(m, NORMAL_CONTACT_STRESS )
    KRATOS_REGISTER_IN_PYTHON_VARIABLE(m, TANGENTIAL_CONTACT_STRESS )
    KRATOS_REGISTER_IN_PYTHON_VARIABLE(m, STABILIZATION_FACTOR )
    KRATOS_REGISTER_IN_PYTHON_VARIABLE(m, NEWMARK_BETA )
    KRATOS_REGISTER_IN_PYTHON_VARIABLE(m, NEWMARK_GAMMA )
    KRATOS_REGISTER_IN_PYTHON_VARIABLE(m, BOSSAK_ALPHA )
    KRATOS_REGISTER_IN_PYTHON_VARIABLE(m, EQUILIBRIUM_POINT )
    KRATOS_REGISTER_IN_PYTHON_VARIABLE(m, AIR_SOUND_VELOCITY )
    KRATOS_REGISTER_IN_PYTHON_VARIABLE(m, WATER_SOUND_VELOCITY )
    KRATOS_REGISTER_IN_PYTHON_VARIABLE(m, ACTIVATION_LEVEL )
    KRATOS_REGISTER_IN_PYTHON_VARIABLE(m, FIRST_TIME_STEP )
    KRATOS_REGISTER_IN_PYTHON_VARIABLE(m, QUASI_STATIC_ANALYSIS )
    KRATOS_REGISTER_IN_PYTHON_VARIABLE(m, FRACTIONAL_STEP )
    KRATOS_REGISTER_IN_PYTHON_VARIABLE(m, LOAD_RESTART )
    KRATOS_REGISTER_IN_PYTHON_VARIABLE(m, RIGID_BODY_ID )
    KRATOS_REGISTER_IN_PYTHON_VARIABLE(m, NORMAL_STRESS )
    KRATOS_REGISTER_IN_PYTHON_VARIABLE(m, TANGENTIAL_STRESS )
    KRATOS_REGISTER_IN_PYTHON_VARIABLE(m, PENALTY )
    KRATOS_REGISTER_IN_PYTHON_VARIABLE(m, AMBIENT_TEMPERATURE )
    KRATOS_REGISTER_IN_PYTHON_VARIABLE(m, VEL_ART_VISC )
    KRATOS_REGISTER_IN_PYTHON_VARIABLE(m, PR_ART_VISC )
    KRATOS_REGISTER_IN_PYTHON_VARIABLE(m, SOUND_VELOCITY )

    KRATOS_REGISTER_IN_PYTHON_VARIABLE(m, SEARCH_RADIUS )

    KRATOS_REGISTER_IN_PYTHON_VARIABLE(m, INTEGRATION_WEIGHT )
    KRATOS_REGISTER_IN_PYTHON_3D_VARIABLE_WITH_COMPONENTS(m, INTEGRATION_COORDINATES )


    py::class_< ConvectionDiffusionSettings, ConvectionDiffusionSettings::Pointer >	(m,"ConvectionDiffusionSettings")
    .def(py::init<	>() )
    .def("SetDensityVariable",&ConvectionDiffusionSettings::SetDensityVariable)
    .def("SetDiffusionVariable",&ConvectionDiffusionSettings::SetDiffusionVariable)
    .def("SetUnknownVariable",&ConvectionDiffusionSettings::SetUnknownVariable)
    .def("SetVolumeSourceVariable",&ConvectionDiffusionSettings::SetVolumeSourceVariable)
    .def("SetSurfaceSourceVariable",&ConvectionDiffusionSettings::SetSurfaceSourceVariable)
    .def("SetProjectionVariable",&ConvectionDiffusionSettings::SetProjectionVariable)
    .def("SetMeshVelocityVariable",&ConvectionDiffusionSettings::SetMeshVelocityVariable)
    .def("SetConvectionVariable",&ConvectionDiffusionSettings::SetConvectionVariable)
    .def("SetTransferCoefficientVariable",&ConvectionDiffusionSettings::SetTransferCoefficientVariable)
    .def("SetSpecificHeatVariable",&ConvectionDiffusionSettings::SetSpecificHeatVariable)
    .def("SetVelocityVariable",&ConvectionDiffusionSettings::SetVelocityVariable)
    .def("SetReactionVariable",&ConvectionDiffusionSettings::SetReactionVariable)

    .def("GetDensityVariable",&ConvectionDiffusionSettings::GetDensityVariable, py::return_value_policy::reference_internal )
    .def("GetDiffusionVariable",&ConvectionDiffusionSettings::GetDiffusionVariable, py::return_value_policy::reference_internal )
    .def("GetUnknownVariable",&ConvectionDiffusionSettings::GetUnknownVariable, py::return_value_policy::reference_internal )
    .def("GetVolumeSourceVariable",&ConvectionDiffusionSettings::GetVolumeSourceVariable, py::return_value_policy::reference_internal )
    .def("GetSurfaceSourceVariable",&ConvectionDiffusionSettings::GetSurfaceSourceVariable, py::return_value_policy::reference_internal )
    .def("GetProjectionVariable",&ConvectionDiffusionSettings::GetProjectionVariable, py::return_value_policy::reference_internal )
    .def("GetMeshVelocityVariable",&ConvectionDiffusionSettings::GetMeshVelocityVariable, py::return_value_policy::reference_internal )
    .def("GetConvectionVariable",&ConvectionDiffusionSettings::GetConvectionVariable, py::return_value_policy::reference_internal )
    .def("GetTransferCoefficientVariable",&ConvectionDiffusionSettings::GetTransferCoefficientVariable, py::return_value_policy::reference_internal)
    .def("GetSpecificHeatVariable",&ConvectionDiffusionSettings::GetSpecificHeatVariable, py::return_value_policy::reference_internal )
    .def("GetVelocityVariable",&ConvectionDiffusionSettings::GetVelocityVariable, py::return_value_policy::reference_internal )
    .def("GetReactionVariable",&ConvectionDiffusionSettings::GetReactionVariable, py::return_value_policy::reference_internal )

    .def("IsDefinedDensityVariable",&ConvectionDiffusionSettings::IsDefinedDensityVariable)
    .def("IsDefinedDiffusionVariable",&ConvectionDiffusionSettings::IsDefinedDiffusionVariable)
    .def("IsDefinedUnknownVariable",&ConvectionDiffusionSettings::IsDefinedUnknownVariable)
    .def("IsDefinedVolumeSourceVariable",&ConvectionDiffusionSettings::IsDefinedVolumeSourceVariable)
    .def("IsDefinedSurfaceSourceVariable",&ConvectionDiffusionSettings::IsDefinedSurfaceSourceVariable)
    .def("IsDefinedProjectionVariable",&ConvectionDiffusionSettings::IsDefinedProjectionVariable)
    .def("IsDefinedMeshVelocityVariable",&ConvectionDiffusionSettings::IsDefinedMeshVelocityVariable)
    .def("IsDefinedConvectionVariable",&ConvectionDiffusionSettings::IsDefinedConvectionVariable)
    .def("IsDefinedSpecificHeatVariable",&ConvectionDiffusionSettings::IsDefinedSpecificHeatVariable)
    .def("IsDefinedVelocityVariable",&ConvectionDiffusionSettings::IsDefinedVelocityVariable)
    .def("IsDefinedTransferCoefficientVariable",&ConvectionDiffusionSettings::IsDefinedTransferCoefficientVariable)
    .def("IsDefinedReactionVariable",&ConvectionDiffusionSettings::IsDefinedReactionVariable)
    ;

    py::class_< RadiationSettings, RadiationSettings::Pointer>	(m,"RadiationSettings")
    .def(py::init<	>() )
    .def("SetDensityVariable",&RadiationSettings::SetDensityVariable)
    .def("SetDiffusionVariable",&RadiationSettings::SetDiffusionVariable)
    .def("SetUnknownVariable",&RadiationSettings::SetUnknownVariable)
    .def("SetVolumeSourceVariable",&RadiationSettings::SetVolumeSourceVariable)
    .def("SetSurfaceSourceVariable",&RadiationSettings::SetSurfaceSourceVariable)
    .def("SetProjectionVariable",&RadiationSettings::SetProjectionVariable)
    .def("SetMeshVelocityVariable",&RadiationSettings::SetMeshVelocityVariable)
    .def("GetDensityVariable",&RadiationSettings::GetDensityVariable, py::return_value_policy::reference_internal )
    .def("GetDiffusionVariable",&RadiationSettings::GetDiffusionVariable, py::return_value_policy::reference_internal )
    .def("GetUnknownVariable",&RadiationSettings::GetUnknownVariable, py::return_value_policy::reference_internal )
    .def("GetVolumeSourceVariable",&RadiationSettings::GetVolumeSourceVariable, py::return_value_policy::reference_internal )
    .def("GetSurfaceSourceVariable",&RadiationSettings::GetSurfaceSourceVariable, py::return_value_policy::reference_internal )
    //.def("GetSurfaceSourceVariable",&RadiationSettings::GetSurfaceSourceVariable, py::return_value_policy::reference_internal )
    .def("GetProjectionVariable",&RadiationSettings::GetProjectionVariable, py::return_value_policy::reference_internal )
    .def("GetMeshVelocityVariable",&RadiationSettings::GetMeshVelocityVariable, py::return_value_policy::reference_internal )
    ;
    KRATOS_REGISTER_IN_PYTHON_VARIABLE(m,CONVECTION_DIFFUSION_SETTINGS)
    KRATOS_REGISTER_IN_PYTHON_VARIABLE(m,RADIATION_SETTINGS)

    // KRATOS_REGISTER_IN_PYTHON_VARIABLE(m,CONVECTION_DIFFUSION_SETTINGS)

}
} // namespace Python.
} // Namespace Kratos<|MERGE_RESOLUTION|>--- conflicted
+++ resolved
@@ -132,18 +132,6 @@
 template <class TVariableType>
 TVariableType CreateVariable(const std::string& name)
 {
-<<<<<<< HEAD
-    TVariableType new_var(name);
-    // Getting the variable if it exists already
-    if(KratosComponents<VariableData>::Has(name)){
-        auto& existing_var = KratosComponents<VariableData>::Get(name);
-        KRATOS_ERROR_IF(new_var.Key() == existing_var.Key())<<"The variable : "<<name<<" already exists."<<std::endl;
-    }
-
-    AddKratosComponent(new_var.Name(), name);
-    KratosComponents<VariableData>::Add(new_var.Name(), new_var);
-    return new_var;
-=======
     auto new_var_unq_ptr = Kratos::make_unique<TVariableType>(name);
     static std::vector<Kratos::unique_ptr<TVariableType>> vector_unique_pointers_for_variables; // TODO: To be moved to Registry class
     auto& varables_map = KratosComponents<VariableData>::GetComponents();
@@ -159,27 +147,12 @@
 
     vector_unique_pointers_for_variables.push_back(std::move(new_var_unq_ptr));
     return *vector_unique_pointers_for_variables.back();
->>>>>>> 4be058f4
 }
 
 
 template <class TVariableComponentType, class TVariableComponentAdapterType>
 TVariableComponentType CreateVariableComponent(const std::string& name, const std::string& source_name, const int component_index)
 {
-<<<<<<< HEAD
-    TVariableComponentType  new_var(name, source_name, component_index,
-                                    TVariableComponentAdapterType(source_name, component_index));
-
-    // Getting the variable if it exists already
-    if(KratosComponents<VariableData>::Has(name)){
-        auto& existing_var = KratosComponents<TVariableComponentType>::Get(name);
-        KRATOS_ERROR_IF(new_var.Key() == existing_var.Key())<<"The variable component : "<<name<<" already exists."<<std::endl;
-    }
-
-    AddKratosComponent(new_var.Name(), name);
-    KratosComponents<VariableData>::Add(new_var.Name(), new_var);
-    return new_var;
-=======
     auto new_var_unq_ptr = Kratos::make_unique<TVariableComponentType>(name, source_name, component_index,
                                                                     TVariableComponentAdapterType(source_name, component_index));
     static std::vector<Kratos::unique_ptr<TVariableComponentType>> vector_unique_pointers_for_variable_components; // TODO: To be moved to Registry class
@@ -196,7 +169,6 @@
 
     vector_unique_pointers_for_variable_components.push_back(std::move(new_var_unq_ptr));
     return *vector_unique_pointers_for_variable_components.back();
->>>>>>> 4be058f4
 }
 
 void  AddContainersToPython(pybind11::module& m)
@@ -261,19 +233,11 @@
     .def(py::init<>( [](const std::string& name)
                  {
                     auto var_x = CreateVariableComponent<VariableComponent<VectorComponentAdaptor<array_1d<double, 3> > >, Kratos::VectorComponentAdaptor<Kratos::array_1d<double, 3> >>
-<<<<<<< HEAD
-                                    (name+"_X", name, 1);
-                    auto var_y = CreateVariableComponent<VariableComponent<VectorComponentAdaptor<array_1d<double, 3> > >, Kratos::VectorComponentAdaptor<Kratos::array_1d<double, 3> >>
-                                    (name+"_Y", name, 1);
-                    auto var_z = CreateVariableComponent<VariableComponent<VectorComponentAdaptor<array_1d<double, 3> > >, Kratos::VectorComponentAdaptor<Kratos::array_1d<double, 3> >>
-                                    (name+"_Z", name, 1);
-=======
                                     (name+"_X", name, 0);
                     auto var_y = CreateVariableComponent<VariableComponent<VectorComponentAdaptor<array_1d<double, 3> > >, Kratos::VectorComponentAdaptor<Kratos::array_1d<double, 3> >>
                                     (name+"_Y", name, 1);
                     auto var_z = CreateVariableComponent<VariableComponent<VectorComponentAdaptor<array_1d<double, 3> > >, Kratos::VectorComponentAdaptor<Kratos::array_1d<double, 3> >>
                                     (name+"_Z", name, 2);
->>>>>>> 4be058f4
                     return CreateVariable<Variable<array_1d<double, 3> >>(name);
                  } ))
     .def("__str__", PrintObject<Array1DVariable3>)
