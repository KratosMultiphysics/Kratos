//    |  /           |
//    ' /   __| _` | __|  _ \   __|
//    . \  |   (   | |   (   |\__ \.
//   _|\_\_|  \__,_|\__|\___/ ____/
//                   Multi-Physics
//
//  License:         BSD License
//                   Kratos default license: kratos/license.txt
//
//  Main authors:    Riccardo Rossi
//


// System includes

// External includes

// Project includes
#include "includes/define_python.h"
#include "includes/kratos_parameters.h"

#include "processes/process.h"
#include "python/add_processes_to_python.h"
#include "processes/calculate_embedded_nodal_variable_from_skin_process.h"
#include "processes/fast_transfer_between_model_parts_process.h"
#include "processes/find_nodal_h_process.h"
#include "processes/find_nodal_neighbours_process.h"
#include "processes/find_conditions_neighbours_process.h"
#include "processes/find_elements_neighbours_process.h"
#include "processes/find_global_nodal_neighbours_process.h"
#include "processes/find_global_nodal_neighbours_for_entities_process.h"
#include "processes/find_global_nodal_elemental_neighbours_process.h"
#include "processes/calculate_nodal_area_process.h"
#include "processes/node_erase_process.h" // TODO: To be removed
#include "processes/entity_erase_process.h"
#include "processes/eliminate_isolated_nodes_process.h"
#include "processes/calculate_signed_distance_to_3d_skin_process.h"
#include "processes/calculate_embedded_signed_distance_to_3d_skin_process.h"
#include "processes/calculate_signed_distance_to_3d_condition_skin_process.h"
#include "processes/translation_operation.h"
#include "processes/rotation_operation.h"
#include "processes/structured_mesh_generator_process.h"
#include "processes/tetrahedral_mesh_orientation_check.h"
#include "processes/variational_distance_calculation_process.h"
#include "processes/levelset_convection_process.h"
#include "processes/apply_constant_scalarvalue_process.h"
#include "processes/apply_constant_vectorvalue_process.h"
#include "processes/check_skin_process.h"
#include "processes/replace_elements_and_condition_process.h"
#include "processes/compute_nodal_gradient_process.h"
#include "processes/compute_nodal_normal_divergence_process.h"
#include "processes/assign_scalar_variable_to_entities_process.h"
#include "processes/assign_scalar_input_to_entities_process.h"
#include "processes/assign_scalar_field_to_entities_process.h"
#include "processes/reorder_and_optimize_modelpart_process.h"
#include "processes/calculate_distance_to_skin_process.h"
#include "processes/calculate_discontinuous_distance_to_skin_process.h"
#include "processes/apply_ray_casting_process.h"
#include "processes/simple_mortar_mapper_process.h"
#include "processes/simple_mortar_mapper_wrapper_process.h"
#include "processes/skin_detection_process.h"
#include "processes/sub_model_part_skin_detection_process.h"
#include "processes/apply_periodic_boundary_condition_process.h"
#include "processes/integration_values_extrapolation_to_nodes_process.h"
#include "processes/time_averaging_process.h"
#include "processes/from_json_check_result_process.h"

#include "spaces/ublas_space.h"
#include "linear_solvers/linear_solver.h"

#include "utilities/python_function_callback_utility.h"


namespace Kratos
{

namespace Python
{
typedef Node<3> NodeType;

// Discontinuous distance computation auxiliar functions
template<std::size_t TDim>
void CalculateDiscontinuousEmbeddedVariableFromSkinDouble(
    CalculateDiscontinuousDistanceToSkinProcess<TDim> &rDiscDistProcess,
    const Variable<double> &rVariable,
    const Variable<double> &rEmbeddedVariable)
{
    rDiscDistProcess.CalculateEmbeddedVariableFromSkin(rVariable, rEmbeddedVariable);
}

template<std::size_t TDim>
void CalculateDiscontinuousEmbeddedVariableFromSkinArray(
    CalculateDiscontinuousDistanceToSkinProcess<TDim> &rDiscDistProcess,
    const Variable<array_1d<double,3>> &rVariable,
    const Variable<array_1d<double,3>> &rEmbeddedVariable)
{
    rDiscDistProcess.CalculateEmbeddedVariableFromSkin(rVariable, rEmbeddedVariable);
}

// Continuous distance computation auxiliar functions
template<std::size_t TDim>
void CalculateEmbeddedVariableFromSkinDouble(
    CalculateDistanceToSkinProcess<TDim> &rDistProcess,
    const Variable<double> &rVariable,
    const Variable<double> &rEmbeddedVariable)
{
    rDistProcess.CalculateEmbeddedVariableFromSkin(rVariable, rEmbeddedVariable);
}

template<std::size_t TDim>
void CalculateEmbeddedVariableFromSkinArray(
    CalculateDistanceToSkinProcess<TDim> &rDistProcess,
    const Variable<array_1d<double,3>> &rVariable,
    const Variable<array_1d<double,3>> &rEmbeddedVariable)
{
    rDistProcess.CalculateEmbeddedVariableFromSkin(rVariable, rEmbeddedVariable);
}



void  AddProcessesToPython(pybind11::module& m)
{
    namespace py = pybind11;

    py::class_<Process, Process::Pointer>(m,"Process")
    .def(py::init<>())
    .def("Create",&Process::Create)
    .def("Execute",&Process::Execute)
    .def("ExecuteInitialize",&Process::ExecuteInitialize)
    .def("ExecuteBeforeSolutionLoop",&Process::ExecuteBeforeSolutionLoop)
    .def("ExecuteInitializeSolutionStep",&Process::ExecuteInitializeSolutionStep)
    .def("ExecuteFinalizeSolutionStep",&Process::ExecuteFinalizeSolutionStep)
    .def("ExecuteBeforeOutputStep",&Process::ExecuteBeforeOutputStep)
    .def("ExecuteAfterOutputStep",&Process::ExecuteAfterOutputStep)
    .def("ExecuteFinalize",&Process::ExecuteFinalize)
    .def("Check",&Process::Check)
    .def("Clear",&Process::Clear)
    .def("GetDefaultParameters",&Process::GetDefaultParameters)
    .def("__str__", PrintObject<Process>)
    ;

    py::class_<FindGlobalNodalNeighboursProcess, FindGlobalNodalNeighboursProcess::Pointer, Process>
        (m,"FindGlobalNodalNeighboursProcess")
            .def(py::init<const DataCommunicator&, ModelPart&>())
    .def("ClearNeighbours",&FindGlobalNodalNeighboursProcess::ClearNeighbours)
    .def("GetNeighbourIds",&FindGlobalNodalNeighboursProcess::GetNeighbourIds)
    ;

    typedef FindNodalNeighboursForEntitiesProcess<ModelPart::ConditionsContainerType> FindGlobalNodalNeighboursForConditionsProcess;
    py::class_<FindGlobalNodalNeighboursForConditionsProcess, FindGlobalNodalNeighboursForConditionsProcess::Pointer, Process>
        (m,"FindGlobalNodalNeighboursForConditionsProcess")
    .def(py::init([](const DataCommunicator& rDataComm, ModelPart& rModelPart) {
        return std::unique_ptr<FindGlobalNodalNeighboursForConditionsProcess>(new FindGlobalNodalNeighboursForConditionsProcess(rDataComm, rModelPart, NEIGHBOUR_CONDITION_NODES));
    }))
    .def("ClearNeighbours",&FindGlobalNodalNeighboursForConditionsProcess::ClearNeighbours)
    .def("GetNeighbourIds",&FindGlobalNodalNeighboursForConditionsProcess::GetNeighbourIds)
    ;

    py::class_<FindGlobalNodalElementalNeighboursProcess, FindGlobalNodalElementalNeighboursProcess::Pointer, Process>
        (m,"FindGlobalNodalElementalNeighboursProcess")
            .def(py::init<const DataCommunicator&, ModelPart&>())
    .def("ClearNeighbours",&FindGlobalNodalElementalNeighboursProcess::ClearNeighbours)
    .def("GetNeighbourIds",&FindGlobalNodalElementalNeighboursProcess::GetNeighbourIds)
    ;

    // Find NODAL_H (Historical variables stored)
    py::class_<FindNodalHProcess<FindNodalHSettings::SaveAsHistoricalVariable>, FindNodalHProcess<FindNodalHSettings::SaveAsHistoricalVariable>::Pointer, Process>(m,"FindNodalHProcess")
    .def(py::init<ModelPart&>())
    ;

    // Find NODAL_H (Non-historical variables stored)
    py::class_<FindNodalHProcess<FindNodalHSettings::SaveAsNonHistoricalVariable>, FindNodalHProcess<FindNodalHSettings::SaveAsNonHistoricalVariable>::Pointer, Process>(m,"FindNodalHNonHistoricalProcess")
    .def(py::init<ModelPart&>())
    ;

    py::class_<FindNodalNeighboursProcess, FindNodalNeighboursProcess::Pointer, Process>(m,"FindNodalNeighboursProcess")
            .def(py::init<ModelPart& >())
    .def("ClearNeighbours",&FindNodalNeighboursProcess::ClearNeighbours)
    .def(py::init<ModelPart&, unsigned int, unsigned int>())
    ;

    py::class_<FindConditionsNeighboursProcess, FindConditionsNeighboursProcess::Pointer, Process>(m,"FindConditionsNeighboursProcess")
            .def(py::init<ModelPart&, int, unsigned int>())
    .def("ClearNeighbours",&FindConditionsNeighboursProcess::ClearNeighbours)
    ;

    py::class_<FindElementalNeighboursProcess, FindElementalNeighboursProcess::Pointer, Process>(m,"FindElementalNeighboursProcess")
            .def(py::init<ModelPart&, int, unsigned int>())
    .def("ClearNeighbours",&FindElementalNeighboursProcess::ClearNeighbours)
    ;

    py::class_<CalculateNodalAreaProcess<CalculateNodalAreaSettings::SaveAsHistoricalVariable>, CalculateNodalAreaProcess<CalculateNodalAreaSettings::SaveAsHistoricalVariable>::Pointer, Process>(m,"CalculateNodalAreaProcess")
    .def(py::init<ModelPart&>())
    .def(py::init<ModelPart&, std::size_t>())
    ;

    py::class_<CalculateNodalAreaProcess<CalculateNodalAreaSettings::SaveAsNonHistoricalVariable>, CalculateNodalAreaProcess<CalculateNodalAreaSettings::SaveAsNonHistoricalVariable>::Pointer, Process>(m,"CalculateNonHistoricalNodalAreaProcess")
    .def(py::init<ModelPart&>())
    .def(py::init<ModelPart&, std::size_t>())
    ;

//     py::class_<EntitiesEraseProcess<Node<3>>, EntitiesEraseProcess<Node<3>>::Pointer, Process>(m,"NodeEraseProcess") // TODO: Replace when the remainings of NodeEraseProcess have been cleaned up
    py::class_<NodeEraseProcess, NodeEraseProcess::Pointer, Process>(m,"NodeEraseProcess")
    .def(py::init<ModelPart&>())
    ;

    py::class_<EntitiesEraseProcess<Element>, EntitiesEraseProcess<Element>::Pointer, Process>(m,"ElementEraseProcess")
    .def(py::init<ModelPart&>())
    ;

    py::class_<EntitiesEraseProcess<Condition>, EntitiesEraseProcess<Condition>::Pointer, Process>(m,"ConditionEraseProcess")
    .def(py::init<ModelPart&>())
    ;

    py::class_<EntitiesEraseProcess<MasterSlaveConstraint>, EntitiesEraseProcess<MasterSlaveConstraint>::Pointer, Process>(m,"MasterSlaveConstraintEraseProcess")
    .def(py::init<ModelPart&>())
    ;

    py::class_<EliminateIsolatedNodesProcess, EliminateIsolatedNodesProcess::Pointer, Process>(m,"EliminateIsolatedNodesProcess")
    .def(py::init<ModelPart&>())
    ;

    py::class_<CalculateSignedDistanceTo3DSkinProcess, CalculateSignedDistanceTo3DSkinProcess::Pointer, Process>(m,"CalculateSignedDistanceTo3DSkinProcess")
            .def(py::init<ModelPart&, ModelPart&>())
    .def("GenerateSkinModelPart",&CalculateSignedDistanceTo3DSkinProcess::GenerateSkinModelPart)
    .def("MappingPressureToStructure",&CalculateSignedDistanceTo3DSkinProcess::MappingPressureToStructure)
    ;

    py::class_<CalculateEmbeddedSignedDistanceTo3DSkinProcess, CalculateEmbeddedSignedDistanceTo3DSkinProcess::Pointer, Process>(m,"CalculateEmbeddedSignedDistanceTo3DSkinProcess")
            .def(py::init< ModelPart&, ModelPart& >())
    .def(py::init< ModelPart&, ModelPart&, bool>())
    ;

   py::class_<CalculateSignedDistanceTo3DConditionSkinProcess, CalculateSignedDistanceTo3DConditionSkinProcess::Pointer, Process>(m,"CalculateSignedDistanceTo3DConditionSkinProcess")
            .def(py::init<ModelPart&, ModelPart&>())
    ;

    py::class_<TranslationOperation, TranslationOperation::Pointer, Process>(m,"TranslationOperation")
            .def(py::init<ModelPart&, DenseVector<int> ,DenseVector<int> ,unsigned int>())
    ;

    py::class_<RotationOperation, RotationOperation::Pointer, Process>(m,"RotationOperation")
            .def(py::init<ModelPart&, DenseVector<int> ,DenseVector<int> ,unsigned int>())
    ;

    py::class_<StructuredMeshGeneratorProcess, StructuredMeshGeneratorProcess::Pointer, Process>(m,"StructuredMeshGeneratorProcess")
            .def(py::init<const Geometry< Node<3> >&, ModelPart&, Parameters&>()) //TODO: VERIFY IF THE NEXT IS NEEDED: [with_custodian_and_ward<1, 2>()])
    ;

    auto orientation_check_interface = py::class_<TetrahedralMeshOrientationCheck, TetrahedralMeshOrientationCheck::Pointer, Process>(m,"TetrahedralMeshOrientationCheck")
            .def(py::init<ModelPart&, bool>())
            .def(py::init<ModelPart&, bool, Kratos::Flags>())
    .def("SwapAll",&TetrahedralMeshOrientationCheck::SwapAll)
    .def("SwapNegativeElements",&TetrahedralMeshOrientationCheck::SwapNegativeElements)
    ;
    orientation_check_interface.attr("ASSIGN_NEIGHBOUR_ELEMENTS_TO_CONDITIONS") = &TetrahedralMeshOrientationCheck::ASSIGN_NEIGHBOUR_ELEMENTS_TO_CONDITIONS;
    orientation_check_interface.attr("COMPUTE_NODAL_NORMALS") = &TetrahedralMeshOrientationCheck::COMPUTE_NODAL_NORMALS;
    orientation_check_interface.attr("COMPUTE_CONDITION_NORMALS") = &TetrahedralMeshOrientationCheck::COMPUTE_CONDITION_NORMALS;

    typedef UblasSpace<double, CompressedMatrix, Vector> SparseSpaceType;
    typedef UblasSpace<double, Matrix, Vector> LocalSpaceType;
    typedef LinearSolver<SparseSpaceType, LocalSpaceType > LinearSolverType;

    py::class_<VariationalDistanceCalculationProcess<2,SparseSpaceType,LocalSpaceType,LinearSolverType>, VariationalDistanceCalculationProcess<2,SparseSpaceType,LocalSpaceType,LinearSolverType>::Pointer, Process>(m,"VariationalDistanceCalculationProcess2D")
            .def(py::init<ModelPart&, LinearSolverType::Pointer>())
            .def(py::init<ModelPart&, LinearSolverType::Pointer, unsigned int>())
            .def(py::init<ModelPart&, LinearSolverType::Pointer, unsigned int, Flags>())
            .def(py::init<ModelPart&, LinearSolverType::Pointer, unsigned int, Flags, std::string>())
            .def_readonly_static("CALCULATE_EXACT_DISTANCES_TO_PLANE", &VariationalDistanceCalculationProcess<2,SparseSpaceType,LocalSpaceType,LinearSolverType>::CALCULATE_EXACT_DISTANCES_TO_PLANE)
    ;
    py::class_<VariationalDistanceCalculationProcess<3,SparseSpaceType,LocalSpaceType,LinearSolverType>, VariationalDistanceCalculationProcess<3,SparseSpaceType,LocalSpaceType,LinearSolverType>::Pointer, Process>(m,"VariationalDistanceCalculationProcess3D")
            .def(py::init<ModelPart&, LinearSolverType::Pointer>())
            .def(py::init<ModelPart&, LinearSolverType::Pointer, unsigned int>())
            .def(py::init<ModelPart&, LinearSolverType::Pointer, unsigned int, Flags>())
            .def(py::init<ModelPart&, LinearSolverType::Pointer, unsigned int, Flags, std::string>())
            .def_readonly_static("CALCULATE_EXACT_DISTANCES_TO_PLANE", &VariationalDistanceCalculationProcess<3,SparseSpaceType,LocalSpaceType,LinearSolverType>::CALCULATE_EXACT_DISTANCES_TO_PLANE)
    ;

    py::class_<LevelSetConvectionProcess<2,SparseSpaceType,LocalSpaceType,LinearSolverType>, LevelSetConvectionProcess<2,SparseSpaceType,LocalSpaceType,LinearSolverType>::Pointer, Process>(m,"LevelSetConvectionProcess2D")
        .def(py::init<Variable<double>&, ModelPart&, LinearSolverType::Pointer>())
        .def(py::init<Variable<double>&, ModelPart&, LinearSolverType::Pointer, const double>())
        .def(py::init<Variable<double>&, ModelPart&, LinearSolverType::Pointer, const double, const double>())
        .def(py::init<Variable<double>&, ModelPart&, LinearSolverType::Pointer, const double, const double, const unsigned int>())
    ;
    py::class_<LevelSetConvectionProcess<3,SparseSpaceType,LocalSpaceType,LinearSolverType>, LevelSetConvectionProcess<3,SparseSpaceType,LocalSpaceType,LinearSolverType>::Pointer, Process>(m,"LevelSetConvectionProcess3D")
        .def(py::init<Variable<double>&, ModelPart&, LinearSolverType::Pointer>())
        .def(py::init<Variable<double>&, ModelPart&, LinearSolverType::Pointer, const double>())
        .def(py::init<Variable<double>&, ModelPart&, LinearSolverType::Pointer, const double, const double>())
        .def(py::init<Variable<double>&, ModelPart&, LinearSolverType::Pointer, const double, const double, const unsigned int>())
    ;

    py::class_<ApplyConstantScalarValueProcess, ApplyConstantScalarValueProcess::Pointer, Process>(m,"ApplyConstantScalarValueProcess")
            .def(py::init<ModelPart&, Parameters>())
            .def(py::init<ModelPart&, const Variable<double>&, double, std::size_t, Flags>())
            .def(py::init< ModelPart&, Parameters& >())
            .def(py::init<ModelPart&, const Variable<int>&, int, std::size_t, Flags>())
            .def(py::init<ModelPart&, const Variable<bool>&, bool, std::size_t, Flags>())
            .def("ExecuteInitialize", &ApplyConstantScalarValueProcess::ExecuteInitialize)
            .def_readonly_static("VARIABLE_IS_FIXED", &ApplyConstantScalarValueProcess::VARIABLE_IS_FIXED)
    ;

    py::class_<ApplyConstantVectorValueProcess, ApplyConstantVectorValueProcess::Pointer, Process>(m,"ApplyConstantVectorValueProcess")
            .def(py::init<ModelPart&, Parameters>())
            .def(py::init<ModelPart&, const Variable<array_1d<double, 3 > >& , const double, const Vector , std::size_t, Flags>())
            .def(py::init< ModelPart&, Parameters& >())
            .def_readonly_static("X_COMPONENT_FIXED", &ApplyConstantVectorValueProcess::X_COMPONENT_FIXED)
            .def_readonly_static("Y_COMPONENT_FIXED", &ApplyConstantVectorValueProcess::Y_COMPONENT_FIXED)
            .def_readonly_static("Z_COMPONENT_FIXED", &ApplyConstantVectorValueProcess::Z_COMPONENT_FIXED)
    ;

    py::class_<CheckSkinProcess, CheckSkinProcess::Pointer, Process>(m,"CheckSkinProcess")
            .def(py::init<ModelPart&, Flags>())
    ;

    py::class_<ReplaceElementsAndConditionsProcess, ReplaceElementsAndConditionsProcess::Pointer, Process>(m,"ReplaceElementsAndConditionsProcess")
            .def(py::init<ModelPart&, Parameters>())
    ;

    /* Historical */
    py::class_<ComputeNodalGradientProcess< ComputeNodalGradientProcessSettings::SaveAsHistoricalVariable>, ComputeNodalGradientProcess<ComputeNodalGradientProcessSettings::SaveAsHistoricalVariable>::Pointer, Process>(m,"ComputeNodalGradientProcess")
    .def(py::init<ModelPart&, Parameters>())
    .def(py::init<ModelPart&, Variable<double>&, Variable<array_1d<double,3> >&>())
    .def(py::init<ModelPart&, Variable<double>&, Variable<array_1d<double,3> >& , Variable<double>& >())
    .def(py::init<ModelPart&, Variable<double>&, Variable<array_1d<double,3> >& , Variable<double>&, const bool >())
    ;

    m.attr("ComputeNodalGradientProcess2D") = m.attr("ComputeNodalGradientProcess");
    m.attr("ComputeNodalGradientProcess3D") = m.attr("ComputeNodalGradientProcess");
    m.attr("ComputeNodalGradientProcessComp2D") = m.attr("ComputeNodalGradientProcess");
    m.attr("ComputeNodalGradientProcessComp3D") = m.attr("ComputeNodalGradientProcess");

    /* Non-Historical */
    py::class_<ComputeNodalGradientProcess<ComputeNodalGradientProcessSettings::SaveAsNonHistoricalVariable>, ComputeNodalGradientProcess<ComputeNodalGradientProcessSettings::SaveAsNonHistoricalVariable>::Pointer, Process>(m,"ComputeNonHistoricalNodalGradientProcess")
    .def(py::init<ModelPart&, Parameters>())
    .def(py::init<ModelPart&, Variable<double>&, Variable<array_1d<double,3> >&>())
    .def(py::init<ModelPart&, Variable<double>&, Variable<array_1d<double,3> >& , Variable<double>& >())
    .def(py::init<ModelPart&, Variable<double>&, Variable<array_1d<double,3> >& , Variable<double>&, const bool >())
    ;

    m.attr("ComputeNonHistoricalNodalGradientProcess2D") = m.attr("ComputeNonHistoricalNodalGradientProcess");
    m.attr("ComputeNonHistoricalNodalGradientProcess3D") = m.attr("ComputeNonHistoricalNodalGradientProcess");
    m.attr("ComputeNonHistoricalNodalGradientProcessComp2D") = m.attr("ComputeNonHistoricalNodalGradientProcess");
    m.attr("ComputeNonHistoricalNodalGradientProcessComp3D") = m.attr("ComputeNonHistoricalNodalGradientProcess");

    /* Historical */
    py::class_<ComputeNodalNormalDivergenceProcess< ComputeNodalDivergenceProcessSettings::SaveAsHistoricalVariable>, ComputeNodalNormalDivergenceProcess<ComputeNodalDivergenceProcessSettings::SaveAsHistoricalVariable>::Pointer, Process>(m,"ComputeNodalNormalDivergenceProcess")
    .def(py::init<ModelPart&, Variable<array_1d<double,3> >&, Variable<double>& , Variable<double>& >())
    .def(py::init<ModelPart&, Variable<array_1d<double,3> >&, Variable<double>& , Variable<double>&, const bool >())
    .def(py::init<ModelPart&, Variable<array_1d<double,3> >&, Variable<double>& , Variable<double>&, const bool, const bool >())
    ;

    /* Non-Historical */
    py::class_<ComputeNodalNormalDivergenceProcess<ComputeNodalDivergenceProcessSettings::SaveAsNonHistoricalVariable>, ComputeNodalNormalDivergenceProcess<ComputeNodalDivergenceProcessSettings::SaveAsNonHistoricalVariable>::Pointer, Process>(m,"ComputeNonHistoricalNodalNormalDivergenceProcess")
    .def(py::init<ModelPart&, Variable<array_1d<double,3> >&, Variable<double>& , Variable<double>& >())
    .def(py::init<ModelPart&, Variable<array_1d<double,3> >&, Variable<double>& , Variable<double>&, const bool >())
    .def(py::init<ModelPart&, Variable<array_1d<double,3> >&, Variable<double>& , Variable<double>&, const bool, const bool >())
    ;

    // Discontinuous distance computation methods
    py::class_<CalculateDiscontinuousDistanceToSkinProcess<2>, CalculateDiscontinuousDistanceToSkinProcess<2>::Pointer, Process>(m,"CalculateDiscontinuousDistanceToSkinProcess2D")
        .def(py::init<ModelPart&, ModelPart&>())
        .def(py::init<ModelPart&, ModelPart&, const Flags>())
        .def("CalculateEmbeddedVariableFromSkin", CalculateDiscontinuousEmbeddedVariableFromSkinArray<2>)
        .def("CalculateEmbeddedVariableFromSkin", CalculateDiscontinuousEmbeddedVariableFromSkinDouble<2>)
<<<<<<< HEAD
        .def_readonly_static("CALCULATE_ELEMENTAL_EDGE_DISTANCES", &CalculateDiscontinuousDistanceToSkinProcess<2>::CALCULATE_ELEMENTAL_EDGE_DISTANCES)
=======
        .def_readonly_static("CALCULATE_ELEMENTAL_EDGE_DISTANCES", &CalculateDiscontinuousDistanceToSkinProcessFlags::CALCULATE_ELEMENTAL_EDGE_DISTANCES)
>>>>>>> e903bc43
        ;

    py::class_<CalculateDiscontinuousDistanceToSkinProcess<3>, CalculateDiscontinuousDistanceToSkinProcess<3>::Pointer, Process>(m,"CalculateDiscontinuousDistanceToSkinProcess3D")
        .def(py::init<ModelPart&, ModelPart&>())
        .def(py::init<ModelPart&, ModelPart&, const Flags>())
        .def("CalculateEmbeddedVariableFromSkin", CalculateDiscontinuousEmbeddedVariableFromSkinArray<3>)
        .def("CalculateEmbeddedVariableFromSkin", CalculateDiscontinuousEmbeddedVariableFromSkinDouble<3>)
<<<<<<< HEAD
        .def_readonly_static("CALCULATE_ELEMENTAL_EDGE_DISTANCES", &CalculateDiscontinuousDistanceToSkinProcess<3>::CALCULATE_ELEMENTAL_EDGE_DISTANCES)
=======
        .def_readonly_static("CALCULATE_ELEMENTAL_EDGE_DISTANCES", &CalculateDiscontinuousDistanceToSkinProcessFlags::CALCULATE_ELEMENTAL_EDGE_DISTANCES)
>>>>>>> e903bc43
        ;

    // Continuous distance computation methods
    py::class_<CalculateDistanceToSkinProcess<2>, CalculateDistanceToSkinProcess<2>::Pointer, Process>(m,"CalculateDistanceToSkinProcess2D")
        .def(py::init<ModelPart&, ModelPart&>())
        .def(py::init<ModelPart&, ModelPart&, double>())
        .def("CalculateEmbeddedVariableFromSkin", CalculateEmbeddedVariableFromSkinArray<2>)
        .def("CalculateEmbeddedVariableFromSkin", CalculateEmbeddedVariableFromSkinDouble<2>)
    ;

    py::class_<CalculateDistanceToSkinProcess<3>, CalculateDistanceToSkinProcess<3>::Pointer, Process>(m,"CalculateDistanceToSkinProcess3D")
        .def(py::init<ModelPart&, ModelPart&>())
        .def(py::init<ModelPart&, ModelPart&, double>())
        .def("CalculateEmbeddedVariableFromSkin", CalculateEmbeddedVariableFromSkinArray<2>)
        .def("CalculateEmbeddedVariableFromSkin", CalculateEmbeddedVariableFromSkinDouble<2>)
    ;

    // Continuous distance computation methods
    py::class_<ApplyRayCastingProcess<2>, ApplyRayCastingProcess<2>::Pointer, Process>(m,"ApplyRayCastingProcess2D")
        .def(py::init<ModelPart&, ModelPart&>())
        .def(py::init<ModelPart&, ModelPart&, double>())
    ;

    py::class_<ApplyRayCastingProcess<3>, ApplyRayCastingProcess<3>::Pointer, Process>(m,"ApplyRayCastingProcess3D")
        .def(py::init<ModelPart&, ModelPart&>())
        .def(py::init<ModelPart&, ModelPart&, double>())
    ;

//     // Calculate embedded variable from skin processes
    py::class_<CalculateEmbeddedNodalVariableFromSkinProcess<double, SparseSpaceType, LocalSpaceType, LinearSolverType>, CalculateEmbeddedNodalVariableFromSkinProcess<double, SparseSpaceType, LocalSpaceType, LinearSolverType>::Pointer, Process>(
        m, "CalculateEmbeddedNodalVariableFromSkinProcessDouble")
        .def(py::init<Model &, Parameters>())
        ;

    py::class_<CalculateEmbeddedNodalVariableFromSkinProcess<array_1d<double, 3>, SparseSpaceType, LocalSpaceType, LinearSolverType>, CalculateEmbeddedNodalVariableFromSkinProcess<array_1d<double, 3>, SparseSpaceType, LocalSpaceType, LinearSolverType>::Pointer, Process>(
        m, "CalculateEmbeddedNodalVariableFromSkinProcessArray")
        .def(py::init<Model &, Parameters>())
        ;

    py::class_<ReorderAndOptimizeModelPartProcess, ReorderAndOptimizeModelPartProcess::Pointer, Process>(m,"ReorderAndOptimizeModelPartProcess")
            .def(py::init<ModelPart&, Parameters>())
            ;

    py::class_<AssignScalarVariableToEntitiesProcess<NodeType>, AssignScalarVariableToEntitiesProcess<NodeType>::Pointer, Process>(m,"AssignScalarVariableToNodesProcess")
    .def(py::init<ModelPart&, Parameters >())
    ;

    py::class_<AssignScalarVariableToEntitiesProcess<Condition>, AssignScalarVariableToEntitiesProcess<Condition>::Pointer, Process>(m,"AssignScalarVariableToConditionsProcess")
    .def(py::init<ModelPart&, Parameters >())
    ;

    py::class_<AssignScalarVariableToEntitiesProcess<Element>, AssignScalarVariableToEntitiesProcess<Element>::Pointer, Process>(m,"AssignScalarVariableToElementsProcess")
    .def(py::init<ModelPart&, Parameters >())
    ;

    py::class_<AssignScalarVariableToEntitiesProcess<MasterSlaveConstraint>, AssignScalarVariableToEntitiesProcess<MasterSlaveConstraint>::Pointer, Process>(m,"AssignScalarVariableToMasterSlaveConstraintsProcess")
    .def(py::init<ModelPart&, Parameters >())
    ;

    py::class_<AssignScalarInputToEntitiesProcess<NodeType, AssignScalarInputToEntitiesProcessSettings::SaveAsNonHistoricalVariable>, AssignScalarInputToEntitiesProcess<NodeType, AssignScalarInputToEntitiesProcessSettings::SaveAsNonHistoricalVariable>::Pointer, Process>(m,"AssignScalarInputToNodesProcess")
    .def(py::init<ModelPart&, Parameters >())
    ;

    py::class_<AssignScalarInputToEntitiesProcess<NodeType, AssignScalarInputToEntitiesProcessSettings::SaveAsHistoricalVariable>, AssignScalarInputToEntitiesProcess<NodeType, AssignScalarInputToEntitiesProcessSettings::SaveAsHistoricalVariable>::Pointer, Process>(m,"AssignScalarInputHistoricalToNodesProcess")
    .def(py::init<ModelPart&, Parameters >())
    ;

    py::class_<AssignScalarInputToEntitiesProcess<Condition, AssignScalarInputToEntitiesProcessSettings::SaveAsNonHistoricalVariable>, AssignScalarInputToEntitiesProcess<Condition, AssignScalarInputToEntitiesProcessSettings::SaveAsNonHistoricalVariable>::Pointer, Process>(m,"AssignScalarInputToConditionsProcess")
    .def(py::init<ModelPart&, Parameters >())
    ;

    py::class_<AssignScalarInputToEntitiesProcess<Element, AssignScalarInputToEntitiesProcessSettings::SaveAsNonHistoricalVariable>, AssignScalarInputToEntitiesProcess<Element, AssignScalarInputToEntitiesProcessSettings::SaveAsNonHistoricalVariable>::Pointer, Process>(m,"AssignScalarInputToElementsProcess")
    .def(py::init<ModelPart&, Parameters >())
    ;

    py::class_<AssignScalarFieldToEntitiesProcess<NodeType>, AssignScalarFieldToEntitiesProcess<NodeType>::Pointer, Process>(m,"AssignScalarFieldToNodesProcess")
    .def(py::init<ModelPart&, Parameters >())
    ;

    py::class_<AssignScalarFieldToEntitiesProcess<Condition>, AssignScalarFieldToEntitiesProcess<Condition>::Pointer, Process>(m,"AssignScalarFieldToConditionsProcess")
    .def(py::init<ModelPart&, Parameters >())
    ;

    py::class_<AssignScalarFieldToEntitiesProcess<Element>, AssignScalarFieldToEntitiesProcess<Element>::Pointer, Process>(m,"AssignScalarFieldToElementsProcess")
    .def(py::init<ModelPart&, Parameters >())
    ;

    /* Simple Mortar mapper */
    // Wrapper
    py::class_<SimpleMortarMapperProcessWrapper, SimpleMortarMapperProcessWrapper::Pointer, Process>(m, "SimpleMortarMapperProcess")
    .def(py::init<ModelPart&, ModelPart&, Parameters>())
    .def(py::init<ModelPart&, ModelPart&, Parameters, LinearSolverType::Pointer>())
    ;

    // 2D
    py::class_<SimpleMortarMapperProcess<2, 2, Variable<double>>, SimpleMortarMapperProcess<2, 2, Variable<double>>::Pointer, Process>(m, "SimpleMortarMapperProcess2D2NDouble")
    .def(py::init<ModelPart&, ModelPart&, Variable<double>&>())
    .def(py::init<ModelPart&, ModelPart&, Parameters>())
    .def(py::init<ModelPart&, ModelPart&, Variable<double>&, Parameters>())
    .def(py::init<ModelPart&, ModelPart&, Variable<double>&, Parameters, LinearSolverType::Pointer>())
    .def(py::init<ModelPart&, ModelPart&, Variable<double>&, Variable<double>&>())
    .def(py::init<ModelPart&, ModelPart&, Variable<double>&, Variable<double>&, Parameters>())
    .def(py::init<ModelPart&, ModelPart&, Variable<double>&, Variable<double>&, Parameters, LinearSolverType::Pointer>())
    .def("Map", &SimpleMortarMapperProcess<2, 2, Variable<double>>::Map)
    ;

    py::class_<SimpleMortarMapperProcess<2, 2, Variable<array_1d<double,3> >>, SimpleMortarMapperProcess<2, 2, Variable<array_1d<double,3> >>::Pointer, Process>(m, "SimpleMortarMapperProcess2D2NVector")
    .def(py::init<ModelPart&, ModelPart&, Variable<array_1d<double,3> >&>())
    .def(py::init<ModelPart&, ModelPart&, Parameters>())
    .def(py::init<ModelPart&, ModelPart&, Variable<array_1d<double,3> >&, Parameters>())
    .def(py::init<ModelPart&, ModelPart&, Variable<array_1d<double,3> >&, Parameters, LinearSolverType::Pointer>())
    .def(py::init<ModelPart&, ModelPart&, Variable<array_1d<double,3> >&, Variable<array_1d<double,3> >&>())
    .def(py::init<ModelPart&, ModelPart&, Variable<array_1d<double,3> >&, Variable<array_1d<double,3> >&, Parameters>())
    .def(py::init<ModelPart&, ModelPart&, Variable<array_1d<double,3> >&, Variable<array_1d<double,3> >&, Parameters, LinearSolverType::Pointer>())
    .def("Map", &SimpleMortarMapperProcess<2, 2, Variable<array_1d<double,3> >>::Map)
    ;

    // 3D - Triangle
    py::class_<SimpleMortarMapperProcess<3, 3, Variable<double>>, SimpleMortarMapperProcess<3, 3, Variable<double>>::Pointer, Process>(m, "SimpleMortarMapperProcess3D3NDouble")
    .def(py::init<ModelPart&, ModelPart&, Variable<double>&>())
    .def(py::init<ModelPart&, ModelPart&, Parameters>())
    .def(py::init<ModelPart&, ModelPart&, Variable<double>&, Parameters>())
    .def(py::init<ModelPart&, ModelPart&, Variable<double>&, Parameters, LinearSolverType::Pointer>())
    .def(py::init<ModelPart&, ModelPart&, Variable<double>&, Variable<double>&>())
    .def(py::init<ModelPart&, ModelPart&, Variable<double>&, Variable<double>&, Parameters>())
    .def(py::init<ModelPart&, ModelPart&, Variable<double>&, Variable<double>&, Parameters, LinearSolverType::Pointer>())
    .def("Map", &SimpleMortarMapperProcess<3, 3, Variable<double>>::Map)
    ;

    py::class_<SimpleMortarMapperProcess<3, 3, Variable<array_1d<double,3> >>, SimpleMortarMapperProcess<3, 3, Variable<array_1d<double,3> >>::Pointer, Process>(m, "SimpleMortarMapperProcess3D3NVector")
    .def(py::init<ModelPart&, ModelPart&, Variable<array_1d<double,3> >&>())
    .def(py::init<ModelPart&, ModelPart&, Parameters>())
    .def(py::init<ModelPart&, ModelPart&, Variable<array_1d<double,3> >&, Parameters>())
    .def(py::init<ModelPart&, ModelPart&, Variable<array_1d<double,3> >&, Parameters, LinearSolverType::Pointer>())
    .def(py::init<ModelPart&, ModelPart&, Variable<array_1d<double,3> >&, Variable<array_1d<double,3> >&>())
    .def(py::init<ModelPart&, ModelPart&, Variable<array_1d<double,3> >&, Variable<array_1d<double,3> >&, Parameters>())
    .def(py::init<ModelPart&, ModelPart&, Variable<array_1d<double,3> >&, Variable<array_1d<double,3> >&, Parameters, LinearSolverType::Pointer>())
    .def("Map", &SimpleMortarMapperProcess<3, 3, Variable<array_1d<double,3> >>::Map)
    ;

    // 3D - Quadrilateral
    py::class_<SimpleMortarMapperProcess<3, 4, Variable<double>>, SimpleMortarMapperProcess<3, 4, Variable<double>>::Pointer, Process>(m, "SimpleMortarMapperProcess3D4NDouble")
    .def(py::init<ModelPart&, ModelPart&, Variable<double>&>())
    .def(py::init<ModelPart&, ModelPart&, Parameters>())
    .def(py::init<ModelPart&, ModelPart&, Variable<double>&, Parameters>())
    .def(py::init<ModelPart&, ModelPart&, Variable<double>&, Parameters, LinearSolverType::Pointer>())
    .def(py::init<ModelPart&, ModelPart&, Variable<double>&, Variable<double>&>())
    .def(py::init<ModelPart&, ModelPart&, Variable<double>&, Variable<double>&, Parameters>())
    .def(py::init<ModelPart&, ModelPart&, Variable<double>&, Variable<double>&, Parameters, LinearSolverType::Pointer>())
    .def("Map", &SimpleMortarMapperProcess<3, 4, Variable<double>>::Map)
    ;

    py::class_<SimpleMortarMapperProcess<3, 4, Variable<array_1d<double,3> >>, SimpleMortarMapperProcess<3, 4, Variable<array_1d<double,3> >>::Pointer, Process>(m, "SimpleMortarMapperProcess3D4NVector")
    .def(py::init<ModelPart&, ModelPart&, Variable<array_1d<double,3> >&>())
    .def(py::init<ModelPart&, ModelPart&, Parameters>())
    .def(py::init<ModelPart&, ModelPart&, Variable<array_1d<double,3> >&, Parameters>())
    .def(py::init<ModelPart&, ModelPart&, Variable<array_1d<double,3> >&, Parameters, LinearSolverType::Pointer>())
    .def(py::init<ModelPart&, ModelPart&, Variable<array_1d<double,3> >&, Variable<array_1d<double,3> >&>())
    .def(py::init<ModelPart&, ModelPart&, Variable<array_1d<double,3> >&, Variable<array_1d<double,3> >&, Parameters>())
    .def(py::init<ModelPart&, ModelPart&, Variable<array_1d<double,3> >&, Variable<array_1d<double,3> >&, Parameters, LinearSolverType::Pointer>())
    .def("Map", &SimpleMortarMapperProcess<3, 4, Variable<array_1d<double,3> >>::Map)
    ;

    // 3D - Triangle - Quadrilateral
    py::class_<SimpleMortarMapperProcess<3, 3, Variable<double>, 4>, SimpleMortarMapperProcess<3, 3, Variable<double>, 4>::Pointer, Process>(m, "SimpleMortarMapperProcess3D3N4NDouble")
    .def(py::init<ModelPart&, ModelPart&, Variable<double>&>())
    .def(py::init<ModelPart&, ModelPart&, Parameters>())
    .def(py::init<ModelPart&, ModelPart&, Variable<double>&, Parameters>())
    .def(py::init<ModelPart&, ModelPart&, Variable<double>&, Parameters, LinearSolverType::Pointer>())
    .def(py::init<ModelPart&, ModelPart&, Variable<double>&, Variable<double>&>())
    .def(py::init<ModelPart&, ModelPart&, Variable<double>&, Variable<double>&, Parameters>())
    .def(py::init<ModelPart&, ModelPart&, Variable<double>&, Variable<double>&, Parameters, LinearSolverType::Pointer>())
    .def("Map", &SimpleMortarMapperProcess<3, 3, Variable<double>, 4>::Map)
    ;

    py::class_<SimpleMortarMapperProcess<3, 3, Variable<array_1d<double,3> >, 4>, SimpleMortarMapperProcess<3, 3, Variable<array_1d<double,3> >, 4>::Pointer, Process>(m, "SimpleMortarMapperProcess3D3N4NVector")
    .def(py::init<ModelPart&, ModelPart&, Variable<array_1d<double,3> >&>())
    .def(py::init<ModelPart&, ModelPart&, Parameters>())
    .def(py::init<ModelPart&, ModelPart&, Variable<array_1d<double,3> >&, Parameters>())
    .def(py::init<ModelPart&, ModelPart&, Variable<array_1d<double,3> >&, Parameters, LinearSolverType::Pointer>())
    .def(py::init<ModelPart&, ModelPart&, Variable<array_1d<double,3> >&, Variable<array_1d<double,3> >&>())
    .def(py::init<ModelPart&, ModelPart&, Variable<array_1d<double,3> >&, Variable<array_1d<double,3> >&, Parameters>())
    .def(py::init<ModelPart&, ModelPart&, Variable<array_1d<double,3> >&, Variable<array_1d<double,3> >&, Parameters, LinearSolverType::Pointer>())
    .def("Map", &SimpleMortarMapperProcess<3, 3, Variable<array_1d<double,3> >, 4>::Map)
    ;

    // 3D - Quadrilateral - Triangle
    py::class_<SimpleMortarMapperProcess<3, 4, Variable<double>, 3>, SimpleMortarMapperProcess<3, 4, Variable<double>, 3>::Pointer, Process>(m, "SimpleMortarMapperProcess3D4N3NDouble")
    .def(py::init<ModelPart&, ModelPart&, Variable<double>&>())
    .def(py::init<ModelPart&, ModelPart&, Parameters>())
    .def(py::init<ModelPart&, ModelPart&, Variable<double>&, Parameters>())
    .def(py::init<ModelPart&, ModelPart&, Variable<double>&, Parameters, LinearSolverType::Pointer>())
    .def(py::init<ModelPart&, ModelPart&, Variable<double>&, Variable<double>&>())
    .def(py::init<ModelPart&, ModelPart&, Variable<double>&, Variable<double>&, Parameters>())
    .def(py::init<ModelPart&, ModelPart&, Variable<double>&, Variable<double>&, Parameters, LinearSolverType::Pointer>())
    .def("Map", &SimpleMortarMapperProcess<3, 4, Variable<double>, 3>::Map)
    ;

    py::class_<SimpleMortarMapperProcess<3, 4, Variable<array_1d<double,3> >, 3>, SimpleMortarMapperProcess<3, 4, Variable<array_1d<double,3> >, 3>::Pointer, Process>(m, "SimpleMortarMapperProcess3D4N3NVector")
    .def(py::init<ModelPart&, ModelPart&, Variable<array_1d<double,3> >&>())
    .def(py::init<ModelPart&, ModelPart&, Parameters>())
    .def(py::init<ModelPart&, ModelPart&, Variable<array_1d<double,3> >&, Parameters>())
    .def(py::init<ModelPart&, ModelPart&, Variable<array_1d<double,3> >&, Parameters, LinearSolverType::Pointer>())
    .def(py::init<ModelPart&, ModelPart&, Variable<array_1d<double,3> >&, Variable<array_1d<double,3> >&>())
    .def(py::init<ModelPart&, ModelPart&, Variable<array_1d<double,3> >&, Variable<array_1d<double,3> >&, Parameters>())
    .def(py::init<ModelPart&, ModelPart&, Variable<array_1d<double,3> >&, Variable<array_1d<double,3> >&, Parameters, LinearSolverType::Pointer>())
    .def("Map", &SimpleMortarMapperProcess<3, 4, Variable<array_1d<double,3> >, 3>::Map)
    ;

    // Transfer between model parts
    py::class_<FastTransferBetweenModelPartsProcess, FastTransferBetweenModelPartsProcess::Pointer, Process> FastTransferBetweenModelPartsProcess_Scope(m, "FastTransferBetweenModelPartsProcess");

    FastTransferBetweenModelPartsProcess_Scope.def(py::init<ModelPart&, ModelPart&>());
    FastTransferBetweenModelPartsProcess_Scope.def(py::init<ModelPart&, ModelPart&, const FastTransferBetweenModelPartsProcess::EntityTransfered>());
    FastTransferBetweenModelPartsProcess_Scope.def(py::init<ModelPart&, ModelPart&, const FastTransferBetweenModelPartsProcess::EntityTransfered, const Flags >());
    FastTransferBetweenModelPartsProcess_Scope.def(py::init<ModelPart&, ModelPart&, const FastTransferBetweenModelPartsProcess::EntityTransfered, const Flags, const bool >());

    // Adding FastTransferBetweenModelPartsProcess related enums
    py::enum_<FastTransferBetweenModelPartsProcess::EntityTransfered>(FastTransferBetweenModelPartsProcess_Scope, "EntityTransfered")
    .value("NODES", FastTransferBetweenModelPartsProcess::EntityTransfered::NODES)
    .value("ELEMENTS", FastTransferBetweenModelPartsProcess::EntityTransfered::ELEMENTS)
    .value("NODESANDELEMENTS", FastTransferBetweenModelPartsProcess::EntityTransfered::NODESANDELEMENTS)
    .value("CONDITIONS", FastTransferBetweenModelPartsProcess::EntityTransfered::CONDITIONS)
    .value("NODESANDCONDITIONS", FastTransferBetweenModelPartsProcess::EntityTransfered::NODESANDCONDITIONS)
    .value("CONSTRAINTS", FastTransferBetweenModelPartsProcess::EntityTransfered::CONSTRAINTS)
    .value("NODESANDCONSTRAINTS", FastTransferBetweenModelPartsProcess::EntityTransfered::NODESANDCONSTRAINTS)
    .value("ALL", FastTransferBetweenModelPartsProcess::EntityTransfered::ALL)
    ;

    py::class_<SkinDetectionProcess<2>, SkinDetectionProcess<2>::Pointer, Process>(m, "SkinDetectionProcess2D")
        .def(py::init<ModelPart&>())
        .def(py::init< ModelPart&, Parameters >())
        ;

    py::class_<SkinDetectionProcess<3>, SkinDetectionProcess<3>::Pointer, Process>(m, "SkinDetectionProcess3D")
        .def(py::init<ModelPart&>())
        .def(py::init< ModelPart&, Parameters >())
        ;

    py::class_<SubModelPartSkinDetectionProcess<2>, SubModelPartSkinDetectionProcess<2>::Pointer, SkinDetectionProcess<2>>
    (m, "SubModelPartSkinDetectionProcess2D")
    .def(py::init< ModelPart&, Parameters >())
    ;

    py::class_<SubModelPartSkinDetectionProcess<3>, SubModelPartSkinDetectionProcess<3>::Pointer, SkinDetectionProcess<3>>
    (m, "SubModelPartSkinDetectionProcess3D")
    .def(py::init< ModelPart&, Parameters >())
    ;

    py::class_<ApplyPeriodicConditionProcess, ApplyPeriodicConditionProcess::Pointer, Process>(m,"ApplyPeriodicConditionProcess")
            .def(py::init<ModelPart&,ModelPart&, Parameters>())
    ;

    // The process to recover internal variables
    py::class_<IntegrationValuesExtrapolationToNodesProcess, IntegrationValuesExtrapolationToNodesProcess::Pointer, Process>(m, "IntegrationValuesExtrapolationToNodesProcess")
    .def(py::init<ModelPart&>())
    .def(py::init<ModelPart&, Parameters>())
    ;

    py::class_<TimeAveragingProcess, TimeAveragingProcess::Pointer, Process>(m, "TimeAveragingProcess")
    .def(py::init<Model&, Parameters>())
    ;

    auto from_json_check_result_process_interface =
    py::class_<FromJSONCheckResultProcess, FromJSONCheckResultProcess::Pointer, Process>(m, "FromJSONCheckResultProcess")
    .def(py::init<Model&>())
    .def(py::init<Model&, Parameters>())
    .def(py::init<ModelPart&>())
    .def(py::init<ModelPart&, Parameters>())
    .def("IsCorrectResult", &FromJSONCheckResultProcess::IsCorrectResult)
    .def("GetErrorMessage", &FromJSONCheckResultProcess::GetErrorMessage)
    ;

    from_json_check_result_process_interface.attr("CORRECT_RESULT")                 = &FromJSONCheckResultProcess::CORRECT_RESULT;
    from_json_check_result_process_interface.attr("HISTORICAL_VALUE")               = &FromJSONCheckResultProcess::HISTORICAL_VALUE;
    from_json_check_result_process_interface.attr("CHECK_ONLY_LOCAL_ENTITIES")      = &FromJSONCheckResultProcess::CHECK_ONLY_LOCAL_ENTITIES;
}

}  // namespace Python.

} // Namespace Kratos<|MERGE_RESOLUTION|>--- conflicted
+++ resolved
@@ -362,11 +362,7 @@
         .def(py::init<ModelPart&, ModelPart&, const Flags>())
         .def("CalculateEmbeddedVariableFromSkin", CalculateDiscontinuousEmbeddedVariableFromSkinArray<2>)
         .def("CalculateEmbeddedVariableFromSkin", CalculateDiscontinuousEmbeddedVariableFromSkinDouble<2>)
-<<<<<<< HEAD
-        .def_readonly_static("CALCULATE_ELEMENTAL_EDGE_DISTANCES", &CalculateDiscontinuousDistanceToSkinProcess<2>::CALCULATE_ELEMENTAL_EDGE_DISTANCES)
-=======
         .def_readonly_static("CALCULATE_ELEMENTAL_EDGE_DISTANCES", &CalculateDiscontinuousDistanceToSkinProcessFlags::CALCULATE_ELEMENTAL_EDGE_DISTANCES)
->>>>>>> e903bc43
         ;
 
     py::class_<CalculateDiscontinuousDistanceToSkinProcess<3>, CalculateDiscontinuousDistanceToSkinProcess<3>::Pointer, Process>(m,"CalculateDiscontinuousDistanceToSkinProcess3D")
@@ -374,11 +370,7 @@
         .def(py::init<ModelPart&, ModelPart&, const Flags>())
         .def("CalculateEmbeddedVariableFromSkin", CalculateDiscontinuousEmbeddedVariableFromSkinArray<3>)
         .def("CalculateEmbeddedVariableFromSkin", CalculateDiscontinuousEmbeddedVariableFromSkinDouble<3>)
-<<<<<<< HEAD
-        .def_readonly_static("CALCULATE_ELEMENTAL_EDGE_DISTANCES", &CalculateDiscontinuousDistanceToSkinProcess<3>::CALCULATE_ELEMENTAL_EDGE_DISTANCES)
-=======
         .def_readonly_static("CALCULATE_ELEMENTAL_EDGE_DISTANCES", &CalculateDiscontinuousDistanceToSkinProcessFlags::CALCULATE_ELEMENTAL_EDGE_DISTANCES)
->>>>>>> e903bc43
         ;
 
     // Continuous distance computation methods
