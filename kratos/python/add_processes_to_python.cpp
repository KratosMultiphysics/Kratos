//    |  /           |
//    ' /   __| _` | __|  _ \   __|
//    . \  |   (   | |   (   |\__ \.
//   _|\_\_|  \__,_|\__|\___/ ____/
//                   Multi-Physics
//
//  License:		 BSD License
//					 Kratos default license: kratos/license.txt
//
//  Main authors:    Riccardo Rossi
//


// System includes

// External includes

// Project includes
#include "includes/define_python.h"
#include "includes/kratos_parameters.h"

#include "processes/process.h"
#include "python/add_processes_to_python.h"
#include "processes/fast_transfer_between_model_parts_process.h"
#include "processes/find_nodal_h_process.h"
#include "processes/find_nodal_neighbours_process.h"
#include "processes/find_conditions_neighbours_process.h"
#include "processes/find_elements_neighbours_process.h"
#include "processes/calculate_nodal_area_process.h"
#include "processes/node_erase_process.h"
#include "processes/element_erase_process.h"
#include "processes/condition_erase_process.h"
#include "processes/eliminate_isolated_nodes_process.h"
#include "processes/calculate_signed_distance_to_3d_skin_process.h"
#include "processes/calculate_embedded_signed_distance_to_3d_skin_process.h"
#include "processes/calculate_signed_distance_to_3d_condition_skin_process.h"
#include "processes/translation_operation.h"
#include "processes/rotation_operation.h"
#include "processes/structured_mesh_generator_process.h"
#include "processes/tetrahedral_mesh_orientation_check.h"
#include "processes/compute_bdfcoefficients_process.h"
#include "processes/variational_distance_calculation_process.h"
#include "processes/levelset_convection_process.h"
#include "processes/apply_constant_scalarvalue_process.h"
#include "processes/apply_constant_vectorvalue_process.h"
#include "processes/check_skin_process.h"
#include "processes/replace_elements_and_condition_process.h"
#include "processes/compute_nodal_gradient_process.h"
#include "processes/assign_scalar_variable_to_conditions_process.h"
#include "processes/assign_scalar_field_to_conditions_process.h"
#include "processes/reorder_and_optimize_modelpart_process.h"
#include "processes/calculate_discontinuous_distance_to_skin_process.h"
#include "processes/simple_mortar_mapper_process.h"
#include "processes/skin_detection_process.h"
#include "includes/node.h"

#include "spaces/ublas_space.h"
#include "linear_solvers/linear_solver.h"

#include "utilities/python_function_callback_utility.h"


namespace Kratos
{

namespace Python
{
typedef VariableComponent< VectorComponentAdaptor<array_1d<double, 3> > > component_type;

void  AddProcessesToPython(pybind11::module& m)
{
    using namespace pybind11;

    class_<Process, Process::Pointer>(m,"Process")
    .def(init<>())
    .def("Execute",&Process::Execute)
    .def("ExecuteInitialize",&Process::ExecuteInitialize)
    .def("ExecuteBeforeSolutionLoop",&Process::ExecuteBeforeSolutionLoop)
    .def("ExecuteInitializeSolutionStep",&Process::ExecuteInitializeSolutionStep)
    .def("ExecuteFinalizeSolutionStep",&Process::ExecuteFinalizeSolutionStep)
    .def("ExecuteBeforeOutputStep",&Process::ExecuteBeforeOutputStep)
    .def("ExecuteAfterOutputStep",&Process::ExecuteAfterOutputStep)
    .def("ExecuteFinalize",&Process::ExecuteFinalize)
    .def("__repr__", &Process::Info)
    ;

    class_<FindNodalHProcess, FindNodalHProcess::Pointer, Process>(m,"FindNodalHProcess")
    .def(init<ModelPart&>())
    ;

    class_<FindNodalNeighboursProcess, FindNodalNeighboursProcess::Pointer, Process>(m,"FindNodalNeighboursProcess")
            .def(init<ModelPart&, unsigned int, unsigned int>())
    .def("ClearNeighbours",&FindNodalNeighboursProcess::ClearNeighbours)
    ;

    class_<FindConditionsNeighboursProcess, FindConditionsNeighboursProcess::Pointer, Process>(m,"FindConditionsNeighboursProcess")
            .def(init<ModelPart&, int, unsigned int>())
    .def("ClearNeighbours",&FindConditionsNeighboursProcess::ClearNeighbours)
    ;

    class_<FindElementalNeighboursProcess, FindElementalNeighboursProcess::Pointer, Process>(m,"FindElementalNeighboursProcess")
            .def(init<ModelPart&, int, unsigned int>())
    .def("ClearNeighbours",&FindElementalNeighboursProcess::ClearNeighbours)
    ;

    class_<CalculateNodalAreaProcess, CalculateNodalAreaProcess::Pointer, Process>(m,"CalculateNodalAreaProcess")
            .def(init<ModelPart&, unsigned int>())
    ;

    class_<NodeEraseProcess, NodeEraseProcess::Pointer, Process>(m,"NodeEraseProcess")
            .def(init<ModelPart&>())
    ;

    class_<ElementEraseProcess, ElementEraseProcess::Pointer, Process>(m,"ElementEraseProcess")
            .def(init<ModelPart&>())
    ;

    class_<ConditionEraseProcess, ConditionEraseProcess::Pointer, Process>(m,"ConditionEraseProcess")
            .def(init<ModelPart&>())
    ;

    class_<EliminateIsolatedNodesProcess, EliminateIsolatedNodesProcess::Pointer, Process>(m,"EliminateIsolatedNodesProcess")
            .def(init<ModelPart&>())
    ;

    class_<CalculateSignedDistanceTo3DSkinProcess, CalculateSignedDistanceTo3DSkinProcess::Pointer, Process>(m,"CalculateSignedDistanceTo3DSkinProcess")
            .def(init<ModelPart&, ModelPart&>())
    .def("GenerateSkinModelPart",&CalculateSignedDistanceTo3DSkinProcess::GenerateSkinModelPart)
    .def("MappingPressureToStructure",&CalculateSignedDistanceTo3DSkinProcess::MappingPressureToStructure)
    ;

    class_<CalculateEmbeddedSignedDistanceTo3DSkinProcess, CalculateEmbeddedSignedDistanceTo3DSkinProcess::Pointer, Process>(m,"CalculateEmbeddedSignedDistanceTo3DSkinProcess")
            .def(init< ModelPart&, ModelPart& >())
    .def(init< ModelPart&, ModelPart&, bool>())
    ;

   class_<CalculateSignedDistanceTo3DConditionSkinProcess, CalculateSignedDistanceTo3DConditionSkinProcess::Pointer, Process>(m,"CalculateSignedDistanceTo3DConditionSkinProcess")
            .def(init<ModelPart&, ModelPart&>())
    ;

    class_<TranslationOperation, TranslationOperation::Pointer, Process>(m,"TranslationOperation")
            .def(init<ModelPart&, DenseVector<int> ,DenseVector<int> ,unsigned int>())
    ;

    class_<RotationOperation, RotationOperation::Pointer, Process>(m,"RotationOperation")
            .def(init<ModelPart&, DenseVector<int> ,DenseVector<int> ,unsigned int>())
    ;

    class_<StructuredMeshGeneratorProcess, StructuredMeshGeneratorProcess::Pointer, Process>(m,"StructuredMeshGeneratorProcess")
            .def(init<const Geometry< Node<3> >&, ModelPart&, Parameters&>()) //TODO: VERIFY IF THE NEXT IS NEEDED: [with_custodian_and_ward<1, 2>()])
    ;

    class_<TetrahedralMeshOrientationCheck, TetrahedralMeshOrientationCheck::Pointer, Process>(m,"TetrahedralMeshOrientationCheck")
            .def(init<ModelPart&, bool>())
    .def("SwapAll",&TetrahedralMeshOrientationCheck::SwapAll)
    .def("SwapNegativeElements",&TetrahedralMeshOrientationCheck::SwapNegativeElements)
    ;

    class_<ComputeBDFCoefficientsProcess, ComputeBDFCoefficientsProcess::Pointer, Process>(m,"ComputeBDFCoefficientsProcess")
            .def(init<ModelPart&, const unsigned int>())
    ;

    typedef UblasSpace<double, CompressedMatrix, Vector> SparseSpaceType;
    typedef UblasSpace<double, Matrix, Vector> LocalSpaceType;
    typedef LinearSolver<SparseSpaceType, LocalSpaceType > LinearSolverType;

    class_<VariationalDistanceCalculationProcess<2,SparseSpaceType,LocalSpaceType,LinearSolverType>, VariationalDistanceCalculationProcess<2,SparseSpaceType,LocalSpaceType,LinearSolverType>::Pointer, Process>(m,"VariationalDistanceCalculationProcess2D")
            .def(init<ModelPart&, LinearSolverType::Pointer, unsigned int>())
    ;
    class_<VariationalDistanceCalculationProcess<3,SparseSpaceType,LocalSpaceType,LinearSolverType>, VariationalDistanceCalculationProcess<3,SparseSpaceType,LocalSpaceType,LinearSolverType>::Pointer, Process>(m,"VariationalDistanceCalculationProcess3D")
            .def(init<ModelPart&, LinearSolverType::Pointer, unsigned int>())
    ;

    class_<LevelSetConvectionProcess<2,SparseSpaceType,LocalSpaceType,LinearSolverType>, LevelSetConvectionProcess<2,SparseSpaceType,LocalSpaceType,LinearSolverType>::Pointer, Process>(m,"LevelSetConvectionProcess2D")
        .def(init<Variable<double>&, ModelPart&, LinearSolverType::Pointer>())
        .def(init<Variable<double>&, ModelPart&, LinearSolverType::Pointer, const double>())
        .def(init<Variable<double>&, ModelPart&, LinearSolverType::Pointer, const double, const double>())
        .def(init<Variable<double>&, ModelPart&, LinearSolverType::Pointer, const double, const double, const unsigned int>())
    ;
    class_<LevelSetConvectionProcess<3,SparseSpaceType,LocalSpaceType,LinearSolverType>, LevelSetConvectionProcess<3,SparseSpaceType,LocalSpaceType,LinearSolverType>::Pointer, Process>(m,"LevelSetConvectionProcess3D")
        .def(init<Variable<double>&, ModelPart&, LinearSolverType::Pointer>())
        .def(init<Variable<double>&, ModelPart&, LinearSolverType::Pointer, const double>())
        .def(init<Variable<double>&, ModelPart&, LinearSolverType::Pointer, const double, const double>())
        .def(init<Variable<double>&, ModelPart&, LinearSolverType::Pointer, const double, const double, const unsigned int>())
    ;

    class_<ApplyConstantScalarValueProcess, ApplyConstantScalarValueProcess::Pointer, Process>(m,"ApplyConstantScalarValueProcess")
            .def(init<ModelPart&, Parameters>())
            .def(init<ModelPart&, const Variable<double>&, double, std::size_t, Flags>())
            .def(init< ModelPart&, Parameters& >())
            .def(init<ModelPart&, const VariableComponent<VectorComponentAdaptor<array_1d<double, 3> > >&, double, std::size_t, Flags>())
            .def(init<ModelPart&, const Variable<int>&, int, std::size_t, Flags>())
            .def(init<ModelPart&, const Variable<bool>&, bool, std::size_t, Flags>())
            .def("ExecuteInitialize", &ApplyConstantScalarValueProcess::ExecuteInitialize)
            .def_readonly_static("VARIABLE_IS_FIXED", &ApplyConstantScalarValueProcess::VARIABLE_IS_FIXED)
    ;

    class_<ApplyConstantVectorValueProcess, ApplyConstantVectorValueProcess::Pointer, Process>(m,"ApplyConstantVectorValueProcess")
            .def(init<ModelPart&, Parameters>())
            .def(init<ModelPart&, const Variable<array_1d<double, 3 > >& , const double, const Vector , std::size_t, Flags>())
            .def(init< ModelPart&, Parameters& >())
            .def_readonly_static("X_COMPONENT_FIXED", &ApplyConstantVectorValueProcess::X_COMPONENT_FIXED)
            .def_readonly_static("Y_COMPONENT_FIXED", &ApplyConstantVectorValueProcess::Y_COMPONENT_FIXED)
            .def_readonly_static("Z_COMPONENT_FIXED", &ApplyConstantVectorValueProcess::Z_COMPONENT_FIXED)
    ;

    class_<CheckSkinProcess, CheckSkinProcess::Pointer, Process>(m,"CheckSkinProcess")
            .def(init<ModelPart&, Flags>())
    ;

    class_<ReplaceElementsAndConditionsProcess, ReplaceElementsAndConditionsProcess::Pointer, Process>(m,"ReplaceElementsAndConditionsProcess")
            .def(init<ModelPart&, Parameters>())
    ;

    /* Historical */
    // DOUBLE
    class_<ComputeNodalGradientProcess<2, Variable<double>, Historical>, ComputeNodalGradientProcess<2, Variable<double>, Historical>::Pointer, Process>(m,"ComputeNodalGradientProcess2D")
            .def(init<ModelPart&, Variable<double>&, Variable<array_1d<double,3> >& , Variable<double>& >())
    ;

    class_<ComputeNodalGradientProcess<3, Variable<double>, Historical>, ComputeNodalGradientProcess<3, Variable<double>, Historical>::Pointer, Process>(m,"ComputeNodalGradientProcess3D")
            .def(init<ModelPart&, Variable<double>&, Variable<array_1d<double,3> >& , Variable<double>& >())
    ;

    // COMPONENT
    class_<ComputeNodalGradientProcess<2, component_type, Historical>, ComputeNodalGradientProcess<2, component_type, Historical>::Pointer, Process>(m,"ComputeNodalGradientProcessComp2D")
            .def(init<ModelPart&, component_type&, Variable<array_1d<double,3> >& , Variable<double>& >())
    ;

    class_<ComputeNodalGradientProcess<3, component_type, Historical>, ComputeNodalGradientProcess<3, component_type, Historical>::Pointer, Process>(m,"ComputeNodalGradientProcessComp3D")
            .def(init<ModelPart&, component_type&, Variable<array_1d<double,3> >& , Variable<double>& >())
    ;

    /* Non-Historical */
    // DOUBLE
    class_<ComputeNodalGradientProcess<2, Variable<double>, NonHistorical>, ComputeNodalGradientProcess<2, Variable<double>, NonHistorical>::Pointer, Process>(m,"ComputeNonHistoricalNodalGradientProcess2D")
            .def(init<ModelPart&, Variable<double>&, Variable<array_1d<double,3> >& , Variable<double>& >())
            ;

    class_<ComputeNodalGradientProcess<3, Variable<double>, NonHistorical>, ComputeNodalGradientProcess<3, Variable<double>, NonHistorical>::Pointer, Process>(m,"ComputeNonHistoricalNodalGradientProcess3D")
            .def(init<ModelPart&, Variable<double>&, Variable<array_1d<double,3> >& , Variable<double>& >())
            ;

    // COMPONENT
    class_<ComputeNodalGradientProcess<2, component_type, NonHistorical>, ComputeNodalGradientProcess<2, component_type, NonHistorical>::Pointer, Process>(m,"ComputeNonHistoricalNodalGradientProcessComp2D")
            .def(init<ModelPart&, component_type&, Variable<array_1d<double,3> >& , Variable<double>& >())
    ;

    class_<ComputeNodalGradientProcess<3, component_type, NonHistorical>, ComputeNodalGradientProcess<3, component_type, NonHistorical>::Pointer, Process>(m,"ComputeNonHistoricalNodalGradientProcessComp3D")
            .def(init<ModelPart&, component_type&, Variable<array_1d<double,3> >& , Variable<double>& >())
    ;

<<<<<<< HEAD
    // Discontinuous distance computation methods
    class_<CalculateDiscontinuousDistanceToSkinProcess<2>, Process>(m,"CalculateDiscontinuousDistanceToSkinProcess2D")
            .def(init<ModelPart&, ModelPart&>())
            ;

    class_<CalculateDiscontinuousDistanceToSkinProcess<3>, Process>(m,"CalculateDiscontinuousDistanceToSkinProcess3D")
=======
    class_<CalculateDiscontinuousDistanceToSkinProcess, CalculateDiscontinuousDistanceToSkinProcess::Pointer, Process>(m,"CalculateDiscontinuousDistanceToSkinProcess")
>>>>>>> 8e150f79
            .def(init<ModelPart&, ModelPart&>())
            ;

    class_<ReorderAndOptimizeModelPartProcess, ReorderAndOptimizeModelPartProcess::Pointer, Process>(m,"ReorderAndOptimizeModelPartProcess")
            .def(init<ModelPart&, Parameters>())
            ;

<<<<<<< HEAD
    class_<AssignScalarVariableToConditionsProcess, Process>(m,"AssignScalarVariableToConditionsProcess")
=======

    class_<AssignScalarVariableToConditionsProcess, AssignScalarVariableToConditionsProcess::Pointer, Process>(m,"AssignScalarVariableToConditionsProcess")
>>>>>>> 8e150f79
            .def(init<ModelPart&, Parameters >())
    ;

    class_<AssignScalarFieldToConditionsProcess, AssignScalarFieldToConditionsProcess::Pointer, Process>(m,"AssignScalarFieldToConditionsProcess")
            .def(init<ModelPart&, Parameters >())
    ;


    //typedef PointerVectorSet<Node<3>, IndexedObject> NodesContainerType;
    //typedef PointerVectorSet<Dof<double>, IndexedObject> DofsContainerType;

    //class_<AddDofsNodalProcess<Variable<double> >, AddDofsNodalProcess<Variable<double> >::Pointer, Process>(m,"AddDoubleDofsNodalProcess")
    // .def(init<Variable<double>, NodesContainerType&, DofsContainerType&>())
    // ;
    //class_<AddDofsNodalProcess<VariableComponent<Kratos::VectorComponentAdaptor<Kratos::array_1d<double, 3> > > >, AddDofsNodalProcess<VariableComponent<Kratos::VectorComponentAdaptor<Kratos::array_1d<double, 3> > > >::Pointer, Process>(m,"AddArrayComponentDofsNodalProcess")
    // ;

    /* Simple Mortar mapper */
    // 2D
    class_<SimpleMortarMapperProcess<2, 2, Variable<double>>, SimpleMortarMapperProcess<2, 2, Variable<double>>::Pointer, Process>(m, "SimpleMortarMapperProcess2D2NDouble")
    .def(init<ModelPart&, ModelPart&, Variable<double>&>())
    .def(init<ModelPart&, ModelPart&, Variable<double>&, Parameters>())
    .def(init<ModelPart&, ModelPart&, Variable<double>&, Parameters, LinearSolverType::Pointer>())
    .def(init<ModelPart&, ModelPart&, Variable<double>&, Variable<double>&>())
    .def(init<ModelPart&, ModelPart&, Variable<double>&, Variable<double>&, Parameters>())
    .def(init<ModelPart&, ModelPart&, Variable<double>&, Variable<double>&, Parameters, LinearSolverType::Pointer>())
    ;

    class_<SimpleMortarMapperProcess<2, 2, Variable<array_1d<double,3> >>, SimpleMortarMapperProcess<2, 2, Variable<array_1d<double,3> >>::Pointer, Process>(m, "SimpleMortarMapperProcess2D2NVector")
    .def(init<ModelPart&, ModelPart&, Variable<array_1d<double,3> >&>())
    .def(init<ModelPart&, ModelPart&, Variable<array_1d<double,3> >&, Parameters>())
    .def(init<ModelPart&, ModelPart&, Variable<array_1d<double,3> >&, Parameters, LinearSolverType::Pointer>())
    .def(init<ModelPart&, ModelPart&, Variable<array_1d<double,3> >&, Variable<array_1d<double,3> >&>())
    .def(init<ModelPart&, ModelPart&, Variable<array_1d<double,3> >&, Variable<array_1d<double,3> >&, Parameters>())
    .def(init<ModelPart&, ModelPart&, Variable<array_1d<double,3> >&, Variable<array_1d<double,3> >&, Parameters, LinearSolverType::Pointer>())
    ;

    // 3D - Triangle
    class_<SimpleMortarMapperProcess<3, 3, Variable<double>>, SimpleMortarMapperProcess<3, 3, Variable<double>>::Pointer, Process>(m, "SimpleMortarMapperProcess3D3NDouble")
    .def(init<ModelPart&, ModelPart&, Variable<double>&>())
    .def(init<ModelPart&, ModelPart&, Variable<double>&, Parameters>())
    .def(init<ModelPart&, ModelPart&, Variable<double>&, Parameters, LinearSolverType::Pointer>())
    .def(init<ModelPart&, ModelPart&, Variable<double>&, Variable<double>&>())
    .def(init<ModelPart&, ModelPart&, Variable<double>&, Variable<double>&, Parameters>())
    .def(init<ModelPart&, ModelPart&, Variable<double>&, Variable<double>&, Parameters, LinearSolverType::Pointer>())
    ;

    class_<SimpleMortarMapperProcess<3, 3, Variable<array_1d<double,3> >>, SimpleMortarMapperProcess<3, 3, Variable<array_1d<double,3> >>::Pointer, Process>(m, "SimpleMortarMapperProcess3D3NVector")
    .def(init<ModelPart&, ModelPart&, Variable<array_1d<double,3> >&>())
    .def(init<ModelPart&, ModelPart&, Variable<array_1d<double,3> >&, Parameters>())
    .def(init<ModelPart&, ModelPart&, Variable<array_1d<double,3> >&, Parameters, LinearSolverType::Pointer>())
    .def(init<ModelPart&, ModelPart&, Variable<array_1d<double,3> >&, Variable<array_1d<double,3> >&>())
    .def(init<ModelPart&, ModelPart&, Variable<array_1d<double,3> >&, Variable<array_1d<double,3> >&, Parameters>())
    .def(init<ModelPart&, ModelPart&, Variable<array_1d<double,3> >&, Variable<array_1d<double,3> >&, Parameters, LinearSolverType::Pointer>())
    ;

    // 3D - Quadrilateral
    class_<SimpleMortarMapperProcess<3, 4, Variable<double>>, SimpleMortarMapperProcess<3, 4, Variable<double>>::Pointer, Process>(m, "SimpleMortarMapperProcess3D4NDouble")
    .def(init<ModelPart&, ModelPart&, Variable<double>&>())
    .def(init<ModelPart&, ModelPart&, Variable<double>&, Parameters>())
    .def(init<ModelPart&, ModelPart&, Variable<double>&, Parameters, LinearSolverType::Pointer>())
    .def(init<ModelPart&, ModelPart&, Variable<double>&, Variable<double>&>())
    .def(init<ModelPart&, ModelPart&, Variable<double>&, Variable<double>&, Parameters>())
    .def(init<ModelPart&, ModelPart&, Variable<double>&, Variable<double>&, Parameters, LinearSolverType::Pointer>())
    ;

    class_<SimpleMortarMapperProcess<3, 4, Variable<array_1d<double,3> >>, SimpleMortarMapperProcess<3, 4, Variable<array_1d<double,3> >>::Pointer, Process>(m, "SimpleMortarMapperProcess3D4NVector")
    .def(init<ModelPart&, ModelPart&, Variable<array_1d<double,3> >&>())
    .def(init<ModelPart&, ModelPart&, Variable<array_1d<double,3> >&, Parameters>())
    .def(init<ModelPart&, ModelPart&, Variable<array_1d<double,3> >&, Parameters, LinearSolverType::Pointer>())
    .def(init<ModelPart&, ModelPart&, Variable<array_1d<double,3> >&, Variable<array_1d<double,3> >&>())
    .def(init<ModelPart&, ModelPart&, Variable<array_1d<double,3> >&, Variable<array_1d<double,3> >&, Parameters>())
    .def(init<ModelPart&, ModelPart&, Variable<array_1d<double,3> >&, Variable<array_1d<double,3> >&, Parameters, LinearSolverType::Pointer>())
    ;

    // 3D - Triangle - Quadrilateral
    class_<SimpleMortarMapperProcess<3, 3, Variable<double>, 4>, SimpleMortarMapperProcess<3, 3, Variable<double>, 4>::Pointer, Process>(m, "SimpleMortarMapperProcess3D3N4NDouble")
    .def(init<ModelPart&, ModelPart&, Variable<double>&>())
    .def(init<ModelPart&, ModelPart&, Variable<double>&, Parameters>())
    .def(init<ModelPart&, ModelPart&, Variable<double>&, Parameters, LinearSolverType::Pointer>())
    .def(init<ModelPart&, ModelPart&, Variable<double>&, Variable<double>&>())
    .def(init<ModelPart&, ModelPart&, Variable<double>&, Variable<double>&, Parameters>())
    .def(init<ModelPart&, ModelPart&, Variable<double>&, Variable<double>&, Parameters, LinearSolverType::Pointer>())
    ;

    class_<SimpleMortarMapperProcess<3, 3, Variable<array_1d<double,3> >, 4>, SimpleMortarMapperProcess<3, 3, Variable<array_1d<double,3> >, 4>::Pointer, Process>(m, "SimpleMortarMapperProcess3D3N4NVector")
    .def(init<ModelPart&, ModelPart&, Variable<array_1d<double,3> >&>())
    .def(init<ModelPart&, ModelPart&, Variable<array_1d<double,3> >&, Parameters>())
    .def(init<ModelPart&, ModelPart&, Variable<array_1d<double,3> >&, Parameters, LinearSolverType::Pointer>())
    .def(init<ModelPart&, ModelPart&, Variable<array_1d<double,3> >&, Variable<array_1d<double,3> >&>())
    .def(init<ModelPart&, ModelPart&, Variable<array_1d<double,3> >&, Variable<array_1d<double,3> >&, Parameters>())
    .def(init<ModelPart&, ModelPart&, Variable<array_1d<double,3> >&, Variable<array_1d<double,3> >&, Parameters, LinearSolverType::Pointer>())
    ;

    // 3D - Quadrilateral - Triangle
    class_<SimpleMortarMapperProcess<3, 4, Variable<double>, 3>, SimpleMortarMapperProcess<3, 4, Variable<double>, 3>::Pointer, Process>(m, "SimpleMortarMapperProcess3D4N3NDouble")
    .def(init<ModelPart&, ModelPart&, Variable<double>&>())
    .def(init<ModelPart&, ModelPart&, Variable<double>&, Parameters>())
    .def(init<ModelPart&, ModelPart&, Variable<double>&, Parameters, LinearSolverType::Pointer>())
    .def(init<ModelPart&, ModelPart&, Variable<double>&, Variable<double>&>())
    .def(init<ModelPart&, ModelPart&, Variable<double>&, Variable<double>&, Parameters>())
    .def(init<ModelPart&, ModelPart&, Variable<double>&, Variable<double>&, Parameters, LinearSolverType::Pointer>())
    ;

    class_<SimpleMortarMapperProcess<3, 4, Variable<array_1d<double,3> >, 3>, SimpleMortarMapperProcess<3, 4, Variable<array_1d<double,3> >, 3>::Pointer, Process>(m, "SimpleMortarMapperProcess3D4N3NVector")
    .def(init<ModelPart&, ModelPart&, Variable<array_1d<double,3> >&>())
    .def(init<ModelPart&, ModelPart&, Variable<array_1d<double,3> >&, Parameters>())
    .def(init<ModelPart&, ModelPart&, Variable<array_1d<double,3> >&, Parameters, LinearSolverType::Pointer>())
    .def(init<ModelPart&, ModelPart&, Variable<array_1d<double,3> >&, Variable<array_1d<double,3> >&>())
    .def(init<ModelPart&, ModelPart&, Variable<array_1d<double,3> >&, Variable<array_1d<double,3> >&, Parameters>())
    .def(init<ModelPart&, ModelPart&, Variable<array_1d<double,3> >&, Variable<array_1d<double,3> >&, Parameters, LinearSolverType::Pointer>())
    ;

    // Transfer between model parts
    class_<FastTransferBetweenModelPartsProcess, FastTransferBetweenModelPartsProcess::Pointer, Process> FastTransferBetweenModelPartsProcess_Scope(m, "FastTransferBetweenModelPartsProcess");

    FastTransferBetweenModelPartsProcess_Scope.def(init<ModelPart&, ModelPart&>());
    FastTransferBetweenModelPartsProcess_Scope.def(init<ModelPart&, ModelPart&, const FastTransferBetweenModelPartsProcess::EntityTransfered>());
    FastTransferBetweenModelPartsProcess_Scope.def(init<ModelPart&, ModelPart&, const FastTransferBetweenModelPartsProcess::EntityTransfered, const Flags >());
    FastTransferBetweenModelPartsProcess_Scope.def(init<ModelPart&, ModelPart&, const FastTransferBetweenModelPartsProcess::EntityTransfered, const Flags, const bool >());

    // Adding FastTransferBetweenModelPartsProcess related enums
    enum_<FastTransferBetweenModelPartsProcess::EntityTransfered>(FastTransferBetweenModelPartsProcess_Scope, "EntityTransfered")
    .value("NODES", FastTransferBetweenModelPartsProcess::EntityTransfered::NODES)
    .value("ELEMENTS", FastTransferBetweenModelPartsProcess::EntityTransfered::ELEMENTS)
    .value("NODESANDELEMENTS", FastTransferBetweenModelPartsProcess::EntityTransfered::NODESANDELEMENTS)
    .value("CONDITIONS", FastTransferBetweenModelPartsProcess::EntityTransfered::CONDITIONS)
    .value("NODESANDCONDITIONS", FastTransferBetweenModelPartsProcess::EntityTransfered::NODESANDCONDITIONS)
    .value("ALL", FastTransferBetweenModelPartsProcess::EntityTransfered::ALL)
    ;

    class_<SkinDetectionProcess<2>, SkinDetectionProcess<2>::Pointer, Process>(m, "SkinDetectionProcess2D")
        .def(init<ModelPart&>())
        .def(init< ModelPart&, Parameters >())
        ;

    class_<SkinDetectionProcess<3>, SkinDetectionProcess<3>::Pointer, Process>(m, "SkinDetectionProcess3D")
        .def(init<ModelPart&>())
        .def(init< ModelPart&, Parameters >())
        ;
}

}  // namespace Python.

} // Namespace Kratos<|MERGE_RESOLUTION|>--- conflicted
+++ resolved
@@ -250,16 +250,12 @@
             .def(init<ModelPart&, component_type&, Variable<array_1d<double,3> >& , Variable<double>& >())
     ;
 
-<<<<<<< HEAD
     // Discontinuous distance computation methods
-    class_<CalculateDiscontinuousDistanceToSkinProcess<2>, Process>(m,"CalculateDiscontinuousDistanceToSkinProcess2D")
+    class_<CalculateDiscontinuousDistanceToSkinProcess<2>, CalculateDiscontinuousDistanceToSkinProcess<2>::Pointer, Process>(m,"CalculateDiscontinuousDistanceToSkinProcess2D")
             .def(init<ModelPart&, ModelPart&>())
             ;
 
-    class_<CalculateDiscontinuousDistanceToSkinProcess<3>, Process>(m,"CalculateDiscontinuousDistanceToSkinProcess3D")
-=======
-    class_<CalculateDiscontinuousDistanceToSkinProcess, CalculateDiscontinuousDistanceToSkinProcess::Pointer, Process>(m,"CalculateDiscontinuousDistanceToSkinProcess")
->>>>>>> 8e150f79
+    class_<CalculateDiscontinuousDistanceToSkinProcess<3>, CalculateDiscontinuousDistanceToSkinProcess<3>::Pointer, Process>(m,"CalculateDiscontinuousDistanceToSkinProcess3D")
             .def(init<ModelPart&, ModelPart&>())
             ;
 
@@ -267,12 +263,8 @@
             .def(init<ModelPart&, Parameters>())
             ;
 
-<<<<<<< HEAD
-    class_<AssignScalarVariableToConditionsProcess, Process>(m,"AssignScalarVariableToConditionsProcess")
-=======
 
     class_<AssignScalarVariableToConditionsProcess, AssignScalarVariableToConditionsProcess::Pointer, Process>(m,"AssignScalarVariableToConditionsProcess")
->>>>>>> 8e150f79
             .def(init<ModelPart&, Parameters >())
     ;
 
